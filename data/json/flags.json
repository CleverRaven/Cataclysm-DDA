[
  {
    "id": "DEBUG_ONLY",
    "type": "json_flag",
    "info": "This is not intended to be visible during normal gameplay.  <bad>Please file a bug report</bad> unless you are seeing this in the debug menu."
  },
  {
    "id": "ABLATIVE_CHAINMAIL_ARMS",
    "type": "json_flag",
    "info": "You can use this armor <info>with chainmail</info> without encumbrance penalty.",
    "restriction": "Item must be a chainmail compatible armor piece"
  },
  {
    "id": "ABLATIVE_CHAINMAIL_ELBOWS",
    "type": "json_flag",
    "info": "You can use this armor <info>with chainmail</info> without encumbrance penalty.",
    "restriction": "Item must be a chainmail compatible armor piece"
  },
  {
    "id": "ABLATIVE_CHAINMAIL_LEGS",
    "type": "json_flag",
    "info": "You can use this armor <info>with chainmail</info> without encumbrance penalty.",
    "restriction": "Item must be a chainmail compatible armor piece"
  },
  {
    "id": "ABLATIVE_CHAINMAIL_KNEES",
    "type": "json_flag",
    "info": "You can use this armor <info>with chainmail</info> without encumbrance penalty.",
    "restriction": "Item must be a chainmail compatible armor piece"
  },
  {
    "id": "ABLATIVE_CHAINMAIL_TORSO",
    "type": "json_flag",
    "info": "You can use this armor <info>with chainmail</info> without encumbrance penalty.",
    "restriction": "Item must be a chainmail compatible armor piece"
  },
  {
    "id": "ABLATIVE_LARGE",
    "type": "json_flag",
    "info": "This plate will fit in <info>large</info> armor pockets.",
    "restriction": "Item must be a large ablative plate"
  },
  {
    "id": "ABLATIVE_MANTLE",
    "type": "json_flag",
    "info": "This will hook to a <info>Hub 01 proprietary</info> mantle connector.",
    "restriction": "Item must be an armored mantle"
  },
  {
    "id": "STAR_PLATE",
    "type": "json_flag",
    "info": "This can be supported by the ryūsei battle kit.",
    "restriction": "Item must be resonance plate"
  },
  {
    "id": "STAR_SHOULDER",
    "type": "json_flag",
    "info": "This can be supported by the ryūsei battle kit.",
    "restriction": "Item must be resonance shoulder"
  },
  {
    "id": "STAR_SKIRT",
    "type": "json_flag",
    "info": "This can be supported by the ryūsei battle kit.",
    "restriction": "Item must be resonance skirt"
  },
  {
    "id": "ABLATIVE_MEDIUM",
    "type": "json_flag",
    "info": "This plate will fit in <info>medium</info> armor pockets.",
    "restriction": "Item must be a medium ablative plate"
  },
  {
    "id": "ABLATIVE_SKIRT",
    "type": "json_flag",
    "info": "This will hook to a <info>Hub 01 proprietary</info> skirt connector.",
    "restriction": "Item must be an armored skirt"
  },
  {
    "id": "ABLATIVE_HELMET",
    "type": "json_flag",
    "info": "This will hook to a <info>Hub 01 proprietary</info> helmet connector.",
    "restriction": "Item must be an armored helmet"
  },
  {
    "id": "ACTIVE_CLOAKING",
    "type": "json_flag",
    "info": "This gear has <info>cloaking tech</info> that will <good>make you invisible</good> when active, at the cost of <info>power from a UPS</info>."
  },
  {
    "id": "ALLOWS_TAIL",
    "type": "json_flag"
  },
  {
    "id": "ALLOWS_TALONS",
    "type": "json_flag"
  },
  {
    "id": "ALARMCLOCK",
    "type": "json_flag",
    "info": "This gear has an <info>alarm clock</info> feature."
  },
  {
    "id": "ALLOWS_BODY_BLOCK",
    "type": "json_flag",
    "info": "This item <info>allows to block with your body</info> when wielded as a weapon."
  },
  {
    "id": "ALLOWS_NATURAL_ATTACKS",
    "type": "json_flag",
    "info": "This clothing won't hinder special attacks that involve <info>mutated or cybernetic anatomy</info>."
  },
  {
    "id": "ALLOWS_REMOTE_USE",
    "type": "json_flag",
    "info": "This item can be activated or reloaded from an adjacent tile without picking it up."
  },
  {
    "id": "ALWAYS_AIMED",
    "type": "json_flag",
    "info": "This gun is <good>always fully aimed</good>."
  },
  {
    "id": "AURA",
    "type": "json_flag",
    "//": "This item goes in the outer aura layer, intended for metaphysical effects.",
    "info": "This is in your <info>outer aura</info>."
  },
  {
    "id": "BAROMETER",
    "type": "json_flag",
    "info": "This gear is equipped with an accurate barometer (which is used to measure atmospheric pressure)."
  },
  {
    "id": "BELT_CLIP",
    "type": "json_flag",
    "restriction": "Item must clip onto a belt loop",
    "info": "This item can be <info>clipped onto a belt loop</info> of the appropriate size."
  },
  {
    "id": "BELTED",
    "type": "json_flag",
    "//": "Layer for backpacks and things worn over outerwear.",
    "info": "This gear is <info>strapped</info> onto you."
  },
  {
    "id": "BIONIC_INSTALLATION_DATA",
    "type": "json_flag",
    "info": "This item <info>provides</info> instructions and other required data for several bionics, allowing installation of them with <good>minimal failure chance</good>."
  },
  {
    "id": "BIONIC_NPC_USABLE",
    "type": "json_flag",
    "info": "A <good>follower</good> could <info>make use of this CBM</info> if installed properly."
  },
  {
    "id": "BLIND",
    "type": "json_flag",
    "//": "Blinds the wearer while worn, and provides nominal protection vs flashbang flashes.",
    "info": "This gear <bad>prevents</bad> you from <info>seeing</info> anything."
  },
  {
    "id": "BLOCK_WHILE_WORN",
    "type": "json_flag",
    "info": "This item can be used to block attacks when worn."
  },
  {
    "id": "CALORIES_INTAKE",
    "type": "json_flag",
    "info": "This item enables you to keep track of calorie intake."
  },
  {
    "id": "CASELESS_ROUNDS",
    "type": "json_flag",
    "info": "Being caseless rounds, these <bad>cannot be disassembled or reloaded</bad>."
  },
  {
    "id": "CBM",
    "type": "json_flag",
    "info": "This item is a Compact Bionic Module.  You'll need to <info>use specialized machinery</info> or <info>ask a surgeon</info> to install it into your body."
  },
  {
    "id": "COLLAR",
    "type": "json_flag",
    "info": "This clothing has a <info>wide collar</info> that can keep your mouth warm if it is unencumbered."
  },
  {
    "id": "COLLAPSE_CONTENTS",
    "type": "json_flag",
    "info": "Contents are hidden by default in inventory view."
  },
  {
    "id": "DEAF",
    "type": "json_flag",
    "info": "This gear <bad>prevents</bad> you from <info>hearing any sounds</info>.",
    "conflicts": [ "PARTIAL_DEAF" ]
  },
  {
    "id": "OVERHEATS",
    "type": "json_flag",
    "info": "Continuously firing this weapon will cause it to <bad>overheat</bad> and <info>can potentially damage it</info>."
  },
  {
    "id": "DIAMOND",
    "type": "json_flag",
    "info": "This item has a <good>diamond coating</good> improving its <info>cutting or piercing damage</info>.",
    "inherit": false
  },
  {
    "id": "GEMSTONE",
    "type": "json_flag",
    "info": "This item is a precious gemstone, used for ornamentation.  This is mostly useless post-Cataclysm."
  },
  {
    "id": "DIG_TOOL",
    "type": "json_flag",
    "info": "While wielded, this item allows you to mine through rocks and other hard obstacles by moving into tiles with them.  Note that automatic mining option should be set to true for this to work."
  },
  {
    "id": "DURABLE_MELEE",
    "type": "json_flag",
    "info": "As a weapon, this item is <good>well-made</good> and will <info>withstand the punishment of combat</info>.",
    "conflicts": [ "FRAGILE_MELEE" ]
  },
  {
    "id": "EASY_CLEAN",
    "type": "json_flag",
    "info": "This gun is made of <info>relatively simple parts</info> which makes powder fouling <good>easier to clean</good>."
  },
  {
    "id": "FIELD_DRESS",
    "type": "json_flag"
  },
  {
    "id": "FIELD_DRESS_FAILED",
    "type": "json_flag"
  },
  {
    "id": "HIDDEN",
    "type": "json_flag",
    "info": "You have marked this article to not display a sprite when worn."
  },
  {
    "id": "QUARTERED",
    "type": "json_flag"
  },
  {
    "id": "SCIENCE_CARD",
    "type": "json_flag",
    "info": "You could probably use this to get into a secure science facility."
  },
  {
    "id": "MILITARY_CARD",
    "type": "json_flag",
    "info": "You could probably use this to get into a secure military facility."
  },
  {
    "id": "INDUSTRIAL_CARD",
    "type": "json_flag",
    "info": "You could probably use this to get into a secure industrial facility."
  },
  {
    "id": "COOP_CARD",
    "type": "json_flag",
    "info": "Gives you access to the artisans workshop."
  },
  {
    "id": "SKINNED",
    "type": "json_flag"
  },
  {
    "id": "BLED",
    "type": "json_flag"
  },
  {
    "id": "CANT_HEAL_EVERYONE",
    "type": "json_flag",
    "info": "This med can't be used by everyone, it requires a special mutation."
  },
  {
    "id": "CANT_WEAR",
    "type": "json_flag",
    "info": "This armor can't be worn directly.",
    "inherit": false
  },
  {
    "id": "DECAY_EXPOSED_ATMOSPHERE",
    "type": "json_flag",
    "info": "If exposed to the atmosphere, it will <bad>start to go bad</bad>."
  },
  {
    "id": "DIRTY",
    "type": "json_flag"
  },
  {
    "id": "EATEN_COLD",
    "type": "json_flag",
    "info": "This tastes <good>better</good> while <color_light_cyan>cold</color>."
  },
  {
    "id": "EATEN_HOT",
    "type": "json_flag",
    "info": "This tastes <good>better</good> while <color_red>hot</color>."
  },
  {
    "id": "ELECTRIC_IMMUNE",
    "type": "json_flag",
    "info": "This gear <good>completely protects</good> you from <info>electric discharges</info>."
  },
  {
    "id": "BIO_IMMUNE",
    "type": "json_flag",
    "info": "This gear <good>completely protects</good> you from <info>biological damage</info>."
  },
  {
    "id": "BASH_IMMUNE",
    "type": "json_flag",
    "info": "This gear <good>completely protects</good> you from <info>bash damage</info>."
  },
  {
    "id": "EMP_IMMUNE",
    "type": "json_flag",
    "info": "This gear <good>completely protects</good> you from <info>EMP blasts</info>."
  },
  {
    "id": "CUT_IMMUNE",
    "type": "json_flag",
    "info": "This gear <good>completely protects</good> you from <info>cut damage</info>."
  },
  {
    "id": "BULLET_IMMUNE",
    "type": "json_flag",
    "info": "This gear <good>completely protects</good> you from <info>bullet damage</info>."
  },
  {
    "id": "ACID_IMMUNE",
    "type": "json_flag",
    "info": "This gear <good>completely protects</good> you from <info>acid damage</info>."
  },
  {
    "id": "STAB_IMMUNE",
    "type": "json_flag",
    "info": "This gear <good>completely protects</good> you from <info>stab damage</info>."
  },
  {
    "id": "HEAT_IMMUNE",
    "type": "json_flag",
    "info": "This gear <good>completely protects</good> you from <info>high temperatures</info>."
  },
  {
    "id": "HELMET_FACE_SHIELD",
    "type": "json_flag",
    "info": "This item is attachable in the front of <info>hard hats and helmets</info> to protect your eyes or face.",
    "restriction": "Item must be some kind of face shield"
  },
  {
    "id": "HELMET_FRONT_ATTACHMENT",
    "type": "json_flag",
    "info": "This item is attachable in the front of <info>military helmets</info>.",
    "restriction": "Item must be some kind of frontal helmet attachment"
  },
  {
    "id": "HELMET_EAR_ATTACHMENT",
    "type": "json_flag",
    "info": "This item is attachable in <info>hard hats and helmets</info> to cover the ears.",
    "restriction": "Item must be some kind of ear attachment"
  },
  {
    "id": "HELMET_NAPE_PROTECTOR",
    "type": "json_flag",
    "info": "This item is attachable in <info>hard hats and helmets</info> as a nape protector.",
    "restriction": "Item must be some kind of nape protector"
  },
  {
    "id": "HELMET_MANDIBLE_GUARD",
    "type": "json_flag",
    "info": "This item is attachable as a mandible guard in military <info>helmets</info> or headgear specifically adapted with rails for attachments.",
    "restriction": "Item must be some kind of rail-mounted mandible guard"
  },
  {
    "id": "HELMET_MANDIBLE_GUARD_STRAPPED",
    "type": "json_flag",
    "info": "This item is attachable as a mandible guard in <info>hard hats and helmets</info>.",
    "restriction": "Item must be some kind of strapped mandible guard"
  },
  {
    "id": "HELMET_BACK_POUCH",
    "type": "json_flag",
    "info": "This item is attachable in the back of <info>hard hats and helmets</info> as a counterweight pouch.",
    "restriction": "Item must be some kind of back pouch"
  },
  {
    "id": "HELMET_HEAD_ATTACHMENT",
    "type": "json_flag",
    "info": "This item is attachable in <info>tactical helmets</info> as a flashlight.",
    "restriction": "Item must be some kind of flashlight"
  },
  {
    "id": "HELMET_AVENTAIL",
    "type": "json_flag",
    "info": "This item is attachable to metal cap helmets as a face and neck protective layer.",
    "restriction": "Item must be some kind of chainmail veil"
  },
  {
    "id": "BOOT_FINS",
    "type": "json_flag",
    "info": "This item is attachable to commercial diving boots as fins.",
    "restriction": "Item must be some kind of fins"
  },
  {
    "id": "BOOT_FINS_CUSTOM",
    "type": "json_flag",
    "info": "This item is attachable to custom diving boots as fins.",
    "restriction": "Item must be some kind of custom fins"
  },
  {
    "id": "HEAD_STRAP_MOUNT",
    "type": "json_flag",
    "info": "This item is attachable to straps and mountings on some masks and hoods.",
    "restriction": "Item must be some kind of item that can be attached to straps on masks and hoods"
  },
  {
    "id": "WRIST_MOUNT_ATTACHMENT",
    "type": "json_flag",
    "info": "This item is attachable to a proprietary wrist mount.",
    "restriction": "Item must be some kind of item that can be attached to a proprietary wrist mount"
  },
  {
    "id": "EXTRA_PLATING",
    "type": "json_flag",
    "info": "This item is wearable over some armors as an extra layer of plating.",
    "restriction": "Item must be some kind of strapped additional plating"
  },
  {
    "id": "COLD_IMMUNE",
    "type": "json_flag",
    "info": "This gear <good>completely protects</good> you from <info>low temperatures</info>."
  },
  {
    "id": "ACID",
    "type": "json_flag"
  },
  {
    "id": "CORROSIVE",
    "type": "json_flag"
  },
  {
    "id": "ONLY_ONE",
    "type": "json_flag",
    "info": "You can wear <info>only one</info>."
  },
  {
    "id": "ONE_PER_LAYER",
    "type": "json_flag",
    "info": "<info>Only one</info> item can be worn on this clothing layer."
  },
  {
    "id": "FANCY",
    "type": "json_flag",
    "//": "Wearing this clothing gives a morale bonus if the player has the Stylish trait.",
    "info": "This clothing is <info>fancy</info>.",
    "conflicts": [ "SUPER_FANCY" ]
  },
  {
    "id": "FIRE",
    "type": "json_flag",
    "info": "This item counts as <color_red>fire</color> for crafting purposes."
  },
  {
    "id": "FIRESTARTER",
    "type": "json_flag",
    "info": "This item can start <color_red>fire</color>."
  },
  {
    "id": "FIREWOOD",
    "type": "json_flag",
    "info": "This item can serve as a firewood."
  },
  {
    "id": "FIX_FARSIGHT",
    "type": "json_flag",
    "info": "This gear <good>corrects farsightedness</good>."
  },
  {
    "id": "FIX_NEARSIGHT",
    "type": "json_flag",
    "info": "This gear <good>corrects nearsightedness</good>."
  },
  {
    "id": "FILTHY",
    "type": "json_flag",
    "//": "Zombie-dropped clothing giving various penalties if Filthy mod is active.  Also CBMs harvested from zombies.",
    "craft_inherit": true,
    "info": "This item is <bad>filthy</bad>."
  },
  {
    "id": "FLASH_PROTECTION",
    "type": "json_flag",
    "//": "Used for eyes protection from flashbang."
  },
  {
    "id": "FLOTATION",
    "type": "json_flag",
    "info": "This clothing <info>prevents going underwater</info> including both <good>drowning</good> and <bad>diving</bad>."
  },
  {
    "id": "FIN",
    "type": "json_flag",
    "info": "This clothing has fins that <good>improve swimming speed</good>, but <bad>reduce movement speed</bad> on land."
  },
  {
    "id": "FRAGILE",
    "type": "json_flag",
    "info": "This gear is <bad>fragile</bad> and <info>won't protect you for long</info>.",
    "conflicts": [ "STURDY" ],
    "inherit": false
  },
  {
    "id": "FRAGILE_MELEE",
    "type": "json_flag",
    "info": "As a weapon, this item is <bad>flimsy</bad> and <info>won't last long in combat</info> before breaking apart.",
    "conflicts": [ "DURABLE_MELEE" ]
  },
  {
    "id": "GAS_PROOF",
    "type": "json_flag",
    "info": "This gear <good>completely protects</good> you from <info>any gas</info>."
  },
  {
    "id": "HOOD",
    "type": "json_flag",
    "info": "This clothing has a <info>hood</info> to keep your head warm if your head is unencumbered."
  },
  {
    "id": "HYGROMETER",
    "type": "json_flag",
    "info": "This gear is equipped with an accurate hygrometer (which is used to measure humidity)."
  },
  {
    "id": "BURNOUT",
    "type": "json_flag",
    "//": "You can visually inspect how much it is burned out (candle, torch)."
  },
  {
    "id": "BRASS_CATCHER",
    "type": "json_flag",
    "info": "This gun mod catches ejected casings."
  },
  {
    "id": "IRREMOVABLE",
    "type": "json_flag",
    "info": "This item is a component of the gun it is attached to.  It can't be removed without destroying it.",
    "inherit": false
  },
  {
    "id": "NORMAL",
    "type": "json_flag",
    "//": "Item is on the normal layer.",
    "info": "This gear <info>fits like</info> normal clothing."
  },
  {
    "id": "NO_CVD",
    "type": "json_flag",
    "//": "Item can never be used with a CVD machine."
  },
  {
    "id": "NO_REPAIR",
    "type": "json_flag",
    "//": "Prevents repairing of this item even if otherwise suitable tools exist.",
    "inherit": false
  },
  {
    "id": "NO_CLEAN",
    "type": "json_flag",
    "//": "items that are impossible to clean no matter how hard you try",
    "info": "This item is impossible to clean."
  },
  {
    "id": "NUTRIENT_OVERRIDE",
    "type": "json_flag",
    "//": "forces calories and vitamins to be the ones defined in the json, instead of inheriting from ingredients"
  },
  {
    "id": "OBSOLETE",
    "type": "json_flag",
    "//": "This thing has been removed from the game",
    "info": "This thing no longer spawns naturally and has been obsoleted."
  },
  {
    "id": "PLANTABLE_SEED",
    "type": "json_flag",
    "info": "You could probably <color_brown>plant</color> these."
  },
  {
    "id": "POST_UP",
    "type": "json_flag",
    "info": "This item can be put up on a wall, like a poster."
  },
  {
    "id": "MELTS",
    "type": "json_flag",
    "info": "This food <neutral>melts when not in a very cold climate</neutral>, and tastes much <good>better</good> when <color_light_cyan>frozen</color>."
  },
  {
    "id": "MAG_DESTROY",
    "type": "json_flag"
  },
  {
    "id": "MOP",
    "type": "json_flag"
  },
  {
    "id": "ARM_PROSTHETIC",
    "type": "json_flag",
    "//": "This clothing is a prosthetic limb for the arms, and can only be used as a replacement limb."
  },
  {
    "id": "LEG_PROSTHETIC",
    "type": "json_flag",
    "//": "This clothing is a prosthetic limb for the legs, and can only be used as a replacement limb."
  },
  {
    "id": "OUTER",
    "type": "json_flag",
    "//": "Outer garment layer.",
    "info": "This gear is generally <info>worn over</info> clothing."
  },
  {
    "id": "OVERSIZE",
    "type": "json_flag",
    "//": "Can always be worn no matter encumbrance/mutations/bionics/etc., but prevents any other clothing being worn over this.",
    "info": "This clothing is large enough to accommodate <info>abnormally large mutated anatomy</info>."
  },
  {
    "id": "UNDERSIZE",
    "type": "json_flag",
    "//": "This clothing can be worn comfortably by mutants with Tiny or Unassuming.  Too small for anyone else."
  },
  {
    "id": "PARTIAL_DEAF",
    "type": "json_flag",
    "info": "This gear <good>reduces</good> the volume of <info>sounds</info> to a safe level.",
    "conflicts": [ "DEAF" ]
  },
  {
    "id": "PERSONAL",
    "type": "json_flag",
    "//": "This item goes in the personal aura layer, intended for metaphysical effects.",
    "info": "This is in your <info>personal aura</info>."
  },
  {
    "id": "POCKETS",
    "type": "json_flag",
    "//": "Increases warmth for hands if the player's hands are cold and the player is wielding nothing.",
    "info": "This clothing has <info>pockets</info> to warm your hands when you are wielding nothing."
  },
  {
    "id": "POLEARM",
    "type": "json_flag",
    "info": "As a weapon, this item needs considerable space to use properly and does 70% of its normal damage to adjacent enemies."
  },
  {
    "id": "PREDATOR_FUN",
    "type": "json_flag",
    "//": "Designates a food that is usually undesirable but gives a morale bonus to characters with predator mutations."
  },
  {
    "id": "PRESERVE_SPAWN_OMT",
    "type": "json_flag",
    "//": "This item will store the OMT it spawned in the 'spawn_location_omt' var"
  },
  {
    "id": "PROVIDES_TECHNIQUES",
    "type": "json_flag",
    "//": "This item provides martial arts techniques in addition to the character's weapon"
  },
  {
    "id": "SPAWN_ACTIVE",
    "type": "json_flag",
    "//": "This item will spawn active. Not advised for items that drain power when active."
  },
  {
    "id": "STAB",
    "type": "json_flag"
  },
  {
    "id": "SPEAR",
    "type": "json_flag"
  },
  {
    "id": "PRIMITIVE_RANGED_WEAPON",
    "type": "json_flag"
  },
  {
    "id": "SOLARPACK_ON",
    "type": "json_flag"
  },
  {
    "id": "PSEUDO",
    "type": "json_flag"
  },
  {
    "id": "RADIOSIGNAL_1",
    "type": "json_flag"
  },
  {
    "id": "RADIOSIGNAL_2",
    "type": "json_flag"
  },
  {
    "id": "RADIOSIGNAL_3",
    "type": "json_flag"
  },
  {
    "id": "RADIO_ACTIVATION",
    "type": "json_flag"
  },
  {
    "id": "RADIO_MOD",
    "type": "json_flag"
  },
  {
    "id": "RADIOCARITEM",
    "type": "json_flag"
  },
  {
    "id": "DISCOUNT_VALUE_1",
    "type": "json_flag"
  },
  {
    "id": "DISCOUNT_VALUE_2",
    "type": "json_flag"
  },
  {
    "id": "DISCOUNT_VALUE_3",
    "type": "json_flag"
  },
  {
    "id": "MC_MOBILE",
    "type": "json_flag",
    "info": "Can be used to <info>store data</info> for other devices."
  },
  {
    "id": "MC_HAS_DATA",
    "type": "json_flag",
    "info": "Some of your data is <info>stored</info> here."
  },
  {
    "id": "NO_PARASITES",
    "type": "json_flag"
  },
  {
    "id": "MUSHY",
    "type": "json_flag"
  },
  {
    "id": "IRRADIATED",
    "type": "json_flag",
    "info": "This food item has been irradiated, and will spoil 4 times slower."
  },
  {
    "id": "FREEZERBURN",
    "type": "json_flag"
  },
  {
    "id": "OLD_CURRENCY",
    "type": "json_flag",
    "info": "This item used to be legal tender before the Cataclysm."
  },
  {
    "id": "NO_AUTO_CONSUME",
    "type": "json_flag"
  },
  {
    "id": "NO_WEAR_EFFECT",
    "type": "json_flag",
    "info": "This item can be worn, but it <neutral>won't provide any effects</neutral>."
  },
  {
    "id": "PADDED",
    "type": "json_flag",
    "info": "This item has notable padding and will be comfortable worn without clothing under it."
  },
  {
    "id": "PALS_SMALL",
    "type": "json_flag",
    "info": "This item will <good>attach directly</good> to <info>load bearing vests</info>, taking a <good>small amount of space</good>."
  },
  {
    "id": "PALS_MEDIUM",
    "type": "json_flag",
    "info": "This item will <good>attach directly</good> to <info>load bearing vests</info>, taking an average amount of space."
  },
  {
    "id": "PALS_LARGE",
    "type": "json_flag",
    "info": "This item will <good>attach directly</good> to <info>load bearing vests</info>, taking a <bad>large amount of space</bad>."
  },
  {
    "id": "PSYSHIELD_PARTIAL",
    "type": "json_flag",
    "//": "25% chance to protect against fear_paralyze monster attack.",
    "info": "This gear <good>keeps out</good> the <info>mind control rays</info>."
  },
  {
    "id": "RAD_DETECT",
    "type": "json_flag",
    "info": "This item can <good>detect</good> dangerous levels of <info>radiation</info>."
  },
  {
    "id": "RAD_PROOF",
    "type": "json_flag",
    "info": "This clothing <good>completely protects</good> you from <info>radiation</info>.",
    "conflicts": [ "RAD_RESIST" ]
  },
  {
    "id": "RAD_RESIST",
    "type": "json_flag",
    "info": "This clothing <good>partially protects</good> you from <info>radiation</info>.",
    "conflicts": [ "RAD_PROOF" ]
  },
  {
    "id": "RAD_STERILIZED",
    "type": "json_flag",
    "info": "Sterilized using radiation, so it's <good>safe to eat</good>."
  },
  {
    "id": "REQUIRES_BALANCE",
    "type": "json_flag",
    "info": "This gear requires careful balance to use.  Being hit while wearing it could make you <bad>fall down</bad>."
  },
  {
    "id": "ROLLER_ONE",
    "type": "json_flag"
  },
  {
    "id": "ROLLER_INLINE",
    "type": "json_flag"
  },
  {
    "id": "ROLLER_QUAD",
    "type": "json_flag"
  },
  {
    "id": "TWO_WAY_RADIO",
    "type": "json_flag",
    "info": "This item can be used to communicate with radio waves."
  },
  {
    "id": "PERFECT_LOCKPICK",
    "type": "json_flag",
    "info": "This item can be used to <info>pick locks</info> with <good>zero effort</good>."
  },
  {
    "id": "RAINPROOF",
    "type": "json_flag",
    "//": "Prevents the covered body-part(s) from getting wet in the rain.",
    "info": "This clothing is designed to keep you <info>dry</info> in the rain."
  },
  {
    "id": "RESTRICT_HANDS",
    "type": "json_flag",
    "//": "Prevents the player from wielding a weapon two-handed, forcing one-handed use if the weapon permits it."
  },
  {
    "id": "SEMITANGIBLE",
    "type": "json_flag",
    "//": "Prevents the item from participating in the encumbrance system when worn.",
    "info": "It seems <info>partially intangible</info>, and can occupy the same space as other things when worn."
  },
  {
    "id": "SHEATH_AXE",
    "type": "json_flag",
    "restriction": "Item must fit in an axe sheath",
    "info": "This item can <info>fit in an axe sheath</info> of the appropriate size."
  },
  {
    "id": "SHEATH_KNIFE",
    "type": "json_flag",
    "restriction": "Item must fit in a sheath",
    "info": "This item can <info>fit in a sheath</info> of the appropriate size."
  },
  {
    "id": "SHEATH_SWORD",
    "type": "json_flag",
    "restriction": "Item must fit in a scabbard",
    "info": "This item can <info>fit in a scabbard</info> of the appropriate size."
  },
  {
    "id": "SHEATH_SPEAR",
    "type": "json_flag",
    "restriction": "Item must attach to a spear strap",
    "info": "This item can <info>attach to a spear strap</info> of the appropriate size."
  },
  {
    "id": "SHEATH_BOW",
    "type": "json_flag",
    "restriction": "Item must fit in a bow sling",
    "info": "This item can <info>fit in a bow sling</info> of the appropriate size."
  },
  {
    "id": "SHEATH_GOLF",
    "type": "json_flag",
    "//": "This item can be stored in a bag of the appropriate size."
  },
  {
    "id": "SKINTIGHT",
    "type": "json_flag",
    "//": "Undergarment layer.",
    "info": "This clothing <info>lies close</info> to the skin."
  },
  {
    "id": "SLEEP_AID",
    "type": "json_flag",
    "info": "This item provides comfort during sleep."
  },
  {
    "id": "SLEEP_AID_CONTAINER",
    "type": "json_flag"
  },
  {
    "id": "REVIVE_SPECIAL",
    "type": "json_flag"
  },
  {
    "id": "STURDY",
    "type": "json_flag",
    "info": "This clothing will <good>protect</good> you from harm and withstand <info>a lot of abuse</info>.",
    "conflicts": [ "FRAGILE" ],
    "inherit": false
  },
  {
    "id": "SUN_GLASSES",
    "type": "json_flag",
    "//": "Prevents glaring when in sunlight.",
    "info": "This clothing keeps the <info>glare</info> out of your eyes."
  },
  {
    "id": "SUPER_FANCY",
    "type": "json_flag",
    "//": "Gives an additional moral bonus over FANCY if the player has the Stylish trait.",
    "info": "This clothing is <info>very fancy</info>.",
    "conflicts": [ "FANCY" ]
  },
  {
    "id": "SWIM_GOGGLES",
    "type": "json_flag",
    "//": "Allows you to see much further under water.",
    "info": "This clothing allows you to <good>see much further</good> <info>under water</info>."
  },
  {
    "id": "THERMOMETER",
    "type": "json_flag",
    "info": "This gear is equipped with an <info>accurate thermometer</info>."
  },
  {
    "id": "VARSIZE",
    "type": "json_flag",
    "//": "Can be made to fit via tailoring."
  },
  {
    "id": "WAIST",
    "type": "json_flag",
    "//": "Layer for belts and other things worn on the waist.",
    "info": "This gear is worn on or around your <info>waist</info>."
  },
  {
    "id": "WATCH",
    "type": "json_flag",
    "//": "Acts as a watch and allows the player to see actual time.",
    "info": "This gear allows to see <info>actual time</info>."
  },
  {
    "id": "WATERPROOF",
    "type": "json_flag",
    "//": "Prevents the covered body-part(s) from getting wet in any circumstance.",
    "info": "This clothing <info>won't let water through</info>.  Even if you jump into a river."
  },
  {
    "id": "WATER_FRIENDLY",
    "type": "json_flag",
    "//": "Prevents the item from making the body part count as unfriendly to water and thus causing negative morale from being wet.",
    "info": "This clothing <good>performs well</good> even when <info>soaking wet</info>.  This can feel good."
  },
  {
    "id": "ITEM_BROKEN",
    "type": "json_flag",
    "info": "This item was broken and <bad>won't activate anymore</bad>."
  },
  {
    "id": "WATER_BREAK",
    "type": "json_flag",
    "info": "This item <bad>will get broken</bad> by water."
  },
  {
    "id": "WATER_BREAK_ACTIVE",
    "type": "json_flag",
    "info": "This item <bad>will get broken</bad> by water if it gets <info>submerged while active</info>."
  },
  {
    "id": "WATER_DISSOLVE",
    "type": "json_flag",
    "info": "This item <bad>will get dissolved</bad> in water."
  },
  {
    "id": "WET",
    "type": "json_flag"
  },
  {
    "id": "POWERARMOR_COMPATIBLE",
    "type": "json_flag",
    "//": "Allows power armor to be worn with compatible armors like ear plugs and mouthpieces.",
    "info": "This item can be worn simultaneously with power armor."
  },
  {
    "id": "ZERO_WEIGHT",
    "type": "json_flag"
  },
  {
    "id": "ZOOM",
    "type": "json_flag",
    "info": "This item can be used to <good>better</good> see <info>things far away</info>."
  },
  {
    "id": "furred",
    "type": "json_flag",
    "info": "This clothing has a fur lining sewn into it to <good>increase</good> its overall <info>warmth</info>."
  },
  {
    "id": "kevlar_padded",
    "type": "json_flag",
    "info": "This gear has Kevlar inserted into strategic locations to <good>increase protection</good> with some <bad>increase to encumbrance</bad>."
  },
  {
    "id": "leather_padded",
    "type": "json_flag",
    "info": "This gear has certain parts padded with leather to <good>increase protection</good> with moderate <bad>increase to encumbrance</bad>."
  },
  {
    "id": "steel_padded",
    "type": "json_flag",
    "info": "This gear has certain parts padded with steel to <good>increase protection</good> with moderate <bad>increase to encumbrance</bad>."
  },
  {
    "id": "wooled",
    "type": "json_flag",
    "info": "This clothing has a wool lining sewn into it to <good>increase</good> its overall <info>warmth</info>."
  },
  {
    "id": "WONT_TRAIN_MARKSMANSHIP",
    "type": "json_flag",
    "//": "This gun wont train marksmanship when fired.  Used in Aftershock smart guns."
  },
  {
    "id": "NANOFAB_REPAIR",
    "type": "json_flag",
    "info": "This item has a holographic patch that reflects the light oddly.  It was constructed in a nanofabricator and can be <info>repaired in one</info>."
  },
  {
    "id": "NANOFAB_TEMPLATE",
    "type": "json_flag",
    "info": "This item contains a nanofabricator recipe."
  },
  {
    "id": "NANOFAB_TEMPLATE_SINGLE_USE",
    "type": "json_flag",
    "info": "This template is copy protected and will be <bad>destroyed</bad> after a single use."
  },
  {
    "id": "BIONIC_FAULTY",
    "type": "json_flag",
    "info": "This bionic is <bad>faulty</bad>."
  },
  {
    "id": "BIONIC_POWER_SOURCE",
    "type": "json_flag",
    "info": "This bionic provides power."
  },
  {
    "id": "BIONIC_TOGGLED",
    "type": "json_flag",
    "//": "This bionic only has a function when activated, else it causes its effect every turn."
  },
  {
    "id": "BIONIC_GUN",
    "type": "json_flag",
    "//": "This bionic is a gun bionic and activating it will fire it.  Prevents all other activation effects."
  },
  {
    "id": "BIONIC_WEAPON",
    "type": "json_flag",
    "//": "This bionic is a weapon bionic and activating it will create (or destroy) bionic's fake_item in user's hands.  Prevents all other activation effects."
  },
  {
    "id": "BIONIC_ARMOR_INTERFACE",
    "type": "json_flag",
    "info": "This bionic can provide power to powered armor."
  },
  {
    "id": "PERMANENT",
    "type": "json_flag",
    "//": "This makes the spell's effects permanent."
  },
  {
    "id": "NO_FAIL",
    "type": "json_flag",
    "//": "Spellcasting never fails for this spell"
  },
  {
    "id": "IGNORE_WALLS",
    "type": "json_flag",
    "//": "This makes the spell's Area of Effect ignore walls."
  },
  {
    "id": "MAGIC_FOCUS",
    "type": "json_flag",
    "//": "You can cast spells with this item in your hand."
  },
  {
    "id": "HOSTILE_SUMMON",
    "type": "json_flag",
    "//": "This makes the spell's summoned monster always hostile.  Note that the spell needs to be a summon spell for this to do anything."
  },
  {
    "id": "HOSTILE_50",
    "type": "json_flag",
    "//": "This makes the spell's summoned monster hostile 50% of the time.  Note that the spell needs to be a summon spell for this to do anything."
  },
  {
    "id": "SILENT",
    "type": "json_flag",
    "//": "The spell makes no sound at its point of impact."
  },
  {
    "id": "LOUD",
    "type": "json_flag",
    "//": "This spell is much louder at its point of impact."
  },
  {
    "id": "VERBAL",
    "type": "json_flag",
    "//": "The caster must speak in order to cast the spell.  More mouth encumbrance increases failure percent, and the caster speaks when casting."
  },
  {
    "id": "SOMATIC",
    "type": "json_flag",
    "//": "The spell requires arm movement to cast.  Arm encumbrance affects failure percentage and casting time."
  },
  {
    "id": "NO_HANDS",
    "type": "json_flag",
    "//": "The spell does not require hands in order to cast it.  Encumbrance penalties on hands are nullified."
  },
  {
    "id": "NO_LEGS",
    "type": "json_flag",
    "//": "This spell does not require leg movement in order to be cast.  All encumbrance penalties for legs are nullified."
  },
  {
    "id": "CONCENTRATE",
    "type": "json_flag",
    "//": "This spell requires focus to cast.  The lower your focus, the higher failure rate to cast."
  },
  {
    "id": "WONDER",
    "type": "json_flag",
    "//": "Chooses a spell at random to cast from extra_effects.  See MAGIC.md for details"
  },
  {
    "id": "EXTRA_EFFECTS_FIRST",
    "type": "json_flag",
    "//": "A spell extra effects are cast before the main spell.  See MAGIC.md for details"
  },
  {
    "id": "PAIN_NORESIST",
    "type": "json_flag",
    "//": "pain altering spells can't be resisted (like with the deadened trait)"
  },
  {
    "id": "SPAWN_WITH_DEATH_DROPS",
    "type": "json_flag",
    "//": "Allows summoned monsters to drop their usual death drops.  Otherwise, summoned monsters drop nothing on death."
  },
  {
    "id": "TEMPORARY_SHAPESHIFT",
    "type": "json_flag",
    "//": "The character is in a form other than their natural one due to some preternatural effect."
  },
  {
    "id": "SHAPESHIFT_SIZE_TINY",
    "type": "json_flag",
    "//": "Due to shapeshifting, the character is size Tiny."
  },
  {
    "id": "SHAPESHIFT_SIZE_SMALL",
    "type": "json_flag",
    "//": "Due to shapeshifting, the character is size Small."
  },
  {
    "id": "SHAPESHIFT_SIZE_LARGE",
    "type": "json_flag",
    "//": "Due to shapeshifting, the character is size Large."
  },
  {
    "id": "SHAPESHIFT_SIZE_HUGE",
    "type": "json_flag",
    "//": "Due to shapeshifting, the character is size Huge."
  },
  {
    "id": "NON_THRESH",
    "type": "json_flag",
    "//": "This mutation does not count toward thresholds at all."
  },
  {
    "id": "ROBUST_GENETIC",
    "type": "json_flag",
    "//": "Applies robust genetic bonus - mutations give only 1 unit of instability for all traits instead of 1 unit for your current tree, and 2 for any outer tree."
  },
  {
    "id": "HIDDEN_HALLU",
    "type": "json_flag",
    "craft_inherit": true,
    "//": "Contains hallucinogenic compounds from foraged foods."
  },
  {
    "id": "HIDDEN_POISON",
    "type": "json_flag",
    "craft_inherit": true,
    "//": "Contains poisonous compounds from foraged foods."
  },
  {
    "id": "BAD_TASTE",
    "type": "json_flag",
    "craft_inherit": true,
    "taste_mod": -5,
    "//": "Has a bad taste or texture that can't be covered up through cooking.",
    "info": "This food is <bad>unappetizing</bad> in a way that <bad>can't be covered up by most cooking</bad>."
  },
  {
    "id": "RAW",
    "type": "json_flag",
    "//": "Decreases calories as they appear in JSON def by 25%.  This penalty is removed if the item is used in a recipe that requires heating.",
    "info": "This food is <info>raw</info>, and will be <good>more nutritious</good> if cooked."
  },
  {
    "id": "CANNIBALISM",
    "type": "json_flag",
    "//": "Obsoleted!"
  },
  {
    "id": "STRICT_HUMANITARIANISM",
    "type": "json_flag",
    "craft_inherit": true
  },
  {
    "id": "ALLERGEN_BREAD",
    "type": "json_flag"
  },
  {
    "id": "ALLERGEN_CHEESE",
    "type": "json_flag"
  },
  {
    "id": "ALLERGEN_DRIED_VEGETABLE",
    "type": "json_flag"
  },
  {
    "id": "ALLERGEN_EGG",
    "type": "json_flag"
  },
  {
    "id": "ALLERGEN_FRUIT",
    "type": "json_flag"
  },
  {
    "id": "ALLERGEN_JUNK",
    "type": "json_flag"
  },
  {
    "id": "ALLERGEN_MEAT",
    "type": "json_flag"
  },
  {
    "id": "ALLERGEN_MILK",
    "type": "json_flag"
  },
  {
    "id": "ALLERGEN_NUT",
    "type": "json_flag"
  },
  {
    "id": "ALLERGEN_VEGGY",
    "type": "json_flag"
  },
  {
    "id": "ALLERGEN_WHEAT",
    "type": "json_flag"
  },
  {
    "id": "ALLERGEN_WOOL",
    "type": "json_flag"
  },
  {
    "id": "ANIMAL_PRODUCT",
    "type": "json_flag"
  },
  {
    "id": "ALWAYS_TWOHAND",
    "info": "<bad>You must</bad> have two free hands to wield this item.",
    "type": "json_flag"
  },
  {
    "id": "APPLIANCE",
    "type": "json_flag"
  },
  {
    "id": "BIPOD",
    "type": "json_flag"
  },
  {
    "id": "BIRD",
    "type": "json_flag"
  },
  {
    "id": "BOMB",
    "type": "json_flag"
  },
  {
    "id": "BYPRODUCT",
    "type": "json_flag"
  },
  {
    "id": "CABLE_SPOOL",
    "type": "json_flag"
  },
  {
    "id": "CAMERA_PRO",
    "type": "json_flag"
  },
  {
    "id": "CANNIBAL",
    "type": "json_flag"
  },
  {
    "id": "CARNIVORE_OK",
    "type": "json_flag"
  },
  {
    "id": "CASING",
    "type": "json_flag"
  },
  {
    "id": "CATTLE",
    "type": "json_flag"
  },
  {
    "id": "CHALLENGE",
    "type": "json_flag"
  },
  {
    "id": "CHARGEDIM",
    "type": "json_flag"
  },
  {
    "id": "CITY_START",
    "type": "json_flag"
  },
  {
    "id": "COLD",
    "type": "json_flag"
  },
  {
    "id": "COLLAPSIBLE_STOCK",
    "//": "this is deprecated for the COLLAPSED_STOCK and FOLDED_STOCK, kept around for mod support",
    "type": "json_flag"
  },
  {
    "id": "REMOVED_STOCK",
    "//": "for weapons whose stock has been cut off.",
    "type": "json_flag",
    "info": "This item has had its stock removed, it will be hard to shoot with."
  },
  {
    "id": "FOLDED_STOCK",
    "//": "for weapons that stock folds to one side, no change in volume.",
    "type": "json_flag",
    "info": "This items stock is folded it will be hard to shoot with."
  },
  {
    "id": "COLLAPSED_STOCK",
    "//": "for weapons that stock collapses into the body reducing volume as well.",
    "type": "json_flag",
    "info": "This items stock is collapsed it will be hard to shoot with."
  },
  {
    "id": "CONDUCTIVE",
    "type": "json_flag"
  },
  {
    "id": "CONSUMABLE",
    "type": "json_flag"
  },
  {
    "id": "COOKED",
    "type": "json_flag"
  },
  {
    "id": "CORPSE",
    "type": "json_flag"
  },
  {
    "id": "CRUTCHES",
    "type": "json_flag"
  },
  {
    "id": "CUSTOM_EXPLOSION",
    "type": "json_flag"
  },
  {
    "id": "DANGEROUS",
    "type": "json_flag"
  },
  {
    "id": "DIMENSIONAL_ANCHOR",
    "type": "json_flag"
  },
  {
    "id": "PORTAL_PROOF",
    "type": "json_flag"
  },
  {
    "id": "TELEPORT_LOCK",
    "type": "json_flag"
  },
  {
    "id": "DISABLE_SIGHTS",
    "type": "json_flag"
  },
  {
    "id": "DROP_ACTION_ONLY_IF_LIQUID",
    "type": "json_flag"
  },
  {
    "id": "EDIBLE_FROZEN",
    "type": "json_flag"
  },
  {
    "id": "EFFECT_IMPEDING",
    "type": "json_flag"
  },
  {
    "id": "ENCUMBRANCE_UPDATE",
    "type": "json_flag"
  },
  {
    "id": "ETHEREAL_ITEM",
    "type": "json_flag"
  },
  {
    "id": "E_COMBUSTION",
    "type": "json_flag"
  },
  {
    "id": "FAKE_MILL",
    "type": "json_flag"
  },
  {
    "id": "FAKE_SMOKE",
    "type": "json_flag"
  },
  {
    "id": "FELINE",
    "type": "json_flag"
  },
  {
    "id": "FERTILIZER",
    "type": "json_flag"
  },
  {
    "id": "FIT",
    "type": "json_flag"
  },
  {
    "id": "FLAMING",
    "type": "json_flag"
  },
  {
    "id": "FORAGE_HALLU",
    "type": "json_flag"
  },
  {
    "id": "FORAGE_POISON",
    "type": "json_flag"
  },
  {
    "id": "FROZEN",
    "type": "json_flag"
  },
  {
    "id": "FUNGAL_VECTOR",
    "type": "json_flag"
  },
  {
    "id": "GAS_DISCOUNT",
    "type": "json_flag"
  },
  {
    "id": "GIBBED",
    "type": "json_flag"
  },
  {
    "id": "GNV_EFFECT",
    "type": "json_flag"
  },
  {
    "id": "HIDDEN_ITEM",
    "type": "json_flag"
  },
  {
    "id": "HOT",
    "type": "json_flag"
  },
  {
    "id": "HURT_WHEN_WIELDED",
    "type": "json_flag"
  },
  {
    "id": "INEDIBLE",
    "type": "json_flag"
  },
  {
    "id": "INITIAL_PART",
    "type": "json_flag"
  },
  {
    "id": "INSPIRATIONAL",
    "type": "json_flag"
  },
  {
    "id": "INSTALL_DIFFICULT",
    "type": "json_flag"
  },
  {
    "id": "INTEGRATED",
    "type": "json_flag",
    "info": "This is <info>integrated into the body</info>."
  },
  {
    "id": "MORPHIC",
    "type": "json_flag",
    "info": "This is <info>naturally sized to the body</info>."
  },
  {
    "id": "IS_ARMOR",
    "type": "json_flag"
  },
  {
    "id": "IS_PET_ARMOR",
    "type": "json_flag"
  },
  {
    "id": "IS_UPS",
    "type": "json_flag",
    "info": "This item provides power to <info>UPS compatible items</info>.",
    "inherit": false
  },
  {
    "id": "LEAK_DAM",
    "type": "json_flag"
  },
  {
    "id": "LITCIG",
    "type": "json_flag"
  },
  {
    "id": "LUPINE",
    "type": "json_flag"
  },
  {
    "id": "MAG_BELT",
    "type": "json_flag"
  },
  {
    "id": "MAG_BULKY",
    "type": "json_flag",
    "info": "This item is <bad>bulky</bad> and may not fit in all magazine pockets.",
    "restriction": "Item must be a bulky magazine"
  },
  {
    "id": "MAG_EJECT",
    "type": "json_flag"
  },
  {
    "id": "MANUAL_CBM_INSTALLATION",
    "type": "json_flag"
  },
  {
    "id": "MECH_BAT",
    "type": "json_flag"
  },
  {
    "id": "MESSY",
    "type": "json_flag"
  },
  {
    "id": "MISSION_ITEM",
    "type": "json_flag"
  },
  {
    "id": "MODULE_HOLDER",
    "//": "Allows enchantment check to get modules in pockets of this item (modules are items which have an enchantment effect and the HAS:WORN flag.",
    "type": "json_flag"
  },
  {
    "id": "MOUNTED_GUN",
    "info": "This weapon is <bad>too unwieldy</bad> to fire on its own and <info>must be mounted</info> on a vehicle or furniture (window, table, mound of dirt, etc.) before use.",
    "type": "json_flag"
  },
  {
    "id": "MUNDANE",
    "//": "For items that have relic data but aren't actually magic",
    "info": "This item is designed to have special effects",
    "type": "json_flag"
  },
  {
    "id": "RELIC_PINK",
    "//": "For items that do not have relic data, but intended to be magical; changes the color of item to pink",
    "type": "json_flag"
  },
  {
    "id": "MUTAGEN_SAMPLE",
    "type": "json_flag",
    "info": "Used in the <neutral>creation of mutagenic drugs</neutral>."
  },
  {
    "id": "MUTAGEN_CATALYST",
    "type": "json_flag",
    "info": "Injecting it will <neutral>jumpstart mutation</neutral>."
  },
  {
    "id": "MUTAGEN_PRIMER",
    "type": "json_flag",
    "info": "Injecting it will <neutral>prime your body for mutation</neutral>."
  },
  {
    "id": "MYCUS_OK",
    "type": "json_flag"
  },
  {
    "id": "NEEDS_NO_LUBE",
    "type": "json_flag"
  },
  {
    "id": "MAGICAL",
    "//": "Does not specifically cause magical effects, but used to know if an item can be considered magical by the code",
    "type": "json_flag"
  },
  {
    "id": "NEEDS_UNFOLD",
    "//": "should not be used for folding mods, use a transforming mod instead",
    "type": "json_flag"
  },
  {
    "id": "NEGATIVE_MONOTONY_OK",
    "type": "json_flag"
  },
  {
    "id": "NEVER_JAMS",
    "type": "json_flag"
  },
  {
    "id": "NONCONDUCTIVE",
    "type": "json_flag"
  },
  {
    "id": "NON_FOULING",
    "type": "json_flag"
  },
  {
    "id": "NO_DROP",
    "type": "json_flag"
  },
  {
    "id": "NO_INGEST",
    "type": "json_flag"
  },
  {
    "id": "NO_PACKED",
    "type": "json_flag"
  },
  {
    "id": "NO_RELOAD",
    "type": "json_flag"
  },
  {
    "id": "NO_SALVAGE",
    "type": "json_flag"
  },
  {
    "id": "NO_STERILE",
    "type": "json_flag"
  },
  {
    "id": "NO_TAKEOFF",
    "type": "json_flag"
  },
  {
    "id": "NO_TURRET",
    "type": "json_flag",
    "//": "This flag should only be applied to GUN definitions, it will prevent generation of a turret vehicle part for the gun.  This blocks fake guns, or player unobtainable ones from appearing in turret list."
  },
  {
    "id": "NO_UNLOAD",
    "type": "json_flag",
    "inherit": false
  },
  {
    "id": "NO_UNWIELD",
    "type": "json_flag"
  },
  {
    "id": "NPC_ACTIVATE",
    "type": "json_flag"
  },
  {
    "id": "NPC_ALT_ATTACK",
    "type": "json_flag"
  },
  {
    "id": "NPC_SAFE",
    "type": "json_flag"
  },
  {
    "id": "NPC_THROWN",
    "type": "json_flag"
  },
  {
    "id": "NPC_THROW_NOW",
    "type": "json_flag"
  },
  {
    "id": "NVG_GREEN",
    "type": "json_flag"
  },
  {
    "id": "ORGANIC",
    "type": "json_flag"
  },
  {
    "id": "PERPETUAL",
    "type": "json_flag"
  },
  {
    "id": "PLACE_RANDOMLY",
    "type": "json_flag"
  },
  {
    "id": "POWERED",
    "type": "json_flag"
  },
  {
    "id": "PROCESSING",
    "type": "json_flag"
  },
  {
    "id": "PROCESSING_RESULT",
    "type": "json_flag"
  },
  {
    "id": "PULPED",
    "type": "json_flag"
  },
  {
    "id": "PUMP_ACTION",
    "type": "json_flag"
  },
  {
    "id": "RADIOACTIVE",
    "type": "json_flag"
  },
  {
    "id": "RADIOCAR",
    "type": "json_flag"
  },
  {
    "id": "RADIO_CONTAINER",
    "type": "json_flag"
  },
  {
    "id": "RADIO_INVOKE_PROC",
    "type": "json_flag"
  },
  {
    "id": "RAIN_PROTECT",
    "type": "json_flag"
  },
  {
    "id": "REACH3",
    "type": "json_flag"
  },
  {
    "id": "REACH_ATTACK",
    "type": "json_flag"
  },
  {
    "id": "REBREATHER",
    "type": "json_flag"
  },
  {
    "id": "RECHARGE",
    "type": "json_flag"
  },
  {
    "id": "REDUCED_BASHING",
    "type": "json_flag"
  },
  {
    "id": "REDUCED_WEIGHT",
    "type": "json_flag"
  },
  {
    "id": "RELOAD_AND_SHOOT",
    "type": "json_flag"
  },
  {
    "id": "RELOAD_EJECT",
    "type": "json_flag"
  },
  {
    "id": "RELOAD_ONE",
    "type": "json_flag"
  },
  {
    "id": "REQUIRES_TINDER",
    "type": "json_flag"
  },
  {
    "id": "SAFECRACK",
    "type": "json_flag"
  },
  {
    "id": "SLEEP_IGNORE",
    "type": "json_flag"
  },
  {
    "id": "SLOW_WIELD",
    "type": "json_flag"
  },
  {
    "id": "SMOKABLE",
    "type": "json_flag"
  },
  {
    "id": "SMOKED",
    "type": "json_flag"
  },
  {
    "id": "SOLARPACK",
    "type": "json_flag"
  },
  {
    "id": "SPEEDLOADER",
    "info": "This item can quickly reload rounds into gun or magazine that <info>have enough space</info>.",
    "type": "json_flag",
    "conflicts": [ "SPEEDLOADER_CLIP" ]
  },
  {
    "id": "SPEEDLOADER_CLIP",
    "info": "This item can quickly reload rounds into gun or magazine that <info>don't have enough space</info>.",
    "type": "json_flag",
    "conflicts": [ "SPEEDLOADER" ]
  },
  {
    "id": "SPLINT",
    "type": "json_flag"
  },
  {
    "id": "STR_RELOAD",
    "type": "json_flag"
  },
  {
    "id": "TACK",
    "type": "json_flag"
  },
  {
    "id": "TANGLE",
    "type": "json_flag"
  },
  {
    "id": "TARDIS",
    "type": "json_flag"
  },
  {
    "id": "TIE_UP",
    "type": "json_flag"
  },
  {
    "id": "TINDER",
    "type": "json_flag"
  },
  {
    "id": "TOBACCO",
    "type": "json_flag"
  },
  {
    "id": "TOUGH_FEET",
    "type": "json_flag"
  },
  {
    "id": "PAIN_IMMUNE",
    "type": "json_flag"
  },
  {
    "id": "TOURNIQUET",
    "type": "json_flag"
  },
  {
    "id": "TOW_CABLE",
    "type": "json_flag"
  },
  {
    "id": "TRADER_AVOID",
    "type": "json_flag"
  },
  {
    "id": "TRADER_KEEP",
    "type": "json_flag"
  },
  {
    "id": "TRADER_KEEP_EQUIPPED",
    "type": "json_flag"
  },
  {
    "id": "UNDERWATER_GUN",
    "type": "json_flag"
  },
  {
    "id": "UNRECOVERABLE",
    "type": "json_flag"
  },
  {
    "id": "URSINE_HONEY",
    "type": "json_flag"
  },
  {
    "id": "USES_BIONIC_POWER",
    "type": "json_flag"
  },
  {
    "id": "USES_NEARBY_AMMO",
    "type": "json_flag"
  },
  {
    "id": "USE_EAT_VERB",
    "type": "json_flag"
  },
  {
    "id": "USE_PLAYER_ENERGY",
    "type": "json_flag"
  },
  {
    "id": "USE_UPS",
    "type": "json_flag"
  },
  {
    "id": "VEHICLE",
    "type": "json_flag"
  },
  {
    "id": "WATER_EXTINGUISH",
    "type": "json_flag"
  },
  {
    "id": "WHIP",
    "type": "json_flag"
  },
  {
    "id": "WIND_EXTINGUISH",
    "type": "json_flag"
  },
  {
    "id": "WRITE_MESSAGE",
    "type": "json_flag"
  },
  {
    "id": "MUTE",
    "type": "json_flag",
    "info": "This gear <bad>prevents</bad> you from <info>speaking</info>."
  },
  {
    "id": "IRREPLACEABLE_CONSUMABLE",
    "type": "json_flag"
  },
  {
    "id": "ACTIVATE_ON_PLACE",
    "type": "json_flag",
    "info": "This item will be activated when it is placed in mapgen."
  },
  {
    "id": "ACT_IN_FIRE",
    "type": "json_flag"
  },
  {
    "id": "ACT_ON_RANGED_HIT",
    "type": "json_flag"
  },
  {
    "id": "BACKBLAST",
    "type": "json_flag"
  },
  {
    "id": "CAN_HAVE_CHARGES",
    "type": "json_flag"
  },
  {
    "id": "DETERGENT",
    "type": "json_flag"
  },
  {
    "id": "FIRE_TWOHAND",
    "info": "<bad>You must</bad> have two free hands to fire this item.",
    "type": "json_flag"
  },
  {
    "id": "GRENADE",
    "type": "json_flag",
    "restriction": "Item must be a grenade"
  },
  {
    "id": "JAVELIN",
    "type": "json_flag"
  },
  {
    "id": "LEAK_ALWAYS",
    "type": "json_flag"
  },
  {
    "id": "MAG_COMPACT",
    "type": "json_flag",
    "info": "This item has a small profile consistent with a compact magazine.",
    "restriction": "Item must be a compact magazine"
  },
  {
    "id": "NOGIB",
    "type": "json_flag"
  },
  {
    "id": "PUMP_RAIL_COMPATIBLE",
    "type": "json_flag"
  },
  {
    "id": "RADIO_MODABLE",
    "type": "json_flag"
  },
  {
    "id": "STR_DRAW",
    "type": "json_flag"
  },
  {
    "id": "UNBREAKABLE",
    "type": "json_flag"
  },
  {
    "id": "UNBREAKABLE_MELEE",
    "type": "json_flag"
  },
  {
    "id": "WATERPROOF_GUN",
    "type": "json_flag"
  },
  {
    "id": "no_auto_equip",
    "type": "json_flag"
  },
  {
    "id": "auto_wield",
    "type": "json_flag"
  },
  {
    "id": "SOFT",
    "type": "json_flag"
  },
  {
    "id": "HARD",
    "type": "json_flag"
  },
  {
    "id": "SCIENCE_CARD_VISITOR",
    "type": "json_flag",
    "info": "You could probably use this to get into a science facility."
  },
  {
    "id": "SCIENCE_CARD_MAINTENANCE_GREEN",
    "type": "json_flag",
    "info": "You could probably use this to get into a science facility."
  },
  {
    "id": "SCIENCE_CARD_MAINTENANCE_YELLOW",
    "type": "json_flag",
    "info": "You could probably use this to get into a secured maintenance area."
  },
  {
    "id": "SCIENCE_CARD_MAINTENANCE_BLUE",
    "type": "json_flag",
    "info": "You could probably use this to get into a secured maintenance area."
  },
  {
    "id": "SCIENCE_CARD_TRANSPORT_1",
    "type": "json_flag",
    "info": "You could probably use this to get into a science facility."
  },
  {
    "id": "SCIENCE_CARD_SECURITY_YELLOW",
    "type": "json_flag",
    "info": "You could probably use this to get into a secured law enforcement area."
  },
  {
    "id": "SCIENCE_CARD_SECURITY_MAGENTA",
    "type": "json_flag",
    "info": "You could probably use this to get into a secured law enforcement area."
  },
  {
    "id": "SCIENCE_CARD_SECURITY_BLACK",
    "type": "json_flag",
    "info": "You could probably use this to get into a secured  area."
  },
  {
    "id": "SCIENCE_CARD_MUTAGEN_GREEN",
    "type": "json_flag",
    "info": "You could probably use this to access a secure zone of a facility."
  },
  {
    "id": "SCIENCE_CARD_MUTAGEN_PINK",
    "type": "json_flag",
    "info": "You could probably use this to access a secure zone of a facility."
  },
  {
    "id": "SCIENCE_CARD_MUTAGEN_CYAN",
    "type": "json_flag",
    "info": "You could probably use this to access a secure zone of a facility."
  },
  {
    "id": "SCIENCE_CARD_MEDICAL_RED",
    "type": "json_flag",
    "info": "You could probably use this to access a secure zone of a facility."
  },
  {
    "id": "SCIENCE_CARD_MU_UNIVERSAL",
    "type": "json_flag",
    "info": "You could probably use this to access a secure zone of a facility."
  },
  {
    "id": "BATTERY_ULTRA_LIGHT",
    "type": "json_flag",
    "info": "This item fits in items that use ultra-light batteries.",
    "name": "ultra-light battery"
  },
  {
    "id": "BATTERY_LIGHT",
    "type": "json_flag",
    "info": "This item fits in items that use light batteries.",
    "name": "light battery"
  },
  {
    "id": "BATTERY_MEDIUM",
    "type": "json_flag",
    "info": "This item fits in items that use medium batteries.",
    "name": "medium battery"
  },
  {
    "id": "BATTERY_HEAVY",
    "type": "json_flag",
    "info": "This item fits in items that use tool batteries.",
    "name": "tool battery"
  },
  {
    "id": "METHANOL_TANK",
    "type": "json_flag",
    "info": "This item fits in items that use methanol fuel cells.",
    "name": "methanol fuel cell"
  },
  {
    "id": "COMBAT_TOGGLEABLE",
    "type": "json_flag",
    "info": "This item is meant to be toggled during combat."
  },
  {
    "id": "CHOKE",
    "type": "json_flag"
  },
  {
    "id": "GAS_TANK",
    "type": "json_flag",
    "info": "Airtight tanks for propane, natural gas, etc.",
    "name": "gas tank"
  },
  {
    "id": "LASER_SIGHT",
    "type": "json_flag",
    "info": "Laser sights are invalid when the target position is <bad>too far</bad> or <bad>too bright</bad>.",
    "name": "laser sight"
  },
  {
    "id": "JETPACK",
    "type": "json_flag",
    "info": "This item is a jetpack."
  },
  {
    "id": "LEVITATION",
    "type": "json_flag",
    "info": "Allows movement in open air."
  },
  {
    "id": "ALL_TERRAIN_NAVIGATION",
    "type": "json_flag",
    "info": "Allows movement over rough and sharp terrain without penalty."
  },
  {
    "id": "EXO_SMALL",
    "type": "json_flag",
    "info": "This is meant for a small exosuit hardpoint.",
    "inherit": false
  },
  {
    "id": "EXO_LARGE",
    "type": "json_flag",
    "info": "This is meant for a large exosuit hardpoint.",
    "inherit": false
  },
  {
    "id": "EXO_PSU",
    "type": "json_flag",
    "info": "This is meant for an exosuit PSU hardpoint.",
    "inherit": false
  },
  {
    "id": "EXO_SMALL_GADGET",
    "type": "json_flag",
    "info": "This is meant for small exosuit gadgets, 1 L or less.",
    "inherit": false
  },
  {
    "id": "EXO_HELMET_GADGET",
    "type": "json_flag",
    "info": "This is meant for helmet-specific gadgets.",
    "inherit": false
  },
  {
    "id": "EXO_MEDIUM_GADGET",
    "type": "json_flag",
    "info": "This is meant for medium exosuit gadgets, between 1 L and 5 L.",
    "inherit": false
  },
  {
    "id": "EXO_LARGE_GADGET",
    "type": "json_flag",
    "info": "This is meant for large exosuit gadgets, larger than 5 L.",
    "inherit": false
  },
  {
    "id": "EXO_UNDERLAYER",
    "type": "json_flag",
    "info": "This is meant for exosuit underlayers.",
    "inherit": false
  },
  {
    "id": "EXO_HELMET_PLATE",
    "type": "json_flag",
    "info": "This is meant for exoskeleton helmet plating.",
    "inherit": false
  },
  {
    "id": "EXO_TORSO_PLATE",
    "type": "json_flag",
    "info": "This is meant for exoskeleton torso plating.",
    "inherit": false
  },
  {
    "id": "EXO_ARM_PLATE",
    "type": "json_flag",
    "info": "This is meant for exoskeleton arm plating.",
    "inherit": false
  },
  {
    "id": "EXO_GLOVE_PLATE",
    "type": "json_flag",
    "info": "This is meant for exoskeleton arm plating.",
    "inherit": false
  },
  {
    "id": "EXO_LEG_PLATE",
    "type": "json_flag",
    "info": "This is meant for exoskeleton leg plating.",
    "inherit": false
  },
  {
    "id": "EXO_BOOT_PLATE",
    "type": "json_flag",
    "info": "This is meant for exoskeleton foot plating.",
    "inherit": false
  },
  {
    "id": "ENERGY_SHIELD",
    "type": "json_flag",
    "info": "This piece of armor is an energy barrier and will break after absorbing a certain amount of damage."
  },
  {
    "id": "ROBOFAC_ROBOT_MEDIUM",
    "type": "json_flag",
    "info": "A medium drone sold by Hub 01."
  },
  {
    "id": "ROBOFAC_ROBOT_SMALL",
    "type": "json_flag",
    "info": "A small drone sold by Hub 01."
  },
  {
    "id": "VOLTMETER",
    "type": "json_flag",
    "info": "This tool can test for voltage."
  },
  {
    "id": "SHREDDED",
    "type": "json_flag",
    "info": "This is a small fragment."
  },
  {
    "id": "FROM_FROZEN_LIQUID",
    "type": "json_flag"
  },
  {
    "id": "SINGLE_USE",
    "type": "json_flag",
    "info": "This item is removed after use."
  },
  {
    "id": "BIONIC_FUEL_SOURCE",
    "type": "json_flag",
    "info": "Contents of this item are used for fueling bionics."
  },
  {
    "id": "BIONIC_WEAPON_MELEE",
    "type": "json_flag",
    "//": "This bionic weapon is meant to be used in melee."
  },
  {
    "id": "ELECTRONIC",
    "type": "json_flag"
  },
  {
    "id": "AFS_CS_LOCKER_CARD",
    "type": "json_flag",
    "info": "ID card granting access to the crashing ship's locker room."
  },
  {
    "id": "AFS_CS_ARMORY_CARD",
    "type": "json_flag",
    "info": "ID card granting access to the crashing ship's armory."
  },
  {
    "id": "AFS_CS_EXOBAY_CARD",
    "type": "json_flag",
    "info": "ID card granting access to the crashing ship's exobay."
  },
  {
    "id": "PAPER_SHAPED",
    "type": "json_flag",
    "restriction": "Item must be shaped like paper"
  },
  {
    "id": "CREDIT_CARD_SHAPED",
    "type": "json_flag",
    "restriction": "Item must be shaped like a credit card"
  },
  {
    "id": "BANK_NOTE_SHAPED",
    "type": "json_flag",
    "restriction": "Item must be shaped like a bank note"
  },
  {
    "id": "COIN_SHAPED",
    "type": "json_flag",
    "restriction": "Item must be shaped like a coin"
  },
  {
    "id": "BANK_NOTE_STRAP_SHAPED",
    "type": "json_flag",
    "restriction": "Item must be shaped like a bank note strap"
  },
  {
    "id": "FRESH_GRAIN",
    "type": "json_flag",
    "//": "This item is fresh-cut grain, and can be dried in a stook."
  },
  {
    "id": "CUT_HARVEST",
    "type": "json_flag",
    "//": "This seed will grow into a plant which needs a grass-cutting tool such as a sickle to harvest."
  },
  {
    "id": "GASFILTER_SM",
    "type": "json_flag",
    "info": "A small-sized gasmask filter.",
    "name": "filter mask cartridge"
  },
  {
    "id": "GASFILTER_MED",
    "type": "json_flag",
    "info": "A medium-sized gasmask filter.",
    "name": "gas mask cartridge"
  },
  {
    "id": "PANORAMIC_OUTSERT",
    "type": "json_flag",
    "info": "This item is meant to be externally attached to the eyepiece of a single-lens gas mask.",
    "restriction": "Item must be designed to clip onto the external Lenz brackets of a panoramic-view gas mask."
  },
  {
    "id": "PANORAMIC_INSERT",
    "type": "json_flag",
    "info": "This item is intended to be inserted behind the visor of a single-lens gas mask.",
    "restriction": "Item must be able to clip into place within a gas mask that has a single, panoramic eyepiece."
  },
  {
    "id": "REBREATHER_CART",
    "type": "json_flag",
    "info": "A filter for a rebreather.",
    "name": "rebreather cartridge"
  },
  {
    "id": "OLD_GUN",
    "type": "json_flag",
    "info": "An old gun, WWII or earlier."
  },
  {
    "id": "USE_POWER_WHEN_HIT",
    "type": "json_flag",
    "info": "This armor <info>expends energy when hit</info>."
  },
  {
    "id": "RAT",
    "type": "json_flag"
  },
  {
    "id": "MOUSE",
    "type": "json_flag"
  },
  {
    "id": "RABBIT",
    "type": "json_flag"
  },
  {
    "id": "ETHEREAL",
    "type": "json_flag",
    "info": "You feel like you would keep all your items if you somehow became incorporeal."
  },
  {
    "id": "CLIMB_FLYING",
    "type": "json_flag",
    "info": "You can ascend straight up even with no physical surface to climb on."
  },
  {
    "id": "TREE_COMMUNION_PLUS",
    "type": "json_flag",
    "info": "You gain greatly enhanced effects from the Mycorrhizal Communion mutation"
  },
  {
    "id": "ROOTS2",
    "type": "json_flag",
    "info": "The character has roots, which helps with the TREE_COMMUNION mutation."
  },
  {
    "id": "ROOTS3",
    "type": "json_flag",
    "info": "The character has extensive roots, which helps with the TREE_COMMUNION mutation."
  },
  {
    "id": "VINE_RAPPEL",
    "type": "json_flag",
    "info": "The character can use vines to safely rappel down sheer drops."
  },
  {
    "id": "ANIMALDISCORD",
    "type": "json_flag",
    "info": "The character is disliked by natural animals."
  },
  {
    "id": "ANIMALDISCORD2",
    "type": "json_flag",
    "info": "The character is intensely disliked by natural animals."
  },
  {
    "id": "ANIMALEMPATH",
    "type": "json_flag",
    "info": "The character is liked by natural animals."
  },
  {
    "id": "ANIMALEMPATH2",
    "type": "json_flag",
    "info": "The character is intensely liked by natural animals."
  },
  {
    "id": "UNDERFED",
    "type": "json_flag",
    "//": "This corpse is from a monster with the CRITTER_UNDERFED flag."
  },
  {
    "id": "UNRESTRICTED",
    "type": "json_flag",
    "//": "Ignores 'restricts' in mutation jsons.  Only for baggy, draped, adjustable, strapped etc items.",
    "info": "This clothing is able to <info>accommodate even mutated anatomy</info>."
  },
  {
    "id": "BLEEDSLOW",
    "type": "json_flag",
    "info": "The character bleeds slower than normal, losing blood at 2/3rds the normal rate."
  },
  {
    "id": "BLEEDSLOW2",
    "type": "json_flag",
    "info": "The character bleeds even slower than normal, losing blood at 1/3rd the normal rate."
  },
  {
    "id": "PSEUDOPOD_GRASP",
    "type": "json_flag",
    "//": "Removes some penalties for melee attacks made while prone or crouching."
  },
  {
    "id": "HEMOVORE",
    "type": "json_flag",
    "//": "You eat blood to survive."
  },
  {
    "id": "BLOODFEEDER",
    "type": "json_flag",
    "//": "You really like blood, and get less enjoyment out of other foods."
  },
  {
    "id": "HEMOVORE_FUN",
    "type": "json_flag",
    "//": "This item contains blood and satisfies a hemovore's requirements."
  },
  {
    "id": "QUADRUPED_CROUCH",
    "type": "json_flag",
    "//": "This character goes down on all fours when they crouch, if their hands are free.  Used for paw mutations."
  },
  {
    "id": "QUADRUPED_RUN",
    "type": "json_flag",
    "//": "This character can run or crouch on all fours if they have QUADRUPED_CROUCH, and gains the natural_stance effect.  Used for paw mutations."
  },
  {
    "id": "HEARING_PROTECTION",
    "type": "json_flag",
    "//": "This character treats received sounds as half as loud for the purposes of determing hearing damage."
  },
  {
    "id": "LIXA_SCIENCE_CARD",
    "type": "json_flag",
    "info": "This grants access to the LIXA facility."
  },
  {
    "id": "LIXA_SCIENCE_CARD_2",
    "type": "json_flag",
    "info": "This grants access to the experiment chamber of the LIXA facility."
  },
  {
    "id": "LIXA_SCIENCE_CARD_3",
    "type": "json_flag",
    "info": "This grants access to the experiment chamber and PPE lockup for the LIXA facility."
  },
  {
    "id": "LIXA_MILITARY_CARD",
    "type": "json_flag",
    "info": "This grants access to locked-down areas of the LIXA facility."
  },
  {
    "id": "DRACULIN_VENOM",
    "type": "json_flag"
  },
  {
    "id": "PREFIX_XL",
    "type": "json_flag",
    "item_prefix": "XL "
  },
  {
    "id": "PREFIX_XS",
    "type": "json_flag",
    "item_prefix": "XS "
  },
  {
    "id": "DECAYS_IN_AIR",
    "type": "json_flag",
    "info": "This will eventually <bad>go bad</bad> if left in the open air too long."
  },
  {
    "id": "IRRITANT_IMMUNE",
    "type": "json_flag",
    "info": "This gear <good>completely protects</good> you from <info>skin irritants</info>."
  },
  {
    "id": "ITEM_WATERPROOFING",
    "type": "json_flag",
    "info": "Something is preventing your worn and carried items from being effected by water."
  },
  {
    "id": "WATERWALKING",
    "type": "json_flag",
    "info": "You can walk across the surface of water."
  },
  {
    "id": "CRAFT_IN_DARKNESS",
    "type": "json_flag",
    "info": "You can craft at 100% speed in any level of light."
  },
  {
<<<<<<< HEAD
    "id": "ROTORLIKE_AIRCRAFT",
    "type": "json_flag",
    "info": "Adding a part with this flag makes the vehicle a rotorlike aircraft (any flying vehicle that flies as if it was a helicopter without rotors), intended for modded content.  Breaking or removing this part will cause the vehicle to no longer be able to fly."
=======
    "id": "CANNOT_ATTACK",
    "type": "json_flag",
    "//": "Creatures and players with this flag cannot attack (includes any spellcasting)."
  },
  {
    "id": "CANNOT_MOVE",
    "type": "json_flag",
    "//": "Creatures and players with this flag cannot naturally move."
  },
  {
    "id": "CANNOT_TAKE_DAMAGE",
    "type": "json_flag"
  },
  {
    "id": "CANNOT_CHANGE_TEMPERATURE",
    "type": "json_flag"
  },
  {
    "id": "FREEZE_EFFECTS",
    "type": "json_flag",
    "//": "Creatures with this flag will not have their effects change in duration except for the effects that contain this flag."
>>>>>>> 6713b284
  }
]<|MERGE_RESOLUTION|>--- conflicted
+++ resolved
@@ -2615,11 +2615,11 @@
     "info": "You can craft at 100% speed in any level of light."
   },
   {
-<<<<<<< HEAD
     "id": "ROTORLIKE_AIRCRAFT",
     "type": "json_flag",
     "info": "Adding a part with this flag makes the vehicle a rotorlike aircraft (any flying vehicle that flies as if it was a helicopter without rotors), intended for modded content.  Breaking or removing this part will cause the vehicle to no longer be able to fly."
-=======
+  },
+  {
     "id": "CANNOT_ATTACK",
     "type": "json_flag",
     "//": "Creatures and players with this flag cannot attack (includes any spellcasting)."
@@ -2641,6 +2641,5 @@
     "id": "FREEZE_EFFECTS",
     "type": "json_flag",
     "//": "Creatures with this flag will not have their effects change in duration except for the effects that contain this flag."
->>>>>>> 6713b284
   }
 ]