--- conflicted
+++ resolved
@@ -1212,7 +1212,11 @@
     "//": "Due to shapeshifting, the character is size Huge."
   },
   {
-<<<<<<< HEAD
+    "id": "TEMPORARY_SHAPESHIFT_NO_HANDS",
+    "type": "json_flag",
+    "//": "Due to shapeshifting, the character lacks humanoid hands."
+  },
+  {
     "id": "SHAPESHIFTED_ARMOR",
     "type": "json_flag",
     "//": "Used to tag armor that is part of the character's new form to apply other flags."
@@ -1221,11 +1225,6 @@
     "id": "SHAPESHIFTED_ARMOR_ABSORBED_INTO_FORM",
     "type": "json_flag",
     "//": "Prevents armor from protecting the character while shapeshifted."
-=======
-    "id": "TEMPORARY_SHAPESHIFT_NO_HANDS",
-    "type": "json_flag",
-    "//": "Due to shapeshifting, the character lacks humanoid hands."
->>>>>>> ec9bc800
   },
   {
     "id": "NON_THRESH",
