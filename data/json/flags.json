--- conflicted
+++ resolved
@@ -2404,7 +2404,6 @@
     "info": "The character bleeds even slower than normal, losing blood at 1/3rd the normal rate."
   },
   {
-<<<<<<< HEAD
     "id": "BILE_AFFLICTED",
     "type": "json_flag",
     "//": "The character is afflicted with boomer bile."
@@ -2413,7 +2412,8 @@
     "id": "ACID_AFFLICTED",
     "type": "json_flag",
     "//": "The character is afflicted with acid."
-=======
+  {
+  },
     "id": "PSEUDOPOD_GRASP",
     "type": "json_flag",
     "//": "Removes some penalties for melee attacks made while prone or crouching."
@@ -2447,6 +2447,5 @@
     "id": "HEARING_PROTECTION",
     "type": "json_flag",
     "//": "This character treats received sounds as half as loud for the purposes of determing hearing damage."
->>>>>>> 7545d7f0
   }
 ]