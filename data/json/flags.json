[
  {
    "id": "ALARMCLOCK",
    "type": "json_flag",
    "context": [ "ARMOR", "TOOL_ARMOR" ],
    "info": "This gear has an <info>alarm clock</info> feature."
  },
  {
    "id": "ALLOWS_NATURAL_ATTACKS",
    "type": "json_flag",
    "context": [ "ARMOR", "TOOL_ARMOR" ],
    "info": "This clothing won't hinder special attacks that involve <info>mutated anatomy</info>."
  },
  {
    "id": "BAROMETER",
    "type": "json_flag",
    "context": [ "ARMOR", "TOOL_ARMOR" ],
    "description": "This gear is equipped with an accurate barometer (which is used to measure atmospheric pressure)."
  },
  {
    "id": "BELT_CLIP",
    "type": "json_flag",
    "context": [ "GENERIC", "TOOL" ],
    "description": "This item can be clipped on to a <info>belt loop</info> of the appropriate size."
  },
  {
    "id": "BELTED",
    "type": "json_flag",
    "context": [ "ARMOR", "TOOL_ARMOR" ],
    "description": "Layer for backpacks and things worn over outerwear.",
    "info": "This gear is <info>strapped</info> onto you.",
    "conflicts": [ "OUTER", "SKINTIGHT", "WAIST" ]
  },
  {
    "id": "BLIND",
    "type": "json_flag",
    "context": [ "ARMOR", "TOOL_ARMOR" ],
    "description": "Blinds the wearer while worn, and provides nominal protection vs flashbang flashes.",
    "info": "This gear <bad>prevents</bad> you from <info>seeing</info> anything."
  },
  {
    "id": "BLOCK_WHILE_WORN",
    "type": "json_flag",
    "context": [ "ARMOR", "TOOL_ARMOR" ],
    "info": "This item can be used to block attacks when worn."
  },
  {
    "id": "COLLAR",
    "type": "json_flag",
    "context": [ "ARMOR", "TOOL_ARMOR" ],
    "info": "This piece of clothing has a <info>wide collar</info> that can keep your mouth warm if it is unencumbered."
  },
  {
    "id": "DEAF",
    "type": "json_flag",
    "context": [ "ARMOR", "TOOL_ARMOR" ],
    "info": "This gear <bad>prevents</bad> you from <info>hearing any sounds</info>.",
    "conflicts": [ "PARTIAL_DEAF" ]
  },
  {
    "id": "DIAMOND",
    "type": "json_flag",
    "context": [ "GENERIC", "TOOL" ],
    "info": "This item has a <good>diamond coating</good> improving it's <info>cutting damage</info>.",
    "inherit": false
  },
  {
    "id": "ELECTRIC_IMMUNE",
    "type": "json_flag",
    "context": [ "ARMOR", "TOOL_ARMOR" ],
    "info": "This gear <good>completely protects</good> you from <info>electric discharges</info>."
  },
  {
    "id": "FANCY",
    "type": "json_flag",
    "context": [ "ARMOR", "TOOL_ARMOR" ],
    "description": "Wearing this clothing gives a morale bonus if the player has the Stylish trait.",
    "info": "This piece of clothing is <info>fancy</info>.",
    "conflicts": [ "SUPER_FANCY" ]
  },
  {
    "id": "FLOTATION",
    "type": "json_flag",
    "context": [ "ARMOR", "TOOL_ARMOR" ],
<<<<<<< HEAD
    "info": "This clothing <neutral>prevents going underwater</info> including both <good>drowning</good> and <bad>diving</bad>."
=======
    "info": "This clothing <info>prevents going underwater</info> including both <good>drowning</good> and <bad>diving</bad>."
>>>>>>> b6f66e50
  },
  {
    "id": "FRAGILE",
    "type": "json_flag",
    "context": [ "ARMOR", "TOOL_ARMOR" ],
    "info": "This gear is <bad>fragile</bad> and <info>won't protect you for long</info>.",
    "conflicts": [ "STURDY" ]
  },
  {
    "id": "HOOD",
    "type": "json_flag",
    "context": [ "ARMOR", "TOOL_ARMOR" ],
    "info": "This piece of clothing has a <info>hood</info> to keep your head warm if your head is unencumbered."
  },
  {
    "id": "HYGROMETER",
    "type": "json_flag",
    "context": [ "ARMOR", "TOOL_ARMOR" ],
    "description": "This gear is equipped with an accurate hygrometer (which is used to measure humidity)."
  },
  {
    "id": "NO_CVD",
    "type": "json_flag",
    "context": [ "GENERIC", "TOOL" ],
    "description": "Item can never be used with a CVD machine."
  },
  {
    "id": "NO_QUICKDRAW",
    "type": "json_flag",
    "context": [ "ARMOR", "TOOL_ARMOR" ],
    "description": "Don't offer to draw items from this holster when the fire key is pressed whilst the players hands are empty."
  },
  {
    "id": "OUTER",
    "type": "json_flag",
    "context": [ "ARMOR", "TOOL_ARMOR" ],
    "description": "Outer garment layer.",
    "info": "This gear is generally <info>worn over</info> clothing.",
    "conflicts": [ "BELTED", "SKINTIGHT", "WAIST" ]
  },
  {
    "id": "OVERSIZE",
    "type": "json_flag",
    "context": [ "ARMOR", "TOOL_ARMOR" ],
    "description": "Can always be worn no matter encumbrance/mutations/bionics/etc., but prevents any other clothing being worn over this.",
    "info": "This clothing is large enough to accommodate <info>mutated anatomy</info>."
  },
  {
    "id": "PARTIAL_DEAF",
    "type": "json_flag",
    "context": [ "ARMOR", "TOOL_ARMOR" ],
    "info": "This gear <good>reduces</good> the volume of <info>sounds</info> to a safe level.",
    "conflicts": [ "DEAF" ]
  },
  {
    "id": "POCKETS",
    "type": "json_flag",
    "context": [ "ARMOR", "TOOL_ARMOR" ],
    "description": "Increases warmth for hands if the player's hands are cold and the player is wielding nothing.",
    "info": "This clothing has <info>pockets</info> to warm your hands when you are wielding nothing."
  },
  {
    "id": "RAD_PROOF",
    "type": "json_flag",
    "context": [ "ARMOR", "TOOL_ARMOR" ],
    "info": "This clothing <good>completely protects</good> you from <info>radiation</info>.",
    "conflicts": [ "RAD_RESIST" ]
  },
  {
    "id": "RAD_RESIST",
    "type": "json_flag",
    "context": [ "ARMOR", "TOOL_ARMOR" ],
    "info": "This clothing <good>partially protects</good> you from <info>radiation</info>.",
    "conflicts": [ "RAD_PROOF" ]
  },
  {
    "id": "RAINPROOF",
    "type": "json_flag",
    "context": [ "ARMOR", "TOOL_ARMOR" ],
    "description": "Prevents the covered body-part(s) from getting wet in the rain.",
    "info": "This piece of clothing is designed to keep you <info>dry</info> in the rain."
  },
  {
    "id": "RESTRICT_HANDS",
    "type": "json_flag",
    "context": [ "ARMOR", "TOOL_ARMOR" ],
    "description": "Prevents the player from wielding a weapon two-handed, forcing one-handed use if the weapon permits it."
  },
  {
    "id": "SHEATH_KNIFE",
    "type": "json_flag",
    "context": [ "GENERIC", "TOOL" ],
    "description": "This item can be stored in a sheath of the appropriate size."
  },
  {
    "id": "SHEATH_SWORD",
    "type": "json_flag",
    "context": [ "GENERIC", "TOOL" ],
    "description": "This item can be stored in a scabbard of the appropriate size."
  },
  {
    "id": "SKINTIGHT",
    "type": "json_flag",
    "context": [ "ARMOR", "TOOL_ARMOR" ],
    "description": "Undergarment layer.",
    "info": "This clothing <info>lies close</info> to the skin.",
    "conflicts": [ "BELTED", "OUTER", "WAIST" ]
  },
  {
    "id": "STURDY",
    "type": "json_flag",
    "context": [ "ARMOR", "TOOL_ARMOR" ],
    "info": "This clothing will <good>protect</good> you from harm and withstand <info>a lot of abuse</info>.",
    "conflicts": [ "FRAGILE" ]
  },
  {
    "id": "SUN_GLASSES",
    "type": "json_flag",
    "context": [ "ARMOR", "TOOL_ARMOR" ],
    "description": "Prevents glaring when in sunlight.",
    "info": "This clothing keeps the <info>glare</info> out of your eyes."
  },
  {
    "id": "SUPER_FANCY",
    "type": "json_flag",
    "context": [ "ARMOR", "TOOL_ARMOR" ],
    "description": "Gives an additional moral bonus over FANCY if the player has the Stylish trait.",
    "info": "This clothing is <info>very fancy</info>.",
    "conflicts": [ "FANCY" ]
  },
  {
    "id": "SWIM_GOGGLES",
    "type": "json_flag",
    "context": [ "ARMOR", "TOOL_ARMOR" ],
    "description": "Allows you to see much further under water.",
    "info": "This clothing allows you to <good>see much further</good> <info>under water</info>."
  },
  {
    "id": "THERMOMETER",
    "type": "json_flag",
    "context": [ "ARMOR", "TOOL_ARMOR" ],
    "description": "This gear is equipped with an accurate thermometer (which is used to measure temperature).",
    "info": "This gear is equipped with an <info>accurate thermometer</info>."
  },
  {
    "id": "VARSIZE",
    "type": "json_flag",
    "context": [ "ARMOR", "TOOL_ARMOR" ],
    "description": "Can be made to fit via tailoring."
  },
  {
    "id": "WAIST",
    "type": "json_flag",
    "context": [ "ARMOR", "TOOL_ARMOR" ],
    "description": "Layer for belts other things worn on the waist.",
    "info": "This gear is worn on or around your <info>waist</info>.",
    "conflicts": [ "BELTED", "OUTER", "SKINTIGHT" ]
  },
  {
    "id": "WATCH",
    "type": "json_flag",
    "context": [ "ARMOR", "TOOL_ARMOR" ],
    "description": "Acts as a watch and allows the player to see actual time."
  },
  {
    "id": "WATERPROOF",
    "type": "json_flag",
    "context": [ "ARMOR", "TOOL_ARMOR" ],
    "description": "Prevents the covered body-part(s) from getting wet in any circumstance.",
    "info": "This clothing <info>won't let water through</info>.  Unless you jump in the river or something like that."
  },
  {
    "id": "WATER_FRIENDLY",
    "type": "json_flag",
    "context": [ "ARMOR", "TOOL_ARMOR" ],
    "description": "Prevents the item from making the body part count as unfriendly to water and thus causing negative morale from being wet.",
    "info": "This clothing <good>performs well</good> even when <info>soaking wet</info>. This can feel good."
  },
  {
    "id": "furred",
    "type": "json_flag",
    "context": [ "ARMOR", "TOOL_ARMOR" ],
    "info": "This clothing has a fur lining sewn into it to <good>increase</good> its overall <info>warmth</info>.",
    "pseudo": true
  },
  {
    "id": "kevlar_padded",
    "type": "json_flag",
    "context": [ "ARMOR", "TOOL_ARMOR" ],
    "info": "This gear has Kevlar inserted into strategic locations to <good>increase protection</good> with some <bad>increase to encumbrance</bad>.",
    "pseudo": true
  },
  {
    "id": "leather_padded",
    "type": "json_flag",
    "context": [ "ARMOR", "TOOL_ARMOR" ],
    "info": "This gear has certain parts padded with leather to <good>increase protection</good> with moderate <bad>increase to encumbrance</bad>.",
    "pseudo": true
  },
  {
    "id": "wooled",
    "type": "json_flag",
    "context": [ "ARMOR", "TOOL_ARMOR" ],
    "info": " This clothing has a wool lining sewn into it to <good>increase</good> its overall <info>warmth</info>.",
    "pseudo": true
  },
  {
    "id": "UNARMED_WEAPON",
    "type": "json_flag",
    "context": [ "GENERIC", "TOOL" ],
    "description": "Allows wielding with unarmed fighting styles and trains unarmed when used.",
    "info": "This weapon <good>can be used with</good> <info>unarmed fighting styles</info>." 
  }
]<|MERGE_RESOLUTION|>--- conflicted
+++ resolved
@@ -82,11 +82,7 @@
     "id": "FLOTATION",
     "type": "json_flag",
     "context": [ "ARMOR", "TOOL_ARMOR" ],
-<<<<<<< HEAD
-    "info": "This clothing <neutral>prevents going underwater</info> including both <good>drowning</good> and <bad>diving</bad>."
-=======
     "info": "This clothing <info>prevents going underwater</info> including both <good>drowning</good> and <bad>diving</bad>."
->>>>>>> b6f66e50
   },
   {
     "id": "FRAGILE",
