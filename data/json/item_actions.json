[
  {
    "type": "item_action",
    "id": "repair_fabric",
    "name": "Repair cotton/leather/wool/Nomex/fur"
  },
  {
    "type": "item_action",
    "id": "repair_metal",
    "name": "Repair metal/plastic/kevlar"
  },
  {
    "type": "item_action",
    "id": "SEW_ADVANCED",
    "name": "Modify Clothing"
  },
  {
    "type": "item_action",
    "id": "firestarter",
    "name": "Start a fire quickly"
  },
  {
    "type": "item_action",
    "id": "HAMMER",
    "name": "Pull out nails"
  },
  {
    "type": "item_action",
    "id": "picklock",
    "name": "Pick a lock"
  },
  {
    "type": "item_action",
    "id": "deploy_furn",
    "name": "Deploy item"
  },
  {
    "type": "item_action",
    "id": "CROWBAR",
    "name": "Pry crate, window or door"
  },
  {
    "type": "item_action",
    "id": "MAKEMOUND",
    "name": "Upturn earth"
  },
  {
    "type": "item_action",
    "id": "DIG_CHANNEL",
    "name": "Dig water channel here"
  },
  {
    "type": "item_action",
    "id": "PICKAXE",
    "name": "Dig through rock"
  },
  {
    "type": "item_action",
    "id": "GEIGER",
    "name": "Use geiger counter"
  },
  {
    "type": "item_action",
    "id": "HACKSAW",
    "name": "Cut metal"
  },
  {
    "type": "item_action",
    "id": "BOLTCUTTERS",
    "name": "Cut bolts or wires"
  },
  {
    "type": "item_action",
    "id": "HOTPLATE",
    "name": "Heat up food (with it)"
  },
  {
    "type": "item_action",
    "id": "MISC_REPAIR",
    "name": "Repair wood/paper/bone/chitin"
  },
  {
    "type": "item_action",
    "id": "TOOLMOD_ATTACH",
    "name": "Attach as toolmod"
  },
  {
    "type": "item_action",
    "id": "GUNMOD_ATTACH",
    "name": "Attach as gunmod"
  },
  {
    "type": "item_action",
    "id": "GUN_REPAIR",
    "name": "Repair a gun"
  },
  {
    "type": "item_action",
    "id": "DIRECTIONAL_HOLOGRAM",
    "name": "Create a moving hologram"
  },
  {
    "type": "item_action",
    "id": "ROBOTCONTROL",
    "name": "Hack a robot"
  },
  {
    "type": "item_action",
    "id": "METH",
    "name": "Smoke/snort meth"
  },
  {
    "type": "item_action",
    "id": "TAZER",
    "name": "Taze something"
  },
  {
    "type": "item_action",
    "id": "ANTICONVULSANT",
    "name": "Take anticonvulsant"
  },
  {
    "type": "item_action",
    "id": "LUMBER",
    "name": "Cut a log into planks"
  },
  {
    "type": "item_action",
    "id": "REMOVE_ALL_MODS",
    "name": "Remove tool mods"
  },
  {
    "type": "item_action",
    "id": "salvage",
    "name": "Cut up an item"
  },
  {
    "type": "item_action",
    "id": "inscribe",
    "name": "Write on an item"
  },
  {
    "type": "item_action",
    "id": "cauterize",
    "name": "Cauterize a wound"
  },
  {
    "type": "item_action",
    "id": "enzlave",
    "name": "Create a zombie slave"
  },
  {
    "type": "item_action",
    "id": "fireweapon_off",
    "name": "Turn on"
  },
  {
    "type": "item_action",
    "id": "fireweapon_on",
    "name": "Turn off"
  },
  {
    "type": "item_action",
    "id": "CARVER_ON",
    "name": "Turn off"
  },
  {
    "type": "item_action",
    "id": "TRIMMER_ON",
    "name": "Turn off"
  },
  {
    "type": "item_action",
    "id": "CIRCSAW_ON",
    "name": "Turn off"
  },
  {
    "type": "item_action",
    "id": "CHAINSAW_ON",
    "name": "Turn off"
  },
  {
    "type": "item_action",
    "id": "ELEC_CHAINSAW_ON",
    "name": "Turn off"
  },
  {
    "type": "item_action",
    "id": "transform",
    "name": "Turn on"
  },
  {
    "type": "item_action",
    "id": "countdown",
    "name": "Start countdown"
  },
  {
    "type": "item_action",
    "id": "holster",
    "name": "Use holster"
  },
  {
    "type": "item_action",
    "id": "saw_barrel",
    "name": "Saw down barrel"
  },
  {
    "type": "item_action",
    "id": "ACIDBOMB_ACT",
    "name": "Activate"
  },
  {
    "type": "item_action",
    "id": "ADRENALINE_INJECTOR",
    "name": "Inject"
  },
  {
    "type": "item_action",
    "id": "ALCOHOL",
    "name": "Drink"
  },
  {
    "type": "item_action",
    "id": "ALCOHOL_STRONG",
    "name": "Drink"
  },
  {
    "type": "item_action",
    "id": "ALCOHOL_WEAK",
    "name": "Drink"
  },
  {
    "type": "item_action",
    "id": "ANTIBIOTIC",
    "name": "Take"
  },
  {
    "type": "item_action",
    "id": "ANTIFUNGAL",
    "name": "Take"
  },
  {
    "type": "item_action",
    "id": "ANTIPARASITIC",
    "name": "Take"
  },
  {
    "type": "item_action",
    "id": "ARROW_FLAMABLE",
    "name": "Light up"
  },
  {
    "type": "item_action",
    "id": "ARTIFACT",
    "name": "Use"
  },
  {
    "type": "item_action",
    "id": "ATOMIC_CAFF",
    "name": "Drink"
  },
  {
    "type": "item_action",
    "id": "BELL",
    "name": "Ring"
  },
  {
    "type": "item_action",
    "id": "BLECH",
    "name": "Drink"
  },
  {
    "type": "item_action",
    "id": "C4",
    "name": "Activate"
  },
  {
    "type": "item_action",
    "id": "CABLE_ATTACH",
    "name": "Attach"
  },
  {
    "type": "item_action",
    "id": "CAFF",
    "name": "Consume"
  },
  {
    "type": "item_action",
    "id": "CAMERA",
    "name": "Use camera"
  },
  {
    "type": "item_action",
    "id": "CAN_GOO",
    "name": "Pour out"
  },
  {
    "type": "item_action",
    "id": "CAPTURE_MONSTER_ACT",
    "name": "Capture/place"
  },
  {
    "type": "item_action",
    "id": "CAPTURE_MONSTER_VEH",
    "name": "Capture/place"
  },
  {
    "type": "item_action",
    "id": "CARVER_OFF",
    "name": "Turn on"
  },
  {
    "type": "item_action",
    "id": "CATFOOD",
    "name": "Place"
  },
  {
    "type": "item_action",
    "id": "CHAINSAW_OFF",
    "name": "Turn on"
  },
  {
    "type": "item_action",
    "id": "CHEW",
    "name": "Chew"
  },
  {
    "type": "item_action",
    "id": "CLEAR_RUBBLE",
    "name": "Clear rubble"
  },
  {
    "type": "item_action",
    "id": "COIN_FLIP",
    "name": "Flip"
  },
  {
    "type": "item_action",
    "id": "COKE",
    "name": "Snort coke"
  },
  {
    "type": "item_action",
    "id": "COMBATSAW_OFF",
    "name": "Turn on"
  },
  {
    "type": "item_action",
    "id": "COMBATSAW_ON",
    "name": "Turn off"
  },
  {
    "type": "item_action",
    "id": "E_COMBATSAW_OFF",
    "name": "Turn on"
  },
  {
    "type": "item_action",
    "id": "E_COMBATSAW_ON",
    "name": "Turn off"
  },
  {
    "type": "item_action",
    "id": "CONTACTS",
    "name": "Apply"
  },
  {
    "type": "item_action",
    "id": "CS_LAJATANG_OFF",
    "name": "Turn on"
  },
  {
    "type": "item_action",
    "id": "CS_LAJATANG_ON",
    "name": "Turn off"
  },
  {
    "type": "item_action",
    "id": "ECS_LAJATANG_OFF",
    "name": "Turn on"
  },
  {
    "type": "item_action",
    "id": "ECS_LAJATANG_ON",
    "name": "Turn off"
  },
  {
    "type": "item_action",
    "id": "DATURA",
    "name": "Eat"
  },
  {
    "type": "item_action",
    "id": "DIG",
    "name": "Dig pit here"
  },
  {
    "type": "item_action",
    "id": "DIRECTIONAL_ANTENNA",
    "name": "Find direction"
  },
  {
    "type": "item_action",
    "id": "DOGFOOD",
    "name": "Place"
  },
  {
    "type": "item_action",
    "id": "DOG_WHISTLE",
    "name": "Blow"
  },
  {
    "type": "item_action",
    "id": "DOLLCHAT",
    "name": "Make it talk"
  },
  {
    "type": "item_action",
    "id": "ECIG",
    "name": { "ctxt": "ECIG", "str": "Smoke" }
  },
  {
    "type": "item_action",
    "id": "EHANDCUFFS",
    "name": "Take off"
  },
  {
    "type": "item_action",
    "id": "EINKTABLETPC",
    "name": "Use"
  },
  {
    "type": "item_action",
    "id": "ELEC_CHAINSAW_OFF",
    "name": "Turn on"
  },
  {
    "type": "item_action",
    "id": "EXTINGUISHER",
    "name": "Spray"
  },
  {
    "type": "item_action",
    "id": "EYEDROPS",
    "name": "Use"
  },
  {
    "type": "item_action",
    "id": "FILL_PIT",
    "name": "Fill pit / tamp ground"
  },
  {
    "type": "item_action",
    "id": "FIRECRACKER",
    "name": "Light up"
  },
  {
    "type": "item_action",
    "id": "FIRECRACKER_ACT",
    "name": "Light up"
  },
  {
    "type": "item_action",
    "id": "FIRECRACKER_PACK",
    "name": "Light up"
  },
  {
    "type": "item_action",
    "id": "FIRECRACKER_PACK_ACT",
    "name": "Light up"
  },
  {
    "type": "item_action",
    "id": "FISH_ROD",
    "name": "Fish"
  },
  {
    "type": "item_action",
    "id": "FISH_TRAP",
    "name": "Set"
  },
  {
    "type": "item_action",
    "id": "FLUMED",
    "name": "Take"
  },
  {
    "type": "item_action",
    "id": "FLUSLEEP",
    "name": "Take"
  },
  {
    "type": "item_action",
    "id": "FLU_VACCINE",
    "name": "Inject"
  },
  {
    "type": "item_action",
    "id": "FUNGICIDE",
    "name": "Take"
  },
  {
    "type": "item_action",
    "id": "GRANADE",
    "name": "Activate"
  },
  {
    "type": "item_action",
    "id": "GRANADE_ACT",
    "name": "Activate"
  },
  {
    "type": "item_action",
    "id": "GRENADE_INC_ACT",
    "name": "Activate"
  },
  {
    "type": "item_action",
    "id": "detach_gunmods",
    "name": "Detach gunmods"
  },
  {
    "type": "item_action",
    "id": "HAIRKIT",
    "name": "Trim the hair"
  },
  {
    "type": "item_action",
    "id": "HEATPACK",
    "name": "Use"
  },
  {
    "type": "item_action",
    "id": "HEAT_FOOD",
    "name": "Heat up food (in it)"
  },
  {
    "type": "item_action",
    "id": "HONEYCOMB",
    "name": "Consume"
  },
  {
    "type": "item_action",
    "id": "INHALER",
    "name": "Inhale"
  },
  {
    "type": "item_action",
    "id": "JACKHAMMER",
    "name": "Drill"
  },
  {
    "type": "item_action",
    "id": "JET_INJECTOR",
    "name": "Inject"
  },
  {
    "type": "item_action",
    "id": "LADDER",
    "name": "Place"
  },
  {
    "type": "item_action",
    "id": "MAGIC_8_BALL",
    "name": "Ask"
  },
  {
    "type": "item_action",
    "id": "MARLOSS",
    "name": "Consume"
  },
  {
    "type": "item_action",
    "id": "MARLOSS_GEL",
    "name": "Consume"
  },
  {
    "type": "item_action",
    "id": "MARLOSS_SEED",
    "name": "Consume"
  },
  {
    "type": "item_action",
    "id": "MA_MANUAL",
    "name": "Read"
  },
  {
    "type": "item_action",
    "id": "MEDITATE",
    "name": "Meditate"
  },
  {
    "type": "item_action",
    "id": "MININUKE",
    "name": "Activate"
  },
  {
    "type": "item_action",
    "id": "MOLOTOV_LIT",
    "name": "Light up"
  },
  {
    "type": "item_action",
    "id": "MOP",
    "name": "Mop"
  },
  {
    "type": "item_action",
    "id": "MP3",
    "name": "Turn on"
  },
  {
    "type": "item_action",
    "id": "MP3_ON",
    "name": "Turn off"
  },
  {
    "type": "item_action",
    "id": "GASMASK",
    "name": "Prepare to use"
  },
  {
    "type": "item_action",
    "id": "DIVE_TANK",
    "name": "Use regulator"
  },
  {
    "type": "item_action",
    "id": "SOLARPACK",
    "name": "Unfold"
  },
  {
    "type": "item_action",
    "id": "SOLARPACK_OFF",
    "name": "Fold"
  },
  {
    "type": "item_action",
    "id": "MULTICOOKER",
    "name": "Cook"
  },
  {
    "type": "item_action",
    "id": "mutagen",
    "name": "Consume"
  },
  {
    "type": "item_action",
    "id": "mutagen_iv",
    "name": "Inject"
  },
  {
    "type": "item_action",
    "id": "MYCUS",
    "name": "Consume"
  },
  {
    "type": "item_action",
    "id": "NOISE_EMITTER_OFF",
    "name": "Turn on"
  },
  {
    "type": "item_action",
    "id": "NOISE_EMITTER_ON",
    "name": "Turn off"
  },
  {
    "type": "item_action",
    "id": "OXYGEN_BOTTLE",
    "name": "Inhale"
  },
  {
    "type": "item_action",
    "id": "OXYTORCH",
    "name": "Cut up metal"
  },
  {
    "type": "item_action",
    "id": "PACK_ITEM",
    "name": "Pack an item"
  },
  {
    "type": "item_action",
    "id": "PHEROMONE",
    "name": "Squeeze"
  },
  {
    "type": "item_action",
    "id": "PLANTBLECH",
    "name": "Consume"
  },
  {
    "type": "item_action",
    "id": "POISON",
    "name": "Consume"
  },
  {
    "type": "item_action",
    "id": "PORTABLE_GAME",
    "name": { "ctxt": "PORTABLE_GAME", "str": "Play" }
  },
  {
    "type": "item_action",
    "id": "deploy_tent",
    "name": "Put up"
  },
  {
    "type": "item_action",
    "id": "PORTAL",
    "name": "Place"
  },
  {
    "type": "item_action",
    "id": "PROZAC",
    "name": "Take"
  },
  {
    "type": "item_action",
    "id": "PURIFIER",
    "name": "Consume"
  },
  {
    "type": "item_action",
    "id": "PURIFY_IV",
    "name": "Inject"
  },
  {
    "type": "item_action",
    "id": "PURIFY_SMART",
    "name": "Inject"
  },
  {
    "type": "item_action",
    "id": "RADGLOVE",
    "name": "Measure radiation"
  },
  {
    "type": "item_action",
    "id": "RADIOCAR",
    "name": "..."
  },
  {
    "type": "item_action",
    "id": "RADIOCARON",
    "name": "Turn off"
  },
  {
    "type": "item_action",
    "id": "RADIOCONTROL",
    "name": "Control an RC car"
  },
  {
    "type": "item_action",
    "id": "RADIO_MOD",
    "name": "Modify an item"
  },
  {
    "type": "item_action",
    "id": "RADIO_OFF",
    "name": "Turn on"
  },
  {
    "type": "item_action",
    "id": "RADIO_ON",
    "name": "Turn off"
  },
  {
    "type": "item_action",
    "id": "REMOTEVEH",
    "name": "Control a vehicle"
  },
  {
    "type": "item_action",
    "id": "RM13ARMOR_OFF",
    "name": "Turn on"
  },
  {
    "type": "item_action",
    "id": "RM13ARMOR_ON",
    "name": "Turn off"
  },
  {
    "type": "item_action",
    "id": "ROYAL_JELLY",
    "name": "Consume"
  },
  {
    "type": "item_action",
    "id": "SEED",
    "name": "Consume"
  },
  {
    "type": "item_action",
    "id": "SEWAGE",
    "name": "Consume"
  },
  {
    "type": "item_action",
    "id": "SHAVEKIT",
    "name": "Shave"
  },
  {
    "type": "item_action",
    "id": "SHOCKTONFA_OFF",
    "name": "Turn on"
  },
  {
    "type": "item_action",
    "id": "SHOCKTONFA_ON",
    "name": "Turn off"
  },
  {
    "type": "item_action",
    "id": "SIPHON",
    "name": "Siphon"
  },
  {
    "type": "item_action",
    "id": "SLEEP",
    "name": "Take"
  },
  {
    "type": "item_action",
    "id": "SMOKING",
    "name": { "ctxt": "SMOKING", "str": "Smoke" }
  },
  {
    "type": "item_action",
    "id": "SPRAY_CAN",
    "name": "Write something"
  },
  {
    "type": "item_action",
    "id": "STIMPACK",
    "name": "Inject"
  },
  {
    "type": "item_action",
    "id": "TELEPORT",
    "name": "Teleport yourself"
  },
  {
    "type": "item_action",
    "id": "THORAZINE",
    "name": "Take"
  },
  {
    "type": "item_action",
    "id": "THROWABLE_EXTINGUISHER_ACT",
    "name": "Extinguish a fire"
  },
  {
    "type": "item_action",
    "id": "TOWEL",
    "name": "Dry/clean yourself"
  },
  {
    "type": "item_action",
    "id": "TRIMMER_OFF",
    "name": "Turn on"
  },
  {
    "type": "item_action",
    "id": "UNFOLD_GENERIC",
    "name": "Unfold"
  },
  {
    "type": "item_action",
    "id": "UNPACK_ITEM",
    "name": "Unpack"
  },
  {
    "type": "item_action",
    "id": "VACCINE",
    "name": "Inject"
  },
  {
    "type": "item_action",
    "id": "BLOOD_DRAW",
    "name": "Draw some blood"
  },
  {
    "type": "item_action",
    "id": "VIBE",
    "name": "Well, you know"
  },
  {
    "type": "item_action",
    "id": "VORTEX",
    "name": "Use"
  },
  {
    "type": "item_action",
    "id": "WASHCLOTHES",
    "name": "Wash clothes"
  },
  {
    "type": "item_action",
    "id": "WATER_PURIFIER",
    "name": "Purify some water"
  },
  {
    "type": "item_action",
    "id": "WEATHER_TOOL",
    "name": "Check weather information"
  },
  {
    "type": "item_action",
    "id": "WEED_CAKE",
    "name": "Consume"
  },
  {
    "type": "item_action",
    "id": "XANAX",
    "name": "Take"
  },
  {
    "type": "item_action",
    "id": "ammobelt",
    "name": "Reload"
  },
  {
    "type": "item_action",
    "id": "bandolier",
    "name": "Store/unload ammo"
  },
  {
    "type": "item_action",
    "id": "consume_drug",
    "name": "Consume"
  },
  {
    "type": "item_action",
    "id": "delayed_transform",
    "name": "Use"
  },
  {
    "type": "item_action",
    "id": "explosion",
    "name": "Activate"
  },
  {
    "type": "item_action",
    "id": "heal",
    "name": "Apply"
  },
  {
    "type": "item_action",
    "id": "manualnoise",
    "name": "Make some noise"
  },
  {
    "type": "item_action",
    "id": "musical_instrument",
    "name": { "ctxt": "musical_instrument", "str": "Play" }
  },
  {
    "type": "item_action",
    "id": "place_monster",
    "name": "Activate"
  },
  {
    "type": "item_action",
    "id": "place_trap",
    "name": "Place"
  },
  {
    "type": "item_action",
    "id": "reveal_map",
    "name": "Read"
  },
  {
    "type": "item_action",
    "id": "unfold_vehicle",
    "name": "Unfold"
  },
  {
    "type": "item_action",
    "id": "ups_based_armor",
    "name": "Activate/deactivate"
  },
  {
    "type": "item_action",
    "id": "CATTLEFODDER",
    "name": "Place"
  },
  {
    "type": "item_action",
    "id": "BIRDFOOD",
    "name": "Place"
  },
  {
    "type": "item_action",
    "id": "install_bionic",
    "name": "Install bionic"
  },
  {
    "type": "item_action",
    "id": "CHOP_TREE",
    "name": "Chop down a tree"
  },
  {
    "type": "item_action",
    "id": "CHOP_LOGS",
    "name": "Chop a Tree Trunk into logs"
  },
  {
    "type": "item_action",
    "id": "BREAK_STICK",
    "name": "Break stick"
  },
  {
    "type": "item_action",
    "id": "WEAK_ANTIBIOTIC",
    "name": "Take"
  },
  {
    "type": "item_action",
    "id": "DISASSEMBLE",
    "name": "Get content"
  },
  {
    "type": "item_action",
    "id": "STRONG_ANTIBIOTIC",
    "name": "Take"
  },
  {
    "type": "item_action",
    "id": "PANACEA",
    "name": "Take"
  },
  {
    "type": "item_action",
<<<<<<< HEAD
    "id": "HAIRBRUSH",
    "name": "Groom yourself"
=======
    "id": "CRAFT",
    "name": "Work on craft"
>>>>>>> 86cc2e1a
  }
]<|MERGE_RESOLUTION|>--- conflicted
+++ resolved
@@ -1031,12 +1031,11 @@
   },
   {
     "type": "item_action",
-<<<<<<< HEAD
     "id": "HAIRBRUSH",
     "name": "Groom yourself"
-=======
+  },
+  {
     "id": "CRAFT",
     "name": "Work on craft"
->>>>>>> 86cc2e1a
   }
 ]