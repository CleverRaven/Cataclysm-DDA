--- conflicted
+++ resolved
@@ -1216,11 +1216,7 @@
       {
         "text": "Stored kcal is 118'169.",
         "topic": "TALK_DONE",
-<<<<<<< HEAD
         "condition": { "compare_int": [ { "u_val": "stored_kcal" }, "=", { "const": 118169 } ] }
-=======
-        "condition": { "compare_num": [ { "u_val": "stored_kcal" }, "=", { "const": 55000 } ] }
->>>>>>> 135b6aa5
       },
       {
         "text": "Stored kcal is at 100% of healthy.",
