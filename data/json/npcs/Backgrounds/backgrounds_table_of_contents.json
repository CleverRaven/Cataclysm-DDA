--- conflicted
+++ resolved
@@ -308,20 +308,19 @@
         "topic": "BGSS_LAB_1_STORY1",
         "condition": { "npc_has_trait": "BGSS_Lab_1" },
         "switch": true
-<<<<<<< HEAD
       {
         "text": "How did you come to be a merc working for the Free Merchants, anyway?",
         "//": "This is a unique background story that should not be given out randomly.",
         "topic": "BGSS_SCAVENGER_MERC_1_STORY1",
-        "condition": { "and": [ { "npc_has_trait": "BGSS_Scavenger_Merc_1" }, { "not": { "npc_has_effect": "BGSS_Merc_haswhisky" } } ] }
+        "condition": { "and": [ { "npc_has_trait": "BGSS_Scavenger_Merc_1" }, { "not": { "npc_has_effect": "BGSS_Merc_haswhisky" } } ] },
+        "switch": true
       },
       {
         "text": "So, you got your whisky.  Tell me that story.",
         "//": "This is a unique background story that should not be given out randomly.",
         "topic": "BGSS_SCAVENGER_MERC_1_STORY3",
-        "condition": { "and": [ { "npc_has_trait": "BGSS_Scavenger_Merc_1" }, { "npc_has_effect": "BGSS_Merc_haswhisky" } ] }
-=======
->>>>>>> dbbeb428
+        "condition": { "and": [ { "npc_has_trait": "BGSS_Scavenger_Merc_1" }, { "npc_has_effect": "BGSS_Merc_haswhisky" } ] },
+        "switch": true
       }
     ]
   },
