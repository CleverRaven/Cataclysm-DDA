[
    {
        "type" : "snippet",
        "category" : "<name_b>",
        "text" : [
            "<swear> <name_b>",
            "asshat",
            "asswipe",
            "bag of shit",
            "bastard",
            "blockhead",
            "chump",
            "clown",
            "cretin",
            "degenerate",
            "dick",
            "dipshit",
            "douchebag",
            "dumbass",
            "dumb <name_b>",
            "fool",
            "freak",
            "goon",
            "half-eaten <name_b>",
            "idiot",
            "imbecile",
            "jackass",
            "moron",
            "nitwit",
            "piece of an ass",
            "piece of shit",
            "punk",
            "scumbag",
            "shit-brained <name_b>",
            "shit-eater",
            "shitass",
            "shitbag",
            "shitface",
            "son of a <name_b>",
            "stinky <name_b>",
            "stupidass",
            "stupid <name_b>",
            "swine",
            "zombie food",
            "loser",
            "dickhead",
            "asshole",
            "fucker",
            "sucker",
            "fuckwad",
            "jerk",
            "motherfucker",
            "shithead"
        ]
    },{
        "type" : "snippet",
        "category" : "<thirsty>",
        "text" : [
            "<ill_die> if I won't get some water soon.",
            "Can you get me some water, <name_g>?",
            "Do you have something to drink, <name_g>?",
            "I need some <swear> water!",
            "My mouth is dry.",
            "When we drinkin'?",
            "When was the last time I had a drink?",
            "I'm parched, I need to drink something.",
            "I'm thirsty...",
            "I'm <very> thirsty.",
            "I'm <swear> thirsty.",
            "Can you give me something to drink, <name_g>?",
            "I <really> need to get some water.",
            "<ill_die> if I don't drink something.",
            "Water... Is there an oasis nearby?",
            "Did you know that lack of water kills faster than lack of rest?"
        ]
    },{
        "type" : "snippet",
        "category" : "<noticedbooze>",
        "text" : [
            "Yeah sure, can't help but notice you got beer with you!  Let's crack a cold one and chat, <name_g>, how goes it?",
            "Oh definitely, how about one of those beers I see on you?  What's up anyway?",
            "Yeah you share those beers I see you hoarding and then we chat all you like!  Only joking, what's up <name_g>?"
        ]
    },{
        "type" : "snippet",
        "category" : "<neutralchitchat>",
        "text" : [
            "Hey, sure thing, <name_g>, I need a break anyway, how are you?",
            "Yeah OK, <name_g>, how's it going?",
            "Sure, let's shoot the shit!  You OK?",
            "Why not?  How you doing?",
            "I'm OK with that, what's up?",
            "I can spare a few minutes, how's things?",
            "Sure thing <name_g>, you good?",
            "Alright, you got something to get off your chest?",
            "Always ready for a good chat!  But why, you OK?",
            "OK <name_g>, we should get to know each other, how are you coping?",
            "Definitely, I'm game.  How you holding up?"
        ]
    },{
        "type" : "snippet",
        "category" : "<swear!>",
        "text" : [
            "darn",
            "fuck",
            "goddamn",
            "goddamnit",
            "damn",
            "damnit",
            "shit",
            "fuckit",
            "crap",
            "motherfucker",
            "<swear><punc> <swear!>",
            "<very> <swear!>",
            "son of an ass",
            "Oh sugar!"
        ]
    },{
        "type" : "snippet",
        "category" : "<sad>",
        "text" : [
            "sad",
            "bummed",
            "depressed",
            "pissed",
            "unhappy",
            "<very> <sad>",
            "dejected",
            "down",
            "glum"
        ]
    },{
        "type" : "snippet",
        "category" : "<greet>",
        "text" : [
            "Hey <name_g>.",
            "Greetings <name_g>.",
            "Hi <name_g><punc> You okay?",
            "<name_g><punc>  Let's talk.",
            "Well hey there.",
            "<name_g><punc>  Hello.",
            "What's up, <name_g>?",
            "You okay, <name_g>?",
            "Hello, <name_g>.",
            "Hi <name_g>"
        ]
    },{
        "type" : "snippet",
        "category" : "<no>",
        "text" : [
            "never",
            "no",
            "not gonna happen",
            "not happening",
            "over my dead body",
            "when pigs fly",
            "won't happen",
            "fuck no",
            "hell no",
            "no way",
            "not a chance",
            "I don't think so",
            "no way in hell",
            "nuh uh",
            "nope",
            "fat chance"
        ]
    },{
        "type" : "snippet",
        "category" : "<im_leaving_you>",
        "text" : [
            "Goodbye, <name_b>!",
            "I'm leaving.",
            "So long, <name_b>!",
            "Hasta luego, <name_g>!",
            "I'm outta here!",
            "Bye bye, <name_b>!"
        ]
    },{
        "type" : "snippet",
        "category" : "<ill_kill_you>",
        "text" : [
            "consider yourself dead",
            "I'll destroy you",
            "I'll kick your ass",
            "I'll kill you",
            "I'll send you to hell",
            "I'm gonna kick your ass",
            "you won't make it out alive",
            "you're dead",
            "I'll <swear> kill you",
            "you're dead meat",
            "<ill_kill_you>, <name_b>",
            "you're a dead <man>",
            "you'll taste my <mywp>",
            "you're <swear> dead",
            "<name_b>, <ill_kill_you>"
        ]
    },{
        "type" : "snippet",
        "category" : "<ill_die>",
        "text" : [
            "I'm not gonna last much longer",
            "I'll be dead soon",
            "I'll be a goner",
            "I'm dead, <name_g>,",
            "I'm dead meat",
            "I'm in <very> serious trouble",
            "I'm <very> doomed",
            "I'm done for",
            "I won't last much longer",
            "my days are <really> numbered",
            "<name_g>, I'm sorry"
        ]
    },{
        "type" : "snippet",
        "category" : "<wait>",
        "text" : [
            "Can you wait?",
            "Hey, where are you?",
            "Wait!",
            "Wait up, <name_g>!",
            "<name_g>, wait for me!",
            "Hey, wait up, <okay>?",
            "You <really> need to wait for me!",
            "You <swear> need to wait!",
            "<name_g>, where are you?",
            "Hey <name_g><punc> Wait for me!",
            "Where are you?!",
            "Hey, I'm over here!"
        ]
    },{
        "type" : "snippet",
        "category" : "<no_faction>",
        "text" : [
            "I'm unaffiliated.",
            "I don't run with a crew.",
            "I'm a solo artist, <okay>?",
            "I don't kowtow to any group, <okay>?",
            "I'm a freelancer.",
            "I work alone, <name_g>.",
            "I'm a free agent, more money that way.",
            "I prefer to work uninhibited by that kind of connection.",
            "I haven't found one that's good enough for me.",
            "I don't belong to a faction, <name_g>."
        ]
    },{
        "type" : "snippet",
        "category" : "<name_g>",
        "text" : [
            "amigo",
            "comrade",
            "fellow",
            "lad",
            "mate",
            "nomad",
            "partner",
            "stranger",
            "survivor",
            "friend",
            "pilgrim",
            "traveler",
            "pal",
            "fella",
            "you",
            "dude",
            "buddy",
            "man"
        ]
    },{
        "type" : "snippet",
        "category" : "<keep_up>",
        "text" : [
            "Catch up!",
            "Get over here!",
            "Get over here, <name_g>!",
            "Keep close, <name_g>!",
            "Keep it moving, <name_g>!",
            "Keep up, <name_g>!",
            "Let's keep going, <name_g>!",
            "Over here!",
            "Over here, <name_g>!",
            "Stay close, <name_g>!",
            "Stay with me, <name_g>!",
            "Catch up, <name_g>!",
            "Keep up!",
            "Come on, <catch_up>!",
            "Keep it moving!",
            "Stay with me!",
            "Keep close!",
            "Stay close!",
            "Let's keep going!"
        ]
    },{
        "type" : "snippet",
        "category" : "<yawn>",
        "text" : [
            "I can barely keep my eyes open.",
            "When we sleepin'?",
            "*Yawn*",
            "What time is it?",
            "I'm tired...",
            "I'm <very> tired.",
            "I'm <swear> tired.",
            "Can we rest for a while, <name_g>?",
            "I <really> need to rest.",
            "<ill_die> if we don't stop for a moment.",
            "Did you know that lack of rest kills faster than lack of food?",
            "I'll just go to sleep, <okay>?"
        ]
    },{
        "type" : "snippet",
        "category" : "<warn_sleep>",
        "text" : [
            "I'm going to sleep now.",
            "I'm off to bed.  Wake me if you need me.",
            "I'm going to sleep over there.",
            "Time for bed!  See you in the morning.",
            "There's a bed calling my name, and I'm going to it.",
            "Good night!  Wake me if you need me."
        ]
    },{
        "type" : "snippet",
        "category" : "<very>",
        "text" : [
            "extremely",
            "greatly",
            "highly",
            "incredibly",
            "quite",
            "really",
            "utterly",
            "fucking",
            "super",
            "wicked",
            "very",
            "mega",
            "uber",
            "ultra",
            "so <very>",
            "<very> <very>"
        ]
    },{
        "type" : "snippet",
        "category" : "<okay>",
        "text" : [
            "fine",
            "okay",
            "get it",
            "you dig",
            "dig",
            "got it",
            "you see",
            "see, <name_g>",
            "alright",
            "that clear"
        ]
    },{
        "type" : "snippet",
        "category" : "<catch_up>",
        "text" : [
            "Catch up!",
            "Get over here!",
            "Get over here, <name_g>!",
            "Keep close, <name_g>!",
            "Keep it moving, <name_g>!",
            "Keep up, <name_g>!",
            "Let's keep going, <name_g>!",
            "Over here!",
            "Over here, <name_g>!",
            "Stay close, <name_g>!",
            "Stay with me, <name_g>!",
            "Catch up, <name_g>!",
            "Keep up!",
            "Come on, <catch_up>!",
            "Keep it moving!",
            "Stay with me!",
            "Keep close!",
            "Stay close!",
            "Let's keep going!"
        ]
    },{
        "type" : "snippet",
        "category" : "<really>",
        "text" : [
            "really",
            "seriously",
            "fucking",
            "absolutely",
            "definitely",
            "for real",
            "honestly",
            "<really> <really>",
            "most <really>",
            "urgently",
            "REALLY"
        ]
    },{
        "type" : "snippet",
        "category" : "<let_me_pass>",
        "text" : [
            "Excuse me, let me pass.",
            "Hey <name_g>, can I get through?",
            "Let me get past you, <name_g>.",
            "Let me through, <okay>?",
            "Step aside, <name_g>!",
            "Can I get past you, <name_g>?",
            "I need to get past you, <name_g>.",
            "Move your <swear> ass, <name_b>!",
            "Out of my way, <name_b>!",
            "Move it, <name_g>!",
            "You need to move, <name_g>, <okay>?"
        ]
    },{
        "type" : "snippet",
        "category" : "<done_mugging>",
        "text" : [
            "Thanks for the cash, <name_b>!",
            "So long, <name_b>!",
            "Thanks a lot, <name_g>!",
            "Catch you later, <name_g>!",
            "See you later, <name_b>!",
            "See you in hell, <name_b>!",
            "Hasta luego, <name_g>!",
            "I'm outta here! <done_mugging>",
            "Bye bye, <name_b>!",
            "Thanks, <name_g>!"
        ]
    },{
        "type" : "snippet",
        "category" : "<happy>",
        "text" : [
            "content",
            "glad",
            "happy",
            "overjoyed",
            "pleased",
            "ecstatic",
            "thrilled",
            "stoked",
            "<very> <happy>",
            "tickled pink",
            "delighted",
            "pumped"
        ]
    },{
        "type" : "snippet",
        "category" : "<drop_it>",
        "text" : [
            "Drop your <swear> weapon!",
            "Okay <name_b>, drop your weapon!",
            "Put your <swear> weapon down!",
            "Drop the <yrwp>, <name_b>!",
            "Drop the <swear> <yrwp>!",
            "Drop your <yrwp>!",
            "Put down the <yrwp>!",
            "Drop your <swear> weapon, <name_b>!",
            "Put down your <yrwp>!",
            "Alright, drop the <yrwp>!"
        ]
    },{
        "type" : "snippet",
        "category" : "<swear>",
        "text" : [
            "fucking",
            "goddamn",
            "motherfucking",
            "freaking",
            "damn",
            "<swear> <swear>",
            "fuckin'",
            "god damn",
            "mafuckin'"
        ]
    },{
        "type" : "snippet",
        "category" : "<lets_talk>",
        "text" : [
            "Wait up, let's talk!",
            "Hey, I <really> want to talk to you!",
            "Come on, talk to me!",
            "Hey <name_g>, let's talk!",
            "<name_g>, we <really> need to talk!",
            "Hey, we should talk, <okay>?",
            "<name_g>!  Wait up!",
            "Wait up, <okay>?",
            "Let's talk, <name_g>!",
            "Look, <name_g><punc> let's talk!"
        ]
    },{
        "type" : "snippet",
        "category" : "<hands_up>",
        "text" : [
            "Put your <swear> hands up!",
            "Put your hands up, <name_b>!",
            "Reach for the sky!",
            "Hands up!",
            "Hands in the air!",
            "Hands up, <name_b>!",
            "Hands where I can see them!",
            "Okay <name_b>, hands up!",
            "Okay <name_b><punc> hands up!",
            "Hands in the air, <name_b>!"
        ]
    },{
        "type" : "snippet",
        "category" : "<move>",
        "text" : [
            "Move",
            "Move your ass",
            "Get out of the way",
            "You need to move",
            "Hey <name_g>, move",
            "<swear> move it",
            "Move your <swear> ass",
            "Get out of my way, <name_b>,",
            "Move to the side",
            "Get out of my line of fire"
        ]
    },{
        "type" : "snippet",
        "category" : "<hungry>",
        "text" : [
            "I almost want to eat my <mywp> now.",
            "When we eatin'?",
            "I'd eat a burger if I had one.",
            "Perfect time for a lunch break.",
            "I'm hungry...",
            "I'm <very> hungry.",
            "I'm <swear> hungry.",
            "So, <name_g>, when we eatin'?",
            "I <really> need to eat something.",
            "<ill_die> if I don't get some food.",
            "Consider this idea: you give me food and I eat it.",
            "Did you know that lack of food kills faster than chain smoking?"
        ]
    },{
        "type" : "snippet",
        "category" : "<fuck_you>",
        "text" : [
            "fuck you",
            "fuck off",
            "go fuck yourself",
            "<fuck_you>, <name_b>",
            "<fuck_you>, <swear> <name_b>",
            "<name_b>",
            "<swear> <name_b>"
        ]
    },
    {
      "type" : "snippet",
      "category" : "<cramped_vehicle>",
      "text" : [
        "Can I get out and walk?  This vehicle is too small.",
        "How about we make the next vehicle a convertible?",
        "This vehicle is too small.",
        "I'm not a contortionist!",
        "I can't fit in your tiny human vehicle.",
        "This sucks.  I'm too big.",
        "I don't like being a mutant crammed into your tiny little vehicle."
      ]
    },
    {
      "type" : "snippet",
      "category" : "<fire_in_the_hole_h>",
      "text" : [
        "<swear!> Fire in the hole!",
        "<swear!> Get cover!",
        "Marines!  We are <swear> leaving!",
        "Hit the <swear> dirt!",
        "This <swear> shit is gonna blow!",
        "I'm standing way too close to this <swear> firecracker.",
        "I <really> need to get some distance.",
        "I <really> need to get some <swear> distance.",
        "<swear!> I'm getting my ass out of here!",
        "Fire in the <swear> hole, motherfuckers!"
      ]
    },
    {
      "type" : "snippet",
      "category" : "<fire_in_the_hole>",
      "text" : [
        "Fire in the hole!",
        "Get cover!",
        "Get down!",
        "Hit the dirt!",
        "This <swear> shit is gonna blow!",
        "I'm standing way too close to this <swear> firecracker.",
        "I <really> need to get some distance.",
        "I'm getting my ass out of here!  You'd better do the same, <name_g>!",
        "Fire in the hole, motherfuckers!"
      ]
    },
    {
        "type": "snippet",
        "category": "<monster_warning_h>",
        "//": "Hostile NPCs are foul-mouthed",
        "text": [
          "Fuck me!  A <swear>",
          "Watch out for that",
          "Watch out!  I see a",
          "<swear!>, a",
          "<swear!>, I'm doomed!  There's a <swear> <swear>",
          "<swear!>, here comes a <swear>"
        ]
    },
    {
        "type": "snippet",
        "category": "<monster_warning>",
        "text": [
          "Look out for that",
          "Hey!  Over there!  I see a",
          "Incoming",
          "Watch out for that",
          "Watch out!  I see a",
          "Are we fighting?  There's a",
          "Hey, <name_g>!  <monster_warning>",
          "<swear!>, a",
          "Look out!  A",
          "<swear!>, here comes a <swear>"
        ]
    },
    {
      "type": "snippet",
      "category": "<general_danger>",
      "text": [
        "Look sharp!  Things are heating up.",
        "Hostiles inbound.",
        "Are we fighting or leaving?",
        "Hey, <name_g>!  <general_danger>",
        "Uh, <name_g>?  <general_danger>",
        "Naptime is over.",
        "Who's there?",
        "Hello?",
        "Look alive!",
        "<general_danger_h>"
      ]
    },
    {
      "type": "snippet",
      "category": "<general_danger_h>",
      "//": "Some lines deliberately copied from mi-go text",
      "text": [
        "<swear> look sharp!  Things are <swear> heating up.",
        "<swear!>  Hostiles <swear> inbound.",
        "You're gonna rot in hell, you pieces of shit!",
        "You're gonna rot in hell for this!",
        "Kill them all and let God sort them out!",
        "I love the smell of napalm in the morning.",
        "This is the way the fuckin' world ends.",
        "Look at this fuckin' shit we're in, man.",
        "Is everything all right?",
        "Look out!",
        "Run!",
        "Be quiet.",
        "Please, I don't want to die.",
        "We have a serious situation here.",
        "Where did you come from?",
        "Help!",
        "Be careful out there.",
        "Who's there?",
        "It's heading right for us!",
        "You hear that?",
        "Time to die!"
      ]
    },
    {
      "type": "snippet",
      "category": "<its_safe>",
      "text": [
        "Looks like that's over.",
        "<name_g>, <its_safe>",
        "I think we won.",
        "Hey, <name_g>, <its_safe>",
        "Are you wounded?  Am I wounded?",
        "Another day, another victory.",
        "I think I need to see a doctor.",
        "At least we know they can die.",
        "Anyone else want to die?",
        "How do we get out of here?",
        "Is that the last of them?",
        "I'd kill for a coke.",
        "<greet>"
      ]
    },
    {
      "type": "snippet",
      "category": "<its_safe_h>",
      "text": [
        "<swear!>  What a <shitty> day.",
        "<swear!>  I win again!",
        "Anyone else want to die?",
        "Don't worry about it.",
        "Don't worry.",
        "At least we know they can die.",
        "I've seen horrors, horrors that you've seen.",
        "Every man has got a breaking point.",
        "Only a few more days 'til the weekend.",
        "Anything else?",
        "I think I need to see a doctor.",
        "I'm fine.",
        "There you are.",
        "Please, I don't want to die.",
        "How do we get out of here?"
      ]
    },
    {
      "type": "snippet",
      "category": "<kill_npc>",
      "text": [
        "Time for you to die,",
        "This bullet is for you,",
        "I can take on",
        "Hey, <name_g>!  I've got",
        "<name_g>!  Watch my back while I kill",
        "I'm your huckleberry,",
        "Sorry, but you have to do down,"
      ]
    },
    {
      "type": "snippet",
      "category": "<kill_npc_h>",
      "text": [
        "<swear!>!  I'm gonna <swear> kill you,",
        "Watch you bleed out,",
        "Hey <name_b>!  I'm gonna <swear> murder",
        "<swear!>!  This is the end,",
        "I can <swear> take on",
        "Time to die,"
      ]
    },
    {
      "type": "snippet",
      "category": "<kill_player_h>",
      "text": [
        "<ill_kill_you>!",
        "I'ma cut those fuckin' tentacles off, bitch!",
        "Watch you bleed out!",
        "Time to die!",
        "Is this Reno?  Because I need to watch you die!",
        "You're going to pay for that, <name_b>!",
        "You're gonna rot in hell, you pieces of shit!",
        "You're gonna rot in hell for this!"
      ]
    },
    {
      "type": "snippet",
      "category": "<speech_warning>",
      "text": [
        "Quiet down over there!",
        "Did you hear someone talking?",
        "Who said that?",
        "Who's there?"
      ]
    },
    {
      "type": "snippet",
      "category": "<combat_noise_warning>",
      "text": [
        "That sounds bad.",
        "Be alert, something is up!",
        "Did you hear that?",
        "What's that noise?",
        "Is something over there?"
      ]
    },
    {
      "type": "snippet",
      "category": "<movement_noise_warning>",
      "text": [
        "I hear something moving - sounded like",
        "What's that sound?  I heard",
        "What's there?  I heard",
        "Did you hear that?  Sounded like",
        "What is making that sound?  I can hear the"
      ]
    },
    {
        "type": "snippet",
        "category": "<BGSS_intro_question>",
        "text": [
            "Tell me about how you survived the cataclysm.",
            "How did you survive the cataclysm?",
            "What was the cataclysm like for you?"
        ]
    },{
        "type": "snippet",
        "category": "<done_conversation_section>",
        "text": [
            "Let's talk about something else.",
            "Let's change the subject.",
            "I'd like to ask you about something else."
        ]
    },{
        "type": "snippet",
        "category": "<end_talking>",
        "text": [
            "We should probably get going.",
            "We'd better get moving.",
            "Let's head out."
        ]
    },{
        "type": "snippet",
        "category": "<shitty>",
        "text": [
            "shitty",
            "lame",
            "crappy",
            "unpleasant",
            "<swear> <shitty>",
            "<very> <shitty>",
            "awful",
            "terrible",
            "horrible",
            "miserable",
            "fucked-up"
        ]
    },{
        "type": "snippet",
        "category": "<dumb>",
            "text": [
            "stupid",
            "idiotic",
            "dumb",
            "dumb-ass",
            "moronic",
            "mickey mouse",
            "shit-for-brains"
        ]
    },{
        "type": "snippet",
        "category": "<zombie>",
        "text": [
            "zombie",
            "Z",
            "shambler",
            "goo-puker",
            "walker",
            "walking corpse",
            "<swear> <zombie>",
            "undead",
            "living dead"
        ]
    },{
        "type": "snippet",
        "category": "<zombies>",
        "text": [
            "zombies",
            "Z",
            "Z's",
            "undead",
            "<swear> <zombies>",
            "living dead"
        ]
    },{
        "type": "snippet",
        "category": "<monster>",
        "text": [
            "monster",
            "demon",
            "horror",
            "indescribable beast",
            "creature made of nightmares",
            "critter",
            "<swear> <monster>",
            "unbelievable <swear> thing",
            "walking nightmare",
            "thing right out of a scary movie"
        ]
    },{
        "type": "snippet",
        "category": "<the_cataclysm>",
        "text": [
            "the cataclysm",
            "the apocalypse",
            "the end of the world",
            "Armageddon",
            "the end of days"
        ]
<<<<<<< HEAD
    },{
        "type": "snippet",
        "category": "<no_to_thorazine>",
        "text": [
            "I hate thorazine!",
            "Arg thorazine, don't touch it!",
            "Thorazine is bad for you, you know.",
            "Thorazine is poison.",
            "You don't need thorazine, it's limiting you.",
            "Thorazine... That's what 'they' use to keep you tame."
        ]
    },{
        "type": "snippet",
        "category": "<yes_to_lsd>",
        "text": [
            "Pink tablets! I love those!",
            "Hey there's some pink tablets, take some!",
            "Look, some LSD, let's play cataclysm: fun times ahead!",
            "Say yes to LSD, say yes to Fun!",
            "Perfect, those pink tablets will keep us going, take some!",
            "You know what would make all this more bearable? Pink Tablets!"
        ]
    },{
        "type": "snippet",
        "category": "<hallu_dont_trade>",
        "text": [
            "No thanks, I'm good.",
            "I don't want to trade with you.",
            "I have the best stuff. And I'm keeping it!",
            "No trading, that's my rule.",
            "I'm not interested.",
            "How about no?"
        ]
    },{
        "type": "snippet",
        "category": "<hallu_dont_camp>",
        "text": [
            "No thanks, I really don't feel like it.",
            "Well, I would, but I don't want to right now.",
            "I have better things to do.",
            "I'll pass, it's too much work.",
            "Who put you in charge of what I do?",
            "Great Idea! Call me when you find SOMEONE ELSE to do it."
        ]
    }
]
=======
    },
  {
    "type": "snippet",
    "category": "<run_away>",
    "text": [
      "They'll kill us!  Run away!",
      "We're going to die!  Fall back!",
      "Fall back and regroup!",
      "There's no hope for victory.  I'm running!",
      "Feet don't fail me now!",
      "I don't have to be faster than them, just faster than you!",
      "Oh God, my leg, Oh God!",
      "We have a serious situation here.  I'm leaving!",
      "It can't follow all of us.  I'll run this way, you go there!",
      "Please, I don't want to die.",
      "Me go, you stay.",
      "Not that way!  Go left!",
      "<move>!"
    ]
  },
  {
    "type": "snippet",
    "category": "<cant_flee>",
    "text": [
      "I can't outrun it!  I'm going to kill it!",
      "<swear>!  Die, you <name_b>!  I want to live!",
      "My feet failed me!  Arms don't fail me!"
    ]
  },
  {
    "type": "snippet",
    "category": "<fire_bad>",
    "text": [
      "Call the fire department!  Wait, they're dead!  Run away!",
      "This place is on fire.  I'm leaving.",
      "Put the fire out!  Put it out!",
      "Fire bad! <move>!"
    ]
  }
]
>>>>>>> 462722ba
<|MERGE_RESOLUTION|>--- conflicted
+++ resolved
@@ -878,7 +878,6 @@
             "Armageddon",
             "the end of days"
         ]
-<<<<<<< HEAD
     },{
         "type": "snippet",
         "category": "<no_to_thorazine>",
@@ -923,10 +922,7 @@
             "Who put you in charge of what I do?",
             "Great Idea! Call me when you find SOMEONE ELSE to do it."
         ]
-    }
-]
-=======
-    },
+  },
   {
     "type": "snippet",
     "category": "<run_away>",
@@ -966,4 +962,3 @@
     ]
   }
 ]
->>>>>>> 462722ba
