--- conflicted
+++ resolved
@@ -147,11 +147,7 @@
     "type": "npc",
     "id": "prepper_survivor",
     "name_suffix": "prepper",
-<<<<<<< HEAD
-    "class": "NC_SCAVENGER_NOMOVE",
-=======
     "class": "NC_SCAVENGER_PREPPER",
->>>>>>> f23414fe
     "attitude": 1,
     "mission": 7,
     "chat": "TALK_NPC_PREPPER_SURVIVOR",
@@ -161,11 +157,7 @@
     "type": "npc",
     "id": "survivor_moonshiner",
     "name_suffix": "moonshiner",
-<<<<<<< HEAD
-    "class": "NC_SCAVENGER_NOMOVE",
-=======
     "class": "NC_SCAVENGER_MOONSHINER",
->>>>>>> f23414fe
     "attitude": 0,
     "mission": 7,
     "chat": "TALK_NPC_MOONSHINER",
