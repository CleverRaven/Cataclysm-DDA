[
  {
    "type": "npc",
    "id": "refugee_BorisBorichenko",
    "name_unique": "Boris Borichenko",
    "gender": "male",
    "name_suffix": "refugee",
    "class": "NC_REFUGEE_Boris",
    "attitude": 0,
    "mission": 7,
    "chat": "TALK_REFUGEE_Boris_1",
    "mission_offered": "MISSION_REFUGEE_Boris_CLEANUP",
    "faction": "free_merchants"
  },
  {
    "type": "npc_class",
    "id": "NC_REFUGEE_Boris",
    "name": { "str": "Refugee" },
    "job_description": "I'm just trying to survive.",
    "common": false,
    "//": "Boris is nice, but shy and sad.  He was a carpenter; he and his partner lost their son in the Cataclysm, and it makes it harder for them to make friends in the survivor group.",
    "bonus_str": { "rng": [ 1, 4 ] },
    "bonus_dex": { "rng": [ -1, 2 ] },
    "bonus_int": { "rng": [ -3, 2 ] },
    "bonus_per": { "rng": [ -2, 2 ] },
    "worn_override": "REFUGEE_Boris_worn",
    "carry_override": "REFUGEE_Boris_carried",
    "weapon_override": "REFUGEE_Boris_wield",
    "traits": [
      { "trait": "OUTDOORSMAN" },
      { "trait": "PAINRESIST" },
      { "group": "trait_group_STRONGBACK" },
      { "group": "Appearance_Caucasian" }
    ],
    "proficiencies": [ "prof_carpentry_basic", "prof_carving", "prof_plumbing" ],
    "skills": [
      { "skill": "ALL", "level": { "mul": [ { "one_in": 3 }, { "sum": [ { "dice": [ 2, 2 ] }, { "rng": [ 0, -4 ] } ] } ] } },
      { "skill": "fabrication", "bonus": { "rng": [ 3, 4 ] } },
      { "skill": "survival", "bonus": { "rng": [ 1, 2 ] } }
    ]
  },
  {
    "type": "item_group",
    "id": "REFUGEE_Boris_worn",
    "subtype": "collection",
    "entries": [
      { "item": "briefs" },
      { "item": "socks" },
      { "item": "tank_top" },
      { "item": "technician_shirt_gray" },
      { "item": "technician_pants_gray" },
      { "item": "jacket_flannel" },
      { "item": "hat_knit" },
      { "item": "boots" }
    ]
  },
  {
    "type": "item_group",
    "id": "REFUGEE_Boris_carried",
    "subtype": "collection",
    "entries": [ { "item": "multitool" } ]
  },
  {
    "type": "item_group",
    "id": "REFUGEE_Boris_wield",
    "subtype": "collection",
    "entries": [ { "group": "tools_toolbox" } ]
  },
  {
    "type": "talk_topic",
    "//": "common talk responses",
    "id": [
      "TALK_REFUGEE_Boris_2",
      "TALK_REFUGEE_Boris_3",
      "TALK_REFUGEE_Boris_Background",
      "TALK_REFUGEE_Boris_Background_B",
      "TALK_REFUGEE_Boris_Background_loss",
      "TALK_REFUGEE_Boris_Work1",
      "TALK_REFUGEE_Boris_Situation"
    ],
    "responses": [
      {
        "text": "I'm trying to put a cleanup crew together to tidy up the back room.  Can you help?",
        "condition": {
          "and": [
            { "u_has_mission": "MISSION_REFUGEE_Boris_CLEANUP" },
            {
              "not": { "npc_has_var": "cleanup_asked", "type": "mission", "context": "Boris_mission_1", "value": "yes" }
            }
          ]
        },
        "topic": "TALK_REFUGEE_Boris_Refuse_Boris_Mission_1"
      },
      {
        "text": "Is there anything I can help you out with?",
        "topic": "TALK_REFUGEE_Boris_Work1",
        "condition": { "not": { "u_has_var": "Boris_mission_1", "type": "mission", "context": "completed", "value": "yes" } }
      },
      {
        "text": "Got anything else I can help out with?",
        "topic": "TALK_MISSION_LIST",
        "condition": {
          "and": [
            { "u_has_var": "Boris_mission_1", "type": "mission", "context": "completed", "value": "yes" },
            { "not": { "u_has_var": "Boris_mission_3", "type": "mission", "context": "completed", "value": "yes" } }
          ]
        }
      },
      {
        "text": "So, have you had a chance to get that laptop working and look at it yet?",
        "topic": "TALK_REFUGEE_Boris_ReadLaptop1",
        "condition": { "u_has_var": "Boris_mission_3", "type": "mission", "context": "completed", "value": "yes" }
      },
      {
        "text": "Now that you've got your tools and shop set up, do you think you could teach me a thing or two about construction?",
        "topic": "TALK_REFUGEE_Boris_Teach",
        "condition": {
          "and": [
            { "u_has_var": "Boris_mission_2", "type": "mission", "context": "completed", "value": "yes" },
            {
              "not": { "npc_compare_time_since_var": "Boris_teach", "type": "timer", "context": "flag", "op": "<=", "time": "1 d" }
            }
          ]
        }
      },
      { "text": "What's your story?", "topic": "TALK_REFUGEE_Boris_Background" },
      { "text": "You don't seem to be doing great.", "topic": "TALK_REFUGEE_Boris_Background_B" },
      { "text": "How are things here?", "topic": "TALK_REFUGEE_Boris_Situation" }
    ]
  },
  {
    "type": "talk_topic",
    "id": "TALK_REFUGEE_Boris_1",
    "dynamic_line": "Ah, another new face.  Hello.  I am Boris.",
    "speaker_effect": {
      "effect": [
        { "u_add_var": "u_met_Boris_Borichenko", "type": "general", "context": "meeting", "value": "yes" },
        { "npc_first_topic": "TALK_REFUGEE_Boris_1a" }
      ]
    },
    "responses": [
      { "text": "Nice to meet you, Boris.", "topic": "TALK_REFUGEE_Boris_1_firstmeet" },
      { "text": "Hi Boris, nice to meet you.  I gotta go though.", "topic": "TALK_DONE" }
    ]
  },
  {
    "type": "talk_topic",
    "id": "TALK_REFUGEE_Boris_1a",
    "dynamic_line": {
      "and": [
        "*stares at you for a moment before nodding in recognition.  \"",
        [ "Well, well.  You are back.", "So, you have survived." ],
        "\""
      ]
    },
    "//": "Subsequent meetings with Boris before you have helped him finish some of his quests",
    "responses": [
      { "text": "Hi, Boris.  What's up?", "topic": "TALK_REFUGEE_Boris_2" },
      { "text": "Hi Boris.  I can't stay to talk.", "topic": "TALK_DONE" }
    ]
  },
  {
    "type": "talk_topic",
    "id": "TALK_REFUGEE_Boris_1b",
    "dynamic_line": {
      "and": [
        "*nods at you, his eyes lighting up a little as you approach.  \"",
        [ "Well, well.  I'm glad you are back.", "It is good to see you again, my friend.", "Hello, my friend." ],
        "\""
      ]
    },
    "//": "Later meetings with Boris, after you've started doing quests for him",
    "responses": [
      { "text": "Good to see you, Boris.  Are things looking up for you at all?", "topic": "TALK_REFUGEE_Boris_3" },
      { "text": "Hi Boris.  I can't stay to talk.", "topic": "TALK_DONE" }
    ]
  },
  {
    "type": "talk_topic",
    "id": "TALK_REFUGEE_Boris_1_firstmeet",
    "dynamic_line": "It is nice to meet you too.  To what do I owe the pleasure?",
    "responses": [
      {
        "text": "I'm just a traveler, taking the chance to have some living human company.  What's up in your life these days?",
        "topic": "TALK_REFUGEE_Boris_2"
      },
      { "text": "I just wanted to say hi.  I'll be on my way.", "topic": "TALK_DONE" }
    ]
  },
  {
    "type": "talk_topic",
    "id": "TALK_REFUGEE_Boris_2",
    "dynamic_line": "What is 'up'?  Less than I would like, it seems.  I am better when I am busy, and I am not at all busy.",
    "responses": [ { "text": "I'd better get going.", "topic": "TALK_DONE" } ]
  },
  {
    "type": "talk_topic",
    "id": "TALK_REFUGEE_Boris_3",
    "//": "This option is Boris' start point after you've finished his first mission and got to know him a bit.",
    "dynamic_line": "*forces a bit of a smile through his bushy beard, though it doesn't reach his eyes.  \"It is good to see you too.  I would not say things are looking 'up' yet, but they are not so much looking down perhaps.  I am keeping a bit busier.",
    "responses": [
      { "text": "Want to talk about it a little?", "topic": "TALK_REFUGEE_Boris_Son" },
      { "text": "I'd better get going.", "topic": "TALK_DONE" }
    ]
  },
  {
    "type": "talk_topic",
    "id": "TALK_REFUGEE_Boris_Background",
    "dynamic_line": "I was a carpenter.  I like to keep my hands busy, especially when I am stressed.  Now, here I am, picking my nose and stuck thinking about my problems and all that I've lost.",
    "responses": [
      { "text": "What have you lost, if it's okay for me to ask?", "topic": "TALK_REFUGEE_Boris_Background_loss" },
      {
        "text": "It seems like carpentry work would be something the Free Merchants need.  Why are you so bored?",
        "topic": "TALK_REFUGEE_Boris_Work1",
        "condition": { "not": { "u_has_var": "Boris_mission_1", "type": "mission", "context": "completed", "value": "yes" } }
      },
      {
        "text": "Could you teach me something about carpentry?",
        "topic": "TALK_REFUGEE_Boris_NoTeach",
        "condition": { "not": { "u_has_var": "Boris_mission_2", "type": "mission", "context": "completed", "value": "yes" } }
      },
      {
        "text": "Could you teach me something about carpentry?",
        "topic": "TALK_REFUGEE_Boris_Teach",
        "condition": { "u_has_var": "Boris_mission_2", "type": "mission", "context": "completed", "value": "yes" }
      },
      {
        "text": "Now that things are cleaned up in the back, is there anything holding you back from working?",
        "topic": "TALK_MISSION_LIST",
        "condition": { "u_has_var": "Boris_mission_1", "type": "mission", "context": "completed", "value": "yes" }
      },
      { "text": "What were you saying before?", "topic": "TALK_NONE" },
      { "text": "I'd better get going.", "topic": "TALK_DONE" }
    ]
  },
  {
    "type": "talk_topic",
    "id": "TALK_REFUGEE_Boris_Background_B",
    "dynamic_line": "No, not great.  Like all here, I have lost too much.  I do not feel I can ever come back from it.  Can anyone be strong enough?",
    "responses": [
      { "text": "What have you lost, if it's okay for me to ask?", "topic": "TALK_REFUGEE_Boris_Background_loss" },
      { "text": "What were you saying before?", "topic": "TALK_NONE" },
      { "text": "I'd better get going.", "topic": "TALK_DONE" }
    ]
  },
  {
    "type": "talk_topic",
    "id": "TALK_REFUGEE_Boris_Background_loss",
    "dynamic_line": "I would rather talk about what I have left: my husband, Stan, and his brother Garry, my best friend.  Without them, I'd be lost myself.  What we've lost is more than anyone should have to think about.",
    "responses": [
      { "text": "I'm sorry.  What were you saying before?", "topic": "TALK_NONE" },
      { "text": "I'm sorry.  I'd better get going.", "topic": "TALK_DONE" }
    ]
  },
  {
    "type": "talk_topic",
    "id": "TALK_REFUGEE_Boris_Son",
    "dynamic_line": "…Ash.  His name was Ash, and he was ten years old.  Such a light, a spark.  I wanted to see the man he would grow into.  I… now I can barely say his name.  I miss him so much, every instant.  If I did not have Stan, I would walk out through the barbed wire and join the walking dead.",
    "responses": [
      { "text": "I'm sorry for your loss.  Tell me more about Ash.", "topic": "TALK_REFUGEE_Boris_Son_Remember" },
      {
        "text": "We've all lost a lot of people.  You can either let yourself die, or learn to survive.",
        "topic": "TALK_REFUGEE_Boris_Son_Tough"
      },
      { "text": "I'm so sorry, man.  Let's talk about something else.", "topic": "TALK_NONE" },
      { "text": "I'm sorry for your loss.  I'd better get going.", "topic": "TALK_DONE" }
    ]
  },
  {
    "type": "talk_topic",
    "id": "TALK_REFUGEE_Boris_Son_Remember",
    "dynamic_line": "I could talk forever, but it's hard to make the words come.  He was so *smart*.  Always on the computer, writing stories and programming silly games in Scratch.  He had a little robotics toy he made walk around and do funny dances.  It was a challenge to make him play with his friends sometimes, he would get so far into himself and buried in that thing.  So tough to be a parent, you know?  It is good for him to write, to learn, but he also needs to socialize and have friends.  He'll grow out… he…",
    "responses": [
      { "text": "Do you have any of his writing?", "topic": "TALK_REFUGEE_Boris_Son_Writing" },
      {
        "text": "We've all lost a lot of people.  You can either let yourself die, or learn to survive.",
        "topic": "TALK_REFUGEE_Boris_Son_Tough"
      },
      { "text": "I'm so sorry, man.  Let's talk about something else.", "topic": "TALK_NONE" },
      { "text": "I'm sorry for your loss.  I'd better get going.", "topic": "TALK_DONE" }
    ]
  },
  {
    "type": "talk_topic",
    "id": "TALK_REFUGEE_Boris_Son_Tough",
    "dynamic_line": "Of course, yes.  I know this, but it is not so easy, is it?  So many are gone, and I do not know which of the two I would prefer, just yet.",
    "responses": [ { "text": "Yeah, fine.  Just wallow in it.  I'm out.", "topic": "TALK_DONE" } ]
  },
  {
    "type": "talk_topic",
    "id": "TALK_REFUGEE_Boris_Son_Writing",
    "dynamic_line": "No.  In the evacuation shelter, distracted by grief, I forgot it.  We were rushed onto the bus so quickly, and… well, I don't remember much of that time.  His work was all saved on the hard drive, we thought we could download it from the cloud when we arrived but, well, there is no cloud now.  Even if there were, it would only have his writing, not his little games, his silly voice recordings.",
    "//": "TK add a quest.",
    "responses": [
      { "text": "I'm so sorry, man.  Let's talk about something else.", "topic": "TALK_NONE" },
      { "text": "I'm sorry for your loss.  I'd better get going.", "topic": "TALK_DONE" }
    ]
  },
  {
    "type": "talk_topic",
    "id": "TALK_REFUGEE_Boris_Work1",
    "dynamic_line": {
      "u_has_var": "FMShopkeep_Mission1",
      "type": "mission",
      "context": "flag",
      "value": "yes",
      "yes": "Well, now that you mention it, with the back bay cleared I could probably set up back there and start work.  I don't know if I can handle it.  The last time I was back there was the last time I saw… if… if someone were to clean up back there, wipe away some memories, then I could start renovating it into a better living space.",
      "no": "There isn't much to do with a hammer and a saw here indoors, and working outside is too dangerous.  If we had enough space for me to do some shuffling around, I could build some privacy walls in here.  I tried to set up a bit of a shop in the garage space, but I had to keep taking everything down for caravan loading and unloading and couldn't get anything done.  The caravans bring food, so they get priority, I can't argue with that."
    },
    "responses": [
      {
        "text": "What do you need to get things cleaned up?  Can I help?",
        "condition": { "u_has_var": "FMShopkeep_Mission1", "type": "mission", "context": "flag", "value": "yes" },
        "topic": "TALK_REFUGEE_Boris_Work2"
      },
      { "text": "I'm sorry.  What were you saying before?", "topic": "TALK_NONE" },
      { "text": "I'd better get going.", "topic": "TALK_DONE" }
    ]
  },
  {
    "type": "talk_topic",
    "id": "TALK_REFUGEE_Boris_Work2",
    "dynamic_line": "We could put together a little clean up group, but everyone here has terrible memories of that place.  I could not ask anyone here to go back and see the leftovers of people we knew.  Still, it's a big job.  Who here might be able to do it?",
    "responses": [
      { "text": "I'm sure there's someone.  Would you like me to ask around?", "topic": "TALK_MISSION_LIST" },
      { "text": "I'd better get going.", "topic": "TALK_DONE" }
    ]
  },
  {
    "type": "talk_topic",
    "id": "TALK_REFUGEE_Boris_NoTeach",
    "dynamic_line": "I am afraid I cannot teach you right now.  Not only do I have no shop, but I do not think I am in a good place for anything so taxing.",
    "responses": [
      {
        "text": "Is there anything I can do to help?",
        "condition": { "not": { "u_has_var": "Boris_mission_1", "type": "mission", "context": "completed", "value": "yes" } },
        "topic": "TALK_REFUGEE_Boris_Work1"
      },
      {
        "text": "Is there anything more I can do to help?",
        "condition": { "u_has_var": "Boris_mission_1", "type": "mission", "context": "completed", "value": "yes" },
        "topic": "TALK_MISSION_LIST"
      },
      { "text": "What were you saying before?", "topic": "TALK_NONE" },
      { "text": "I'd better get going.", "topic": "TALK_DONE" }
    ]
  },
  {
    "type": "talk_topic",
    "id": "TALK_REFUGEE_Boris_Teach",
    "dynamic_line": "Yes, my friend.  You have done so much for me, I would be glad to teach you what I can.  I must ask a small amount in trade, for materials.  I hope you understand.",
    "speaker_effect": { "effect": { "npc_add_var": "Boris_teach", "type": "timer", "context": "flag", "time": true } },
    "responses": [
      { "text": "Great!  let's get started.", "topic": "TALK_TRAIN" },
      { "text": "Actually, what were you saying before?", "topic": "TALK_NONE" },
      { "text": "I'd better get going.  Let's do this later.", "topic": "TALK_DONE" }
    ]
  },
  {
    "type": "talk_topic",
    "id": "TALK_REFUGEE_Boris_Situation",
    "dynamic_line": {
      "and": [
        "Everyone agrees this is bad.  Sleeping on a cot on the floor, crowded in with strangers",
        {
          "u_has_var": "Boris_mission_1",
          "type": "mission",
          "context": "completed",
          "value": "yes",
          "yes": ", but it is a bit better since we cleaned up our dead",
          "no": ", woken by zombies in the night"
        },
        ".  To me, though, that is all just a drop in the bucket",
        {
          "u_has_var": "Boris_mission_3",
          "type": "mission",
          "context": "completed",
          "value": "yes",
          "yes": ".  What is killing me is being forced to sit with nothing but my thoughts of what I've lost.",
          "no": ".  I have spent so much time, just regretting what I have lost.  Thank you for bringing back what little you could."
        }
      ]
    },
    "responses": [
      { "text": "What were you saying before?", "topic": "TALK_NONE" },
      { "text": "I'd better get going.", "topic": "TALK_DONE" }
    ]
  },
  {
    "type": "talk_topic",
    "id": "TALK_REFUGEE_Boris_ReadLaptop1",
    "dynamic_line": "It was difficult at first, but yes, I did.  It hurts, but it is good.  I am so proud of him.  Would you like to see some… some of what you brought me?",
    "responses": [
      { "text": "Sure, my friend.  I'd love to hear you brag about your boy.", "topic": "TALK_REFUGEE_Boris_ReadLaptop2" },
      { "text": "That sounds a bit heavy for me right now, let's talk about something else", "topic": "TALK_NONE" },
      { "text": "Not today, I have to get going.  Just glad I was able to help.", "topic": "TALK_DONE" }
    ]
  },
  {
    "type": "talk_topic",
    "id": "TALK_REFUGEE_Boris_ReadLaptop2",
    "dynamic_line": [
      "[Boris boots up the laptop and opens a folder labelled 'ART'.  He shows you simple digital paintings, clearly done by an adolescent.  There's nothing terribly remarkable about them except the number: Ash was a prolific creator.  Boris goes through several, proudly showing how his son learned little lighting tricks, or reminiscing on the time his son showed him the art.  After a while, he stops commenting and just continues quietly clicking through photos.  He seems different in the glow of the screen, like several years dropped away from his face, despite the deep sadness still etched there.]",
      "[Boris boots up the laptop and opens a folder labelled 'STORY 1'.  In it are numerous text files containing smatterings of stream-of-conscious notes, copy-and-pasted bits of fanfictions, notes about how to write a novel, and more.  The story itself is a handful of poorly fleshed out chapters written with the quality level you'd expect from a grade schooler.  Nonetheless it's quite impressive that there's this much stuff on a single topic.  Boris talks for a while about dinner conversations for weeks that would focus on Ash's ideas for his stories.  After a while, he trails off and just continues flipping through the files, reading silently.]",
      "[Boris boots up the laptop and opens the videos folder.  He shows you several self-made videos that follow a loose blog style, of an awkward young man talking about his favorite games, interspersed with comments about art and writing.  Boris comments on little events and laughs a few times, before becoming engrossed in his reminiscence.]"
    ],
    "//": "I would like a specialized effect here that reduces the 'guilty about killing' morale penalty while also adding a small morale penalty of its own.",
    "responses": [ { "text": "(Leave Boris alone for now)", "topic": "TALK_DONE" } ]
  },
  {
    "type": "talk_topic",
    "id": "TALK_REFUGEE_Boris_Refuse_Boris_Mission_1",
    "dynamic_line": "Have you had a problem with memory, friend?  I was the one who asked you this, I thought I explained why I could not.",
    "speaker_effect": { "effect": { "npc_add_var": "cleanup_asked", "type": "mission", "context": "Boris_mission_1", "value": "yes" } },
    "responses": [
      { "text": "Oh.  Right.  It's been a long apocalypse.  What were you saying?", "topic": "TALK_NONE" },
      {
        "text": "Sorry.  I didn't notice which dialogue option I was selecting.  I'll just back away slowly now.",
        "topic": "TALK_DONE"
      }
    ]
  },
  {
    "id": "MISSION_REFUGEE_Boris_CLEANUP",
    "type": "mission_definition",
    "name": { "str": "Find someone to clean up the back bay." },
    "description": "Boris in the refugee center is looking for at least five people to help clean up the back bay",
    "difficulty": 1,
    "value": 0,
    "goal": "MGOAL_CONDITION",
    "//": "TK: add update mapgen when done.",
    "goal_condition": { "u_compare_var": "Boris_mission_1", "type": "mission", "context": "cleanup_promises", "op": ">=", "value": 5 },
    "followup": "MISSION_REFUGEE_Boris_WORKSPACE",
    "origins": [ "ORIGIN_SECONDARY" ],
    "dialogue": {
      "describe": "Find a few people able to help clean the back, people without too much trauma there.",
      "offer": "Yes, please.  If you can ask around for someone who can help, I can gather the tools they will need and some payment for them.",
      "accepted": "You are a kind soul.",
      "rejected": "Ah well.  I can ask around myself, perhaps.",
      "advice": "Those of us here in the back have too many bad memories, but perhaps someone who didn't come with the original refugee groups would be less burdened.",
      "inquire": "Greetings, my friend.  Have you found anyone?",
      "success": "This has great promise.  Perhaps something to keep me busy will help.  Here, I found some small money to thank you.",
      "success_lie": "I see….  Well I shall get things in order!",
      "failure": "No worries.  Let me know if you want to try again."
    },
    "end": {
      "effect": [
        { "u_spawn_item": "FMCNote", "count": 5 },
        { "u_add_var": "Boris_mission_1", "type": "mission", "context": "completed", "value": "yes" },
<<<<<<< HEAD
        { "u_adjust_var": "refugee_happiness", "type": "counter", "context": "refugee_center", "adjustment": 3 },
        { "mapgen_update": "boris_cleanup_back_bay", "om_terrain": "evac_center_8" }
=======
        { "npc_first_topic": "TALK_REFUGEE_Boris_1b" },
        { "u_adjust_var": "refugee_happiness", "type": "counter", "context": "refugee_center", "adjustment": 3 }
>>>>>>> 8abcb3f8
      ]
    }
  },
  {
    "id": "MISSION_REFUGEE_Boris_WORKSPACE",
    "type": "mission_definition",
    "name": { "str": "Bring Boris a circular saw." },
    "difficulty": 1,
    "value": 0,
    "goal": "MGOAL_FIND_ITEM",
    "item": "circsaw_off",
    "origins": [ "ORIGIN_SECONDARY" ],
    "followup": "MISSION_REFUGEE_Boris_LAPTOP",
    "dialogue": {
      "describe": "Find a circular saw for Boris.",
      "offer": "We now have a space to work in, and I have wood and nails to spare.  All I need is a saw.  I would love a table saw and mitre saw, but I can work with a hand held circular saw for now.  I have looked, and what we have is garbage.  Can you bring me a good one?",
      "accepted": "You are a kind soul.",
      "rejected": "Ah well.  I can ask around myself, perhaps.",
      "advice": "It is not hard to find.  I have even seen them for sale at the merchants, but they save them as trade goods and will not give me as a gift.",
      "inquire": "Greetings, my friend.  Have you found a saw I can use?",
      "success": "Ah, good.  VonWalt is good brand, I had a saw like this at home.  Now I shall set to work, and make myself a shop back there.  Oh yes, here is a little payment I saved.",
      "success_lie": "I see…",
      "failure": "No worries.  Let me know if you want to try again."
    },
    "end": {
      "effect": [
        { "u_spawn_item": "FMCNote", "count": 5 },
        { "u_add_var": "Boris_mission_2", "type": "mission", "context": "completed", "value": "yes" },
        { "u_adjust_var": "refugee_happiness", "type": "counter", "context": "refugee_center", "adjustment": 2 }
      ]
    },
    "//": "TK add update mapgen."
  },
  {
    "id": "MISSION_REFUGEE_Boris_LAPTOP",
    "type": "mission_definition",
    "name": { "str": "Bring Boris his son's lost writing." },
    "difficulty": 1,
    "value": 0,
    "goal": "MGOAL_FIND_ITEM",
    "item": "laptop_boris",
    "origins": [ "ORIGIN_SECONDARY" ],
    "start": {
      "assign_mission_target": {
        "om_terrain": "shelter_2_vandal",
        "om_special": "Evac Shelter Vandalized 3",
        "reveal_radius": 1,
        "random": true,
        "search_range": 120
      },
      "update_mapgen": {
        "om_terrain": "shelter_2_vandal",
        "place_item": [ { "item": "laptop_boris", "x": 15, "y": 12 }, { "item": "mbag", "x": 15, "y": 12 } ]
      }
    },
    "dialogue": {
      "describe": "Find Boris' son's laptop.",
      "offer": "My son, Ash, had a laptop on which he kept his writing.  If you can find it, it would mean so much to me.  I will give you directions to the shelter where he left it.  It was barely a shelter, broken and torn apart.  It should just be on the floor where it was dropped.",
      "accepted": "You are a kind soul.",
      "rejected": "Ah well.  I can ask around myself, perhaps.",
      "advice": "You can tell it is his because he covered it in stickers.",
      "inquire": "I know it is a hard thing to hope, but were you able to find Ash's laptop?",
      "success": "It is so strange to see this again, like a little piece of my old life.  I don't know if I can bring myself to read what's on it yet, but having this piece of him is a great comfort.",
      "success_lie": "I see…",
      "failure": "Even that you tried means a lot to me."
    },
    "end": {
      "effect": [
        { "u_spawn_item": "FMCNote", "count": 5 },
        { "u_add_var": "Boris_mission_3", "type": "mission", "context": "completed", "value": "yes" },
        { "u_adjust_var": "refugee_happiness", "type": "counter", "context": "refugee_center", "adjustment": 2 }
      ]
    }
  },
  {
    "id": "laptop_boris",
    "copy-from": "laptop",
    "type": "TOOL",
    "name": { "str": "Ash's laptop computer" },
    "description": "A small, somewhat worn-out laptop computer.  The flip-top is decorated with various stickers."
  },
  {
    "type": "mapgen",
    "update_mapgen_id": "boris_cleanup_back_bay",
    "method": "json",
    "object": {
      "set": [
        { "square": "furniture", "id": "f_clear", "x": 6, "y": 3, "x2": 17, "y2": 3 },
        { "square": "furniture", "id": "f_clear", "x": 3, "y": 4, "x2": 20, "y2": 14 },
        { "square": "furniture", "id": "f_clear", "x": 4, "y": 15, "x2": 20, "y2": 15 },
        { "square": "furniture", "id": "f_clear", "x": 5, "y": 16, "x2": 18, "y2": 16 },
        { "square": "item_remove", "x": 3, "y": 3, "x2": 20, "y2": 16 },
        { "square": "item_remove", "x": 21, "y": 12, "x2": 23, "y2": 15 },
        { "square": "field_remove", "x": 2, "y": 2, "x2": 21, "y2": 17 },
        { "square": "field_remove", "x": 22, "y": 11, "x2": 23, "y2": 17 },
        { "square": "terrain", "id": "t_rdoor_c", "x": 21, "y": 13, "x2": 21, "y2": 14 }
      ]
    }
  }
]<|MERGE_RESOLUTION|>--- conflicted
+++ resolved
@@ -447,13 +447,9 @@
       "effect": [
         { "u_spawn_item": "FMCNote", "count": 5 },
         { "u_add_var": "Boris_mission_1", "type": "mission", "context": "completed", "value": "yes" },
-<<<<<<< HEAD
+        { "npc_first_topic": "TALK_REFUGEE_Boris_1b" },
         { "u_adjust_var": "refugee_happiness", "type": "counter", "context": "refugee_center", "adjustment": 3 },
         { "mapgen_update": "boris_cleanup_back_bay", "om_terrain": "evac_center_8" }
-=======
-        { "npc_first_topic": "TALK_REFUGEE_Boris_1b" },
-        { "u_adjust_var": "refugee_happiness", "type": "counter", "context": "refugee_center", "adjustment": 3 }
->>>>>>> 8abcb3f8
       ]
     }
   },
