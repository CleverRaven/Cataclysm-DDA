--- conflicted
+++ resolved
@@ -254,16 +254,11 @@
     "value": 20000,
     "destination": "dairy_farm_isherwood_W",
     "start": {
-<<<<<<< HEAD
-      "effect": [ { "u_add_var": "u_have_barry_escape", "type": "general", "context": "meeting", "value": "yes" } ],
-      "assign_mission_target": { "om_terrain": "dairy_farm_isherwood_W", "om_special": "Isherwood Farm Mutable", "reveal_radius": 3, "search_range": 240 }
-=======
       "effect": [
         { "u_add_var": "u_saved_barry_isherwood", "value": "in-progress" },
         { "npc_first_topic": "TALK_ISHERWOOD_BARRY_Escaping" }
       ],
-      "assign_mission_target": { "om_terrain": "dairy_farm_isherwood_W", "om_special": "Isherwood Farms", "reveal_radius": 3, "search_range": 240 }
->>>>>>> daea5c21
+      "assign_mission_target": { "om_terrain": "dairy_farm_isherwood_W", "om_special": "Isherwood Farm Mutable", "reveal_radius": 3, "search_range": 240 }
     },
     "end": {
       "opinion": { "trust": 5, "value": 5 },
