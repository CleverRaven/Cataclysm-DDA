--- conflicted
+++ resolved
@@ -107,7 +107,6 @@
         "type": "dialogue",
         "context": "song",
         "value": "yes",
-<<<<<<< HEAD
         "no": "You're back. Have you come to listen to the song?",
         "yes": {
 		 "u_has_trait": "seer_mark",
@@ -121,11 +120,6 @@
 		 }
        }
 	  }
-=======
-        "no": "You're back.  Have you come to listen to the song?",
-        "yes": "Acolyte."
-      }
->>>>>>> 6367295c
     },
     "speaker_effect": { "effect": { "u_add_var": "talked_to_seer", "type": "dialogue", "context": "first_meeting", "value": "yes" } },
     "responses": [
@@ -186,11 +180,8 @@
   {
     "type": "talk_topic",
     "id": "TALK_BONE_SEER_SONG",
-<<<<<<< HEAD
-    "dynamic_line": "Listen carefully. The bones… they hum. Can you hear it? The song they weave? The stories they hold?",
-=======
-    "dynamic_line": "Listen carefully.  The bones… they sing.  Can you hear it?  The song they weave?  The stories they hold?",
->>>>>>> 6367295c
+    "dynamic_line": "Listen carefully. The bones… they hum.  Can you hear it?  The song they weave?  The stories they hold?",
+
     "responses": [
       { "text": "Bones? What are you talking about?", "topic": "TALK_BONE_SEER_SONG2" },
       { "text": "Uh… yeah, sure.  I think I'll just be on my way.", "topic": "TALK_DONE" }
@@ -199,12 +190,8 @@
   {
     "type": "talk_topic",
     "id": "TALK_BONE_SEER_SONG2",
-<<<<<<< HEAD
     "dynamic_line": "When it all happened, the Cataclysm, something… changed. You can see it in all creatures, most of all in their bones. They break, morph, rise again, over and over - a never-ending cycle. The dead walk again, horrors rip and tear each other apart. And within each one... the quiet hum of raw strength. Only by taking the bones does the cycle end - their story, their song, their strength; they become yours to use.",
 	"speaker_effect": { "effect": { "u_add_var": "asked_about_song", "type": "dialogue", "context": "song", "value": "yes" } },
-=======
-    "dynamic_line": "When it all happened, the Cataclysm, something… changed.  You can see it in all creatures, but most of all their bones.  They break, morph, rise again, in an infinite cycle.  Living dead walk.  Monsters rip and tear each other apart.  You can see the resonance, the quiet hum of raw strength, and only by taking the bones does the cycle end - their story, their song, their strength, become yours to use.",
->>>>>>> 6367295c
     "responses": [
       { "text": "So what do you actually do with the bones?", "topic": "TALK_BONE_SEER_BONES" },
       { "text": "I'm still not sure what you mean.", "topic": "TALK_BONE_SEER_SONG3" },
@@ -214,26 +201,17 @@
   {
     "type": "talk_topic",
     "id": "TALK_BONE_SEER_SONG3",
-<<<<<<< HEAD
     "dynamic_line": "Only when you crush the bones of a body does it cease to rise. Only if you examine the bones can you see what was, the story of the bones. Whatever causes this change is alive, writhing within us all; an inevitable part of this new world. It holds the power of change. When we hold the bones, we hold the power. Thus the strength. Together… they form a beautiful song.",
     "responses": [ 
 	{ "text": "What do you actually do with the bones?", "topic": "TALK_BONE_SEER_BONES" },
 	{ "text": "Does anyone else share this belief?", "topic": "TALK_BONE_SEER_OTHERS" }
 	]
-=======
-    "dynamic_line": "Only when you crush the bones of a body does it cease to rise.  Only if you examine the bones can you see what was.  Thus is the story.  Whatever causes this change is alive, moving within us all, an inevitable part of this new world.  It holds the power of change.  When we hold the bones, we hold the power.  Thus the strength.  Together… they form a beautiful song.",
-    "responses": [ { "text": "I think I understand what you mean, though I am not sure if I agree.", "topic": "TALK_NONE" } ]
->>>>>>> 6367295c
   },
   {
     "type": "talk_topic",
     "id": "TALK_BONE_SEER_OTHERS",
-<<<<<<< HEAD
     "dynamic_line": "There are others who know the power the bones hold, but not all of them are my kin. Not anymore, at least.",
 	"speaker_effect": { "effect": { "u_add_var": "knows_kindred", "type": "dialogue", "context": "kindred", "value": "yes" } },
-=======
-    "dynamic_line": "There are others who follow this cause.  You'd do well to aid them, for though we may not be numerous, we are emboldened by the songs we carry.",
->>>>>>> 6367295c
     "responses": [
       { "text": "What do you mean 'not anymore'?", "topic": "TALK_BONE_SEER_COOPER" },
       { "text": "Why do you gather these bones again?", "topic": "TALK_BONE_SEER_BONES" },
@@ -262,21 +240,13 @@
   {
     "type": "talk_topic",
     "id": "TALK_BONE_SEER_BONES",
-<<<<<<< HEAD
-    "dynamic_line": "The song can be woven in many forms. Carved bone charms, weapons and armor all hold immense power, and when the time comes, me and my Kindred shall amass enough Song to restore this world as it was before. Restore it, or end it. Makes no difference.",
-=======
-    "dynamic_line": "The song can be weaved in many forms.  Carved bone charms, weapons and armor all hold immense power, and when the time comes, me and my kindred shall gather a great amount of song and sing it to restore this world.  Restore it, or end it.  Makes no difference.",
->>>>>>> 6367295c
+    "dynamic_line": "The song can be weaved in many forms.  Carved bone charms, weapons and armor all hold immense power, and when the time comes, me and my Kindred shall gather a great amount of song and sing it to restore this world.  Restore it, or end it.  Makes no difference.",
     "responses": [ { "text": "End the world?  What?", "topic": "TALK_BONE_SEER_END" } ]
   },
   {
     "type": "talk_topic",
     "id": "TALK_BONE_SEER_END",
-<<<<<<< HEAD
     "dynamic_line": "The Song holds immeasurable power. A grand symphony could revert the Cataclysm - or accelerate it to a time beyond all. But with the world looking as is, both options are preferable.",
-=======
-    "dynamic_line": "We believe that enough power in one song could revert the Cataclysm - or accelerate it to a time beyond all, ending it all the same.  But with the world looking as is, both options are preferable.",
->>>>>>> 6367295c
     "responses": [
       {
         "text": "A strange belief, but there may be some truth to it.",
@@ -291,19 +261,13 @@
   },
   {
     "type": "talk_topic",
-<<<<<<< HEAD
     "id": "TALK_BONE_SEER_POSITIVE",
     "dynamic_line": "Your mind is open. More than most. Perhaps one day, you too will feel the power of the song and become Kindred. For now, traveller, listen, listen and feel the song.",
-=======
-    "id": "TALK_BONE_SEER_ACOLYTE",
-    "dynamic_line": "Your mind is open.  More than most.  Perhaps one day, you too will feel the power of the song and become Kindred.  For now, Acolyte, listen, listen and feel the song.",
->>>>>>> 6367295c
     "responses": [ { "text": "I… thank you.", "topic": "TALK_BONE_SEER" } ]
   },
   {
     "type": "talk_topic",
     "id": "TALK_BONE_SEER_INSULT",
-<<<<<<< HEAD
     "dynamic_line": "Your skepticism does not surprise me. Perhaps one day, you too will hear the inevitability of the song, feel its power. But until you do, you will remain just another survivor, path to the Kindred closed.",
     "responses": [ { "text": "Alright.", "topic": "TALK_BONE_SEER" } ]
   },
@@ -343,10 +307,6 @@
     "id": "TALK_BONE_SEER_RATS",
     "dynamic_line": "Ever since a young age, I hated rats. Can't quite say why; they always struck me as something... foul. I even have nightmares about them sometimes. Not too long ago, I had one about a man-sized rat, shambling on it's hind legs. It chased me up a tall building and then pushed me off, snickering. Maybe the Song was trying to tell me something, but then again, maybe it was just a bad dream.",
     "responses": [ { "text": "Strange dream, but we all have fears, sometimes irrational.", "topic": "TALK_BONE_SEER_ABOUT" } ]
-=======
-    "dynamic_line": "Your skepticism does not surprise me.  Perhaps one day, you too will hear the inevitability of the song, feel its power.  But until then, you will remain an Acolyte, path to the Kindred closed.",
-    "responses": [ { "text": "Yeah, alright.", "topic": "TALK_BONE_SEER" } ]
->>>>>>> 6367295c
   },
   {
     "id": "MISSION_SEER_GATHER_BONE",
@@ -418,11 +378,7 @@
   {
     "id": "TALK_MISSION_OFFER_SEER",
     "type": "talk_topic",
-<<<<<<< HEAD
     "dynamic_line": "If you wish to be set on the path to enlightenment, first you must learn to listen and hear the song. Go out, butcher an untainted creature and feel the power between your fingertips. Then bring me the bones and I shall carve them for you. ",
-=======
-    "dynamic_line": "If you wish to be set on the path to enlightenment, first you must learn to listen and hear the song.  Go out, butcher a creature and feel the power between your fingertips.  Then bring me the bones and I shall carve them for you.",
->>>>>>> 6367295c
     "responses": [
       {
         "text": "Well, I guess I oughta see where this goes.  I'm in.",
@@ -490,11 +446,7 @@
   {
     "type": "talk_topic",
     "id": "TALK_BONE_SEER_CYCLE",
-<<<<<<< HEAD
     "dynamic_line": "It's not just walking horrors and monsters that have changed with the Cataclysm. It started a… cycle, of sorts. Everything repeats. We can only see it in others, but it happens to us, even you and I. How many times have you fallen? Your flesh rent from your body, devoured. Or perhaps it was the quiet whimper of succumbing to the elements. But your bones rose again. Different flesh, different name, sometimes even different knowledge, but the bones, the same. We are all trapped in the same cycle. We just keep forgetting. That's why we need to amass the Song. That's why it has to end, even if it means the destruction, not restoration.",
-=======
-    "dynamic_line": "It's not just walking horrors and monsters that have changed with the Cataclysm.  It started a… cycle, of sorts.  Everything repeats.  We can only see it in others, but it happens to us, even you and I.  How many times have you fallen?  Your flesh rent from your body, devoured.  Or perhaps it was the quiet whimper of death to exposure.  But your bones rose again.  Different flesh, different name, sometimes even different knowledge, but the bones, the same.  We are all trapped in the same cycle.  We just keep forgetting.  That's why we need to amass the Song.  That's why it has to end, even if it means the destruction, not restoration.",
->>>>>>> 6367295c
     "responses": [
       {
         "text": "That's... certainly something.",
