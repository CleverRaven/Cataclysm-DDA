--- conflicted
+++ resolved
@@ -176,13 +176,11 @@
         },
         "topic": "TALK_BLACKSMITH_ARMOR_READY"
       },
-<<<<<<< HEAD
       { 
         "text": "I heard you might want some metal…", 
         "topic": "TALK_BLACKSMITH_DEAL_NEGOTIATE",  
         "condition": { "u_has_mission": "MISSION_SCRAPPER_SET_TRADE_ROUTE_BLACKSMITH" }
-      }
-=======
+      },
       {
         "text": "How is my armor coming?",
         "condition": {
@@ -222,7 +220,6 @@
         "effect": "start_trade"
       },
       { "text": "I have to go.", "topic": "TALK_DONE" }
->>>>>>> d252a42c
     ]
   },
   {
@@ -394,7 +391,6 @@
       { "text": "Not really interested.", "topic": "TALK_DONE" },
       { "text": "I'll think about it.", "topic": "TALK_BLACKSMITH_SERVICES" }
     ]
-<<<<<<< HEAD
   },
   {
     "id": "TALK_BLACKSMITH_PROTOTYPE_NOT_FEELING_IT",
@@ -426,8 +422,5 @@
                     "topic": "TALK_DONE" 
                   } 
                  ]
-  } 
-=======
   }
->>>>>>> d252a42c
 ]