--- conflicted
+++ resolved
@@ -381,12 +381,9 @@
     "dynamic_line": "I'm on watch.",
     "responses": [
       { "text": "I need you to come with me.", "topic": "TALK_FRIEND", "effect": "stop_guard" },
-<<<<<<< HEAD
       { "text": "Let's talk.", "topic": "TALK_FRIEND" },
-      { "text": "See you around.", "topic": "TALK_DONE" }
-=======
       { "text": "<end_talking_bye>", "topic": "TALK_DONE" }
->>>>>>> ec0b7961
+
     ]
   },
   {
