--- conflicted
+++ resolved
@@ -2,11 +2,7 @@
   {
     "type": "talk_topic",
     "id": "TALK_VALHALLIST_MEMBER_1",
-<<<<<<< HEAD
     "dynamic_line": "<neutral_greet>",
-=======
-    "dynamic_line": { "npc_has_trait": "BGR_Asatro", "yes": "Hallo, reisendre.  What is it you want?", "no": "<neutral_greet>" },
->>>>>>> b2bfd124
     "speaker_effect": { "effect": { "npc_first_topic": "TALK_VALHALLIST_MEMBER_2" } },
     "responses": [
       { "text": "Who are you, exactly?", "topic": "TALK_VALHALLIST_MEMBER_WHO" },
@@ -22,11 +18,7 @@
   {
     "type": "talk_topic",
     "id": "TALK_VALHALLIST_MEMBER_2",
-<<<<<<< HEAD
     "dynamic_line": "<neutral_greet>",
-=======
-    "dynamic_line": { "npc_has_trait": "BGR_Asatro", "yes": "Welcome again, reisendre.", "no": "<neutral_greet>" },
->>>>>>> b2bfd124
     "responses": [
       { "text": "I'm sorry, who are you again?", "topic": "TALK_VALHALLIST_MEMBER_WHO" },
       { "text": "What's your deal here?", "topic": "TALK_VALHALLIST_MEMBER_Job" },
@@ -49,15 +41,9 @@
     },
     "responses": [
       {
-<<<<<<< HEAD
         "text": "What faith?", 
         "condition": { "npc_has_trait": "BGR_Asatro" },
         "topic": "TALK_VALHALLIST_MEMBER_Religion" 
-=======
-        "text": "What is that purpose?",
-        "condition": { "npc_has_trait": "BGR_Asatro" },
-        "topic": "TALK_VALHALLIST_MEMBER_PURPOSE"
->>>>>>> b2bfd124
       },
       { "text": "How did you wind up here?", "topic": "TALK_VALHALLIST_MEMBER_Story" },
       { "text": "I have to go.", "topic": "TALK_DONE" }
