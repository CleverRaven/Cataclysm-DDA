--- conflicted
+++ resolved
@@ -307,11 +307,7 @@
         {
           "om_terrain": "ranch_camp_56",
           "translate_ter": [ { "from": "t_underbrush", "to": "t_dirt", "x": 0, "y": 0 } ],
-<<<<<<< HEAD
-          "place_vehicles": [ { "vehicle": "hippie_van", "x": 13, "y": 19, "rotation": 270, "chance": 100 } ]
-=======
-          "place_vehicles": [ { "vehicle": "hippie_van", "x": 10, "y": 10, "rotation": 270, "chance": 100, "faction": "tacoma_commune" } ]
->>>>>>> d1776b24
+          "place_vehicles": [ { "vehicle": "hippie_van", "x": 13, "y": 19, "rotation": 270, "chance": 100, "faction": "tacoma_commune" } ]
         },
         {
           "om_terrain": "ranch_camp_65",
@@ -366,14 +362,10 @@
         },
         {
           "om_terrain": "ranch_camp_56",
-<<<<<<< HEAD
           "place_vehicles": [
-            { "vehicle": "flatbed_truck", "x": 21, "y": 3, "rotation": 0, "chance": 100 },
-            { "vehicle": "car", "x": 20, "y": 7, "rotation": 315, "chance": 100 }
-          ]
-=======
-          "place_vehicles": [ { "vehicle": "flatbed_truck", "x": 18, "y": 3, "rotation": 0, "chance": 100, "faction": "tacoma_commune" } ]
->>>>>>> d1776b24
+            { "vehicle": "flatbed_truck", "x": 21, "y": 3, "rotation": 0, "chance": 100, "faction": "tacoma_commune" },
+            { "vehicle": "car", "x": 20, "y": 7, "rotation": 315, "chance": 100, "faction": "tacoma_commune" }
+          ]
         },
         {
           "om_terrain": "ranch_camp_57",
