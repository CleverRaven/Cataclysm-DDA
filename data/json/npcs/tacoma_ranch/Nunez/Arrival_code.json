[
  {
    "id": "EOC_Nunez_Travel",
    "type": "effect_on_condition",
<<<<<<< HEAD
    "recurrence": 1000,
    "condition": {
      "and": [
        { "math": [ "nunez_travel_stage == 1" ] },
        { "math": [ "nunez_travel_timer < time_since('cataclysm', 'unit': 'days')" ] }
      ]
    },
    "deactivate_condition": { "math": [ "nunez_travel_stage == 2" ] },
=======
>>>>>>> 4a037347
    "effect": [
      { "math": [ "u_counter_refugee_center_refugee_happiness", "++" ] },
      {
        "mapgen_update": "tacoma_nunez_trailer_arrive",
        "om_terrain": "ranch_camp_55",
        "target_var": { "context_val": "tacoma_nunez_trailer_arrive" }
      },
      {
        "mapgen_update": "refcenter_nunez_departure",
        "om_terrain": "evac_center_7",
        "target_var": { "context_val": "refcenter_nunez_departure" }
      }
    ]
  },
  {
    "type": "mapgen",
    "method": "json",
    "update_mapgen_id": "refcenter_nunez_departure",
    "//": "removes pablo and dana nunez from the refugee center",
    "object": {
      "remove_npcs": [ { "class": "refugee_DanaNunez", "x": 11, "y": 13 }, { "class": "refugee_PabloNunez", "x": 11, "y": 12 } ]
    }
  },
  {
    "type": "mapgen",
    "update_mapgen_id": "tacoma_nunez_trailer_arrive",
    "method": "json",
    "//": "In addition to basic mapgen, adds some point variables in the hopes that I can add some passive movement animations for pablo and dana.",
    "object": {
      "place_nested": [ { "chunks": [ "nunez_trailer" ], "x": 0, "y": 17 } ],
      "place_npcs": [ { "class": "tacoma_DanaNunez", "x": 4, "y": 19 }, { "class": "tacoma_PabloNunez", "x": 4, "y": 20 } ],
      "set": [
        { "point": "variable", "id": "Pablo_relax", "x": 4, "y": 20 },
        { "point": "variable", "id": "Dana_baking", "x": 4, "y": 19 }
      ]
    }
  },
  {
    "type": "mapgen",
    "method": "json",
    "nested_mapgen_id": "nunez_trailer",
    "//": "Nunez bakery inside a silver bullet trailer.",
    "object": {
      "flags": [ "ERASE_ALL_BEFORE_PLACING_TERRAIN", "NO_UNDERLYING_ROTATE" ],
      "mapgensize": [ 6, 6 ],
      "rows": [
        "ABCDE ",
        "123456",
        "7.;:89",
        "0a_bcd",
        "efghij",
        "      "
      ],
      "//": "The stuff in 'ABCDE' should potentially also be made into some new furniture such as piles of stored wood or a propane tank, but this works for the moment.  The purpose is just to stop players from easily getting up to the back wall and interacting through it.",
      "terrain": {
        "1": "t_bullettrailer_nwall_westcorner",
        "2": "t_bullettrailer_nwall",
        "3": "t_bullettrailer_nwall_window",
        "4": "t_bullettrailer_nwall",
        "5": "t_bullettrailer_nwall",
        "6": "t_bullettrailer_nwall_eastcorner",
        "7": "t_bullettrailer_wwall",
        ".": "t_bullettrailer_brownfloor",
        ":": "t_bullettrailer_brownfloor",
        ";": "t_bullettrailer_brownfloor",
        "8": "t_bullettrailer_inner_door",
        "9": "t_bullettrailer_ewall",
        "0": "t_bullettrailer_wwall",
        "a": "t_bullettrailer_brownfloor",
        "_": "t_bullettrailer_brownfloor",
        "b": "t_bullettrailer_brownfloor",
        "c": "t_bullettrailer_inner_T",
        "d": "t_bullettrailer_inner_eastcorner",
        "e": "t_bullettrailer_swall_westcorner",
        "f": "t_bullettrailer_swall_windows",
        "g": "t_bullettrailer_swall_door",
        "h": "t_bullettrailer_swall_wheels",
        "i": "t_bullettrailer_swall",
        "j": "t_bullettrailer_swall_eastcorner"
      },
      "furniture": {
        "A": "f_crate_c",
        "B": "f_standing_tank",
        "C": "f_standing_tank",
        "D": "f_crate_c",
        "E": "f_crate_c",
        "1": "f_bullettrailer_table_top",
        "7": "f_bullettrailer_table_middle",
        ".": "f_bullettrailer_cabinet",
        ";": "f_bullettrailer_sink",
        ":": "f_bullettrailer_desk",
        "0": "f_bullettrailer_table_bottom",
        "a": "f_bullettrailer_minisofa",
        "b": "f_bullettrailer_bed_foot",
        "c": "f_bullettrailer_bed_head",
        "d": "f_bullettrailer_toilet",
        "i": "f_bullettrailer_sign_danabakery"
      }
    }
  }
]<|MERGE_RESOLUTION|>--- conflicted
+++ resolved
@@ -2,17 +2,6 @@
   {
     "id": "EOC_Nunez_Travel",
     "type": "effect_on_condition",
-<<<<<<< HEAD
-    "recurrence": 1000,
-    "condition": {
-      "and": [
-        { "math": [ "nunez_travel_stage == 1" ] },
-        { "math": [ "nunez_travel_timer < time_since('cataclysm', 'unit': 'days')" ] }
-      ]
-    },
-    "deactivate_condition": { "math": [ "nunez_travel_stage == 2" ] },
-=======
->>>>>>> 4a037347
     "effect": [
       { "math": [ "u_counter_refugee_center_refugee_happiness", "++" ] },
       {
