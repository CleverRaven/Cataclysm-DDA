[
  {
    "type": "npc",
    "id": "ranch_scavenger_1",
    "//": "Mission source, shopkeep",
    "name_suffix": "Scavenger Boss",
    "class": "NC_JUNK_SHOPKEEP",
    "attitude": 0,
    "mission": 3,
    "chat": "TALK_RANCH_SCAVENGER_1",
    "mission_offered": "MISSION_RANCH_SCAVENGER_1",
    "faction": "tacoma_commune"
  },
  {
    "id": "TALK_RANCH_SCAVENGER_1",
    "type": "talk_topic",
    "dynamic_line": "Welcome to the junk shop.",
    "responses": [
      {
        "text": "The doctor needs some help building an anesthetic machine.  Do you have anything that could help?",
        "topic": "TALK_RANCH_SCAVENGER_ANESTHETIC_FOR_DOCTOR",
        "condition": {
          "and": [
            { "u_has_mission": "MISSION_RANCH_DOCTOR_MEDICAL_ANESTHETIC" },
            {
              "not": { "u_has_var": "doctor_anesthetic_scavengers_helped", "type": "mission", "context": "tacoma_ranch", "value": "yes" }
            },
            {
              "not": { "u_has_var": "scavenger_hospital_raid_started", "type": "mission", "context": "tacoma_ranch", "value": "yes" }
            }
          ]
        },
        "effect": [ { "u_add_var": "scavenger_hospital_raid", "type": "mission", "context": "tacoma_ranch", "value": "yes" } ]
      },
      { "text": "What is your job here?", "topic": "TALK_RANCH_SCAVENGER_1_JOB" },
      { "text": "Do you need any help?", "topic": "TALK_RANCH_SCAVENGER_1_HIRE" },
      { "text": "Let's see what you've managed to find.", "topic": "TALK_RANCH_SCAVENGER_1", "effect": "start_trade" },
      { "text": "I've got to go…", "topic": "TALK_DONE" }
    ]
  },
  {
    "type": "talk_topic",
    "id": "TALK_RANCH_SCAVENGER_1_JOB",
    "dynamic_line": "I organize scavenging runs to bring in supplies that we can't produce ourselves.  I try and provide incentives to get migrants to join one of the teams… it's dangerous work, but keeps our outpost alive.  Selling anything we can't use helps keep us afloat with the traders.  If you wanted to drop off a companion or two to assist in one of the runs, I'd appreciate it.",
    "responses": [ { "text": "I'll think about it.", "topic": "TALK_RANCH_SCAVENGER_1" } ]
  },
  {
    "id": "TALK_RANCH_SCAVENGER_1_HIRE",
    "type": "talk_topic",
    "dynamic_line": "Are you interested in the scavenging runs or one of the other tasks that I might have for you?",
    "responses": [
      {
        "text": "Tell me more about the scavenging runs.",
        "topic": "TALK_RANCH_SCAVENGER_1",
        "effect": { "companion_mission": "SCAVENGER" }
      },
      { "text": "What kind of tasks do you have for me?", "topic": "TALK_MISSION_LIST" },
      { "text": "No, thanks.", "topic": "TALK_RANCH_SCAVENGER_1" }
    ]
  },
  {
    "id": "TALK_RANCH_SCAVENGER_ANESTHETIC_FOR_DOCTOR",
    "type": "talk_topic",
    "dynamic_line": "We don't have any of the parts needed right now, but we could send out a scavenging party to a lab if you have anyone willing to go.",
    "responses": [
      {
        "text": "Tell me more about the scavenging runs.",
        "topic": "TALK_RANCH_SCAVENGER_1",
        "effect": { "companion_mission": "SCAVENGER" }
      },
      { "text": "Not right now.", "topic": "TALK_RANCH_SCAVENGER_1" }
    ]
  },
  {
    "id": "MISSION_RANCH_SCAVENGER_1",
    "type": "mission_definition",
    "name": { "str": "Make 12 Simple Knife Spears" },
    "goal": "MGOAL_FIND_ITEM",
    "difficulty": 5,
    "value": 50000,
    "item": "spear_knife",
    "count": 12,
    "origins": [ "ORIGIN_SECONDARY" ],
    "followup": "MISSION_RANCH_SCAVENGER_2",
    "dialogue": {
      "describe": "We need help…",
      "offer": "I can usually use additional survival gear to kit out the new recruits.  The most basic weapon that everyone gets is the simple knife spear… it provides a good mix of range, power, and ease of use when engaging the more common monsters.  Could you make me a dozen of them?  I may need more later, but that should help the first few teams.",
      "accepted": "I'm counting on you.",
      "rejected": "Come back when you get a chance.  We need skilled survivors.",
      "advice": "You should be able to make them with the most basic of skills.",
      "inquire": "Do you have the simple knife spears?",
      "success": "Thank you for the delivery.",
      "success_lie": "What good does this do us?",
      "failure": "It was a lost cause anyways…"
    },
    "end": {
      "update_mapgen": [
        {
          "om_terrain": "ranch_camp_48",
          "set": [
            { "square": "terrain", "id": "t_chainfence", "x": 15, "y": 13, "x2": 15, "y2": 22 },
            { "square": "terrain", "id": "t_chainfence", "x": 16, "y": 13, "x2": 23, "y2": 13 },
            { "square": "terrain", "id": "t_chainfence", "x": 16, "y": 22, "x2": 17, "y2": 22 },
            { "square": "terrain", "id": "t_chainfence", "x": 22, "y": 22, "x2": 23, "y2": 22 },
            { "square": "terrain", "id": "t_dirt", "x": 18, "y": 19, "x2": 21, "y2": 22 }
          ]
        },
        {
          "om_terrain": "ranch_camp_49",
          "set": [
            { "square": "terrain", "id": "t_chainfence", "x": 0, "y": 22, "x2": 1, "y2": 22 },
            { "square": "terrain", "id": "t_dirt", "x": 2, "y": 22, "x2": 3, "y2": 22 },
            { "square": "terrain", "id": "t_chainfence", "x": 4, "y": 22, "x2": 6, "y2": 22 }
          ],
<<<<<<< HEAD
          "place_items": [ { "chance": 65, "item": "mechanics", "x": [ 8, 9 ], "y": [ 13, 16 ] } ],
          "place_item": [ { "item": "30gal_drum", "x": 8, "y": 19 } ]
=======
          "place_items": [
            { "chance": 100, "item": "mechanics", "x": [ 8, 9 ], "y": [ 13, 16 ], "repeat": [ 3, 6 ] },
            { "chance": 100, "item": "allsporting", "x": 14, "y": [ 11, 17 ], "repeat": [ 1, 2 ] }
          ],
          "place_item": [ { "item": "30gal_drum", "x": 8, "y": 19, "faction": "tacoma_commune" } ]
>>>>>>> df6d5f06
        }
      ]
    }
  },
  {
    "id": "MISSION_RANCH_SCAVENGER_2",
    "type": "mission_definition",
    "name": { "str": "Make 5 Headlamps" },
    "goal": "MGOAL_FIND_ITEM",
    "difficulty": 5,
    "value": 50000,
    "item": "wearable_light",
    "count": 5,
    "origins": [ "ORIGIN_SECONDARY" ],
    "followup": "MISSION_RANCH_SCAVENGER_3",
    "dialogue": {
      "describe": "We need help…",
      "offer": "Night is the ideal time for my team to go on raids, but they are going to need better light sources to speed up their missions.  Could you craft a set of five headlamps for them?  Keeping both hands free greatly helps during combat.",
      "accepted": "I'm counting on you.",
      "rejected": "Come back when you get a chance.  We need skilled survivors.",
      "advice": "You should be able to make them with the most basic of skills.",
      "inquire": "Do you have the headlamps?",
      "success": "Thank you for the delivery.",
      "success_lie": "What good does this do us?",
      "failure": "It was a lost cause anyways…"
    },
    "end": {
      "update_mapgen": [
        {
          "om_terrain": "ranch_camp_48",
          "place_nested": [ { "chunks": [ "tacoma_commune_junk_shop_shed_1" ], "x": 18, "y": 19 } ],
<<<<<<< HEAD
          "place_vehicles": [ { "vehicle": "car_chassis", "chance": 100, "rotation": 0, "x": 20, "y": 15 } ]
        },
        {
          "om_terrain": "ranch_camp_49",
          "set": [ { "square": "terrain", "id": "t_chaingate_l", "x": 2, "y": 22, "x2": 3, "y2": 22 } ],
          "place_items": [ { "chance": 65, "item": "mischw", "x": [ 11, 12 ], "y": [ 13, 16 ] } ],
          "place_item": [ { "item": "30gal_drum", "x": 8, "y": 20 } ]
=======
          "place_vehicles": [ { "vehicle": "car_chassis", "chance": 100, "rotation": 0, "x": 20, "y": 15, "faction": "tacoma_commune" } ]
        },
        {
          "om_terrain": "ranch_camp_49",
          "set": [ { "square": "terrain", "id": "t_chaingate_c", "x": 2, "y": 22, "x2": 3, "y2": 22 } ],
          "place_items": [
            { "chance": 100, "item": "mischw", "x": [ 11, 12 ], "y": [ 13, 16 ], "repeat": [ 3, 6 ] },
            { "chance": 100, "item": "allsporting", "x": 14, "y": [ 11, 17 ], "repeat": [ 1, 2 ] }
          ],
          "place_item": [ { "item": "30gal_drum", "x": 8, "y": 20, "faction": "tacoma_commune" } ]
>>>>>>> df6d5f06
        }
      ]
    }
  },
  {
    "id": "MISSION_RANCH_SCAVENGER_3",
    "type": "mission_definition",
    "name": { "str": "Make 3 Leather Body Armor" },
    "goal": "MGOAL_FIND_ITEM",
    "difficulty": 5,
    "value": 50000,
    "item": "armor_larmor",
    "count": 3,
    "origins": [ "ORIGIN_SECONDARY" ],
    "followup": "MISSION_RANCH_SCAVENGER_4",
    "dialogue": {
      "describe": "We need help…",
      "offer": "Clothing that can withstand the wear and tear of climbing through windows and fighting back wild animals is in high demand.  The best that we have been able to find is leather body armor, but it is difficult to make with our limited resources.  Could you craft us three pairs of leather body armor?  The life expectancy of my scavengers would drastically increase if you did.",
      "accepted": "I'm counting on you.",
      "rejected": "Come back when you get a chance.  We need skilled survivors.",
      "advice": "Finding the leather might be easier in town rather than making it yourself.",
      "inquire": "Do you have the leather body armors?",
      "success": "Thank you for the delivery.",
      "success_lie": "What good does this do us?",
      "failure": "It was a lost cause anyways…"
    },
    "end": {
      "update_mapgen": [
        {
          "om_terrain": "ranch_camp_48",
          "place_nested": [ { "chunks": [ "tacoma_commune_junk_shop_shed_2" ], "x": 18, "y": 19 } ],
          "set": [
            { "square": "terrain", "id": "t_dirt", "x": 23, "y": 16, "x2": 23, "y2": 17 },
            { "point": "terrain", "id": "t_machinery_light", "x": 23, "y": 16 },
            { "point": "furniture", "id": "f_arcade_machine", "x": 23, "y": 17 }
          ],
<<<<<<< HEAD
          "place_items": [ { "chance": 65, "item": "mischw", "x": [ 1, 4 ], "y": [ 13, 13 ] } ],
          "place_item": [
            { "item": "wheel_wide", "x": 16, "y": 21 },
            { "item": "wheel_wide", "x": 17, "y": 21 },
            { "item": "v8_combustion", "x": 23, "y": 18 }
=======
          "place_item": [
            { "item": "wheel_wide", "x": 16, "y": 21, "faction": "tacoma_commune" },
            { "item": "wheel_wide", "x": 17, "y": 21, "faction": "tacoma_commune" },
            { "item": "v8_combustion", "x": 23, "y": 18, "faction": "tacoma_commune" }
>>>>>>> df6d5f06
          ]
        },
        {
          "om_terrain": "ranch_camp_49",
          "set": [
            { "square": "terrain", "id": "t_dirt", "x": 1, "y": 15, "x2": 3, "y2": 15 },
            { "point": "furniture", "id": "f_fridge", "x": 1, "y": 15 },
            { "point": "furniture", "id": "f_washer", "x": 3, "y": 15 }
          ],
          "place_items": [
<<<<<<< HEAD
            { "chance": 65, "item": "mischw", "x": [ 1, 4 ], "y": [ 10, 10 ] },
            { "chance": 65, "item": "mischw", "x": [ 1, 4 ], "y": [ 13, 13 ] }
          ],
          "place_item": [ { "item": "hdframe", "x": 2, "y": 15 } ]
=======
            { "chance": 100, "item": "mischw", "x": [ 1, 4 ], "y": 10, "repeat": [ 3, 4 ], "faction": "tacoma_commune" },
            {
              "chance": 100,
              "item": "allsporting",
              "x": [ 1, 4 ],
              "y": 10,
              "repeat": [ 2, 4 ],
              "faction": "tacoma_commune"
            },
            {
              "chance": 100,
              "item": "mischw",
              "x": [ 1, 4 ],
              "y": 13,
              "repeat": [ 3, 4 ],
              "faction": "tacoma_commune"
            },
            {
              "chance": 100,
              "item": "allsporting",
              "x": [ 1, 4 ],
              "y": 13,
              "repeat": [ 2, 4 ],
              "faction": "tacoma_commune"
            },
            { "chance": 100, "item": "home_hw", "x": 14, "y": [ 11, 17 ], "repeat": [ 2, 3 ] },
            { "chance": 100, "item": "allsporting", "x": 14, "y": [ 11, 17 ], "repeat": [ 1, 2 ] }
          ],
          "place_item": [ { "item": "hdframe", "x": 2, "y": 15, "faction": "tacoma_commune" } ]
>>>>>>> df6d5f06
        }
      ]
    }
  },
  {
    "id": "MISSION_RANCH_SCAVENGER_4",
    "type": "mission_definition",
    "name": { "str": "Make 12 Molotov Cocktails" },
    "goal": "MGOAL_FIND_ITEM",
    "difficulty": 5,
    "value": 50000,
    "item": "molotov",
    "count": 12,
    "origins": [ "ORIGIN_SECONDARY" ],
    "followup": "MISSION_NULL",
    "dialogue": {
      "describe": "We need help…",
      "offer": "When outnumbered or forced to pull back, my scavengers have been taught to throw Molotov cocktails to keep monsters from chasing them.  We go through one or two on every mission, so we can always use a few more.  Would you be willing to make us a dozen?  I'm willing to pay you what I can for your assistance.",
      "accepted": "I'm counting on you.",
      "rejected": "Come back when you get a chance.  We need skilled survivors.",
      "advice": "Alcohol or lamp oil is probably easier to refine rather than find in large quantities.",
      "inquire": "Do you have the Molotov cocktails?",
      "success": "Thank you for the delivery.",
      "success_lie": "What good does this do us?",
      "failure": "It was a lost cause anyways…"
    },
    "end": {
      "update_mapgen": [
        {
          "om_terrain": "ranch_camp_48",
          "set": [
            { "square": "terrain", "id": "t_dirt", "x": 22, "y": 21, "x2": 23, "y2": 21 },
            { "point": "furniture", "id": "f_pinball_machine", "x": 23, "y": 21 }
          ],
          "place_item": [
            { "item": "wheel_motorbike_or", "x": 16, "y": 20, "faction": "tacoma_commune" },
            { "item": "wheel_motorbike_or", "x": 17, "y": 20, "faction": "tacoma_commune" },
            { "item": "v6_diesel", "x": 22, "y": 21, "faction": "tacoma_commune" }
          ]
        },
        {
          "om_terrain": "ranch_camp_49",
          "set": [
            { "point": "terrain", "id": "t_dirt", "x": 0, "y": 21 },
            { "point": "furniture", "id": "f_glass_fridge", "x": 0, "y": 21 }
          ],
          "place_items": [
            { "chance": 100, "item": "mischw", "x": [ 1, 4 ], "y": 10, "repeat": [ 3, 4 ], "faction": "tacoma_commune" },
            {
              "chance": 100,
              "item": "allsporting",
              "x": [ 1, 4 ],
              "y": 10,
              "repeat": [ 2, 4 ],
              "faction": "tacoma_commune"
            },
            {
              "chance": 100,
              "item": "mischw",
              "x": [ 1, 4 ],
              "y": 13,
              "repeat": [ 3, 4 ],
              "faction": "tacoma_commune"
            },
            {
              "chance": 100,
              "item": "allsporting",
              "x": [ 1, 4 ],
              "y": 13,
              "repeat": [ 2, 4 ],
              "faction": "tacoma_commune"
            },
            { "chance": 100, "item": "home_hw", "x": 14, "y": [ 11, 17 ], "repeat": [ 2, 3 ] },
            { "chance": 100, "item": "allsporting", "x": 14, "y": [ 11, 17 ], "repeat": [ 1, 2 ] }
          ],
          "place_item": [ { "item": "frame", "x": 4, "y": 15, "faction": "tacoma_commune" } ]
        }
      ]
    }
  }
]<|MERGE_RESOLUTION|>--- conflicted
+++ resolved
@@ -112,16 +112,11 @@
             { "square": "terrain", "id": "t_dirt", "x": 2, "y": 22, "x2": 3, "y2": 22 },
             { "square": "terrain", "id": "t_chainfence", "x": 4, "y": 22, "x2": 6, "y2": 22 }
           ],
-<<<<<<< HEAD
-          "place_items": [ { "chance": 65, "item": "mechanics", "x": [ 8, 9 ], "y": [ 13, 16 ] } ],
-          "place_item": [ { "item": "30gal_drum", "x": 8, "y": 19 } ]
-=======
           "place_items": [
             { "chance": 100, "item": "mechanics", "x": [ 8, 9 ], "y": [ 13, 16 ], "repeat": [ 3, 6 ] },
             { "chance": 100, "item": "allsporting", "x": 14, "y": [ 11, 17 ], "repeat": [ 1, 2 ] }
           ],
           "place_item": [ { "item": "30gal_drum", "x": 8, "y": 19, "faction": "tacoma_commune" } ]
->>>>>>> df6d5f06
         }
       ]
     }
@@ -153,15 +148,6 @@
         {
           "om_terrain": "ranch_camp_48",
           "place_nested": [ { "chunks": [ "tacoma_commune_junk_shop_shed_1" ], "x": 18, "y": 19 } ],
-<<<<<<< HEAD
-          "place_vehicles": [ { "vehicle": "car_chassis", "chance": 100, "rotation": 0, "x": 20, "y": 15 } ]
-        },
-        {
-          "om_terrain": "ranch_camp_49",
-          "set": [ { "square": "terrain", "id": "t_chaingate_l", "x": 2, "y": 22, "x2": 3, "y2": 22 } ],
-          "place_items": [ { "chance": 65, "item": "mischw", "x": [ 11, 12 ], "y": [ 13, 16 ] } ],
-          "place_item": [ { "item": "30gal_drum", "x": 8, "y": 20 } ]
-=======
           "place_vehicles": [ { "vehicle": "car_chassis", "chance": 100, "rotation": 0, "x": 20, "y": 15, "faction": "tacoma_commune" } ]
         },
         {
@@ -172,7 +158,6 @@
             { "chance": 100, "item": "allsporting", "x": 14, "y": [ 11, 17 ], "repeat": [ 1, 2 ] }
           ],
           "place_item": [ { "item": "30gal_drum", "x": 8, "y": 20, "faction": "tacoma_commune" } ]
->>>>>>> df6d5f06
         }
       ]
     }
@@ -209,18 +194,10 @@
             { "point": "terrain", "id": "t_machinery_light", "x": 23, "y": 16 },
             { "point": "furniture", "id": "f_arcade_machine", "x": 23, "y": 17 }
           ],
-<<<<<<< HEAD
-          "place_items": [ { "chance": 65, "item": "mischw", "x": [ 1, 4 ], "y": [ 13, 13 ] } ],
-          "place_item": [
-            { "item": "wheel_wide", "x": 16, "y": 21 },
-            { "item": "wheel_wide", "x": 17, "y": 21 },
-            { "item": "v8_combustion", "x": 23, "y": 18 }
-=======
           "place_item": [
             { "item": "wheel_wide", "x": 16, "y": 21, "faction": "tacoma_commune" },
             { "item": "wheel_wide", "x": 17, "y": 21, "faction": "tacoma_commune" },
             { "item": "v8_combustion", "x": 23, "y": 18, "faction": "tacoma_commune" }
->>>>>>> df6d5f06
           ]
         },
         {
@@ -231,12 +208,6 @@
             { "point": "furniture", "id": "f_washer", "x": 3, "y": 15 }
           ],
           "place_items": [
-<<<<<<< HEAD
-            { "chance": 65, "item": "mischw", "x": [ 1, 4 ], "y": [ 10, 10 ] },
-            { "chance": 65, "item": "mischw", "x": [ 1, 4 ], "y": [ 13, 13 ] }
-          ],
-          "place_item": [ { "item": "hdframe", "x": 2, "y": 15 } ]
-=======
             { "chance": 100, "item": "mischw", "x": [ 1, 4 ], "y": 10, "repeat": [ 3, 4 ], "faction": "tacoma_commune" },
             {
               "chance": 100,
@@ -266,7 +237,6 @@
             { "chance": 100, "item": "allsporting", "x": 14, "y": [ 11, 17 ], "repeat": [ 1, 2 ] }
           ],
           "place_item": [ { "item": "hdframe", "x": 2, "y": 15, "faction": "tacoma_commune" } ]
->>>>>>> df6d5f06
         }
       ]
     }
