[
  {
    "type": "npc",
    "id": "ranch_ill_1",
    "//": "Flavor",
    "name_suffix": "Laborer",
    "class": "NC_HUNTER",
    "attitude": 0,
    "mission": 7,
    "chat": "TALK_RANCH_ILL_1",
    "faction": "tacoma_commune"
  },
  {
    "type": "talk_topic",
    "id": "TALK_RANCH_ILL_1",
    "dynamic_line": "Please leave me alone…",
    "responses": [
      {
        "text": "The doctor needs some help building an anesthetic machine.  Do you have anything that could help?",
        "topic": "TALK_RANCH_SICKLY_LABORER_ANESTHETIC_FOR_DOCTOR",
        "condition": {
          "and": [
            { "u_has_mission": "MISSION_RANCH_DOCTOR_MEDICAL_ANESTHETIC" },
            {
<<<<<<< HEAD
              "not": { "u_has_var": "doctor_anesthetic_sickly_laborer_asked", "type": "mission", "context": "tacoma_ranch", "value": "yes" }
            }
          ]
        },
        "effect": [ { "u_add_var": "doctor_anesthetic_nurse_asked", "type": "mission", "context": "tacoma_ranch", "value": "yes" } ]
=======
              "not": { "npc_has_var": "doctor_anesthetic_asked", "type": "mission", "context": "tacoma_ranch", "value": "yes" }
            }
          ]
        },
        "effect": [ { "npc_add_var": "doctor_anesthetic_asked", "type": "mission", "context": "tacoma_ranch", "value": "yes" } ]
>>>>>>> efe36ec1
      },
      { "text": "What is your job here?", "topic": "TALK_RANCH_ILL_1_JOB" },
      { "text": "Do you need any help?", "topic": "TALK_RANCH_ILL_1_HIRE" },
      { "text": "What's wrong?", "topic": "TALK_RANCH_ILL_1_SICK" },
      { "text": "I've got to go…", "topic": "TALK_DONE" }
    ]
  },
  {
    "type": "talk_topic",
    "id": "TALK_RANCH_ILL_1_JOB",
    "dynamic_line": "I was just a laborer till they could find me something a bit more permanent, but being constantly sick has prevented me from doing much of anything.",
    "responses": [ { "text": "That's sad.", "topic": "TALK_RANCH_ILL_1" } ]
  },
  {
    "type": "talk_topic",
    "id": "TALK_RANCH_ILL_1_HIRE",
    "dynamic_line": "I don't know what you could do.  I've tried everything.  Just give me time…",
    "responses": [ { "text": "OK.", "topic": "TALK_RANCH_ILL_1" } ]
  },
  {
    "type": "talk_topic",
    "id": "TALK_RANCH_ILL_1_SICK",
    "dynamic_line": "I keep getting sick!  At first I thought it was something I ate, but now it seems like I can't keep anything down…",
    "responses": [ { "text": "Uhm.", "topic": "TALK_RANCH_ILL_1" } ]
  },
  {
    "type": "talk_topic",
    "id": "TALK_RANCH_SICKLY_LABORER_ANESTHETIC_FOR_DOCTOR",
    "dynamic_line": "What could I possibly have that could help?",
    "responses": [ { "text": "Never mind.", "topic": "TALK_RANCH_ILL_1" } ]
  }
]<|MERGE_RESOLUTION|>--- conflicted
+++ resolved
@@ -22,19 +22,11 @@
           "and": [
             { "u_has_mission": "MISSION_RANCH_DOCTOR_MEDICAL_ANESTHETIC" },
             {
-<<<<<<< HEAD
-              "not": { "u_has_var": "doctor_anesthetic_sickly_laborer_asked", "type": "mission", "context": "tacoma_ranch", "value": "yes" }
-            }
-          ]
-        },
-        "effect": [ { "u_add_var": "doctor_anesthetic_nurse_asked", "type": "mission", "context": "tacoma_ranch", "value": "yes" } ]
-=======
               "not": { "npc_has_var": "doctor_anesthetic_asked", "type": "mission", "context": "tacoma_ranch", "value": "yes" }
             }
           ]
         },
         "effect": [ { "npc_add_var": "doctor_anesthetic_asked", "type": "mission", "context": "tacoma_ranch", "value": "yes" } ]
->>>>>>> efe36ec1
       },
       { "text": "What is your job here?", "topic": "TALK_RANCH_ILL_1_JOB" },
       { "text": "Do you need any help?", "topic": "TALK_RANCH_ILL_1_HIRE" },
