[
  {
    "type": "npc",
    "id": "ranch_bartender",
    "//": "Mission source, shopkeep",
    "name_suffix": "Bartender",
    "class": "NC_BARTENDER",
    "attitude": 0,
    "mission": 3,
    "chat": "TALK_RANCH_BARKEEP",
    "mission_offered": "MISSION_RANCH_BARTENDER_1",
    "faction": "tacoma_commune"
  },
  {
    "id": "TALK_RANCH_BARKEEP",
    "type": "talk_topic",
    "dynamic_line": "Want a drink?",
    "responses": [
      {
        "text": "The doctor needs some help building an anesthetic machine.  Do you have anything that could help?",
        "topic": "TALK_RANCH_GENERIC_ANESTHETIC_FOR_DOCTOR",
        "condition": {
          "and": [
            { "u_has_mission": "MISSION_RANCH_DOCTOR_MEDICAL_ANESTHETIC" },
            {
<<<<<<< HEAD
              "not": { "u_has_var": "doctor_anesthetic_bartender_asked", "type": "mission", "context": "tacoma_ranch", "value": "yes" }
            }
          ]
        },
        "effect": [ { "u_add_var": "doctor_anesthetic_bartender_asked", "type": "mission", "context": "tacoma_ranch", "value": "yes" } ]
=======
              "not": { "npc_has_var": "doctor_anesthetic_asked", "type": "mission", "context": "tacoma_ranch", "value": "yes" }
            }
          ]
        },
        "effect": [ { "npc_add_var": "doctor_anesthetic_asked", "type": "mission", "context": "tacoma_ranch", "value": "yes" } ]
>>>>>>> efe36ec1
      },
      { "text": "What is your job here?", "topic": "TALK_RANCH_BARKEEP_JOB" },
      { "text": "I'm looking for information.", "topic": "TALK_RANCH_BARKEEP_INFORMATION" },
      { "text": "Do you need any help?", "topic": "TALK_MISSION_LIST" },
      {
        "text": "Let me see what you keep behind the counter.",
        "topic": "TALK_RANCH_BARKEEP",
        "effect": "start_trade"
      },
      { "text": "What do you have on tap?", "topic": "TALK_RANCH_BARKEEP_TAP" },
      {
        "text": "What's this token you gave me?",
        "topic": "RANCH_BARTENDER_ASK_TOKEN",
        "condition": { "u_has_item": "tacoma_drink_token" }
      },
      {
        "text": "I'd like to exchange ten tokens",
        "topic": "TALK_NONE",
        "switch": true,
        "condition": {
          "and": [
            { "u_has_items": { "item": "tacoma_drink_token", "count": 10 } },
            { "u_has_items": { "item": "shot_glass", "count": 10 } }
          ]
        },
        "effect": [
          { "u_sell_item": "tacoma_drink_token", "count": 10 },
          { "u_sell_item": "shot_glass", "count": 10 },
          { "u_spawn_item": "FMCNote", "count": 10 },
          { "u_message": "Thanks for bringing the glasses back.", "type": "good", "popup": true }
        ]
      },
      {
        "text": "I'd like to exchange five tokens",
        "topic": "TALK_NONE",
        "switch": true,
        "condition": {
          "and": [
            { "u_has_items": { "item": "tacoma_drink_token", "count": 5 } },
            { "u_has_items": { "item": "shot_glass", "count": 5 } }
          ]
        },
        "effect": [
          { "u_sell_item": "tacoma_drink_token", "count": 5 },
          { "u_sell_item": "shot_glass", "count": 5 },
          { "u_spawn_item": "FMCNote", "count": 5 },
          { "u_message": "Thanks for bringing the glasses back.", "type": "good", "popup": true }
        ]
      },
      {
        "text": "I'd like to exchange four tokens",
        "topic": "TALK_NONE",
        "switch": true,
        "condition": {
          "and": [
            { "u_has_items": { "item": "tacoma_drink_token", "count": 4 } },
            { "u_has_items": { "item": "shot_glass", "count": 4 } }
          ]
        },
        "effect": [
          { "u_sell_item": "tacoma_drink_token", "count": 4 },
          { "u_sell_item": "shot_glass", "count": 4 },
          { "u_spawn_item": "FMCNote", "count": 4 },
          { "u_message": "Thanks for bringing the glasses back.", "type": "good", "popup": true }
        ]
      },
      {
        "text": "I'd like to exchange three tokens",
        "topic": "TALK_NONE",
        "switch": true,
        "condition": {
          "and": [
            { "u_has_items": { "item": "tacoma_drink_token", "count": 3 } },
            { "u_has_items": { "item": "shot_glass", "count": 3 } }
          ]
        },
        "effect": [
          { "u_sell_item": "tacoma_drink_token", "count": 3 },
          { "u_sell_item": "shot_glass", "count": 3 },
          { "u_spawn_item": "FMCNote", "count": 3 },
          { "u_message": "Thanks for bringing the glasses back.", "type": "good", "popup": true }
        ]
      },
      {
        "text": "I'd like to exchange two tokens",
        "topic": "TALK_NONE",
        "switch": true,
        "condition": {
          "and": [
            { "u_has_items": { "item": "tacoma_drink_token", "count": 2 } },
            { "u_has_items": { "item": "shot_glass", "count": 2 } }
          ]
        },
        "effect": [
          { "u_sell_item": "tacoma_drink_token", "count": 2 },
          { "u_sell_item": "shot_glass", "count": 2 },
          { "u_spawn_item": "FMCNote", "count": 2 },
          { "u_message": "Thanks for bringing the glasses back.", "type": "good", "popup": true }
        ]
      },
      {
        "text": "I'd like to exchange a token.",
        "topic": "TALK_NONE",
        "switch": true,
        "condition": { "and": [ { "u_has_item": "tacoma_drink_token" }, { "u_has_item": "shot_glass" } ] },
        "effect": [
          { "u_sell_item": "tacoma_drink_token" },
          { "u_sell_item": "shot_glass" },
          { "u_spawn_item": "FMCNote" },
          { "u_message": "Thanks for bringing the glass back.", "type": "good", "popup": true }
        ]
      },
      { "text": "I'll be going…", "topic": "TALK_DONE" }
    ]
  },
  {
    "type": "talk_topic",
    "id": "TALK_RANCH_BARKEEP_JOB",
    "dynamic_line": "If it isn't obvious, I oversee the bar here.  The scavengers bring in old world alcohol that we sell for special occasions.  For most that come through here though, the drinks we brew ourselves are the only thing they can afford.",
    "responses": [ { "text": "I see.", "topic": "TALK_RANCH_BARKEEP" } ]
  },
  {
    "type": "talk_topic",
    "id": "TALK_RANCH_BARKEEP_INFORMATION",
    "dynamic_line": "We have a policy of keeping information to ourselves.  Ask the patrons if you want to hear rumors or news.",
    "responses": [ { "text": "Thanks for nothing.", "topic": "TALK_RANCH_BARKEEP" } ]
  },
  {
    "id": "TALK_RANCH_BARKEEP_TAP",
    "type": "talk_topic",
    "dynamic_line": {
      "npc_has_trait": "NPC_WHISKEY",
      "yes": [
        "Take a look at our selection and let me know what you're interested in.",
        "We have a decent variety of drinks.  What interests you?",
        "What are you in the mood for?"
      ],
      "no": "Our selection is a bit limited at the moment.  If you're willing to help out, I can get some more variety in here."
    },
    "responses": [
      {
        "text": "Just a glass of water, please.",
        "topic": "TALK_DONE",
        "effect": [
          { "mapgen_update": "tacoma_commune_glass_water", "om_terrain": "ranch_camp_51" },
          { "u_message": "<npc_name> sets a glass of water on the counter.", "type": "good", "popup": true }
        ]
      },
      {
        "text": "[$8] I'll take a beer.",
        "topic": "TALK_DONE",
        "effect": { "u_buy_item": "beer", "container": "bottle_glass", "count": 2, "cost": 800 }
      },
      {
        "text": "[$12] I'll take a shot of brandy.",
        "topic": "TALK_DONE",
        "condition": { "npc_has_trait": "NPC_BRANDY" },
        "effect": [
          { "u_spend_cash": 1200 },
          { "mapgen_update": "tacoma_commune_shot_brandy", "om_terrain": "ranch_camp_51" },
          { "u_message": "<npc_name> sets a shot and a token on the counter…", "type": "good", "popup": true }
        ]
      },
      {
        "text": "[$12] I'll take a shot of rum.",
        "topic": "TALK_DONE",
        "condition": { "npc_has_trait": "NPC_RUM" },
        "effect": [
          { "u_spend_cash": 1200 },
          { "mapgen_update": "tacoma_commune_shot_rum", "om_terrain": "ranch_camp_51" },
          { "u_message": "<npc_name> sets a shot and a token on the counter…", "type": "good", "popup": true }
        ]
      },
      {
        "text": "[$15] I'll take a shot of whiskey.",
        "topic": "TALK_DONE",
        "condition": { "npc_has_trait": "NPC_WHISKEY" },
        "effect": [
          { "u_spend_cash": 1500 },
          { "mapgen_update": "tacoma_commune_shot_whiskey", "om_terrain": "ranch_camp_51" },
          { "u_message": "<npc_name> sets a shot and a token on the counter…", "type": "good", "popup": true }
        ]
      },
      { "text": "On second thought, don't bother.", "topic": "TALK_RANCH_BARKEEP" }
    ]
  },
  {
    "type": "talk_topic",
    "id": "RANCH_BARTENDER_ASK_TOKEN",
    "dynamic_line": [
      "Bring the token back with your glass and I'll exchange it for a merch.",
      "Oh, that?  There were too many people stealing our glasses, so I started stamping a logo on some bottle caps as a token and raised the drink prices a bit to encourage their return.  I'll give you a merch back when you bring me the token with your glass.",
      "Some people like to hang on to them thinking they'll have value someday, but I'd prefer it if you brought it back with your glass and I'll give you a merch back from your purchase."
    ],
    "responses": [ { "text": "I see.", "topic": "TALK_RANCH_BARKEEP" } ]
  },
  {
    "id": "MISSION_RANCH_BARTENDER_1",
    "type": "mission_definition",
    "name": { "str": "Make 2 Stills" },
    "goal": "MGOAL_FIND_ITEM",
    "difficulty": 5,
    "value": 50000,
    "item": "still",
    "count": 2,
    "origins": [ "ORIGIN_SECONDARY" ],
    "followup": "MISSION_RANCH_BARTENDER_2",
    "dialogue": {
      "describe": "We need help…",
      "offer": "The wine and beer we can brew are sufficient to attract most patrons, but we need something a bit stronger to get them to forget their misery.  Could you build me a pair of stills?",
      "accepted": "This should let us start producing whiskey, rum, and brandy when we get access to the ingredients.",
      "rejected": "Come back when you get a chance.  We need skilled survivors.",
      "advice": "I'm sure you could find the design for the stills in home brewing books.",
      "inquire": "Do you have the stills?",
      "success": "Thank you for the delivery.",
      "success_lie": "What good does this do us?",
      "failure": "It was a lost cause anyways…"
    },
    "end": {
      "update_mapgen": {
        "om_terrain": "ranch_camp_51",
        "place_nested": [ { "chunks": [ "tacoma_commune_bar_bartender_1" ], "x": 0, "y": 0 } ],
        "place_items": [
          { "item": "cleaning", "x": 11, "y": [ 7, 8 ], "chance": 100, "repeat": [ 1, 2 ], "faction": "tacoma_commune" },
          { "item": "trash", "x": 13, "y": 10, "chance": 80, "repeat": [ 1, 2 ] },
          { "item": "trash", "x": 4, "y": 16, "chance": 80, "repeat": [ 1, 2 ] }
        ]
      }
    }
  },
  {
    "id": "MISSION_RANCH_BARTENDER_2",
    "type": "mission_definition",
    "name": { "str": "Find 20 Yeast" },
    "goal": "MGOAL_FIND_ITEM",
    "difficulty": 5,
    "value": 50000,
    "item": "yeast",
    "count": 20,
    "origins": [ "ORIGIN_SECONDARY" ],
    "followup": "MISSION_RANCH_BARTENDER_3",
    "dialogue": {
      "describe": "We need help…",
      "offer": "The last batch that I brewed was terrible, I'm fairly sure something contaminated the yeast we have been using.  Could you locate a source of fresh yeast for us to use?  I'd need about 20 teaspoons of dry yeast to get started.",
      "accepted": "Thank you for your assistance.",
      "rejected": "Come back when you get a chance.  We need skilled survivors.",
      "advice": "Yeast should be common in homes or bakeries.",
      "inquire": "Do you have the yeast?",
      "success": "Thank you for the delivery.",
      "success_lie": "What good does this do us?",
      "failure": "It was a lost cause anyways…"
    },
    "end": {
      "effect": { "npc_add_trait": "NPC_BRANDY" },
      "update_mapgen": {
        "om_terrain": "ranch_camp_51",
        "place_nested": [ { "chunks": [ "tacoma_commune_bar_bartender_2" ], "x": 0, "y": 0 } ],
        "place_items": [
          { "item": "cleaning", "x": 11, "y": [ 7, 8 ], "chance": 100, "repeat": [ 1, 2 ], "faction": "tacoma_commune" },
          { "item": "trash", "x": 13, "y": 10, "chance": 80, "repeat": [ 1, 2 ] },
          { "item": "trash", "x": 4, "y": 16, "chance": 80, "repeat": [ 1, 2 ] }
        ]
      }
    }
  },
  {
    "id": "MISSION_RANCH_BARTENDER_3",
    "type": "mission_definition",
    "name": { "str": "Find 10 Sugar Beet Seeds" },
    "goal": "MGOAL_FIND_ITEM",
    "difficulty": 5,
    "value": 50000,
    "item": "seed_sugar_beet",
    "count": 10,
    "origins": [ "ORIGIN_SECONDARY" ],
    "followup": "MISSION_RANCH_BARTENDER_4",
    "dialogue": {
      "describe": "We need help…",
      "offer": "Sugar and molasses remains in short supply.  I've put in a request for more, but it is unlikely that I'm going to see a reliable source for some time.  If you are interested, we are going to need sugar beet seeds to meet future demand regardless of what the scavengers can find.  Could you bring me at least enough seeds to plant a small 10 meter long patch?",
      "accepted": "Thank you for your assistance.",
      "rejected": "Come back when you get a chance.  We need skilled survivors.",
      "advice": "Farms or supply stores might have a few seeds…",
      "inquire": "Do you have the sugar beet seeds?",
      "success": "Thank you for the delivery.",
      "success_lie": "What good does this do us?",
      "failure": "It was a lost cause anyways…"
    },
    "end": {
      "effect": { "npc_add_trait": "NPC_RUM" },
      "update_mapgen": [
        {
          "om_terrain": "ranch_camp_51",
          "place_nested": [ { "chunks": [ "tacoma_commune_bar_bartender_3" ], "x": 0, "y": 0 } ],
          "place_items": [
            { "item": "trash", "x": 13, "y": 10, "chance": 80, "repeat": [ 1, 2 ] },
            { "item": "trash", "x": 4, "y": 16, "chance": 80, "repeat": [ 1, 2 ] }
          ]
        },
        {
          "om_terrain": "ranch_camp_52",
          "place_nested": [ { "chunks": [ "tacoma_commune_greenhouse_bartender_beets" ], "x": 2, "y": 10 } ]
        }
      ]
    }
  },
  {
    "id": "MISSION_RANCH_BARTENDER_4",
    "type": "mission_definition",
    "name": { "str": "Find 12 60-Liter Metal Tanks" },
    "goal": "MGOAL_FIND_ITEM",
    "difficulty": 5,
    "value": 50000,
    "item": "metal_tank",
    "count": 12,
    "origins": [ "ORIGIN_SECONDARY" ],
    "followup": "MISSION_RANCH_BARTENDER_5",
    "dialogue": {
      "describe": "We need help…",
      "offer": "The drinks we brew here have become a major draw for visitors and the occasional trader.  Our batches have become larger, but we are still running out of storage space between trading runs.  I've been able to get a few volunteers to help me build a set of standing tanks, but I still need 12 60-liter metal tanks to build them.  I've talked with the scrappers, but we are a low priority at the moment.",
      "accepted": "Thank you for your assistance.",
      "rejected": "Come back when you get a chance.  We need skilled survivors.",
      "advice": "Scrapping vehicles might be your best bet.",
      "inquire": "Do you have the 60-liter metal tanks?",
      "success": "Thank you for the delivery.",
      "success_lie": "What good does this do us?",
      "failure": "It was a lost cause anyways…"
    },
    "end": {
      "effect": { "npc_add_trait": "NPC_WHISKEY" },
      "update_mapgen": {
        "om_terrain": "ranch_camp_51",
        "place_nested": [ { "chunks": [ "tacoma_commune_bar_bartender_4" ], "x": 3, "y": 1 } ],
        "place_items": [
          { "item": "trash", "x": 13, "y": 10, "chance": 80, "repeat": [ 1, 2 ] },
          { "item": "trash", "x": 4, "y": 16, "chance": 80, "repeat": [ 1, 2 ] }
        ]
      }
    }
  },
  {
    "id": "MISSION_RANCH_BARTENDER_5",
    "type": "mission_definition",
    "name": { "str": "Find 2 200-Liter Drums" },
    "goal": "MGOAL_FIND_ITEM",
    "difficulty": 5,
    "value": 50000,
    "item": "55gal_drum",
    "count": 2,
    "origins": [ "ORIGIN_SECONDARY" ],
    "followup": "MISSION_NULL",
    "dialogue": {
      "describe": "We need help…",
      "offer": "The other survivor outposts that we have contact with have been more than eager to trade for beer or other drinks.  Transporting the drinks to them has presented a number of challenges though.  If you could locate a pair of 200-liter drums, we should be able to keep them supplied while turning a significant profit.",
      "accepted": "Thank you for your assistance.",
      "rejected": "Come back when you get a chance.  We need skilled survivors.",
      "advice": "Factories or junk yards are the only places I know where to look.",
      "inquire": "Do you have the 200-liter drums?",
      "success": "Thank you for the delivery.",
      "success_lie": "What good does this do us?",
      "failure": "It was a lost cause anyways…"
    },
    "end": {
      "update_mapgen": {
        "om_terrain": "ranch_camp_51",
        "place_item": [ { "item": "55gal_drum", "x": 18, "y": 3, "repeat": 2, "faction": "tacoma_commune" } ],
        "place_items": [
          { "item": "trash", "x": 13, "y": 10, "chance": 80, "repeat": [ 1, 2 ] },
          { "item": "trash", "x": 4, "y": 16, "chance": 80, "repeat": [ 1, 2 ] }
        ]
      }
    }
  }
]<|MERGE_RESOLUTION|>--- conflicted
+++ resolved
@@ -23,19 +23,11 @@
           "and": [
             { "u_has_mission": "MISSION_RANCH_DOCTOR_MEDICAL_ANESTHETIC" },
             {
-<<<<<<< HEAD
-              "not": { "u_has_var": "doctor_anesthetic_bartender_asked", "type": "mission", "context": "tacoma_ranch", "value": "yes" }
-            }
-          ]
-        },
-        "effect": [ { "u_add_var": "doctor_anesthetic_bartender_asked", "type": "mission", "context": "tacoma_ranch", "value": "yes" } ]
-=======
               "not": { "npc_has_var": "doctor_anesthetic_asked", "type": "mission", "context": "tacoma_ranch", "value": "yes" }
             }
           ]
         },
         "effect": [ { "npc_add_var": "doctor_anesthetic_asked", "type": "mission", "context": "tacoma_ranch", "value": "yes" } ]
->>>>>>> efe36ec1
       },
       { "text": "What is your job here?", "topic": "TALK_RANCH_BARKEEP_JOB" },
       { "text": "I'm looking for information.", "topic": "TALK_RANCH_BARKEEP_INFORMATION" },
