[
  {
    "type": "effect_type",
    "id": "godco_darryl_bartered"
  },
  {
    "type": "effect_type",
    "id": "godco_darryl_mission1"
  },
  {
    "type": "talk_topic",
    "id": [
      "TALK_GODCO_Darryl_2",
      "TALK_GODCO_Darryl_Mood",
      "TALK_GODCO_Darryl_Story",
      "TALK_GODCO_Darryl_Farm",
      "TALK_GODCO_Darryl_BarterSuccess"
    ],
    "responses": [
      {
        "text": "About that well…",
        "condition": { "compare_string": [ "in-progress", { "npc_val": "mission_completed_godco_darryl_mission1" } ] },
        "topic": "TALK_MISSION_LIST"
      },
      { "text": "What's your story?", "topic": "TALK_GODCO_Darryl_Story" },
      { "text": "How are things here?", "topic": "TALK_GODCO_Darryl_Mood" },
      { "text": "Nice farm you have here.", "topic": "TALK_GODCO_Darryl_Farm" },
      { "text": "Care to trade?", "topic": "TALK_GODCO_Darryl_Trade" }
    ]
  },
  {
    "type": "talk_topic",
    "id": "TALK_GODCO_Darryl_1",
    "dynamic_line": {
      "compare_string": [ "yes", { "u_val": "dialogue_godco_godco_notalk_to_u" } ],
      "yes": { "gendered_line": "What the <swear> are you, sinner?  Get away from me.", "relevant_genders": [ "u" ] },
      "no": {
        "compare_string": [ "yes", { "npc_val": "general_meeting_u_met_godco_darryl" } ],
        "yes": [
          "Praise the Lord.",
          "Welcome back.",
          { "gendered_line": "Nice to see you again, survivor.", "relevant_genders": [ "u" ] }
        ],
        "no": {
          "gendered_line": "Well I'll be damned, a fellow survivor!  I'm Darryl, nice to meet you.",
          "relevant_genders": [ "u" ]
        }
      }
    },
    "responses": [
      {
        "text": "About that well…",
        "condition": { "compare_string": [ "in-progress", { "npc_val": "mission_completed_godco_darryl_mission1" } ] },
        "topic": "TALK_MISSION_LIST"
      },
      {
        "text": "Nice to meet you too, Darryl.  Neat farm you have here.",
        "effect": { "npc_add_var": "general_meeting_u_met_godco_darryl", "value": "yes" },
        "condition": {
          "and": [
            { "not": { "compare_string": [ "yes", { "npc_val": "general_meeting_u_met_godco_darryl" } ] } },
<<<<<<< HEAD
            { "not": { "compare_string": [ "yes", { "u_val": "dialogue_godco_godco_notalk_to_u" } ] } }
=======
            { "not": { "u_has_var": "dialogue_godco_godco_notalk_to_u", "value": "yes" } }
>>>>>>> 84bfdc30
          ]
        },
        "topic": "TALK_GODCO_Darryl_Farm"
      },
      {
        "text": "Hey Darryl.  Got a minute?",
        "condition": {
          "and": [
            { "compare_string": [ "yes", { "npc_val": "general_meeting_u_met_godco_darryl" } ] },
<<<<<<< HEAD
            { "not": { "compare_string": [ "yes", { "u_val": "dialogue_godco_godco_notalk_to_u" } ] } }
=======
            { "not": { "u_has_var": "dialogue_godco_godco_notalk_to_u", "value": "yes" } }
>>>>>>> 84bfdc30
          ]
        },
        "topic": "TALK_GODCO_Darryl_2"
      },
      {
        "text": "Hey Darryl.  Care to trade?",
        "condition": {
          "and": [
            { "compare_string": [ "yes", { "npc_val": "general_meeting_u_met_godco_darryl" } ] },
<<<<<<< HEAD
            { "not": { "compare_string": [ "yes", { "u_val": "dialogue_godco_godco_notalk_to_u" } ] } }
=======
            { "not": { "u_has_var": "dialogue_godco_godco_notalk_to_u", "value": "yes" } }
>>>>>>> 84bfdc30
          ]
        },
        "topic": "TALK_GODCO_Darryl_Trade"
      },
      {
        "text": "How are the chickens?",
        "condition": {
          "and": [
            { "math": [ "darryl_building_coop", "==", "2" ] },
            { "compare_string": [ "yes", { "npc_val": "general_meeting_u_met_godco_darryl" } ] }
          ]
        },
        "topic": "TALK_GODCO_Darryl_Trade_Eggs"
      },
      {
        "text": "I'm afraid I can't talk right now.",
        "condition": { "not": { "compare_string": [ "yes", { "u_val": "dialogue_godco_godco_notalk_to_u" } ] } },
        "topic": "TALK_DONE"
      },
      {
        "text": "What's the poor attitude about?",
        "condition": { "compare_string": [ "yes", { "u_val": "dialogue_godco_godco_notalk_to_u" } ] },
        "topic": "TALK_GODCO_Darryl_You_Mutant"
      },
      {
        "text": "Fuck you <name_b>, I'm outta here.",
        "condition": { "compare_string": [ "yes", { "u_val": "dialogue_godco_godco_notalk_to_u" } ] },
        "topic": "TALK_DONE"
      }
    ]
  },
  {
    "type": "talk_topic",
    "id": "TALK_GODCO_Darryl_2",
    "dynamic_line": "I guess I can spare a few minutes.  What is it?",
    "responses": [
      { "text": "Can I buy anything?", "topic": "TALK_GODCO_Darryl_Trade" },
      {
        "text": "How are the chickens?",
        "condition": {
          "and": [
<<<<<<< HEAD
            { "compare_string": [ "yes", { "u_val": "general_trade_darryl_built_coop" } ] },
=======
            { "u_has_var": "general_trade_darryl_built_coop", "value": "yes" },
>>>>>>> 84bfdc30
            { "compare_string": [ "yes", { "npc_val": "general_meeting_u_met_godco_darryl" } ] }
          ]
        },
        "topic": "TALK_GODCO_Darryl_Trade_Eggs"
      },
      { "text": "Do you have any family?", "topic": "TALK_GODCO_Darryl_Wife" },
      { "text": "Actually I'm just heading out.", "topic": "TALK_DONE" }
    ]
  },
  {
    "type": "talk_topic",
    "id": "TALK_GODCO_Darryl_Mood",
    "dynamic_line": "This uncertainty is eating me inside, to be frank with you.  I'm a simple man: I tend my farm, I scare off vermin, but even I can see somethin' ain't right here.  I've talked to my wife, I had a word with Damien, they told me to have more faith in God.  It's the last sliver of hope I have left, and I was told that's enough.",
    "responses": [
      { "text": "What were you saying before?", "topic": "TALK_NONE" },
      { "text": "I'd better get going.", "topic": "TALK_DONE" }
    ]
  },
  {
    "type": "talk_topic",
    "id": "TALK_GODCO_Darryl_Story",
    "dynamic_line": "Well, I'd rather not get into my life before all this.  I have a farm to maintain, after all.  Would be nice, sharing our tales while sipping cold brew beer.  Not at a time like this.  Now if you'll excuse me, I'll be back to work.",
    "responses": [
      { "text": "Is there anything I can do to help you out?", "topic": "TALK_MISSION_LIST" },
      { "text": "What were you saying before?", "topic": "TALK_NONE" },
      { "text": "I'll leave you to it.", "topic": "TALK_DONE" }
    ]
  },
  {
    "type": "talk_topic",
    "id": "TALK_GODCO_Darryl_Farm",
    "dynamic_line": "Took us three days and four hard-working hands to clear this humble little land.  It's a far-cry from my old garden, it really is.  I heard theories, from Tom of course, that really messed with my head.  You can never know what's in one of them toxic clouds, can ya?  I suspect goo-puker blood.  That putrid oil is a sure way to make any soil infertile, or so that nitwit says.  Here I go again, ramblin' once more.  One of my bad habits.",
    "responses": [
      { "text": "Is there anything I can do to help you out?", "topic": "TALK_MISSION_LIST" },
      { "text": "What were you saying before?", "topic": "TALK_NONE" },
      { "text": "I'll leave you to it.", "topic": "TALK_DONE" }
    ]
  },
  {
    "type": "talk_topic",
    "id": "TALK_GODCO_Darryl_Trade",
    "dynamic_line": "Huh, never would have thought you were interested in the fine art of farming.  Sure, I've got seeds I can say goodbye to… if you have the appropriate money of course.",
    "responses": [
      { "text": "Let's trade, then.", "topic": "TALK_GODCO_Darryl_Trade2" },
      { "text": "You know what?  Nevermind.  What were you saying before?", "topic": "TALK_NONE" },
      { "text": "Actually, I had better go.", "topic": "TALK_DONE" }
    ]
  },
  {
    "id": "TALK_GODCO_Darryl_Trade_Eggs",
    "type": "talk_topic",
    "dynamic_line": "It's finished, and I've got eggs!  I'd be willing to sell ya some, a dozen for seven icons.",
    "responses": [
      {
        "text": "I'll buy some.",
        "topic": "TALK_GODCO_Darryl_1",
        "condition": { "u_has_items": { "item": "icon", "count": 7 } },
        "effect": [ { "u_sell_item": "icon", "count": 7 }, { "u_spawn_item": "egg_chicken", "count": 12 } ]
      },
      { "text": "That's a bit rich for my blood.  I'd better go.", "topic": "TALK_DONE" }
    ]
  },
  {
    "id": "TALK_GODCO_Darryl_Trade2",
    "type": "talk_topic",
    "dynamic_line": "All right, this is what I've got:  I can give cucumber, barley or blackberry seeds for one icon; carrot, buckwheat or cranberry seeds for two icons; oat, sugar beet or potato seeds for three icons.",
    "responses": [
      {
        "text": "I'll buy cucumber seeds.",
        "topic": "TALK_GODCO_Darryl_Trade2",
        "condition": { "u_has_items": { "item": "icon", "count": 1 } },
        "effect": [ { "u_sell_item": "icon", "count": 1 }, { "u_spawn_item": "seed_cucumber", "count": 25 } ]
      },
      {
        "text": "I'll buy barley seeds.",
        "topic": "TALK_GODCO_Darryl_Trade2",
        "condition": { "u_has_items": { "item": "icon", "count": 1 } },
        "effect": [ { "u_sell_item": "icon", "count": 1 }, { "u_spawn_item": "seed_barley", "count": 25 } ]
      },
      {
        "text": "I'll buy blackberry seeds.",
        "topic": "TALK_GODCO_Darryl_Trade2",
        "condition": { "u_has_items": { "item": "icon", "count": 1 } },
        "effect": [ { "u_sell_item": "icon", "count": 1 }, { "u_spawn_item": "seed_blackberries", "count": 25 } ]
      },
      {
        "text": "I'll buy carrot seeds.",
        "topic": "TALK_GODCO_Darryl_Trade2",
        "condition": { "u_has_items": { "item": "icon", "count": 2 } },
        "effect": [ { "u_sell_item": "icon", "count": 2 }, { "u_spawn_item": "seed_carrot", "count": 25 } ]
      },
      {
        "text": "I'll buy buckwheat seeds.",
        "topic": "TALK_GODCO_Darryl_Trade2",
        "condition": { "u_has_items": { "item": "icon", "count": 2 } },
        "effect": [ { "u_sell_item": "icon", "count": 2 }, { "u_spawn_item": "seed_buckwheat", "count": 25 } ]
      },
      {
        "text": "I'll buy cranberry seeds.",
        "topic": "TALK_GODCO_Darryl_Trade2",
        "condition": { "u_has_items": { "item": "icon", "count": 2 } },
        "effect": [ { "u_sell_item": "icon", "count": 2 }, { "u_spawn_item": "seed_cranberries", "count": 25 } ]
      },
      {
        "text": "I'll buy oat seeds.",
        "topic": "TALK_GODCO_Darryl_Trade2",
        "condition": { "u_has_items": { "item": "icon", "count": 3 } },
        "effect": [ { "u_sell_item": "icon", "count": 3 }, { "u_spawn_item": "seed_oats", "count": 25 } ]
      },
      {
        "text": "I'll buy sugar beet seeds.",
        "topic": "TALK_GODCO_Darryl_Trade2",
        "condition": { "u_has_items": { "item": "icon", "count": 3 } },
        "effect": [ { "u_sell_item": "icon", "count": 3 }, { "u_spawn_item": "seed_sugar_beet", "count": 25 } ]
      },
      {
        "text": "I'll buy potato seeds.",
        "topic": "TALK_GODCO_Darryl_Trade2",
        "condition": { "u_has_items": { "item": "icon", "count": 3 } },
        "effect": [ { "u_sell_item": "icon", "count": 3 }, { "u_spawn_item": "seed_potato_raw", "count": 25 } ]
      },
      {
        "text": "Can't you just give them to me for free?  You said you didn't need them.",
        "condition": { "not": { "u_has_effect": "godco_darryl_bartered" } },
        "trial": { "type": "PERSUADE", "difficulty": 25, "mod": [ [ "trust", 5 ] ] },
        "success": {
          "topic": "TALK_GODCO_Darryl_BarterSuccess",
          "effect": [
            { "npc_add_effect": "godco_darryl_bartered", "duration": "PERMANENT" },
            { "u_spawn_item": "seed_potato_raw", "count": 25 }
          ]
        },
        "failure": { "topic": "TALK_GODCO_Darryl_BarterFail", "opinion": { "trust": -6 } }
      },
      { "text": "That's a bit rich for my blood.  I had better go.", "topic": "TALK_DONE" }
    ]
  },
  {
    "type": "talk_topic",
    "id": "TALK_GODCO_Darryl_BarterSuccess",
    "dynamic_line": {
      "gendered_line": "Well, you got me there.  I sure ain't one to block a fellow farmer's right to reclaim this God-given earth.",
      "relevant_genders": [ "u" ]
    },
    "responses": [ { "text": "Thank you.  See you around, Darryl.", "topic": "TALK_DONE" } ]
  },
  {
    "type": "talk_topic",
    "id": "TALK_GODCO_Darryl_BarterFail",
    "dynamic_line": "It really isn't difficult to earn your money here.  Hard labor, like the rest of us.",
    "responses": [ { "text": "…", "topic": "TALK_DONE" } ]
  },
  {
    "type": "talk_topic",
    "id": "TALK_GODCO_Darryl_Wife",
    "dynamic_line": "I've got a wife, Gemma.  She's a grand lady, should be around here somewhere.  She used to teach biology, and we both love gardenin'; that's how we met, ya see.  She 'aint been herself lately, I'm startin' to worry.",
    "responses": [
      { "text": "What about your parents?", "topic": "TALK_GODCO_Darryl_Mom&Dad" },
      { "text": "I'll check on her.  I hope everything works out for you.", "topic": "TALK_DONE" }
    ]
  },
  {
    "type": "talk_topic",
    "id": "TALK_GODCO_Darryl_Mom&Dad",
    "dynamic_line": "Oh, they passed a long time ago.  Wish they could've seen Gemma and I marry…",
    "responses": [
      { "text": "What were you saying before?", "topic": "TALK_NONE" },
      { "text": "I'm sorry for your loss.", "topic": "TALK_DONE" }
    ]
  },
  {
    "type": "talk_topic",
    "id": "TALK_GODCO_Darryl_You_Mutant",
    "dynamic_line": "I've heard of unnatural monsters such as yourself causing chaos after the fall of civilization, and how men have transformed into horrors and gone mad with sin.  This is the judgement of God upon you heathens for your wicked ways, and I want nothing to do with it.",
    "responses": [ { "text": "…", "topic": "TALK_DONE" } ]
  }
]<|MERGE_RESOLUTION|>--- conflicted
+++ resolved
@@ -32,7 +32,8 @@
     "type": "talk_topic",
     "id": "TALK_GODCO_Darryl_1",
     "dynamic_line": {
-      "compare_string": [ "yes", { "u_val": "dialogue_godco_godco_notalk_to_u" } ],
+      "u_has_var": "dialogue_godco_godco_notalk_to_u",
+      "value": "yes",
       "yes": { "gendered_line": "What the <swear> are you, sinner?  Get away from me.", "relevant_genders": [ "u" ] },
       "no": {
         "compare_string": [ "yes", { "npc_val": "general_meeting_u_met_godco_darryl" } ],
@@ -59,11 +60,7 @@
         "condition": {
           "and": [
             { "not": { "compare_string": [ "yes", { "npc_val": "general_meeting_u_met_godco_darryl" } ] } },
-<<<<<<< HEAD
-            { "not": { "compare_string": [ "yes", { "u_val": "dialogue_godco_godco_notalk_to_u" } ] } }
-=======
             { "not": { "u_has_var": "dialogue_godco_godco_notalk_to_u", "value": "yes" } }
->>>>>>> 84bfdc30
           ]
         },
         "topic": "TALK_GODCO_Darryl_Farm"
@@ -73,11 +70,7 @@
         "condition": {
           "and": [
             { "compare_string": [ "yes", { "npc_val": "general_meeting_u_met_godco_darryl" } ] },
-<<<<<<< HEAD
-            { "not": { "compare_string": [ "yes", { "u_val": "dialogue_godco_godco_notalk_to_u" } ] } }
-=======
             { "not": { "u_has_var": "dialogue_godco_godco_notalk_to_u", "value": "yes" } }
->>>>>>> 84bfdc30
           ]
         },
         "topic": "TALK_GODCO_Darryl_2"
@@ -87,11 +80,7 @@
         "condition": {
           "and": [
             { "compare_string": [ "yes", { "npc_val": "general_meeting_u_met_godco_darryl" } ] },
-<<<<<<< HEAD
-            { "not": { "compare_string": [ "yes", { "u_val": "dialogue_godco_godco_notalk_to_u" } ] } }
-=======
             { "not": { "u_has_var": "dialogue_godco_godco_notalk_to_u", "value": "yes" } }
->>>>>>> 84bfdc30
           ]
         },
         "topic": "TALK_GODCO_Darryl_Trade"
@@ -108,17 +97,17 @@
       },
       {
         "text": "I'm afraid I can't talk right now.",
-        "condition": { "not": { "compare_string": [ "yes", { "u_val": "dialogue_godco_godco_notalk_to_u" } ] } },
+        "condition": { "not": { "u_has_var": "dialogue_godco_godco_notalk_to_u", "value": "yes" } },
         "topic": "TALK_DONE"
       },
       {
         "text": "What's the poor attitude about?",
-        "condition": { "compare_string": [ "yes", { "u_val": "dialogue_godco_godco_notalk_to_u" } ] },
+        "condition": { "u_has_var": "dialogue_godco_godco_notalk_to_u", "value": "yes" },
         "topic": "TALK_GODCO_Darryl_You_Mutant"
       },
       {
         "text": "Fuck you <name_b>, I'm outta here.",
-        "condition": { "compare_string": [ "yes", { "u_val": "dialogue_godco_godco_notalk_to_u" } ] },
+        "condition": { "u_has_var": "dialogue_godco_godco_notalk_to_u", "value": "yes" },
         "topic": "TALK_DONE"
       }
     ]
@@ -133,11 +122,7 @@
         "text": "How are the chickens?",
         "condition": {
           "and": [
-<<<<<<< HEAD
-            { "compare_string": [ "yes", { "u_val": "general_trade_darryl_built_coop" } ] },
-=======
             { "u_has_var": "general_trade_darryl_built_coop", "value": "yes" },
->>>>>>> 84bfdc30
             { "compare_string": [ "yes", { "npc_val": "general_meeting_u_met_godco_darryl" } ] }
           ]
         },
