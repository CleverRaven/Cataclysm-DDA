[
  {
    "type": "talk_topic",
    "id": [
      "TALK_GODCO_Felicity_2",
      "TALK_GODCO_Felicity_3",
      "TALK_GODCO_Felicity_Firstmeet",
      "TALK_GODCO_Felicity_Firstmeet2",
      "TALK_GODCO_Felicity_Community"
    ],
    "responses": [
      { "text": "What's your story?", "topic": "TALK_GODCO_Felicity_Story" },
      { "text": "What's it like living here?", "topic": "TALK_GODCO_Felicity_Mood" },
      { "text": "How's your family?", "topic": "TALK_GODCO_Felicity_Family" },
      { "text": "Is there anything I can do for you?", "topic": "TALK_MISSION_LIST" },
      {
        "text": "How's the manuscript coming?",
        "condition": { "math": [ "time_since(n_timer_trade_writing_manuscript)", "<", "time('30 d')" ] },
        "topic": "TALK_GODCO_Felicity_Manuscript_InProgress"
      },
      {
        "text": "How's the manuscript coming?",
        "condition": {
          "and": [
            { "math": [ "time_since(n_timer_trade_writing_manuscript)", ">=", "time('30 d')" ] },
            { "not": { "compare_string": [ "yes", { "npc_val": "general_trade_gave_u_manuscript" } ] } }
          ]
        },
        "topic": "TALK_GODCO_Felicity_Manuscript"
      },
      { "text": "Lets talk about something else.", "topic": "TALK_GODCO_Felicity_3" }
    ]
  },
  {
    "type": "talk_topic",
    "id": "TALK_GODCO_Felicity_1",
    "dynamic_line": {
      "compare_string": [ "yes", { "npc_val": "general_meeting_u_met_godco_felicity" } ],
      "yes": [ "Oh, hi.", "Hey, good to see you're still around.", "Hey <u_name>, nice to see you." ],
      "no": "Oh, hi there.  My name's Felicity, nice to see a new face."
    },
    "responses": [
      {
        "text": "Felicity?  Nice to meet you.  How are things here?",
        "effect": { "npc_add_var": "general_meeting_u_met_godco_felicity", "value": "yes" },
        "condition": {
          "and": [
            { "not": { "compare_string": [ "yes", { "npc_val": "general_meeting_u_met_godco_felicity" } ] } },
<<<<<<< HEAD
            { "not": { "compare_string": [ "yes", { "u_val": "dialogue_godco_godco_notalk_to_u" } ] } }
=======
            { "not": { "u_has_var": "dialogue_godco_godco_notalk_to_u", "value": "yes" } }
>>>>>>> 84bfdc30
          ]
        },
        "topic": "TALK_GODCO_Felicity_Firstmeet"
      },
      {
        "text": "Felicity?  Nice to meet you.  How are things here?",
        "effect": { "npc_add_var": "general_meeting_u_met_godco_felicity", "value": "yes" },
        "condition": {
          "and": [
            { "not": { "compare_string": [ "yes", { "npc_val": "general_meeting_u_met_godco_felicity" } ] } },
<<<<<<< HEAD
            { "compare_string": [ "yes", { "u_val": "dialogue_godco_godco_notalk_to_u" } ] }
=======
            { "u_has_var": "dialogue_godco_godco_notalk_to_u", "value": "yes" }
>>>>>>> 84bfdc30
          ]
        },
        "topic": "TALK_GODCO_Felicity_Firstmeet2"
      },
      {
        "text": "Hi Felicity.  Got a minute?",
        "condition": { "compare_string": [ "yes", { "npc_val": "general_meeting_u_met_godco_felicity" } ] },
        "topic": "TALK_GODCO_Felicity_2"
      },
      { "text": "Hi Felicity.  I'm afraid I can't talk right now.", "topic": "TALK_DONE" }
    ]
  },
  {
    "type": "talk_topic",
    "id": "TALK_GODCO_Felicity_2",
    "dynamic_line": "I'm always good for a talk.  It's nice to have company, even if we don't have much else to offer.",
    "responses": [ { "text": "It's been nice talking to you, but I need to head out.", "topic": "TALK_DONE" } ]
  },
  {
    "type": "talk_topic",
    "id": "TALK_GODCO_Felicity_3",
    "dynamic_line": "What's on your mind?",
    "responses": [ { "text": "It's been nice talking to you, but I need to head out.", "topic": "TALK_DONE" } ]
  },
  {
    "type": "talk_topic",
    "id": "TALK_GODCO_Felicity_Firstmeet",
    "dynamic_line": "They're alright.  What can I do for you?",
    "responses": [ { "text": "It's nice to meet you, but I need to head out.", "topic": "TALK_DONE" } ]
  },
  {
    "type": "talk_topic",
    "id": "TALK_GODCO_Felicity_Firstmeet2",
    "dynamic_line": "They're alright, but they won't take kindly to someone with your… appearance.  What can i do for you?",
    "responses": [ { "text": "If that's the case, I'll leave.", "topic": "TALK_DONE" } ]
  },
  {
    "type": "talk_topic",
    "id": "TALK_GODCO_Felicity_Story",
    "dynamic_line": "I'm actually from New England, Rhode Island specifically.  I grew up in Providence, the state capital.  It was lovely there, I'd always walk to school and stopped in the park on my way home.  Mom was an accountant for various companies, she went to Rivtech back when it was a startup.  Dad was a baker, ran a shop on the corner of Chalkstone and Mt Pleasant.  It smelled so good when you walked by…  I always wanted to be a writer, but I wound up as a proofreader for Stillwater, a publishing firm.  I met Tom at that office, we got married about three years later.",
    "//1": "There is an actual bakery at the intersection of Chalkstone Avenue and Mt. Pleasant Avenue: DeLuise Bakery.  It has a 4.6/5 on Google.",
    "//2": "Stillwater is a legitimate publishing firm, operating in Rhode Island.",
    "responses": [
      { "text": "Why'd you move out here?", "topic": "TALK_GODCO_Felicity_Move" },
      { "text": "Lets talk about something else.", "topic": "TALK_GODCO_Felicity_3" },
      { "text": "It's been nice talking to you, but I need to head out.", "topic": "TALK_DONE" }
    ]
  },
  {
    "type": "talk_topic",
    "id": "TALK_GODCO_Felicity_Move",
    "dynamic_line": "Tom and I wanted to get away from the city, so we found a home up here.  We didn't move again until <the_cataclysm>, when we came here.",
    "responses": [
      { "text": "Lets talk about something else.", "topic": "TALK_GODCO_Felicity_3" },
      { "text": "It's been nice talking to you, but I need to head out.", "topic": "TALK_DONE" }
    ]
  },
  {
    "type": "talk_topic",
    "id": "TALK_GODCO_Felicity_Mood",
    "dynamic_line": "We've been through a lot without much help, it's been difficult to cope.  Still, we put on a happy little face, and some of us pretend everything's all right.",
    "responses": [
      { "text": "I suppose we do.", "topic": "TALK_GODCO_Felicity_3" },
      { "text": "I'd better get going.  Bye, Felicity.", "topic": "TALK_DONE" }
    ]
  },
  {
    "type": "talk_topic",
    "id": "TALK_GODCO_Felicity_Family",
    "dynamic_line": "My family's alright.  I have a wonderful daughter, Olwen; she's an electronics nut, had a great job with it too.  My husband Tom is the crazy one, always rambling on about conspiracy theories, secret agents, all that.",
    "responses": [
      { "text": "What's your story?", "topic": "TALK_GODCO_Felicity_Story" },
      { "text": "What's it like living here?", "topic": "TALK_GODCO_Felicity_Mood" },
      { "text": "Could you tell me more about Tom?", "topic": "TALK_GODCO_Felicity_Tom" },
      { "text": "Could you tell me more about Olwen?", "topic": "TALK_GODCO_Felicity_Olwen" },
      { "text": "I'd better get going.  Bye, Felicity.", "topic": "TALK_DONE" }
    ]
  },
  {
    "type": "talk_topic",
    "id": "TALK_GODCO_Felicity_Olwen",
    "dynamic_line": "Olwen's a bright girl, always has been.  She studied electricity and computer science when she was in college, found a job with a research and development firm.  My girl's a fiancee now, her and Julian were going to get married in a few months.  She might teach you something, if you ask.",
    "responses": [
      { "text": "Lets talk about something else.", "topic": "TALK_GODCO_Felicity_3" },
      { "text": "I'd better get going.  Bye, Felicity.", "topic": "TALK_DONE" }
    ]
  },
  {
    "type": "talk_topic",
    "id": "TALK_GODCO_Felicity_Tom",
    "dynamic_line": "He wasn't always like this.  Olwen came not long after we married, he was a great, caring father to her.  A few months before <the_cataclysm> is when he lost it, got in some survivalist circle.  He'd stay up pouring over newspapers and any documents he could find, and wound up quitting his job to study it more.  We didn't see much of him for a while, always in the basement, and took out a chunk of our savings to buy canned goods en masse.",
    "responses": [
      { "text": "Lets talk about something else.", "topic": "TALK_GODCO_Felicity_3" },
      { "text": "Is there any way to get him out of it?", "topic": "TALK_GODCO_Felicity_Tom_Mood" },
      { "text": "I'd better get going.  Bye, Felicity.", "topic": "TALK_DONE" }
    ]
  },
  {
    "type": "talk_topic",
    "id": "TALK_GODCO_Felicity_Tom_Mood",
    "dynamic_line": "I don't know.  I've tried talking to him, tried to convince him to give it up.  I think he's stressed out with everything going on, and snapped because of that.  I just want my husband back…",
    "responses": [
      { "text": "Lets talk about something else.", "topic": "TALK_GODCO_Felicity_3" },
      { "text": "I'll see what I can do.  Bye, Felicity.", "topic": "TALK_DONE" }
    ]
  },
  {
    "type": "talk_topic",
    "id": "TALK_GODCO_Felicity_Manuscript",
    "dynamic_line": "It's finally finished!  Here, I want you to have a copy of it.  This is my first time writing like this professionally, I hope you enjoy it.",
    "responses": [
      {
        "text": "Thank you, I'm sure it's lovely.",
        "effect": [ { "npc_add_var": "general_trade_gave_u_manuscript", "value": "yes" }, { "u_spawn_item": "book_fict_soft_docu_AWT" } ],
        "topic": "TALK_GODCO_Felicity_3"
      }
    ]
  },
  {
    "type": "talk_topic",
    "id": "TALK_GODCO_Felicity_Manuscript_InProgress",
    "dynamic_line": "I'm still working on it.  I'll have it ready soon.",
    "responses": [ { "text": "Good luck with that.", "topic": "TALK_GODCO_Felicity_3" } ]
  }
]<|MERGE_RESOLUTION|>--- conflicted
+++ resolved
@@ -46,11 +46,7 @@
         "condition": {
           "and": [
             { "not": { "compare_string": [ "yes", { "npc_val": "general_meeting_u_met_godco_felicity" } ] } },
-<<<<<<< HEAD
-            { "not": { "compare_string": [ "yes", { "u_val": "dialogue_godco_godco_notalk_to_u" } ] } }
-=======
             { "not": { "u_has_var": "dialogue_godco_godco_notalk_to_u", "value": "yes" } }
->>>>>>> 84bfdc30
           ]
         },
         "topic": "TALK_GODCO_Felicity_Firstmeet"
@@ -61,11 +57,7 @@
         "condition": {
           "and": [
             { "not": { "compare_string": [ "yes", { "npc_val": "general_meeting_u_met_godco_felicity" } ] } },
-<<<<<<< HEAD
-            { "compare_string": [ "yes", { "u_val": "dialogue_godco_godco_notalk_to_u" } ] }
-=======
             { "u_has_var": "dialogue_godco_godco_notalk_to_u", "value": "yes" }
->>>>>>> 84bfdc30
           ]
         },
         "topic": "TALK_GODCO_Felicity_Firstmeet2"
