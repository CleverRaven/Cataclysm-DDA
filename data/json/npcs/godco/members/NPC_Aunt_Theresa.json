--- conflicted
+++ resolved
@@ -27,7 +27,8 @@
     "type": "talk_topic",
     "id": "TALK_GODCO_Theresa_1",
     "dynamic_line": {
-      "compare_string": [ "yes", { "u_val": "dialogue_godco_godco_notalk_to_u" } ],
+      "u_has_var": "dialogue_godco_godco_notalk_to_u",
+      "value": "yes",
       "yes": "I have no interest in dealing with you, unnatural abomination.  Keep away from me.",
       "no": {
         "compare_string": [ "yes", { "npc_val": "general_meeting_u_met_godco_theresa" } ],
@@ -42,11 +43,7 @@
         "condition": {
           "and": [
             { "not": { "compare_string": [ "yes", { "npc_val": "general_meeting_u_met_godco_theresa" } ] } },
-<<<<<<< HEAD
-            { "not": { "compare_string": [ "yes", { "u_val": "dialogue_godco_godco_notalk_to_u" } ] } }
-=======
             { "not": { "u_has_var": "dialogue_godco_godco_notalk_to_u", "value": "yes" } }
->>>>>>> 84bfdc30
           ]
         },
         "topic": "TALK_GODCO_Theresa_Firstmeet"
@@ -56,28 +53,24 @@
         "condition": {
           "and": [
             { "compare_string": [ "yes", { "npc_val": "general_meeting_u_met_godco_theresa" } ] },
-<<<<<<< HEAD
-            { "not": { "compare_string": [ "yes", { "u_val": "dialogue_godco_godco_notalk_to_u" } ] } }
-=======
             { "not": { "u_has_var": "dialogue_godco_godco_notalk_to_u", "value": "yes" } }
->>>>>>> 84bfdc30
           ]
         },
         "topic": "TALK_GODCO_Theresa_2"
       },
       {
         "text": "I'm afraid I can't talk right now.",
-        "condition": { "not": { "compare_string": [ "yes", { "u_val": "dialogue_godco_godco_notalk_to_u" } ] } },
+        "condition": { "not": { "u_has_var": "dialogue_godco_godco_notalk_to_u", "value": "yes" } },
         "topic": "TALK_DONE"
       },
       {
         "text": "What's the insults for?",
-        "condition": { "compare_string": [ "yes", { "u_val": "dialogue_godco_godco_notalk_to_u" } ] },
+        "condition": { "u_has_var": "dialogue_godco_godco_notalk_to_u", "value": "yes" },
         "topic": "TALK_GODCO_Theresa_You_Mutant"
       },
       {
         "text": "Fuck you then, I'm leaving.",
-        "condition": { "compare_string": [ "yes", { "u_val": "dialogue_godco_godco_notalk_to_u" } ] },
+        "condition": { "u_has_var": "dialogue_godco_godco_notalk_to_u", "value": "yes" },
         "topic": "TALK_DONE"
       }
     ]
