[
  {
    "type": "npc",
    "id": "ancilla_hq_guard",
    "//": "Generic Mercenary Guard for the ancilla hq.",
    "name_suffix": "mercenary",
    "class": "NC_ANCILLA_GRUNT",
    "attitude": 0,
    "mission": 8,
    "chat": "TALK_ANCILLA_HQ_GUARD",
    "faction": "robofac_auxiliaries"
  },
  {
    "id": [ "TALK_ANCILLA_HQ_GUARD", "TALK_ANCILLA_HQ_GUARD_AskJob", "TALK_ANCILLA_HQ_GUARD_AskJoin" ],
    "type": "talk_topic",
    "dynamic_line": {
      "u_has_any_trait": [ "PROF_FED" ],
      "yes": [
        "We'll protect our own, marshal.",
        "Make sure you don't get in trouble, officer.",
        "Don't let me see you snooping around.",
        "Stay out of trouble, right?",
        "How do you like that boot, huh?"
      ],
      "no": {
        "u_has_trait": "PROF_HUB01_ANCILLIARY",
        "yes": [
<<<<<<< HEAD
          "Great to see you back in base.",
          "Here's hoping I get out of guard duty soon.",
          "Got anything good?",
          "On an errand from the box?",
          "Up and at them again?",
          "Up for a drink when my shift ends?",
          "Well I can't complain much, money and free food for standing around with a gun?\n\nSure looks like a steal nowadays."
=======
          "Hey oh umm.  Yes, Sir?",
          "&The mercenary looks noticeably tense as you approach.",
          "Nothing to report, Sir!",
          "Hey boss."
>>>>>>> 56db4c01
        ],
        "no": {
          "u_has_faction_trust": 15,
          "yes": [
            "Great to see you back in base.",
            "Heres hoping I get out of guard duty soon.",
            "Got anything good?",
            "On an errand from the box?",
            "Up and at them again?",
            "Up for a drink when my shift ends?",
            "Well I cant complain much, money and free food for standing around with a gun?\n\nSure looks like a steal nowadays."
          ],
<<<<<<< HEAD
          "no": "If you are looking for the Terminal, it's in the basement, right down the stairs and to the left."
=======
          "no": {
            "u_has_var": "first_meet",
            "type": "dialogue",
            "context": "ancilla_hq_guard",
            "value": "yes",
            "yes": [
              "If you don't have any business here, you better get going.",
              "Terminal is down there, please move along.",
              "Please head right down, scavenger.",
              "Are you here to do anything?"
            ],
            "no": "If you are looking for the Terminal, its first basement, right up the stairs and to the left."
          }
>>>>>>> 56db4c01
        }
      }
    },
    "speaker_effect": { "effect": [ { "u_add_var": "barkeep", "type": "bool", "context": "ancilla", "value": "yes" } ] },
    "responses": [
      {
        "text": "What are you doing here?",
        "topic": "TALK_ANCILLA_HQ_GUARD_AskJob",
        "condition": { "not": { "u_has_any_trait": [ "PROF_FED" ] } }
      },
      {
        "text": "Is there any way I can join your team?",
        "topic": "TALK_ANCILLA_HQ_GUARD_AskJoin",
        "condition": { "not": { "or": [ { "u_has_any_trait": [ "PROF_FED" ] }, { "u_has_faction_trust": 15 } ] } }
      },
      {
        "truefalsetext": { "condition": { "u_has_faction_trust": 15 }, "true": "See you around.", "false": "Don't mind me…" },
        "topic": "TALK_DONE"
      }
    ]
  },
  {
    "id": "TALK_ANCILLA_HQ_GUARD_AskJob",
    "type": "talk_topic",
    "dynamic_line": [
      "Me?  Just standing around, looking scary.  Think I'm doing a good job?\n\nDon't answer that.",
      "Just making sure people don't ask stupid questions.",
      "I'm just on watch, move along.",
      "Getting paid for standing around.  And you are getting in the way.",
      "A few of us joined up to make this a safe house, and it's just my turn watching the gates.",
      "Just go down to the Terminal if you want in."
    ]
  },
  {
    "id": "TALK_ANCILLA_HQ_GUARD_AskJoin",
    "type": "talk_topic",
    "dynamic_line": "Well you certainly look like you could.  Try ringing the box in the bunker across the street, or see if someone in the Terminal has a need for help."
  }
]<|MERGE_RESOLUTION|>--- conflicted
+++ resolved
@@ -25,20 +25,10 @@
       "no": {
         "u_has_trait": "PROF_HUB01_ANCILLIARY",
         "yes": [
-<<<<<<< HEAD
-          "Great to see you back in base.",
-          "Here's hoping I get out of guard duty soon.",
-          "Got anything good?",
-          "On an errand from the box?",
-          "Up and at them again?",
-          "Up for a drink when my shift ends?",
-          "Well I can't complain much, money and free food for standing around with a gun?\n\nSure looks like a steal nowadays."
-=======
           "Hey oh umm.  Yes, Sir?",
           "&The mercenary looks noticeably tense as you approach.",
           "Nothing to report, Sir!",
           "Hey boss."
->>>>>>> 56db4c01
         ],
         "no": {
           "u_has_faction_trust": 15,
@@ -51,9 +41,6 @@
             "Up for a drink when my shift ends?",
             "Well I cant complain much, money and free food for standing around with a gun?\n\nSure looks like a steal nowadays."
           ],
-<<<<<<< HEAD
-          "no": "If you are looking for the Terminal, it's in the basement, right down the stairs and to the left."
-=======
           "no": {
             "u_has_var": "first_meet",
             "type": "dialogue",
@@ -65,9 +52,8 @@
               "Please head right down, scavenger.",
               "Are you here to do anything?"
             ],
-            "no": "If you are looking for the Terminal, its first basement, right up the stairs and to the left."
+            "no": "If you are looking for the Terminal, it's in the first basement, right down the stairs and to the left."
           }
->>>>>>> 56db4c01
         }
       }
     },
