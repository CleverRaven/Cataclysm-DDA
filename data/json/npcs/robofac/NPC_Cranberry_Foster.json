--- conflicted
+++ resolved
@@ -105,10 +105,12 @@
     "id": "TALK_ROBOFAC_MERC_1",
     "type": "talk_topic",
     "dynamic_line": {
-      "compare_string": [ "yes", { "u_val": "general_meeting_u_met_Cranberry" } ],
+      "u_has_var": "general_meeting_u_met_Cranberry",
+      "value": "yes",
       "no": "&There's a person reclined on the sofa here.  They're very tall, with their legs reaching to the other armrest, and they're wearing a set of Hub 01's modular armor.  An environmental suit in blue-and-brown is crumpled in a misshapen heap on the floor near the table, and leaning against the far armrest is a rifle looking like nothing you've seen before.\n\nThey look up towards you as you come through the door and wave a hand.  \"Placeholder text.\"",
       "yes": {
-        "compare_string": [ "yes", { "u_val": "dialogue_robofac_merc_1_robofac_merc_1_stay" } ],
+        "u_has_var": "dialogue_robofac_merc_1_robofac_merc_1_stay",
+        "value": "yes",
         "no": [ "Did I scare you off the first time?", "Hi again, other person.", "*waves." ],
         "yes": {
           "compare_string": [ "yes", { "npc_val": "general_robofac_merc_1_temporal_follower" } ],
@@ -141,8 +143,8 @@
         "topic": "TALK_ROBOFAC_MERC_1_PLACEHOLDER_TEXT",
         "condition": {
           "and": [
-            { "not": { "compare_string": [ "yes", { "u_val": "general_meeting_u_met_Cranberry" } ] } },
-            { "not": { "compare_string": [ "yes", { "u_val": "dialogue_robofac_merc_1_robofac_merc_1_stay" } ] } }
+            { "not": { "u_has_var": "general_meeting_u_met_Cranberry", "value": "yes" } },
+            { "not": { "u_has_var": "dialogue_robofac_merc_1_robofac_merc_1_stay", "value": "yes" } }
           ]
         }
       },
@@ -151,8 +153,8 @@
         "topic": "TALK_ROBOFAC_MERC_1_WHO",
         "condition": {
           "and": [
-            { "not": { "compare_string": [ "yes", { "u_val": "general_meeting_u_met_Cranberry" } ] } },
-            { "not": { "compare_string": [ "yes", { "u_val": "dialogue_robofac_merc_1_robofac_merc_1_stay" } ] } }
+            { "not": { "u_has_var": "general_meeting_u_met_Cranberry", "value": "yes" } },
+            { "not": { "u_has_var": "dialogue_robofac_merc_1_robofac_merc_1_stay", "value": "yes" } }
           ]
         }
       },
@@ -161,8 +163,8 @@
         "topic": "TALK_ROBOFAC_MERC_1_WHO",
         "condition": {
           "and": [
-            { "compare_string": [ "yes", { "u_val": "general_meeting_u_met_Cranberry" } ] },
-            { "not": { "compare_string": [ "yes", { "u_val": "dialogue_robofac_merc_1_robofac_merc_1_stay" } ] } }
+            { "u_has_var": "general_meeting_u_met_Cranberry", "value": "yes" },
+            { "not": { "u_has_var": "dialogue_robofac_merc_1_robofac_merc_1_stay", "value": "yes" } }
           ]
         }
       },
@@ -176,11 +178,7 @@
         "text": "I wanted to talk.",
         "condition": {
           "and": [
-<<<<<<< HEAD
-            { "compare_string": [ "yes", { "u_val": "dialogue_robofac_merc_1_robofac_merc_1_stay" } ] },
-=======
             { "u_has_var": "dialogue_robofac_merc_1_robofac_merc_1_stay", "value": "yes" },
->>>>>>> 84bfdc30
             { "not": { "compare_string": [ "yes", { "npc_val": "general_robofac_merc_1_temporal_follower" } ] } }
           ]
         },
@@ -190,11 +188,7 @@
         "text": "Want help with something else?",
         "condition": {
           "and": [
-<<<<<<< HEAD
-            { "compare_string": [ "yes", { "u_val": "general_robofac_merc_1_helped_with_missions" } ] },
-=======
             { "u_has_var": "general_robofac_merc_1_helped_with_missions", "value": "yes" },
->>>>>>> 84bfdc30
             { "not": { "compare_string": [ "yes", { "npc_val": "general_robofac_merc_1_temporal_follower" } ] } },
             { "not": "has_many_assigned_mission" },
             { "not": "has_assigned_mission" }
@@ -227,7 +221,7 @@
         "text": "Anything on your mind?",
         "condition": {
           "and": [
-            { "not": { "compare_string": [ "yes", { "u_val": "general_robofac_merc_1_has_gold_deal" } ] } },
+            { "not": { "u_has_var": "general_robofac_merc_1_has_gold_deal", "value": "yes" } },
             { "not": "has_many_assigned_mission" },
             { "not": "has_assigned_mission" }
           ]
@@ -236,27 +230,27 @@
       },
       {
         "text": "Anything on your mind?",
-        "condition": { "compare_string": [ "yes", { "u_val": "general_robofac_merc_1_has_gold_deal" } ] },
+        "condition": { "u_has_var": "general_robofac_merc_1_has_gold_deal", "value": "yes" },
         "topic": "TALK_ROBOFAC_MERC_1_RANDOM_THOUGHTS"
       },
       {
         "text": "What was <the_cataclysm> like for you?",
-        "condition": { "not": { "compare_string": [ "yes", { "u_val": "general_robofac_merc_1_helped_with_missions" } ] } },
+        "condition": { "not": { "u_has_var": "general_robofac_merc_1_helped_with_missions", "value": "yes" } },
         "topic": "TALK_ROBOFAC_MERC_1_BACKGROUND_NO"
       },
       {
         "text": "What was <the_cataclysm> like for you?",
         "condition": {
           "and": [
-            { "compare_string": [ "yes", { "u_val": "general_robofac_merc_1_helped_with_missions" } ] },
-            { "not": { "compare_string": [ "yes", { "u_val": "general_robofac_merc_1_heard_backstory" } ] } }
+            { "u_has_var": "general_robofac_merc_1_helped_with_missions", "value": "yes" },
+            { "not": { "u_has_var": "general_robofac_merc_1_heard_backstory", "value": "yes" } }
           ]
         },
         "topic": "TALK_ROBOFAC_MERC_1_BACKGROUND"
       },
       {
         "text": "Want help with something?",
-        "condition": { "not": { "compare_string": [ "yes", { "u_val": "general_robofac_merc_1_helped_with_missions" } ] } },
+        "condition": { "not": { "u_has_var": "general_robofac_merc_1_helped_with_missions", "value": "yes" } },
         "topic": "TALK_MISSION_LIST"
       },
       { "text": "What do you know about our employers?", "topic": "TALK_ROBOFAC_MERC_1_ASK_HUB" },
@@ -271,7 +265,7 @@
                 { "math": [ "u_skill('gun')", ">=", "2" ] }
               ]
             },
-            { "not": { "compare_string": [ "yes", { "u_val": "dialogue_robofac_merc_1_robofac_merc_1_HWP" } ] } }
+            { "not": { "u_has_var": "dialogue_robofac_merc_1_robofac_merc_1_HWP", "value": "yes" } }
           ]
         },
         "topic": "TALK_ROBOFAC_MERC_1_HWP"
@@ -280,8 +274,8 @@
         "text": "What's the deal with your gun again?",
         "condition": {
           "and": [
-            { "compare_string": [ "yes", { "u_val": "dialogue_robofac_merc_1_robofac_merc_1_HWP" } ] },
-            { "not": { "compare_string": [ "yes", { "u_val": "dialogue_hub_rnd_u_can_research_rifle" } ] } }
+            { "u_has_var": "dialogue_robofac_merc_1_robofac_merc_1_HWP", "value": "yes" },
+            { "not": { "u_has_var": "dialogue_hub_rnd_u_can_research_rifle", "value": "yes" } }
           ]
         },
         "topic": "TALK_ROBOFAC_MERC_1_HWP_EXPLANATION"
@@ -290,9 +284,9 @@
         "text": "I've helped you out now.  Do you think you could vouch for me with our employers?",
         "condition": {
           "and": [
-            { "compare_string": [ "yes", { "u_val": "dialogue_robofac_merc_1_robofac_merc_1_HWP" } ] },
-            { "compare_string": [ "1", { "u_val": "favor_owed_to_u_robofac_merc_1_favor" } ] },
-            { "not": { "compare_string": [ "yes", { "u_val": "dialogue_hub_rnd_u_can_research_rifle" } ] } }
+            { "u_has_var": "dialogue_robofac_merc_1_robofac_merc_1_HWP", "value": "yes" },
+            { "u_has_var": "favor_owed_to_u_robofac_merc_1_favor", "value": "1" },
+            { "not": { "u_has_var": "dialogue_hub_rnd_u_can_research_rifle", "value": "yes" } }
           ]
         },
         "topic": "TALK_ROBOFAC_MERC_1_HWP_YES"
@@ -301,9 +295,9 @@
         "text": "How can I get a gun like that?",
         "condition": {
           "and": [
-            { "compare_string": [ "yes", { "u_val": "dialogue_robofac_merc_1_robofac_merc_1_HWP" } ] },
-            { "not": { "compare_string": [ "1", { "u_val": "favor_owed_to_u_robofac_merc_1_favor" } ] } },
-            { "not": { "compare_string": [ "yes", { "u_val": "dialogue_hub_rnd_u_can_research_rifle" } ] } }
+            { "u_has_var": "dialogue_robofac_merc_1_robofac_merc_1_HWP", "value": "yes" },
+            { "not": { "u_has_var": "favor_owed_to_u_robofac_merc_1_favor", "value": "1" } },
+            { "not": { "u_has_var": "dialogue_hub_rnd_u_can_research_rifle", "value": "yes" } }
           ]
         },
         "topic": "TALK_ROBOFAC_MERC_1_HWP_NO"
@@ -312,7 +306,7 @@
         "text": "I just realized, we've been in touch for a while now and I don't actually know; are you a man or a woman?",
         "condition": {
           "and": [
-            { "not": { "compare_string": [ "yes", { "u_val": "dialogue_robofac_merc_1_asked_gender" } ] } },
+            { "not": { "u_has_var": "dialogue_robofac_merc_1_asked_gender", "value": "yes" } },
             { "math": [ "n_npc_trust()", ">=", "3" ] }
           ]
         },
@@ -320,7 +314,7 @@
       },
       {
         "text": "About the gold you wanted…",
-        "condition": { "compare_string": [ "yes", { "u_val": "general_robofac_merc_1_has_gold_deal" } ] },
+        "condition": { "u_has_var": "general_robofac_merc_1_has_gold_deal", "value": "yes" },
         "topic": "TALK_ROBOFAC_MERC_1_GOLD_MISSION_QUERY"
       },
       { "text": "Well, I should get going.", "topic": "TALK_DONE" }
