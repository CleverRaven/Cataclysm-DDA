[
  {
    "id": [ "TALK_ROBOFAC_INTERCOM_BUY_PROTECTIVE_GEAR", "TALK_ROBOFAC_INTERCOM_BUY_PROTECTIVE_GEAR_INFO" ],
    "type": "talk_topic",
    "dynamic_line": "Given the context of your assignment, we are willing to sell you a set of our protective gear - a gas mask and an environmental suit - at a considerable discount.  We will part with it for two exchange coins.\"  The intercom waits expectantly.  \"Actually, hold on, we might not have one in your size…",
    "responses": [
      {
        "text": "[2 HGC] Deal!",
        "condition": { "u_has_items": { "item": "RobofacCoin", "count": 2 } },
        "effect": [
          { "u_sell_item": "RobofacCoin", "count": 2 },
          { "u_spawn_item": "mask_gas_half" },
          { "u_spawn_item": "robofac_enviro_suit" },
          { "u_spawn_item": "gasfilter_med", "count": 1 },
          { "npc_add_var": "dialogue_intercom_npc_bought_protective_gear", "value": "yes" }
        ],
        "topic": "TALK_ROBOFAC_INTERCOM_SERVICES"
      },
      { "text": "What will it do for me?", "topic": "TALK_ROBOFAC_INTERCOM_BUY_PROTECTIVE_GEAR_INFO" },
      { "text": "I have to give it a thought.", "topic": "TALK_ROBOFAC_INTERCOM_SERVICES" }
    ]
  },
  {
    "id": "TALK_ROBOFAC_INTERCOM_BUY_PROTECTIVE_GEAR_INFO",
    "type": "talk_topic",
    "dynamic_line": "What the gas mask does should be obvious; we'll provide you with a cartridge, of course.  The environment suit is full-body, and protects you from water, harmful radiation, and environmental hazards.  It's also rated to protect from electric shocks of up to twelve thousand volts.\"\n\n\"Bear in mind that the suit isn't armor.  It will keep you safe from the environment, but it's just Nomex and it won't protect you from anything stronger than a punch.  The modular defense system is designed to fit over it, so I'd urge you to bring them both if fighting is unavoidable."
  },
  {
    "id": "TALK_ROBOFAC_INTERCOM_BUY_LOCAL_MAP",
    "type": "talk_topic",
    "dynamic_line": "To assist your operations, we are willing to sell you a map of the local area, as surveyed by our cam-spy drones.  Its standing price is 1 HGC.",
    "responses": [
      {
        "text": "[1 HGC] Deal!",
        "condition": { "u_has_items": { "item": "RobofacCoin", "count": 1 } },
        "effect": [
          { "u_buy_item": "RobofacCoin", "count": 1 },
          { "mapgen_update": "robofachq_surface_entrance", "reveal_radius": 40, "random": true, "search_range": 70 },
          { "npc_add_var": "dialogue_intercom_sold_local_map", "value": "yes" }
        ],
        "topic": "TALK_ROBOFAC_INTERCOM_SERVICES"
      },
      { "text": "I'll have to give it some thought.", "topic": "TALK_ROBOFAC_INTERCOM_SERVICES" }
    ]
  },
  {
    "id": [
      "TALK_ROBOFAC_INTERCOM_SELL_PORTAL_STORM_DATA",
      "TALK_ROBOFAC_INTERCOM_SELL_PORTAL_STORM_DATA_Small",
      "TALK_ROBOFAC_INTERCOM_SELL_PORTAL_STORM_DATA_Medium",
      "TALK_ROBOFAC_INTERCOM_SELL_PORTAL_STORM_DATA_Large"
    ],
    "type": "talk_topic",
    "dynamic_line": "Excellent; please deposit the printouts in the intercom's tray.  We'll issue a reward based on the quality of your recordings.",
    "responses": [
      {
        "text": "[Deposit a NRE anomaly printout.]",
        "condition": { "u_has_items": { "item": "nre_anomaly_printout_data", "count": 1 } },
        "effect": [
          { "u_consume_item": "nre_anomaly_printout_data", "count": 1, "popup": true },
          { "math": [ "u_portal_storm_recordings_sold", "++" ] },
          { "u_spawn_item": "RobofacCoin", "count": 10 }
        ],
        "topic": "TALK_ROBOFAC_INTERCOM_SELL_PORTAL_STORM_DATA_Large"
      },
      {
        "text": "[Deposit a long NRE printout.]",
        "condition": { "u_has_items": { "item": "large_printout_portal_storm_data", "count": 1 } },
        "effect": [
          { "u_consume_item": "large_printout_portal_storm_data", "count": 1, "popup": true },
          { "math": [ "u_portal_storm_recordings_sold", "++" ] },
          { "u_spawn_item": "RobofacCoin", "count": 18 }
        ],
        "topic": "TALK_ROBOFAC_INTERCOM_SELL_PORTAL_STORM_DATA_Large"
      },
      {
        "text": "[Deposit an NRE printout.]",
        "condition": {
          "and": [
            { "u_has_items": { "item": "medium_printout_portal_storm_data", "count": 1 } },
            { "math": [ "portal_storm_medium_data_sold", "<", "15" ] }
          ]
        },
        "effect": [
          { "u_consume_item": "medium_printout_portal_storm_data", "count": 1, "popup": true },
          { "math": [ "portal_storm_medium_data_sold", "++" ] },
          { "math": [ "u_portal_storm_recordings_sold", "++" ] },
          { "u_spawn_item": "RobofacCoin", "count": 5 }
        ],
        "topic": "TALK_ROBOFAC_INTERCOM_SELL_PORTAL_STORM_DATA_Medium"
      },
      {
        "text": "[Deposit a short NRE printout.]",
        "condition": {
          "and": [
            { "u_has_items": { "item": "small_printout_portal_storm_data", "count": 1 } },
            { "math": [ "portal_storm_medium_data_sold", "<", "15" ] },
            { "math": [ "portal_storm_small_data_sold", "<", "3" ] }
          ]
        },
        "effect": [
          { "u_consume_item": "small_printout_portal_storm_data", "count": 1, "popup": true },
          { "math": [ "portal_storm_small_data_sold", "++" ] },
          { "math": [ "u_portal_storm_recordings_sold", "++" ] },
          { "u_spawn_item": "RobofacCoin", "count": 1 }
        ],
        "topic": "TALK_ROBOFAC_INTERCOM_SELL_PORTAL_STORM_DATA_Small"
      },
      { "text": "That would be all.", "topic": "TALK_ROBOFAC_INTERCOM_SERVICES" }
    ]
  },
  {
    "id": "TALK_ROBOFAC_INTERCOM_SELL_PORTAL_STORM_DATA_Small",
    "type": "talk_topic",
    "dynamic_line": {
      "math": [ "portal_storm_small_data_sold", ">=", "3" ],
      "yes": "Extrapolating trends from these recordings has become difficult.  Research has requested we only accept higher quality data from now on.",
      "no": {
        "compare_string": [ "yes", { "npc_val": "dialogue_intercom_accepted_nre_recording" } ],
        "no": "Excellent; this should be enough to work with.  Here's your agreed-upon reward.\"  The tray slides shut, and quickly reopens with your payment.  \"Given your performance and our constant need for new data, you are free to keep the recorder for further use.  We are willing to pay for any future data that you're able to record.",
        "yes": "&\"Thank you.\"  The recording changes hands."
      }
    },
    "speaker_effect": {
      "effect": [
        { "npc_add_var": "dialogue_intercom_accepted_nre_recording", "value": "yes" },
        { "finish_mission": "MISSION_ROBOFAC_INTERCOM_PORTAL_SM_1", "success": true }
      ],
      "sentinel": "nre_trade"
    }
  },
  {
    "id": "TALK_ROBOFAC_INTERCOM_SELL_PORTAL_STORM_DATA_Medium",
    "type": "talk_topic",
    "dynamic_line": {
      "math": [ "portal_storm_medium_data_sold", ">=", "15" ],
      "yes": "Extrapolating trends from these recordings has become difficult.  Research has requested we only accept higher quality data from now on.",
      "no": {
        "compare_string": [ "yes", { "npc_val": "dialogue_intercom_accepted_nre_recording" } ],
        "no": "Great!  This looks like a very high-quality recording.  Because this data is much better, we are willing to pay five times what we paid for the base data collected.\"  The tray slides shut, and quickly reopens with your payment.  \"Given your performance and our constant need for new data, you are free to keep the recorder for further use.  We are willing to pay for any future data that you're able to record.",
        "yes": "&\"Excellent.\"  The recording changes hands."
      }
    },
    "speaker_effect": {
      "effect": [
        { "npc_add_var": "dialogue_intercom_accepted_nre_recording", "value": "yes" },
        { "finish_mission": "MISSION_ROBOFAC_INTERCOM_PORTAL_SM_1", "success": true }
      ],
      "sentinel": "nre_trade"
    }
  },
  {
    "id": "TALK_ROBOFAC_INTERCOM_SELL_PORTAL_STORM_DATA_Large",
    "type": "talk_topic",
    "dynamic_line": {
      "compare_string": [ "yes", { "npc_val": "dialogue_intercom_accepted_nre_recording" } ],
      "no": "Uh… please allow me a second to check this in.\"  The tray slides shut, and the intercom turns off.  Roughly a minute later, it turns back on.  \"Well, it looks like this is a real treasure trove of information.  In fact, you've made quite an impression on R&D, and probably just saved us a few weeks of research at the least.  They demanded you be given a pretty significant accomplishment bonus, so… well, there you go.\"  The tray slides open, revealing an impressive pile of coins.\n\n\"Given your performance and our constant need for new data, you are free to keep the recorder for further use.  We are willing to pay for any future data that you're able to record.",
      "yes": "Fantastic.\"  The recording changes hands.  \"At this rate, we'll have some real results soon."
    },
    "speaker_effect": {
      "effect": [
        { "npc_add_var": "dialogue_intercom_accepted_nre_recording", "value": "yes" },
        { "finish_mission": "MISSION_ROBOFAC_INTERCOM_PORTAL_SM_1", "success": true }
      ],
      "sentinel": "nre_trade"
    }
  },
  {
    "id": "TALK_ROBOFAC_INTERCOM_BUY_RIOT_GEAR",
    "type": "talk_topic",
    "dynamic_line": "There is an infinite supply of the stuff but I guess from us you can get it clean and undamaged.  That'll be $400.",
    "responses": [
      {
        "text": "[8 HGC] Deal!",
        "condition": { "u_has_items": { "item": "RobofacCoin", "count": 8 } },
        "effect": [
          { "u_sell_item": "RobofacCoin", "count": 8 },
          { "u_spawn_item": "armor_riot", "count": 5 },
          { "u_spawn_item": "helmet_riot", "count": 5 },
          { "u_spawn_item": "armor_riot_arm", "count": 5 },
          { "u_spawn_item": "armor_riot_leg", "count": 5 },
          { "npc_add_var": "npc_bought_riot_gear", "type": "dialogue", "context": "intercom", "value": "yes" }
        ],
        "topic": "TALK_ROBOFAC_INTERCOM_SERVICES"
      },
      {
        "text": "I'm a little tight on funds right now.  Can we work out a buy now pay later deal?",
        "condition": { "not": { "u_has_items": { "item": "RobofacCoin", "count": 8 } } },
        "topic": "TALK_ROBOFAC_INTERCOM_BUY_RIOT_GEAR_NEGOTIATE"
      },
      { "text": "I'll have to give it some thought.", "topic": "TALK_ROBOFAC_INTERCOM_SERVICES" }
    ]
  },
  {
    "id": "TALK_ROBOFAC_INTERCOM_BUY_RIOT_GEAR_NEGOTIATE",
    "type": "talk_topic",
    "dynamic_line": "So we'd need a sweeter deal than just the money if we did this.",
    "responses": [
      {
        "text": "I can pay you what I owe in cash and looted gear.",
        "effect": [ { "npc_add_var": "u_pay_back_on_cash", "type": "dialogue", "context": "intercom", "value": "yes" } ],
        "topic": "TALK_ROBOFAC_INTERCOM_BUY_RIOT_GEAR_ON_CREDIT_ACCEPT"
      },
      {
        "text": "If you give me this deal you can have all the alien corpses, their stuff and their tower",
        "effect": [ { "npc_add_var": "u_pay_back_on_specimens", "type": "dialogue", "context": "intercom", "value": "yes" } ],
        "topic": "TALK_ROBOFAC_INTERCOM_BUY_RIOT_GEAR_ON_CREDIT_ACCEPT"
      },
      { "text": "I'll have to give it some thought.", "topic": "TALK_ROBOFAC_INTERCOM_SERVICES" }
    ]
  },
  {
    "id": "TALK_ROBOFAC_INTERCOM_BUY_RIOT_GEAR_ON_CREDIT_ACCEPT",
    "type": "talk_topic",
    "dynamic_line": {
      "compare_string": [ "yes", { "npc_val": "npc_dialogue_intercom_u_pay_back_on_specimens" } ],
      "yes": "Well it might be more interesting than straight gear.  Tell us when it's available for inspection.  We expect you back in 20 days or less.",
      "no": "20 days then for payment."
    },
    "responses": [
      {
        "text": "Much obliged.",
        "effect": [
          { "u_spawn_item": "armor_riot", "count": 5 },
          { "u_spawn_item": "helmet_riot", "count": 5 },
          { "u_spawn_item": "armor_riot_arm", "count": 5 },
          { "u_spawn_item": "armor_riot_leg", "count": 5 },
          { "assign_mission": "MISSION_HUB01_PAY_BACK_RIOT_GEAR" },
          { "npc_add_var": "npc_bought_riot_gear", "type": "dialogue", "context": "intercom", "value": "yes" }
        ],
        "topic": "TALK_ROBOFAC_INTERCOM_SERVICES"
      },
      { "text": "I'll have to give it some thought.", "topic": "TALK_ROBOFAC_INTERCOM_SERVICES" }
    ]
  },
  {
    "id": [
      "TALK_ROBOFAC_INTERCOM_SELL_YRAX_TOYS",
      "TALK_ROBOFAC_INTERCOM_SELL_BROKEN_YRAX_TRIFACET",
      "TALK_ROBOFAC_INTERCOM_SELL_BROKEN_YRAX_TRIAKIS",
      "TALK_ROBOFAC_INTERCOM_SELL_BROKEN_GOLDEN_MONOLITH",
      "TALK_ROBOFAC_INTERCOM_SELL_BROKEN_YRAX_DELTA",
      "TALK_ROBOFAC_INTERCOM_SELL_BROKEN_YRAX_QUADRAPHRACT_LEG",
      "TALK_ROBOFAC_INTERCOM_SELL_BROKEN_YRAX_QUADRAPHRACT",
      "TALK_ROBOFAC_INTERCOM_SELL_BOT_YRAX_TRIFACET",
      "TALK_ROBOFAC_INTERCOM_SELL_BOT_YRAX_TRIAKIS",
      "TALK_ROBOFAC_INTERCOM_SELL_BOT_GOLDEN_MONOLITH",
      "TALK_ROBOFAC_INTERCOM_SELL_BOT_YRAX_DELTA"
    ],
    "type": "talk_topic",
    "dynamic_line": "Beautiful; please put them into loading area.  We'll issue a reward based depending on what you managed to scavange.",
    "responses": [
      {
        "text": "[Put in broken trifacet.]",
        "condition": { "u_has_items": { "item": "broken_yrax_trifacet", "count": 1 } },
        "effect": [
          { "u_consume_item": "broken_yrax_trifacet", "count": 1, "popup": true },
          { "math": [ "u_broken_yrax_trifacet_sold", "++" ] },
          { "u_spawn_item": "RobofacCoin", "count": 1 }
        ],
        "topic": "TALK_ROBOFAC_INTERCOM_SELL_BROKEN_YRAX_TRIFACET"
      },
      {
        "text": "[Put in broken triakias.]",
        "condition": { "u_has_items": { "item": "broken_yrax_triakis", "count": 1 } },
        "effect": [
          { "u_consume_item": "broken_yrax_triakis", "count": 1, "popup": true },
          { "math": [ "u_broken_yrax_triakis_sold", "++" ] },
          { "u_spend_cash": -1000 }
        ],
        "topic": "TALK_ROBOFAC_INTERCOM_SELL_BROKEN_YRAX_TRIAKIS"
      },
      {
        "text": "[Roll in broken monolith.]",
        "condition": { "u_has_items": { "item": "broken_golden_monolith", "count": 1 } },
        "effect": [
          { "u_consume_item": "broken_golden_monolith", "count": 1, "popup": true },
          { "math": [ "u_broken_golden_monolith_sold", "++" ] },
          { "u_spawn_item": "RobofacCoin", "count": 7 }
        ],
        "topic": "TALK_ROBOFAC_INTERCOM_SELL_BROKEN_GOLDEN_MONOLITH"
      },
      {
        "text": "[Put in broken delta.]",
        "condition": { "u_has_items": { "item": "broken_yrax_delta", "count": 1 } },
        "effect": [
          { "u_consume_item": "broken_yrax_delta", "count": 1, "popup": true },
          { "math": [ "u_broken_yrax_delta_sold", "++" ] },
          { "u_spend_cash": -200 }
        ],
        "topic": "TALK_ROBOFAC_INTERCOM_SELL_BROKEN_YRAX_DELTA"
      },
      {
        "text": "[Drag in broken quadraphract leg.]",
        "condition": { "u_has_items": { "item": "broken_yrax_quadraphract_leg", "count": 1 } },
        "effect": [
          { "u_consume_item": "broken_yrax_quadraphract_leg", "count": 1, "popup": true },
          { "math": [ "u_broken_yrax_quadraphract_leg_sold", "++" ] },
          { "u_spawn_item": "RobofacCoin", "count": 5 }
        ],
        "topic": "TALK_ROBOFAC_INTERCOM_SELL_BROKEN_YRAX_QUADRAPHRACT_LEG"
      },
      {
        "text": "[Drag in broken quadraphract.]",
        "condition": { "u_has_items": { "item": "broken_yrax_quadraphract", "count": 1 } },
        "effect": [
          { "u_consume_item": "broken_yrax_quadraphract", "count": 1, "popup": true },
          { "math": [ "u_broken_yrax_quadraphract_sold", "++" ] },
          { "u_spawn_item": "RobofacCoin", "count": 25 }
        ],
        "topic": "TALK_ROBOFAC_INTERCOM_SELL_BROKEN_YRAX_QUADRAPHRACT"
      },
      {
        "text": "[Put in deactivated trifacet.]",
        "condition": { "u_has_items": { "item": "bot_yrax_trifacet", "count": 1 } },
        "effect": [
          { "u_consume_item": "bot_yrax_trifacet", "count": 1, "popup": true },
          { "math": [ "u_bot_yrax_trifacet_sold", "++" ] },
          { "u_spawn_item": "RobofacCoin", "count": 2 }
        ],
        "topic": "TALK_ROBOFAC_INTERCOM_SELL_BOT_YRAX_TRIFACET"
      },
      {
        "text": "[Put in deactivated triakis.]",
        "condition": { "u_has_items": { "item": "bot_yrax_triakis", "count": 1 } },
        "effect": [
          { "u_consume_item": "bot_yrax_triakis", "count": 1, "popup": true },
          { "math": [ "u_bot_yrax_triakis_sold", "++" ] },
          { "u_spawn_item": "RobofacCoin", "count": 1 }
        ],
        "topic": "TALK_ROBOFAC_INTERCOM_SELL_BOT_YRAX_TRIAKIS"
      },
      {
        "text": "[Roll in deactivated monolith.]",
        "condition": { "u_has_items": { "item": "bot_golden_monolith", "count": 1 } },
        "effect": [
          { "u_consume_item": "bot_golden_monolith", "count": 1, "popup": true },
          { "math": [ "u_bot_golden_monolith_sold", "++" ] },
          { "u_spawn_item": "RobofacCoin", "count": 16 }
        ],
        "topic": "TALK_ROBOFAC_INTERCOM_SELL_BOT_GOLDEN_MONOLITH"
      },
      {
        "text": "[Put in deactivated delta.]",
        "condition": { "u_has_items": { "item": "bot_yrax_delta", "count": 1 } },
        "effect": [
          { "u_consume_item": "bot_yrax_delta", "count": 1, "popup": true },
          { "math": [ "u_bot_yrax_delta_sold", "++" ] },
          { "u_spawn_item": "RobofacCoin", "count": 1 }
        ],
        "topic": "TALK_ROBOFAC_INTERCOM_SELL_BOT_YRAX_DELTA"
      },
      { "text": "That would be all.", "topic": "TALK_ROBOFAC_INTERCOM_SERVICES" }
    ]
  },
  {
    "id": "TALK_ROBOFAC_INTERCOM_SELL_BROKEN_YRAX_TRIFACET",
    "type": "talk_topic",
    "dynamic_line": "I belive we already have similar model in better condition but is nice to have something for reference.",
    "speaker_effect": { "effect": [ { "npc_add_var": "dialogue_intercom_accepted_yrax_robot", "value": "yes" } ], "sentinel": "yrax_trade" }
  },
  {
    "id": "TALK_ROBOFAC_INTERCOM_SELL_BROKEN_YRAX_TRIAKIS",
    "type": "talk_topic",
    "dynamic_line": "We can look at this but it appears to miss quite alot to it.",
    "speaker_effect": { "effect": [ { "npc_add_var": "dialogue_intercom_accepted_yrax_robot", "value": "yes" } ], "sentinel": "yrax_trade" }
  },
  {
    "id": "TALK_ROBOFAC_INTERCOM_SELL_BROKEN_GOLDEN_MONOLITH",
    "type": "talk_topic",
    "dynamic_line": "That is quite a lot of broken metal, let's hope R&D can at least salvage materials.",
    "speaker_effect": { "effect": [ { "npc_add_var": "dialogue_intercom_accepted_yrax_robot", "value": "yes" } ], "sentinel": "yrax_trade" }
  },
  {
    "id": "TALK_ROBOFAC_INTERCOM_SELL_BROKEN_YRAX_DELTA",
    "type": "talk_topic",
    "dynamic_line": "You don't need to pick up all glossy scrap that you find.",
    "speaker_effect": { "effect": [ { "npc_add_var": "dialogue_intercom_accepted_yrax_robot", "value": "yes" } ], "sentinel": "yrax_trade" }
  },
  {
    "id": "TALK_ROBOFAC_INTERCOM_SELL_BROKEN_YRAX_QUADRAPHRACT_LEG",
    "type": "talk_topic",
    "dynamic_line": "We witnessed it as a part of larger construct.",
    "speaker_effect": { "effect": [ { "npc_add_var": "dialogue_intercom_accepted_yrax_robot", "value": "yes" } ], "sentinel": "yrax_trade" }
  },
  {
    "id": "TALK_ROBOFAC_INTERCOM_SELL_BROKEN_YRAX_QUADRAPHRACT",
    "type": "talk_topic",
<<<<<<< HEAD
    "dynamic_line": "I'm impressed you managed to drag it inside.  We gonna need to fix the lift after this one.",
    "speaker_effect": {
      "effect": [
        { "npc_add_var": "dialogue_intercom_accepted_yrax_robot", "value": "yes" }
      ],
      "sentinel": "yrax_trade"
    }
=======
    "dynamic_line": "I'm impressed you managed to drag it inside.  We gonna need to fix lift after this one.",
    "speaker_effect": { "effect": [ { "npc_add_var": "dialogue_intercom_accepted_yrax_robot", "value": "yes" } ], "sentinel": "yrax_trade" }
>>>>>>> ed8e6536
  },
  {
    "id": "TALK_ROBOFAC_INTERCOM_SELL_BOT_YRAX_TRIFACET",
    "type": "talk_topic",
<<<<<<< HEAD
    "dynamic_line": "I believe we already have similar model already but is nice to have more, it will allow us be more active in our research.",
    "speaker_effect": {
      "effect": [
        { "npc_add_var": "dialogue_intercom_accepted_yrax_robot", "value": "yes" }
      ],
      "sentinel": "yrax_trade"
    }
=======
    "dynamic_line": "I belive we already have similar model already but is nice to have more, it will allow us be more active in our research.",
    "speaker_effect": { "effect": [ { "npc_add_var": "dialogue_intercom_accepted_yrax_robot", "value": "yes" } ], "sentinel": "yrax_trade" }
>>>>>>> ed8e6536
  },
  {
    "id": "TALK_ROBOFAC_INTERCOM_SELL_BOT_YRAX_TRIAKIS",
    "type": "talk_topic",
    "dynamic_line": "Oh what an interesting piece R&D will have a field day with it.",
    "speaker_effect": { "effect": [ { "npc_add_var": "dialogue_intercom_accepted_yrax_robot", "value": "yes" } ], "sentinel": "yrax_trade" }
  },
  {
    "id": "TALK_ROBOFAC_INTERCOM_SELL_BOT_GOLDEN_MONOLITH",
    "type": "talk_topic",
    "dynamic_line": "I assume you were trying to figure out limits of hm12.  I guess they are right here.",
    "speaker_effect": { "effect": [ { "npc_add_var": "dialogue_intercom_accepted_yrax_robot", "value": "yes" } ], "sentinel": "yrax_trade" }
  },
  {
    "id": "TALK_ROBOFAC_INTERCOM_SELL_BOT_YRAX_DELTA",
    "type": "talk_topic",
    "dynamic_line": "I doubt we can get a lot of information from this drone but thanks.",
    "speaker_effect": { "effect": [ { "npc_add_var": "dialogue_intercom_accepted_yrax_robot", "value": "yes" } ], "sentinel": "yrax_trade" }
  }
]<|MERGE_RESOLUTION|>--- conflicted
+++ resolved
@@ -386,34 +386,14 @@
   {
     "id": "TALK_ROBOFAC_INTERCOM_SELL_BROKEN_YRAX_QUADRAPHRACT",
     "type": "talk_topic",
-<<<<<<< HEAD
     "dynamic_line": "I'm impressed you managed to drag it inside.  We gonna need to fix the lift after this one.",
-    "speaker_effect": {
-      "effect": [
-        { "npc_add_var": "dialogue_intercom_accepted_yrax_robot", "value": "yes" }
-      ],
-      "sentinel": "yrax_trade"
-    }
-=======
-    "dynamic_line": "I'm impressed you managed to drag it inside.  We gonna need to fix lift after this one.",
-    "speaker_effect": { "effect": [ { "npc_add_var": "dialogue_intercom_accepted_yrax_robot", "value": "yes" } ], "sentinel": "yrax_trade" }
->>>>>>> ed8e6536
+    "speaker_effect": { "effect": [ { "npc_add_var": "dialogue_intercom_accepted_yrax_robot", "value": "yes" } ], "sentinel": "yrax_trade" }
   },
   {
     "id": "TALK_ROBOFAC_INTERCOM_SELL_BOT_YRAX_TRIFACET",
     "type": "talk_topic",
-<<<<<<< HEAD
     "dynamic_line": "I believe we already have similar model already but is nice to have more, it will allow us be more active in our research.",
-    "speaker_effect": {
-      "effect": [
-        { "npc_add_var": "dialogue_intercom_accepted_yrax_robot", "value": "yes" }
-      ],
-      "sentinel": "yrax_trade"
-    }
-=======
-    "dynamic_line": "I belive we already have similar model already but is nice to have more, it will allow us be more active in our research.",
-    "speaker_effect": { "effect": [ { "npc_add_var": "dialogue_intercom_accepted_yrax_robot", "value": "yes" } ], "sentinel": "yrax_trade" }
->>>>>>> ed8e6536
+    "speaker_effect": { "effect": [ { "npc_add_var": "dialogue_intercom_accepted_yrax_robot", "value": "yes" } ], "sentinel": "yrax_trade" }
   },
   {
     "id": "TALK_ROBOFAC_INTERCOM_SELL_BOT_YRAX_TRIAKIS",
