--- conflicted
+++ resolved
@@ -66,7 +66,7 @@
         "condition": {
           "and": [
             { "not": { "u_has_mission": "MISSION_ROBOFAC_INTERCOM_2" } },
-            { "not": { "compare_string": [ "yes", { "u_val": "dialogue_intercom_completed_robofac_intercom_2" } ] } }
+            { "not": { "u_has_var": "dialogue_intercom_completed_robofac_intercom_2", "value": "yes" } }
           ]
         },
         "effect": [ { "u_add_var": "global_portal_storms_u_heard_of_portal_storms", "value": "yes" } ],
@@ -77,8 +77,8 @@
         "condition": {
           "and": [
             { "not": { "u_has_mission": "MISSION_ROBOFAC_INTERCOM_3" } },
-            { "not": { "compare_string": [ "yes", { "u_val": "dialogue_intercom_completed_robofac_intercom_3" } ] } },
-            { "compare_string": [ "yes", { "u_val": "dialogue_intercom_completed_robofac_intercom_2" } ] }
+            { "not": { "u_has_var": "dialogue_intercom_completed_robofac_intercom_3", "value": "yes" } },
+            { "u_has_var": "dialogue_intercom_completed_robofac_intercom_2", "value": "yes" }
           ]
         },
         "topic": "MISSION_ROBOFAC_INTERCOM_3_OFFER"
@@ -88,12 +88,8 @@
         "condition": {
           "and": [
             { "not": { "u_has_mission": "MISSION_ROBOFAC_INTERCOM_ROBOT_SM_1" } },
-            {
-              "not": { "compare_string": [ "yes", { "u_val": "dialogue_intercom_completed_robofac_intercom_robot_sm_1" } ] }
-            },
-            {
-              "not": { "compare_string": [ "no", { "u_val": "dialogue_intercom_completed_robofac_intercom_robot_sm_1" } ] }
-            }
+            { "not": { "u_has_var": "dialogue_intercom_completed_robofac_intercom_robot_sm_1", "value": "yes" } },
+            { "not": { "u_has_var": "dialogue_intercom_completed_robofac_intercom_robot_sm_1", "value": "no" } }
           ]
         },
         "topic": "MISSION_ROBOFAC_INTERCOM_ROBOT_SM_1_OFFER"
@@ -103,13 +99,7 @@
         "condition": {
           "and": [
             { "not": { "u_has_mission": "MISSION_ROBOFAC_INTERCOM_PORTAL_SM_1" } },
-<<<<<<< HEAD
-            {
-              "not": { "compare_string": [ "yes", { "u_val": "dialogue_intercom_completed_robofac_intercom_portal_sm_1" } ] }
-            },
-=======
             { "not": { "u_has_var": "dialogue_intercom_completed_robofac_intercom_portal_sm_1", "value": "yes" } },
->>>>>>> 84bfdc30
             { "compare_string": [ "yes", { "npc_val": "dialogue_intercom_told_about_portal_storms" } ] }
           ]
         },
@@ -120,12 +110,8 @@
         "condition": {
           "and": [
             { "not": { "u_has_mission": "MISSION_ROBOFAC_INTERCOM_LIXA_SM_1" } },
-            {
-              "not": { "compare_string": [ "yes", { "u_val": "dialogue_intercom_completed_robofac_intercom_lixa_sm_1" } ] }
-            },
-            {
-              "not": { "compare_string": [ "no", { "u_val": "dialogue_intercom_completed_robofac_intercom_lixa_sm_1" } ] }
-            },
+            { "not": { "u_has_var": "dialogue_intercom_completed_robofac_intercom_lixa_sm_1", "value": "yes" } },
+            { "not": { "u_has_var": "dialogue_intercom_completed_robofac_intercom_lixa_sm_1", "value": "no" } },
             { "math": [ "u_portal_storm_recordings_sold", ">", "2" ] }
           ]
         },
@@ -139,9 +125,7 @@
             {
               "or": [
                 { "u_has_mission": "MISSION_ROBOFAC_INTERCOM_PORTAL_SM_1" },
-                {
-                  "compare_string": [ "yes", { "u_val": "dialogue_intercom_completed_robofac_intercom_portal_sm_1" } ]
-                }
+                { "u_has_var": "dialogue_intercom_completed_robofac_intercom_portal_sm_1", "value": "yes" }
               ]
             }
           ]
@@ -152,15 +136,15 @@
         "text": "Do you have any more work for me right now?",
         "condition": {
           "and": [
-            { "compare_string": [ "yes", { "u_val": "dialogue_intercom_completed_robofac_intercom_2" } ] },
-            { "compare_string": [ "yes", { "u_val": "dialogue_intercom_completed_robofac_intercom_2" } ] },
-            { "compare_string": [ "yes", { "u_val": "dialogue_intercom_completed_robofac_intercom_3" } ] },
-            { "compare_string": [ "yes", { "u_val": "dialogue_intercom_completed_robofac_intercom_portal_sm_1" } ] },
-            { "compare_string": [ "yes", { "u_val": "dialogue_intercom_completed_robofac_intercom_lixa_sm_1" } ] },
+            { "u_has_var": "dialogue_intercom_completed_robofac_intercom_2", "value": "yes" },
+            { "u_has_var": "dialogue_intercom_completed_robofac_intercom_2", "value": "yes" },
+            { "u_has_var": "dialogue_intercom_completed_robofac_intercom_3", "value": "yes" },
+            { "u_has_var": "dialogue_intercom_completed_robofac_intercom_portal_sm_1", "value": "yes" },
+            { "u_has_var": "dialogue_intercom_completed_robofac_intercom_lixa_sm_1", "value": "yes" },
             {
               "or": [
-                { "compare_string": [ "yes", { "u_val": "dialogue_intercom_completed_robofac_intercom_robot_sm_1" } ] },
-                { "compare_string": [ "no", { "u_val": "dialogue_intercom_completed_robofac_intercom_robot_sm_1" } ] }
+                { "u_has_var": "dialogue_intercom_completed_robofac_intercom_robot_sm_1", "value": "yes" },
+                { "u_has_var": "dialogue_intercom_completed_robofac_intercom_robot_sm_1", "value": "no" }
               ]
             }
           ]
