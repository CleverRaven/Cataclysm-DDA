--- conflicted
+++ resolved
@@ -32,12 +32,12 @@
       {
         "text": "Can you do something for me?",
         "topic": "TALK_EXODII_MERCHANT_DoSomething",
-        "condition": { "compare_string": [ "yes", { "u_val": "general_meeting_u_met_Rubik" } ] }
+        "condition": { "u_has_var": "general_meeting_u_met_Rubik", "value": "yes" }
       },
       {
         "text": "I'm here to talk about a job.",
         "topic": "TALK_EXODII_MERCHANT_TalkJob",
-        "condition": { "compare_string": [ "yes", { "u_val": "general_meeting_u_met_Rubik" } ] }
+        "condition": { "u_has_var": "general_meeting_u_met_Rubik", "value": "yes" }
       },
       { "text": "I don't understand a word you're saying.", "topic": "TALK_EXODII_MERCHANT_Dialect" },
       { "text": "Are you some kind of robot?", "topic": "TALK_EXODII_MERCHANT_Robot" },
@@ -49,25 +49,25 @@
       {
         "text": "What are you doing here?",
         "topic": "TALK_EXODII_MERCHANT_Purpose",
-        "condition": { "compare_string": [ "yes", { "u_val": "general_meeting_u_met_Rubik" } ] }
+        "condition": { "u_has_var": "general_meeting_u_met_Rubik", "value": "yes" }
       },
       { "text": "What kind of place is this?", "topic": "TALK_EXODII_MERCHANT_Base" },
       {
         "text": "[PER 6] Some of this tech looks… weird.",
         "topic": "TALK_EXODII_MERCHANT_Tech",
-        "condition": { "and": [ { "compare_string": [ "yes", { "u_val": "general_meeting_u_met_Rubik" } ] }, { "u_has_perception": 6 } ] }
+        "condition": { "and": [ { "u_has_var": "general_meeting_u_met_Rubik", "value": "yes" }, { "u_has_perception": 6 } ] }
       },
       {
         "text": "What's with those weird metal zombies I've been seeing?  They resemble some of the robots around here.",
-        "condition": { "compare_string": [ "yes", { "u_val": "dialogue_exodii_seen_zomborg" } ] },
+        "condition": { "u_has_var": "dialogue_exodii_seen_zomborg", "value": "yes" },
         "topic": "TALK_EXODII_MERCHANT_Zomborgs"
       },
       {
         "text": "You wanted to ask me some questions earlier, and I think I was rude about it.  What did you want to ask?",
         "condition": {
           "and": [
-            { "compare_string": [ "yes", { "u_val": "dialogue_started_rubik_intro" } ] },
-            { "not": { "compare_string": [ "yes", { "u_val": "dialogue_midpoint_rubik_intro" } ] } }
+            { "u_has_var": "dialogue_started_rubik_intro", "value": "yes" },
+            { "not": { "u_has_var": "dialogue_midpoint_rubik_intro", "value": "yes" } }
           ]
         },
         "topic": "TALK_EXODII_MERCHANT_Talk_Intro1b"
@@ -76,9 +76,9 @@
         "text": "Can we continue our conversation about your arrival in this world?",
         "condition": {
           "and": [
-            { "compare_string": [ "yes", { "u_val": "dialogue_started_rubik_intro" } ] },
-            { "compare_string": [ "yes", { "u_val": "dialogue_midpoint_rubik_intro" } ] },
-            { "not": { "compare_string": [ "yes", { "u_val": "dialogue_completed_rubik_intro" } ] } }
+            { "u_has_var": "dialogue_started_rubik_intro", "value": "yes" },
+            { "u_has_var": "dialogue_midpoint_rubik_intro", "value": "yes" },
+            { "not": { "u_has_var": "dialogue_completed_rubik_intro", "value": "yes" } }
           ]
         },
         "topic": "TALK_EXODII_MERCHANT_Talk_Intro2a"
@@ -90,11 +90,7 @@
             { "u_has_faction_trust": 2 },
             { "u_has_mission": "MISSION_ISHERWOOD_CHRIS_1_GET_GEAR" },
             { "math": [ "isherwood_gear_status", "<", "1" ] },
-<<<<<<< HEAD
-            { "not": { "compare_string": [ "yes", { "npc_val": "dialogue_exodii_npc_bought_riot_gear" } ] } }
-=======
             { "not": { "compare_string": [ "yes", { "npc_val": "npc_dialogue_exodii_npc_bought_riot_gear" } ] } }
->>>>>>> 84bfdc30
           ]
         },
         "topic": "TALK_EXODII_MERCHANT_You_Buy_Riot_Gear"
@@ -117,7 +113,8 @@
         "Ah, a returnin', an I'm ken."
       ],
       "no": {
-        "compare_string": [ "yes", { "u_val": "general_meeting_u_met_Rubik" } ],
+        "u_has_var": "general_meeting_u_met_Rubik",
+        "value": "yes",
         "yes": [
           "And a fine return, matey.\"  Rubik puts a hand on the countertop, and gestures you closer with the other.",
           "Fine and you still ain't dead.\"  Their gravelly voice is cheerful.  \"What brings ye roun' Rubik's neckawoods?",
@@ -134,7 +131,7 @@
       },
       {
         "sentinel": "first_meeting_effects",
-        "condition": { "not": { "compare_string": [ "yes", { "u_val": "general_meeting_u_met_Rubik" } ] } },
+        "condition": { "not": { "u_has_var": "general_meeting_u_met_Rubik", "value": "yes" } },
         "effect": [ { "math": [ "u_timer_first_meeting_u_met_Rubik", "=", "time('now')" ] } ]
       },
       {
@@ -152,38 +149,38 @@
       {
         "text": "Who are you?  What is this place?",
         "topic": "TALK_EXODII_MERCHANT_New",
-        "condition": { "not": { "compare_string": [ "yes", { "u_val": "general_meeting_u_met_Rubik" } ] } },
+        "condition": { "not": { "u_has_var": "general_meeting_u_met_Rubik", "value": "yes" } },
         "effect": { "u_add_var": "general_meeting_u_met_Rubik", "value": "yes" }
       },
       {
         "text": "What've you got for trade?",
         "effect": "start_trade",
         "topic": "TALK_EXODII_MERCHANT_DoneTrade",
-        "condition": { "compare_string": [ "yes", { "u_val": "general_meeting_u_met_Rubik" } ] }
+        "condition": { "u_has_var": "general_meeting_u_met_Rubik", "value": "yes" }
       },
       {
         "text": "Actually, I wanted to talk.",
         "topic": "TALK_EXODII_MERCHANT_Talk",
-        "condition": { "compare_string": [ "yes", { "u_val": "general_meeting_u_met_Rubik" } ] }
+        "condition": { "u_has_var": "general_meeting_u_met_Rubik", "value": "yes" }
       },
       {
         "text": "Can you do something for me?",
         "topic": "TALK_EXODII_MERCHANT_DoSomething",
-        "condition": { "compare_string": [ "yes", { "u_val": "general_meeting_u_met_Rubik" } ] }
+        "condition": { "u_has_var": "general_meeting_u_met_Rubik", "value": "yes" }
       },
       {
         "text": "I'm here to talk about a job.",
         "topic": "TALK_EXODII_MERCHANT_TalkJob",
-        "condition": { "compare_string": [ "yes", { "u_val": "general_meeting_u_met_Rubik" } ] }
+        "condition": { "u_has_var": "general_meeting_u_met_Rubik", "value": "yes" }
       },
       {
         "text": "Hell no, I'm out of here.",
-        "condition": { "not": { "compare_string": [ "yes", { "u_val": "general_meeting_u_met_Rubik" } ] } },
+        "condition": { "not": { "u_has_var": "general_meeting_u_met_Rubik", "value": "yes" } },
         "topic": "TALK_DONE"
       },
       {
         "text": "Just popping in to say hi.  See you later, alligator.",
-        "condition": { "compare_string": [ "yes", { "u_val": "general_meeting_u_met_Rubik" } ] },
+        "condition": { "u_has_var": "general_meeting_u_met_Rubik", "value": "yes" },
         "topic": "TALK_DONE"
       },
       {
@@ -191,7 +188,7 @@
         "condition": {
           "and": [
             { "math": [ "time_since(u_timer_exodii_cybor_rescue_operating)", "<", "time('1 d')" ] },
-            { "compare_string": [ "yes", { "u_val": "dialogue_exodii_cybor_rescue_ongoing" } ] }
+            { "u_has_var": "dialogue_exodii_cybor_rescue_ongoing", "value": "yes" }
           ]
         },
         "topic": "TALK_EXODII_MERCHANT_Experiment_Cyborg_Rescue_Ongoing"
@@ -201,7 +198,7 @@
         "condition": {
           "and": [
             { "math": [ "time_since(u_timer_exodii_cybor_rescue_operating)", ">", "time('1 d')" ] },
-            { "compare_string": [ "yes", { "u_val": "dialogue_exodii_cybor_rescue_ongoing" } ] }
+            { "u_has_var": "dialogue_exodii_cybor_rescue_ongoing", "value": "yes" }
           ]
         },
         "topic": "TALK_EXODII_MERCHANT_Experiment_Cyborg_Rescue_Complete"
@@ -210,8 +207,8 @@
         "text": "Fast, can you help this lad?",
         "condition": {
           "and": [
-            { "compare_string": [ "yes", { "u_val": "general_meeting_u_met_Rubik" } ] },
-            { "not": { "compare_string": [ "yes", { "u_val": "dialogue_exodii_cybor_rescue_ongoing" } ] } },
+            { "u_has_var": "general_meeting_u_met_Rubik", "value": "yes" },
+            { "not": { "u_has_var": "dialogue_exodii_cybor_rescue_ongoing", "value": "yes" } },
             {
               "or": [
                 { "u_has_items": { "item": "bot_broken_cyborg", "count": 1 } },
@@ -343,7 +340,8 @@
     "id": "TALK_EXODII_MERCHANT_Talk",
     "type": "talk_topic",
     "dynamic_line": {
-      "compare_string": [ "yes", { "u_val": "dialogue_started_rubik_intro" } ],
+      "u_has_var": "dialogue_started_rubik_intro",
+      "value": "yes",
       "yes": {
         "//~": "You can surely try.  I'm not the greatest speaker, and I won't just chat forever for free, you know.",
         "str": "Sure as you c'n try.  Us're not the greatest yarker, nor do it all for gratis, kennit."
@@ -372,10 +370,7 @@
       {
         "text": "I think I'm ready to try becoming a cyborg now.",
         "condition": {
-          "and": [
-            { "compare_string": [ "yes", { "u_val": "mission_completed_anusfetick" } ] },
-            { "not": { "u_has_trait": "CBM_Interface" } }
-          ]
+          "and": [ { "u_has_var": "mission_completed_anusfetick", "value": "yes" }, { "not": { "u_has_trait": "CBM_Interface" } } ]
         },
         "topic": "TALK_EXODII_MERCHANT_ExodizeMe2"
       },
@@ -384,21 +379,16 @@
         "topic": "TALK_EXODII_MERCHANT_Exodize",
         "condition": {
           "and": [
-            { "compare_string": [ "yes", { "u_val": "knowledge_exodization_u_knows_exodiilore" } ] },
+            { "u_has_var": "knowledge_exodization_u_knows_exodiilore", "value": "yes" },
             {
-              "not": {
-                "or": [
-                  { "u_has_mission": "RUBIK_ANUS_FETICK" },
-                  { "compare_string": [ "yes", { "u_val": "mission_completed_anusfetick" } ] }
-                ]
-              }
+              "not": { "or": [ { "u_has_mission": "RUBIK_ANUS_FETICK" }, { "u_has_var": "mission_completed_anusfetick", "value": "yes" } ] }
             }
           ]
         }
       },
       {
         "text": "Would you be willing to sell some of your robots?",
-        "condition": { "compare_string": [ "yes", { "u_val": "dialogue_exodii_rubik_offered_robosell" } ] },
+        "condition": { "u_has_var": "dialogue_exodii_rubik_offered_robosell", "value": "yes" },
         "topic": "TALK_EXODII_MERCHANT_Robot_Buy"
       },
       {
@@ -432,13 +422,13 @@
       },
       {
         "text": "I paid a visit to the bunker.",
-        "condition": { "and": [ { "compare_string": [ "yes", { "u_val": "mission_completed_u_scouted_bunker" } ] } ] },
+        "condition": { "and": [ { "u_has_var": "mission_completed_u_scouted_bunker", "value": "yes" } ] },
         "effect": [ { "u_lose_var": "mission_completed_u_scouted_bunker" }, { "math": [ "exodii_knows_hub01", "=", "1" ] } ],
         "topic": "TALK_EXODII_MERCHANT_mission_1_complete"
       },
       {
         "text": "I found the warehouse.",
-        "condition": { "and": [ { "compare_string": [ "yes", { "u_val": "mission_completed_u_found_warehouse" } ] } ] },
+        "condition": { "and": [ { "u_has_var": "mission_completed_u_found_warehouse", "value": "yes" } ] },
         "effect": [ { "u_lose_var": "mission_completed_u_found_warehouse" }, { "math": [ "warehouse_was_found", "=", "1" ] } ],
         "topic": "TALK_EXODII_MERCHANT_mission_2_complete"
       },
@@ -462,9 +452,7 @@
     "responses": [
       {
         "text": "Of course, it is time for us to talk.",
-        "condition": {
-          "compare_string": [ "yank_out_all_bionics_from_prototype", { "u_val": "dialogue_exodii_cybor_rescue_ongoing_current_type" } ]
-        },
+        "condition": { "u_has_var": "dialogue_exodii_cybor_rescue_ongoing_current_type", "value": "yank_out_all_bionics_from_prototype" },
         "effect": [
           { "u_add_var": "dialogue_exodii_cybor_rescue_ongoing", "value": "no" },
           { "u_add_var": "dialogue_exodii_cybor_rescue_ongoing_current_type", "value": "none" },
@@ -482,9 +470,7 @@
       },
       {
         "text": "Of course, it is time for us to talk.",
-        "condition": {
-          "compare_string": [ "repair_and_rescue_prototype", { "u_val": "dialogue_exodii_cybor_rescue_ongoing_current_type" } ]
-        },
+        "condition": { "u_has_var": "dialogue_exodii_cybor_rescue_ongoing_current_type", "value": "repair_and_rescue_prototype" },
         "effect": [
           { "u_add_var": "dialogue_exodii_cybor_rescue_ongoing", "value": "no" },
           { "u_add_var": "dialogue_exodii_cybor_rescue_ongoing_current_type", "value": "none" },
@@ -501,9 +487,7 @@
       },
       {
         "text": "Of course, it is time for us to talk.",
-        "condition": {
-          "compare_string": [ "reverse_cybernization_prototype", { "u_val": "dialogue_exodii_cybor_rescue_ongoing_current_type" } ]
-        },
+        "condition": { "u_has_var": "dialogue_exodii_cybor_rescue_ongoing_current_type", "value": "reverse_cybernization_prototype" },
         "effect": [
           { "u_add_var": "dialogue_exodii_cybor_rescue_ongoing", "value": "no" },
           { "u_add_var": "dialogue_exodii_cybor_rescue_ongoing_current_type", "value": "none" },
@@ -520,9 +504,7 @@
       },
       {
         "text": "Let's see what I get.",
-        "condition": {
-          "compare_string": [ "pull_out_from_rotten_cyborg", { "u_val": "dialogue_exodii_cybor_rescue_ongoing_current_type" } ]
-        },
+        "condition": { "u_has_var": "dialogue_exodii_cybor_rescue_ongoing_current_type", "value": "pull_out_from_rotten_cyborg" },
         "effect": [
           { "u_add_var": "dialogue_exodii_cybor_rescue_ongoing", "value": "no" },
           { "u_add_var": "dialogue_exodii_cybor_rescue_ongoing_current_type", "value": "none" },
@@ -533,7 +515,7 @@
       },
       {
         "text": "It is time to put this body to rest.",
-        "condition": { "compare_string": [ "dress_up_rotten_cyborg", { "u_val": "dialogue_exodii_cybor_rescue_ongoing_current_type" } ] },
+        "condition": { "u_has_var": "dialogue_exodii_cybor_rescue_ongoing_current_type", "value": "dress_up_rotten_cyborg" },
         "effect": [
           { "u_add_var": "dialogue_exodii_cybor_rescue_ongoing", "value": "no" },
           { "u_add_var": "dialogue_exodii_cybor_rescue_ongoing_current_type", "value": "none" },
@@ -762,7 +744,7 @@
     "responses": [
       {
         "text": "I don't know what fusillies and mobbings are.",
-        "condition": { "not": { "compare_string": [ "yes", { "u_val": "dictionary_known_fussily" } ] } },
+        "condition": { "not": { "u_has_var": "dictionary_known_fussily", "value": "yes" } },
         "topic": "TALK_EXODII_MERCHANT_Talk_Intro5"
       },
       {
@@ -841,7 +823,7 @@
     "responses": [
       {
         "text": "You said this was an especially good jump?",
-        "condition": { "not": { "compare_string": [ "yes", { "u_val": "dialogue_completed_rubik_intro" } ] } },
+        "condition": { "not": { "u_has_var": "dialogue_completed_rubik_intro", "value": "yes" } },
         "topic": "TALK_EXODII_MERCHANT_Talk_Intro3"
       },
       { "text": "Can we talk about something else?", "topic": "TALK_EXODII_MERCHANT_Talk" },
@@ -912,7 +894,7 @@
           "not": {
             "or": [
               { "u_has_mission": "RUBIK_ANUS_FETICK" },
-              { "compare_string": [ "yes", { "u_val": "mission_completed_anusfetick" } ] },
+              { "u_has_var": "mission_completed_anusfetick", "value": "yes" },
               { "u_has_trait": "CBM_Interface" }
             ]
           }
@@ -946,7 +928,7 @@
               "not": {
                 "or": [
                   { "u_has_mission": "RUBIK_ANUS_FETICK" },
-                  { "compare_string": [ "yes", { "u_val": "mission_completed_anusfetick" } ] },
+                  { "u_has_var": "mission_completed_anusfetick", "value": "yes" },
                   { "u_has_trait": "CBM_Interface" }
                 ]
               }
@@ -1125,7 +1107,7 @@
         "condition": {
           "and": [
             { "not": { "u_has_mission": "EXODII_MISSION_CONTACT_HUB" } },
-            { "not": { "compare_string": [ "yes", { "u_val": "mission_completed_u_scouted_bunker" } ] } },
+            { "not": { "u_has_var": "mission_completed_u_scouted_bunker", "value": "yes" } },
             { "math": [ "exodii_knows_hub01", "!=", "1" ] }
           ]
         },
@@ -1136,7 +1118,7 @@
         "condition": {
           "and": [
             { "not": { "u_has_mission": "EXODII_MISSION_WAREHOUSE" } },
-            { "not": { "compare_string": [ "yes", { "u_val": "mission_completed_u_found_warehouse" } ] } },
+            { "not": { "u_has_var": "mission_completed_u_found_warehouse", "value": "yes" } },
             { "math": [ "warehouse_was_found", "!=", "1" ] },
             { "math": [ "exodii_knows_hub01", "==", "1" ] }
           ]
@@ -1185,7 +1167,7 @@
     },
     "responses": [
       {
-        "condition": { "compare_string": [ "yes", { "u_val": "knowledge_exodii_transdimensional_u_knows_exodiilore" } ] },
+        "condition": { "u_has_var": "knowledge_exodii_transdimensional_u_knows_exodiilore", "value": "yes" },
         "text": "Wait, am I following this right?  You're from a place where this happened before, and you escaped to our world?",
         "topic": "TALK_EXODII_MERCHANT_Exodus3"
       },
@@ -1507,7 +1489,7 @@
           "not": {
             "or": [
               { "u_has_mission": "RUBIK_ANUS_FETICK" },
-              { "compare_string": [ "yes", { "u_val": "mission_completed_anusfetick" } ] },
+              { "u_has_var": "mission_completed_anusfetick", "value": "yes" },
               { "u_has_trait": "CBM_Interface" }
             ]
           }
@@ -1516,7 +1498,7 @@
       {
         "text": "Wait.  I thought you were still flesh and bone, under that metal.",
         "topic": "TALK_EXODII_MERCHANT_Survival2",
-        "condition": { "compare_string": [ "yes", { "u_val": "knowledge_rubik_is_cyborg_u_knows_exodiilore" } ] }
+        "condition": { "u_has_var": "knowledge_rubik_is_cyborg_u_knows_exodiilore", "value": "yes" }
       },
       { "text": "What was it you were saying before?", "topic": "TALK_NONE" },
       { "text": "Well, I'd better be going.  Bye.", "topic": "TALK_DONE" }
