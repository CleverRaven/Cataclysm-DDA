[
  {
    "id": "hk_g80mag",
    "looks_like": "stanag30",
    "type": "MAGAZINE",
    "name": { "str": "H&K G80 magazine" },
    "description": "A magazine for H&K G80 railgun which can hold up to 20 ferromagnetic projectiles.",
    "weight": "168 g",
    "volume": "250 ml",
    "price": 8000,
<<<<<<< HEAD
    "material": [ "steel" ],
=======
    "price_postapoc": 500,
    "material": "steel",
>>>>>>> d2b512e4
    "symbol": "#",
    "color": "light_gray",
    "ammo_type": [ "12mm" ],
    "capacity": 20,
    "flags": [ "MAG_COMPACT" ],
    "pocket_data": [ { "pocket_type": "MAGAZINE", "ammo_restriction": { "12mm": 20 } } ]
  }
]<|MERGE_RESOLUTION|>--- conflicted
+++ resolved
@@ -8,12 +8,8 @@
     "weight": "168 g",
     "volume": "250 ml",
     "price": 8000,
-<<<<<<< HEAD
+    "price_postapoc": 500,
     "material": [ "steel" ],
-=======
-    "price_postapoc": 500,
-    "material": "steel",
->>>>>>> d2b512e4
     "symbol": "#",
     "color": "light_gray",
     "ammo_type": [ "12mm" ],
