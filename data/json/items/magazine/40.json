--- conflicted
+++ resolved
@@ -67,13 +67,8 @@
     "id": "smg_40_mag",
     "type": "MAGAZINE",
     "name": "makeshift .40 20-round magazine",
-<<<<<<< HEAD
-    "description": "A makeshift 20-round single-column steel magazine which fits Glock 22 pistol, but may fit some makeshift magazine-fed firearms as well.  Don't expect much reliability.",
+    "description": "An improvised magazine that is mostly compatible with a homemade 'Luty' submachinegun, with a simplified feed system.  It looks like it might feed 20 rounds of .40S&W.",
     "weight": "300 g",
-=======
-    "description": "An improvised magazine that is mostly compatible with a homemade 'Luty' submachinegun, with a simplified feed system.  It looks like it might feed 20 rounds of .40S&W.",
-    "weight": 300,
->>>>>>> 9a3586aa
     "volume": "750 ml",
     "price": 4000,
     "material": "steel",
