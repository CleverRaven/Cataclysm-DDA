--- conflicted
+++ resolved
@@ -8,12 +8,8 @@
     "weight": "240 g",
     "volume": "500 ml",
     "price": 6300,
-<<<<<<< HEAD
+    "price_postapoc": 500,
     "material": [ "steel" ],
-=======
-    "price_postapoc": 500,
-    "material": "steel",
->>>>>>> d2b512e4
     "symbol": "#",
     "color": "light_gray",
     "ammo_type": [ "46" ],
@@ -30,12 +26,8 @@
     "weight": "120 g",
     "volume": "250 ml",
     "price": 4700,
-<<<<<<< HEAD
+    "price_postapoc": 100,
     "material": [ "steel" ],
-=======
-    "price_postapoc": 100,
-    "material": "steel",
->>>>>>> d2b512e4
     "symbol": "#",
     "color": "light_gray",
     "ammo_type": [ "46" ],
