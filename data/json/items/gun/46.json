[
  {
    "id": "hk_mp7",
    "type": "GUN",
    "reload_noise_volume": 10,
    "name": "H&K MP7A2",
    "description": "Designed as a personal defense weapon, the MP7 fires the high powered 4.6x30mm round while being lightweight, compact in size, and practically recoil free.",
<<<<<<< HEAD
    "weight": "1780 g",
    "volume": "3587 ml",
    "price": 340000,
=======
    "weight": 1900,
    "volume": "2034 ml",
    "price": 175000,
>>>>>>> 9a3586aa
    "to_hit": -2,
    "bashing": 7,
    "material": [ "steel", "plastic" ],
    "symbol": "(",
    "color": "dark_gray",
    "ammo": "46",
    "skill": "smg",
    "dispersion": 260,
    "durability": 8,
    "burst": 16,
    "built_in_mods": [ "wire_stock" ],
    "valid_mod_locations": [
      [ "accessories", 3 ],
      [ "barrel", 1 ],
      [ "brass catcher", 1 ],
      [ "grip", 1 ],
      [ "mechanism", 4 ],
      [ "muzzle", 1 ],
      [ "rail", 1 ],
      [ "sights", 1 ],
      [ "sling", 1 ],
      [ "stock", 1 ],
      [ "underbarrel", 1 ]
    ],
    "magazine_well": 1,
    "magazines": [ [ "46", [ "hk46mag", "hk46bigmag" ] ] ]
  }
]<|MERGE_RESOLUTION|>--- conflicted
+++ resolved
@@ -5,15 +5,9 @@
     "reload_noise_volume": 10,
     "name": "H&K MP7A2",
     "description": "Designed as a personal defense weapon, the MP7 fires the high powered 4.6x30mm round while being lightweight, compact in size, and practically recoil free.",
-<<<<<<< HEAD
     "weight": "1780 g",
-    "volume": "3587 ml",
-    "price": 340000,
-=======
-    "weight": 1900,
     "volume": "2034 ml",
     "price": 175000,
->>>>>>> 9a3586aa
     "to_hit": -2,
     "bashing": 7,
     "material": [ "steel", "plastic" ],
