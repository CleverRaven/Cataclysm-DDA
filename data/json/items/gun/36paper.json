--- conflicted
+++ resolved
@@ -15,12 +15,8 @@
     "ammo": "36paper",
     "dispersion": 450,
     "durability": 7,
-<<<<<<< HEAD
-    "clip_size": 6
-=======
     "blackpowder_tolerance": 96,
     "clip_size": 6,
     "proportional": { "reload": 2 }
->>>>>>> 1fbbe0a4
   }
 ]