[
  {
    "id": "hk_g80",
    "copy-from": "gun_base",
    "looks_like": "ar15",
    "type": "GUN",
    "name": { "str": "H&K G80 railgun" },
    "description": "Developed by Heckler & Koch, this railgun magnetically propels a ferromagnetic projectile using an alternating current.  Powered by UPS.",
    "weight": "3914 g",
    "volume": "2750 ml",
    "price": 1920000,
    "price_postapoc": 12000,
    "to_hit": -1,
    "bashing": 12,
<<<<<<< HEAD
    "material": [ "steel" ],
    "ammo": "12mm",
=======
    "material": "steel",
    "ammo": [ "12mm" ],
>>>>>>> d2b512e4
    "skill": "rifle",
    "range": 60,
    "dispersion": 45,
    "durability": 8,
    "ups_charges": 5,
    "valid_mod_locations": [
      [ "accessories", 4 ],
      [ "grip", 1 ],
      [ "mechanism", 4 ],
      [ "rail", 1 ],
      [ "sights", 1 ],
      [ "sling", 1 ],
      [ "stock", 1 ],
      [ "underbarrel", 1 ]
    ],
    "flags": [ "NEVER_JAMS" ],
    "pocket_data": [
      {
        "pocket_type": "MAGAZINE_WELL",
        "holster": true,
        "max_contains_volume": "20 L",
        "max_contains_weight": "20 kg",
        "item_restriction": [ "hk_g80mag" ]
      }
    ]
  }
]<|MERGE_RESOLUTION|>--- conflicted
+++ resolved
@@ -12,13 +12,8 @@
     "price_postapoc": 12000,
     "to_hit": -1,
     "bashing": 12,
-<<<<<<< HEAD
     "material": [ "steel" ],
-    "ammo": "12mm",
-=======
-    "material": "steel",
     "ammo": [ "12mm" ],
->>>>>>> d2b512e4
     "skill": "rifle",
     "range": 60,
     "dispersion": 45,
