--- conflicted
+++ resolved
@@ -112,35 +112,6 @@
     "pocket_data": [
       { "pocket_type": "MAGAZINE", "rigid": true, "ammo_restriction": { "762R": 5 }, "allowed_speedloaders": [ "762R_clip" ] }
     ]
-<<<<<<< HEAD
-  },
-  {
-    "id": "mosin91_30_ebr",
-    "copy-from": "mosin91_30",
-    "type": "GUN",
-    "name": { "str_sp": "Mosin-Nagant 1891/30-EBR" },
-    "description": "This Mosin-Nagant has exchanged the classic wooden stock for a modern synthetic model, carefully balanced to the same weight and handling, to allow support for modern accessories.",
-    "weight": "4230 g",
-    "volume": "3300 ml",
-    "longest_side": "1241 mm",
-    "material": [ "steel", "plastic" ],
-    "color": "light_gray",
-    "price_postapoc": 3500,
-    "valid_mod_locations": [
-      [ "accessories", 4 ],
-      [ "barrel", 1 ],
-      [ "brass catcher", 1 ],
-      [ "grip", 1 ],
-      [ "mechanism", 4 ],
-      [ "muzzle", 1 ],
-      [ "rail", 1 ],
-      [ "sights", 1 ],
-      [ "sling", 1 ],
-      [ "stock", 1 ],
-      [ "stock accessory", 2 ],
-      [ "underbarrel", 1 ]
-    ],
-    "relative": { "price": 10000 }
   },
   {
     "id": "psl",
@@ -180,7 +151,5 @@
     ],
     "default_mods": [ "sights_mount" ],
     "pocket_data": [ { "pocket_type": "MAGAZINE_WELL", "item_restriction": [ "pslmag5", "pslmag10" ] } ]
-=======
->>>>>>> ad6cafc0
   }
 ]