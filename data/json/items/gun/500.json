[
  {
<<<<<<< HEAD
    "id": "bh_m89",
    "copy-from": "rifle_manual",
    "looks_like": "modular_ar15",
    "type": "GUN",
    "name": { "str": ".500 Magnum lever gun" },
    "description": "A finely put together rifle, constructed in the image of old west lever-guns, this weapon features an impressive chambering of .500 Magnum.  Less unmanageable and impractical than within a handgun platform, the power potential of the huge round is nevertheless preserved within this rifle sized package.  Capable of taking down most forms of game, including deer, boars, and small dinosaurs, this is a respectable weapon for only the most enthusiastic of large-calibre shooters.",
    "variant_type": "gun",
    "variants": [
      {
        "id": "bh_m89",
        "name": { "str": "Big Horn Model 89 rifle" },
        "description": "Built in the image of the venerable Winchester Model 1886, Big Horn Armory's Model 89 rifle packs all the power of the .500 S&W Magnum cartridge into a package less likely to break one's wrist."
      }
    ],
    "weight": "3742 g",
    "volume": "1995 ml",
    "longest_side": "953 mm",
    "barrel_length": "457 mm",
    "price": 329900,
    "price_postapoc": 4000,
    "to_hit": -1,
    "material": [ "steel", "wood" ],
    "color": "dark_gray",
    "range": 7,
    "//range": "Given that .700 NX enjoys MUCH better range at 42 tiles, maybe give this a bit more range at some point, too?",
    "ammo": [ "500" ],
    "ranged_damage": { "damage_type": "bullet", "amount": 2 },
    "dispersion": 180,
    "durability": 8,
    "blackpowder_tolerance": 32,
    "clip_size": 7,
    "valid_mod_locations": [
      [ "barrel", 1 ],
      [ "brass catcher", 1 ],
      [ "grip", 1 ],
      [ "mechanism", 2 ],
      [ "muzzle", 1 ],
      [ "sights", 1 ],
      [ "sling", 1 ],
      [ "stock mount", 1 ],
      [ "stock accessory", 2 ],
      [ "rail mount", 1 ],
      [ "underbarrel mount", 1 ]
    ],
    "pocket_data": [ { "pocket_type": "MAGAZINE", "rigid": true, "ammo_restriction": { "500": 7 } } ],
    "melee_damage": { "bash": 12 }
  },
  {
=======
>>>>>>> cb96143f
    "id": "sw_500",
    "copy-from": "pistol_revolver",
    "looks_like": "sw_619",
    "type": "GUN",
    "name": { "str": ".500 Magnum revolver" },
    "description": "The definition of 'overkill', this behemoth handgun puts large .44 calibre revolvers to shame with its sheer size, power, and immense chambering.  Firing the appropriately named .500 Magnum cartridge, the most powerful handgun round in the world, the weapon has seen work in both sport shooting and hunting roles.  A pistol for those of the 'bigger is better' mentality, a high recoil junky's personal dream, and an all-around useless military sidearm, should the urge to assault the Cataclysm in fine style grip you, this giant provides you with 5 rounds with which to reduce a zombie into an afterthought.",
    "variant_type": "gun",
    "variants": [
      {
        "id": "sw_500",
        "name": { "str": "S&W 500 revolver" },
        "description": "The 5-shot Smith and Wesson 500 revolver fires the comparably-named .500 S&W Magnum.  It's an impressive weapon."
      }
    ],
    "weight": "1960 g",
    "volume": "1307 ml",
    "price": 90000,
    "price_postapoc": 3500,
    "to_hit": -2,
    "longest_side": "407 mm",
    "barrel_length": "147 mm",
    "//": "88.9mm + 58mm max OAL for 500mag. Revolvers just built different.",
    "material": [ "steel", "plastic" ],
    "symbol": "(",
    "color": "light_gray",
    "ammo": [ "500" ],
    "dispersion": 280,
    "durability": 8,
    "blackpowder_tolerance": 56,
    "clip_size": 5,
    "valid_mod_locations": [ [ "grip", 1 ], [ "mechanism", 2 ], [ "rail", 1 ], [ "sights", 1 ], [ "stock mount", 1 ], [ "underbarrel mount", 1 ] ],
    "pocket_data": [
      {
        "pocket_type": "MAGAZINE",
        "rigid": true,
        "ammo_restriction": { "500": 5 },
        "allowed_speedloaders": [ "500_speedloader5" ]
      }
    ],
    "melee_damage": { "bash": 12 }
  }
]<|MERGE_RESOLUTION|>--- conflicted
+++ resolved
@@ -1,56 +1,5 @@
 [
   {
-<<<<<<< HEAD
-    "id": "bh_m89",
-    "copy-from": "rifle_manual",
-    "looks_like": "modular_ar15",
-    "type": "GUN",
-    "name": { "str": ".500 Magnum lever gun" },
-    "description": "A finely put together rifle, constructed in the image of old west lever-guns, this weapon features an impressive chambering of .500 Magnum.  Less unmanageable and impractical than within a handgun platform, the power potential of the huge round is nevertheless preserved within this rifle sized package.  Capable of taking down most forms of game, including deer, boars, and small dinosaurs, this is a respectable weapon for only the most enthusiastic of large-calibre shooters.",
-    "variant_type": "gun",
-    "variants": [
-      {
-        "id": "bh_m89",
-        "name": { "str": "Big Horn Model 89 rifle" },
-        "description": "Built in the image of the venerable Winchester Model 1886, Big Horn Armory's Model 89 rifle packs all the power of the .500 S&W Magnum cartridge into a package less likely to break one's wrist."
-      }
-    ],
-    "weight": "3742 g",
-    "volume": "1995 ml",
-    "longest_side": "953 mm",
-    "barrel_length": "457 mm",
-    "price": 329900,
-    "price_postapoc": 4000,
-    "to_hit": -1,
-    "material": [ "steel", "wood" ],
-    "color": "dark_gray",
-    "range": 7,
-    "//range": "Given that .700 NX enjoys MUCH better range at 42 tiles, maybe give this a bit more range at some point, too?",
-    "ammo": [ "500" ],
-    "ranged_damage": { "damage_type": "bullet", "amount": 2 },
-    "dispersion": 180,
-    "durability": 8,
-    "blackpowder_tolerance": 32,
-    "clip_size": 7,
-    "valid_mod_locations": [
-      [ "barrel", 1 ],
-      [ "brass catcher", 1 ],
-      [ "grip", 1 ],
-      [ "mechanism", 2 ],
-      [ "muzzle", 1 ],
-      [ "sights", 1 ],
-      [ "sling", 1 ],
-      [ "stock mount", 1 ],
-      [ "stock accessory", 2 ],
-      [ "rail mount", 1 ],
-      [ "underbarrel mount", 1 ]
-    ],
-    "pocket_data": [ { "pocket_type": "MAGAZINE", "rigid": true, "ammo_restriction": { "500": 7 } } ],
-    "melee_damage": { "bash": 12 }
-  },
-  {
-=======
->>>>>>> cb96143f
     "id": "sw_500",
     "copy-from": "pistol_revolver",
     "looks_like": "sw_619",
