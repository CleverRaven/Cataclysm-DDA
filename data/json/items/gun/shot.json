[
  {
    "id": "ashot",
    "copy-from": "pistol_base",
    "looks_like": "glock_17",
    "type": "GUN",
    "name": { "str": "12 gauge pistol" },
    "description": "A single shot pistol that loads 12 gauge shotgun shells, handcrafted from scrap.",
    "ascii_picture": "shotgun_pistol",
    "weight": "828 g",
    "volume": "800 ml",
    "longest_side": "35 cm",
    "price": 100000,
    "price_postapoc": 500,
    "to_hit": -2,
    "material": [ "steel", "wood" ],
    "symbol": "(",
    "color": "brown",
    "ammo": [ "shot" ],
    "ranged_damage": { "damage_type": "bullet", "amount": -5 },
    "dispersion": 900,
    "durability": 6,
    "clip_size": 1,
    "reload": 80,
    "valid_mod_locations": [
      [ "grip", 1 ],
      [ "stock mount", 1 ],
      [ "mechanism", 4 ],
      [ "sights mount", 1 ],
      [ "rail mount", 1 ],
      [ "underbarrel mount", 1 ]
    ],
    "faults": [ "fault_gun_blackpowder", "fault_gun_dirt" ],
    "flags": [ "NEVER_JAMS", "RELOAD_EJECT", "EASY_CLEAN" ],
    "pocket_data": [ { "pocket_type": "MAGAZINE", "rigid": true, "ammo_restriction": { "shot": 1 } } ],
    "melee_damage": { "bash": 6 }
  },
  {
    "id": "bigun",
    "copy-from": "shotgun_base",
    "looks_like": "remington_870",
    "type": "GUN",
    "name": { "str": "12-gauge gatling gun" },
    "description": "An electrically driven six barrel gatling shotgun, fed from handmade cloth belts.  Even properly mounted, this seems like an unwieldy beast, and the six separate barrels make for difficult zeroing.  The externally driven action means this is much less likely to jam.",
    "weight": "4980 g",
    "volume": "4500 ml",
    "longest_side": "110 cm",
    "price": 180000,
    "price_postapoc": 1750,
    "to_hit": -2,
    "material": [ "steel" ],
    "dispersion": 855,
    "durability": 8,
    "modes": [ [ "DEFAULT", "burst", 6 ] ],
    "energy_drain": "1 kJ",
    "reload": 200,
    "valid_mod_locations": [ [ "sights", 1 ], [ "rail mount", 1 ] ],
    "flags": [ "MOUNTED_GUN", "USE_UPS" ],
    "pocket_data": [ { "pocket_type": "MAGAZINE_WELL", "item_restriction": [ "shotbelt_20" ] } ],
    "melee_damage": { "bash": 9 }
  },
  {
    "id": "lever_shotgun",
    "copy-from": "shotgun_base",
    "looks_like": "remington_870",
    "type": "GUN",
    "name": { "str": "handmade lever shotgun" },
    "description": "A short, homemade lever-action shotgun with a small internal tube magazine.  While still a primitive design - made from a pipe and a plank - it is a formidable shotgun in its own right with room for improvement.",
    "weight": "2311 g",
    "volume": "2 L",
    "longest_side": "85 cm",
    "price": 10000,
    "price_postapoc": 2250,
    "to_hit": -1,
    "material": [ "steel", "wood" ],
    "ranged_damage": { "damage_type": "bullet", "amount": -1 },
    "dispersion": 550,
    "durability": 6,
    "barrel_volume": "500 ml",
    "valid_mod_locations": [
      [ "barrel", 1 ],
      [ "bore", 1 ],
      [ "brass catcher", 1 ],
      [ "muzzle", 1 ],
      [ "stock mount", 1 ],
      [ "mechanism", 4 ],
      [ "sights", 1 ],
      [ "sling", 1 ],
      [ "grip mount", 1 ],
      [ "rail mount", 1 ],
      [ "underbarrel mount", 1 ]
    ],
    "clip_size": 6,
    "extend": { "flags": [ "RELOAD_ONE", "EASY_CLEAN" ] },
    "pocket_data": [ { "pocket_type": "MAGAZINE", "rigid": true, "ammo_restriction": { "shot": 6 } } ],
    "melee_damage": { "bash": 10 }
  },
  {
    "id": "ksg",
    "copy-from": "shotgun_pump",
    "looks_like": "remington_870",
    "type": "GUN",
    "name": { "str": "compact bullpup shotgun" },
    "description": "This pump-action shotgun uses a system of twin magazines to carry 14 total rounds of 12-gauge shotgun shells.  Each tube must be loaded separately, but this offers the option of loading different ammunition for different situations.  As the weapon’s trigger is situated forwards of the chamber in what is termed as a 'bullpup' design, the firearm’s notably more compact than its peers despite having a higher capacity when compared against more classically designed shotguns.",
    "variant_type": "gun",
    "variants": [
      {
        "id": "ksg",
        "name": { "str_sp": "Kel-Tec KSG" },
        "description": "A bullpup pump-action shotgun, the Kel-Tec KSG uses a pair of magazine tubes to increase its capacity.  Each tube has to be loaded separately, but this offers the option of loading different ammunition for different situations.",
        "weight": 1
      }
    ],
    "ascii_picture": "ksg",
    "weight": "1550 g",
    "volume": "3371 ml",
    "longest_side": "672 mm",
    "price": 99000,
    "price_postapoc": 2250,
    "to_hit": -1,
    "material": [ "steel", "plastic" ],
    "dispersion": 425,
    "sight_dispersion": 500,
    "durability": 7,
    "clip_size": 7,
    "built_in_mods": [ "ksg_aux_shotgun" ],
    "valid_mod_locations": [
      [ "barrel", 1 ],
      [ "bore", 1 ],
      [ "brass catcher", 1 ],
      [ "grip mount", 1 ],
      [ "mechanism", 4 ],
      [ "muzzle", 1 ],
      [ "rail mount", 1 ],
      [ "sights", 1 ],
      [ "sling", 1 ],
      [ "underbarrel", 2 ]
    ],
    "pocket_data": [ { "pocket_type": "MAGAZINE", "rigid": true, "ammo_restriction": { "shot": 7 } } ],
    "melee_damage": { "bash": 9 }
  },
  {
    "id": "ksg-25",
    "copy-from": "shotgun_pump",
    "looks_like": "remington_870",
    "type": "GUN",
    "name": { "str": "extended bullpup shotgun" },
    "description": "This pump-action shotgun uses a system of twin magazines to carry 24 total rounds of 12-gauge shotgun shells.  Each tube must be loaded separately, but this offers the option of loading different ammunition for different situations.  As the weapon’s trigger is situated forwards of the chamber in what is termed as a 'bullpup' design, the firearm’s still only as long as conventional shotguns despite having a comparatively far higher capacity.",
    "variant_type": "gun",
    "variants": [
      {
        "id": "ksg-25",
        "name": { "str_sp": "Kel-Tec KSG-25" },
        "description": "A bullpup pump-action shotgun, the Kel-Tec KSG-25 uses a pair of magazine tubes to increase its capacity.  Each tube has to be loaded separately, but this offers the option of loading different ammunition for different situations.  The big brother of the KSG, it has a longer barrel and longer magazine tubes.",
        "weight": 1
      }
    ],
    "ascii_picture": "ksg-25",
    "weight": "2100 g",
    "volume": "4495 ml",
    "longest_side": "971 mm",
    "price": 140000,
    "price_postapoc": 4000,
    "to_hit": -1,
    "material": [ "steel", "plastic" ],
    "ranged_damage": { "damage_type": "bullet", "amount": 1 },
    "dispersion": 425,
    "sight_dispersion": 500,
    "durability": 7,
    "clip_size": 12,
    "built_in_mods": [ "ksg25_aux_shotgun" ],
    "valid_mod_locations": [
      [ "barrel", 1 ],
      [ "bore", 1 ],
      [ "brass catcher", 1 ],
      [ "grip mount", 1 ],
      [ "mechanism", 4 ],
      [ "muzzle", 1 ],
      [ "rail mount", 1 ],
      [ "sights", 1 ],
      [ "sling", 1 ],
      [ "underbarrel", 2 ]
    ],
    "pocket_data": [ { "pocket_type": "MAGAZINE", "rigid": true, "ammo_restriction": { "shot": 12 } } ],
    "melee_damage": { "bash": 9 }
  },
  {
    "id": "mossberg_500",
    "copy-from": "shotgun_pump_3gun",
    "looks_like": "remington_870",
    "type": "GUN",
    "name": { "str": "6-round combat shotgun" },
    "//": "Not exactly a combat shotgun, but I was hard-pressed to think of a name which wasn’t just, “6-round shotgun.” In its proper descriptions it's referenced as often being used by militaries, therefore I’m calling this a combat shotgun.",
    "description": "The faithful friend of law-enforcement officers, military personnel, and zombie-hunting action heroes alike, this quaint firearm with its over 20 inch long barrel, 6-round magazine tube, and iconic pump-action design is as simple as it is effective.  One of the most popular firearm designs in all of history, this weapon can be reliably counted upon to do the job whether one's simply looking to hunt, or to, with the right loads, turn the heads of the living dead into a chunky zombie puree.",
    "variant_type": "gun",
    "variants": [
      {
        "id": "mossberg_500",
        "name": { "str_sp": "Mossberg 500 Field" },
        "description": "The Mossberg 500 is a popular series of pump-action shotguns, often acquired for military use.  It is noted for its high durability and low recoil.  This one is fitted with a 28 inch barrel with sight rib.",
        "weight": 1
      },
      {
        "id": "mossberg_500_security",
        "name": { "str_sp": "Mossberg 500 Security" },
        "description": "The Mossberg 500 is a popular series of pump-action shotguns, often acquired for military use.  It is noted for its high durability and low recoil.  This one is fitted with an 18.5 inch barrel.",
        "ascii_picture": "mossberg500_sec"
      }
    ],
    "ascii_picture": "mossberg500",
    "weight": "3402 g",
    "volume": "2450 ml",
    "longest_side": "1166 mm",
    "price": 53800,
    "price_postapoc": 2250,
    "to_hit": -1,
    "barrel_volume": "186 ml",
    "material": [ "steel", "aluminum", "plastic" ],
    "dispersion": 325,
    "ranged_damage": { "damage_type": "bullet", "amount": 1 },
    "durability": 9,
    "clip_size": 6,
    "pocket_data": [ { "pocket_type": "MAGAZINE", "rigid": true, "ammo_restriction": { "shot": 6 } } ],
    "melee_damage": { "bash": 13 }
  },
  {
    "id": "mossberg_590",
    "copy-from": "mossberg_500",
    "type": "GUN",
    "name": { "str": "9-round combat shotgun" },
    "description": "A military oriented spin on the classic pump-action shotgun recipe, this firearm features an extended magazine tube capable of fielding nine rounds of 12 gauge shotshells.  Sporting a heavier barrel and a bayonet lug, it makes for a highly intimidating weapon, as well as a satisfying answer to most of the nasties you're liable to find in the post-apocalypse.",
    "variant_type": "gun",
    "variants": [
      {
        "id": "mossberg_590",
        "name": { "str_sp": "Mossberg 590A1" },
        "description": "The Mossberg 590A1 is a military and police oriented version of the Mossberg 500.  It features a heavier barrel, a bayonet lug, and a different magazine tube for easier cleaning and maintenance.",
        "weight": 1
      },
      {
        "id": "SPAS_12",
        "name": { "str": "Franchi SPAS-12" },
        "description": "Mean and intimidating looking, the SPAS-12 has the dubious honor of being declared a destructive device and being banned from import by name, adding to its already considerable appeal.  It is a combination pump-action and semi-automatic firearm, with an arm stabilizing hook for one handed shooting."
      }
    ],
    "ascii_picture": "mossberg590",
    "weight": "3289 g",
    "volume": "2548 ml",
    "longest_side": "1043 mm",
    "looks_like": "mossberg_500",
    "default_mods": [ "sights_mount", "underbarrel_mount" ],
    "price": 70000,
    "price_postapoc": 2400,
    "barrel_volume": "0 ml",
    "clip_size": 9,
    "pocket_data": [ { "pocket_type": "MAGAZINE", "rigid": true, "ammo_restriction": { "shot": 9 } } ]
  },
  {
    "id": "mossberg_930",
    "copy-from": "shotgun_base",
    "type": "GUN",
    "name": { "str": "8-round auto-loading shotgun" },
    "description": "A semi-automatic smooth-bore shotgun, this weapon features respectable ergonomics and room for 8 shotshells within its tubular magazine.  Suitable both for competition shooting and offensive combat roles, this firearm is faster to shoot than a traditional pump-action model, with the caveat that it's harder to maintain than its manually operated siblings as it relies on an internal gas system to cycle rounds rather than the user’s own physical input.",
    "variant_type": "gun",
    "variants": [
      {
        "id": "mossberg_930",
        "name": { "str": "Mossberg 930 SPX" },
        "description": "This semi-automatic offering from Mossberg features a recoil reducing gas system, rifle style sights and a factory-installed Picatinny rail.  Affordable pricing and decent ergonomics make this a popular entry-level 3-gun shotgun.",
        "weight": 1
      },
      {
        "id": "m1014",
        "name": { "str": "M1014" },
        "description": "Benelli's first gas-operated shotgun, featuring dual pistons for enhanced reliability with various loads and a collapsible buttstock that reduces length by almost 8 inches.  Adopted in 1999 as the M1014 Joint Service Combat Shotgun, the Benelli M4 is one of the finest combat shotguns available."
      }
    ],
    "ascii_picture": "mossberg930sxp",
    "weight": "3402 g",
    "volume": "2623 ml",
    "longest_side": "994 mm",
    "looks_like": "remington_870",
    "price": 60000,
    "price_postapoc": 2250,
    "to_hit": -1,
    "material": [ "steel", "aluminum", "plastic" ],
    "dispersion": 345,
    "durability": 7,
    "clip_size": 8,
    "built_in_mods": [ "wire_stock" ],
    "valid_mod_locations": [
      [ "sling", 1 ],
      [ "barrel", 1 ],
      [ "grip mount", 1 ],
      [ "stock mount", 1 ],
      [ "rail mount", 1 ],
      [ "loading port", 1 ],
      [ "brass catcher", 1 ],
      [ "mechanism", 4 ],
      [ "sights", 1 ],
      [ "underbarrel mount", 1 ]
    ],
    "extend": { "flags": [ "RELOAD_ONE" ] },
    "pocket_data": [ { "pocket_type": "MAGAZINE", "rigid": true, "ammo_restriction": { "shot": 8 } } ],
    "melee_damage": { "bash": 12 }
  },
  {
    "id": "pipe_double_shotgun",
    "copy-from": "pipe_shotgun",
    "looks_like": "remington_870",
    "type": "GUN",
    "name": { "str": "double-barrel pipe shotgun" },
    "description": "A home-made double-barreled shotgun.  It is simply two pipes attached to a stock, with a pair of hammers to strike the two rounds it holds.",
    "ascii_picture": "db_pipe_gun",
    "clip_size": 2,
    "modes": [ [ "DEFAULT", "single", 1 ], [ "DOUBLE", "double", 2 ] ],
    "relative": { "weight": "625 g", "volume": "360 ml", "price": 5000 },
    "barrel_volume": "720 ml",
    "valid_mod_locations": [
      [ "sling", 1 ],
      [ "stock mount", 1 ],
      [ "barrel", 1 ],
      [ "grip mount", 1 ],
      [ "rail mount", 1 ],
      [ "sights mount", 1 ],
      [ "underbarrel mount", 1 ]
    ],
    "extend": { "flags": [ "RELOAD_ONE" ] },
    "pocket_data": [ { "pocket_type": "MAGAZINE", "rigid": true, "ammo_restriction": { "shot": 2 } } ]
  },
  {
    "id": "pipe_shotgun",
    "copy-from": "shotgun_base",
    "looks_like": "remington_870",
    "type": "GUN",
    "name": { "str": "pipe shotgun" },
    "description": "A home-made shotgun.  It is simply a pipe attached to a stock, with a hammer to strike the single round it holds.",
    "ascii_picture": "lg_pipe_gun",
    "weight": "2267 g",
    "volume": "1610 ml",
    "longest_side": "95 cm",
    "price": 20000,
    "price_postapoc": 500,
    "to_hit": -1,
    "material": [ "steel", "wood" ],
    "dispersion": 855,
    "durability": 6,
    "clip_size": 1,
    "reload": 200,
    "barrel_volume": "360 ml",
    "valid_mod_locations": [
      [ "sling", 1 ],
      [ "stock mount", 1 ],
      [ "barrel", 1 ],
      [ "muzzle", 1 ],
      [ "grip mount", 1 ],
      [ "rail mount", 1 ],
      [ "sights mount", 1 ],
      [ "underbarrel mount", 1 ]
    ],
    "flags": [ "NEVER_JAMS", "RELOAD_EJECT", "EASY_CLEAN" ],
    "pocket_data": [ { "pocket_type": "MAGAZINE", "rigid": true, "ammo_restriction": { "shot": 1 } } ],
    "melee_damage": { "bash": 12 }
  },
  {
    "id": "remington_870",
    "copy-from": "shotgun_pump_3gun",
    "//": "Tileset whitelist for shotguns.",
    "type": "GUN",
    "name": { "str": "5-round hunting shotgun" },
    "description": "A classic shotgun in nearly every respect; big, bulky, and intimidating, guns such as this one have been made for over a century in one form or another, coming in both pump-action and semi-automatic models.  Serving both competition-shooting, law-enforcement, and hunting roles, this firearm is sporting a standard-capacity 5-round magazine tube.  Despite the firearm’s low magazine space, what it lacks in capacity it makes up for in sheer close-range effectiveness and stopping power.",
    "variant_type": "gun",
    "variants": [
      {
        "id": "remington_870",
        "name": { "str_sp": "Remington 870 Wingmaster" },
        "description": "With over 10 million made, the Remington 870 is one of the most popular shotguns on the market, and finds use with hunters and law enforcement agencies alike thanks to its high accuracy and muzzle velocity.  This one is a 28 inch barreled model for hunting fowl and game.",
        "weight": 1
      },
      {
        "id": "remington_1100",
        "name": { "str": "Remington 1100 competition" },
        "description": "This semi-automatic shotgun features a self compensating gas system that will feed a wide array of shells while also reducing recoil.  Introduced in 1963, it is favored by law enforcement, hunters and competition shooters, and has been the best-selling autoloading shotgun in U.S. history.  This is the nickel finished, teflon coated competition model, with a full length magazine tube and 30 inch barrel.",
        "ascii_picture": "remington1100"
      },
      {
        "id": "browning_a5",
        "name": { "str": "Browning Auto 5" },
        "description": "This humble looking shotgun was the earliest successful semi-automatic shotgun, and the second most successful in U.S. history, with over 2.7 million made between 1902 and 1998.  The recoil tuning mechanism under the handguard and long dwell time of the action make for pleasant shooting."
      },
      {
        "id": "ithaca37",
        "name": { "str": "Ithaca M37 Featherlight" },
        "description": "A seasoned veteran of America’s sporting culture, the Ithaca M37 is the oldest pump-action shotgun still in active production.  The M37 has served hunters and officers for over eight decades, featuring a bottom-feeding and ejecting design that keeps the action sealed from the elements.  An heirloom that retains its utility all the way from pre-Cataclysm hunting expeditions up into the depths of alien environments, it would be wise to keep it handy, for close encounters."
      }
    ],
    "ascii_picture": "remington870",
    "weight": "3400 g",
    "volume": "2487 ml",
    "longest_side": "1234 mm",
    "price": 58700,
    "price_postapoc": 2500,
    "to_hit": -1,
    "material": [ "steel", "plastic" ],
    "dispersion": 305,
    "ranged_damage": { "damage_type": "bullet", "amount": 1 },
    "durability": 8,
    "clip_size": 5,
    "barrel_volume": "229 ml",
    "pocket_data": [ { "pocket_type": "MAGAZINE", "rigid": true, "ammo_restriction": { "shot": 5 } } ],
    "melee_damage": { "bash": 13 }
  },
  {
    "id": "remington_870_breacher",
    "copy-from": "remington_870",
    "type": "GUN",
    "name": { "str": "breaching shotgun" },
    "description": "This shotgun has a short barrel and no stock, and is set up for breaching doors.  It is small enough to carry as a secondary weapon, but has fairly unpleasant recoil and no sights.",
    "variant_type": "gun",
    "variants": [
      {
        "id": "remington_870_breacher",
        "name": { "str": "Remington 870 MCS" },
        "description": "This Remington 870 Modular Combat System shotgun is currently set up for breaching operations, with a 10 inch barrel and no stock.  It is small enough to carry as a secondary weapon, specifically to pop open any pesky doors you might come across.  The grip's design makes for controllable yet unpleasant recoil, and the barrel lacks any sights.",
        "weight": 1
      }
    ],
    "ascii_picture": "remington870mcs",
    "weight": "2812 g",
    "volume": "1284 ml",
    "longest_side": "53 cm",
    "looks_like": "remington_870",
    "ranged_damage": { "damage_type": "bullet", "amount": -2 },
    "skill": "pistol",
    "modes": [ [ "DEFAULT", "single", 1 ] ],
    "//": "dispersion should be 300 moa, but CDDA exaggerates dispersion.",
    "sight_dispersion": 750,
    "clip_size": 4,
    "price": 53800,
    "price_postapoc": 2250,
    "barrel_volume": "0 ml",
    "built_in_mods": [ "breacher_grip" ],
    "valid_mod_locations": [
      [ "barrel", 1 ],
      [ "bore", 1 ],
      [ "brass catcher", 1 ],
      [ "grip", 1 ],
      [ "loading port", 1 ],
      [ "mechanism", 4 ],
      [ "rail mount", 1 ],
      [ "sights", 1 ],
      [ "sling", 1 ],
      [ "stock", 1 ],
      [ "underbarrel mount", 1 ]
    ],
    "pocket_data": [ { "pocket_type": "MAGAZINE", "rigid": true, "ammo_restriction": { "shot": 4 } } ]
  },
  {
    "id": "remington_870_express",
    "copy-from": "remington_870",
    "type": "GUN",
    "name": { "str": "7-round riot shotgun" },
    "description": "A brother of more typical hunting style shotguns, this particular model was most often seen utilised for self-defence or law-enforcement purposes.  Featuring a shortened 18.5 inch barrel and extended 7-round magazine tube, it’s a very versatile and reliable weapon.",
    "variant_type": "gun",
    "variants": [
      {
        "id": "remington_870_express",
        "name": { "str": "Remington 870 Express", "str_pl": "Remington 870 Expresses" },
        "description": "With over 10 million made, the Remington 870 is one of the most popular shotguns on the market, and finds use with hunters and law enforcement agencies alike thanks to its high accuracy and muzzle velocity.  This one is an 18.5 inch barreled defensive model.",
        "weight": 1
      }
    ],
    "ascii_picture": "remington870xpress",
    "weight": "3402 g",
    "volume": "2365 ml",
    "longest_side": "983 mm",
    "looks_like": "remington_870",
    "dispersion": 345,
    "clip_size": 7,
    "barrel_volume": "20 ml",
    "price": 33800,
    "price_postapoc": 2750,
    "pocket_data": [ { "pocket_type": "MAGAZINE", "rigid": true, "ammo_restriction": { "shot": 7 } } ]
  },
  {
    "id": "revolver_shotgun",
    "copy-from": "shotgun_base",
    "looks_like": "remington_870",
    "type": "GUN",
    "name": { "str": "revolving shotgun" },
    "description": "A shotgun modified to use a revolver cylinder mechanism, it can hold 6 cartridges.",
    "ascii_picture": "shotgun_revolver",
    "weight": "5443 g",
    "volume": "3 L",
    "longest_side": "60 cm",
    "price": 75000,
    "price_postapoc": 1250,
    "to_hit": -1,
    "material": [ "steel", "wood" ],
    "dispersion": 855,
    "durability": 6,
    "clip_size": 6,
    "reload": 200,
    "barrel_volume": "360 ml",
    "valid_mod_locations": [
      [ "sling", 1 ],
      [ "stock mount", 1 ],
      [ "barrel", 1 ],
      [ "grip mount", 1 ],
      [ "rail mount", 1 ],
      [ "sights mount", 1 ],
      [ "underbarrel mount", 1 ]
    ],
    "flags": [ "RELOAD_ONE", "RELOAD_EJECT", "NEVER_JAMS", "EASY_CLEAN" ],
    "pocket_data": [ { "pocket_type": "MAGAZINE", "rigid": true, "ammo_restriction": { "shot": 6 } } ],
    "melee_damage": { "bash": 12 }
  },
  {
    "id": "saiga_12",
    "copy-from": "shotgun_base",
    "looks_like": "remington_870",
    "type": "GUN",
    "name": { "str": "assault shotgun" },
    "description": "Built in the same style as the venerable AK series of rifles, this Russian exported firearm feeds from detachable magazines rather than making use of a standard tubular design like most commercial shotguns.  With 10 and 30-round magazines available, reloading is rendered a much quicker procedure than can ever be accomplished with conventional bottom-feeding firearms.",
    "variant_type": "gun",
    "variants": [
      {
        "id": "saiga_12",
        "name": { "str": "Saiga-12" },
        "description": "The Saiga-12 is a semi-automatic shotgun designed on the same Kalashnikov pattern as the AK-47 rifle.  It reloads with a magazine, rather than one shell at a time like most shotguns.  It is one of the last designs of Mikhail Kalashnikov, and was popular in open division shotgun competitions prior to its ban from import via executive order.",
        "weight": 1
      }
    ],
    "weight": "3225 g",
    "volume": "3064 ml",
    "longest_side": "1068 mm",
    "price": 189000,
    "price_postapoc": 4500,
    "to_hit": -1,
    "material": [ "steel", "plastic" ],
    "dispersion": 395,
    "durability": 7,
    "min_cycle_recoil": 1250,
    "barrel_volume": "81 ml",
    "valid_mod_locations": [
      [ "sling", 1 ],
      [ "stock mount", 1 ],
      [ "mechanism", 4 ],
      [ "barrel", 1 ],
      [ "brass catcher", 1 ],
      [ "grip mount", 1 ],
      [ "rail mount", 1 ],
      [ "sights mount", 1 ],
      [ "underbarrel mount", 1 ]
    ],
    "pocket_data": [ { "pocket_type": "MAGAZINE_WELL", "item_restriction": [ "saiga10mag", "saiga30mag" ] } ],
    "melee_damage": { "bash": 12 }
  },
  {
    "id": "shotgun_d",
    "copy-from": "shotgun_s",
    "type": "GUN",
    "name": { "str": "double barrel shotgun" },
    "description": "An old shotgun, possibly antique.  It is little more than a pair of barrels, a wood stock, and a hammer to strike the cartridges.",
    "ascii_picture": "2barrel_shotgun",
    "clip_size": 2,
    "modes": [ [ "DEFAULT", "single", 1 ], [ "DOUBLE", "double", 2 ] ],
    "weight": "3402 g",
    "volume": "2946 ml",
    "price": 39900,
    "price_postapoc": 2000,
    "barrel_volume": "980 ml",
    "valid_mod_locations": [
      [ "barrel", 1 ],
      [ "bore", 1 ],
      [ "sights mount", 1 ],
      [ "sling", 1 ],
      [ "mechanism", 2 ],
      [ "stock mount", 1 ],
      [ "grip mount", 1 ],
      [ "rail mount", 1 ],
      [ "underbarrel mount", 1 ]
    ],
    "extend": { "flags": [ "RELOAD_ONE", "OLD_GUN" ] },
    "pocket_data": [ { "pocket_type": "MAGAZINE", "rigid": true, "ammo_restriction": { "shot": 2 } } ]
  },
  {
    "id": "shotgun_s",
    "copy-from": "shotgun_base",
    "looks_like": "remington_870",
    "type": "GUN",
    "name": { "str": "single barrel shotgun" },
    "description": "An old shotgun, possibly antique.  It is little more than a barrel, a wood stock, and a hammer to strike the cartridge.  Its simple design keeps it both light and accurate.",
    "weight": "2494 g",
    "volume": "2044 ml",
    "longest_side": "95 cm",
    "price": 10000,
    "price_postapoc": 1500,
    "to_hit": -1,
    "material": [ "steel", "wood" ],
    "dispersion": 210,
    "durability": 9,
    "clip_size": 1,
    "barrel_volume": "670 ml",
    "valid_mod_locations": [
      [ "barrel", 1 ],
      [ "bore", 1 ],
      [ "muzzle", 1 ],
      [ "mechanism", 1 ],
      [ "sights mount", 1 ],
      [ "sling", 1 ],
      [ "stock mount", 1 ],
      [ "grip mount", 1 ],
      [ "rail mount", 1 ],
      [ "underbarrel mount", 1 ]
    ],
<<<<<<< HEAD
    "flags": [ "NEVER_JAMS", "RELOAD_EJECT", "OLD_GUN" ],
=======
    "flags": [ "NEVER_JAMS", "RELOAD_EJECT", "EASY_CLEAN" ],
>>>>>>> 1fc71037
    "pocket_data": [ { "pocket_type": "MAGAZINE", "rigid": true, "ammo_restriction": { "shot": 1 } } ],
    "melee_damage": { "bash": 12 }
  },
  {
    "id": "streetsweeper",
    "copy-from": "shotgun_base",
    "type": "GUN",
    "name": { "str": "automatic shotgun" },
    "description": "This shotgun, deemed a destructive device, resembles a comically oversized revolver.  It can hold 12 rounds of 12 gauge shot, and fire all of them in under 3 seconds",
    "variant_type": "gun",
    "variants": [
      {
        "id": "streetsweeper",
        "name": { "str": "Cobray Streetsweeper" },
        "description": "Less shotgun and more comically oversized revolver, the Cobray Streetsweeper sold poorly before it was deemed a destructive device.  The cylinder is driven by a clockspring, cannot be indexed by hand, and must be ejected with an ejector rod.  Its unique design allows for all 12 shells to be fired in under 3 seconds, as demonstrated by the ATF technical branch.",
        "weight": 1
      }
    ],
    "weight": "4200 g",
    "volume": "3193 ml",
    "longest_side": "592 mm",
    "looks_like": "revolver_shotgun",
    "price": 120000,
    "price_postapoc": 3500,
    "to_hit": -1,
    "material": [ "steel", "wood" ],
    "dispersion": 855,
    "durability": 6,
    "clip_size": 12,
    "reload": 220,
    "barrel_volume": "505 ml",
    "default_mods": [ "grip" ],
    "built_in_mods": [ "wire_stock" ],
    "modes": [ [ "DEFAULT", "single", 1 ], [ "AUTO", "3 rd.", 3 ] ],
    "valid_mod_locations": [
      [ "barrel", 1 ],
      [ "bore", 1 ],
      [ "brass catcher", 1 ],
      [ "grip", 1 ],
      [ "mechanism", 4 ],
      [ "rail mount", 1 ],
      [ "sights mount", 1 ],
      [ "sling", 1 ],
      [ "stock", 1 ],
      [ "underbarrel mount", 1 ]
    ],
    "flags": [ "RELOAD_ONE", "RELOAD_EJECT", "NEVER_JAMS" ],
    "pocket_data": [ { "pocket_type": "MAGAZINE", "rigid": true, "ammo_restriction": { "shot": 12 } } ],
    "melee_damage": { "bash": 8 }
  },
  {
    "id": "tavor_12",
    "copy-from": "shotgun_base",
    "type": "GUN",
    "name": { "str": "auto-loading bullpup shotgun" },
    "description": "Looking more like some form of sci-fi prop gun than an actual firearm, this weapon uses a system of three different magazines to field 15 12-gauge shotgun shells within a comparatively compact design.  Each tube has to be loaded separately, but this offers the option of loading different ammunition for different situations.  As the weapon’s trigger assembly is situated forwards of the chamber and magazines in what is termed as a 'bullpup' design, the firearm’s notably more compact than its peers despite having a higher capacity when compared against more classically designed shotguns.",
    "variant_type": "gun",
    "variants": [
      {
        "id": "tavor_12",
        "name": { "str": "Tavor TS12" },
        "description": "A triple tube magazine fed, gas-operated bullpup shotgun of Israeli Weapon Industries make.  It is capable of loading 15 shells, all in a relatively small package.  Like many other modern IWI designs, this looks more like a sci-fi prop gun than a firearm.  An integral top rail is provided for mounting sights.",
        "weight": 1
      }
    ],
    "weight": "3429 g",
    "volume": "4040 ml",
    "longest_side": "725 mm",
    "looks_like": "ksg",
    "price": 180000,
    "price_postapoc": 5500,
    "to_hit": -1,
    "material": [ "steel", "plastic" ],
    "dispersion": 320,
    "durability": 6,
    "min_cycle_recoil": 1250,
    "clip_size": 5,
    "sight_dispersion": 500,
    "built_in_mods": [ "ts12_aux_shotgun", "ts12_aux_shotgun2" ],
    "valid_mod_locations": [
      [ "bore", 1 ],
      [ "brass catcher", 1 ],
      [ "grip mount", 1 ],
      [ "mechanism", 4 ],
      [ "muzzle", 1 ],
      [ "underbarrel", 2 ],
      [ "rail mount", 1 ],
      [ "sights", 1 ],
      [ "sling", 1 ]
    ],
    "flags": [ "RELOAD_ONE" ],
    "pocket_data": [ { "pocket_type": "MAGAZINE", "rigid": true, "ammo_restriction": { "shot": 5 } } ],
    "melee_damage": { "bash": 12 }
  },
  {
    "id": "winchester_1887",
    "copy-from": "shotgun_base",
    "type": "GUN",
    "name": { "str": "bootleg lever-action shotgun" },
    "description": "A lever-action shotgun with a very short barrel and no stock, with room for 6 rounds of 12 gauge shotshells.  Likely a bootlegged replica of a pre-1900 firearm, it would pair nicely with a motorcycle jacket and a Harley Davidson, and seems ready to terminate your cataclysmic adversaries.",
    "variant_type": "gun",
    "variants": [
      {
        "id": "winchester_1887",
        "name": { "str": "1887 bootleg shotgun" },
        "description": "One of the first commercially successful repeating shotguns, the Winchester 1887 was specifically made lever-action at Winchester's request.  Though later overshadowed in success by pump designs, the 1887 remains popular today.  This one has a very short barrel, no stock, and would pair nicely with a motorcycle jacket and a Harley Davidson.",
        "weight": 1
      }
    ],
    "weight": "2994 g",
    "volume": "1127 ml",
    "longest_side": "708 mm",
    "looks_like": "browning_blr",
    "price": 100800,
    "price_postapoc": 2250,
    "to_hit": -1,
    "material": [ "steel", "wood" ],
    "ranged_damage": { "damage_type": "bullet", "amount": -2 },
    "dispersion": 860,
    "durability": 6,
    "clip_size": 6,
    "reload": 120,
    "skill": "pistol",
    "modes": [ [ "DEFAULT", "single", 1 ] ],
    "valid_mod_locations": [
      [ "stock mount", 1 ],
      [ "mechanism", 2 ],
      [ "barrel", 1 ],
      [ "grip mount", 1 ],
      [ "brass catcher", 1 ],
      [ "rail mount", 1 ],
      [ "sights mount", 1 ],
      [ "underbarrel mount", 1 ]
    ],
    "flags": [ "RELOAD_ONE", "OLD_GUN" ],
    "pocket_data": [ { "pocket_type": "MAGAZINE", "rigid": true, "ammo_restriction": { "shot": 6 } } ],
    "melee_damage": { "bash": 8 }
  },
  {
    "id": "winchester_1897",
    "copy-from": "shotgun_base",
    "type": "GUN",
    "name": { "str": "6-round trenchgun" },
    "description": "Whether or not you ever wondered what would happen if one was to attach a shotgun atop a sword, the result of such an inquiry now rests before you in all its metallic glory.  Coming outfitted with a large 17 inch sword bayonet and a wooden heat shield to protect the user’s hands from the barrel when it heats up during firing, this pump-action shotgun practically drips menace and looks like it’s straight out of the trenches of World War I.  There aren't any more trenches to clear, so the next zombie-infested town will have to suffice.",
    "variant_type": "gun",
    "variants": [
      {
        "id": "winchester_1897",
        "name": { "str": "M1897 Trench Gun" },
        "description": "The Winchester 1897 was one of the first commercially-successful pump-action shotguns.  In its 'trench' configuration it has become a heavily-romanticized American icon of World War I.  With its barrel shroud, bayonet lug, and 17 inch bayonet, this shotgun is undeniably fearsome in appearance.  There aren't any more trenches to clear, so the next zombie-infested town will have to suffice.",
        "weight": 1
      }
    ],
    "weight": "3629 g",
    "volume": "2564 ml",
    "longest_side": "989 mm",
    "looks_like": "remington_870_express",
    "price": 850000,
    "price_postapoc": 2500,
    "material": [ "steel", "wood" ],
    "dispersion": 360,
    "durability": 8,
    "clip_size": 6,
    "valid_mod_locations": [
      [ "stock mount", 1 ],
      [ "mechanism", 2 ],
      [ "barrel", 1 ],
      [ "muzzle", 1 ],
      [ "sling", 1 ],
      [ "brass catcher", 1 ],
      [ "grip mount", 1 ],
      [ "rail mount", 1 ],
      [ "sights mount", 1 ],
      [ "underbarrel", 1 ]
    ],
    "default_mods": [ "sword_bayonet" ],
    "flags": [ "RELOAD_ONE", "OLD_GUN" ],
    "pocket_data": [ { "pocket_type": "MAGAZINE", "rigid": true, "ammo_restriction": { "shot": 6 } } ],
    "melee_damage": { "bash": 11 }
  },
  {
    "id": "slamfire_shotgun",
    "copy-from": "shotgun_base",
    "type": "GUN",
    "name": { "str": "slam-fire pipe shotgun" },
    "description": "A crude shotgun, composed of two thick steel pipes, an end cap, and a nail.  The lack of sights make this weapon only useful at point-blank range.",
    "ascii_picture": "lg_pipe_gun",
    "weight": "3629 g",
    "volume": "2264 ml",
    "longest_side": "65 cm",
    "looks_like": "pipe",
    "price": 8500,
    "price_postapoc": 1000,
    "material": [ "steel" ],
    "ranged_damage": { "damage_type": "bullet", "amount": -3 },
    "dispersion": 960,
    "durability": 4,
    "clip_size": 1,
    "reload": 600,
    "modes": [ [ "DEFAULT", "single", 1 ] ],
    "valid_mod_locations": [ [ "sling", 1 ], [ "sights mount", 1 ], [ "underbarrel mount", 1 ] ],
    "flags": [ "RELOAD_EJECT", "EASY_CLEAN" ],
    "pocket_data": [ { "pocket_type": "MAGAZINE", "rigid": true, "ammo_restriction": { "shot": 1 } } ],
    "melee_damage": { "bash": 8 }
  },
  {
    "id": "slamfire_shotgun_d",
    "copy-from": "slamfire_shotgun",
    "type": "GUN",
    "name": { "str": "double slam-fire pipe shotgun" },
    "description": "A crude shotgun, composed of four thick steel pipes, two end caps, and two nails.  The lack of sights make this weapon only useful at point-blank range.",
    "ascii_picture": "db_pipe_gun",
    "weight": "7260 g",
    "volume": "4530 ml",
    "clip_size": 2,
    "reload": 900,
    "modes": [ [ "DEFAULT", "double", 2 ] ],
    "//": "no provision for separate triggers",
    "pocket_data": [ { "pocket_type": "MAGAZINE", "rigid": true, "ammo_restriction": { "shot": 2 } } ]
  },
  {
    "id": "m26_mass_standalone",
    "copy-from": "shotgun_base",
    "type": "GUN",
    "name": { "str": "M26-MASS standalone shotgun" },
    "description": "The Modular Accessory Shotgun System is an underbarrel bolt-action shotgun that was inspired by the \"Masterkey\" and which fixed most of its predecessor's problems.  This one is configured for standalone usage.",
    "variant_type": "gun",
    "weight": "1900 g",
    "volume": "2390 ml",
    "longest_side": "610 mm",
    "price": 189000,
    "price_postapoc": 4500,
    "to_hit": -2,
    "material": [ "steel", "plastic" ],
    "dispersion": 395,
    "durability": 7,
    "min_cycle_recoil": 1250,
    "barrel_volume": "252 ml",
    "valid_mod_locations": [ [ "sling", 1 ], [ "sights mount", 1 ], [ "stock", 1 ] ],
    "built_in_mods": [ "m26_mass_stock" ],
    "pocket_data": [ { "pocket_type": "MAGAZINE_WELL", "item_restriction": [ "m26_mass_mag_3", "m26_mass_mag_5" ] } ],
    "melee_damage": { "bash": 3 }
  }
]<|MERGE_RESOLUTION|>--- conflicted
+++ resolved
@@ -614,11 +614,7 @@
       [ "rail mount", 1 ],
       [ "underbarrel mount", 1 ]
     ],
-<<<<<<< HEAD
-    "flags": [ "NEVER_JAMS", "RELOAD_EJECT", "OLD_GUN" ],
-=======
-    "flags": [ "NEVER_JAMS", "RELOAD_EJECT", "EASY_CLEAN" ],
->>>>>>> 1fc71037
+    "flags": [ "NEVER_JAMS", "RELOAD_EJECT", "EASY_CLEAN", "OLD_GUN" ],
     "pocket_data": [ { "pocket_type": "MAGAZINE", "rigid": true, "ammo_restriction": { "shot": 1 } } ],
     "melee_damage": { "bash": 12 }
   },
