--- conflicted
+++ resolved
@@ -46,11 +46,8 @@
     "durability": 8,
     "min_cycle_recoil": 23625,
     "reload": 400,
-<<<<<<< HEAD
     "barrel_volume": "1250 ml",
     "default_mods": [ "m3_tripod" ],
-=======
->>>>>>> ad6cafc0
     "modes": [ [ "DEFAULT", "semi-auto", 1 ], [ "AUTO", "auto", 3 ] ],
     "valid_mod_locations": [
       [ "accessories", 4 ],
