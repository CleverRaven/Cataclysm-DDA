[
  {
    "id": "marlin_9a",
    "looks_like": "ar15",
    "copy-from": "gun_base_rifle_manual",
    "type": "ITEM",
    "subtypes": [ "GUN" ],
    "name": { "str": "small game rifle" },
    "description": "A venerable .22 caliber lever-action rifle, with a 19-round tube magazine and a classic design that dates back over a century.  Generally used for the hunting of small game like rabbits, the strict taxonomic classification of zombies as 'small game' is debatable, but this decades-old weapon can still be counted upon to help manage the undead population.",
    "variant_type": "gun",
    "variants": [
      {
        "id": "marlin_9a",
        "name": { "str": "Marlin 39A rifle" },
        "description": "The oldest and longest-produced shoulder firearm in the world.  Though it fires the weak .22 round, it is highly accurate and damaging, and has essentially no recoil."
      }
    ],
    "ascii_picture": "marlin_39a",
    "weight": "2948 g",
    "volume": "2180 ml",
    "longest_side": "1029 mm",
    "barrel_length": "609 mm",
    "price": "230 USD",
    "price_postapoc": "20 USD",
    "material": [ "iron", "wood" ],
    "range": 7,
    "ammo": [ "22" ],
    "ranged_damage": { "damage_type": "bullet", "amount": 5 },
    "dispersion": 90,
    "clip_size": 19,
    "valid_mod_locations": [
      [ "barrel", 1 ],
      [ "bayonet lug", 1 ],
      [ "brass catcher", 1 ],
      [ "mechanism", 2 ],
      [ "rail mount", 1 ],
      [ "sights mount", 1 ],
      [ "sling", 1 ],
      [ "stock", 1 ],
      [ "underbarrel mount", 1 ]
    ],
    "pocket_data": [
      {
        "pocket_type": "MAGAZINE",
        "rigid": true,
        "ammo_restriction": { "22": 19 },
        "allowed_speedloaders": [ "marlin_tubeloader" ]
      }
    ]
  },
  {
    "id": "rifle_22",
    "looks_like": "ar15",
    "copy-from": "gun_base_rifle_manual",
    "type": "ITEM",
    "subtypes": [ "GUN" ],
    "name": { "str": ".22 pipe rifle" },
    "description": "A home-made rifle.  It is simply a pipe attached to a stock, with a hammer to strike the single round it holds.",
    "ascii_picture": "sm_pipe_gun",
    "weight": "1953 g",
    "volume": "1610 ml",
    "longest_side": "1000 mm",
    "barrel_length": "610 mm",
    "price": "100 USD",
    "price_postapoc": "5 USD",
    "material": [ "steel", "wood" ],
    "ammo": [ "22" ],
    "ranged_damage": { "damage_type": "bullet", "amount": 1 },
    "dispersion": 550,
    "durability": 6,
    "blackpowder_tolerance": 60,
    "loudness": 25,
    "clip_size": 1,
    "reload": 200,
    "barrel_volume": "360 ml",
    "valid_mod_locations": [ [ "sling", 1 ], [ "sights mount", 1 ] ],
    "flags": [ "RELOAD_EJECT", "EASY_CLEAN" ],
    "pocket_data": [ { "pocket_type": "MAGAZINE", "rigid": true, "ammo_restriction": { "22": 1 } } ]
  },
  {
    "id": "ruger_1022",
    "looks_like": "ar15",
    "copy-from": "gun_base_22_semi_rifle",
    "type": "ITEM",
    "subtypes": [ "GUN" ],
    "name": { "str": "varmint rifle" },
    "description": "A lightweight and modular pistol caliber hunting carbine, firing the low power .22 LR cartridge.  Before the Cataclysm, a mix of high customizability, cheap ammunition, and low recoil made this a very popular varmint rifle among civilian shooters.",
    "variant_type": "gun",
    "variants": [
      {
        "id": "ruger_1022",
        "name": { "str": "Ruger 10/22 rifle" },
        "description": "A combination of negligible recoil, high customization, and inexpensive ammunition made the Ruger 10/22 a popular choice among enthusiasts and small game hunters.  Even though it fires the weak .22 round, it's perfectly capable of killing."
      }
    ],
    "ascii_picture": "ruger1022",
    "weight": "2270 g",
    "volume": "2120 ml",
    "longest_side": "942 mm",
    "barrel_length": "406 mm",
    "price": "270 USD",
    "material": [ "steel", "wood" ],
    "range": 6,
    "//range": "It is a blowback action, like most non-target, sporting rifles of this caliber.",
    "ranged_damage": { "damage_type": "bullet", "amount": 4 },
    "dispersion": 110,
    "barrel_volume": "500 ml",
    "valid_mod_locations": [
      [ "barrel", 1 ],
      [ "brass catcher", 1 ],
      [ "mechanism", 2 ],
      [ "rail mount", 1 ],
      [ "sights mount", 1 ],
      [ "sling", 1 ],
      [ "stock accessory", 1 ],
      [ "stock mount", 1 ],
      [ "underbarrel mount", 1 ]
    ],
    "pocket_data": [
      {
        "magazine_well": "34 ml",
        "pocket_type": "MAGAZINE_WELL",
        "item_restriction": [
          "ruger1022mag",
          "ruger1022mag_15",
          "ruger1022bigmag",
          "ruger1022mag_30",
          "ruger1022mag_32",
          "ruger1022mag_55",
          "ruger1022mag_70",
          "ruger1022mag_110"
        ]
      }
    ]
  },
  {
    "id": "ruger_1022_auto",
    "copy-from": "ruger_1022",
    "type": "ITEM",
    "subtypes": [ "GUN" ],
    "name": "full-auto varmint rifle",
    "description": "A handy and lightweight rifle, modified to fire semi and full auto.",
    "variant_type": "gun",
    "variants": [
      {
        "id": "ruger_1022_auto",
        "name": { "str": "full-auto Ruger 10/22 rifle" },
        "description": "A Ruger 10/22 modified post-Cataclysm to selective fire.  While the .22 round isn't very powerful, full auto makes it a lot more effective, and still easily controllable in full auto."
      }
    ],
    "price_postapoc": "15 USD",
    "modes": [ [ "DEFAULT", "semi-auto", 1 ], [ "AUTO", "auto", 4 ] ]
  },
  {
    "id": "ruger_lcr_22",
    "looks_like": "sw_619",
    "copy-from": "gun_base_handgun_manual",
    "type": "ITEM",
    "subtypes": [ "GUN" ],
    "name": { "str": ".22 caliber revolver" },
    "description": "A comparatively dainty revolver, chambered for 8 tiny rounds of .22 LR.",
    "variant_type": "gun",
    "variants": [
      {
        "id": "ruger_lcr_22",
        "name": { "str": "Ruger LCR .22 revolver" },
        "description": "A compact, double-action-only revolver designed for easy concealment, with a stainless steel cylinder and aluminum frame."
      }
    ],
    "weight": "422 g",
    "volume": "301 ml",
    "longest_side": "192 mm",
    "barrel_length": "73 mm",
    "//": "47.498mm + 25.4mm max OAL for 22LR. Revolvers just built different.",
    "price": "545 USD",
    "price_postapoc": "10 USD",
    "material": [ "steel", "aluminum", "plastic" ],
    "valid_mod_locations": [ [ "barrel", 1 ], [ "mechanism", 2 ], [ "sights mount", 1 ], [ "stock mount", 1 ] ],
    "ammo": [ "22" ],
    "clip_size": 8,
    "pocket_data": [
      {
        "pocket_type": "MAGAZINE",
        "rigid": true,
        "ammo_restriction": { "22": 8 },
        "allowed_speedloaders": [ "22_speedloader8" ]
      }
    ]
  },
  {
    "id": "sig_mosquito",
    "looks_like": "glock_17",
    "copy-from": "gun_base_22_semi_pistol",
    "type": "ITEM",
    "subtypes": [ "GUN" ],
    "name": { "str": "firefly training pistol" },
    "//": "Was the sig mosquito, has been renamed to the more common GSG firefly",
    "description": "A medium sized, .22 caliber semi-automatic pistol, for training with a pistol similar to more powerful pistols.  Built from aluminum and polymer components, the weapon is lightweight and concealable, but its chambering is not very powerful.",
    "variant_type": "gun",
    "variants": [
      {
        "id": "sig_mosquito",
        "name": { "str": "GSG Firefly", "str_pl": "GSG Fireflies" },
        "description": "The GSG firefly is a .22 semi-automatic handgun.  While the GSG Firefly started off as the SIG Mosquito, after the Mosquito ceased production, German Sport Guns picked it up and renamed it to the Firefly."
      }
    ],
    "ascii_picture": "sig_mosquito",
    "weight": "720 g",
    "volume": "467 ml",
    "longest_side": "214 mm",
    "barrel_length": "99 mm",
    "price": "360 USD",
    "material": [ "aluminum", "steel", "plastic" ],
    "ranged_damage": { "damage_type": "bullet", "amount": -1 },
    "dispersion": 480,
    "valid_mod_locations": [ [ "barrel", 1 ], [ "mechanism", 2 ], [ "rail", 1 ], [ "sights mount", 1 ], [ "stock mount", 1 ] ],
    "pocket_data": [ { "magazine_well": "250 ml", "pocket_type": "MAGAZINE_WELL", "item_restriction": [ "mosquitomag" ] } ]
  },
  {
    "id": "walther_p22",
    "copy-from": "gun_base_22_semi_pistol",
    "looks_like": "glock_17",
    "type": "ITEM",
    "subtypes": [ "GUN" ],
    "name": { "str": "Walther training pistol" },
    "description": "A dainty training pistol offered by the Walther Arms company, making use of the .22 LR cartridge, for training on a pistol very similar to more powerful pistols.",
    "variant_type": "gun",
    "variants": [
      {
        "id": "walther_p22",
        "name": { "str": "Walther P22 pistol" },
        "description": "The Walther P22 is a blowback operated semi-automatic pistol intended for training with a platform very similar to more defensive handguns.  It is about half the size of most Walthers.  It is made mostly with plastic, with the slide and key components (other than the barrel) being made of die-cast zinc alloy."
      }
    ],
    "weight": "480 g",
    "volume": "290 ml",
    "longest_side": "183 mm",
    "barrel_length": "87 mm",
    "price": "85 USD",
    "material": [ "plastic", "zinc", "steel" ],
    "dispersion": 480,
    "valid_mod_locations": [ [ "barrel", 1 ], [ "mechanism", 2 ], [ "rail", 1 ], [ "sights mount", 1 ], [ "stock mount", 1 ] ],
    "pocket_data": [ { "magazine_well": "126 ml", "pocket_type": "MAGAZINE_WELL", "item_restriction": [ "wp22mag" ] } ]
  },
  {
    "id": "cp33",
    "copy-from": "gun_base_22_semi_pistol",
    "looks_like": "modular_ar_pistol",
    "type": "ITEM",
    "subtypes": [ "GUN" ],
    "name": { "str": "high capacity handgun" },
    "description": "A large capacity handgun, chambered in .22 and feeding from quad stack magazines.  Used both recreationally and in competition.",
    "variant_type": "gun",
    "variants": [
      {
        "id": "cp33",
        "name": { "str": "CP33" },
        "description": "The Kel-Tec CP33, standing for Competition Pistol 33, is a .22 semi automatic pistol targeted towards competition shooters and recreational shooters alike, with the ability to feed from 33 round quad stack magazines, or even 50 with an extension.  While in a fairly weak cartridge, the capacity makes it quite a formidable weapon in the right hands."
      }
    ],
    "weight": "669 g",
    "volume": "525 ml",
    "price": "495 USD",
    "longest_side": "273 mm",
    "barrel_length": "140 mm",
    "material": [ "steel", "plastic", "aluminum" ],
    "dispersion": 480,
    "valid_mod_locations": [
      [ "barrel", 1 ],
      [ "brass catcher", 1 ],
      [ "mechanism", 2 ],
      [ "muzzle", 1 ],
      [ "rail", 1 ],
      [ "sights", 1 ],
      [ "stock mount", 1 ]
    ],
    "durability": 6,
    "pocket_data": [
      {
        "rigid": false,
        "magazine_well": "123 ml",
        "pocket_type": "MAGAZINE_WELL",
        "item_restriction": [ "cp33_mag", "cp33_mag_50" ]
      }
    ]
  },
  {
    "id": "ruger_mk4",
    "//": "Stats are from the 5.5 inch target version https://ruger.com/products/markIVTarget/specSheets/40101.html",
    "copy-from": "gun_base_22_semi_pistol",
    "looks_like": "glock_17",
    "type": "ITEM",
    "subtypes": [ "GUN" ],
    "name": { "str": "Ruger target pistol" },
    "description": "A light and handy .22 LR handgun from Ruger, this handgun is one of the most popular .22 handguns ever created.",
    "variant_type": "gun",
    "variants": [
      {
        "id": "ruger_mk2",
        "name": { "str": "Ruger Mark II" },
        "description": "The 2nd version of the Ruger Standard, which replaced production of the Standard in 1982 and continued until 2005 with the main feature of having adjustable sights.  Features a 5.5 inch barrel and feeds from a 10 round magazine.",
        "weight": 17
      },
      {
        "id": "ruger_mk3",
        "name": { "str": "Ruger Mark III" },
        "description": "The 3rd version of the Ruger Standard, which replaced production of the Mark II in 2005 and continued until 2016.  Features a 5.5 inch barrel and feeds from a 10 round magazine.",
        "weight": 19
      },
      {
        "id": "ruger_mk4",
        "name": { "str": "Ruger Mark IV" },
        "description": "The 4th, and most modern version of the Ruger Standard.  Still in production since 2016, and has a simplified disassembly feature.  Has a 5.5 inch barrel and feeds from a 10 round magazine.",
        "weight": 135
      }
    ],
    "weight": "1001 g",
    "volume": "392 ml",
    "price": "679 USD",
    "longest_side": "266 mm",
    "barrel_length": "140 mm",
    "material": [ "steel", "plastic", "aluminum" ],
    "dispersion": 400,
    "valid_mod_locations": [
      [ "barrel", 1 ],
      [ "brass catcher", 1 ],
      [ "mechanism", 2 ],
      [ "rail mount", 1 ],
      [ "sights mount", 1 ],
      [ "stock mount", 1 ]
    ],
    "pocket_data": [
      { "rigid": false, "magazine_well": "96 ml", "pocket_type": "MAGAZINE_WELL", "item_restriction": [ "ruger_mk4_mag" ] }
    ]
  },
  {
    "id": "rossi_gallery",
    "looks_like": "ar15",
    "copy-from": "gun_base_rifle_manual",
    "type": "ITEM",
    "subtypes": [ "GUN" ],
    "name": { "str": "pump action varmint rifle" },
    "description": "A lightweight, wood framed pump action rifle, holding 15 rounds of .22 with an 18 inch barrel.  While pump actions tend to be largely shotguns, they can be made in calibers such as .22 LR.",
    "variant_type": "gun",
    "variants": [
      {
        "id": "rossi_gallery",
        "name": { "str": "Rossi Gallery", "str_pl": "Rossi Galleries" },
        "description": "A modern take on the Winchester 1890, the Rossi Gallery is a .22 LR rifle, notably using a pump action.  Much like a pump action shotgun, the magazine tube is below its 18 inch barrel and can hold 15 rounds.  While pump actions are quite often associated with shotguns, the mechanism can be applied to rifles as well, though in practice it's limited to .22 LR."
      }
    ],
    "weight": "2344 g",
    "volume": "2054 ml",
    "longest_side": "913 mm",
    "barrel_length": "457 mm",
    "price": "394 USD",
    "price_postapoc": "10 USD",
    "material": [ "steel", "wood", "aluminum" ],
    "range": 7,
    "ammo": [ "22" ],
    "ranged_damage": { "damage_type": "bullet", "amount": 3 },
    "dispersion": 140,
    "clip_size": 15,
    "valid_mod_locations": [
      [ "brass catcher", 1 ],
      [ "mechanism", 2 ],
      [ "sights mount", 1 ],
      [ "sling", 1 ],
      [ "stock mount", 1 ],
      [ "stock accessory", 2 ]
    ],
    "pocket_data": [ { "pocket_type": "MAGAZINE", "rigid": true, "ammo_restriction": { "22": 15 } } ]
  },
  {
    "id": "rough_rider_pistol",
    "copy-from": "gun_base_handgun_manual",
    "type": "ITEM",
    "subtypes": [ "GUN" ],
    "name": { "str": ".22 six-shooter" },
    "description": "A revolver chambered in .22 LR, with 6 shots and a 6.5 inch barrel.",
    "ascii_picture": "redhawk",
    "weight": "947 g",
    "volume": "442 ml",
    "longest_side": "318 mm",
    "//2": "barrel length (165mm) + cylinder length (25mm)",
    "barrel_length": "190 mm",
    "price": "165 USD 99 cent",
    "price_postapoc": "10 USD",
    "material": [ "steel" ],
    "ammo": [ "22" ],
    "dispersion": 380,
    "reload": 250,
    "clip_size": 6,
    "valid_mod_locations": [ [ "mechanism", 2 ], [ "sights mount", 1 ], [ "stock mount", 1 ] ],
    "pocket_data": [ { "pocket_type": "MAGAZINE", "rigid": true, "ammo_restriction": { "22": 6 } } ],
    "variant_type": "gun",
    "variants": [
      {
        "id": "rough_rider_pistol",
        "name": { "str": "Heritage Rough Rider 6.5\"", "str_pl": "Heritage Rough Riders 6.5\"" },
        "description": "A cheap, single action revolver chambered in .22 LR.  While it makes for a handy plinking gun, the single action mechanism, size of the firearm, combined with the lack of a swing out cylinder makes for a less than ideal zombie fighting handgun."
      }
    ]
  },
  {
    "id": "rough_rider_pistol_9",
    "copy-from": "rough_rider_pistol",
    "type": "ITEM",
    "subtypes": [ "GUN" ],
    "name": { "str": "large .22 six-shooter" },
    "description": "A revolver chambered in .22 LR, with 6 shots and a 9 inch barrel.",
    "weight": "1046 g",
    "volume": "456 ml",
    "longest_side": "386 mm",
    "//2": "barrel length (229mm) + cylinder length (25mm)",
    "barrel_length": "254 mm",
    "price": "288 USD 99 cent",
    "range": 2,
    "ranged_damage": { "damage_type": "bullet", "amount": 1 },
    "dispersion": 340,
    "variant_type": "gun",
    "variants": [
      {
        "id": "rough_rider_pistol",
        "name": { "str": "Heritage Rough Rider 9\"", "str_pl": "Heritage Rough Riders 9\"" },
        "description": "A cheap, single action revolver chambered in .22 LR.  While it makes for a handy plinking gun, the single action mechanism, size of the firearm, combined with the lack of a swing out cylinder makes for a less than ideal zombie fighting handgun, even with the slightly increased performance from the longer barrel."
      }
    ]
  },
  {
    "id": "1911_22",
    "copy-from": "gun_base_22_semi_pistol",
    "type": "ITEM",
    "subtypes": [ "GUN" ],
    "looks_like": "1911",
    "//": "Based on https://www.browning.com/products/firearms/pistols/1911-22/1911-22-a1.html",
    "name": { "str": ".22 1911 pistol" },
    "description": "A 1911 in .22 LR, with a 4 1/4\" barrel, and feeding from 10 round magazines.",
    "ascii_picture": "m1911",
    "weight": "425 g",
    "volume": "369 ml",
    "longest_side": "212 mm",
    "barrel_length": "108 mm",
    "price": "749 USD 99 cent",
    "price_postapoc": "10 USD",
    "material": [ "steel" ],
    "ranged_damage": { "damage_type": "bullet", "amount": -1 },
    "dispersion": 320,
    "valid_mod_locations": [ [ "barrel", 1 ], [ "mechanism", 2 ], [ "rail mount", 1 ], [ "sights mount", 1 ], [ "stock mount", 1 ] ],
    "pocket_data": [ { "magazine_well": "40 ml", "pocket_type": "MAGAZINE_WELL", "item_restriction": [ "1911_22_mag" ] } ],
    "variant_type": "gun",
    "variants": [
      {
        "id": "1911_22",
        "name": { "str": "1911-22" },
        "description": "A 1911 handgun with \"1911-22\" stamped on the slide.  While .22 LR 1911s were first devised as a training aid for US soldiers, it found large civilian use from concealed carry to plinking thanks to the readily available ammunition and familiar platform."
      }
    ]
  },
  {
    "id": "rio_bravo",
    "copy-from": "gun_base_rifle_manual",
    "looks_like": "marlin_9a",
    "type": "ITEM",
    "subtypes": [ "GUN" ],
    "name": { "str": "small game lever-action rifle" },
    "description": "A .22 Long Rifle lever-action rifle, which holds 15 rounds of ammo.  While quite useful against small game, its effectiveness isn't as great against the undead.",
    "variant_type": "gun",
    "variants": [
      {
        "id": "rio_bravo",
        "name": { "str": "Rossi Rio Bravo" },
        "description": "A modern .22 LR lever-action rifle, the Rio Bravo features an 18\" barrel with 15 rounds of ammo in its tube magazine, which is loaded from the front of the rifle.  The mechanical origins date back decades, being based off of Rossi's R92 series of rifles which themselves were based off of the Winchester 1892."
      }
    ],
    "//": "Stats from https://rossiusa.com/rifles/lever-action-rifles/313-rio-bravo-wood-matte-black-22-lr-18-in",
    "ascii_picture": "marlin_39a",
    "weight": "2345 g",
    "volume": "2101 ml",
    "longest_side": "931 mm",
    "barrel_length": "457 mm",
    "price": "404 USD 99 cent",
    "price_postapoc": "10 USD",
    "material": [ "steel", "wood", "aluminum" ],
    "range": 5,
    "ammo": [ "22" ],
    "ranged_damage": { "damage_type": "bullet", "amount": 3 },
    "dispersion": 110,
    "clip_size": 15,
    "valid_mod_locations": [
      [ "barrel", 1 ],
      [ "brass catcher", 1 ],
      [ "mechanism", 2 ],
      [ "rail mount", 1 ],
      [ "sights mount", 1 ],
      [ "sling", 1 ],
      [ "stock accessory", 1 ],
      [ "stock mount", 1 ],
      [ "underbarrel mount", 1 ]
    ],
    "pocket_data": [ { "pocket_type": "MAGAZINE", "rigid": true, "ammo_restriction": { "22": 15 } } ]
  },
  {
    "id": "henry_golden_boy",
    "copy-from": "gun_base_rifle_manual",
    "looks_like": "marlin_9a",
    "type": "ITEM",
    "subtypes": [ "GUN" ],
    "name": { "str": "small game lever-action rifle" },
    "description": "A .22 Long Rifle lever-action rifle, which holds 16 rounds of ammo.  While quite useful against small game, its effectiveness isn't as great against the undead.",
    "variant_type": "gun",
    "variants": [
      {
        "id": "henry_golden_boy",
        "name": { "str": "Henry Golden Boy" },
        "description": "A modern .22 LR lever-action rifle, the Henry Golden Boy features an 20\" octagonal barrel with 16 rounds of ammo in its tube magazine, which is loaded from the front of the rifle.  It fairly resembles the original Henry Model 1860 with its brass colored receiver, though with wooden furniture at the front, and without a doubt using modern manufacturing."
      }
    ],
    "//": "Stats from https://www.henryusa.com/rifles/golden-boy/",
    "ascii_picture": "marlin_39a",
    "weight": "3062 g",
    "volume": "2116 ml",
    "longest_side": "979 mm",
    "barrel_length": "580 mm",
    "price": "648 USD",
    "price_postapoc": "11 USD",
    "material": [ "steel", "wood", "aluminum", "brass" ],
    "range": 6,
    "ammo": [ "22" ],
    "ranged_damage": { "damage_type": "bullet", "amount": 3 },
    "dispersion": 100,
    "clip_size": 16,
    "valid_mod_locations": [
      [ "barrel", 1 ],
      [ "brass catcher", 1 ],
      [ "mechanism", 2 ],
      [ "rail mount", 1 ],
      [ "sights mount", 1 ],
      [ "sling", 1 ],
      [ "stock accessory", 1 ],
      [ "stock", 1 ],
      [ "underbarrel mount", 1 ]
    ],
    "pocket_data": [ { "pocket_type": "MAGAZINE", "rigid": true, "ammo_restriction": { "22": 16 } } ]
  },
  {
    "id": "marlin60",
    "copy-from": "gun_base_22_semi_rifle",
    "looks_like": "ruger1022",
    "type": "ITEM",
    "subtypes": [ "GUN" ],
    "name": { "str": "tube fed varmint rifle" },
    "description": "A lightweight and modular pistol caliber hunting carbine, firing the low power .22 LR cartridge.  Before the Cataclysm, a mix of high customizability, cheap ammunition, and low recoil made this a very popular varmint rifle among civilian shooters.",
    "variant_type": "gun",
    "variants": [
      {
        "id": "marlin60",
        "name": { "str": "Marlin Model 60" },
        "description": "The Model 60 is a semi-automatic rifle chambered in .22 LR, and looks awfully familiar to a 10/22.  However, instead of a detachable magazine, it features a tubular magazine below the barrel.  While out of production, a large number of them have been made since the 60s, making it a very commonplace rifle."
      }
    ],
    "ascii_picture": "ruger1022",
    "weight": "2500 g",
    "volume": "2100 ml",
    "longest_side": "953 mm",
    "barrel_length": "483 mm",
    "price": "250 USD",
    "material": [ "steel", "wood" ],
    "range": 6,
    "ranged_damage": { "damage_type": "bullet", "amount": 3 },
    "dispersion": 110,
    "flags": [ "RELOAD_ONE" ],
    "clip_size": 14,
    "valid_mod_locations": [
      [ "barrel", 1 ],
      [ "brass catcher", 1 ],
      [ "mechanism", 2 ],
      [ "rail mount", 1 ],
      [ "sights mount", 1 ],
      [ "sling", 1 ],
      [ "stock accessory", 1 ],
      [ "stock", 1 ],
      [ "underbarrel mount", 1 ]
    ],
    "pocket_data": [ { "pocket_type": "MAGAZINE", "rigid": true, "ammo_restriction": { "22": 14 } } ]
  },
  {
    "id": "sw617",
    "copy-from": "gun_base_handgun_manual",
    "type": "ITEM",
    "subtypes": [ "GUN" ],
    "name": { "str": "high capacity revolver" },
    "description": "A revolver chambered in .22 LR, with 10 shots and a 6 inch barrel.",
    "ascii_picture": "redhawk",
    "weight": "1307 g",
    "volume": "638 ml",
    "longest_side": "325 mm",
    "//": "barrel length (153mm) + cylinder length (25mm)",
    "barrel_length": "178 mm",
    "price": "979 USD",
    "price_postapoc": "7 USD 50 cent",
    "material": [ "steel" ],
    "ammo": [ "22" ],
    "dispersion": 300,
    "clip_size": 10,
    "valid_mod_locations": [ [ "mechanism", 2 ], [ "sights mount", 1 ], [ "stock mount", 1 ] ],
    "pocket_data": [ { "pocket_type": "MAGAZINE", "rigid": true, "ammo_restriction": { "22": 10 } } ],
    "variant_type": "gun",
    "variants": [
      {
        "id": "sw617",
        "name": { "str": "S&W 617" },
        "description": "The S&W 617 is a fine revolver, chambered in .22 LR.  However, instead of more common 6 rounds revolvers come in, this revolver has a 10 round capacity cylinder.  While still a revolver, and to boot a revolver in .22 LR, 10 is still bigger than 6."
      }
    ]
  },
  {
    "id": "sr22",
    "copy-from": "gun_base_22_semi_pistol",
    "type": "ITEM",
    "subtypes": [ "GUN" ],
    "//": "Based on https://ruger.com/products/sr22Pistol/specSheets/3600.html",
    "name": { "str": ".22 plinking handgun" },
    "description": "A small handgun with a short barrel.  Feeds from 10 round magazines.",
    "weight": "496 g",
    "volume": "369 ml",
    "longest_side": "205 mm",
    "barrel_length": "89 mm",
    "price": "559 USD",
    "material": [ "steel" ],
    "ranged_damage": { "damage_type": "bullet", "amount": -1 },
    "dispersion": 320,
    "valid_mod_locations": [ [ "barrel", 1 ], [ "mechanism", 2 ], [ "rail", 1 ], [ "sights mount", 1 ], [ "stock mount", 1 ] ],
    "pocket_data": [ { "magazine_well": "40 ml", "pocket_type": "MAGAZINE_WELL", "item_restriction": [ "sr22_mag" ] } ],
    "variant_type": "gun",
    "variants": [
      {
        "id": "sr22",
        "name": { "str": "Ruger SR22" },
        "description": "A very popular handgun, the SR22 is a more conventional pistol than Ruger's other famous .22 LR handguns, the Ruger Standards.  While .22 LR is still capable of killing, the very short barrel brings that into question."
      }
    ]
  },
  {
    "id": "glock_44",
    "copy-from": "gun_base_22_semi_pistol",
    "looks_like": "glock19",
    "type": "ITEM",
    "subtypes": [ "GUN" ],
    "name": { "str": "Glock 44" },
    "description": "A Glock chambered in .22LR.  While effective against paper targets and rodents, it will struggle against the walking dead.",
    "weight": "358 g",
    "volume": "398 ml",
    "longest_side": "212 mm",
    "barrel_length": "108 mm",
    "price": "380 USD",
    "price_postapoc": "10 USD",
    "material": [ "steel", "plastic" ],
    "ranged_damage": { "damage_type": "bullet", "amount": -1 },
    "dispersion": 580,
    "valid_mod_locations": [ [ "barrel", 1 ], [ "mechanism", 2 ], [ "rail", 1 ], [ "sights mount", 1 ], [ "stock mount", 1 ] ],
    "pocket_data": [ { "magazine_well": "40 ml", "pocket_type": "MAGAZINE_WELL", "item_restriction": [ "glock44_mag" ] } ]
  },
  {
<<<<<<< HEAD
    "id": "savage_rascal",
    "copy-from": "gun_base_rifle_manual",
    "looks_like": "marlin_9a",
    "type": "ITEM",
    "subtypes": [ "GUN" ],
    "name": { "str": "small game single shot rifle" },
    "description": "A .22 Long Rifle rifle that chambers just one shot.  Its main use is for the youth, and not much else.  God help you if you hope to use this thing to a meaningful effect.",
    "variant_type": "gun",
    "variants": [
      {
        "id": "savage_rascal",
        "name": { "str": "Savage Rascal" },
        "description": "A .22 Long Rifle rifle that chambers just one shot.  Its main use is for the youth, and not much else.  God help you if you hope to use this thing to a meaningful effect."
      }
    ],
    "//": "Stats from https://savagearms.com/firearms/sku/13775",
    "weight": "1230 g",
    "volume": "1284 ml",
    "longest_side": "783 mm",
    "barrel_length": "410 mm",
    "price": "169 USD",
    "price_postapoc": "1 USD",
    "material": [ "steel", "plastic" ],
    "range": 4,
    "ammo": [ "22" ],
    "ranged_damage": { "damage_type": "bullet", "amount": 3 },
    "dispersion": 100,
    "clip_size": 1,
    "valid_mod_locations": [
      [ "barrel", 1 ],
      [ "mechanism", 2 ],
      [ "rail mount", 1 ],
      [ "sights mount", 1 ],
      [ "sling", 1 ],
      [ "stock accessory", 1 ],
      [ "stock", 1 ],
      [ "underbarrel mount", 1 ]
    ],
    "pocket_data": [ { "pocket_type": "MAGAZINE", "rigid": true, "ammo_restriction": { "22": 1 } } ]
=======
    "id": "mp_15_22",
    "looks_like": "ar15",
    "copy-from": "gun_base_22_semi_rifle",
    "type": "ITEM",
    "subtypes": [ "GUN" ],
    "name": { "str": "modern varmint rifle" },
    "//": "Based on https://www.smith-wesson.com/product/performance-center-m-p-15-22-sport-compliant",
    "description": "Resembling a military rifle, this firearm is made from polymer.  Despite its looks, it only shoots .22 LR in a semi-automatic fashion.",
    "variant_type": "gun",
    "variants": [
      {
        "id": "mp_15_22",
        "name": { "str": "M&P 15-22" },
        "description": "A .22 LR version of the M&P-15, this rifle resembles an AR-15 in form and function, but does not have the ability for compatible uppers or lowers."
      }
    ],
    "weight": "2540 g",
    "volume": "3318 ml",
    "longest_side": "942 mm",
    "barrel_length": "406 mm",
    "price": "779 USD",
    "material": [ "steel", "plastic" ],
    "dispersion": 110,
    "barrel_volume": "500 ml",
    "valid_mod_locations": [
      [ "barrel", 1 ],
      [ "brass catcher", 1 ],
      [ "mechanism", 2 ],
      [ "rail", 1 ],
      [ "sights", 1 ],
      [ "sling", 1 ],
      [ "stock accessory", 1 ],
      [ "underbarrel mount", 1 ]
    ],
    "pocket_data": [ { "magazine_well": "34 ml", "pocket_type": "MAGAZINE_WELL", "item_restriction": [ "mp1522_mag" ] } ]
>>>>>>> fd29db94
  }
]<|MERGE_RESOLUTION|>--- conflicted
+++ resolved
@@ -662,7 +662,6 @@
     "pocket_data": [ { "magazine_well": "40 ml", "pocket_type": "MAGAZINE_WELL", "item_restriction": [ "glock44_mag" ] } ]
   },
   {
-<<<<<<< HEAD
     "id": "savage_rascal",
     "copy-from": "gun_base_rifle_manual",
     "looks_like": "marlin_9a",
@@ -702,7 +701,8 @@
       [ "underbarrel mount", 1 ]
     ],
     "pocket_data": [ { "pocket_type": "MAGAZINE", "rigid": true, "ammo_restriction": { "22": 1 } } ]
-=======
+  },
+  {
     "id": "mp_15_22",
     "looks_like": "ar15",
     "copy-from": "gun_base_22_semi_rifle",
@@ -738,6 +738,5 @@
       [ "underbarrel mount", 1 ]
     ],
     "pocket_data": [ { "magazine_well": "34 ml", "pocket_type": "MAGAZINE_WELL", "item_restriction": [ "mp1522_mag" ] } ]
->>>>>>> fd29db94
   }
 ]