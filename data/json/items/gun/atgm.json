--- conflicted
+++ resolved
@@ -12,13 +12,8 @@
     "price_postapoc": 5000,
     "to_hit": -6,
     "bashing": 12,
-<<<<<<< HEAD
     "material": [ "steel" ],
-    "ammo": "atgm",
-=======
-    "material": "steel",
     "ammo": [ "atgm" ],
->>>>>>> d2b512e4
     "skill": "launcher",
     "range": 15,
     "dispersion": 50,
