[
  {
    "id": "2byshin_guard",
    "type": "ARMOR",
    "category": "armor",
    "name": { "str": "pair of 2-by-shin guards", "str_pl": "pairs of 2-by-shin guards" },
    "description": "A pair of improvised shin guards made from broken pieces of a plank that are tied to your shins with rags and string.",
    "weight": "300 g",
    "volume": "1500 ml",
    "price": 500,
    "price_postapoc": 50,
    "to_hit": -1,
    "bashing": 8,
    "material": [ "wood" ],
    "symbol": "[",
    "looks_like": "leg_splint",
    "color": "brown",
    "warmth": 5,
    "material_thickness": 3,
    "flags": [ "OUTER", "WATER_FRIENDLY" ],
    "armor": [
      {
        "covers": [ "leg_l", "leg_r" ],
        "encumbrance": 9,
        "coverage": 80,
        "cover_melee": 80,
        "cover_ranged": 80,
        "cover_vitals": 0,
        "specifically_covers": [ "leg_lower_r", "leg_lower_l" ]
      }
    ]
  },
  {
    "id": "legguard_chitin",
    "type": "ARMOR",
    "category": "armor",
    "name": { "str": "pair of chitin leg guards", "str_pl": "pairs of chitin leg guards" },
    "description": "A pair of leg guards made from the exoskeletons of insects.",
    "weight": "790 g",
    "volume": "5000 ml",
    "price": 25000,
    "price_postapoc": 750,
    "to_hit": 1,
    "material": [ "chitin" ],
    "symbol": "[",
    "looks_like": "legguard_hard",
    "color": "green",
    "warmth": 10,
    "material_thickness": 4,
    "environmental_protection": 2,
    "flags": [ "STURDY", "OUTER", "BLOCK_WHILE_WORN", "WATER_FRIENDLY" ],
    "armor": [
      {
        "covers": [ "leg_l", "leg_r" ],
        "encumbrance": 2,
        "coverage": 90,
        "cover_melee": 90,
        "cover_ranged": 90,
        "cover_vitals": 50,
        "specifically_covers": [ "leg_lower_r", "leg_lower_l", "leg_knee_r", "leg_knee_l" ]
      }
    ]
  },
  {
    "id": "legguard_acidchitin",
    "copy-from": "legguard_chitin",
    "looks_like": "legguard_chitin",
    "type": "ARMOR",
    "price_postapoc": 1250,
    "name": { "str": "pair of biosilicified chitin leg guards", "str_pl": "pairs of biosilicified chitin leg guards" },
    "description": "A pair of leg guards crafted from the carefully cleaned and pruned biosilicified exoskeletons of acidic ants.  Acid-resistant but brittle.",
    "material": [ "acidchitin" ],
    "proportional": { "weight": 1.125, "volume": 1.13, "price": 1.25, "encumbrance": 1.5, "warmth": 1.5 },
    "material_thickness": 5,
    "extend": { "flags": [ "NO_REPAIR" ] }
  },
  {
    "id": "bunker_pants",
    "repairs_like": "pants_leather",
    "type": "ARMOR",
    "category": "armor",
    "name": { "str_sp": "turnout trousers" },
    "//": "Fire-resistant outerwear ain't cheap.",
    "description": "A heavy pair of protective overalls worn by firefighters as protection against heat.",
    "weight": "2290 g",
    "volume": "5 L",
    "price": 81500,
    "price_postapoc": 500,
    "to_hit": -1,
    "material": [ "nomex", "kevlar", "lycra" ],
    "symbol": "[",
    "looks_like": "pants_cargo",
    "color": "dark_gray",
    "pocket_data": [
      {
        "pocket_type": "CONTAINER",
        "max_contains_volume": "3250 ml",
        "max_contains_weight": "4 kg",
        "max_item_length": "30 cm",
        "moves": 80
      },
      {
        "pocket_type": "CONTAINER",
        "max_contains_volume": "3250 ml",
        "max_contains_weight": "4 kg",
        "max_item_length": "30 cm",
        "moves": 80
      },
      {
        "pocket_type": "CONTAINER",
        "max_contains_volume": "800 ml",
        "max_contains_weight": "2 kg",
        "max_item_length": "16 cm",
        "moves": 100
      },
      {
        "pocket_type": "CONTAINER",
        "max_contains_volume": "800 ml",
        "max_contains_weight": "2 kg",
        "max_item_length": "16 cm",
        "moves": 100
      }
    ],
    "warmth": 30,
    "material_thickness": 2,
    "valid_mods": [ "steel_padded" ],
    "environmental_protection": 6,
    "flags": [ "VARSIZE", "POCKETS", "STURDY", "WATERPROOF", "OUTER" ],
    "armor": [ { "encumbrance": [ 24, 30 ], "coverage": 100, "covers": [ "leg_l", "leg_r" ] } ]
  },
  {
    "id": "chainmail_junk_legs",
    "type": "ARMOR",
    "category": "armor",
    "name": { "str": "chainmail leggings", "str_pl": "pairs of chainmail leggings" },
    "description": "Customized chainmail leggings.  Their straps keep everything in place, and the lack of toes and heels allows them to work perfectly well with footwear.  The metal shows signs of rust and corrosion.",
    "weight": "4212 g",
    "volume": "1500 ml",
    "price": 7500,
    "price_postapoc": 2000,
    "to_hit": -1,
    "material": [ "budget_steel_chain" ],
    "symbol": "[",
    "looks_like": "legguard_hard",
    "color": "light_red",
    "flags": [ "VARSIZE", "STURDY", "OUTER" ],
    "armor": [
      {
        "material": [ { "type": "budget_steel_chain", "covered_by_mat": 100, "thickness": 1.2 } ],
        "covers": [ "leg_l", "leg_r" ],
        "coverage": 95,
        "encumbrance": 20
      }
    ]
  },
  {
    "id": "lc_chainmail_legs",
    "type": "ARMOR",
    "category": "armor",
    "name": { "str": "mild steel chainmail leggings", "str_pl": "pairs of mild steel chainmail leggings" },
    "description": "Customized mild steel chainmail leggings.  Their straps keep everything in place, and the lack of toes and heels allows them to work perfectly well with footwear.",
    "weight": "4212 g",
    "volume": "1500 ml",
    "price": 7500,
    "price_postapoc": 2000,
    "to_hit": -1,
    "material": [ "lc_steel_chain" ],
    "symbol": "[",
    "looks_like": "legguard_hard",
    "color": "light_red",
    "flags": [ "VARSIZE", "STURDY", "OUTER" ],
    "armor": [
      {
        "material": [ { "type": "lc_steel_chain", "covered_by_mat": 100, "thickness": 1.2 } ],
        "covers": [ "leg_l", "leg_r" ],
        "coverage": 100,
        "encumbrance": 20
      }
    ]
  },
  {
    "id": "xl_lc_chainmail_legs",
    "type": "ARMOR",
    "copy-from": "lc_chainmail_legs",
    "name": { "str": "XL mild steel chainmail leggings", "str_pl": "pairs of XL mild steel chainmail leggings" },
    "description": "Customized mild steel chainmail leggings for the largest of transhumans.  Their straps keep everything in place, and the lack of toes and heels allows them to work perfectly well with footwear.",
    "proportional": { "weight": 1.25, "volume": 1.13, "price": 1.25 },
    "extend": { "flags": [ "OVERSIZE" ] }
  },
  {
    "id": "xs_lc_chainmail_legs",
    "type": "ARMOR",
    "copy-from": "lc_chainmail_legs",
    "name": { "str": "XS mild steel chainmail leggings", "str_pl": "pairs of XS mild steel chainmail leggings" },
    "description": "Customized mild steel chainmail leggings for the smallest of transhumans.  Their straps keep everything in place, and the lack of toes and heels allows them to work perfectly well with footwear.",
    "proportional": { "weight": 0.75, "volume": 0.75, "price": 0.5 },
    "extend": { "flags": [ "UNDERSIZE" ] }
  },
  {
    "id": "mc_chainmail_legs",
    "type": "ARMOR",
    "copy-from": "lc_chainmail_legs",
    "material": [ "mc_steel_chain" ],
    "name": { "str": "medium steel chainmail leggings", "str_pl": "pairs of medium steel chainmail leggings" },
    "description": "Customized medium steel chainmail leggings.  Their straps keep everything in place, and the lack of toes and heels allows them to work perfectly well with footwear.",
    "armor": [
      {
        "material": [ { "type": "mc_steel_chain", "covered_by_mat": 100, "thickness": 1.2 } ],
        "covers": [ "leg_l", "leg_r" ],
        "coverage": 100,
        "encumbrance": 20
      }
    ]
  },
  {
    "id": "xl_mc_chainmail_legs",
    "type": "ARMOR",
    "copy-from": "mc_chainmail_legs",
    "name": { "str": "XL medium steel chainmail leggings", "str_pl": "pairs of XL medium steel chainmail leggings" },
    "description": "Customized medium steel chainmail leggings for the largest of transhumans.  Their straps keep everything in place, and the lack of toes and heels allows them to work perfectly well with footwear.",
    "proportional": { "weight": 1.25, "volume": 1.13, "price": 1.25 },
    "extend": { "flags": [ "OVERSIZE" ] }
  },
  {
    "id": "xs_mc_chainmail_legs",
    "type": "ARMOR",
    "copy-from": "mc_chainmail_legs",
    "name": { "str": "XS medium steel chainmail leggings", "str_pl": "pairs of XS medium steel chainmail leggings" },
    "description": "Customized medium steel chainmail leggings for the smallest of transhumans.  Their straps keep everything in place, and the lack of toes and heels allows them to work perfectly well with footwear.",
    "proportional": { "weight": 0.75, "volume": 0.75, "price": 0.5 },
    "extend": { "flags": [ "UNDERSIZE" ] }
  },
  {
    "id": "hc_chainmail_legs",
    "type": "ARMOR",
    "copy-from": "lc_chainmail_legs",
    "material": [ "hc_steel_chain" ],
    "name": { "str": "high steel chainmail leggings", "str_pl": "pairs of high steel chainmail leggings" },
    "description": "Customized high steel chainmail leggings.  Their straps keep everything in place, and the lack of toes and heels allows them to work perfectly well with footwear.",
    "armor": [
      {
        "material": [ { "type": "hc_steel_chain", "covered_by_mat": 100, "thickness": 1.2 } ],
        "covers": [ "leg_l", "leg_r" ],
        "coverage": 100,
        "encumbrance": 20
      }
    ]
  },
  {
    "id": "xl_hc_chainmail_legs",
    "type": "ARMOR",
    "copy-from": "hc_chainmail_legs",
    "name": { "str": "XL high steel chainmail leggings", "str_pl": "pairs of XL high steel chainmail leggings" },
    "description": "Customized high steel chainmail leggings for the largest of transhumans.  Their straps keep everything in place, and the lack of toes and heels allows them to work perfectly well with footwear.",
    "proportional": { "weight": 1.25, "volume": 1.13, "price": 1.25 },
    "extend": { "flags": [ "OVERSIZE" ] }
  },
  {
    "id": "xs_hc_chainmail_legs",
    "type": "ARMOR",
    "copy-from": "hc_chainmail_legs",
    "name": { "str": "XS high steel chainmail leggings", "str_pl": "pairs of XS high steel chainmail leggings" },
    "description": "Customized high steel chainmail leggings for the smallest of transhumans.  Their straps keep everything in place, and the lack of toes and heels allows them to work perfectly well with footwear.",
    "proportional": { "weight": 0.75, "volume": 0.75, "price": 0.5 },
    "extend": { "flags": [ "UNDERSIZE" ] }
  },
  {
    "id": "ch_chainmail_legs",
    "type": "ARMOR",
    "copy-from": "lc_chainmail_legs",
    "material": [ "ch_steel_chain" ],
    "name": { "str": "hardened steel chainmail leggings", "str_pl": "pairs of hardened steel chainmail leggings" },
    "description": "Customized hardened steel chainmail leggings.  Their straps keep everything in place, and the lack of toes and heels allows them to work perfectly well with footwear.",
    "armor": [
      {
        "material": [ { "type": "ch_steel_chain", "covered_by_mat": 100, "thickness": 1.2 } ],
        "covers": [ "leg_l", "leg_r" ],
        "coverage": 100,
        "encumbrance": 20
      }
    ]
  },
  {
    "id": "xl_ch_chainmail_legs",
    "type": "ARMOR",
    "copy-from": "ch_chainmail_legs",
    "name": { "str": "XL hardened steel chainmail leggings", "str_pl": "pairs of XL hardened steel chainmail leggings" },
    "description": "Customized hardened steel chainmail leggings for the largest of transhumans.  Their straps keep everything in place, and the lack of toes and heels allows them to work perfectly well with footwear.",
    "proportional": { "weight": 1.25, "volume": 1.13, "price": 1.25 },
    "extend": { "flags": [ "OVERSIZE" ] }
  },
  {
    "id": "xs_ch_chainmail_legs",
    "type": "ARMOR",
    "copy-from": "ch_chainmail_legs",
    "name": { "str": "XS hardened steel chainmail leggings", "str_pl": "pairs of XS hardened steel chainmail leggings" },
    "description": "Customized hardened steel chainmail leggings for the smallest of transhumans.  Their straps keep everything in place, and the lack of toes and heels allows them to work perfectly well with footwear.",
    "proportional": { "weight": 0.75, "volume": 0.75, "price": 0.5 },
    "extend": { "flags": [ "UNDERSIZE" ] }
  },
  {
    "id": "qt_chainmail_legs",
    "type": "ARMOR",
    "copy-from": "lc_chainmail_legs",
    "material": [ "qt_steel_chain" ],
    "name": { "str": "tempered steel chainmail leggings", "str_pl": "pairs of tempered steel chainmail leggings" },
    "description": "Customized tempered steel chainmail leggings.  Their straps keep everything in place, and the lack of toes and heels allows them to work perfectly well with footwear.",
    "armor": [
      {
        "material": [ { "type": "qt_steel_chain", "covered_by_mat": 100, "thickness": 1.2 } ],
        "covers": [ "leg_l", "leg_r" ],
        "coverage": 100,
        "encumbrance": 20
      }
    ]
  },
  {
    "id": "xl_qt_chainmail_legs",
    "type": "ARMOR",
    "copy-from": "qt_chainmail_legs",
    "name": { "str": "XL tempered steel chainmail leggings", "str_pl": "pairs of XL tempered steel chainmail leggings" },
    "description": "Customized tempered steel chainmail leggings for the largest of transhumans.  Their straps keep everything in place, and the lack of toes and heels allows them to work perfectly well with footwear.",
    "proportional": { "weight": 1.25, "volume": 1.13, "price": 1.25 },
    "extend": { "flags": [ "OVERSIZE" ] }
  },
  {
    "id": "xs_qt_chainmail_legs",
    "type": "ARMOR",
    "copy-from": "qt_chainmail_legs",
    "name": { "str": "XS tempered steel chainmail leggings", "str_pl": "pairs of XS tempered steel chainmail leggings" },
    "description": "Customized tempered steel chainmail leggings for the smallest of transhumans.  Their straps keep everything in place, and the lack of toes and heels allows them to work perfectly well with footwear.",
    "proportional": { "weight": 0.75, "volume": 0.75, "price": 0.5 },
    "extend": { "flags": [ "UNDERSIZE" ] }
  },
  {
    "id": "leggings_thessalonian",
    "type": "ARMOR",
    "category": "armor",
    "name": { "str": "cataphract leggings", "str_pl": "pairs of cataphract leggings" },
    "description": "This leg armor, made of interlocking plates of burnished bronze, appears to be either a high-quality recreation or a genuine artifact.  Despite having an ancient design, it is in mint condition aside from some battle damage.  It covers from the upper thigh to the lower shin, and is of extremely high quality.",
    "weight": "5212 g",
    "volume": "1500 ml",
    "price": 7500,
    "price_postapoc": 3000,
    "to_hit": -1,
    "material": [ "fancy_bronze", "leather" ],
    "symbol": "[",
    "looks_like": "chainmail_legs",
    "repairs_like": "legguard_bronze",
    "color": "brown",
    "warmth": 18,
    "material_thickness": 5,
    "flags": [ "VARSIZE", "OUTER", "STURDY" ],
    "armor": [
      {
        "covers": [ "leg_l", "leg_r" ],
        "encumbrance": 14,
        "coverage": 95,
        "cover_melee": 95,
        "cover_ranged": 90,
        "cover_vitals": 100,
        "specifically_covers": [ "leg_lower_r", "leg_lower_l", "leg_knee_r", "leg_knee_l", "leg_upper_r", "leg_upper_l" ]
      }
    ]
  },
  {
    "id": "chaps_leather",
    "type": "ARMOR",
    "name": { "str_sp": "leather chaps" },
    "description": "A pair of black leather chaps.  Very tough and light, but doesn't offer any storage.",
    "weight": "1414 g",
    "volume": "1250 ml",
    "price": 21000,
    "price_postapoc": 250,
    "to_hit": -1,
    "material": [ "leather" ],
    "symbol": "[",
    "looks_like": "pants_leather",
    "color": "dark_gray",
    "warmth": 10,
    "material_thickness": 3,
    "flags": [ "OUTER" ],
    "armor": [ { "encumbrance": 3, "coverage": 65, "covers": [ "leg_l", "leg_r" ] } ]
  },
  {
    "id": "chaps_cut_resistant",
    "type": "ARMOR",
    "name": { "str_sp": "chainsaw chaps" },
    "description": "A pair of tough chaps made of Kevlar.  Chainsaw kickbacks are potentially fatal; personal protective equipment like these chaps help protect your femoral arteries.  The layered Kevlar is designed to fray on contact with the chain and bind up the tool.",
    "weight": "1519 g",
    "copy-from": "chaps_leather",
    "price": 7800,
    "material": [ "kevlar" ],
    "material_thickness": 1
  },
  {
    "id": "fencing_pants",
    "repairs_like": "survivor_suit",
    "type": "ARMOR",
    "name": { "str_sp": "fencing pants" },
    "description": "A pair of reinforced pants used by fencers to prevent injuries.",
    "weight": "450 g",
    "volume": "2 L",
    "price": 2500,
    "price_postapoc": 500,
    "material": [ "cotton", "nylon" ],
    "symbol": "[",
    "looks_like": "pants",
    "color": "white",
    "pocket_data": [
      {
        "pocket_type": "CONTAINER",
        "max_contains_volume": "800 ml",
        "max_contains_weight": "1 kg",
        "max_item_length": "13 cm",
        "moves": 100
      },
      {
        "pocket_type": "CONTAINER",
        "max_contains_volume": "800 ml",
        "max_contains_weight": "1 kg",
        "max_item_length": "13 cm",
        "moves": 100
      }
    ],
    "warmth": 20,
    "material_thickness": 2,
    "flags": [ "VARSIZE" ],
    "armor": [ { "encumbrance": [ 13, 15 ], "coverage": 95, "covers": [ "leg_l", "leg_r" ] } ]
  },
  {
    "id": "knee_pads",
    "type": "ARMOR",
    "category": "armor",
    "name": { "str": "pair of knee pads", "str_pl": "pairs of knee pads" },
    "description": "A pair of knee pads made of stout plastic and cloth.",
    "weight": "210 g",
    "volume": "1500 ml",
    "price": 2500,
    "price_postapoc": 50,
    "to_hit": 1,
    "material": [ "plastic", "cotton" ],
    "symbol": "[",
    "looks_like": "legguard_hard",
    "color": "dark_gray",
    "material_thickness": 5,
    "flags": [ "WATER_FRIENDLY", "OUTER" ],
    "armor": [
      {
        "covers": [ "leg_l", "leg_r" ],
        "encumbrance": 0,
        "coverage": 90,
        "cover_melee": 90,
        "cover_ranged": 95,
        "cover_vitals": 90,
        "specifically_covers": [ "leg_knee_r", "leg_knee_l" ]
      }
    ]
  },
  {
    "id": "legguard_bronze",
    "type": "ARMOR",
    "category": "armor",
    "name": { "str": "pair of bronze greaves", "str_pl": "pairs of bronze greaves" },
    "description": "A pair of bronze leg guards with a simple leather lining.",
    "weight": "2520 g",
    "volume": "5500 ml",
    "price": 40000,
    "price_postapoc": 750,
    "to_hit": 1,
    "material": [ "bronze", "leather" ],
    "symbol": "[",
    "looks_like": "legguard_lightplate",
    "color": "yellow",
    "warmth": 15,
    "material_thickness": 4,
    "flags": [ "OUTER", "STURDY" ],
    "armor": [
      {
        "covers": [ "leg_l", "leg_r" ],
        "encumbrance": 5,
        "coverage": 95,
        "cover_melee": 95,
        "cover_ranged": 90,
        "cover_vitals": 70,
        "specifically_covers": [ "leg_lower_r", "leg_lower_l", "leg_knee_r", "leg_knee_l" ]
      }
    ]
  },
  {
    "id": "xl_legguard_bronze",
    "type": "ARMOR",
    "copy-from": "legguard_bronze",
    "name": { "str": "XL bronze greaves", "str_pl": "pairs of XL bronze greaves" },
    "description": "A pair of gigantic bronze leg guards with a simple leather lining.",
    "proportional": { "weight": 1.25, "volume": 1.13, "price": 1.25 },
    "extend": { "flags": [ "OVERSIZE" ] }
  },
  {
    "id": "xs_legguard_bronze",
    "type": "ARMOR",
    "copy-from": "legguard_bronze",
    "name": { "str": "XS bronze greaves", "str_pl": "pairs of XS bronze greaves" },
    "description": "A pair of tiny bronze leg guards with a simple leather lining.",
    "proportional": { "weight": 0.75, "volume": 0.75, "price": 0.5 },
    "extend": { "flags": [ "UNDERSIZE" ] }
  },
  {
    "id": "legguard_hard",
    "type": "ARMOR",
    "category": "armor",
    "name": { "str": "pair of hard leg guards", "str_pl": "pairs of hard leg guards" },
    "description": "A pair of polyurethane leg guards with neoprene backing.",
    "weight": "625 g",
    "volume": "3 L",
    "price": 3400,
    "price_postapoc": 500,
    "to_hit": 1,
    "material": [ "plastic", "neoprene" ],
    "symbol": "[",
    "looks_like": "leg_warmers",
    "color": "dark_gray",
    "warmth": 20,
    "material_thickness": 4,
    "environmental_protection": 1,
    "flags": [ "OUTER", "WATER_FRIENDLY" ],
    "armor": [
      {
        "covers": [ "leg_l", "leg_r" ],
        "encumbrance": 4,
        "coverage": 90,
        "cover_melee": 90,
        "cover_ranged": 95,
        "cover_vitals": 90,
        "specifically_covers": [ "leg_lower_r", "leg_lower_l", "leg_knee_r", "leg_knee_l", "leg_upper_r", "leg_upper_l" ]
      }
    ]
  },
  {
    "id": "legguard_lightplate",
    "type": "ARMOR",
    "category": "armor",
    "name": { "str": "pair of steel leg guards", "str_pl": "pairs of steel leg guards" },
    "description": "A full assembly of medieval leg protection.  Cuisses, poleyns, and greaves, with leather straps to secure each piece and connect it as part of a set.",
    "weight": "4080 g",
    "volume": "6 L",
    "price": 20000,
    "price_postapoc": 4000,
    "to_hit": -1,
    "material": [ "steel", "leather" ],
    "symbol": "[",
    "looks_like": "legguard_hard",
    "color": "light_gray",
    "warmth": 20,
    "material_thickness": 4,
    "flags": [ "VARSIZE", "OUTER", "STURDY" ],
    "armor": [
      {
        "covers": [ "leg_l", "leg_r" ],
        "encumbrance": 8,
        "coverage": 95,
        "cover_melee": 95,
        "cover_ranged": 95,
        "cover_vitals": 90,
        "specifically_covers": [ "leg_lower_r", "leg_lower_l", "leg_knee_r", "leg_knee_l", "leg_upper_r", "leg_upper_l" ]
      }
    ]
  },
  {
    "id": "xl_legguard_lightplate",
    "type": "ARMOR",
    "copy-from": "legguard_lightplate",
    "name": { "str": "pair of XL steel leg guards", "str_pl": "pairs of XL steel leg guards" },
    "description": "A full assembly of medieval leg protection for the largest of knights.  Cuisses, poleyns, and greaves, with leather straps to secure each piece and connect it as part of a set.",
    "proportional": { "weight": 1.25, "volume": 1.13, "price": 1.25 },
    "extend": { "flags": [ "OVERSIZE" ] }
  },
  {
    "id": "xs_legguard_lightplate",
    "type": "ARMOR",
    "copy-from": "legguard_lightplate",
    "looks_like": "legguard_lightplate",
    "name": { "str": "pair of XS steel leg guards", "str_pl": "pairs of XS steel leg guards" },
    "description": "A full assembly of medieval leg protection for the smallest of knights.  Cuisses, poleyns, and greaves, with leather straps to secure each piece and connect it as part of a set.",
    "proportional": { "weight": 0.75, "volume": 0.75, "price": 0.5 },
    "extend": { "flags": [ "UNDERSIZE" ] }
  },
  {
    "id": "legguard_metal",
    "type": "ARMOR",
    "category": "armor",
    "name": { "str": "pair of iron greaves", "str_pl": "pairs of iron greaves" },
    "description": "A pair of iron leg guards with a simple leather lining.",
    "weight": "2260 g",
    "volume": "5500 ml",
    "price": 40000,
    "price_postapoc": 1000,
    "to_hit": 1,
    "material": [ "iron", "leather" ],
    "symbol": "[",
    "looks_like": "legguard_lightplate",
    "color": "light_gray",
    "warmth": 10,
    "material_thickness": 4,
    "flags": [ "OUTER", "WATER_FRIENDLY" ],
    "armor": [
      {
        "covers": [ "leg_l", "leg_r" ],
        "encumbrance": 3,
        "coverage": 95,
        "cover_melee": 95,
        "cover_ranged": 90,
        "cover_vitals": 70,
        "specifically_covers": [ "leg_lower_r", "leg_lower_l", "leg_knee_r", "leg_knee_l" ]
      }
    ]
  },
  {
    "id": "xl_legguard_metal",
    "type": "ARMOR",
    "copy-from": "legguard_metal",
    "name": { "str": "pair of XL iron greaves", "str_pl": "pairs of XL iron greaves" },
    "description": "A pair of extra large iron leg guards with a simple leather lining.",
    "proportional": { "weight": 1.25, "volume": 1.13, "price": 1.25 },
    "extend": { "flags": [ "OVERSIZE" ] }
  },
  {
    "id": "xs_legguard_metal",
    "type": "ARMOR",
    "copy-from": "legguard_metal",
    "looks_like": "legguard_metal",
    "name": { "str": "pair of XS iron greaves", "str_pl": "pairs of XS iron greaves" },
    "description": "A pair of extra small iron leg guards with a simple leather lining.",
    "proportional": { "weight": 0.75, "volume": 0.75, "price": 0.5 },
    "extend": { "flags": [ "UNDERSIZE" ] }
  },
  {
    "id": "legguard_metal_sheets",
    "type": "ARMOR",
    "category": "armor",
    "name": { "str": "pair of sheet metal leg guards", "str_pl": "pairs of sheet metal leg guards" },
    "description": "A pair of leg guards hammered out of metal and shaped to tie on to the upper and lower leg, avoiding joints.  Perfect for the Post-Apocalyptic Warrior look.",
    "weight": "3500 g",
    "//": "The weight assumes four sheets of about 25cm x 30cm x 1.5mm.",
    "volume": "2500 ml",
    "price": 40000,
    "price_postapoc": 1000,
    "to_hit": 1,
    "material": [ "lc_steel" ],
    "repairs_with": [ "steel" ],
    "symbol": "[",
    "looks_like": "legguard_lightplate",
    "color": "light_gray",
    "warmth": 10,
    "material_thickness": 1.5,
    "environmental_protection": 1,
    "flags": [ "OUTER", "WATER_FRIENDLY" ],
    "armor": [
      {
        "covers": [ "leg_l", "leg_r" ],
        "encumbrance": 7,
        "coverage": 95,
        "cover_melee": 95,
        "cover_ranged": 95,
        "cover_vitals": 70,
        "specifically_covers": [ "leg_lower_r", "leg_lower_l", "leg_upper_r", "leg_upper_l" ]
      }
    ]
  },
  {
    "id": "ch_legguard_metal_sheets",
    "type": "ARMOR",
    "copy-from": "legguard_metal_sheets",
    "name": { "str": "pair of case hardened sheet metal leg guards", "str_pl": "pairs of case hardened sheet metal leg guards" },
    "description": "These crude leg guards have been case hardened to further protect your legs from the mighty coffee table, destroyer of shins.",
    "material": [ "ch_steel" ],
    "extend": { "flags": [ "STURDY" ] }
  },
  {
    "id": "legguard_metal_sheets_hip",
    "type": "ARMOR",
    "category": "armor",
    "name": { "str": "sheet metal skirt" },
    "description": "Four cut-down sheets of metal hanging off your waist to keep your hip and groin safe.  They're held in place rather loosely, but still get in the way a lot when running.",
    "weight": "4900 g",
    "//": "The weight assumes 2 sheets of about 30cm x 50cm x 1.5mm and 2 sheets of about 30cm x 25cm x 1.5mm",
    "volume": "2 L",
    "price": 500,
    "price_postapoc": 400,
    "to_hit": 1,
    "material": [ "lc_steel" ],
    "repairs_with": [ "steel" ],
    "symbol": "m",
    "color": "light_gray",
    "warmth": 5,
    "longest_side": "50 cm",
    "material_thickness": 1.5,
    "environmental_protection": 1,
    "flags": [ "OUTER", "WATER_FRIENDLY", "ALLOWS_TAIL" ],
    "armor": [
      {
        "covers": [ "leg_l", "leg_r" ],
        "encumbrance": 12,
        "coverage": 95,
        "specifically_covers": [ "leg_hip_l", "leg_hip_r" ]
      }
    ]
  },
  {
    "id": "ch_legguard_metal_sheets_hip",
    "type": "ARMOR",
    "copy-from": "legguard_metal_sheets_hip",
    "name": { "str": "case hardened sheet metal skirt" },
    "description": "This loose skirt made from several cut-down sheets of metal has been case hardened to provide maximum protection for your most vulnerable area.",
    "material": [ "ch_steel" ],
    "extend": { "flags": [ "STURDY" ] }
  },
  {
    "id": "legguard_metal_sheets_knees",
    "type": "ARMOR",
    "category": "armor",
    "name": { "str": "pair of sheet metal knee guards", "str_pl": "pairs of sheet metal knee guards" },
    "description": "Two small half-cylinders of sheet metal cut down and hammered to fit over the front of your knees.  They make kneeling painful, but don't impede running much.",
    "weight": "700 g",
    "//": "The weight assumes 3 sheets of about 15cm x 15cm x 1.5mm.",
    "volume": "1 L",
    "price": 500,
    "price_postapoc": 400,
    "to_hit": 1,
    "material": [ "lc_steel" ],
    "repairs_with": [ "steel" ],
    "symbol": "m",
    "looks_like": "knee_pads",
    "color": "light_gray",
    "warmth": 5,
    "longest_side": "50 cm",
    "material_thickness": 1.5,
    "environmental_protection": 1,
    "flags": [ "OUTER", "WATER_FRIENDLY", "ALLOWS_TAIL" ],
    "armor": [
      {
        "covers": [ "leg_l", "leg_r" ],
        "encumbrance": 2,
        "coverage": 95,
        "specifically_covers": [ "leg_knee_l", "leg_knee_r" ]
      }
    ]
  },
  {
    "id": "ch_legguard_metal_sheets_knees",
    "type": "ARMOR",
    "copy-from": "legguard_metal_sheets_knees",
    "name": { "str": "pair of case hardened sheet metal knee guards", "str_pl": "pairs of case hardened sheet metal knee guards" },
    "description": "Knee guards of sheet metal, case hardened to protect your kneecaps from any feral with a bat.",
    "material": [ "ch_steel" ],
    "extend": { "flags": [ "STURDY" ] }
  },
  {
    "id": "xl_legguard_metal_sheets",
    "type": "ARMOR",
    "copy-from": "legguard_metal_sheets",
    "name": { "str": "pair of XL sheet metal leg guards", "str_pl": "pairs of XL sheet metal leg guards" },
    "description": "A pair of extra large hammered metal plates tied to your legs.",
    "proportional": { "weight": 1.25, "volume": 1.13, "price": 1.25 },
    "extend": { "flags": [ "OVERSIZE" ] }
  },
  {
    "id": "xs_legguard_metal_sheets",
    "type": "ARMOR",
    "copy-from": "legguard_metal_sheets",
    "looks_like": "legguard_metal_sheets",
    "name": { "str": "pair of XS sheet metal leg guards", "str_pl": "pairs of XS sheet metal leg guards" },
    "description": "A pair of extra small leg guards hammered out of metal and shaped to strap on to the upper and lower leg, avoiding joints.  Perfect for the Post-Apocalyptic Warrior look.",
    "proportional": { "weight": 0.75, "volume": 0.75, "price": 0.5 },
    "extend": { "flags": [ "UNDERSIZE" ] }
  },
  {
    "id": "legguard_paper",
    "type": "ARMOR",
    "category": "armor",
    "name": { "str": "pair of paper leg guards", "str_pl": "pairs of paper leg guards" },
    "description": "Leg guards made of stacked paper sheets held together with duct tape.",
    "weight": "370 g",
    "volume": "500 ml",
    "price": 230,
    "price_postapoc": 50,
    "to_hit": 1,
    "material": [ "paper" ],
    "symbol": "[",
    "looks_like": "legguard_hard",
    "color": "blue",
    "warmth": 5,
    "material_thickness": 3,
    "flags": [ "OUTER" ],
    "armor": [
      {
        "covers": [ "leg_l", "leg_r" ],
        "encumbrance": 4,
        "coverage": 80,
        "cover_melee": 80,
        "cover_ranged": 80,
        "cover_vitals": 0,
        "specifically_covers": [ "leg_lower_r", "leg_lower_l" ]
      }
    ]
  },
  {
    "id": "improvised_legguard_tire",
    "type": "ARMOR",
    "category": "armor",
    "name": { "str": "pair of improvised tire leg guards", "str_pl": "pairs of improvised tire leg guards" },
    "description": "Leg guards made of thick chunks of tire held together with duct tape.",
    "weight": "4800 g",
    "volume": "4000 ml",
    "price": 2300,
    "price_postapoc": 500,
    "to_hit": 1,
    "material": [ "rubber" ],
    "symbol": "[",
    "looks_like": "legguard_hard",
    "color": "dark_gray",
    "warmth": 5,
    "material_thickness": 4,
    "flags": [ "OUTER", "NONCONDUCTIVE" ],
    "armor": [
      {
        "covers": [ "leg_l", "leg_r" ],
        "encumbrance": 4,
        "coverage": 80,
        "cover_melee": 80,
        "cover_ranged": 80,
        "cover_vitals": 0,
        "specifically_covers": [ "leg_lower_r", "leg_lower_l" ]
      }
    ]
  },
  {
    "id": "legguard_scrap",
    "type": "ARMOR",
    "category": "armor",
    "name": { "str": "pair of scrap leg guards", "str_pl": "pairs of scrap leg guards" },
    "description": "A pair of leg guards made from scraps of metal secured by simple strings.",
    "weight": "3104 g",
    "volume": "5 L",
    "price": 20000,
    "price_postapoc": 50,
    "to_hit": -1,
    "bashing": 1,
    "cutting": 1,
    "material": [ "budget_steel", "cotton" ],
    "symbol": "[",
    "looks_like": "legguard_metal",
    "color": "light_gray",
    "warmth": 10,
    "flags": [ "OUTER", "ALLOWS_TAIL" ],
    "armor": [
      {
        "material": [
          { "type": "budget_steel", "covered_by_mat": 75, "thickness": 1.5 },
          { "type": "cotton", "covered_by_mat": 100, "thickness": 1.0 }
        ],
        "covers": [ "leg_l", "leg_r" ],
        "coverage": 95,
        "encumbrance": 15
      }
    ]
  },
  {
    "id": "xl_legguard_scrap",
    "type": "ARMOR",
    "copy-from": "legguard_scrap",
    "name": { "str": "pair of XL scrap leg guards", "str_pl": "pairs of XL scrap leg guards" },
    "description": "A pair of leg guards made from scraps of metal secured by simple strings.  You look like a trash giant.",
    "proportional": { "weight": 1.25, "volume": 1.13, "price": 1.25 },
    "extend": { "flags": [ "OVERSIZE" ] }
  },
  {
    "id": "xs_legguard_scrap",
    "type": "ARMOR",
    "copy-from": "legguard_scrap",
    "looks_like": "legguard_scrap",
    "name": { "str": "pair of XS scrap leg guards", "str_pl": "pairs of XS scrap leg guards" },
    "description": "A pair of leg guards made from scraps of metal secured by simple strings.",
    "proportional": { "weight": 0.75, "volume": 0.75, "price": 0.5 },
    "extend": { "flags": [ "UNDERSIZE" ] }
  },
  {
    "id": "legguard_tire",
    "type": "ARMOR",
    "category": "armor",
    "name": { "str": "pair of tire leg guards", "str_pl": "pairs of tire leg guards" },
    "description": "A pair of leg guards made from thick chunks of tire secured by simple strings; the loose collection of rubber plates provides decent but not the most convenient protection.",
    "weight": "4800 g",
    "volume": "5 L",
    "price": 20000,
    "price_postapoc": 50,
    "to_hit": -1,
    "material": [ "rubber" ],
    "symbol": "[",
    "looks_like": "legguard_metal",
    "color": "light_gray",
    "warmth": 10,
    "material_thickness": 4,
    "flags": [ "OUTER", "NONCONDUCTIVE" ],
    "armor": [
      {
        "covers": [ "leg_l", "leg_r" ],
        "encumbrance": 14,
        "coverage": 80,
        "cover_melee": 80,
        "cover_ranged": 80,
        "cover_vitals": 0,
        "specifically_covers": [ "leg_lower_r", "leg_lower_l", "leg_upper_r", "leg_upper_l" ]
      }
    ]
  },
  {
    "id": "xl_legguard_tire",
    "type": "ARMOR",
    "copy-from": "legguard_tire",
    "name": { "str": "pair of XL tire leg guards", "str_pl": "pairs of XL tire leg guards" },
    "description": "A pair of leg guards made from thick chunks of tire secured by simple strings; the loose collection of rubber plates provides decent but not the most convenient protection.  You look like a trash giant.",
    "proportional": { "weight": 1.25, "volume": 1.13, "price": 1.25 },
    "extend": { "flags": [ "OVERSIZE" ] }
  },
  {
    "id": "xs_legguard_tire",
    "type": "ARMOR",
    "copy-from": "legguard_tire",
    "looks_like": "legguard_tire",
    "name": { "str": "pair of XS tire leg guards", "str_pl": "pairs of XS tire leg guards" },
    "description": "A pair of leg guards made from thick chunks of tire secured by simple strings; the loose collection of rubber plates provides decent but not the most convenient protection.",
    "proportional": { "weight": 0.75, "volume": 0.75, "price": 0.5 },
    "extend": { "flags": [ "UNDERSIZE" ] }
  },
  {
    "id": "motorbike_pants",
    "repairs_like": "jeans",
    "type": "ARMOR",
    "name": { "str": "motorcycle jeans", "str_pl": "pairs of motorcycle jeans" },
    "description": "A pair of thick jeans interwoven with Kevlar for added durability and sporting integrated kneepads and flank protection, typically worn by motorcyclists to protect from road rash.",
    "weight": "1340 g",
    "volume": "2500 ml",
    "price": 10000,
    "price_postapoc": 750,
    "material": [ "kevlar", "cotton", "plastic" ],
    "symbol": "[",
    "looks_like": "jeans",
    "color": "dark_gray",
    "warmth": 15,
    "material_thickness": 2,
    "environmental_protection": 2,
    "flags": [ "VARSIZE", "WATERPROOF", "POCKETS" ],
    "armor": [
      {
        "material": [
          { "type": "kevlar", "covered_by_mat": 100, "thickness": 0.25 },
          { "type": "cotton", "covered_by_mat": 100, "thickness": 0.5 }
        ],
        "encumbrance": [ 10, 14 ],
        "coverage": 100,
        "covers": [ "leg_l", "leg_r" ],
        "specifically_covers": [ "leg_hip_l", "leg_upper_l", "leg_lower_l", "leg_hip_r", "leg_upper_r", "leg_lower_r" ]
      },
      {
        "material": [
          { "type": "kevlar", "covered_by_mat": 100, "thickness": 0.25 },
          { "type": "cotton", "covered_by_mat": 100, "thickness": 0.5 },
          { "type": "plastic", "covered_by_mat": 100, "thickness": 4 }
        ],
        "encumbrance": [ 0, 0 ],
        "coverage": 100,
        "covers": [ "leg_l", "leg_r" ],
        "specifically_covers": [ "leg_knee_l", "leg_knee_r" ]
      }
    ],
    "pocket_data": [
      {
        "pocket_type": "CONTAINER",
        "max_contains_volume": "1250 ml",
        "max_contains_weight": "4 kg",
        "max_item_length": "19 cm",
        "moves": 80
      },
      {
        "pocket_type": "CONTAINER",
        "max_contains_volume": "1250 ml",
        "max_contains_weight": "4 kg",
        "max_item_length": "19 cm",
        "moves": 80
      },
      {
        "pocket_type": "CONTAINER",
        "max_contains_volume": "1080 ml",
        "max_contains_weight": "4 kg",
        "max_item_length": "165 mm",
        "moves": 100
      },
      {
        "pocket_type": "CONTAINER",
        "max_contains_volume": "1080 ml",
        "max_contains_weight": "4 kg",
        "max_item_length": "165 mm",
        "moves": 100
      }
    ]
  },
  {
    "id": "trousers_eod",
    "type": "ARMOR",
    "category": "armor",
    "name": { "str_sp": "EOD trousers" },
    "description": "Thick armored trousers constructed from Kevlar and Nomex, for use by explosive ordnance disposal technicians.",
    "weight": "6400 g",
    "volume": "12 L",
    "price": 200000,
    "price_postapoc": 12000,
    "warmth": 65,
    "material": [ "kevlar_layered", "nomex" ],
    "symbol": "[",
    "color": "light_gray",
    "environmental_protection": 2,
    "material_thickness": 15,
    "flags": [ "STURDY", "OUTER", "RAINPROOF", "ONLY_ONE" ],
    "armor": [ { "encumbrance": 80, "coverage": 100, "covers": [ "leg_l", "leg_r" ] } ]
  },
  {
    "id": "trousers_eod_light",
    "type": "ARMOR",
    "category": "armor",
    "name": { "str_sp": "light EOD trousers" },
    "description": "Armored trousers constructed from Kevlar and Nomex, for use by explosive ordnance disposal technicians.  They are lighter than normal EOD armor to provide more maneuverability.",
    "weight": "3000 g",
    "volume": "12 L",
    "price": 200000,
    "price_postapoc": 12000,
    "warmth": 40,
    "material": [ "kevlar_layered", "nomex" ],
    "symbol": "[",
    "color": "light_gray",
    "environmental_protection": 2,
    "material_thickness": 7,
    "flags": [ "STURDY", "OUTER", "RAINPROOF", "ONLY_ONE" ],
    "armor": [ { "encumbrance": 40, "coverage": 100, "covers": [ "leg_l", "leg_r" ] } ]
  },
  {
    "id": "armor_lc_light_leg_guard",
    "type": "ARMOR",
    "category": "armor",
    "name": { "str": "mild steel light leg guard" },
    "description": "A light leg guard, 1.25 mm at the thickest.  This one has been made with mild steel.",
    "weight": "2500 g",
    "volume": "2916 ml",
    "price": 60000,
    "price_postapoc": 12000,
    "to_hit": -5,
    "bashing": 8,
    "material": [ "lc_steel", "lc_steel_chain" ],
    "symbol": "[",
    "looks_like": "legguard_lightplate",
    "color": "light_gray",
    "warmth": 20,
    "longest_side": "60 cm",
    "sided": true,
    "flags": [ "OUTER", "STURDY", "CONDUCTIVE", "BLOCK_WHILE_WORN" ],
    "armor": [
      {
        "material": [
          { "type": "lc_steel", "covered_by_mat": 95, "thickness": 0.05 },
          { "type": "lc_steel_chain", "covered_by_mat": 100, "thickness": 1.2 },
          { "type": "leather", "covered_by_mat": 1, "thickness": 1.0 }
        ],
        "covers": [ "leg_l", "leg_r" ],
        "specifically_covers": [ "leg_lower_r", "leg_lower_l", "leg_knee_r", "leg_knee_l", "leg_upper_r", "leg_upper_l" ],
        "coverage": 100,
        "encumbrance": 10
      }
    ]
  },
  {
    "id": "xl_armor_lc_light_leg_guard",
    "type": "ARMOR",
    "name": { "str": "XL mild steel light leg guard" },
    "copy-from": "armor_lc_light_leg_guard",
    "proportional": { "weight": 1.125, "volume": 1.13, "price": 1.25 },
    "extend": { "flags": [ "OVERSIZE" ] }
  },
  {
    "id": "armor_mc_light_leg_guard",
    "type": "ARMOR",
    "copy-from": "armor_lc_light_leg_guard",
    "material": [ "mc_steel", "mc_steel_chain" ],
    "name": { "str": "medium steel light leg guard" },
    "description": "A light leg guard, 1.25 mm at the thickest.  Made with tougher medium steel, this offers solid protection.",
    "armor": [
      {
        "material": [
          { "type": "mc_steel", "covered_by_mat": 95, "thickness": 0.05 },
          { "type": "mc_steel_chain", "covered_by_mat": 100, "thickness": 1.2 },
          { "type": "leather", "covered_by_mat": 1, "thickness": 1.0 }
        ],
        "covers": [ "leg_l", "leg_r" ],
        "specifically_covers": [ "leg_lower_r", "leg_lower_l", "leg_knee_r", "leg_knee_l", "leg_upper_r", "leg_upper_l" ],
        "coverage": 100,
        "encumbrance": 10
      }
    ]
  },
  {
    "id": "xl_armor_mc_light_leg_guard",
    "type": "ARMOR",
    "name": { "str": "XL medium steel light leg guard" },
    "copy-from": "armor_mc_light_leg_guard",
    "proportional": { "weight": 1.125, "volume": 1.13, "price": 1.25 },
    "extend": { "flags": [ "OVERSIZE" ] }
  },
  {
    "id": "armor_hc_light_leg_guard",
    "type": "ARMOR",
    "copy-from": "armor_lc_light_leg_guard",
    "material": [ "hc_steel", "hc_steel_chain" ],
    "name": { "str": "high steel light leg guard" },
    "description": "A light leg guard, 1.25 mm at the thickest.  Made with high carbon steel offering excellent protection.",
    "armor": [
      {
        "material": [
          { "type": "hc_steel", "covered_by_mat": 95, "thickness": 0.05 },
          { "type": "hc_steel_chain", "covered_by_mat": 100, "thickness": 1.2 },
          { "type": "leather", "covered_by_mat": 1, "thickness": 1.0 }
        ],
        "covers": [ "leg_l", "leg_r" ],
        "specifically_covers": [ "leg_lower_r", "leg_lower_l", "leg_knee_r", "leg_knee_l", "leg_upper_r", "leg_upper_l" ],
        "coverage": 100,
        "encumbrance": 10
      }
    ]
  },
  {
    "id": "xl_armor_hc_light_leg_guard",
    "type": "ARMOR",
    "name": { "str": "XL high steel light leg guard" },
    "copy-from": "armor_hc_light_leg_guard",
    "proportional": { "weight": 1.125, "volume": 1.13, "price": 1.25 },
    "extend": { "flags": [ "OVERSIZE" ] }
  },
  {
    "id": "armor_ch_light_leg_guard",
    "type": "ARMOR",
    "copy-from": "armor_lc_light_leg_guard",
    "material": [ "ch_steel", "ch_steel_chain" ],
    "name": { "str": "case hardened light leg guard" },
    "description": "A light leg guard, 1.25 mm at the thickest.  The mild steel has been case hardened, offering superior protection.",
    "armor": [
      {
        "material": [
          { "type": "ch_steel", "covered_by_mat": 95, "thickness": 0.05 },
          { "type": "ch_steel_chain", "covered_by_mat": 100, "thickness": 1.2 },
          { "type": "leather", "covered_by_mat": 1, "thickness": 1.0 }
        ],
        "covers": [ "leg_l", "leg_r" ],
        "specifically_covers": [ "leg_lower_r", "leg_lower_l", "leg_knee_r", "leg_knee_l", "leg_upper_r", "leg_upper_l" ],
        "coverage": 100,
        "encumbrance": 10
      }
    ]
  },
  {
    "id": "xl_armor_ch_light_leg_guard",
    "type": "ARMOR",
    "name": { "str": "XL case hardened light leg guard" },
    "copy-from": "armor_ch_light_leg_guard",
    "proportional": { "weight": 1.125, "volume": 1.13, "price": 1.25 },
    "extend": { "flags": [ "OVERSIZE" ] }
  },
  {
    "id": "armor_qt_light_leg_guard",
    "type": "ARMOR",
    "copy-from": "armor_lc_light_leg_guard",
    "material": [ "qt_steel", "qt_steel_chain" ],
    "name": { "str": "tempered light leg guard" },
    "description": "A light leg guard, 1.25 mm at the thickest.  The medium steel has been quenched and tempered, offering top of the line protection.",
    "armor": [
      {
        "material": [
          { "type": "qt_steel", "covered_by_mat": 95, "thickness": 0.05 },
          { "type": "qt_steel_chain", "covered_by_mat": 100, "thickness": 1.2 },
          { "type": "leather", "covered_by_mat": 1, "thickness": 1.0 }
        ],
        "covers": [ "leg_l", "leg_r" ],
        "specifically_covers": [ "leg_lower_r", "leg_lower_l", "leg_knee_r", "leg_knee_l", "leg_upper_r", "leg_upper_l" ],
        "coverage": 100,
        "encumbrance": 10
      }
    ]
  },
  {
    "id": "xl_armor_qt_light_leg_guard",
    "type": "ARMOR",
    "name": { "str": "XL tempered light leg guard" },
    "copy-from": "armor_qt_light_leg_guard",
    "proportional": { "weight": 1.125, "volume": 1.13, "price": 1.25 },
    "extend": { "flags": [ "OVERSIZE" ] }
  },
  {
    "id": "armor_lc_leg_guard",
    "type": "ARMOR",
    "category": "armor",
    "name": { "str": "mild steel leg guard" },
    "description": "A leg guard, 1.75 mm at the thickest.  This one has been made with mild steel.",
    "weight": "3333 g",
    "volume": "2916 ml",
    "price": 60000,
    "price_postapoc": 12000,
    "to_hit": -5,
    "bashing": 8,
    "material": [ "lc_steel", "lc_steel_chain" ],
    "symbol": "[",
    "looks_like": "armor_larmor",
    "color": "light_gray",
    "warmth": 20,
    "longest_side": "60 cm",
    "sided": true,
    "material_thickness": 4,
    "flags": [ "OUTER", "STURDY", "CONDUCTIVE", "BLOCK_WHILE_WORN" ],
    "armor": [
      {
        "material": [
          { "type": "lc_steel", "covered_by_mat": 95, "thickness": 0.55 },
          { "type": "lc_steel_chain", "covered_by_mat": 100, "thickness": 1.2 },
          { "type": "leather", "covered_by_mat": 1, "thickness": 1.0 }
        ],
        "covers": [ "leg_l", "leg_r" ],
        "specifically_covers": [ "leg_lower_r", "leg_lower_l", "leg_knee_r", "leg_knee_l", "leg_upper_r", "leg_upper_l" ],
        "coverage": 100,
        "encumbrance": 15
      }
    ]
  },
  {
    "id": "xl_armor_lc_leg_guard",
    "type": "ARMOR",
    "name": { "str": "XL mild steel leg guard" },
    "copy-from": "armor_lc_leg_guard",
    "proportional": { "weight": 1.125, "volume": 1.13, "price": 1.25 },
    "extend": { "flags": [ "OVERSIZE" ] }
  },
  {
    "id": "armor_mc_leg_guard",
    "type": "ARMOR",
    "copy-from": "armor_lc_leg_guard",
    "material": [ "mc_steel", "mc_steel_chain" ],
    "name": { "str": "medium steel leg guard" },
    "description": "A leg guard, 1.75 mm at the thickest.  Made with tougher medium steel, this offers solid protection.",
    "armor": [
      {
        "material": [
          { "type": "mc_steel", "covered_by_mat": 95, "thickness": 0.55 },
          { "type": "mc_steel_chain", "covered_by_mat": 100, "thickness": 1.2 },
          { "type": "leather", "covered_by_mat": 1, "thickness": 1.0 }
        ],
        "covers": [ "leg_l", "leg_r" ],
        "specifically_covers": [ "leg_lower_r", "leg_lower_l", "leg_knee_r", "leg_knee_l", "leg_upper_r", "leg_upper_l" ],
        "coverage": 100,
        "encumbrance": 15
      }
    ]
  },
  {
    "id": "xl_armor_mc_leg_guard",
    "type": "ARMOR",
    "name": { "str": "XL medium steel leg guard" },
    "copy-from": "armor_mc_leg_guard",
    "proportional": { "weight": 1.125, "volume": 1.13, "price": 1.25 },
    "extend": { "flags": [ "OVERSIZE" ] }
  },
  {
    "id": "armor_hc_leg_guard",
    "type": "ARMOR",
    "copy-from": "armor_lc_leg_guard",
    "material": [ "hc_steel", "hc_steel_chain" ],
    "name": { "str": "high steel leg guard" },
    "description": "A leg guard, 1.75 mm at the thickest.  Made with high carbon steel offering excellent protection.",
    "armor": [
      {
        "material": [
          { "type": "hc_steel", "covered_by_mat": 95, "thickness": 0.55 },
          { "type": "hc_steel_chain", "covered_by_mat": 100, "thickness": 1.2 },
          { "type": "leather", "covered_by_mat": 1, "thickness": 1.0 }
        ],
        "covers": [ "leg_l", "leg_r" ],
        "specifically_covers": [ "leg_lower_r", "leg_lower_l", "leg_knee_r", "leg_knee_l", "leg_upper_r", "leg_upper_l" ],
        "coverage": 100,
        "encumbrance": 15
      }
    ]
  },
  {
    "id": "xl_armor_hc_leg_guard",
    "type": "ARMOR",
    "name": { "str": "XL high steel leg guard" },
    "copy-from": "armor_hc_leg_guard",
    "proportional": { "weight": 1.125, "volume": 1.13, "price": 1.25 },
    "extend": { "flags": [ "OVERSIZE" ] }
  },
  {
    "id": "armor_ch_leg_guard",
    "type": "ARMOR",
    "copy-from": "armor_lc_leg_guard",
    "material": [ "ch_steel", "ch_steel_chain" ],
    "name": { "str": "case hardened leg guard" },
    "description": "A leg guard, 1.75 mm at the thickest.  The mild steel has been case hardened, offering superior protection.",
    "armor": [
      {
        "material": [
          { "type": "ch_steel", "covered_by_mat": 95, "thickness": 0.55 },
          { "type": "ch_steel_chain", "covered_by_mat": 100, "thickness": 1.2 },
          { "type": "leather", "covered_by_mat": 1, "thickness": 1.0 }
        ],
        "covers": [ "leg_l", "leg_r" ],
        "specifically_covers": [ "leg_lower_r", "leg_lower_l", "leg_knee_r", "leg_knee_l", "leg_upper_r", "leg_upper_l" ],
        "coverage": 100,
        "encumbrance": 15
      }
    ]
  },
  {
    "id": "xl_armor_ch_leg_guard",
    "type": "ARMOR",
    "name": { "str": "XL case hardened leg guard" },
    "copy-from": "armor_ch_leg_guard",
    "proportional": { "weight": 1.125, "volume": 1.13, "price": 1.25 },
    "extend": { "flags": [ "OVERSIZE" ] }
  },
  {
    "id": "armor_qt_leg_guard",
    "type": "ARMOR",
    "copy-from": "armor_lc_leg_guard",
    "material": [ "qt_steel", "qt_steel_chain" ],
    "name": { "str": "tempered leg guard" },
    "description": "A leg guard, 1.75 mm at the thickest.  The medium steel has been quenched and tempered, offering top of the line protection.",
    "armor": [
      {
        "material": [
          { "type": "qt_steel", "covered_by_mat": 95, "thickness": 0.55 },
          { "type": "qt_steel_chain", "covered_by_mat": 100, "thickness": 1.2 },
          { "type": "leather", "covered_by_mat": 1, "thickness": 1.0 }
        ],
        "covers": [ "leg_l", "leg_r" ],
        "specifically_covers": [ "leg_lower_r", "leg_lower_l", "leg_knee_r", "leg_knee_l", "leg_upper_r", "leg_upper_l" ],
        "coverage": 100,
        "encumbrance": 15
      }
    ]
  },
  {
    "id": "xl_armor_qt_leg_guard",
    "type": "ARMOR",
    "name": { "str": "XL tempered leg guard" },
    "copy-from": "armor_qt_leg_guard",
    "proportional": { "weight": 1.125, "volume": 1.13, "price": 1.25 },
    "extend": { "flags": [ "OVERSIZE" ] }
  },
  {
    "id": "armor_lc_heavy_leg_guard",
    "type": "ARMOR",
    "category": "armor",
    "name": { "str": "mild steel heavy leg guard" },
    "description": "A heavy leg guard, 2.25 mm at the thickest.  This one has been made with mild steel.",
    "weight": "4166 g",
    "volume": "2916 ml",
    "price": 60000,
    "price_postapoc": 12000,
    "to_hit": -5,
    "bashing": 8,
    "material": [ "lc_steel", "lc_steel_chain" ],
    "symbol": "[",
    "looks_like": "armor_larmor",
    "color": "light_gray",
    "warmth": 20,
    "longest_side": "60 cm",
    "sided": true,
    "material_thickness": 6,
    "flags": [ "OUTER", "STURDY", "CONDUCTIVE", "BLOCK_WHILE_WORN" ],
    "armor": [
      {
        "material": [
          { "type": "lc_steel", "covered_by_mat": 95, "thickness": 1.05 },
          { "type": "lc_steel_chain", "covered_by_mat": 100, "thickness": 1.2 },
          { "type": "leather", "covered_by_mat": 1, "thickness": 1.0 }
        ],
        "covers": [ "leg_l", "leg_r" ],
        "specifically_covers": [ "leg_lower_r", "leg_lower_l", "leg_knee_r", "leg_knee_l", "leg_upper_r", "leg_upper_l" ],
        "coverage": 100,
        "encumbrance": 20
      }
    ]
  },
  {
    "id": "xl_armor_lc_heavy_leg_guard",
    "type": "ARMOR",
    "name": { "str": "XL mild steel heavy leg guard" },
    "copy-from": "armor_lc_heavy_leg_guard",
    "proportional": { "weight": 1.125, "volume": 1.13, "price": 1.25 },
    "extend": { "flags": [ "OVERSIZE" ] }
  },
  {
    "id": "armor_mc_heavy_leg_guard",
    "type": "ARMOR",
    "copy-from": "armor_lc_heavy_leg_guard",
    "material": [ "mc_steel", "mc_steel_chain" ],
    "name": { "str": "medium steel heavy leg guard" },
    "description": "A heavy leg guard, 2.25 mm at the thickest.  Made with tougher medium steel, this offers solid protection.",
    "armor": [
      {
        "material": [
          { "type": "mc_steel", "covered_by_mat": 95, "thickness": 1.05 },
          { "type": "mc_steel_chain", "covered_by_mat": 100, "thickness": 1.2 },
          { "type": "leather", "covered_by_mat": 1, "thickness": 1.0 }
        ],
        "covers": [ "leg_l", "leg_r" ],
        "specifically_covers": [ "leg_lower_r", "leg_lower_l", "leg_knee_r", "leg_knee_l", "leg_upper_r", "leg_upper_l" ],
        "coverage": 100,
        "encumbrance": 20
      }
    ]
  },
  {
    "id": "xl_armor_mc_heavy_leg_guard",
    "type": "ARMOR",
    "name": { "str": "XL medium steel heavy leg guard" },
    "copy-from": "armor_mc_heavy_leg_guard",
    "proportional": { "weight": 1.125, "volume": 1.13, "price": 1.25 },
    "extend": { "flags": [ "OVERSIZE" ] }
  },
  {
    "id": "armor_hc_heavy_leg_guard",
    "type": "ARMOR",
    "copy-from": "armor_lc_heavy_leg_guard",
    "material": [ "hc_steel", "hc_steel_chain" ],
    "name": { "str": "high steel heavy leg guard" },
    "description": "A heavy leg guard, 2.25 mm at the thickest.  Made with high carbon steel offering excellent protection.",
    "armor": [
      {
        "material": [
          { "type": "hc_steel", "covered_by_mat": 95, "thickness": 1.05 },
          { "type": "hc_steel_chain", "covered_by_mat": 100, "thickness": 1.2 },
          { "type": "leather", "covered_by_mat": 1, "thickness": 1.0 }
        ],
        "covers": [ "leg_l", "leg_r" ],
        "specifically_covers": [ "leg_lower_r", "leg_lower_l", "leg_knee_r", "leg_knee_l", "leg_upper_r", "leg_upper_l" ],
        "coverage": 100,
        "encumbrance": 20
      }
    ]
  },
  {
    "id": "xl_armor_hc_heavy_leg_guard",
    "type": "ARMOR",
    "name": { "str": "XL high steel heavy leg guard" },
    "copy-from": "armor_hc_heavy_leg_guard",
    "proportional": { "weight": 1.125, "volume": 1.13, "price": 1.25 },
    "extend": { "flags": [ "OVERSIZE" ] }
  },
  {
    "id": "armor_ch_heavy_leg_guard",
    "type": "ARMOR",
    "copy-from": "armor_lc_heavy_leg_guard",
    "material": [ "ch_steel", "ch_steel_chain" ],
    "name": { "str": "case hardened heavy leg guard" },
    "description": "A heavy leg guard, 2.25 mm at the thickest.  The mild steel has been case hardened, offering superior protection.",
    "armor": [
      {
        "material": [
          { "type": "ch_steel", "covered_by_mat": 95, "thickness": 1.05 },
          { "type": "ch_steel_chain", "covered_by_mat": 100, "thickness": 1.2 },
          { "type": "leather", "covered_by_mat": 1, "thickness": 1.0 }
        ],
        "covers": [ "leg_l", "leg_r" ],
        "specifically_covers": [ "leg_lower_r", "leg_lower_l", "leg_knee_r", "leg_knee_l", "leg_upper_r", "leg_upper_l" ],
        "coverage": 100,
        "encumbrance": 20
      }
    ]
  },
  {
    "id": "xl_armor_ch_heavy_leg_guard",
    "type": "ARMOR",
    "name": { "str": "XL case hardened heavy leg guard" },
    "copy-from": "armor_ch_heavy_leg_guard",
    "proportional": { "weight": 1.125, "volume": 1.13, "price": 1.25 },
    "extend": { "flags": [ "OVERSIZE" ] }
  },
  {
    "id": "armor_qt_heavy_leg_guard",
    "type": "ARMOR",
    "copy-from": "armor_lc_heavy_leg_guard",
    "material": [ "qt_steel", "qt_steel_chain" ],
    "name": { "str": "tempered heavy leg guard" },
    "description": "A heavy leg guard, 2.25 mm at the thickest.  The medium steel has been quenched and tempered, offering top of the line protection.",
    "armor": [
      {
        "material": [
          { "type": "qt_steel", "covered_by_mat": 95, "thickness": 1.05 },
          { "type": "qt_steel_chain", "covered_by_mat": 100, "thickness": 1.2 },
          { "type": "leather", "covered_by_mat": 1, "thickness": 1.0 }
        ],
        "covers": [ "leg_l", "leg_r" ],
        "specifically_covers": [ "leg_lower_r", "leg_lower_l", "leg_knee_r", "leg_knee_l", "leg_upper_r", "leg_upper_l" ],
        "coverage": 100,
        "encumbrance": 20
      }
    ]
  },
  {
    "id": "xl_armor_qt_heavy_leg_guard",
    "type": "ARMOR",
    "name": { "str": "XL tempered heavy leg guard" },
    "copy-from": "armor_qt_heavy_leg_guard",
    "proportional": { "weight": 1.125, "volume": 1.13, "price": 1.25 },
    "extend": { "flags": [ "OVERSIZE" ] }
  },
  {
    "id": "survivor_adhoc_leather_pants",
    "repairs_like": "jeans",
    "type": "ARMOR",
    "name": { "str": "leather-padded pants", "str_pl": "pairs of leather-padded pants" },
    "description": "A pair of tough canvas pants with sections from leather pants affixed, excluding the joints.  Offers mild protection without compromising mobility too much, but a lot of the pockets have been removed to make room for the leather.",
    "weight": "1970 g",
    "volume": "2500 ml",
    "price_postapoc": 1200,
    "looks_like": "technician_pants_gray",
    "to_hit": 1,
    "material": [ "canvas", "leather" ],
    "symbol": "[",
    "color": "light_gray",
    "pocket_data": [
      {
        "pocket_type": "CONTAINER",
        "max_contains_volume": "1080 ml",
        "max_contains_weight": "4 kg",
        "max_item_length": "165 mm",
        "moves": 100
      },
      {
        "pocket_type": "CONTAINER",
        "max_contains_volume": "1080 ml",
        "max_contains_weight": "4 kg",
        "max_item_length": "165 mm",
        "moves": 100
      }
    ],
    "armor": [
      {
        "material": [
          { "type": "canvas", "covered_by_mat": 100, "thickness": 0.5 },
          { "type": "leather", "covered_by_mat": 95, "thickness": 0.75 },
          { "type": "leather", "covered_by_mat": 90, "thickness": 0.75 }
        ],
        "covers": [ "leg_l", "leg_r" ],
        "specifically_covers": [ "leg_upper_l", "leg_upper_r", "leg_lower_l", "leg_lower_r" ],
        "coverage": 100,
        "encumbrance": [ 8, 10 ]
      },
      {
        "material": [ { "type": "canvas", "covered_by_mat": 100, "thickness": 0.5 } ],
        "covers": [ "leg_l", "leg_r" ],
        "specifically_covers": [ "leg_hip_l", "leg_hip_r", "leg_knee_l", "leg_knee_r" ],
        "coverage": 100,
        "encumbrance": [ 0, 0 ]
      }
    ],
    "warmth": 25,
    "material_thickness": 2.0,
    "flags": [ "VARSIZE", "WATERPROOF", "STURDY" ]
  },
  {
<<<<<<< HEAD
    "id": "armor_riot_leg",
    "type": "ARMOR",
    "category": "armor",
    "name": { "str": "pair of riot leg guards", "str_pl": "pairs of riot leg guards" },
    "description": "Hard leg guards used by riot police.",
    "weight": "500 g",
    "volume": "2500 ml",
    "price": 10000,
    "price_postapoc": 750,
    "to_hit": -3,
    "material": [ "thermo_resin", "plastic_pad" ],
    "symbol": "[",
    "looks_like": "legguard_hard",
    "color": "dark_gray",
    "warmth": 20,
    "longest_side": "40 cm",
    "flags": [ "STURDY", "OUTER", "WATER_FRIENDLY", "PADDED", "BLOCK_WHILE_WORN" ],
    "armor": [
      {
        "covers": [ "leg_l", "leg_r" ],
        "encumbrance": 3,
        "coverage": 90,
        "material": [
          { "type": "plastic_pad", "covered_by_mat": 100, "thickness": 6 },
          { "type": "thermo_resin", "covered_by_mat": 90, "thickness": 2 }
        ],
        "specifically_covers": [ "leg_knee_l", "leg_knee_r", "leg_lower_l", "leg_lower_r" ]
      },
      {
        "covers": [ "foot_l", "foot_r" ],
        "encumbrance": 2,
        "coverage": 75,
        "material": [ { "type": "thermo_resin", "covered_by_mat": 100, "thickness": 1.5 } ],
        "specifically_covers": [ "foot_arch_l", "foot_arch_r", "foot_ankle_r", "foot_ankle_l" ]
      }
    ]
=======
    "id": "legguard_larmor",
    "type": "ARMOR",
    "category": "armor",
    "name": { "str": "pair of leather leg guards", "str_pl": "pairs of leather leg guards" },
    "description": "A pair of tough leather leg guards.  Light and comfortable.",
    "weight": "765 g",
    "volume": "2 L",
    "price": 4000,
    "price_postapoc": 1000,
    "to_hit": 1,
    "material": [ "leather" ],
    "symbol": "[",
    "looks_like": "legguard_bronze",
    "color": "brown",
    "warmth": 25,
    "material_thickness": 4,
    "valid_mods": [ "steel_padded" ],
    "flags": [ "STURDY", "OUTER", "WATER_FRIENDLY" ],
    "armor": [ { "covers": [ "leg_l", "leg_r" ], "encumbrance": 7, "coverage": 85 } ]
  },
  {
    "id": "xl_legguard_larmor",
    "type": "ARMOR",
    "name": { "str": "pair of XL leather leg guards", "str_pl": "pairs of XL leather leg guards" },
    "description": "A pair of gigantic leather arm guards.  Heavy but comfortable.",
    "copy-from": "legguard_larmor",
    "proportional": { "weight": 1.25, "volume": 1.13, "price": 1.25 },
    "extend": { "flags": [ "OVERSIZE" ] }
  },
  {
    "id": "xs_legguard_larmor",
    "type": "ARMOR",
    "copy-from": "legguard_larmor",
    "looks_like": "legguard_larmor",
    "name": { "str": "pair of XS leather leg guards", "str_pl": "pairs of XS leather leg guards" },
    "description": "A pair of tiny, tough leather arm guards.  Light and comfortable.",
    "proportional": { "weight": 0.75, "volume": 0.75, "price": 0.5 },
    "extend": { "flags": [ "UNDERSIZE" ] }
>>>>>>> d1f765d8
  }
]<|MERGE_RESOLUTION|>--- conflicted
+++ resolved
@@ -1574,7 +1574,6 @@
     "flags": [ "VARSIZE", "WATERPROOF", "STURDY" ]
   },
   {
-<<<<<<< HEAD
     "id": "armor_riot_leg",
     "type": "ARMOR",
     "category": "armor",
@@ -1611,7 +1610,8 @@
         "specifically_covers": [ "foot_arch_l", "foot_arch_r", "foot_ankle_r", "foot_ankle_l" ]
       }
     ]
-=======
+   },
+   {
     "id": "legguard_larmor",
     "type": "ARMOR",
     "category": "armor",
@@ -1650,6 +1650,5 @@
     "description": "A pair of tiny, tough leather arm guards.  Light and comfortable.",
     "proportional": { "weight": 0.75, "volume": 0.75, "price": 0.5 },
     "extend": { "flags": [ "UNDERSIZE" ] }
->>>>>>> d1f765d8
   }
 ]