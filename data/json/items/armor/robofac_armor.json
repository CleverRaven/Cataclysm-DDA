[
  {
    "id": "robofac_armor_rig",
    "type": "ARMOR",
    "category": "ARMOR",
    "repairs_like": "coat_rain",
    "looks_like": "poncho",
    "name": { "str": "Hub 01 modular defense system" },
    "description": "A custom-designed extremely thick ripstop and aramid poncho for the true frontier explorer.  Striped in brown and blue, the white seal of Hub 01 is emblazoned proudly on the front.  Integrating quick access pouches attached to a waist drawstring and two waterproof internal dry bags it touts plenty of storage.  This poncho also has notable clips and velcro just below the waist and around the shoulders, perhaps something attaches there.",
    "//": "at least 3x thicker than a normal poncho",
    "weight": "960 g",
    "volume": "250 ml",
    "price": 4000,
    "price_postapoc": 750,
    "symbol": "[",
    "material": [ "nylon", "kevlar" ],
    "color": "light_gray",
    "warmth": 5,
    "flags": [ "STURDY", "OUTER", "WATERPROOF", "VARSIZE", "RAINPROOF", "HOOD" ],
    "material_thickness": 3,
    "pocket_data": [
      {
        "description": "Watertight internal reservoir",
        "pocket_type": "CONTAINER",
        "max_contains_volume": "1500 ml",
        "watertight": true,
        "spoil_multiplier": 0.8,
        "max_contains_weight": "4 kg",
        "moves": 120
      },
      {
        "description": "Watertight internal reservoir",
        "pocket_type": "CONTAINER",
        "max_contains_volume": "1500 ml",
        "watertight": true,
        "spoil_multiplier": 0.8,
        "max_contains_weight": "4 kg",
        "moves": 120
      },
      {
        "description": "Quick access pouches",
        "pocket_type": "CONTAINER",
        "max_contains_volume": "700 ml",
        "max_contains_weight": "2 kg",
        "max_item_length": "270 mm",
        "moves": 80
      },
      {
        "description": "Quick access pouches",
        "pocket_type": "CONTAINER",
        "max_contains_volume": "700 ml",
        "max_contains_weight": "2 kg",
        "max_item_length": "270 mm",
        "moves": 80
      },
      {
        "pocket_type": "CONTAINER",
        "ablative": true,
<<<<<<< HEAD
        "volume_encumber_modifier": 0,
        "max_contains_volume": "1600 ml",
=======
        "max_contains_volume": "5000 ml",
>>>>>>> a1f0736c
        "max_contains_weight": "5 kg",
        "moves": 200,
        "description": "Hooks for an armored mantle",
        "flag_restriction": [ "ABLATIVE_MANTLE" ]
      },
      {
        "pocket_type": "CONTAINER",
        "ablative": true,
<<<<<<< HEAD
        "volume_encumber_modifier": 0,
        "max_contains_volume": "1600 ml",
=======
        "max_contains_volume": "4000 ml",
>>>>>>> a1f0736c
        "max_contains_weight": "5 kg",
        "moves": 200,
        "description": "Hooks for an armored skirt",
        "flag_restriction": [ "ABLATIVE_SKIRT" ]
      }
    ],
    "armor": [
      { "encumbrance": [ 4, 6 ], "coverage": 100, "cover_vitals": 90, "covers": [ "torso" ], "layers": [ "Outer", "Belted" ] },
      {
        "encumbrance": [ 4, 4 ],
        "coverage": 100,
        "cover_vitals": 90,
        "covers": [ "arm_l", "arm_r" ],
        "specifically_covers": [ "arm_shoulder_l", "arm_shoulder_r", "arm_upper_l", "arm_upper_r" ]
      },
      {
        "encumbrance": [ 4, 4 ],
        "coverage": 100,
        "cover_vitals": 90,
        "covers": [ "leg_l", "leg_r" ],
        "specifically_covers": [ "leg_hip_l", "leg_hip_r", "leg_upper_r", "leg_upper_l" ]
      }
    ]
  },
  {
    "abstract": "robofac_mantle",
    "type": "ARMOR",
    "category": "armor",
    "name": "abstract mantle",
    "repairs_like": "armor_lightplate",
    "weight": "2 kg",
    "volume": "4500 ml",
    "price": 60000,
    "price_postapoc": 5000,
    "material": [ "ceramic" ],
    "symbol": ",",
    "color": "dark_gray",
    "material_thickness": 8,
    "environmental_protection": 5,
    "warmth": 15,
    "flags": [ "ABLATIVE_MANTLE", "CANT_WEAR", "OUTER" ],
    "armor": [
      { "encumbrance": 5, "coverage": 95, "covers": [ "torso" ], "specifically_covers": [ "torso_upper" ] },
      {
        "//": "skip encumbrance for additional parts of same body part",
        "encumbrance": 0,
        "coverage": 60,
        "cover_vitals": 90,
        "covers": [ "torso" ],
        "specifically_covers": [ "torso_lower" ]
      },
      {
        "encumbrance": 2,
        "coverage": 95,
        "cover_vitals": 90,
        "covers": [ "arm_l", "arm_r" ],
        "specifically_covers": [ "arm_shoulder_l", "arm_shoulder_r" ]
      },
      {
        "//": "skip encumbrance for additional parts of same body part",
        "encumbrance": 0,
        "coverage": 85,
        "cover_vitals": 90,
        "covers": [ "arm_l", "arm_r" ],
        "specifically_covers": [ "arm_upper_l", "arm_upper_r" ]
      }
    ]
  },
  {
    "abstract": "robofac_skirt",
    "type": "ARMOR",
    "category": "armor",
    "name": "abstract armored skirt",
    "repairs_like": "armor_lightplate",
    "weight": "1800 g",
    "volume": "3500 ml",
    "price": 60000,
    "price_postapoc": 5000,
    "material": [ "ceramic" ],
    "symbol": ",",
    "color": "dark_gray",
    "material_thickness": 8,
    "environmental_protection": 5,
    "warmth": 15,
    "flags": [ "ABLATIVE_SKIRT", "CANT_WEAR", "OUTER" ],
    "armor": [
      {
        "encumbrance": 2,
        "coverage": 100,
        "cover_vitals": 90,
        "covers": [ "leg_l", "leg_r" ],
        "specifically_covers": [ "leg_hip_l", "leg_hip_r" ]
      },
      {
        "//": "skip encumbrance for additional parts of same body part",
        "encumbrance": 0,
        "coverage": 85,
        "cover_vitals": 90,
        "covers": [ "leg_l", "leg_r" ],
        "specifically_covers": [ "leg_upper_l", "leg_upper_r" ]
      }
    ]
  },
  {
    "abstract": "robofac_vambraces",
    "type": "ARMOR",
    "category": "armor",
    "name": { "str_sp": "abstract armored vambraces" },
    "looks_like": "armguard_hard",
    "repairs_like": "armguard_hard",
    "weight": "1750 g",
    "volume": "4000 ml",
    "price": 60000,
    "price_postapoc": 5000,
    "material": [ "ceramic" ],
    "symbol": ",",
    "color": "dark_gray",
    "material_thickness": 6,
    "environmental_protection": 5,
    "warmth": 20,
    "flags": [ "BLOCK_WHILE_WORN", "OUTER" ],
    "armor": [
      {
        "encumbrance": 3,
        "coverage": 95,
        "cover_vitals": 90,
        "covers": [ "arm_l", "arm_r" ],
        "specifically_covers": [ "arm_elbow_l", "arm_elbow_r", "arm_lower_l", "arm_lower_r" ]
      }
    ]
  },
  {
    "abstract": "robofac_greaves",
    "type": "ARMOR",
    "category": "armor",
    "name": { "str_sp": "abstract armored greaves" },
    "looks_like": "legguard_hard",
    "repairs_like": "legguard_hard",
    "weight": "1750 g",
    "volume": "5000 ml",
    "price": 60000,
    "price_postapoc": 5000,
    "material": [ "ceramic" ],
    "symbol": ",",
    "color": "dark_gray",
    "material_thickness": 6,
    "environmental_protection": 5,
    "warmth": 20,
    "flags": [ "OUTER" ],
    "armor": [
      {
        "encumbrance": 3,
        "coverage": 95,
        "cover_vitals": 90,
        "covers": [ "leg_l", "leg_r" ],
        "specifically_covers": [ "leg_knee_l", "leg_knee_r", "leg_lower_l", "leg_lower_r" ]
      }
    ]
  },
  {
    "//": "Tier 1 mantle",
    "id": "robofac_basic_mantle",
    "type": "ARMOR",
    "copy-from": "robofac_mantle",
    "name": "Hub 01 prototype mantle",
    "description": "3D printed upper body armor, despite its rough finish it's still lightweight and it seems a lot of thought went into the ergonomics.  This is made of 3D printed plastic with an unhardened metal core to give some reinforcement.  Designed to clip to the chest and shoulders the interior side reads ATTACH TO MODULAR DEFENSE SYSTEM.",
    "material": [ { "type": "plastic", "portion": 3 }, { "type": "aluminum", "portion": 1 } ]
  },
  {
    "//": "Tier 2 mantle",
    "id": "robofac_rubber_mantle",
    "type": "ARMOR",
    "copy-from": "robofac_mantle",
    "name": "Hub 01 kinetic mantle",
    "description": "3D printed upper body armor, it is well finished, lightweight and it seems a lot of thought went into the ergonomics.  This is made of 3D printed plastic combined with printed rubber and a hardened metal core to give significant reinforcement.  Designed to clip to the chest and shoulders the interior side reads ATTACH TO MODULAR DEFENSE SYSTEM.",
    "material": [ { "type": "plastic", "portion": 1 }, { "type": "steel", "portion": 1 }, { "type": "rubber", "portion": 2 } ],
    "proportional": { "weight": 2.5 }
  },
  {
    "//": "Tier 2 mantle",
    "id": "robofac_nomex_mantle",
    "type": "ARMOR",
    "copy-from": "robofac_mantle",
    "name": "Hub 01 turnout mantle",
    "description": "3D printed upper body armor, it is well finished, lightweight and it seems a lot of thought went into the ergonomics.  This is made of 3D printed plastic combined with printed Nomex and a hardened metal core to give significant reinforcement.  Designed to clip to the chest and shoulders the interior side reads ATTACH TO MODULAR DEFENSE SYSTEM.",
    "material": [ { "type": "plastic", "portion": 1 }, { "type": "steel", "portion": 1 }, { "type": "nomex", "portion": 2 } ],
    "proportional": { "weight": 2.5 }
  },
  {
    "//": "Tier 2 mantle",
    "id": "robofac_kevlar_mantle",
    "type": "ARMOR",
    "copy-from": "robofac_mantle",
    "name": "Hub 01 ballistic mantle",
    "description": "3D printed upper body armor, it is well finished, lightweight and it seems a lot of thought went into the ergonomics.  This is made of 3D printed plastic combined with aramid fabric and a hardened metal core to give significant reinforcement.  Designed to clip to the chest and shoulders the interior side reads ATTACH TO MODULAR DEFENSE SYSTEM.",
    "material": [ { "type": "plastic", "portion": 1 }, { "type": "steel", "portion": 1 }, { "type": "kevlar", "portion": 2 } ],
    "proportional": { "weight": 2.5 }
  },
  {
    "//": "Tier 3 mantle",
    "id": "robofac_military_mantle",
    "type": "ARMOR",
    "copy-from": "robofac_mantle",
    "name": "Hub 01 soldier mantle",
    "description": "3D printed upper body armor, it has a professional finish, is lightweight and it seems perfectly designed to move with your body.  This is made of UHMWPE combined with hardened and treated aramid and a hardened metal core to give significant reinforcement.  Designed to clip to the chest and shoulders the interior side reads ATTACH TO MODULAR DEFENSE SYSTEM.",
    "material": [
      { "type": "thermo_resin", "portion": 1 },
      { "type": "steel", "portion": 1 },
      { "type": "kevlar_rigid", "portion": 2 }
    ],
    "extend": { "flags": [ "STURDY" ] },
    "proportional": { "weight": 2 }
  },
  {
    "//": "Tier 1 skirt",
    "id": "robofac_basic_skirt",
    "type": "ARMOR",
    "copy-from": "robofac_skirt",
    "name": "Hub 01 prototype skirt",
    "description": "3D printed segmented armored skirt, despite its rough finish it's still lightweight and it seems a lot of thought went into the ergonomics.  This is made of 3D printed plastic with an unhardened metal core to give some reinforcement.  Designed to clip to the waist and near the knees the interior side reads ATTACH TO MODULAR DEFENSE SYSTEM.",
    "material": [ { "type": "plastic", "portion": 3 }, { "type": "aluminum", "portion": 1 } ]
  },
  {
    "//": "Tier 2 skirt",
    "id": "robofac_rubber_skirt",
    "type": "ARMOR",
    "copy-from": "robofac_skirt",
    "name": "Hub 01 kinetic skirt",
    "description": "3D printed segmented armored skirt, it is well finished, lightweight and it seems a lot of thought went into the ergonomics.  This is made of 3D printed plastic combined with printed rubber and a hardened metal core to give significant reinforcement.  Designed to clip to the waist and near the knees the interior side reads ATTACH TO MODULAR DEFENSE SYSTEM.",
    "material": [ { "type": "plastic", "portion": 1 }, { "type": "steel", "portion": 1 }, { "type": "rubber", "portion": 2 } ],
    "proportional": { "weight": 2.5 }
  },
  {
    "//": "Tier 2 skirt",
    "id": "robofac_nomex_skirt",
    "type": "ARMOR",
    "copy-from": "robofac_skirt",
    "name": "Hub 01 turnout skirt",
    "description": "3D printed segmented armored skirt, it is well finished, lightweight and it seems a lot of thought went into the ergonomics.  This is made of 3D printed plastic combined with printed Nomex and a hardened metal core to give significant reinforcement.  Designed to clip to the waist and near the knees the interior side reads ATTACH TO MODULAR DEFENSE SYSTEM.",
    "material": [ { "type": "plastic", "portion": 1 }, { "type": "steel", "portion": 1 }, { "type": "nomex", "portion": 2 } ],
    "proportional": { "weight": 2.5 }
  },
  {
    "//": "Tier 2 skirt",
    "id": "robofac_kevlar_skirt",
    "type": "ARMOR",
    "copy-from": "robofac_skirt",
    "name": "Hub 01 ballistic skirt",
    "description": "3D printed segmented armored skirt, it is well finished, lightweight and it seems a lot of thought went into the ergonomics.  This is made of 3D printed plastic combined with aramid fabric and a hardened metal core to give significant reinforcement.  Designed to clip to the waist and near the knees the interior side reads ATTACH TO MODULAR DEFENSE SYSTEM.",
    "material": [ { "type": "plastic", "portion": 1 }, { "type": "steel", "portion": 1 }, { "type": "kevlar", "portion": 2 } ],
    "proportional": { "weight": 2.5 }
  },
  {
    "//": "Tier 3 skirt",
    "id": "robofac_military_skirt",
    "type": "ARMOR",
    "copy-from": "robofac_skirt",
    "name": "Hub 01 soldier skirt",
    "description": "3D printed segmented armored skirt, it has a professional finish, is lightweight and it seems perfectly designed to move with your body.  This is made of UHMWPE combined with hardened and treated aramid and a hardened metal core to give significant reinforcement.  Designed to clip to the waist and near the knees the interior side reads ATTACH TO MODULAR DEFENSE SYSTEM.",
    "material": [
      { "type": "thermo_resin", "portion": 1 },
      { "type": "steel", "portion": 1 },
      { "type": "kevlar_rigid", "portion": 2 }
    ],
    "extend": { "flags": [ "STURDY" ] },
    "proportional": { "weight": 2 }
  },
  {
    "//": "Tier 1 vambraces",
    "id": "robofac_basic_vambraces",
    "type": "ARMOR",
    "copy-from": "robofac_vambraces",
    "name": { "str_sp": "Hub 01 prototype vambraces" },
    "description": "3D printed arm guards, despite its rough finish it's still lightweight and secure.  This is made of 3D printed plastic with an unhardened metal core to give some reinforcement.",
    "material": [ { "type": "plastic", "portion": 3 }, { "type": "aluminum", "portion": 1 } ]
  },
  {
    "//": "Tier 2 vambraces",
    "id": "robofac_rubber_vambraces",
    "type": "ARMOR",
    "copy-from": "robofac_vambraces",
    "name": { "str_sp": "Hub 01 kinetic vambraces" },
    "description": "3D printed arm guards, it is well finished, lightweight and secure.  This is made of 3D printed plastic combined with printed rubber and a hardened metal core to give significant reinforcement.",
    "material": [ { "type": "plastic", "portion": 1 }, { "type": "steel", "portion": 1 }, { "type": "rubber", "portion": 2 } ],
    "proportional": { "weight": 2.5 }
  },
  {
    "//": "Tier 2 vambraces",
    "id": "robofac_nomex_vambraces",
    "type": "ARMOR",
    "copy-from": "robofac_vambraces",
    "name": { "str_sp": "Hub 01 turnout vambraces" },
    "description": "3D printed arm guards, it is well finished, lightweight and secure.  This is made of 3D printed plastic combined with printed Nomex and a hardened metal core to give significant reinforcement.",
    "material": [ { "type": "plastic", "portion": 1 }, { "type": "steel", "portion": 1 }, { "type": "nomex", "portion": 2 } ],
    "proportional": { "weight": 2.5 }
  },
  {
    "//": "Tier 2 vambraces",
    "id": "robofac_kevlar_vambraces",
    "type": "ARMOR",
    "copy-from": "robofac_vambraces",
    "name": { "str_sp": "Hub 01 ballistic vambraces" },
    "description": "3D printed arm guards, it is well finished, lightweight and secure.  This is made of 3D printed plastic combined with aramid fabric and a hardened metal core to give significant reinforcement.",
    "material": [ { "type": "plastic", "portion": 1 }, { "type": "steel", "portion": 1 }, { "type": "kevlar", "portion": 2 } ],
    "proportional": { "weight": 2.5 }
  },
  {
    "//": "Tier 3 vambraces",
    "id": "robofac_military_vambraces",
    "type": "ARMOR",
    "copy-from": "robofac_vambraces",
    "name": { "str_sp": "Hub 01 soldier vambraces" },
    "description": "3D printed arm guards, it has a professional finish, is lightweight and is perfectly balanced.  This is made of UHMWPE combined with hardened and treated aramid and a hardened metal core to give significant reinforcement.",
    "material": [
      { "type": "thermo_resin", "portion": 1 },
      { "type": "steel", "portion": 1 },
      { "type": "kevlar_rigid", "portion": 2 }
    ],
    "extend": { "flags": [ "STURDY" ] },
    "proportional": { "weight": 2 }
  },
  {
    "//": "Tier 1 greaves",
    "id": "robofac_basic_greaves",
    "type": "ARMOR",
    "copy-from": "robofac_greaves",
    "name": { "str_sp": "Hub 01 prototype greaves" },
    "description": "3D printed leg guards, despite its rough finish it's still lightweight and secure.  This is made of 3D printed plastic with an unhardened metal core to give some reinforcement.",
    "material": [ { "type": "plastic", "portion": 3 }, { "type": "aluminum", "portion": 1 } ]
  },
  {
    "//": "Tier 2 greaves",
    "id": "robofac_rubber_greaves",
    "type": "ARMOR",
    "copy-from": "robofac_greaves",
    "name": { "str_sp": "Hub 01 kinetic greaves" },
    "description": "3D printed leg guards, it is well finished, lightweight and secure.  This is made of 3D printed plastic combined with printed rubber and a hardened metal core to give significant reinforcement.",
    "material": [ { "type": "plastic", "portion": 1 }, { "type": "steel", "portion": 1 }, { "type": "rubber", "portion": 2 } ],
    "proportional": { "weight": 2.5 }
  },
  {
    "//": "Tier 2 greaves",
    "id": "robofac_nomex_greaves",
    "type": "ARMOR",
    "copy-from": "robofac_greaves",
    "name": { "str_sp": "Hub 01 turnout greaves" },
    "description": "3D printed leg guards, it is well finished, lightweight and secure.  This is made of 3D printed plastic combined with printed Nomex and a hardened metal core to give significant reinforcement.",
    "material": [ { "type": "plastic", "portion": 1 }, { "type": "steel", "portion": 1 }, { "type": "nomex", "portion": 2 } ],
    "proportional": { "weight": 2.5 }
  },
  {
    "//": "Tier 2 greaves",
    "id": "robofac_kevlar_greaves",
    "type": "ARMOR",
    "copy-from": "robofac_greaves",
    "name": { "str_sp": "Hub 01 ballistic greaves" },
    "description": "3D printed leg guards, it is well finished, lightweight and secure.  This is made of 3D printed plastic combined with aramid fabric and a hardened metal core to give significant reinforcement.",
    "material": [ { "type": "plastic", "portion": 1 }, { "type": "steel", "portion": 1 }, { "type": "kevlar", "portion": 2 } ],
    "proportional": { "weight": 2.5 }
  },
  {
    "//": "Tier 3 greaves",
    "id": "robofac_military_greaves",
    "type": "ARMOR",
    "copy-from": "robofac_greaves",
    "name": { "str_sp": "Hub 01 soldier greaves" },
    "description": "3D printed leg guards, it has a professional finish, is lightweight and is perfectly balanced.  This is made of UHMWPE combined with hardened and treated aramid and a hardened metal core to give significant reinforcement.",
    "material": [
      { "type": "thermo_resin", "portion": 1 },
      { "type": "steel", "portion": 1 },
      { "type": "kevlar_rigid", "portion": 2 }
    ],
    "extend": { "flags": [ "STURDY" ] },
    "proportional": { "weight": 2 }
  }
]<|MERGE_RESOLUTION|>--- conflicted
+++ resolved
@@ -56,12 +56,8 @@
       {
         "pocket_type": "CONTAINER",
         "ablative": true,
-<<<<<<< HEAD
         "volume_encumber_modifier": 0,
-        "max_contains_volume": "1600 ml",
-=======
         "max_contains_volume": "5000 ml",
->>>>>>> a1f0736c
         "max_contains_weight": "5 kg",
         "moves": 200,
         "description": "Hooks for an armored mantle",
@@ -70,12 +66,8 @@
       {
         "pocket_type": "CONTAINER",
         "ablative": true,
-<<<<<<< HEAD
         "volume_encumber_modifier": 0,
-        "max_contains_volume": "1600 ml",
-=======
         "max_contains_volume": "4000 ml",
->>>>>>> a1f0736c
         "max_contains_weight": "5 kg",
         "moves": 200,
         "description": "Hooks for an armored skirt",
