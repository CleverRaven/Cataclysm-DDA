[
  {
    "id": "pot_helmet",
    "type": "ARMOR",
    "category": "armor",
    "name": { "str": "pot helmet" },
    "description": "A helmet made from a soup pot.  It's not very good protection, but it's better than nothing.",
    "weight": "760 g",
    "volume": "2 L",
    "price": 4500,
    "price_postapoc": 50,
    "material": [ "iron" ],
    "symbol": "[",
    "looks_like": "helmet_plate",
    "color": "light_gray",
    "warmth": 5,
    "material_thickness": 2,
    "qualities": [ [ "COOK", 3 ], [ "BOIL", 2 ], [ "CONTAIN", 1 ], [ "CHEM", 1 ] ],
    "techniques": [ "WBLOCK_1" ],
    "armor": [
      {
        "encumbrance_modifiers": [ "IMBALANCED" ],
        "coverage": 100,
        "covers": [ "head" ],
        "specifically_covers": [ "head_crown" ]
      },
      { "coverage": 80, "covers": [ "head" ], "specifically_covers": [ "head_forehead" ] },
      { "coverage": 20, "covers": [ "head" ], "specifically_covers": [ "head_ear_l", "head_ear_r" ] }
    ],
    "melee_damage": { "bash": 2 }
  },
  {
    "id": "stockpot_helmet",
    "type": "ARMOR",
    "category": "armor",
    "name": { "str": "pot great helm" },
    "description": "An enclosed helmet made from a stock pot with a 'T' crudely carved into the front and a blanket stuffed inside to cushion it.  There are strings tied to the handles to help fasten it to your body, but it's extremely limiting and smothering.",
    "weight": "3580 g",
    "volume": "13 L",
    "price": 4500,
    "price_postapoc": 50,
    "material": [ "mc_steel", "aluminum" ],
    "symbol": "[",
    "looks_like": "helmet_plate",
    "color": "light_gray",
    "warmth": 70,
    "material_thickness": 1,
    "qualities": [ [ "COOK", 2 ], [ "BOIL", 1 ] ],
    "techniques": [ "WBLOCK_1" ],
    "armor": [
      {
        "material": [
          { "type": "mc_steel", "covered_by_mat": 100, "thickness": 0.95 },
          { "type": "cotton", "covered_by_mat": 98, "thickness": 2.5 },
          { "type": "aluminum", "covered_by_mat": 40, "thickness": 4.0 }
        ],
        "covers": [ "head" ],
        "coverage": 100,
        "specifically_covers": [ "head_ear_l", "head_ear_r" ],
        "layers": [ "NORMAL", "OUTER" ],
        "encumbrance_modifiers": [ "RESTRICTS_NECK", "IMBALANCED" ]
      },
      {
        "material": [
          { "type": "mc_steel", "covered_by_mat": 100, "thickness": 0.95 },
          { "type": "cotton", "covered_by_mat": 98, "thickness": 2.5 }
        ],
        "covers": [ "head" ],
        "coverage": 100,
        "specifically_covers": [ "head_crown", "head_forehead" ],
        "layers": [ "NORMAL", "OUTER" ]
      },
      {
        "material": [ { "type": "mc_steel", "covered_by_mat": 100, "thickness": 0.95 } ],
        "covers": [ "head" ],
        "coverage": 80,
        "specifically_covers": [ "head_throat", "head_nape" ],
        "layers": [ "OUTER" ]
      },
      {
        "material": [ { "type": "mc_steel", "covered_by_mat": 100, "thickness": 0.95 } ],
        "covers": [ "eyes" ],
        "coverage": 90,
        "encumbrance": 25,
        "layers": [ "OUTER" ],
        "rigid_layer_only": true
      },
      {
        "material": [ { "type": "mc_steel", "covered_by_mat": 100, "thickness": 0.95 } ],
        "coverage": 95,
        "covers": [ "mouth" ],
        "specifically_covers": [ "mouth_cheeks" ],
        "layers": [ "OUTER" ]
      },
      {
        "material": [ { "type": "mc_steel", "covered_by_mat": 100, "thickness": 0.95 } ],
        "covers": [ "mouth" ],
        "coverage": 40,
        "specifically_covers": [ "mouth_lips", "mouth_nose", "mouth_chin" ],
        "encumbrance": 30,
        "layers": [ "OUTER" ],
        "rigid_layer_only": true
      }
    ],
    "flags": [ "RAINPROOF", "PADDED", "OUTER" ],
    "melee_damage": { "bash": 2 }
  },
  {
    "id": "headgear",
    "type": "ARMOR",
    "name": { "str": "headgear" },
    "description": "Lightweight sports headgear designed to protect the head while sparring.",
    "weight": "500 g",
    "volume": "1 L",
    "price": 4000,
    "price_postapoc": 250,
    "to_hit": 1,
    "material": [ "plastic_pad", "leather" ],
    "symbol": "[",
    "looks_like": "balclava",
    "color": "red",
    "warmth": 10,
    "material_thickness": 3,
    "environmental_protection": 1,
    "flags": [ "VARSIZE", "OVERSIZE", "STURDY" ],
    "armor": [
      {
        "encumbrance_modifiers": [ "NONE" ],
        "coverage": 40,
        "covers": [ "head" ],
        "specifically_covers": [ "head_crown" ],
        "material": [
          { "type": "plastic_pad", "covered_by_mat": 100, "thickness": 14 },
          { "type": "leather", "covered_by_mat": 100, "thickness": 1.5 }
        ]
      },
      {
        "coverage": 95,
        "covers": [ "head" ],
        "specifically_covers": [ "head_forehead", "head_ear_l", "head_ear_r" ],
        "material": [
          { "type": "plastic_pad", "covered_by_mat": 100, "thickness": 14 },
          { "type": "leather", "covered_by_mat": 100, "thickness": 1.5 }
        ]
      },
      {
        "encumbrance_modifiers": [ "NONE" ],
        "coverage": 95,
        "covers": [ "mouth" ],
        "specifically_covers": [ "mouth_cheeks", "mouth_chin" ],
        "material": [
          { "type": "plastic_pad", "covered_by_mat": 100, "thickness": 14 },
          { "type": "leather", "covered_by_mat": 100, "thickness": 1.5 }
        ]
      }
    ]
  },
  {
    "id": "helmet_army",
    "type": "ARMOR",
    "category": "armor",
    "name": { "str": "army helmet" },
    "description": "A heavy helmet that provides excellent protection from all sorts of damage.  It is labeled as the advanced combat helmet.",
    "weight": "1383 g",
    "volume": "1750 ml",
    "longest_side": "28 cm",
    "price": 15000,
    "price_postapoc": 1500,
    "to_hit": -1,
    "material": [ "kevlar_rigid", "plastic" ],
    "symbol": "[",
    "looks_like": "hat_hard",
    "color": "green",
    "warmth": 20,
    "material_thickness": 9,
    "techniques": [ "WBLOCK_1" ],
    "flags": [ "VARSIZE", "WATERPROOF", "STURDY", "PADDED" ],
    "armor": [
      {
        "encumbrance_modifiers": [ "NONE" ],
        "coverage": 100,
        "covers": [ "head" ],
        "specifically_covers": [ "head_crown", "head_forehead" ]
      },
      {
        "encumbrance_modifiers": [ "NONE" ],
        "coverage": 50,
        "covers": [ "head" ],
        "specifically_covers": [ "head_ear_l", "head_ear_r" ]
      }
    ],
    "pocket_data": [
      {
        "pocket_type": "CONTAINER",
        "ablative": true,
        "volume_encumber_modifier": 0,
        "max_contains_volume": "500 ml",
        "max_contains_weight": "500 g",
        "moves": 250,
        "description": "Pocket for a face shield or a shield visor.",
        "flag_restriction": [ "HELMET_FACE_SHIELD" ]
      },
      {
        "pocket_type": "CONTAINER",
        "ablative": true,
        "volume_encumber_modifier": 0,
        "max_contains_volume": "500 ml",
        "max_contains_weight": "400 g",
        "moves": 250,
        "description": "Pocket for an ear attachment.",
        "flag_restriction": [ "HELMET_EAR_ATTACHMENT" ],
        "inherits_flags": true
      },
      {
        "pocket_type": "CONTAINER",
        "ablative": true,
        "volume_encumber_modifier": 0,
        "max_contains_volume": "500 ml",
        "max_contains_weight": "250 g",
        "moves": 250,
        "description": "Pocket for a nape protector.",
        "flag_restriction": [ "HELMET_NAPE_PROTECTOR" ]
      },
      {
        "pocket_type": "CONTAINER",
        "ablative": true,
        "volume_encumber_modifier": 0,
        "max_contains_volume": "500 ml",
        "max_contains_weight": "400 g",
        "moves": 250,
        "description": "Pocket for a strapped mandible guard.",
        "flag_restriction": [ "HELMET_MANDIBLE_GUARD_STRAPPED" ]
      },
      {
        "pocket_type": "CONTAINER",
        "volume_encumber_modifier": 0,
        "max_contains_volume": "400 ml",
        "max_contains_weight": "400 g",
        "moves": 250,
        "description": "Pocket for a counterweight pouch.",
        "flag_restriction": [ "HELMET_BACK_POUCH" ]
      },
      {
        "pocket_type": "CONTAINER",
        "volume_encumber_modifier": 0,
        "max_contains_volume": "300 ml",
        "max_contains_weight": "500 g",
        "max_item_length": "14 cm",
        "moves": 100,
        "description": "Pocket for a flashlight attachment.",
        "flag_restriction": [ "HELMET_HEAD_ATTACHMENT" ],
        "transparent": true
      }
    ],
    "melee_damage": { "bash": 2 }
  },
  {
    "id": "helmet_army_outdated",
    "repairs_like": "helmet_barbute",
    "type": "ARMOR",
    "category": "armor",
    "name": { "str": "flak helmet" },
    "description": "A simple helmet meant to protect the head from fragmentation and impacts.  Its simple steel construction renders it outdated by modern military standards.",
    "weight": "1400 g",
    "volume": "1900 ml",
    "longest_side": "28 cm",
    "price": 20000,
    "//": "assuming this is an antique and not a cheap replica",
    "price_postapoc": 1200,
    "to_hit": -1,
    "material": [ "hc_steel", "plastic", "leather" ],
    "repairs_with": [ "hc_steel" ],
    "symbol": "[",
    "looks_like": "helmet_army",
    "color": "dark_gray",
    "warmth": 10,
    "flags": [ "VARSIZE", "STURDY", "PADDED" ],
    "armor": [
      {
        "material": [
          { "type": "hc_steel", "covered_by_mat": 100, "thickness": 1.12 },
          { "type": "plastic", "covered_by_mat": 100, "thickness": 3 },
          { "type": "leather", "covered_by_mat": 10, "thickness": 1.0 }
        ],
        "encumbrance_modifiers": [ "NONE" ],
        "coverage": 100,
        "covers": [ "head" ],
        "specifically_covers": [ "head_crown", "head_forehead" ]
      }
    ],
    "variants": [
      {
        "id": "helmet_m1",
        "name": { "str": "M1 helmet" },
        "description": "A M1 combat helmet, famously worn by American soldiers in the Second World War as well as the Korean and Vietnam wars.  Inferior to modern helmets, but it still remains popular among guerilla fighters, collectors and war re-enactors.",
        "color": "green",
        "weight": 10
      },
      {
        "id": "helmet_ssh",
        "name": { "str": "SSh-68 helmet" },
        "description": "An old SSh-68 combat helmet from the Soviet Union, likely brought to The States by a collector or migrant.  It is designed to protect against shrapnel and some small arms and will do little to stop a rifle round.",
        "color": "light_red",
        "weight": 5
      }
    ],
    "melee_damage": { "bash": 2 }
  },
  {
    "id": "helmet_soviet_tanker",
    "type": "ARMOR",
    "category": "armor",
    "name": { "str": "soviet tanker helmet" },
    "description": "A Soviet era tanker helmet.  It's distinctive foam pads are meant to protect a tank driver from bumps against the cramped interior.",
    "price": 10000,
    "price_postapoc": 1200,
    "weight": "950 g",
    "volume": "1200 ml",
    "symbol": "[",
    "looks_like": "helmet_army",
    "color": "green",
    "warmth": 30,
    "flags": [ "VARSIZE", "STURDY", "PADDED" ],
    "armor": [
      {
        "layers": [ "NORMAL" ],
        "encumbrance": 10,
        "covers": [ "head" ],
        "specifically_covers": [ "head_crown", "head_forehead", "head_ear_l", "head_ear_r" ],
        "coverage": 100,
        "material": [
          { "type": "canvas", "thickness": 1 },
          { "type": "canvas", "covered_by_mat": 40, "thickness": 1 },
          { "type": "plastic_pad", "covered_by_mat": 40, "thickness": 15 }
        ]
      }
    ]
  },
  {
    "id": "tac_fullhelmet",
    "type": "ARMOR",
    "category": "armor",
    "name": { "str": "tactical full helmet" },
    "description": "An all-encompassing black helmet that covers your entire face and neck, providing excellent protection from all sorts of damage.",
    "weight": "1594 g",
    "volume": "2250 ml",
    "price": 25000,
    "price_postapoc": 2500,
    "to_hit": -1,
    "material": [ "kevlar_rigid", "plastic" ],
    "symbol": "[",
    "looks_like": "helmet_motor",
    "color": "dark_gray",
    "armor": [
      { "covers": [ "head" ], "coverage": 100, "encumbrance_modifiers": [ "RESTRICTS_NECK", "WELL_SUPPORTED" ] },
      { "covers": [ "eyes" ], "rigid_layer_only": true, "coverage": 100, "encumbrance": 20 },
      { "covers": [ "mouth" ], "rigid_layer_only": true, "coverage": 100, "encumbrance": 15 }
    ],
    "warmth": 25,
    "material_thickness": 8,
    "environmental_protection": 2,
    "techniques": [ "WBLOCK_1" ],
    "flags": [ "VARSIZE", "WATERPROOF", "STURDY", "SUN_GLASSES", "PADDED" ],
    "melee_damage": { "bash": 2 }
  },
  {
    "id": "tac_helmet",
    "type": "ARMOR",
    "category": "armor",
    "name": { "str": "tactical helmet" },
    "description": "A lightweight black helmet that provides excellent protection from all sorts of damage.  It has a military rail system for attachments.",
    "weight": "1180 g",
    "volume": "1850 ml",
    "price": 20000,
    "price_postapoc": 2000,
    "to_hit": -1,
    "material": [ "kevlar_rigid", "plastic" ],
    "symbol": "[",
    "looks_like": "tac_fullhelmet",
    "color": "dark_gray",
    "warmth": 20,
    "material_thickness": 8,
    "techniques": [ "WBLOCK_1" ],
    "flags": [ "VARSIZE", "WATERPROOF", "STURDY", "PADDED" ],
    "armor": [
      {
        "encumbrance_modifiers": [ "NONE" ],
        "coverage": 100,
        "covers": [ "head" ],
        "specifically_covers": [ "head_crown", "head_forehead" ]
      },
      {
        "encumbrance_modifiers": [ "NONE" ],
        "coverage": 10,
        "covers": [ "head" ],
        "specifically_covers": [ "head_ear_l", "head_ear_r" ]
      }
    ],
    "pocket_data": [
      {
        "pocket_type": "CONTAINER",
        "ablative": true,
        "volume_encumber_modifier": 0,
        "max_contains_volume": "500 ml",
        "max_contains_weight": "500 g",
        "moves": 250,
        "description": "Pocket for a face shield or a shield visor.",
        "flag_restriction": [ "HELMET_FACE_SHIELD" ]
      },
      {
        "pocket_type": "CONTAINER",
        "ablative": true,
        "volume_encumber_modifier": 0,
        "max_contains_volume": "500 ml",
        "max_contains_weight": "400 g",
        "moves": 250,
        "description": "Pocket for an ear attachment.",
        "flag_restriction": [ "HELMET_EAR_ATTACHMENT" ],
        "inherits_flags": true
      },
      {
        "pocket_type": "CONTAINER",
        "ablative": true,
        "volume_encumber_modifier": 0,
        "max_contains_volume": "500 ml",
        "max_contains_weight": "250 g",
        "moves": 250,
        "description": "Pocket for a nape protector.",
        "flag_restriction": [ "HELMET_NAPE_PROTECTOR" ]
      },
      {
        "pocket_type": "CONTAINER",
        "ablative": true,
        "volume_encumber_modifier": 0,
        "max_contains_volume": "500 ml",
        "max_contains_weight": "400 g",
        "moves": 250,
        "description": "Pocket for a rail-mounted mandible guard.",
        "flag_restriction": [ "HELMET_MANDIBLE_GUARD" ]
      },
      {
        "pocket_type": "CONTAINER",
        "volume_encumber_modifier": 0,
        "max_contains_volume": "400 ml",
        "max_contains_weight": "400 g",
        "moves": 250,
        "description": "Pocket for a counterweight pouch.",
        "flag_restriction": [ "HELMET_BACK_POUCH" ]
      },
      {
        "pocket_type": "CONTAINER",
        "volume_encumber_modifier": 0,
        "max_contains_volume": "300 ml",
        "max_contains_weight": "500 g",
        "max_item_length": "14 cm",
        "moves": 100,
        "description": "Pocket for a flashlight attachment.",
        "flag_restriction": [ "HELMET_HEAD_ATTACHMENT" ],
        "transparent": true
      }
    ],
    "melee_damage": { "bash": 2 }
  },
  {
    "id": "firehelmet",
    "type": "ARMOR",
    "category": "armor",
    "name": { "str": "firefighter helmet" },
    "description": "A distinctive helmet worn by firefighters.  More than just a piece of firefighting equipment, it serves as a badge of honor and respect.",
    "weight": "1500 g",
    "volume": "1250 ml",
    "longest_side": "30 cm",
    "price": 24000,
    "price_postapoc": 500,
    "to_hit": 1,
    "material": [ "plastic", "nomex" ],
    "symbol": "[",
    "looks_like": "cowboy_hat",
    "color": "yellow",
    "warmth": 15,
    "material_thickness": 6,
    "environmental_protection": 6,
    "flags": [ "VARSIZE", "WATERPROOF", "STURDY", "PADDED" ],
    "armor": [
      {
        "material": [
          { "type": "plastic", "covered_by_mat": 100, "thickness": 5.0 },
          { "type": "nomex", "covered_by_mat": 100, "thickness": 1.0 }
        ],
        "encumbrance_modifiers": [ "NONE" ],
        "coverage": 100,
        "covers": [ "head" ],
        "specifically_covers": [ "head_crown", "head_forehead" ]
      },
      {
        "material": [ { "type": "nomex", "covered_by_mat": 100, "thickness": 1.0 } ],
        "encumbrance_modifiers": [ "NONE" ],
        "coverage": 100,
        "covers": [ "head" ],
        "specifically_covers": [ "head_ear_l", "head_ear_r", "head_nape" ]
      }
    ],
    "melee_damage": { "bash": 2 }
  },
  {
    "id": "helmet_ball",
    "type": "ARMOR",
    "category": "armor",
    "name": { "str": "baseball helmet" },
    "description": "A hard plastic helmet that covers the head and ears.  Designed to protect against a baseball to the head.",
    "weight": "615 g",
    "volume": "1750 ml",
    "price": 3100,
    "price_postapoc": 250,
    "to_hit": -1,
    "material": [ "plastic", "plastic_pad" ],
    "symbol": "[",
    "looks_like": "hat_hard",
    "color": "blue",
    "warmth": 15,
    "material_thickness": 3,
    "environmental_protection": 1,
    "techniques": [ "WBLOCK_1" ],
    "flags": [ "PADDED" ],
    "armor": [
      {
        "material": [
          { "type": "plastic_pad", "covered_by_mat": 100, "thickness": 12 },
          { "type": "plastic", "covered_by_mat": 100, "thickness": 3 }
        ],
        "encumbrance_modifiers": [ "NONE" ],
        "coverage": 100,
        "covers": [ "head" ],
        "specifically_covers": [ "head_crown", "head_forehead" ]
      },
      {
        "material": [
          { "type": "plastic_pad", "covered_by_mat": 100, "thickness": 12 },
          { "type": "plastic", "covered_by_mat": 100, "thickness": 3 }
        ],
        "encumbrance_modifiers": [ "NONE" ],
        "coverage": 95,
        "covers": [ "head" ],
        "specifically_covers": [ "head_ear_l", "head_ear_r" ]
      }
    ],
    "melee_damage": { "bash": 2 }
  },
  {
    "id": "helmet_barbute",
    "type": "ARMOR",
    "category": "armor",
    "name": { "str": "barbute helm" },
    "description": "A medieval helmet that provides excellent protection for the head, with a Y shaped opening for the face.",
    "weight": "1175 g",
    "volume": "2500 ml",
    "price": 30000,
    "price_postapoc": 4000,
    "material": [ "steel", "leather" ],
    "symbol": "[",
    "looks_like": "helmet_plate",
    "color": "light_gray",
    "armor": [
      {
        "covers": [ "head" ],
        "specifically_covers": [ "head_forehead", "head_crown", "head_ear_l", "head_ear_r" ],
        "coverage": 100,
        "encumbrance_modifiers": [ "NONE" ]
      },
      {
        "covers": [ "head" ],
        "specifically_covers": [ "head_nape" ],
        "coverage": 20,
        "encumbrance_modifiers": [ "NONE" ]
      },
      { "covers": [ "eyes" ], "coverage": 65, "encumbrance": 0 },
      {
        "covers": [ "mouth" ],
        "specifically_covers": [ "mouth_cheeks" ],
        "coverage": 100,
        "encumbrance": 0,
        "rigid_layer_only": true
      },
      {
        "covers": [ "mouth", "head" ],
        "specifically_covers": [ "mouth_lips", "mouth_nose", "mouth_chin" ],
        "coverage": 50,
        "encumbrance": 0,
        "rigid_layer_only": true
      }
    ],
    "warmth": 10,
    "material_thickness": 4,
    "techniques": [ "WBLOCK_1" ],
    "flags": [ "VARSIZE", "STURDY" ],
    "melee_damage": { "bash": 3 }
  },
  {
    "id": "xl_helmet_barbute",
    "type": "ARMOR",
    "copy-from": "helmet_barbute",
    "name": { "str": "XL barbute helm" },
    "proportional": { "weight": 1.25, "volume": 1.3, "price": 1.25 },
    "extend": { "flags": [ "OVERSIZE" ] }
  },
  {
    "id": "helmet_barbute_xs",
    "type": "ARMOR",
    "copy-from": "helmet_barbute",
    "name": { "str": "XS barbute helm" },
    "proportional": { "weight": 0.75, "volume": 0.75, "price": 0.5 },
    "flags": [ "VARSIZE", "STURDY", "UNDERSIZE" ]
  },
  {
    "id": "helmet_bike",
    "type": "ARMOR",
    "category": "armor",
    "name": { "str": "bike helmet" },
    "description": "A thick foam helmet.  Designed to protect against concussion.",
    "weight": "400 g",
    "volume": "1500 ml",
    "longest_side": "26 cm",
    "price": 17000,
    "price_postapoc": 250,
    "material": [ "plastic", "plastic_pad" ],
    "symbol": "[",
    "looks_like": "hat_hard",
    "color": "dark_gray",
    "warmth": 15,
    "techniques": [ "WBLOCK_1" ],
    "flags": [ "PADDED" ],
    "armor": [
      {
        "encumbrance_modifiers": [ "NONE" ],
        "coverage": 100,
        "covers": [ "head" ],
        "specifically_covers": [ "head_crown" ],
        "material": [
          { "type": "plastic_pad", "covered_by_mat": 100, "thickness": 14 },
          { "type": "plastic", "covered_by_mat": 100, "thickness": 1.5 }
        ]
      },
      {
        "coverage": 80,
        "covers": [ "head" ],
        "specifically_covers": [ "head_forehead" ],
        "material": [
          { "type": "plastic_pad", "covered_by_mat": 100, "thickness": 14 },
          { "type": "plastic", "covered_by_mat": 100, "thickness": 1.5 }
        ]
      }
    ],
    "pocket_data": [
      {
        "pocket_type": "CONTAINER",
        "ablative": true,
        "volume_encumber_modifier": 0,
        "max_contains_volume": "200 ml",
        "max_contains_weight": "50 g",
        "moves": 250,
        "description": "Pocket for a shield visor.",
        "flag_restriction": [ "HELMET_FACE_SHIELD" ]
      },
      {
        "pocket_type": "CONTAINER",
        "ablative": true,
        "volume_encumber_modifier": 0,
        "max_contains_volume": "500 ml",
        "max_contains_weight": "400 g",
        "moves": 250,
        "description": "Pocket for a strapped mandible guard.",
        "flag_restriction": [ "HELMET_MANDIBLE_GUARD_STRAPPED" ]
      }
    ],
    "melee_damage": { "bash": 1 }
  },
  {
    "id": "helmet_chitin",
    "type": "ARMOR",
    "category": "armor",
    "name": { "str": "chitinous helmet" },
    "description": "A helmet made from the exoskeletons of insects.  Covers the entire head; very light and durable.",
    "weight": "1447 g",
    "volume": "2500 ml",
    "price": 38000,
    "price_postapoc": 1250,
    "to_hit": -2,
    "material": [ "chitin" ],
    "symbol": "[",
    "looks_like": "helmet_larmor",
    "color": "green",
    "armor": [
      {
        "covers": [ "head" ],
        "specifically_covers": [ "head_crown", "head_forehead", "head_ear_l", "head_ear_r" ],
        "coverage": 95,
        "encumbrance_modifiers": [ "NONE" ]
      },
      {
        "covers": [ "mouth" ],
        "rigid_layer_only": true,
        "coverage": 70,
        "specifically_covers": [ "mouth_lips", "mouth_nose" ],
        "encumbrance": 5
      },
      {
        "covers": [ "mouth" ],
        "rigid_layer_only": true,
        "specifically_covers": [ "mouth_cheeks", "mouth_chin" ],
        "coverage": 95
      },
      { "covers": [ "head" ], "specifically_covers": [ "head_nape", "head_throat" ], "coverage": 60 },
      { "covers": [ "eyes" ], "rigid_layer_only": true, "coverage": 60, "encumbrance": 5 }
    ],
    "warmth": 20,
    "material_thickness": 4,
    "environmental_protection": 4,
    "flags": [ "WATERPROOF", "STURDY" ],
    "melee_damage": { "bash": 1 }
  },
  {
    "id": "xl_helmet_chitin",
    "type": "ARMOR",
    "copy-from": "helmet_chitin",
    "name": { "str": "XL chitinous helmet" },
    "proportional": { "weight": 1.25, "volume": 1.3, "price": 1.25 },
    "extend": { "flags": [ "OVERSIZE" ] }
  },
  {
    "id": "helmet_chitin_xs",
    "type": "ARMOR",
    "copy-from": "helmet_chitin",
    "looks_like": "helmet_chitin",
    "name": { "str": "XS chitinous helmet" },
    "proportional": { "weight": 0.75, "volume": 0.75, "price": 0.5 },
    "flags": [ "WATERPROOF", "STURDY", "UNDERSIZE" ]
  },
  {
    "id": "helmet_conical",
    "type": "ARMOR",
    "category": "armor",
    "name": { "str": "conical helm" },
    "description": "A conical iron helm with additional protection for the neck, associated with the Mongol Empire.",
    "weight": "1425 g",
    "volume": "3500 ml",
    "price": 40000,
    "price_postapoc": 3500,
    "material": [ "iron", "fur" ],
    "symbol": "[",
    "looks_like": "helmet_barbute",
    "color": "brown",
    "warmth": 35,
    "material_thickness": 3,
    "techniques": [ "WBLOCK_1" ],
    "flags": [ "VARSIZE", "STURDY" ],
    "armor": [
      {
        "encumbrance_modifiers": [ "RESTRICTS_NECK", "WELL_SUPPORTED" ],
        "coverage": 100,
        "covers": [ "head" ],
        "specifically_covers": [ "head_forehead", "head_crown", "head_ear_l", "head_ear_r" ]
      },
      { "coverage": 90, "covers": [ "head" ], "specifically_covers": [ "head_nape" ] }
    ],
    "melee_damage": { "bash": 3 }
  },
  {
    "id": "xl_helmet_conical",
    "type": "ARMOR",
    "copy-from": "helmet_conical",
    "name": { "str": "XL conical helm" },
    "proportional": { "weight": 1.25, "volume": 1.3, "price": 1.25 },
    "extend": { "flags": [ "OVERSIZE" ] }
  },
  {
    "id": "helmet_conical_xs",
    "type": "ARMOR",
    "copy-from": "helmet_conical",
    "looks_like": "helmet_conical",
    "name": { "str": "XS conical helm" },
    "proportional": { "weight": 0.75, "volume": 0.75, "price": 0.5 },
    "flags": [ "VARSIZE", "STURDY", "UNDERSIZE" ]
  },
  {
    "id": "helmet_acidchitin",
    "copy-from": "helmet_chitin",
    "looks_like": "helmet_chitin",
    "type": "ARMOR",
    "name": { "str": "biosilicified chitin helmet" },
    "description": "A helmet crafted from the carefully cleaned and pruned biosilicified exoskeletons of acidic ants.  Acid-resistant but brittle.",
    "price_postapoc": 1750,
    "material": [ "acidchitin" ],
    "relative": { "melee_damage": { "bash": 1 } }
  },
  {
    "id": "xl_helmet_acidchitin",
    "type": "ARMOR",
    "copy-from": "helmet_acidchitin",
    "name": { "str": "XL biosilicified chitin helmet" },
    "proportional": { "weight": 1.25, "volume": 1.3, "price": 1.25 },
    "extend": { "flags": [ "OVERSIZE" ] }
  },
  {
    "id": "helmet_acidchitin_xs",
    "type": "ARMOR",
    "copy-from": "helmet_acidchitin",
    "looks_like": "helmet_acidchitin",
    "name": { "str": "XS biosilicified chitin helmet" },
    "proportional": { "weight": 0.75, "volume": 0.75, "price": 0.5 },
    "extend": { "flags": [ "UNDERSIZE" ] }
  },
  {
    "id": "helmet_football",
    "type": "ARMOR",
    "category": "armor",
    "name": { "str": "football helmet" },
    "description": "A heavy polycarbonate helmet normally worn by football players.  It comes with a visor to protect the eyes.",
    "weight": "1360 g",
    "volume": "2250 ml",
    "price": 19800,
    "price_postapoc": 250,
    "material": [ "thermo_resin", "plastic_pad" ],
    "symbol": "[",
    "looks_like": "helmet_motor",
    "color": "yellow",
    "armor": [
      {
        "covers": [ "head" ],
        "coverage": 100,
        "specifically_covers": [ "head_crown", "head_forehead" ],
        "encumbrance_modifiers": [ "NONE" ],
        "material": [
          { "type": "plastic_pad", "covered_by_mat": 100, "thickness": 14 },
          { "type": "thermo_resin", "covered_by_mat": 100, "thickness": 3 }
        ]
      },
      {
        "covers": [ "head" ],
        "coverage": 95,
        "specifically_covers": [ "head_ear_l", "head_ear_r" ],
        "material": [
          { "type": "plastic_pad", "covered_by_mat": 100, "thickness": 14 },
          { "type": "thermo_resin", "covered_by_mat": 100, "thickness": 3 }
        ]
      },
      {
        "covers": [ "eyes" ],
        "rigid_layer_only": true,
        "coverage": 70,
        "encumbrance": 5,
        "breathability": "POOR",
        "material": [ { "type": "thermo_resin", "covered_by_mat": 100, "thickness": 4 } ]
      },
      {
        "covers": [ "mouth" ],
        "rigid_layer_only": true,
        "coverage": 85,
        "encumbrance": 0,
        "breathability": "GOOD",
        "material": [ { "type": "thermo_resin", "covered_by_mat": 100, "thickness": 4 } ]
      }
    ],
    "warmth": 10,
    "flags": [ "WATER_FRIENDLY", "PADDED" ]
  },
  {
    "id": "helmet_galea",
    "type": "ARMOR",
    "category": "armor",
    "name": { "str": "galea", "str_pl": "galeae" },
    "description": "An Imperial Roman helmet, with distinct projections protecting the sides of the head.",
    "weight": "1310 g",
    "volume": "2500 ml",
    "price": 35000,
    "price_postapoc": 3500,
    "material": [ "iron", "leather" ],
    "symbol": "[",
    "looks_like": "helmet_barbute",
    "color": "light_gray",
    "armor": [
      {
        "covers": [ "head" ],
        "coverage": 100,
        "specifically_covers": [ "head_crown", "head_forehead" ],
        "encumbrance_modifiers": [ "NONE" ]
      },
      { "covers": [ "head" ], "coverage": 20, "specifically_covers": [ "head_ear_l", "head_ear_r" ] },
      { "covers": [ "head" ], "coverage": 80, "specifically_covers": [ "head_nape" ] },
      {
        "covers": [ "mouth" ],
        "coverage": 40,
        "specifically_covers": [ "mouth_cheeks", "mouth_chin" ],
        "encumbrance": 0,
        "rigid_layer_only": true
      }
    ],
    "warmth": 10,
    "material_thickness": 3,
    "techniques": [ "WBLOCK_1" ],
    "flags": [ "VARSIZE", "STURDY" ],
    "melee_damage": { "bash": 3 }
  },
  {
    "id": "xl_helmet_galea",
    "type": "ARMOR",
    "copy-from": "helmet_galea",
    "name": { "str": "XL galea", "str_pl": "XL galeae" },
    "proportional": { "weight": 1.25, "volume": 1.3, "price": 1.25 },
    "extend": { "flags": [ "OVERSIZE" ] }
  },
  {
    "id": "helmet_galea_xs",
    "type": "ARMOR",
    "copy-from": "helmet_galea",
    "name": { "str": "XS galea", "str_pl": "XS galeae" },
    "proportional": { "weight": 0.75, "volume": 0.75, "price": 0.5 },
    "flags": [ "VARSIZE", "STURDY", "UNDERSIZE" ]
  },
  {
    "id": "helmet_kabuto",
    "type": "ARMOR",
    "category": "armor",
    "name": { "str_sp": "kabuto" },
    "//": "Leaving this at $500 as it's either antique/priceless or player-made/Bartered, leastwise on the initial search.",
    "description": "A medieval Japanese helmet with a scowling face mask that provides excellent protection to the entire head and face.",
    "weight": "1625 g",
    "volume": "3500 ml",
    "price": 50000,
    "price_postapoc": 5000,
    "material": [ "iron", "leather" ],
    "symbol": "[",
    "looks_like": "helmet_barbute",
    "color": "dark_gray",
    "armor": [
      {
        "covers": [ "head" ],
        "specifically_covers": [ "head_crown", "head_ear_l", "head_ear_r", "head_forehead", "head_nape" ],
        "coverage": 100,
        "encumbrance_modifiers": [ "RESTRICTS_NECK", "WELL_SUPPORTED" ]
      },
      {
        "covers": [ "head" ],
        "specifically_covers": [ "head_throat" ],
        "coverage": 95,
        "encumbrance_modifiers": [ "RESTRICTS_NECK", "WELL_SUPPORTED" ]
      },
      { "covers": [ "eyes" ], "rigid_layer_only": true, "coverage": 35, "encumbrance": 0 },
      {
        "covers": [ "mouth" ],
        "specifically_covers": [ "mouth_lips" ],
        "rigid_layer_only": true,
        "coverage": 80,
        "encumbrance": 10
      },
      {
        "covers": [ "mouth" ],
        "specifically_covers": [ "mouth_cheeks", "mouth_chin", "mouth_nose" ],
        "rigid_layer_only": true,
        "coverage": 100
      }
    ],
    "warmth": 25,
    "material_thickness": 4,
    "environmental_protection": 1,
    "techniques": [ "WBLOCK_1" ],
    "flags": [ "STURDY" ],
    "melee_damage": { "bash": 3 }
  },
  {
    "id": "xl_helmet_kabuto",
    "type": "ARMOR",
    "copy-from": "helmet_kabuto",
    "name": { "str": "XL kabuto" },
    "proportional": { "weight": 1.25, "volume": 1.3, "price": 1.25 },
    "extend": { "flags": [ "OVERSIZE" ] }
  },
  {
    "id": "helmet_kabuto_xs",
    "type": "ARMOR",
    "copy-from": "helmet_kabuto",
    "looks_like": "helmet_kabuto",
    "name": { "str": "XS kabuto" },
    "proportional": { "weight": 0.75, "volume": 0.75, "price": 0.5 },
    "flags": [ "STURDY", "UNDERSIZE" ]
  },
  {
    "id": "helmet_larmor",
    "type": "ARMOR",
    "category": "armor",
    "name": { "str": "leather armor helmet" },
    "description": "A thick leather helmet that provides excellent protection for the head.",
    "weight": "658 g",
    "volume": "2 L",
    "price": 14000,
    "price_postapoc": 2000,
    "material": [ "leather" ],
    "symbol": "[",
    "looks_like": "hat_hard",
    "color": "brown",
    "warmth": 10,
    "material_thickness": 4.5,
    "techniques": [ "WBLOCK_1" ],
    "flags": [ "VARSIZE", "WATER_FRIENDLY", "STURDY" ],
    "armor": [
      {
        "encumbrance_modifiers": [ "NONE" ],
        "coverage": 100,
        "covers": [ "head" ],
        "specifically_covers": [ "head_crown", "head_ear_l", "head_ear_r" ]
      },
      { "coverage": 90, "covers": [ "head" ], "specifically_covers": [ "head_forehead" ] }
    ]
  },
  {
    "id": "xl_helmet_larmor",
    "type": "ARMOR",
    "copy-from": "helmet_larmor",
    "name": { "str": "XL leather armor helmet" },
    "proportional": { "weight": 1.25, "volume": 1.3, "price": 1.25 },
    "extend": { "flags": [ "OVERSIZE" ] }
  },
  {
    "id": "helmet_larmor_xs",
    "type": "ARMOR",
    "copy-from": "helmet_larmor",
    "name": { "str": "XS leather armor helmet" },
    "proportional": { "weight": 0.75, "volume": 0.75, "price": 0.5 },
    "flags": [ "VARSIZE", "WATER_FRIENDLY", "STURDY", "UNDERSIZE" ]
  },
  {
    "id": "helmet_skull",
    "type": "ARMOR",
    "name": { "str": "wolf skull helmet" },
    "description": "The top part of a large wolf skull, equipped with leather straps to secure it on your head.  Every inch of the skull has been carved with a maze of fine, intertwined symbols that make your eyes water.",
    "weight": "1 kg",
    "volume": "4 L",
    "price": 1400,
    "price_postapoc": 200,
    "material": [ "leather", "bone" ],
    "symbol": "[",
    "color": "dark_gray",
    "material_thickness": 3,
    "flags": [ "WATER_FRIENDLY" ],
    "armor": [
      {
        "encumbrance_modifiers": [ "IMBALANCED" ],
        "coverage": 100,
        "covers": [ "head" ],
        "specifically_covers": [ "head_crown" ]
      },
      {
        "encumbrance_modifiers": [ "IMBALANCED" ],
        "coverage": 60,
        "covers": [ "head" ],
        "specifically_covers": [ "head_forehead" ]
      }
    ]
  },
  {
    "id": "helmet_liner",
    "type": "ARMOR",
    "name": { "str": "helmet liner" },
    "description": "A cloth liner worn inside a helmet to help keep your head warm in cold climates.",
    "weight": "110 g",
    "volume": "250 ml",
    "price": 1000,
    "price_postapoc": 50,
    "to_hit": -1,
    "material": [ "cotton" ],
    "symbol": "[",
    "looks_like": "balclava",
    "color": "green",
    "warmth": 30,
    "material_thickness": 0.5,
    "flags": [ "VARSIZE", "SKINTIGHT" ],
    "armor": [ { "encumbrance_modifiers": [ "NONE" ], "coverage": 100, "covers": [ "head" ] } ],
    "melee_damage": { "bash": 1 }
  },
  {
    "id": "helmet_motor",
    "type": "TOOL_ARMOR",
    "category": "armor",
    "name": { "str": "full-face motorcycle helmet" },
    "description": "A helmet that covers the entire head along with glareproof visors, offering the best protection for when you ride around on your motorcycle.  Activate to raise the visor.",
    "weight": "1587 g",
    "volume": "2250 ml",
    "longest_side": "33 cm",
    "price": 32500,
    "price_postapoc": 750,
    "to_hit": -1,
    "material": [ "plastic", "hard_plastic_transp", "epoxy", "plastic_pad" ],
    "symbol": "[",
    "color": "dark_gray",
    "armor": [
      {
        "material": [
          { "type": "plastic", "covered_by_mat": 100, "thickness": 2.0 },
          { "type": "epoxy", "covered_by_mat": 100, "thickness": 0.5 },
          { "type": "plastic_pad", "covered_by_mat": 100, "thickness": 16 }
        ],
        "covers": [ "head" ],
        "coverage": 100,
        "specifically_covers": [ "head_crown", "head_ear_l", "head_ear_r", "head_forehead" ],
        "encumbrance_modifiers": [ "RESTRICTS_NECK", "WELL_SUPPORTED" ]
      },
      {
        "material": [
          { "type": "plastic", "covered_by_mat": 100, "thickness": 2.0 },
          { "type": "epoxy", "covered_by_mat": 100, "thickness": 0.5 },
          { "type": "plastic_pad", "covered_by_mat": 100, "thickness": 16 }
        ],
        "covers": [ "head" ],
        "coverage": 40,
        "specifically_covers": [ "head_nape", "head_throat" ]
      },
      {
        "material": [
          { "type": "hard_plastic_transp", "covered_by_mat": 100, "thickness": 2.0 },
          { "type": "epoxy", "covered_by_mat": 100, "thickness": 0.5 }
        ],
        "covers": [ "eyes" ],
        "coverage": 100,
        "encumbrance": 5,
        "layers": [ "OUTER" ],
        "rigid_layer_only": true
      },
      {
        "material": [
          { "type": "hard_plastic_transp", "covered_by_mat": 100, "thickness": 2.0 },
          { "type": "epoxy", "covered_by_mat": 100, "thickness": 0.5 }
        ],
        "covers": [ "mouth" ],
        "specifically_covers": [ "mouth_nose" ],
        "coverage": 100,
        "encumbrance": 5,
        "layers": [ "OUTER" ],
        "rigid_layer_only": true
      },
      {
        "material": [
          { "type": "plastic", "covered_by_mat": 100, "thickness": 2.0 },
          { "type": "epoxy", "covered_by_mat": 100, "thickness": 0.5 },
          { "type": "plastic_pad", "covered_by_mat": 100, "thickness": 16 }
        ],
        "covers": [ "mouth" ],
        "coverage": 100,
        "specifically_covers": [ "mouth_chin" ],
        "encumbrance": 5
      },
      {
        "material": [
          { "type": "hard_plastic_transp", "covered_by_mat": 100, "thickness": 2.0 },
          { "type": "epoxy", "covered_by_mat": 100, "thickness": 0.5 },
          { "type": "plastic_pad", "covered_by_mat": 50, "thickness": 16 }
        ],
        "covers": [ "mouth" ],
        "coverage": 100,
        "specifically_covers": [ "mouth_cheeks", "mouth_lips" ],
        "encumbrance": 5
      }
    ],
    "use_action": { "type": "transform", "menu_text": "Raise visor", "target": "helmet_motor_raised", "msg": "You raise your visor." },
    "warmth": 30,
    "environmental_protection": 1,
    "techniques": [ "WBLOCK_1" ],
    "flags": [ "WATERPROOF", "STURDY", "PADDED", "SUN_GLASSES" ],
    "melee_damage": { "bash": 2 }
  },
  {
    "id": "helmet_motor_raised",
    "//": "Can't use copy-from and armor_portion_data at the same time, clear up this item once #43144 will be merged",
    "looks_like": "helmet_motor",
    "type": "TOOL_ARMOR",
    "category": "armor",
    "name": { "str": "full-face motorcycle helmet (raised visor)", "str_pl": "full-face motorcycle helmets (raised visor)" },
    "description": "A helmet that covers the entire head along with glareproof visors, offering the best protection when you ride around on your motorcycle.  The visor is raised.  Activate to put down the visor.",
    "weight": "1587 g",
    "volume": "2250 ml",
    "longest_side": "33 cm",
    "price": 32500,
    "price_postapoc": 750,
    "to_hit": -1,
    "material": [ "plastic", "epoxy" ],
    "symbol": "[",
    "color": "dark_gray",
    "armor": [
      {
        "material": [
          { "type": "hard_plastic_transp", "covered_by_mat": 40, "thickness": 2.0 },
          { "type": "plastic", "covered_by_mat": 100, "thickness": 2.0 },
          { "type": "epoxy", "covered_by_mat": 100, "thickness": 0.5 },
          { "type": "plastic_pad", "covered_by_mat": 100, "thickness": 16 }
        ],
        "encumbrance_modifiers": [ "RESTRICTS_NECK", "WELL_SUPPORTED" ],
        "coverage": 100,
        "covers": [ "head" ],
        "specifically_covers": [ "head_crown", "head_ear_l", "head_ear_r", "head_forehead" ]
      },
      {
        "material": [
          { "type": "plastic", "covered_by_mat": 100, "thickness": 2.0 },
          { "type": "epoxy", "covered_by_mat": 100, "thickness": 0.5 },
          { "type": "plastic_pad", "covered_by_mat": 100, "thickness": 16 }
        ],
        "covers": [ "head" ],
        "coverage": 40,
        "specifically_covers": [ "head_nape", "head_throat" ]
      },
      {
        "material": [
          { "type": "plastic", "covered_by_mat": 100, "thickness": 2.0 },
          { "type": "epoxy", "covered_by_mat": 100, "thickness": 0.5 },
          { "type": "plastic_pad", "covered_by_mat": 100, "thickness": 16 }
        ],
        "covers": [ "mouth" ],
        "coverage": 100,
        "specifically_covers": [ "mouth_chin" ],
        "encumbrance": 3
      },
      {
        "material": [
          { "type": "plastic", "covered_by_mat": 100, "thickness": 2.0 },
          { "type": "epoxy", "covered_by_mat": 100, "thickness": 0.5 },
          { "type": "plastic_pad", "covered_by_mat": 100, "thickness": 16 }
        ],
        "covers": [ "mouth" ],
        "coverage": 50,
        "specifically_covers": [ "mouth_cheeks", "mouth_lips" ],
        "encumbrance": 2
      }
    ],
    "use_action": { "type": "transform", "menu_text": "Lower visor", "target": "helmet_motor", "msg": "You put down your visor." },
    "warmth": 30,
    "environmental_protection": 1,
    "techniques": [ "WBLOCK_1" ],
    "flags": [ "WATERPROOF", "STURDY", "PADDED" ],
    "melee_damage": { "bash": 2 }
  },
  {
    "id": "helmet_riding",
    "repairs_like": "nomex_hood",
    "type": "TOOL_ARMOR",
    "category": "armor",
    "name": { "str": "riding helmet" },
    "description": "A helmet designed to protect from falls and kicks involving horses, has a small peak to protect from glare.",
    "weight": "660 g",
    "volume": "1800 ml",
    "longest_side": "28 cm",
    "price": 7000,
    "price_postapoc": 300,
    "techniques": [ "WBLOCK_1" ],
    "material": [ "plastic", "epoxy", "plastic_pad" ],
    "symbol": "[",
    "looks_like": "helmet_bike",
    "non_functional": "helmet_riding_peakless",
    "color": "dark_gray",
    "armor": [
      {
        "material": [
          { "type": "cotton", "covered_by_mat": 100, "thickness": 0.5 },
          { "type": "epoxy", "covered_by_mat": 100, "thickness": 0.5 },
          { "type": "plastic_pad", "covered_by_mat": 100, "thickness": 14 }
        ],
        "encumbrance_modifiers": [ "NONE" ],
        "covers": [ "head" ],
        "specifically_covers": [ "head_crown" ],
        "coverage": 100
      },
      {
        "material": [
          { "type": "cotton", "covered_by_mat": 100, "thickness": 0.5 },
          { "type": "epoxy", "covered_by_mat": 100, "thickness": 0.5 },
          { "type": "plastic_pad", "covered_by_mat": 100, "thickness": 14 }
        ],
        "encumbrance_modifiers": [ "NONE" ],
        "covers": [ "head" ],
        "specifically_covers": [ "head_forehead" ],
        "coverage": 90
      }
    ],
    "warmth": 20,
    "flags": [ "WATERPROOF", "STURDY", "PADDED", "SUN_GLASSES" ],
    "melee_damage": { "bash": 2 }
  },
  {
    "id": "helmet_riding_peakless",
    "type": "ARMOR",
    "copy-from": "helmet_riding",
    "name": { "str": "jockey skull cap" },
    "description": "A helmet designed to protect from falls and kicks involving horses.",
    "weight": "650 g",
    "volume": "1750 ml",
    "delete": { "flags": [ "SUN_GLASSES" ] }
  },
  {
    "id": "helmet_nasal",
    "type": "ARMOR",
    "category": "armor",
    "name": { "str": "nasal helm" },
    "description": "An early medieval helmet with a projection guarding the nose, to better protect the face without obstructing vision.  Proper Viking gear, unlike the stereotypical horned helm.",
    "weight": "907 g",
    "volume": "2 L",
    "price": 26000,
    "price_postapoc": 3000,
    "material": [ "iron", "leather" ],
    "symbol": "[",
    "looks_like": "helmet_barbute",
    "color": "light_gray",
    "armor": [
      {
        "covers": [ "head" ],
        "specifically_covers": [ "head_crown", "head_forehead" ],
        "coverage": 100,
        "encumbrance_modifiers": [ "NONE" ]
      },
      {
        "covers": [ "head" ],
        "specifically_covers": [ "head_ear_l", "head_ear_r" ],
        "coverage": 20,
        "encumbrance_modifiers": [ "NONE" ]
      },
      {
        "covers": [ "mouth" ],
        "specifically_covers": [ "mouth_nose" ],
        "coverage": 90,
        "encumbrance": 0,
        "rigid_layer_only": true
      }
    ],
    "warmth": 10,
    "material_thickness": 3,
    "techniques": [ "WBLOCK_1" ],
    "flags": [ "VARSIZE", "STURDY" ],
    "melee_damage": { "bash": 3 },
    "pocket_data": [
      {
        "pocket_type": "CONTAINER",
        "ablative": true,
        "volume_encumber_modifier": 0,
        "max_contains_volume": "600 ml",
        "max_contains_weight": "2000 g",
        "moves": 250,
        "description": "attachment for a partial or full aventail.",
        "flag_restriction": [ "HELMET_AVENTAIL" ]
      }
    ]
  },
  {
    "id": "xl_helmet_nasal",
    "type": "ARMOR",
    "copy-from": "helmet_nasal",
    "name": { "str": "XL nasal helm" },
    "proportional": { "weight": 1.25, "volume": 1.3, "price": 1.25 },
    "extend": { "flags": [ "OVERSIZE" ] }
  },
  {
    "id": "helmet_nasal_xs",
    "type": "ARMOR",
    "copy-from": "helmet_nasal",
    "name": { "str": "XS nasal helm" },
    "proportional": { "weight": 0.75, "volume": 0.75, "price": 0.5 },
    "flags": [ "VARSIZE", "STURDY", "UNDERSIZE" ]
  },
  {
    "id": "lc_helmet_nasal",
    "type": "ARMOR",
    "category": "armor",
    "name": { "str": "mild steel nasal helm" },
    "description": "An early medieval helmet with a projection guarding the nose, to better protect the face without obstructing vision.  Proper Viking gear, unlike the stereotypical horned helm.  This one is made in modern times out of steel.",
    "weight": "1507 g",
    "volume": "2 L",
    "price": 26000,
    "price_postapoc": 3000,
    "material": [ "lc_steel", "leather" ],
    "symbol": "[",
    "looks_like": "helmet_barbute",
    "color": "light_gray",
    "armor": [
      {
        "covers": [ "head" ],
        "specifically_covers": [ "head_crown", "head_forehead" ],
        "material": [
          { "type": "lc_steel", "covered_by_mat": 100, "thickness": 1.5 },
          { "type": "leather", "covered_by_mat": 50, "thickness": 1 }
        ],
        "coverage": 100,
        "encumbrance_modifiers": [ "NONE" ]
      },
      {
        "covers": [ "head" ],
        "specifically_covers": [ "head_ear_l", "head_ear_r" ],
        "material": [
          { "type": "lc_steel", "covered_by_mat": 100, "thickness": 1.5 },
          { "type": "leather", "covered_by_mat": 50, "thickness": 1 }
        ],
        "coverage": 20,
        "encumbrance_modifiers": [ "NONE" ]
      },
      {
        "covers": [ "mouth" ],
        "specifically_covers": [ "mouth_nose" ],
        "material": [ { "type": "lc_steel", "covered_by_mat": 100, "thickness": 1.5 } ],
        "coverage": 90,
        "encumbrance": 0,
        "rigid_layer_only": true
      }
    ],
    "warmth": 10,
    "material_thickness": 3,
    "techniques": [ "WBLOCK_1" ],
    "flags": [ "VARSIZE", "STURDY", "PADDED" ],
    "melee_damage": { "bash": 3 },
    "pocket_data": [
      {
        "pocket_type": "CONTAINER",
        "ablative": true,
        "volume_encumber_modifier": 0,
        "max_contains_volume": "600 ml",
        "max_contains_weight": "2000 g",
        "moves": 250,
        "description": "attachment for a partial or full aventail.",
        "flag_restriction": [ "HELMET_AVENTAIL" ]
      }
    ]
  },
  {
    "id": "xl_lc_helmet_nasal",
    "type": "ARMOR",
    "copy-from": "lc_helmet_nasal",
    "name": { "str": "mild steel XL nasal helm" },
    "proportional": { "weight": 1.25, "volume": 1.3, "price": 1.25 },
    "extend": { "flags": [ "OVERSIZE" ] }
  },
  {
    "id": "xs_lc_helmet_nasal",
    "type": "ARMOR",
    "copy-from": "lc_helmet_nasal",
    "name": { "str": "mild steel XS nasal helm" },
    "proportional": { "weight": 0.75, "volume": 0.75, "price": 0.5 },
    "flags": [ "VARSIZE", "STURDY", "UNDERSIZE" ]
  },
  {
    "id": "mc_helmet_nasal",
    "type": "ARMOR",
    "copy-from": "lc_helmet_nasal",
    "name": { "str": "medium steel nasal helmet" },
    "replace_materials": { "lc_steel": "mc_steel" }
  },
  {
    "id": "xl_mc_helmet_nasal",
    "type": "ARMOR",
    "copy-from": "mc_helmet_nasal",
    "name": { "str": "medium steel XL nasal helm" },
    "proportional": { "weight": 1.25, "volume": 1.3, "price": 1.25 },
    "extend": { "flags": [ "OVERSIZE" ] }
  },
  {
    "id": "xs_mc_helmet_nasal",
    "type": "ARMOR",
    "copy-from": "mc_helmet_nasal",
    "name": { "str": "medium steel XS nasal helm" },
    "proportional": { "weight": 0.75, "volume": 0.75, "price": 0.5 },
    "flags": [ "VARSIZE", "STURDY", "UNDERSIZE" ]
  },
  {
    "id": "hc_helmet_nasal",
    "type": "ARMOR",
    "copy-from": "lc_helmet_nasal",
    "name": { "str": "high steel nasal helmet" },
    "replace_materials": { "lc_steel": "hc_steel" }
  },
  {
    "id": "xl_hc_helmet_nasal",
    "type": "ARMOR",
    "copy-from": "hc_helmet_nasal",
    "name": { "str": "high steel XL nasal helm" },
    "proportional": { "weight": 1.25, "volume": 1.3, "price": 1.25 },
    "extend": { "flags": [ "OVERSIZE" ] }
  },
  {
    "id": "xs_hc_helmet_nasal",
    "type": "ARMOR",
    "copy-from": "hc_helmet_nasal",
    "name": { "str": "high steel XS nasal helm" },
    "proportional": { "weight": 0.75, "volume": 0.75, "price": 0.5 },
    "flags": [ "VARSIZE", "STURDY", "UNDERSIZE" ]
  },
  {
    "id": "qt_helmet_nasal",
    "type": "ARMOR",
    "copy-from": "lc_helmet_nasal",
    "name": { "str": "tempered steel nasal helmet" },
    "replace_materials": { "lc_steel": "qt_steel" }
  },
  {
    "id": "xl_qt_helmet_nasal",
    "type": "ARMOR",
    "copy-from": "qt_helmet_nasal",
    "name": { "str": "tempered steel XL nasal helm" },
    "proportional": { "weight": 1.25, "volume": 1.3, "price": 1.25 },
    "extend": { "flags": [ "OVERSIZE" ] }
  },
  {
    "id": "xs_qt_helmet_nasal",
    "type": "ARMOR",
    "copy-from": "qt_helmet_nasal",
    "name": { "str": "tempered steel XS nasal helm" },
    "proportional": { "weight": 0.75, "volume": 0.75, "price": 0.5 },
    "flags": [ "VARSIZE", "STURDY", "UNDERSIZE" ]
  },
  {
    "id": "ch_helmet_nasal",
    "type": "ARMOR",
    "copy-from": "lc_helmet_nasal",
    "name": { "str": "hardened steel nasal helmet" },
    "replace_materials": { "lc_steel": "ch_steel" }
  },
  {
    "id": "xl_ch_helmet_nasal",
    "type": "ARMOR",
    "copy-from": "ch_helmet_nasal",
    "name": { "str": "hardened steel XL nasal helm" },
    "proportional": { "weight": 1.25, "volume": 1.3, "price": 1.25 },
    "extend": { "flags": [ "OVERSIZE" ] }
  },
  {
    "id": "xs_ch_helmet_nasal",
    "type": "ARMOR",
    "copy-from": "ch_helmet_nasal",
    "name": { "str": "hardened steel XS nasal helm" },
    "proportional": { "weight": 0.75, "volume": 0.75, "price": 0.5 },
    "flags": [ "VARSIZE", "STURDY", "UNDERSIZE" ]
  },
  {
    "id": "helmet_plate",
    "type": "ARMOR",
    "category": "armor",
    "name": { "str": "great helm" },
    "description": "A medieval helmet that provides excellent protection to the entire head, at the cost of great encumbrance.",
    "weight": "2175 g",
    "volume": "2750 ml",
    "price": 40000,
    "price_postapoc": 5000,
    "material": [ "steel", "leather" ],
    "symbol": "[",
    "looks_like": "helmet_barbute",
    "color": "light_gray",
    "armor": [
      { "covers": [ "head" ], "coverage": 100, "encumbrance_modifiers": [ "RESTRICTS_NECK", "WELL_SUPPORTED" ] },
      { "covers": [ "mouth" ], "rigid_layer_only": true, "coverage": 100, "encumbrance": 30 },
      { "covers": [ "eyes" ], "rigid_layer_only": true, "coverage": 95, "encumbrance": 20 }
    ],
    "warmth": 10,
    "material_thickness": 5,
    "environmental_protection": 1,
    "techniques": [ "WBLOCK_1" ],
    "flags": [ "VARSIZE", "STURDY" ],
    "melee_damage": { "bash": 3 }
  },
  {
    "id": "xl_helmet_plate",
    "type": "ARMOR",
    "copy-from": "helmet_plate",
    "name": { "str": "XL great helm" },
    "proportional": { "weight": 1.25, "volume": 1.3, "price": 1.25 },
    "extend": { "flags": [ "OVERSIZE" ] }
  },
  {
    "id": "helmet_plate_xs",
    "type": "ARMOR",
    "copy-from": "helmet_plate",
    "name": { "str": "XS great helm" },
    "proportional": { "weight": 0.75, "volume": 0.75, "price": 0.5 },
    "flags": [ "VARSIZE", "STURDY", "UNDERSIZE" ]
  },
  {
    "id": "helmet_kettle",
    "type": "ARMOR",
    "category": "armor",
    "name": { "str": "kettle helmet" },
    "description": "A wide-brimmed helmet that looks somewhat like a metal cowboy hat.  Sadly, it won't help protect your eyes from the sun.",
    "weight": "2555 g",
    "volume": "2050 ml",
    "price": 30000,
    "price_postapoc": 4000,
    "material": [ "steel", "leather" ],
    "symbol": "n",
    "looks_like": "helmet_barbute",
    "color": "light_gray",
    "armor": [
      {
        "covers": [ "head" ],
        "specifically_covers": [ "head_crown", "head_forehead" ],
        "coverage": 100,
        "encumbrance_modifiers": [ "NONE" ]
      }
    ],
    "variants": [
      {
        "id": "morion",
        "name": { "str": "morion" },
        "description": "The tall crested helmet of a Spanish conquistador.  Heavy rusting implies it might be that many years old.",
        "color": "dark_gray",
        "weight": 0,
        "append": false
      }
    ],
    "warmth": 5,
    "material_thickness": 4,
    "environmental_protection": 1,
    "techniques": [ "WBLOCK_1" ],
    "flags": [ "VARSIZE", "STURDY" ],
    "melee_damage": { "bash": 1 }
  },
  {
    "id": "xl_helmet_kettle",
    "type": "ARMOR",
    "copy-from": "helmet_kettle",
    "name": { "str": "XL kettle helmet" },
    "proportional": { "weight": 1.25, "volume": 1.3, "price": 1.25 },
    "extend": { "flags": [ "OVERSIZE" ] }
  },
  {
    "id": "helmet_scrap",
    "type": "ARMOR",
    "category": "armor",
    "name": { "str": "scrap helmet" },
    "description": "A helmet made from scraps of metal secured by simple strings; the loose collection of plates provides decent but not the most convenient protection.",
    "weight": "1692 g",
    "volume": "2750 ml",
    "price": 35000,
    "price_postapoc": 500,
    "to_hit": -1,
    "material": [ "budget_steel", "cotton" ],
    "symbol": "[",
    "looks_like": "helmet_plate",
    "color": "light_gray",
    "warmth": 10,
    "flags": [ "OUTER" ],
    "armor": [
      {
        "material": [
          { "type": "budget_steel", "covered_by_mat": 75, "thickness": 2 },
          { "type": "cotton", "covered_by_mat": 100, "thickness": 1.0 }
        ],
        "covers": [ "head" ],
        "specifically_covers": [ "head_crown", "head_ear_l", "head_ear_r", "head_ear_r" ],
        "coverage": 100,
        "encumbrance_modifiers": [ "IMBALANCED" ]
      }
    ],
    "melee_damage": { "bash": 1 }
  },
  {
    "id": "xl_helmet_scrap",
    "type": "ARMOR",
    "copy-from": "helmet_scrap",
    "name": { "str": "XL scrap helmet" },
    "proportional": { "weight": 1.25, "volume": 1.3, "price": 1.25 },
    "extend": { "flags": [ "OVERSIZE" ] }
  },
  {
    "id": "helmet_scrap_xs",
    "type": "ARMOR",
    "copy-from": "helmet_scrap",
    "name": { "str": "XS scrap helmet" },
    "proportional": { "weight": 0.75, "volume": 0.75, "price": 0.5 },
    "extend": { "flags": [ "UNDERSIZE" ] }
  },
  {
    "id": "helmet_metal_sheets_full",
    "type": "ARMOR",
    "category": "armor",
    "name": { "str": "sheet metal great helm" },
    "description": "Massively heavy, extremely uncomfortable, very crude, and looks like a bucket with a slit cut out the front, but it'll keep zombie claws off your face.  Comes with a bevor to help spread the weight out onto your shoulders and protect your neck, and some cloth padding to keep your bell from being rung.",
    "weight": "4570 g",
    "//": "The weight assumes one large sheet of about 75cm x 40cm x 1.5mm and one circular sheet with a diameter of 24cm as the crown, and one gambeson hood.",
    "volume": "2 L",
    "price": 4500,
    "price_postapoc": 50,
    "material": [ "lc_steel", "cotton" ],
    "repairs_with": [ "steel" ],
    "symbol": "[",
    "looks_like": "helmet_plate",
    "color": "light_gray",
    "warmth": 40,
    "material_thickness": 6.5,
    "techniques": [ "WBLOCK_1" ],
    "flags": [ "PADDED" ],
    "armor": [
      {
        "material": [
          { "type": "lc_steel", "covered_by_mat": 100, "thickness": 1.5 },
          { "type": "cotton", "covered_by_mat": 100, "thickness": 5 }
        ],
        "covers": [ "head" ],
        "coverage": 100,
        "encumbrance_modifiers": [ "RESTRICTS_NECK", "WELL_SUPPORTED" ]
      },
      {
        "material": [ { "type": "lc_steel", "covered_by_mat": 100, "thickness": 1.5 } ],
        "covers": [ "eyes" ],
        "coverage": 95,
        "encumbrance": 25
      },
      {
        "material": [ { "type": "lc_steel", "covered_by_mat": 100, "thickness": 1.5 } ],
        "covers": [ "mouth" ],
        "coverage": 100,
        "encumbrance": 10
      }
    ],
    "melee_damage": { "bash": 3 }
  },
  {
    "id": "ch_helmet_metal_sheets_full",
    "type": "ARMOR",
    "copy-from": "helmet_metal_sheets_full",
    "name": { "str": "hardened sheet metal great helm" },
    "description": "It still looks like a bucket, but this crude great helm has at least been hardened for extra protection.",
    "extend": { "flags": [ "STURDY" ] },
    "replace_materials": { "lc_steel": "ch_steel" }
  },
  {
    "id": "helmet_metal_sheets",
    "type": "ARMOR",
    "category": "armor",
    "name": { "str": "sheet metal helmet" },
    "description": "A helmet that looks like a crude bucket with the face cut out.  It comes with a bevor to distribute some of the weight to your shoulders, as well as cloth padding to keep your bell from being rung.",
    "weight": "3690 g",
    "//": "The weight assumes one large sheet of about 75cm x 40cm x 1.5mm and one circular sheet with a diameter of 24cm as the crown, and one gambeson hood, but minus the weight of a 25cm x 30cm face cut out.",
    "volume": "2 L",
    "price": 4500,
    "price_postapoc": 50,
    "material": [ "lc_steel", "cotton" ],
    "repairs_with": [ "lc_steel" ],
    "symbol": "[",
    "looks_like": "helmet_barbute",
    "color": "light_gray",
    "warmth": 35,
    "material_thickness": 6.5,
    "techniques": [ "WBLOCK_1" ],
    "armor": [
      {
        "material": [
          { "type": "lc_steel", "covered_by_mat": 100, "thickness": 1.5 },
          { "type": "cotton", "covered_by_mat": 100, "thickness": 5 }
        ],
        "covers": [ "head" ],
        "specifically_covers": [ "head_crown", "head_ear_l", "head_ear_r", "head_forehead", "head_nape" ],
        "coverage": 100,
        "encumbrance_modifiers": [ "RESTRICTS_NECK", "WELL_SUPPORTED" ]
      }
    ],
    "melee_damage": { "bash": 3 }
  },
  {
    "id": "ch_helmet_metal_sheets",
    "type": "ARMOR",
    "copy-from": "helmet_metal_sheets",
    "name": { "str": "hardened sheet metal helmet" },
    "description": "While the design is crude, this helmet has been hardened for added protection, while still leaving your face open so you can see properly.",
    "extend": { "flags": [ "STURDY" ] },
    "replace_materials": { "lc_steel": "ch_steel" }
  },
  {
    "id": "helmet_skid",
    "type": "ARMOR",
    "category": "armor",
    "name": { "str": "skid lid" },
    "description": "A small metal helmet that covers the head and protects against cuts and percussion.",
    "weight": "1315 g",
    "volume": "1250 ml",
    "price": 4500,
    "price_postapoc": 750,
    "material": [ "plastic", "iron" ],
    "symbol": "[",
    "looks_like": "helmet_bike",
    "color": "dark_gray",
    "warmth": 10,
    "material_thickness": 4,
    "flags": [ "PADDED" ],
    "techniques": [ "WBLOCK_1" ],
    "armor": [
      {
        "encumbrance_modifiers": [ "NONE" ],
        "coverage": 65,
        "covers": [ "head" ],
        "specifically_covers": [ "head_crown", "head_forehead" ]
      }
    ],
    "melee_damage": { "bash": 2 }
  },
  {
    "id": "pickelhaube",
    "type": "ARMOR",
    "category": "armor",
    "name": { "str": "pickelhaube", "str_pl": "pickelhauben" },
    "description": "A spiked helmet once worn by German military officers.  The spike is ornamental.",
    "weight": "980 g",
    "volume": "1750 ml",
    "price": 24000,
    "price_postapoc": 3500,
    "to_hit": -3,
    "material": [ "leather", "iron" ],
    "symbol": "[",
    "looks_like": "helmet_plate",
    "color": "dark_gray",
    "warmth": 15,
    "material_thickness": 3,
    "flags": [ "PADDED" ],
    "armor": [
      { "encumbrance_modifiers": [ "NONE" ], "coverage": 100, "specifically_covers": [ "head_crown" ], "covers": [ "head" ] },
      { "coverage": 90, "specifically_covers": [ "head_forehead" ], "covers": [ "head" ] }
    ],
    "pocket_data": [
      {
        "pocket_type": "CONTAINER",
        "ablative": true,
        "volume_encumber_modifier": 0,
        "max_contains_volume": "500 ml",
        "max_contains_weight": "250 g",
        "moves": 250,
        "description": "Pocket for a nape protector.",
        "flag_restriction": [ "HELMET_NAPE_PROTECTOR" ]
      },
      {
        "pocket_type": "CONTAINER",
        "ablative": true,
        "volume_encumber_modifier": 0,
        "max_contains_volume": "500 ml",
        "max_contains_weight": "400 g",
        "moves": 250,
        "description": "Pocket for a strapped mandible guard.",
        "flag_restriction": [ "HELMET_MANDIBLE_GUARD_STRAPPED" ]
      }
    ],
    "melee_damage": { "bash": 2, "stab": 1 }
  },
  {
    "id": "helmet_corinthian",
    "type": "ARMOR",
    "category": "armor",
    "name": { "str": "Corinthian helm" },
    "description": "An ancient Greek bronze helmet that provides excellent protection for the head, with slits for the eyes and mouth.",
    "weight": "1310 g",
    "volume": "2500 ml",
    "price": 30000,
    "price_postapoc": 3500,
    "material": [ "bronze" ],
    "symbol": "[",
    "looks_like": "helmet_plate",
    "color": "yellow",
    "armor": [
      {
        "covers": [ "head" ],
        "specifically_covers": [ "head_crown", "head_forehead" ],
        "coverage": 100,
        "encumbrance_modifiers": [ "NONE" ]
      },
      { "covers": [ "head" ], "specifically_covers": [ "head_ear_l", "head_ear_r", "head_nape" ], "coverage": 50 },
      { "covers": [ "eyes" ], "rigid_layer_only": true, "coverage": 50, "encumbrance": 0 },
      {
        "covers": [ "mouth" ],
        "specifically_covers": [ "mouth_nose", "mouth_cheeks" ],
        "rigid_layer_only": true,
        "coverage": 95,
        "encumbrance": 0
      },
      {
        "covers": [ "mouth" ],
        "specifically_covers": [ "mouth_lips", "mouth_chin" ],
        "rigid_layer_only": true,
        "coverage": 75,
        "encumbrance": 0
      }
    ],
    "warmth": 10,
    "material_thickness": 3,
    "techniques": [ "WBLOCK_1" ],
    "flags": [ "VARSIZE", "STURDY" ],
    "melee_damage": { "bash": 3 }
  },
  {
    "id": "xl_helmet_corinthian",
    "type": "ARMOR",
    "copy-from": "helmet_corinthian",
    "name": { "str": "XL Corinthian helm" },
    "proportional": { "weight": 1.25, "volume": 1.3, "price": 1.25 },
    "extend": { "flags": [ "OVERSIZE" ] }
  },
  {
    "id": "helmet_corinthian_xs",
    "type": "ARMOR",
    "copy-from": "helmet_corinthian",
    "name": { "str": "XS Corinthian helm" },
    "proportional": { "weight": 0.75, "volume": 0.75, "price": 0.5 },
    "extend": { "flags": [ "UNDERSIZE" ] }
  },
  {
    "id": "helmet_bronze",
    "type": "ARMOR",
    "category": "armor",
    "name": { "str": "bronze helmet" },
    "description": "A solid, single piece closed bronze helmet with a slit for the eyes.",
    "weight": "1110 g",
    "volume": "2500 ml",
    "price": 20000,
    "price_postapoc": 2500,
    "material": [ "bronze" ],
    "symbol": "[",
    "looks_like": "helmet_corinthian",
    "color": "yellow",
    "armor": [
      {
        "covers": [ "head" ],
        "coverage": 100,
        "specifically_covers": [ "head_crown", "head_ear_l", "head_ear_r", "head_forehead" ],
        "encumbrance_modifiers": [ "NONE" ]
      },
      { "covers": [ "eyes" ], "rigid_layer_only": true, "coverage": 85, "encumbrance": 10 },
      { "covers": [ "mouth" ], "rigid_layer_only": true, "coverage": 85, "encumbrance": 10 }
    ],
    "warmth": 10,
    "material_thickness": 2,
    "techniques": [ "WBLOCK_1" ],
    "flags": [ "STURDY" ],
    "melee_damage": { "bash": 2 }
  },
  {
    "id": "xl_helmet_bronze",
    "type": "ARMOR",
    "copy-from": "helmet_bronze",
    "name": { "str": "XL bronze helmet" },
    "proportional": { "weight": 1.25, "volume": 1.3, "price": 1.25 },
    "extend": { "flags": [ "OVERSIZE" ] }
  },
  {
    "id": "xs_helmet_bronze",
    "type": "ARMOR",
    "copy-from": "helmet_bronze",
    "name": { "str": "XS bronze helmet" },
    "proportional": { "weight": 0.75, "volume": 0.75, "price": 0.5 },
    "extend": { "flags": [ "UNDERSIZE" ] }
  },
  {
    "id": "pot_xlhelmet",
    "type": "ARMOR",
    "name": { "str": "XL pot helmet" },
    "description": "A huge makeshift helmet made from a canning pot.  For the truly desperate man-bear-pig.",
    "weight": "6425 g",
    "volume": "25 L",
    "price": 22000,
    "price_postapoc": 50,
    "material": [ "steel" ],
    "symbol": "[",
    "looks_like": "pot_helmet",
    "copy-from": "pot_helmet",
    "material_thickness": 2,
    "extend": { "flags": [ "OVERSIZE" ] },
    "armor": [
      {
        "encumbrance_modifiers": [ "IMBALANCED" ],
        "coverage": 100,
        "covers": [ "head" ],
        "specifically_covers": [ "head_crown" ]
      },
      { "coverage": 80, "covers": [ "head" ], "specifically_covers": [ "head_forehead" ] },
      { "coverage": 20, "covers": [ "head" ], "specifically_covers": [ "head_ear_l", "head_ear_r" ] }
    ]
  },
  {
    "id": "pot_helmet_xs",
    "type": "ARMOR",
    "copy-from": "pot_helmet",
    "name": { "str": "XS pot helmet" },
    "description": "A helmet made from a soup pot.  It's not very good protection, but it's better than nothing.",
    "proportional": { "weight": 0.75, "volume": 0.75, "price": 0.5 },
    "extend": { "flags": [ "UNDERSIZE" ] }
  },
  {
    "id": "lc_lighthelm_close",
    "type": "ARMOR",
    "category": "armor",
    "name": { "str": "mild steel light close helm" },
    "description": "A type of helmet that was developed in the late 15th century.  Evolving from the sallet and armet, it includes a bevor to protect the neck.  Activate it to raise the visor.",
    "weight": "2750 g",
    "volume": "3 L",
    "price": 55000,
    "price_postapoc": 5500,
    "use_action": {
      "type": "transform",
      "msg": "You raise the helm's visor.",
      "target": "lc_lighthelm_close_raised",
      "menu_text": "Raise"
    },
    "material": [ "lc_steel" ],
    "symbol": "o",
    "looks_like": "helmet_sallet",
    "color": "light_gray",
    "armor": [
      {
        "material": [
          { "type": "lc_steel", "covered_by_mat": 100, "thickness": 1.25 },
          { "type": "leather", "covered_by_mat": 1, "thickness": 1.0 }
        ],
        "covers": [ "head" ],
        "coverage": 100,
        "encumbrance_modifiers": [ "RESTRICTS_NECK", "WELL_SUPPORTED" ]
      },
      {
        "material": [
          { "type": "lc_steel", "covered_by_mat": 100, "thickness": 1.25 },
          { "type": "leather", "covered_by_mat": 1, "thickness": 1.0 }
        ],
        "covers": [ "mouth" ],
        "coverage": 100,
        "encumbrance": 10,
        "layers": [ "OUTER" ],
        "rigid_layer_only": true
      },
      {
        "material": [ { "type": "lc_steel", "covered_by_mat": 100, "thickness": 1.25 } ],
        "covers": [ "eyes" ],
        "coverage": 95,
        "encumbrance": 10,
        "layers": [ "OUTER" ],
        "rigid_layer_only": true
      }
    ],
    "warmth": 5,
    "environmental_protection": 1,
    "techniques": [ "WBLOCK_1" ],
    "flags": [ "STURDY", "CONDUCTIVE", "ONLY_ONE" ],
    "melee_damage": { "bash": 3 }
  },
  {
    "id": "lc_lighthelm_close_raised",
    "copy-from": "lc_lighthelm_close",
    "type": "ARMOR",
    "name": { "str": "mild steel light close helm (raised)", "str_pl": "mild steel light close helms (raised)" },
    "description": "A type of helmet that was developed in the late 15th century.  Evolving from the sallet and armet, it includes a bevor to protect the neck.  Activate it to lower the visor.",
    "use_action": { "type": "transform", "msg": "You lower the helm's visor.", "target": "lc_lighthelm_close", "menu_text": "Lower" },
    "looks_like": "helmet_barbute",
    "armor": [
      {
        "material": [
          { "type": "lc_steel", "covered_by_mat": 100, "thickness": 1.25 },
          { "type": "leather", "covered_by_mat": 1, "thickness": 1.0 }
        ],
        "covers": [ "head" ],
        "coverage": 100,
        "encumbrance_modifiers": [ "RESTRICTS_NECK", "WELL_SUPPORTED" ]
      }
    ]
  },
  {
    "id": "xl_lc_lighthelm_close",
    "type": "ARMOR",
    "name": { "str": "XL mild steel light close helm" },
    "copy-from": "lc_lighthelm_close",
    "use_action": {
      "type": "transform",
      "msg": "You raise the helm's visor.",
      "target": "xl_lc_lighthelm_close_raised",
      "menu_text": "Raise"
    },
    "proportional": { "weight": 1.125, "volume": 1.13, "price": 1.25 },
    "extend": { "flags": [ "OVERSIZE" ] }
  },
  {
    "id": "xl_lc_lighthelm_close_raised",
    "type": "ARMOR",
    "name": { "str": "XL mild steel light close helm (raised)", "str_pl": "XL mild steel light close helms (raised)" },
    "copy-from": "lc_lighthelm_close_raised",
    "use_action": { "type": "transform", "msg": "You lower the helm's visor.", "target": "xl_lc_lighthelm_close", "menu_text": "Lower" },
    "proportional": { "weight": 1.125, "volume": 1.13, "price": 1.25 },
    "extend": { "flags": [ "OVERSIZE" ] }
  },
  {
    "id": "mc_lighthelm_close",
    "copy-from": "lc_lighthelm_close",
    "type": "ARMOR",
    "name": { "str": "medium steel light close helm" },
    "use_action": {
      "type": "transform",
      "msg": "You raise the helm's visor.",
      "target": "mc_lighthelm_close_raised",
      "menu_text": "Raise"
    },
    "replace_materials": { "lc_steel": "mc_steel" }
  },
  {
    "id": "mc_lighthelm_close_raised",
    "copy-from": "lc_lighthelm_close_raised",
    "type": "ARMOR",
    "name": { "str": "medium steel light close helm (raised)", "str_pl": "medium steel light close helms (raised)" },
    "use_action": { "type": "transform", "msg": "You lower the helm's visor.", "target": "mc_lighthelm_close", "menu_text": "Lower" },
    "replace_materials": { "lc_steel": "mc_steel" }
  },
  {
    "id": "xl_mc_lighthelm_close",
    "type": "ARMOR",
    "name": { "str": "XL medium steel light close helm" },
    "copy-from": "mc_lighthelm_close",
    "use_action": {
      "type": "transform",
      "msg": "You raise the helm's visor.",
      "target": "xl_mc_lighthelm_close_raised",
      "menu_text": "Raise"
    },
    "proportional": { "weight": 1.125, "volume": 1.13, "price": 1.25 },
    "extend": { "flags": [ "OVERSIZE" ] }
  },
  {
    "id": "xl_mc_lighthelm_close_raised",
    "type": "ARMOR",
    "name": { "str": "XL medium steel light close helm (raised)", "str_pl": "XL medium steel light close helms (raised)" },
    "copy-from": "mc_lighthelm_close_raised",
    "use_action": { "type": "transform", "msg": "You lower the helm's visor.", "target": "xl_mc_lighthelm_close", "menu_text": "Lower" },
    "proportional": { "weight": 1.125, "volume": 1.13, "price": 1.25 },
    "extend": { "flags": [ "OVERSIZE" ] }
  },
  {
    "id": "hc_lighthelm_close",
    "copy-from": "lc_lighthelm_close",
    "type": "ARMOR",
    "name": { "str": "high steel light close helm" },
    "use_action": {
      "type": "transform",
      "msg": "You raise the helm's visor.",
      "target": "hc_lighthelm_close_raised",
      "menu_text": "Raise"
    },
    "replace_materials": { "lc_steel": "hc_steel" }
  },
  {
    "id": "hc_lighthelm_close_raised",
    "copy-from": "lc_lighthelm_close_raised",
    "type": "ARMOR",
    "name": { "str": "high steel light close helm (raised)", "str_pl": "high steel light close helms (raised)" },
    "use_action": { "type": "transform", "msg": "You lower the helm's visor.", "target": "hc_lighthelm_close", "menu_text": "Lower" },
    "replace_materials": { "lc_steel": "hc_steel" }
  },
  {
    "id": "xl_hc_lighthelm_close",
    "type": "ARMOR",
    "name": { "str": "XL high steel light close helm" },
    "copy-from": "hc_lighthelm_close",
    "use_action": {
      "type": "transform",
      "msg": "You raise the helm's visor.",
      "target": "xl_hc_lighthelm_close_raised",
      "menu_text": "Raise"
    },
    "proportional": { "weight": 1.125, "volume": 1.13, "price": 1.25 },
    "extend": { "flags": [ "OVERSIZE" ] }
  },
  {
    "id": "xl_hc_lighthelm_close_raised",
    "type": "ARMOR",
    "name": { "str": "XL high steel light close helm (raised)", "str_pl": "XL high steel light close helms (raised)" },
    "copy-from": "hc_lighthelm_close_raised",
    "use_action": { "type": "transform", "msg": "You lower the helm's visor.", "target": "xl_hc_lighthelm_close", "menu_text": "Lower" },
    "proportional": { "weight": 1.125, "volume": 1.13, "price": 1.25 },
    "extend": { "flags": [ "OVERSIZE" ] }
  },
  {
    "id": "ch_lighthelm_close",
    "copy-from": "lc_lighthelm_close",
    "type": "ARMOR",
    "name": { "str": "hardened steel light close helm" },
    "use_action": {
      "type": "transform",
      "msg": "You raise the helm's visor.",
      "target": "ch_lighthelm_close_raised",
      "menu_text": "Raise"
    },
    "replace_materials": { "lc_steel": "ch_steel" }
  },
  {
    "id": "ch_lighthelm_close_raised",
    "copy-from": "lc_lighthelm_close_raised",
    "type": "ARMOR",
    "name": { "str": "hardened steel light close helm (raised)", "str_pl": "hardened steel light close helms (raised)" },
    "use_action": { "type": "transform", "msg": "You lower the helm's visor.", "target": "ch_lighthelm_close", "menu_text": "Lower" },
    "replace_materials": { "lc_steel": "ch_steel" }
  },
  {
    "id": "xl_ch_lighthelm_close",
    "type": "ARMOR",
    "name": { "str": "XL hardened steel light close helm" },
    "copy-from": "ch_lighthelm_close",
    "use_action": {
      "type": "transform",
      "msg": "You raise the helm's visor.",
      "target": "xl_ch_lighthelm_close_raised",
      "menu_text": "Raise"
    },
    "proportional": { "weight": 1.125, "volume": 1.13, "price": 1.25 },
    "extend": { "flags": [ "OVERSIZE" ] }
  },
  {
    "id": "xl_ch_lighthelm_close_raised",
    "type": "ARMOR",
    "name": { "str": "XL hardened steel light close helm (raised)", "str_pl": "XL hardened steel light close helms (raised)" },
    "copy-from": "ch_lighthelm_close_raised",
    "use_action": { "type": "transform", "msg": "You lower the helm's visor.", "target": "xl_ch_lighthelm_close", "menu_text": "Lower" },
    "proportional": { "weight": 1.125, "volume": 1.13, "price": 1.25 },
    "extend": { "flags": [ "OVERSIZE" ] }
  },
  {
    "id": "qt_lighthelm_close",
    "copy-from": "lc_lighthelm_close",
    "type": "ARMOR",
    "name": { "str": "tempered steel light close helm" },
    "use_action": {
      "type": "transform",
      "msg": "You raise the helm's visor.",
      "target": "qt_lighthelm_close_raised",
      "menu_text": "Raise"
    },
    "replace_materials": { "lc_steel": "qt_steel" }
  },
  {
    "id": "qt_lighthelm_close_raised",
    "copy-from": "lc_lighthelm_close_raised",
    "type": "ARMOR",
    "name": { "str": "tempered steel light close helm (raised)", "str_pl": "tempered steel light close helms (raised)" },
    "use_action": { "type": "transform", "msg": "You lower the helm's visor.", "target": "qt_lighthelm_close", "menu_text": "Lower" },
    "replace_materials": { "lc_steel": "qt_steel" }
  },
  {
    "id": "xl_qt_lighthelm_close",
    "type": "ARMOR",
    "name": { "str": "XL tempered steel light close helm" },
    "copy-from": "qt_lighthelm_close",
    "use_action": {
      "type": "transform",
      "msg": "You raise the helm's visor.",
      "target": "xl_qt_lighthelm_close_raised",
      "menu_text": "Raise"
    },
    "proportional": { "weight": 1.125, "volume": 1.13, "price": 1.25 },
    "extend": { "flags": [ "OVERSIZE" ] }
  },
  {
    "id": "xl_qt_lighthelm_close_raised",
    "type": "ARMOR",
    "name": { "str": "XL tempered steel light close helm (raised)", "str_pl": "XL tempered steel light close helms (raised)" },
    "copy-from": "qt_lighthelm_close_raised",
    "use_action": { "type": "transform", "msg": "You lower the helm's visor.", "target": "xl_qt_lighthelm_close", "menu_text": "Lower" },
    "proportional": { "weight": 1.125, "volume": 1.13, "price": 1.25 },
    "extend": { "flags": [ "OVERSIZE" ] }
  },
  {
    "id": "lc_helm_close",
    "type": "ARMOR",
    "category": "armor",
    "name": { "str": "mild steel close helm" },
    "description": "A type of helmet that was developed in the late 15th century.  Evolving from the sallet and armet, it includes a bevor to protect the neck.  Activate it to raise the visor.",
    "weight": "3750 g",
    "volume": "3 L",
    "price": 74000,
    "price_postapoc": 7400,
    "use_action": { "type": "transform", "msg": "You raise the helm's visor.", "target": "lc_helm_close_raised", "menu_text": "Raise" },
    "material": [ "lc_steel" ],
    "symbol": "o",
    "looks_like": "helmet_sallet",
    "color": "light_gray",
    "armor": [
      {
        "material": [
          { "type": "lc_steel", "covered_by_mat": 100, "thickness": 1.75 },
          { "type": "leather", "covered_by_mat": 1, "thickness": 1.0 }
        ],
        "covers": [ "head" ],
        "coverage": 100,
        "encumbrance_modifiers": [ "RESTRICTS_NECK", "WELL_SUPPORTED" ]
      },
      {
        "material": [
          { "type": "lc_steel", "covered_by_mat": 100, "thickness": 1.75 },
          { "type": "leather", "covered_by_mat": 1, "thickness": 1.0 }
        ],
        "covers": [ "mouth" ],
        "coverage": 100,
        "encumbrance": 10,
        "layers": [ "OUTER" ],
        "rigid_layer_only": true
      },
      {
        "material": [ { "type": "lc_steel", "covered_by_mat": 100, "thickness": 1.75 } ],
        "covers": [ "eyes" ],
        "coverage": 95,
        "encumbrance": 10,
        "layers": [ "OUTER" ],
        "rigid_layer_only": true
      }
    ],
    "warmth": 5,
    "environmental_protection": 1,
    "techniques": [ "WBLOCK_1" ],
    "flags": [ "STURDY", "CONDUCTIVE", "ONLY_ONE" ],
    "melee_damage": { "bash": 8 }
  },
  {
    "id": "lc_helm_close_raised",
    "copy-from": "lc_helm_close",
    "type": "ARMOR",
    "name": { "str": "mild steel close helm (raised)", "str_pl": "mild steel close helms (raised)" },
    "description": "A type of helmet that was developed in the late 15th century.  Evolving from the sallet and armet, it includes a bevor to protect the neck.  Activate it to lower the visor.",
    "use_action": { "type": "transform", "msg": "You lower the helm's visor.", "target": "lc_helm_close", "menu_text": "Lower" },
    "looks_like": "helmet_barbute",
    "armor": [
      {
        "material": [
          { "type": "lc_steel", "covered_by_mat": 100, "thickness": 1.75 },
          { "type": "leather", "covered_by_mat": 1, "thickness": 1.0 }
        ],
        "covers": [ "head" ],
        "coverage": 100,
        "encumbrance_modifiers": [ "RESTRICTS_NECK", "WELL_SUPPORTED" ]
      }
    ]
  },
  {
    "id": "xl_lc_helm_close",
    "type": "ARMOR",
    "name": { "str": "XL mild steel close helm" },
    "copy-from": "lc_helm_close",
    "use_action": { "type": "transform", "msg": "You raise the helm's visor.", "target": "xl_lc_helm_close_raised", "menu_text": "Raise" },
    "proportional": { "weight": 1.125, "volume": 1.13, "price": 1.25 },
    "extend": { "flags": [ "OVERSIZE" ] }
  },
  {
    "id": "xl_lc_helm_close_raised",
    "type": "ARMOR",
    "name": { "str": "XL mild steel close helm (raised)", "str_pl": "XL mild steel close helms (raised)" },
    "copy-from": "lc_helm_close_raised",
    "use_action": { "type": "transform", "msg": "You lower the helm's visor.", "target": "xl_lc_helm_close", "menu_text": "Lower" },
    "proportional": { "weight": 1.125, "volume": 1.13, "price": 1.25 },
    "extend": { "flags": [ "OVERSIZE" ] }
  },
  {
    "id": "mc_helm_close",
    "copy-from": "lc_helm_close",
    "type": "ARMOR",
    "name": { "str": "medium steel close helm" },
    "use_action": { "type": "transform", "msg": "You raise the helm's visor.", "target": "mc_helm_close_raised", "menu_text": "Raise" },
    "replace_materials": { "lc_steel": "mc_steel" }
  },
  {
    "id": "mc_helm_close_raised",
    "copy-from": "lc_helm_close_raised",
    "type": "ARMOR",
    "name": { "str": "medium steel close helm (raised)", "str_pl": "medium steel close helms (raised)" },
    "use_action": { "type": "transform", "msg": "You lower the helm's visor.", "target": "mc_helm_close", "menu_text": "Lower" },
    "replace_materials": { "lc_steel": "mc_steel" }
  },
  {
    "id": "xl_mc_helm_close",
    "type": "ARMOR",
    "name": { "str": "XL medium steel close helm" },
    "copy-from": "mc_helm_close",
    "use_action": { "type": "transform", "msg": "You raise the helm's visor.", "target": "xl_mc_helm_close_raised", "menu_text": "Raise" },
    "proportional": { "weight": 1.125, "volume": 1.13, "price": 1.25 },
    "extend": { "flags": [ "OVERSIZE" ] }
  },
  {
    "id": "xl_mc_helm_close_raised",
    "type": "ARMOR",
    "name": { "str": "XL medium steel close helm (raised)", "str_pl": "XL medium steel close helms (raised)" },
    "copy-from": "mc_helm_close_raised",
    "use_action": { "type": "transform", "msg": "You lower the helm's visor.", "target": "xl_mc_helm_close", "menu_text": "Lower" },
    "proportional": { "weight": 1.125, "volume": 1.13, "price": 1.25 },
    "extend": { "flags": [ "OVERSIZE" ] }
  },
  {
    "id": "hc_helm_close",
    "copy-from": "lc_helm_close",
    "type": "ARMOR",
    "name": { "str": "high steel close helm" },
    "use_action": { "type": "transform", "msg": "You raise the helm's visor.", "target": "mc_helm_close_raised", "menu_text": "Raise" },
    "replace_materials": { "lc_steel": "hc_steel" }
  },
  {
    "id": "hc_helm_close_raised",
    "copy-from": "lc_helm_close_raised",
    "type": "ARMOR",
    "name": { "str": "high steel close helm (raised)", "str_pl": "high steel close helms (raised)" },
    "use_action": { "type": "transform", "msg": "You lower the helm's visor.", "target": "hc_helm_close", "menu_text": "Lower" },
    "replace_materials": { "lc_steel": "hc_steel" }
  },
  {
    "id": "xl_hc_helm_close",
    "type": "ARMOR",
    "name": { "str": "XL high steel close helm" },
    "copy-from": "hc_helm_close",
    "use_action": { "type": "transform", "msg": "You raise the helm's visor.", "target": "xl_hc_helm_close_raised", "menu_text": "Raise" },
    "proportional": { "weight": 1.125, "volume": 1.13, "price": 1.25 },
    "extend": { "flags": [ "OVERSIZE" ] }
  },
  {
    "id": "xl_hc_helm_close_raised",
    "type": "ARMOR",
    "name": { "str": "XL high steel close helm (raised)", "str_pl": "XL high steel close helms (raised)" },
    "copy-from": "hc_helm_close_raised",
    "use_action": { "type": "transform", "msg": "You lower the helm's visor.", "target": "xl_hc_helm_close", "menu_text": "Lower" },
    "proportional": { "weight": 1.125, "volume": 1.13, "price": 1.25 },
    "extend": { "flags": [ "OVERSIZE" ] }
  },
  {
    "id": "ch_helm_close",
    "copy-from": "lc_helm_close",
    "type": "ARMOR",
    "name": { "str": "hardened steel close helm" },
    "use_action": { "type": "transform", "msg": "You raise the helm's visor.", "target": "ch_helm_close_raised", "menu_text": "Raise" },
    "replace_materials": { "lc_steel": "ch_steel" }
  },
  {
    "id": "ch_helm_close_raised",
    "copy-from": "lc_helm_close_raised",
    "type": "ARMOR",
    "name": { "str": "hardened steel close helm (raised)", "str_pl": "hardened steel close helms (raised)" },
    "use_action": { "type": "transform", "msg": "You lower the helm's visor.", "target": "ch_helm_close", "menu_text": "Lower" },
    "replace_materials": { "lc_steel": "ch_steel" }
  },
  {
    "id": "xl_ch_helm_close",
    "type": "ARMOR",
    "name": { "str": "XL hardened steel close helm" },
    "copy-from": "ch_helm_close",
    "use_action": { "type": "transform", "msg": "You raise the helm's visor.", "target": "xl_ch_helm_close_raised", "menu_text": "Raise" },
    "proportional": { "weight": 1.125, "volume": 1.13, "price": 1.25 },
    "extend": { "flags": [ "OVERSIZE" ] }
  },
  {
    "id": "xl_ch_helm_close_raised",
    "type": "ARMOR",
    "name": { "str": "XL hardened steel close helm (raised)", "str_pl": "XL hardened steel close helms (raised)" },
    "copy-from": "ch_helm_close_raised",
    "use_action": { "type": "transform", "msg": "You lower the helm's visor.", "target": "xl_ch_helm_close", "menu_text": "Lower" },
    "proportional": { "weight": 1.125, "volume": 1.13, "price": 1.25 },
    "extend": { "flags": [ "OVERSIZE" ] }
  },
  {
    "id": "qt_helm_close",
    "copy-from": "lc_helm_close",
    "type": "ARMOR",
    "name": { "str": "tempered steel close helm" },
    "use_action": { "type": "transform", "msg": "You raise the helm's visor.", "target": "qt_helm_close_raised", "menu_text": "Raise" },
    "replace_materials": { "lc_steel": "qt_steel" }
  },
  {
    "id": "qt_helm_close_raised",
    "copy-from": "lc_helm_close_raised",
    "type": "ARMOR",
    "name": { "str": "tempered steel close helm (raised)", "str_pl": "tempered steel close helms (raised)" },
    "use_action": { "type": "transform", "msg": "You lower the helm's visor.", "target": "qt_helm_close", "menu_text": "Lower" },
    "replace_materials": { "lc_steel": "qt_steel" }
  },
  {
    "id": "xl_qt_helm_close",
    "type": "ARMOR",
    "name": { "str": "XL tempered steel close helm" },
    "copy-from": "qt_helm_close",
    "use_action": { "type": "transform", "msg": "You raise the helm's visor.", "target": "xl_qt_helm_close_raised", "menu_text": "Raise" },
    "proportional": { "weight": 1.125, "volume": 1.13, "price": 1.25 },
    "extend": { "flags": [ "OVERSIZE" ] }
  },
  {
    "id": "xl_qt_helm_close_raised",
    "type": "ARMOR",
    "name": { "str": "XL tempered steel close helm (raised)", "str_pl": "XL tempered steel close helms (raised)" },
    "copy-from": "qt_helm_close_raised",
    "use_action": { "type": "transform", "msg": "You lower the helm's visor.", "target": "xl_qt_helm_close", "menu_text": "Lower" },
    "proportional": { "weight": 1.125, "volume": 1.13, "price": 1.25 },
    "extend": { "flags": [ "OVERSIZE" ] }
  },
  {
    "id": "lc_heavyhelm_close",
    "type": "ARMOR",
    "category": "armor",
    "name": { "str": "mild steel heavy close helm" },
    "description": "A type of helmet that was developed in the late 15th century.  Evolving from the sallet and armet, it includes a bevor to protect the neck.  Activate it to raise the visor.",
    "weight": "4750 g",
    "volume": "3 L",
    "price": 93500,
    "price_postapoc": 9350,
    "use_action": {
      "type": "transform",
      "msg": "You raise the helm's visor.",
      "target": "lc_heavyhelm_close_raised",
      "menu_text": "Raise"
    },
    "material": [ "lc_steel" ],
    "symbol": "o",
    "looks_like": "helmet_sallet",
    "color": "light_gray",
    "armor": [
      {
        "material": [
          { "type": "lc_steel", "covered_by_mat": 100, "thickness": 2.25 },
          { "type": "leather", "covered_by_mat": 1, "thickness": 1.0 }
        ],
        "covers": [ "head" ],
        "coverage": 100,
        "encumbrance_modifiers": [ "RESTRICTS_NECK", "WELL_SUPPORTED" ]
      },
      {
        "material": [
          { "type": "lc_steel", "covered_by_mat": 100, "thickness": 2.25 },
          { "type": "leather", "covered_by_mat": 1, "thickness": 1.0 }
        ],
        "covers": [ "mouth" ],
        "coverage": 100,
        "encumbrance": 10,
        "layers": [ "OUTER" ],
        "rigid_layer_only": true
      },
      {
        "material": [ { "type": "lc_steel", "covered_by_mat": 100, "thickness": 2.25 } ],
        "covers": [ "eyes" ],
        "coverage": 95,
        "encumbrance": 10,
        "layers": [ "OUTER" ],
        "rigid_layer_only": true
      }
    ],
    "warmth": 5,
    "environmental_protection": 1,
    "techniques": [ "WBLOCK_1" ],
    "flags": [ "STURDY", "CONDUCTIVE", "ONLY_ONE" ],
    "melee_damage": { "bash": 8 }
  },
  {
    "id": "lc_heavyhelm_close_raised",
    "copy-from": "lc_heavyhelm_close",
    "type": "ARMOR",
    "name": { "str": "mild steel heavy close helm (raised)", "str_pl": "mild steel heavy close helms (raised)" },
    "use_action": { "type": "transform", "msg": "You lower the helm's visor.", "target": "lc_heavyhelm_close", "menu_text": "Lower" },
    "looks_like": "helmet_barbute",
    "armor": [
      {
        "material": [
          { "type": "lc_steel", "covered_by_mat": 100, "thickness": 2.25 },
          { "type": "leather", "covered_by_mat": 1, "thickness": 1.0 }
        ],
        "covers": [ "head" ],
        "coverage": 100,
        "encumbrance_modifiers": [ "RESTRICTS_NECK", "WELL_SUPPORTED" ]
      }
    ]
  },
  {
    "id": "xl_lc_heavyhelm_close",
    "type": "ARMOR",
    "name": { "str": "XL mild steel heavy close helm" },
    "copy-from": "lc_heavyhelm_close",
    "use_action": {
      "type": "transform",
      "msg": "You raise the helm's visor.",
      "target": "xl_lc_heavyhelm_close_raised",
      "menu_text": "Raise"
    },
    "proportional": { "weight": 1.125, "volume": 1.13, "price": 1.25 },
    "extend": { "flags": [ "OVERSIZE" ] }
  },
  {
    "id": "xl_lc_heavyhelm_close_raised",
    "type": "ARMOR",
    "name": { "str": "XL mild steel heavy close helm (raised)", "str_pl": "XL mild steel heavy close helms (raised)" },
    "copy-from": "lc_heavyhelm_close_raised",
    "use_action": { "type": "transform", "msg": "You lower the helm's visor.", "target": "xl_lc_heavyhelm_close", "menu_text": "Lower" },
    "proportional": { "weight": 1.125, "volume": 1.13, "price": 1.25 },
    "extend": { "flags": [ "OVERSIZE" ] }
  },
  {
    "id": "mc_heavyhelm_close",
    "copy-from": "lc_heavyhelm_close",
    "type": "ARMOR",
    "name": { "str": "medium steel heavy close helm" },
    "use_action": {
      "type": "transform",
      "msg": "You raise the helm's visor.",
      "target": "mc_heavyhelm_close_raised",
      "menu_text": "Raise"
    },
    "replace_materials": { "lc_steel": "mc_steel" }
  },
  {
    "id": "mc_heavyhelm_close_raised",
    "copy-from": "lc_heavyhelm_close_raised",
    "type": "ARMOR",
    "name": { "str": "medium steel heavy close helm (raised)", "str_pl": "medium steel heavy close helms (raised)" },
    "use_action": { "type": "transform", "msg": "You lower the helm's visor.", "target": "mc_heavyhelm_close", "menu_text": "Lower" },
    "replace_materials": { "lc_steel": "mc_steel" }
  },
  {
    "id": "xl_mc_heavyhelm_close",
    "type": "ARMOR",
    "name": { "str": "XL medium steel heavy close helm" },
    "copy-from": "mc_heavyhelm_close",
    "use_action": {
      "type": "transform",
      "msg": "You raise the helm's visor.",
      "target": "xl_mc_heavyhelm_close_raised",
      "menu_text": "Raise"
    },
    "proportional": { "weight": 1.125, "volume": 1.13, "price": 1.25 },
    "extend": { "flags": [ "OVERSIZE" ] }
  },
  {
    "id": "xl_mc_heavyhelm_close_raised",
    "type": "ARMOR",
    "name": { "str": "XL medium steel heavy close helm (raised)", "str_pl": "XL medium steel heavy close helms (raised)" },
    "copy-from": "mc_heavyhelm_close_raised",
    "use_action": { "type": "transform", "msg": "You lower the helm's visor.", "target": "xl_mc_heavyhelm_close", "menu_text": "Lower" },
    "proportional": { "weight": 1.125, "volume": 1.13, "price": 1.25 },
    "extend": { "flags": [ "OVERSIZE" ] }
  },
  {
    "id": "hc_heavyhelm_close",
    "copy-from": "lc_heavyhelm_close",
    "type": "ARMOR",
    "name": { "str": "high steel heavy close helm" },
    "use_action": {
      "type": "transform",
      "msg": "You raise the helm's visor.",
      "target": "hc_heavyhelm_close_raised",
      "menu_text": "Raise"
    },
    "replace_materials": { "lc_steel": "hc_steel" }
  },
  {
    "id": "hc_heavyhelm_close_raised",
    "copy-from": "lc_heavyhelm_close_raised",
    "type": "ARMOR",
    "name": { "str": "high steel heavy close helm (raised)", "str_pl": "high steel heavy close helms (raised)" },
    "use_action": { "type": "transform", "msg": "You lower the helm's visor.", "target": "hc_heavyhelm_close", "menu_text": "Lower" },
    "replace_materials": { "lc_steel": "hc_steel" }
  },
  {
    "id": "xl_hc_heavyhelm_close",
    "type": "ARMOR",
    "name": { "str": "XL high steel heavy close helm" },
    "copy-from": "hc_heavyhelm_close",
    "use_action": {
      "type": "transform",
      "msg": "You raise the helm's visor.",
      "target": "xl_hc_heavyhelm_close_raised",
      "menu_text": "Raise"
    },
    "proportional": { "weight": 1.125, "volume": 1.13, "price": 1.25 },
    "extend": { "flags": [ "OVERSIZE" ] }
  },
  {
    "id": "xl_hc_heavyhelm_close_raised",
    "type": "ARMOR",
    "name": { "str": "XL high steel heavy close helm (raised)", "str_pl": "XL high steel heavy close helms (raised)" },
    "copy-from": "hc_heavyhelm_close_raised",
    "use_action": { "type": "transform", "msg": "You lower the helm's visor.", "target": "xl_hc_heavyhelm_close", "menu_text": "Lower" },
    "proportional": { "weight": 1.125, "volume": 1.13, "price": 1.25 },
    "extend": { "flags": [ "OVERSIZE" ] }
  },
  {
    "id": "ch_heavyhelm_close",
    "copy-from": "lc_heavyhelm_close",
    "type": "ARMOR",
    "name": { "str": "hardened steel heavy close helm" },
    "use_action": {
      "type": "transform",
      "msg": "You raise the helm's visor.",
      "target": "hc_heavyhelm_close_raised",
      "menu_text": "Raise"
    },
    "replace_materials": { "lc_steel": "ch_steel" }
  },
  {
    "id": "ch_heavyhelm_close_raised",
    "copy-from": "lc_heavyhelm_close_raised",
    "type": "ARMOR",
    "name": { "str": "hardened steel heavy close helm (raised)", "str_pl": "hardened steel heavy close helms (raised)" },
    "use_action": { "type": "transform", "msg": "You lower the helm's visor.", "target": "ch_heavyhelm_close", "menu_text": "Lower" },
    "replace_materials": { "lc_steel": "ch_steel" }
  },
  {
    "id": "xl_ch_heavyhelm_close",
    "type": "ARMOR",
    "name": { "str": "XL hardened steel heavy close helm" },
    "copy-from": "ch_heavyhelm_close",
    "use_action": {
      "type": "transform",
      "msg": "You raise the helm's visor.",
      "target": "xl_ch_heavyhelm_close_raised",
      "menu_text": "Raise"
    },
    "proportional": { "weight": 1.125, "volume": 1.13, "price": 1.25 },
    "extend": { "flags": [ "OVERSIZE" ] }
  },
  {
    "id": "xl_ch_heavyhelm_close_raised",
    "type": "ARMOR",
    "name": { "str": "XL hardened steel heavy close helm (raised)", "str_pl": "XL hardened steel heavy close helms (raised)" },
    "copy-from": "ch_heavyhelm_close_raised",
    "use_action": { "type": "transform", "msg": "You lower the helm's visor.", "target": "xl_ch_heavyhelm_close", "menu_text": "Lower" },
    "proportional": { "weight": 1.125, "volume": 1.13, "price": 1.25 },
    "extend": { "flags": [ "OVERSIZE" ] }
  },
  {
    "id": "qt_heavyhelm_close",
    "copy-from": "lc_heavyhelm_close",
    "type": "ARMOR",
    "name": { "str": "tempered steel heavy close helm" },
    "use_action": {
      "type": "transform",
      "msg": "You raise the helm's visor.",
      "target": "qt_heavyhelm_close_raised",
      "menu_text": "Raise"
    },
    "replace_materials": { "lc_steel": "qt_steel" }
  },
  {
    "id": "qt_heavyhelm_close_raised",
    "copy-from": "lc_heavyhelm_close_raised",
    "type": "ARMOR",
    "name": { "str": "tempered steel heavy close helm (raised)", "str_pl": "tempered steel heavy close helms (raised)" },
    "use_action": { "type": "transform", "msg": "You lower the helm's visor.", "target": "qt_heavyhelm_close", "menu_text": "Lower" },
    "replace_materials": { "lc_steel": "qt_steel" }
  },
  {
    "id": "xl_qt_heavyhelm_close",
    "type": "ARMOR",
    "name": { "str": "XL tempered steel heavy close helm" },
    "copy-from": "qt_heavyhelm_close",
    "use_action": {
      "type": "transform",
      "msg": "You raise the helm's visor.",
      "target": "xl_qt_heavyhelm_close_raised",
      "menu_text": "Raise"
    },
    "proportional": { "weight": 1.125, "volume": 1.13, "price": 1.25 },
    "extend": { "flags": [ "OVERSIZE" ] }
  },
  {
    "id": "xl_qt_heavyhelm_close_raised",
    "type": "ARMOR",
    "name": { "str": "XL tempered steel heavy close helm (raised)", "str_pl": "XL tempered steel heavy close helms (raised)" },
    "copy-from": "qt_heavyhelm_close_raised",
    "use_action": { "type": "transform", "msg": "You lower the helm's visor.", "target": "xl_qt_heavyhelm_close", "menu_text": "Lower" },
    "proportional": { "weight": 1.125, "volume": 1.13, "price": 1.25 },
    "extend": { "flags": [ "OVERSIZE" ] }
  },
  {
    "id": "airsoft_helmet",
    "type": "ARMOR",
    "category": "armor",
    "name": { "str": "airsoft helmet" },
    "description": "A lightweight helmet that is fashioned to look like a real military helmet, but is made of plastic and only protects against BB's and other light threats.  It has a military rail system for attachments.",
    "weight": "455 g",
    "volume": "1850 ml",
    "price": 6000,
    "price_postapoc": 1000,
    "to_hit": -1,
    "material": [ "plastic", "plastic_pad" ],
    "symbol": "[",
    "looks_like": "helmet_army",
    "color": "dark_gray",
    "warmth": 15,
    "techniques": [ "WBLOCK_1" ],
    "flags": [ "WATERPROOF", "PADDED" ],
    "armor": [
      {
        "material": [
          { "type": "plastic_pad", "covered_by_mat": 100, "thickness": 6 },
          { "type": "plastic", "covered_by_mat": 100, "thickness": 2.5 }
        ],
        "encumbrance_modifiers": [ "NONE" ],
        "coverage": 100,
        "covers": [ "head" ],
        "specifically_covers": [ "head_crown", "head_forehead" ]
      },
      {
        "material": [
          { "type": "plastic_pad", "covered_by_mat": 100, "thickness": 6 },
          { "type": "plastic", "covered_by_mat": 100, "thickness": 2.5 }
        ],
        "encumbrance_modifiers": [ "NONE" ],
        "coverage": 50,
        "covers": [ "head" ],
        "specifically_covers": [ "head_ear_l", "head_ear_r" ]
      }
    ],
    "pocket_data": [
      {
        "pocket_type": "CONTAINER",
        "ablative": true,
        "volume_encumber_modifier": 0,
        "max_contains_volume": "500 ml",
        "max_contains_weight": "500 g",
        "moves": 250,
        "description": "Pocket for a face shield or a shield visor.",
        "flag_restriction": [ "HELMET_FACE_SHIELD" ]
      },
      {
        "pocket_type": "CONTAINER",
        "ablative": true,
        "volume_encumber_modifier": 0,
        "max_contains_volume": "500 ml",
        "max_contains_weight": "400 g",
        "moves": 250,
        "description": "Pocket for an ear attachment.",
        "flag_restriction": [ "HELMET_EAR_ATTACHMENT" ],
        "inherits_flags": true
      },
      {
        "pocket_type": "CONTAINER",
        "ablative": true,
        "volume_encumber_modifier": 0,
        "max_contains_volume": "500 ml",
        "max_contains_weight": "250 g",
        "moves": 250,
        "description": "Pocket for a nape protector.",
        "flag_restriction": [ "HELMET_NAPE_PROTECTOR" ]
      },
      {
        "pocket_type": "CONTAINER",
        "ablative": true,
        "volume_encumber_modifier": 0,
        "max_contains_volume": "500 ml",
        "max_contains_weight": "400 g",
        "moves": 250,
        "description": "Pocket for a rail-mounted mandible guard.",
        "flag_restriction": [ "HELMET_MANDIBLE_GUARD", "HELMET_MANDIBLE_GUARD_STRAPPED" ]
      },
      {
        "pocket_type": "CONTAINER",
        "volume_encumber_modifier": 0,
        "max_contains_volume": "400 ml",
        "max_contains_weight": "400 g",
        "moves": 250,
        "description": "Pocket for a counterweight pouch.",
        "flag_restriction": [ "HELMET_BACK_POUCH" ]
      },
      {
        "pocket_type": "CONTAINER",
        "volume_encumber_modifier": 0,
        "max_contains_volume": "300 ml",
        "max_contains_weight": "500 g",
        "max_item_length": "14 cm",
        "moves": 100,
        "description": "Pocket for a flashlight attachment.",
        "flag_restriction": [ "HELMET_HEAD_ATTACHMENT" ],
        "transparent": true
      }
    ],
    "melee_damage": { "bash": 1 }
  },
  {
    "id": "lc_helmet_turban",
    "type": "ARMOR",
    "category": "armor",
    "name": { "str": "mild steel turban helmet" },
<<<<<<< HEAD
    "description": "A middle eastern helmet, cylindrical on the top with protection for the nose and ears but nothing lower.  This one is made in modern times out of mild steel.",
    "weight": "2400 g",
    "volume": "1500 ml",
=======
    "description": "A middle eastern helmet, cylindrical on the top with protection for the nose and ears but nothing lower.  This one is made in modern times out of steel.",
    "weight": "2400g",
    "volume": "1500ml",
>>>>>>> 17e0ee60
    "price": 26000,
    "price_postapoc": 2500,
    "material": [ "lc_steel" ],
    "symbol": "[",
    "looks_like": "helmet_barbute",
    "color": "light_gray",
    "armor": [
      {
        "covers": [ "head" ],
        "specifically_covers": [ "head_crown", "head_forehead" ],
        "coverage": 100,
        "encumbrance_modifiers": [ "NONE" ]
      },
      {
        "covers": [ "head" ],
        "specifically_covers": [ "head_ear_l", "head_ear_r" ],
        "coverage": 20,
        "encumbrance_modifiers": [ "NONE" ]
      },
      {
        "covers": [ "mouth" ],
        "specifically_covers": [ "mouth_nose" ],
        "coverage": 90,
        "encumbrance": 0,
        "rigid_layer_only": true
      }
    ],
    "warmth": 3,
    "material_thickness": 2.5,
    "techniques": [ "WBLOCK_1" ],
    "flags": [ "VARSIZE", "STURDY" ],
    "melee_damage": { "bash": 3 },
    "pocket_data": [
      {
        "pocket_type": "CONTAINER",
        "ablative": true,
        "volume_encumber_modifier": 0,
        "max_contains_volume": "600 ml",
        "max_contains_weight": "2000 g",
        "moves": 250,
        "description": "attachment for a partial or full aventail.",
        "flag_restriction": [ "HELMET_AVENTAIL" ]
      }
    ]
  },
  {
    "id": "xl_lc_helmet_turban",
    "type": "ARMOR",
    "copy-from": "lc_helmet_turban",
    "name": { "str": "mild steel XL turban helmet" },
    "proportional": { "weight": 1.25, "volume": 1.3, "price": 1.25 },
    "extend": { "flags": [ "OVERSIZE" ] }
  },
  {
    "id": "xs_lc_helmet_turban",
    "type": "ARMOR",
    "copy-from": "lc_helmet_turban",
    "name": { "str": "mild steel XS turban helmet" },
    "proportional": { "weight": 0.75, "volume": 0.75, "price": 0.5 },
    "extend": { "flags": [ "UNDERSIZE" ] }
  },
  {
    "id": "mc_helmet_turban",
    "type": "ARMOR",
    "copy-from": "lc_helmet_turban",
    "name": { "str": "medium steel turban helmet" },
    "replace_materials": { "lc_steel": "mc_steel" }
  },
  {
    "id": "xl_mc_helmet_turban",
    "type": "ARMOR",
    "copy-from": "mc_helmet_turban",
    "name": { "str": "medium steel XL turban helmet" },
    "proportional": { "weight": 1.25, "volume": 1.3, "price": 1.25 },
    "extend": { "flags": [ "OVERSIZE" ] }
  },
  {
    "id": "xs_mc_helmet_turban",
    "type": "ARMOR",
    "copy-from": "mc_helmet_turban",
    "name": { "str": "medium steel XS turban helmet" },
    "proportional": { "weight": 0.75, "volume": 0.75, "price": 0.5 },
    "extend": { "flags": [ "UNDERSIZE" ] }
  },
  {
    "id": "hc_helmet_turban",
    "type": "ARMOR",
    "copy-from": "lc_helmet_turban",
    "name": { "str": "high steel turban helmet" },
    "replace_materials": { "lc_steel": "hc_steel" }
  },
  {
    "id": "xl_hc_helmet_turban",
    "type": "ARMOR",
    "copy-from": "hc_helmet_turban",
    "name": { "str": "high steel XL turban helmet" },
    "proportional": { "weight": 1.25, "volume": 1.3, "price": 1.25 },
    "extend": { "flags": [ "OVERSIZE" ] }
  },
  {
    "id": "xs_hc_helmet_turban",
    "type": "ARMOR",
    "copy-from": "hc_helmet_turban",
    "name": { "str": "high steel XS turban helmet" },
    "proportional": { "weight": 0.75, "volume": 0.75, "price": 0.5 },
    "flags": [ "VARSIZE", "STURDY", "UNDERSIZE" ]
  },
  {
    "id": "qt_helmet_turban",
    "type": "ARMOR",
    "copy-from": "lc_helmet_turban",
    "name": { "str": "tempered steel turban helmet" },
    "replace_materials": { "lc_steel": "qt_steel" }
  },
  {
    "id": "xl_qt_helmet_turban",
    "type": "ARMOR",
    "copy-from": "qt_helmet_turban",
    "name": { "str": "tempered steel XL turban helmet" },
    "proportional": { "weight": 1.25, "volume": 1.3, "price": 1.25 },
    "extend": { "flags": [ "OVERSIZE" ] }
  },
  {
    "id": "xs_qt_helmet_turban",
    "type": "ARMOR",
    "copy-from": "qt_helmet_turban",
    "name": { "str": "tempered steel XS turban helmet" },
    "proportional": { "weight": 0.75, "volume": 0.75, "price": 0.5 },
    "flags": [ "VARSIZE", "STURDY", "UNDERSIZE" ]
  },
  {
    "id": "ch_helmet_turban",
    "type": "ARMOR",
    "copy-from": "lc_helmet_turban",
    "name": { "str": "hardened steel turban helmet" },
    "replace_materials": { "lc_steel": "ch_steel" }
  },
  {
    "id": "xl_ch_helmet_turban",
    "type": "ARMOR",
    "copy-from": "ch_helmet_turban",
    "name": { "str": "hardened steel XL turban helmet" },
    "proportional": { "weight": 1.25, "volume": 1.3, "price": 1.25 },
    "extend": { "flags": [ "OVERSIZE" ] }
  },
  {
    "id": "xs_ch_helmet_turban",
    "type": "ARMOR",
    "copy-from": "ch_helmet_turban",
    "name": { "str": "hardened steel XS turban helmet" },
    "proportional": { "weight": 0.75, "volume": 0.75, "price": 0.5 },
    "flags": [ "VARSIZE", "STURDY", "UNDERSIZE" ]
  }
]<|MERGE_RESOLUTION|>--- conflicted
+++ resolved
@@ -2862,15 +2862,9 @@
     "type": "ARMOR",
     "category": "armor",
     "name": { "str": "mild steel turban helmet" },
-<<<<<<< HEAD
-    "description": "A middle eastern helmet, cylindrical on the top with protection for the nose and ears but nothing lower.  This one is made in modern times out of mild steel.",
+    "description": "A middle eastern helmet, cylindrical on the top with protection for the nose and ears but nothing lower.  This one is made in modern times out of steel.",
     "weight": "2400 g",
     "volume": "1500 ml",
-=======
-    "description": "A middle eastern helmet, cylindrical on the top with protection for the nose and ears but nothing lower.  This one is made in modern times out of steel.",
-    "weight": "2400g",
-    "volume": "1500ml",
->>>>>>> 17e0ee60
     "price": 26000,
     "price_postapoc": 2500,
     "material": [ "lc_steel" ],
