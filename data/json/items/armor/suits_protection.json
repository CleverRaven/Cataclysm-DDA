--- conflicted
+++ resolved
@@ -1572,13 +1572,8 @@
     "type": "ARMOR",
     "category": "armor",
     "name": { "str": "chainmail hauberk" },
-<<<<<<< HEAD
-    "description": "A fully customized chainmail outfit, covering torso and arms.  Combine with a gambeson or other padded layer for optimal protection.",
+    "description": "A fully customized chainmail outfit, covering torso and arms.  Combine with a aketon or other padded layer for optimal protection.",
     "weight": "9356 g",
-=======
-    "description": "A fully customized chainmail outfit, leaving the head uncovered.  Combine with an aketon or other padded layer for optimal protection.",
-    "weight": "9012 g",
->>>>>>> 4f38fb0b
     "volume": "2750 ml",
     "price": 35988,
     "price_postapoc": 3000,
@@ -1645,13 +1640,8 @@
     "type": "ARMOR",
     "category": "armor",
     "name": { "str": "mild steel chainmail hauberk" },
-<<<<<<< HEAD
-    "description": "A fully customized mild steel chainmail outfit, covering torso and arms.  Combine with a gambeson or other padded layer for optimal protection.",
+    "description": "A fully customized mild steel chainmail outfit, covering torso and arms.  Combine with a aketon or other padded layer for optimal protection.",
     "weight": "9356 g",
-=======
-    "description": "A fully customized mild steel chainmail outfit, leaving the head uncovered.  Combine with an aketon or other padded layer for optimal protection.",
-    "weight": "9012 g",
->>>>>>> 4f38fb0b
     "//": "Should be lighter when irl hauberk as it does not cover legs",
     "volume": "2750 ml",
     "price": 35988,
@@ -1806,11 +1796,7 @@
     "copy-from": "lc_chainmail_hauberk",
     "material": [ "mc_steel_chain" ],
     "name": { "str": "medium steel chainmail hauberk" },
-<<<<<<< HEAD
-    "description": "A fully customized medium steel chainmail outfit, covering torso and arms.  Combine with a gambeson or other padded layer for optimal protection.",
-=======
-    "description": "A fully customized medium steel chainmail outfit, leaving the head uncovered.  Combine with an aketon or other padded layer for optimal protection.",
->>>>>>> 4f38fb0b
+    "description": "A fully customized medium steel chainmail outfit, covering torso and arms.  Combine with a aketon or other padded layer for optimal protection.",
     "armor": [
       {
         "material": [ { "type": "mc_steel_chain", "covered_by_mat": 100, "thickness": 1.2 } ],
@@ -1920,11 +1906,7 @@
     "copy-from": "lc_chainmail_hauberk",
     "material": [ "hc_steel_chain" ],
     "name": { "str": "high steel chainmail hauberk" },
-<<<<<<< HEAD
-    "description": "A fully customized high steel chainmail outfit, covering torso and arms.  Combine with a gambeson or other padded layer for optimal protection.",
-=======
-    "description": "A fully customized high steel chainmail outfit, leaving the head uncovered.  Combine with an aketon or other padded layer for optimal protection.",
->>>>>>> 4f38fb0b
+    "description": "A fully customized high steel chainmail outfit, covering torso and arms.  Combine with a aketon or other padded layer for optimal protection.",
     "armor": [
       {
         "material": [ { "type": "hc_steel_chain", "covered_by_mat": 100, "thickness": 1.2 } ],
@@ -2033,11 +2015,7 @@
     "copy-from": "lc_chainmail_hauberk",
     "material": [ "ch_steel_chain" ],
     "name": { "str": "hardened steel chainmail hauberk" },
-<<<<<<< HEAD
-    "description": "A fully customized hardened steel chainmail outfit, covering torso and arms.  Combine with a gambeson or other padded layer for optimal protection.",
-=======
-    "description": "A fully customized hardened steel chainmail outfit, leaving the head uncovered.  Combine with an aketon or other padded layer for optimal protection.",
->>>>>>> 4f38fb0b
+    "description": "A fully customized hardened steel chainmail outfit, covering torso and arms.  Combine with a aketon or other padded layer for optimal protection.",
     "armor": [
       {
         "material": [ { "type": "ch_steel_chain", "covered_by_mat": 100, "thickness": 1.2 } ],
@@ -2146,11 +2124,7 @@
     "copy-from": "lc_chainmail_hauberk",
     "material": [ "qt_steel_chain" ],
     "name": { "str": "tempered steel chainmail hauberk" },
-<<<<<<< HEAD
-    "description": "A fully customized tempered steel chainmail outfit, covering torso and arms.  Combine with a gambeson or other padded layer for optimal protection.",
-=======
-    "description": "A fully customized tempered steel chainmail outfit, leaving the head uncovered.  Combine with an aketon or other padded layer for optimal protection.",
->>>>>>> 4f38fb0b
+    "description": "A fully customized tempered steel chainmail outfit, covering torso and arms.  Combine with a aketon or other padded layer for optimal protection.",
     "armor": [
       {
         "material": [ { "type": "qt_steel_chain", "covered_by_mat": 100, "thickness": 1.2 } ],
@@ -2257,21 +2231,12 @@
     "id": "chainmail_junk_sjumpsuit",
     "type": "ARMOR",
     "category": "armor",
-<<<<<<< HEAD
     "name": { "str": "chainmail sleeveless jumpsuit" },
-    "description": "A fully customized chainmail outfit, covering torso and legs.  Combine with a gambeson or other padded layer for optimal protection.",
+    "description": "A fully customized chainmail outfit, covering torso and legs.  Combine with a aketon or other padded layer for optimal protection.",
     "weight": "10669 g",
     "volume": "2750 ml",
     "price": 35988,
     "price_postapoc": 3000,
-=======
-    "name": { "str": "chainmail armor" },
-    "description": "A fully customized chainmail suit.  The metal shows signs of rust and corrosion.  Combine with an aketon or other padded layer for optimal protection.",
-    "weight": "14539 g",
-    "volume": "3250 ml",
-    "price": 45000,
-    "price_postapoc": 8000,
->>>>>>> 4f38fb0b
     "to_hit": -1,
     "material": [ "budget_steel_chain" ],
     "symbol": "[",
@@ -2334,22 +2299,14 @@
     "id": "lc_chainmail_sjumpsuit",
     "type": "ARMOR",
     "category": "armor",
-<<<<<<< HEAD
     "name": { "str": "mild steel chainmail sleeveless jumpsuit" },
-    "description": "A fully customized mild steel chainmail outfit, covering torso and legs.  Combine with a gambeson or other padded layer for optimal protection.",
+    "description": "A fully customized mild steel chainmail outfit, covering torso and legs.  Combine with a aketon or other padded layer for optimal protection.",
     "weight": "10669 g",
     "//": "Should be lighter when irl hauberk as it does not cover legs",
     "volume": "2750 ml",
     "price": 35988,
     "price_postapoc": 3000,
-=======
-    "name": { "str": "mild steel chainmail armor" },
-    "description": "A fully customized mild steel chainmail suit.  Combine with an aketon or other padded layer for optimal protection.",
-    "weight": "14539 g",
-    "volume": "3250 ml",
-    "price": 45000,
-    "price_postapoc": 8000,
->>>>>>> 4f38fb0b
+
     "to_hit": -1,
     "material": [ "lc_steel_chain" ],
     "symbol": "[",
