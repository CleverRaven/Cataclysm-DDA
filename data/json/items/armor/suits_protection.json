[
  {
    "id": "armor_blarmor",
    "type": "ARMOR",
    "category": "armor",
    "name": { "str": "boiled leather armor" },
    "description": "Thick leather body armor that has been hardened via chemical treatment.  Light and strong.",
    "weight": "2108 g",
    "volume": "9500 ml",
    "price": 26000,
    "price_postapoc": 3000,
    "to_hit": -5,
    "bashing": 2,
    "material": [ "leather" ],
    "symbol": "[",
    "longest_side": "60 cm",
    "looks_like": "armor_larmor",
    "color": "brown",
    "armor": [
      { "covers": [ "torso" ], "coverage": 90, "encumbrance": [ 18, 22 ] },
      { "covers": [ "leg_l", "leg_r" ], "coverage": 90, "encumbrance": [ 18, 18 ] },
      { "covers": [ "arm_l", "arm_r" ], "coverage": 90, "encumbrance": [ 18, 18 ] }
    ],
    "pocket_data": [
      {
        "pocket_type": "CONTAINER",
        "max_contains_volume": "500 ml",
        "max_contains_weight": "3 kg",
        "max_item_length": "165 mm",
        "moves": 80
      },
      {
        "pocket_type": "CONTAINER",
        "max_contains_volume": "500 ml",
        "max_contains_weight": "3 kg",
        "max_item_length": "165 mm",
        "moves": 80
      }
    ],
    "warmth": 20,
    "material_thickness": 5,
    "valid_mods": [ "steel_padded" ],
    "flags": [ "VARSIZE", "POCKETS", "STURDY", "OUTER" ]
  },
  {
    "id": "armor_chitin",
    "type": "ARMOR",
    "category": "armor",
    "name": { "str": "chitinous armor" },
    "description": "Leg and body armor made from the exoskeletons of insects.",
    "weight": "2632 g",
    "volume": "17500 ml",
    "price": 120000,
    "price_postapoc": 3000,
    "to_hit": -5,
    "bashing": 2,
    "material": [ "chitin" ],
    "symbol": "[",
    "looks_like": "armor_larmor",
    "color": "green",
    "warmth": 10,
    "longest_side": "60 cm",
    "material_thickness": 4,
    "flags": [ "STURDY", "OUTER" ],
    "armor": [ { "encumbrance": 10, "coverage": 90, "covers": [ "torso", "leg_l", "leg_r" ] } ]
  },
  {
    "id": "xl_armor_chitin",
    "type": "ARMOR",
    "name": { "str": "XL chitinous armor" },
    "copy-from": "armor_chitin",
    "proportional": { "weight": 1.125, "volume": 1.13, "price": 1.25 },
    "extend": { "flags": [ "OVERSIZE" ] }
  },
  {
    "id": "armor_acidchitin",
    "copy-from": "armor_chitin",
    "looks_like": "armor_chitin",
    "type": "ARMOR",
    "name": { "str": "biosilicified chitin armor" },
    "description": "Leg and body armor crafted from the carefully cleaned and pruned biosilicified exoskeletons of acidic ants.  Acid-resistant but brittle.",
    "material": [ "acidchitin" ],
    "material_thickness": 5,
    "environmental_protection": 2,
    "price_postapoc": 3500,
    "proportional": { "weight": 1.125, "volume": 1.13, "price": 1.25, "encumbrance": 1.5, "warmth": 1.5 },
    "relative": { "bashing": 1 },
    "extend": { "flags": [ "NO_REPAIR" ] }
  },
  {
    "id": "xl_armor_acidchitin",
    "type": "ARMOR",
    "name": { "str": "XL biosilicified chitin armor" },
    "copy-from": "armor_acidchitin",
    "proportional": { "weight": 1.125, "volume": 1.13, "price": 1.25 },
    "extend": { "flags": [ "OVERSIZE" ] }
  },
  {
    "id": "armor_farmor",
    "type": "ARMOR",
    "category": "armor",
    "name": { "str": "fur body armor" },
    "description": "Thick body armor made from furs.",
    "weight": "3414 g",
    "volume": "10 L",
    "price": 100000,
    "price_postapoc": 1500,
    "to_hit": -5,
    "bashing": 2,
    "material": [ "fur" ],
    "symbol": "[",
    "longest_side": "30 cm",
    "looks_like": "armor_larmor",
    "color": "brown",
    "armor": [
      { "covers": [ "torso" ], "coverage": 90, "encumbrance": [ 21, 25 ] },
      { "covers": [ "leg_l", "leg_r" ], "coverage": 90, "encumbrance": [ 21, 21 ] },
      { "covers": [ "arm_l", "arm_r" ], "coverage": 90, "encumbrance": [ 21, 21 ] }
    ],
    "pocket_data": [
      {
        "pocket_type": "CONTAINER",
        "max_contains_volume": "500 ml",
        "max_contains_weight": "3 kg",
        "max_item_length": "165 mm",
        "moves": 80
      },
      {
        "pocket_type": "CONTAINER",
        "max_contains_volume": "500 ml",
        "max_contains_weight": "3 kg",
        "max_item_length": "165 mm",
        "moves": 80
      }
    ],
    "warmth": 60,
    "material_thickness": 4,
    "valid_mods": [ "steel_padded" ],
    "flags": [ "VARSIZE", "POCKETS", "WATERPROOF", "STURDY", "OUTER" ]
  },
  {
    "id": "xl_armor_farmor",
    "type": "ARMOR",
    "name": { "str": "XL fur body armor" },
    "copy-from": "armor_farmor",
    "proportional": { "weight": 1.125, "volume": 1.13, "price": 1.25 },
    "extend": { "flags": [ "OVERSIZE" ] }
  },
  {
    "id": "armor_larmor",
    "type": "ARMOR",
    "category": "armor",
    "name": { "str": "leather body armor" },
    "description": "Thick leather body armor.  Light and comfortable.",
    "weight": "1498 g",
    "volume": "7 L",
    "price": 12000,
    "price_postapoc": 2500,
    "to_hit": -5,
    "bashing": 2,
    "material": [ "leather" ],
    "symbol": "[",
    "longest_side": "60 cm",
    "looks_like": "touring_suit",
    "color": "brown",
    "armor": [
      { "covers": [ "torso" ], "coverage": 90, "encumbrance": [ 12, 18 ] },
      { "covers": [ "leg_l", "leg_r" ], "coverage": 90, "encumbrance": [ 12, 12 ] }
    ],
    "pocket_data": [
      {
        "pocket_type": "CONTAINER",
        "max_contains_volume": "800 ml",
        "max_contains_weight": "3 kg",
        "max_item_length": "165 mm",
        "moves": 80
      },
      {
        "pocket_type": "CONTAINER",
        "max_contains_volume": "800 ml",
        "max_contains_weight": "3 kg",
        "max_item_length": "165 mm",
        "moves": 80
      }
    ],
    "warmth": 25,
    "material_thickness": 4,
    "valid_mods": [ "steel_padded" ],
    "flags": [ "VARSIZE", "POCKETS", "STURDY", "OUTER" ]
  },
  {
    "id": "xl_armor_larmor",
    "type": "ARMOR",
    "name": { "str": "XL leather body armor" },
    "copy-from": "armor_larmor",
    "proportional": { "weight": 1.125, "volume": 1.13, "price": 1.25 },
    "extend": { "flags": [ "OVERSIZE" ] }
  },
  {
    "id": "armor_lightplate",
    "type": "ARMOR",
    "category": "armor",
    "name": { "str": "plate armor" },
    "description": "A suit of Gothic plate armor.",
    "weight": "11 kg",
    "volume": "17500 ml",
    "price": 60000,
    "price_postapoc": 12000,
    "to_hit": -5,
    "bashing": 8,
    "material": [ "steel", "leather" ],
    "symbol": "[",
    "looks_like": "armor_larmor",
    "color": "light_gray",
    "warmth": 20,
    "longest_side": "60 cm",
    "material_thickness": 4,
    "flags": [ "VARSIZE", "OUTER", "STURDY" ],
    "armor": [ { "encumbrance": 20, "coverage": 95, "covers": [ "torso", "leg_l", "leg_r", "arm_l", "arm_r" ] } ]
  },
  {
    "id": "xl_armor_lightplate",
    "type": "ARMOR",
    "name": { "str": "XL plate armor" },
    "copy-from": "armor_lightplate",
    "proportional": { "weight": 1.125, "volume": 1.13, "price": 1.25 },
    "flags": [ "VARSIZE", "OUTER", "STURDY", "OVERSIZE" ]
  },
  {
    "id": "armor_lc_lightplate",
    "type": "ARMOR",
    "category": "armor",
    "name": { "str": "mild steel 2 mm plate armor" },
    "description": "A light suit of plate armor with a 2 mm thick chestpiece.  This one has been made with mild steel.",
    "weight": "15 kg",
    "volume": "17500 ml",
    "price": 60000,
    "price_postapoc": 12000,
    "to_hit": -5,
    "bashing": 8,
    "symbol": "[",
    "looks_like": "armor_larmor",
    "color": "light_gray",
    "warmth": 20,
    "longest_side": "60 cm",
    "material_thickness": 2,
    "flags": [ "OUTER", "STURDY" ],
    "armor_data": {
      "armor": [
        {
          "material": [
            { "type": "low_steel", "covered_by_mat": 95, "thickness": 2.0 },
            { "type": "low_steel", "covered_by_mat": 100, "thickness": 1.0 },
            { "type": "leather", "covered_by_mat": 1, "thickness": 1.0 }
          ],
          "covers": [ "torso" ],
          "coverage": 100,
          "encumbrance": 15
        },
        {
          "material": [
            { "type": "low_steel", "covered_by_mat": 95, "thickness": 1.25 },
            { "type": "low_steel", "covered_by_mat": 100, "thickness": 1.0 },
            { "type": "leather", "covered_by_mat": 1, "thickness": 1.0 }
          ],
          "covers": [ "arm_l", "arm_r" ],
          "coverage": 100,
          "encumbrance": 10
        },
        {
          "material": [
            { "type": "low_steel", "covered_by_mat": 95, "thickness": 1.25 },
            { "type": "low_steel", "covered_by_mat": 100, "thickness": 1.0 },
            { "type": "leather", "covered_by_mat": 1, "thickness": 1.0 }
          ],
          "covers": [ "leg_l", "leg_r" ],
          "coverage": 100,
          "encumbrance": 10
        }
      ]
    }
  },
  {
    "id": "xl_armor_lc_lightplate",
    "type": "ARMOR",
    "name": { "str": "XL mild steel 2 mm plate armor" },
    "copy-from": "armor_lc_lightplate",
    "proportional": { "weight": 1.125, "volume": 1.13, "price": 1.25 },
    "extend": { "flags": [ "OVERSIZE" ] }
  },
  {
    "id": "armor_mc_lightplate",
    "type": "ARMOR",
    "copy-from": "armor_lc_lightplate",
    "name": { "str": "medium steel 2 mm plate armor" },
    "description": "A light suit of plate armor with a 2 mm thick chestpiece.  Made with tougher medium steel, this suit offers solid protection.",
    "armor_data": {
      "armor": [
        {
          "material": [
            { "type": "med_steel", "covered_by_mat": 95, "thickness": 2.0 },
            { "type": "med_steel", "covered_by_mat": 100, "thickness": 1.0 },
            { "type": "leather", "covered_by_mat": 1, "thickness": 1.0 }
          ],
          "covers": [ "torso" ],
          "coverage": 100,
          "encumbrance": 15
        },
        {
          "material": [
            { "type": "med_steel", "covered_by_mat": 95, "thickness": 1.25 },
            { "type": "med_steel", "covered_by_mat": 100, "thickness": 1.0 },
            { "type": "leather", "covered_by_mat": 1, "thickness": 1.0 }
          ],
          "covers": [ "arm_l", "arm_r" ],
          "coverage": 100,
          "encumbrance": 10
        },
        {
          "material": [
            { "type": "med_steel", "covered_by_mat": 95, "thickness": 1.25 },
            { "type": "med_steel", "covered_by_mat": 100, "thickness": 1.0 },
            { "type": "leather", "covered_by_mat": 1, "thickness": 1.0 }
          ],
          "covers": [ "leg_l", "leg_r" ],
          "coverage": 100,
          "encumbrance": 10
        }
      ]
    }
  },
  {
    "id": "xl_armor_mc_lightplate",
    "type": "ARMOR",
    "name": { "str": "XL mild steel 2 mm plate armor" },
    "copy-from": "armor_mc_lightplate",
    "proportional": { "weight": 1.125, "volume": 1.13, "price": 1.25 },
    "extend": { "flags": [ "OVERSIZE" ] }
  },
  {
    "id": "armor_hc_lightplate",
    "type": "ARMOR",
    "copy-from": "armor_lc_lightplate",
    "name": { "str": "high steel 2 mm plate armor" },
    "description": "A light suit of plate armor with a 2 mm thick chestpiece.  Made with high carbon steel offering excellent protection.",
    "armor_data": {
      "armor": [
        {
          "material": [
            { "type": "high_steel", "covered_by_mat": 95, "thickness": 2.0 },
            { "type": "high_steel", "covered_by_mat": 100, "thickness": 1.0 },
            { "type": "leather", "covered_by_mat": 1, "thickness": 1.0 }
          ],
          "covers": [ "torso" ],
          "coverage": 100,
          "encumbrance": 15
        },
        {
          "material": [
            { "type": "high_steel", "covered_by_mat": 95, "thickness": 1.25 },
            { "type": "high_steel", "covered_by_mat": 100, "thickness": 1.0 },
            { "type": "leather", "covered_by_mat": 1, "thickness": 1.0 }
          ],
          "covers": [ "arm_l", "arm_r" ],
          "coverage": 100,
          "encumbrance": 10
        },
        {
          "material": [
            { "type": "high_steel", "covered_by_mat": 95, "thickness": 1.25 },
            { "type": "high_steel", "covered_by_mat": 100, "thickness": 1.0 },
            { "type": "leather", "covered_by_mat": 1, "thickness": 1.0 }
          ],
          "covers": [ "leg_l", "leg_r" ],
          "coverage": 100,
          "encumbrance": 10
        }
      ]
    }
  },
  {
    "id": "xl_armor_hc_lightplate",
    "type": "ARMOR",
    "name": { "str": "XL high steel 2 mm plate armor" },
    "copy-from": "armor_hc_lightplate",
    "proportional": { "weight": 1.125, "volume": 1.13, "price": 1.25 },
    "extend": { "flags": [ "OVERSIZE" ] }
  },
  {
    "id": "armor_ch_lightplate",
    "type": "ARMOR",
    "copy-from": "armor_lc_lightplate",
    "name": { "str": "case hardened 2 mm plate armor" },
    "description": "A light suit of plate armor with a 2 mm thick chestpiece.  The mild steel has been case hardened, offering superior protection.",
    "armor_data": {
      "armor": [
        {
          "material": [
            { "type": "case_hardened_steel", "covered_by_mat": 95, "thickness": 2.0 },
            { "type": "case_hardened_steel", "covered_by_mat": 100, "thickness": 1.0 },
            { "type": "leather", "covered_by_mat": 1, "thickness": 1.0 }
          ],
          "covers": [ "torso" ],
          "coverage": 100,
          "encumbrance": 15
        },
        {
          "material": [
            { "type": "case_hardened_steel", "covered_by_mat": 95, "thickness": 1.25 },
            { "type": "case_hardened_steel", "covered_by_mat": 100, "thickness": 1.0 },
            { "type": "leather", "covered_by_mat": 1, "thickness": 1.0 }
          ],
          "covers": [ "arm_l", "arm_r" ],
          "coverage": 100,
          "encumbrance": 10
        },
        {
          "material": [
            { "type": "case_hardened_steel", "covered_by_mat": 95, "thickness": 1.25 },
            { "type": "case_hardened_steel", "covered_by_mat": 100, "thickness": 1.0 },
            { "type": "leather", "covered_by_mat": 1, "thickness": 1.0 }
          ],
          "covers": [ "leg_l", "leg_r" ],
          "coverage": 100,
          "encumbrance": 10
        }
      ]
    }
  },
  {
    "id": "xl_armor_ch_lightplate",
    "type": "ARMOR",
    "name": { "str": "XL case hardened 2 mm plate armor" },
    "copy-from": "armor_ch_lightplate",
    "proportional": { "weight": 1.125, "volume": 1.13, "price": 1.25 },
    "extend": { "flags": [ "OVERSIZE" ] }
  },
  {
    "id": "armor_qt_lightplate",
    "type": "ARMOR",
    "copy-from": "armor_lc_lightplate",
    "name": { "str": "tempered 2 mm plate armor" },
    "description": "A light suit of plate armor with a 2 mm thick chestpiece.  The medium steel has been quenched and tempered, offering top of the line protection.",
    "armor_data": {
      "armor": [
        {
          "material": [
            { "type": "tempered_steel", "covered_by_mat": 95, "thickness": 2.0 },
            { "type": "tempered_steel", "covered_by_mat": 100, "thickness": 1.0 },
            { "type": "leather", "covered_by_mat": 1, "thickness": 1.0 }
          ],
          "covers": [ "torso" ],
          "coverage": 100,
          "encumbrance": 15
        },
        {
          "material": [
            { "type": "tempered_steel", "covered_by_mat": 95, "thickness": 1.25 },
            { "type": "tempered_steel", "covered_by_mat": 100, "thickness": 1.0 },
            { "type": "leather", "covered_by_mat": 1, "thickness": 1.0 }
          ],
          "covers": [ "arm_l", "arm_r" ],
          "coverage": 100,
          "encumbrance": 10
        },
        {
          "material": [
            { "type": "tempered_steel", "covered_by_mat": 95, "thickness": 1.25 },
            { "type": "tempered_steel", "covered_by_mat": 100, "thickness": 1.0 },
            { "type": "leather", "covered_by_mat": 1, "thickness": 1.0 }
          ],
          "covers": [ "leg_l", "leg_r" ],
          "coverage": 100,
          "encumbrance": 10
        }
      ]
    }
  },
  {
    "id": "xl_armor_qt_lightplate",
    "type": "ARMOR",
    "name": { "str": "XL tempered 2 mm plate armor" },
    "copy-from": "armor_qt_lightplate",
    "proportional": { "weight": 1.125, "volume": 1.13, "price": 1.25 },
    "extend": { "flags": [ "OVERSIZE" ] }
  },
  {
    "id": "armor_lc_plate",
    "type": "ARMOR",
    "category": "armor",
    "name": { "str": "mild steel 4 mm plate armor" },
    "description": "A suit of plate armor with a 4 mm thick chestpiece.  This one has been made with mild steel.",
    "weight": "20 kg",
    "volume": "17500 ml",
    "price": 60000,
    "price_postapoc": 12000,
    "to_hit": -5,
    "bashing": 8,
    "symbol": "[",
    "looks_like": "armor_larmor",
    "color": "light_gray",
    "warmth": 20,
    "longest_side": "60 cm",
    "material_thickness": 4,
    "flags": [ "OUTER", "STURDY" ],
    "armor_data": {
      "armor": [
        {
          "material": [
            { "type": "low_steel", "covered_by_mat": 95, "thickness": 4.0 },
            { "type": "low_steel", "covered_by_mat": 100, "thickness": 1.0 },
            { "type": "leather", "covered_by_mat": 1, "thickness": 1.0 }
          ],
          "covers": [ "torso" ],
          "coverage": 100,
          "encumbrance": 20
        },
        {
          "material": [
            { "type": "low_steel", "covered_by_mat": 95, "thickness": 1.75 },
            { "type": "low_steel", "covered_by_mat": 100, "thickness": 1.0 },
            { "type": "leather", "covered_by_mat": 1, "thickness": 1.0 }
          ],
          "covers": [ "arm_l", "arm_r" ],
          "coverage": 100,
          "encumbrance": 15
        },
        {
          "material": [
            { "type": "low_steel", "covered_by_mat": 95, "thickness": 1.75 },
            { "type": "low_steel", "covered_by_mat": 100, "thickness": 1.0 },
            { "type": "leather", "covered_by_mat": 1, "thickness": 1.0 }
          ],
          "covers": [ "leg_l", "leg_r" ],
          "coverage": 100,
          "encumbrance": 15
        }
      ]
    }
  },
  {
    "id": "xl_armor_lc_plate",
    "type": "ARMOR",
    "name": { "str": "XL mild steel 4 mm plate armor" },
    "copy-from": "armor_lc_plate",
    "proportional": { "weight": 1.125, "volume": 1.13, "price": 1.25 },
    "extend": { "flags": [ "OVERSIZE" ] }
  },
  {
    "id": "armor_mc_plate",
    "type": "ARMOR",
    "copy-from": "armor_lc_plate",
    "name": { "str": "medium steel 4 mm plate armor" },
    "description": "A suit of plate armor with a 4 mm thick chestpiece.  Made with tougher medium steel, this suit offers solid protection.",
    "armor_data": {
      "armor": [
        {
          "material": [
            { "type": "med_steel", "covered_by_mat": 95, "thickness": 4.0 },
            { "type": "med_steel", "covered_by_mat": 100, "thickness": 1.0 },
            { "type": "leather", "covered_by_mat": 1, "thickness": 1.0 }
          ],
          "covers": [ "torso" ],
          "coverage": 100,
          "encumbrance": 20
        },
        {
          "material": [
            { "type": "med_steel", "covered_by_mat": 95, "thickness": 1.75 },
            { "type": "med_steel", "covered_by_mat": 100, "thickness": 1.0 },
            { "type": "leather", "covered_by_mat": 1, "thickness": 1.0 }
          ],
          "covers": [ "arm_l", "arm_r" ],
          "coverage": 100,
          "encumbrance": 15
        },
        {
          "material": [
            { "type": "med_steel", "covered_by_mat": 95, "thickness": 1.75 },
            { "type": "med_steel", "covered_by_mat": 100, "thickness": 1.0 },
            { "type": "leather", "covered_by_mat": 1, "thickness": 1.0 }
          ],
          "covers": [ "leg_l", "leg_r" ],
          "coverage": 100,
          "encumbrance": 15
        }
      ]
    }
  },
  {
    "id": "xl_armor_mc_plate",
    "type": "ARMOR",
    "name": { "str": "XL mild steel 4 mm plate armor" },
    "copy-from": "armor_mc_plate",
    "proportional": { "weight": 1.125, "volume": 1.13, "price": 1.25 },
    "extend": { "flags": [ "OVERSIZE" ] }
  },
  {
    "id": "armor_hc_plate",
    "type": "ARMOR",
    "copy-from": "armor_lc_plate",
    "name": { "str": "high steel 4 mm plate armor" },
    "description": "A suit of plate armor with a 4 mm thick chestpiece.  Made with high carbon steel offering excellent protection.",
    "armor_data": {
      "armor": [
        {
          "material": [
            { "type": "high_steel", "covered_by_mat": 95, "thickness": 4.0 },
            { "type": "high_steel", "covered_by_mat": 100, "thickness": 1.0 },
            { "type": "leather", "covered_by_mat": 1, "thickness": 1.0 }
          ],
          "covers": [ "torso" ],
          "coverage": 100,
          "encumbrance": 20
        },
        {
          "material": [
            { "type": "high_steel", "covered_by_mat": 95, "thickness": 1.75 },
            { "type": "high_steel", "covered_by_mat": 100, "thickness": 1.0 },
            { "type": "leather", "covered_by_mat": 1, "thickness": 1.0 }
          ],
          "covers": [ "arm_l", "arm_r" ],
          "coverage": 100,
          "encumbrance": 15
        },
        {
          "material": [
            { "type": "high_steel", "covered_by_mat": 95, "thickness": 1.75 },
            { "type": "high_steel", "covered_by_mat": 100, "thickness": 1.0 },
            { "type": "leather", "covered_by_mat": 1, "thickness": 1.0 }
          ],
          "covers": [ "leg_l", "leg_r" ],
          "coverage": 100,
          "encumbrance": 15
        }
      ]
    }
  },
  {
    "id": "xl_armor_hc_plate",
    "type": "ARMOR",
    "name": { "str": "XL high steel 4 mm plate armor" },
    "copy-from": "armor_hc_plate",
    "proportional": { "weight": 1.125, "volume": 1.13, "price": 1.25 },
    "extend": { "flags": [ "OVERSIZE" ] }
  },
  {
    "id": "armor_ch_plate",
    "type": "ARMOR",
    "copy-from": "armor_lc_plate",
    "name": { "str": "case hardened 4 mm plate armor" },
    "description": "A suit of plate armor with a 4 mm thick chestpiece.  The mild steel has been case hardened, offering superior protection.",
    "armor_data": {
      "armor": [
        {
          "material": [
            { "type": "case_hardened_steel", "covered_by_mat": 95, "thickness": 4.0 },
            { "type": "case_hardened_steel", "covered_by_mat": 100, "thickness": 1.0 },
            { "type": "leather", "covered_by_mat": 1, "thickness": 1.0 }
          ],
          "covers": [ "torso" ],
          "coverage": 100,
          "encumbrance": 20
        },
        {
          "material": [
            { "type": "case_hardened_steel", "covered_by_mat": 95, "thickness": 1.75 },
            { "type": "case_hardened_steel", "covered_by_mat": 100, "thickness": 1.0 },
            { "type": "leather", "covered_by_mat": 1, "thickness": 1.0 }
          ],
          "covers": [ "arm_l", "arm_r" ],
          "coverage": 100,
          "encumbrance": 15
        },
        {
          "material": [
            { "type": "case_hardened_steel", "covered_by_mat": 95, "thickness": 1.75 },
            { "type": "case_hardened_steel", "covered_by_mat": 100, "thickness": 1.0 },
            { "type": "leather", "covered_by_mat": 1, "thickness": 1.0 }
          ],
          "covers": [ "leg_l", "leg_r" ],
          "coverage": 100,
          "encumbrance": 15
        }
      ]
    }
  },
  {
    "id": "xl_armor_ch_plate",
    "type": "ARMOR",
    "name": { "str": "XL case hardened 4 mm plate armor" },
    "copy-from": "armor_ch_plate",
    "proportional": { "weight": 1.125, "volume": 1.13, "price": 1.25 },
    "extend": { "flags": [ "OVERSIZE" ] }
  },
  {
    "id": "armor_qt_plate",
    "type": "ARMOR",
    "copy-from": "armor_lc_plate",
    "name": { "str": "tempered 4 mm plate armor" },
    "description": "A suit of plate armor with a 4 mm thick chestpiece.  The medium steel has been quenched and tempered, offering top of the line protection.",
    "armor_data": {
      "armor": [
        {
          "material": [
            { "type": "tempered_steel", "covered_by_mat": 95, "thickness": 4.0 },
            { "type": "tempered_steel", "covered_by_mat": 100, "thickness": 1.0 },
            { "type": "leather", "covered_by_mat": 1, "thickness": 1.0 }
          ],
          "covers": [ "torso" ],
          "coverage": 100,
          "encumbrance": 20
        },
        {
          "material": [
            { "type": "tempered_steel", "covered_by_mat": 95, "thickness": 1.75 },
            { "type": "tempered_steel", "covered_by_mat": 100, "thickness": 1.0 },
            { "type": "leather", "covered_by_mat": 1, "thickness": 1.0 }
          ],
          "covers": [ "arm_l", "arm_r" ],
          "coverage": 100,
          "encumbrance": 15
        },
        {
          "material": [
            { "type": "tempered_steel", "covered_by_mat": 95, "thickness": 1.75 },
            { "type": "tempered_steel", "covered_by_mat": 100, "thickness": 1.0 },
            { "type": "leather", "covered_by_mat": 1, "thickness": 1.0 }
          ],
          "covers": [ "leg_l", "leg_r" ],
          "coverage": 100,
          "encumbrance": 15
        }
      ]
    }
  },
  {
    "id": "xl_armor_qt_plate",
    "type": "ARMOR",
    "name": { "str": "XL tempered 4 mm plate armor" },
    "copy-from": "armor_qt_plate",
    "proportional": { "weight": 1.125, "volume": 1.13, "price": 1.25 },
    "extend": { "flags": [ "OVERSIZE" ] }
  },
  {
    "id": "armor_lc_heavyplate",
    "type": "ARMOR",
    "category": "armor",
    "name": { "str": "mild steel 6 mm plate armor" },
    "description": "A heavy suit of plate armor with a 6 mm thick chestpiece.  This one has been made with mild steel.",
    "weight": "25 kg",
    "volume": "17500 ml",
    "price": 60000,
    "price_postapoc": 12000,
    "to_hit": -5,
    "bashing": 8,
    "symbol": "[",
    "looks_like": "armor_larmor",
    "color": "light_gray",
    "warmth": 20,
    "longest_side": "60 cm",
    "material_thickness": 6,
    "flags": [ "OUTER", "STURDY" ],
    "armor_data": {
      "armor": [
        {
          "material": [
            { "type": "low_steel", "covered_by_mat": 95, "thickness": 6.0 },
            { "type": "low_steel", "covered_by_mat": 100, "thickness": 1.0 },
            { "type": "leather", "covered_by_mat": 1, "thickness": 1.0 }
          ],
          "covers": [ "torso" ],
          "coverage": 100,
          "encumbrance": 25
        },
        {
          "material": [
            { "type": "low_steel", "covered_by_mat": 95, "thickness": 2.25 },
            { "type": "low_steel", "covered_by_mat": 100, "thickness": 1.0 },
            { "type": "leather", "covered_by_mat": 1, "thickness": 1.0 }
          ],
          "covers": [ "arm_l", "arm_r" ],
          "coverage": 100,
          "encumbrance": 20
        },
        {
          "material": [
            { "type": "low_steel", "covered_by_mat": 95, "thickness": 2.25 },
            { "type": "low_steel", "covered_by_mat": 100, "thickness": 1.0 },
            { "type": "leather", "covered_by_mat": 1, "thickness": 1.0 }
          ],
          "covers": [ "leg_l", "leg_r" ],
          "coverage": 100,
          "encumbrance": 20
        }
      ]
    }
  },
  {
    "id": "xl_armor_lc_heavyplate",
    "type": "ARMOR",
    "name": { "str": "XL mild steel 6 mm plate armor" },
    "copy-from": "armor_lc_heavyplate",
    "proportional": { "weight": 1.125, "volume": 1.13, "price": 1.25 },
    "extend": { "flags": [ "OVERSIZE" ] }
  },
  {
    "id": "armor_mc_heavyplate",
    "type": "ARMOR",
    "copy-from": "armor_lc_heavyplate",
    "name": { "str": "medium steel 6 mm plate armor" },
    "description": "A heavy suit of plate armor with a 6 mm thick chestpiece.  Made with tougher medium steel, this suit offers solid protection.",
    "armor_data": {
      "armor": [
        {
          "material": [
            { "type": "med_steel", "covered_by_mat": 95, "thickness": 6.0 },
            { "type": "med_steel", "covered_by_mat": 100, "thickness": 1.0 },
            { "type": "leather", "covered_by_mat": 1, "thickness": 1.0 }
          ],
          "covers": [ "torso" ],
          "coverage": 100,
          "encumbrance": 25
        },
        {
          "material": [
            { "type": "med_steel", "covered_by_mat": 95, "thickness": 2.25 },
            { "type": "med_steel", "covered_by_mat": 100, "thickness": 1.0 },
            { "type": "leather", "covered_by_mat": 1, "thickness": 1.0 }
          ],
          "covers": [ "arm_l", "arm_r" ],
          "coverage": 100,
          "encumbrance": 20
        },
        {
          "material": [
            { "type": "med_steel", "covered_by_mat": 95, "thickness": 2.25 },
            { "type": "med_steel", "covered_by_mat": 100, "thickness": 1.0 },
            { "type": "leather", "covered_by_mat": 1, "thickness": 1.0 }
          ],
          "covers": [ "leg_l", "leg_r" ],
          "coverage": 100,
          "encumbrance": 20
        }
      ]
    }
  },
  {
    "id": "xl_armor_mc_heavyplate",
    "type": "ARMOR",
    "name": { "str": "XL mild steel 6 mm plate armor" },
    "copy-from": "armor_mc_heavyplate",
    "proportional": { "weight": 1.125, "volume": 1.13, "price": 1.25 },
    "extend": { "flags": [ "OVERSIZE" ] }
  },
  {
    "id": "armor_hc_heavyplate",
    "type": "ARMOR",
    "copy-from": "armor_lc_heavyplate",
    "name": { "str": "high steel 6 mm plate armor" },
    "description": "A heavy suit of plate armor with a 6 mm thick chestpiece.  Made with high carbon steel offering excellent protection.",
    "armor_data": {
      "armor": [
        {
          "material": [
            { "type": "high_steel", "covered_by_mat": 95, "thickness": 6.0 },
            { "type": "high_steel", "covered_by_mat": 100, "thickness": 1.0 },
            { "type": "leather", "covered_by_mat": 1, "thickness": 1.0 }
          ],
          "covers": [ "torso" ],
          "coverage": 100,
          "encumbrance": 25
        },
        {
          "material": [
            { "type": "high_steel", "covered_by_mat": 95, "thickness": 2.25 },
            { "type": "high_steel", "covered_by_mat": 100, "thickness": 1.0 },
            { "type": "leather", "covered_by_mat": 1, "thickness": 1.0 }
          ],
          "covers": [ "arm_l", "arm_r" ],
          "coverage": 100,
          "encumbrance": 20
        },
        {
          "material": [
            { "type": "high_steel", "covered_by_mat": 95, "thickness": 2.25 },
            { "type": "high_steel", "covered_by_mat": 100, "thickness": 1.0 },
            { "type": "leather", "covered_by_mat": 1, "thickness": 1.0 }
          ],
          "covers": [ "leg_l", "leg_r" ],
          "coverage": 100,
          "encumbrance": 20
        }
      ]
    }
  },
  {
    "id": "xl_armor_hc_heavyplate",
    "type": "ARMOR",
    "name": { "str": "XL high steel 6 mm plate armor" },
    "copy-from": "armor_hc_heavyplate",
    "proportional": { "weight": 1.125, "volume": 1.13, "price": 1.25 },
    "extend": { "flags": [ "OVERSIZE" ] }
  },
  {
    "id": "armor_ch_heavyplate",
    "type": "ARMOR",
    "copy-from": "armor_lc_heavyplate",
    "name": { "str": "case hardened 6 mm plate armor" },
    "description": "A heavy suit of plate armor with a 6 mm thick chestpiece.  The mild steel has been case hardened, offering superior protection.",
    "armor_data": {
      "armor": [
        {
          "material": [
            { "type": "case_hardened_steel", "covered_by_mat": 95, "thickness": 6.0 },
            { "type": "case_hardened_steel", "covered_by_mat": 100, "thickness": 1.0 },
            { "type": "leather", "covered_by_mat": 1, "thickness": 1.0 }
          ],
          "covers": [ "torso" ],
          "coverage": 100,
          "encumbrance": 25
        },
        {
          "material": [
            { "type": "case_hardened_steel", "covered_by_mat": 95, "thickness": 2.25 },
            { "type": "case_hardened_steel", "covered_by_mat": 100, "thickness": 1.0 },
            { "type": "leather", "covered_by_mat": 1, "thickness": 1.0 }
          ],
          "covers": [ "arm_l", "arm_r" ],
          "coverage": 100,
          "encumbrance": 20
        },
        {
          "material": [
            { "type": "case_hardened_steel", "covered_by_mat": 95, "thickness": 2.25 },
            { "type": "case_hardened_steel", "covered_by_mat": 100, "thickness": 1.0 },
            { "type": "leather", "covered_by_mat": 1, "thickness": 1.0 }
          ],
          "covers": [ "leg_l", "leg_r" ],
          "coverage": 100,
          "encumbrance": 20
        }
      ]
    }
  },
  {
    "id": "xl_armor_ch_heavyplate",
    "type": "ARMOR",
    "name": { "str": "XL case hardened 6 mm plate armor" },
    "copy-from": "armor_ch_heavyplate",
    "proportional": { "weight": 1.125, "volume": 1.13, "price": 1.25 },
    "extend": { "flags": [ "OVERSIZE" ] }
  },
  {
    "id": "armor_qt_heavyplate",
    "type": "ARMOR",
    "copy-from": "armor_lc_heavyplate",
    "name": { "str": "tempered 6 mm plate armor" },
    "description": "A heavy suit of plate armor with a 6 mm thick chestpiece.  The medium steel has been quenched and tempered, offering top of the line protection.",
    "material": [ { "type": "tempered_steel", "portion": 9 }, { "type": "leather", "portion": 1 } ],
    "armor_data": {
      "armor": [
        {
          "material": [
            { "type": "tempered_steel", "covered_by_mat": 95, "thickness": 6.0 },
            { "type": "tempered_steel", "covered_by_mat": 100, "thickness": 1.0 },
            { "type": "leather", "covered_by_mat": 1, "thickness": 1.0 }
          ],
          "covers": [ "torso" ],
          "coverage": 100,
          "encumbrance": 25
        },
        {
          "material": [
            { "type": "tempered_steel", "covered_by_mat": 95, "thickness": 2.25 },
            { "type": "tempered_steel", "covered_by_mat": 100, "thickness": 1.0 },
            { "type": "leather", "covered_by_mat": 1, "thickness": 1.0 }
          ],
          "covers": [ "arm_l", "arm_r" ],
          "coverage": 100,
          "encumbrance": 20
        },
        {
          "material": [
            { "type": "tempered_steel", "covered_by_mat": 95, "thickness": 2.25 },
            { "type": "tempered_steel", "covered_by_mat": 100, "thickness": 1.0 },
            { "type": "leather", "covered_by_mat": 1, "thickness": 1.0 }
          ],
          "covers": [ "leg_l", "leg_r" ],
          "coverage": 100,
          "encumbrance": 20
        }
      ]
    }
  },
  {
    "id": "xl_armor_qt_lightplate",
    "type": "ARMOR",
    "name": { "str": "XL tempered 6 mm plate armor" },
    "copy-from": "armor_qt_lightplate",
    "proportional": { "weight": 1.125, "volume": 1.13, "price": 1.25 },
    "extend": { "flags": [ "OVERSIZE" ] }
  },
  {
    "id": "armor_plarmor",
    "type": "ARMOR",
    "category": "armor",
    "name": { "str": "plated leather armor" },
    "description": "Thick leather body armor that has been reinforced with strategically-placed metal plates.",
    "weight": "4280 g",
    "volume": "9 L",
    "price": 110000,
    "price_postapoc": 3000,
    "to_hit": -5,
    "bashing": 2,
    "material": [ "leather", "iron" ],
    "symbol": "[",
    "color": "brown",
    "longest_side": "60 cm",
    "looks_like": "armor_larmor",
    "armor": [
      { "covers": [ "torso" ], "coverage": 90, "encumbrance": [ 17, 22 ] },
      { "covers": [ "leg_l", "leg_r" ], "coverage": 90, "encumbrance": [ 17, 19 ] },
      { "covers": [ "arm_l", "arm_r" ], "coverage": 90, "encumbrance": [ 17, 17 ] }
    ],
    "pocket_data": [
      {
        "pocket_type": "CONTAINER",
        "max_contains_volume": "800 ml",
        "max_contains_weight": "3 kg",
        "max_item_length": "165 mm",
        "moves": 80
      },
      {
        "pocket_type": "CONTAINER",
        "max_contains_volume": "800 ml",
        "max_contains_weight": "3 kg",
        "max_item_length": "165 mm",
        "moves": 80
      },
      {
        "pocket_type": "CONTAINER",
        "max_contains_volume": "500 ml",
        "max_contains_weight": "3 kg",
        "max_item_length": "145 mm",
        "moves": 120
      },
      {
        "pocket_type": "CONTAINER",
        "max_contains_volume": "500 ml",
        "max_contains_weight": "3 kg",
        "max_item_length": "145 mm",
        "moves": 120
      }
    ],
    "warmth": 25,
    "material_thickness": 4,
    "environmental_protection": 1,
    "flags": [ "VARSIZE", "POCKETS", "STURDY", "OUTER" ]
  },
  {
    "id": "xl_armor_plarmor",
    "type": "ARMOR",
    "name": { "str": "XL plated leather armor" },
    "copy-from": "armor_plarmor",
    "proportional": { "weight": 1.125, "volume": 1.13, "price": 1.25 },
    "extend": { "flags": [ "OVERSIZE" ] }
  },
  {
    "id": "armor_plate",
    "type": "ARMOR",
    "category": "armor",
    "name": { "str": "ornamental plate armor" },
    "description": "An extremely heavy suit of ornamental armor.",
    "weight": "18 kg",
    "volume": "30 L",
    "price": 780000,
    "price_postapoc": 6000,
    "to_hit": -5,
    "bashing": 8,
    "material": [ "steel", "leather" ],
    "symbol": "[",
    "looks_like": "armor_lightplate",
    "color": "light_gray",
    "warmth": 20,
    "longest_side": "60 cm",
    "material_thickness": 5,
    "flags": [ "VARSIZE", "OUTER" ],
    "armor": [ { "encumbrance": 45, "coverage": 90, "covers": [ "torso", "leg_l", "leg_r", "arm_l", "arm_r" ] } ]
  },
  {
    "id": "xl_armor_plate",
    "type": "ARMOR",
    "name": { "str": "XL ornamental plate armor" },
    "copy-from": "armor_plate",
    "proportional": { "weight": 1.125, "volume": 1.13, "price": 1.25 },
    "flags": [ "VARSIZE", "OUTER", "OVERSIZE" ]
  },
  {
    "id": "armor_riot",
    "repairs_like": "survivor_suit",
    "type": "ARMOR",
    "category": "armor",
    "name": { "str": "riot armor" },
    "description": "Black plastic body armor plates used by riot police officers, back when they were just riots.  The word POLICE is emblazoned across the front.",
    "weight": "1000 g",
    "volume": "7500 ml",
    "price": 35000,
    "price_postapoc": 1500,
    "to_hit": -3,
    "material": [ "thermo_resin", "plastic" ],
    "symbol": "[",
    "looks_like": "kevlar",
    "color": "light_gray",
    "warmth": 10,
    "longest_side": "60 cm",
    "material_thickness": 2.5,
    "flags": [ "STURDY", "OUTER" ],
    "armor": [
      { "encumbrance": 7, "coverage": 60, "covers": [ "torso" ] },
      { "encumbrance": 7, "coverage": 55, "covers": [ "leg_l", "leg_r" ] },
      { "encumbrance": 7, "coverage": 60, "covers": [ "arm_l", "arm_r" ] }
    ]
  },
  {
    "id": "armor_samurai",
    "type": "ARMOR",
    "category": "armor",
    "name": { "str": "O-yoroi" },
    "description": "An ornamental suit of Japanese samurai armor.",
    "weight": "9220 g",
    "volume": "11500 ml",
    "price": 90000,
    "price_postapoc": 8000,
    "bashing": 8,
    "material": [ "iron", "leather" ],
    "symbol": "[",
    "looks_like": "armor_lightplate",
    "color": "dark_gray",
    "warmth": 25,
    "longest_side": "60 cm",
    "material_thickness": 4,
    "flags": [ "VARSIZE", "STURDY", "OUTER" ],
    "armor": [ { "encumbrance": 15, "coverage": 85, "covers": [ "torso", "leg_l", "leg_r", "arm_l", "arm_r", "hand_l", "hand_r" ] } ]
  },
  {
    "id": "armor_scrapsuit",
    "type": "ARMOR",
    "category": "armor",
    "name": { "str": "scrap suit" },
    "description": "A suit of armor made from scraps of metal secured by simple strings; the loose collection of plates provides decent but not the most convenient protection.",
    "weight": "9534 g",
    "volume": "15500 ml",
    "price": 60000,
    "price_postapoc": 250,
    "to_hit": -5,
    "bashing": 6,
    "cutting": 8,
    "material": [ "steel", "iron" ],
    "symbol": "[",
    "looks_like": "armor_lightplate",
    "color": "light_gray",
    "warmth": 10,
    "longest_side": "40 cm",
    "material_thickness": 2,
    "flags": [ "OUTER" ],
    "armor": [ { "encumbrance": 18, "coverage": 80, "covers": [ "torso", "leg_l", "leg_r", "arm_l", "arm_r" ] } ]
  },
  {
    "id": "armor_tiresuit",
    "type": "ARMOR",
    "category": "armor",
    "name": { "str": "tire suit" },
    "description": "A suit of armor made from thick chunks of rubber tire secured by simple strings; the loose collection of rubber plates provides decent but not the most convenient protection.",
    "weight": "14400 g",
    "volume": "15500 ml",
    "price": 50000,
    "price_postapoc": 200,
    "to_hit": -5,
    "material": [ "rubber" ],
    "symbol": "[",
    "looks_like": "armor_scrapsuit",
    "color": "light_gray",
    "warmth": 10,
    "longest_side": "40 cm",
    "material_thickness": 4,
    "flags": [ "OUTER", "NONCONDUCTIVE" ],
    "armor": [ { "encumbrance": 18, "coverage": 80, "covers": [ "torso", "leg_l", "leg_r", "arm_l", "arm_r" ] } ]
  },
  {
    "id": "beekeeping_suit",
    "repairs_like": "trenchcoat",
    "type": "ARMOR",
    "name": { "str": "beekeeping suit" },
    "description": "A white suit commonly worn by professional beekeepers with straps on your ankles and wrists to prevent bees from flying in.  It's not a very tough fabric, but it's lightweight and has plenty of storage thanks to a chest pocket.",
    "weight": "1587 g",
    "volume": "3500 ml",
    "price": 12000,
    "price_postapoc": 100,
    "to_hit": -5,
    "material": [ "cotton" ],
    "symbol": "[",
    "looks_like": "hazmat_suit",
    "color": "white",
    "longest_side": "12 cm",
    "armor": [
      { "covers": [ "torso" ], "coverage": 100, "encumbrance": [ 10, 15 ] },
      { "covers": [ "leg_l", "leg_r" ], "coverage": 100, "encumbrance": [ 10, 12 ] },
      { "covers": [ "arm_l", "arm_r" ], "coverage": 100, "encumbrance": [ 10, 10 ] }
    ],
    "pocket_data": [
      {
        "pocket_type": "CONTAINER",
        "max_contains_volume": "1600 ml",
        "max_contains_weight": "3 kg",
        "max_item_length": "18 cm",
        "moves": 120
      }
    ],
    "warmth": 25,
    "material_thickness": 2,
    "environmental_protection": 1,
    "flags": [ "VARSIZE", "OUTER" ]
  },
  {
    "id": "chainmail_hauberk",
    "type": "ARMOR",
    "category": "armor",
    "name": { "str": "chainmail hauberk" },
    "description": "A fully customized chainmail outfit, leaving the head uncovered.  The shirt, arms, and leggings have been modified with straps and combined with a gambeson to deal with uneven weight distribution, cold environments and to allow them to be used separately.",
    "weight": "14430 g",
    "volume": "2750 ml",
    "price": 35988,
    "price_postapoc": 3000,
    "to_hit": -1,
    "material": [ "steel", "cotton" ],
    "symbol": "[",
    "looks_like": "armor_blarmor",
    "color": "light_red",
    "warmth": 30,
    "material_thickness": 6,
    "flags": [ "VARSIZE", "STURDY", "OUTER" ],
    "armor": [ { "encumbrance": 20, "coverage": 95, "covers": [ "torso", "leg_l", "leg_r", "arm_l", "arm_r" ] } ]
  },
  {
    "id": "kevlar_chainmail_hauberk",
    "type": "ARMOR",
    "name": { "str": "kevlar chainmail hauberk" },
    "description": "A fully customized chainmail outfit, leaving the head uncovered.  The shirt, arms, and leggings have been modified with straps and combined with a kevlar gambeson to deal with uneven weight distribution, cold environments and to allow them to be used separately.",
    "copy-from": "chainmail_hauberk",
    "material": [ { "type": "steel", "portion": 5 }, { "type": "kevlar_layered", "portion": 3 }, { "type": "kevlar", "portion": 2 } ]
  },
  {
    "id": "xl_chainmail_hauberk",
    "type": "ARMOR",
    "name": { "str": "XL chainmail hauberk" },
    "copy-from": "chainmail_hauberk",
    "proportional": { "weight": 1.125, "volume": 1.13, "price": 1.25 },
    "extend": { "flags": [ "OVERSIZE" ] }
  },
  {
    "id": "xl_kevlar_chainmail_hauberk",
    "type": "ARMOR",
    "name": { "str": "XL kevlar chainmail hauberk" },
    "copy-from": "kevlar_chainmail_hauberk",
    "proportional": { "weight": 1.125, "volume": 1.13, "price": 1.25 },
    "extend": { "flags": [ "OVERSIZE" ] }
  },
  {
    "id": "chainmail_suit",
    "type": "ARMOR",
    "category": "armor",
    "name": { "str": "chainmail armor" },
    "description": "A fully customized chainmail suit.  The coif, shirt, arms, and leggings have been modified with straps and combined with a gambeson to deal with uneven weight distribution, cold environments and to allow them to be used separately.",
    "weight": "16436 g",
    "volume": "3250 ml",
    "price": 45000,
    "price_postapoc": 8000,
    "to_hit": -1,
    "material": [ "steel", "cotton" ],
    "symbol": "[",
    "looks_like": "touring_suit",
    "color": "light_red",
    "warmth": 30,
    "material_thickness": 5,
    "flags": [ "VARSIZE", "STURDY", "HELMET_COMPAT", "OUTER" ],
    "armor": [ { "encumbrance": 20, "coverage": 95, "covers": [ "head", "torso", "leg_l", "leg_r", "arm_l", "arm_r" ] } ]
  },
  {
    "id": "kevlar_chainmail_suit",
    "type": "ARMOR",
    "name": { "str": "kevlar chainmail armor" },
    "description": "A fully customized chainmail suit.  The shirt, arms, and leggings have been modified with straps and combined with a kevlar gambeson to deal with uneven weight distribution, cold environments and to allow them to be used separately.",
    "copy-from": "chainmail_suit",
<<<<<<< HEAD
=======
    "material_thickness": 6,
>>>>>>> 102c2f1b
    "material": [ { "type": "steel", "portion": 5 }, { "type": "kevlar_layered", "portion": 3 }, { "type": "kevlar", "portion": 2 } ],
    "armor": [ { "encumbrance": 20, "coverage": 95, "covers": [ "head", "torso", "leg_l", "leg_r", "arm_l", "arm_r" ] } ],
    "flags": [ "VARSIZE", "STURDY", "HELMET_COMPAT", "OUTER", "NONCONDUCTIVE" ]
  },
  {
    "id": "xl_chainmail_suit",
    "type": "ARMOR",
    "name": { "str": "XL chainmail armor" },
    "copy-from": "chainmail_suit",
    "proportional": { "weight": 1.125, "volume": 1.13, "price": 1.25 },
    "extend": { "flags": [ "OVERSIZE" ] }
  },
  {
    "id": "xl_kevlar_chainmail_suit",
    "type": "ARMOR",
    "name": { "str": "XL kevlar chainmail armor" },
<<<<<<< HEAD
    "copy-from": "xl_chainmail_suit"
=======
    "copy-from": "kevlar_chainmail_suit",
    "proportional": { "weight": 1.125, "volume": 1.13, "price": 1.25 },
    "extend": { "flags": [ "OVERSIZE" ] }
>>>>>>> 102c2f1b
  },
  {
    "id": "chainmail_suit_faraday",
    "type": "ARMOR",
    "category": "armor",
    "name": { "str": "faraday chainmail suit" },
    "description": "A fully customized chainmail suit that can be worn over your normal clothing.  The suit is conductively interconnected, protecting against electricity.",
    "weight": "23335 g",
    "volume": "3500 ml",
    "price": 35000,
    "price_postapoc": 9000,
    "to_hit": -1,
    "material": [ "steel", "cotton" ],
    "symbol": "[",
    "color": "light_red",
    "material_thickness": 3,
    "flags": [ "VARSIZE", "STURDY", "HELMET_COMPAT", "ELECTRIC_IMMUNE", "OUTER" ],
    "armor": [
      {
        "encumbrance": 30,
        "coverage": 100,
        "covers": [ "torso", "head", "arm_l", "arm_r", "hand_l", "hand_r", "leg_l", "leg_r", "foot_l", "foot_r", "mouth", "eyes" ]
      }
    ]
  },
  {
    "id": "xl_chainmail_suit_faraday",
    "type": "ARMOR",
    "copy-from": "chainmail_suit_faraday",
    "name": { "str": "XL faraday chainmail suit" },
    "proportional": { "weight": 1.125, "volume": 1.13, "price": 1.25 },
    "extend": { "flags": [ "OVERSIZE" ] }
  },
  {
    "id": "cleansuit",
    "repairs_like": "fsurvivor_suit",
    "type": "ARMOR",
    "name": { "str": "cleansuit" },
    "description": "A simple hazardous materials handling suit.  Though somewhat restrictive and fragile, wearing it will provide excellent protection against ambient radiation.",
    "weight": "2100 g",
    "volume": "2500 ml",
    "price": 7700,
    "price_postapoc": 1250,
    "material": [ "plastic" ],
    "symbol": "[",
    "looks_like": "jumpsuit",
    "color": "white",
    "warmth": 10,
    "longest_side": "12 cm",
    "material_thickness": 1,
    "environmental_protection": 10,
    "flags": [ "VARSIZE", "WATERPROOF", "HOOD", "RAINPROOF", "RAD_RESIST", "OUTER" ],
    "armor": [
      {
        "encumbrance": 25,
        "coverage": 100,
        "covers": [ "leg_l", "leg_r", "foot_l", "foot_r", "head", "torso", "arm_l", "arm_r" ]
      }
    ]
  },
  {
    "id": "entry_suit",
    "type": "ARMOR",
    "name": { "str": "entry suit" },
    "description": "A flame-resistant whole-body garment worn by firefighters as protection against extreme heat.  It requires a separate gas mask for full protection against smoke.",
    "weight": "2900 g",
    "volume": "6 L",
    "price": 240500,
    "price_postapoc": 2500,
    "material": [ "nomex", "kevlar_layered" ],
    "symbol": "[",
    "looks_like": "jumpsuit",
    "color": "light_gray",
    "warmth": 30,
    "longest_side": "30 cm",
    "material_thickness": 5,
    "environmental_protection": 20,
    "flags": [ "VARSIZE", "WATERPROOF", "RAINPROOF", "GAS_PROOF", "STURDY", "OUTER" ],
    "armor": [
      {
        "encumbrance": 50,
        "coverage": 100,
        "covers": [ "head", "torso", "arm_l", "arm_r", "hand_l", "hand_r", "leg_l", "leg_r", "foot_l", "foot_r" ]
      }
    ]
  },
  {
    "id": "xl_entry_suit",
    "type": "ARMOR",
    "name": { "str": "XL entry suit" },
    "copy-from": "entry_suit",
    "proportional": { "weight": 1.125, "volume": 1.13, "price": 1.25 },
    "extend": { "flags": [ "OVERSIZE" ] }
  },
  {
    "id": "gambeson",
    "type": "ARMOR",
    "name": { "str": "gambeson" },
    "description": "A thick jacket of quilted fabric, designed to be worn underneath mail or other armor.  Or worn on its own, if you can't afford proper armor.  Use it to loosen it if you want to wear it over your clothes.",
    "weight": "453 g",
    "volume": "3 L",
    "price": 20000,
    "price_postapoc": 750,
    "to_hit": -5,
    "material": [ "cotton" ],
    "symbol": "[",
    "looks_like": "coat_winter",
    "color": "light_gray",
    "warmth": 30,
    "material_thickness": 5,
    "valid_mods": [ "steel_padded" ],
    "flags": [ "VARSIZE", "STURDY" ],
    "use_action": { "type": "transform", "msg": "You loosen your %s.", "target": "gambeson_loose", "menu_text": "Loosen" },
    "armor": [
      { "covers": [ "torso" ], "coverage": 100, "encumbrance": 8 },
      { "covers": [ "arm_l", "arm_r" ], "coverage": 100, "encumbrance": 8 },
      {
        "covers": [ "leg_l", "leg_r" ],
        "specifically_covers": [ "leg_hip_l", "leg_hip_r" ],
        "coverage": 100,
        "encumbrance": 2
      }
    ]
  },
  {
    "id": "gambeson_loose",
    "repairs_like": "gambeson",
    "type": "ARMOR",
    "name": { "str": "gambeson (loose)", "str_pl": "gambesons (loose)" },
    "description": "A thick jacket of quilted fabric, loosened to be worn as outer armor.  Use it to wear it tighter and be able to put proper armor over it.",
    "copy-from": "gambeson",
    "extend": { "flags": [ "OUTER" ] },
    "use_action": {
      "type": "transform",
      "msg": "You adjust your gambeson a bit tighter.",
      "target": "gambeson",
      "menu_text": "Adjust tighter"
    }
  },
  {
    "id": "k_gambeson",
    "type": "ARMOR",
    "name": { "str": "kevlar gambeson" },
    "description": "A thick jacket of quilted fabric, designed to be worn underneath mail or other armor.  This one incorporates Kevlar layers added for better protection.  Use it to loosen it if you want to wear it over your clothes.",
    "weight": "2760 g",
    "volume": "2520 ml",
    "price": 20000,
    "price_postapoc": 750,
    "to_hit": -5,
    "material": [ { "type": "kevlar_layered", "portion": 6 }, { "type": "kevlar", "portion": 4 } ],
    "symbol": "[",
    "looks_like": "coat_winter",
    "color": "light_gray",
    "warmth": 30,
    "material_thickness": 3.2,
    "valid_mods": [ "steel_padded" ],
    "flags": [ "VARSIZE", "STURDY", "NONCONDUCTIVE" ],
    "use_action": { "type": "transform", "msg": "You loosen your %s.", "target": "k_gambeson_loose", "menu_text": "Loosen" },
    "armor": [
      { "covers": [ "torso" ], "coverage": 100, "encumbrance": 12 },
      { "covers": [ "arm_l", "arm_r" ], "coverage": 100, "encumbrance": 16 },
      {
        "covers": [ "leg_l", "leg_r" ],
        "specifically_covers": [ "leg_hip_l", "leg_hip_r" ],
        "coverage": 100,
        "encumbrance": 4
      }
    ]
  },
  {
    "id": "k_gambeson_loose",
    "repairs_like": "k_gambeson",
    "type": "ARMOR",
    "name": { "str": "kevlar gambeson (loose)", "str_pl": "kevlar gambesons (loose)" },
    "description": "A thick jacket of quilted fabric, loosened to be worn as outer armor.  This one incorporates Kevlar layers added for better protection.  Use it to wear it tighter and be able to put proper armor over it.",
    "copy-from": "k_gambeson",
    "extend": { "flags": [ "OUTER" ] },
    "use_action": {
      "type": "transform",
      "msg": "You adjust your kevlar gambeson a bit tighter.",
      "target": "k_gambeson",
      "menu_text": "Adjust tighter"
    }
  },
  {
    "id": "xl_gambeson",
    "type": "ARMOR",
    "name": { "str": "XL gambeson" },
    "copy-from": "gambeson",
    "proportional": { "weight": 1.125, "volume": 1.13, "price": 1.25 },
    "extend": { "flags": [ "OVERSIZE" ] },
    "use_action": { "type": "transform", "msg": "You loosen your %s.", "target": "xl_gambeson_loose", "menu_text": "Loosen" }
  },
  {
    "id": "xl_gambeson_loose",
    "repairs_like": "xl_gambeson",
    "type": "ARMOR",
    "name": { "str": "XL gambeson (loose)", "str_pl": "XL gambesons (loose)" },
    "copy-from": "xl_gambeson",
    "extend": { "flags": [ "OUTER" ] },
    "use_action": {
      "type": "transform",
      "msg": "You adjust your XL gambeson a bit tighter.",
      "target": "xl_gambeson",
      "menu_text": "Adjust tighter"
    }
  },
  {
    "id": "xl_k_gambeson",
    "type": "ARMOR",
    "name": { "str": "XL kevlar gambeson" },
    "copy-from": "k_gambeson",
    "proportional": { "weight": 1.125, "volume": 1.13, "price": 1.25 },
    "extend": { "flags": [ "OVERSIZE" ] },
    "use_action": { "type": "transform", "msg": "You loosen your %s.", "target": "xl_k_gambeson_loose", "menu_text": "Loosen" }
  },
  {
    "id": "xl_k_gambeson_loose",
    "repairs_like": "xl_k_gambeson",
    "type": "ARMOR",
    "name": { "str": "XL kevlar gambeson (loose)", "str_pl": "XL kevlar gambesons (loose)" },
    "copy-from": "xl_k_gambeson",
    "extend": { "flags": [ "OUTER" ] },
    "use_action": {
      "type": "transform",
      "msg": "You adjust your XL kevlar gambeson a bit tighter.",
      "target": "xl_k_gambeson",
      "menu_text": "Adjust tighter"
    }
  },
  {
    "id": "hazmat_suit",
    "repairs_like": "fsurvivor_suit",
    "type": "ARMOR",
    "name": { "str": "hazmat suit" },
    "description": "An impermeable whole-body garment worn as protection against hazardous materials.  Restrictive and fragile, wearing it will provide complete protection against ambient radiation.  It requires a separate gas mask for full protection.",
    "weight": "5000 g",
    "volume": "17 L",
    "price": 117500,
    "price_postapoc": 1500,
    "material": [ "plastic" ],
    "symbol": "[",
    "looks_like": "beekeeping_suit",
    "color": "yellow",
    "warmth": 40,
    "material_thickness": 2,
    "environmental_protection": 20,
    "flags": [ "VARSIZE", "WATERPROOF", "RAINPROOF", "GAS_PROOF", "RAD_PROOF", "ELECTRIC_IMMUNE", "OUTER" ],
    "armor": [
      {
        "encumbrance": 37,
        "coverage": 100,
        "covers": [ "head", "torso", "arm_l", "arm_r", "hand_l", "hand_r", "leg_l", "leg_r", "foot_l", "foot_r" ]
      }
    ]
  },
  {
    "id": "nomex_suit",
    "type": "ARMOR",
    "name": { "str": "flame-resistant suit" },
    "description": "A snug body suit made from thin and lightweight Nomex fire-resistant fabric.  Tough yet breathable, it is light and comfortable to wear under clothing.",
    "weight": "688 g",
    "volume": "1500 ml",
    "price": 13000,
    "price_postapoc": 750,
    "to_hit": -5,
    "material": [ "nomex" ],
    "symbol": "[",
    "looks_like": "jumpsuit",
    "color": "light_gray",
    "warmth": 5,
    "material_thickness": 2,
    "environmental_protection": 2,
    "flags": [ "VARSIZE", "WATER_FRIENDLY", "SKINTIGHT", "STURDY" ],
    "armor": [ { "encumbrance": 6, "coverage": 100, "covers": [ "leg_l", "leg_r", "torso", "arm_l", "arm_r" ] } ]
  },
  {
    "id": "xl_nomex_suit",
    "type": "ARMOR",
    "name": { "str": "XL flame-resistant suit" },
    "copy-from": "nomex_suit",
    "proportional": { "weight": 1.125, "volume": 1.13, "price": 1.25 },
    "extend": { "flags": [ "OVERSIZE" ] }
  },
  {
    "id": "robofac_enviro_suit",
    "repairs_like": "fsurvivor_suit",
    "type": "ARMOR",
    "name": { "str": "Hub 01 environmental suit" },
    "description": "A lightweight environmental suit worn by Hub personnel in their rare forays aboveground.  Colored brown and blue, the white seal of Hub 01 is embroidered on both of its upper arms.  It requires a separate gas mask for full protection.",
    "weight": "4000 g",
    "volume": "14 L",
    "price": 117500,
    "price_postapoc": 750,
    "material": [ "nomex" ],
    "symbol": "[",
    "looks_like": "hazmat_suit",
    "color": "brown",
    "armor": [
      { "covers": [ "head" ], "coverage": 100, "encumbrance": [ 7, 7 ] },
      { "covers": [ "torso" ], "coverage": 100, "encumbrance": [ 7, 7 ] },
      { "covers": [ "leg_l", "leg_r" ], "coverage": 100, "encumbrance": [ 7, 7 ] },
      { "covers": [ "foot_l", "foot_r" ], "coverage": 100, "encumbrance": [ 7, 7 ] },
      { "covers": [ "arm_l", "arm_r" ], "coverage": 100, "encumbrance": [ 7, 7 ] },
      { "covers": [ "hand_l", "hand_r" ], "coverage": 100, "encumbrance": [ 7, 7 ] }
    ],
    "pocket_data": [
      { "pocket_type": "CONTAINER", "max_contains_volume": "250 ml", "max_contains_weight": "1 kg", "moves": 80 },
      { "pocket_type": "CONTAINER", "max_contains_volume": "250 ml", "max_contains_weight": "1 kg", "moves": 80 }
    ],
    "warmth": 40,
    "material_thickness": 2,
    "environmental_protection": 20,
    "flags": [ "VARSIZE", "WATERPROOF", "RAINPROOF", "GAS_PROOF", "HELMET_COMPAT", "RAD_PROOF", "ELECTRIC_IMMUNE", "STURDY" ]
  },
  {
    "id": "xedra_enviro_suit",
    "copy-from": "robofac_enviro_suit",
    "type": "ARMOR",
    "name": { "str": "activity suit" },
    "description": "A single-piece brown and orange environmental suit, tailored in a way that slightly recalls a military flight suit.  The letters \"X.E.D.R.A\" are inscribed on its back, and a white shoulder patch on the right arm shows an arrow reaching within rings of concentric circles."
  },
  {
    "id": "stillsuit",
    "type": "ARMOR",
    "name": { "str": "WS-47G moisture retention suit" },
    "description": "The WebbStar moisture retention suit utilizes advanced technology to prevent up to 30% of moisture loss through perspiration.  The suit is powered by the micro-motions of the body, especially breathing and walking motions.  Because of this, your walking speed is impaired while wearing it.",
    "weight": "3481 g",
    "volume": "7500 ml",
    "price": 4500000,
    "price_postapoc": 2000,
    "material": [ "lycra", "neoprene" ],
    "symbol": "[",
    "looks_like": "jumpsuit",
    "color": "dark_gray",
    "warmth": 15,
    "material_thickness": 1,
    "flags": [ "VARSIZE", "SKINTIGHT", "HOOD", "WATERPROOF", "SLOWS_THIRST", "SLOWS_MOVEMENT" ],
    "armor": [ { "encumbrance": 18, "coverage": 95, "covers": [ "foot_l", "foot_r", "leg_l", "leg_r", "torso", "arm_l", "arm_r" ] } ]
  },
  {
    "id": "suit",
    "repairs_like": "trenchcoat",
    "type": "ARMOR",
    "name": { "str": "suit" },
    "description": "A full-body cotton suit.  Makes the apocalypse a truly gentlemanly experience.",
    "weight": "1587 g",
    "volume": "4750 ml",
    "price": 20000,
    "price_postapoc": 500,
    "to_hit": -5,
    "material": [ "cotton" ],
    "symbol": "[",
    "looks_like": "jumpsuit",
    "color": "light_gray",
    "armor": [
      { "covers": [ "torso" ], "coverage": 95, "encumbrance": [ 7, 13 ] },
      { "covers": [ "leg_l", "leg_r" ], "coverage": 95, "encumbrance": [ 7, 10 ] },
      { "covers": [ "arm_l", "arm_r" ], "coverage": 95, "encumbrance": [ 7, 7 ] }
    ],
    "pocket_data": [
      { "pocket_type": "CONTAINER", "max_contains_volume": "700 ml", "max_contains_weight": "2 kg", "moves": 80 },
      { "pocket_type": "CONTAINER", "max_contains_volume": "700 ml", "max_contains_weight": "2 kg", "moves": 80 },
      { "pocket_type": "CONTAINER", "max_contains_volume": "250 ml", "max_contains_weight": "1 kg", "moves": 120 },
      { "pocket_type": "CONTAINER", "max_contains_volume": "250 ml", "max_contains_weight": "1 kg", "moves": 120 },
      { "pocket_type": "CONTAINER", "max_contains_volume": "350 ml", "max_contains_weight": "1 kg", "moves": 80 },
      { "pocket_type": "CONTAINER", "max_contains_volume": "350 ml", "max_contains_weight": "1 kg", "moves": 80 },
      { "pocket_type": "CONTAINER", "max_contains_volume": "250 ml", "max_contains_weight": "1 kg", "moves": 100 },
      { "pocket_type": "CONTAINER", "max_contains_volume": "250 ml", "max_contains_weight": "1 kg", "moves": 100 }
    ],
    "warmth": 25,
    "material_thickness": 2,
    "flags": [ "VARSIZE", "FANCY", "POCKETS", "OUTER" ]
  },
  {
    "id": "swat_armor",
    "repairs_like": "survivor_suit",
    "type": "ARMOR",
    "category": "armor",
    "name": { "str": "SWAT armor" },
    "//": "This is well within the pricing structure I found for ballistic vest, shins, and LBE.  LEO gear ain't cheap.",
    "description": "A suit of black armour plating covering the vital parts of the chest, arms, and legs.  The word SWAT is emblazoned across the back.",
    "weight": "2200 g",
    "volume": "9 L",
    "price": 285000,
    "price_postapoc": 2500,
    "to_hit": -3,
    "material": [ "kevlar_layered", "thermo_resin", "plastic" ],
    "symbol": "[",
    "longest_side": "40 cm",
    "looks_like": "armor_riot",
    "color": "dark_gray",
    "armor": [
      { "covers": [ "torso" ], "coverage": 65, "encumbrance": [ 10, 17 ] },
      { "covers": [ "leg_l", "leg_r" ], "coverage": 65, "encumbrance": [ 10, 14 ] },
      { "covers": [ "arm_l", "arm_r" ], "coverage": 60, "encumbrance": [ 12, 12 ] }
    ],
    "pocket_data": [
      { "pocket_type": "CONTAINER", "max_contains_volume": "1 L", "max_contains_weight": "3 kg", "moves": 80 },
      { "pocket_type": "CONTAINER", "max_contains_volume": "1 L", "max_contains_weight": "3 kg", "moves": 80 },
      { "pocket_type": "CONTAINER", "max_contains_volume": "1500 ml", "max_contains_weight": "3 kg", "moves": 120 },
      { "pocket_type": "CONTAINER", "max_contains_volume": "1500 ml", "max_contains_weight": "3 kg", "moves": 120 }
    ],
    "warmth": 12,
    "material_thickness": 5,
    "environmental_protection": 1,
    "flags": [ "POCKETS", "STURDY", "OUTER" ]
  },
  {
    "id": "touring_suit",
    "repairs_like": "armor_larmor",
    "type": "ARMOR",
    "name": { "str": "leather touring suit" },
    "description": "A thick leather body suit made for protection while riding motorcycles.  Light and very comfortable.",
    "weight": "2214 g",
    "volume": "6500 ml",
    "price": 58000,
    "price_postapoc": 1000,
    "to_hit": -5,
    "bashing": 2,
    "material": [ "leather", "nomex" ],
    "symbol": "[",
    "looks_like": "jumpsuit",
    "color": "light_red",
    "armor": [
      { "covers": [ "torso" ], "coverage": 95, "encumbrance": [ 14, 15 ] },
      { "covers": [ "leg_l", "leg_r" ], "coverage": 95, "encumbrance": [ 14, 14 ] },
      { "covers": [ "arm_l", "arm_r" ], "coverage": 95, "encumbrance": [ 14, 14 ] }
    ],
    "pocket_data": [ { "pocket_type": "CONTAINER", "max_contains_volume": "250 ml", "max_contains_weight": "2 kg", "moves": 80 } ],
    "warmth": 25,
    "material_thickness": 3,
    "valid_mods": [ "steel_padded" ],
    "environmental_protection": 2,
    "flags": [ "VARSIZE", "WATERPROOF", "RAINPROOF", "OUTER" ]
  },
  {
    "id": "mil_flight_suit",
    "type": "ARMOR",
    "name": { "str": "military flight suit" },
    "description": "A sage-green US military flight suit.  It has various insignia embroidered onto it.",
    "weight": "1315 g",
    "volume": "4687 ml",
    "price": 22065,
    "price_postapoc": 500,
    "to_hit": -3,
    "material": [ "nomex" ],
    "symbol": "[",
    "looks_like": "touring_suit",
    "color": "green",
    "armor": [
      { "covers": [ "torso" ], "coverage": 95, "encumbrance": [ 1, 2 ] },
      { "covers": [ "arm_l", "arm_r" ], "coverage": 50, "encumbrance": [ 1, 1 ] },
      { "covers": [ "leg_l", "leg_r" ], "coverage": 80, "encumbrance": [ 1, 2 ] }
    ],
    "pocket_data": [
      { "pocket_type": "CONTAINER", "max_contains_volume": "700 ml", "max_contains_weight": "2 kg", "moves": 80 },
      { "pocket_type": "CONTAINER", "max_contains_volume": "700 ml", "max_contains_weight": "2 kg", "moves": 80 },
      { "pocket_type": "CONTAINER", "max_contains_volume": "250 ml", "max_contains_weight": "1 kg", "moves": 100 },
      { "pocket_type": "CONTAINER", "max_contains_volume": "250 ml", "max_contains_weight": "1 kg", "moves": 100 }
    ],
    "warmth": 25,
    "material_thickness": 0.8,
    "flags": [ "VARSIZE", "POCKETS" ]
  },
  {
    "id": "officer_uniform",
    "repairs_like": "trenchcoat",
    "type": "ARMOR",
    "name": { "str": "dress uniform" },
    "description": "A military officer's dress uniform from before the Cataclysm, complete with rank and ribbons.  Just looking at it gives you an air of authority.  Perhaps not the most practical military wear, but a very stylish option.",
    "weight": "1653 g",
    "volume": "4750 ml",
    "price": 22400,
    "price_postapoc": 550,
    "to_hit": -5,
    "material": [ "cotton" ],
    "symbol": "[",
    "looks_like": "suit",
    "color": "black",
    "armor": [
      { "covers": [ "torso" ], "coverage": 95, "encumbrance": [ 7, 13 ] },
      { "covers": [ "leg_l", "leg_r" ], "coverage": 95, "encumbrance": [ 7, 10 ] },
      { "covers": [ "arm_l", "arm_r" ], "coverage": 95, "encumbrance": [ 7, 7 ] }
    ],
    "pocket_data": [
      { "pocket_type": "CONTAINER", "max_contains_volume": "700 ml", "max_contains_weight": "2 kg", "moves": 80 },
      { "pocket_type": "CONTAINER", "max_contains_volume": "700 ml", "max_contains_weight": "2 kg", "moves": 80 },
      { "pocket_type": "CONTAINER", "max_contains_volume": "250 ml", "max_contains_weight": "1 kg", "moves": 120 },
      { "pocket_type": "CONTAINER", "max_contains_volume": "250 ml", "max_contains_weight": "1 kg", "moves": 120 },
      { "pocket_type": "CONTAINER", "max_contains_volume": "350 ml", "max_contains_weight": "1 kg", "moves": 80 },
      { "pocket_type": "CONTAINER", "max_contains_volume": "350 ml", "max_contains_weight": "1 kg", "moves": 80 },
      { "pocket_type": "CONTAINER", "max_contains_volume": "250 ml", "max_contains_weight": "1 kg", "moves": 100 },
      { "pocket_type": "CONTAINER", "max_contains_volume": "250 ml", "max_contains_weight": "1 kg", "moves": 100 }
    ],
    "warmth": 15,
    "material_thickness": 0.5,
    "environmental_protection": 3,
    "flags": [ "OVERSIZE", "VARSIZE", "WATERPROOF", "POCKETS", "HOOD", "RAINPROOF", "STURDY" ]
  },
  {
    "id": "mil_flight_suit",
    "type": "ARMOR",
    "name": { "str": "military flight suit" },
    "description": "A sage-green US military flight suit.  It has various insignia embroidered onto it.",
    "weight": "1315 g",
    "volume": "4687 ml",
    "price": 22065,
    "price_postapoc": 500,
    "to_hit": -3,
    "material": [ "nomex" ],
    "symbol": "[",
    "looks_like": "touring_suit",
    "color": "green",
    "armor": [
      { "covers": [ "torso" ], "coverage": 95, "encumbrance": [ 1, 2 ] },
      { "covers": [ "arm_l", "arm_r" ], "coverage": 50, "encumbrance": [ 1, 1 ] },
      { "covers": [ "leg_l", "leg_r" ], "coverage": 80, "encumbrance": [ 1, 2 ] }
    ],
    "pocket_data": [
      { "pocket_type": "CONTAINER", "max_contains_volume": "700 ml", "max_contains_weight": "2 kg", "moves": 80 },
      { "pocket_type": "CONTAINER", "max_contains_volume": "700 ml", "max_contains_weight": "2 kg", "moves": 80 },
      { "pocket_type": "CONTAINER", "max_contains_volume": "250 ml", "max_contains_weight": "1 kg", "moves": 100 },
      { "pocket_type": "CONTAINER", "max_contains_volume": "250 ml", "max_contains_weight": "1 kg", "moves": 100 }
    ],
    "warmth": 25,
    "material_thickness": 0.8,
    "flags": [ "VARSIZE", "FANCY", "POCKETS" ]
  }
]<|MERGE_RESOLUTION|>--- conflicted
+++ resolved
@@ -1292,10 +1292,7 @@
     "name": { "str": "kevlar chainmail armor" },
     "description": "A fully customized chainmail suit.  The shirt, arms, and leggings have been modified with straps and combined with a kevlar gambeson to deal with uneven weight distribution, cold environments and to allow them to be used separately.",
     "copy-from": "chainmail_suit",
-<<<<<<< HEAD
-=======
     "material_thickness": 6,
->>>>>>> 102c2f1b
     "material": [ { "type": "steel", "portion": 5 }, { "type": "kevlar_layered", "portion": 3 }, { "type": "kevlar", "portion": 2 } ],
     "armor": [ { "encumbrance": 20, "coverage": 95, "covers": [ "head", "torso", "leg_l", "leg_r", "arm_l", "arm_r" ] } ],
     "flags": [ "VARSIZE", "STURDY", "HELMET_COMPAT", "OUTER", "NONCONDUCTIVE" ]
@@ -1312,13 +1309,10 @@
     "id": "xl_kevlar_chainmail_suit",
     "type": "ARMOR",
     "name": { "str": "XL kevlar chainmail armor" },
-<<<<<<< HEAD
     "copy-from": "xl_chainmail_suit"
-=======
     "copy-from": "kevlar_chainmail_suit",
     "proportional": { "weight": 1.125, "volume": 1.13, "price": 1.25 },
     "extend": { "flags": [ "OVERSIZE" ] }
->>>>>>> 102c2f1b
   },
   {
     "id": "chainmail_suit_faraday",
