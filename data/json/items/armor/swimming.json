--- conflicted
+++ resolved
@@ -631,10 +631,6 @@
     "type": "ARMOR",
     "copy-from": "wetsuit_booties",
     "name": { "str": "pair of XL diving socks", "str_pl": "pairs of XL diving socks" },
-<<<<<<< HEAD
-    "description": "A pair of 3 mm split-toe neoprene diving socks with thin rubber soles.  These fit very large feet.",
-=======
->>>>>>> 17e0ee60
     "proportional": { "weight": 1.25, "volume": 1.25, "price": 1.25 },
     "extend": { "flags": [ "OVERSIZE" ] }
   },
@@ -643,10 +639,6 @@
     "type": "ARMOR",
     "copy-from": "wetsuit_booties",
     "name": { "str": "pair of XS diving socks", "str_pl": "pairs of XS diving socks" },
-<<<<<<< HEAD
-    "description": "A pair of 3 mm split-toe neoprene diving socks with thin rubber soles.  These fit very small feet.",
-=======
->>>>>>> 17e0ee60
     "proportional": { "weight": 0.75, "volume": 0.75, "price": 0.75 },
     "extend": { "flags": [ "UNDERSIZE" ] }
   },
@@ -711,10 +703,6 @@
     "type": "ARMOR",
     "copy-from": "wetsuit_booties_thick",
     "name": { "str": "pair of XL diving socks", "str_pl": "pairs of XL diving socks" },
-<<<<<<< HEAD
-    "description": "A pair of 5 mm thick neoprene diving boots with thick soles.  These fit very large feet.",
-=======
->>>>>>> 17e0ee60
     "proportional": { "weight": 1.25, "volume": 1.25, "price": 1.25 },
     "extend": { "flags": [ "OVERSIZE" ] }
   },
@@ -723,10 +711,6 @@
     "type": "ARMOR",
     "copy-from": "wetsuit_booties_thick",
     "name": { "str": "pair of XS diving socks", "str_pl": "pairs of XS diving socks" },
-<<<<<<< HEAD
-    "description": "A pair of 5 mm thick neoprene diving boots with thick soles.  These fit very small feet.",
-=======
->>>>>>> 17e0ee60
     "proportional": { "weight": 0.75, "volume": 0.75, "price": 0.75 },
     "extend": { "flags": [ "UNDERSIZE" ] }
   },
@@ -829,10 +813,6 @@
     "type": "ARMOR",
     "copy-from": "wetsuit",
     "name": { "str": "XL wetsuit" },
-<<<<<<< HEAD
-    "description": "A full-body 3 mm thick neoprene wetsuit with nylon lining.  This one is made to fit a very large body.",
-=======
->>>>>>> 17e0ee60
     "proportional": { "weight": 1.25, "volume": 1.25, "price": 1.25 },
     "extend": { "flags": [ "OVERSIZE" ] }
   },
@@ -841,10 +821,6 @@
     "type": "ARMOR",
     "copy-from": "wetsuit",
     "name": { "str": "XS wetsuit" },
-<<<<<<< HEAD
-    "description": "A full-body 3 mm thick neoprene wetsuit with nylon lining.  This one is made to fit a very small body.",
-=======
->>>>>>> 17e0ee60
     "proportional": { "weight": 0.75, "volume": 0.75, "price": 0.75 },
     "extend": { "flags": [ "UNDERSIZE" ] }
   },
@@ -903,10 +879,6 @@
     "type": "ARMOR",
     "copy-from": "wetsuit_thick",
     "name": { "str": "XL thick wetsuit" },
-<<<<<<< HEAD
-    "description": "A full-body 5 mm thick neoprene wetsuit with nylon lining.  This one is made to fit a very large body.",
-=======
->>>>>>> 17e0ee60
     "proportional": { "weight": 1.25, "volume": 1.25, "price": 1.25 },
     "extend": { "flags": [ "OVERSIZE" ] }
   },
@@ -915,10 +887,6 @@
     "type": "ARMOR",
     "copy-from": "wetsuit_thick",
     "name": { "str": "XS thick wetsuit" },
-<<<<<<< HEAD
-    "description": "A full-body 5 mm thick neoprene wetsuit with nylon lining.  This one is made to fit a very small body.",
-=======
->>>>>>> 17e0ee60
     "proportional": { "weight": 0.75, "volume": 0.75, "price": 0.75 },
     "extend": { "flags": [ "UNDERSIZE" ] }
   },
@@ -955,10 +923,6 @@
     "type": "ARMOR",
     "copy-from": "wetsuit_hood",
     "name": { "str": "XL wetsuit hood" },
-<<<<<<< HEAD
-    "description": "A 3 mm thick neoprene hood, commonly worn by divers.  This one is made to fit a very large head.",
-=======
->>>>>>> 17e0ee60
     "proportional": { "weight": 1.25, "volume": 1.25, "price": 1.25 },
     "extend": { "flags": [ "OVERSIZE" ] }
   },
@@ -967,10 +931,6 @@
     "type": "ARMOR",
     "copy-from": "wetsuit_hood",
     "name": { "str": "XS wetsuit hood" },
-<<<<<<< HEAD
-    "description": "A 3 mm thick neoprene hood, commonly worn by divers.  This one is made to fit a very small head.",
-=======
->>>>>>> 17e0ee60
     "proportional": { "weight": 0.75, "volume": 0.75, "price": 0.75 },
     "extend": { "flags": [ "UNDERSIZE" ] }
   },
@@ -1001,10 +961,6 @@
     "type": "ARMOR",
     "copy-from": "wetsuit_hood_thick",
     "name": { "str": "XL thick wetsuit hood" },
-<<<<<<< HEAD
-    "description": "A 5 mm thick neoprene hood, commonly worn by divers in cold weather.  This one is made to fit a very large head.",
-=======
->>>>>>> 17e0ee60
     "proportional": { "weight": 1.25, "volume": 1.25, "price": 1.25 },
     "extend": { "flags": [ "OVERSIZE" ] }
   },
@@ -1013,10 +969,6 @@
     "type": "ARMOR",
     "copy-from": "wetsuit_hood_thick",
     "name": { "str": "XS thick wetsuit hood" },
-<<<<<<< HEAD
-    "description": "A 5 mm thick neoprene hood, commonly worn by divers in cold weather.  This one is made to fit a very small head.",
-=======
->>>>>>> 17e0ee60
     "proportional": { "weight": 0.75, "volume": 0.75, "price": 0.75 },
     "extend": { "flags": [ "UNDERSIZE" ] }
   },
