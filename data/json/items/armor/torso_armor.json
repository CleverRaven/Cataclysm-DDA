[
  {
    "id": "armor_cuirass",
    "type": "ARMOR",
    "name": { "str": "bell cuirass", "str_pl": "bell cuirasses" },
    "category": "armor",
    "description": "An ancient Greek breastplate, made of bronze.",
    "weight": "5896 g",
    "volume": "6 L",
    "price": 50000,
    "price_postapoc": 3000,
    "to_hit": -5,
    "bashing": 6,
    "material": [ "bronze" ],
    "symbol": "[",
    "looks_like": "cuirass_lightplate",
    "color": "yellow",
    "longest_side": "60 cm",
    "warmth": 15,
    "material_thickness": 3,
    "flags": [ "VARSIZE", "OUTER", "STURDY" ],
    "armor": [ { "encumbrance": 15, "coverage": 90, "covers": [ "torso" ] } ]
  },
  {
    "id": "xl_armor_cuirass",
    "type": "ARMOR",
    "name": { "str": "XL bell cuirass", "str_pl": "XL bell cuirasses" },
    "copy-from": "armor_cuirass",
    "proportional": { "weight": 1.125, "volume": 1.13, "price": 1.25 },
    "extend": { "flags": [ "OVERSIZE" ] }
  },
  {
    "id": "xs_armor_cuirass",
    "type": "ARMOR",
    "copy-from": "armor_cuirass",
    "looks_like": "armor_cuirass",
    "name": { "str": "XS bell cuirass", "str_pl": "XS bell cuirasses" },
    "proportional": { "weight": 0.75, "volume": 0.75, "price": 0.5 },
    "extend": { "flags": [ "UNDERSIZE" ] }
<<<<<<< HEAD
  },
  {
    "id": "cuirass_bronze",
    "type": "ARMOR",
    "name": { "str": "bronze cuirass", "str_pl": "bronze cuirasses" },
    "category": "armor",
    "description": "A solid, single piece cuirass made from bronze.  It isn't particularly well designed, but it does it's job.",
    "weight": "4896 g",
    "volume": "6 L",
    "price": 40000,
    "price_postapoc": 2000,
    "to_hit": -5,
    "bashing": 6,
    "material": [ "bronze" ],
    "symbol": "[",
    "looks_like": "armor_cuirass",
    "color": "yellow",
    "longest_side": "60 cm",
    "warmth": 15,
    "material_thickness": 2,
    "flags": [ "OUTER", "STURDY" ],
    "armor": [ { "encumbrance": 10, "coverage": 85, "covers": [ "torso" ] } ]
  },
  {
    "id": "xl_cuirass_bronze",
    "type": "ARMOR",
    "name": { "str": "XL bronze cuirass", "str_pl": "XL bronze cuirasses" },
    "copy-from": "cuirass_bronze",
    "proportional": { "weight": 1.125, "volume": 1.13, "price": 1.25 },
    "extend": { "flags": [ "OVERSIZE" ] }
  },
  {
    "id": "xs_cuirass_bronze",
    "type": "ARMOR",
    "name": { "str": "XS bronze cuirass", "str_pl": "XS bronze cuirasses" },
    "copy-from": "cuirass_bronze",
    "proportional": { "weight": 0.75, "volume": 0.75, "price": 0.5 },
    "extend": { "flags": [ "UNDERSIZE" ] }
=======
>>>>>>> aeb1bd28
  },
  {
    "id": "armor_lamellar",
    "type": "ARMOR",
    "name": { "str": "lamellar cuirass", "str_pl": "lamellar cuirasses" },
    "description": "A cuirass made of multiple pieces of tough leather, laced together for durable yet flexible protection.",
    "weight": "2108 g",
    "volume": "9250 ml",
    "price": 26000,
    "price_postapoc": 2500,
    "material": [ "leather" ],
    "symbol": "[",
    "looks_like": "vest_leather",
    "copy-from": "armor_chitin",
    "color": "brown",
    "longest_side": "60 cm",
    "warmth": 20,
    "material_thickness": 3,
    "flags": [ "VARSIZE", "STURDY", "OUTER" ],
    "armor": [
      {
        "material": [
          { "type": "leather", "covered_by_mat": 100, "thickness": 2.0 },
          { "//": "this simulates the overlapping plates", "type": "leather", "covered_by_mat": 40, "thickness": 2.0 }
        ],
        "encumbrance": 8,
        "coverage": 100,
        "cover_ranged": 95,
        "cover_vitals": 70,
        "covers": [ "torso" ]
      },
      {
        "material": [
          { "type": "leather", "covered_by_mat": 100, "thickness": 2.0 },
          { "//": "this simulates the overlapping plates", "type": "leather", "covered_by_mat": 40, "thickness": 2.0 }
        ],
        "encumbrance": 4,
        "coverage": 90,
        "cover_ranged": 95,
        "cover_vitals": 70,
        "covers": [ "arm_l", "arm_r" ],
        "specifically_covers": [ "arm_upper_l", "arm_shoulder_l", "arm_upper_r", "arm_shoulder_r" ]
      }
    ]
  },
  {
    "id": "xl_armor_lamellar",
    "type": "ARMOR",
    "name": { "str": "XL lamellar cuirass", "str_pl": "XL lamellar cuirasses" },
    "copy-from": "armor_lamellar",
    "proportional": { "weight": 1.125, "volume": 1.13, "price": 1.25 },
    "extend": { "flags": [ "OVERSIZE" ] }
  },
  {
    "id": "xs_armor_lamellar",
    "type": "ARMOR",
    "copy-from": "armor_lamellar",
    "looks_like": "armor_lamellar",
    "name": { "str": "XS lamellar cuirass", "str_pl": "XS lamellar cuirasses" },
    "proportional": { "weight": 0.75, "volume": 0.75, "price": 0.5 },
    "extend": { "flags": [ "UNDERSIZE" ] }
  },
  {
    "id": "armor_lorica",
    "type": "ARMOR",
    "name": { "str_sp": "lorica segmentata" },
    "description": "An ancient Roman laminar armor, made of overlapping metal strips connected to internal leather straps.",
    "weight": "5286 g",
    "volume": "6 L",
    "price": 50000,
    "price_postapoc": 3500,
    "to_hit": -5,
    "bashing": 6,
    "material": [ "iron", "leather" ],
    "symbol": "[",
    "longest_side": "60 cm",
    "looks_like": "armor_lamellar",
    "color": "light_gray",
    "warmth": 15,
    "material_thickness": 4,
    "flags": [ "VARSIZE", "OUTER", "STURDY" ],
    "armor": [
      { "encumbrance": 15, "coverage": 90, "covers": [ "torso" ] },
      {
        "encumbrance": 3,
        "coverage": 90,
        "covers": [ "arm_l", "arm_r" ],
        "specifically_covers": [ "arm_shoulder_r", "arm_shoulder_l" ]
      }
    ]
  },
  {
    "id": "xl_armor_lorica",
    "type": "ARMOR",
    "name": { "str_sp": "XL lorica segmentata" },
    "copy-from": "armor_lorica",
    "proportional": { "weight": 1.125, "volume": 1.13, "price": 1.25 },
    "flags": [ "VARSIZE", "STURDY", "OVERSIZE", "OUTER" ]
  },
  {
    "id": "xs_armor_lorica",
    "type": "ARMOR",
    "copy-from": "armor_lorica",
    "looks_like": "armor_lorica",
    "name": { "str_sp": "XS lorica segmentata" },
    "proportional": { "weight": 0.75, "volume": 0.75, "price": 0.5 },
    "extend": { "flags": [ "UNDERSIZE" ] }
  },
  {
    "id": "armor_thessalonian",
    "type": "ARMOR",
    "name": { "str": "cataphract armor", "str_pl": "suits of cataphract armor" },
    "description": "This armor, made of interlocking plates of burnished bronze, appears to be either a high-quality recreation or a genuine artifact.  Despite having an ancient design, it is in mint condition aside from some battle damage.  It covers from head to waist and is of extremely high quality.",
    "weight": "7286 g",
    "volume": "6 L",
    "price": 50000,
    "price_postapoc": 7000,
    "to_hit": -5,
    "bashing": 6,
    "material": [ "fancy_bronze", "leather" ],
    "symbol": "[",
    "longest_side": "60 cm",
    "looks_like": "armor_lorica",
    "color": "brown",
    "warmth": 18,
    "material_thickness": 5,
    "flags": [ "VARSIZE", "OUTER", "STURDY" ],
    "armor": [
      { "encumbrance": 17, "coverage": 93, "cover_melee": 95, "cover_ranged": 90, "cover_vitals": 100, "covers": [ "torso" ] },
      {
        "encumbrance": 17,
        "coverage": 93,
        "cover_melee": 95,
        "cover_ranged": 90,
        "cover_vitals": 100,
        "covers": [ "arm_l", "arm_r" ]
      },
      {
        "encumbrance": 4,
        "coverage": 93,
        "cover_melee": 95,
        "cover_ranged": 90,
        "cover_vitals": 100,
        "covers": [ "leg_l", "leg_r" ],
        "specifically_covers": [ "leg_hip_l", "leg_hip_r" ]
      }
    ]
  },
  {
    "id": "bookplate",
    "type": "ARMOR",
    "category": "armor",
    "name": { "str": "bookplate" },
    "description": "A crude form of armor made from thickly-stacked paper and rolls of duct tape.",
    "weight": "5790 g",
    "volume": "9500 ml",
    "price": 4200,
    "price_postapoc": 100,
    "to_hit": -1,
    "material": [ "paper" ],
    "symbol": "O",
    "looks_like": "armor_scrapsuit",
    "color": "light_gray",
    "warmth": 10,
    "longest_side": "60 cm",
    "material_thickness": 12,
    "flags": [ "OUTER" ],
    "armor": [ { "encumbrance": 20, "coverage": 80, "covers": [ "torso" ] } ]
  },
  {
    "id": "tireplate",
    "type": "ARMOR",
    "category": "armor",
    "name": { "str": "tireplate" },
    "description": "Armor fashioned from from overlapping chunks of tire and rolls of duct tape, covering the shoulders and torso.",
    "weight": "5790 g",
    "volume": "9500 ml",
    "price": 4200,
    "price_postapoc": 100,
    "to_hit": -1,
    "material": [ "rubber" ],
    "symbol": "O",
    "looks_like": "armor_scrapsuit",
    "color": "light_gray",
    "warmth": 10,
    "longest_side": "40 cm",
    "material_thickness": 4,
    "flags": [ "OUTER", "NONCONDUCTIVE" ],
    "armor": [ { "encumbrance": 20, "coverage": 80, "covers": [ "torso" ] } ]
  },
  {
    "id": "chainmail_vest",
    "type": "ARMOR",
    "category": "armor",
    "name": { "str": "chainmail vest" },
    "description": "A customized chainmail vest.  It's a sleeveless piece of chainmail with small straps designed to better distribute the weight.",
    "weight": "6953 g",
    "volume": "1 L",
    "price": 10000,
    "price_postapoc": 2000,
    "to_hit": -1,
    "material": [ "steel", "iron" ],
    "symbol": "[",
    "looks_like": "vest_leather",
    "color": "light_red",
    "flags": [ "VARSIZE", "STURDY", "OUTER" ],
    "armor": [
      {
        "material": [ { "type": "steel", "covered_by_mat": 100, "thickness": 1.2 } ],
        "covers": [ "torso" ],
        "coverage": 95,
        "encumbrance": 20
      }
    ]
  },
  {
    "id": "xl_chainmail_vest",
    "type": "ARMOR",
    "name": { "str": "XL chainmail vest" },
    "copy-from": "chainmail_vest",
    "proportional": { "weight": 1.125, "volume": 1.13, "price": 1.25 },
    "extend": { "flags": [ "OVERSIZE" ] }
  },
  {
    "id": "xs_chainmail_vest",
    "type": "ARMOR",
    "copy-from": "chainmail_vest",
    "name": { "str": "XS chainmail vest" },
    "proportional": { "weight": 0.75, "volume": 0.75, "price": 0.5 },
    "extend": { "flags": [ "UNDERSIZE" ] }
  },
  {
    "id": "chainmail_junk_vest",
    "type": "ARMOR",
    "category": "armor",
    "name": { "str": "chainmail vest" },
    "description": "A customized chainmail vest.  The metal shows signs of rust and corrosion.  It's a sleeveless piece of chainmail with small straps designed to better distribute the weight.",
    "weight": "6953 g",
    "volume": "1 L",
    "price": 10000,
    "price_postapoc": 2000,
    "to_hit": -1,
    "material": [ "budget_steel" ],
    "symbol": "[",
    "looks_like": "vest_leather",
    "color": "light_red",
    "flags": [ "VARSIZE", "STURDY", "OUTER" ],
    "armor": [
      {
        "material": [ { "type": "budget_steel", "covered_by_mat": 100, "thickness": 1.2 } ],
        "covers": [ "torso" ],
        "coverage": 95,
        "encumbrance": 20
      }
    ]
  },
  {
    "id": "lc_chainmail_vest",
    "type": "ARMOR",
    "category": "armor",
    "name": { "str": "mild steel chainmail vest" },
    "description": "A customized mild steel chainmail vest.  It's a sleeveless piece of chainmail with small straps designed to better distribute the weight.",
    "weight": "6953 g",
    "volume": "1 L",
    "price": 10000,
    "price_postapoc": 2000,
    "to_hit": -1,
    "material": [ "lc_steel_chain" ],
    "symbol": "[",
    "looks_like": "vest_leather",
    "color": "light_red",
    "flags": [ "VARSIZE", "STURDY", "OUTER" ],
    "armor": [
      {
        "material": [ { "type": "lc_steel_chain", "covered_by_mat": 100, "thickness": 1.2 } ],
        "covers": [ "torso" ],
        "coverage": 95,
        "encumbrance": 20
      }
    ]
  },
  {
    "id": "xl_lc_chainmail_vest",
    "type": "ARMOR",
    "name": { "str": "XL mild steel chainmail vest" },
    "copy-from": "lc_chainmail_vest",
    "proportional": { "weight": 1.125, "volume": 1.13, "price": 1.25 },
    "extend": { "flags": [ "OVERSIZE" ] }
  },
  {
    "id": "xs_lc_chainmail_vest",
    "type": "ARMOR",
    "copy-from": "lc_chainmail_vest",
    "name": { "str": "XS mild steel chainmail vest" },
    "proportional": { "weight": 0.75, "volume": 0.75, "price": 0.5 },
    "extend": { "flags": [ "UNDERSIZE" ] }
  },
  {
    "id": "mc_chainmail_vest",
    "type": "ARMOR",
    "copy-from": "lc_chainmail_vest",
    "material": [ "mc_steel_chain" ],
    "name": { "str": "medium steel chainmail vest" },
    "description": "A customized medium steel chainmail vest.  It's a sleeveless piece of chainmail with small straps designed to better distribute the weight.",
    "armor": [
      {
        "material": [ { "type": "mc_steel_chain", "covered_by_mat": 100, "thickness": 1.2 } ],
        "covers": [ "torso" ],
        "coverage": 95,
        "encumbrance": 20
      }
    ]
  },
  {
    "id": "xl_mc_chainmail_vest",
    "type": "ARMOR",
    "name": { "str": "XL medium steel chainmail vest" },
    "copy-from": "mc_chainmail_vest",
    "proportional": { "weight": 1.125, "volume": 1.13, "price": 1.25 },
    "extend": { "flags": [ "OVERSIZE" ] }
  },
  {
    "id": "xs_mc_chainmail_vest",
    "type": "ARMOR",
    "copy-from": "mc_chainmail_vest",
    "name": { "str": "XS medium steel chainmail vest" },
    "proportional": { "weight": 0.75, "volume": 0.75, "price": 0.5 },
    "extend": { "flags": [ "UNDERSIZE" ] }
  },
  {
    "id": "hc_chainmail_vest",
    "type": "ARMOR",
    "copy-from": "lc_chainmail_vest",
    "material": [ "hc_steel_chain" ],
    "name": { "str": "high steel chainmail vest" },
    "description": "A customized high steel chainmail vest.  It's a sleeveless piece of chainmail with small straps designed to better distribute the weight.",
    "armor": [
      {
        "material": [ { "type": "hc_steel_chain", "covered_by_mat": 100, "thickness": 1.2 } ],
        "covers": [ "torso" ],
        "coverage": 95,
        "encumbrance": 20
      }
    ]
  },
  {
    "id": "xl_hc_chainmail_vest",
    "type": "ARMOR",
    "name": { "str": "XL high steel chainmail vest" },
    "copy-from": "hc_chainmail_vest",
    "proportional": { "weight": 1.125, "volume": 1.13, "price": 1.25 },
    "extend": { "flags": [ "OVERSIZE" ] }
  },
  {
    "id": "xs_hc_chainmail_vest",
    "type": "ARMOR",
    "copy-from": "hc_chainmail_vest",
    "name": { "str": "XS high steel chainmail vest" },
    "proportional": { "weight": 0.75, "volume": 0.75, "price": 0.5 },
    "extend": { "flags": [ "UNDERSIZE" ] }
  },
  {
    "id": "ch_chainmail_vest",
    "type": "ARMOR",
    "copy-from": "lc_chainmail_vest",
    "material": [ "ch_steel_chain" ],
    "name": { "str": "hardened steel chainmail vest" },
    "description": "A customized high steel chainmail vest.  It's a sleeveless piece of chainmail with small straps designed to better distribute the weight.",
    "armor": [
      {
        "material": [ { "type": "ch_steel_chain", "covered_by_mat": 100, "thickness": 1.2 } ],
        "covers": [ "torso" ],
        "coverage": 95,
        "encumbrance": 20
      }
    ]
  },
  {
    "id": "xl_ch_chainmail_vest",
    "type": "ARMOR",
    "name": { "str": "XL hardened steel chainmail vest" },
    "copy-from": "ch_chainmail_vest",
    "proportional": { "weight": 1.125, "volume": 1.13, "price": 1.25 },
    "extend": { "flags": [ "OVERSIZE" ] }
  },
  {
    "id": "xs_ch_chainmail_vest",
    "type": "ARMOR",
    "copy-from": "ch_chainmail_vest",
    "name": { "str": "XS hardened steel chainmail vest" },
    "proportional": { "weight": 0.75, "volume": 0.75, "price": 0.5 },
    "extend": { "flags": [ "UNDERSIZE" ] }
  },
  {
    "id": "qt_chainmail_vest",
    "type": "ARMOR",
    "copy-from": "lc_chainmail_vest",
    "material": [ "qt_steel_chain" ],
    "name": { "str": "tempered steel chainmail vest" },
    "description": "A customized tempered steel chainmail vest.  It's a sleeveless piece of chainmail with small straps designed to better distribute the weight.",
    "armor": [
      {
        "material": [ { "type": "qt_steel_chain", "covered_by_mat": 100, "thickness": 1.2 } ],
        "covers": [ "torso" ],
        "coverage": 95,
        "encumbrance": 20
      }
    ]
  },
  {
    "id": "xl_qt_chainmail_vest",
    "type": "ARMOR",
    "name": { "str": "XL tempered steel chainmail vest" },
    "copy-from": "qt_chainmail_vest",
    "proportional": { "weight": 1.125, "volume": 1.13, "price": 1.25 },
    "extend": { "flags": [ "OVERSIZE" ] }
  },
  {
    "id": "xs_qt_chainmail_vest",
    "type": "ARMOR",
    "copy-from": "qt_chainmail_vest",
    "name": { "str": "XS tempered steel chainmail vest" },
    "proportional": { "weight": 0.75, "volume": 0.75, "price": 0.5 },
    "extend": { "flags": [ "UNDERSIZE" ] }
  },
  {
    "id": "chestguard_hard",
    "repairs_like": "armor_larmor",
    "type": "ARMOR",
    "category": "armor",
    "name": { "str": "hard chest guard" },
    "description": "A solid vest of plastic padding protecting your torso.",
    "weight": "1000 g",
    "volume": "7 L",
    "price": 60000,
    "price_postapoc": 500,
    "to_hit": -2,
    "material": [ "plastic", "neoprene" ],
    "symbol": "H",
    "looks_like": "cuirass_lightplate",
    "color": "dark_gray",
    "warmth": 20,
    "longest_side": "20 cm",
    "material_thickness": 4,
    "environmental_protection": 1,
    "flags": [ "WATER_FRIENDLY", "STURDY", "OUTER" ],
    "armor": [ { "encumbrance": 4, "coverage": 90, "covers": [ "torso" ] } ]
  },
  {
    "id": "cuirass_lightplate",
    "type": "ARMOR",
    "category": "armor",
    "name": { "str": "cuirass", "str_pl": "cuirasses" },
    "description": "A steel breastplate, and a vital part of plate armor.  Even as full armor went into decline, cuirasses remained in use among cavalry in Europe.",
    "weight": "4200 g",
    "volume": "6 L",
    "price": 20000,
    "price_postapoc": 4000,
    "to_hit": -1,
    "material": [ "steel", "leather" ],
    "symbol": "[",
    "looks_like": "chestguard_hard",
    "color": "light_gray",
    "warmth": 20,
    "longest_side": "60 cm",
    "material_thickness": 4,
    "flags": [ "VARSIZE", "OUTER", "STURDY" ],
    "armor": [
      { "encumbrance": 20, "coverage": 95, "covers": [ "torso" ] },
      {
        "encumbrance": 4,
        "coverage": 95,
        "covers": [ "arm_l", "arm_r" ],
        "specifically_covers": [ "arm_shoulder_l", "arm_shoulder_r" ]
      },
      {
        "encumbrance": 4,
        "coverage": 95,
        "covers": [ "leg_l", "leg_r" ],
        "specifically_covers": [ "leg_hip_l", "leg_hip_r" ]
      }
    ]
  },
  {
    "id": "xl_cuirass_lightplate",
    "type": "ARMOR",
    "name": { "str": "XL cuirass", "str_pl": "XL cuirasses" },
    "copy-from": "cuirass_lightplate",
    "proportional": { "weight": 1.125, "volume": 1.13, "price": 1.25 },
    "flags": [ "VARSIZE", "STURDY", "OVERSIZE", "OUTER" ]
  },
  {
    "id": "xs_cuirass_lightplate",
    "type": "ARMOR",
    "copy-from": "cuirass_lightplate",
    "looks_like": "cuirass_lightplate",
    "name": { "str": "XS cuirass", "str_pl": "XS cuirasses" },
    "proportional": { "weight": 0.75, "volume": 0.75, "price": 0.5 },
    "extend": { "flags": [ "UNDERSIZE" ] }
  },
  {
    "id": "cuirass_scrap",
    "type": "ARMOR",
    "category": "armor",
    "name": { "str": "scrap cuirass", "str_pl": "scrap cuirasses" },
    "description": "A cuirass made from scraps of metal secured by simple strings.",
    "weight": "3366 g",
    "volume": "5750 ml",
    "price": 20000,
    "price_postapoc": 50,
    "to_hit": -1,
    "bashing": 2,
    "cutting": 3,
    "material": [ "budget_steel", "cotton" ],
    "symbol": "[",
    "looks_like": "cuirass_lightplate",
    "color": "light_gray",
    "longest_side": "40 cm",
    "warmth": 10,
    "flags": [ "OUTER" ],
    "armor": [
      {
        "material": [
          { "type": "budget_steel", "covered_by_mat": 75, "thickness": 2 },
          { "type": "cotton", "covered_by_mat": 100, "thickness": 1.0 }
        ],
        "covers": [ "torso" ],
        "coverage": 95,
        "encumbrance": 18
      }
    ]
  },
  {
    "id": "xl_cuirass_scrap",
    "type": "ARMOR",
    "name": { "str": "XL scrap cuirass", "str_pl": "XL scrap cuirasses" },
    "copy-from": "cuirass_scrap",
    "proportional": { "weight": 1.125, "volume": 1.13, "price": 1.25 },
    "extend": { "flags": [ "OVERSIZE" ] }
  },
  {
    "id": "xs_cuirass_scrap",
    "type": "ARMOR",
    "copy-from": "cuirass_scrap",
    "looks_like": "cuirass_scrap",
    "name": { "str": "XS scrap cuirass", "str_pl": "XS scrap cuirasses" },
    "proportional": { "weight": 0.75, "volume": 0.75, "price": 0.5 },
    "extend": { "flags": [ "UNDERSIZE" ] }
  },
  {
    "id": "cuirass_tire",
    "type": "ARMOR",
    "category": "armor",
    "name": { "str": "tire cuirass", "str_pl": "tire cuirasses" },
    "description": "A cuirass made from thick chunks of tire secured by simple strings; the loose collection of plates provides decent but not the most convenient protection.",
    "weight": "4800 g",
    "volume": "5750 ml",
    "price": 20000,
    "price_postapoc": 50,
    "to_hit": -1,
    "material": [ "rubber" ],
    "symbol": "[",
    "looks_like": "cuirass_lightplate",
    "color": "light_gray",
    "longest_side": "40 cm",
    "warmth": 10,
    "material_thickness": 4,
    "flags": [ "OUTER", "NONCONDUCTIVE" ],
    "armor": [ { "encumbrance": 18, "coverage": 80, "covers": [ "torso" ] } ]
  },
  {
    "id": "xl_cuirass_tire",
    "type": "ARMOR",
    "name": { "str": "XL tire cuirass", "str_pl": "XL tire cuirasses" },
    "copy-from": "cuirass_scrap",
    "proportional": { "weight": 1.125, "volume": 1.13, "price": 1.25 },
    "flags": [ "OVERSIZE", "OUTER", "NONCONDUCTIVE" ]
  },
  {
    "id": "xs_cuirass_tire",
    "type": "ARMOR",
    "copy-from": "cuirass_tire",
    "looks_like": "cuirass_tire",
    "name": { "str": "XS tire cuirass", "str_pl": "XS tire cuirasses" },
    "proportional": { "weight": 0.75, "volume": 0.75, "price": 0.5 },
    "extend": { "flags": [ "UNDERSIZE" ] }
  },
  {
    "id": "fencing_jacket",
    "repairs_like": "armor_larmor",
    "type": "ARMOR",
    "name": { "str": "fencing jacket" },
    "description": "A padded jacket with a zipper on the back, used by fencers to prevent accidents.",
    "weight": "800 g",
    "volume": "2500 ml",
    "price": 3000,
    "price_postapoc": 100,
    "material": [ "cotton", "nylon" ],
    "symbol": "[",
    "looks_like": "coat_lab",
    "color": "white",
    "warmth": 25,
    "material_thickness": 3,
    "valid_mods": [ "steel_padded" ],
    "flags": [ "STURDY" ],
    "armor": [ { "encumbrance": 5, "coverage": 100, "covers": [ "torso", "arm_l", "arm_r" ] } ]
  },
  {
    "id": "jacket_leather_mod",
    "type": "ARMOR",
    "name": { "str": "armored leather jacket" },
    "description": "An armored jacket made from thick leather and metal plates.",
    "weight": "2180 g",
    "volume": "5500 ml",
    "price": 17900,
    "price_postapoc": 1500,
    "to_hit": 1,
    "material": [ "leather", "iron" ],
    "symbol": "[",
    "looks_like": "jacket_leather",
    "color": "dark_gray",
    "armor": [
      { "covers": [ "torso" ], "coverage": 85, "encumbrance": [ 20, 23 ] },
      { "covers": [ "arm_l", "arm_r" ], "coverage": 85, "encumbrance": [ 20, 22 ] }
    ],
    "pocket_data": [
      { "pocket_type": "CONTAINER", "max_contains_volume": "350 ml", "max_contains_weight": "1 kg", "moves": 80 },
      { "pocket_type": "CONTAINER", "max_contains_volume": "350 ml", "max_contains_weight": "1 kg", "moves": 80 },
      { "pocket_type": "CONTAINER", "max_contains_volume": "250 ml", "max_contains_weight": "1 kg", "moves": 120 },
      { "pocket_type": "CONTAINER", "max_contains_volume": "250 ml", "max_contains_weight": "1 kg", "moves": 120 }
    ],
    "warmth": 30,
    "material_thickness": 3,
    "environmental_protection": 1,
    "flags": [ "VARSIZE", "POCKETS", "OUTER" ]
  },
  {
    "id": "jacket_leather_bone",
    "type": "ARMOR",
    "name": { "str": "occult bone armor" },
    "description": "A black jacket made from thick leather and covered with intricately carved bones.  You've never seen patterns like those before, each time you look at them you spot a new one as if they were changing on their own.",
    "copy-from": "jacket_leather_mod",
    "material_thickness": 4,
    "material": [ "leather", "bone" ]
  },
  {
    "id": "jacket_leather_tire",
    "repairs_like": "jacket_leather",
    "type": "ARMOR",
    "category": "armor",
    "name": { "str_sp": "tire leather armor" },
    "description": "A jacket reinforced with chunks of thick rubber tire on the shoulders, back and front.  Bulky and heavy, but thick and electric proof.",
    "weight": "6250 g",
    "volume": "7 L",
    "price": 11000,
    "price_postapoc": 250,
    "material": [ "rubber", "leather" ],
    "symbol": "[",
    "looks_like": "jacket_leather_mod",
    "color": "light_gray",
    "warmth": 30,
    "material_thickness": 5,
    "flags": [ "VARSIZE", "POCKETS", "OUTER", "NONCONDUCTIVE" ],
    "armor": [
      { "covers": [ "torso" ], "coverage": 85, "encumbrance": [ 20, 23 ] },
      { "covers": [ "arm_l", "arm_r" ], "coverage": 85, "encumbrance": [ 20, 22 ] }
    ],
    "pocket_data": [
      { "pocket_type": "CONTAINER", "max_contains_volume": "350 ml", "max_contains_weight": "1 kg", "moves": 80 },
      { "pocket_type": "CONTAINER", "max_contains_volume": "350 ml", "max_contains_weight": "1 kg", "moves": 80 },
      { "pocket_type": "CONTAINER", "max_contains_volume": "250 ml", "max_contains_weight": "1 kg", "moves": 120 },
      { "pocket_type": "CONTAINER", "max_contains_volume": "250 ml", "max_contains_weight": "1 kg", "moves": 120 }
    ]
  },
  {
    "id": "lame_foil",
    "repairs_like": "armor_larmor",
    "type": "ARMOR",
    "name": { "str": "lamé (foil)", "str_pl": "lamés (foil)" },
    "description": "A thin, lightweight conductive vest with the zipper on the back used by fencers for electronic scoring.  Its outer layer is a woven mix of sturdy cotton and stainless steel strands.",
    "weight": "843 g",
    "volume": "2500 ml",
    "price": 3000,
    "price_postapoc": 250,
    "material": [ "cotton", "budget_steel" ],
    "symbol": "[",
    "color": "light_gray",
    "warmth": 10,
    "material_thickness": 1,
    "flags": [ "VARSIZE", "OUTER" ],
    "armor": [ { "encumbrance": 8, "coverage": 100, "covers": [ "torso" ] } ]
  },
  {
    "id": "lame_saber",
    "repairs_like": "armor_larmor",
    "type": "ARMOR",
    "name": { "str": "lamé (saber)", "str_pl": "lamés (saber)" },
    "description": "A thin, lightweight conductive jacket used by fencers for electronic scoring.  Its outer layer is a woven mix of sturdy cotton and stainless steel strands.",
    "weight": "1043 g",
    "volume": "2500 ml",
    "price": 8500,
    "price_postapoc": 250,
    "material": [ "cotton", "budget_steel" ],
    "symbol": "[",
    "color": "light_gray",
    "warmth": 10,
    "material_thickness": 1,
    "flags": [ "VARSIZE", "OUTER" ],
    "armor": [ { "encumbrance": 8, "coverage": 100, "covers": [ "torso", "arm_l", "arm_r" ] } ]
  },
  {
    "id": "football_armor",
    "repairs_like": "armor_larmor",
    "type": "ARMOR",
    "category": "armor",
    "name": { "str": "football armor" },
    "description": "Heavy polycarbonate armor for your upper torso.  Normally worn by football players.",
    "weight": "2810 g",
    "volume": "7 L",
    "price": 11000,
    "price_postapoc": 250,
    "material": [ "thermo_resin", "cotton" ],
    "symbol": "[",
    "looks_like": "chestguard_hard",
    "color": "light_gray",
    "warmth": 10,
    "material_thickness": 6,
    "flags": [ "OUTER" ],
    "armor": [
      {
        "encumbrance": 4,
        "coverage": 90,
        "covers": [ "torso" ],
        "specifically_covers": [ "torso_upper" ],
        "material": [
          { "type": "thermo_resin", "covered_by_mat": 90, "thickness": 1.0 },
          { "type": "cotton", "covered_by_mat": 100, "thickness": 6.0 }
        ]
      },
      {
        "encumbrance": 4,
        "coverage": 100,
        "covers": [ "arm_l", "arm_r" ],
        "specifically_covers": [ "arm_shoulder_l", "arm_shoulder_r" ],
        "material": [
          { "type": "thermo_resin", "covered_by_mat": 80, "thickness": 1.0 },
          { "type": "thermo_resin", "covered_by_mat": 80, "thickness": 1.0 },
          { "type": "cotton", "covered_by_mat": 100, "thickness": 6.0 }
        ]
      }
    ]
  },
  {
    "id": "kevlar",
    "repairs_like": "survivor_suit",
    "type": "ARMOR",
    "category": "armor",
    "name": { "str": "Kevlar vest" },
    "description": "A lightweight, bullet resistant vest.  Suitable for wearing under clothing.",
    "weight": "2860 g",
    "volume": "6 L",
    "price": 80000,
    "price_postapoc": 1250,
    "to_hit": -3,
    "bashing": 6,
    "material": [ "kevlar_layered" ],
    "symbol": "[",
    "looks_like": "vest_leather",
    "color": "light_gray",
    "warmth": 15,
    "material_thickness": 3,
    "flags": [ "STURDY", "SKINTIGHT" ],
    "armor": [ { "encumbrance": 5, "coverage": 85, "covers": [ "torso" ] } ]
  },
  {
    "id": "motorbike_armor",
    "repairs_like": "survivor_suit",
    "type": "ARMOR",
    "name": { "str": "motorcycle armor" },
    "description": "A suit of armor used by dirt bikers and motorcyclists.",
    "weight": "2125 g",
    "volume": "1 L",
    "price": 15000,
    "price_postapoc": 1000,
    "bashing": 8,
    "material": [ "kevlar", "cotton" ],
    "symbol": "[",
    "looks_like": "jacket_leather",
    "color": "dark_gray",
    "armor": [
      { "covers": [ "torso" ], "coverage": 95, "encumbrance": [ 28, 30 ] },
      { "covers": [ "arm_l", "arm_r" ], "coverage": 95, "encumbrance": [ 28, 28 ] }
    ],
    "pocket_data": [
      { "pocket_type": "CONTAINER", "max_contains_volume": "250 ml", "max_contains_weight": "1 kg", "moves": 120 },
      { "pocket_type": "CONTAINER", "max_contains_volume": "250 ml", "max_contains_weight": "1 kg", "moves": 120 }
    ],
    "warmth": 35,
    "material_thickness": 4,
    "environmental_protection": 2,
    "flags": [ "VARSIZE", "WATERPROOF" ]
  },
  {
    "id": "plastron_cotton",
    "repairs_like": "vambrace_larmor",
    "type": "ARMOR",
    "name": { "str": "underarm protector" },
    "description": "A sturdy cotton plastron that protects much of the torso, the dominant shoulder, and underarm while fencing.",
    "weight": "110 g",
    "volume": "500 ml",
    "price": 1600,
    "price_postapoc": 50,
    "material": [ "cotton" ],
    "symbol": "[",
    "color": "white",
    "warmth": 5,
    "material_thickness": 3,
    "flags": [ "SKINTIGHT" ],
    "armor": [ { "coverage": 65, "covers": [ "torso" ] } ]
  },
  {
    "id": "plastron_plastic",
    "type": "ARMOR",
    "name": { "str": "plastic chest protector" },
    "description": "A rigid plastic plastron with molded cups to be worn by female fencers for protection while fencing.",
    "weight": "194 g",
    "volume": "850 ml",
    "price": 3000,
    "price_postapoc": 50,
    "material": [ "plastic" ],
    "symbol": "[",
    "color": "white",
    "warmth": 5,
    "material_thickness": 3,
    "flags": [ "SKINTIGHT" ],
    "armor": [ { "encumbrance": 2, "coverage": 35, "covers": [ "torso" ] } ]
  },
  {
    "id": "vest_leather_mod",
    "type": "ARMOR",
    "name": { "str": "armored leather vest" },
    "description": "An armored vest made from thick leather and metal plates.",
    "weight": "1210 g",
    "volume": "3 L",
    "price": 17900,
    "price_postapoc": 750,
    "to_hit": 1,
    "material": [ "leather", "iron" ],
    "symbol": "[",
    "looks_like": "vest_leather",
    "color": "dark_gray",
    "pocket_data": [
      { "pocket_type": "CONTAINER", "max_contains_volume": "700 ml", "max_contains_weight": "2 kg", "moves": 80 },
      { "pocket_type": "CONTAINER", "max_contains_volume": "700 ml", "max_contains_weight": "2 kg", "moves": 80 },
      { "pocket_type": "CONTAINER", "max_contains_volume": "250 ml", "max_contains_weight": "1 kg", "moves": 120 },
      { "pocket_type": "CONTAINER", "max_contains_volume": "250 ml", "max_contains_weight": "1 kg", "moves": 120 }
    ],
    "warmth": 30,
    "material_thickness": 3,
    "environmental_protection": 1,
    "flags": [ "VARSIZE", "POCKETS", "OUTER" ],
    "armor": [ { "encumbrance": [ 17, 24 ], "coverage": 90, "covers": [ "torso" ] } ]
  },
  {
    "id": "jacket_eod",
    "repairs_like": "survivor_suit",
    "type": "TOOL_ARMOR",
    "category": "armor",
    "name": { "str": "EOD jacket" },
    "description": "A thick armored jacket constructed from Kevlar and Nomex for use by explosive ordnance disposal technicians.",
    "weight": "16300 g",
    "volume": "15 L",
    "price": 200000,
    "warmth": 65,
    "material": [ "kevlar_layered", "kevlar_rigid", "nomex" ],
    "symbol": "[",
    "color": "light_gray",
    "environmental_protection": 2,
    "material_thickness": 15,
    "flags": [ "STURDY", "OUTER", "RAINPROOF", "ONLY_ONE" ],
    "armor": [ { "encumbrance": 80, "coverage": 100, "covers": [ "torso", "arm_l", "arm_r" ] } ]
  },
  {
    "id": "jacket_eod_light",
    "repairs_like": "lsurvivor_suit",
    "type": "TOOL_ARMOR",
    "category": "armor",
    "name": { "str": "light EOD jacket" },
    "description": "An armored jacket constructed from Kevlar and Nomex for use by explosive ordnance disposal technicians.  It is lighter than normal EOD armor to provide more maneuverability and can be worn over ballistic armor.",
    "weight": "7000 g",
    "volume": "15 L",
    "price": 200000,
    "warmth": 40,
    "material": [ "kevlar_layered", "kevlar_rigid", "nomex" ],
    "symbol": "[",
    "color": "light_gray",
    "environmental_protection": 2,
    "material_thickness": 7,
    "flags": [ "STURDY", "OUTER", "RAINPROOF", "ONLY_ONE" ],
    "armor": [ { "encumbrance": 40, "coverage": 100, "covers": [ "torso", "arm_l", "arm_r" ] } ]
  },
  {
    "id": "armor_lc_light_chestplate",
    "type": "ARMOR",
    "category": "armor",
    "name": { "str": "mild steel light chestplate" },
    "description": "A light chestplate, 2 mm thick.  This one has been made with mild steel.",
    "weight": "7500 g",
    "volume": "8750 ml",
    "price": 60000,
    "price_postapoc": 12000,
    "to_hit": -5,
    "bashing": 8,
    "symbol": "[",
    "looks_like": "cuirass_lightplate",
    "color": "light_gray",
    "warmth": 20,
    "longest_side": "60 cm",
    "material_thickness": 2,
    "flags": [ "OUTER", "STURDY", "CONDUCTIVE", "ONLY_ONE" ],
    "armor": [
      {
        "material": [
          { "type": "lc_steel", "covered_by_mat": 95, "thickness": 0.8 },
          { "type": "lc_steel_chain", "covered_by_mat": 100, "thickness": 1.2 },
          { "type": "leather", "covered_by_mat": 1, "thickness": 1.0 }
        ],
        "covers": [ "torso" ],
        "coverage": 100,
        "encumbrance": 15
      }
    ]
  },
  {
    "id": "xl_armor_lc_light_chestplate",
    "type": "ARMOR",
    "name": { "str": "XL mild steel light chestplate" },
    "copy-from": "armor_lc_light_chestplate",
    "proportional": { "weight": 1.125, "volume": 1.13, "price": 1.25 },
    "extend": { "flags": [ "OVERSIZE" ] }
  },
  {
    "id": "armor_mc_light_chestplate",
    "type": "ARMOR",
    "copy-from": "armor_lc_light_chestplate",
    "name": { "str": "medium steel light chestplate" },
    "description": "A light chestplate, 2 mm thick.  Made with tougher medium steel, this offers solid protection.",
    "armor": [
      {
        "material": [
          { "type": "mc_steel", "covered_by_mat": 95, "thickness": 0.8 },
          { "type": "mc_steel_chain", "covered_by_mat": 100, "thickness": 1.2 },
          { "type": "leather", "covered_by_mat": 1, "thickness": 1.0 }
        ],
        "covers": [ "torso" ],
        "coverage": 100,
        "encumbrance": 15
      }
    ]
  },
  {
    "id": "xl_armor_mc_light_chestplate",
    "type": "ARMOR",
    "name": { "str": "XL medium steel light chestplate" },
    "copy-from": "armor_mc_light_chestplate",
    "proportional": { "weight": 1.125, "volume": 1.13, "price": 1.25 },
    "extend": { "flags": [ "OVERSIZE" ] }
  },
  {
    "id": "armor_hc_light_chestplate",
    "type": "ARMOR",
    "copy-from": "armor_lc_light_chestplate",
    "name": { "str": "high steel light chestplate" },
    "description": "A light chestplate, 2 mm thick.  Made with high carbon steel offering excellent protection.",
    "armor": [
      {
        "material": [
          { "type": "hc_steel", "covered_by_mat": 95, "thickness": 0.8 },
          { "type": "hc_steel_chain", "covered_by_mat": 100, "thickness": 1.2 },
          { "type": "leather", "covered_by_mat": 1, "thickness": 1.0 }
        ],
        "covers": [ "torso" ],
        "coverage": 100,
        "encumbrance": 15
      }
    ]
  },
  {
    "id": "xl_armor_hc_light_chestplate",
    "type": "ARMOR",
    "name": { "str": "XL high steel light chestplate" },
    "copy-from": "armor_hc_light_chestplate",
    "proportional": { "weight": 1.125, "volume": 1.13, "price": 1.25 },
    "extend": { "flags": [ "OVERSIZE" ] }
  },
  {
    "id": "armor_ch_light_chestplate",
    "type": "ARMOR",
    "copy-from": "armor_lc_light_chestplate",
    "name": { "str": "case hardened light chestplate" },
    "description": "A light chestplate, 2 mm thick.  The mild steel has been case hardened, offering superior protection.",
    "armor": [
      {
        "material": [
          { "type": "ch_steel", "covered_by_mat": 95, "thickness": 0.8 },
          { "type": "ch_steel_chain", "covered_by_mat": 100, "thickness": 1.2 },
          { "type": "leather", "covered_by_mat": 1, "thickness": 1.0 }
        ],
        "covers": [ "torso" ],
        "coverage": 100,
        "encumbrance": 15
      }
    ]
  },
  {
    "id": "xl_armor_ch_light_chestplate",
    "type": "ARMOR",
    "name": { "str": "XL case hardened light chestplate" },
    "copy-from": "armor_ch_light_chestplate",
    "proportional": { "weight": 1.125, "volume": 1.13, "price": 1.25 },
    "extend": { "flags": [ "OVERSIZE" ] }
  },
  {
    "id": "armor_qt_light_chestplate",
    "type": "ARMOR",
    "copy-from": "armor_lc_light_chestplate",
    "name": { "str": "tempered light chestplate" },
    "description": "A light chestplate, 2 mm thick.  The medium steel has been quenched and tempered, offering top of the line protection.",
    "armor": [
      {
        "material": [
          { "type": "qt_steel", "covered_by_mat": 95, "thickness": 0.8 },
          { "type": "qt_steel_chain", "covered_by_mat": 100, "thickness": 1.2 },
          { "type": "leather", "covered_by_mat": 1, "thickness": 1.0 }
        ],
        "covers": [ "torso" ],
        "coverage": 100,
        "encumbrance": 15
      }
    ]
  },
  {
    "id": "xl_armor_qt_light_chestplate",
    "type": "ARMOR",
    "name": { "str": "XL tempered light chestplate" },
    "copy-from": "armor_qt_light_chestplate",
    "proportional": { "weight": 1.125, "volume": 1.13, "price": 1.25 },
    "extend": { "flags": [ "OVERSIZE" ] }
  },
  {
    "id": "armor_lc_chestplate",
    "type": "ARMOR",
    "category": "armor",
    "name": { "str": "mild steel chestplate" },
    "description": "A chestplate, 4 mm thick.  This one has been made with mild steel.",
    "weight": "10 kg",
    "volume": "17500 ml",
    "price": 60000,
    "price_postapoc": 12000,
    "to_hit": -5,
    "bashing": 8,
    "symbol": "[",
    "looks_like": "armor_larmor",
    "color": "light_gray",
    "warmth": 20,
    "longest_side": "60 cm",
    "material_thickness": 4,
    "flags": [ "OUTER", "STURDY", "CONDUCTIVE", "ONLY_ONE" ],
    "armor": [
      {
        "material": [
          { "type": "lc_steel", "covered_by_mat": 95, "thickness": 2.8 },
          { "type": "lc_steel_chain", "covered_by_mat": 100, "thickness": 1.2 },
          { "type": "leather", "covered_by_mat": 1, "thickness": 1.0 }
        ],
        "covers": [ "torso" ],
        "coverage": 100,
        "encumbrance": 20
      }
    ]
  },
  {
    "id": "xl_armor_lc_chestplate",
    "type": "ARMOR",
    "name": { "str": "XL mild steel chestplate" },
    "copy-from": "armor_lc_chestplate",
    "proportional": { "weight": 1.125, "volume": 1.13, "price": 1.25 },
    "extend": { "flags": [ "OVERSIZE" ] }
  },
  {
    "id": "armor_mc_chestplate",
    "type": "ARMOR",
    "copy-from": "armor_lc_chestplate",
    "name": { "str": "medium steel chestplate" },
    "description": "A chestplate, 4 mm thick.  Made with tougher medium steel, this offers solid protection.",
    "armor": [
      {
        "material": [
          { "type": "mc_steel", "covered_by_mat": 95, "thickness": 2.8 },
          { "type": "mc_steel_chain", "covered_by_mat": 100, "thickness": 1.2 },
          { "type": "leather", "covered_by_mat": 1, "thickness": 1.0 }
        ],
        "covers": [ "torso" ],
        "coverage": 100,
        "encumbrance": 20
      }
    ]
  },
  {
    "id": "xl_armor_mc_chestplate",
    "type": "ARMOR",
    "name": { "str": "XL medium steel chestplate" },
    "copy-from": "armor_mc_chestplate",
    "proportional": { "weight": 1.125, "volume": 1.13, "price": 1.25 },
    "extend": { "flags": [ "OVERSIZE" ] }
  },
  {
    "id": "armor_hc_chestplate",
    "type": "ARMOR",
    "copy-from": "armor_lc_chestplate",
    "name": { "str": "high steel chestplate" },
    "description": "A chestplate, 4 mm thick.  Made with high carbon steel offering excellent protection.",
    "armor": [
      {
        "material": [
          { "type": "hc_steel", "covered_by_mat": 95, "thickness": 2.8 },
          { "type": "hc_steel_chain", "covered_by_mat": 100, "thickness": 1.2 },
          { "type": "leather", "covered_by_mat": 1, "thickness": 1.0 }
        ],
        "covers": [ "torso" ],
        "coverage": 100,
        "encumbrance": 20
      }
    ]
  },
  {
    "id": "xl_armor_hc_chestplate",
    "type": "ARMOR",
    "name": { "str": "XL high steel chestplate" },
    "copy-from": "armor_hc_chestplate",
    "proportional": { "weight": 1.125, "volume": 1.13, "price": 1.25 },
    "extend": { "flags": [ "OVERSIZE" ] }
  },
  {
    "id": "armor_ch_chestplate",
    "type": "ARMOR",
    "copy-from": "armor_lc_chestplate",
    "name": { "str": "case hardened chestplate" },
    "description": "A chestplate, 4 mm thick.  The mild steel has been case hardened, offering superior protection.",
    "armor": [
      {
        "material": [
          { "type": "ch_steel", "covered_by_mat": 95, "thickness": 2.8 },
          { "type": "ch_steel_chain", "covered_by_mat": 100, "thickness": 1.2 },
          { "type": "leather", "covered_by_mat": 1, "thickness": 1.0 }
        ],
        "covers": [ "torso" ],
        "coverage": 100,
        "encumbrance": 20
      }
    ]
  },
  {
    "id": "xl_armor_ch_chestplate",
    "type": "ARMOR",
    "name": { "str": "XL case hardened chestplate" },
    "copy-from": "armor_ch_chestplate",
    "proportional": { "weight": 1.125, "volume": 1.13, "price": 1.25 },
    "extend": { "flags": [ "OVERSIZE" ] }
  },
  {
    "id": "armor_qt_chestplate",
    "type": "ARMOR",
    "copy-from": "armor_lc_chestplate",
    "name": { "str": "tempered chestplate" },
    "description": "A chestplate, 4 mm thick.  The medium steel has been quenched and tempered, offering top of the line protection.",
    "armor": [
      {
        "material": [
          { "type": "qt_steel", "covered_by_mat": 95, "thickness": 2.8 },
          { "type": "qt_steel_chain", "covered_by_mat": 100, "thickness": 1.2 },
          { "type": "leather", "covered_by_mat": 1, "thickness": 1.0 }
        ],
        "covers": [ "torso" ],
        "coverage": 100,
        "encumbrance": 20
      }
    ]
  },
  {
    "id": "xl_armor_qt_chestplate",
    "type": "ARMOR",
    "name": { "str": "XL tempered chestplate" },
    "copy-from": "armor_qt_chestplate",
    "proportional": { "weight": 1.125, "volume": 1.13, "price": 1.25 },
    "extend": { "flags": [ "OVERSIZE" ] }
  },
  {
    "id": "armor_lc_heavy_chestplate",
    "type": "ARMOR",
    "category": "armor",
    "name": { "str": "mild steel heavy chestplate" },
    "description": "A heavy chestplate, 6 mm thick.  This one has been made with mild steel.",
    "weight": "17500 g",
    "volume": "17500 ml",
    "price": 60000,
    "price_postapoc": 12000,
    "to_hit": -5,
    "bashing": 8,
    "symbol": "[",
    "looks_like": "armor_larmor",
    "color": "light_gray",
    "warmth": 20,
    "longest_side": "60 cm",
    "material_thickness": 6,
    "flags": [ "OUTER", "STURDY", "CONDUCTIVE", "ONLY_ONE" ],
    "armor": [
      {
        "material": [
          { "type": "lc_steel", "covered_by_mat": 95, "thickness": 4.8 },
          { "type": "lc_steel_chain", "covered_by_mat": 100, "thickness": 1.2 },
          { "type": "leather", "covered_by_mat": 1, "thickness": 1.0 }
        ],
        "covers": [ "torso" ],
        "coverage": 100,
        "encumbrance": 25
      }
    ]
  },
  {
    "id": "xl_armor_lc_heavy_chestplate",
    "type": "ARMOR",
    "name": { "str": "XL mild steel heavy chestplate" },
    "copy-from": "armor_lc_heavy_chestplate",
    "proportional": { "weight": 1.125, "volume": 1.13, "price": 1.25 },
    "extend": { "flags": [ "OVERSIZE" ] }
  },
  {
    "id": "armor_mc_heavy_chestplate",
    "type": "ARMOR",
    "copy-from": "armor_lc_heavy_chestplate",
    "name": { "str": "medium steel heavy chestplate" },
    "description": "A heavy chestplate, 6 mm thick.  Made with tougher medium steel, this offers solid protection.",
    "armor": [
      {
        "material": [
          { "type": "mc_steel", "covered_by_mat": 95, "thickness": 4.8 },
          { "type": "mc_steel_chain", "covered_by_mat": 100, "thickness": 1.2 },
          { "type": "leather", "covered_by_mat": 1, "thickness": 1.0 }
        ],
        "covers": [ "torso" ],
        "coverage": 100,
        "encumbrance": 25
      }
    ]
  },
  {
    "id": "xl_armor_mc_heavy_chestplate",
    "type": "ARMOR",
    "name": { "str": "XL medium steel heavy chestplate" },
    "copy-from": "armor_mc_heavy_chestplate",
    "proportional": { "weight": 1.125, "volume": 1.13, "price": 1.25 },
    "extend": { "flags": [ "OVERSIZE" ] }
  },
  {
    "id": "armor_hc_heavy_chestplate",
    "type": "ARMOR",
    "copy-from": "armor_lc_heavy_chestplate",
    "name": { "str": "high steel heavy chestplate" },
    "description": "A heavy chestplate, 6 mm thick.  Made with high carbon steel offering excellent protection.",
    "armor": [
      {
        "material": [
          { "type": "hc_steel", "covered_by_mat": 95, "thickness": 4.8 },
          { "type": "hc_steel_chain", "covered_by_mat": 100, "thickness": 1.2 },
          { "type": "leather", "covered_by_mat": 1, "thickness": 1.0 }
        ],
        "covers": [ "torso" ],
        "coverage": 100,
        "encumbrance": 25
      }
    ]
  },
  {
    "id": "xl_armor_hc_heavy_chestplate",
    "type": "ARMOR",
    "name": { "str": "XL high steel heavy chestplate" },
    "copy-from": "armor_hc_heavy_chestplate",
    "proportional": { "weight": 1.125, "volume": 1.13, "price": 1.25 },
    "extend": { "flags": [ "OVERSIZE" ] }
  },
  {
    "id": "armor_ch_heavy_chestplate",
    "type": "ARMOR",
    "copy-from": "armor_lc_heavy_chestplate",
    "name": { "str": "case hardened heavy chestplate" },
    "description": "A heavy chestplate, 6 mm thick.  The mild steel has been case hardened, offering superior protection.",
    "armor": [
      {
        "material": [
          { "type": "ch_steel", "covered_by_mat": 95, "thickness": 4.8 },
          { "type": "ch_steel_chain", "covered_by_mat": 100, "thickness": 1.2 },
          { "type": "leather", "covered_by_mat": 1, "thickness": 1.0 }
        ],
        "covers": [ "torso" ],
        "coverage": 100,
        "encumbrance": 25
      }
    ]
  },
  {
    "id": "xl_armor_ch_heavy_chestplate",
    "type": "ARMOR",
    "name": { "str": "XL case hardened heavy chestplate" },
    "copy-from": "armor_ch_heavy_chestplate",
    "proportional": { "weight": 1.125, "volume": 1.13, "price": 1.25 },
    "extend": { "flags": [ "OVERSIZE" ] }
  },
  {
    "id": "armor_qt_heavy_chestplate",
    "type": "ARMOR",
    "copy-from": "armor_lc_heavy_chestplate",
    "name": { "str": "tempered heavy chestplate" },
    "description": "A heavy chestplate, 6 mm thick.  The medium steel has been quenched and tempered, offering top of the line protection.",
    "armor": [
      {
        "material": [
          { "type": "qt_steel", "covered_by_mat": 95, "thickness": 4.8 },
          { "type": "qt_steel_chain", "covered_by_mat": 100, "thickness": 1.2 },
          { "type": "leather", "covered_by_mat": 1, "thickness": 1.0 }
        ],
        "covers": [ "torso" ],
        "coverage": 100,
        "encumbrance": 25
      }
    ]
  },
  {
    "id": "xl_armor_qt_heavy_chestplate",
    "type": "ARMOR",
    "name": { "str": "XL tempered heavy chestplate" },
    "copy-from": "armor_qt_heavy_chestplate",
    "proportional": { "weight": 1.125, "volume": 1.13, "price": 1.25 },
    "extend": { "flags": [ "OVERSIZE" ] }
  }
]<|MERGE_RESOLUTION|>--- conflicted
+++ resolved
@@ -37,7 +37,6 @@
     "name": { "str": "XS bell cuirass", "str_pl": "XS bell cuirasses" },
     "proportional": { "weight": 0.75, "volume": 0.75, "price": 0.5 },
     "extend": { "flags": [ "UNDERSIZE" ] }
-<<<<<<< HEAD
   },
   {
     "id": "cuirass_bronze",
@@ -76,8 +75,6 @@
     "copy-from": "cuirass_bronze",
     "proportional": { "weight": 0.75, "volume": 0.75, "price": 0.5 },
     "extend": { "flags": [ "UNDERSIZE" ] }
-=======
->>>>>>> aeb1bd28
   },
   {
     "id": "armor_lamellar",
