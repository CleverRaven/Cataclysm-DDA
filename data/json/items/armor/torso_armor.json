[
  {
    "id": "armor_cuirass",
    "type": "ARMOR",
    "name": { "str": "bell cuirass", "str_pl": "bell cuirasses" },
    "category": "armor",
    "description": "An ancient Greek breastplate made of bronze.",
    "weight": "5896 g",
    "volume": "6 L",
    "price": 50000,
    "price_postapoc": 3000,
    "to_hit": -5,
    "bashing": 6,
    "material": [ "bronze" ],
    "symbol": "[",
    "looks_like": "cuirass_lightplate",
    "color": "yellow",
    "longest_side": "60 cm",
    "warmth": 15,
    "material_thickness": 3,
    "flags": [ "VARSIZE", "OUTER", "STURDY" ],
    "armor": [ { "encumbrance": 15, "coverage": 90, "covers": [ "torso" ] } ]
  },
  {
    "id": "xl_armor_cuirass",
    "type": "ARMOR",
    "name": { "str": "XL bell cuirass", "str_pl": "XL bell cuirasses" },
    "copy-from": "armor_cuirass",
    "proportional": { "weight": 1.125, "volume": 1.13, "price": 1.25 },
    "extend": { "flags": [ "OVERSIZE" ] }
  },
  {
    "id": "xs_armor_cuirass",
    "type": "ARMOR",
    "copy-from": "armor_cuirass",
    "looks_like": "armor_cuirass",
    "name": { "str": "XS bell cuirass", "str_pl": "XS bell cuirasses" },
    "proportional": { "weight": 0.75, "volume": 0.75, "price": 0.5 },
    "extend": { "flags": [ "UNDERSIZE" ] }
  },
  {
    "id": "cuirass_bronze",
    "type": "ARMOR",
    "name": { "str": "bronze cuirass", "str_pl": "bronze cuirasses" },
    "category": "armor",
    "description": "A solid, single-piece cuirass made from bronze.  It isn't particularly well designed, but it does its job.",
    "weight": "4896 g",
    "volume": "6 L",
    "price": 40000,
    "price_postapoc": 2000,
    "to_hit": -5,
    "bashing": 6,
    "material": [ "bronze" ],
    "symbol": "[",
    "looks_like": "armor_cuirass",
    "color": "yellow",
    "longest_side": "60 cm",
    "warmth": 15,
    "material_thickness": 2,
    "flags": [ "OUTER", "STURDY" ],
    "armor": [ { "encumbrance": 10, "coverage": 85, "covers": [ "torso" ] } ]
  },
  {
    "id": "xl_cuirass_bronze",
    "type": "ARMOR",
    "name": { "str": "XL bronze cuirass", "str_pl": "XL bronze cuirasses" },
    "copy-from": "cuirass_bronze",
    "proportional": { "weight": 1.125, "volume": 1.13, "price": 1.25 },
    "extend": { "flags": [ "OVERSIZE" ] }
  },
  {
    "id": "xs_cuirass_bronze",
    "type": "ARMOR",
    "name": { "str": "XS bronze cuirass", "str_pl": "XS bronze cuirasses" },
    "copy-from": "cuirass_bronze",
    "proportional": { "weight": 0.75, "volume": 0.75, "price": 0.5 },
    "extend": { "flags": [ "UNDERSIZE" ] }
  },
  {
    "id": "armor_lamellar",
    "type": "ARMOR",
<<<<<<< HEAD
    "category": "armor",
=======
>>>>>>> 41cc8710
    "name": { "str": "leather lamellar cuirass", "str_pl": "leather lamellar cuirasses" },
    "description": "A cuirass made of multiple pieces of tough leather, laced together for durable yet flexible protection.",
    "weight": "2108 g",
    "volume": "9250 ml",
    "price": 26000,
    "price_postapoc": 2500,
    "to_hit": -5,
    "bashing": 2,
    "material": [ "leather_hardened" ],
    "symbol": "[",
    "looks_like": "vest_leather",
    "color": "brown",
    "warmth": 20,
    "longest_side": "60 cm",
    "material_thickness": 3,
    "flags": [ "VARSIZE", "STURDY", "OUTER" ],
    "armor": [
      {
<<<<<<< HEAD
        "material": [ { "type": "leather_hardened", "covered_by_mat": 100, "thickness": 4 } ],
=======
        "material": [ { "type": "leather", "covered_by_mat": 100, "thickness": 4.0 } ],
>>>>>>> 41cc8710
        "encumbrance": 8,
        "coverage": 100,
        "cover_ranged": 95,
        "cover_vitals": 70,
        "covers": [ "torso" ]
      },
      {
<<<<<<< HEAD
        "material": [ { "type": "leather_hardened", "covered_by_mat": 100, "thickness": 4 } ],
=======
        "material": [ { "type": "leather", "covered_by_mat": 100, "thickness": 4.0 } ],
>>>>>>> 41cc8710
        "encumbrance": 4,
        "coverage": 90,
        "cover_ranged": 95,
        "cover_vitals": 70,
        "covers": [ "arm_l", "arm_r" ],
        "specifically_covers": [ "arm_upper_l", "arm_shoulder_l", "arm_upper_r", "arm_shoulder_r" ]
      }
    ]
  },
  {
    "id": "xl_armor_lamellar",
    "type": "ARMOR",
    "name": { "str": "XL leather lamellar cuirass", "str_pl": "XL leather lamellar cuirasses" },
    "copy-from": "armor_lamellar",
    "proportional": { "weight": 1.125, "volume": 1.13, "price": 1.25 },
    "extend": { "flags": [ "OVERSIZE" ] }
  },
  {
    "id": "xs_armor_lamellar",
    "type": "ARMOR",
    "copy-from": "armor_lamellar",
    "looks_like": "armor_lamellar",
    "name": { "str": "XS leather lamellar cuirass", "str_pl": "XS leather lamellar cuirasses" },
    "proportional": { "weight": 0.75, "volume": 0.75, "price": 0.5 },
    "extend": { "flags": [ "UNDERSIZE" ] }
  },
  {
    "id": "armor_lamellar_lc",
    "type": "ARMOR",
    "name": { "str": "low steel lamellar cuirass", "str_pl": "low steel lamellar cuirasses" },
    "description": "A cuirass made of small strips of sheet metal laced together, something of an intermediary between chain mail and plate armor.  It's less Mad Max and more Garage Mongolian, but the classics are classic for a reason.",
    "weight": "14000 g",
    "volume": "9250 ml",
    "price": 26000,
    "price_postapoc": 2500,
    "material": [ "lc_steel" ],
    "symbol": "[",
    "looks_like": "armor_lorica",
    "color": "light_gray",
    "longest_side": "60 cm",
    "warmth": 20,
    "material_thickness": 3,
    "flags": [ "VARSIZE", "OUTER", "NO_REPAIR" ],
    "armor": [
      {
        "material": [ { "type": "lc_steel", "covered_by_mat": 100, "thickness": 2.0 } ],
        "encumbrance": 22,
        "coverage": 95,
        "cover_ranged": 95,
        "cover_vitals": 70,
        "covers": [ "torso" ]
      },
      {
        "material": [ { "type": "lc_steel", "covered_by_mat": 100, "thickness": 2.0 } ],
        "encumbrance": 16,
        "coverage": 90,
        "cover_ranged": 95,
        "cover_vitals": 70,
        "covers": [ "arm_l", "arm_r" ],
        "specifically_covers": [ "arm_upper_l", "arm_shoulder_l", "arm_upper_r", "arm_shoulder_r" ]
      },
      {
        "material": [ { "type": "lc_steel", "covered_by_mat": 100, "thickness": 2.0 } ],
        "encumbrance": 22,
        "coverage": 90,
        "cover_ranged": 95,
        "cover_vitals": 70,
        "covers": [ "leg_l", "leg_r" ],
        "specifically_covers": [ "leg_upper_l", "leg_hip_l", "leg_upper_r", "leg_hip_r" ]
      }
    ]
  },
  {
    "id": "xl_armor_lamellar_lc",
    "type": "ARMOR",
    "name": { "str": "XL low steel lamellar cuirass", "str_pl": "XL low steel lamellar cuirasses" },
    "description": "A cuirass made of small strips of sheet metal laced together, something of an intermediary between chain mail and plate armor.  The perfect size for an orc or bipedal grizzly bear.",
    "copy-from": "armor_lamellar_lc",
    "proportional": { "weight": 1.125, "volume": 1.13, "price": 1.25 },
    "extend": { "flags": [ "OVERSIZE" ] }
  },
  {
    "id": "xs_armor_lamellar_lc",
    "type": "ARMOR",
    "copy-from": "armor_lamellar_lc",
    "looks_like": "armor_lamellar_lc",
    "name": { "str": "XS low steel lamellar cuirass", "str_pl": "XS low steel lamellar cuirasses" },
    "description": "A cuirass made of small strips of sheet metal laced together, something of an intermediary between chain mail and plate armor.  Perfectly sized for a particularly angry rat-person, yes-yes.",
    "proportional": { "weight": 0.75, "volume": 0.75, "price": 0.5 },
    "extend": { "flags": [ "UNDERSIZE" ] }
  },
  {
    "id": "armor_lamellar_ch",
    "type": "ARMOR",
    "name": { "str": "hardened steel lamellar cuirass", "str_pl": "hardened steel lamellar cuirasses" },
    "description": "A cuirass made of small strips of sheet metal laced together, something of an intermediary between chain mail and plate armor.  This one has been case hardened for extra protection.",
    "weight": "14000 g",
    "volume": "9250 ml",
    "price": 26000,
    "price_postapoc": 3500,
    "material": [ "ch_steel" ],
    "symbol": "[",
    "looks_like": "armor_lamellar_lc",
    "color": "light_gray",
    "longest_side": "60 cm",
    "warmth": 20,
    "material_thickness": 3,
    "flags": [ "VARSIZE", "OUTER", "NO_REPAIR" ],
    "armor": [
      {
        "material": [ { "type": "ch_steel", "covered_by_mat": 100, "thickness": 2.0 } ],
        "encumbrance": 22,
        "coverage": 95,
        "cover_ranged": 95,
        "cover_vitals": 70,
        "covers": [ "torso" ]
      },
      {
        "material": [ { "type": "ch_steel", "covered_by_mat": 100, "thickness": 2.0 } ],
        "encumbrance": 16,
        "coverage": 90,
        "cover_ranged": 95,
        "cover_vitals": 70,
        "covers": [ "arm_l", "arm_r" ],
        "specifically_covers": [ "arm_upper_l", "arm_shoulder_l", "arm_upper_r", "arm_shoulder_r" ]
      },
      {
        "material": [ { "type": "ch_steel", "covered_by_mat": 100, "thickness": 2.0 } ],
        "encumbrance": 22,
        "coverage": 90,
        "cover_ranged": 95,
        "cover_vitals": 70,
        "covers": [ "leg_l", "leg_r" ],
        "specifically_covers": [ "leg_upper_l", "leg_hip_l", "leg_upper_r", "leg_hip_r" ]
      }
    ]
  },
  {
    "id": "xl_armor_lamellar_ch",
    "type": "ARMOR",
    "name": { "str": "XL hardened steel lamellar cuirass", "str_pl": "XL hardened steel lamellar cuirasses" },
    "description": "A hardened cuirass made of small strips of sheet metal laced together, something of an intermediary between chain mail and plate armor.  Built larger for a minotaur guarding their labyrinth.",
    "copy-from": "armor_lamellar_ch",
    "proportional": { "weight": 1.125, "volume": 1.13, "price": 1.25 },
    "extend": { "flags": [ "OVERSIZE" ] }
  },
  {
    "id": "xs_armor_lamellar_ch",
    "type": "ARMOR",
    "copy-from": "armor_lamellar_ch",
    "looks_like": "armor_lamellar_ch",
    "name": { "str": "XS hardened steel lamellar cuirass", "str_pl": "XS hardened steel lamellar cuirasses" },
    "description": "A hardened cuirass made of small strips of sheet metal laced together, something of an intermediary between chain mail and plate armor.  Just the right size for a fantasy dwarf.",
    "proportional": { "weight": 0.75, "volume": 0.75, "price": 0.5 },
    "extend": { "flags": [ "UNDERSIZE" ] }
  },
  {
    "id": "armor_lorica",
    "type": "ARMOR",
    "name": { "str_sp": "lorica segmentata" },
    "description": "An ancient Roman laminar armor, made of overlapping metal strips connected to internal leather straps.",
    "weight": "5286 g",
    "volume": "6 L",
    "price": 50000,
    "price_postapoc": 3500,
    "to_hit": -5,
    "bashing": 6,
    "material": [ "iron", "leather" ],
    "symbol": "[",
    "longest_side": "60 cm",
    "looks_like": "armor_lamellar",
    "color": "light_gray",
    "warmth": 15,
    "material_thickness": 4,
    "flags": [ "VARSIZE", "OUTER", "STURDY" ],
    "armor": [
      { "encumbrance": 15, "coverage": 90, "covers": [ "torso" ] },
      {
        "encumbrance": 3,
        "coverage": 90,
        "covers": [ "arm_l", "arm_r" ],
        "specifically_covers": [ "arm_shoulder_r", "arm_shoulder_l" ]
      }
    ]
  },
  {
    "id": "xl_armor_lorica",
    "type": "ARMOR",
    "name": { "str_sp": "XL lorica segmentata" },
    "copy-from": "armor_lorica",
    "proportional": { "weight": 1.125, "volume": 1.13, "price": 1.25 },
    "flags": [ "VARSIZE", "STURDY", "OVERSIZE", "OUTER" ]
  },
  {
    "id": "xs_armor_lorica",
    "type": "ARMOR",
    "copy-from": "armor_lorica",
    "looks_like": "armor_lorica",
    "name": { "str_sp": "XS lorica segmentata" },
    "proportional": { "weight": 0.75, "volume": 0.75, "price": 0.5 },
    "extend": { "flags": [ "UNDERSIZE" ] }
  },
  {
    "id": "armor_thessalonian",
    "type": "ARMOR",
    "category": "armor",
    "name": { "str": "cataphract armor", "str_pl": "suits of cataphract armor" },
    "description": "This armor, made of interlocking plates of burnished bronze, appears to be either a high-quality recreation or a genuine artifact.  Despite having an ancient design, it is in mint condition aside from some battle damage.  It covers from the shoulders to the hips and is of extremely high quality.",
    "weight": "7286 g",
    "volume": "6 L",
    "price": 50000,
    "price_postapoc": 7000,
    "to_hit": -5,
    "bashing": 6,
    "material": [ "fancy_bronze", "leather_hardened" ],
    "symbol": "[",
    "longest_side": "60 cm",
    "looks_like": "armor_lorica",
    "repairs_like": "armor_cuirass",
    "color": "brown",
    "warmth": 18,
    "material_thickness": 5,
    "flags": [ "VARSIZE", "OUTER", "STURDY", "WATERPROOF" ],
    "armor": [
      { "encumbrance": 18, "coverage": 93, "cover_melee": 95, "cover_ranged": 90, "cover_vitals": 100, "covers": [ "torso" ] },
      {
        "encumbrance": 18,
        "coverage": 93,
        "cover_melee": 95,
        "cover_ranged": 90,
        "cover_vitals": 100,
        "covers": [ "arm_l", "arm_r" ]
      },
      {
        "encumbrance": 4,
        "coverage": 93,
        "cover_melee": 95,
        "cover_ranged": 90,
        "cover_vitals": 100,
        "covers": [ "leg_l", "leg_r" ],
        "specifically_covers": [ "leg_hip_l", "leg_hip_r" ]
      }
    ]
  },
  {
    "id": "chestguard_metal_sheets",
    "type": "ARMOR",
    "category": "armor",
    "name": { "str": "sheet metal chest guard" },
    "description": "Two sheets of metal hammered to fit your torso and riveted to leather belts to act as straps.  Heavy, uncomfortable, and difficult to move in, but it should help keep your blood inside your body.",
    "weight": "8800 g",
    "//": "The weight assumes the sheet metal is 75cm x 50cm x 1.5mm.",
    "volume": "4 L",
    "price": 500,
    "price_postapoc": 400,
    "to_hit": -2,
    "material": [ "lc_steel" ],
    "repairs_with": [ "steel" ],
    "symbol": "H",
    "looks_like": "cuirass_lightplate",
    "color": "light_gray",
    "warmth": 10,
    "longest_side": "75 cm",
    "material_thickness": 1.5,
    "environmental_protection": 2,
    "flags": [ "OUTER", "WATER_FRIENDLY" ],
    "armor": [ { "encumbrance": 18, "coverage": 95, "covers": [ "torso" ] } ]
  },
  {
    "id": "ch_chestguard_metal_sheets",
    "type": "ARMOR",
    "copy-from": "chestguard_metal_sheets",
    "name": { "str": "case hardened sheet metal chest guard" },
    "description": "A chest guard made of hammered sheet metal, case hardened for added protection.  It's not any easier to move in, but it is much sturdier now.",
    "material": [ "ch_steel" ],
    "extend": { "flags": [ "STURDY" ] }
  },
  {
    "id": "chestguard_metal_sheets_heavy",
    "type": "ARMOR",
    "category": "armor",
    "name": { "str": "heavy sheet metal chest guard" },
    "description": "A double-decker chest guard made from two sheets of metal layered over each other and hammered to fit your torso.  Monstrously heavy, but it's quite protective and the thicker material makes it sturdier.",
    "weight": "17600 g",
    "//": "The weight assumes the sheet metal is 75cm x 50cm x 1.5mm, doubled.",
    "volume": "4 L",
    "price": 1000,
    "price_postapoc": 400,
    "to_hit": -3,
    "material": [ "lc_steel" ],
    "repairs_with": [ "steel" ],
    "symbol": "H",
    "looks_like": "cuirass_lightplate",
    "color": "light_gray",
    "warmth": 10,
    "longest_side": "75 cm",
    "material_thickness": 3,
    "environmental_protection": 2,
    "flags": [ "OUTER", "WATER_FRIENDLY", "STURDY" ],
    "armor": [ { "encumbrance": 30, "coverage": 95, "covers": [ "torso" ] } ]
  },
  {
    "id": "ch_chestguard_metal_sheets_heavy",
    "type": "ARMOR",
    "copy-from": "chestguard_metal_sheets_heavy",
    "name": { "str": "case hardened heavy sheet metal chest guard" },
    "description": "Double-thick, case hardened sheet metal hammered to fit your torso.  Offers the best protection a junkyard knight could ask for.",
    "material": [ "ch_steel" ]
  },
  {
    "id": "chestguard_metal_sheets_light",
    "type": "ARMOR",
    "category": "armor",
    "name": { "str": "light sheet metal chest guard" },
    "description": "One sheet of metal, cut in half to only cover your upper torso and back and riveted to leather belts to act as straps.  It's heavy and uncomfortable, but at least you can bend at the waist.",
    "weight": "4400 g",
    "//": "The weight assumes the sheets are 35cm x 50cm x 1.5mm.",
    "volume": "2 L",
    "price": 500,
    "price_postapoc": 400,
    "to_hit": -2,
    "material": [ "lc_steel" ],
    "repairs_with": [ "steel" ],
    "symbol": "H",
    "looks_like": "chestguard_metal",
    "color": "light_gray",
    "warmth": 5,
    "longest_side": "50 cm",
    "material_thickness": 1.5,
    "environmental_protection": 1,
    "flags": [ "OUTER", "WATER_FRIENDLY" ],
    "armor": [
      {
        "covers": [ "torso" ],
        "encumbrance": 4,
        "coverage": 95,
        "cover_melee": 95,
        "cover_ranged": 90,
        "cover_vitals": 90,
        "specifically_covers": [ "torso_upper" ]
      }
    ]
  },
  {
    "id": "ch_chestguard_metal_sheets_light",
    "type": "ARMOR",
    "copy-from": "chestguard_metal_sheets_light",
    "name": { "str": "case hardened light sheet metal chest guard" },
    "description": "Sheet metal cut to only cover your upper torso and case hardened for extra protection.  Provides a decent compromise between protection and being able to move.",
    "material": [ "ch_steel" ],
    "extend": { "flags": [ "STURDY" ] }
  },
  {
    "id": "bookplate",
    "type": "ARMOR",
    "category": "armor",
    "name": { "str": "bookplate" },
    "description": "A crude form of armor made from thickly-stacked paper and rolls of duct tape.",
    "weight": "5790 g",
    "volume": "9500 ml",
    "price": 4200,
    "price_postapoc": 100,
    "to_hit": -1,
    "material": [ "paper" ],
    "symbol": "O",
    "looks_like": "armor_scrapsuit",
    "color": "light_gray",
    "warmth": 10,
    "longest_side": "60 cm",
    "material_thickness": 12,
    "flags": [ "OUTER" ],
    "armor": [ { "encumbrance": 20, "coverage": 80, "covers": [ "torso" ] } ]
  },
  {
    "id": "tireplate",
    "type": "ARMOR",
    "category": "armor",
    "name": { "str": "tireplate" },
    "description": "Armor fashioned from from overlapping chunks of tire and rolls of duct tape, covering the shoulders and torso.",
    "weight": "5790 g",
    "volume": "9500 ml",
    "price": 4200,
    "price_postapoc": 100,
    "to_hit": -1,
    "material": [ "rubber" ],
    "symbol": "O",
    "looks_like": "armor_scrapsuit",
    "color": "light_gray",
    "warmth": 10,
    "longest_side": "40 cm",
    "material_thickness": 4,
    "flags": [ "OUTER", "NONCONDUCTIVE" ],
    "armor": [ { "encumbrance": 20, "coverage": 80, "covers": [ "torso" ] } ]
  },
  {
    "id": "chainmail_junk_vest",
    "type": "ARMOR",
    "category": "armor",
    "name": { "str": "chainmail vest" },
    "description": "A customized chainmail vest.  The metal shows signs of rust and corrosion.  It's a sleeveless piece of chainmail with small straps designed to better distribute the weight.",
    "weight": "6200 g",
    "volume": "1 L",
    "price": 10000,
    "price_postapoc": 2000,
    "to_hit": -1,
    "material": [ "budget_steel_chain" ],
    "symbol": "[",
    "looks_like": "vest_leather",
    "color": "light_red",
    "flags": [ "VARSIZE", "STURDY", "OUTER" ],
    "armor": [
      {
        "material": [ { "type": "budget_steel_chain", "covered_by_mat": 100, "thickness": 1.2 } ],
        "covers": [ "torso" ],
        "coverage": 95,
        "encumbrance": 20
      }
    ]
  },
  {
    "id": "lc_chainmail_vest",
    "type": "ARMOR",
    "category": "armor",
    "name": { "str": "mild steel chainmail vest" },
    "description": "A customized mild steel chainmail vest.  It's a sleeveless piece of chainmail with small straps designed to better distribute the weight.",
    "weight": "6200 g",
    "volume": "1 L",
    "price": 10000,
    "price_postapoc": 2000,
    "to_hit": -1,
    "material": [ "lc_steel_chain" ],
    "symbol": "[",
    "looks_like": "vest_leather",
    "color": "light_red",
    "flags": [ "VARSIZE", "STURDY", "OUTER" ],
    "armor": [
      {
        "material": [ { "type": "lc_steel_chain", "covered_by_mat": 100, "thickness": 1.2 } ],
        "covers": [ "torso" ],
        "coverage": 100,
        "encumbrance": 20
      }
    ]
  },
  {
    "id": "xl_lc_chainmail_vest",
    "type": "ARMOR",
    "name": { "str": "XL mild steel chainmail vest" },
    "copy-from": "lc_chainmail_vest",
    "proportional": { "weight": 1.125, "volume": 1.13, "price": 1.25 },
    "extend": { "flags": [ "OVERSIZE" ] }
  },
  {
    "id": "xs_lc_chainmail_vest",
    "type": "ARMOR",
    "copy-from": "lc_chainmail_vest",
    "name": { "str": "XS mild steel chainmail vest" },
    "proportional": { "weight": 0.75, "volume": 0.75, "price": 0.5 },
    "extend": { "flags": [ "UNDERSIZE" ] }
  },
  {
    "id": "mc_chainmail_vest",
    "type": "ARMOR",
    "copy-from": "lc_chainmail_vest",
    "material": [ "mc_steel_chain" ],
    "name": { "str": "medium steel chainmail vest" },
    "description": "A customized medium steel chainmail vest.  It's a sleeveless piece of chainmail with small straps designed to better distribute the weight.",
    "armor": [
      {
        "material": [ { "type": "mc_steel_chain", "covered_by_mat": 100, "thickness": 1.2 } ],
        "covers": [ "torso" ],
        "coverage": 100,
        "encumbrance": 20
      }
    ]
  },
  {
    "id": "xl_mc_chainmail_vest",
    "type": "ARMOR",
    "name": { "str": "XL medium steel chainmail vest" },
    "copy-from": "mc_chainmail_vest",
    "proportional": { "weight": 1.125, "volume": 1.13, "price": 1.25 },
    "extend": { "flags": [ "OVERSIZE" ] }
  },
  {
    "id": "xs_mc_chainmail_vest",
    "type": "ARMOR",
    "copy-from": "mc_chainmail_vest",
    "name": { "str": "XS medium steel chainmail vest" },
    "proportional": { "weight": 0.75, "volume": 0.75, "price": 0.5 },
    "extend": { "flags": [ "UNDERSIZE" ] }
  },
  {
    "id": "hc_chainmail_vest",
    "type": "ARMOR",
    "copy-from": "lc_chainmail_vest",
    "material": [ "hc_steel_chain" ],
    "name": { "str": "high steel chainmail vest" },
    "description": "A customized high steel chainmail vest.  It's a sleeveless piece of chainmail with small straps designed to better distribute the weight.",
    "armor": [
      {
        "material": [ { "type": "hc_steel_chain", "covered_by_mat": 100, "thickness": 1.2 } ],
        "covers": [ "torso" ],
        "coverage": 100,
        "encumbrance": 20
      }
    ]
  },
  {
    "id": "xl_hc_chainmail_vest",
    "type": "ARMOR",
    "name": { "str": "XL high steel chainmail vest" },
    "copy-from": "hc_chainmail_vest",
    "proportional": { "weight": 1.125, "volume": 1.13, "price": 1.25 },
    "extend": { "flags": [ "OVERSIZE" ] }
  },
  {
    "id": "xs_hc_chainmail_vest",
    "type": "ARMOR",
    "copy-from": "hc_chainmail_vest",
    "name": { "str": "XS high steel chainmail vest" },
    "proportional": { "weight": 0.75, "volume": 0.75, "price": 0.5 },
    "extend": { "flags": [ "UNDERSIZE" ] }
  },
  {
    "id": "ch_chainmail_vest",
    "type": "ARMOR",
    "copy-from": "lc_chainmail_vest",
    "material": [ "ch_steel_chain" ],
    "name": { "str": "hardened steel chainmail vest" },
    "description": "A customized high steel chainmail vest.  It's a sleeveless piece of chainmail with small straps designed to better distribute the weight.",
    "armor": [
      {
        "material": [ { "type": "ch_steel_chain", "covered_by_mat": 100, "thickness": 1.2 } ],
        "covers": [ "torso" ],
        "coverage": 100,
        "encumbrance": 20
      }
    ]
  },
  {
    "id": "xl_ch_chainmail_vest",
    "type": "ARMOR",
    "name": { "str": "XL hardened steel chainmail vest" },
    "copy-from": "ch_chainmail_vest",
    "proportional": { "weight": 1.125, "volume": 1.13, "price": 1.25 },
    "extend": { "flags": [ "OVERSIZE" ] }
  },
  {
    "id": "xs_ch_chainmail_vest",
    "type": "ARMOR",
    "copy-from": "ch_chainmail_vest",
    "name": { "str": "XS hardened steel chainmail vest" },
    "proportional": { "weight": 0.75, "volume": 0.75, "price": 0.5 },
    "extend": { "flags": [ "UNDERSIZE" ] }
  },
  {
    "id": "qt_chainmail_vest",
    "type": "ARMOR",
    "copy-from": "lc_chainmail_vest",
    "material": [ "qt_steel_chain" ],
    "name": { "str": "tempered steel chainmail vest" },
    "description": "A customized tempered steel chainmail vest.  It's a sleeveless piece of chainmail with small straps designed to better distribute the weight.",
    "armor": [
      {
        "material": [ { "type": "qt_steel_chain", "covered_by_mat": 100, "thickness": 1.2 } ],
        "covers": [ "torso" ],
        "coverage": 100,
        "encumbrance": 20
      }
    ]
  },
  {
    "id": "xl_qt_chainmail_vest",
    "type": "ARMOR",
    "name": { "str": "XL tempered steel chainmail vest" },
    "copy-from": "qt_chainmail_vest",
    "proportional": { "weight": 1.125, "volume": 1.13, "price": 1.25 },
    "extend": { "flags": [ "OVERSIZE" ] }
  },
  {
    "id": "xs_qt_chainmail_vest",
    "type": "ARMOR",
    "copy-from": "qt_chainmail_vest",
    "name": { "str": "XS tempered steel chainmail vest" },
    "proportional": { "weight": 0.75, "volume": 0.75, "price": 0.5 },
    "extend": { "flags": [ "UNDERSIZE" ] }
  },
  {
    "id": "cloth_shirt_padded",
    "type": "ARMOR",
    "category": "armor",
    "name": { "str": "cloth-padded shirt" },
    "description": "A thick cotton sweatshirt that an amateur tailor sewed ever-increasing amounts of cloth onto, providing noticeable, if haphazard padding.",
    "weight": "1000 g",
    "volume": "3500 ml",
    "price_postapoc": 200,
    "to_hit": -2,
    "material": [ "cotton" ],
    "symbol": "[",
    "looks_like": "sweatshirt",
    "color": "light_gray",
    "armor": [
      {
        "material": [
          { "type": "cotton", "covered_by_mat": 100, "thickness": 1.0 },
          { "type": "cotton", "covered_by_mat": 90, "thickness": 1.0 },
          { "type": "cotton", "covered_by_mat": 90, "thickness": 1.0 }
        ],
        "covers": [ "torso" ],
        "coverage": 100,
        "encumbrance": 8
      },
      {
        "material": [
          { "type": "cotton", "covered_by_mat": 100, "thickness": 1.0 },
          { "type": "cotton", "covered_by_mat": 90, "thickness": 1.0 },
          { "type": "cotton", "covered_by_mat": 90, "thickness": 1.0 }
        ],
        "covers": [ "arm_l", "arm_r" ],
        "coverage": 100,
        "encumbrance": 8
      }
    ],
    "warmth": 35,
    "material_thickness": 3,
    "environmental_protection": 2,
    "flags": [ "VARSIZE" ]
  },
  {
    "id": "cloth_vest_padded",
    "type": "ARMOR",
    "category": "armor",
    "name": { "str": "cloth-padded sleeveless shirt" },
    "description": "A thick cotton shirt with the sleeves cut off and large amounts of cloth sewn in to make a padded vest.  It would be fashionable, if not for all the disparate colors from the patchwork cotton cannibalized from other random clothes.",
    "weight": "600 g",
    "volume": "2000 ml",
    "price_postapoc": 100,
    "to_hit": -2,
    "material": [ "cotton" ],
    "symbol": "[",
    "looks_like": "tank_top",
    "color": "light_gray",
    "armor": [
      {
        "material": [
          { "type": "cotton", "covered_by_mat": 100, "thickness": 1.0 },
          { "type": "cotton", "covered_by_mat": 90, "thickness": 1.0 },
          { "type": "cotton", "covered_by_mat": 90, "thickness": 1.0 }
        ],
        "covers": [ "torso" ],
        "coverage": 100,
        "encumbrance": 8
      }
    ],
    "warmth": 35,
    "material_thickness": 3,
    "environmental_protection": 2,
    "flags": [ "VARSIZE" ]
  },
  {
    "id": "chestguard_hard",
    "repairs_like": "armor_larmor",
    "type": "ARMOR",
    "category": "armor",
    "name": { "str": "hard chest guard" },
    "description": "A solid vest of plastic padding protecting your torso.",
    "weight": "1000 g",
    "volume": "7 L",
    "price": 60000,
    "price_postapoc": 500,
    "to_hit": -2,
    "material": [ "plastic", "neoprene" ],
    "symbol": "H",
    "looks_like": "cuirass_lightplate",
    "color": "dark_gray",
    "warmth": 15,
    "longest_side": "20 cm",
    "material_thickness": 4,
    "environmental_protection": 1,
    "flags": [ "WATER_FRIENDLY", "STURDY", "OUTER" ],
    "armor": [ { "encumbrance": 4, "coverage": 90, "covers": [ "torso" ] } ]
  },
  {
    "id": "cuirass_lightplate",
    "type": "ARMOR",
    "category": "armor",
    "name": { "str": "cuirass", "str_pl": "cuirasses" },
    "description": "A steel breastplate, and a vital part of plate armor.  Even as full armor went into decline, cuirasses remained in use among cavalry in Europe.",
    "weight": "4200 g",
    "volume": "6 L",
    "price": 20000,
    "price_postapoc": 4000,
    "to_hit": -1,
    "material": [ "steel", "leather" ],
    "symbol": "[",
    "looks_like": "chestguard_hard",
    "color": "light_gray",
    "warmth": 20,
    "longest_side": "60 cm",
    "material_thickness": 4,
    "flags": [ "VARSIZE", "OUTER", "STURDY" ],
    "armor": [
      { "encumbrance": 20, "coverage": 95, "covers": [ "torso" ] },
      {
        "encumbrance": 4,
        "coverage": 95,
        "covers": [ "arm_l", "arm_r" ],
        "specifically_covers": [ "arm_shoulder_l", "arm_shoulder_r" ]
      },
      {
        "encumbrance": 4,
        "coverage": 95,
        "covers": [ "leg_l", "leg_r" ],
        "specifically_covers": [ "leg_hip_l", "leg_hip_r" ]
      }
    ]
  },
  {
    "id": "xl_cuirass_lightplate",
    "type": "ARMOR",
    "name": { "str": "XL cuirass", "str_pl": "XL cuirasses" },
    "copy-from": "cuirass_lightplate",
    "proportional": { "weight": 1.125, "volume": 1.13, "price": 1.25 },
    "flags": [ "VARSIZE", "STURDY", "OVERSIZE", "OUTER" ]
  },
  {
    "id": "xs_cuirass_lightplate",
    "type": "ARMOR",
    "copy-from": "cuirass_lightplate",
    "looks_like": "cuirass_lightplate",
    "name": { "str": "XS cuirass", "str_pl": "XS cuirasses" },
    "proportional": { "weight": 0.75, "volume": 0.75, "price": 0.5 },
    "extend": { "flags": [ "UNDERSIZE" ] }
  },
  {
    "id": "cuirass_scrap",
    "type": "ARMOR",
    "category": "armor",
    "name": { "str": "scrap cuirass", "str_pl": "scrap cuirasses" },
    "description": "A cuirass made from scraps of metal secured by simple strings.",
    "weight": "3366 g",
    "volume": "5750 ml",
    "price": 20000,
    "price_postapoc": 50,
    "to_hit": -1,
    "bashing": 2,
    "cutting": 3,
    "material": [ "budget_steel", "cotton" ],
    "repairs_with": [ "budget_steel" ],
    "symbol": "[",
    "looks_like": "cuirass_lightplate",
    "color": "light_gray",
    "longest_side": "40 cm",
    "warmth": 10,
    "flags": [ "OUTER" ],
    "armor": [
      {
        "material": [
          { "type": "budget_steel", "covered_by_mat": 75, "thickness": 2 },
          { "type": "cotton", "covered_by_mat": 100, "thickness": 1.0 }
        ],
        "covers": [ "torso" ],
        "coverage": 95,
        "encumbrance": 18
      }
    ]
  },
  {
    "id": "xl_cuirass_scrap",
    "type": "ARMOR",
    "name": { "str": "XL scrap cuirass", "str_pl": "XL scrap cuirasses" },
    "copy-from": "cuirass_scrap",
    "proportional": { "weight": 1.125, "volume": 1.13, "price": 1.25 },
    "extend": { "flags": [ "OVERSIZE" ] }
  },
  {
    "id": "xs_cuirass_scrap",
    "type": "ARMOR",
    "copy-from": "cuirass_scrap",
    "looks_like": "cuirass_scrap",
    "name": { "str": "XS scrap cuirass", "str_pl": "XS scrap cuirasses" },
    "proportional": { "weight": 0.75, "volume": 0.75, "price": 0.5 },
    "extend": { "flags": [ "UNDERSIZE" ] }
  },
  {
    "id": "cuirass_tire",
    "type": "ARMOR",
    "category": "armor",
    "name": { "str": "tire cuirass", "str_pl": "tire cuirasses" },
    "description": "A cuirass made from thick chunks of tire secured by simple strings; the loose collection of rubber plates provides decent but not the most convenient protection.",
    "weight": "4800 g",
    "volume": "5750 ml",
    "price": 20000,
    "price_postapoc": 50,
    "to_hit": -1,
    "material": [ "rubber" ],
    "symbol": "[",
    "looks_like": "cuirass_lightplate",
    "color": "light_gray",
    "longest_side": "40 cm",
    "warmth": 10,
    "material_thickness": 4,
    "flags": [ "OUTER", "NONCONDUCTIVE" ],
    "armor": [ { "encumbrance": 18, "coverage": 80, "covers": [ "torso" ] } ]
  },
  {
    "id": "xl_cuirass_tire",
    "type": "ARMOR",
    "name": { "str": "XL tire cuirass", "str_pl": "XL tire cuirasses" },
    "copy-from": "cuirass_scrap",
    "proportional": { "weight": 1.125, "volume": 1.13, "price": 1.25 },
    "flags": [ "OVERSIZE", "OUTER", "NONCONDUCTIVE" ]
  },
  {
    "id": "xs_cuirass_tire",
    "type": "ARMOR",
    "copy-from": "cuirass_tire",
    "looks_like": "cuirass_tire",
    "name": { "str": "XS tire cuirass", "str_pl": "XS tire cuirasses" },
    "proportional": { "weight": 0.75, "volume": 0.75, "price": 0.5 },
    "extend": { "flags": [ "UNDERSIZE" ] }
  },
  {
    "id": "fencing_jacket",
    "repairs_like": "armor_larmor",
    "type": "ARMOR",
    "name": { "str": "fencing jacket" },
    "description": "A padded jacket with a zipper on the back, used by fencers to prevent accidents.",
    "weight": "800 g",
    "volume": "2500 ml",
    "price": 3000,
    "price_postapoc": 100,
    "material": [ "cotton", "nylon" ],
    "symbol": "[",
    "looks_like": "coat_lab",
    "color": "white",
    "warmth": 20,
    "material_thickness": 3,
    "valid_mods": [ "steel_padded" ],
    "flags": [ "STURDY" ],
    "armor": [ { "encumbrance": 5, "coverage": 100, "covers": [ "torso", "arm_l", "arm_r" ] } ]
  },
  {
    "id": "jacket_leather_mod",
    "type": "ARMOR",
    "name": { "str": "armored leather jacket" },
    "description": "An armored jacket made from thick leather and metal plates.",
    "weight": "2180 g",
    "volume": "5500 ml",
    "price": 17900,
    "price_postapoc": 1500,
    "to_hit": 1,
    "material": [ "leather", "budget_steel" ],
    "symbol": "[",
    "looks_like": "jacket_leather",
    "color": "dark_gray",
    "armor": [
      {
        "covers": [ "torso" ],
        "specifically_covers": [ "torso_lower" ],
        "coverage": 100,
        "encumbrance": [ 20, 28 ],
        "material": [
          { "type": "leather", "covered_by_mat": 100, "thickness": 1.5 },
          { "type": "budget_steel", "covered_by_mat": 75, "thickness": 1.5 }
        ]
      },
      {
        "covers": [ "torso" ],
        "specifically_covers": [ "torso_upper" ],
        "encumbrance": [ 0, 0 ],
        "coverage": 95,
        "material": [
          { "type": "leather", "covered_by_mat": 100, "thickness": 1.5 },
          { "type": "budget_steel", "covered_by_mat": 75, "thickness": 1.5 }
        ]
      },
      {
        "covers": [ "arm_l", "arm_r" ],
        "coverage": 100,
        "encumbrance": [ 22, 22 ],
        "material": [
          { "type": "leather", "covered_by_mat": 100, "thickness": 1.5 },
          { "type": "budget_steel", "covered_by_mat": 65, "thickness": 1 }
        ],
        "specifically_covers": [ "arm_lower_l", "arm_lower_r", "arm_upper_r", "arm_upper_l" ]
      },
      {
        "covers": [ "arm_l", "arm_r" ],
        "coverage": 100,
        "encumbrance": [ 0, 0 ],
        "material": [ { "type": "leather", "covered_by_mat": 100, "thickness": 1.5 } ],
        "specifically_covers": [ "arm_elbow_r", "arm_elbow_l", "arm_shoulder_l", "arm_shoulder_r" ]
      }
    ],
    "pocket_data": [
      { "pocket_type": "CONTAINER", "max_contains_volume": "350 ml", "max_contains_weight": "1 kg", "moves": 80 },
      { "pocket_type": "CONTAINER", "max_contains_volume": "350 ml", "max_contains_weight": "1 kg", "moves": 80 },
      { "pocket_type": "CONTAINER", "max_contains_volume": "250 ml", "max_contains_weight": "1 kg", "moves": 120 },
      { "pocket_type": "CONTAINER", "max_contains_volume": "250 ml", "max_contains_weight": "1 kg", "moves": 120 }
    ],
    "warmth": 30,
    "environmental_protection": 1,
    "flags": [ "VARSIZE", "POCKETS", "OUTER" ]
  },
  {
    "id": "jacket_leather_bone",
    "type": "ARMOR",
    "name": { "str": "occult bone armor" },
    "description": "A black jacket made from thick leather and covered with intricately carved bones.  You've never seen patterns like those before, each time you look at them you spot a new one as if they were changing on their own.",
    "copy-from": "jacket_leather_mod",
    "material_thickness": 4,
    "material": [ "leather", "bone" ]
  },
  {
    "id": "jacket_leather_tire",
    "repairs_like": "jacket_leather",
    "type": "ARMOR",
    "category": "armor",
    "name": { "str_sp": "tire leather jacket" },
    "description": "A jacket reinforced with chunks of thick rubber tire.  Bulky and heavy, but thick and immune to electricity.",
    "weight": "6250 g",
    "volume": "7 L",
    "price": 11000,
    "price_postapoc": 250,
    "material": [ "rubber", "leather" ],
    "symbol": "[",
    "looks_like": "jacket_leather_mod",
    "color": "light_gray",
    "warmth": 30,
    "material_thickness": 5,
    "flags": [ "VARSIZE", "POCKETS", "OUTER", "NONCONDUCTIVE" ],
    "armor": [
      {
        "covers": [ "torso" ],
        "specifically_covers": [ "torso_lower" ],
        "coverage": 100,
        "encumbrance": [ 22, 30 ],
        "material": [
          { "type": "leather", "covered_by_mat": 100, "thickness": 1.5 },
          { "type": "rubber", "covered_by_mat": 70, "thickness": 2.25 }
        ]
      },
      {
        "covers": [ "torso" ],
        "specifically_covers": [ "torso_upper" ],
        "encumbrance": [ 0, 0 ],
        "coverage": 95,
        "material": [
          { "type": "leather", "covered_by_mat": 100, "thickness": 1.5 },
          { "type": "rubber", "covered_by_mat": 70, "thickness": 2.25 }
        ]
      },
      {
        "covers": [ "arm_l", "arm_r" ],
        "coverage": 100,
        "encumbrance": [ 26, 26 ],
        "material": [
          { "type": "leather", "covered_by_mat": 100, "thickness": 1.5 },
          { "type": "rubber", "covered_by_mat": 60, "thickness": 1.5 }
        ],
        "specifically_covers": [ "arm_lower_l", "arm_lower_r", "arm_upper_l", "arm_upper_r" ]
      },
      {
        "covers": [ "arm_l", "arm_r" ],
        "encumbrance": [ 0, 0 ],
        "coverage": 100,
        "material": [ { "type": "leather", "covered_by_mat": 100, "thickness": 1.5 } ],
        "specifically_covers": [ "arm_elbow_r", "arm_elbow_l", "arm_shoulder_l", "arm_shoulder_r" ]
      }
    ],
    "pocket_data": [
      { "pocket_type": "CONTAINER", "max_contains_volume": "350 ml", "max_contains_weight": "1 kg", "moves": 80 },
      { "pocket_type": "CONTAINER", "max_contains_volume": "350 ml", "max_contains_weight": "1 kg", "moves": 80 },
      { "pocket_type": "CONTAINER", "max_contains_volume": "250 ml", "max_contains_weight": "1 kg", "moves": 120 },
      { "pocket_type": "CONTAINER", "max_contains_volume": "250 ml", "max_contains_weight": "1 kg", "moves": 120 }
    ]
  },
  {
    "id": "lame_foil",
    "repairs_like": "armor_larmor",
    "type": "ARMOR",
    "name": { "str": "lamé (foil)", "str_pl": "lamés (foil)" },
    "description": "A thin, lightweight conductive vest with the zipper on the back used by fencers for electronic scoring.  Its outer layer is a woven mix of sturdy cotton and stainless steel strands.",
    "weight": "843 g",
    "volume": "2500 ml",
    "price": 3000,
    "price_postapoc": 250,
    "material": [ "cotton", "budget_steel" ],
    "symbol": "[",
    "color": "light_gray",
    "warmth": 10,
    "material_thickness": 1,
    "flags": [ "VARSIZE", "OUTER" ],
    "armor": [ { "encumbrance": 8, "coverage": 100, "covers": [ "torso" ] } ]
  },
  {
    "id": "lame_saber",
    "repairs_like": "armor_larmor",
    "type": "ARMOR",
    "name": { "str": "lamé (saber)", "str_pl": "lamés (saber)" },
    "description": "A thin, lightweight conductive jacket used by fencers for electronic scoring.  Its outer layer is a woven mix of sturdy cotton and stainless steel strands.",
    "weight": "1043 g",
    "volume": "2500 ml",
    "price": 8500,
    "price_postapoc": 250,
    "material": [ "cotton", "budget_steel" ],
    "symbol": "[",
    "color": "light_gray",
    "warmth": 10,
    "material_thickness": 1,
    "flags": [ "VARSIZE", "OUTER" ],
    "armor": [ { "encumbrance": 8, "coverage": 100, "covers": [ "torso", "arm_l", "arm_r" ] } ]
  },
  {
    "id": "football_armor",
    "repairs_like": "armor_larmor",
    "type": "ARMOR",
    "category": "armor",
    "name": { "str": "football armor" },
    "description": "Heavy polycarbonate armor for your upper torso.  Normally worn by football players.",
    "weight": "2810 g",
    "volume": "7 L",
    "price": 11000,
    "price_postapoc": 250,
    "material": [ "thermo_resin", "cotton", "plastic_pad" ],
    "symbol": "[",
    "looks_like": "chestguard_hard",
    "color": "light_gray",
    "warmth": 5,
    "flags": [ "OUTER" ],
    "armor": [
      {
        "encumbrance": 5,
        "coverage": 90,
        "covers": [ "torso" ],
        "specifically_covers": [ "torso_upper" ],
        "material": [
          { "type": "thermo_resin", "covered_by_mat": 90, "thickness": 1.0 },
          { "type": "cotton", "covered_by_mat": 100, "thickness": 0.5 },
          { "type": "plastic_pad", "covered_by_mat": 100, "thickness": 8.0 }
        ]
      },
      {
        "encumbrance": 4,
        "coverage": 100,
        "covers": [ "arm_l", "arm_r" ],
        "specifically_covers": [ "arm_shoulder_l", "arm_shoulder_r" ],
        "material": [
          { "type": "plastic_pad", "covered_by_mat": 100, "thickness": 8.0 },
          { "type": "thermo_resin", "covered_by_mat": 80, "thickness": 1.0 },
          { "type": "thermo_resin", "covered_by_mat": 80, "thickness": 1.0 }
        ]
      }
    ]
  },
  {
    "id": "kevlar",
    "repairs_like": "survivor_suit",
    "type": "ARMOR",
    "category": "armor",
    "name": { "str": "Kevlar vest" },
    "description": "A lightweight level II ballistic vest, suitable for wearing under a coat or other outer wear.",
    "weight": "1960 g",
    "volume": "4 L",
    "price": 35000,
    "price_postapoc": 1250,
    "to_hit": -3,
    "bashing": 6,
    "material": [ "kevlar", "nylon" ],
    "symbol": "[",
    "looks_like": "vest_leather",
    "color": "light_gray",
    "warmth": 15,
    "material_thickness": 3,
    "flags": [ "STURDY" ],
    "armor": [
      {
        "material": [
          { "type": "nylon", "covered_by_mat": 100, "thickness": 0.5 },
          { "type": "kevlar", "covered_by_mat": 95, "thickness": 3.3 }
        ],
        "encumbrance": 3,
        "coverage": 94,
        "cover_vitals": 70,
        "covers": [ "torso" ],
        "specifically_covers": [ "torso_upper" ]
      },
      {
        "material": [
          { "type": "nylon", "covered_by_mat": 100, "thickness": 0.5 },
          { "type": "kevlar", "covered_by_mat": 95, "thickness": 3.3 }
        ],
        "//": "encumbrance handled above",
        "encumbrance": 0,
        "coverage": 85,
        "cover_vitals": 60,
        "covers": [ "torso" ],
        "specifically_covers": [ "torso_lower" ]
      }
    ]
  },
  {
    "id": "motorbike_armor",
    "repairs_like": "under_armor",
    "type": "ARMOR",
    "name": { "str": "motorcycle armor" },
    "description": "A light jacket made of a stretch mesh covered in plastic pads meant for motorcyclists.  Made to be much more comfortable to wear than leather alternatives, but the underlying lycra isn't protective at all.",
    "weight": "1066 g",
    "volume": "2 L",
    "price": 15000,
    "price_postapoc": 1000,
    "bashing": 2,
    "material": [ "plastic_pad", "lycra" ],
    "symbol": "[",
    "looks_like": "jacket_leather",
    "color": "dark_gray",
    "armor": [
      {
        "material": [
          { "type": "lycra", "covered_by_mat": 100, "thickness": 0.25 },
          { "type": "plastic_pad", "covered_by_mat": 90, "thickness": 12 }
        ],
        "covers": [ "torso" ],
        "coverage": 100,
        "encumbrance": 10
      },
      {
        "material": [
          { "type": "lycra", "covered_by_mat": 100, "thickness": 0.25 },
          { "type": "plastic_pad", "covered_by_mat": 85, "thickness": 12 }
        ],
        "covers": [ "arm_l", "arm_r" ],
        "coverage": 100,
        "encumbrance": 10
      }
    ],
    "warmth": 15,
    "material_thickness": 4,
    "environmental_protection": 1,
    "flags": [ "VARSIZE", "WATERPROOF", "OUTER", "BLOCK_WHILE_WORN" ]
  },
  {
    "id": "plastron_cotton",
    "repairs_like": "vambrace_larmor",
    "type": "ARMOR",
    "name": { "str": "underarm protector" },
    "description": "A sturdy cotton plastron that protects much of the torso, the dominant shoulder, and underarm while fencing.",
    "weight": "110 g",
    "volume": "500 ml",
    "price": 1600,
    "price_postapoc": 50,
    "material": [ "cotton" ],
    "symbol": "[",
    "color": "white",
    "warmth": 5,
    "material_thickness": 3,
    "flags": [ "SKINTIGHT" ],
    "armor": [ { "coverage": 65, "covers": [ "torso" ] } ]
  },
  {
    "id": "plastron_plastic",
    "type": "ARMOR",
    "name": { "str": "plastic chest protector" },
    "description": "A rigid plastic plastron with molded cups to be worn by female fencers for protection while fencing.",
    "weight": "194 g",
    "volume": "850 ml",
    "price": 3000,
    "price_postapoc": 50,
    "material": [ "plastic" ],
    "symbol": "[",
    "color": "white",
    "warmth": 5,
    "material_thickness": 3,
    "flags": [ "SKINTIGHT" ],
    "armor": [ { "encumbrance": 2, "coverage": 60, "covers": [ "torso" ], "specifically_covers": [ "torso_upper" ] } ]
  },
  {
    "id": "vest_leather_mod",
    "type": "ARMOR",
    "name": { "str": "armored leather vest" },
    "description": "An armored vest made from thick leather and metal plates.",
    "weight": "1210 g",
    "volume": "3 L",
    "price": 17900,
    "price_postapoc": 750,
    "to_hit": 1,
    "material": [ "leather", "budget_steel" ],
    "symbol": "[",
    "looks_like": "vest_leather",
    "color": "dark_gray",
    "pocket_data": [
      { "pocket_type": "CONTAINER", "max_contains_volume": "700 ml", "max_contains_weight": "2 kg", "moves": 80 },
      { "pocket_type": "CONTAINER", "max_contains_volume": "700 ml", "max_contains_weight": "2 kg", "moves": 80 },
      { "pocket_type": "CONTAINER", "max_contains_volume": "250 ml", "max_contains_weight": "1 kg", "moves": 120 },
      { "pocket_type": "CONTAINER", "max_contains_volume": "250 ml", "max_contains_weight": "1 kg", "moves": 120 }
    ],
    "warmth": 30,
    "material_thickness": 3,
    "environmental_protection": 1,
    "flags": [ "VARSIZE", "POCKETS", "OUTER" ],
    "armor": [
      {
        "encumbrance": [ 15, 25 ],
        "coverage": 90,
        "covers": [ "torso" ],
        "material": [
          { "type": "leather", "covered_by_mat": 100, "thickness": 1.5 },
          { "type": "budget_steel", "covered_by_mat": 75, "thickness": 1.5 }
        ]
      }
    ]
  },
  {
    "id": "jacket_eod",
    "repairs_like": "survivor_suit",
    "type": "TOOL_ARMOR",
    "category": "armor",
    "name": { "str": "EOD jacket" },
    "description": "A thick armored jacket constructed from Kevlar and Nomex for use by explosive ordnance disposal technicians.",
    "weight": "16300 g",
    "volume": "15 L",
    "price": 200000,
    "price_postapoc": 12000,
    "warmth": 65,
    "material": [ "kevlar_layered", "kevlar_rigid", "nomex" ],
    "symbol": "[",
    "color": "light_gray",
    "environmental_protection": 2,
    "material_thickness": 15,
    "flags": [ "STURDY", "OUTER", "RAINPROOF", "ONLY_ONE" ],
    "armor": [ { "encumbrance": 80, "coverage": 100, "covers": [ "torso", "arm_l", "arm_r" ] } ]
  },
  {
    "id": "jacket_eod_light",
    "repairs_like": "lsurvivor_suit",
    "type": "TOOL_ARMOR",
    "category": "armor",
    "name": { "str": "light EOD jacket" },
    "description": "An armored jacket constructed from Kevlar and Nomex for use by explosive ordnance disposal technicians.  It is lighter than normal EOD armor to provide more maneuverability and can be worn over ballistic armor.",
    "weight": "7000 g",
    "volume": "15 L",
    "price": 200000,
    "price_postapoc": 12000,
    "warmth": 40,
    "material": [ "kevlar_layered", "kevlar_rigid", "nomex" ],
    "symbol": "[",
    "color": "light_gray",
    "environmental_protection": 2,
    "material_thickness": 7,
    "flags": [ "STURDY", "OUTER", "RAINPROOF", "ONLY_ONE" ],
    "armor": [ { "encumbrance": 40, "coverage": 100, "covers": [ "torso", "arm_l", "arm_r" ] } ]
  },
  {
    "id": "armor_lc_light_chestplate",
    "type": "ARMOR",
    "category": "armor",
    "name": { "str": "mild steel light chestplate" },
    "description": "A light chestplate, 2mm thick.  This one has been made with mild steel.",
    "weight": "7500 g",
    "volume": "8750 ml",
    "price": 60000,
    "price_postapoc": 12000,
    "to_hit": -5,
    "bashing": 8,
    "symbol": "[",
    "looks_like": "cuirass_lightplate",
    "color": "light_gray",
    "warmth": 20,
    "longest_side": "60 cm",
    "material_thickness": 2,
    "flags": [ "OUTER", "STURDY", "CONDUCTIVE", "ONLY_ONE" ],
    "armor": [
      {
        "material": [
          { "type": "lc_steel", "covered_by_mat": 95, "thickness": 0.8 },
          { "type": "lc_steel_chain", "covered_by_mat": 100, "thickness": 1.2 },
          { "type": "leather", "covered_by_mat": 1, "thickness": 1.0 }
        ],
        "covers": [ "torso" ],
        "coverage": 100,
        "encumbrance": 15
      },
      {
        "material": [
          { "type": "lc_steel", "covered_by_mat": 95, "thickness": 0.8 },
          { "type": "lc_steel_chain", "covered_by_mat": 100, "thickness": 1.2 },
          { "type": "leather", "covered_by_mat": 1, "thickness": 1.0 }
        ],
        "covers": [ "leg_l", "leg_r", "arm_l", "arm_r" ],
        "specifically_covers": [ "arm_shoulder_r", "arm_shoulder_l", "leg_hip_l", "leg_hip_r" ],
        "coverage": 100,
        "encumbrance": 10
      }
    ]
  },
  {
    "id": "xl_armor_lc_light_chestplate",
    "type": "ARMOR",
    "name": { "str": "XL mild steel light chestplate" },
    "copy-from": "armor_lc_light_chestplate",
    "proportional": { "weight": 1.125, "volume": 1.13, "price": 1.25 },
    "extend": { "flags": [ "OVERSIZE" ] }
  },
  {
    "id": "armor_mc_light_chestplate",
    "type": "ARMOR",
    "copy-from": "armor_lc_light_chestplate",
    "name": { "str": "medium steel light chestplate" },
    "description": "A light chestplate, 2mm thick.  Made with tougher medium steel, offering solid protection.",
    "armor": [
      {
        "material": [
          { "type": "mc_steel", "covered_by_mat": 95, "thickness": 0.8 },
          { "type": "mc_steel_chain", "covered_by_mat": 100, "thickness": 1.2 },
          { "type": "leather", "covered_by_mat": 1, "thickness": 1.0 }
        ],
        "covers": [ "torso" ],
        "coverage": 100,
        "encumbrance": 15
      },
      {
        "material": [
          { "type": "mc_steel", "covered_by_mat": 95, "thickness": 0.8 },
          { "type": "mc_steel_chain", "covered_by_mat": 100, "thickness": 1.2 },
          { "type": "leather", "covered_by_mat": 1, "thickness": 1.0 }
        ],
        "covers": [ "leg_l", "leg_r", "arm_l", "arm_r" ],
        "specifically_covers": [ "arm_shoulder_r", "arm_shoulder_l", "leg_hip_l", "leg_hip_r" ],
        "coverage": 100,
        "encumbrance": 10
      }
    ]
  },
  {
    "id": "xl_armor_mc_light_chestplate",
    "type": "ARMOR",
    "name": { "str": "XL medium steel light chestplate" },
    "copy-from": "armor_mc_light_chestplate",
    "proportional": { "weight": 1.125, "volume": 1.13, "price": 1.25 },
    "extend": { "flags": [ "OVERSIZE" ] }
  },
  {
    "id": "armor_hc_light_chestplate",
    "type": "ARMOR",
    "copy-from": "armor_lc_light_chestplate",
    "name": { "str": "high steel light chestplate" },
    "description": "A light chestplate, 2mm thick.  Made with high carbon steel, offering excellent protection.",
    "armor": [
      {
        "material": [
          { "type": "hc_steel", "covered_by_mat": 95, "thickness": 0.8 },
          { "type": "hc_steel_chain", "covered_by_mat": 100, "thickness": 1.2 },
          { "type": "leather", "covered_by_mat": 1, "thickness": 1.0 }
        ],
        "covers": [ "torso" ],
        "coverage": 100,
        "encumbrance": 15
      },
      {
        "material": [
          { "type": "hc_steel", "covered_by_mat": 95, "thickness": 0.8 },
          { "type": "hc_steel_chain", "covered_by_mat": 100, "thickness": 1.2 },
          { "type": "leather", "covered_by_mat": 1, "thickness": 1.0 }
        ],
        "covers": [ "leg_l", "leg_r", "arm_l", "arm_r" ],
        "specifically_covers": [ "arm_shoulder_r", "arm_shoulder_l", "leg_hip_l", "leg_hip_r" ],
        "coverage": 100,
        "encumbrance": 10
      }
    ]
  },
  {
    "id": "xl_armor_hc_light_chestplate",
    "type": "ARMOR",
    "name": { "str": "XL high steel light chestplate" },
    "copy-from": "armor_hc_light_chestplate",
    "proportional": { "weight": 1.125, "volume": 1.13, "price": 1.25 },
    "extend": { "flags": [ "OVERSIZE" ] }
  },
  {
    "id": "armor_ch_light_chestplate",
    "type": "ARMOR",
    "copy-from": "armor_lc_light_chestplate",
    "name": { "str": "case hardened light chestplate" },
    "description": "A light chestplate, 2mm thick.  The mild steel has been case hardened, offering superior protection.",
    "armor": [
      {
        "material": [
          { "type": "ch_steel", "covered_by_mat": 95, "thickness": 0.8 },
          { "type": "ch_steel_chain", "covered_by_mat": 100, "thickness": 1.2 },
          { "type": "leather", "covered_by_mat": 1, "thickness": 1.0 }
        ],
        "covers": [ "torso" ],
        "coverage": 100,
        "encumbrance": 15
      },
      {
        "material": [
          { "type": "ch_steel", "covered_by_mat": 95, "thickness": 0.8 },
          { "type": "ch_steel_chain", "covered_by_mat": 100, "thickness": 1.2 },
          { "type": "leather", "covered_by_mat": 1, "thickness": 1.0 }
        ],
        "covers": [ "leg_l", "leg_r", "arm_l", "arm_r" ],
        "specifically_covers": [ "arm_shoulder_r", "arm_shoulder_l", "leg_hip_l", "leg_hip_r" ],
        "coverage": 100,
        "encumbrance": 10
      }
    ]
  },
  {
    "id": "xl_armor_ch_light_chestplate",
    "type": "ARMOR",
    "name": { "str": "XL case hardened light chestplate" },
    "copy-from": "armor_ch_light_chestplate",
    "proportional": { "weight": 1.125, "volume": 1.13, "price": 1.25 },
    "extend": { "flags": [ "OVERSIZE" ] }
  },
  {
    "id": "armor_qt_light_chestplate",
    "type": "ARMOR",
    "copy-from": "armor_lc_light_chestplate",
    "name": { "str": "tempered light chestplate" },
    "description": "A light chestplate, 2mm thick.  The medium steel has been quenched and tempered, offering top-of-the-line protection.",
    "armor": [
      {
        "material": [
          { "type": "qt_steel", "covered_by_mat": 95, "thickness": 0.8 },
          { "type": "qt_steel_chain", "covered_by_mat": 100, "thickness": 1.2 },
          { "type": "leather", "covered_by_mat": 1, "thickness": 1.0 }
        ],
        "covers": [ "torso" ],
        "coverage": 100,
        "encumbrance": 15
      },
      {
        "material": [
          { "type": "qt_steel", "covered_by_mat": 95, "thickness": 0.8 },
          { "type": "qt_steel_chain", "covered_by_mat": 100, "thickness": 1.2 },
          { "type": "leather", "covered_by_mat": 1, "thickness": 1.0 }
        ],
        "covers": [ "leg_l", "leg_r", "arm_l", "arm_r" ],
        "specifically_covers": [ "arm_shoulder_r", "arm_shoulder_l", "leg_hip_l", "leg_hip_r" ],
        "coverage": 100,
        "encumbrance": 10
      }
    ]
  },
  {
    "id": "xl_armor_qt_light_chestplate",
    "type": "ARMOR",
    "name": { "str": "XL tempered light chestplate" },
    "copy-from": "armor_qt_light_chestplate",
    "proportional": { "weight": 1.125, "volume": 1.13, "price": 1.25 },
    "extend": { "flags": [ "OVERSIZE" ] }
  },
  {
    "id": "armor_lc_chestplate",
    "type": "ARMOR",
    "category": "armor",
    "name": { "str": "mild steel chestplate" },
    "description": "A chestplate, 4mm thick.  This one has been made with mild steel.",
    "weight": "10 kg",
    "volume": "17500 ml",
    "price": 60000,
    "price_postapoc": 12000,
    "to_hit": -5,
    "bashing": 8,
    "symbol": "[",
    "looks_like": "armor_larmor",
    "color": "light_gray",
    "warmth": 20,
    "longest_side": "60 cm",
    "material_thickness": 4,
    "flags": [ "OUTER", "STURDY", "CONDUCTIVE", "ONLY_ONE" ],
    "armor": [
      {
        "material": [
          { "type": "lc_steel", "covered_by_mat": 95, "thickness": 2.8 },
          { "type": "lc_steel_chain", "covered_by_mat": 100, "thickness": 1.2 },
          { "type": "leather", "covered_by_mat": 1, "thickness": 1.0 }
        ],
        "covers": [ "torso" ],
        "coverage": 100,
        "encumbrance": 20
      },
      {
        "material": [
          { "type": "lc_steel", "covered_by_mat": 95, "thickness": 2.8 },
          { "type": "lc_steel_chain", "covered_by_mat": 100, "thickness": 1.2 },
          { "type": "leather", "covered_by_mat": 1, "thickness": 1.0 }
        ],
        "covers": [ "leg_l", "leg_r", "arm_l", "arm_r" ],
        "specifically_covers": [ "arm_shoulder_r", "arm_shoulder_l", "leg_hip_l", "leg_hip_r" ],
        "coverage": 100,
        "encumbrance": 10
      }
    ]
  },
  {
    "id": "xl_armor_lc_chestplate",
    "type": "ARMOR",
    "name": { "str": "XL mild steel chestplate" },
    "copy-from": "armor_lc_chestplate",
    "proportional": { "weight": 1.125, "volume": 1.13, "price": 1.25 },
    "extend": { "flags": [ "OVERSIZE" ] }
  },
  {
    "id": "armor_mc_chestplate",
    "type": "ARMOR",
    "copy-from": "armor_lc_chestplate",
    "name": { "str": "medium steel chestplate" },
    "description": "A chestplate, 4mm thick.  Made with tougher medium steel, offering solid protection.",
    "armor": [
      {
        "material": [
          { "type": "mc_steel", "covered_by_mat": 95, "thickness": 2.8 },
          { "type": "mc_steel_chain", "covered_by_mat": 100, "thickness": 1.2 },
          { "type": "leather", "covered_by_mat": 1, "thickness": 1.0 }
        ],
        "covers": [ "torso" ],
        "coverage": 100,
        "encumbrance": 20
      },
      {
        "material": [
          { "type": "mc_steel", "covered_by_mat": 95, "thickness": 2.8 },
          { "type": "mc_steel_chain", "covered_by_mat": 100, "thickness": 1.2 },
          { "type": "leather", "covered_by_mat": 1, "thickness": 1.0 }
        ],
        "covers": [ "leg_l", "leg_r", "arm_l", "arm_r" ],
        "specifically_covers": [ "arm_shoulder_r", "arm_shoulder_l", "leg_hip_l", "leg_hip_r" ],
        "coverage": 100,
        "encumbrance": 10
      }
    ]
  },
  {
    "id": "xl_armor_mc_chestplate",
    "type": "ARMOR",
    "name": { "str": "XL medium steel chestplate" },
    "copy-from": "armor_mc_chestplate",
    "proportional": { "weight": 1.125, "volume": 1.13, "price": 1.25 },
    "extend": { "flags": [ "OVERSIZE" ] }
  },
  {
    "id": "armor_hc_chestplate",
    "type": "ARMOR",
    "copy-from": "armor_lc_chestplate",
    "name": { "str": "high steel chestplate" },
    "description": "A chestplate, 4mm thick.  Made with high carbon steel, offering excellent protection.",
    "armor": [
      {
        "material": [
          { "type": "hc_steel", "covered_by_mat": 95, "thickness": 2.8 },
          { "type": "hc_steel_chain", "covered_by_mat": 100, "thickness": 1.2 },
          { "type": "leather", "covered_by_mat": 1, "thickness": 1.0 }
        ],
        "covers": [ "torso" ],
        "coverage": 100,
        "encumbrance": 20
      },
      {
        "material": [
          { "type": "hc_steel", "covered_by_mat": 95, "thickness": 2.8 },
          { "type": "hc_steel_chain", "covered_by_mat": 100, "thickness": 1.2 },
          { "type": "leather", "covered_by_mat": 1, "thickness": 1.0 }
        ],
        "covers": [ "leg_l", "leg_r", "arm_l", "arm_r" ],
        "specifically_covers": [ "arm_shoulder_r", "arm_shoulder_l", "leg_hip_l", "leg_hip_r" ],
        "coverage": 100,
        "encumbrance": 10
      }
    ]
  },
  {
    "id": "xl_armor_hc_chestplate",
    "type": "ARMOR",
    "name": { "str": "XL high steel chestplate" },
    "copy-from": "armor_hc_chestplate",
    "proportional": { "weight": 1.125, "volume": 1.13, "price": 1.25 },
    "extend": { "flags": [ "OVERSIZE" ] }
  },
  {
    "id": "armor_ch_chestplate",
    "type": "ARMOR",
    "copy-from": "armor_lc_chestplate",
    "name": { "str": "case hardened chestplate" },
    "description": "A chestplate, 4mm thick.  The mild steel has been case hardened, offering superior protection.",
    "armor": [
      {
        "material": [
          { "type": "ch_steel", "covered_by_mat": 95, "thickness": 2.8 },
          { "type": "ch_steel_chain", "covered_by_mat": 100, "thickness": 1.2 },
          { "type": "leather", "covered_by_mat": 1, "thickness": 1.0 }
        ],
        "covers": [ "torso" ],
        "coverage": 100,
        "encumbrance": 20
      },
      {
        "material": [
          { "type": "ch_steel", "covered_by_mat": 95, "thickness": 2.8 },
          { "type": "ch_steel_chain", "covered_by_mat": 100, "thickness": 1.2 },
          { "type": "leather", "covered_by_mat": 1, "thickness": 1.0 }
        ],
        "covers": [ "leg_l", "leg_r", "arm_l", "arm_r" ],
        "specifically_covers": [ "arm_shoulder_r", "arm_shoulder_l", "leg_hip_l", "leg_hip_r" ],
        "coverage": 100,
        "encumbrance": 10
      }
    ]
  },
  {
    "id": "xl_armor_ch_chestplate",
    "type": "ARMOR",
    "name": { "str": "XL case hardened chestplate" },
    "copy-from": "armor_ch_chestplate",
    "proportional": { "weight": 1.125, "volume": 1.13, "price": 1.25 },
    "extend": { "flags": [ "OVERSIZE" ] }
  },
  {
    "id": "armor_qt_chestplate",
    "type": "ARMOR",
    "copy-from": "armor_lc_chestplate",
    "name": { "str": "tempered chestplate" },
    "description": "A chestplate, 4mm thick.  The medium steel has been quenched and tempered, offering top-of-the-line protection.",
    "armor": [
      {
        "material": [
          { "type": "qt_steel", "covered_by_mat": 95, "thickness": 2.8 },
          { "type": "qt_steel_chain", "covered_by_mat": 100, "thickness": 1.2 },
          { "type": "leather", "covered_by_mat": 1, "thickness": 1.0 }
        ],
        "covers": [ "torso" ],
        "coverage": 100,
        "encumbrance": 20
      },
      {
        "material": [
          { "type": "qt_steel", "covered_by_mat": 95, "thickness": 2.8 },
          { "type": "qt_steel_chain", "covered_by_mat": 100, "thickness": 1.2 },
          { "type": "leather", "covered_by_mat": 1, "thickness": 1.0 }
        ],
        "covers": [ "leg_l", "leg_r", "arm_l", "arm_r" ],
        "specifically_covers": [ "arm_shoulder_r", "arm_shoulder_l", "leg_hip_l", "leg_hip_r" ],
        "coverage": 100,
        "encumbrance": 10
      }
    ]
  },
  {
    "id": "xl_armor_qt_chestplate",
    "type": "ARMOR",
    "name": { "str": "XL tempered chestplate" },
    "copy-from": "armor_qt_chestplate",
    "proportional": { "weight": 1.125, "volume": 1.13, "price": 1.25 },
    "extend": { "flags": [ "OVERSIZE" ] }
  },
  {
    "id": "armor_lc_heavy_chestplate",
    "type": "ARMOR",
    "category": "armor",
    "name": { "str": "mild steel heavy chestplate" },
    "description": "A heavy chestplate, 6mm thick.  This one has been made with mild steel.",
    "weight": "17500 g",
    "volume": "17500 ml",
    "price": 60000,
    "price_postapoc": 12000,
    "to_hit": -5,
    "bashing": 8,
    "symbol": "[",
    "looks_like": "armor_larmor",
    "color": "light_gray",
    "warmth": 20,
    "longest_side": "60 cm",
    "material_thickness": 6,
    "flags": [ "OUTER", "STURDY", "CONDUCTIVE", "ONLY_ONE" ],
    "armor": [
      {
        "material": [
          { "type": "lc_steel", "covered_by_mat": 95, "thickness": 4.8 },
          { "type": "lc_steel_chain", "covered_by_mat": 100, "thickness": 1.2 },
          { "type": "leather", "covered_by_mat": 1, "thickness": 1.0 }
        ],
        "covers": [ "torso" ],
        "coverage": 100,
        "encumbrance": 25
      },
      {
        "material": [
          { "type": "lc_steel", "covered_by_mat": 95, "thickness": 4.8 },
          { "type": "lc_steel_chain", "covered_by_mat": 100, "thickness": 1.2 },
          { "type": "leather", "covered_by_mat": 1, "thickness": 1.0 }
        ],
        "covers": [ "leg_l", "leg_r", "arm_l", "arm_r" ],
        "specifically_covers": [ "arm_shoulder_r", "arm_shoulder_l", "leg_hip_l", "leg_hip_r" ],
        "coverage": 100,
        "encumbrance": 10
      }
    ]
  },
  {
    "id": "xl_armor_lc_heavy_chestplate",
    "type": "ARMOR",
    "name": { "str": "XL mild steel heavy chestplate" },
    "copy-from": "armor_lc_heavy_chestplate",
    "proportional": { "weight": 1.125, "volume": 1.13, "price": 1.25 },
    "extend": { "flags": [ "OVERSIZE" ] }
  },
  {
    "id": "armor_mc_heavy_chestplate",
    "type": "ARMOR",
    "copy-from": "armor_lc_heavy_chestplate",
    "name": { "str": "medium steel heavy chestplate" },
    "description": "A heavy chestplate, 6mm thick.  Made with tougher medium steel, offering solid protection.",
    "armor": [
      {
        "material": [
          { "type": "mc_steel", "covered_by_mat": 95, "thickness": 4.8 },
          { "type": "mc_steel_chain", "covered_by_mat": 100, "thickness": 1.2 },
          { "type": "leather", "covered_by_mat": 1, "thickness": 1.0 }
        ],
        "covers": [ "torso" ],
        "coverage": 100,
        "encumbrance": 25
      },
      {
        "material": [
          { "type": "mc_steel", "covered_by_mat": 95, "thickness": 4.8 },
          { "type": "mc_steel_chain", "covered_by_mat": 100, "thickness": 1.2 },
          { "type": "leather", "covered_by_mat": 1, "thickness": 1.0 }
        ],
        "covers": [ "leg_l", "leg_r", "arm_l", "arm_r" ],
        "specifically_covers": [ "arm_shoulder_r", "arm_shoulder_l", "leg_hip_l", "leg_hip_r" ],
        "coverage": 100,
        "encumbrance": 10
      }
    ]
  },
  {
    "id": "xl_armor_mc_heavy_chestplate",
    "type": "ARMOR",
    "name": { "str": "XL medium steel heavy chestplate" },
    "copy-from": "armor_mc_heavy_chestplate",
    "proportional": { "weight": 1.125, "volume": 1.13, "price": 1.25 },
    "extend": { "flags": [ "OVERSIZE" ] }
  },
  {
    "id": "armor_hc_heavy_chestplate",
    "type": "ARMOR",
    "copy-from": "armor_lc_heavy_chestplate",
    "name": { "str": "high steel heavy chestplate" },
    "description": "A heavy chestplate, 6mm thick.  Made with high carbon steel, offering excellent protection.",
    "armor": [
      {
        "material": [
          { "type": "hc_steel", "covered_by_mat": 95, "thickness": 4.8 },
          { "type": "hc_steel_chain", "covered_by_mat": 100, "thickness": 1.2 },
          { "type": "leather", "covered_by_mat": 1, "thickness": 1.0 }
        ],
        "covers": [ "torso" ],
        "coverage": 100,
        "encumbrance": 25
      },
      {
        "material": [
          { "type": "hc_steel", "covered_by_mat": 95, "thickness": 4.8 },
          { "type": "hc_steel_chain", "covered_by_mat": 100, "thickness": 1.2 },
          { "type": "leather", "covered_by_mat": 1, "thickness": 1.0 }
        ],
        "covers": [ "leg_l", "leg_r", "arm_l", "arm_r" ],
        "specifically_covers": [ "arm_shoulder_r", "arm_shoulder_l", "leg_hip_l", "leg_hip_r" ],
        "coverage": 100,
        "encumbrance": 10
      }
    ]
  },
  {
    "id": "xl_armor_hc_heavy_chestplate",
    "type": "ARMOR",
    "name": { "str": "XL high steel heavy chestplate" },
    "copy-from": "armor_hc_heavy_chestplate",
    "proportional": { "weight": 1.125, "volume": 1.13, "price": 1.25 },
    "extend": { "flags": [ "OVERSIZE" ] }
  },
  {
    "id": "armor_ch_heavy_chestplate",
    "type": "ARMOR",
    "copy-from": "armor_lc_heavy_chestplate",
    "name": { "str": "case hardened heavy chestplate" },
    "description": "A heavy chestplate, 6mm thick.  The mild steel has been case hardened, offering superior protection.",
    "armor": [
      {
        "material": [
          { "type": "ch_steel", "covered_by_mat": 95, "thickness": 4.8 },
          { "type": "ch_steel_chain", "covered_by_mat": 100, "thickness": 1.2 },
          { "type": "leather", "covered_by_mat": 1, "thickness": 1.0 }
        ],
        "covers": [ "torso" ],
        "coverage": 100,
        "encumbrance": 25
      },
      {
        "material": [
          { "type": "ch_steel", "covered_by_mat": 95, "thickness": 4.8 },
          { "type": "ch_steel_chain", "covered_by_mat": 100, "thickness": 1.2 },
          { "type": "leather", "covered_by_mat": 1, "thickness": 1.0 }
        ],
        "covers": [ "leg_l", "leg_r", "arm_l", "arm_r" ],
        "specifically_covers": [ "arm_shoulder_r", "arm_shoulder_l", "leg_hip_l", "leg_hip_r" ],
        "coverage": 100,
        "encumbrance": 10
      }
    ]
  },
  {
    "id": "xl_armor_ch_heavy_chestplate",
    "type": "ARMOR",
    "name": { "str": "XL case hardened heavy chestplate" },
    "copy-from": "armor_ch_heavy_chestplate",
    "proportional": { "weight": 1.125, "volume": 1.13, "price": 1.25 },
    "extend": { "flags": [ "OVERSIZE" ] }
  },
  {
    "id": "armor_qt_heavy_chestplate",
    "type": "ARMOR",
    "copy-from": "armor_lc_heavy_chestplate",
    "name": { "str": "tempered heavy chestplate" },
    "description": "A heavy chestplate, 6mm thick.  The medium steel has been quenched and tempered, offering top-of-the-line protection.",
    "armor": [
      {
        "material": [
          { "type": "qt_steel", "covered_by_mat": 95, "thickness": 4.8 },
          { "type": "qt_steel_chain", "covered_by_mat": 100, "thickness": 1.2 },
          { "type": "leather", "covered_by_mat": 1, "thickness": 1.0 }
        ],
        "covers": [ "torso" ],
        "coverage": 100,
        "encumbrance": 25
      },
      {
        "material": [
          { "type": "qt_steel", "covered_by_mat": 95, "thickness": 4.8 },
          { "type": "qt_steel_chain", "covered_by_mat": 100, "thickness": 1.2 },
          { "type": "leather", "covered_by_mat": 1, "thickness": 1.0 }
        ],
        "covers": [ "leg_l", "leg_r", "arm_l", "arm_r" ],
        "specifically_covers": [ "arm_shoulder_r", "arm_shoulder_l", "leg_hip_l", "leg_hip_r" ],
        "coverage": 100,
        "encumbrance": 10
      }
    ]
  },
  {
    "id": "xl_armor_qt_heavy_chestplate",
    "type": "ARMOR",
    "name": { "str": "XL tempered heavy chestplate" },
    "copy-from": "armor_qt_heavy_chestplate",
    "proportional": { "weight": 1.125, "volume": 1.13, "price": 1.25 },
    "extend": { "flags": [ "OVERSIZE" ] }
  },
  {
    "id": "survivor_adhoc_leather_shirt",
    "repairs_like": "longshirt",
    "type": "ARMOR",
    "category": "armor",
    "name": { "str": "leather-padded shirt" },
    "description": "Armor made of combined pre-Cataclysm clothing.  Sections from leather clothing are tightened and affixed to a thick cotton shirt, excluding the joints.",
    "weight": "2000 g",
    "volume": "2500 ml",
    "price_postapoc": 3500,
    "to_hit": -2,
    "material": [ "cotton", "leather" ],
    "symbol": "[",
    "looks_like": "sweatshirt",
    "color": "light_red",
    "armor": [
      {
        "material": [
          { "type": "cotton", "covered_by_mat": 100, "thickness": 1.0 },
          { "type": "leather", "covered_by_mat": 90, "thickness": 1.5 }
        ],
        "covers": [ "torso" ],
        "coverage": 100,
        "encumbrance": 8
      },
      {
        "material": [ { "type": "cotton", "covered_by_mat": 100, "thickness": 1.0 } ],
        "covers": [ "arm_l", "arm_r" ],
        "specifically_covers": [ "arm_elbow_l", "arm_elbow_r", "arm_shoulder_l", "arm_shoulder_r" ],
        "coverage": 100,
        "encumbrance": 0
      },
      {
        "material": [
          { "type": "cotton", "covered_by_mat": 100, "thickness": 1.0 },
          { "type": "leather", "covered_by_mat": 95, "thickness": 1.5 }
        ],
        "covers": [ "arm_l", "arm_r" ],
        "specifically_covers": [ "arm_upper_l", "arm_lower_l", "arm_upper_r", "arm_lower_r" ],
        "coverage": 100,
        "encumbrance": 8
      }
    ],
    "warmth": 35,
    "material_thickness": 2.5,
    "environmental_protection": 2,
    "flags": [ "VARSIZE", "WATER_FRIENDLY" ]
  },
  {
    "id": "survivor_adhoc_leather_torso",
    "repairs_like": "longshirt",
    "type": "ARMOR",
    "category": "armor",
    "name": { "str": "leather-padded sleeveless shirt" },
    "description": "Armor made of combined pre-Cataclysm clothing.  Sections from leather clothing are tightened and affixed to a thick cotton shirt.  The sleeves have been cut off.",
    "weight": "1500 g",
    "volume": "2000 ml",
    "price_postapoc": 2000,
    "to_hit": -2,
    "material": [ "cotton", "leather" ],
    "symbol": "[",
    "looks_like": "sleeveless_tunic",
    "color": "light_red",
    "armor": [
      {
        "material": [
          { "type": "cotton", "covered_by_mat": 100, "thickness": 1.0 },
          { "type": "leather", "covered_by_mat": 90, "thickness": 1.5 }
        ],
        "covers": [ "torso" ],
        "coverage": 100,
        "encumbrance": 8
      }
    ],
    "warmth": 35,
    "material_thickness": 2.5,
    "environmental_protection": 2,
    "flags": [ "VARSIZE", "WATER_FRIENDLY" ]
  },
  {
    "id": "armor_riot_torso",
    "repairs_like": "armor_larmor",
    "type": "ARMOR",
    "category": "armor",
    "name": { "str": "riot chest guard" },
    "description": "A hard chest protector, attached to thigh and upper arm guards.  Used by riot police officers.  Molle webbing is attached to the thighs.  The word POLICE is emblazoned across the front.",
    "weight": "2 kg",
    "volume": "10000 ml",
    "price": 40000,
    "price_postapoc": 2500,
    "to_hit": -3,
    "material": [ "thermo_resin", "plastic_pad" ],
    "symbol": "[",
    "looks_like": "chestguard_hard",
    "color": "dark_gray",
    "warmth": 20,
    "longest_side": "60 cm",
    "flags": [ "STURDY", "OUTER", "WATER_FRIENDLY", "PADDED" ],
    "use_action": [ { "type": "attach_molle", "size": 6 }, { "type": "detach_molle" } ],
    "armor": [
      {
        "encumbrance": 7,
        "coverage": 95,
        "covers": [ "torso" ],
        "material": [
          { "type": "plastic_pad", "covered_by_mat": 100, "thickness": 8 },
          { "type": "thermo_resin", "covered_by_mat": 85, "thickness": 2.5 }
        ]
      },
      {
        "covers": [ "arm_l", "arm_r", "leg_l", "leg_r" ],
        "encumbrance": 2,
        "coverage": 85,
        "material": [
          { "type": "plastic_pad", "covered_by_mat": 100, "thickness": 6 },
          { "type": "thermo_resin", "covered_by_mat": 85, "thickness": 1.5 }
        ],
        "specifically_covers": [ "arm_shoulder_l", "arm_shoulder_r", "arm_upper_l", "arm_upper_r", "leg_upper_l", "leg_upper_r" ]
      },
      {
        "covers": [ "leg_l", "leg_r" ],
        "coverage": 100,
        "material": [
          { "type": "plastic_pad", "covered_by_mat": 100, "thickness": 6 },
          { "type": "thermo_resin", "covered_by_mat": 20, "thickness": 1.5 }
        ],
        "specifically_covers": [ "leg_hip_l", "leg_hip_r" ]
      }
    ]
  },
  {
    "id": "armor_larmor_chest",
    "type": "ARMOR",
    "category": "armor",
    "name": { "str": "leather armor cuirass", "str_pl": "leather armor cuirasses" },
    "description": "A leather chest plate with attached shoulder guards.",
    "weight": "3570 g",
    "volume": "3500 ml",
    "price": 6000,
    "price_postapoc": 1250,
    "to_hit": -5,
    "bashing": 2,
    "material": [ "leather_hardened" ],
    "symbol": "[",
    "longest_side": "60 cm",
    "looks_like": "cuirass_bronze",
    "color": "brown",
    "armor": [
      {
        "covers": [ "torso" ],
        "coverage": 95,
        "encumbrance": 18,
        "material": [ { "type": "leather_hardened", "covered_by_mat": 100, "thickness": 4.5 } ]
      },
      {
        "covers": [ "arm_l", "arm_r" ],
        "coverage": 90,
        "encumbrance": 4,
        "specifically_covers": [ "arm_shoulder_l", "arm_shoulder_r" ]
      }
    ],
    "warmth": 25,
    "material_thickness": 4,
    "valid_mods": [ "steel_padded" ],
    "flags": [ "VARSIZE", "STURDY", "OUTER" ]
  },
  {
    "id": "xl_armor_larmor_chest",
    "type": "ARMOR",
    "name": { "str": "XL leather armor cuirass", "str_pl": "XL leather armor cuirasses" },
    "copy-from": "armor_larmor_chest",
    "proportional": { "weight": 1.125, "volume": 1.13, "price": 1.25 },
    "extend": { "flags": [ "OVERSIZE" ] }
  },
  {
    "id": "armor_larmor_chest_xs",
    "type": "ARMOR",
    "copy-from": "armor_larmor_chest",
    "looks_like": "cuirass_bronze",
    "name": { "str": "XS leather armor cuirass", "str_pl": "XS leather armor cuirasses" },
    "proportional": { "weight": 0.75, "volume": 0.75, "price": 0.5 },
    "flags": [ "VARSIZE", "STURDY", "OUTER", "UNDERSIZE" ]
  }
]<|MERGE_RESOLUTION|>--- conflicted
+++ resolved
@@ -79,10 +79,7 @@
   {
     "id": "armor_lamellar",
     "type": "ARMOR",
-<<<<<<< HEAD
-    "category": "armor",
-=======
->>>>>>> 41cc8710
+    "category": "armor",
     "name": { "str": "leather lamellar cuirass", "str_pl": "leather lamellar cuirasses" },
     "description": "A cuirass made of multiple pieces of tough leather, laced together for durable yet flexible protection.",
     "weight": "2108 g",
@@ -101,23 +98,7 @@
     "flags": [ "VARSIZE", "STURDY", "OUTER" ],
     "armor": [
       {
-<<<<<<< HEAD
         "material": [ { "type": "leather_hardened", "covered_by_mat": 100, "thickness": 4 } ],
-=======
-        "material": [ { "type": "leather", "covered_by_mat": 100, "thickness": 4.0 } ],
->>>>>>> 41cc8710
-        "encumbrance": 8,
-        "coverage": 100,
-        "cover_ranged": 95,
-        "cover_vitals": 70,
-        "covers": [ "torso" ]
-      },
-      {
-<<<<<<< HEAD
-        "material": [ { "type": "leather_hardened", "covered_by_mat": 100, "thickness": 4 } ],
-=======
-        "material": [ { "type": "leather", "covered_by_mat": 100, "thickness": 4.0 } ],
->>>>>>> 41cc8710
         "encumbrance": 4,
         "coverage": 90,
         "cover_ranged": 95,
