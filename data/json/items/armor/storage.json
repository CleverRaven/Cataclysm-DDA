--- conflicted
+++ resolved
@@ -971,12 +971,8 @@
     "material_thickness": 2,
     "properties": [ [ "creature_size_capacity", "SMALL" ] ],
     "use_action": [ "CAPTURE_MONSTER_ACT" ],
-<<<<<<< HEAD
-    "flags": [ "BELTED", "WATERPROOF" ]
-=======
     "flags": [ "BELTED", "WATERPROOF" ],
     "armor": [ { "encumbrance": 35, "coverage": 40, "covers": [ "torso" ] } ]
->>>>>>> 0b250e7f
   },
   {
     "id": "plastic_shopping_bag",
