[
  {
    "id": "balclava",
    "type": "ARMOR",
    "name": { "str": "balaclava" },
    "description": "A warm covering that protects the head and face from the cold.",
    "weight": "70 g",
    "volume": "250 ml",
    "price": 3500,
    "price_postapoc": 50,
    "material": [ "cotton" ],
    "symbol": "[",
    "looks_like": "hat_cotton",
    "color": "dark_gray",
    "warmth": 15,
    "material_thickness": 0.5,
    "environmental_protection": 1,
    "flags": [ "VARSIZE", "SKINTIGHT" ],
    "armor": [ { "encumbrance": 5, "coverage": 95, "covers": [ "head", "mouth" ] } ]
  },
  {
    "id": "balaclava_skull",
    "type": "ARMOR",
    "copy-from": "balclava",
    "name": { "str": "skull balaclava" },
    "description": "A skull-print balaclava covering the head and face, commonly used by motorcycle riders and as part of a costume.",
    "warmth": 10,
    "material_thickness": 0.2
  },
  {
    "id": "balaclava_cut_resistant",
    "type": "ARMOR",
    "category": "armor",
    "name": { "str": "cut-resistant balaclava" },
    "description": "A face covering that helps protect from slashes and cuts, in addition to the cold.",
    "copy-from": "balclava",
    "price": 7600,
    "material": [ "kevlar" ]
  },
  {
    "id": "bandana",
    "type": "TOOL_ARMOR",
    "category": "clothing",
    "name": { "str": "bandana" },
    "description": "A cotton bandana, worn over the mouth for warmth and minor protection from dust and other contaminants.",
    "weight": "35 g",
    "volume": "250 ml",
    "price": 600,
    "price_postapoc": 10,
    "use_action": {
      "type": "transform",
      "msg": "You adjust the %s to cover your head.",
      "target": "bandana_head",
      "menu_text": "Cover head"
    },
    "material": [ "cotton" ],
    "symbol": "[",
    "looks_like": "scarf",
    "color": "blue",
    "warmth": 5,
    "material_thickness": 0.1,
    "environmental_protection": 2,
    "armor": [ { "encumbrance": 1, "coverage": 95, "covers": [ "mouth" ] } ]
  },
  {
    "id": "bondage_mask",
    "type": "ARMOR",
    "name": { "str": "bondage mask" },
    "description": "A tight mask made of black leather.  The eyes and mouth can be closed using zippers.",
    "weight": "210 g",
    "volume": "1 L",
    "price": 4000,
    "price_postapoc": 50,
    "to_hit": -3,
    "material": [ "leather" ],
    "symbol": "[",
    "looks_like": "balclava",
    "color": "dark_gray",
    "warmth": 10,
    "material_thickness": 0.5,
    "environmental_protection": 1,
    "flags": [ "VARSIZE", "SKINTIGHT" ],
    "use_action": {
      "menu_text": "Zip up",
      "type": "transform",
      "target": "bondage_mask_zipped",
      "msg": "You zip the eyes and mouth of the bondage mask closed."
    },
    "armor": [ { "encumbrance": 30, "coverage": 100, "covers": [ "head", "eyes", "mouth" ] } ]
  },
  {
    "id": "bondage_mask_zipped",
    "copy-from": "bondage_mask",
    "type": "ARMOR",
    "name": { "str": "bondage mask (zipped)", "str_pl": "bondage masks (zipped)" },
    "description": "A tight mask made of black leather.  The eyes and mouth have been zipped closed.",
    "looks_like": "bondage_mask",
    "flags": [ "VARSIZE", "SKINTIGHT", "BLIND" ],
    "use_action": {
      "menu_text": "Unzip",
      "type": "transform",
      "target": "bondage_mask",
      "msg": "You unzip the eyes and mouth of the bondage mask."
    }
  },
  {
    "id": "fencing_mask",
    "type": "ARMOR",
    "name": { "str": "fencing mask" },
    "description": "A tough hood made of steel mesh used by fencers.",
    "weight": "520 g",
    "volume": "1250 ml",
    "price": 3500,
    "price_postapoc": 300,
    "material": [ "cotton", "mc_steel" ],
    "symbol": "[",
    "looks_like": "balclava",
    "color": "dark_gray",
    "armor": [
      {
        "covers": [ "head" ],
        "coverage": 90,
        "encumbrance": 12,
        "material": [
          { "type": "cotton", "covered_by_mat": 100, "thickness": 4 },
          { "type": "mc_steel", "covered_by_mat": 90, "thickness": 1.5 }
        ]
      },
      {
        "covers": [ "eyes" ],
        "coverage": 100,
        "encumbrance": 10,
        "material": [ { "type": "mc_steel", "covered_by_mat": 100, "thickness": 1.5 } ],
        "breathability": "GOOD"
      },
      {
        "covers": [ "mouth" ],
        "coverage": 100,
        "encumbrance": 3,
        "material": [ { "type": "mc_steel", "covered_by_mat": 100, "thickness": 1.5 } ],
        "breathability": "GOOD"
      }
    ],
    "flags": [ "STURDY", "PADDED" ],
    "warmth": 15
  },
  {
    "id": "mask_bal",
    "type": "ARMOR",
    "category": "armor",
    "name": { "str": "ballistic mask" },
    "description": "A protective reinforced Kevlar mask that covers the face.  Provides excellent protection from ballistic threats.",
    "weight": "512 g",
    "volume": "750 ml",
    "price": 20000,
    "price_postapoc": 1250,
    "to_hit": -3,
    "material": [ "kevlar_rigid", "plastic" ],
    "symbol": "[",
    "looks_like": "glasses_bal",
    "color": "dark_gray",
    "warmth": 10,
    "material_thickness": 4,
    "environmental_protection": 1,
    "flags": [ "WATER_FRIENDLY", "STURDY", "PADDED" ],
    "armor": [ { "encumbrance": 20, "coverage": 100, "covers": [ "eyes", "mouth" ] } ]
  },
  {
    "id": "mask_dust",
    "type": "ARMOR",
    "name": { "str": "dust mask" },
    "description": "A simple piece of cotton that straps over the mouth.  Provides a small amount of protection from airborne illness and dust.",
    "weight": "168 g",
    "volume": "100 ml",
    "price": 800,
    "price_postapoc": 10,
    "to_hit": -3,
    "material": [ "cotton" ],
    "symbol": "[",
    "looks_like": "scarf",
    "color": "white",
    "warmth": 5,
    "material_thickness": 0.1,
    "environmental_protection": 3,
    "flags": [ "VARSIZE", "SKINTIGHT" ],
    "armor": [ { "encumbrance": 1, "coverage": 100, "covers": [ "mouth" ] } ],
    "variant_type": "generic",
    "variants": [
      {
        "id": "white_mask_dust",
        "name": { "str": "white dust mask" },
        "description": "It's a clean white color, like the ones doctors use.",
        "weight": 40,
        "append": true
      },
      {
        "id": "blue_mask_dust",
        "name": { "str": "blue dust mask" },
        "description": "It's colored light blue.",
        "color": "blue",
        "weight": 25,
        "append": true
      },
      {
        "id": "black_mask_dust",
        "name": { "str": "black dust mask" },
        "description": "It's colored black.",
        "color": "dark_gray",
        "weight": 15,
        "append": true
      },
      {
        "id": "flower_mask_dust",
        "name": { "str": "flower dust mask" },
        "description": "It's yellow and decorated with a flower pattern.",
        "color": "yellow",
        "weight": 6,
        "append": true
      },
      {
        "id": "camo_mask_dust",
        "name": { "str": "camo dust mask" },
        "description": "It's printed with a camouflage pattern.",
        "color": "green",
        "weight": 4,
        "append": true
      },
      {
        "id": "mustache_mask_dust",
        "name": { "str": "mustache dust mask" },
        "description": "It has a large mustache printed on it.",
        "symbol": "w",
        "color": "dark_gray",
        "weight": 2,
        "append": true
      },
      {
        "id": "skull_mask_dust",
        "name": { "str": "skull dust mask" },
        "description": "It's black, with a skull mouth design.",
        "symbol": "S",
        "color": "dark_gray",
        "weight": 2,
        "append": true
      },
      {
        "id": "cartoon_mask_dust",
        "name": { "str": "cartoon dust mask" },
        "description": "It has cartoon characters printed on it.",
        "color": "light_red",
        "weight": 2,
        "append": true
      },
      {
        "id": "steampunk_mask_dust",
        "name": { "str": "steampunk dust mask" },
        "description": "It's colored black, with a steampunk design.  Very fashionable.",
        "color": "dark_gray",
        "weight": 2,
        "append": true
      },
      {
        "id": "flag_mask_dust",
        "name": { "str": "flag dust mask" },
        "description": "It's printed with an American flag pattern.  Perfect for a real patriot.",
        "color": "light_red",
        "weight": 2,
        "append": true
      }
    ]
  },
  {
    "id": "mask_guy_fawkes",
    "type": "ARMOR",
    "category": "armor",
    "name": { "str": "Guy Fawkes mask" },
    "description": "Remember, remember, the fifth of November.",
    "weight": "45 g",
    "volume": "750 ml",
    "price": 4000,
    "price_postapoc": 10,
    "to_hit": -3,
    "material": [ "plastic" ],
    "symbol": "[",
    "looks_like": "mask_hockey",
    "color": "white",
    "warmth": 5,
    "material_thickness": 0.2,
    "environmental_protection": 1,
    "flags": [ "WATER_FRIENDLY" ],
    "armor": [ { "encumbrance": 10, "coverage": 95, "covers": [ "eyes", "mouth" ] } ]
  },
  {
    "id": "mask_hockey",
    "type": "ARMOR",
    "category": "armor",
    "name": { "str": "hockey mask" },
    "//": "Jason-type costume masks are much cheaper and less protective.",
    "description": "A protective face mask made of thick plastic.  Commonly worn by hockey goalies.",
    "weight": "228 g",
    "volume": "750 ml",
    "price": 4000,
    "price_postapoc": 250,
    "to_hit": -3,
    "material": [ "plastic" ],
    "symbol": "[",
    "looks_like": "glasses_safety",
    "color": "white",
    "warmth": 5,
    "material_thickness": 2,
    "environmental_protection": 1,
    "flags": [ "WATER_FRIENDLY", "STURDY" ],
    "armor": [ { "encumbrance": 12, "coverage": 95, "covers": [ "eyes", "mouth" ] } ]
  },
  {
    "id": "mask_rioter",
    "type": "ARMOR",
    "name": { "str": "rioter mask" },
    "description": "A t-shirt with the sleeves tied behind the back of one's head.  These are usually worn by rioters to hide their identity.",
    "weight": "123 g",
    "volume": "500 ml",
    "price": 800,
    "price_postapoc": 10,
    "to_hit": -1,
    "material": [ "cotton" ],
    "symbol": "[",
    "looks_like": "scarf",
    "color": "white",
    "warmth": 8,
    "material_thickness": 0.5,
    "environmental_protection": 1,
    "armor": [ { "encumbrance": 8, "coverage": 90, "covers": [ "head", "mouth" ] } ]
  },
  {
    "id": "mask_skull",
    "//": "the mask_skull was here first so i'm just expanding it with mask variants.",
    "type": "ARMOR",
    "category": "armor",
    "name": { "str": "skull mask" },
    "description": "A plastic mask that covers the face.",
    "weight": "50 g",
    "volume": "750 ml",
    "price": 4000,
    "price_postapoc": 10,
    "to_hit": -3,
    "material": [ "plastic" ],
    "symbol": "[",
    "looks_like": "mask_hockey",
    "color": "white",
    "warmth": 5,
    "material_thickness": 0.2,
    "environmental_protection": 1,
    "flags": [ "WATER_FRIENDLY" ],
    "armor": [ { "encumbrance": 10, "coverage": 95, "covers": [ "eyes", "mouth" ] } ],
    "variant_type": "generic",
    "variants": [
      {
        "id": "generic_plastic_mask",
        "name": { "str": "plastic skull mask" },
        "description": "It's a skull mask.  Spooky.",
        "weight": 25,
        "append": true
      },
      {
        "id": "goblin_plastic_mask",
        "name": { "str": "plastic goblin mask" },
        "description": "It's modeled after a green goblin.",
        "weight": 20,
        "append": true
      },
      {
        "id": "unicorn_plastic_mask",
        "name": { "str": "plastic unicorn mask" },
        "description": "It's a mask of a unicorn with a plastic piece sticking out as a horn.",
        "weight": 15,
        "append": true
      },
      {
        "id": "bear_plastic_mask",
        "name": { "str": "plastic bear mask" },
        "description": "It's modeled after an American black bear.",
        "weight": 15,
        "append": true
      },
      {
        "id": "zombie_plastic_mask",
        "name": { "str": "plastic zombie mask" },
        "description": "It's a cheesy plastic zombie mask.  You miss when they were just fiction.",
        "weight": 15,
        "append": true
      }
    ]
  },
  {
    "id": "santa_beard",
    "type": "ARMOR",
    "name": { "str": "white beard" },
    "description": "A fake white beard that straps over the mouth.  Perfect for your Santa costume!",
    "weight": "200 g",
    "volume": "150 ml",
    "price": 800,
    "price_postapoc": 10,
    "to_hit": -3,
    "material": [ "cotton" ],
    "symbol": "[",
    "looks_like": "scarf",
    "color": "white",
    "warmth": 10,
    "material_thickness": 0.1,
    "environmental_protection": 1,
    "flags": [ "OUTER" ],
    "armor": [ { "encumbrance": 8, "coverage": 95, "covers": [ "mouth" ] } ]
  },
  {
    "id": "face_veil",
    "type": "ARMOR",
    "name": { "str": "face veil" },
    "description": "A simple piece of cotton that covers your face.",
    "weight": "160 g",
    "volume": "100 ml",
    "price": 800,
    "price_postapoc": 10,
    "to_hit": -3,
    "material": [ "cotton" ],
    "symbol": "[",
    "looks_like": "scarf",
    "color": "white",
    "warmth": 5,
    "material_thickness": 0.1,
    "environmental_protection": 3,
    "flags": [ "VARSIZE" ],
    "armor": [ { "encumbrance": 1, "coverage": 100, "covers": [ "mouth" ] } ],
    "variant_type": "generic",
    "variants": [
      {
        "id": "white_face_veil",
        "name": { "str": "white face veil" },
        "description": "It's a simple white color.",
        "weight": 40,
        "append": true
      },
      {
        "id": "blue_face_veil",
        "name": { "str": "blue face veil" },
        "description": "It's colored light blue.",
        "color": "blue",
        "weight": 25,
        "append": true
      },
      {
        "id": "black_face_veil",
        "name": { "str": "black face veil" },
        "description": "It's colored black.",
        "color": "dark_gray",
        "weight": 30,
        "append": true
      },
      {
        "id": "purple_face_veil",
        "name": { "str": "purple face veil" },
        "description": "It's colored purple.",
        "color": "yellow",
        "weight": 20,
        "append": true
      },
      {
        "id": "yellow_face_veil",
        "name": { "str": "yellow face veil" },
        "description": "It's colored dark yellow.",
        "color": "green",
        "weight": 20,
        "append": true
      },
      {
        "id": "trimmed_face_veil",
        "name": { "str": "trimmed face veil" },
        "description": "It's colored black with a rather fancy looking golden trim.",
        "symbol": "w",
        "color": "dark_gray",
        "weight": 5,
        "append": true
      }
    ]
  },
  {
    "id": "pumpkin_mask",
    "type": "ARMOR",
    "name": { "str": "pumpkin mask" },
    "description": "A flimsy plastic pumpkin mask to wear over your head.",
    "weight": "120 g",
    "volume": "250 ml",
    "price": 150,
    "price_postapoc": 20,
    "material": [ "plastic" ],
    "symbol": "[",
    "color": "white",
    "warmth": 5,
    "material_thickness": 0.5,
    "environmental_protection": 1,
    "flags": [ "FRAGILE" ],
    "armor": [ { "encumbrance": 14, "coverage": 95, "covers": [ "head", "mouth" ] } ]
  },
  {
    "id": "zombie_mask",
    "type": "ARMOR",
    "name": { "str": "zombie mask" },
    "description": "A flimsy leather zombie mask.  When zombies were still works of fiction.",
    "weight": "100 g",
    "volume": "250 ml",
    "price": 150,
    "price_postapoc": 20,
    "material": [ "leather" ],
    "symbol": "[",
    "color": "white",
    "warmth": 5,
    "material_thickness": 0.5,
    "environmental_protection": 1,
    "flags": [ "FRAGILE" ],
<<<<<<< HEAD
    "armor": [ { "encumbrance": 8, "coverage": 95, "covers": [ "head", "mouth" ] } ]
=======
    "armor": [ { "encumbrance": 8, "coverage": 95, "covers": [ "head", "mouth" ] } ],
    "variant_type": "generic",
    "variants": [
      {
        "id": "zombie_mask",
        "name": { "str": "zombie mask" },
        "description": "A flimsy leather zombie mask.  When zombies were still works of fiction.",
        "weight": 100
      },
      {
        "id": "chicken_mask",
        "name": { "str": "chicken mask" },
        "color": "light_gray",
        "description": "A chicken mask that looks like a killer in Miami would wear.",
        "weight": 30
      },
      {
        "id": "green_mask",
        "name": { "str": "green mask" },
        "color": "green",
        "description": "A green skinned full-face mask, much like the one from The Mask.",
        "weight": 24
      },
      {
        "id": "scream_mask",
        "name": { "str": "Scream mask" },
        "color": "dark_gray",
        "description": "A white mask with a screaming face on it, much like the mask Ghostface worn in Scream, black hood included.",
        "weight": 41
      },
      {
        "id": "michael_myers_mask",
        "name": { "str": "Michael Myers' mask" },
        "description": "A full-head mask with hair, much like the one worn by Michael Myers in Halloween",
        "weight": 17
      },
      {
        "id": "frankenstein_mask",
        "name": { "str": "Frankenstein's Monster mask" },
        "description": "A full-head mask that looks like the head of Frankenstein's monster.",
        "weight": 20
      }
    ]
>>>>>>> c496e930
  },
  {
    "id": "mask_plague",
    "type": "ARMOR",
    "category": "armor",
    "name": { "str": "plague mask" },
    "description": "A beaked leather mask used by plague doctors.",
    "weight": "50 g",
    "volume": "780 ml",
    "price": 5000,
    "price_postapoc": 10,
    "to_hit": -3,
    "material": [ "leather" ],
    "symbol": "[",
    "color": "brown",
    "warmth": 10,
    "material_thickness": 0.6,
    "environmental_protection": 1,
    "armor": [ { "encumbrance": 10, "coverage": 95, "covers": [ "eyes", "mouth" ] } ],
    "variant_type": "generic",
    "variants": [
      {
        "id": "brown_mask_plague",
        "name": { "str": "brown plague mask" },
        "description": "It's colored brown.",
        "weight": 25,
        "append": true
      },
      {
        "id": "white_mask_plague",
        "name": { "str": "white plague mask" },
        "description": "It's a simple white color.",
        "color": "blue",
        "weight": 25,
        "append": true
      },
      {
        "id": "black_mask_plague",
        "name": { "str": "black plague mask" },
        "description": "It's colored black.",
        "color": "dark_gray",
        "weight": 25,
        "append": true
      }
    ]
  }
]<|MERGE_RESOLUTION|>--- conflicted
+++ resolved
@@ -516,9 +516,6 @@
     "material_thickness": 0.5,
     "environmental_protection": 1,
     "flags": [ "FRAGILE" ],
-<<<<<<< HEAD
-    "armor": [ { "encumbrance": 8, "coverage": 95, "covers": [ "head", "mouth" ] } ]
-=======
     "armor": [ { "encumbrance": 8, "coverage": 95, "covers": [ "head", "mouth" ] } ],
     "variant_type": "generic",
     "variants": [
@@ -562,7 +559,6 @@
         "weight": 20
       }
     ]
->>>>>>> c496e930
   },
   {
     "id": "mask_plague",
