[
  {
    "id": "2byarm_guard",
    "type": "ITEM",
    "subtypes": [ "ARMOR" ],
    "category": "armor",
    "name": { "str_sp": "2-by-arm guards (pair)" },
    "description": "A pair of improvised arm guards made from broken pieces of a plank that are tied to your arms with rags and string.  They offer good protection, but are really uncomfortable to wear.",
    "weight": "300 g",
    "volume": "1500 ml",
    "price": "5 USD",
    "price_postapoc": "2 USD 50 cent",
    "to_hit": { "grip": "none", "length": "hand", "surface": "any", "balance": "uneven" },
    "material": [ "wood" ],
    "symbol": "[",
    "looks_like": "arm_splint",
    "color": "brown",
    "warmth": 5,
    "material_thickness": 3,
    "techniques": [ "WBLOCK_1" ],
    "flags": [ "OUTER", "WATER_FRIENDLY", "BLOCK_WHILE_WORN" ],
    "armor": [
      {
        "covers": [ "arm_l", "arm_r" ],
        "encumbrance": 9,
        "coverage": 80,
        "cover_melee": 80,
        "cover_ranged": 80,
        "cover_vitals": 0,
        "specifically_covers": [ "arm_lower_r", "arm_lower_l" ]
      }
    ],
    "melee_damage": { "bash": 2 }
  },
  {
    "id": "carpet_armguards",
    "type": "ITEM",
    "subtypes": [ "ARMOR" ],
    "category": "armor",
    "name": { "str_sp": "carpet arm guards (pair)" },
    "description": "Small squares of carpet rolled around your upper and lower arms.  Armor of the truly desperate or crafty.",
    "weight": "1360 g",
    "//": "The weight assumes four squares of carpet of about 25cm x 20cm.",
    "volume": "3 L",
    "price": "20 cent",
    "price_postapoc": "10 cent",
    "material": [ "plastic", "carpet_pilling" ],
    "symbol": "[",
    "looks_like": "arm_warmers",
    "color": "red",
    "warmth": 10,
    "material_thickness": 4,
    "environmental_protection": 1,
    "flags": [ "OUTER", "BLOCK_WHILE_WORN", "NO_REPAIR" ],
    "armor": [
      {
        "material": [
          { "type": "plastic", "covered_by_mat": 100, "thickness": 1.0 },
          { "type": "carpet_pilling", "covered_by_mat": 100, "thickness": 3.0 }
        ],
        "covers": [ "arm_l", "arm_r" ],
        "encumbrance": 5,
        "coverage": 90,
        "cover_ranged": 95,
        "cover_vitals": 70,
        "specifically_covers": [ "arm_lower_r", "arm_lower_l", "arm_upper_r", "arm_upper_l" ]
      }
    ]
  },
  {
    "id": "carpet_bracers",
    "type": "ITEM",
    "subtypes": [ "ARMOR" ],
    "category": "armor",
    "name": { "str_sp": "carpet bracers (pair)" },
    "description": "Small squares of carpet rolled around your lower arms.  The bare minimum to hopefully stop a bite or two.",
    "weight": "680 g",
    "//": "The weight assumes two squares of carpet of about 25cm x 20cm.",
    "volume": "2 L",
    "price": "10 cent",
    "price_postapoc": "5 cent",
    "material": [ "plastic", "carpet_pilling" ],
    "symbol": "[",
    "looks_like": "arm_warmers",
    "color": "red",
    "warmth": 10,
    "material_thickness": 4,
    "environmental_protection": 1,
    "flags": [ "OUTER", "BLOCK_WHILE_WORN", "NO_REPAIR" ],
    "armor": [
      {
        "material": [
          { "type": "plastic", "covered_by_mat": 100, "thickness": 1.0 },
          { "type": "carpet_pilling", "covered_by_mat": 100, "thickness": 3.0 }
        ],
        "covers": [ "arm_l", "arm_r" ],
        "encumbrance": 3,
        "coverage": 90,
        "cover_ranged": 95,
        "cover_vitals": 70,
        "specifically_covers": [ "arm_lower_r", "arm_lower_l" ]
      }
    ]
  },
  {
    "id": "armguard_chitin",
    "type": "ITEM",
    "subtypes": [ "ARMOR" ],
    "category": "armor",
<<<<<<< HEAD
    "name": { "str": "chitinous scale mail sleeves (pair)", "str_pl": "chitinous scale mail sleeves (pairs)" },
    "description": "A pair of sleeves of chitin sections overlapping with each other, secured to a leather backing.  The odd irregular shapes make full coverage impossible, not helped by how poor of a material chitin is.  Seems to be made more out of desperation than anything, and would benefit greatly from some underlying armor.",
    "weight": "1726 g",
    "volume": "1330 ml",
    "//": "Human surface area is roughly 18600 cm^2, based off of rules of 9 arms are 18% leaving us with 3348 cm^2.",
    "//1": "Chitin has a density of 1.37g/cm^3, thickness of 0.32 cm, coverage of 80% leaves us with 1 174 grams.",
    "//2": "Leather has a density of 1.5g/cm^3, thickness of 0.07 cm, coverage of 100% leaves us with 352 grams.",
    "//3": "Totalled up this is 1 726 grams with some rounding",
    "price": "130 USD",
    "price_postapoc": "1 USD",
    "material": [ "chitin", "leather" ],
=======
    "name": { "str_sp": "chitin arm guards (pair)" },
    "description": "A pair of arm guards made from the exoskeletons of insects.  Light and durable.",
    "weight": "392 g",
    "volume": "2500 ml",
    "price": "200 USD",
    "price_postapoc": "7 USD 50 cent",
    "material": [ "chitin" ],
>>>>>>> 61bdc3e8
    "symbol": "[",
    "looks_like": "armor_larmor",
    "color": "green",
    "warmth": 20,
    "longest_side": "15 cm",
    "flags": [ "OUTER" ],
    "armor": [
      {
        "material": [
          { "type": "chitin", "covered_by_mat": 80, "thickness": 3.2 },
          { "type": "leather", "covered_by_mat": 100, "thickness": 0.7 }
        ],
        "covers": [ "arm_l", "arm_r" ],
        "coverage": 100,
        "encumbrance": 12
      }
    ]
  },
  {
    "id": "xl_armguard_chitin",
    "copy-from": "armguard_chitin",
    "type": "ITEM",
    "subtypes": [ "ARMOR" ],
<<<<<<< HEAD
    "name": { "str": "chitinous scale mail sleeves (pair)", "str_pl": "chitinous scale mail sleeves (pairs)" },
=======
    "name": { "str_sp": "chitin arm guards (pair)" },
>>>>>>> 61bdc3e8
    "proportional": { "weight": 1.25, "volume": 1.23 },
    "extend": { "flags": [ "OVERSIZE", "PREFIX_XL" ] }
  },
  {
    "id": "xs_armguard_chitin",
    "type": "ITEM",
    "subtypes": [ "ARMOR" ],
    "copy-from": "armguard_chitin",
<<<<<<< HEAD
    "name": { "str": "chitinous scale mail sleeves (pair)", "str_pl": "chitinous scale mail sleeves (pairs)" },
=======
    "name": { "str_sp": "chitin arm guards (pair)" },
>>>>>>> 61bdc3e8
    "proportional": { "weight": 0.75, "volume": 0.75, "price": 0.5 },
    "extend": { "flags": [ "UNDERSIZE", "PREFIX_XS" ] }
  },
  {
    "id": "armguard_acidchitin",
    "copy-from": "armguard_chitin",
    "type": "ITEM",
    "subtypes": [ "ARMOR" ],
    "price_postapoc": "12 USD 50 cent",
    "name": { "str_sp": "biosilicified chitin arm guards (pair)" },
    "description": "A pair of arm guards crafted from the carefully cleaned and pruned biosilicified exoskeletons of acidic ants.  Acid-resistant but brittle.",
    "material": [ "acidchitin" ]
  },
  {
    "id": "xl_armguard_acidchitin",
    "copy-from": "armguard_acidchitin",
    "type": "ITEM",
    "subtypes": [ "ARMOR" ],
    "name": { "str_sp": "biosilicified chitin arm guards (pair)" },
    "proportional": { "weight": 1.25, "volume": 1.25 },
    "extend": { "flags": [ "OVERSIZE", "PREFIX_XL" ] }
  },
  {
    "id": "xs_armguard_acidchitin",
    "type": "ITEM",
    "subtypes": [ "ARMOR" ],
    "copy-from": "armguard_acidchitin",
    "name": { "str_sp": "biosilicified chitin arm guards (pair)" },
    "proportional": { "weight": 0.75, "volume": 0.75, "price": 0.5 },
    "extend": { "flags": [ "UNDERSIZE", "PREFIX_XS" ] }
  },
  {
    "id": "cloth_arms_padded",
    "type": "ITEM",
    "subtypes": [ "ARMOR" ],
    "category": "armor",
    "name": { "str_sp": "cloth-padded sleeves (pair)" },
    "description": "The sleeves of a thick cotton shirt, with a bunch of cloth sewn in to act as extra padding.  They're quite lonely, no longer being attached to each other by the rest of the shirt.",
    "weight": "400 g",
    "volume": "1500 ml",
    "price_postapoc": "1 USD",
    "material": [ "cotton" ],
    "symbol": "[",
    "looks_like": "arm_warmers",
    "color": "light_gray",
    "armor": [
      {
        "material": [
          { "type": "cotton", "covered_by_mat": 100, "thickness": 1.0 },
          { "type": "cotton", "covered_by_mat": 90, "thickness": 1.0 },
          { "type": "cotton", "covered_by_mat": 90, "thickness": 1.0 }
        ],
        "covers": [ "arm_l", "arm_r" ],
        "coverage": 100,
        "encumbrance": 8
      }
    ],
    "warmth": 35,
    "material_thickness": 3,
    "environmental_protection": 2,
    "flags": [ "VARSIZE" ]
  },
  {
    "id": "armguard_hard",
    "type": "ITEM",
    "subtypes": [ "ARMOR" ],
    "category": "armor",
    "name": { "str_sp": "hard arm guards (pair)" },
    "description": "A pair of neoprene arm sleeves covered with molded plastic sheaths.",
    "weight": "350 g",
    "volume": "3 L",
    "price": "35 USD",
    "price_postapoc": "10 USD",
    "material": [ "plastic", "neoprene" ],
    "symbol": "[",
    "looks_like": "arm_warmers",
    "color": "dark_gray",
    "warmth": 20,
    "material_thickness": 3,
    "environmental_protection": 1,
    "flags": [ "OUTER", "WATER_FRIENDLY", "BLOCK_WHILE_WORN" ],
    "armor": [
      {
        "covers": [ "arm_l", "arm_r" ],
        "encumbrance": 5,
        "specifically_covers": [ "arm_lower_r", "arm_lower_l" ],
        "material": [
          { "type": "neoprene", "covered_by_mat": 100, "thickness": 1.5 },
          { "type": "plastic", "covered_by_mat": 90, "thickness": 1.5 }
        ],
        "coverage": 100,
        "cover_vitals": 90
      },
      {
        "covers": [ "arm_l", "arm_r" ],
        "specifically_covers": [ "arm_elbow_r", "arm_elbow_l" ],
        "material": [
          { "type": "neoprene", "covered_by_mat": 100, "thickness": 1.5 },
          { "type": "plastic", "covered_by_mat": 50, "thickness": 1.5 }
        ],
        "coverage": 100,
        "cover_vitals": 90
      },
      {
        "covers": [ "arm_l", "arm_r" ],
        "specifically_covers": [ "arm_upper_l", "arm_upper_r" ],
        "material": [
          { "type": "neoprene", "covered_by_mat": 100, "thickness": 1.5 },
          { "type": "plastic", "covered_by_mat": 90, "thickness": 1.5 }
        ],
        "coverage": 80,
        "cover_vitals": 90
      }
    ]
  },
  {
    "id": "xl_armguard_hard",
    "type": "ITEM",
    "subtypes": [ "ARMOR" ],
    "name": { "str_sp": "hard arm guards (pair)" },
    "weight": "550 g",
    "volume": "4 L",
    "copy-from": "armguard_hard",
    "extend": { "flags": [ "OVERSIZE", "PREFIX_XL" ] }
  },
  {
    "id": "xs_armguard_hard",
    "type": "ITEM",
    "subtypes": [ "ARMOR" ],
    "copy-from": "armguard_hard",
    "name": { "str_sp": "hard arm guards (pair)" },
    "proportional": { "weight": 0.75, "volume": 0.75, "price": 0.5 },
    "extend": { "flags": [ "UNDERSIZE", "PREFIX_XS" ] }
  },
  {
    "id": "armguard_larmor",
    "type": "ITEM",
    "subtypes": [ "ARMOR" ],
    "category": "armor",
    "name": { "str_sp": "leather arm guards (pair)" },
    "description": "A pair of tough leather arm guards.  Light and comfortable.",
    "weight": "730 g",
    "volume": "2 L",
    "price": "40 USD",
    "price_postapoc": "10 USD",
    "material": [ "leather" ],
    "symbol": "[",
    "looks_like": "arm_warmers",
    "color": "brown",
    "warmth": 25,
    "material_thickness": 4,
    "valid_mods": [ "steel_padded" ],
    "flags": [ "STURDY", "OUTER", "BLOCK_WHILE_WORN", "WATER_FRIENDLY" ],
    "armor": [
      {
        "covers": [ "arm_l", "arm_r" ],
        "encumbrance": 5,
        "coverage": 90,
        "cover_melee": 95,
        "cover_ranged": 95,
        "cover_vitals": 90,
        "specifically_covers": [ "arm_lower_r", "arm_lower_l", "arm_elbow_r", "arm_elbow_l", "arm_upper_l", "arm_upper_r" ]
      }
    ]
  },
  {
    "id": "xl_armguard_larmor",
    "type": "ITEM",
    "subtypes": [ "ARMOR" ],
    "name": { "str_sp": "leather arm guards (pair)" },
    "copy-from": "armguard_larmor",
    "proportional": { "weight": 1.25, "volume": 1.13, "price": 1.25 },
    "extend": { "flags": [ "OVERSIZE", "PREFIX_XL" ] }
  },
  {
    "id": "xs_armguard_larmor",
    "type": "ITEM",
    "subtypes": [ "ARMOR" ],
    "copy-from": "armguard_larmor",
    "name": { "str_sp": "leather arm guards (pair)" },
    "proportional": { "weight": 0.75, "volume": 0.75, "price": 0.5 },
    "extend": { "flags": [ "UNDERSIZE", "PREFIX_XS" ] }
  },
  {
    "id": "armguard_lightplate",
    "type": "ITEM",
    "subtypes": [ "ARMOR" ],
    "category": "armor",
    "name": { "str_sp": "steel arm guards (pair)" },
    "description": "A full assembly of medieval arm protection.  Rerebraces, couters, and vambraces, with leather straps to secure each piece and connect it as part of a set.",
    "weight": "2720 g",
    "volume": "5500 ml",
    "price": "200 USD",
    "price_postapoc": "120 USD",
    "material": [ "steel", "leather" ],
    "symbol": "[",
    "looks_like": "armguard_metal",
    "color": "light_gray",
    "warmth": 20,
    "material_thickness": 4,
    "flags": [ "VARSIZE", "OUTER", "STURDY", "BLOCK_WHILE_WORN" ],
    "armor": [
      {
        "covers": [ "arm_l", "arm_r" ],
        "encumbrance": 16,
        "coverage": 95,
        "cover_melee": 95,
        "cover_ranged": 95,
        "cover_vitals": 90,
        "specifically_covers": [ "arm_lower_r", "arm_lower_l", "arm_elbow_r", "arm_elbow_l", "arm_upper_r", "arm_upper_l" ]
      }
    ]
  },
  {
    "id": "xl_armguard_lightplate",
    "type": "ITEM",
    "subtypes": [ "ARMOR" ],
    "name": { "str_sp": "steel arm guards (pair)" },
    "weight": "3243 g",
    "volume": "7 L",
    "copy-from": "armguard_lightplate",
    "extend": { "flags": [ "OVERSIZE", "PREFIX_XL" ] }
  },
  {
    "id": "xs_armguard_lightplate",
    "type": "ITEM",
    "subtypes": [ "ARMOR" ],
    "copy-from": "armguard_lightplate",
    "name": { "str_sp": "steel arm guards (pair)" },
    "proportional": { "weight": 0.75, "volume": 0.75, "price": 0.5 },
    "extend": { "flags": [ "UNDERSIZE", "PREFIX_XS" ] }
  },
  {
    "id": "armguard_metal",
    "type": "ITEM",
    "subtypes": [ "ARMOR" ],
    "category": "armor",
    "name": { "str_sp": "sheet metal arm guards (pair)" },
    "description": "A pair of arm guards hammered out from metal, avoiding joints.  Perfect for the Post-Apocalyptic Warrior look.",
    "weight": "2300 g",
    "//": "The weight assumes four sheets of about 25cm x 20cm x 1.5mm.",
    "volume": "2750 ml",
    "price": "300 USD",
    "price_postapoc": "10 USD",
    "material": [ "lc_steel" ],
    "repairs_with": [ "steel" ],
    "symbol": "[",
    "looks_like": "armguard_hard",
    "color": "light_gray",
    "warmth": 10,
    "material_thickness": 1.5,
    "environmental_protection": 1,
    "flags": [ "OUTER", "BLOCK_WHILE_WORN", "WATER_FRIENDLY" ],
    "armor": [
      {
        "covers": [ "arm_l", "arm_r" ],
        "encumbrance": 7,
        "coverage": 95,
        "cover_melee": 95,
        "cover_ranged": 90,
        "cover_vitals": 70,
        "specifically_covers": [ "arm_lower_r", "arm_lower_l", "arm_upper_r", "arm_upper_l" ]
      }
    ]
  },
  {
    "id": "ch_armguard_metal",
    "type": "ITEM",
    "subtypes": [ "ARMOR" ],
    "copy-from": "armguard_metal",
    "name": { "str_sp": "hardened steel sheet metal arm guards (pair)" },
    "description": "A pair of arm guards hammered out from sheet metal, hardened for extra protection.  Still manages that Post-Apocalyptic Warrior look.",
    "material": [ "ch_steel" ],
    "extend": { "flags": [ "STURDY" ] }
  },
  {
    "id": "armguard_metal_sheets_bracer",
    "type": "ITEM",
    "subtypes": [ "ARMOR" ],
    "category": "armor",
    "name": { "str_sp": "mild steel sheet metal bracers (pair)" },
    "description": "A pair of arm guards hammered out from metal, only covering your forearms.",
    "weight": "1150 g",
    "//": "The weight assumes two sheets of about 25cm x 20cm x 1.5mm.",
    "volume": "1 L",
    "price": "150 USD",
    "price_postapoc": "5 USD",
    "material": [ "lc_steel" ],
    "repairs_with": [ "steel" ],
    "symbol": "[",
    "looks_like": "armguard_lightplate",
    "color": "light_gray",
    "warmth": 10,
    "material_thickness": 1.5,
    "environmental_protection": 1,
    "flags": [ "OUTER", "BLOCK_WHILE_WORN", "WATER_FRIENDLY" ],
    "armor": [
      {
        "covers": [ "arm_l", "arm_r" ],
        "encumbrance": 3,
        "coverage": 95,
        "cover_melee": 95,
        "cover_ranged": 90,
        "cover_vitals": 70,
        "specifically_covers": [ "arm_lower_r", "arm_lower_l" ]
      }
    ]
  },
  {
    "id": "ch_armguard_metal_sheets_bracer",
    "type": "ITEM",
    "subtypes": [ "ARMOR" ],
    "copy-from": "armguard_metal_sheets_bracer",
    "name": { "str_sp": "hardened steel sheet metal bracers (pair)" },
    "description": "A pair of forearm guards hammered out from sheet metal, hardened for extra protection.",
    "material": [ "ch_steel" ],
    "extend": { "flags": [ "STURDY" ] }
  },
  {
    "id": "armguard_metal_sheets_shoulders",
    "type": "ITEM",
    "subtypes": [ "ARMOR" ],
    "category": "armor",
    "name": { "str_sp": "mild steel sheet metal pauldrons (pair)" },
    "description": "Two half-cylinders of sheet metal jutting out over your shoulders and two more underneath.  They make it impossible to raise your arms fully, but they'll keep your arms attached to you.",
    "weight": "1400 g",
    "//": "The weight assumes four sheets of about 15cm x 15cm x 1.5mm.",
    "volume": "2 L",
    "price": "5 USD",
    "price_postapoc": "4 USD",
    "material": [ "lc_steel" ],
    "repairs_with": [ "steel" ],
    "symbol": "m",
    "color": "light_gray",
    "warmth": 5,
    "longest_side": "50 cm",
    "material_thickness": 1.5,
    "environmental_protection": 1,
    "flags": [ "OUTER", "WATER_FRIENDLY" ],
    "armor": [
      {
        "covers": [ "arm_l", "arm_r" ],
        "encumbrance": 10,
        "coverage": 95,
        "specifically_covers": [ "arm_shoulder_l", "arm_shoulder_r" ]
      }
    ]
  },
  {
    "id": "ch_armguard_metal_sheets_shoulders",
    "type": "ITEM",
    "subtypes": [ "ARMOR" ],
    "copy-from": "armguard_metal_sheets_shoulders",
    "name": { "str_sp": "hardened sheet metal pauldrons (pair)" },
    "description": "A pair of crude pauldrons made out of sheet metal and hardened for reinforcement.",
    "material": [ "ch_steel" ],
    "extend": { "flags": [ "STURDY" ] }
  },
  {
    "id": "armguard_metal_sheets_elbows",
    "type": "ITEM",
    "subtypes": [ "ARMOR" ],
    "category": "armor",
    "name": { "str_sp": "mild steel sheet metal elbow guards (pair)" },
    "description": "Two small half-cylinders of sheet metal cut down and hammered to fit over your elbows.  Very brutal, just needs spikes.",
    "weight": "700 g",
    "//": "The weight assumes two sheets of about 15cm x 15cm x 1.5mm.",
    "volume": "1 L",
    "price": "5 USD",
    "price_postapoc": "4 USD",
    "material": [ "lc_steel" ],
    "repairs_with": [ "steel" ],
    "symbol": "m",
    "looks_like": "elbow_pads",
    "color": "light_gray",
    "warmth": 5,
    "longest_side": "50 cm",
    "material_thickness": 1.5,
    "environmental_protection": 1,
    "flags": [ "OUTER", "WATER_FRIENDLY" ],
    "armor": [
      {
        "covers": [ "arm_l", "arm_r" ],
        "encumbrance": 2,
        "coverage": 95,
        "specifically_covers": [ "arm_elbow_l", "arm_elbow_r" ]
      }
    ]
  },
  {
    "id": "ch_armguard_metal_sheets_elbows",
    "type": "ITEM",
    "subtypes": [ "ARMOR" ],
    "copy-from": "armguard_metal_sheets_elbows",
    "name": { "str_sp": "hardened sheet metal elbow guards (pair)" },
    "description": "Elbow guards of sheet metal, hardened to make sure you never bang your funny bone on the table again.",
    "material": [ "ch_steel" ],
    "extend": { "flags": [ "STURDY" ] }
  },
  {
    "id": "xl_armguard_metal",
    "type": "ITEM",
    "subtypes": [ "ARMOR" ],
    "name": { "str_sp": "sheet metal arm guards (pair)" },
    "proportional": { "weight": 1.25, "volume": 1.13, "price": 1.25 },
    "copy-from": "armguard_metal",
    "extend": { "flags": [ "OVERSIZE", "PREFIX_XL" ] }
  },
  {
    "id": "xs_armguard_metal",
    "type": "ITEM",
    "subtypes": [ "ARMOR" ],
    "copy-from": "armguard_metal",
    "name": { "str_sp": "sheet metal arm guards (pair)" },
    "proportional": { "weight": 0.75, "volume": 0.75, "price": 0.5 },
    "extend": { "flags": [ "UNDERSIZE", "PREFIX_XS" ] }
  },
  {
    "id": "armguard_paper",
    "type": "ITEM",
    "subtypes": [ "ARMOR" ],
    "category": "armor",
    "name": { "str_sp": "paper arm guards (pair)" },
    "description": "Arm guards made of stacked paper sheets held together with duct tape.",
    "weight": "360 g",
    "volume": "500 ml",
    "price": "2 USD 30 cent",
    "price_postapoc": "2 USD 50 cent",
    "material": [ "paper" ],
    "symbol": "[",
    "looks_like": "armguard_larmor",
    "color": "blue",
    "warmth": 5,
    "material_thickness": 3,
    "flags": [ "OUTER", "BLOCK_WHILE_WORN" ],
    "armor": [
      {
        "covers": [ "arm_l", "arm_r" ],
        "encumbrance": 4,
        "coverage": 80,
        "cover_melee": 80,
        "cover_ranged": 80,
        "cover_vitals": 0,
        "specifically_covers": [ "arm_lower_r", "arm_lower_l" ]
      }
    ]
  },
  {
    "id": "improvised_armguard_tire",
    "type": "ITEM",
    "subtypes": [ "ARMOR" ],
    "category": "armor",
    "name": { "str_sp": "improvised tire arm guards (pair)" },
    "description": "Arm guards made of thick chunks of tire held together with duct tape.",
    "weight": "2400 g",
    "volume": "2 L",
    "price": "23 USD",
    "price_postapoc": "2 USD 50 cent",
    "material": [ "rubber" ],
    "symbol": "[",
    "looks_like": "armguard_larmor",
    "color": "light_gray",
    "warmth": 5,
    "material_thickness": 4,
    "flags": [ "OUTER", "BLOCK_WHILE_WORN", "NONCONDUCTIVE" ],
    "armor": [
      {
        "covers": [ "arm_l", "arm_r" ],
        "encumbrance": 4,
        "coverage": 80,
        "cover_melee": 80,
        "cover_ranged": 80,
        "cover_vitals": 0,
        "specifically_covers": [ "arm_lower_r", "arm_lower_l" ]
      }
    ]
  },
  {
    "id": "armguard_scrap",
    "type": "ITEM",
    "subtypes": [ "ARMOR" ],
    "category": "armor",
    "name": { "str_sp": "scrap arm guards (pair)" },
    "description": "A pair of arm guards made from scraps of metal secured by simple strings.",
    "weight": "3064 g",
    "volume": "4750 ml",
    "price": "200 USD",
    "price_postapoc": "5 USD",
    "to_hit": { "grip": "bad", "length": "hand", "surface": "any", "balance": "uneven" },
    "material": [ "budget_steel", "cotton" ],
    "symbol": "[",
    "looks_like": "armguard_metal",
    "color": "light_gray",
    "warmth": 10,
    "flags": [ "OUTER", "BLOCK_WHILE_WORN" ],
    "armor": [
      {
        "material": [
          { "type": "budget_steel", "covered_by_mat": 75, "thickness": 1.5 },
          { "type": "cotton", "covered_by_mat": 100, "thickness": 1.0 }
        ],
        "covers": [ "arm_l", "arm_r" ],
        "encumbrance": 6,
        "coverage": 95,
        "specifically_covers": [ "arm_lower_r", "arm_lower_l" ]
      }
    ],
    "melee_damage": { "bash": 1, "cut": 1 }
  },
  {
    "id": "xl_armguard_scrap",
    "type": "ITEM",
    "subtypes": [ "ARMOR" ],
    "name": { "str_sp": "scrap arm guards (pair)" },
    "weight": "3412 g",
    "volume": "6 L",
    "copy-from": "armguard_scrap",
    "extend": { "flags": [ "OVERSIZE", "PREFIX_XL" ] }
  },
  {
    "id": "xs_armguard_scrap",
    "type": "ITEM",
    "subtypes": [ "ARMOR" ],
    "copy-from": "armguard_scrap",
    "name": { "str_sp": "scrap arm guards (pair)" },
    "proportional": { "weight": 0.75, "volume": 0.75, "price": 0.5 },
    "extend": { "flags": [ "UNDERSIZE", "PREFIX_XS" ] }
  },
  {
    "id": "armguard_tire",
    "type": "ITEM",
    "subtypes": [ "ARMOR" ],
    "category": "armor",
    "name": { "str_sp": "tire arm guards (pair)" },
    "description": "A pair of arm guards made from thick chunks of tire secured by simple strings; the loose collection of rubber plates provides decent but not the most convenient protection.",
    "weight": "4800 g",
    "volume": "4750 ml",
    "price": "200 USD",
    "price_postapoc": "5 USD",
    "material": [ "rubber" ],
    "symbol": "[",
    "looks_like": "armguard_metal",
    "color": "light_gray",
    "warmth": 10,
    "material_thickness": 4,
    "flags": [ "OUTER", "BLOCK_WHILE_WORN", "NONCONDUCTIVE" ],
    "armor": [
      {
        "covers": [ "arm_l", "arm_r" ],
        "encumbrance": 14,
        "coverage": 80,
        "cover_melee": 80,
        "cover_ranged": 80,
        "cover_vitals": 0,
        "specifically_covers": [ "arm_lower_r", "arm_lower_l", "arm_upper_r", "arm_upper_l" ]
      }
    ]
  },
  {
    "id": "xl_armguard_tire",
    "type": "ITEM",
    "subtypes": [ "ARMOR" ],
    "name": { "str_sp": "tire arm guards (pair)" },
    "copy-from": "armguard_tire",
    "proportional": { "weight": 1.25, "volume": 1.13, "price": 1.25 },
    "extend": { "flags": [ "OVERSIZE", "PREFIX_XL" ] }
  },
  {
    "id": "xs_armguard_tire",
    "type": "ITEM",
    "subtypes": [ "ARMOR" ],
    "copy-from": "armguard_tire",
    "name": { "str_sp": "tire arm guards (pair)" },
    "proportional": { "weight": 0.75, "volume": 0.75, "price": 0.5 },
    "extend": { "flags": [ "UNDERSIZE", "PREFIX_XS" ] }
  },
  {
    "id": "armguard_soft",
    "type": "ITEM",
    "subtypes": [ "ARMOR" ],
    "category": "armor",
    "name": { "str_sp": "neoprene arm sleeves (pair)" },
    "description": "A pair of soft neoprene arm sleeves.  Often used in contact sports.",
    "weight": "258 g",
    "volume": "1500 ml",
    "price": "12 USD",
    "price_postapoc": "5 USD",
    "material": [ "neoprene", "cotton" ],
    "symbol": "[",
    "looks_like": "arm_warmers",
    "color": "light_red",
    "warmth": 20,
    "material_thickness": 2,
    "environmental_protection": 1,
    "flags": [ "VARSIZE", "SKINTIGHT", "WATER_FRIENDLY" ],
    "armor": [
      {
        "covers": [ "arm_l", "arm_r" ],
        "encumbrance": 5,
        "specifically_covers": [ "arm_lower_r", "arm_lower_l", "arm_elbow_r", "arm_elbow_l" ],
        "coverage": 100
      },
      { "covers": [ "arm_l", "arm_r" ], "specifically_covers": [ "arm_upper_l", "arm_upper_r" ], "coverage": 80 }
    ]
  },
  {
    "id": "xl_armguard_soft",
    "type": "ITEM",
    "subtypes": [ "ARMOR" ],
    "name": { "str_sp": "neoprene arm sleeves (pair)" },
    "weight": "330 g",
    "volume": "1750 ml",
    "copy-from": "armguard_soft",
    "extend": { "flags": [ "OVERSIZE", "PREFIX_XL" ] }
  },
  {
    "id": "xs_armguard_soft",
    "type": "ITEM",
    "subtypes": [ "ARMOR" ],
    "copy-from": "armguard_soft",
    "name": { "str_sp": "neoprene arm sleeves (pair)" },
    "proportional": { "weight": 0.75, "volume": 0.75, "price": 0.5 },
    "extend": { "flags": [ "UNDERSIZE", "PREFIX_XS" ] }
  },
  {
    "id": "gambeson_sleeve",
    "type": "ITEM",
    "subtypes": [ "ARMOR" ],
    "category": "armor",
    "name": { "str_sp": "gambeson sleeves (pair)" },
    "description": "A pair of arm sleeves made from heavy quilted fabric.",
    "weight": "1380 g",
    "volume": "500 ml",
    "price": "12 USD",
    "price_postapoc": "4 USD",
    "material": [ "cotton" ],
    "symbol": "[",
    "looks_like": "arm_warmers",
    "color": "light_gray",
    "warmth": 50,
    "material_thickness": 5,
    "valid_mods": [ "steel_padded" ],
    "flags": [ "VARSIZE", "STURDY" ],
    "armor": [ { "encumbrance": 20, "coverage": 100, "covers": [ "arm_l", "arm_r" ] } ]
  },
  {
    "id": "xl_gambeson_sleeve",
    "type": "ITEM",
    "subtypes": [ "ARMOR" ],
    "name": { "str_sp": "gambeson sleeves (pair)" },
    "copy-from": "gambeson_sleeve",
    "proportional": { "weight": 1.125, "volume": 1.13, "price": 1.25 },
    "extend": { "flags": [ "OVERSIZE", "PREFIX_XL" ] }
  },
  {
    "id": "xs_gambeson_sleeve",
    "type": "ITEM",
    "subtypes": [ "ARMOR" ],
    "name": { "str_sp": "gambeson sleeves (pair)" },
    "copy-from": "gambeson_sleeve",
    "proportional": { "weight": 0.75, "volume": 0.75, "price": 0.5 },
    "extend": { "flags": [ "UNDERSIZE", "PREFIX_XS" ] }
  },
  {
    "id": "k_gambeson_sleeve",
    "type": "ITEM",
    "subtypes": [ "ARMOR" ],
    "category": "armor",
    "name": { "str_sp": "Kevlar gambeson sleeves (pair)" },
    "description": "A pair arm sleeves made from aramid, with strips of soft body armor sewn on top to simulate quilting.",
    "weight": "986 g",
    "volume": "840 ml",
    "price": "12 USD",
    "price_postapoc": "4 USD",
    "material": [ { "type": "kevlar_layered", "portion": 6 }, { "type": "kevlar", "portion": 4 } ],
    "symbol": "[",
    "looks_like": "arm_warmers",
    "color": "light_gray",
    "warmth": 50,
    "material_thickness": 3.2,
    "valid_mods": [ "steel_padded" ],
    "flags": [ "VARSIZE", "STURDY" ],
    "armor": [
      {
        "material": [
          { "type": "kevlar_layered", "covered_by_mat": 95, "thickness": 3.4, "ignore_sheet_thickness": true },
          { "type": "kevlar", "covered_by_mat": 100, "thickness": 1.0 }
        ],
        "covers": [ "arm_l", "arm_r" ],
        "specifically_covers": [ "arm_upper_l", "arm_lower_l", "arm_upper_r", "arm_lower_r" ],
        "coverage": 100,
        "encumbrance": 20
      },
      {
        "material": [
          { "type": "kevlar_layered", "covered_by_mat": 70, "thickness": 3.4, "ignore_sheet_thickness": true },
          { "type": "kevlar", "covered_by_mat": 100, "thickness": 1.0 }
        ],
        "covers": [ "arm_l", "arm_r" ],
        "specifically_covers": [ "arm_elbow_l", "arm_shoulder_l", "arm_elbow_r", "arm_shoulder_r" ],
        "coverage": 100,
        "encumbrance": 0,
        "//": "skip second entry for arm encumbrance"
      }
    ]
  },
  {
    "id": "xl_k_gambeson_sleeve",
    "type": "ITEM",
    "subtypes": [ "ARMOR" ],
    "name": { "str_sp": "Kevlar gambeson sleeves (pair)" },
    "copy-from": "k_gambeson_sleeve",
    "proportional": { "weight": 1.125, "volume": 1.13, "price": 1.25 },
    "extend": { "flags": [ "OVERSIZE", "PREFIX_XL" ] }
  },
  {
    "id": "xs_k_gambeson_sleeve",
    "type": "ITEM",
    "subtypes": [ "ARMOR" ],
    "name": { "str_sp": "Kevlar gambeson sleeves (pair)" },
    "copy-from": "k_gambeson_sleeve",
    "proportional": { "weight": 0.75, "volume": 0.75, "price": 0.5 },
    "extend": { "flags": [ "UNDERSIZE", "PREFIX_XS" ] }
  },
  {
    "abstract": "base_chainmail_arms",
    "type": "ITEM",
    "subtypes": [ "ARMOR" ],
    "category": "armor",
    "name": { "str_sp": "base chainmail sleeves", "//~": "NO_I18N" },
    "description": "Customized chainmail arm protection.  Both sleeves have straps to connect them with each other.  They don't cover the hands, making them less cumbersome and allowing them to be worn with gloves.",
    "weight": "2812 g",
    "volume": "750 ml",
    "longest_side": "9 cm",
    "price": "75 USD",
    "price_postapoc": "25 USD",
    "symbol": "[",
    "looks_like": "armguard_metal",
    "material": [ "steel" ],
    "color": "light_red",
    "flags": [ "VARSIZE", "STURDY", "OUTER" ],
    "pocket_data": [
      {
        "pocket_type": "CONTAINER",
        "volume_encumber_modifier": 0,
        "ablative": true,
        "max_contains_volume": "2200 ml",
        "max_contains_weight": "20 kg",
        "max_item_length": "65 cm",
        "moves": 1500,
        "description": "You can wear some armor over chainmail without penalty.",
        "flag_restriction": [ "ABLATIVE_CHAINMAIL_ARMS" ]
      },
      {
        "pocket_type": "CONTAINER",
        "volume_encumber_modifier": 0,
        "ablative": true,
        "max_contains_volume": "700 ml",
        "max_contains_weight": "20 kg",
        "max_item_length": "65 cm",
        "moves": 1000,
        "description": "You can wear some armor over chainmail without penalty.",
        "flag_restriction": [ "ABLATIVE_CHAINMAIL_ELBOWS" ]
      }
    ],
    "armor": [
      {
        "material": [ { "type": "steel", "covered_by_mat": 100, "thickness": 1.2 } ],
        "covers": [ "arm_l", "arm_r" ],
        "coverage": 100,
        "encumbrance": 14
      }
    ]
  },
  {
    "abstract": "xl_chainmail_arms",
    "type": "ITEM",
    "subtypes": [ "ARMOR" ],
    "copy-from": "base_chainmail_arms",
    "name": { "str_sp": "chainmail sleeves (pair)" },
    "proportional": { "weight": 1.25, "volume": 1.13, "price": 1.25 },
    "pocket_data": [
      {
        "pocket_type": "CONTAINER",
        "volume_encumber_modifier": 0,
        "ablative": true,
        "max_contains_volume": "2500 ml",
        "max_contains_weight": "20 kg",
        "max_item_length": "65 cm",
        "moves": 1500,
        "description": "You can wear some armor over chainmail without penalty.",
        "flag_restriction": [ "ABLATIVE_CHAINMAIL_ARMS" ]
      },
      {
        "pocket_type": "CONTAINER",
        "volume_encumber_modifier": 0,
        "ablative": true,
        "max_contains_volume": "800 ml",
        "max_contains_weight": "20 kg",
        "max_item_length": "65 cm",
        "moves": 1000,
        "description": "You can wear some armor over chainmail without penalty.",
        "flag_restriction": [ "ABLATIVE_CHAINMAIL_ELBOWS" ]
      }
    ],
    "extend": { "flags": [ "OVERSIZE", "PREFIX_XL" ] }
  },
  {
    "abstract": "xs_chainmail_arms",
    "type": "ITEM",
    "subtypes": [ "ARMOR" ],
    "copy-from": "base_chainmail_arms",
    "name": { "str_sp": "chainmail sleeves (pair)" },
    "proportional": { "weight": 0.75, "volume": 0.75, "price": 0.5 },
    "pocket_data": [
      {
        "pocket_type": "CONTAINER",
        "volume_encumber_modifier": 0,
        "ablative": true,
        "max_contains_volume": "1700 ml",
        "max_contains_weight": "20 kg",
        "max_item_length": "65 cm",
        "moves": 1500,
        "description": "You can wear some armor over chainmail without penalty.",
        "flag_restriction": [ "ABLATIVE_CHAINMAIL_ARMS" ]
      },
      {
        "pocket_type": "CONTAINER",
        "volume_encumber_modifier": 0,
        "ablative": true,
        "max_contains_volume": "550 ml",
        "max_contains_weight": "20 kg",
        "max_item_length": "65 cm",
        "moves": 1000,
        "description": "You can wear some armor over chainmail without penalty.",
        "flag_restriction": [ "ABLATIVE_CHAINMAIL_ELBOWS" ]
      }
    ],
    "extend": { "flags": [ "UNDERSIZE", "PREFIX_XS" ] }
  },
  {
    "id": "chainmail_junk_arms",
    "copy-from": "base_chainmail_arms",
    "replace_materials": { "steel": "budget_steel_chain" },
    "type": "ITEM",
    "subtypes": [ "ARMOR" ],
    "name": { "str_sp": "chainmail sleeves (pair)" },
    "description": "Customized chainmail arm protection.  The metal shows signs of rust and corrosion.  Both sleeves have straps to connect them with each other.  They don't cover the hands, making them less cumbersome and allowing them to be worn with gloves.",
    "armor": [
      {
        "material": [ { "type": "budget_steel_chain", "covered_by_mat": 100, "thickness": 1.2 } ],
        "covers": [ "arm_l", "arm_r" ],
        "specifically_covers": [ "arm_lower_r", "arm_lower_l", "arm_shoulder_r", "arm_shoulder_l" ],
        "coverage": 95,
        "encumbrance": 14
      },
      {
        "material": [ { "type": "budget_steel_chain", "covered_by_mat": 100, "thickness": 1.2 } ],
        "covers": [ "arm_l", "arm_r" ],
        "specifically_covers": [ "arm_elbow_l", "arm_elbow_r", "arm_upper_l", "arm_upper_r" ],
        "coverage": 100
      }
    ]
  },
  {
    "id": "lc_chainmail_arms",
    "copy-from": "base_chainmail_arms",
    "replace_materials": { "steel": "lc_steel_chain" },
    "type": "ITEM",
    "subtypes": [ "ARMOR" ],
    "name": { "str_sp": "mild steel chainmail sleeves (pair)" }
  },
  {
    "id": "xl_lc_chainmail_arms",
    "copy-from": "xl_chainmail_arms",
    "replace_materials": { "steel": "lc_steel_chain" },
    "type": "ITEM",
    "subtypes": [ "ARMOR" ],
    "name": { "str_sp": "mild steel chainmail sleeves (pair)" }
  },
  {
    "id": "xs_lc_chainmail_arms",
    "copy-from": "xs_chainmail_arms",
    "replace_materials": { "steel": "lc_steel_chain" },
    "type": "ITEM",
    "subtypes": [ "ARMOR" ],
    "name": { "str_sp": "mild steel chainmail sleeves (pair)" }
  },
  {
    "id": "mc_chainmail_arms",
    "type": "ITEM",
    "subtypes": [ "ARMOR" ],
    "copy-from": "base_chainmail_arms",
    "replace_materials": { "steel": "mc_steel_chain" },
    "name": { "str_sp": "medium steel chainmail sleeves (pair)" },
    "armor": [
      {
        "material": [ { "type": "mc_steel_chain", "covered_by_mat": 100, "thickness": 1.2 } ],
        "covers": [ "arm_l", "arm_r" ],
        "coverage": 100,
        "encumbrance": 14
      }
    ]
  },
  {
    "id": "xl_mc_chainmail_arms",
    "type": "ITEM",
    "subtypes": [ "ARMOR" ],
    "copy-from": "xl_chainmail_arms",
    "replace_materials": { "steel": "mc_steel_chain" },
    "name": { "str_sp": "medium steel chainmail sleeves (pair)" }
  },
  {
    "id": "xs_mc_chainmail_arms",
    "type": "ITEM",
    "subtypes": [ "ARMOR" ],
    "copy-from": "xs_chainmail_arms",
    "replace_materials": { "steel": "mc_steel_chain" },
    "name": { "str_sp": "medium steel chainmail sleeves (pair)" }
  },
  {
    "id": "hc_chainmail_arms",
    "type": "ITEM",
    "subtypes": [ "ARMOR" ],
    "copy-from": "base_chainmail_arms",
    "replace_materials": { "steel": "hc_steel_chain" },
    "name": { "str_sp": "high steel chainmail sleeves (pair)" }
  },
  {
    "id": "xl_hc_chainmail_arms",
    "type": "ITEM",
    "subtypes": [ "ARMOR" ],
    "copy-from": "xl_chainmail_arms",
    "replace_materials": { "steel": "hc_steel_chain" },
    "name": { "str_sp": "high steel chainmail sleeves (pair)" }
  },
  {
    "id": "xs_hc_chainmail_arms",
    "type": "ITEM",
    "subtypes": [ "ARMOR" ],
    "copy-from": "xs_chainmail_arms",
    "replace_materials": { "steel": "hc_steel_chain" },
    "name": { "str_sp": "high steel chainmail sleeves (pair)" }
  },
  {
    "id": "ch_chainmail_arms",
    "type": "ITEM",
    "subtypes": [ "ARMOR" ],
    "copy-from": "base_chainmail_arms",
    "replace_materials": { "steel": "ch_steel_chain" },
    "name": { "str_sp": "hardened steel chainmail sleeves (pair)" }
  },
  {
    "id": "xl_ch_chainmail_arms",
    "type": "ITEM",
    "subtypes": [ "ARMOR" ],
    "copy-from": "xl_chainmail_arms",
    "replace_materials": { "steel": "ch_steel_chain" },
    "name": { "str_sp": "hardened steel chainmail sleeves (pair)" }
  },
  {
    "id": "xs_ch_chainmail_arms",
    "type": "ITEM",
    "subtypes": [ "ARMOR" ],
    "copy-from": "xs_chainmail_arms",
    "replace_materials": { "steel": "ch_steel_chain" },
    "name": { "str_sp": "hardened steel chainmail sleeves (pair)" }
  },
  {
    "id": "qt_chainmail_arms",
    "type": "ITEM",
    "subtypes": [ "ARMOR" ],
    "copy-from": "base_chainmail_arms",
    "replace_materials": { "steel": "qt_steel_chain" },
    "name": { "str_sp": "tempered steel chainmail sleeves (pair)" }
  },
  {
    "id": "xl_qt_chainmail_arms",
    "type": "ITEM",
    "subtypes": [ "ARMOR" ],
    "copy-from": "xl_chainmail_arms",
    "replace_materials": { "steel": "qt_steel_chain" },
    "name": { "str_sp": "tempered steel chainmail sleeves (pair)" }
  },
  {
    "id": "xs_qt_chainmail_arms",
    "type": "ITEM",
    "subtypes": [ "ARMOR" ],
    "copy-from": "xs_chainmail_arms",
    "replace_materials": { "steel": "qt_steel_chain" },
    "name": { "str_sp": "tempered steel chainmail sleeves (pair)" }
  },
  {
    "id": "elbow_pads",
    "type": "ITEM",
    "subtypes": [ "ARMOR" ],
    "category": "armor",
    "name": { "str_sp": "elbow pads (pair)" },
    "description": "A pair of elbow pads made of stout plastic and cloth.",
    "weight": "110 g",
    "volume": "750 ml",
    "price": "35 USD",
    "price_postapoc": "2 USD 50 cent",
    "material": [ "plastic", "cotton" ],
    "symbol": "[",
    "looks_like": "armguard_hard",
    "color": "dark_gray",
    "material_thickness": 5,
    "flags": [ "WATER_FRIENDLY", "OUTER" ],
    "armor": [
      {
        "covers": [ "arm_l", "arm_r" ],
        "encumbrance": 0,
        "coverage": 90,
        "cover_melee": 90,
        "cover_ranged": 95,
        "cover_vitals": 90,
        "specifically_covers": [ "arm_elbow_r", "arm_elbow_l" ]
      }
    ]
  },
  {
    "id": "armguard_bronze",
    "type": "ITEM",
    "subtypes": [ "ARMOR" ],
    "category": "armor",
    "name": { "str_sp": "bronze vambraces (pair)" },
    "description": "A pair of bronze arm guards with a simple leather lining.",
    "weight": "2270 g",
    "volume": "5250 ml",
    "price": "400 USD",
    "price_postapoc": "7 USD 50 cent",
    "to_hit": { "grip": "none", "length": "hand", "surface": "any", "balance": "uneven" },
    "material": [ "bronze", "leather" ],
    "symbol": "[",
    "looks_like": "armguard_lightplate",
    "color": "yellow",
    "warmth": 15,
    "material_thickness": 4,
    "flags": [ "OUTER", "STURDY", "BLOCK_WHILE_WORN" ],
    "armor": [
      {
        "covers": [ "arm_l", "arm_r" ],
        "encumbrance": 5,
        "coverage": 95,
        "cover_melee": 95,
        "cover_ranged": 90,
        "cover_vitals": 70,
        "specifically_covers": [ "arm_lower_r", "arm_lower_l" ]
      }
    ],
    "melee_damage": { "bash": 5 }
  },
  {
    "id": "xl_armguard_bronze",
    "type": "ITEM",
    "subtypes": [ "ARMOR" ],
    "copy-from": "armguard_bronze",
    "name": { "str_sp": "bronze vambraces (pair)" },
    "proportional": { "weight": 1.25, "volume": 1.13, "price": 1.25 },
    "extend": { "flags": [ "OVERSIZE", "PREFIX_XL" ] }
  },
  {
    "id": "xs_armguard_bronze",
    "type": "ITEM",
    "subtypes": [ "ARMOR" ],
    "copy-from": "armguard_bronze",
    "name": { "str_sp": "bronze vambraces (pair)" },
    "proportional": { "weight": 0.75, "volume": 0.75, "price": 0.5 },
    "extend": { "flags": [ "UNDERSIZE", "PREFIX_XS" ] }
  },
  {
    "id": "vambrace_larmor",
    "type": "ITEM",
    "subtypes": [ "ARMOR" ],
    "category": "armor",
    "name": { "str_sp": "leather vambraces (pair)" },
    "description": "A pair of light leather arm guards, made for archery.",
    "weight": "362 g",
    "volume": "1 L",
    "price": "20 USD",
    "price_postapoc": "5 USD",
    "material": [ "leather" ],
    "symbol": "[",
    "looks_like": "armguard_larmor",
    "color": "brown",
    "warmth": 10,
    "material_thickness": 3,
    "environmental_protection": 1,
    "flags": [ "STURDY", "OUTER", "WATER_FRIENDLY" ],
    "armor": [
      {
        "covers": [ "arm_l", "arm_r" ],
        "encumbrance": 2,
        "coverage": 95,
        "cover_melee": 95,
        "cover_ranged": 90,
        "cover_vitals": 70,
        "specifically_covers": [ "arm_lower_r", "arm_lower_l" ]
      }
    ]
  },
  {
    "id": "xl_vambrace_larmor",
    "type": "ITEM",
    "subtypes": [ "ARMOR" ],
    "name": { "str_sp": "leather vambraces (pair)" },
    "weight": "531 g",
    "volume": "1250 ml",
    "copy-from": "vambrace_larmor",
    "extend": { "flags": [ "OVERSIZE", "PREFIX_XL" ] }
  },
  {
    "id": "xs_vambrace_larmor",
    "type": "ITEM",
    "subtypes": [ "ARMOR" ],
    "copy-from": "vambrace_larmor",
    "looks_like": "vambrace_larmor",
    "name": { "str_sp": "leather vambraces (pair)" },
    "proportional": { "weight": 0.75, "volume": 0.75, "price": 0.5 },
    "extend": { "flags": [ "UNDERSIZE", "PREFIX_XS" ] }
  },
  {
    "id": "armguard_cut_resistant",
    "type": "ITEM",
    "subtypes": [ "ARMOR" ],
    "name": { "str_sp": "cut-resistant arm sleeves (pair)" },
    "description": "A long pair of cut-resistant Kevlar sleeves with thumbholes.  Useful for chainsaw protection.",
    "weight": "450 g",
    "copy-from": "armguard_soft",
    "price": "12 USD",
    "material": [ "kevlar" ]
  },
  {
    "id": "armor_lc_lightarmguard",
    "type": "ITEM",
    "subtypes": [ "ARMOR" ],
    "category": "armor",
    "name": { "str": "mild steel light arm guard" },
    "description": "A light armguard, 1.25 mm at the thickest.  This one has been made with mild steel.",
    "weight": "2500 g",
    "volume": "2916 ml",
    "price": "600 USD",
    "price_postapoc": "120 USD",
    "to_hit": { "grip": "none", "length": "hand", "surface": "any", "balance": "uneven" },
    "symbol": "[",
    "looks_like": "armguard_metal",
    "material": [ "lc_steel", "lc_steel_chain" ],
    "color": "light_gray",
    "warmth": 20,
    "longest_side": "60 cm",
    "sided": true,
    "material_thickness": 2,
    "flags": [ "OUTER", "STURDY", "CONDUCTIVE", "BLOCK_WHILE_WORN" ],
    "armor": [
      {
        "material": [
          { "type": "lc_steel", "covered_by_mat": 95, "thickness": 0.05 },
          { "type": "lc_steel_chain", "covered_by_mat": 100, "thickness": 1.2 },
          { "type": "leather", "covered_by_mat": 1, "thickness": 1.0 }
        ],
        "covers": [ "arm_l", "arm_r" ],
        "specifically_covers": [ "arm_lower_r", "arm_lower_l", "arm_elbow_r", "arm_elbow_l", "arm_upper_r", "arm_upper_l" ],
        "coverage": 100,
        "encumbrance": 10
      }
    ],
    "melee_damage": { "bash": 8 }
  },
  {
    "id": "xl_armor_lc_lightarmguard",
    "type": "ITEM",
    "subtypes": [ "ARMOR" ],
    "name": { "str": "mild steel light arm guard" },
    "copy-from": "armor_lc_lightarmguard",
    "proportional": { "weight": 1.125, "volume": 1.13, "price": 1.25 },
    "extend": { "flags": [ "OVERSIZE", "PREFIX_XL" ] }
  },
  {
    "id": "armor_mc_lightarmguard",
    "type": "ITEM",
    "subtypes": [ "ARMOR" ],
    "copy-from": "armor_lc_lightarmguard",
    "material": [ "mc_steel", "mc_steel_chain" ],
    "name": { "str": "medium steel light arm guard" },
    "description": "A light armguard, 1.25 mm at the thickest.  Made with tougher medium steel, this offers solid protection.",
    "armor": [
      {
        "material": [
          { "type": "mc_steel", "covered_by_mat": 95, "thickness": 0.05 },
          { "type": "mc_steel_chain", "covered_by_mat": 100, "thickness": 1.2 },
          { "type": "leather", "covered_by_mat": 1, "thickness": 1.0 }
        ],
        "covers": [ "arm_l", "arm_r" ],
        "specifically_covers": [ "arm_lower_r", "arm_lower_l", "arm_elbow_r", "arm_elbow_l", "arm_upper_r", "arm_upper_l" ],
        "coverage": 100,
        "encumbrance": 10
      }
    ]
  },
  {
    "id": "xl_armor_mc_lightarmguard",
    "type": "ITEM",
    "subtypes": [ "ARMOR" ],
    "name": { "str": "medium steel light arm guard" },
    "copy-from": "armor_mc_lightarmguard",
    "proportional": { "weight": 1.125, "volume": 1.13, "price": 1.25 },
    "extend": { "flags": [ "OVERSIZE", "PREFIX_XL" ] }
  },
  {
    "id": "armor_hc_lightarmguard",
    "type": "ITEM",
    "subtypes": [ "ARMOR" ],
    "copy-from": "armor_lc_lightarmguard",
    "material": [ "hc_steel", "hc_steel_chain" ],
    "name": { "str": "high steel light arm guard" },
    "description": "A light armguard, 1.25 mm at the thickest.  Made with high steel offering excellent protection.",
    "armor": [
      {
        "material": [
          { "type": "hc_steel", "covered_by_mat": 95, "thickness": 0.05 },
          { "type": "hc_steel_chain", "covered_by_mat": 100, "thickness": 1.2 },
          { "type": "leather", "covered_by_mat": 1, "thickness": 1.0 }
        ],
        "covers": [ "arm_l", "arm_r" ],
        "specifically_covers": [ "arm_lower_r", "arm_lower_l", "arm_elbow_r", "arm_elbow_l", "arm_upper_r", "arm_upper_l" ],
        "coverage": 100,
        "encumbrance": 10
      }
    ]
  },
  {
    "id": "xl_armor_hc_lightarmguard",
    "type": "ITEM",
    "subtypes": [ "ARMOR" ],
    "name": { "str": "high steel light arm guard" },
    "copy-from": "armor_hc_lightarmguard",
    "proportional": { "weight": 1.125, "volume": 1.13, "price": 1.25 },
    "extend": { "flags": [ "OVERSIZE", "PREFIX_XL" ] }
  },
  {
    "id": "armor_ch_lightarmguard",
    "type": "ITEM",
    "subtypes": [ "ARMOR" ],
    "copy-from": "armor_lc_lightarmguard",
    "material": [ "ch_steel", "ch_steel_chain" ],
    "name": { "str": "hardened steel light arm guard" },
    "description": "A light armguard, 1.25 mm at the thickest.  The mild steel has been hardened, offering superior protection.",
    "armor": [
      {
        "material": [
          { "type": "ch_steel", "covered_by_mat": 95, "thickness": 0.05 },
          { "type": "ch_steel_chain", "covered_by_mat": 100, "thickness": 1.2 },
          { "type": "leather", "covered_by_mat": 1, "thickness": 1.0 }
        ],
        "covers": [ "arm_l", "arm_r" ],
        "specifically_covers": [ "arm_lower_r", "arm_lower_l", "arm_elbow_r", "arm_elbow_l", "arm_upper_r", "arm_upper_l" ],
        "coverage": 100,
        "encumbrance": 10
      }
    ]
  },
  {
    "id": "xl_armor_ch_lightarmguard",
    "type": "ITEM",
    "subtypes": [ "ARMOR" ],
    "name": { "str": "hardened steel light arm guard" },
    "copy-from": "armor_ch_lightarmguard",
    "proportional": { "weight": 1.125, "volume": 1.13, "price": 1.25 },
    "extend": { "flags": [ "OVERSIZE", "PREFIX_XL" ] }
  },
  {
    "id": "armor_qt_lightarmguard",
    "type": "ITEM",
    "subtypes": [ "ARMOR" ],
    "copy-from": "armor_lc_lightarmguard",
    "material": [ "qt_steel", "qt_steel_chain" ],
    "name": { "str": "tempered steel light arm guard" },
    "description": "A light armguard, 1.25 mm at the thickest.  The medium steel has been quenched and tempered, offering top of the line protection.",
    "armor": [
      {
        "material": [
          { "type": "qt_steel", "covered_by_mat": 95, "thickness": 0.05 },
          { "type": "qt_steel_chain", "covered_by_mat": 100, "thickness": 1.2 },
          { "type": "leather", "covered_by_mat": 1, "thickness": 1.0 }
        ],
        "covers": [ "arm_l", "arm_r" ],
        "specifically_covers": [ "arm_lower_r", "arm_lower_l", "arm_elbow_r", "arm_elbow_l", "arm_upper_r", "arm_upper_l" ],
        "coverage": 100,
        "encumbrance": 10
      }
    ]
  },
  {
    "id": "xl_armor_qt_lightarmguard",
    "type": "ITEM",
    "subtypes": [ "ARMOR" ],
    "name": { "str": "tempered steel light arm guard" },
    "copy-from": "armor_qt_lightarmguard",
    "proportional": { "weight": 1.125, "volume": 1.13, "price": 1.25 },
    "extend": { "flags": [ "OVERSIZE", "PREFIX_XL" ] }
  },
  {
    "id": "armor_lc_armguard",
    "type": "ITEM",
    "subtypes": [ "ARMOR" ],
    "category": "armor",
    "name": { "str": "mild steel arm guard" },
    "description": "An armguard, 1.75 mm at the thickest.  This one has been made with mild steel.",
    "weight": "3333 g",
    "volume": "2916 ml",
    "price": "600 USD",
    "price_postapoc": "120 USD",
    "to_hit": { "grip": "none", "length": "hand", "surface": "any", "balance": "uneven" },
    "symbol": "[",
    "looks_like": "armor_larmor",
    "material": [ "lc_steel", "lc_steel_chain" ],
    "color": "light_gray",
    "warmth": 20,
    "longest_side": "60 cm",
    "sided": true,
    "material_thickness": 4,
    "flags": [ "OUTER", "STURDY", "CONDUCTIVE", "BLOCK_WHILE_WORN" ],
    "armor": [
      {
        "material": [
          { "type": "lc_steel", "covered_by_mat": 95, "thickness": 0.55 },
          { "type": "lc_steel_chain", "covered_by_mat": 100, "thickness": 1.2 },
          { "type": "leather", "covered_by_mat": 1, "thickness": 1.0 }
        ],
        "covers": [ "arm_l", "arm_r" ],
        "specifically_covers": [ "arm_lower_r", "arm_lower_l", "arm_elbow_r", "arm_elbow_l", "arm_upper_r", "arm_upper_l" ],
        "coverage": 100,
        "encumbrance": 15
      }
    ],
    "melee_damage": { "bash": 8 }
  },
  {
    "id": "xl_armor_lc_armguard",
    "type": "ITEM",
    "subtypes": [ "ARMOR" ],
    "name": { "str": "mild steel arm guard" },
    "copy-from": "armor_lc_armguard",
    "proportional": { "weight": 1.125, "volume": 1.13, "price": 1.25 },
    "extend": { "flags": [ "OVERSIZE", "PREFIX_XL" ] }
  },
  {
    "id": "armor_mc_armguard",
    "type": "ITEM",
    "subtypes": [ "ARMOR" ],
    "copy-from": "armor_lc_armguard",
    "material": [ "mc_steel", "mc_steel_chain" ],
    "name": { "str": "medium steel arm guard" },
    "description": "An armguard, 1.75 mm at the thickest.  Made with tougher medium steel, this offers solid protection.",
    "armor": [
      {
        "material": [
          { "type": "mc_steel", "covered_by_mat": 95, "thickness": 0.55 },
          { "type": "mc_steel_chain", "covered_by_mat": 100, "thickness": 1.2 },
          { "type": "leather", "covered_by_mat": 1, "thickness": 1.0 }
        ],
        "covers": [ "arm_l", "arm_r" ],
        "specifically_covers": [ "arm_lower_r", "arm_lower_l", "arm_elbow_r", "arm_elbow_l", "arm_upper_r", "arm_upper_l" ],
        "coverage": 100,
        "encumbrance": 15
      }
    ]
  },
  {
    "id": "xl_armor_mc_armguard",
    "type": "ITEM",
    "subtypes": [ "ARMOR" ],
    "name": { "str": "medium steel arm guard" },
    "copy-from": "armor_mc_armguard",
    "proportional": { "weight": 1.125, "volume": 1.13, "price": 1.25 },
    "extend": { "flags": [ "OVERSIZE", "PREFIX_XL" ] }
  },
  {
    "id": "armor_hc_armguard",
    "type": "ITEM",
    "subtypes": [ "ARMOR" ],
    "copy-from": "armor_lc_armguard",
    "name": { "str": "high steel arm guard" },
    "material": [ "hc_steel", "hc_steel_chain" ],
    "description": "An armguard, 1.75 mm at the thickest.  Made with high steel offering excellent protection.",
    "armor": [
      {
        "material": [
          { "type": "hc_steel", "covered_by_mat": 95, "thickness": 0.55 },
          { "type": "hc_steel_chain", "covered_by_mat": 100, "thickness": 1.2 },
          { "type": "leather", "covered_by_mat": 1, "thickness": 1.0 }
        ],
        "covers": [ "arm_l", "arm_r" ],
        "specifically_covers": [ "arm_lower_r", "arm_lower_l", "arm_elbow_r", "arm_elbow_l", "arm_upper_r", "arm_upper_l" ],
        "coverage": 100,
        "encumbrance": 15
      }
    ]
  },
  {
    "id": "xl_armor_hc_armguard",
    "type": "ITEM",
    "subtypes": [ "ARMOR" ],
    "name": { "str": "high steel arm guard" },
    "copy-from": "armor_hc_armguard",
    "proportional": { "weight": 1.125, "volume": 1.13, "price": 1.25 },
    "extend": { "flags": [ "OVERSIZE", "PREFIX_XL" ] }
  },
  {
    "id": "armor_ch_armguard",
    "type": "ITEM",
    "subtypes": [ "ARMOR" ],
    "copy-from": "armor_lc_armguard",
    "material": [ "ch_steel", "ch_steel_chain" ],
    "name": { "str": "hardened steel arm guard" },
    "description": "An armguard, 1.75 mm at the thickest.  The mild steel has been hardened, offering superior protection.",
    "armor": [
      {
        "material": [
          { "type": "ch_steel", "covered_by_mat": 95, "thickness": 0.55 },
          { "type": "ch_steel_chain", "covered_by_mat": 100, "thickness": 1.2 },
          { "type": "leather", "covered_by_mat": 1, "thickness": 1.0 }
        ],
        "covers": [ "arm_l", "arm_r" ],
        "specifically_covers": [ "arm_lower_r", "arm_lower_l", "arm_elbow_r", "arm_elbow_l", "arm_upper_r", "arm_upper_l" ],
        "coverage": 100,
        "encumbrance": 15
      }
    ]
  },
  {
    "id": "xl_armor_ch_armguard",
    "type": "ITEM",
    "subtypes": [ "ARMOR" ],
    "name": { "str": "hardened steel arm guard" },
    "copy-from": "armor_ch_armguard",
    "proportional": { "weight": 1.125, "volume": 1.13, "price": 1.25 },
    "extend": { "flags": [ "OVERSIZE", "PREFIX_XL" ] }
  },
  {
    "id": "armor_qt_armguard",
    "type": "ITEM",
    "subtypes": [ "ARMOR" ],
    "copy-from": "armor_lc_armguard",
    "name": { "str": "tempered steel arm guard" },
    "material": [ "qt_steel", "qt_steel_chain" ],
    "description": "An armguard, 1.75 mm at the thickest.  The medium steel has been quenched and tempered, offering top of the line protection.",
    "armor": [
      {
        "material": [
          { "type": "qt_steel", "covered_by_mat": 95, "thickness": 0.55 },
          { "type": "qt_steel_chain", "covered_by_mat": 100, "thickness": 1.2 },
          { "type": "leather", "covered_by_mat": 1, "thickness": 1.0 }
        ],
        "covers": [ "arm_l", "arm_r" ],
        "specifically_covers": [ "arm_lower_r", "arm_lower_l", "arm_elbow_r", "arm_elbow_l", "arm_upper_r", "arm_upper_l" ],
        "coverage": 100,
        "encumbrance": 15
      }
    ]
  },
  {
    "id": "xl_armor_qt_armguard",
    "type": "ITEM",
    "subtypes": [ "ARMOR" ],
    "name": { "str": "tempered steel arm guard" },
    "copy-from": "armor_qt_armguard",
    "proportional": { "weight": 1.125, "volume": 1.13, "price": 1.25 },
    "extend": { "flags": [ "OVERSIZE", "PREFIX_XL" ] }
  },
  {
    "id": "armor_lc_heavyarmguard",
    "type": "ITEM",
    "subtypes": [ "ARMOR" ],
    "category": "armor",
    "name": { "str": "mild steel heavy arm guard" },
    "description": "A heavy armguard, 2.25 mm at the thickest.  This one has been made with mild steel.",
    "weight": "4166 g",
    "volume": "2916 ml",
    "price": "600 USD",
    "price_postapoc": "120 USD",
    "to_hit": { "grip": "none", "length": "hand", "surface": "any", "balance": "uneven" },
    "symbol": "[",
    "looks_like": "armor_larmor",
    "color": "light_gray",
    "warmth": 20,
    "longest_side": "60 cm",
    "sided": true,
    "material_thickness": 6,
    "flags": [ "OUTER", "STURDY", "CONDUCTIVE", "BLOCK_WHILE_WORN" ],
    "armor": [
      {
        "material": [
          { "type": "lc_steel", "covered_by_mat": 95, "thickness": 1.05 },
          { "type": "lc_steel_chain", "covered_by_mat": 100, "thickness": 1.2 },
          { "type": "leather", "covered_by_mat": 1, "thickness": 1.0 }
        ],
        "covers": [ "arm_l", "arm_r" ],
        "specifically_covers": [ "arm_lower_r", "arm_lower_l", "arm_elbow_r", "arm_elbow_l", "arm_upper_r", "arm_upper_l" ],
        "coverage": 100,
        "encumbrance": 20
      }
    ],
    "melee_damage": { "bash": 8 }
  },
  {
    "id": "xl_armor_lc_heavyarmguard",
    "type": "ITEM",
    "subtypes": [ "ARMOR" ],
    "name": { "str": "mild steel heavy arm guard" },
    "copy-from": "armor_lc_heavyarmguard",
    "proportional": { "weight": 1.125, "volume": 1.13, "price": 1.25 },
    "extend": { "flags": [ "OVERSIZE", "PREFIX_XL" ] }
  },
  {
    "id": "armor_mc_heavyarmguard",
    "type": "ITEM",
    "subtypes": [ "ARMOR" ],
    "copy-from": "armor_lc_heavyarmguard",
    "name": { "str": "medium steel heavy arm guard" },
    "description": "A heavy armguard, 2.25 mm at the thickest.  Made with tougher medium steel, this offers solid protection.",
    "armor": [
      {
        "material": [
          { "type": "mc_steel", "covered_by_mat": 95, "thickness": 1.05 },
          { "type": "mc_steel_chain", "covered_by_mat": 100, "thickness": 1.2 },
          { "type": "leather", "covered_by_mat": 1, "thickness": 1.0 }
        ],
        "covers": [ "arm_l", "arm_r" ],
        "specifically_covers": [ "arm_lower_r", "arm_lower_l", "arm_elbow_r", "arm_elbow_l", "arm_upper_r", "arm_upper_l" ],
        "coverage": 100,
        "encumbrance": 20
      }
    ]
  },
  {
    "id": "xl_armor_mc_heavyarmguard",
    "type": "ITEM",
    "subtypes": [ "ARMOR" ],
    "name": { "str": "medium steel heavy arm guard" },
    "copy-from": "armor_mc_heavyarmguard",
    "proportional": { "weight": 1.125, "volume": 1.13, "price": 1.25 },
    "extend": { "flags": [ "OVERSIZE", "PREFIX_XL" ] }
  },
  {
    "id": "armor_hc_heavyarmguard",
    "type": "ITEM",
    "subtypes": [ "ARMOR" ],
    "copy-from": "armor_lc_heavyarmguard",
    "name": { "str": "high steel heavy arm guard" },
    "description": "A heavy armguard, 2.25 mm at the thickest.  Made with high steel offering excellent protection.",
    "armor": [
      {
        "material": [
          { "type": "hc_steel", "covered_by_mat": 95, "thickness": 1.05 },
          { "type": "hc_steel_chain", "covered_by_mat": 100, "thickness": 1.2 },
          { "type": "leather", "covered_by_mat": 1, "thickness": 1.0 }
        ],
        "covers": [ "arm_l", "arm_r" ],
        "specifically_covers": [ "arm_lower_r", "arm_lower_l", "arm_elbow_r", "arm_elbow_l", "arm_upper_r", "arm_upper_l" ],
        "coverage": 100,
        "encumbrance": 20
      }
    ]
  },
  {
    "id": "xl_armor_hc_heavyarmguard",
    "type": "ITEM",
    "subtypes": [ "ARMOR" ],
    "name": { "str": "high steel heavy arm guard" },
    "copy-from": "armor_hc_heavyarmguard",
    "proportional": { "weight": 1.125, "volume": 1.13, "price": 1.25 },
    "extend": { "flags": [ "OVERSIZE", "PREFIX_XL" ] }
  },
  {
    "id": "armor_ch_heavyarmguard",
    "type": "ITEM",
    "subtypes": [ "ARMOR" ],
    "copy-from": "armor_lc_heavyarmguard",
    "name": { "str": "hardened steel heavy arm guard" },
    "description": "A heavy armguard, 2.25 mm at the thickest.  The mild steel has been hardened, offering superior protection.",
    "armor": [
      {
        "material": [
          { "type": "ch_steel", "covered_by_mat": 95, "thickness": 1.05 },
          { "type": "ch_steel_chain", "covered_by_mat": 100, "thickness": 1.2 },
          { "type": "leather", "covered_by_mat": 1, "thickness": 1.0 }
        ],
        "covers": [ "arm_l", "arm_r" ],
        "specifically_covers": [ "arm_lower_r", "arm_lower_l", "arm_elbow_r", "arm_elbow_l", "arm_upper_r", "arm_upper_l" ],
        "coverage": 100,
        "encumbrance": 20
      }
    ]
  },
  {
    "id": "xl_armor_ch_heavyarmguard",
    "type": "ITEM",
    "subtypes": [ "ARMOR" ],
    "name": { "str": "hardened steel heavy arm guard" },
    "copy-from": "armor_ch_heavyarmguard",
    "proportional": { "weight": 1.125, "volume": 1.13, "price": 1.25 },
    "extend": { "flags": [ "OVERSIZE", "PREFIX_XL" ] }
  },
  {
    "id": "armor_qt_heavyarmguard",
    "type": "ITEM",
    "subtypes": [ "ARMOR" ],
    "copy-from": "armor_lc_heavyarmguard",
    "name": { "str": "tempered steel heavy arm guard" },
    "description": "A heavy armguard, 2.25 mm at the thickest.  The medium steel has been quenched and tempered, offering top of the line protection.",
    "armor": [
      {
        "material": [
          { "type": "qt_steel", "covered_by_mat": 95, "thickness": 1.05 },
          { "type": "qt_steel_chain", "covered_by_mat": 100, "thickness": 1.2 },
          { "type": "leather", "covered_by_mat": 1, "thickness": 1.0 }
        ],
        "covers": [ "arm_l", "arm_r" ],
        "specifically_covers": [ "arm_lower_r", "arm_lower_l", "arm_elbow_r", "arm_elbow_l", "arm_upper_r", "arm_upper_l" ],
        "coverage": 100,
        "encumbrance": 20
      }
    ]
  },
  {
    "id": "xl_armor_qt_heavyarmguard",
    "type": "ITEM",
    "subtypes": [ "ARMOR" ],
    "name": { "str": "tempered steel heavy arm guard" },
    "copy-from": "armor_qt_heavyarmguard",
    "proportional": { "weight": 1.125, "volume": 1.13, "price": 1.25 },
    "extend": { "flags": [ "OVERSIZE", "PREFIX_XL" ] }
  },
  {
    "id": "survivor_adhoc_leather_sleeves",
    "type": "ITEM",
    "subtypes": [ "ARMOR" ],
    "category": "armor",
    "name": { "str_sp": "leather-padded sleeves" },
    "description": "Armor made of combined pre-Cataclysm clothing.  Sections from leather clothing are tightened and affixed to the sleeves of a thick cotton shirt, excluding the joints.",
    "weight": "300 g",
    "volume": "500 ml",
    "price_postapoc": "10 USD",
    "material": [ "cotton", "leather" ],
    "symbol": "[",
    "looks_like": "armguard_soft",
    "color": "light_red",
    "armor": [
      {
        "material": [ { "type": "cotton", "covered_by_mat": 100, "thickness": 1.0 } ],
        "covers": [ "arm_l", "arm_r" ],
        "specifically_covers": [ "arm_shoulder_l", "arm_shoulder_r" ],
        "coverage": 50,
        "encumbrance": 0
      },
      {
        "material": [ { "type": "cotton", "covered_by_mat": 100, "thickness": 1.0 } ],
        "covers": [ "arm_l", "arm_r" ],
        "specifically_covers": [ "arm_elbow_l", "arm_elbow_r" ],
        "coverage": 100,
        "encumbrance": 0
      },
      {
        "material": [
          { "type": "cotton", "covered_by_mat": 100, "thickness": 1.0 },
          { "type": "leather", "covered_by_mat": 95, "thickness": 1.5 }
        ],
        "covers": [ "arm_l", "arm_r" ],
        "specifically_covers": [ "arm_upper_l", "arm_lower_l", "arm_upper_r", "arm_lower_r" ],
        "coverage": 100,
        "encumbrance": 8
      }
    ],
    "warmth": 35,
    "material_thickness": 2.5,
    "environmental_protection": 1,
    "flags": [ "VARSIZE", "WATER_FRIENDLY" ]
  },
  {
    "id": "armor_riot_arm",
    "type": "ITEM",
    "subtypes": [ "ARMOR" ],
    "category": "armor",
    "name": { "str_sp": "riot arm guards (pair)" },
    "description": "Hard arm guards used by riot police.",
    "weight": "500 g",
    "volume": "2500 ml",
    "price": "100 USD",
    "price_postapoc": "7 USD 50 cent",
    "material": [ "thermo_resin", "plastic_pad" ],
    "symbol": "[",
    "looks_like": "armguard_hard",
    "color": "dark_gray",
    "warmth": 20,
    "longest_side": "40 cm",
    "flags": [ "STURDY", "OUTER", "WATER_FRIENDLY", "PADDED", "BLOCK_WHILE_WORN" ],
    "armor": [
      {
        "covers": [ "arm_l", "arm_r" ],
        "encumbrance": 3,
        "coverage": 90,
        "material": [
          { "type": "plastic_pad", "covered_by_mat": 100, "thickness": 5 },
          { "type": "thermo_resin", "covered_by_mat": 90, "thickness": 1.75 }
        ],
        "specifically_covers": [ "arm_lower_l", "arm_lower_r", "arm_elbow_l", "arm_elbow_r" ]
      }
    ]
  }
]<|MERGE_RESOLUTION|>--- conflicted
+++ resolved
@@ -107,7 +107,6 @@
     "type": "ITEM",
     "subtypes": [ "ARMOR" ],
     "category": "armor",
-<<<<<<< HEAD
     "name": { "str": "chitinous scale mail sleeves (pair)", "str_pl": "chitinous scale mail sleeves (pairs)" },
     "description": "A pair of sleeves of chitin sections overlapping with each other, secured to a leather backing.  The odd irregular shapes make full coverage impossible, not helped by how poor of a material chitin is.  Seems to be made more out of desperation than anything, and would benefit greatly from some underlying armor.",
     "weight": "1726 g",
@@ -119,15 +118,6 @@
     "price": "130 USD",
     "price_postapoc": "1 USD",
     "material": [ "chitin", "leather" ],
-=======
-    "name": { "str_sp": "chitin arm guards (pair)" },
-    "description": "A pair of arm guards made from the exoskeletons of insects.  Light and durable.",
-    "weight": "392 g",
-    "volume": "2500 ml",
-    "price": "200 USD",
-    "price_postapoc": "7 USD 50 cent",
-    "material": [ "chitin" ],
->>>>>>> 61bdc3e8
     "symbol": "[",
     "looks_like": "armor_larmor",
     "color": "green",
@@ -151,11 +141,7 @@
     "copy-from": "armguard_chitin",
     "type": "ITEM",
     "subtypes": [ "ARMOR" ],
-<<<<<<< HEAD
     "name": { "str": "chitinous scale mail sleeves (pair)", "str_pl": "chitinous scale mail sleeves (pairs)" },
-=======
-    "name": { "str_sp": "chitin arm guards (pair)" },
->>>>>>> 61bdc3e8
     "proportional": { "weight": 1.25, "volume": 1.23 },
     "extend": { "flags": [ "OVERSIZE", "PREFIX_XL" ] }
   },
@@ -164,11 +150,7 @@
     "type": "ITEM",
     "subtypes": [ "ARMOR" ],
     "copy-from": "armguard_chitin",
-<<<<<<< HEAD
     "name": { "str": "chitinous scale mail sleeves (pair)", "str_pl": "chitinous scale mail sleeves (pairs)" },
-=======
-    "name": { "str_sp": "chitin arm guards (pair)" },
->>>>>>> 61bdc3e8
     "proportional": { "weight": 0.75, "volume": 0.75, "price": 0.5 },
     "extend": { "flags": [ "UNDERSIZE", "PREFIX_XS" ] }
   },
