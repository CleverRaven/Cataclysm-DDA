[
  {
    "id": "helmet_nomad",
    "type": "TOOL_ARMOR",
    "name": { "str": "nomad cowl" },
    "description": "A denim cowl with additional leather padding stitched onto the head with integrated protection from a plastic visor, sun brim, and filter cartridge intake, designed for long travels.  The design includes some clever shaping that allows it to offer a lot of coverage without interfering too much with vision and breathing.",
    "weight": "470 g",
    "volume": "2500 ml",
    "price_postapoc": "2 USD 50 cent",
    "material": [ "denim", "leather", "plastic" ],
    "symbol": "[",
    "looks_like": "balclava",
    "color": "white",
    "armor": [
      {
        "material": [
          { "type": "denim", "covered_by_mat": 100, "thickness": 2.0 },
          { "type": "leather", "covered_by_mat": 100, "thickness": 1.5 }
        ],
        "covers": [ "head" ],
        "specifically_covers": [ "head_crown", "head_nape", "head_ear_l", "head_ear_r", "head_forehead" ],
        "coverage": 100,
        "encumbrance": 20
      },
      {
        "material": [ { "type": "denim", "covered_by_mat": 100, "thickness": 2.0 } ],
        "covers": [ "head" ],
        "specifically_covers": [ "head_throat" ],
        "coverage": 100,
        "encumbrance": 0
      },
      {
        "material": [ { "type": "plastic", "covered_by_mat": 100, "thickness": 2.0 } ],
        "covers": [ "eyes" ],
        "coverage": 100,
        "encumbrance": 5
      },
      {
        "material": [ { "type": "denim", "covered_by_mat": 100, "thickness": 2.0 } ],
        "covers": [ "mouth" ],
        "coverage": 100,
        "encumbrance": 5
      }
    ],
    "warmth": 15,
    "material_thickness": 3,
    "environmental_protection": 4,
    "environmental_protection_with_filter": 7,
    "pocket_data": [
      {
        "pocket_type": "MAGAZINE_WELL",
        "rigid": true,
        "flag_restriction": [ "GASFILTER_SM" ],
        "default_magazine": "gasfilter_sm"
      }
    ],
    "ammo": "gasfilter_s",
    "use_action": [ "GASMASK_ACTIVATE" ],
    "tick_action": [ "GASMASK" ],
    "flags": [ "VARSIZE", "SUN_GLASSES", "RAINPROOF", "PADDED" ]
  },
  {
    "id": "xl_helmet_nomad",
    "type": "ARMOR",
    "copy-from": "helmet_nomad",
    "name": { "str": "nomad cowl" },
    "proportional": { "weight": 1.25, "volume": 1.3, "price": 1.25 },
    "extend": { "flags": [ "OVERSIZE", "PREFIX_XL" ] }
  },
  {
    "id": "xs_helmet_nomad",
    "type": "ARMOR",
    "copy-from": "helmet_nomad",
    "name": { "str": "nomad cowl" },
    "proportional": { "weight": 0.75, "volume": 0.75, "price": 0.5 },
    "extend": { "flags": [ "UNDERSIZE", "PREFIX_XS" ] }
  },
  {
    "id": "hood_survivor",
    "type": "ARMOR",
    "category": "armor",
    "name": { "str": "survivor hood" },
    "description": "A customized armored leather and Kevlar hood, designed to balance comfort and protection.",
    "weight": "820 g",
    "volume": "2 L",
    "price": "580 USD",
    "price_postapoc": "40 USD",
<<<<<<< HEAD
    "to_hit": -1,
    "material": [ "kevlar", "leather" ],
=======
    "material": [ "kevlar_layered", "leather" ],
>>>>>>> ec0b7961
    "symbol": "[",
    "looks_like": "hood_rain",
    "color": "brown",
    "warmth": 15,
    "material_thickness": 4,
    "environmental_protection": 3,
    "techniques": [ "WBLOCK_1" ],
    "flags": [ "VARSIZE", "WATERPROOF", "STURDY", "OUTER" ],
    "armor": [ { "encumbrance_modifiers": [ "NONE" ], "coverage": 100, "covers": [ "head" ] } ]
  },
  {
    "id": "hood_wsurvivor",
    "type": "ARMOR",
    "category": "armor",
    "name": { "str": "winter survivor hood" },
    "description": "A customized armored Kevlar hood.  Warm thanks to the real fur lining.",
    "weight": "870 g",
    "volume": "1500 ml",
    "price": "580 USD",
    "price_postapoc": "35 USD",
<<<<<<< HEAD
    "to_hit": -1,
    "material": [ "kevlar", "fur" ],
=======
    "material": [ "kevlar_layered", "fur" ],
>>>>>>> ec0b7961
    "symbol": "[",
    "looks_like": "hood_survivor",
    "color": "light_gray",
    "warmth": 75,
    "material_thickness": 5,
    "environmental_protection": 5,
    "flags": [ "VARSIZE", "WATERPROOF", "STURDY", "OUTER" ],
    "armor": [ { "encumbrance_modifiers": [ "NONE" ], "coverage": 100, "covers": [ "head" ] } ]
  },
  {
    "id": "xl_hood_wsurvivor",
    "type": "ARMOR",
    "copy-from": "hood_wsurvivor",
    "name": { "str": "winter survivor hood" },
    "proportional": { "weight": 1.25, "volume": 1.3, "price": 1.25 },
    "extend": { "flags": [ "OVERSIZE", "PREFIX_XL" ] }
  },
  {
    "id": "xs_hood_wsurvivor",
    "type": "ARMOR",
    "copy-from": "hood_wsurvivor",
    "name": { "str": "winter survivor hood" },
    "proportional": { "weight": 0.75, "volume": 0.75, "price": 0.5 },
    "extend": { "flags": [ "UNDERSIZE", "PREFIX_XS" ] }
  },
  {
    "id": "hood_xlsurvivor",
    "type": "ARMOR",
    "copy-from": "hood_survivor",
    "name": { "str": "survivor hood" },
    "proportional": { "weight": 1.25, "volume": 1.3, "price": 1.25 },
    "extend": { "flags": [ "OVERSIZE", "PREFIX_XL" ] }
  },
  {
    "id": "hood_xssurvivor",
    "type": "ARMOR",
    "copy-from": "hood_survivor",
    "name": { "str": "survivor hood" },
    "proportional": { "weight": 0.75, "volume": 0.75, "price": 0.5 },
    "extend": { "flags": [ "UNDERSIZE", "PREFIX_XS" ] }
  },
  {
    "id": "hood_lsurvivor",
    "type": "ARMOR",
    "category": "armor",
    "name": { "str": "light survivor hood" },
    "description": "A customized armored cloth and Kevlar hood, light yet durable.",
    "weight": "628 g",
    "volume": "750 ml",
    "price": "580 USD",
    "price_postapoc": "30 USD",
<<<<<<< HEAD
    "to_hit": -1,
    "material": [ "kevlar", "cotton" ],
=======
    "material": [ "kevlar_layered", "cotton" ],
>>>>>>> ec0b7961
    "symbol": "[",
    "looks_like": "hood_survivor",
    "color": "green",
    "warmth": 10,
    "material_thickness": 4,
    "environmental_protection": 3,
    "flags": [ "VARSIZE", "WATERPROOF", "STURDY", "OUTER" ],
    "armor": [ { "encumbrance_modifiers": [ "NONE" ], "coverage": 100, "covers": [ "head" ] } ]
  },
  {
    "id": "xl_hood_lsurvivor",
    "type": "ARMOR",
    "copy-from": "hood_lsurvivor",
    "name": { "str": "light survivor hood" },
    "proportional": { "weight": 1.25, "volume": 1.3, "price": 1.25 },
    "extend": { "flags": [ "OVERSIZE", "PREFIX_XL" ] }
  },
  {
    "id": "xs_hood_lsurvivor",
    "type": "ARMOR",
    "copy-from": "hood_lsurvivor",
    "name": { "str": "light survivor hood" },
    "proportional": { "weight": 0.75, "volume": 0.75, "price": 0.5 },
    "extend": { "flags": [ "UNDERSIZE", "PREFIX_XS" ] }
  },
  {
    "id": "hood_wsurvivor_nofur",
    "type": "ARMOR",
    "name": { "str": "winter faux fur survivor hood" },
    "description": "A customized armored Kevlar hood.  Warm thanks to the faux-fur lining.",
    "copy-from": "hood_wsurvivor",
    "material": [ "kevlar", "faux_fur" ],
    "symbol": "[",
    "warmth": 65,
    "looks_like": "hood_survivor",
    "color": "pink"
  },
  {
    "id": "xl_hood_wsurvivor_nofur",
    "type": "ARMOR",
    "copy-from": "hood_wsurvivor",
    "material": [ "kevlar", "faux_fur" ],
    "color": "pink",
    "warmth": 65,
    "name": { "str": "winter faux fur survivor hood" },
    "proportional": { "weight": 1.25, "volume": 1.3, "price": 1.25 },
    "extend": { "flags": [ "OVERSIZE", "PREFIX_XL" ] }
  },
  {
    "id": "xs_hood_wsurvivor_nofur",
    "type": "ARMOR",
    "copy-from": "hood_wsurvivor_nofur",
    "name": { "str": "winter faux fur survivor hood" },
    "proportional": { "weight": 0.75, "volume": 0.75, "price": 0.5 },
    "flags": [ "UNDERSIZE", "PREFIX_XS" ]
  },
  {
    "id": "hood_h20survivor",
    "type": "ARMOR",
    "category": "armor",
    "name": { "str": "Kevlar wetsuit hood" },
    "description": "A customized armored neoprene and Kevlar hood, very strong and durable.",
    "//": "When/if new head clothing layering system will be implemented, move this to normal and skintight layers.",
    "weight": "860 g",
    "volume": "1500 ml",
    "price": "580 USD",
    "price_postapoc": "15 USD",
    "material": [ "kevlar", "neoprene", "nylon" ],
    "symbol": "[",
    "looks_like": "wetsuit_hood",
    "color": "dark_gray",
    "warmth": 41,
    "environmental_protection": 12,
    "flags": [ "VARSIZE", "WATER_FRIENDLY", "STURDY", "OUTER" ],
    "armor": [
      {
        "material": [
          { "type": "nylon", "covered_by_mat": 100, "thickness": 0.2 },
          { "type": "neoprene", "covered_by_mat": 100, "thickness": 3.5 },
          { "type": "kevlar", "covered_by_mat": 100, "thickness": 1.5 }
        ],
        "encumbrance_modifiers": [ "NONE" ],
        "coverage": 100,
        "covers": [ "head" ]
      }
    ],
    "pocket_data": [
      {
        "pocket_type": "CONTAINER",
        "volume_encumber_modifier": 0,
        "max_contains_volume": "700 ml",
        "max_contains_weight": "1000 g",
        "moves": 150,
        "description": "Outer strap mount.",
        "flag_restriction": [ "HEAD_STRAP_MOUNT" ]
      },
      {
        "pocket_type": "CONTAINER",
        "volume_encumber_modifier": 0,
        "max_contains_volume": "700 ml",
        "max_contains_weight": "1000 g",
        "moves": 150,
        "description": "Outer strap mount.",
        "flag_restriction": [ "HEAD_STRAP_MOUNT" ]
      },
      {
        "pocket_type": "CONTAINER",
        "volume_encumber_modifier": 0,
        "max_contains_volume": "700 ml",
        "max_contains_weight": "1000 g",
        "moves": 150,
        "description": "Outer strap mount.",
        "flag_restriction": [ "HEAD_STRAP_MOUNT" ]
      }
    ]
  },
  {
    "id": "xl_hood_h20survivor",
    "type": "ARMOR",
    "copy-from": "hood_h20survivor",
    "name": { "str": "Kevlar wetsuit hood" },
    "proportional": { "weight": 1.3, "volume": 1.3, "price": 1.25 },
    "extend": { "flags": [ "OVERSIZE", "PREFIX_XL" ] }
  },
  {
    "id": "xs_hood_h20survivor",
    "type": "ARMOR",
    "copy-from": "hood_h20survivor",
    "name": { "str": "Kevlar wetsuit hood" },
    "proportional": { "weight": 0.75, "volume": 0.75, "price": 0.5 },
    "extend": { "flags": [ "UNDERSIZE", "PREFIX_XS" ] }
  },
  {
    "id": "hood_h20survivor_light",
    "type": "ARMOR",
    "category": "armor",
    "name": { "str": "light Kevlar wetsuit overhood" },
    "description": "A customized light armored neoprene and Kevlar overhood, very strong and durable.",
    "//": "When/if new head clothing layering system will be implemented, move this to normal layer.",
    "//2": "Basically a reduced in weight and thickness wetsuit hood with a layer of Kevlar attached.",
    "weight": "860 g",
    "volume": "1500 ml",
    "price": "580 USD",
    "price_postapoc": "15 USD",
    "material": [ "kevlar", "neoprene", "nylon" ],
    "symbol": "[",
    "looks_like": "wetsuit_hood",
    "color": "dark_gray",
    "warmth": 30,
    "environmental_protection": 10,
    "flags": [ "VARSIZE", "WATER_FRIENDLY", "STURDY", "OUTER" ],
    "armor": [
      {
        "material": [
          { "type": "nylon", "covered_by_mat": 100, "thickness": 0.2 },
          { "type": "neoprene", "covered_by_mat": 100, "thickness": 2.0 },
          { "type": "kevlar", "covered_by_mat": 100, "thickness": 1.5 }
        ],
        "encumbrance_modifiers": [ "NONE" ],
        "coverage": 100,
        "covers": [ "head" ]
      }
    ],
    "pocket_data": [
      {
        "pocket_type": "CONTAINER",
        "volume_encumber_modifier": 0,
        "max_contains_volume": "700 ml",
        "max_contains_weight": "1000 g",
        "moves": 150,
        "description": "Outer strap mount.",
        "flag_restriction": [ "HEAD_STRAP_MOUNT" ]
      },
      {
        "pocket_type": "CONTAINER",
        "volume_encumber_modifier": 0,
        "max_contains_volume": "700 ml",
        "max_contains_weight": "1000 g",
        "moves": 150,
        "description": "Outer strap mount.",
        "flag_restriction": [ "HEAD_STRAP_MOUNT" ]
      },
      {
        "pocket_type": "CONTAINER",
        "volume_encumber_modifier": 0,
        "max_contains_volume": "700 ml",
        "max_contains_weight": "1000 g",
        "moves": 150,
        "description": "Outer strap mount.",
        "flag_restriction": [ "HEAD_STRAP_MOUNT" ]
      }
    ]
  },
  {
    "id": "xl_hood_h20survivor_light",
    "type": "ARMOR",
    "copy-from": "hood_h20survivor_light",
    "name": { "str": "light Kevlar wetsuit overhood" },
    "proportional": { "weight": 1.3, "volume": 1.3, "price": 1.25 },
    "extend": { "flags": [ "OVERSIZE", "PREFIX_XL" ] }
  },
  {
    "id": "xs_hood_h20survivor_light",
    "type": "ARMOR",
    "copy-from": "hood_h20survivor_light",
    "name": { "str": "light Kevlar wetsuit overhood" },
    "proportional": { "weight": 0.75, "volume": 0.75, "price": 0.5 },
    "extend": { "flags": [ "UNDERSIZE", "PREFIX_XS" ] }
  },
  {
    "id": "hood_h20survivor_thick",
    "type": "ARMOR",
    "category": "armor",
    "name": { "str": "thick Kevlar wetsuit hood" },
    "description": "A customized thick armored neoprene and Kevlar hood, very strong and durable.",
    "//": "When/if new head clothing layering system will be implemented, move this to skintight and normal layers.",
    "weight": "860 g",
    "volume": "1500 ml",
    "price": "580 USD",
    "price_postapoc": "15 USD",
    "material": [ "kevlar", "neoprene", "nylon" ],
    "symbol": "[",
    "looks_like": "wetsuit_hood",
    "color": "dark_gray",
    "warmth": 70,
    "environmental_protection": 14,
    "flags": [ "VARSIZE", "WATER_FRIENDLY", "STURDY", "OUTER" ],
    "armor": [
      {
        "material": [
          { "type": "nylon", "covered_by_mat": 100, "thickness": 0.2 },
          { "type": "neoprene", "covered_by_mat": 100, "thickness": 5.0 },
          { "type": "kevlar", "covered_by_mat": 100, "thickness": 3.0 }
        ],
        "encumbrance_modifiers": [ "RESTRICTS_NECK", "WELL_SUPPORTED" ],
        "coverage": 100,
        "covers": [ "head" ]
      }
    ],
    "pocket_data": [
      {
        "pocket_type": "CONTAINER",
        "volume_encumber_modifier": 0,
        "max_contains_volume": "700 ml",
        "max_contains_weight": "1000 g",
        "moves": 150,
        "description": "Outer strap mount.",
        "flag_restriction": [ "HEAD_STRAP_MOUNT" ]
      },
      {
        "pocket_type": "CONTAINER",
        "volume_encumber_modifier": 0,
        "max_contains_volume": "700 ml",
        "max_contains_weight": "1000 g",
        "moves": 150,
        "description": "Outer strap mount.",
        "flag_restriction": [ "HEAD_STRAP_MOUNT" ]
      },
      {
        "pocket_type": "CONTAINER",
        "volume_encumber_modifier": 0,
        "max_contains_volume": "700 ml",
        "max_contains_weight": "1000 g",
        "moves": 150,
        "description": "Outer strap mount.",
        "flag_restriction": [ "HEAD_STRAP_MOUNT" ]
      }
    ]
  },
  {
    "id": "xl_hood_h20survivor_thick",
    "type": "ARMOR",
    "copy-from": "hood_h20survivor_thick",
    "name": { "str": "thick Kevlar wetsuit hood" },
    "proportional": { "weight": 1.3, "volume": 1.3, "price": 1.25 },
    "extend": { "flags": [ "OVERSIZE", "PREFIX_XL" ] }
  },
  {
    "id": "xs_hood_h20survivor_thick",
    "type": "ARMOR",
    "copy-from": "hood_h20survivor_thick",
    "name": { "str": "thick Kevlar wetsuit hood" },
    "proportional": { "weight": 0.75, "volume": 0.75, "price": 0.5 },
    "extend": { "flags": [ "UNDERSIZE", "PREFIX_XS" ] }
  },
  {
    "id": "helmet_scavenger",
    "type": "TOOL_ARMOR",
    "//": "I based these changes on the OKZK cap, as a general design but with a few changes and considerations. I removed the ballistic kevlar primarily due to it being unsuitable for headwear",
    "name": { "str": "mercenary cowl" },
    "description": "A sturdy canvas hat and cowl extending down to the neck, fitted with a shade brim, plastic eye visor and integrated filter cartridge intake built into the mouth section. Provides smoke protection, and is cleverly designed to be relatively unencumbering and protective.",
    "weight": "695 g",
    "volume": "2500 ml",
    "price": "550 USD",
    "price_postapoc": "35 USD",
<<<<<<< HEAD
    "to_hit": -3,
    "material": [ "canvas", "plastic" ],
=======
    "material": [ "kevlar_layered", "cotton" ],
>>>>>>> ec0b7961
    "symbol": "[",
    "looks_like": "mask_gas",
    "color": "white",
    "armor": [
      {
        "material": [ { "type": "canvas", "covered_by_mat": 100, "thickness": 1.5 } ],
        "covers": [ "head" ],
        "specifically_covers": [ "head_crown", "head_nape", "head_ear_l", "head_ear_r", "head_forehead" ],
        "coverage": 100,
        "encumbrance": 16
      },
      {
        "material": [ { "type": "canvas", "covered_by_mat": 100, "thickness": 1.5 } ],
        "covers": [ "head" ],
        "specifically_covers": [ "head_throat" ],
        "coverage": 100,
        "encumbrance": 0
      },
      {
        "material": [ { "type": "plastic", "covered_by_mat": 100, "thickness": 2.0 } ],
        "covers": [ "eyes" ],
        "coverage": 100,
        "encumbrance": 5
      },
      {
        "material": [ { "type": "canvas", "covered_by_mat": 100, "thickness": 1.5 } ],
        "covers": [ "mouth" ],
        "coverage": 100,
        "encumbrance": 5
      }
    ],
    "warmth": 15,
    "material_thickness": 2,
    "environmental_protection": 4,
    "environmental_protection_with_filter": 7,
    "pocket_data": [
      {
        "pocket_type": "MAGAZINE_WELL",
        "rigid": true,
        "flag_restriction": [ "GASFILTER_SM" ],
        "default_magazine": "gasfilter_sm"
      }
    ],
    "ammo": "gasfilter_s",
    "use_action": [ "GASMASK_ACTIVATE" ],
    "tick_action": [ "GASMASK" ],
    "flags": [ "VARSIZE", "SUN_GLASSES", "RAINPROOF", "PADDED" ]
  },
  {
    "id": "xl_helmet_scavenger",
    "type": "ARMOR",
    "copy-from": "helmet_scavenger",
    "name": { "str": "scavenger cowl" },
    "proportional": { "weight": 1.25, "volume": 1.3, "price": 1.25 },
    "extend": { "flags": [ "OVERSIZE", "PREFIX_XL" ] }
  },
  {
    "id": "helmet_scavenger_xs",
    "type": "ARMOR",
    "copy-from": "helmet_scavenger",
    "name": { "str": "scavenger cowl" },
    "proportional": { "weight": 0.75, "volume": 0.75, "price": 0.5 },
    "extend": { "flags": [ "UNDERSIZE", "PREFIX_XS" ] }
  }
]<|MERGE_RESOLUTION|>--- conflicted
+++ resolved
@@ -85,12 +85,8 @@
     "volume": "2 L",
     "price": "580 USD",
     "price_postapoc": "40 USD",
-<<<<<<< HEAD
     "to_hit": -1,
     "material": [ "kevlar", "leather" ],
-=======
-    "material": [ "kevlar_layered", "leather" ],
->>>>>>> ec0b7961
     "symbol": "[",
     "looks_like": "hood_rain",
     "color": "brown",
@@ -111,12 +107,8 @@
     "volume": "1500 ml",
     "price": "580 USD",
     "price_postapoc": "35 USD",
-<<<<<<< HEAD
     "to_hit": -1,
     "material": [ "kevlar", "fur" ],
-=======
-    "material": [ "kevlar_layered", "fur" ],
->>>>>>> ec0b7961
     "symbol": "[",
     "looks_like": "hood_survivor",
     "color": "light_gray",
@@ -168,12 +160,9 @@
     "volume": "750 ml",
     "price": "580 USD",
     "price_postapoc": "30 USD",
-<<<<<<< HEAD
     "to_hit": -1,
     "material": [ "kevlar", "cotton" ],
-=======
-    "material": [ "kevlar_layered", "cotton" ],
->>>>>>> ec0b7961
+
     "symbol": "[",
     "looks_like": "hood_survivor",
     "color": "green",
@@ -469,12 +458,8 @@
     "volume": "2500 ml",
     "price": "550 USD",
     "price_postapoc": "35 USD",
-<<<<<<< HEAD
     "to_hit": -3,
     "material": [ "canvas", "plastic" ],
-=======
-    "material": [ "kevlar_layered", "cotton" ],
->>>>>>> ec0b7961
     "symbol": "[",
     "looks_like": "mask_gas",
     "color": "white",
