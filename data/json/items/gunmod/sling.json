[
  {
    "id": "shoulder_strap",
    "type": "GUNMOD",
    "name": { "str": "shoulder strap" },
    "description": "A shoulder strap allows the rifle to be worn over your shoulders like a piece of clothing.  However, it offers no protection.",
    "weight": "100 g",
    "volume": "250 ml",
    "integral_volume": "250 ml",
    "price": 480,
<<<<<<< HEAD
    "material": [ "cotton" ],
=======
    "price_postapoc": 10,
    "material": "cotton",
>>>>>>> d2b512e4
    "symbol": ":",
    "color": "green",
    "location": "sling",
    "mod_targets": [ "rifle", "shotgun", "smg", "crossbow", "launcher" ],
    "flags": [ "IS_ARMOR", "BELTED", "OVERSIZE", "WATER_FRIENDLY" ]
  }
]<|MERGE_RESOLUTION|>--- conflicted
+++ resolved
@@ -8,12 +8,8 @@
     "volume": "250 ml",
     "integral_volume": "250 ml",
     "price": 480,
-<<<<<<< HEAD
+    "price_postapoc": 10,
     "material": [ "cotton" ],
-=======
-    "price_postapoc": 10,
-    "material": "cotton",
->>>>>>> d2b512e4
     "symbol": ":",
     "color": "green",
     "location": "sling",
