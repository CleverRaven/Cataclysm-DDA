--- conflicted
+++ resolved
@@ -266,8 +266,6 @@
     "name": { "str": "stationary water purifier" }
   },
   {
-<<<<<<< HEAD
-=======
     "id": "pseudo_exercise_machine",
     "type": "TOOL",
     "name": { "str": "exercise machine" },
@@ -278,7 +276,6 @@
     "flags": [ "ALLOWS_REMOTE_USE", "PSEUDO" ]
   },
   {
->>>>>>> cd6044d4
     "id": "pseudo_punching_bag",
     "type": "TOOL",
     "name": { "str": "heavy punching bag" },
@@ -286,8 +283,6 @@
     "symbol": "0",
     "color": "dark_gray",
     "flags": [ "ALLOWS_REMOTE_USE", "PSEUDO" ]
-<<<<<<< HEAD
-=======
   },
   {
     "id": "pseudo_ergometer_mechanical",
@@ -306,6 +301,5 @@
     "symbol": "L",
     "color": "dark_gray",
     "flags": [ "ALLOWS_REMOTE_USE", "PSEUDO" ]
->>>>>>> cd6044d4
   }
 ]