[
  {
    "abstract": "bionic_general",
    "type": "BIONIC_ITEM",
    "category": "bionics",
    "name": "abstract bionic module",
    "weight": 2041,
    "volume": 10,
    "bashing": 8,
    "material": [ "steel", "plastic" ],
    "symbol": ":",
    "color": "yellow",
    "use_action": "install_bionic",
    "flags": [ "CBM" ]
  },
  {
    "abstract": "bionic_general_npc_usable",
    "copy-from": "bionic_general",
    "type": "BIONIC_ITEM",
    "name": "abstract bionic module (npc usable)",
    "extend": { "flags": [ "BIONIC_NPC_USABLE" ] }
  },
  {
    "id": "bio_adrenaline",
    "copy-from": "bionic_general",
    "type": "BIONIC_ITEM",
    "name": "Adrenaline Pump CBM",
    "description": "A stimulator system has been implanted alongside your adrenal glands, allowing you to trigger your body's adrenaline response at the cost of some bionic power.",
    "price": 4000,
    "difficulty": 6
  },
  {
    "id": "bio_ads",
    "copy-from": "bionic_general",
    "type": "BIONIC_ITEM",
    "name": "Active Defense System CBM",
    "description": "A thin forcefield surrounds your body, continually draining power.  Anything attempting to penetrate this field has a chance of being deflected at the cost of energy.  Bullets will be stopped more often than swords and those in turn more often than massive objects.",
    "price": 950000,
    "difficulty": 7
  },
  {
    "id": "bio_advreactor",
    "copy-from": "bionic_general",
    "type": "BIONIC_ITEM",
    "name": "Advanced Microreactor CBM",
    "description": "This stripped down mini-reactor is safer than it appears due to integrated radiation cleansers.  There is no way to shut it down, but you can toggle additional fuel intake.",
    "price": 900000,
    "difficulty": 13
  },
  {
    "id": "bio_alarm",
    "copy-from": "bionic_general",
    "type": "BIONIC_ITEM",
    "name": "Alarm System CBM",
    "description": "A motion-detecting alarm system will notice almost all movement within a fifteen-foot radius, and will silently alert you.  This is very useful during sleep, or if you suspect a cloaked pursuer.",
    "price": 25000,
    "difficulty": 1
  },
  {
    "id": "bio_armor_arms",
    "copy-from": "bionic_general_npc_usable",
    "type": "BIONIC_ITEM",
    "name": "Arms Alloy Plating CBM",
    "description": "The flesh on your arms has been replaced by a strong armor, protecting you greatly.",
    "price": 350000,
    "difficulty": 3
  },
  {
    "id": "bio_armor_eyes",
    "copy-from": "bionic_general_npc_usable",
    "type": "BIONIC_ITEM",
    "name": "Protective Lenses CBM",
    "description": "Your eye sockets have been sealed with highly protective mirrored lenses and your tear ducts have been re-routed to your mouth.  When you cry, you must spit out or swallow your tears.",
    "price": 550000,
    "difficulty": 5
  },
  {
    "id": "bio_armor_head",
    "copy-from": "bionic_general_npc_usable",
    "type": "BIONIC_ITEM",
    "name": "Head Alloy Plating CBM",
    "description": "The flesh on your head has been replaced by a strong armor, protecting both your head and jaw regions.",
    "price": 350000,
    "difficulty": 5
  },
  {
    "id": "bio_armor_legs",
    "copy-from": "bionic_general_npc_usable",
    "type": "BIONIC_ITEM",
    "name": "Legs Alloy Plating CBM",
    "description": "The flesh on your legs has been replaced by a strong armor, protecting you greatly.",
    "price": 350000,
    "difficulty": 3
  },
  {
    "id": "bio_armor_torso",
    "copy-from": "bionic_general_npc_usable",
    "type": "BIONIC_ITEM",
    "name": "Torso Alloy Plating CBM",
    "description": "The flesh on your torso has been replaced by a strong armor, protecting you greatly.",
    "price": 350000,
    "difficulty": 4
  },
  {
    "id": "bio_batteries",
    "copy-from": "bionic_general",
    "type": "BIONIC_ITEM",
    "name": "Battery System CBM",
    "description": "You have a battery draining attachment, and thus can make use of the energy contained in normal, everyday batteries.  Use 'E' to consume batteries.  Can be toggled on and off at will.",
    "price": 80000,
    "difficulty": 4
  },
  {
    "id": "bio_blade",
    "copy-from": "bionic_general",
    "type": "BIONIC_ITEM",
    "name": "Monomolecular Blade CBM",
    "description": "A deadly foot-long blade made of advanced material now resides inside your forearm, capable of being extended through the back of your wrist at the cost of a small amount of power.  Though exceptionally sharp, it will prevent you from holding anything else while extended.",
    "price": 8000,
    "difficulty": 8
  },
  {
    "id": "bio_blaster",
    "copy-from": "bionic_general",
    "type": "BIONIC_ITEM",
    "name": "Fusion Blaster Arm CBM",
    "description": "Your left arm has been replaced by a heavy-duty fusion blaster!  You may use your energy banks to fire a damaging heat ray.  However, you are unable to use or carry two-handed items, and your strength limits what you can use with your one hand.",
    "price": 220000,
    "difficulty": 3
  },
  {
    "id": "bio_blood_anal",
    "copy-from": "bionic_general",
    "type": "BIONIC_ITEM",
    "name": "Blood Analysis CBM",
    "description": "Small sensors have been implanted in your heart, allowing you to analyze your blood.  This will detect many illnesses, drugs, and other conditions.",
    "price": 320000,
    "difficulty": 2
  },
  {
    "id": "bio_blood_filter",
    "copy-from": "bionic_general",
    "type": "BIONIC_ITEM",
    "name": "Blood Filter CBM",
    "description": "A filtration system in your heart allows you to actively filter out chemical impurities, primarily drugs.  It will have limited impact on viruses.  Note that it is not a targeted filter; ALL drugs in your system will be affected.",
    "price": 350000,
    "difficulty": 3
  },
  {
    "id": "bio_cable",
    "copy-from": "bionic_general",
    "type": "BIONIC_ITEM",
    "name": "Cable Charger System CBM",
    "description": "You have a complex port mounted above your hip.  While active, it will drain power through a jumper cable held on your person.",
    "price": 80000,
    "difficulty": 4
  },
  {
    "id": "bio_carbon",
    "copy-from": "bionic_general_npc_usable",
    "type": "BIONIC_ITEM",
    "name": "Subdermal Carbon Filament CBM",
    "description": "Lying just beneath your skin is a thin armor made of carbon nanotubes.  This reduces bashing damage by 2 and cutting damage by 4.",
    "price": 750000,
    "difficulty": 9
  },
  {
    "id": "bio_chain_lightning",
    "copy-from": "bionic_general",
    "type": "BIONIC_ITEM",
    "name": "Chain Lightning CBM",
    "description": "Your body is equipped with a chain lightning generator, allowing you to emit a blast of lightning at a target, leaving a trail of lightning in its wake, jumping to additional targets within 4 tiles of the previous target.",
    "price": 220000,
    "difficulty": 4
  },
  {
    "id": "bio_claws",
    "copy-from": "bionic_general",
    "type": "BIONIC_ITEM",
    "name": "Bionic Claws CBM",
    "description": "Vicious claws have been installed inside your fingers, allowing you to extend and retract them at the cost of a small amount of power.  These do considerable cutting damage, but prevent you from holding anything else while extended.",
    "price": 550000,
    "difficulty": 5
  },
  {
    "id": "bio_climate",
    "copy-from": "bionic_general",
    "type": "BIONIC_ITEM",
    "name": "Internal Climate Control CBM",
    "description": "Throughout your body lies a network of thermal piping which eases the effects of high and low ambient temperatures.",
    "price": 350000,
    "difficulty": 3
  },
  {
    "id": "bio_cloak",
    "copy-from": "bionic_general",
    "type": "BIONIC_ITEM",
    "name": "Cloaking System CBM",
    "description": "This high-power system uses a set of cameras and LEDs to make you blend into your background, rendering you fully invisible to normal vision.  However, you may be detected by infrared, sonar, etc.",
    "price": 850000,
    "difficulty": 5
  },
  {
    "id": "bio_cqb",
    "copy-from": "bionic_general",
    "type": "BIONIC_ITEM",
    "name": "Close Quarters Battle CBM",
    "description": "Bionic processors and databanks, loaded with martial arts combat programs, are integrated into your nervous system.  Whilst active, the CQB module will improve your hand to hand combat skills.",
    "price": 220000,
    "difficulty": 8
  },
  {
    "id": "bio_dex_enhancer",
    "copy-from": "bionic_general_npc_usable",
    "type": "BIONIC_ITEM",
    "name": "Wired Reflexes CBM",
    "description": "Your reaction time has been greatly enhanced with bionic nerve stimulators, giving you a +2 bonus to dexterity.",
    "price": 800000,
    "difficulty": 11
  },
  {
    "id": "bio_digestion",
    "copy-from": "bionic_general_npc_usable",
    "type": "BIONIC_ITEM",
    "name": "Expanded Digestive System CBM",
    "description": "You have been outfitted with three synthetic stomachs and industrial-grade intestines.  Not only can you extract much more nutrition from food, but you are highly resistant to foodborne illness, and can sometimes eat rotten food.",
    "price": 550000,
    "difficulty": 6
  },
  {
    "id": "bio_ears",
    "copy-from": "bionic_general",
    "type": "BIONIC_ITEM",
    "name": "Enhanced Hearing CBM",
    "description": "When this bionic is active, your hearing will be drastically improved, allowing you to hear ten times better than the average person.  Additionally, high-intensity sounds will be automatically dampened before they can damage your hearing.",
    "price": 500000,
    "difficulty": 6
  },
  {
    "id": "bio_emp",
    "copy-from": "bionic_general",
    "type": "BIONIC_ITEM",
    "name": "Directional EMP CBM",
    "description": "Mounted in the palms of your hand are small parabolic EMP field generators.  You may use power to fire a short-ranged blast which will disable electronics and robots.",
    "price": 720000,
    "difficulty": 5
  },
  {
    "id": "bio_ethanol",
    "copy-from": "bionic_general_npc_usable",
    "type": "BIONIC_ITEM",
    "name": "Ethanol Burner CBM",
    "description": "You burn alcohol as fuel in an extremely efficient reaction.  However, you will still suffer the inebriating effects of the substance.",
    "price": 120000,
    "difficulty": 4
  },
  {
    "id": "bio_evap",
    "copy-from": "bionic_general",
    "type": "BIONIC_ITEM",
    "name": "Aero-Evaporator CBM",
    "description": "This unit draws moisture from the surrounding air, which then is poured from a fingertip in the form of water.  It may fail in very dry environments.",
    "price": 550000,
    "difficulty": 4
  },
  {
    "id": "bio_eye_enhancer",
    "copy-from": "bionic_general_npc_usable",
    "type": "BIONIC_ITEM",
    "name": "Diamond Cornea CBM",
    "description": "Your vision is greatly enhanced, giving you a +2 bonus to perception.",
    "price": 800000,
    "difficulty": 11
  },
  {
    "id": "bio_eye_optic",
    "copy-from": "bionic_general",
    "type": "BIONIC_ITEM",
    "name": "Telescopic Eyes CBM",
    "description": "Much of the material in your inner eye has been removed and replaced with an array of high-powered, auto-focusing lenses.  You can now see much farther and more clearly than before, any vision problems you might have had are now gone.",
    "price": 500000,
    "difficulty": 5
  },
  {
    "id": "bio_face_mask",
    "copy-from": "bionic_general",
    "type": "BIONIC_ITEM",
    "name": "Facial Distortion CBM",
    "description": "Through controlled application of electrochemical impulses, you are capable of altering your facial structure so as to subtly affect the reactions of others.  This grants a bonus to all social interactions.",
    "price": 850000,
    "difficulty": 5
  },
  {
    "id": "bio_faraday",
    "copy-from": "bionic_general",
    "type": "BIONIC_ITEM",
    "name": "Dielectric Capacitance System CBM",
    "description": "Throughout your body lies a network of miniature piezoelectric capacitors which can be charged with bionic power to temporarily protect you from external electrical discharge.",
    "price": 5000,
    "difficulty": 5
  },
  {
    "id": "bio_fingerhack",
    "copy-from": "bionic_general",
    "type": "BIONIC_ITEM",
    "name": "Fingerhack CBM",
    "description": "One of your fingers has an electrohack embedded in it; an all-purpose hacking unit used to override control panels and the like (but not computers).  Skill in computers is important, and a failed use may damage your circuits.",
    "price": 350000,
    "difficulty": 2
  },
  {
    "id": "bio_flashbang",
    "copy-from": "bionic_general",
    "type": "BIONIC_ITEM",
    "name": "Flashbang Generator CBM",
    "description": "Light emitting diodes integrated into your skin can release a flash comparable to a flashbang grenade, blinding nearby enemies.  Speakers integrated into your body mimic the loud sound, deafening those nearby.",
    "price": 720000,
    "difficulty": 5
  },
  {
    "id": "bio_flashlight",
    "copy-from": "bionic_general",
    "type": "BIONIC_ITEM",
    "name": "Cranial Flashlight CBM",
    "description": "Mounted between your eyes is a small but powerful LED flashlight.",
    "price": 20000,
    "difficulty": 2
  },
  {
    "id": "bio_furnace",
    "copy-from": "bionic_general",
    "type": "BIONIC_ITEM",
    "name": "Internal Furnace CBM",
    "description": "When this bionic is active, you can burn nearly any organic material as fuel (use 'E'), recharging your power level.  Some materials will burn better than others.",
    "price": 450000,
    "difficulty": 4
  },
  {
    "id": "bio_geiger",
    "copy-from": "bionic_general",
    "type": "BIONIC_ITEM",
    "name": "Integrated Dosimeter CBM",
    "description": "Small radiation sensors have been implanted throughout your body, allowing you to analyze your level of absorbed radiation.  They will also alert you whenever exposed to environmental radiation.",
    "price": 350000,
    "difficulty": 3
  },
  {
    "id": "bio_gills",
    "copy-from": "bionic_general",
    "type": "BIONIC_ITEM",
    "name": "Oxygenator CBM",
    "description": "A complex oxygen delivery system.  Improves the ability to extract oxygen from air and allows extracting it from water.  Will automatically turn on when drowning.  Turn on to recharge stamina faster, at moderate power cost.",
    "price": 450000,
    "difficulty": 6
  },
  {
    "id": "bio_ground_sonar",
    "copy-from": "bionic_general",
    "type": "BIONIC_ITEM",
    "name": "Terranian Sonar CBM",
    "description": "Your feet are equipped with precision sonar equipment, allowing you to detect the movements of creatures below the ground.",
    "price": 450000,
    "difficulty": 5
  },
  {
    "id": "bio_heat_absorb",
    "copy-from": "bionic_general",
    "type": "BIONIC_ITEM",
    "name": "Heat Drain CBM",
    "description": "While fighting unarmed against a warm-blooded opponent, there is a chance that a successful hit will drain body heat, inflicting a small amount of extra damage, and increasing your power reserves slightly.",
    "price": 550000,
    "difficulty": 5
  },
  {
    "id": "bio_heatsink",
    "copy-from": "bionic_general",
    "type": "BIONIC_ITEM",
    "name": "Thermal Dissipation CBM",
    "description": "Powerful heatsinks and supermaterials are woven into your flesh.  While powered, this system will prevent heat damage up to 2000 degrees Fahrenheit.  Note that this does not affect your internal temperature.",
    "price": 350000,
    "difficulty": 3
  },
  {
    "id": "bio_hydraulics",
    "copy-from": "bionic_general",
    "type": "BIONIC_ITEM",
    "name": "Hydraulic Muscles CBM",
    "description": "While activated, your muscles will be greatly enhanced, increasing your strength by 20.",
    "price": 400000,
    "difficulty": 6
  },
  {
    "id": "bio_infrared",
    "copy-from": "bionic_general",
    "type": "BIONIC_ITEM",
    "name": "Infrared Vision CBM",
    "description": "Your range of vision extends into the infrared, allowing you to see warm-blooded creatures in the dark.",
    "price": 450000,
    "difficulty": 6
  },
  {
    "id": "bio_int_enhancer",
    "copy-from": "bionic_general_npc_usable",
    "type": "BIONIC_ITEM",
    "name": "Cerebral Booster CBM",
    "description": "Your brain has been enhanced with bionic coprocessors, giving you a +2 bonus to intelligence.",
    "price": 800000,
    "difficulty": 11
  },
  {
    "id": "bio_laser",
    "copy-from": "bionic_general",
    "type": "BIONIC_ITEM",
    "name": "Finger-Mounted Laser CBM",
    "description": "One of your fingers has a small high-powered laser embedded in it.  This long range weapon is not incredibly damaging, but is very accurate, and has the potential to start fires.",
    "price": 720000,
    "difficulty": 5
  },
  {
    "id": "bio_leukocyte",
    "copy-from": "bionic_general",
    "type": "BIONIC_ITEM",
    "name": "Leukocyte Breeder System CBM",
    "description": "You are equipped with bionic stimulators which augment your haematopoiesis system, allowing you to accelerate white blood cell production using bionic power.  It is supposed to run continuously and may cause unpleasant side effects when turned off.",
    "price": 6000,
    "difficulty": 7
  },
  {
    "id": "bio_lighter",
    "copy-from": "bionic_general",
    "type": "BIONIC_ITEM",
    "name": "Mini-Flamethrower CBM",
    "description": "The index fingers of both hands have powerful fire starters which extend from the tip.",
    "price": 130000,
    "difficulty": 4
  },
  {
    "id": "bio_lockpick",
    "copy-from": "bionic_general",
    "type": "BIONIC_ITEM",
    "name": "Fingerpick CBM",
    "description": "One of your fingers has an electronic lockpick embedded in it.  This automatic system will quickly unlock all but the most advanced key locks without any skill required on the part of the user.",
    "price": 350000,
    "difficulty": 2
  },
  {
    "id": "bio_magnet",
    "copy-from": "bionic_general",
    "type": "BIONIC_ITEM",
    "name": "Electromagnetic Unit CBM",
    "description": "Embedded in your hand is a powerful electromagnet, allowing you to pull items made of iron over short distances.",
    "price": 200000,
    "difficulty": 2
  },
  {
    "id": "bio_membrane",
    "copy-from": "bionic_general_npc_usable",
    "type": "BIONIC_ITEM",
    "name": "Nictating Membrane CBM",
    "description": "Your eyes have a thin membrane that closes over your eyes while underwater, negating any vision penalties.",
    "price": 450000,
    "difficulty": 6
  },
  {
    "id": "bio_memory",
    "copy-from": "bionic_general",
    "type": "BIONIC_ITEM",
    "name": "Enhanced Memory Banks CBM",
    "description": "Your memory has been enhanced with small quantum storage drives.  Any time you start to forget a skill, if this bionic is active you will retain all knowledge, at the cost of a small amount of power.",
    "price": 1000000,
    "difficulty": 9
  },
  {
    "id": "bio_metabolics",
    "copy-from": "bionic_general",
    "type": "BIONIC_ITEM",
    "name": "Metabolic Interchange CBM",
    "description": "Your digestive system and power supply are interconnected.  Energy drains will be regularly counteracted by increasing hunger.  Can be toggled on and off at will.",
    "price": 70000,
    "difficulty": 4
  },
  {
    "id": "bio_meteorologist",
    "copy-from": "bionic_general",
    "type": "BIONIC_ITEM",
    "name": "Weather Reader CBM",
    "description": "A multitude of scientific instruments and sensors collect environmental data.  The data is compiled and presented as a simple readout of the current weather.  It also passively tells you your external temperature.",
    "price": 350000,
    "difficulty": 3
  },
  {
    "id": "bio_nanobots",
    "copy-from": "bionic_general",
    "type": "BIONIC_ITEM",
    "name": "Repair Nanobots CBM",
    "description": "Inside your body is a fleet of tiny dormant robots.  While activated they will flit about your body, repairing damage and stopping bleeding at the cost of power.",
    "price": 950000,
    "difficulty": 6
  },
  {
    "id": "bio_night",
    "copy-from": "bionic_general",
    "type": "BIONIC_ITEM",
    "name": "Artificial Night Generator CBM",
    "description": "Destructive interference eliminates all light within a 15 tile radius.",
    "price": 850000,
    "difficulty": 5
  },
  {
    "id": "bio_night_vision",
    "copy-from": "bionic_general",
    "type": "BIONIC_ITEM",
    "name": "Implanted Night Vision CBM",
    "description": "Your eyes have been modified to amplify existing light, allowing you to see in the dark.",
    "price": 900000,
    "difficulty": 11
  },
  {
    "id": "bio_ods",
    "copy-from": "bionic_general",
    "type": "BIONIC_ITEM",
    "name": "Offensive Defense System CBM",
    "description": "A thin forcefield surrounds your body, continually draining power.  This field does not deflect penetration, but rather delivers a strong shock, damaging unarmed attackers and those with a conductive weapon.",
    "price": 950000,
    "difficulty": 7
  },
  {
    "id": "bio_painkiller",
    "copy-from": "bionic_general",
    "type": "BIONIC_ITEM",
    "name": "Sensory Dulling CBM",
    "description": "Your nervous system is wired to allow you to inhibit the signals of pain, allowing you to dull your senses at will.  However, the use of this system may cause delayed reaction time and drowsiness.",
    "price": 200000,
    "difficulty": 4
  },
  {
    "id": "bio_plut_filter",
    "copy-from": "bionic_general",
    "type": "BIONIC_ITEM",
    "name": "Plutonium Filter CBM",
    "description": "System of tanks and filters to extract plutonium more rapidly from slurry for a microreactor.",
    "price": 60000,
    "difficulty": 6
  },
  {
    "id": "bio_power_armor_interface",
    "copy-from": "bionic_general",
    "type": "BIONIC_ITEM",
    "name": "Power Armor Interface CBM",
    "description": "Interfaces your power system with the internal charging port on suits of power armor.",
    "price": 120000,
    "difficulty": 1
  },
  {
    "id": "bio_power_armor_interface_mkII",
    "copy-from": "bionic_general",
    "type": "BIONIC_ITEM",
    "name": "Power Armor Mk. II Interface CBM",
    "description": "Interfaces your power system with the internal charging port on suits of power armor.  The Mk. II was designed by DoubleTech Inc., to meet the popularity of the Mk. II power armor series.",
    "price": 1000000,
    "difficulty": 8
  },
  {
    "id": "bio_power_storage",
    "copy-from": "bionic_general_npc_usable",
    "type": "BIONIC_ITEM",
    "name": "Power Storage CBM",
    "description": "Compact Bionics Module that upgrades your power capacity by 100 units.  Having at least one of these is a prerequisite to using powered bionics.  You will also need a power supply, found in another CBM.",
    "price": 380000,
    "difficulty": 1
  },
  {
    "id": "bio_power_storage_mkII",
    "copy-from": "bionic_general_npc_usable",
    "type": "BIONIC_ITEM",
    "name": "Power Storage CBM Mk. II",
    "name_plural": "Power Storage CBMs Mk. II",
    "description": "Compact Bionics Module developed at DoubleTech Industries as a replacement for the highly successful Power Storage CBM.  Increases your power capacity by 250 units.",
    "price": 1000000,
    "difficulty": 1
  },
  {
    "id": "bio_probability_travel",
    "copy-from": "bionic_general",
    "type": "BIONIC_ITEM",
    "name": "Probability Travel CBM",
    "description": "Increases your body's wavelength, allowing you to quantum tunnel through walls, reappearing on the other side.  Power drain in standby is minimal, but each tile tunneled through costs 250 bionic power.",
    "price": 1400000,
    "difficulty": 11
  },
  {
    "id": "bio_purifier",
    "copy-from": "bionic_general_npc_usable",
    "type": "BIONIC_ITEM",
    "name": "Air Filtration System CBM",
    "description": "Implanted in your trachea is an advanced filtration system.  If toxins, or airborne diseases find their way into your windpipe, the filter will attempt to remove them.  Reducing the toxic effects.",
    "price": 450000,
    "difficulty": 4
  },
  {
    "id": "bio_radscrubber",
    "copy-from": "bionic_general",
    "type": "BIONIC_ITEM",
    "name": "Radiation Scrubber System CBM",
    "description": "A system of advanced piezomechanical blood filters have been implanted throughout your body, allowing you to purge yourself of absorbed radiation at the cost of some bionic power.",
    "price": 450000,
    "difficulty": 4
  },
  {
    "id": "bio_railgun",
    "copy-from": "bionic_general",
    "type": "BIONIC_ITEM",
    "name": "Railgun CBM",
    "description": "EM field generators in your arms double the range and damage of thrown iron and steel objects at a cost of 1 power per throw, causing them to leave a trail of electricity that can cause additional damage.",
    "price": 220000,
    "difficulty": 3
  },
  {
    "id": "bio_razors",
    "copy-from": "bionic_general_npc_usable",
    "type": "BIONIC_ITEM",
    "name": "Fingertip Razors CBM",
    "description": "You possess razor-sharp retractable claws underneath your fingernails, ten double-edged blades four centimeters in length that do a small amount of unarmed slashing damage whenever your fingertips are uncovered.",
    "price": 450000,
    "difficulty": 4
  },
  {
    "id": "bio_reactor",
    "copy-from": "bionic_general",
    "type": "BIONIC_ITEM",
    "name": "Internal Microreactor CBM",
    "description": "This stripped down mini-reactor may not be the best thing to have in your chest.  There is no way to shut it down, but you can toggle additional fuel intake.",
    "price": 900000,
    "difficulty": 11
  },
  {
    "id": "bio_reactor_upgrade",
    "bionic_id": "bio_advreactor",
    "copy-from": "bionic_general",
    "type": "BIONIC_ITEM",
    "name": "Microreactor Upgrade CBM",
    "description": "A kit for upgrading a pre-installed microreactor with enhanced maximum yield and automatic radiation scrubbing.",
    "price": 250000,
    "difficulty": 11
  },
  {
    "id": "bio_recycler",
    "copy-from": "bionic_general_npc_usable",
    "type": "BIONIC_ITEM",
    "name": "Recycler Unit CBM",
    "description": "Your digestive system has been outfitted with a series of filters and processors, allowing you to reclaim waste liquid and, to a lesser degree, nutrients.  The net effect is a greatly reduced need to eat and drink.",
    "price": 850000,
    "difficulty": 6
  },
  {
    "id": "bio_remote",
    "copy-from": "bionic_general",
    "type": "BIONIC_ITEM",
    "name": "Remote Controller CBM",
    "description": "A small module connected to your brain allows you to interface with nearby devices with wireless capabilities.",
    "price": 600000,
    "difficulty": 6
  },
  {
    "id": "bio_resonator",
    "copy-from": "bionic_general",
    "type": "BIONIC_ITEM",
    "name": "Sonic Resonator CBM",
    "description": "Your entire body may resonate at very high power, creating a short-range shockwave.  While it will not do much damage to creatures, stiff items such as walls and doors will be damaged.",
    "price": 1200000,
    "difficulty": 11
  },
  {
    "id": "bio_scent_mask",
    "copy-from": "bionic_general",
    "type": "BIONIC_ITEM",
    "name": "Olfactory Mask CBM",
    "description": "While this system is powered, your body will produce very little odor, making it nearly impossible for creatures to track you by scent.",
    "price": 850000,
    "difficulty": 5
  },
  {
    "id": "bio_scent_vision",
    "copy-from": "bionic_general",
    "type": "BIONIC_ITEM",
    "name": "Scent Vision CBM",
    "description": "While this system is powered, you're able to visually sense your own scent, making it possible for you to recognize your surroundings even if you can't see it.",
    "price": 450000,
    "difficulty": 8
  },
  {
    "id": "bio_shock",
    "copy-from": "bionic_general",
    "type": "BIONIC_ITEM",
    "name": "Electroshock Unit CBM",
    "description": "While fighting unarmed, or with a weapon that conducts electricity, there is a chance that a successful hit will shock your opponent, inflicting extra damage and disabling them temporarily at the cost of some energy.",
    "price": 550000,
    "difficulty": 5
  },
  {
    "id": "bio_shockwave",
    "copy-from": "bionic_general",
    "type": "BIONIC_ITEM",
    "name": "Shockwave Generator CBM",
    "description": "You generate a powerful shockwave, knocking back all nearby creatures.  Targets are stunned briefly, take damage and additional stun upon impact with impassable terrain, and knockback any creatures they collide with.",
    "price": 550000,
    "difficulty": 5
  },
  {
    "id": "bio_speed",
    "copy-from": "bionic_general_npc_usable",
    "type": "BIONIC_ITEM",
    "name": "Synaptic Accelerator CBM",
    "description": "Your nervous system has been enhanced with bionic stimulators, giving you a 10% boost to your speed.",
    "price": 10000,
    "difficulty": 12
  },
  {
    "id": "bio_storage",
    "copy-from": "bionic_general_npc_usable",
    "type": "BIONIC_ITEM",
    "name": "Internal Storage CBM",
    "description": "Space inside your chest cavity has been converted into a storage area.  You may carry an extra 2 liters of volume.",
    "price": 400000,
    "difficulty": 7
  },
  {
    "id": "bio_str_enhancer",
    "copy-from": "bionic_general_npc_usable",
    "type": "BIONIC_ITEM",
    "name": "Muscle Augmentation CBM",
    "description": "Your muscular system has been enhanced with myomer fibers, giving you a +2 bonus to strength.",
    "price": 800000,
    "difficulty": 11
  },
  {
    "id": "bio_sunglasses",
    "copy-from": "bionic_general",
    "type": "BIONIC_ITEM",
    "name": "Anti-Glare Compensators CBM",
    "description": "Your eyes have quick-reacting transition lenses installed over them.  They negate glare penalties, partially protect you from bright flashes, and protect your eyes when welding.",
    "price": 450000,
    "difficulty": 4
  },
  {
    "id": "bio_targeting",
    "copy-from": "bionic_general_npc_usable",
    "type": "BIONIC_ITEM",
    "name": "Targeting System CBM",
    "description": "Your eyes are equipped with range finders, and their movement is synced with that of your arms, to a degree.  Shots you fire will be much more accurate, particularly at long range.",
    "price": 650000,
    "difficulty": 5
  },
  {
    "id": "bio_teleport",
    "copy-from": "bionic_general",
    "type": "BIONIC_ITEM",
    "name": "Teleportation Unit CBM",
    "description": "This highly experimental unit folds space over short distances, instantly transporting your body up to 25 feet at the cost of much power.  Note that prolonged or frequent use may have dangerous side effects.",
    "price": 700000,
    "difficulty": 7
  },
  {
    "id": "bio_time_freeze",
    "copy-from": "bionic_general",
    "type": "BIONIC_ITEM",
    "name": "Time Dilation CBM",
    "description": "At the cost of all stored bionic power, you may increase your body speed and reactions dramatically, essentially freezing time.  You are still delicate, however, and violent or rapid movements may damage you due to friction.",
    "price": 1400000,
    "difficulty": 11
  },
  {
    "id": "bio_tools",
    "copy-from": "bionic_general",
    "type": "BIONIC_ITEM",
    "name": "Integrated Toolset CBM",
    "description": "Implanted in your hands and fingers is a complete tool set - screwdriver, hammer, wrench, and heating elements.  You can use this in place of many tools when crafting.",
    "price": 800000,
    "difficulty": 6
  },
  {
    "id": "bio_torsionratchet",
    "copy-from": "bionic_general_npc_usable",
    "type": "BIONIC_ITEM",
    "name": "Joint Torsion Ratchet CBM",
    "description": "Your joints have been equipped with torsion ratchets that generate power slowly when you move.",
    "price": 380000,
    "difficulty": 4
  },
  {
    "id": "bio_uncanny_dodge",
    "copy-from": "bionic_general",
    "type": "BIONIC_ITEM",
    "name": "Uncanny Dodge CBM",
    "description": "Your nervous system has been augmented with bionic processors, allowing you to dodge attacks beyond normal human capability, including bullets.",
    "price": 950000,
    "difficulty": 11
  },
  {
    "id": "bio_ups",
    "copy-from": "bionic_general",
    "type": "BIONIC_ITEM",
    "name": "Unified Power System CBM",
    "description": "You have a unified power system wired into your power banks.  Objects that run on a UPS can now draw directly from your internal power supply.",
    "price": 25000,
    "difficulty": 3
  },
  {
    "id": "bio_watch",
    "copy-from": "bionic_general",
    "type": "BIONIC_ITEM",
    "name": "Internal Chronometer CBM",
    "description": "You have been equipped with an internal atomic clock, ensuring that you will always know the current time.  Additionally, it includes a silent alarm clock function.",
    "price": 1000,
    "difficulty": 1
  },
  {
    "id": "bio_water_extractor",
    "copy-from": "bionic_general",
    "type": "BIONIC_ITEM",
    "name": "Water Extraction Unit CBM",
    "description": "Nanotubes embedded in the palm of your hand will pump any available fluid out of a dead body, cleanse it of impurities and convert it into drinkable water.  You must, however, have a container to store the water in.",
    "price": 550000,
    "difficulty": 5
  },
  {
<<<<<<< HEAD
    "id": "bio_syringe",
    "copy-from": "bionic_general",
    "type": "BIONIC_ITEM",
    "name": "Intravenous Needletip CBM",
    "description": "A small tube with a retractable needle, that terminates in a net of tiny hoses instead of a plunger.  Installed, it allows you to draw substances directly into your bloodstream through the needle without needing to carry a syringe.",
    "price": 1000,
    "difficulty": 1
  },
  {
    "id": "bio_weight",
    "copy-from": "bionic_general",
    "type": "BIONIC_ITEM",
    "name": "Titanium Skeletal Bracing CBM",
    "description": "A set of hinges, springs, and other synthetic augments for the skeletal structure.  These artificial enhancers strengthen the knees and elbows, allowing you to carry more weight.",
    "price": 50000,
    "difficulty": 3
=======
    "id": "bio_shock_absorber",
    "copy-from": "bionic_general",
    "type": "BIONIC_ITEM",
    "name": "Kinetic Shock Absorbers CBM",
    "description": "A set of hydraulic springs and foldable padding that replaces most of the flesh in your limbs and upper torso.  While active, these absorbers will negate damage from severe impacts such as falling, at the cost of reducing your ability to move effectively.",
    "price": 10000,
    "difficulty": 4
>>>>>>> 07383c99
  }
]<|MERGE_RESOLUTION|>--- conflicted
+++ resolved
@@ -824,7 +824,6 @@
     "difficulty": 5
   },
   {
-<<<<<<< HEAD
     "id": "bio_syringe",
     "copy-from": "bionic_general",
     "type": "BIONIC_ITEM",
@@ -841,7 +840,8 @@
     "description": "A set of hinges, springs, and other synthetic augments for the skeletal structure.  These artificial enhancers strengthen the knees and elbows, allowing you to carry more weight.",
     "price": 50000,
     "difficulty": 3
-=======
+  },
+  {
     "id": "bio_shock_absorber",
     "copy-from": "bionic_general",
     "type": "BIONIC_ITEM",
@@ -849,6 +849,5 @@
     "description": "A set of hydraulic springs and foldable padding that replaces most of the flesh in your limbs and upper torso.  While active, these absorbers will negate damage from severe impacts such as falling, at the cost of reducing your ability to move effectively.",
     "price": 10000,
     "difficulty": 4
->>>>>>> 07383c99
   }
 ]