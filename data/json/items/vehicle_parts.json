[
    {
        "type" : "ITEM_CATEGORY",
        "id" : "veh_parts",
        "name" : "vehicle parts",
        "sort_rank" : 10
    },
    {
        "type":"GENERIC",
        "id" : "frame",
        "name" : "steel frame",
        "description" : "A large frame made of steel. Useful for crafting.",
        "weight" : 13607,
        "to_hit" : -5,
        "color" : "cyan",
        "symbol" : "]",
        "material" : ["steel", "null"],
        "techniques" : ["DEF_DISARM"],
        "volume" : 60,
        "bashing" : 20,
        "cutting" : 0,
        "category" : "veh_parts",
        "price" : 55
    },
    {
        "type":"GENERIC",
<<<<<<< HEAD
        "id" : "frame_wood",
        "name" : "wooden frame",
        "description" : "A large frame made of wood. Useful for crafting.",
        "weight" : 7000,
        "to_hit" : -5,
        "color" : "brown",
        "symbol" : "]",
        "material" : ["wood", "null"],
        "techniques" : ["DEF_DISARM"],
        "volume" : 60,
        "bashing" : 16,
        "cutting" : 4,
        "category" : "veh_parts",
        "price" : 35
=======
        "id" : "hdframe",
        "name" : "heavy duty frame",
        "description" : "A large, reinforced steel frame, used in military vehicle construction.",
        "weight" : 26000,
        "to_hit" : -6,
        "color" : "green",
        "symbol" : "]",
        "material" : ["hardsteel", "steel"],
        "techniques" : ["DEF_DISARM"],
        "volume" : 80,
        "bashing" : 25,
        "cutting" : 0,
        "category" : "veh_parts",
        "price" : 120
>>>>>>> 1c4a1c4e
    },
    {
        "type":"GENERIC",
        "id" : "seat",
        "name" : "seat",
        "description" : "A soft car seat covered with leather.",
        "weight" : 9071,
        "to_hit" : -4,
        "color" : "red",
        "symbol" : "0",
        "material" : ["leather", "null"],
        "volume" : 30,
        "bashing" : 4,
        "cutting" : 0,
        "category" : "veh_parts",
        "price" : 250
    },
    {
        "type":"GENERIC",
        "id" : "v_table",
        "name" : "table",
        "description" : "A very fancy table from a very fancy RV. If times were better it might be useful for something more than firewood.",
        "weight" : 9071,
        "to_hit" : -8,
        "color" : "red",
        "symbol" : "0",
        "material" : ["wood", "null"],
        "volume" : 42,
        "bashing" : 6,
        "cutting" : 0,
        "category" : "veh_parts",
        "price" : 200
    },
    {
        "type":"GENERIC",
        "id" : "saddle",
        "name" : "saddle",
        "description" : "A leather-covered seat designed to be straddled.",
        "weight" : 300,
        "to_hit" : -4,
        "color" : "red",
        "symbol" : "0",
        "material" : ["plastic", "null"],
        "volume" : 5,
        "bashing" : 2,
        "cutting" : 0,
        "category" : "veh_parts",
        "price" : 25
    },
    {
        "type":"GENERIC",
        "id" : "muffler",
        "name" : "muffler",
        "description" : "A muffler from a car. Very unwieldy as a weapon. Useful in a few crafting recipes.",
        "weight" : 9525,
        "to_hit" : -10,
        "color" : "light_gray",
        "symbol" : "/",
        "material" : ["iron", "null"],
        "techniques" : ["WBLOCK_2"],
        "volume" : 14,
        "bashing" : 19,
        "cutting" : 0,
        "category" : "veh_parts",
        "price" : 30
    },
    {
        "type":"GENERIC",
        "id" : "vehicle_controls",
        "name" : "vehicle controls",
        "description" : "A set of various vehicle controls. Useful for crafting.",
        "weight" : 2721,
        "to_hit" : -4,
        "color" : "light_cyan",
        "symbol" : "$",
        "material" : ["plastic", "steel"],
        "volume" : 12,
        "bashing" : 2,
        "cutting" : 0,
        "category" : "veh_parts",
        "price" : 400
    },
    {
        "type":"GENERIC",
        "id" : "motor",
        "name" : "electric motor",
        "description" : "A powerful electric motor. Useful for crafting.",
        "weight" : 9071,
        "to_hit" : 0,
        "color" : "light_cyan",
        "symbol" : ",",
        "material" : ["iron", "null"],
        "volume" : 6,
        "bashing" : 4,
        "cutting" : 0,
        "category" : "veh_parts",
        "price" : 120
    },
    {
        "type":"GENERIC",
        "id" : "motor_large",
        "name" : "large electric motor",
        "description" : "A large and very powerful electric motor. Useful for crafting.",
        "weight" : 73708,
        "to_hit" : -3,
        "color" : "light_cyan",
        "symbol" : ":",
        "material" : ["iron", "null"],
        "volume" : 15,
        "bashing" : 9,
        "cutting" : 0,
        "category" : "veh_parts",
        "price" : 220
    },
    {
        "type":"GENERIC",
        "id" : "plasma_engine",
        "name" : "plasma engine",
        "description" : "High technology engine, working on hydrogen fuel.",
        "weight" : 39689,
        "to_hit" : -2,
        "color" : "light_cyan",
        "symbol" : ":",
        "material" : ["steel", "null"],
        "volume" : 12,
        "bashing" : 7,
        "cutting" : 0,
        "category" : "veh_parts",
        "price" : 900
    },
    {
        "type":"GENERIC",
        "id" : "foot_crank",
        "name" : "foot crank",
        "description" : "The pedal and gear assembly from a bicycle.",
        "weight" : 816,
        "to_hit" : -1,
        "color" : "light_gray",
        "symbol" : ":",
        "material" : ["iron", "null"],
        "volume" : 2,
        "bashing" : 10,
        "cutting" : 0,
        "category" : "veh_parts",
        "price" : 90
    },
    {
        "type":"GENERIC",
        "id" : "small_storage_battery",
        "name" : "small storage battery",
        "description" : "A small storage battery. Useful for crafting.",
        "weight" : 230,
        "to_hit" : -2,
        "color" : "light_cyan",
        "symbol" : ":",
        "material" : ["iron", "null"],
        "volume" : 2,
        "bashing" : 1,
        "cutting" : 0,
        "category" : "veh_parts",
        "price" : 50
    },
    {
        "type":"GENERIC",
        "id" : "battery_motorbike",
        "name" : "motorbike battery",
        "description" : "A 12v lead-acid battery used to power smaller vehicles' electrical systems.",
        "weight" : 13250,
        "to_hit" : -2,
        "color" : "light_cyan",
        "symbol" : ":",
        "material" : ["iron", "null"],
        "volume" : 3,
        "bashing" : 2,
        "cutting" : 0,
        "category" : "veh_parts",
        "price" : 20
    },
    {
        "type":"GENERIC",
        "id" : "battery_car",
        "name" : "car battery",
        "description" : "A 12v lead-acid battery used to power car electrical systems.",
        "weight" : 17640,
        "to_hit" : -2,
        "color" : "light_cyan",
        "symbol" : ":",
        "material" : ["iron", "null"],
        "volume" : 4,
        "bashing" : 3,
        "cutting" : 0,
        "category" : "veh_parts",
        "price" : 40
    },
    {
        "type":"GENERIC",
        "id" : "battery_truck",
        "name" : "truck battery",
        "description" : "A large 12v lead-acid battery used to power truck electrical systems.",
        "weight" : 20000,
        "to_hit" : -2,
        "color" : "light_cyan",
        "symbol" : ":",
        "material" : ["iron", "null"],
        "volume" : 6,
        "bashing" : 5,
        "cutting" : 0,
        "category" : "veh_parts",
        "price" : 60
    },
    {
        "type":"GENERIC",
        "id" : "headlight_reinforced",
        "name" : "reinforced head light",
        "description" : "A vehicle headlight with a cage built around it to protect it from damage without reducing it's effectiveness.",
        "weight" : 1200,
        "to_hit" : -2,
        "color" : "light_cyan",
        "symbol" : ",",
        "material" : ["iron", "null"],
        "volume" : 4,
        "bashing" : 4,
        "cutting" : 0,
        "category" : "veh_parts",
        "price" : 400
    },
    {
        "type":"GENERIC",
        "id" : "alternator_motorbike",
        "name" : "motorbike alternator",
        "description" : "A small alternator used to power small vehicle electrical systems.",
        "weight" : 6000,
        "to_hit" : -2,
        "color" : "light_cyan",
        "symbol" : ",",
        "material" : ["iron", "null"],
        "volume" : 5,
        "bashing" : 4,
        "cutting" : 0,
        "category" : "veh_parts",
        "price" : 60
    },
    {
        "type":"GENERIC",
        "id" : "alternator_car",
        "name" : "car alternator",
        "description" : "An alternator used to power car electrical systems.",
        "weight" : 9000,
        "to_hit" : -3,
        "color" : "light_cyan",
        "symbol" : ",",
        "material" : ["iron", "null"],
        "volume" : 6,
        "bashing" : 4,
        "cutting" : 0,
        "category" : "veh_parts",
        "price" : 90
    },
    {
        "type":"GENERIC",
        "id" : "alternator_truck",
        "name" : "truck alternator",
        "description" : "A large alternator used to power truck electrical systems.",
        "weight" : 12000,
        "to_hit" : -4,
        "color" : "light_cyan",
        "symbol" : ",",
        "material" : ["iron", "null"],
        "volume" : 7,
        "bashing" : 4,
        "cutting" : 0,
        "category" : "veh_parts",
        "price" : 120
    },
    {
        "type":"GENERIC",
        "id" : "storage_battery",
        "name" : "storage battery",
        "description" : "A large storage battery. Useful for crafting.",
        "weight" : 22679,
        "to_hit" : -2,
        "color" : "light_cyan",
        "symbol" : ":",
        "material" : ["iron", "null"],
        "volume" : 8,
        "bashing" : 6,
        "cutting" : 0,
        "category" : "veh_parts",
        "price" : 80
    },
    {
        "type":"GENERIC",
        "id" : "minireactor",
        "name" : "minireactor",
        "description" : "A small portable plutonium reactor. Handle with great care!",
        "weight" : 27215,
        "to_hit" : -4,
        "color" : "light_cyan",
        "symbol" : ":",
        "material" : ["steel", "null"],
        "volume" : 6,
        "bashing" : 7,
        "cutting" : 0,
        "category" : "veh_parts",
        "price" : 900
    },
    {
        "type":"GENERIC",
        "id" : "solar_panel",
        "name" : "solar panel",
        "description" : "Electronic device that can convert solar radiation into electric power. Useful for crafting.",
        "weight" : 14000,
        "to_hit" : -4,
        "color" : "yellow",
        "symbol" : "]",
        "material" : ["glass", "null"],
        "volume" : 12,
        "bashing" : 1,
        "cutting" : 0,
        "category" : "veh_parts",
        "price" : 900
    },
    {
        "type":"GENERIC",
        "id" : "reinforced_solar_panel",
        "name" : "reinforced solar panel",
        "description" : "A solar panel that has been covered with a pane of reinforced glass to protect the delicate solar cells from zombies or errant baseballs.  Useful for crafting.",
        "weight" : 24143,
        "to_hit" : -4,
        "color" : "light_blue",
        "symbol" : "]",
        "material" : ["glass", "steel"],
        "volume" : 26,
        "bashing" : 1,
        "cutting" : 0,
        "category" : "veh_parts",
        "price" : 900
    },
    {
        "type": "GENERIC",
        "id": "minifridge",
        "name": "minifridge",
        "description": "A very small fridge for keeping food cool.",
        "weight": 31752,
        "to_hit": -8,
        "color": "light_blue",
        "symbol": "]",
        "material": "steel",
        "volume": 20,
        "bashing": 8,
        "cutting": 0,
        "category" : "veh_parts",
        "price": 600
    },
    {
        "type":"GENERIC",
        "id" : "solar_cell",
        "name" : "solar cell",
        "description" : "A small electronic device that can convert solar radiation into electric power. Useful for crafting.",
        "weight" : 1000,
        "to_hit" : -4,
        "color" : "yellow",
        "symbol" : ";",
        "material" : ["glass", "null"],
        "volume" : 1,
        "bashing" : 1,
        "cutting" : 0,
        "category" : "veh_parts",
        "price" : 50
    },
    {
        "type":"GENERIC",
        "id" : "sheet_metal",
        "name" : "sheet metal",
        "description" : "A thin sheet of metal.",
        "weight" : 1000,
        "to_hit" : -2,
        "color" : "light_cyan",
        "symbol" : "]",
        "material" : ["steel", "null"],
        "volume" : 4,
        "bashing" : 5,
        "cutting" : 0,
        "category" : "veh_parts",
        "price" : 60
    },
    {
        "type":"GENERIC",
        "id" : "wood_plate",
        "name" : "wooden armor kit",
        "description" : "A bundle of two by fours prepared to be used as vehicle armor.",
        "weight" : 5600,
        "to_hit" : -8,
        "color" : "brown",
        "symbol" : "]",
        "material" : ["wood", "null"],
        "volume" : 12,
        "bashing" : 10,
        "cutting" : 0,
        "category" : "veh_parts",
        "price" : 120
    },
    {
        "type":"GENERIC",
        "id" : "steel_plate",
        "name" : "steel plating",
        "description" : "A piece of armor plating made of steel.",
        "weight" : 12880,
        "to_hit" : -1,
        "color" : "light_cyan",
        "symbol" : "]",
        "material" : ["steel", "null"],
        "volume" : 12,
        "bashing" : 6,
        "cutting" : 0,
        "category" : "veh_parts",
        "price" : 120
    },
    {
        "type":"GENERIC",
        "id" : "alloy_plate",
        "name" : "superalloy plating",
        "description" : "A piece of armor plating made of sturdy superalloy.",
        "weight" : 10800,
        "to_hit" : -1,
        "color" : "light_cyan",
        "symbol" : "]",
        "material" : ["superalloy", "null"],
        "volume" : 12,
        "bashing" : 6,
        "cutting" : 0,
        "category" : "veh_parts",
        "price" : 185
    },
    {
        "type":"GENERIC",
        "id" : "alloy_sheet",
        "name" : "superalloy sheet",
        "description" : "A sheet sturdy superalloy, incredibly hard, yet incredibly malleable.",
        "weight" : 900,
        "to_hit" : -2,
        "color" : "light_cyan",
        "symbol" : ",",
        "material" : ["superalloy", "null"],
        "volume" : 2,
        "bashing" : -2,
        "cutting" : 0,
        "category" : "veh_parts",
        "price" : 85
    },
    {
        "type":"GENERIC",
        "id" : "spiked_plate",
        "name" : "spiked plating",
        "description" : "A piece of armor plating made of steel. It is covered by menacing spikes.",
        "weight" : 12240,
        "to_hit" : -1,
        "color" : "light_cyan",
        "symbol" : "]",
        "material" : ["steel", "null"],
        "volume" : 14,
        "bashing" : 6,
        "cutting" : 3,
        "flags" : ["STAB"],
        "category" : "veh_parts",
        "price" : 185
    },
    {
        "type":"GENERIC",
        "id" : "hard_plate",
        "name" : "hard plating",
        "description" : "A piece of very thick armor plating made of steel.",
        "weight" : 32640,
        "to_hit" : -1,
        "color" : "light_cyan",
        "symbol" : "]",
        "material" : ["hardsteel", "null"],
        "volume" : 12,
        "bashing" : 6,
        "cutting" : 0,
        "category" : "veh_parts",
        "price" : 160
    },
    {
        "type":"GENERIC",
        "id" : "mil_plate",
        "name" : "military composite plating",
        "description" : "A thick sheet of military grade armor, best bullet stopper you can stick on a vehicle.",
        "weight" : 16500,
        "to_hit" : -1,
        "color" : "green",
        "symbol" : "]",
        "material" : ["hardsteel", "ceramic"],
        "volume" : 12,
        "bashing" : 8,
        "cutting" : 0,
        "category" : "veh_parts",
        "price" : 160
    },
    {
        "type":"GENERIC",
        "id" : "kitchen_unit",
        "name" : "RV kitchen unit",
        "description" : "A vehicle mountable electric range and sink unit with integrated tool storage for cooking utensils.",
        "weight" : 102058,
        "to_hit" : -2,
        "color" : "light_cyan",
        "symbol" : "&",
        "material" : ["steel", "null"],
        "volume" : 80,
        "bashing" : 0,
        "cutting" : 0,
        "category" : "veh_parts",
        "price" : 400
    },
    {
        "type":"GENERIC",
        "id" : "weldrig",
        "name" : "vehicle welding rig",
        "description" : "A welding rig made to run off a vehicle's storage battery.  It has a soldering iron attachment for delicate work, and a compartment to store your extra tools in.",
        "weight" : 16789,
        "to_hit" : -2,
        "color" : "light_red",
        "symbol" : "&",
        "material" : ["steel", "null"],
        "volume" : 80,
        "bashing" : 0,
        "cutting" : 0,
        "category" : "veh_parts",
        "price" : 400
    },
    {
        "type":"GENERIC",
        "id" : "craftrig",
        "name" : "FOODCO kitchen buddy",
        "description" : "Assembled from a set of instructions you found in an old book of DIY projects, the *FOODCO kitchen buddy* claims to be *the perfect solution to all your home-cooking needs!*.  While it is surprisingly handy for vacuum-sealing as well as dehydrating food, the cheery sales pitch neglected to mention A - how awkward the damn thing is, and B - how it doesn't take batteries.  You're going to have to weld it to a vehicle, or something else with a supply of electricity, if you want to use it.  In addition to the cooking features, it also has a water-purification system, a drawer for holding extra tools, and for some insane reason, a press and die set for hand-loading ammunition.",
        "weight" : 27976,
        "to_hit" : -2,
        "color" : "light_green",
        "symbol" : "&",
        "material" : ["steel", "null"],
        "volume" : 111,
        "bashing" : 0,
        "cutting" : 0,
        "category" : "veh_parts",
        "price" : 400
    },
    {
        "type":"GENERIC",
        "id" : "chemlab",
        "name" : "onboard chemistry lab",
        "description" : "Assembled from a chemistry set attached to a complex wiring harness, it is well suited to most any chemistry project you could imagine. Unable to utilize standard batteries, it requires an external supply of electricity to operate.",
        "weight" : 19124,
        "to_hit" : -2,
        "color" : "yellow",
        "symbol" : "&",
        "material" : ["steel", "glass"],
        "volume" : 92,
        "bashing" : 0,
        "cutting" : 0,
        "price" : 400
    },
    {
        "type":"GENERIC",
        "id": "veh_tracker",
        "name": "vehicle tracking device",
        "description": "A vehicle tracking device, when installed on a vehicle allows you track the vehicle through your PDA",
        "weight": 400,
        "to_hit": 0,
        "color": "red",
        "symbol": ";",
        "material": ["plastic", "iron"],
        "volume": 2,
        "bashing": 1,
        "cutting": 0,
        "category" : "veh_parts",
        "price": 800
    },
    {
        "type":"GENERIC",
        "id": "light_emergency_red",
        "name": "emergency vehicle light (red)",
        "description": "One of the red-colored lights from the top of an emergency services vehicle. When turned on, the lights rotate to shine in all directions.",
        "weight": 500,
        "to_hit": 1,
        "color": "red",
        "symbol": ";",
        "material": ["plastic", "iron"],
        "volume": 4,
        "bashing": 1,
        "cutting": 0,
        "category" : "veh_parts",
        "price": 400
    },
    {
        "type":"GENERIC",
        "id": "light_emergency_blue",
        "name": "emergency vehicle light (blue)",
        "description": "One of the blue-colored lights from the top of an emergency services vehicle. When turned on, the lights rotate to shine in all directions.",
        "weight": 500,
        "to_hit": 1,
        "color": "blue",
        "symbol": ";",
        "material": ["plastic", "iron"],
        "volume": 4,
        "bashing": 1,
        "cutting": 0,
        "category" : "veh_parts",
        "price": 400
    },
    {
        "type":"GENERIC",
        "id" : "cargo_rack",
        "name" : "cargo carrier",
        "description" : "A heavy frame outfitted with tie-downs and attachment points for carrying cargo.",
        "weight" : 28813,
        "to_hit" : -4,
        "color" : "cyan",
        "symbol" : "]",
        "material" : ["steel", "plastic"],
        "volume" : 200,
        "bashing" : 2,
        "cutting" : 0,
        "price" : 400
    },
    {
        "type":"GENERIC",
        "id": "floodlight",
        "name": "floodlight",
        "description": "A large and heavy light designed to illuminate wide areas.",
        "weight": 2500,
        "to_hit": 1,
        "color": "white",
        "symbol": ";",
        "material": ["iron", "plastic"],
        "volume": 8,
        "bashing": 5,
        "cutting": 0,
        "category" : "veh_parts",
        "price": 900
    },
    {
        "type":"GENERIC",
        "id": "recharge_station",
        "name": "recharging station",
        "description": "An induction based charging system designed to operate on vehicle power. Once installed in a vehicle storage space, it will slowly charge all tools with rechargeable batteries in that space. The system can only be installed in existing storage compartments.",
        "weight": 2500,
        "to_hit": 1,
        "color": "light_blue",
        "symbol": "-",
        "material": ["steel", "plastic"],
        "volume": 8,
        "bashing": 5,
        "cutting": 0,
        "category" : "veh_parts",
        "price": 900
    }
]<|MERGE_RESOLUTION|>--- conflicted
+++ resolved
@@ -24,7 +24,6 @@
     },
     {
         "type":"GENERIC",
-<<<<<<< HEAD
         "id" : "frame_wood",
         "name" : "wooden frame",
         "description" : "A large frame made of wood. Useful for crafting.",
@@ -39,7 +38,9 @@
         "cutting" : 4,
         "category" : "veh_parts",
         "price" : 35
-=======
+    },
+    {
+        "type":"GENERIC",
         "id" : "hdframe",
         "name" : "heavy duty frame",
         "description" : "A large, reinforced steel frame, used in military vehicle construction.",
@@ -54,7 +55,6 @@
         "cutting" : 0,
         "category" : "veh_parts",
         "price" : 120
->>>>>>> 1c4a1c4e
     },
     {
         "type":"GENERIC",
