--- conflicted
+++ resolved
@@ -561,7 +561,6 @@
     "copy-from": "cookbook_liverforkids"
   },
   {
-<<<<<<< HEAD
     "id": "winemaking_beginner",
     "type": "BOOK",
     "name": { "str": "Winemaking for Beginners", "str_pl": "copies of Winemaking for Beginners" },
@@ -689,7 +688,8 @@
     "intelligence": 9,
     "time": "9 m",
     "fun": -1
-=======
+  },
+  {
     "id": "cookbook_indian",
     "type": "BOOK",
     "name": { "str": "Tasting India", "str_pl": "copies of Tasting India" },
@@ -709,6 +709,5 @@
     "intelligence": 7,
     "time": "20 m",
     "fun": 1
->>>>>>> 8abe67df
   }
 ]