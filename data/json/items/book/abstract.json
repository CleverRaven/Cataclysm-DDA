[
  {
<<<<<<< HEAD
    "abstract": "book_tpl",
    "type": "BOOK",
    "name": "Generic Book",
    "description": "The most generic of all books",
    "symbol": "?"
  },
  {
    "abstract": "book_nonf_tpl",
    "type": "BOOK",
    "name": "Generic Nonfiction Book",
    "description": "template for a manuscript purporting to be factual",
    "intelligence": 5,
    "looks_like": "story_book",
    "color": "light_blue",
    "time": "20 m",
    "copy-from": "book_tpl"
  },
  {
    "abstract": "book_fict_tpl",
    "type": "BOOK",
    "name": "Generic Fiction Book",
    "description": "template for a work of fiction",
    "intelligence": 4,
    "looks_like": "story_book",
    "color": "light_cyan",
    "time": "15 m",
    "copy-from": "book_tpl"
  },
  {
    "abstract": "book_fict_soft_tpl",
    "type": "BOOK",
    "name": { "str": "paperback novel", "str_pl": "paperbacks" },
    "description": "An ordinary paperback book.  Or is it?  It is.",
    "weight": "460 g",
    "volume": "500 ml",
    "longest_side": "23 cm",
    "price": 750,
    "price_postapoc": 1900,
    "material": [ "paper" ],
=======
    "abstract": "book_nonf_tpl",
    "type": "BOOK",
    "name": "Generic Nonfiction Book",
    "description": "template for a manuscript purporting to be factual",
    "intelligence": 5,
    "symbol": "?",
    "looks_like": "story_book",
    "color": "light_blue",
    "time": "20 m"
  },
  {
    "abstract": "book_fict_tpl",
    "type": "BOOK",
    "name": "Generic Fiction Book",
    "description": "template for a work of fiction",
    "intelligence": 5,
>>>>>>> 0f666046
    "symbol": "?",
    "looks_like": "story_book",
    "color": "light_cyan",
    "time": "15 m",
    "chapters": 16,
    "fun": 2
  },
  {
<<<<<<< HEAD
=======
    "abstract": "book_fict_hard_tpl",
    "type": "BOOK",
    "name": "Generic Hard Bound Fiction Book",
    "description": "Template for hard bound book of fiction",
    "weight": "1000 g",
    "volume": "1100 ml",
    "price": 1999,
    "price_postapoc": 1500,
    "material": [ "paper", "cardboard" ],
    "bashing": 2,
    "copy-from": "book_fict_tpl"
  },
  {
    "abstract": "book_fict_soft_tpl",
    "type": "BOOK",
    "name": { "str": "paperback novel", "str_pl": "paperbacks" },
    "description": "An ordinary paperback book.  Or is it?  It is.",
    "weight": "400 g",
    "volume": "700 ml",
    "price": 799,
    "price_postapoc": 1500,
    "material": [ "paper" ],
    "bashing": 1,
    "flags": [ "FLAMMABLE" ],
    "copy-from": "book_fict_tpl"
  },
  {
>>>>>>> 0f666046
    "abstract": "book_nonf_hard_tpl",
    "type": "BOOK",
    "name": "Generic Nonfiction Hardcover Book",
    "description": "template for hard bound nonfiction book",
    "//isbn13": 9780764335754,
    "weight": "907 g",
    "volume": "1033 ml",
    "longest_side": "25 cm",
    "price": 1450,
    "price_postapoc": 2900,
    "material": [ "paper", "cardboard" ],
    "color": "light_blue",
    "bashing": 2,
    "chapters": 18,
    "copy-from": "book_nonf_tpl"
  },
  {
    "abstract": "book_nonf_soft_tpl",
    "type": "BOOK",
    "name": "Generic Nonfiction Paperback",
    "description": "template for a paperback nonfiction book",
    "//isbn13": 9781405159555,
    "weight": "400 g",
    "volume": "500 ml",
    "longest_side": "23 cm",
    "price": 1999,
    "price_postapoc": 2700,
    "material": [ "paper" ],
    "color": "light_cyan",
    "bashing": 1,
    "chapters": 18,
    "copy-from": "book_nonf_tpl"
  },
  {
    "abstract": "book_nonf_manual_tpl",
    "type": "BOOK",
    "name": "Generic Field Manual",
    "description": "Not a binder, nor a magazine, nor a pamplet, nor a hardbound",
    "//isbn13": 9781511509831,
    "weight": "531 g",
    "volume": "726 ml",
    "longest_side": "28 cm",
    "price": 1999,
    "price_postapoc": 750,
    "material": [ "paper" ],
    "color": "green",
    "bashing": 1,
    "chapters": 13,
    "time": "18 m",
    "copy-from": "book_nonf_tpl",
    "relative": { "intelligence": -2 }
  },
  {
    "abstract": "book_nonf_binder_tpl",
    "type": "BOOK",
    "name": "Generic Binder",
    "description": "a binder tpl",
    "//": "paper specific gravity (density) is 1.2",
    "weight": "1200 g",
    "volume": "1 L",
    "longest_side": "29 cm",
    "price": 1999,
    "price_postapoc": 500,
    "material": [ "paper", "plastic" ],
    "color": "light_green",
    "bashing": 1,
    "chapters": 10,
    "copy-from": "book_nonf_tpl",
    "//": "not necessarily written/edited for the public - it might be handwritten/typed - hence harder to grok",
    "relative": { "intelligence": 1 }
  },
  {
    "abstract": "book_nonf_hard_arch_tpl",
    "type": "BOOK",
    "name": "Generic Archery Hardcover Book",
    "description": "template for heavy books that confer archery skill training",
    "//isbn13": 9780764335754,
    "color": "green",
    "skill": "archery",
    "copy-from": "book_nonf_hard_tpl",
    "relative": { "price": 549, "price_post": 100, "intelligence": 2 }
  },
  {
    "abstract": "book_nonf_soft_arch_tpl",
    "type": "BOOK",
    "name": "Generic Archery Paperback",
    "description": "template for softcover books that confer archery skill training",
    "//isbn13": 9780983248156,
    "weight": "408 g",
    "volume": "556 ml",
    "color": "green",
    "skill": "archery",
    "copy-from": "book_nonf_soft_tpl",
    "relative": { "price_post": 100, "intelligence": 2 }
  },
  {
    "abstract": "book_nonf_hard_comp_tpl",
    "type": "BOOK",
    "name": "Generic Computer Hardcover Book",
    "description": "template for hardbound books that confer computer skill training",
    "//isbn13": 9781461411673,
    "weight": "881 g",
    "volume": "980 ml",
    "longest_side": "23 cm",
    "color": "green",
    "skill": "computer",
    "copy-from": "book_nonf_hard_tpl",
    "relative": { "price": 5549, "price_post": 50 }
  },
  {
    "abstract": "book_nonf_hard_homemk_tpl",
    "type": "BOOK",
    "name": "Homemaking Book",
    "description": "This is a template for books about homemaking, style, home decor, and home economics.",
    "weight": "1100 g",
    "copy-from": "book_nonf_hard_tpl",
    "relative": { "intelligence": -1, "price_postapoc": -1600, "chapters": 2 }
  },
  {
    "abstract": "book_nonf_hard_cook_tpl",
    "type": "BOOK",
    "name": "Generic Cookbook Hardcover",
    "description": "This is a template for hard books about cooking.",
    "//isbn13": 9780143773528,
    "weight": "1340 g",
    "volume": "1537 ml",
    "longest_side": "26 cm",
    "price": 4950,
    "price_postapoc": 750,
    "skill": "cooking",
    "color": "blue",
    "time": "12 m",
    "fun": 1,
    "copy-from": "book_nonf_hard_tpl",
    "//int": 4,
    "relative": { "intelligence": -1 }
  },
  {
    "abstract": "book_nonf_soft_cook_tpl",
    "type": "BOOK",
    "name": "Generic Cookbook Paperback",
    "description": "This is a template for soft books about cooking.",
    "//isbn13": 9781731164186,
    "weight": "300 g",
    "volume": "418 ml",
    "longest_side": "24 cm",
    "price": 1900,
    "price_postapoc": 500,
    "skill": "cooking",
    "color": "green",
    "time": "10 m",
    "fun": 1,
    "copy-from": "book_nonf_soft_tpl",
    "//int": 4,
    "relative": { "intelligence": -1 }
  },
  {
    "abstract": "book_nonf_binder_cook_tpl",
    "type": "BOOK",
    "name": "Generic Cookbook Hardcover",
    "description": "This is a template for binders about cooking.",
    "skill": "cooking",
    "fun": 1,
    "copy-from": "book_nonf_binder_tpl"
  },
  {
    "abstract": "book_nonf_hard_dodge_tpl",
    "type": "BOOK",
    "name": "dodge skillbook abstract",
    "description": "An ordinary book.  Or is it?  It is.",
    "weight": "600 g",
    "price": 1000,
    "price_postapoc": 5000,
    "flags": [ "TINDER", "FLAMMABLE" ],
    "skill": "dodge",
    "intelligence": 4,
    "time": "10 m",
    "fun": -1,
    "copy-from": "book_nonf_hard_tpl"
  },
  {
    "abstract": "book_nonf_hard_phil_tpl",
    "type": "BOOK",
    "name": "Hardcover Philosophy",
    "description": "This is a template for books about philosophy.",
    "fun": 1,
    "time": "36 m",
    "copy-from": "book_nonf_hard_tpl",
    "relative": { "price": 500, "price_post": -2500, "intelligence": 3 }
  },
  {
    "abstract": "book_nonf_soft_phil_tpl",
    "type": "BOOK",
    "name": "Softcover Philosophy.",
    "description": "This is a template for paperbacks about philosophy.",
    "fun": 1,
    "time": "36 m",
    "copy-from": "book_nonf_soft_tpl",
    "relative": { "price": 400, "price_post": -2600, "intelligence": 3 }
  },
  {
    "abstract": "book_nonf_hard_sports_tpl",
    "type": "BOOK",
    "name": "Hardcover Nonfiction Sports Book",
    "description": "This is a template.",
    "fun": 1,
    "copy-from": "book_nonf_hard_tpl"
  },
  {
    "abstract": "book_nonf_soft_sports_tpl",
    "type": "BOOK",
    "name": "Softcover Nonfiction Sports Book.",
    "description": "This is a template.",
    "fun": 1,
    "copy-from": "book_nonf_soft_tpl"
  },
  {
    "abstract": "book_fict_hard_sports_tpl",
    "type": "BOOK",
    "name": "Hardcover Fictional Sports Book",
    "description": "This is a template.",
    "fun": 2,
    "copy-from": "book_fict_hard_tpl"
  },
  {
    "abstract": "book_fict_soft_sports_tpl",
    "type": "BOOK",
    "name": "Softcover Fictional Sports Book.",
    "description": "This is a template.",
    "fun": 2,
    "copy-from": "book_fict_soft_tpl"
  },
  {
    "abstract": "paperback_occult",
    "type": "BOOK",
    "name": "template for mass produced books on esoteric subjects",
    "description": "An ordinary paperback book.  Or is it?  Is that a glimmer of higher truth?",
    "weight": "371 g",
    "volume": "700 ml",
    "price": 750,
    "price_postapoc": 2900,
    "material": [ "paper" ],
    "symbol": "?",
    "looks_like": "story_book",
    "color": "dark_gray",
    "flags": [ "TINDER", "FLAMMABLE" ],
    "intelligence": 6,
    "time": "35 m",
    "chapters": 30,
    "//": "TODO fun should be conditional for this item",
    "fun": 1
  },
  {
    "abstract": "book_fict_soft_romance_tpl",
    "type": "BOOK",
    "name": "Paperback Romance Book",
    "description": "This is a template for paperback romance novels.  You shouldn't see this.",
    "copy-from": "book_fict_soft_tpl"
  },
  {
    "abstract": "paperback_romance_spb",
    "type": "BOOK",
    "name": "Sweet Providence Romance Novel",
    "description": "Sweet Providence Books is a publisher of discount romance paperbacks easily recognized by their blue and yellow cover illustrations.  Despite the adult nature of their subject matter, the books tend to be under 250 pages of large print written in a vocabulary consistent with a 4th grade reading level.",
    "//": "these are books are tiny",
    "weight": "200 g",
    "volume": "400 ml",
    "copy-from": "book_fict_soft_romance_tpl",
    "time": "11 m",
    "relative": { "price": -351, "price_post": -800, "chapters": -8, "intelligence": -1 }
  },
  {
    "abstract": "paperback_romance_lnl",
    "type": "BOOK",
    "name": "Lorn and Loan Romance Novel",
    "description": "Lorn and Loan Press marketed romance paperbacks to a variety of alt demographics, especially those with a penchant for eyeliner.  The books are billed as \"provocative,\" but words like \"malingering\" and \"turgid\" also come to mind.",
    "copy-from": "book_fict_soft_romance_tpl",
    "relative": { "price_post": -400, "intelligence": 1, "fun": -1 }
  },
  {
    "abstract": "paperback_romance_vanilla",
    "type": "BOOK",
    "name": "Vanilla Romance Novel",
    "description": "Vanilla Media is a mainstream publisher providing romantic literature to everyday readers of taste.  These stories contain explicit details only in the odd chapters, and invariably end with a conventionally uplifting moral.",
    "copy-from": "book_fict_soft_romance_tpl",
    "relative": { "price_post": -100, "intelligence": -1 }
  },
  {
    "abstract": "paperback_western_em",
    "type": "BOOK",
    "name": "The Everyman Library",
    "description": "The Everyman Library is an imprint of Vanilla Media that publishes stories about private eyes, cowboys, quarterbacks, and mobsters.",
    "copy-from": "book_fict_soft_tpl",
    "relative": { "price_post": -100, "intelligence": -1 }
  },
  {
    "abstract": "book_fict_soft_ya_vanilla",
    "type": "BOOK",
    "name": "Tween Topics",
    "description": "Tween Topics is an imprint of Vanilla Media that publishes stories that appeal to the youth of today.  Or, failing that, the parents of said youth.",
    "copy-from": "book_fict_soft_tpl",
    "relative": { "price_post": -400, "intelligence": 1, "fun": -1 }
  },
  {
    "abstract": "book_fict_soft_ya_quiddity",
    "type": "BOOK",
    "name": "Quiddity Books",
    "description": "Quiddity publishes books for young adults.  They offer stories about self-discovery, personal identity, and contemporary trends.",
    "copy-from": "book_fict_soft_tpl",
    "relative": { "price_post": -400, "chapters": 9 }
  },
  {
    "abstract": "book_fict_soft_satire_tpl",
    "type": "BOOK",
    "name": "Satire Template",
    "description": "template for mass produced satirical fiction",
    "copy-from": "book_fict_soft_tpl",
    "time": "20 m",
    "relative": { "intelligence": 3, "price": 249 }
  },
  {
    "abstract": "book_nonf_zine",
    "type": "BOOK",
    "name": "Magazine Template",
    "description": "template for magazine",
    "intelligence": 4,
    "weight": "250 g",
    "volume": "482 ml",
    "longest_side": "28 cm",
    "price": 400,
    "price_postapoc": 100,
    "material": [ "paper" ],
    "symbol": "?",
    "color": "pink",
    "time": "8 m",
    "fun": 1
  },
  {
    "id": "book_nonf_zine_cooking_tpl",
    "type": "BOOK",
    "name": "Generic Cooking Magazine Template",
    "description": "Exciting recipes and restaurant reviews.  Full of handy tips about cooking.",
    "skill": "cooking",
    "copy-from": "book_nonf_zine"
  },
  {
    "abstract": "book_nonf_zine_news_tpl",
    "type": "BOOK",
    "name": "News Magazine Template",
    "description": "template for news magazine",
    "time": "11 m",
    "copy-from": "book_nonf_zine",
    "relative": { "intelligence": 1 }
  },
  {
    "abstract": "book_magazine",
    "//": "this is the original version of book_nonf_zine",
    "type": "BOOK",
    "name": { "str": "readable magazine" },
    "weight": "250 g",
    "volume": "482 ml",
    "longest_side": "28 cm",
    "price": 450,
    "price_postapoc": 500,
    "material": [ "paper" ],
    "symbol": "?",
    "color": "pink",
    "max_level": 1,
    "intelligence": 5,
    "time": "8 m",
    "fun": 1
  },
  {
    "abstract": "book_comic",
    "type": "BOOK",
    "name": { "str": "comic book" },
    "weight": "134 g",
    "volume": "259 ml",
    "longest_side": "257 mm",
    "price": 295,
    "price_postapoc": 50,
    "color": "light_cyan",
    "intelligence": 2,
    "time": "7 m",
    "fun": 2,
    "copy-from": "book_magazine"
  },
  {
    "abstract": "book_martial",
    "type": "GENERIC",
    "category": "books",
    "name": { "str": "martial art manual" },
    "weight": "150 g",
    "volume": "250 ml",
    "price": 20000,
    "material": "paper",
    "symbol": "?",
    "color": "green",
    "use_action": "MA_MANUAL",
    "book_data": { "time": "10 m", "intelligence": 9 }
  },
  {
    "abstract": "schematics_generic",
    "type": "BOOK",
    "name": { "str_sp": "schematics" },
    "description": "seeing this is a bug",
    "weight": "30 g",
    "volume": "250 ml",
    "price": 100000,
    "price_postapoc": 750,
    "to_hit": -1,
    "material": "paper",
    "skill": "electronics",
    "required_level": 7,
    "max_level": 7,
    "intelligence": 8,
    "time": "55 m",
    "symbol": "ç",
    "color": "blue"
  }
]<|MERGE_RESOLUTION|>--- conflicted
+++ resolved
@@ -1,6 +1,5 @@
 [
   {
-<<<<<<< HEAD
     "abstract": "book_tpl",
     "type": "BOOK",
     "name": "Generic Book",
@@ -15,40 +14,6 @@
     "intelligence": 5,
     "looks_like": "story_book",
     "color": "light_blue",
-    "time": "20 m",
-    "copy-from": "book_tpl"
-  },
-  {
-    "abstract": "book_fict_tpl",
-    "type": "BOOK",
-    "name": "Generic Fiction Book",
-    "description": "template for a work of fiction",
-    "intelligence": 4,
-    "looks_like": "story_book",
-    "color": "light_cyan",
-    "time": "15 m",
-    "copy-from": "book_tpl"
-  },
-  {
-    "abstract": "book_fict_soft_tpl",
-    "type": "BOOK",
-    "name": { "str": "paperback novel", "str_pl": "paperbacks" },
-    "description": "An ordinary paperback book.  Or is it?  It is.",
-    "weight": "460 g",
-    "volume": "500 ml",
-    "longest_side": "23 cm",
-    "price": 750,
-    "price_postapoc": 1900,
-    "material": [ "paper" ],
-=======
-    "abstract": "book_nonf_tpl",
-    "type": "BOOK",
-    "name": "Generic Nonfiction Book",
-    "description": "template for a manuscript purporting to be factual",
-    "intelligence": 5,
-    "symbol": "?",
-    "looks_like": "story_book",
-    "color": "light_blue",
     "time": "20 m"
   },
   {
@@ -57,8 +22,6 @@
     "name": "Generic Fiction Book",
     "description": "template for a work of fiction",
     "intelligence": 5,
->>>>>>> 0f666046
-    "symbol": "?",
     "looks_like": "story_book",
     "color": "light_cyan",
     "time": "15 m",
@@ -66,8 +29,6 @@
     "fun": 2
   },
   {
-<<<<<<< HEAD
-=======
     "abstract": "book_fict_hard_tpl",
     "type": "BOOK",
     "name": "Generic Hard Bound Fiction Book",
@@ -95,7 +56,6 @@
     "copy-from": "book_fict_tpl"
   },
   {
->>>>>>> 0f666046
     "abstract": "book_nonf_hard_tpl",
     "type": "BOOK",
     "name": "Generic Nonfiction Hardcover Book",
