[
  {
    "abstract": "holybook_abstract",
    "type": "BOOK",
    "name": { "str": "holybook abstract" },
    "description": "theoretically this isn't a book at all",
    "price": 550,
    "price_postapoc": 550,
    "material": [ "paper", "cardboard" ],
    "symbol": "?",
    "looks_like": "story_book",
    "color": "dark_gray",
    "flags": [ "INSPIRATIONAL" ],
    "intelligence": 8,
    "time": "10 m",
    "fun": 1
  },
  {
    "id": "mycenacean_hymns",
    "type": "BOOK",
    "name": { "str": "Mycenacean Hymns", "str_pl": "copies of Mycenacean Hymns" },
    "description": "A vellum book containing the hymns central to the Marloss faith.  As the verses lead into each other, the text sings of unity and promised paradise.",
    "weight": "368 g",
    "volume": "1 L",
    "copy-from": "holybook_abstract"
  },
  {
    "id": "holybook_bible1",
    "type": "BOOK",
    "name": { "str": "King James Bible", "str_pl": "copies of the King James Bible" },
    "description": "An English translation of the Christian Bible, which originated in England in the early 1600s.",
    "weight": "368 g",
    "volume": "1 L",
    "copy-from": "holybook_abstract"
  },
  {
    "id": "holybook_bible2",
    "type": "BOOK",
    "name": { "str": "Eastern Orthodox Bible", "str_pl": "copies of the Eastern Orthodox Bible" },
    "description": "An English copy of the Eastern Orthodox translation of the Christian Bible.",
    "weight": "428 g",
    "volume": "1250 ml",
    "copy-from": "holybook_abstract"
  },
  {
    "id": "holybook_bible3",
    "type": "BOOK",
    "name": { "str": "Gideon Bible", "str_pl": "copies of the Gideon Bible" },
    "description": "An English translation of the Christian Bible, distributed free of charge by Gideons International.",
    "weight": "368 g",
    "volume": "1 L",
    "copy-from": "holybook_abstract"
  },
  {
    "id": "holybook_bible4",
    "type": "BOOK",
    "name": { "str": "New American Bible", "str_pl": "copies of the New American Bible" },
    "description": "An English translation of the Bible, first published in 1970.  It is accepted by the Catholic dioceses of the United States of America and the Philippines.",
    "weight": "368 g",
    "volume": "1 L",
    "copy-from": "holybook_abstract"
  },
  {
    "id": "holybook_bible5",
    "type": "BOOK",
    "name": {
      "str": "The New World Translation of the Holy Scriptures",
      "str_pl": "copies of the New World Translation of the Holy Scriptures"
    },
    "description": "An English translation of the Bible published by the Watch Tower Bible and Tract Society, used and distributed by Jehovah's Witnesses",
    "weight": "368 g",
    "volume": "1 L",
    "copy-from": "holybook_abstract"
  },
  {
    "id": "holybook_bible6",
    "type": "BOOK",
    "name": { "str": "Holman Christian Bible", "str_pl": "copies of the Holman Christian Bible" },
    "description": "An English translation of the Christian Bible by Holman Bible Publishers, developed by the Southern Baptist Convention.  It is primarily used within Baptist circles.",
    "weight": "368 g",
    "volume": "1 L",
    "copy-from": "holybook_abstract"
  },
  {
    "id": "holybook_bible7",
    "type": "BOOK",
    "name": { "str": "Douay-Rheims Bible", "str_pl": "copies of the Douay-Rheims Bible" },
    "description": "An uncommon English translation of the Christian Bible, completed in 1609.  It is based on the Latin Vulgate, and remained popular among traditionalist Catholics.",
    "weight": "368 g",
    "volume": "1 L",
    "copy-from": "holybook_abstract"
  },
  {
    "id": "holybook_bible8",
    "type": "BOOK",
    "name": { "str": "Orthodox Tewahedo Biblical Canon", "str_pl": "copies of the Orthodox Tewahedo Biblical Canon" },
    "description": "This is very rare English translation of the Orthodox Tewahedo Biblical Canon, a collection of religious texts that form the basis of the Ethiopian Orthodox Church's faith and doctrine, probably acquired by a immigrant, collector or theologist.  This canon is distinct from the Protestant and Catholic biblical canons, as it contains additional books that are not part of the Hebrew Bible or the Old Testament.",
    "weight": "850 g",
    "volume": "2 L",
    "copy-from": "holybook_abstract"
  },
  {
    "id": "holybook_bible9",
    "type": "BOOK",
    "name": { "str": "The Holy Piby", "str_pl": "copies of The Holy Piby" },
    "description": "A compilation of texts and interpretations of the Christian Bible that focus on the history, culture, and religious beliefs of the Rastafarian community.  It aims to provide an alternative perspective on the origins of the world and its people, emphasizing the African roots of the Rastafarian faith.",
    "weight": "468 g",
    "volume": "1 L",
    "copy-from": "holybook_abstract"
  },
  {
    "id": "holybook_biblechild_c",
    "type": "BOOK",
    "name": { "str": "Children's Catholic Bible", "str_pl": "copies of a Children's Catholic Bibles" },
    "description": "A small, lightweight Catholic Bible intended for children, containing a extremely easy to understand English writing and many illustrations.",
    "weight": "250 g",
    "volume": "700 ml",
    "copy-from": "holybook_abstract"
  },
  {
    "id": "holybook_biblechild_p",
    "type": "BOOK",
    "name": { "str": "Children's Protestant Bible", "str_pl": "copies of a Children's Protestant Bibles" },
    "description": "A small, lightweight Protestant Bible intended for children, containing a extremely easy to understand English writing and many illustrations.",
    "weight": "250 g",
    "volume": "700 ml",
    "copy-from": "holybook_abstract"
  },
  {
    "id": "holybook_catechism",
    "type": "BOOK",
    "name": { "str": "The Common Catechism", "str_pl": "copies of The Common Catechism" },
    "description": "A hardcover edition of 'The Common Catechism: A Book of Christian Faith', an ecumenical Christian catechism that is the result of Roman Catholic-Protestant dialogue and work.",
    "weight": "760 g",
    "volume": "1290 ml",
    "copy-from": "holybook_abstract"
  },
  {
    "id": "holybook_catechism1",
    "type": "BOOK",
    "name": { "str": "Catechism of The Catholic Church", "str_pl": "copies of the Catechism of The Catholic Church" },
    "description": "A hardcover, updated edition of the 'Catechism of The Catholic Church', a compendium of Catholic doctrine, teachings, beliefs, and moral guidance.  This book serves as a guide for Catholics to understand and deepen their faith, providing a systematic presentation of the essential teachings of the Catholic Church.",
    "weight": "700 g",
    "volume": "1140 ml",
    "copy-from": "holybook_abstract"
  },
  {
    "id": "holybook_catechism2",
    "type": "BOOK",
    "name": { "str": "Westminster Catechism", "str_pl": "copies of the Westminster Catechism" },
    "description": "The Westminster Shorter Catechism and the Westminster Larger Catechism into one single large, hardcover book.  It serves as the doctrinal standard in the Reformed tradition of Protestant Christianity, a concise and systematic summary of Christian beliefs, intended to be used for teaching and instruction (and also one of the Four Forms of Unity, depending on the denomination).  This catechism is also divided into a series of questions and answers, covering various aspects of theology, morality, and Christian living.",
    "weight": "1100 g",
    "volume": "2300 ml",
    "copy-from": "holybook_abstract"
  },
  {
    "id": "holybook_catechism3",
    "type": "BOOK",
    "name": { "str": "Luther's Catechism", "str_pl": "copies of the Luther's Catechism" },
    "description": "The Luther's Small Catechism and the Luther's Large Catechism into one single large, hardcover book.  It contains a summary of Christian doctrine and was intended to be used as a teaching tool for laypeople, particularly parents and pastors, to instruct them in the basic principles of the Christian faith.",
    "weight": "1100 g",
    "volume": "2300 ml",
    "copy-from": "holybook_abstract"
  },
  {
    "id": "holybook_catechismbudda",
    "type": "BOOK",
    "name": { "str": "Buddhist Catechism", "str_pl": "copies of the Buddhist Catechism" },
    "description": "A paperback book written by Henry Steel Olcott and Published in 1881.  It serves as an introductory guide to Buddhism, providing a concise overview of its principles, practices, and history.  The book presents a series of questions and answers that cover various aspects of Buddhism, including the life of the Buddha, the Four Noble Truths, the Eightfold Path, karma, rebirth, meditation, and ethics.",
    "weight": "400 g",
    "volume": "1 L",
    "copy-from": "holybook_abstract"
  },
  {
    "id": "holybook_catechismmuslim",
    "type": "BOOK",
    "name": { "str": "Safinatun Najah", "str_pl": "copies of the Safinatun Najah" },
    "description": "A hardcover English translation of the Safinatun Najah, a renowned manual of Islamic jurisprudence, specifically focusing on the Shafi'i school of thought.  It serves as a comprehensive guide for Muslims seeking knowledge and understanding of the principles and practices of Islam.",
    "weight": "630 g",
    "volume": "1 L",
    "copy-from": "holybook_abstract"
  },
  {
    "id": "holybook_catechism5",
    "type": "BOOK",
    "name": { "str": "Heidelberg Catechism", "str_pl": "copies of the Heidelberg Catechism" },
    "description": "A hardcover, updated edition of the 'Heidelberg Catechism', a Protestant confession of faith and also a guide for religious instruction, written in 1563 (and also one of the Three Forms of Unity, or Four Forms of Unity, depending on the denomination).  The contents consists of 129 questions and answers, divided into three main sections: guilt, grace, and gratitude.  Each section addresses a different aspect of the Christian faith and is intended to be memorized and understood by believers.",
    "weight": "600 g",
    "volume": "1 L",
    "copy-from": "holybook_abstract"
  },
  {
    "id": "holybook_catechism6",
    "type": "BOOK",
    "name": { "str": "Philaret Catechism", "str_pl": "copies of the Philaret Catechism" },
    "description": "A hardcover English translation of the Philaret Catechism, written by the Metropolitan Philaret of Moscow in the 19th century.  This book serves as a comprehensive guide to the teachings and beliefs of the Eastern Orthodox Church, structured in a question-and-answer format and covers various aspects of Christian doctrine, including theology, morality, sacraments, prayer, and the Ten Commandments.",
    "weight": "600 g",
    "volume": "1 L",
    "copy-from": "holybook_abstract"
  },
  {
    "id": "holybook_catechism7",
    "type": "BOOK",
    "name": { "str": "Keach's Catechism", "str_pl": "copies of the Keach's Catechism" },
    "description": "A hardcover edition of the Keach's Catechism, a Reformed Baptist catechism consisting of a set of basic questions and answers from scripture teaching readers the basics of the Baptist faith.",
    "weight": "600 g",
    "volume": "1 L",
    "copy-from": "holybook_abstract"
  },
  {
    "id": "holybook_catechism8",
    "type": "BOOK",
    "name": { "str": "Pentecostal Catechism", "str_pl": "copies of the Pentecostal Catechism" },
    "description": "A hardcover edition of the Pentecostal Catechism, a comprehensive guide to the beliefs, practices, and teachings of the Pentecostal movement within Christianity.",
    "weight": "500 g",
    "volume": "1 L",
    "copy-from": "holybook_abstract"
  },
  {
    "id": "holybook_dort",
    "type": "BOOK",
    "name": { "str": "Canons of Dort", "str_pl": "copies of the Canons of Dort" },
    "description": "A rare English translation of the Canons of Dort, a significant theological document within the Reformed tradition.  It consists of five main points: The Corruption of Human Nature, Unconditional Election, Limited Atonement, Irresistible Grace and Perseverance of the Saints.  It is also one of the Three Forms of Unity, or Four Forms of Unity, depending on the denomination.",
    "weight": "200 g",
    "volume": "400 ml",
    "copy-from": "holybook_abstract"
  },
  {
    "id": "holybook_confession",
    "type": "BOOK",
    "name": { "str": "Confession of Faith", "str_pl": "copies of the Confession of Faith" },
    "description": "A rare English translation of the Confession of Faith, also known as the Belgic Confession.  It is a collection of documents in Christian theology and written statements of belief or doctrines.  These confessions aim to summarize and articulate the core beliefs of particular Christian denominations and traditions.  It also serve as a guide for the members of the church to understand and uphold the essential teachings of their faith.  It is also one of the Three Forms of Unity, or Four Forms of Unity, depending on the denomination.",
    "weight": "420 g",
    "volume": "1 L",
    "copy-from": "holybook_abstract"
  },
  {
    "id": "holybook_orthodox",
    "type": "BOOK",
    "name": { "str": "The Orthodox Church", "str_pl": "copies of The Orthodox Church" },
    "description": "A paperback edition of 'The Orthodox Church: An Introduction to Eastern Christianity', written by Timothy Ware.  This book provides a comprehensive overview of the history, theology, and practices of the Eastern Orthodox Church, and an introduction to the Orthodox faith for those unfamiliar with it, as well as a deeper exploration for those seeking to deepen their understanding.",
    "weight": "269 g",
    "volume": "1 L",
    "copy-from": "holybook_abstract"
  },
  {
    "id": "holybook_didascalia",
    "type": "BOOK",
    "name": { "str": "Didascalia Apostolorum", "str_pl": "copies of the Didascalia Apostolorum" },
    "description": "A paperback English translation of the Didascalia Apostolorum, an ancient Christian text that provides instructions and guidelines for the organization and governance of the early Christian Church.  The Didascalia Apostolorum is attributed to the Twelve Apostles, and is believed to have been written in the third century AD.",
    "weight": "400 g",
    "volume": "800 ml",
    "copy-from": "holybook_abstract"
  },
  {
    "id": "holybook_ladder",
    "type": "BOOK",
    "name": { "str": "The Ladder of Divine Ascent", "str_pl": "copies of The Ladder of Divine Ascent" },
    "description": "A commercial-grade, hardcover English edition of The Ladder of Divine Ascent, a well-known spiritual guidebook written in the 6th century by John Climacus, an Orthodox Christian monk.  This book is composed of many chapters, each representing a rung on the ladder, symbolizing the spiritual journey towards union with God.",
    "weight": "540 g",
    "volume": "1 L",
    "copy-from": "holybook_abstract"
  },
  {
    "id": "holybook_jaiva",
    "type": "BOOK",
    "name": { "str": "Jaiva Dharma", "str_pl": "copies of the Jaiva Dharma" },
    "description": "A paperback English translation of the Jaiva Dharma, a significant philosophical and devotional book written by Srila Bhaktivinoda Thakura, a prominent spiritual leader and philosopher in the Gaudiya Vaishnava Hindu tradition.  This book delves into the essential teachings of the Bhagavad-gita and the Srimad-Bhagavatam, providing deep insights into the nature of the soul, its relationship with God, and the process of spiritual realization.",
    "weight": "630 g",
    "volume": "1004 ml",
    "copy-from": "holybook_abstract"
  },
  {
    "id": "holybook_zoro",
    "type": "BOOK",
    "name": { "str": "Book of the Counsels of Zoroaster", "str_pl": "copies of the Book of the Counsels of Zoroaster" },
    "description": "This is a rare English translation of the 'Book of the Counsels of Zoroaster', also known as 'Pand-namag i Zardust', a post-Sasanian compendium of apothegms intended to instruct every Zoroastrian male, upon his attaining the age of fifteen years, in fundamental religious and ethical principles, as well as in the daily duties incumbent upon him.",
    "weight": "830 g",
    "volume": "1500 ml",
    "copy-from": "holybook_abstract"
  },
  {
    "id": "holybook_anglican",
    "type": "BOOK",
    "name": { "str": "Anglican Book of Common Prayer", "str_pl": "copies of the Anglican Book of Common Prayer" },
    "description": "A hardcover edition of the Anglican Book of Commom Prayer.  It once held great significance in the Anglican Church, but still contain a collection of liturgical prayers, rites, catechisms and instructions that provide a standardized format for various religious services and ceremonies.",
    "weight": "720 g",
    "volume": "1100 ml",
    "copy-from": "holybook_abstract"
  },
  {
    "id": "holybook_kebra",
    "type": "BOOK",
    "name": { "str": "Kebra Negast", "str_pl": "copies of the Kebra Negast" },
    "description": "A hardcover English translation of the Kebra Negast, also known as the Glory of the Kings.  It is an ancient Ethiopian text that holds significant religious and historical value for the Ethiopian Orthodox Church and the Rastafarian movement.  It is a compilation of sacred stories and legends that revolve around the life of King Solomon and the Queen of Sheba, as well as the birth and early life of King Menelik I, the founder of the Ethiopian Empire.",
    "weight": "500 g",
    "volume": "1 L",
    "copy-from": "holybook_abstract"
  },
  {
    "id": "holybook_granth",
    "type": "BOOK",
    "name": { "str": "The Guru Granth Sahib", "str_pl": "copies of The Guru Granth Sahib" },
    "description": "A single-volume copy of the central religious texts of Sikhism.",
    "weight": "590 g",
    "volume": "1 L",
    "copy-from": "holybook_abstract"
  },
  {
    "id": "holybook_hadith",
    "type": "BOOK",
    "name": { "str": "Hadith", "str_pl": "copies of Hadith" },
    "description": "A Muslim religious text containing an account of the sayings and actions of the prophet Muhammad.",
    "weight": "398 g",
    "volume": "1 L",
    "copy-from": "holybook_abstract"
  },
  {
    "id": "holybook_kallisti",
    "type": "BOOK",
    "name": { "str": "Principia Discordia", "str_pl": "copies of Principia Discordia" },
    "description": "A book that embodies the main beliefs of Discordianism.  It seems to primarily concern chaos, and features a card in the back which informs you that you are now a 'genuine and authorized Pope of Discordia'.",
    "weight": "292 g",
    "volume": "1 L",
    "copy-from": "holybook_abstract"
  },
  {
    "id": "holybook_kojiki",
    "type": "BOOK",
    "name": { "str": "The Kojiki", "str_pl": "copies of The Kojiki" },
    "description": "The oldest extant chronicle of Japan's myths and history, the stories contained in the Kojiki are part of the inspiration behind Shinto practices.",
    "weight": "368 g",
    "volume": "1 L",
    "copy-from": "holybook_abstract"
  },
  {
    "id": "holybook_nihon",
    "type": "BOOK",
    "name": { "str": "Nihon Shoki", "str_pl": "copies of the Nihon Shoki" },
    "description": "Also known as 'Chronicles of Japan', it is considered one of the two most important and oldest chronicles of ancient Japan, the other being the Kojiki.  The Nihon Shoki covers the history of Japan with a compilation of myths, legends, religious practices, rituals and historical events.",
    "weight": "540 g",
    "volume": "1 L",
    "copy-from": "holybook_abstract"
  },
  {
    "id": "holybook_fudoki",
    "type": "BOOK",
    "name": { "str": "Fudoki", "str_pl": "copies of the Fudoki" },
    "description": "A somewhat large paperback book containing a extensive compilation of historical records and chronicles that originated in ancient Japan (probably during the Nara and Heian periods).  It covers local legends, folklore, religious beliefs, agricultural practices, dialects, historical events, quantity and quality of resources, boundaries, topography, climate, flora, fauna, and cultural practices of several Japanese provinces at that time.",
    "weight": "1300 g",
    "volume": "2 L",
    "copy-from": "holybook_abstract"
  },
  {
    "id": "holybook_ofudekasi",
    "type": "BOOK",
    "name": { "str": "Ofudekasi", "str_pl": "copies of the Ofudekasi" },
    "description": "A large English translation of the most significant of the three scriptures within the Tenrikyo religious tradition (the other two being the Mikagura-uta and Osashizu).  It serves as an essential text that provides a comprehensive understanding of the fundamental beliefs and doctrines of Tenrikyo.",
    "weight": "1000 g",
    "volume": "1500 ml",
    "copy-from": "holybook_abstract"
  },
  {
    "id": "holybook_uta",
    "type": "BOOK",
    "name": { "str": "Mikagura-uta", "str_pl": "copies of the Mikagura-uta" },
    "description": "A English translation of the Mikagura-uta, one of the most significant books within the Tenrikyo Religious Tradition.  It is a collection of hymns and prayers that serve as a guide for the followers of the Tenrikyo.",
    "weight": "830 g",
    "volume": "1050 ml",
    "copy-from": "holybook_abstract"
  },
  {
    "id": "holybook_osa",
    "type": "BOOK",
    "name": { "str": "Osashizu", "str_pl": "copies of the Osashizu" },
    "description": "A English translation of the Osashizu, one of the most significant books within the Tenrikyo Religious Tradition.  It serves as a guide for followers of the religion or people wishing to learn about it, providing spiritual teachings, ethical principles, and practical advice on various aspects of life.",
    "weight": "400 g",
    "volume": "1 L",
    "copy-from": "holybook_abstract"
  },
  {
    "id": "holybook_tenry",
    "type": "BOOK",
    "name": { "str": "Doctrines of Tenrikyo", "str_pl": "copies of the Doctrines of Tenrikyo" },
    "description": "A paperback English translation of Tenrikyo's official doctrine.  This book explains the basic teachings of the Tenrikyo Religious Tradition.",
    "weight": "368 g",
    "volume": "1 L",
    "copy-from": "holybook_abstract"
  },
  {
    "id": "holybook_oyasama",
    "type": "BOOK",
    "name": {
      "str": "The Life of Oyasama, Foundress of Tenrikyo",
      "str_pl": "copies of The Life of Oyasama, Foundress of Tenrikyo"
    },
    "description": "A paperback English translation of Tenrikyo's hagiography of Miki Nakayama, foundress of the Tenrikyo Religious Tradition.",
    "weight": "600 g",
    "volume": "1 L",
    "copy-from": "holybook_abstract"
  },
  {
    "id": "holybook_anecdotes",
    "type": "BOOK",
    "name": {
      "str": "The Anecdotes of Oyasama, Foundress of Tenrikyo",
      "str_pl": "copies of The Anecdotes of Oyasama, Foundress of Tenrikyo"
    },
    "description": "A paperback English translation of an anthology of anecdotes about Oyasama that were passed down orally by her first followers and later written down and verified.",
    "weight": "500 g",
    "volume": "1 L",
    "copy-from": "holybook_abstract"
  },
  {
    "id": "holybook_mo",
    "type": "BOOK",
    "name": { "str": "Buluotuo", "str_pl": "copies of the Buluotuo" },
    "description": "This is very rare English translation of the Buluotuo, a sacred epic in Moism, the religion of most Zhuang people, the largest ethnic minority of China.  This book addresses the creation of the Universe and life as well as how to live a religiously meritorious life inside Moism.  This book also contains information on entities, deities, gods, godesses, prayers, practices and rituais of Moism.",
    "weight": "370 g",
    "volume": "1 L",
    "copy-from": "holybook_abstract"
  },
  {
    "id": "holybook_guodian",
    "type": "BOOK",
    "name": { "str": "Guodian Texts", "str_pl": "copies of the Guodian Texts" },
    "description": "A rare and extensive study and translation of all the manuscripts of The Guodian Chu Slips by Scott Cook.  The original slip-texts include both Taoist and Confucian works that offered fresh information for scholars studying the history of philosophical thought in ancient China.",
    "weight": "1500 g",
    "volume": "2300 ml",
    "copy-from": "holybook_abstract"
  },
  {
    "id": "holybook_maya",
    "type": "BOOK",
    "name": { "str": "Popol Vuh", "str_pl": "copies of the Popol Vuh" },
    "description": "A English edition of the Popol Vuh, a sacred book of the K'iche' Maya people, a native group from the Guatemalan highlands.  It is a combination of creation myths, historical narratives, and heroic legends that revolve around the K'iche' people's origins, culture, and the deities that govern their universe.",
    "weight": "500 g",
    "volume": "1 L",
    "copy-from": "holybook_abstract"
  },
  {
    "id": "holybook_aztec",
    "type": "BOOK",
    "name": { "str": "Codex Borbonicus", "str_pl": "copies of the Codex Borbonicus" },
    "description": "A extremely rare English edition of the Codex Borbonicus, an ancient pre-Columbian Mesoamerican manuscript that provides valuable insights into the religious and ritual practices of the Aztecs.  It contains original pictures, illustrations, detailed information about the tonalpohualli (the sacred 260-day calendar), the xiuhpohualli (the agricultural year), deities, rituals, and ceremonies.  This codex also includes depictions and information of various gods and goddesses, sacrificial rites, and astronomical phenomena.",
    "weight": "300 g",
    "volume": "1 L",
    "copy-from": "holybook_abstract"
  },
  {
    "id": "holybook_inca",
    "type": "BOOK",
    "name": { "str": "Huarochirí Manuscript", "str_pl": "copies of the Huarochirí Manuscript" },
    "description": "A uncommon English edition of the Huarochirí Manuscript, a collection of Quechua narratives that provides valuable insights into the religious beliefs, rituals, and cosmology of the Inca people.",
    "weight": "450 g",
    "volume": "1 L",
    "copy-from": "holybook_abstract"
  },
  {
    "id": "holybook_canaanites",
    "type": "BOOK",
    "name": { "str": "Ugaritic Texts", "str_pl": "copies of the Ugaritic Texts" },
    "description": "A pretty rare English translation of the Ugaritic Texts, a collection of ancient mythological, religious and literature texts regarding the Canaanites.  It contains religious epics such as the Baal Cycle, which recounts the myths surrounding the storm god Baal, as well as hymns, prayers, and rituals that shed light on the religious worldview of the ancient Canaanites and their practices.",
    "weight": "450 g",
    "volume": "1 L",
    "copy-from": "holybook_abstract"
  },
  {
    "id": "holybook_kells",
    "type": "BOOK",
    "name": { "str": "Book of Kells", "str_pl": "copies of the Book of Kells" },
    "description": "A extremely rare English translation of the Book of Kells, a highly decorated and illuminated Celtic manuscript, primarily containing the four Gospels of the New Testament.  This translation mimics perfectly the art and style of the original manuscript, including its elaborate calligraphy, with each letter meticulously designed and adorned with various motifs, including animals, humans, and knotwork patterns.",
    "weight": "500 g",
    "volume": "1 L",
    "copy-from": "holybook_abstract"
  },
  {
    "id": "holybook_leinster",
    "type": "BOOK",
<<<<<<< HEAD
    "name": { "str": "Book of Leinster", "str_pl": "copies of the Book of Leinster" },
    "description": "A incredibly rare English translation of the Book of Leinster, a significant and ancient compilation of Irish literature and history, dating back to the 12th century.  It contains annals, genealogies, historical texts, legal tracts, secular and religious poetry and stories from Irish mythology, such as the epic tale “Táin Bó Cúailnge”, which tells the story of the legendary warrior Cú Chulainn and the cattle raid of Cooley.",
=======
    "name": { "str": "Book of Leinster", "str_pl": "copies of the Book of Leister" },
    "description": "A incredibly rare English translation of the Book of Leinster, a significant and ancient compilation of Irish literature and history, dating back to the 12th century.  It contains annals, genealogies, historical texts, legal tracts, secular and religious poetry and stories from Irish mythology, such as the epic tale \"Táin Bó Cúailnge\", which tells the story of the legendary warrior Cú Chulainn and the cattle raid of Cooley.",
>>>>>>> 4047b90b
    "weight": "1100 g",
    "volume": "1650 ml",
    "copy-from": "holybook_abstract"
  },
  {
    "id": "holybook_welsh",
    "type": "BOOK",
    "name": { "str": "Mabinogion", "str_pl": "copies of the Mabinogion" },
    "description": "A rare English translation of the Mabinogion, a collection of twelve medieval Welsh tales, dating back to the 11th and 12th centuries.  It provide a valuable insight into the mythology, history, religion and culture of medieval Wales.",
    "weight": "368 g",
    "volume": "1 L",
    "copy-from": "holybook_abstract"
  },
  {
    "id": "holybook_akkadia",
    "type": "BOOK",
    "name": { "str": "Atra-Hasis", "str_pl": "copies of the Atra-Hasis" },
    "description": "A rare English translation of the Mesopotamian Epic Atra-Hasis.  Named for its protagonist, Atrahasis ('exceedingly wise'), the Atra-Hasis include both a creation myth and one of three surviving Babylonian flood myths.",
    "weight": "368 g",
    "volume": "1 L",
    "copy-from": "holybook_abstract"
  },
  {
    "id": "holybook_sumeria",
    "type": "BOOK",
    "name": { "str": "Enki and Ninhursag Myth", "str_pl": "copies of the Enki and Ninhursag Myth" },
    "description": "A pretty uncomom English translation of the Enki and Ninhursag Myth, a Sumerian creation myth that explains the origins of the world, humanity, and the gods.",
    "weight": "368 g",
    "volume": "1 L",
    "copy-from": "holybook_abstract"
  },
  {
    "id": "holybook_sumeria1",
    "type": "BOOK",
    "name": { "str": "The Descent of Inanna", "str_pl": "copies of The Descent of Inanna" },
    "description": "A very rare English translation of the Descent of Inanna, an ancient Sumerian myth that recounts the journey of the goddess Inanna into the underworld, where she seeks to confront her sister Ereshkigal, the Queen of the Underworld.",
    "weight": "368 g",
    "volume": "1 L",
    "copy-from": "holybook_abstract"
  },
  {
    "id": "holybook_helliand",
    "type": "BOOK",
<<<<<<< HEAD
    "name": { "str": "Heliand", "str_pl": "copies of the Heliand" },
    "description": "A English translation of the Heliand, an Old Saxon epic poem that narrates the life and passion of Jesus Christ.  It begins with the Annunciation to the Virgin Mary and continues with the birth of Jesus.  It then narrates the story of Jesus’s childhood, his baptism by John the Baptist, and his public ministry.  This poem also includes various miracles performed by Jesus, such as healing the sick, raising the dead, and calming the storm.",
=======
    "name": { "str": "Helliand", "str_pl": "copies of the Helliand" },
    "description": "A English translation of the Helliand, an Old Saxon epic poem that narrates the life and Passion of Jesus Christ.  It begins with the Annunciation to the Virgin Mary and continues with the birth of Jesus.  It then narrates the story of Jesus's childhood, his baptism by John the Baptist, and his public ministry.  This poem also includes various miracles performed by Jesus, such as healing the sick, raising the dead, and calming the storm..",
>>>>>>> 4047b90b
    "weight": "368 g",
    "volume": "1 L",
    "copy-from": "holybook_abstract"
  },
  {
    "id": "holybook_sirach",
    "type": "BOOK",
    "name": { "str": "Alphabet of Sirach", "str_pl": "copies of the Alphabet of Sirach" },
    "description": "A rare English translation of the Alphabet of Sirach, a compilation of two lists of proverbs, 22 in Jewish Babylonian Aramaic and 22 in Medieval Hebrew (all translated to English), both arranged as alphabetic acrostics, with each proverb followed by an aggadic commentary.",
    "weight": "750 g",
    "volume": "1200 ml",
    "copy-from": "holybook_abstract"
  },
  {
    "id": "holybook_navayana",
    "type": "BOOK",
    "name": { "str": "The Buddha and His Dhamma", "str_pl": "copies of The Buddha and His Dhamma" },
    "description": "A English translation of The Buddha and His Dhamma by B. R. Ambedkar.  It is a interpretation of the Buddhist path and the scripture for those who follow Navayana Buddhism.",
    "weight": "368 g",
    "volume": "1 L",
    "copy-from": "holybook_abstract"
  },
  {
    "id": "holybook_pana",
    "type": "BOOK",
    "name": { "str": "Panaturan", "str_pl": "copies of the Panaturan" },
    "description": "A extremely rare English translation of the Panaturan, the Holy Scripture of the Kaharingan religion.  It is a guide for its adherents and followers, providing them with spiritual teachings, moral lessons, and principles to live by",
    "weight": "368 g",
    "volume": "1 L",
    "copy-from": "holybook_abstract"
  },
  {
    "id": "holybook_zhivo",
    "type": "BOOK",
    "name": { "str": "Zhivotnaya Kniga", "str_pl": "copies of the Zhivotnaya Kniga" },
    "description": "A extremely rare English translation of the Zhivotnaya Kniga (Book of Life).  It is a collection of written and translated Doukhobor oral holy hymns, but this book also has the Russian version alongside the English translations.",
    "weight": "500 g",
    "volume": "1 L",
    "copy-from": "holybook_abstract"
  },
  {
    "id": "holybook_mormon",
    "type": "BOOK",
    "name": { "str": "The Book of Mormon", "str_pl": "copies of The Book of Mormon" },
    "description": "The sacred text of the Latter Day Saint movement of Christianity, originally published in 1830 by Joseph Smith.",
    "weight": "368 g",
    "volume": "1 L",
    "copy-from": "holybook_abstract"
  },
  {
    "id": "holybook_east",
    "type": "BOOK",
    "name": { "str": "Holy Books of the East", "str_pl": "copies of the Holy Books of the East" },
    "description": "It is a monumental 50-volume set of English translations of Asian religious texts.  It incorporates the essential sacred texts of Hinduism, Buddhism, Taoism, Confucianism, Zoroastrianism, Jainism, and Islam.",
    "weight": "1000 g",
    "volume": "1500 ml",
    "copy-from": "holybook_abstract",
    "variant_type": "generic",
    "variants": [
      {
        "id": "holybook_east1",
        "name": { "str": "Sacred Book of the East Vol. 1", "str_pl": "copies of the first volume of the Sacred Books of the East" },
        "description": "It contains The Upanishads, part 1/2: Khândogya Upanishad, Talavakâra (or Kena-Upanishad), Aitareya-Âranyaka, Kaushîtaki-Brâhmana and Vâjasaneyi-Sâmhita Upanishad.",
        "append": true
      },
      {
        "id": "holybook_east2",
        "name": { "str": "Sacred Books of the East Vol. 2", "str_pl": "copies of the second volume of the Sacred Books of the East" },
        "description": "It contains The Sacred Laws of the Aryas (Dharmasastra), part 1/2: Âpastamba, Gautama, Vâsishtha and Baudhâyana.",
        "append": true
      },
      {
        "id": "holybook_east3",
        "name": { "str": "Sacred Books of the East Vol. 3", "str_pl": "copies of the third volume of the Sacred Books of the East" },
        "description": "It contains The Sacred Books of China, part 1/6, the texts of Confucianism: The Shû King (Classic of History), Book of Thang, Books of Yu, Books of Hsiâ, Books of Shang, Books of Kâu, Shih King, the Book of Odes (Classic of Poetry, I - Odes of the Temple and the Altar, II - Minor Odes of the Kingdom, III - Major Odes of the Kingdom, IV - Lessons from the States) and The Hsiâo King (Classic of Filial Piety).",
        "append": true
      },
      {
        "id": "holybook_east4",
        "name": { "str": "Sacred Books of the East Vol. 4", "str_pl": "copies of the fourth volume of the Sacred Books of the East" },
        "description": "It contains The Zend-Avesta, part 1/3: Vendîdâd.",
        "append": true
      },
      {
        "id": "holybook_east5",
        "name": { "str": "Sacred Books of the East Vol. 5", "str_pl": "copies of the fifth volume of the Sacred Books of the East" },
        "description": "It contains the Pahlavi Texts, part 1/5: Bundahis, selections of Zâd-sparam, Bahman Yast, Shâyast lâ-Shâyast.",
        "append": true
      },
      {
        "id": "holybook_east6",
        "name": { "str": "Sacred Books of the East Vol. 6", "str_pl": "copies of the sixth volume of the Sacred Books of the East" },
        "description": "It contains The Holy Qur'an part 1/2, from chapters I to XVI.",
        "append": true
      },
      {
        "id": "holybook_east7",
        "name": { "str": "Sacred Books of the East Vol. 7", "str_pl": "copies of the seventh volume of the Sacred Books of the East" },
        "description": "It contains The Institutes of Visnu.",
        "append": true
      },
      {
        "id": "holybook_east8",
        "name": { "str": "Sacred Books of the East Vol. 8", "str_pl": "copies of the eighth volume of the Sacred Books of the East" },
        "description": "It contains The Bhagavadgitâ: Sanatsugâtîya and Anugitâ.",
        "append": true
      },
      {
        "id": "holybook_east9",
        "name": { "str": "Sacred Books of the East Vol. 9", "str_pl": "copies of the ninth volume of the Sacred Books of the East" },
        "description": "It contains The Holy Qur'an, part 2/2, from chapters XVII to CXIV.",
        "append": true
      },
      {
        "id": "holybook_east10",
        "name": { "str": "Sacred Books of the East Vol. 10", "str_pl": "copies of the tenth volume of the Sacred Books of the East" },
        "description": "It contains the Dhammapada: a collection of verses, and the Sutta-Nipâta: a collection of discourses, being one of the canonical books of the Buddhists.",
        "append": true
      },
      {
        "id": "holybook_east11",
        "name": { "str": "Sacred Books of the East Vol. 11", "str_pl": "copies of the eleventh volume of the Sacred Books of the East" },
        "description": "It contains the Buddhist Suttas: Mahā-parinibbāna Suttanta, Dhamma-kakka-ppavattana Sutta, Tevigga Sutta'anta, Âkankheyya Sutta'a, Ketokhila Sutta'a, Mahâ-Sudassana Sutta'anta and Sabbâsava Sutta'a.",
        "append": true
      },
      {
        "id": "holybook_east12",
        "name": { "str": "Sacred Books of the East Vol. 12", "str_pl": "copies of the twelfth volume of the Sacred Books of the East" },
        "description": "It contains the Satapatha Brahmana, part 1/5: Mâdhyandina Shakha from I to II.",
        "append": true
      },
      {
        "id": "holybook_east13",
        "name": {
          "str": "Sacred Books of the East Vol. 13",
          "str_pl": "copies of the thirteenth volume of the Sacred Books of the East"
        },
        "description": "It contains the Vinaya Texts, part 1/3: Pātimokkha and Mahâvagga, from I to IV.",
        "append": true
      },
      {
        "id": "holybook_east14",
        "name": {
          "str": "Sacred Books of the East Vol. 14",
          "str_pl": "copies of the fourteenth volume of the Sacred Books of the East"
        },
        "description": "It contains The Sacred Laws of the Aryas, part 2/2: Vâsishtha, Baudhâyana and Parisishta.",
        "append": true
      },
      {
        "id": "holybook_east15",
        "name": {
          "str": "Sacred Books of the East Vol. 15",
          "str_pl": "copies of the fifteenth volume of the Sacred Books of the East"
        },
        "description": "It contains The Upanishads, part 2/2: Katha Upanishad, Mundaka Upanishad, Taittiriya Upanishad, Brhadaranyaka Upanishad, Svetasvatara Upanishad, Prasna Upanishad and Maitrayani Upanishad.",
        "append": true
      },
      {
        "id": "holybook_east16",
        "name": {
          "str": "Sacred Books of the East Vol. 16",
          "str_pl": "copies of the sixteenth volume of the Sacred Books of the East"
        },
        "description": "It contains The Sacred Books of China, part 2/6, the texts of Confucianism: Yi King (I Ching).",
        "append": true
      },
      {
        "id": "holybook_east17",
        "name": {
          "str": "Sacred Books of the East Vol. 17",
          "str_pl": "copies of the seventeenth volume of the Sacred Books of the East"
        },
        "description": "It contains the Vinaya Texts, part 2/3: Mahavagga, from V to X, and Kullavagga, from I to II.",
        "append": true
      },
      {
        "id": "holybook_east18",
        "name": {
          "str": "Sacred Books of the East Vol. 18",
          "str_pl": "copies of the eighteenth volume of the Sacred Books of the East"
        },
        "description": "It contains the Pahlavi Texts, part 2/5: Dâdistân-i Dinik and the Epistles of Mânûskihar.",
        "append": true
      },
      {
        "id": "holybook_east19",
        "name": {
          "str": "Sacred Books of the East Vol. 19",
          "str_pl": "copies of the nineteenth volume of the Sacred Books of the East"
        },
        "description": "It contains The Fo-sho-hing-tsan-king: a life of Buddha, by Ashvaghosha, and the Bodhisattva.",
        "append": true
      },
      {
        "id": "holybook_east20",
        "name": { "str": "Sacred Books of the East Vol. 20", "str_pl": "copies of the twenty volume of the Sacred Books of the East" },
        "description": "It contains the Vinaya Texts, part 3/3: Kullavagga, from IV to XII.",
        "append": true
      },
      {
        "id": "holybook_east21",
        "name": {
          "str": "Sacred Books of the East Vol. 21",
          "str_pl": "copies of the twentieth-first volume of the Sacred Books of the East"
        },
        "description": "It contains The Saddharma-Pundarika (or The Lotus of the True Law).",
        "append": true
      },
      {
        "id": "holybook_east22",
        "name": {
          "str": "Sacred Books of the East Vol. 22",
          "str_pl": "copies of the twenty-second volume of the Sacred Books of the East"
        },
        "description": "It contains the Jaina Sutras, part 1/2: Âkârânga sutra and Kalpa sutra.",
        "append": true
      },
      {
        "id": "holybook_east23",
        "name": {
          "str": "Sacred Books of the East Vol. 23",
          "str_pl": "copies of the twenty-third volume of the Sacred Books of the East"
        },
        "description": "It contains The Zend-Avesta, part 2/3: Sîrôzahs, Yasts and Nyâyis.",
        "append": true
      },
      {
        "id": "holybook_east24",
        "name": {
          "str": "Sacred Books of the East Vol. 24",
          "str_pl": "copies of the twenty-fourth volume of the Sacred Books of the East"
        },
        "description": "It contains the Pahlavi Texts, part 3/5: Dinai Mainog-i khirad, Sikand-Gümanik Vigar and Sad Dar.",
        "append": true
      },
      {
        "id": "holybook_east25",
        "name": {
          "str": "Sacred Books of the East Vol. 25",
          "str_pl": "copies of the twenty-fifth volume of the Sacred Books of the East"
        },
        "description": "It contains The Laws of Manu, with extracts from seven commentaries.",
        "append": true
      },
      {
        "id": "holybook_east26",
        "name": {
          "str": "Sacred Books of the East Vol. 26",
          "str_pl": "copies of the twenty-sixth volume of the Sacred Books of the East"
        },
        "description": "It contains the Satapatha Brahmana, part 2/5: Mâdhyandina Shakha from III to IV.",
        "append": true
      },
      {
        "id": "holybook_east27",
        "name": {
          "str": "Sacred Books of the East Vol. 27",
          "str_pl": "copies of the twenty-seventh volume of the Sacred Books of the East"
        },
        "description": "It contains The Sacred Books of China, part 3/6, the texts of Confucianism: The Li Ki I (Book of Rites).",
        "append": true
      },
      {
        "id": "holybook_east28",
        "name": {
          "str": "Sacred Books of the East Vol. 28",
          "str_pl": "copies of the twenty-eight volume of the Sacred Books of the East"
        },
        "description": "It contains The Sacred Books of China, part 4/6, the texts of Confucianism: The Li Ki II (Book of Rites).",
        "append": true
      },
      {
        "id": "holybook_east29",
        "name": {
          "str": "Sacred Books of the East Vol. 29",
          "str_pl": "copies of the twenty-ninth volume of the Sacred Books of the East"
        },
        "description": "It contains the Grihya-sutras, part 1/2, rules of Vedic domestic ceremonies: Sankhyayana-Grihya-sutra, Āsvalāyana-Grihya-sutra, Paraskara-Grihya-sutra and Khadia-Grihya-sutra.",
        "append": true
      },
      {
        "id": "holybook_east30",
        "name": {
          "str": "Sacred Books of the East Vol. 30",
          "str_pl": "copies of the thirtieth volume of the Sacred Books of the East"
        },
        "description": "It contains the Grihya-sutras, part 2/2, rules of Vedic domestic ceremonies: Gobhila, Hiranyakesin, Apastamba and Yajna Paribhashasutras.",
        "append": true
      },
      {
        "id": "holybook_east31",
        "name": {
          "str": "Sacred Books of the East Vol. 31",
          "str_pl": "copies of the thirty-first volume of the Sacred Books of the East"
        },
        "description": "It contains The Zend-Avesta, part 3/3: Yasna, Visparad, Afrinagân, Gâhs and miscellaneous fragments.",
        "append": true
      },
      {
        "id": "holybook_east32",
        "name": {
          "str": "Sacred Books of the East Vol. 32",
          "str_pl": "copies of the thirty-second volume of the Sacred Books of the East"
        },
        "description": "It contains the Vedic Hymns, part 1/2: Hymns to the Maruts, Hymns to Rudra, Hymns to Vâyu, Hymns to Vâta and a bibliographical list of the more important publications on the Rigveda.",
        "append": true
      },
      {
        "id": "holybook_east33",
        "name": {
          "str": "Sacred Books of the East Vol. 33",
          "str_pl": "copies of the thirty-third volume of the Sacred Books of the East"
        },
        "description": "It contains The Minor Law-Books: Brihaspati.",
        "append": true
      },
      {
        "id": "holybook_east34",
        "name": {
          "str": "Sacred Books of the East Vol. 34",
          "str_pl": "copies of the thirty-fourth volume of the Sacred Books of the East"
        },
        "description": "It contains the Vedanta-Sutras, part 1/3: Commentary by Sankaracharya, part 1 of 2, and the Adhyâya I–II (Pâda I–II).",
        "append": true
      },
      {
        "id": "holybook_east35",
        "name": {
          "str": "Sacred Books of the East Vol. 35",
          "str_pl": "copies of the thirty-fifth volume of the Sacred Books of the East"
        },
        "description": "It contains The Questions of King Milinda, part 1/2.",
        "append": true
      },
      {
        "id": "holybook_east36",
        "name": {
          "str": "Sacred Books of the East Vol. 36",
          "str_pl": "copies of the thirty-sixth volume of the Sacred Books of the East"
        },
        "description": "It contains The Questions of King Milinda, part 2/2.",
        "append": true
      },
      {
        "id": "holybook_east37",
        "name": {
          "str": "Sacred Books of the East Vol. 37",
          "str_pl": "copies of the thirty-seventh volume of the Sacred Books of the East"
        },
        "description": "It contains the Pahlavi Texts, part 4/5: Contents of the Nasks.",
        "append": true
      },
      {
        "id": "holybook_east38",
        "name": {
          "str": "Sacred Books of the East Vol. 38",
          "str_pl": "copies of the thirty-eight volume of the Sacred Books of the East"
        },
        "description": "It contains the Vedanta-Sutras, part 2/3: Commentary by Sankaracharya, part 2 of 2, and Adhyâya II to IV (Pâda III to IV).",
        "append": true
      },
      {
        "id": "holybook_east39",
        "name": {
          "str": "Sacred Books of the East Vol. 39",
          "str_pl": "copies of the thirty-ninth volume of the Sacred Books of the East"
        },
        "description": "It contains the Texts of Taoism, part 1/2: The Tao Te Ching of Lao Dze (Lao Tsu) and The Writings of Kwang-tze (Chuang-tse), from I to XVII.",
        "append": true
      },
      {
        "id": "holybook_east40",
        "name": {
          "str": "Sacred Books of the East Vol. 40",
          "str_pl": "copies of the fourtieth volume of the Sacred Books of the East"
        },
        "description": "It contains the Texts of Taoism, part 2/2: The Writings of Kwang Tse, from XVII to XXXIII, The Thai-shang tractate of actions and their retributions, other Taoist texts and the Index to volumes 39 and 40.",
        "append": true
      },
      {
        "id": "holybook_east41",
        "name": {
          "str": "Sacred Books of the East Vol. 41",
          "str_pl": "copies of the forty-first volume of the Sacred Books of the East"
        },
        "description": "It contains the Satapatha Brahmana, part 3/5: Mâdhyandina Shakha from V to VII.",
        "append": true
      },
      {
        "id": "holybook_east42",
        "name": {
          "str": "Sacred Books of the East Vol. 42",
          "str_pl": "copies of the forty-second volume of the Sacred Books of the East"
        },
        "description": "It contains the Hymns of the Atharvaveda, together With Extracts From the Ritual Books and the Commentaries.",
        "append": true
      },
      {
        "id": "holybook_east43",
        "name": {
          "str": "Sacred Books of the East Vol. 43",
          "str_pl": "copies of the forty-third volume of the Sacred Books of the East"
        },
        "description": "It contains the Satapatha Brahmana, part 4/5: the Mâdhyandina Shakha VII, IX and X.",
        "append": true
      },
      {
        "id": "holybook_east44",
        "name": {
          "str": "Sacred Books of the East Vol. 44",
          "str_pl": "copies of the forty-fourth volume of the Sacred Books of the East"
        },
        "description": "It contains the Satapatha Brahmana, part 5/5: the Mâdhyandina Shakha from XI to XIV.",
        "append": true
      },
      {
        "id": "holybook_east45",
        "name": {
          "str": "Sacred Books of the East Vol. 45",
          "str_pl": "copies of the forty-fifth volume of the Sacred Books of the East"
        },
        "description": "It contains the Jaina Sutras, part 2 of 2: Uttaradhyayana Sutra and Sutrakritânga Sutra.",
        "append": true
      },
      {
        "id": "holybook_east46",
        "name": {
          "str": "Sacred Books of the East Vol. 46",
          "str_pl": "copies of the forty-sixth volume of the Sacred Books of the East"
        },
        "description": "It contains the Vedic Hymns, part 2/2: Hymns to Agni (Mandalas I to V).",
        "append": true
      },
      {
        "id": "holybook_east47",
        "name": {
          "str": "Sacred Books of the East Vol. 47",
          "str_pl": "copies of the forty-seventh volume of the Sacred Books of the East"
        },
        "description": "It contains the Pahlavi Texts, part 5/5: The Marvels of Zoroastrianism.",
        "append": true
      },
      {
        "id": "holybook_east48",
        "name": {
          "str": "Sacred Books of the East Vol. 48",
          "str_pl": "copies of the forty-eighth volume of the Sacred Books of the East"
        },
        "description": "It contains the Vedanta-Sutras, part 3/3, with the commentary of Râmânuja.",
        "append": true
      },
      {
        "id": "holybook_east49",
        "name": {
          "str": "Sacred Books of the East Vol. 49",
          "str_pl": "copies of the forty-ninth volume of the Sacred Books of the East"
        },
        "description": "It contains the Buddhist Mahayana Texts, part 1/2: Buddha-karita of Aśvaghosa, the Buddhist Mahayana Texts, part 2/2: Longer Sukhâvati-vyuha and Shorter Sukhâvati-vyuha, Vagrakkhedika, the longer Pragnâ-pâramitâ-hridaya-sutra, the shorter Pragnâ-pâramitâ-hridaya-sutra and the Amitâyur dhyâna-sutra.",
        "append": true
      },
      {
        "id": "holybook_east50",
        "name": { "str": "Sacred Books of the East Vol. 50", "str_pl": "copies of the fiftieth volume of the Sacred Books of the East" },
        "description": "It contains a nice general index to the names and subject-matter of the Sacred Books of the East.",
        "append": true
      }
    ]
  },
  {
    "id": "holybook_nag_hammadi",
    "type": "BOOK",
    "name": { "str": "Nag Hammadi Codex", "str_pl": "Nag Hammadi Codices" },
    "description": "A translation of some of the gnostic texts and early biblical apocrypha recovered from the Nag Hammadi library in Egypt.  Obviously heretical, but the zombies aren't the type to discriminate.",
    "weight": "281 g",
    "volume": "1 L",
    "copy-from": "holybook_abstract",
    "variant_type": "generic",
    "variants": [
      {
        "id": "holybook_nag_hammadi_01",
        "name": { "str": "Nag Hammadi Codex I", "str_pl": "copies of the first Nag Hammadi Codex" },
        "description": "It contains the Prayer of the Apostle Paul, the Apocryphon of James, the Gospel of Truth, the Treatise on the Resurrection, and the Tripartite Tractate.",
        "append": true
      },
      {
        "id": "holybook_nag_hammadi_02",
        "name": { "str": "Nag Hammadi Codex II", "str_pl": "copies of the second Nag Hammadi Codex" },
        "description": "It contains the Apocryphon of John (version 1), the Gospel of Thomas, the Gospel of Phillip, the Hypostasis of the Archons, On the Origin of the World, the Exegesis of the Soul, and the Book of Thomas the Contender.",
        "append": true
      },
      {
        "id": "holybook_nag_hammadi_03",
        "name": { "str": "Nag Hammadi Codex III", "str_pl": "copies of the third Nag Hammadi Codex" },
        "description": "It contains the Apocryphon of John (version 2), Holy Book of the Great Invisible Spirit, Eugnostos the Blessed, The Sophia of Jesus Christ, and the Dialogue of the Savior.",
        "append": true
      },
      {
        "id": "holybook_nag_hammadi_04",
        "name": { "str": "Nag Hammadi Codex IV", "str_pl": "copies of the fourth Nag Hammadi Codex" },
        "description": "It contains the Apocryphon of John (version 1) and Holy Book of the Great Invisible Spirit.",
        "append": true
      },
      {
        "id": "holybook_nag_hammadi_05",
        "name": { "str": "Nag Hammadi Codex V", "str_pl": "copies of the fifth Nag Hammadi Codex" },
        "description": "It contains Eugenostos the Blessed, the Apocalypse of Paul, the First Apocalypse of James, the Second Apocalypse of James, and the Apocalypse of Adam.",
        "append": true
      },
      {
        "id": "holybook_nag_hammadi_06",
        "name": { "str": "Nag Hammadi Codex VI", "str_pl": "copies of the sixth Nag Hammadi Codex" },
        "description": "It contains the Acts of Peter and the Twelve Apostles, The Thunder/Perfect Mind, Authoritative Teaching, the Context of Our Great Power, fragments of Plato's Republic, The Discourse of the Eight and Ninth, the Prayer of Thanksgiving, and Asclepius.",
        "append": true
      },
      {
        "id": "holybook_nag_hammadi_07",
        "name": { "str": "Nag Hammadi Codex VII", "str_pl": "copies of the seventh Nag Hammadi Codex" },
        "description": "It contains the Paraphrase of Shem, the Second Treatise of the Great Seth, Gnostic Apocalypse of Peter, the Teachings of Sylvanus, and the Three Steles of Seth.",
        "append": true
      },
      {
        "id": "holybook_nag_hammadi_08",
        "name": { "str": "Nag Hammadi Codex VIII", "str_pl": "copies of the eighth Nag Hammadi Codex" },
        "description": "It contains Zostrianos and the Letter of Peter to Philip.",
        "append": true
      },
      {
        "id": "holybook_nag_hammadi_09",
        "name": { "str": "Nag Hammadi Codex IX", "str_pl": "copies of the ninth Nag Hammadi Codex" },
        "description": "It contains Melchizedek, the Thought of Norea, and the Testimony of Truth.",
        "append": true
      },
      {
        "id": "holybook_nag_hammadi_10",
        "name": { "str": "Nag Hammadi Codex X", "str_pl": "copies of the tenth Nag Hammadi Codex" },
        "description": "It contains Marsanes.",
        "append": true
      },
      {
        "id": "holybook_nag_hammadi_11",
        "name": { "str": "Nag Hammadi Codex XI", "str_pl": "copies of the eleventh Nag Hammadi Codex" },
        "description": "It contains the Interpretation of Knowledge, a Valentinian Exposition, Allogenes, and Hypsiphrone.",
        "append": true
      },
      {
        "id": "holybook_nag_hammadi_12",
        "name": { "str": "Nag Hammadi Codex XII", "str_pl": "copies of the twelfth Nag Hammadi Codex" },
        "description": "It contains the Sentences of Sextus, the Gospel of Truth, and various fragmented texts.",
        "append": true
      },
      {
        "id": "holybook_nag_hammadi_13",
        "name": { "str": "Nag Hammadi Codex XIII", "str_pl": "copies of the thirteenth Nag Hammadi Codex" },
        "description": "It contains Trimorphic Protennoia, On the Origin of the World, and various fragmented texts.",
        "append": true
      }
    ]
  },
  {
    "id": "holybook_pastafarian",
    "type": "BOOK",
    "name": {
      "str": "The Gospel of the Flying Spaghetti Monster",
      "str_pl": "copies of The Gospel of the Flying Spaghetti Monster"
    },
    "description": "A book that embodies the main beliefs of the Church of the Flying Spaghetti Monster.  It seems to involve a lot of pirates and some sort of invisible drunken monster made of pasta.",
    "weight": "292 g",
    "volume": "1 L",
    "copy-from": "holybook_abstract"
  },
  {
    "id": "holybook_quran",
    "type": "BOOK",
    "name": { "str": "Quran", "str_pl": "copies of Quran" },
    "description": "An English translation of the Muslim book of holy scriptures, with explanatory notes and commentaries to aid in understanding.",
    "weight": "412 g",
    "volume": "1 L",
    "copy-from": "holybook_abstract"
  },
  {
    "id": "holybook_satanic",
    "type": "BOOK",
    "name": { "str": "The Satanic Bible", "str_pl": "copies of The Satanic Bible" },
    "description": "A collection of essays, observations, and rituals published by Anton LaVey in 1969.",
    "weight": "130 g",
    "volume": "250 ml",
    "price": 550,
    "price_postapoc": 50,
    "material": [ "paper" ],
    "symbol": "?",
    "looks_like": "story_book",
    "color": "dark_gray",
    "intelligence": 8,
    "time": "10 m",
    "fun": 1,
    "flags": [ "INSPIRATIONAL" ]
  },
  {
    "id": "holybook_wicca",
    "type": "BOOK",
    "name": { "str": "The Book of Shadows", "str_pl": "copies of The Book of Shadows" },
    "description": "A dark hardcover copy of The Book of Shadows.  It serves as a personal journal and reference book for individual witches or covens.  Each practitioner may have their own unique version of The Book of Shadows, which contains their personal rituals, spells, invocations, herbal lore, divination methods, and other magical knowledge.  This one, apart from having a wide range of information directly printed on the pages, also has blank pages for you to write on.",
    "weight": "300 g",
    "volume": "1 L",
    "copy-from": "holybook_satanic"
  },
  {
    "id": "holybook_wicca1",
    "type": "BOOK",
    "name": { "str": "Witchcraft Today", "str_pl": "copies of Witchcraft Today" },
    "description": "A hardcover book, written by Gerald Gardner and published in 1954.  It was once considered one of the foundational texts of modern Wicca and played a significant role in popularizing contemporary witchcraft.",
    "weight": "300 g",
    "volume": "1 L",
    "copy-from": "holybook_satanic"
  },
  {
    "id": "holybook_wicca2",
    "type": "BOOK",
    "name": { "str": "The Spiral Dance", "str_pl": "copies of The Spiral Dance" },
    "description": "A hardcover copy of the Spiral Dance, written by Starhawk, a prominent author, and activist in the fields of feminism, spirituality, and environmentalism.  First published in 1979, this book explores the beliefs, practices, and history of the Goddess movement, which is a spiritual and feminist response to patriarchal religions.  The Goddess movement seeks to reclaim and revive the worship of the divine feminine in various forms.",
    "weight": "300 g",
    "volume": "1 L",
    "copy-from": "holybook_abstract"
  },
  {
    "id": "holybook_scientology",
    "type": "BOOK",
    "name": { "str": "Dianetics", "str_pl": "copies of Dianetics" },
    "description": "This book is the canonical text of Scientology.  Written by a science fiction author, it contains self-improvement techniques and musings on psychology called Dianetics.",
    "weight": "486 g",
    "volume": "1 L",
    "price": 550,
    "price_postapoc": 550,
    "material": [ "paper", "cardboard" ],
    "symbol": "?",
    "looks_like": "story_book",
    "color": "dark_gray",
    "intelligence": 8,
    "time": "10 m",
    "fun": -1,
    "flags": [ "INSPIRATIONAL" ]
  },
  {
    "id": "holybook_slack",
    "type": "BOOK",
    "name": { "str": "The Book of the SubGenius", "str_pl": "copies of The Book of the SubGenius" },
    "description": "A book about the Church of the SubGenius.  It seems to involve a salesman named J. R. \"Bob\" Dobbs and a concept called 'slack'.",
    "weight": "292 g",
    "volume": "1 L",
    "copy-from": "holybook_abstract"
  },
  {
    "id": "holybook_mozilla",
    "type": "BOOK",
    "name": { "str": "The Book of Mozilla", "str_pl": "copies of The Book of Mozilla" },
    "description": "A mysterious deep-red book with the title 'The Book of Mozilla' at the front.  The contents of this book are written in some sort of easy-to-understand computer language and are a collection of prophetic and apocryphal verses of unknown origin.",
    "weight": "250 g",
    "volume": "1 L",
    "copy-from": "holybook_abstract"
  },
  {
    "id": "holybook_frog",
    "type": "BOOK",
    "name": { "str": "The Blue Book of the Blue Frog", "str_pl": "copies of the Blue Book of the Blue Frog" },
    "description": "A curious handwritten blue book of unknown origin.  The contents of this book are complex, regarding stories of the 'Blue Frog', a strange cult called 'The Blue Frog Cult', its prophecies, the rules that the cult's followers must adhere to and also the practices, religious and political hierarchy of this cult.  Not much for a scavenger.",
    "weight": "320 g",
    "volume": "1 L",
    "copy-from": "holybook_abstract"
  },
  {
    "id": "holybook_mahayana",
    "type": "BOOK",
    "name": { "str": "The Mahayana Sutras", "str_pl": "copies of The Mahayana Sutras" },
    "description": "A hardcover English translation of the Mahayana Sutras, a collection of scriptures that form the foundation of Mahayana Buddhism.  Those cover a wide range of topics and teachings, including, but not limited to, discourses on meditation, ethics, philosophy, cosmology, and the nature of reality.",
    "weight": "600 g",
    "volume": "1 L",
    "copy-from": "holybook_abstract"
  },
  {
    "id": "holybook_tibetan",
    "type": "BOOK",
    "name": { "str": "Tibetan Buddhist Canon", "str_pl": "copies of the Tibetan Buddhist Canon" },
    "description": "A hardcover English translation of the Tibetan Buddhist Canon, also known as the Kangyur and Tengyur, or Vajrayana Canon.  It contains a vast collection of sacred texts that form the basis of the Buddhist teachings in Tibetan Buddhism.  It consists of two main parts: the Kangyur, which contains the translated words of the Buddha, and the Tengyur, which comprises commentaries by Indian and Tibetan scholars.",
    "weight": "540 g",
    "volume": "1 L",
    "copy-from": "holybook_abstract"
  },
  {
    "id": "holybook_gita",
    "type": "BOOK",
    "name": { "str": "The Bhagavad Gita", "str_pl": "copies of The Bhagavad Gita" },
    "description": "A hardcover English translation of The Bhagavad Gita, a 700-verse Hindu scripture.  It is written in the form of a dialogue between Prince Arjuna and the god Krishna, who serves as his charioteer.  The conversation takes place on the battlefield of Kurukshetra just before the start of a great war between two factions of a royal family.",
    "weight": "350 g",
    "volume": "1 L",
    "copy-from": "holybook_abstract"
  },
  {
    "id": "holybook_mahabharata",
    "type": "BOOK",
    "name": { "str": "The Mahabharata", "str_pl": "copies of The Mahabharata" },
    "description": "A large and complete hardcover English translation of The Mahabharata, the most revered and significant ancient texts in Indian literature and Hindu mythology.  It is an epic narrative that has been passed down through generations and has been a source of inspiration and guidance for millions of people before and possibly during and after the Cataclysm.  The epic is divided into 18 books or parvas, each focusing on different aspects of the story, such as the genealogy of the Pandavas, the education of the Pandavas, and the great war of Kurukshetra.",
    "weight": "800 g",
    "volume": "1200 ml",
    "copy-from": "holybook_abstract"
  },
  {
    "id": "holybook_ramayana",
    "type": "BOOK",
    "name": { "str": "The Ramayana", "str_pl": "copies of The Ramayana" },
    "description": "A complete hardcover English translation of The Ramayana, an ancient Indian epic that holds great religious and cultural significance in Hinduism.  It is considered one of the two major Sanskrit epics of ancient Indian literature and tells the story of Prince Rama, an incarnation of Lord Vishnu, who embarks on a journey to rescue his wife Sita from the demon king Ravana.  The epic is divided into seven books, known as Kandas, and presents a narrative that encompasses themes of devotion, righteousness, duty, honor, love, and the triumph of good over evil.",
    "weight": "800 g",
    "volume": "1200 ml",
    "copy-from": "holybook_abstract"
  },
  {
    "id": "holybook_puranas",
    "type": "BOOK",
    "name": { "str": "The Puranas", "str_pl": "copies of The Puranas" },
    "description": "A hardcover English translation of The Puranas, a collection of ancient Indian texts that form an integral part of Hindu literature.  They are considered to be among the oldest and most authoritative scriptures in Hinduism, alongside the Vedas.  It consist of a vast collection of narratives, legends, genealogies, cosmology, theology, philosophy, and rituals related to Hinduism, and are classified into two main categories: Mahapuranas (major Puranas) and Upapuranas (minor Puranas).",
    "weight": "600 g",
    "volume": "1150 ml",
    "copy-from": "holybook_abstract"
  },
  {
    "id": "holybook_agamas",
    "type": "BOOK",
    "name": { "str": "The Agamas", "str_pl": "copies of The Agamas" },
    "description": "A paperback English translation of The Agamas, a collection of scriptures in Hinduism that provide detailed guidelines for rituals, temple construction, worship practices, and philosophical teachings, and are considered authoritative texts by several Hindu sects, particularly those that follow the Shaiva and Shakta traditions.",
    "weight": "540 g",
    "volume": "1 L",
    "copy-from": "holybook_abstract"
  },
  {
    "id": "holybook_jagamas",
    "type": "BOOK",
    "name": { "str": "The Jain Agamas", "str_pl": "copies of the Jain Agamas" },
    "description": "A paperback English translation of the Jain Agamas, the most authoritative and sacred scriptures in Jainism.  The Jain Agamas consist of two main categories: the Angas and the Upangas.  The Angas are considered the primary scriptures, while the Upangas are supplementary texts that provide further explanations and commentaries on various aspects of Jain philosophy and practice.",
    "weight": "540 g",
    "volume": "1 L",
    "copy-from": "holybook_abstract"
  },
  {
    "id": "holybook_sutras",
    "type": "BOOK",
    "name": { "str": "The Sutras of the Buddha", "str_pl": "copies of The Sutras of the Buddha" },
    "description": "A collection of discourses attributed to the Buddha and his close disciples.",
    "weight": "496 g",
    "volume": "1 L",
    "copy-from": "holybook_abstract"
  },
  {
    "id": "holybook_zara",
    "type": "BOOK",
    "name": { "str": "The Zara Avesta", "str_pl": "copies of the Zara Avesta" },
    "description": "A rare hardcover English translation of the Zara Avesta, a collection of sacred hymns, prayers, and liturgies, which are believed to have been revealed by Zoroaster himself.  It is considered an essential guide to living a righteous life in Zoroastrianism, as it provides moral teachings, ethical principles, and spiritual insights.",
    "weight": "650 g",
    "volume": "1 L",
    "copy-from": "holybook_abstract"
  },
  {
    "id": "holybook_theogony",
    "type": "BOOK",
    "name": { "str": "Theogony", "str_pl": "copies of the Theogony" },
    "description": "A paperback English translation of the Theogony, a Greek epic poem attributed to the ancient poet Hesiod.  It is one of the oldest surviving works of Greek literature and provides a comprehensive account of the origins and genealogies of the Greek gods, as well as the creation of the universe and the establishment of divine order.",
    "weight": "500 g",
    "volume": "1 L",
    "copy-from": "holybook_abstract"
  },
  {
    "id": "holybook_orphic",
    "type": "BOOK",
    "name": { "str": "The Orphic Hymns", "str_pl": "copies of The Orphic Hymns" },
    "description": "A paperback English translation of The Orphic Hymns, a collection of ancient Greek hymns attributed to the legendary poet Orpheus.  These hymns are a significant source of information about Greek religion, philosophy, and literature.  It is divided in a set of 88 hymns, divided into 10 sections, and the hymns are dedicated to various gods and goddesses in the Greek pantheon, as well as to heroes and abstract concepts.",
    "weight": "500 g",
    "volume": "1 L",
    "copy-from": "holybook_abstract"
  },
  {
    "id": "holybook_golden",
    "type": "BOOK",
    "name": { "str": "The Orphic Gold Tablets", "str_pl": "copies of the The Orphic Gold Tablets" },
    "description": "A paperback English translation of the many texts, hymns and inscriptions found in the Orphic Gold Tablets, a series of ancient Greek texts found on gold leaves, dating back to the 4th century BCE.  This book contain Orphic teachings and rituals, which are believed to have been used by initiates in Orphic mystery cults, offering guidance on purification, initiation, and the afterlife, as well as instructions for living a virtuous life in accordance with the Greek gods' will.",
    "weight": "300 g",
    "volume": "900 ml",
    "copy-from": "holybook_abstract"
  },
  {
    "id": "holybook_romancult",
    "type": "BOOK",
    "name": { "str": "Res Gestae Divi Augusti", "str_pl": "copies of the Res Gestae Divi Augusti" },
    "description": "A rare, paperback English translation of the Res Gestae Divi Augusti, or 'Deeds of the Divine Augustus', a inscription commissioned by the Roman Emperor Augustus himself.  It is a list of his accomplishments and claims to divine status, emphasizing his role in the Roman Imperial Cult.  This inscription provides insight into the religious beliefs and practices surrounding the emperor during these stages of the Roman Imperial Cult",
    "weight": "540 g",
    "volume": "1 L",
    "copy-from": "holybook_abstract"
  },
  {
    "id": "holybook_romancult2",
    "type": "BOOK",
    "name": { "str": "Historia Augusta", "str_pl": "copies of the Historia Augusta" },
    "description": "A large, rare hardcover English translation of the Historia Augusta, a collection of biographies of Roman emperors.  It also contains information about the Imperial Roman Cult, including its rituals, symbols, and the role of such emperors in the cult.",
    "weight": "600 g",
    "volume": "1300 ml",
    "copy-from": "holybook_abstract"
  },
  {
    "id": "holybook_corpus",
    "type": "BOOK",
    "name": { "str": "The Corpus Hermeticum", "str_pl": "copies of The Corpus Hermeticum" },
    "description": "A rare, paperback English translation of The Corpus Hermeticum, a collection of ancient philosophical and religious texts that are attributed to Hermes Trismegistus, a legendary figure in ancient Egyptian and Greek mythology.  The contents of this book consists of a series of dialogues or discourses that explore various philosophical and theological concepts.  These texts cover a wide range of topics, including cosmology, theology, metaphysics, ethics, and spirituality at the time.  The overarching theme throughout the Corpus Hermeticum is the pursuit of spiritual knowledge and the attainment of divine wisdom.",
    "weight": "620 g",
    "volume": "1 L",
    "copy-from": "holybook_abstract"
  },
  {
    "id": "holybook_mithraic",
    "type": "BOOK",
    "name": { "str": "The Mithraic Inscriptions", "str_pl": "copies of the The Mithraic Inscriptions" },
    "description": "A commercial-grade, paperback English edition of The Mithraic Inscriptions, a book that explains the ancient Mithraic religion and its various inscriptions, artifacts, characteristics and rituals.  The book, written by a team of scholars and experts in the field, aims to provide a comprehensive understanding of the Mithraism and its significance in the ancient world.",
    "weight": "500 g",
    "volume": "1 L",
    "copy-from": "holybook_abstract"
  },
  {
    "id": "holybook_tengriism",
    "type": "BOOK",
    "name": {
      "str": "Tengriism: The Religion of Ancient Mongolia",
      "str_pl": "copies of Tengriism: The Religion of Ancient Mongolia"
    },
    "description": "A paperback English edition of the Tengriism: The Religion of Ancient Mongolia.  This book contains epics, oral traditions and everything else related to Tengriism, including information about the Khans of Mongolia, shamanic rituals and folklore.",
    "weight": "600 g",
    "volume": "1 L",
    "copy-from": "holybook_abstract"
  },
  {
    "id": "holybook_chinese",
    "type": "BOOK",
    "name": { "str": "Classic of Mountains and Seas", "str_pl": "copies of the Classic of Mountains and Seas" },
    "description": "A hardcover English translation of the Classic of Mountains and Seas (Shan Hai Jing).  This book primarily focuses on the description of various mythical creatures, gods, goddesses, rituals and geographical features of ancient China.",
    "weight": "600 g",
    "volume": "1 L",
    "copy-from": "holybook_abstract"
  },
  {
    "id": "holybook_koreantrip",
    "type": "BOOK",
    "name": { "str": "Tripitaka Koreana", "str_pl": "copies of the Tripitaka Koreana" },
    "description": "An extremely large, huge English translation of the Tripitaka Koreana, a Korean collection of the Tripitaka that can be considered as the Korean Canon.",
    "weight": "15000 g",
    "volume": "20000 ml",
    "copy-from": "holybook_abstract"
  },
  {
    "id": "holybook_hawaii",
    "type": "BOOK",
    "name": { "str": "Moʻolelo", "str_pl": "copies of the Moʻolelo" },
    "description": "A grass-cover English edition of the Moʻolelo, a collection of traditional Hawaiian stories, texts and oral traditions, that have been compiled, translated, and documented in written form.  This book also includes information on the deities and entities of the traditional religion of Hawaii, alongside rituals and practices.",
    "weight": "550 g",
    "volume": "1 L",
    "material": [ "paper", "dry_plant" ],
    "copy-from": "holybook_abstract"
  },
  {
    "id": "holybook_maori",
    "type": "BOOK",
    "name": { "str": "Te Ao Māori", "str_pl": "copies of the Te Ao Māori" },
    "description": "A collection of written oral traditions of the religion of the Maori people, including the Whakapapa (genealogy and the relationships between the living, the dead, and the natural world), the Tikanga (customs, traditions, and protocols that govern the daily lives of the Maori people), Waiata (songs that play a significant role in the Traditional Maori Religion), Pepeha (a personal statement that outlines one's whakapapa, or genealogy, and connection to the land) and Taonga Tūtahi (sacred treasures and objects that hold spiritual significance for the Maori people), as well as inscriptions regarding the deities, entities and religious traditions of the Maori Religion.",
    "weight": "540 g",
    "volume": "1 L",
    "copy-from": "holybook_abstract"
  },
  {
    "id": "holybook_native",
    "type": "BOOK",
    "name": { "str": "The Native Religion of New England", "str_pl": "copies of The Native Religion of New England" },
    "description": "A collection of written oral traditions and written records regarding the religious tradition of the many native groups and tribes of New England (such as the Wampanoag, Narragansett, Mohegan, and Penobscot).  This book also contain information regarding the deities, entities and religious characteristics and hierarchy of these groups, as well as historical, geographical, social, political and cultural information.",
    "weight": "700 g",
    "volume": "1 L",
    "copy-from": "holybook_abstract"
  },
  {
    "id": "holybook_cao",
    "type": "BOOK",
    "name": { "str": "The Compilation of Divine Messages", "str_pl": "copies of The Compilation of Divine Messages" },
    "description": "A hardcover English translation of the Thanh Ngon Hiep Tuyen (Compilation of Divine Messages), a compilation of divine messages received by Cao Dai mediums during séances in Cao Dai temples.  These messages are believed to be communication from various divine beings, including saints, sages, and deities.  The mediums serve as channels through which these messages are transmitted to the followers.",
    "weight": "700 g",
    "volume": "1 L",
    "copy-from": "holybook_abstract"
  },
  {
    "id": "holybook_egypt",
    "type": "BOOK",
    "name": { "str": "The Pyramid Texts", "str_pl": "copies of The Pyramid Texts" },
    "description": "A hardcover, English translation of The Pyramid Texts.  These texts were intended to guide the deceased pharaohs through the Egyptian afterlife, providing them with magical spells, hymns, and instructions for their journey.  The Pyramid Texts contain a wealth of information about ancient Egyptian beliefs in the afterlife, the gods, and the role of the pharaoh as a mediator between the mortal world and the divine.",
    "weight": "600 g",
    "volume": "1 L",
    "copy-from": "holybook_abstract"
  },
  {
    "id": "holybook_egypt1",
    "type": "BOOK",
    "name": { "str": "The Coffin Texts", "str_pl": "copies of The Coffin Texts" },
    "description": "A hardcover, English translation of The Coffin Texts, a collection of magical spells and texts originally inscribed on the inner surfaces of wooden coffins.  These texts were intended to protect the deceased and ensure their safe passage through the Egyptian afterlife.  The Coffin Texts provide a insight into the religious beliefs of ancient Egyptians and its contemporary revival, Kemeticism.",
    "weight": "600 g",
    "volume": "1 L",
    "copy-from": "holybook_abstract"
  },
  {
    "id": "holybook_egypt2",
    "type": "BOOK",
    "name": { "str": "The Book of the Dead", "str_pl": "copies of The Book of the Dead" },
    "description": "A hardcover, English translation of the Book of the Dead, a collection of funerary texts dating from the New Kingdom to the Greco-Roman period and contains spells and instructions to help the deceased navigate the Egyptian afterlife.",
    "weight": "600 g",
    "volume": "1 L",
    "copy-from": "holybook_abstract"
  },
  {
    "id": "holybook_umbanda",
    "type": "BOOK",
    "name": { "str": "Orishas and Their Deities", "str_pl": "copies of Orishas and Their Deities" },
    "description": "A paperwork English edition of the Orishas and Their Deities (Orixás e Suas Divindades), written by José Honorato do Rego.  This book provides an extensive overview of the orishas and their associated deities.  It delves into the history, characteristics, and roles of these divine beings within the Umbanda religion, a syncretic Afro-Brazilian religion that combines elements of African, Native Brazilian, and European traditions.",
    "weight": "350 g",
    "volume": "1 L",
    "copy-from": "holybook_abstract"
  },
  {
    "id": "holybook_taoism",
    "type": "BOOK",
    "name": { "str": "The Tao Te Ching", "str_pl": "copies of The Tao Te Ching" },
    "description": "A stylized, hardcover English translation of the Tao Te Ching, also known as the Dao De Jing.  It is a Chinese philosophical and spiritual text believed to have been written by Laozi, a legendary figure in ancient Chinese history, and is considered one of the most important works in Taoism, an ancient Chinese philosophy and religion that emphasizes living in harmony with the Tao.",
    "weight": "800 g",
    "volume": "1200 ml",
    "copy-from": "holybook_abstract"
  },
  {
    "id": "holybook_confucian",
    "type": "BOOK",
    "name": { "str": "The Four Books and Five Classics", "str_pl": "copies of The Four Books and Five Classics" },
    "description": "A large hardcover book containing the two collections of ancient Chinese texts that have played a significant role in shaping Chinese culture, education, and philosophy.  These texts are considered foundational works in Confucianism and have been studied by scholars and students for centuries.",
    "weight": "1000 g",
    "volume": "1700 ml",
    "copy-from": "holybook_abstract"
  },
  {
    "id": "holybook_daime",
    "type": "BOOK",
    "name": { "str": "Cruzeiro", "str_pl": "copies of the Cruzeiro" },
    "description": "An English collection of teachings from Raimundo Irineu Serra, the founder of Santo Daime, a syncretic religious movement that combines elements of Christianity, African traditions, and Native Brazilian beliefs.  It is considered a sacred scripture by the movement's followers.",
    "weight": "350 g",
    "volume": "1 L",
    "copy-from": "holybook_abstract"
  },
  {
    "id": "holybook_candomble",
    "type": "BOOK",
    "name": { "str": "The Ogam and Ipade", "str_pl": "copies of The Ogam and Ipade" },
    "description": "A good-sized book containing the Ogam (Ogã, a collection of sacred hymns that praise the Orishas, sung during rituals and ceremonies, an essential part of the worship and devotion to the deities), and the Ipade (Ipadê, a collection of sacred stories, myths, and legends that explain the origins of the Orishas, the creation of the world, and the history of the religion), directly linked to Afro-Brazilian religions such as Umbanda and Candomble.",
    "weight": "900 g",
    "volume": "1300 ml",
    "copy-from": "holybook_abstract"
  },
  {
    "id": "holybook_siddur",
    "type": "BOOK",
    "name": { "str": "Siddur", "str_pl": "Siddurim" },
    "description": "This is a lightweight collection of prayers and blessings that are recited by Jews during various parts of their daily lives, religious ceremonies, and festivals.",
    "weight": "450 g",
    "volume": "1 L",
    "copy-from": "holybook_abstract"
  },
  {
    "id": "holybook_talmud",
    "type": "BOOK",
    "name": { "str": "Talmud", "str_pl": "volumes of the Talmud" },
    "description": "One of the central texts of Rabbinic Judaism, the Talmud expounds upon the Hebrew Bible with teachings and opinions of thousands of rabbis.",
    "weight": "2041 g",
    "volume": "1500 ml",
    "copy-from": "holybook_abstract",
    "variant_type": "generic",
    "variants": [
      {
        "id": "holybook_talmud_01",
        "name": {
          "str": "Talmud, Vol. 1, Tractate Berakhot (Part 1)",
          "str_pl": "copies of the Talmud, Vol. 1, Tractate Berakhot (Part 1)"
        },
        "description": "This is volume 1 of 51, containing the first part of Tractate Berakhot.  It is concerned with rules relating to the Shema and the Amidah.",
        "append": true
      },
      {
        "id": "holybook_talmud_02",
        "name": {
          "str": "Talmud, Vol. 2, Tractate Berakhot (Part 2)",
          "str_pl": "copies of the Talmud, Vol. 2, Tractate Berakhot (Part 2)"
        },
        "description": "This is volume 2 of 51, containing the second part of Tractate Berakhot.  It discusses rules relating to prayers, primarily those before or after eating but it also touches on prayers that occur on special occasions such as hearing thunder or being unexpectedly delivered from danger.",
        "append": true
      },
      {
        "id": "holybook_talmud_03",
        "name": { "str": "Talmud, Vol. 3, Tractate Pe'ah", "str_pl": "copies of the Talmud, Vol. 3, Tractate Pe'ah" },
        "description": "This is volume 3 of 51, containing Tractate Pe'ah.  It discusses agriculture, of harvesting, and providing food for the poor.",
        "append": true
      },
      {
        "id": "holybook_talmud_04",
        "name": { "str": "Talmud, Vol. 4, Tractate Demai", "str_pl": "copies of the Talmud, Vol. 4, Tractate Demai" },
        "description": "This is volume 4 of 51, containing Tractate Demai.  It discusses rules for dubiously-tithed produce.",
        "append": true
      },
      {
        "id": "holybook_talmud_05",
        "name": { "str": "Talmud, Vol. 5, Tractate Kilayim", "str_pl": "copies of the Talmud, Vol. 5, Tractate Kilayim" },
        "description": "This is volume 5 of 51, containing Tractate Kilayim.  It discusses prohibitions on the mixing of different kinds, such as wearing wool and linen clothing or planting anything other than grapes in a vineyard.",
        "append": true
      },
      {
        "id": "holybook_talmud_06",
        "name": {
          "str": "Talmud, Vol. 6, Tractate Shevi'it (Part 1)",
          "str_pl": "copies of the Talmud, Vol. 6, Tractate Shevi'it (Part 1)"
        },
        "description": "This is volume 6a of 51, containing the first part of Tractate Shevi'it.  It discusses the Shemitah year, the seventh year where fields must lie fallow.",
        "append": true
      },
      {
        "id": "holybook_talmud_07",
        "name": {
          "str": "Talmud, Vol. 7, Tractate Shevi'it (Part 2)",
          "str_pl": "copies of the Talmud, Vol. 7, Tractate Shevi'it (Part 2)"
        },
        "description": "This is volume 7 of 51, containing the second part of Tractate Shevi'it.  It continues the discussion of the Shemitah year, the seventh year where fields must lie fallow.",
        "append": true
      },
      {
        "id": "holybook_talmud_08",
        "name": {
          "str": "Talmud, Vol. 8, Tractate Terumot (Part 1)",
          "str_pl": "copies of the Talmud, Vol. 8, Tractate Terumot (Part 1)"
        },
        "description": "This is volume 8 of 51, containing the first part of Tractate Terumot.  It discusses terumot, portions of agriculture produce that are given directly to the Kohanim priestly class.",
        "append": true
      },
      {
        "id": "holybook_talmud_09",
        "name": {
          "str": "Talmud, Vol. 9, Tractate Terumot (Part 2)",
          "str_pl": "copies of the Talmud, Vol. 9, Tractate Terumot (Part 2)"
        },
        "description": "This is volume 9 of 51, containing the second part of Tractate Terumot.  It continues the discussion of terumot, portions of agriculture produce that are given directly to the Kohanim priestly class.",
        "append": true
      },
      {
        "id": "holybook_talmud_10",
        "name": { "str": "Talmud, Vol. 10, Tractate Maasrot", "str_pl": "copies of the Talmud, Vol. 10, Tractate Maasrot" },
        "description": "This is volume 10 of 51, containing Tractate Maasrot.  It discusses the separation of the harvest into tithes, and the portions given to the Tribe of Levi, the poor, or the people of Jerusalem.",
        "append": true
      },
      {
        "id": "holybook_talmud_11",
        "name": { "str": "Talmud, Vol. 11, Tractate Maaser Sheni", "str_pl": "copies of the Talmud, Vol. 11, Tractate Maaser Sheni" },
        "description": "This is volume 11 of 51, containing Tractate Maaser Sheni.  It discusses the practice of consuming a portion of the yearly harvest in Jerusalem, or exchanging it for money used to buy food in Jerusalem to hold a feast.",
        "append": true
      },
      {
        "id": "holybook_talmud_12",
        "name": { "str": "Talmud, Vol. 12, Tractate Challah", "str_pl": "copies of the Talmud, Vol. 12, Tractate Challah" },
        "description": "This is volume 12 of 51, containing Tractate Challah.  It discusses the practice of baking bread with the first portion of harvested grain and tithing it as an offering.",
        "append": true
      },
      {
        "id": "holybook_talmud_13",
        "name": {
          "str": "Talmud, Vol. 13, Tractates Orlah & Bikkurim",
          "str_pl": "copies of the Talmud, Vol. 13, Tractates Orlah & Bikkurim"
        },
        "description": "This is volume 13 of 51, containing Tractates Orlah and Bikkurim.  Both tractates discuss the practice of letting a fruit tree grow for three years before harvesting it.",
        "append": true
      },
      {
        "id": "holybook_talmud_14",
        "name": {
          "str": "Talmud, Vol. 14, Tractate Shabbat (Part 1)",
          "str_pl": "copies of the Talmud, Vol. 14, Tractate Shabbat (Part 1)"
        },
        "description": "This is volume 14 of 51, containing the first part of Tractate Shabbat.  It discusses the thirty-nine types of prohibited labor",
        "append": true
      },
      {
        "id": "holybook_talmud_15",
        "name": {
          "str": "Talmud, Vol. 15, Tractate Shabbat (Part 2)",
          "str_pl": "copies of the Talmud, Vol. 15, Tractate Shabbat (Part 2)"
        },
        "description": "This is volume 15 of 51, containing the second part of Tractate Shabbat.  It discusses the prohibitions of carrying items or transporting animals on Shabbat.",
        "append": true
      },
      {
        "id": "holybook_talmud_16",
        "name": {
          "str": "Talmud, Vol. 16, Tractate Shabbat (Part 3)",
          "str_pl": "copies of the Talmud, Vol. 16, Tractate Shabbat (Part 3)"
        },
        "description": "This is volume 16 of 51, containing the third part of Tractate Shabbat.  It discusses the positive commandments of Shabbat, such as lighting candles and eating a festive meal, and continues the discussion of prohibited types of labor.",
        "append": true
      },
      {
        "id": "holybook_talmud_17",
        "name": {
          "str": "Talmud, Vol. 17, Tractate Eruvin (Part 1)",
          "str_pl": "copies of the Talmud, Vol. 17, Tractate Eruvin (Part 1)"
        },
        "description": "This is volume 17 of 51, containing the first part of Tractate Eruvin.  It discusses the ways to expand the allowable areas in which one may carrying items or transport items on Shabbat.",
        "append": true
      },
      {
        "id": "holybook_talmud_18",
        "name": {
          "str": "Talmud, Vol. 18, Tractate Eruvin (Part 2)",
          "str_pl": "copies of the Talmud, Vol. 18, Tractate Eruvin (Part 2)"
        },
        "description": "This is volume 18 of 51, containing the second part of Tractate Eruvin.  It continues discussing the ways to expand the allowable areas in which one may carrying items or transport items on Shabbat.",
        "append": true
      },
      {
        "id": "holybook_talmud_19",
        "name": {
          "str": "Talmud, Vol. 19, Tractate Pesachim (Part 1)",
          "str_pl": "copies of the Talmud, Vol. 19, Tractate Pesachim (Part 1)"
        },
        "description": "This is volume 19 of 51, containing the first part of Tractate Pesachim.  It discusses laws relating to Passover, such as the the proper disposal of leaven and the preparation of unleavened bread.",
        "append": true
      },
      {
        "id": "holybook_talmud_20",
        "name": {
          "str": "Talmud, Vol. 20, Tractate Pesachim (Part 2)",
          "str_pl": "copies of the Talmud, Vol. 20, Tractate Pesachim (Part 2)"
        },
        "description": "This is volume 20 of 51, containing the second part of Tractate Pesachim.  It continues the discussion of laws relating to Passover, such as whether servants are allowed to slaughter the Passover sacrifice or what to do if the Seder occurs on a Friday night.",
        "append": true
      },
      {
        "id": "holybook_talmud_21",
        "name": { "str": "Talmud, Vol. 21, Tractate Shekalim", "str_pl": "copies of the Talmud, Vol. 21, Tractate Shekalim" },
        "description": "This is volume 21 of 51, containing Tractate Shekalim.  It discusses the taxes paid to maintain the Temple and the priesthood.",
        "append": true
      },
      {
        "id": "holybook_talmud_22",
        "name": { "str": "Talmud, Vol. 22, Tractate Yoma", "str_pl": "copies of the Talmud, Vol. 22, Tractate Yoma" },
        "description": "This is volume 22 of 51, containing Tractate Yoma.  It discusses the the rituals and laws related to Yom Kippur, primarily concerned with the Temple service.",
        "append": true
      },
      {
        "id": "holybook_talmud_23",
        "name": { "str": "Talmud, Vol. 23, Tractate Sukkah", "str_pl": "copies of the Talmud, Vol. 23, Tractate Sukkah" },
        "description": "This is volume 23 of 51, containing Tractate Sukkah.  It discusses the the rituals and laws related to Sukkot, such as dwelling in the Sukkah and the four species of plants.",
        "append": true
      },
      {
        "id": "holybook_talmud_24",
        "name": { "str": "Talmud, Vol. 24, Tractate Beitzah", "str_pl": "copies of the Talmud, Vol. 24, Tractate Beitzah" },
        "description": "This is volume 24 of 51, containing Tractate Beitzah.  It discusses laws common to all Torah-derived holidays, such as prohibitions on work and the proper preparation of food.",
        "append": true
      },
      {
        "id": "holybook_talmud_25",
        "name": { "str": "Talmud, Vol. 25, Tractate Rosh Hashanah", "str_pl": "copies of the Talmud, Vol. 25, Tractate Rosh Hashanah" },
        "description": "This is volume 25 of 51, containing Tractate Rosh Hashanah.  It discusses rituals and laws related to Rosh Hashanah, such as blowing the shofar, as well as the proper way to celebrate the festival of a new month.",
        "append": true
      },
      {
        "id": "holybook_talmud_26",
        "name": { "str": "Talmud, Vol. 26, Tractate Taanit", "str_pl": "copies of the Talmud, Vol. 26, Tractate Taanit" },
        "description": "This is volume 26 of 51, containing Tractate Taanit.  It discusses laws related to fasting, as well as proper method of praying for rain to avoid famine.",
        "append": true
      },
      {
        "id": "holybook_talmud_27",
        "name": { "str": "Talmud, Vol. 27, Tractate Megillah", "str_pl": "copies of the Talmud, Vol. 27, Tractate Megillah" },
        "description": "This is volume 27 of 51, containing Tractate Megillah.  It discusses laws of reading the Book of Esther on Purim, as well as commentary on the story of Esther itself.",
        "append": true
      },
      {
        "id": "holybook_talmud_28",
        "name": { "str": "Talmud, Vol. 28, Tractate Chagigah", "str_pl": "copies of the Talmud, Vol. 28, Tractate Chagigah" },
        "description": "This is volume 28 of 51, containing Tractate Chagigah.  It discusses the practice of offering ritual sacrifices at the Temple on festival days, with frequent interruptions to discuss the Book of Genesis.",
        "append": true
      },
      {
        "id": "holybook_talmud_29",
        "name": { "str": "Talmud, Vol. 29, Tractate Moed Katan", "str_pl": "copies of the Talmud, Vol. 29, Tractate Moed Katan" },
        "description": "This is volume 29 of 51, containing Tractate Moed Katan.  It discusses Chol HaMoed, the minor holidays in between the first and last days of Sukkot and Passover.  It also has the famous story of the Oven of Akhnai, from which the principle is derived that \"The Torah is not in heaven\".",
        "append": true
      },
      {
        "id": "holybook_talmud_30",
        "name": {
          "str": "Talmud, Vol. 30, Tractate Yevamot (Part 1)",
          "str_pl": "copies of the Talmud, Vol. 30, Tractate Yevamot (Part 1)"
        },
        "description": "This is volume 30 of 51, containing the first part of Tractate Yevamot.  It deals with the laws of Yibbum, often translated as \"Levirate marriage,\" the requirement of a man to marry his brother's widow.",
        "append": true
      },
      {
        "id": "holybook_talmud_31",
        "name": {
          "str": "Talmud, Vol. 31, Tractate Yevamot (Part 2)",
          "str_pl": "copies of the Talmud, Vol. 31, Tractate Yevamot (Part 2)"
        },
        "description": "This is volume 31 of 51, containing the second part of Tractate Yevamot.  It continues the discussion of the laws of Yibbum, often translated as \"Levirate marriage,\" and the circumstances in which it does or does not apply.",
        "append": true
      },
      {
        "id": "holybook_talmud_32",
        "name": {
          "str": "Talmud, Vol. 32, Tractate Ketubot (Part 1)",
          "str_pl": "copies of the Talmud, Vol. 32, Tractate Ketubot (Part 1)"
        },
        "description": "This is volume 32 of 51, containing the first part of Tractate Ketubot.  It discusses the marriage contract (Ketubah), and the marital obligations between husband and wife.",
        "append": true
      },
      {
        "id": "holybook_talmud_33",
        "name": {
          "str": "Talmud, Vol. 33, Tractate Ketubot (Part 2)",
          "str_pl": "copies of the Talmud, Vol. 33, Tractate Ketubot (Part 2)"
        },
        "description": "This is volume 33 of 51, containing the second part of Tractate Ketubot.  It continues the discussion of the marriage contract, as well as divorce and giving formal testimony.",
        "append": true
      },
      {
        "id": "holybook_talmud_34",
        "name": { "str": "Talmud, Vol. 34, Tractate Nedarim", "str_pl": "copies of the Talmud, Vol. 34, Tractate Nedarim" },
        "description": "This is volume 34 of 51, containing Tractate Nedarim.  It deals with the making and breaking of vows and the conditions under which vows are automatically void.",
        "append": true
      },
      {
        "id": "holybook_talmud_35",
        "name": {
          "str": "Talmud, Vol. 35, Tractate Nazir (Part 1)",
          "str_pl": "copies of the Talmud, Vol. 35, Tractate Nazir (Part 1)"
        },
        "description": "This is volume 35 of 51, containing the first part of Tractate Nazir.  It deals with Nazirites, who make vows to abstain from wine, cutting their hair, and avoiding contact with the dead.",
        "append": true
      },
      {
        "id": "holybook_talmud_36",
        "name": {
          "str": "Talmud, Vol. 36, Tractate Nazir (Part 2)",
          "str_pl": "copies of the Talmud, Vol. 36, Tractate Nazir (Part 2)"
        },
        "description": "This is volume 36 of 51, containing the second part of Tractate Nazir.  It continues the discussion of Nazirite vows, as well as the transmission of ritual impurity between objects.",
        "append": true
      },
      {
        "id": "holybook_talmud_37",
        "name": {
          "str": "Talmud, Vol. 37, Tractate Sotah (Part 1)",
          "str_pl": "copies of the Talmud, Vol. 37, Tractate Sotah (Part 1)"
        },
        "description": "This is volume 37 of 51, containing the first part of Tractate Sotah.  It contains a discussion of the sotah, or \"bitter water\", ritual for a woman suspected of adultery by her husband.",
        "append": true
      },
      {
        "id": "holybook_talmud_38",
        "name": {
          "str": "Talmud, Vol. 38, Tractate Sotah (Part 2)",
          "str_pl": "copies of the Talmud, Vol. 38, Tractate Sotah (Part 2)"
        },
        "description": "This is volume 38 of 51, containing the second part of Tractate Sotah.  It continues a discussion of the sotah, as well as a long discussion over the entrance of the Israelites into the land of Israel.",
        "append": true
      },
      {
        "id": "holybook_talmud_39",
        "name": {
          "str": "Talmud, Vol. 39, Tractate Gittin (Part 1)",
          "str_pl": "copies of the Talmud, Vol. 39, Tractate Gittin (Part 1)"
        },
        "description": "This is volume 39 of 51, containing the first part of Tractate Gittin.  It discusses the Get, the formal document of divorce, and the specifications for its preparation and writing.",
        "append": true
      },
      {
        "id": "holybook_talmud_40",
        "name": {
          "str": "Talmud, Vol. 40, Tractate Gittin (Part 2)",
          "str_pl": "copies of the Talmud, Vol. 40, Tractate Gittin (Part 2)"
        },
        "description": "This is volume 40 of 51, containing the second part of Tractate Gittin.  It continues the discussion of the Get, as well the process of  \"Tikkun Olam\", or repairing the world.",
        "append": true
      },
      {
        "id": "holybook_talmud_41",
        "name": { "str": "Talmud, Vol. 41, Tractate Kiddushin", "str_pl": "copies of the Talmud, Vol. 41, Tractate Kiddushin" },
        "description": "This is volume 41 of 51, containing Tractate Kiddushin.  It discusses the laws of betrothal and the rules governing interactions between unmarried men and women.",
        "append": true
      },
      {
        "id": "holybook_talmud_42",
        "name": { "str": "Talmud, Vol. 42, Tractate Bava Kamma", "str_pl": "copies of the Talmud, Vol. 42, Tractate Bava Kamma" },
        "description": "This is volume 42 of 51, containing Tractate Bava Kamma.  It discusses torts and the proper ways to deal with damages inflicted on people and property.",
        "append": true
      },
      {
        "id": "holybook_talmud_43",
        "name": { "str": "Talmud, Vol. 43, Tractate Bava Metzia", "str_pl": "copies of the Talmud, Vol. 43, Tractate Bava Meztia" },
        "description": "This is volume 43 of 51, containing Tractate Bava Metzia.  It discusses interpersonal disputes such as lost property, renting, and obligations of workers and employers, with a digression into how great sages who spend their lives studying Torah are.  It also reiterates the story of the Oven of Akhnai.",
        "append": true
      },
      {
        "id": "holybook_talmud_44",
        "name": { "str": "Talmud, Vol. 44, Tractate Bava Basra", "str_pl": "copies of the Talmud, Vol. 44, Tractate Bava Basra" },
        "description": "This is volume 44 of 51, containing Tractate Bava Basra.  It discusses business relationships and the laws of inheritance.",
        "append": true
      },
      {
        "id": "holybook_talmud_45",
        "name": {
          "str": "Talmud, Vol. 45, Tractate Sanhedrin (Part 1)",
          "str_pl": "copies of the Talmud, Vol. 45, Tractate Sanhedrin (Part 1)"
        },
        "description": "This is volume 45 of 51, containing the first part of Tractate Sanhedrin.  It discusses the selection of judges and the formation of courts.",
        "append": true
      },
      {
        "id": "holybook_talmud_46",
        "name": {
          "str": "Talmud, Vol. 46, Tractate Sanhedrin (Part 2)",
          "str_pl": "copies of the Talmud, Vol. 46, Tractate Sanhedrin (Part 2)"
        },
        "description": "This is volume 46 of 51, containing the first part of Tractate Sanhedrin.  It continues the discussion of judges, the punishments administered by the courts, and ends with a discussion of who will have a place in Olam Haba, the afterlife.",
        "append": true
      },
      {
        "id": "holybook_talmud_47",
        "name": { "str": "Talmud, Vol. 47, Tractate Shevuot", "str_pl": "copies of the Talmud, Vol. 47, Tractate Shevuot" },
        "description": "This is volume 47 of 51, containing Tractate Shevuot.  It discusses formal oaths, such as those taken by witnesses in court.",
        "append": true
      },
      {
        "id": "holybook_talmud_48",
        "name": {
          "str": "Talmud, Vol. 48, Tractate Avodah Zara (Part 1)",
          "str_pl": "copies of the Talmud, Vol. 48, Tractate Avodah Zara (Part 1)"
        },
        "description": "This is volume 48 of 51, containing the first part of Tractate Avodah Zara.  It discusses forbidden idolatry and the laws regulating contact and commerce with idolators.",
        "append": true
      },
      {
        "id": "holybook_talmud_49",
        "name": {
          "str": "Talmud, Vol. 49, Tractate Avodah Zara (Part 2)",
          "str_pl": "copies of the Talmud, Vol. 49, Tractate Avodah Zara (Part 2)"
        },
        "description": "This is volume 49 of 51, containing the second part of Tractate Avodah Zara.  It continues the discussion of contact and commerce with idolators, including the prohibition on buying or consuming wine that may have been used in sacrifices to idols.",
        "append": true
      },
      {
        "id": "holybook_talmud_50",
        "name": {
          "str": "Talmud, Vol. 50, Tractates Makkot & Horayot",
          "str_pl": "copies of the Talmud, Vol. 50, Tractates Makkot & Horayot"
        },
        "description": "This is volume 50 of 51, containing Tractates Makkot and Horayot.  Tractate Makkot discusses punishments administered by a court of law and Tractate Horayot discuss redress for errors committed by the court and how to atone for sins committed by kings, high priests, and other officials.",
        "append": true
      },
      {
        "id": "holybook_talmud_51",
        "name": { "str": "Talmud, Vol. 51, Tractate Niddah", "str_pl": "copies of the Talmud, Vol. 51, Tractate Niddah" },
        "description": "This is volume 51 of 51, containing Tractate Niddah.  It discusses the ritual status of a menstruating woman, the prohibition on marital relations, and different kinds of bloody discharges.",
        "append": true
      }
    ]
  },
  {
    "id": "holybook_tanakh",
    "type": "BOOK",
    "name": { "str": "Tanakh", "str_pl": "copies of Tanakh" },
    "description": "A single-volume book containing the complete canon of the Jewish Bible.",
    "weight": "512 g",
    "volume": "1 L",
    "copy-from": "holybook_abstract"
  },
  {
    "id": "holybook_torah_scroll",
    "type": "BOOK",
    "name": { "str": "Torah", "str_pl": "copies of the Torah" },
    "description": "The five books of Moses, written on animal skin by a trained scribe in accordance with the laws and customs of traditional Jewish calligraphy and bound onto wooden rollers.  Once very expensive, it would now be beyond price, if there are any Jewish communities left to use it.",
    "weight": "12000 g",
    "volume": "24 L",
    "price": 4000000,
    "price_postapoc": 200,
    "longest_side": "48 cm",
    "material": [ "leather", "wood" ],
    "copy-from": "holybook_abstract"
  },
  {
    "id": "holybook_tripitaka",
    "type": "BOOK",
    "name": { "str": "The Tripitaka", "str_pl": "copies of The Tripitaka" },
    "description": "A collection of sacred Buddhist writings describing their canons of scriptures.",
    "weight": "513 g",
    "volume": "1 L",
    "copy-from": "holybook_abstract"
  },
  {
    "id": "holybook_upanishads",
    "type": "BOOK",
    "name": { "str": "The Upanishads", "str_pl": "copies of The Upanishads" },
    "description": "A collection of sacred Hindu writings regarding the nature of reality and describing the character and form of human salvation.",
    "weight": "482 g",
    "volume": "1 L",
    "copy-from": "holybook_abstract"
  },
  {
    "id": "holybook_vedas",
    "type": "BOOK",
    "name": { "str": "The Four Vedas", "str_pl": "copies of The Four Vedas" },
    "description": "A single volume containing all four Vedas, which are the oldest scriptures of Hinduism.",
    "weight": "540 g",
    "volume": "1 L",
    "copy-from": "holybook_abstract"
  },
  {
    "id": "holybook_babylon",
    "type": "BOOK",
    "name": { "str": "Enuma Elish", "str_pl": "copies of the Enuma Elish" },
    "description": "A paperback English translation of the Enuma Elish, an ancient collection originally written in seven tablets that contain the Babylonian creation myth and cosmology.  It describes the birth of the gods, the formation of the universe, and the struggle for power among various deities.",
    "weight": "500 g",
    "volume": "1 L",
    "copy-from": "holybook_abstract"
  },
  {
    "id": "holybook_havamal",
    "type": "BOOK",
    "name": { "str": "Hávamál", "str_pl": "copies of Hávamál" },
    "description": "An English translation of several Old Norse poems.  The poems contain proverbs and stories attributed to the god Odin, many transcribed from oral history.",
    "weight": "292 g",
    "volume": "750 ml",
    "copy-from": "holybook_abstract"
  },
  {
    "id": "holybook_ginza",
    "type": "BOOK",
    "name": { "str": "Ginza Rabba", "str_pl": "copies of the Ginza Rabba" },
    "description": "A large English translation of the Ginza Rabba, also known as The Book of Adam, a scripture Sacred for the Mandaeans.  It is a compilation of various oral teachings and written texts, including literature on a wide variety of topics such as liturgy, hymns, theological texts, didactic texts, as well as both religious and secular poetry.",
    "weight": "1000 g",
    "volume": "1500 ml",
    "copy-from": "holybook_abstract"
  },
  {
    "id": "holybook_ginza1",
    "type": "BOOK",
    "name": { "str": "Qolastā", "str_pl": "copies of the Qolastā" },
    "description": "A English translation of the Qolastā, the canonical prayer book of the Mandaeans.",
    "weight": "368 g",
    "volume": "1 L",
    "copy-from": "holybook_abstract"
  },
  {
    "id": "holybook_ginza2",
    "type": "BOOK",
    "name": { "str": "Drasa d-Yahya", "str_pl": "copies of the Drasa d-Yahya" },
    "description": "A English translation of the Drasa d-Yahya, also known as the Mandaean Book of John.  It contains accounts of John's life and miracles, as well as a number of polemical conversations with Jesus and tractates where Anush Uthra (Enosh) performs miracles in the style of Jesus's deeds in Jerusalem.",
    "weight": "368 g",
    "volume": "1 L",
    "copy-from": "holybook_abstract"
  },
  {
    "id": "holybook_bahai",
    "type": "BOOK",
    "name": { "str": "Kitáb-i-Aqdas", "str_pl": "copies of the Kitáb-i-Aqdas" },
    "description": "A hardcover English translation of the Kitáb-i-Aqdas, also known as The Most Holy Book.  Written by Baha'u'llah, the founder of the Baha'i Faith, in a poetic and mystical style.  It encompasses a wide range of topics, including the nature of God, the purpose of human existence, the role of religion in society, and the principles governing human conduct.  It also contains laws and regulations that govern various aspects of Baha'i life, such as marriage, family life, and the administration of the Baha'i community.",
    "weight": "1130 g",
    "volume": "1290 ml",
    "copy-from": "holybook_abstract"
  },
  {
    "id": "holybook_bahai1",
    "type": "BOOK",
    "name": { "str": "Kitáb-i-Íqán", "str_pl": "copies of the Kitáb-i-Íqán" },
    "description": "A hardcover English translation of the Kitáb-i-Íqán, also known as the Book of Certitude.  It was written by Baha'u'llah, the founder of the Baha'i Faith, and addresses theological and philosophical aspects of religion, provides guidance on understanding spiritual truth and recognizing divine messengers throughout history.  This book also explores themes such as the nature of God, the purpose of religion, the progression of revelation, and the spiritual significance of the Baha'i Faith in relation to other religions.",
    "weight": "1000 g",
    "volume": "1035 ml",
    "copy-from": "holybook_abstract"
  },
  {
    "id": "holybook_bahai2",
    "type": "BOOK",
    "name": { "str": "The Hidden Words", "str_pl": "copies of The Hidden Words" },
    "description": "A hardcover English translation of the Kalimát-i-Maknúnih, also known as the Hidden Words.  It was written by Baha'u'llah, the founder of the Baha'i Faith, during his exile in Baghdad.  This book covers a wide range of themes, including love, detachment, unity, humility, justice, and the recognition of God.  Each passage is concise and poetic, expressing profound spiritual truths in a simple yet profound manner.  One distinctive feature of this book is its universal appeal: while it was revealed within the context of the Bahá'í Faith, its teachings transcend religious boundaries and are applicable to people from all backgrounds.",
    "weight": "900 g",
    "volume": "699 ml",
    "copy-from": "holybook_abstract"
  },
  {
    "id": "holybook_bahai3",
    "type": "BOOK",
    "name": { "str": "Baha'i Prayers", "str_pl": "copies of the Baha'i Prayers" },
    "description": "A lightweight, paperback book containing a collection of prayers, meditations, and devotional readings that are used for personal reflection, worship, and spiritual nourishment for followers, adherents or sympathizers of the Baha'i Faith.",
    "weight": "350 g",
    "volume": "500 ml",
    "copy-from": "holybook_abstract"
  },
  {
    "id": "holybook_bahai4",
    "type": "BOOK",
    "name": { "str": "The Secret of Divine Civilization", "str_pl": "copies of The Secret of Divine Civilization" },
    "description": "A hardcover English translation of the Risali-yi-madaniyyih, also known as The Secret of Divine Civilization.  It was written by 'Abdu'l-Bahá, the son of Bahá'u'lláh, founder of the Bahá'í Faith.  This book addresses various aspects of social and economic development, advocating for progressive reforms and offering guidance on how societies can advance spiritually, intellectually, and materially.  It explores principles that can contribute to the progress and well-being of individuals and societies, emphasizing the importance of education, justice, equality, and unity.  A perfect book for rebuilding society once again.",
    "weight": "826 g",
    "volume": "1 L",
    "copy-from": "holybook_abstract"
  },
  {
    "id": "holybook_bahai5",
    "type": "BOOK",
    "name": { "str": "'Some Answered Questions'", "str_pl": "copies of 'Some Answered Questions'" },
    "description": "A hardcover book containing a collection of transcriptions of table talks given by 'Abdu'l‑Bahá in 'Akká between 1904 and 1906 in response to questions posed by Laura Dreyfus-Barney, an American Bahá'í resident in Paris, and first published in 1908.  This book provides clarity, guidance, and understanding to Baha'is and those seeking to learn more about the religion.",
    "weight": "540 g",
    "volume": "1 L",
    "copy-from": "holybook_abstract"
  }
]<|MERGE_RESOLUTION|>--- conflicted
+++ resolved
@@ -477,13 +477,8 @@
   {
     "id": "holybook_leinster",
     "type": "BOOK",
-<<<<<<< HEAD
-    "name": { "str": "Book of Leinster", "str_pl": "copies of the Book of Leinster" },
-    "description": "A incredibly rare English translation of the Book of Leinster, a significant and ancient compilation of Irish literature and history, dating back to the 12th century.  It contains annals, genealogies, historical texts, legal tracts, secular and religious poetry and stories from Irish mythology, such as the epic tale “Táin Bó Cúailnge”, which tells the story of the legendary warrior Cú Chulainn and the cattle raid of Cooley.",
-=======
     "name": { "str": "Book of Leinster", "str_pl": "copies of the Book of Leister" },
     "description": "A incredibly rare English translation of the Book of Leinster, a significant and ancient compilation of Irish literature and history, dating back to the 12th century.  It contains annals, genealogies, historical texts, legal tracts, secular and religious poetry and stories from Irish mythology, such as the epic tale \"Táin Bó Cúailnge\", which tells the story of the legendary warrior Cú Chulainn and the cattle raid of Cooley.",
->>>>>>> 4047b90b
     "weight": "1100 g",
     "volume": "1650 ml",
     "copy-from": "holybook_abstract"
@@ -527,13 +522,8 @@
   {
     "id": "holybook_helliand",
     "type": "BOOK",
-<<<<<<< HEAD
     "name": { "str": "Heliand", "str_pl": "copies of the Heliand" },
     "description": "A English translation of the Heliand, an Old Saxon epic poem that narrates the life and passion of Jesus Christ.  It begins with the Annunciation to the Virgin Mary and continues with the birth of Jesus.  It then narrates the story of Jesus’s childhood, his baptism by John the Baptist, and his public ministry.  This poem also includes various miracles performed by Jesus, such as healing the sick, raising the dead, and calming the storm.",
-=======
-    "name": { "str": "Helliand", "str_pl": "copies of the Helliand" },
-    "description": "A English translation of the Helliand, an Old Saxon epic poem that narrates the life and Passion of Jesus Christ.  It begins with the Annunciation to the Virgin Mary and continues with the birth of Jesus.  It then narrates the story of Jesus's childhood, his baptism by John the Baptist, and his public ministry.  This poem also includes various miracles performed by Jesus, such as healing the sick, raising the dead, and calming the storm..",
->>>>>>> 4047b90b
     "weight": "368 g",
     "volume": "1 L",
     "copy-from": "holybook_abstract"
