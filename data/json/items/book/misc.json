[
  {
<<<<<<< HEAD
=======
    "abstract": "paperback_novel",
    "type": "BOOK",
    "name": { "str": "paperback abstract" },
    "description": "An ordinary paperback book.  Or is it?  It is.",
    "weight": "371 g",
    "volume": "700 ml",
    "price": 750,
    "price_postapoc": 50,
    "material": [ "paper" ],
    "symbol": "?",
    "looks_like": "story_book",
    "color": "light_cyan",
    "flags": [ "TINDER", "FLAMMABLE" ],
    "intelligence": 4,
    "time": "15 m",
    "chapters": 16,
    "fun": 2
  },
  {
>>>>>>> ac64d81a
    "id": "ZSG",
    "type": "BOOK",
    "name": { "str": "Zombie Survival Guide", "str_pl": "copies of Zombie Survival Guide" },
    "description": "While this seems like it would be very useful in this situation, the sheer amount of misinformation present makes it practically useless.",
    "weight": "227 g",
    "volume": "1 L",
    "price": 1290,
    "price_postapoc": 50,
    "material": [ "paper" ],
    "symbol": "?",
    "color": "green",
    "intelligence": 7,
    "time": "18 m",
    "chapters": 28,
    "fun": 2
  },
  {
    "id": "black_box_transcript",
    "type": "BOOK",
    "name": { "str": "black box transcript" },
    "//": "ooh, military records, probably Classified!",
    "description": "A full flight log for a military aircraft.  Nothing of interest stands out.",
    "weight": "566 g",
    "volume": "1250 ml",
    "price": 5000,
    "price_postapoc": 50,
    "bashing": 5,
    "material": [ "paper" ],
    "symbol": "?",
    "color": "light_green",
    "intelligence": 8,
    "time": "30 m",
    "fun": -1
  },
  {
<<<<<<< HEAD
=======
    "id": "child_book",
    "type": "BOOK",
    "name": { "str": "children's book" },
    "description": "A little book for little readers.  The colorful cartoon characters and sweet stories contained herein belong to a different time, before the dead walked and the world moved on.",
    "weight": "52 g",
    "volume": "250 ml",
    "price": 550,
    "price_postapoc": 50,
    "material": [ "paper" ],
    "symbol": "?",
    "color": "light_cyan",
    "time": "4 m",
    "chapters": 4,
    "fun": 1
  },
  {
>>>>>>> ac64d81a
    "id": "commune_prospectus",
    "type": "BOOK",
    "name": { "str": "Ranch Prospectus", "str_pl": "Ranch Prospectus" },
    "description": "A short paper of the economic viability of constructing an agricultural outpost.",
    "weight": "1 g",
    "volume": "250 ml",
    "price": 3000,
    "price_postapoc": 50,
    "bashing": 1,
    "material": [ "paper" ],
    "symbol": "?",
    "color": "light_cyan",
    "intelligence": 5,
    "time": "10 m"
  },
  {
    "id": "decoy_elfa",
    "type": "BOOK",
    "name": { "str": "standpipe maintenance log" },
    "description": "This binder details the scheduled maintenance for several plumbing systems throughout the facility.",
    "weight": "400 g",
    "volume": "750 ml",
    "price": 400,
    "price_postapoc": 50,
    "material": [ "paper", "plastic" ],
    "symbol": "?",
    "color": "light_green",
    "intelligence": 8,
    "time": "45 m",
    "fun": -2
  },
  {
    "id": "essay_book",
    "type": "BOOK",
    "name": { "str": "book of essays", "str_pl": "books of essays" },
    "description": "A collection of essays by various authors from around the world, including works by Churchill, Mailer, Eco, and Voltaire.",
    "weight": "700 g",
    "volume": "750 ml",
    "price": 1250,
    "price_postapoc": 50,
    "material": [ "paper" ],
    "symbol": "?",
    "color": "light_blue",
    "intelligence": 10,
    "time": "26 m",
    "chapters": 40,
    "fun": 3
  },
  {
<<<<<<< HEAD
=======
    "id": "fairy_tales",
    "type": "BOOK",
    "name": { "str": "book of fairy tales", "str_pl": "books of fairy tales" },
    "description": "An amusing collection of folklore featuring the usual cast of fairies, goblins, and trolls.",
    "weight": "410 g",
    "volume": "750 ml",
    "price": 950,
    "price_postapoc": 50,
    "material": [ "paper" ],
    "symbol": "?",
    "color": "light_blue",
    "intelligence": 6,
    "time": "18 m",
    "chapters": 24,
    "fun": 3,
    "//": "The ids below represent the Aarne-Thompson System of folklore classification.  Do not change.",
    "snippet_category": [
      {
        "id": "fairyat_41",
        "text": "This fairy tale is about a wolf who eats so much salted meat she becomes trapped in the butcher's cellar."
      },
      {
        "id": "fairyat_50",
        "text": "In this traditional story of beastly intrigue a clever fox convinces an elderly lion to kill a derogatory wolf."
      },
      {
        "id": "fairyat_111",
        "text": "This is an illustrated fairy tale book about a conversation between a mouse and a cat."
      },
      {
        "id": "fairyat_171",
        "text": "An amusing collection of stories featuring \"Goldilocks and The Three Bears\" on the cover."
      },
      {
        "id": "fairyat_222",
        "text": "This is a well illustrated fairy tale about a war between the birds and the beasts, with particulars on the wartime conduct and eventual fate of the bat."
      },
      {
        "id": "fairyat_285",
        "text": "This book, titled \"The Rattlesnake's Vengeance\" is a collection of Cherokee myths and legends.  \"285D\" is hand-written in pencil on the title page."
      },
      { "id": "fairyat_328", "text": "This fairy tale book is a regional variant of \"Jack and the Beanstalk.\"" },
      {
        "id": "fairyat_333",
        "text": "This fairy tale book is entitled \"Little Red Cap\".  It details a red-cloaked child's various encounters with talking wolves."
      },
      {
        "id": "fairyat_366",
        "text": "A collection of ghost stories warning about the dangers of stealing from the dead."
      },
      {
        "id": "fairyat_402",
        "text": "An Irish fairy tale in which a Celtic poet marries a princess who has been cursed with the head of a pig."
      },
      {
        "id": "fairyat_408",
        "text": "A book of Italian fairy tales translated into English.  The cover features an orange fairy juggling a lemon, a lime, and a tangerine."
      },
      { "id": "fairyat_451", "text": "A book of fables about people who change into birds." },
      {
        "id": "fairyat_475",
        "text": "This compendium of amusing folk tales about the devil is titled \"Hell's Kettle: Legends of the Devil.\""
      },
      {
        "id": "fairyat_530",
        "text": "This charming book of Swedish fables is titled, \"The Glass Mountain and the Princess.\""
      },
      {
        "id": "fairyat_555",
        "text": "This is a collection of fairy tale stories warning against the consequences of extreme greed."
      },
      { "id": "fairyat_591", "text": "This book is titled, \"The Thieving Pot: Folktales of the Arab World.\"" },
      { "id": "fairyat_653", "text": "This is a book of legends collected by Traveller Johnny Cassidy in the 1960s." },
      { "id": "fairyat_758", "text": "A book by the Brothers Grimm titled, \"Eve's Unequal Children.\"" },
      { "id": "fairyat_766", "text": "This book of fables expands upon the legend of the Seven Sleepers of Ephesus." },
      {
        "id": "fairyat_1060",
        "text": "In this fairy tale a strong man frightens an ogre by squeezing water out of a stone."
      },
      {
        "id": "fairyat_1084",
        "text": "This book of rustic folk tales bears the title: \"How to Shout Down the Devil.\""
      },
      {
        "id": "fairyat_1287",
        "text": "The title of this book is \"Village Folk-tales of Ceylon.\"  It includes fables about logical errors and foolish misjudgements of the Kadambawa men."
      },
      {
        "id": "fairyat_1461",
        "text": "This book of folk tales is titled, \"The Girl with the Ugly Name, and Other Stories.\""
      },
      {
        "id": "fairyat_2025",
        "text": "Titled \"The Fleeing Pancake\", this collection of silly folk tales is suitable for small children."
      }
    ]
  },
  {
>>>>>>> ac64d81a
    "id": "guidebook",
    "type": "BOOK",
    "name": { "str": "The Hitchhiker's Guide to the Cataclysm", "str_pl": "copies of The Hitchhiker's Guide to the Cataclysm" },
    "description": "Inscribed on the cover in large, friendly letters, is the message \"Don't Panic\".",
    "weight": "1764 g",
    "volume": "1 L",
    "price": 88200,
    "price_postapoc": 50,
    "bashing": 2,
    "material": [ "paper" ],
    "symbol": "?",
    "color": "green",
    "intelligence": 3,
    "time": "1 m"
  },
  {
<<<<<<< HEAD
=======
    "id": "mycenacean_hymns",
    "type": "BOOK",
    "name": { "str": "Mycenacean Hymns", "str_pl": "copies of Mycenacean Hymns" },
    "description": "A vellum book containing the hymns central to Marloss faith.  As the verses lead to each other, the text sings of unity and promised paradise.",
    "weight": "368 g",
    "volume": "1 L",
    "price": 550,
    "price_postapoc": 50,
    "material": [ "paper" ],
    "symbol": "?",
    "color": "cyan",
    "intelligence": 8,
    "time": "10 m",
    "fun": 1,
    "flags": [ "INSPIRATIONAL" ]
  },
  {
    "id": "holybook_bible1",
    "type": "BOOK",
    "name": { "str": "King James Bible", "str_pl": "copies of King James Bible" },
    "description": "An English translation of the Christian Bible, which originated in England in the early 1600s.",
    "weight": "368 g",
    "volume": "1 L",
    "price": 550,
    "price_postapoc": 50,
    "material": [ "paper" ],
    "symbol": "?",
    "color": "dark_gray",
    "intelligence": 8,
    "time": "10 m",
    "fun": 1,
    "flags": [ "INSPIRATIONAL" ]
  },
  {
    "id": "holybook_bible2",
    "type": "BOOK",
    "name": { "str": "Eastern Orthodox Bible", "str_pl": "copies of Eastern Orthodox Bible" },
    "description": "An English copy of the Eastern Orthodox translation of The Holy Bible.",
    "weight": "428 g",
    "volume": "1250 ml",
    "price": 550,
    "price_postapoc": 50,
    "material": [ "paper" ],
    "symbol": "?",
    "color": "dark_gray",
    "intelligence": 8,
    "time": "10 m",
    "fun": 1,
    "flags": [ "INSPIRATIONAL" ]
  },
  {
    "id": "holybook_bible3",
    "type": "BOOK",
    "name": { "str": "Gideon Bible", "str_pl": "copies of Gideon Bible" },
    "description": "An English translation of the Christian Bible, distributed free of charge by Gideons International.",
    "weight": "368 g",
    "volume": "1 L",
    "price": 550,
    "price_postapoc": 50,
    "material": [ "paper" ],
    "symbol": "?",
    "color": "dark_gray",
    "intelligence": 8,
    "time": "10 m",
    "fun": 1,
    "flags": [ "INSPIRATIONAL" ]
  },
  {
    "id": "holybook_granth",
    "type": "BOOK",
    "name": { "str": "The Guru Granth Sahib", "str_pl": "copies of The Guru Granth Sahib" },
    "description": "A single-volume copy of the central religious texts of Sikhism.",
    "weight": "590 g",
    "volume": "1 L",
    "price": 550,
    "price_postapoc": 50,
    "material": [ "paper" ],
    "symbol": "?",
    "color": "dark_gray",
    "intelligence": 8,
    "time": "10 m",
    "fun": 1,
    "flags": [ "INSPIRATIONAL" ]
  },
  {
    "id": "holybook_hadith",
    "type": "BOOK",
    "name": { "str": "Hadith", "str_pl": "copies of Hadith" },
    "description": "A Muslim religious text containing an account of the sayings and actions of the prophet Muhammad.",
    "weight": "398 g",
    "volume": "500 ml",
    "price": 550,
    "price_postapoc": 50,
    "material": [ "paper" ],
    "symbol": "?",
    "color": "dark_gray",
    "intelligence": 8,
    "time": "10 m",
    "fun": 1,
    "flags": [ "INSPIRATIONAL" ]
  },
  {
    "id": "holybook_kallisti",
    "type": "BOOK",
    "name": { "str": "Principia Discordia", "str_pl": "copies of Principia Discordia" },
    "description": "A book that embodies the main beliefs of Discordianism.  It seems to primarily concern chaos, and features a card in the back which informs you that you are now a 'genuine and authorized Pope of Discordia'.",
    "weight": "292 g",
    "volume": "150 ml",
    "price": 550,
    "price_postapoc": 50,
    "material": [ "paper" ],
    "symbol": "?",
    "color": "dark_gray",
    "intelligence": 8,
    "time": "10 m",
    "fun": 1,
    "flags": [ "INSPIRATIONAL" ]
  },
  {
    "id": "holybook_kojiki",
    "type": "BOOK",
    "name": { "str": "The Kojiki", "str_pl": "copies of The Kojiki" },
    "description": "The oldest extant chronicle of Japan's myths and history, the stories contained in the Kojiki are part of the inspiration behind Shinto practices.",
    "weight": "368 g",
    "volume": "600 ml",
    "price": 550,
    "price_postapoc": 50,
    "material": [ "paper" ],
    "symbol": "?",
    "color": "dark_gray",
    "intelligence": 8,
    "time": "10 m",
    "fun": 1,
    "flags": [ "INSPIRATIONAL" ]
  },
  {
    "id": "holybook_mormon",
    "type": "BOOK",
    "name": { "str": "The Book of Mormon", "str_pl": "copies of The Book of Mormon" },
    "description": "The sacred text of the Latter Day Saint movement of Christianity, originally published in 1830 by Joseph Smith.",
    "weight": "368 g",
    "volume": "600 ml",
    "price": 550,
    "price_postapoc": 50,
    "material": [ "paper" ],
    "symbol": "?",
    "color": "dark_gray",
    "intelligence": 8,
    "time": "10 m",
    "fun": 1,
    "flags": [ "INSPIRATIONAL" ]
  },
  {
    "id": "holybook_pastafarian",
    "type": "BOOK",
    "name": {
      "str": "The Gospel of the Flying Spaghetti Monster",
      "str_pl": "copies of The Gospel of the Flying Spaghetti Monster"
    },
    "description": "A book that embodies the main beliefs of the Church of the Flying Spaghetti Monster.  It seems to involve a lot of pirates and some sort of invisible drunken monster made of pasta.",
    "weight": "292 g",
    "volume": "500 ml",
    "price": 550,
    "price_postapoc": 50,
    "material": [ "paper" ],
    "symbol": "?",
    "color": "dark_gray",
    "intelligence": 8,
    "time": "10 m",
    "fun": 1,
    "flags": [ "INSPIRATIONAL" ]
  },
  {
    "id": "holybook_quran",
    "type": "BOOK",
    "name": { "str": "Quran", "str_pl": "copies of Quran" },
    "description": "An English translation of the Muslim book of holy scriptures, with explanatory notes and commentaries to aid in understanding.",
    "weight": "412 g",
    "volume": "600 ml",
    "price": 550,
    "price_postapoc": 50,
    "material": [ "paper" ],
    "symbol": "?",
    "color": "dark_gray",
    "intelligence": 8,
    "time": "10 m",
    "fun": 1,
    "flags": [ "INSPIRATIONAL" ]
  },
  {
    "id": "holybook_scientology",
    "type": "BOOK",
    "name": { "str": "Dianetics", "str_pl": "copies of Dianetics" },
    "description": "This book is the canonical text of Scientology.  Written by a science fiction author, it contains self-improvement techniques and musings on psychology called Dianetics.",
    "weight": "486 g",
    "volume": "1300 ml",
    "price": 550,
    "price_postapoc": 50,
    "material": [ "paper" ],
    "symbol": "?",
    "color": "dark_gray",
    "intelligence": 8,
    "time": "10 m",
    "fun": 1,
    "flags": [ "INSPIRATIONAL" ]
  },
  {
    "id": "holybook_slack",
    "type": "BOOK",
    "name": { "str": "The Book of the SubGenius", "str_pl": "copies of The Book of the SubGenius" },
    "description": "A book about the Church of the SubGenius.  It seems to involve a salesman named J. R. \"Bob\" Dobbs and a concept called 'slack'.",
    "weight": "292 g",
    "volume": "600 ml",
    "price": 550,
    "price_postapoc": 50,
    "material": [ "paper" ],
    "symbol": "?",
    "color": "dark_gray",
    "intelligence": 8,
    "time": "10 m",
    "fun": 1,
    "flags": [ "INSPIRATIONAL" ]
  },
  {
    "id": "holybook_sutras",
    "type": "BOOK",
    "name": { "str": "The Sutras of the Buddha", "str_pl": "copies of The Sutras of the Buddha" },
    "description": "A collection of discourses attributed to the Buddha and his close disciples.",
    "weight": "496 g",
    "volume": "1 L",
    "price": 550,
    "price_postapoc": 50,
    "material": [ "paper" ],
    "symbol": "?",
    "color": "dark_gray",
    "intelligence": 8,
    "time": "10 m",
    "fun": 1,
    "flags": [ "INSPIRATIONAL" ]
  },
  {
    "id": "holybook_talmud",
    "type": "BOOK",
    "name": { "str": "Talmud", "str_pl": "copies of Talmud" },
    "description": "One of the central texts of Rabbinic Judaism, the Talmud expounds upon the Hebrew Bible with teachings and opinions of thousands of rabbis.",
    "weight": "460 g",
    "volume": "1 L",
    "price": 550,
    "price_postapoc": 50,
    "material": [ "paper" ],
    "symbol": "?",
    "color": "dark_gray",
    "intelligence": 8,
    "time": "10 m",
    "fun": 1,
    "flags": [ "INSPIRATIONAL" ]
  },
  {
    "id": "holybook_tanakh",
    "type": "BOOK",
    "name": { "str": "Tanakh", "str_pl": "copies of Tanakh" },
    "description": "A single-volume book containing the complete canon of the Jewish Bible.",
    "weight": "512 g",
    "volume": "1800 ml",
    "price": 550,
    "price_postapoc": 50,
    "material": [ "paper" ],
    "symbol": "?",
    "color": "dark_gray",
    "intelligence": 8,
    "time": "10 m",
    "fun": 1,
    "flags": [ "INSPIRATIONAL" ]
  },
  {
    "id": "holybook_tripitaka",
    "type": "BOOK",
    "name": { "str": "The Tripitaka", "str_pl": "copies of The Tripitaka" },
    "description": "A collection of sacred Buddhist writings describing their canons of scriptures.",
    "weight": "513 g",
    "volume": "1 L",
    "price": 550,
    "price_postapoc": 50,
    "material": [ "paper" ],
    "symbol": "?",
    "color": "dark_gray",
    "intelligence": 8,
    "time": "10 m",
    "fun": 1,
    "flags": [ "INSPIRATIONAL" ]
  },
  {
    "id": "holybook_upanishads",
    "type": "BOOK",
    "name": { "str": "The Upanishads", "str_pl": "copies of The Upanishads" },
    "description": "A collection of sacred Hindu writings regarding the nature of reality and describing the character and form of human salvation.",
    "weight": "482 g",
    "volume": "750 ml",
    "price": 550,
    "price_postapoc": 50,
    "material": [ "paper" ],
    "symbol": "?",
    "color": "dark_gray",
    "intelligence": 8,
    "time": "10 m",
    "fun": 1,
    "flags": [ "INSPIRATIONAL" ]
  },
  {
    "id": "holybook_vedas",
    "type": "BOOK",
    "name": { "str": "The Four Vedas", "str_pl": "copies of The Four Vedas" },
    "description": "A single volume containing all four Vedas, which are the oldest scriptures of Hinduism.",
    "weight": "540 g",
    "volume": "1700 ml",
    "price": 550,
    "price_postapoc": 50,
    "material": [ "paper" ],
    "symbol": "?",
    "color": "dark_gray",
    "intelligence": 8,
    "time": "10 m",
    "fun": 1,
    "flags": [ "INSPIRATIONAL" ]
  },
  {
    "id": "holybook_satanic",
    "type": "BOOK",
    "name": { "str": "The Satanic Bible", "str_pl": "copies of The Satanic Bible" },
    "description": "A collection of essays, observations, and rituals published by Anton LaVey in 1969.",
    "weight": "130 g",
    "volume": "250 ml",
    "price": 550,
    "price_postapoc": 50,
    "material": [ "paper" ],
    "symbol": "?",
    "color": "dark_gray",
    "intelligence": 8,
    "time": "10 m",
    "fun": 1,
    "flags": [ "INSPIRATIONAL" ]
  },
  {
>>>>>>> ac64d81a
    "id": "mag_comic",
    "type": "BOOK",
    "name": { "str": "comic book" },
    "description": "A super-hero comic.",
    "weight": "60 g",
    "volume": "250 ml",
    "price": 300,
    "price_postapoc": 50,
    "material": [ "paper" ],
    "symbol": "?",
    "color": "light_cyan",
    "time": "7 m",
    "fun": 2
  },
  {
    "id": "mag_gaming",
    "type": "BOOK",
    "name": { "str": "Computer Gaming", "str_pl": "issues of Computer Gaming" },
    "description": "Reviews of recently released computer games and previews of upcoming titles.",
    "weight": "60 g",
    "volume": "250 ml",
    "price": 300,
    "price_postapoc": 50,
    "material": [ "paper" ],
    "symbol": "?",
    "color": "pink",
    "intelligence": 7,
    "time": "8 m",
    "fun": 2
  },
  {
    "id": "mag_news",
    "type": "BOOK",
    "name": { "str": "TIME magazine" },
    "description": "Current events concerning a bunch of people who're all (un)dead now.",
<<<<<<< HEAD
    "copy-from": "book_nonf_zine_news_tpl"
  },
  {
    "id": "book_nonf_zine_news_anlyst",
    "type": "BOOK",
    "name": { "str": "The Analyst", "str_pl": "issues of The Analyst" },
    "//": "ie The Economist",
    "description": "This news magazine has been described as \"a kind of Reader's Digest for America's corporate elite.\"  These concerns are, of course, behind us now.",
    "copy-from": "book_nonf_zine_news_tpl"
=======
    "weight": "60 g",
    "volume": "250 ml",
    "price": 400,
    "price_postapoc": 50,
    "material": [ "paper" ],
    "symbol": "?",
    "color": "pink",
    "intelligence": 7,
    "time": "10 m",
    "fun": 2
>>>>>>> ac64d81a
  },
  {
    "id": "mag_porn",
    "type": "BOOK",
    "name": { "str": "Playboy", "str_pl": "issues of Playboy" },
    "description": "You can read it for the articles.  Or not.",
    "weight": "60 g",
    "volume": "250 ml",
    "price": 400,
    "price_postapoc": 250,
    "material": [ "paper" ],
    "symbol": "?",
    "color": "pink",
    "time": "10 m",
    "chapters": 4,
    "fun": 1
  },
  {
    "id": "necropolis_freq",
    "type": "BOOK",
    "name": { "str": "frequency list" },
    "description": "A notepad with a number of frequencies scribbled on it.",
    "weight": "1 g",
    "volume": "250 ml",
    "price": 3000,
    "price_postapoc": 50,
    "bashing": 1,
    "material": [ "paper" ],
    "symbol": "?",
    "color": "light_cyan",
    "intelligence": 2,
    "time": "10 m"
  },
  {
    "id": "news_regional",
    "type": "BOOK",
    "name": { "str": "Rural Digest-Examiner", "str_pl": "issues of Rural Digest-Examiner" },
    "description": "A newsweekly covering regional events.  There is an article on the winter's snowstorms and several letters to the editor concerning the community response.",
    "weight": "80 g",
    "volume": "250 ml",
    "price": 350,
    "price_postapoc": 50,
    "material": [ "paper" ],
    "symbol": "?",
    "color": "pink",
    "intelligence": 5,
    "time": "5 m",
    "fun": 1
  },
  {
    "id": "novel_adventure",
    "type": "BOOK",
    "name": { "str": "adventure novel" },
    "description": "The stirring tale of a race against time, in search of a lost city located in the dark heart of the African continent.",
    "copy-from": "book_fict_soft_tpl",
    "price": 850,
    "price_postapoc": 50,
    "time": "20 m",
    "fun": 3
  },
  {
    "id": "novel_buddy",
    "type": "BOOK",
    "name": { "str": "buddy novel" },
    "description": "A gripping tale of two friends struggling to survive on the streets of New York City.",
    "copy-from": "book_fict_soft_tpl",
    "weight": "244 g",
    "volume": "500 ml",
    "price": 650,
    "time": "20 m"
  },
  {
    "id": "novel_coa",
    "type": "BOOK",
    "name": { "str": "coming of age novel" },
    "description": "A classic tale about growing up, portraying one young man's funny and poignant experiences with life, love, and sex.",
    "weight": "187 g",
    "volume": "500 ml",
    "price": 750,
    "price_postapoc": 50,
    "material": [ "paper" ],
    "symbol": "?",
    "color": "light_blue",
    "intelligence": 4,
    "time": "20 m",
    "chapters": 16,
    "fun": 2
  },
  {
    "id": "novel_coa2",
    "type": "BOOK",
    "name": { "str": "coming of age novel" },
    "copy-from": "novel_coa",
    "description": "A graphic novel about a young girl living in Iran during the 1980's, seeing the world change around her as Iraq invaded her country.",
    "time": "16 m",
    "relative": { "chapters": -2, "fun": 1 }
  },
  {
    "id": "novel_crime",
    "type": "BOOK",
    "name": { "str": "crime novel" },
    "copy-from": "book_fict_soft_tpl",
    "description": "After their diamond heist goes wrong, the surviving criminals begin to suspect that one of them is a police informant.",
<<<<<<< HEAD
=======
    "weight": "227 g",
    "volume": "750 ml",
    "price": 850,
    "price_postapoc": 50,
    "material": [ "paper" ],
    "symbol": "?",
    "color": "light_blue",
>>>>>>> ac64d81a
    "intelligence": 6,
    "time": "20 m",
    "chapters": 24,
    "fun": 3
  },
  {
    "id": "novel_crime2",
    "type": "BOOK",
    "name": { "str": "crime novel" },
    "copy-from": "novel_crime",
    "description": "A story about three people in the fictional city of Los Santos, a gangster, an upper-class man, and a psychopath, eventually banding together to pull-off the biggest heist in the city's history",
    "time": "18 m",
    "relative": { "chapters": -3 }
  },
  {
    "id": "novel_crime_murdergrape",
    "type": "BOOK",
    "name": { "str": "Murdered by the Grapevine", "str_pl": "copies of Murdered by the Grapevine" },
    "description": "This cheap paperback tells the story of a mob boss done in by mere suspicion.  She never breaks a confidence, never rats out an accomplice, and never turns her back on a friend.  Nonetheless her grip on the reigns of the underworld is eroded by rumor and paranoia.",
    "copy-from": "book_fict_soft_tpl"
  },
  {
    "id": "novel_crime_midnight",
    "type": "BOOK",
    "name": { "str": "Midnight Cop", "str_pl": "copies of Midnight Cop" },
    "description": "In this bare-knuckled potboiler, a ruthless police detective schemes to shut down local crime lords by pitting them against each other.  When long-simmering resentments finally flare the city learns why they call it \"the dead of night.\"",
    "time": "24 m",
    "copy-from": "book_fict_soft_tpl",
    "relative": { "chapters": -8 }
  },
  {
    "id": "novel_drama",
    "type": "BOOK",
    "name": { "str": "drama novel" },
    "description": "A real book for real adults.",
    "copy-from": "book_fict_soft_tpl",
    "intelligence": 7,
    "time": "25 m",
    "chapters": 28,
    "fun": 3
  },
  {
    "id": "novel_erotic",
    "type": "BOOK",
    "name": { "str": "erotic novel" },
    "description": "A hackneyed fictional narrative concealing low-grade literary smut.",
    "copy-from": "book_fict_soft_tpl",
    "weight": "200 g",
    "volume": "500 ml",
    "time": "18 m",
    "chapters": 28
  },
  {
    "id": "novel_experimental",
    "type": "BOOK",
    "name": { "str": "experimental novel" },
    "description": "A bizarre play about the philosophy of existential absurdity.  Or maybe it's about two guys waiting for their friend to show up.  It's confusing.",
    "copy-from": "book_fict_soft_tpl",
    "weight": "142 g",
    "volume": "500 ml",
    "intelligence": 7,
    "time": "20 m",
    "chapters": 20
  },
  {
    "id": "novel_fantasy",
    "type": "BOOK",
    "name": { "str": "fantasy novel" },
    "description": "Basic sword & sorcery.",
    "copy-from": "book_fict_soft_tpl",
    "weight": "227 g",
    "volume": "1 L",
    "intelligence": 7,
    "time": "20 m",
    "chapters": 28,
    "fun": 3,
    "looks_like": "dnd_handbook"
  },
  {
    "id": "novel_horror",
    "type": "BOOK",
    "name": { "str": "horror novel" },
    "description": "Maybe not the best reading material considering the situation.",
    "copy-from": "book_fict_soft_tpl",
    "weight": "227 g",
    "intelligence": 7,
    "time": "18 m",
    "chapters": 28,
    "fun": 1
  },
  {
    "id": "novel_mystery",
    "type": "BOOK",
    "name": { "str": "mystery novel" },
    "description": "A detective investigates an unusual murder in a secluded location.",
    "copy-from": "book_fict_soft_tpl",
    "intelligence": 7,
    "time": "18 m",
    "chapters": 28,
    "fun": 3
  },
  {
    "id": "novel_pulp",
    "type": "BOOK",
    "name": { "str": "pulp novel" },
    "description": "A hardboiled detective tale filled with hard hitting action and intrigue.",
    "copy-from": "book_fict_soft_tpl",
    "intelligence": 6,
    "time": "18 m",
    "chapters": 24,
    "fun": 3
  },
  {
    "id": "book_fict_soft_pulp_squids",
    "type": "BOOK",
    "name": "Planet of the Murderous Squids that Time Forgot!",
    "description": "In this psychedelic adventure novel of cosmic exploration, an elderly assassin discovers a planet too good to be true. Only once it is too late does she discover the harrowing truth at the center of \"The Planet of the Murderous Squids that Time Forgot!\"",
    "copy-from": "book_fict_soft_tpl"
  },
  {
    "id": "book_fict_soft_pulp_gcapes",
    "type": "BOOK",
    "name": "The Great Capes of Metropolis",
    "description": "In this classic pulp paperback of superheroic exploits, a group of masked vigilantes with diverse superpowers learn to work together to defeat the ultimate villain.",
    "copy-from": "book_fict_soft_tpl"
  },
  {
    "id": "book_fict_soft_pulp_yesmurd",
    "type": "BOOK",
    "name": "Yesterday's Murdered",
    "description": "In this fast paced pulp noir, a hard-drinking detective with nerves of steel has one last shot at vengeance.",
    "copy-from": "book_fict_soft_tpl"
  },
  {
    "id": "book_fict_soft_pulp_flashcc",
    "type": "BOOK",
    "name": "Flashgun Condor and the Crimson Criminal",
    "description": "A hot-blooded photographer who fights crime with film, footage, and fists, Condor is more than a mere shutterbug on the crime beat.  But will she be able to unravel a devious deception and bring the \"Crimson Criminal\" to justice?",
    "copy-from": "book_fict_soft_tpl"
  },
  {
    "id": "novel_road",
    "type": "BOOK",
    "name": { "str": "road novel" },
    "description": "A tale about a group of friends who wander the USA in the 1960s against a backdrop of jazz, poetry and drug use.",
    "copy-from": "book_fict_soft_tpl",
    "weight": "244 g",
    "volume": "500 ml",
    "time": "20 m",
    "fun": 3
  },
  {
    "id": "novel_romance",
    "type": "BOOK",
    "name": { "str": "romance novel" },
    "description": "Drama and mild smut.",
    "copy-from": "book_fict_soft_tpl"
  },
  {
    "id": "paperback_romance_circuses",
    "type": "BOOK",
    "name": "Love and Circuses",
    "description": "The passionate saga of two Boston politicians fiercely battling each other for the mayor's office, and for Lydia's hand in marriage.",
    "copy-from": "paperback_romance_spb",
    "relative": { "chapters": 2, "weight": 111 }
  },
  {
    "id": "paperback_romance_cloven",
    "type": "BOOK",
    "name": "Cloven Kisses",
    "description": "When the devil falls in love with a warlock, his proposal must be infernally wicked.  Will hooves, horns, and the scent of sulphur condemn love's flames to hellfire?",
    "copy-from": "paperback_romance_lnl",
    "relative": { "chapters": -2 }
  },
  {
    "id": "paperback_romance_conq",
    "type": "BOOK",
    "name": "Conquer Me Sweetly",
    "description": "Sweet Providence Books is delighted to offer you this romantic tale of delicious dalliances and daring delights.",
    "copy-from": "paperback_romance_spb",
    "relative": { "chapters": -1 }
  },
  {
    "id": "paperback_romance_dd",
    "type": "BOOK",
    "name": "Dubliner's Debutante",
    "description": "His love songs were only for me, but I preferred the banjo over bagpipes.  How could I ever love a kilted yankee of foreign breeding?",
    "copy-from": "paperback_romance_spb"
  },
  {
    "id": "paperback_romance_diodes",
    "type": "BOOK",
    "name": "Blood Diodes",
    "description": "He is an automaton, she is a reformed vampire, can love find a way?  In this edgy romance by acclaimed author Kea Dekker, heartbreak is just the beginning.",
    "copy-from": "paperback_romance_lnl",
    "relative": { "chapters": 1 }
  },
  {
    "id": "paperback_romance_envyh",
    "type": "BOOK",
    "name": "Envying Heaven",
    "description": "When her fiancee names a star for her Wanda begins to wonder if an astronomer's wife can ever compete with the allure of the cosmos.",
    "copy-from": "paperback_romance_vanilla"
  },
  {
    "id": "paperback_romance_grue",
    "type": "BOOK",
    "name": "Tall, Dark, and Gruesome",
    "description": "Fatima's obsession with the dead threatens to consume her when she falls in love with a restless ghost.  In this provocative romp celebrated author Kea Dekker gently lifts the thin veil separating cold bodies from warm. ",
    "copy-from": "paperback_romance_lnl"
  },
  {
    "id": "paperback_romance_rider",
    "type": "BOOK",
    "name": "Along Came a Rider",
    "description": "When Beth's career as a pro steeplechase jockey threatens to divide her from her lover, Beth has to act fast.  Will she ever find a man that can keep up with her racing heart?",
    "copy-from": "paperback_romance_vanilla"
  },
  {
    "id": "paperback_romance_rogue",
    "type": "BOOK",
    "name": "Rogue's Virtue",
    "description": "Can Victoria reform the fugitive from justice who wooed her with false pretenses and true passion?",
    "copy-from": "paperback_romance_vanilla"
  },
  {
    "id": "paperback_romance_secret",
    "type": "BOOK",
    "name": "The Death of My Secret Life",
    "description": "Makeda comes out to her family, but she's still got plenty of skeletons in her closet.  Best selling authoress Kea Dekker breaks all the rules in this macabre story of love and lies.",
    "copy-from": "paperback_romance_lnl"
  },
  {
    "id": "novel_samurai",
    "type": "BOOK",
    "name": { "str": "samurai novel" },
    "description": "The classic tale of a wandering swordsman who comes to a small settlement and is hired to help the townsfolk defend themselves from a band of marauding outlaws.",
    "weight": "322 g",
    "volume": "750 ml",
    "price": 750,
    "price_postapoc": 50,
    "material": [ "paper" ],
    "symbol": "?",
    "color": "light_blue",
    "intelligence": 7,
    "time": "20 m",
    "chapters": 28,
    "fun": 4
  },
  {
    "id": "novel_satire",
    "type": "BOOK",
    "name": { "str": "satire novel" },
    "copy-from": "book_fict_soft_satire_tpl",
    "description": "A political satire of the pre-apocalypse world.  Looking back on it from this side of Armageddon makes it seem all the more ridiculous.",
    "weight": "520 g",
<<<<<<< HEAD
    "relative": { "chapters": 7 }
  },
  {
    "id": "book_fict_soft_satire_hgod",
    "type": "BOOK",
    "name": "The House of God",
    "description": "Set in a lightly disguised Boston hospital of high repute, Samuel Shem’s novel dives deep into the agony of absurdity.",
    "copy-from": "book_fict_soft_satire_tpl"
  },
  {
    "id": "book_fict_soft_satire_catch",
    "type": "BOOK",
    "name": "Catch-22",
    "description": "There is a short informational forward in this paperback edition of Catch-22.  Apparently the original title for Joseph Heller’s excruciatingly brilliant war satire was \"Catch-11.\"",
    "weight": "480 g",
    "copy-from": "book_fict_soft_satire_tpl",
    "relative": { "chapters": 26 }
  },
  {
    "id": "book_fict_soft_satire_mandm",
    "type": "BOOK",
    "name": "The Master and Margarita",
    "description": "Featuring a cast that includes Satan, Pontius Pilate, Jesus Christ, vampires, a talking cat, and the literary elite of Moscow, this is a satire on Stalinist tyranny written by Mikhail Bulgakov.",
    "copy-from": "book_fict_soft_satire_tpl",
    "relative": { "chapters": 16, "fun": 1 }
  },
  {
    "id": "book_fict_soft_satire_dust",
    "type": "BOOK",
    "name": "A Handful of Dust",
    "description": "Laced with cynicism, Evelyn Waugh's \"A Handful of Dust\" satirizes a stratum of characters who have wealth, but lack any other credentials.",
    "copy-from": "book_fict_soft_satire_tpl"
  },
  {
    "id": "book_fict_soft_satire_cats",
    "type": "BOOK",
    "name": "Cat’s Cradle",
    "description": "A paperback edition of Kurt Vonnegut's fourth novel, in which the threat of nuclear destruction isn't much of an influence on human nature.",
    "weight": "360 g",
    "copy-from": "book_fict_soft_satire_tpl",
    "time": "1 m",
    "relative": { "chapters": 111, "fun": -1 }
=======
    "volume": "750 ml",
    "price": 850,
    "price_postapoc": 50,
    "material": [ "paper" ],
    "symbol": "?",
    "color": "light_blue",
    "intelligence": 7,
    "time": "36 m",
    "chapters": 28,
    "fun": 2
>>>>>>> ac64d81a
  },
  {
    "id": "novel_scifi",
    "type": "BOOK",
    "name": { "str": "scifi novel" },
    "description": "Aliens, ray guns, and space ships.",
    "weight": "227 g",
    "volume": "750 ml",
    "price": 850,
    "price_postapoc": 50,
    "material": [ "paper" ],
    "symbol": "?",
    "color": "light_blue",
    "intelligence": 6,
    "time": "20 m",
    "chapters": 24,
    "fun": 3,
    "snippet_category": [
      {
        "id": "scifi1_1",
        "text": "This is a copy of Gibson's \"Neuromancer\".  Written in the eighties, it was surprisingly accurate in predicting much of modern society…  Until recently."
      },
      {
        "id": "scifi1_2",
        "text": "This is a copy of \"The Stars My Destination\" by Alfred Bester.\n\nTyger, Tyger, Burning bright,\nIn the forests of the night:\nWhat immortal hand or eye,\nDare frame thy fearful symmetry?"
      },
      {
        "id": "scifi1_3",
        "text": "This is a copy of \"The Lathe of Heaven\" by Ursula Le Guin.  Dirty finger-stains have smudged the occasional word."
      },
      { "id": "scifi1_4", "text": "This is a copy of \"The Dispossessed\" by Ursula Le Guin." },
      { "id": "scifi1_5", "text": "This copy of Ray Bradbury's \"Fahrenheit 451\"." },
      { "id": "scifi1_6", "text": "This is a copy of \"Hyperion\" by Dan Simmons." },
      {
        "id": "scifi1_7",
        "text": "This is a copy of \"Endymion\" by Dan Simmons.  It opens with a poem by D.H. Lawrence:\n\nGive us gods.  Oh give them us!\nGive us gods.\nWe are so tired of men\nAnd motor-power."
      },
      { "id": "scifi1_8", "text": "This is a copy of Philip K. Dick's \"Do Androids Dream of Electric Sheep?\"." },
      { "id": "scifi1_9", "text": "This is a dog-eared copy of \"Nova Express\" by William Burroughs." },
      {
        "id": "scifi1_10",
        "text": "This is a copy of \"Foundation\" by Isaac Asimov.  The back cover has been ripped off."
      },
      {
        "id": "scifi1_11",
        "text": "This is a dog-eared copy of \"Dune\" by Frank Herbert.  It has sand between some of its pages.  Weird."
      },
      { "id": "scifi1_12", "text": "This is a copy of \"The Trial\" by Franz Kafka.  This book is rather worn." },
      { "id": "scifi1_13", "text": "This is a copy of \"The Handmaid's Tale\" by Margaret Atwood." },
      {
        "id": "scifi1_14",
        "text": "This is a copy of \"The Windup Girl\" by Paolo Bacigalupi.  The blurb makes you wonder how Thailand fared the end of the world."
      },
      { "id": "scifi1_15", "text": "This is a copy of \"Islands in the Net\" by Bruce Sterling." },
      {
        "id": "scifi1_16",
        "text": "This is a copy of \"Foundation and Empire\" by Isaac Asimov.  The back page contains a hand-written grocery list."
      },
      {
        "id": "scifi1_17",
        "text": "This is an almost new copy of  \"A Scanner Darkly\" by Philip K. Dick.  It still has the smell of new books within it's pages."
      },
      {
        "id": "scifi1_18",
        "text": "This is a copy of \"Mirrorshades: A Cyberpunk Anthology\" compiled by Bruce Sterling.  The cover has rings of coffee stains over it."
      },
      {
        "id": "scifi1_19",
        "text": "This is a copy of \"The World of Null-A\" by A. E. van Vogt.  This copy looks to have been used to press flowers."
      },
      { "id": "scifi1_20", "text": "This is a copy of \"Altered Carbon\" by Richard Morgan." },
      {
        "id": "scifi1_21",
        "text": "This is a copy of Mary Shelly's \"Frankenstein\".  Wasn't that the name of the monster?"
      },
      {
        "id": "scifi1_22",
        "text": "This is a copy of \"Wasp\" by Eric Frank Russel.  The futuristic terrorist's handbook."
      },
      {
        "id": "scifi1_23",
        "text": "This is a copy of \"I Am Legend\" by Richard Matheson.  The sleeve is covered in dried blood."
      },
      { "id": "scifi1_24", "text": "This is a copy of \"Roadside Picnic\" by Arkady and Boris Strugatsky." },
      {
        "id": "scifi1_25",
        "text": "This is a copy of \"The Forever War\" by Joe Haldeman.  This copy looks as if it's been slightly chewed by a dog or other large animal."
      },
      { "id": "scifi1_26", "text": "This is a copy of \"The Moon Is a Harsh Mistress\" by Robert A. Heinlein." },
      {
        "id": "scifi1_27",
        "text": "This is a copy of \"Cat's Cradle\" by Kurt Vonnegut.  You notice there is a typo in the authors name on the spine of the book."
      },
      {
        "id": "scifi1_28",
        "text": "This is a copy of Samuel R. Delany's \"Nova\".  The cover reads \"Review Copy.  Not for re-sale.\""
      },
      { "id": "scifi1_29", "text": "This is a copy of Vonnegut's \"The Sirens of Titan\"." },
      {
        "id": "scifi1_30",
        "text": "This is a copy of \"Grass\" by Sheri S. Tepper.  A child has scribbled over the first pages in crayon."
      },
      {
        "id": "scifi1_31",
        "text": "This is a copy of William Gibson's \"Count Zero\".  The spine is stamped with 'Library Copy'.  And a sticker reading 'Science Fiction'."
      },
      {
        "id": "scifi1_32",
        "text": "This is a copy of \"The Fifth Season\" by N.K. Jemsin.  It smells faintly of dirt."
      },
      { "id": "scifi1_33", "text": "This is a copy of \"The Weapon Makers\" by A. E. van Vogt." },
      {
        "id": "scifi1_34",
        "text": "This is a copy of \"Record of a Spaceborn Few\" by Becky Chambers.  It looks almost brand new."
      },
      {
        "id": "scifi1_35",
        "text": "This is a copy of \"Use of Weapons\" by Ian M. Banks.  The spine is cracked and worn, some pages appear to be loose."
      },
      { "id": "scifi1_36", "text": "This is a copy of Jean-Baptiste Cousin de Grainville's \"Le Dernier Homme\"." },
      {
        "id": "scifi1_37",
        "text": "This is a copy of Orwell's \"Nineteen Eighty-Four\".  The pages are loose and thin.  You should probably be careful with this copy."
      },
      {
        "id": "scifi1_38",
        "text": "This is a copy of Heinlein's \"Stranger in a Strange Land\".  The cover is dog-eared and worn."
      },
      { "id": "scifi1_39", "text": "This is a copy of Orson Scott Card's \"Ender's Game\"." },
      { "id": "scifi1_40", "text": "This is a weather worn copy of \"Brave New World\" by Aldous Huxley." },
      { "id": "scifi1_41", "text": "This is a copy of \"The Lost World\" by Arthur Conan Doyle." },
      { "id": "scifi1_42", "text": "This is a copy of \"Islands in the Sky\" by Arthur C. Clarke." },
      { "id": "scifi1_43", "text": "This is a copy of H. G. Wells' \"The Island of Doctor Moreau\"." },
      { "id": "scifi1_44", "text": "This is a copy of Stanislaw Lem's \"His Masters Voice\"." },
      { "id": "scifi1_45", "text": "This is a copy of Fred Hoyle's \"The Black Cloud\"." },
      { "id": "scifi1_46", "text": "This is a copy of \"Last and First Men\" by Olaf Stapeldon." },
      { "id": "scifi1_47", "text": "This is a copy of Stanislaw Lem's \"Solaris\"." },
      { "id": "scifi1_48", "text": "This is a copy of Theodore Sturgeon's \"More Than Human\"." },
      { "id": "scifi1_49", "text": "This is a copy of \"Vurt\" by Jeff Noon." },
      { "id": "scifi1_50", "text": "This is a copy of \"A Canticle for Leibowitz\" by Walter M. Miller Jr." },
      { "id": "scifi1_51", "text": "This is a copy of \"The War of The Worlds\" by H.G Wells." },
      { "id": "scifi1_52", "text": "This is a copy of \"Iron Sunrise\" by Charles Stross." },
      {
        "id": "scifi1_53",
        "text": "This is a copy of \"The Hunger Games\" by Suzanne Collins.  Reading the blurb reminds you of a Japanese movie you think you once caught on the television late at night."
      },
      { "id": "scifi1_54", "text": "This is a copy of \"The Day of the Triffids\" by John Wyndham." },
      { "id": "scifi1_55", "text": "This is a copy of \"A Clockwork Orange\" by Anthony Burges." },
      { "id": "scifi1_56", "text": "This is a copy of \"The Man Who Fell to Earth\" by Walter Tevis." },
      { "id": "scifi1_57", "text": "This is a copy of \"Simulacron-3\" by Daniel F. Galouye." },
      { "id": "scifi1_58", "text": "This is a copy of \"The Glass Bees\" by Ernst Jünger." },
      { "id": "scifi1_59", "text": "This is a copy of \"Journey to The Center of the Earth\" by Jules Verne." },
      {
        "id": "scifi1_60",
        "text": "This is a copy of Larry Niven's \"Ringworld\".  There are a couple of pages missing from the end of the book.  Luckily only mail-order advertisements."
      },
      {
        "id": "scifi1_61",
        "text": "This is a well-worn copy of \"The Hitchhikers Guide to the Galaxy\" by Douglas Adams."
      }
    ]
  },
  {
    "id": "novel_sports",
    "type": "BOOK",
    "name": { "str": "sports novel" },
    "description": "The dramatic tale of a small-time boxer who gets a rare chance to fight the heavy-weight champion, and seize his one chance to make a better life for himself while impressing the cute girl who works in the pet store.",
    "copy-from": "book_fict_soft_tpl",
    "intelligence": 7,
    "time": "20 m",
    "chapters": 28,
    "fun": 3
  },
  {
    "id": "novel_spy",
    "type": "BOOK",
    "name": { "str": "spy novel" },
    "description": "A tale of intrigue and espionage amongst Nazis, no, Commies, no, Iraqis!",
    "copy-from": "book_fict_soft_tpl",
    "intelligence": 5,
    "time": "18 m",
    "chapters": 20,
    "fun": 3
  },
  {
    "id": "novel_spy_comefly",
    "type": "BOOK",
    "name": { "str": "Come Fly the Treacherous Skies", "str_pl": "copies of Come Fly the Treacherous Skies" },
    "description": "This tale of intrigue betrays the story of a debonair mechanic driven by a lust for revenge.  As she uncovers a sophisticated network of amateur pilots turned smugglers, the good guys and the bad guys begin to all look the same.",
    "copy-from": "book_fict_soft_tpl"
  },
  {
    "id": "novel_spy_rocketsci",
    "type": "BOOK",
    "name": { "str": "Lies, Damn Lies, and Rocket Science", "str_pl": "copies of Lies, Damn Lies, and Rocket Science" },
    "description": "This spy novel tells the story of a jaded rocket scientist looking for redemption in all the wrong places.  As selling state secrets becomes her career, she learns there isn't much of difference between a double-agent and a triple-agent.",
    "copy-from": "book_fict_soft_tpl"
  },
  {
    "id": "novel_swash",
    "type": "BOOK",
    "name": { "str": "swashbuckling novel" },
    "description": "An exciting seventeenth century tale of how an enslaved Irish doctor and his comrades-in-chains escape and become heroic pirates of the Robin Hood variety.",
    "weight": "582 g",
    "volume": "750 ml",
    "copy-from": "book_fict_soft_tpl",
    "intelligence": 7,
    "time": "20 m",
    "chapters": 28,
    "fun": 4
  },
  {
    "id": "book_fict_soft_swash_blkfreight",
    "type": "BOOK",
    "name": { "str": "The Black Freighter", "str_pl": "copies of The Black Freighter" },
    "description": "Who watches the watchmen?  Pirate Jenny, that's who!  This swashbuckling adventure novel will make you feel swell.",
    "copy-from": "book_fict_soft_tpl",
    "relative": { "fun": 2, "chapters": -8 }
  },
  {
    "id": "book_fict_soft_swash_searovers",
    "type": "BOOK",
    "name": { "str": "Captain Gosgold and the Sea Rovers of Buzzards Bay", "str_pl": "copies of The Sea Rovers" },
    "description": "This lengthy paperback novel describes the ocean exploits of Captain Gosgold.  The British consider him an outlaw, but in America he is a patriot.",
    "copy-from": "book_fict_soft_tpl",
    "time": "12 m",
    "relative": { "weight": 186, "price": 250, "chapters": 8 }
  },
  {
    "id": "book_fict_soft_swash_buccaneer",
    "type": "BOOK",
    "name": { "str": "The Code of the Buccaneer", "str_pl": "copies of The Buccaneer" },
    "description": "The cover of this paperback pirate story shows a shirtless man and a near shirtless woman.  Clearly it is not a dress code.",
    "copy-from": "book_fict_soft_tpl"
  },
  {
    "id": "novel_thriller",
    "type": "BOOK",
    "name": { "str": "thriller novel" },
    "description": "A suspenseful tale of betrayal and revenge.",
    "copy-from": "book_fict_soft_tpl",
    "intelligence": 5,
    "time": "18 m",
    "chapters": 20,
    "fun": 3
  },
  {
    "id": "novel_tragedy",
    "type": "BOOK",
    "name": { "str": "tragedy novel" },
    "description": "The story of two young lovers whose feuding families threaten to keep them apart.",
    "copy-from": "book_fict_soft_tpl",
    "weight": "263 g",
    "volume": "1 L",
    "intelligence": 7,
    "time": "18 m",
    "chapters": 28
  },
  {
    "id": "novel_war",
    "type": "BOOK",
    "name": { "str": "war novel" },
    "description": "A thrilling narrative of survival in a prisoner of war camp during the Second World War, filled with riveting subplots about rat farming and dysentery.",
    "copy-from": "book_fict_soft_tpl",
    "weight": "686 g",
    "price_postapoc": 50,
    "intelligence": 7,
    "time": "20 m",
    "chapters": 28,
    "fun": 3
  },
  {
    "id": "novel_war2",
    "type": "BOOK",
    "name": { "str": "war novel" },
    "copy-from": "novel_war",
    "description": "A story about a Bosnian citizen who goes through many hardships and near death during the breakup of Yugoslavia.",
    "time": "16 m",
    "relative": { "chapters": -4 }
  },
  {
    "id": "novel_western",
    "type": "BOOK",
    "name": { "str": "western novel" },
    "description": "The classic tale of a gunfighting stranger who comes to a small settlement and is hired to help the townsfolk defend themselves from a band of marauding outlaws.",
    "copy-from": "book_fict_soft_tpl",
    "intelligence": 5,
    "time": "20 m",
    "chapters": 28,
    "fun": 4
  },
  {
    "id": "book_fict_soft_west_atwixt",
    "type": "BOOK",
    "name": "Atwixt a Brace of Cacti",
    "description": "A grizzled clodhopper interviews a mess of rangehands, flummoxing longhorns and tenderfoot alike in a flusteration of jawing.",
    "copy-from": "paperback_western_em",
    "relative": { "price": 400, "intelligence": 4, "fun": 1 }
  },
  {
    "id": "book_fict_soft_west_bart",
    "type": "BOOK",
    "name": "Stinky Bart Puts on Starch",
    "description": "A local bandit, driven by sadistic impulses, begins offering unlicensed dentistry to brave frontiersmen with few options and fewer teeth.",
    "copy-from": "paperback_western_em"
  },
  {
    "id": "book_fict_soft_west_beans",
    "type": "BOOK",
    "name": "Six Beans in the Wheel",
    "description": "The safety is off in this gun slinging tale of revenge and redemption by acclaimed author El Amor.",
    "copy-from": "paperback_western_em",
    "relative": { "chapters": -2, "fun": 1 }
  },
  {
    "id": "book_fict_soft_west_calico",
    "type": "BOOK",
    "name": "Irons at Calico Queen Annex",
    "description": "The establishment of a telegraph line into the recently named town of Calico Queen threatens to bring with it the long arm of the law.  A trio of enterprising gunfighters hatches a plan to keep Calico Queen wild by looting the supply wagons.",
    "copy-from": "paperback_western_em"
  },
  {
    "id": "book_fict_soft_west_riot",
    "type": "BOOK",
    "name": "Riot on the Range",
    "description": "Best selling author El Amor paints a visceral study in red with his latest western saga: Riot on the Range.",
    "copy-from": "paperback_western_em",
    "relative": { "chapters": -1, "fun": 1 }
  },
  {
    "id": "book_fict_soft_west_vaq",
    "type": "BOOK",
    "name": "Vaquero Sun",
    "description": "Western author El Amor relates the story of a dispossessed young man inspired by a heat stroke delusion to pursue justice against an evil land baron.",
    "copy-from": "paperback_western_em",
    "relative": { "chapters": 2, "fun": 1 }
  },
  {
    "id": "book_fict_soft_west_vride",
    "type": "BOOK",
    "name": "The Vendetta Riders",
    "description": "A wild young man, fast on the draw, who thinks he has nothing to lose, falls in with a group of gun runners.",
    "copy-from": "paperback_western_em",
    "relative": { "chapters": -1, "fun": -1 }
  },
  {
    "id": "philosophy_book",
    "type": "BOOK",
    "name": { "str": "book of philosophy", "str_pl": "books of philosophy" },
    "description": "A deep discussion of morality with an emphasis on epistemology and logic.",
    "snippet_category": [
      {
        "id": "philosophy1",
        "text": "This is a copy of Nietzsche's \"Beyond Good and Evil\".  Its cover is dog-eared and creased."
      },
      {
        "id": "philosophy2",
        "text": "This is a copy of \"The Unique and Its Property\" by Max Stirner.  A modern translation by Wolfi Landstreicher."
      },
      {
        "id": "philosophy3",
        "text": "This is a copy of Jean-Paul Sartre's \"Being and Nothingness\".  A key work in the existentialist tradition."
      },
      {
        "id": "philosophy4",
        "text": "A large, extended version of \"Madness and Civilisation\" by Michel Foucault.  The cover features a striking image of a Panopticonic Prison."
      },
      {
        "id": "philosophy5",
        "text": "This is a copy of \"The Postmodern Condition: A Report on Knowledge\" by Lyotard."
      },
      {
        "id": "philosophy6",
        "text": "A collection of texts and essays by Jacques Derrida.  Its pages are loose and yellowed - you should probably handle it with care."
      },
      {
        "id": "philosophy7",
        "text": "This is a copy of \"Society of the Spectacle\" by Guy Debord.  Its cover shows rows of adults staring placidly into a screen."
      },
      {
        "id": "philosophy8",
        "text": "This is a split copy of both \"An Ethic of Sexual Difference\" and \"This Sex Which Is Not One\" by Luce Irigaray."
      },
      {
        "id": "philosophy9",
        "text": "This is a copy of Baudrillard's \"Simulation and Simulacra\".  The cover contains an image of a man holding a colored pill in each hand, with the caption \"Welcome to the Desert of the Real.\".  You think you've seen this movie."
      },
      {
        "id": "philosophy10",
        "text": "This is a small, pocket version of Sartre's \"Existentialism and Humanism\".  It looks to have been used as a coaster in a past life."
      },
      {
        "id": "philosophy11",
        "text": "This is a copy of \"Practical Ethics\" by Peter Singer.  From the local university press."
      },
      {
        "id": "philosophy12",
        "text": "This is a photocopied spiral-bound copy of \"Industrial Society and Its Future\" by 'Freedom Club'.  The original looks to have been written on a typewriter before being copied."
      },
      {
        "id": "philosophy13",
        "text": "This is a copy of \"Industrial Society and Its Future\" by Ted Kaczynski.  Its cover is an image of a hand-crafted wooden box filled with wiring and an ominous looking metal tube.  Provocative."
      },
      { "id": "philosophy14", "text": "This is a small reader on Hegel's Dialectics." },
      {
        "id": "philosophy15",
        "text": "This is a copy of \"The State and Revolution\" by Vladimir Lenin.  In English, thankfully."
      },
      { "id": "philosophy16", "text": "This is a copy of \"In Defense of Marxism\" by Leon Trotsky." },
      {
        "id": "philosophy17",
        "text": "This is a copy of \"Steal This Book\" by Abbie Hoffman.  There is a security tag on the back cover.  It appears to still be active."
      },
      {
        "id": "philosophy18",
        "text": "This is a copy of \"Walden: Or Life In The Woods\" by Henry David Thoreau.  It contains a dried and pressed leaf as a bookmark."
      },
      {
        "id": "philosophy19",
        "text": "This is a copy of \"The Female Eunuch\" by Germaine Greer.  A child has scribbled over the contents page in red crayon."
      },
      { "id": "philosophy20", "text": "This is a copy of \"An Introduction to Metaphysics\" by Bergson." },
      {
        "id": "philosophy21",
        "text": "This is a copy of \"The Four Fundamental Concepts of Psychoanalysis\" by Jacques Lacan."
      },
      { "id": "philosophy22", "text": "This is a copy of Machiavelli's \"The Prince\".  With intro by Q. Skinner." },
      { "id": "philosophy23", "text": "This is a copy of \"On The Revolution of Everyday Life\" by Raul Vangeigem." },
      {
        "id": "philosophy24",
        "text": "This is a pocket copy of \"An Essay on Liberation\" by Herbert Marcuse.  The cover contains an image of a pelican."
      },
      { "id": "philosophy25", "text": "This is a copy of \"Either-Or\" by Søren Kierkegaard." },
      { "id": "philosophy26", "text": "This is a copy of \"Allegory of the Cave\" by Plato." },
      { "id": "philosophy27", "text": "This is a copy of \"Leviathan\" by Thomas Hobbes." },
      { "id": "philosophy28", "text": "This is a copy of \"Critique Of Pure Reason\" by Immanuel Kant." },
      { "id": "philosophy29", "text": "This is a copy of \"Principles of Philosophy\" by Descartes." },
      {
        "id": "philosophy30",
        "text": "This is a copy of both \"On The Genealogy of Morals\" and \"The Gay Science\" by Friederich Nietzsche."
      },
      {
        "id": "philosophy31",
        "text": "This is a copy of \"The Myth of Sisyphus\", and other essays, by Albert Camus.  The cover depicts a bare-chested man and a large boulder."
      },
      {
        "id": "philosophy32",
        "text": "This is a copy of \"The Sickness Unto Death\" by Søren Kierkegaard.  The pages are dotted with post-it notes."
      },
      {
        "id": "philosophy33",
        "text": "This is a copy of \"The Defence of Terrorism\" by Leon Trotsky.  Despite the title, it does not actually appear to be defending terrorism."
      },
      {
        "id": "philosophy34",
        "text": "This is a copy of \"Enquiry Concerning Political Justice\" by William Godwin.  This thick book is filled with antiquated phrases."
      },
      {
        "id": "philosophy35",
        "text": "This is a copy of \"The Abolition of Work and Other Essays\" by Bob Black.  It is likely that \"The Abolition of Work\" is the most famous essay in this book."
      },
      {
        "id": "philosophy36",
        "text": "This is a copy of \"What is Property?\" by Pierre-Joseph Proudhon.  It looks like this book has a surprisingly long track record of owners."
      },
      {
        "id": "philosophy37",
        "text": "This is a copy of \"The Conquest of Bread\" by Peter Kropotkin.  There is a picture of an old philosopher with magnificent beard, instead of bread, on the cover."
      },
      {
        "id": "philosophy38",
        "text": "This is a copy of \"The Trouble with Being Born\" by Emil Cioran.  This book might have been printed decades before the Cataclysm since the cover is quite weathered."
      },
      {
        "id": "philosophy39",
        "text": "This is a copy of \"The World as Will and Representation\" by Arthur Schopenhauer.  It contains a few undecipherable notes and scribbles."
      },
      {
        "id": "philosophy40",
        "text": "This is a copy of \"Up-Wingers: A Futurist Manifesto\" by FM-2030.  It seems that the author's real name is Fereidoun M. Esfandiary."
      },
      {
        "id": "philosophy41",
        "text": "This is a copy of \"The Bastiat Collection\", a large collection of essays by Frederic Bastiat."
      },
      {
        "id": "philosophy42",
        "text": "This is a copy of \"Anarchy, State, and Utopia\" by Robert Nozick, one of the most influential books of modern libertarianism."
      },
      {
        "id": "philosophy43",
        "text": "This is a copy of \"Socialism\" by Ludwig von Mises, a critical examination of socialism."
      },
      {
        "id": "philosophy44",
        "text": "This is a copy of \"The ABC of Communism\" by Nikolai Bukharin, one of the most influential books of early Marxism-Leninism."
      },
      { "id": "philosophy45", "text": "This is a copy of \"Anti-Capitalist Mentality\" by Ludwig von Mises." }
    ],
    "weight": "350 g",
    "volume": "750 ml",
    "price": 1250,
    "price_postapoc": 50,
    "material": [ "paper" ],
    "symbol": "?",
    "color": "light_blue",
    "intelligence": 9,
    "time": "36 m",
    "chapters": 44,
    "fun": 3
  },
  {
    "id": "phonebook",
    "type": "BOOK",
    "name": { "str": "phone book" },
    "description": "This hefty volume contains the telephone numbers of individuals, businesses, and utilities in the nearby area, pretty useless during the apocalypse and all.",
    "weight": "854 g",
    "volume": "2500 ml",
    "price": 800,
    "price_postapoc": 50,
    "bashing": 2,
    "material": [ "paper" ],
    "symbol": "?",
    "color": "yellow",
    "intelligence": 4,
    "time": "1 m",
    "chapters": 200,
    "fun": -5
  },
  {
    "id": "photo_album",
    "type": "BOOK",
    "name": { "str": "photo album" },
    "description": "A leather album full of photos of somebody's family.  You don't know any of the people in them, but seeing these pictures still makes you think of happier times.",
    "weight": "180 g",
    "volume": "250 ml",
    "price": 3000,
    "price_postapoc": 50,
    "material": [ "paper", "leather" ],
    "symbol": "?",
    "color": "light_gray",
    "time": "10 m",
    "chapters": 4,
    "fun": 1,
    "flags": [ "INSPIRATIONAL" ]
  },
  {
    "id": "plays_book",
    "type": "BOOK",
    "name": { "str": "book of plays", "str_pl": "books of plays" },
    "description": "A collection of plays by various authors from around the world, including scripts by Wilde, Beckett, Checkov, and Shakespeare.",
    "weight": "700 g",
    "volume": "750 ml",
    "price": 1150,
    "price_postapoc": 50,
    "material": [ "paper" ],
    "symbol": "?",
    "color": "light_blue",
    "intelligence": 9,
    "time": "18 m",
    "chapters": 36,
    "fun": 2
  },
  {
    "id": "poetry_book",
    "type": "BOOK",
    "name": { "str": "book of poetry", "str_pl": "books of poetry" },
    "description": "A collection of poetry by various authors from around the world, including writings by Dickinson, Goethe, Thoreau, and Yeats.",
    "weight": "400 g",
    "volume": "500 ml",
    "price": 1050,
    "price_postapoc": 50,
    "material": [ "paper" ],
    "symbol": "?",
    "color": "light_blue",
    "intelligence": 9,
    "time": "18 m",
    "chapters": 36,
    "fun": 2
  },
  {
    "id": "priest_diary",
    "type": "BOOK",
    "name": { "str": "priest's diary", "str_pl": "priests' diaries" },
    "description": "A small book filled with journal entries in Latin.  You can read Latin, right?",
    "weight": "340 g",
    "volume": "750 ml",
    "price": 1500,
    "price_postapoc": 50,
    "bashing": 3,
    "material": [ "paper" ],
    "symbol": "?",
    "color": "light_gray",
    "intelligence": 15,
    "time": "30 m",
    "fun": -1,
    "flags": [ "INSPIRATIONAL" ]
  },
  {
    "id": "record_accounting",
    "type": "BOOK",
    "name": { "str": "corporate accounting ledger" },
    "description": "If you knew what to look for something might stand out…",
    "weight": "566 g",
    "volume": "1250 ml",
    "price": 2000,
    "price_postapoc": 50,
    "bashing": 5,
    "material": [ "paper" ],
    "symbol": "?",
    "color": "light_green",
    "intelligence": 10,
    "time": "30 m",
    "fun": -1
  },
  {
    "id": "record_patient",
    "type": "BOOK",
    "name": { "str": "patient treatment records", "str_pl": "patient treatment records" },
    "description": "A massive stack of medical records that contain every gory detail.",
    "weight": "680 g",
    "volume": "1500 ml",
    "price": 500,
    "price_postapoc": 50,
    "bashing": 6,
    "material": [ "paper" ],
    "symbol": "?",
    "color": "light_green",
    "intelligence": 8,
    "time": "30 m",
    "fun": -1
  },
  {
    "id": "record_weather",
    "type": "BOOK",
    "name": { "str": "national weather transcripts", "str_pl": "national weather transcripts" },
    "description": "Old weather records are about as interesting as a rock.",
    "weight": "454 g",
    "volume": "1750 ml",
    "price": 500,
    "price_postapoc": 50,
    "bashing": 7,
    "material": [ "paper" ],
    "symbol": "?",
    "color": "light_green",
    "intelligence": 4,
    "time": "30 m",
    "fun": -1
  },
  {
    "id": "story_book",
    "type": "BOOK",
    "name": { "str": "big book of short stories", "str_pl": "big books of short stories" },
    "description": "This humongous volume contains a vast collection of short stories by different authors, spanning a wide variety of topics and genres.",
    "weight": "1720 g",
    "volume": "1 L",
    "price": 1400,
    "price_postapoc": 50,
    "material": [ "paper" ],
    "symbol": "?",
    "color": "light_blue",
    "intelligence": 7,
    "time": "48 m",
    "chapters": 28,
    "fun": 5
  },
  {
    "id": "tall_tales",
    "type": "BOOK",
    "name": { "str": "book of tall tales", "str_pl": "books of tall tales" },
    "description": "An entertaining collection of early American folklore, featuring tales of larger than life individuals and their amazing adventures.",
    "weight": "360 g",
    "volume": "750 ml",
    "price": 1050,
    "price_postapoc": 50,
    "material": [ "paper" ],
    "symbol": "?",
    "color": "light_blue",
    "intelligence": 6,
    "time": "18 m",
    "chapters": 24,
    "fun": 3
  },
  {
    "id": "visions_solitude",
    "type": "BOOK",
    "name": { "str": "Visions in Solitude", "str_pl": "copies of Visions in Solitude" },
    "description": "A small book detailing 'visions' a prisoner had on death row.",
    "weight": "227 g",
    "volume": "750 ml",
    "price": 2900,
    "price_postapoc": 50,
    "bashing": 3,
    "material": [ "paper" ],
    "symbol": "?",
    "color": "light_cyan",
    "intelligence": 6,
    "time": "30 m",
    "fun": 2,
    "flags": [ "INSPIRATIONAL" ]
  },
  {
<<<<<<< HEAD
=======
    "id": "holybook_havamal",
    "type": "BOOK",
    "name": { "str": "Hávamál", "str_pl": "copies of Hávamál" },
    "description": "An English translation of several Old Norse poems.  The poems contain proverbs and stories attributed to the god Odin, many transcribed from oral history.",
    "weight": "292 g",
    "volume": "750 ml",
    "price": 550,
    "price_postapoc": 50,
    "material": [ "paper" ],
    "symbol": "?",
    "color": "dark_gray",
    "intelligence": 8,
    "time": "10 m",
    "fun": 1,
    "flags": [ "INSPIRATIONAL" ]
  },
  {
>>>>>>> ac64d81a
    "type": "BOOK",
    "id": "classic_literature",
    "name": { "str": "book of classic literature", "str_pl": "books of classic literature" },
    "description": "A book of classic literature, timeless and enjoyable but a bit dense to read.",
    "snippet_category": [
      { "id": "classic1", "text": "This is a copy of Dickens' \"Bleak House\"." },
      { "id": "classic2", "text": "This is a copy of \"Great Expectations\" by Charles Dickens." },
      { "id": "classic3", "text": "This is a copy of William Shinderling's \"Under the Beech Trees\"." },
      {
        "id": "classic4",
        "text": "This is a collection of three Jane Austen novels: \"Pride and Prejudice\", \"Sense and Sensibility\", and \"Emma\"."
      },
      { "id": "classic5", "text": "This is a well-worn paperback copy of \"Lord of the Flies\"." },
      { "id": "classic6", "text": "This is a copy of \"To Kill a Mockingbird\" by Harper Lee." },
      { "id": "classic7", "text": "This is a copy of F. Scott Fitzgerald's \"The Great Gatsby.\"" },
      { "id": "classic8", "text": "This is copy of Michael Abanaderly's lesser-known work, \"He Walks\"." },
      { "id": "classic9", "text": "This is a collection of several vintage science fiction stories by Ray Bradbury." },
      { "id": "classic10", "text": "This is a copy of \"The Adventures of Tom Sawyer\" by Mark Twain." },
      { "id": "classic11", "text": "This is an illustrated copy of \"Innocents Abroad\" by Mark Twain." },
      {
        "id": "classic12",
        "text": "This is a copy of Bram Stoker's \"Dracula\", with scholarly commentary in the margins."
      },
      {
        "id": "classic13",
        "text": "This is a large print copy of Tolstoy's \"War and Peace\".  It might make a decent improvised weapon."
      },
      {
        "id": "classic14",
        "text": "This is a paperback copy of the well-known classic \"Dark Days Ahead\", by K. G. Ranade.  There are scrawled margin notes all over it, apparently the workings of a confused and feverish mind."
      },
      {
        "id": "classic15",
        "text": "This is a copy of \"Jane Eyre\".  The cover art is quite out of place, making it look more like a dime-store romance novel."
      },
      {
        "id": "classic16",
        "text": "This is a perfectly preserved hardcover copy of \"The Gunslinger\" by Stephen King, autographed by the author.  It contains a certificate of authenticity pronouncing it to be a first edition."
      },
      {
        "id": "classic17",
        "text": "This paperback copy of \"Wuthering Heights\" has a large coffee stain on the first page."
      },
      {
        "id": "classic18",
        "text": "This is a hardbound copy of \"Lady Chatterly's Lover\", by D. H. Lawrence.  It has some very explicit illustrations."
      },
      {
        "id": "classic19",
        "text": "This is a hardbound copy of \"The Catcher in the Rye.\".  It has some very nicely done illustrations."
      },
      {
        "id": "classic20",
        "text": "This is a collection of classic renaissance era stories, headlined by \"Don Quixote\"."
      },
      { "id": "classic21", "text": "This is a paperback copy of \"The Fellowship of the Ring\" by Tolkien." },
      { "id": "classic22", "text": "This is a paperback copy of \"The Two Towers\" by Tolkien." },
      { "id": "classic23", "text": "This is a paperback copy of \"The Return of the King\" by Tolkien." },
      {
        "id": "classic24",
        "text": "This is a hardbound collection of George Orwell's works, including \"1984\" and \"Animal Farm\" as well as many of his less infamous titles."
      },
      {
        "id": "classic25",
        "text": "This is a paperback copy of \"Little Women\" by Louisa May Alcott.  It appears to have been read a great many times."
      },
      { "id": "classic26", "text": "This is a paperback copy of \"Of Mice and Men\" by Steinbeck." },
      {
        "id": "classic27",
        "text": "This is a hefty hardcover copy of \"Run and Run Again\" by Finn Calpay.  There is a lengthy forward about the controversy around the book's release."
      },
      {
        "id": "classic28",
        "text": "This is a hardcover copy of \"The Gates Have Opened\" by Arianna Methusalah.  You feel like you've read this before, but can't remember where.  Something about the book fills you with unease."
      },
      { "id": "classic29", "text": "This is a copy of \"The Count of Monte Cristo\" by Dumas." },
      { "id": "classic30", "text": "This is a copy of \"The Secret Garden\" by Frances Burnett." },
      { "id": "classic31", "text": "This is a copy of \"Lieutenant Hornblower\" by C.S. Forester." },
      { "id": "classic32", "text": "This is a copy of \"Master and Commander\" by Patrick O'Brian." },
      { "id": "classic33", "text": "This is a copy of \"The Warden\" by Anthony Trollope." },
      { "id": "classic34", "text": "This is a copy of \"The Far Side of the World\" by Patrick O'Brian." },
      { "id": "classic35", "text": "This is a copy of \"HMS Surprise\" by Patrick O'Brian." },
      { "id": "classic36", "text": "This is a copy of \"Barchester Towers\" by Anthony Trollope." },
      { "id": "classic37", "text": "This is a copy of \"The Land Ironclads\" by H.G. Wells." },
      { "id": "classic38", "text": "This is a copy of \"The Great Boer War\" by Arthur Conan Doyle." },
      { "id": "classic39", "text": "This is a copy of \"The Crime of the Congo\" by Arthur Conan Doyle." },
      { "id": "classic40", "text": "This is a copy of \"The Parasite\" by Arthur Conan Doyle." },
      { "id": "classic41", "text": "This is a copy of \"By Stroke of Sword\" by Andrew Balfour." },
      { "id": "classic42", "text": "This is a copy of \"The Secret Agent\" by Joseph Conrad." },
      { "id": "classic43", "text": "This is a copy of \"Lord Jim\" by Joseph Conrad." },
      { "id": "classic44", "text": "This is a copy of \"Vanity Fair\" by William Makepeace Thackeray." },
      { "id": "classic45", "text": "This is a copy of \"The Luck of Barry Lyndon\" by William Makepeace Thackeray." },
      { "id": "classic46", "text": "This is a copy of \"North and South\" by Elizabeth Gaskell." },
      { "id": "classic47", "text": "This is a copy of \"The Mayor of Casterbridge\" by Thomas Hardy." },
      { "id": "classic48", "text": "This is a copy of \"Wessex Tales\" by Thomas Hardy." },
      { "id": "classic49", "text": "This is a copy of \"Far from the Madding Crowd\" by Thomas Hardy." },
      { "id": "classic50", "text": "This is a copy of \"Captains Courageous\" by Rudyard Kipling." },
      { "id": "classic51", "text": "This is a copy of \"The Canterbury Tales\" by Geoffrey Chaucer." },
      { "id": "classic52", "text": "This is a copy of \"Harold, the Last of the Saxons\" by Edward Bulwer-Lytton." },
      { "id": "classic53", "text": "This is a copy of \"Mr Midshipman Easy\" by Frederick Marryat." },
      { "id": "classic54", "text": "This is a copy of \"Peter Simple\" by Frederick Marryat." }
    ],
    "weight": "350 g",
    "volume": "750 ml",
    "price": 2000,
    "price_postapoc": 50,
    "material": [ "paper" ],
    "looks_like": "tall_tales",
    "color": "light_blue",
    "symbol": "?",
    "intelligence": 7,
    "time": "28 m",
    "chapters": 40,
    "fun": 3
  },
  {
    "type": "BOOK",
    "id": "collector_book",
    "name": { "str": "collector's edition book", "str_pl": "collector's edition books" },
    "description": "A unique, valuable book that has been kept as a collector's item.",
    "snippet_category": [
      { "id": "fancy1", "text": "This is a high-quality leather bound copy of Charles Dickens' \"A Tale of Two Cities\"." },
      { "id": "fancy2", "text": "This is a very old but well-preserved copy of Charles Dickens' \"Oliver Twist\"." },
      {
        "id": "fancy3",
        "text": "This high-quality copy of Jane Austen's \"Pride and Prejudice\" is dog-eared and looks to have been read many times."
      },
      {
        "id": "fancy4",
        "text": "This is a hefty, hardcover print of William Shinderling's \"Vanity before Justice\" with beautiful illustrations."
      },
      {
        "id": "fancy5",
        "text": "This copy of Jane Austen's \"Sense and Sensibility\" has a certificate of authenticity declaring it to be an early edition.  It would have been worth an enormous amount of money, not long ago."
      },
      { "id": "fancy6", "text": "This is an excellent quality copy of \"To Kill a Mockingbird\" by Harper Lee." },
      {
        "id": "fancy7",
        "text": "This is a high-quality leather bound copy of F. Scott Fitzgerald's \"The Great Gatsby.\""
      },
      {
        "id": "fancy8",
        "text": "This is a hefty, hardcover print of Michael Abanaderly's opus, \"Lady Wanderlust\".  It is over a hundred years old, but doesn't look it."
      },
      {
        "id": "fancy9",
        "text": "This copy of Ray Bradbury's \"Fahrenheit 451\" has a certificate of authenticity declaring it to be an early edition.  It would have been worth an enormous amount of money, not long ago."
      },
      {
        "id": "fancy10",
        "text": "This high-quality copy of \"Pride and Prejudice and Zombies\" has been autographed by the author."
      },
      {
        "id": "fancy11",
        "text": "This is a high-quality leather bound copy of \"The Adventures of Huckleberry Finn\" by Mark Twain.  It contains some margin notes which themselves are quite old, and look to have been done by a scholar of some sort."
      },
      {
        "id": "fancy12",
        "text": "This is a very nice print of Bram Stoker's \"Dracula\".  It has a certificate of authenticity with it that declares it a genuine early edition."
      },
      {
        "id": "fancy13",
        "text": "This copy of Douglas Adams' \"The Hitchhiker's Guide to the Galaxy\" has a certificate of authenticity declaring it to be a first edition, and is autographed by the author himself."
      },
      {
        "id": "fancy14",
        "text": "This is a high-quality leather bound copy of the well-known classic \"Dark Days Ahead\", by K. G. Ranade."
      },
      {
        "id": "fancy15",
        "text": "This is a well-kept leather bound copy of \"Oryx and Crake\" by Margaret Atwood.  Inscribed in the inner cover is a faded note wishing the owner a happy birthday."
      },
      {
        "id": "fancy16",
        "text": "This is a perfectly preserved hardcover copy of \"The Gunslinger\" by Stephen King, autographed by the author.  It contains a certificate of authenticity pronouncing it to be a first edition."
      },
      {
        "id": "fancy17",
        "text": "This bright orange hardcover copy of \"1984\" by George Orwell has been carefully preserved, and appears to be a first or second edition judging from the publisher's information."
      },
      {
        "id": "fancy18",
        "text": "This is a very nice copy of \"Lady Chatterly's Lover\", probably quite expensive in the days before the apocalypse."
      },
      {
        "id": "fancy19",
        "text": "This is a high quality early edition hardcover copy of \"The Handmaid's Tale\" by Margaret Atwood, signed by the author."
      },
      {
        "id": "fancy20",
        "text": "This ancient and worn book looks to be an 18th or early 19th century handwritten copy of \"Don Quixote\".  In the days of book traders it would have been worth an absolute fortune.  Now it's either a priceless piece of history, some light reading before bed, or excellent kindling."
      },
      {
        "id": "fancy21",
        "text": "This is a first edition copy of Terry Pratchett's \"The Colour of Magic\".  In the inner cover is a handwritten note that reads \"To Chris, thanks for believing I could do it.  Best regards, Terry.\""
      }
    ],
    "weight": "400 g",
    "volume": "750 ml",
    "price": 4550,
    "price_postapoc": 50,
    "material": [ "paper" ],
    "looks_like": "tall_tales",
    "color": "light_blue",
    "symbol": "?",
    "intelligence": 7,
    "time": "28 m",
    "chapters": 40,
    "fun": 4
  },
  {
    "id": "occult_economicon",
    "type": "BOOK",
    "name": { "str": "The Economicon of Dobbs", "str_pl": "copies of The Economicon" },
    "description": "These are the prescriptures Pile 18 Disk sg30 File 14.  \"Look, small brain of pink earth inside my null-grasping, and she/he receives Logos; and it lay with the Wor.\"",
    "copy-from": "paperback_occult",
    "weight": "120 g",
    "volume": "300 ml",
    "time": "10 m",
    "relative": { "price": -251, "chapters": -26, "fun": 1 }
  },
  {
    "id": "occult_bobliographon",
    "type": "BOOK",
    "name": { "str": "The Bobliographon", "str_pl": "copies of The Bobliographon" },
    "description": "The back cover of this cheaply published paperback reads: \"These newly-released SubGenius revelations will SHOCK those who think they know Bob!  Unpredictables are not alone and possess amazing hidden powers of their own!  In a world without slack, a yeti lust revival saunters about.  WARNING: Do not fail to pay full price for this book; JHVH-1's wrath knows some bounds.\"",
    "copy-from": "paperback_occult",
    "time": "12 m",
    "relative": { "fun": 1 }
  },
  {
    "id": "occult_glimpses",
    "type": "BOOK",
    "name": { "str": "Glimpses of Solomon in Yellow", "str_pl": "copies of Solomon in Yellow" },
    "description": "This paperback is titled \"Glimpses of Solomon in Yellow; The Initiation Rites of the Starry Wisdom Covenant, by Dr. Enoch Craven.\"  It describes not just the investiture of new adherents, but the history and beliefs of the Church of Starry Wisdom.  Someone has defaced the sparse citations section by scrawling \"PUPPETS OF ROME!\" over its few pages.  The book does not provide any biography for Dr. Craven, let alone academic credentials.",
    "copy-from": "paperback_occult",
    "relative": { "weight": 186, "price": 250, "chapters": 10 }
  }
]<|MERGE_RESOLUTION|>--- conflicted
+++ resolved
@@ -1,27 +1,5 @@
 [
   {
-<<<<<<< HEAD
-=======
-    "abstract": "paperback_novel",
-    "type": "BOOK",
-    "name": { "str": "paperback abstract" },
-    "description": "An ordinary paperback book.  Or is it?  It is.",
-    "weight": "371 g",
-    "volume": "700 ml",
-    "price": 750,
-    "price_postapoc": 50,
-    "material": [ "paper" ],
-    "symbol": "?",
-    "looks_like": "story_book",
-    "color": "light_cyan",
-    "flags": [ "TINDER", "FLAMMABLE" ],
-    "intelligence": 4,
-    "time": "15 m",
-    "chapters": 16,
-    "fun": 2
-  },
-  {
->>>>>>> ac64d81a
     "id": "ZSG",
     "type": "BOOK",
     "name": { "str": "Zombie Survival Guide", "str_pl": "copies of Zombie Survival Guide" },
@@ -57,25 +35,6 @@
     "fun": -1
   },
   {
-<<<<<<< HEAD
-=======
-    "id": "child_book",
-    "type": "BOOK",
-    "name": { "str": "children's book" },
-    "description": "A little book for little readers.  The colorful cartoon characters and sweet stories contained herein belong to a different time, before the dead walked and the world moved on.",
-    "weight": "52 g",
-    "volume": "250 ml",
-    "price": 550,
-    "price_postapoc": 50,
-    "material": [ "paper" ],
-    "symbol": "?",
-    "color": "light_cyan",
-    "time": "4 m",
-    "chapters": 4,
-    "fun": 1
-  },
-  {
->>>>>>> ac64d81a
     "id": "commune_prospectus",
     "type": "BOOK",
     "name": { "str": "Ranch Prospectus", "str_pl": "Ranch Prospectus" },
@@ -125,107 +84,6 @@
     "fun": 3
   },
   {
-<<<<<<< HEAD
-=======
-    "id": "fairy_tales",
-    "type": "BOOK",
-    "name": { "str": "book of fairy tales", "str_pl": "books of fairy tales" },
-    "description": "An amusing collection of folklore featuring the usual cast of fairies, goblins, and trolls.",
-    "weight": "410 g",
-    "volume": "750 ml",
-    "price": 950,
-    "price_postapoc": 50,
-    "material": [ "paper" ],
-    "symbol": "?",
-    "color": "light_blue",
-    "intelligence": 6,
-    "time": "18 m",
-    "chapters": 24,
-    "fun": 3,
-    "//": "The ids below represent the Aarne-Thompson System of folklore classification.  Do not change.",
-    "snippet_category": [
-      {
-        "id": "fairyat_41",
-        "text": "This fairy tale is about a wolf who eats so much salted meat she becomes trapped in the butcher's cellar."
-      },
-      {
-        "id": "fairyat_50",
-        "text": "In this traditional story of beastly intrigue a clever fox convinces an elderly lion to kill a derogatory wolf."
-      },
-      {
-        "id": "fairyat_111",
-        "text": "This is an illustrated fairy tale book about a conversation between a mouse and a cat."
-      },
-      {
-        "id": "fairyat_171",
-        "text": "An amusing collection of stories featuring \"Goldilocks and The Three Bears\" on the cover."
-      },
-      {
-        "id": "fairyat_222",
-        "text": "This is a well illustrated fairy tale about a war between the birds and the beasts, with particulars on the wartime conduct and eventual fate of the bat."
-      },
-      {
-        "id": "fairyat_285",
-        "text": "This book, titled \"The Rattlesnake's Vengeance\" is a collection of Cherokee myths and legends.  \"285D\" is hand-written in pencil on the title page."
-      },
-      { "id": "fairyat_328", "text": "This fairy tale book is a regional variant of \"Jack and the Beanstalk.\"" },
-      {
-        "id": "fairyat_333",
-        "text": "This fairy tale book is entitled \"Little Red Cap\".  It details a red-cloaked child's various encounters with talking wolves."
-      },
-      {
-        "id": "fairyat_366",
-        "text": "A collection of ghost stories warning about the dangers of stealing from the dead."
-      },
-      {
-        "id": "fairyat_402",
-        "text": "An Irish fairy tale in which a Celtic poet marries a princess who has been cursed with the head of a pig."
-      },
-      {
-        "id": "fairyat_408",
-        "text": "A book of Italian fairy tales translated into English.  The cover features an orange fairy juggling a lemon, a lime, and a tangerine."
-      },
-      { "id": "fairyat_451", "text": "A book of fables about people who change into birds." },
-      {
-        "id": "fairyat_475",
-        "text": "This compendium of amusing folk tales about the devil is titled \"Hell's Kettle: Legends of the Devil.\""
-      },
-      {
-        "id": "fairyat_530",
-        "text": "This charming book of Swedish fables is titled, \"The Glass Mountain and the Princess.\""
-      },
-      {
-        "id": "fairyat_555",
-        "text": "This is a collection of fairy tale stories warning against the consequences of extreme greed."
-      },
-      { "id": "fairyat_591", "text": "This book is titled, \"The Thieving Pot: Folktales of the Arab World.\"" },
-      { "id": "fairyat_653", "text": "This is a book of legends collected by Traveller Johnny Cassidy in the 1960s." },
-      { "id": "fairyat_758", "text": "A book by the Brothers Grimm titled, \"Eve's Unequal Children.\"" },
-      { "id": "fairyat_766", "text": "This book of fables expands upon the legend of the Seven Sleepers of Ephesus." },
-      {
-        "id": "fairyat_1060",
-        "text": "In this fairy tale a strong man frightens an ogre by squeezing water out of a stone."
-      },
-      {
-        "id": "fairyat_1084",
-        "text": "This book of rustic folk tales bears the title: \"How to Shout Down the Devil.\""
-      },
-      {
-        "id": "fairyat_1287",
-        "text": "The title of this book is \"Village Folk-tales of Ceylon.\"  It includes fables about logical errors and foolish misjudgements of the Kadambawa men."
-      },
-      {
-        "id": "fairyat_1461",
-        "text": "This book of folk tales is titled, \"The Girl with the Ugly Name, and Other Stories.\""
-      },
-      {
-        "id": "fairyat_2025",
-        "text": "Titled \"The Fleeing Pancake\", this collection of silly folk tales is suitable for small children."
-      }
-    ]
-  },
-  {
->>>>>>> ac64d81a
     "id": "guidebook",
     "type": "BOOK",
     "name": { "str": "The Hitchhiker's Guide to the Cataclysm", "str_pl": "copies of The Hitchhiker's Guide to the Cataclysm" },
@@ -242,352 +100,6 @@
     "time": "1 m"
   },
   {
-<<<<<<< HEAD
-=======
-    "id": "mycenacean_hymns",
-    "type": "BOOK",
-    "name": { "str": "Mycenacean Hymns", "str_pl": "copies of Mycenacean Hymns" },
-    "description": "A vellum book containing the hymns central to Marloss faith.  As the verses lead to each other, the text sings of unity and promised paradise.",
-    "weight": "368 g",
-    "volume": "1 L",
-    "price": 550,
-    "price_postapoc": 50,
-    "material": [ "paper" ],
-    "symbol": "?",
-    "color": "cyan",
-    "intelligence": 8,
-    "time": "10 m",
-    "fun": 1,
-    "flags": [ "INSPIRATIONAL" ]
-  },
-  {
-    "id": "holybook_bible1",
-    "type": "BOOK",
-    "name": { "str": "King James Bible", "str_pl": "copies of King James Bible" },
-    "description": "An English translation of the Christian Bible, which originated in England in the early 1600s.",
-    "weight": "368 g",
-    "volume": "1 L",
-    "price": 550,
-    "price_postapoc": 50,
-    "material": [ "paper" ],
-    "symbol": "?",
-    "color": "dark_gray",
-    "intelligence": 8,
-    "time": "10 m",
-    "fun": 1,
-    "flags": [ "INSPIRATIONAL" ]
-  },
-  {
-    "id": "holybook_bible2",
-    "type": "BOOK",
-    "name": { "str": "Eastern Orthodox Bible", "str_pl": "copies of Eastern Orthodox Bible" },
-    "description": "An English copy of the Eastern Orthodox translation of The Holy Bible.",
-    "weight": "428 g",
-    "volume": "1250 ml",
-    "price": 550,
-    "price_postapoc": 50,
-    "material": [ "paper" ],
-    "symbol": "?",
-    "color": "dark_gray",
-    "intelligence": 8,
-    "time": "10 m",
-    "fun": 1,
-    "flags": [ "INSPIRATIONAL" ]
-  },
-  {
-    "id": "holybook_bible3",
-    "type": "BOOK",
-    "name": { "str": "Gideon Bible", "str_pl": "copies of Gideon Bible" },
-    "description": "An English translation of the Christian Bible, distributed free of charge by Gideons International.",
-    "weight": "368 g",
-    "volume": "1 L",
-    "price": 550,
-    "price_postapoc": 50,
-    "material": [ "paper" ],
-    "symbol": "?",
-    "color": "dark_gray",
-    "intelligence": 8,
-    "time": "10 m",
-    "fun": 1,
-    "flags": [ "INSPIRATIONAL" ]
-  },
-  {
-    "id": "holybook_granth",
-    "type": "BOOK",
-    "name": { "str": "The Guru Granth Sahib", "str_pl": "copies of The Guru Granth Sahib" },
-    "description": "A single-volume copy of the central religious texts of Sikhism.",
-    "weight": "590 g",
-    "volume": "1 L",
-    "price": 550,
-    "price_postapoc": 50,
-    "material": [ "paper" ],
-    "symbol": "?",
-    "color": "dark_gray",
-    "intelligence": 8,
-    "time": "10 m",
-    "fun": 1,
-    "flags": [ "INSPIRATIONAL" ]
-  },
-  {
-    "id": "holybook_hadith",
-    "type": "BOOK",
-    "name": { "str": "Hadith", "str_pl": "copies of Hadith" },
-    "description": "A Muslim religious text containing an account of the sayings and actions of the prophet Muhammad.",
-    "weight": "398 g",
-    "volume": "500 ml",
-    "price": 550,
-    "price_postapoc": 50,
-    "material": [ "paper" ],
-    "symbol": "?",
-    "color": "dark_gray",
-    "intelligence": 8,
-    "time": "10 m",
-    "fun": 1,
-    "flags": [ "INSPIRATIONAL" ]
-  },
-  {
-    "id": "holybook_kallisti",
-    "type": "BOOK",
-    "name": { "str": "Principia Discordia", "str_pl": "copies of Principia Discordia" },
-    "description": "A book that embodies the main beliefs of Discordianism.  It seems to primarily concern chaos, and features a card in the back which informs you that you are now a 'genuine and authorized Pope of Discordia'.",
-    "weight": "292 g",
-    "volume": "150 ml",
-    "price": 550,
-    "price_postapoc": 50,
-    "material": [ "paper" ],
-    "symbol": "?",
-    "color": "dark_gray",
-    "intelligence": 8,
-    "time": "10 m",
-    "fun": 1,
-    "flags": [ "INSPIRATIONAL" ]
-  },
-  {
-    "id": "holybook_kojiki",
-    "type": "BOOK",
-    "name": { "str": "The Kojiki", "str_pl": "copies of The Kojiki" },
-    "description": "The oldest extant chronicle of Japan's myths and history, the stories contained in the Kojiki are part of the inspiration behind Shinto practices.",
-    "weight": "368 g",
-    "volume": "600 ml",
-    "price": 550,
-    "price_postapoc": 50,
-    "material": [ "paper" ],
-    "symbol": "?",
-    "color": "dark_gray",
-    "intelligence": 8,
-    "time": "10 m",
-    "fun": 1,
-    "flags": [ "INSPIRATIONAL" ]
-  },
-  {
-    "id": "holybook_mormon",
-    "type": "BOOK",
-    "name": { "str": "The Book of Mormon", "str_pl": "copies of The Book of Mormon" },
-    "description": "The sacred text of the Latter Day Saint movement of Christianity, originally published in 1830 by Joseph Smith.",
-    "weight": "368 g",
-    "volume": "600 ml",
-    "price": 550,
-    "price_postapoc": 50,
-    "material": [ "paper" ],
-    "symbol": "?",
-    "color": "dark_gray",
-    "intelligence": 8,
-    "time": "10 m",
-    "fun": 1,
-    "flags": [ "INSPIRATIONAL" ]
-  },
-  {
-    "id": "holybook_pastafarian",
-    "type": "BOOK",
-    "name": {
-      "str": "The Gospel of the Flying Spaghetti Monster",
-      "str_pl": "copies of The Gospel of the Flying Spaghetti Monster"
-    },
-    "description": "A book that embodies the main beliefs of the Church of the Flying Spaghetti Monster.  It seems to involve a lot of pirates and some sort of invisible drunken monster made of pasta.",
-    "weight": "292 g",
-    "volume": "500 ml",
-    "price": 550,
-    "price_postapoc": 50,
-    "material": [ "paper" ],
-    "symbol": "?",
-    "color": "dark_gray",
-    "intelligence": 8,
-    "time": "10 m",
-    "fun": 1,
-    "flags": [ "INSPIRATIONAL" ]
-  },
-  {
-    "id": "holybook_quran",
-    "type": "BOOK",
-    "name": { "str": "Quran", "str_pl": "copies of Quran" },
-    "description": "An English translation of the Muslim book of holy scriptures, with explanatory notes and commentaries to aid in understanding.",
-    "weight": "412 g",
-    "volume": "600 ml",
-    "price": 550,
-    "price_postapoc": 50,
-    "material": [ "paper" ],
-    "symbol": "?",
-    "color": "dark_gray",
-    "intelligence": 8,
-    "time": "10 m",
-    "fun": 1,
-    "flags": [ "INSPIRATIONAL" ]
-  },
-  {
-    "id": "holybook_scientology",
-    "type": "BOOK",
-    "name": { "str": "Dianetics", "str_pl": "copies of Dianetics" },
-    "description": "This book is the canonical text of Scientology.  Written by a science fiction author, it contains self-improvement techniques and musings on psychology called Dianetics.",
-    "weight": "486 g",
-    "volume": "1300 ml",
-    "price": 550,
-    "price_postapoc": 50,
-    "material": [ "paper" ],
-    "symbol": "?",
-    "color": "dark_gray",
-    "intelligence": 8,
-    "time": "10 m",
-    "fun": 1,
-    "flags": [ "INSPIRATIONAL" ]
-  },
-  {
-    "id": "holybook_slack",
-    "type": "BOOK",
-    "name": { "str": "The Book of the SubGenius", "str_pl": "copies of The Book of the SubGenius" },
-    "description": "A book about the Church of the SubGenius.  It seems to involve a salesman named J. R. \"Bob\" Dobbs and a concept called 'slack'.",
-    "weight": "292 g",
-    "volume": "600 ml",
-    "price": 550,
-    "price_postapoc": 50,
-    "material": [ "paper" ],
-    "symbol": "?",
-    "color": "dark_gray",
-    "intelligence": 8,
-    "time": "10 m",
-    "fun": 1,
-    "flags": [ "INSPIRATIONAL" ]
-  },
-  {
-    "id": "holybook_sutras",
-    "type": "BOOK",
-    "name": { "str": "The Sutras of the Buddha", "str_pl": "copies of The Sutras of the Buddha" },
-    "description": "A collection of discourses attributed to the Buddha and his close disciples.",
-    "weight": "496 g",
-    "volume": "1 L",
-    "price": 550,
-    "price_postapoc": 50,
-    "material": [ "paper" ],
-    "symbol": "?",
-    "color": "dark_gray",
-    "intelligence": 8,
-    "time": "10 m",
-    "fun": 1,
-    "flags": [ "INSPIRATIONAL" ]
-  },
-  {
-    "id": "holybook_talmud",
-    "type": "BOOK",
-    "name": { "str": "Talmud", "str_pl": "copies of Talmud" },
-    "description": "One of the central texts of Rabbinic Judaism, the Talmud expounds upon the Hebrew Bible with teachings and opinions of thousands of rabbis.",
-    "weight": "460 g",
-    "volume": "1 L",
-    "price": 550,
-    "price_postapoc": 50,
-    "material": [ "paper" ],
-    "symbol": "?",
-    "color": "dark_gray",
-    "intelligence": 8,
-    "time": "10 m",
-    "fun": 1,
-    "flags": [ "INSPIRATIONAL" ]
-  },
-  {
-    "id": "holybook_tanakh",
-    "type": "BOOK",
-    "name": { "str": "Tanakh", "str_pl": "copies of Tanakh" },
-    "description": "A single-volume book containing the complete canon of the Jewish Bible.",
-    "weight": "512 g",
-    "volume": "1800 ml",
-    "price": 550,
-    "price_postapoc": 50,
-    "material": [ "paper" ],
-    "symbol": "?",
-    "color": "dark_gray",
-    "intelligence": 8,
-    "time": "10 m",
-    "fun": 1,
-    "flags": [ "INSPIRATIONAL" ]
-  },
-  {
-    "id": "holybook_tripitaka",
-    "type": "BOOK",
-    "name": { "str": "The Tripitaka", "str_pl": "copies of The Tripitaka" },
-    "description": "A collection of sacred Buddhist writings describing their canons of scriptures.",
-    "weight": "513 g",
-    "volume": "1 L",
-    "price": 550,
-    "price_postapoc": 50,
-    "material": [ "paper" ],
-    "symbol": "?",
-    "color": "dark_gray",
-    "intelligence": 8,
-    "time": "10 m",
-    "fun": 1,
-    "flags": [ "INSPIRATIONAL" ]
-  },
-  {
-    "id": "holybook_upanishads",
-    "type": "BOOK",
-    "name": { "str": "The Upanishads", "str_pl": "copies of The Upanishads" },
-    "description": "A collection of sacred Hindu writings regarding the nature of reality and describing the character and form of human salvation.",
-    "weight": "482 g",
-    "volume": "750 ml",
-    "price": 550,
-    "price_postapoc": 50,
-    "material": [ "paper" ],
-    "symbol": "?",
-    "color": "dark_gray",
-    "intelligence": 8,
-    "time": "10 m",
-    "fun": 1,
-    "flags": [ "INSPIRATIONAL" ]
-  },
-  {
-    "id": "holybook_vedas",
-    "type": "BOOK",
-    "name": { "str": "The Four Vedas", "str_pl": "copies of The Four Vedas" },
-    "description": "A single volume containing all four Vedas, which are the oldest scriptures of Hinduism.",
-    "weight": "540 g",
-    "volume": "1700 ml",
-    "price": 550,
-    "price_postapoc": 50,
-    "material": [ "paper" ],
-    "symbol": "?",
-    "color": "dark_gray",
-    "intelligence": 8,
-    "time": "10 m",
-    "fun": 1,
-    "flags": [ "INSPIRATIONAL" ]
-  },
-  {
-    "id": "holybook_satanic",
-    "type": "BOOK",
-    "name": { "str": "The Satanic Bible", "str_pl": "copies of The Satanic Bible" },
-    "description": "A collection of essays, observations, and rituals published by Anton LaVey in 1969.",
-    "weight": "130 g",
-    "volume": "250 ml",
-    "price": 550,
-    "price_postapoc": 50,
-    "material": [ "paper" ],
-    "symbol": "?",
-    "color": "dark_gray",
-    "intelligence": 8,
-    "time": "10 m",
-    "fun": 1,
-    "flags": [ "INSPIRATIONAL" ]
-  },
-  {
->>>>>>> ac64d81a
     "id": "mag_comic",
     "type": "BOOK",
     "name": { "str": "comic book" },
@@ -623,7 +135,6 @@
     "type": "BOOK",
     "name": { "str": "TIME magazine" },
     "description": "Current events concerning a bunch of people who're all (un)dead now.",
-<<<<<<< HEAD
     "copy-from": "book_nonf_zine_news_tpl"
   },
   {
@@ -633,18 +144,6 @@
     "//": "ie The Economist",
     "description": "This news magazine has been described as \"a kind of Reader's Digest for America's corporate elite.\"  These concerns are, of course, behind us now.",
     "copy-from": "book_nonf_zine_news_tpl"
-=======
-    "weight": "60 g",
-    "volume": "250 ml",
-    "price": 400,
-    "price_postapoc": 50,
-    "material": [ "paper" ],
-    "symbol": "?",
-    "color": "pink",
-    "intelligence": 7,
-    "time": "10 m",
-    "fun": 2
->>>>>>> ac64d81a
   },
   {
     "id": "mag_porn",
@@ -748,16 +247,6 @@
     "name": { "str": "crime novel" },
     "copy-from": "book_fict_soft_tpl",
     "description": "After their diamond heist goes wrong, the surviving criminals begin to suspect that one of them is a police informant.",
-<<<<<<< HEAD
-=======
-    "weight": "227 g",
-    "volume": "750 ml",
-    "price": 850,
-    "price_postapoc": 50,
-    "material": [ "paper" ],
-    "symbol": "?",
-    "color": "light_blue",
->>>>>>> ac64d81a
     "intelligence": 6,
     "time": "20 m",
     "chapters": 24,
@@ -1014,7 +503,6 @@
     "copy-from": "book_fict_soft_satire_tpl",
     "description": "A political satire of the pre-apocalypse world.  Looking back on it from this side of Armageddon makes it seem all the more ridiculous.",
     "weight": "520 g",
-<<<<<<< HEAD
     "relative": { "chapters": 7 }
   },
   {
@@ -1057,18 +545,6 @@
     "copy-from": "book_fict_soft_satire_tpl",
     "time": "1 m",
     "relative": { "chapters": 111, "fun": -1 }
-=======
-    "volume": "750 ml",
-    "price": 850,
-    "price_postapoc": 50,
-    "material": [ "paper" ],
-    "symbol": "?",
-    "color": "light_blue",
-    "intelligence": 7,
-    "time": "36 m",
-    "chapters": 28,
-    "fun": 2
->>>>>>> ac64d81a
   },
   {
     "id": "novel_scifi",
@@ -1771,26 +1247,6 @@
     "flags": [ "INSPIRATIONAL" ]
   },
   {
-<<<<<<< HEAD
-=======
-    "id": "holybook_havamal",
-    "type": "BOOK",
-    "name": { "str": "Hávamál", "str_pl": "copies of Hávamál" },
-    "description": "An English translation of several Old Norse poems.  The poems contain proverbs and stories attributed to the god Odin, many transcribed from oral history.",
-    "weight": "292 g",
-    "volume": "750 ml",
-    "price": 550,
-    "price_postapoc": 50,
-    "material": [ "paper" ],
-    "symbol": "?",
-    "color": "dark_gray",
-    "intelligence": 8,
-    "time": "10 m",
-    "fun": 1,
-    "flags": [ "INSPIRATIONAL" ]
-  },
-  {
->>>>>>> ac64d81a
     "type": "BOOK",
     "id": "classic_literature",
     "name": { "str": "book of classic literature", "str_pl": "books of classic literature" },
