[
  {
    "abstract": "vehicle_rig",
    "type": "GENERIC",
    "category": "veh_parts",
    "name": { "str": "vehicle crafting rig" },
    "weight": "40000 g",
    "volume": "20 L",
    "price": 40000,
<<<<<<< HEAD
    "material": [ "steel" ],
=======
    "price_postapoc": 2000,
    "material": "steel",
>>>>>>> d2b512e4
    "symbol": "&",
    "color": "light_cyan"
  },
  {
    "id": "chemlab",
    "copy-from": "vehicle_rig",
    "type": "GENERIC",
    "name": { "str": "onboard chemistry lab" },
    "description": "Assembled from a chemistry set attached to a complex wiring harness, it is well suited to most any chemistry project you could imagine.  Unable to utilize standard batteries, it requires an external supply of electricity to operate."
  },
  {
    "id": "craftrig",
    "copy-from": "vehicle_rig",
    "type": "GENERIC",
    "name": { "str": "FOODCO kitchen buddy", "str_pl": "FOODCO kitchen buddies" },
    "description": "Assembled from a set of instructions you found in an old book of DIY projects, the *FOODCO kitchen buddy* claims to be *the perfect solution to all your home-cooking needs!*.  While it is surprisingly handy for vacuum-sealing as well as dehydrating food, the cheery sales pitch neglected to mention A - how awkward the damn thing is, B - That you still need a normal kitchen and C - how it doesn't take batteries.  You're going to have to weld it to a vehicle, or something else with a supply of electricity, if you want to use it.  In addition to the food preservation features, it also has a food processor, a water-purification system, a drawer for holding extra tools, and for some insane reason, a press and die set for hand-loading ammunition."
  },
  {
    "id": "forgerig",
    "copy-from": "vehicle_rig",
    "type": "GENERIC",
    "name": { "str": "vehicle forge rig" },
    "description": "A forge rig made to run off a vehicle's storage battery with integrated tool storage for metalworking equipment."
  },
  {
    "id": "kilnrig",
    "copy-from": "vehicle_rig",
    "type": "GENERIC",
    "name": { "str": "vehicle kiln" },
    "description": "An electric kiln made to run off a vehicle's storage battery."
  },
  {
    "id": "kitchen_unit",
    "copy-from": "vehicle_rig",
    "type": "GENERIC",
    "name": { "str": "RV kitchen unit" },
    "description": "A vehicle mountable electric range and sink unit with integrated tool storage for cooking utensils."
  },
  {
    "id": "weldrig",
    "copy-from": "vehicle_rig",
    "type": "GENERIC",
    "name": { "str": "vehicle welding rig" },
    "description": "A welding rig made to run off a vehicle's storage battery.  It has a soldering iron attachment for delicate work, and a compartment to store your extra tools in."
  }
]<|MERGE_RESOLUTION|>--- conflicted
+++ resolved
@@ -7,12 +7,8 @@
     "weight": "40000 g",
     "volume": "20 L",
     "price": 40000,
-<<<<<<< HEAD
+    "price_postapoc": 2000,
     "material": [ "steel" ],
-=======
-    "price_postapoc": 2000,
-    "material": "steel",
->>>>>>> d2b512e4
     "symbol": "&",
     "color": "light_cyan"
   },
