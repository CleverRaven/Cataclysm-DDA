--- conflicted
+++ resolved
@@ -1778,79 +1778,6 @@
     "armor": [ { "encumbrance": 20, "rigid_layer_only": true, "coverage": 100, "covers": [ "mouth" ] } ]
   },
   {
-<<<<<<< HEAD
-=======
-    "id": "mask_gas",
-    "type": "TOOL_ARMOR",
-    "name": { "str": "gas mask" },
-    "category": "clothing",
-    "description": "A full gas mask that covers the face and eyes.  Provides excellent protection from smoke, tear gas, and other contaminants.  It must be prepared before use.",
-    "flags": [ "SLEEP_IGNORE" ],
-    "weight": "897 g",
-    "volume": "1 L",
-    "price": 4900,
-    "price_postapoc": 750,
-    "to_hit": -3,
-    "material": [ "plastic" ],
-    "symbol": "[",
-    "color": "dark_gray",
-    "armor": [
-      { "covers": [ "eyes" ], "rigid_layer_only": true, "coverage": 100, "encumbrance": 10 },
-      { "covers": [ "mouth" ], "rigid_layer_only": true, "coverage": 100, "encumbrance": 30 }
-    ],
-    "warmth": 20,
-    "material_thickness": 2,
-    "environmental_protection": 4,
-    "environmental_protection_with_filter": 16,
-    "pocket_data": [
-      {
-        "pocket_type": "MAGAZINE_WELL",
-        "rigid": true,
-        "flag_restriction": [ "GASFILTER_MED" ],
-        "default_magazine": "gasfilter_med"
-      }
-    ],
-    "ammo": "gasfilter_m",
-    "use_action": [ "GASMASK_ACTIVATE" ],
-    "tick_action": [ "GASMASK" ]
-  },
-  {
-    "id": "mask_gas_xl",
-    "type": "TOOL_ARMOR",
-    "name": { "str": "XL gas mask" },
-    "category": "clothing",
-    "description": "A rather roomy mask with filters attached, designed to accommodate exotic anatomy.  Provides excellent protection from smoke, tear gas, and other contaminants.  It must be prepared before use.",
-    "weight": "1397 g",
-    "volume": "1500 ml",
-    "price": 25000,
-    "price_postapoc": 750,
-    "to_hit": -3,
-    "material": [ "plastic" ],
-    "symbol": "[",
-    "color": "dark_gray",
-    "armor": [
-      { "covers": [ "eyes" ], "rigid_layer_only": true, "coverage": 100, "encumbrance": 10 },
-      { "covers": [ "mouth" ], "rigid_layer_only": true, "coverage": 100, "encumbrance": 30 }
-    ],
-    "warmth": 20,
-    "material_thickness": 2,
-    "environmental_protection": 4,
-    "environmental_protection_with_filter": 16,
-    "pocket_data": [
-      {
-        "pocket_type": "MAGAZINE_WELL",
-        "rigid": true,
-        "flag_restriction": [ "GASFILTER_MED" ],
-        "default_magazine": "gasfilter_med"
-      }
-    ],
-    "ammo": "gasfilter_m",
-    "use_action": [ "GASMASK_ACTIVATE" ],
-    "tick_action": [ "GASMASK" ],
-    "flags": [ "OVERSIZE", "SLEEP_IGNORE" ]
-  },
-  {
->>>>>>> 4b38a261
     "id": "mask_gas_xs",
     "type": "TOOL_ARMOR",
     "name": { "str": "XS gas mask" },
