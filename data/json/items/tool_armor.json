[
  {
    "id": "arm_splint",
    "type": "ITEM",
    "subtypes": [ "ARMOR" ],
    "name": { "str": "arm splint" },
    "description": "A tool to help set arm bones and hold them in place.",
    "weight": "300 g",
    "volume": "1 L",
    "price": "200 USD",
    "price_postapoc": "50 cent",
    "material": [ "wood", "cotton" ],
    "symbol": "[",
    "looks_like": "armguard_hard",
    "color": "white",
    "sided": true,
    "warmth": 8,
    "material_thickness": 1,
    "flags": [ "WATER_FRIENDLY", "OUTER", "SPLINT" ],
    "armor": [ { "encumbrance": 70, "coverage": 75, "covers": [ "arm_l", "arm_r" ] } ]
  },
  {
    "id": "arm_xlsplint",
    "type": "ITEM",
    "subtypes": [ "ARMOR" ],
    "name": { "str": "arm splint" },
    "description": "A tool to help set arm bones and hold them in place.  It is specifically designed to fit Huge survivors.",
    "copy-from": "arm_splint",
    "looks_like": "arm_splint",
    "weight": "600 g",
    "volume": "2 L",
    "price": "250 USD",
    "price_postapoc": "50 cent",
    "material": [ "wood", "cotton" ],
    "flags": [ "OVERSIZE", "PREFIX_XL", "WATER_FRIENDLY", "OUTER", "SPLINT" ]
  },
  {
    "id": "arm_xs_splint",
    "type": "ITEM",
    "subtypes": [ "ARMOR" ],
    "name": { "str": "arm splint" },
    "description": "A tool to help set arm bones and hold them in place.  It is specifically designed to fit Tiny survivors.",
    "copy-from": "arm_splint",
    "looks_like": "arm_splint",
    "weight": "150 g",
    "volume": "500 ml",
    "price": "150 USD",
    "price_postapoc": "50 cent",
    "flags": [ "UNDERSIZE", "PREFIX_XS", "WATER_FRIENDLY", "OUTER", "SPLINT" ]
  },
  {
    "id": "tourniquet_upper",
    "type": "ITEM",
    "subtypes": [ "ARMOR" ],
    "name": { "str": "tourniquet (arm)", "str_pl": "tourniquets (arm)" },
    "description": "A first aid device used to apply pressure to a limb or extremity in order to limit blood flow.  Should be employed only to manage heavy bleeding, because prolonged use will harm the limb.  It can be adjusted in size to fit different limbs.",
    "weight": "200 g",
    "volume": "300 ml",
    "price": "200 USD",
    "price_postapoc": "50 cent",
    "material": [ "wood", "cotton" ],
    "symbol": "{",
    "looks_like": "armguard_hard",
    "color": "red",
    "sided": true,
    "warmth": 0,
    "material_thickness": 1,
    "use_action": { "target": "tourniquet_upper_XL", "msg": "You adjust the tourniquet.", "menu_text": "Adjust", "type": "transform" },
    "flags": [ "WATER_FRIENDLY", "OUTER", "TOURNIQUET" ],
    "armor": [ { "encumbrance": 70, "coverage": 10, "covers": [ "arm_l", "arm_r" ] } ]
  },
  {
    "id": "tourniquet_upper_XL",
    "type": "ITEM",
    "subtypes": [ "ARMOR" ],
    "name": { "str": "tourniquet (arm)", "str_pl": "tourniquets (arm)" },
    "description": "A first aid device used to apply pressure to a limb or extremity in order to limit blood flow.  Should be employed only to manage heavy bleeding, because prolonged use will harm the limb.  It can be adjusted in size to fit different limbs.",
    "copy-from": "tourniquet_upper",
    "looks_like": "tourniquet_upper",
    "sided": true,
    "use_action": { "target": "tourniquet_upper_XS", "msg": "You adjust the tourniquet.", "menu_text": "Adjust", "type": "transform" },
    "flags": [ "WATER_FRIENDLY", "OUTER", "TOURNIQUET", "OVERSIZE", "PREFIX_XL" ]
  },
  {
    "id": "tourniquet_upper_XS",
    "type": "ITEM",
    "subtypes": [ "ARMOR" ],
    "name": { "str": "tourniquet (arm)", "str_pl": "tourniquets (arm)" },
    "description": "A first aid device used to apply pressure to a limb or extremity in order to limit blood flow.  Should be employed only to manage heavy bleeding, because prolonged use will harm the limb.  It can be adjusted in size to fit different limbs.",
    "copy-from": "tourniquet_upper",
    "looks_like": "tourniquet_upper",
    "covers": [ "arm_l", "arm_r" ],
    "sided": true,
    "use_action": { "target": "tourniquet_lower", "msg": "You adjust the tourniquet.", "menu_text": "Adjust", "type": "transform" },
    "flags": [ "WATER_FRIENDLY", "OUTER", "TOURNIQUET", "UNDERSIZE", "PREFIX_XS" ]
  },
  {
    "id": "tourniquet_lower",
    "type": "ITEM",
    "subtypes": [ "ARMOR" ],
    "name": { "str": "tourniquet (leg)", "str_pl": "tourniquets (leg)" },
    "description": "A first aid device used to apply pressure to a limb or extremity in order to limit blood flow.  Should be employed only to manage heavy bleeding, because prolonged use will harm the limb.  It can be adjusted in size to fit different limbs.",
    "copy-from": "tourniquet_upper",
    "looks_like": "tourniquet_upper",
    "sided": true,
    "material": [ "wood", "cotton" ],
    "use_action": { "target": "tourniquet_lower_XL", "msg": "You adjust the tourniquet.", "menu_text": "Adjust", "type": "transform" },
    "flags": [ "WATER_FRIENDLY", "OUTER", "TOURNIQUET", "ALLOWS_TAIL" ],
    "armor": [ { "encumbrance": 70, "coverage": 10, "covers": [ "leg_l", "leg_r" ] } ]
  },
  {
    "id": "tourniquet_lower_XL",
    "type": "ITEM",
    "subtypes": [ "ARMOR" ],
    "name": { "str": "tourniquet (leg)", "str_pl": "tourniquets (leg)" },
    "description": "A first aid device used to apply pressure to a limb or extremity in order to limit blood flow.  Should be employed only to manage heavy bleeding, because prolonged use will harm the limb.  It can be adjusted in size to fit different limbs.",
    "copy-from": "tourniquet_lower",
    "looks_like": "tourniquet_lower",
    "sided": true,
    "use_action": { "target": "tourniquet_lower_XS", "msg": "You adjust the tourniquet.", "menu_text": "Adjust", "type": "transform" },
    "flags": [ "WATER_FRIENDLY", "OUTER", "TOURNIQUET", "OVERSIZE", "PREFIX_XL", "ALLOWS_TAIL" ]
  },
  {
    "id": "tourniquet_lower_XS",
    "type": "ITEM",
    "subtypes": [ "ARMOR" ],
    "name": { "str": "tourniquet (leg)", "str_pl": "tourniquets (leg)" },
    "description": "A first aid device used to apply pressure to a limb or extremity in order to limit blood flow.  Should be employed only to manage heavy bleeding, because prolonged use will harm the limb.  It can be adjusted in size to fit different limbs.",
    "copy-from": "tourniquet_lower",
    "looks_like": "tourniquet_lower",
    "sided": true,
    "use_action": { "target": "tourniquet_upper", "msg": "You adjust the tourniquet.", "menu_text": "Adjust", "type": "transform" },
    "flags": [ "WATER_FRIENDLY", "OUTER", "TOURNIQUET", "UNDERSIZE", "PREFIX_XS", "ALLOWS_TAIL" ]
  },
  {
    "id": "makeshift_blindfold",
    "type": "ITEM",
    "subtypes": [ "ARMOR" ],
    "name": { "str": "makeshift blindfold" },
    "description": "A crude eye covering woven from blades of grass with string attached to fasten it.  Useful for sleeping in bright areas.  Use to raise it.",
    "weight": "32 g",
    "volume": "200 ml",
    "price": "5 cent",
    "price_postapoc": "1 cent",
    "use_action": { "type": "transform", "msg": "You uncover your eyes.", "target": "makeshift_blindfold_up", "menu_text": "Raise" },
    "material": [ "dry_plant" ],
    "symbol": "[",
    "looks_like": "blindfold",
    "color": "yellow",
    "warmth": 0,
    "material_thickness": 0.1,
    "environmental_protection": 0,
    "flags": [ "BLIND" ],
    "armor": [ { "encumbrance": 10, "coverage": 95, "covers": [ "eyes" ] } ]
  },
  {
    "id": "makeshift_blindfold_up",
    "type": "ITEM",
    "subtypes": [ "ARMOR" ],
    "name": { "str": "makeshift blindfold (raised)", "str_pl": "makeshift blindfolds (raised)" },
    "description": "A crude eye covering woven from blades of grass with string attached to fasten it.  It's currently raised, letting you see.  Use to lower it.",
    "weight": "32 g",
    "volume": "200 ml",
    "price": "5 cent",
    "price_postapoc": "1 cent",
    "use_action": { "type": "transform", "msg": "You cover your eyes.", "target": "makeshift_blindfold", "menu_text": "Lower" },
    "material": [ "dry_plant" ],
    "symbol": "[",
    "looks_like": "blindfold",
    "color": "yellow",
    "warmth": 0,
    "material_thickness": 0.1,
    "environmental_protection": 0,
    "armor": [ { "encumbrance": 10, "coverage": 95, "covers": [ "head" ] } ]
  },
  {
    "id": "blindfold",
    "type": "ITEM",
    "subtypes": [ "ARMOR" ],
    "name": { "str": "blindfold" },
    "//": "A folded bandana still takes up some space on the head.",
    "description": "A simple fabric covering tied over the eyes to block sight.  Useful for sleeping in bright areas.  Use to raise it.",
    "weight": "50 g",
    "volume": "100 ml",
    "price": "6 USD",
    "price_postapoc": "10 cent",
    "use_action": { "type": "transform", "msg": "You uncover your eyes.", "target": "blindfold_up", "menu_text": "Raise" },
    "material": [ "cotton" ],
    "symbol": "[",
    "looks_like": "scarf",
    "color": "dark_gray",
    "warmth": 5,
    "material_thickness": 0.1,
    "environmental_protection": 1,
    "flags": [ "BLIND" ],
    "armor": [ { "encumbrance": 10, "coverage": 95, "covers": [ "eyes" ] } ]
  },
  {
    "id": "blindfold_up",
    "type": "ITEM",
    "subtypes": [ "ARMOR" ],
    "name": { "str": "blindfold (raised)", "str_pl": "blindfolds (raised)" },
    "description": "A simple fabric covering tied over the eyes to block sight.  It's currently raised, letting you see.  Use to lower it.",
    "weight": "50 g",
    "volume": "100 ml",
    "price": "6 USD",
    "price_postapoc": "10 cent",
    "use_action": { "type": "transform", "msg": "You cover your eyes.", "target": "blindfold", "menu_text": "Lower" },
    "material": [ "cotton" ],
    "symbol": "[",
    "looks_like": "scarf",
    "color": "dark_gray",
    "warmth": 5,
    "material_thickness": 0.1,
    "environmental_protection": 1,
    "armor": [ { "encumbrance": 10, "coverage": 95, "covers": [ "head" ] } ]
  },
  {
    "id": "blindfold_duct",
    "type": "ITEM",
    "subtypes": [ "ARMOR" ],
    "name": { "str": "duct tape blindfold" },
    "//": "A folded bandana still takes up some space on the head.",
    "description": "A simple covering tied over the eyes to block sight, made out of duct tape.  Useful for sleeping in bright areas.  Use to raise it.",
    "weight": "20 g",
    "volume": "60 ml",
    "price": "10 cent",
    "price_postapoc": "5 cent",
    "use_action": { "type": "transform", "msg": "You uncover your eyes.", "target": "blindfold_duct_up", "menu_text": "Raise" },
    "material": [ "plastic" ],
    "symbol": "[",
    "looks_like": "blindfold",
    "color": "dark_gray",
    "warmth": 0,
    "material_thickness": 1,
    "environmental_protection": 1,
    "flags": [ "BLIND", "SKINTIGHT" ],
    "armor": [ { "encumbrance": 10, "coverage": 95, "covers": [ "eyes" ], "rigid_layer_only": true } ]
  },
  {
    "id": "blindfold_duct_up",
    "type": "ITEM",
    "subtypes": [ "ARMOR" ],
    "name": { "str": "duct tape blindfold (raised)", "str_pl": "duct tape blindfolds (raised)" },
    "description": "A simple covering tied over the eyes to block sight, made out of duct tape.  It's currently raised, letting you see.  Use to lower it.",
    "weight": "20 g",
    "volume": "60 ml",
    "price": "10 cent",
    "price_postapoc": "5 cent",
    "use_action": { "type": "transform", "msg": "You cover your eyes.", "target": "blindfold_duct", "menu_text": "Lower" },
    "material": [ "plastic" ],
    "symbol": "[",
    "looks_like": "blindfold",
    "color": "dark_gray",
    "warmth": 0,
    "material_thickness": 1,
    "environmental_protection": 1,
    "flags": [ "SKINTIGHT" ],
    "armor": [ { "encumbrance": 10, "coverage": 95, "covers": [ "head" ], "rigid_layer_only": true } ]
  },
  {
    "id": "ear_plugs",
    "type": "ITEM",
    "subtypes": [ "ARMOR" ],
    "name": { "str_sp": "ear plugs (pair)" },
    "description": "Industrial-grade ear plugs.  They fit inside the ears.",
    "weight": "10 g",
    "volume": "10 ml",
    "price": "10 cent",
    "price_postapoc": "50 cent",
    "material": [ "plastic" ],
    "symbol": ";",
    "color": "light_gray",
    "material_thickness": 1,
    "flags": [ "DEAF", "OVERSIZE", "POWERARMOR_COMPATIBLE" ]
  },
  {
    "id": "gobag",
    "type": "ITEM",
    "subtypes": [ "ARMOR" ],
    "name": { "str": "go bag" },
    "description": "A huge duffel bag with a backpack attached, both packed to the gills.  Judging by the feel, a National Guardsman could have packed this to be ready for deployment.  Activate to unpack and enjoy.",
    "weight": "18043 g",
    "volume": "35750 ml",
    "price": "1 kUSD",
    "price_postapoc": "10 USD",
    "material": [ "cotton", "plastic" ],
    "symbol": "[",
    "looks_like": "duffelbag",
    "color": "green",
    "warmth": 10,
    "material_thickness": 3,
    "flags": [ "BELTED", "WATER_FRIENDLY" ],
    "use_action": { "type": "unpack", "group": "gobag_contents", "filthy_volume_threshold": "10 L" },
    "armor": [
      {
        "encumbrance": 35,
        "coverage": 100,
        "covers": [ "torso", "arm_l", "arm_r" ],
        "specifically_covers": [ "torso_hanging_back", "arm_shoulder_r", "arm_shoulder_l" ]
      }
    ]
  },
  {
    "id": "personal_gobag",
    "type": "ITEM",
    "subtypes": [ "ARMOR" ],
    "name": { "str": "personal go bag" },
    "description": "A huge duffel bag with a backpack attached, both packed to the gills.  You packed this to be ready for deployment.  Activate to unpack and enjoy.",
    "looks_like": "gobag",
    "use_action": { "type": "unpack", "group": "gobag_contents", "items_fit": true, "filthy_volume_threshold": "10 L" },
    "copy-from": "gobag"
  },
  {
    "id": "leg_splint",
    "type": "ITEM",
    "subtypes": [ "ARMOR" ],
    "name": { "str": "leg splint" },
    "description": "A tool to help set leg bones and hold them in place.",
    "weight": "500 g",
    "volume": "1 L",
    "price": "200 USD",
    "price_postapoc": "50 cent",
    "material": [ "wood", "cotton" ],
    "symbol": "[",
    "looks_like": "legguard_hard",
    "color": "white",
    "sided": true,
    "warmth": 5,
    "material_thickness": 1,
    "flags": [ "WATER_FRIENDLY", "OUTER", "SPLINT", "ALLOWS_TAIL" ],
    "armor": [ { "encumbrance": 70, "coverage": 75, "covers": [ "leg_l", "leg_r" ] } ]
  },
  {
    "id": "leg_xlsplint",
    "type": "ITEM",
    "subtypes": [ "ARMOR" ],
    "name": { "str": "leg splint" },
    "description": "A tool to help set leg bones and hold them in place.  It is specifically designed to fit Huge people.",
    "copy-from": "leg_splint",
    "weight": "1000 g",
    "volume": "2 L",
    "price": "250 USD",
    "price_postapoc": "50 cent",
    "material": [ "wood", "cotton" ],
    "flags": [ "OVERSIZE", "PREFIX_XL", "WATER_FRIENDLY", "OUTER", "SPLINT", "ALLOWS_TAIL" ]
  },
  {
    "id": "leg_xs_splint",
    "type": "ITEM",
    "subtypes": [ "ARMOR" ],
    "name": { "str": "leg splint" },
    "description": "A tool to help set leg bones and hold them in place.  It is specifically designed to fit Tiny people.",
    "copy-from": "leg_splint",
    "weight": "250 g",
    "volume": "500 ml",
    "price": "250 USD",
    "price_postapoc": "50 cent",
    "flags": [ "UNDERSIZE", "PREFIX_XS", "WATER_FRIENDLY", "OUTER", "SPLINT", "ALLOWS_TAIL" ]
  },
  {
    "id": "welding_mask",
    "type": "ITEM",
    "subtypes": [ "ARMOR" ],
    "name": { "str": "welding mask" },
    "description": "A plastic mask with a very dark visor, meant to protect the entire face while welding.  It also serves as somewhat good armor, but makes it hard to see.  Activate it to push it up your head.",
    "weight": "1 kg",
    "volume": "4 L",
    "longest_side": "34 cm",
    "price": "14 USD",
    "price_postapoc": "5 USD",
    "use_action": { "type": "transform", "msg": "You push your %s up your head.", "target": "welding_mask_raised", "menu_text": "Raise" },
    "material": [ "plastic" ],
    "symbol": "[",
    "color": "dark_gray",
    "warmth": 10,
    "material_thickness": 3,
    "environmental_protection": 1,
    "qualities": [ [ "GLARE", 1 ] ],
    "flags": [ "SUN_GLASSES", "FLASH_PROTECTION" ],
    "armor": [
      {
        "encumbrance": 20,
        "coverage": 100,
        "covers": [ "head" ],
        "specifically_covers": [ "head_forehead", "head_ear_r", "head_ear_l" ]
      },
      { "encumbrance": 0, "coverage": 30, "covers": [ "head" ], "specifically_covers": [ "head_crown" ] },
      { "encumbrance": 40, "coverage": 90, "covers": [ "eyes", "mouth" ], "rigid_layer_only": true }
    ]
  },
  {
    "id": "welding_mask_crude",
    "type": "ITEM",
    "subtypes": [ "ARMOR" ],
    "name": { "str": "crude welding mask" },
    "description": "A crude welding mask made from shaped steel.  It will keep your face safe while welding, but it's a bit less comfortable than the real deal.  Activate it to push it up your head.",
    "weight": "4 kg",
    "volume": "4 L",
    "price": "10 USD",
    "price_postapoc": "1 USD",
    "to_hit": { "grip": "none", "length": "hand", "surface": "any", "balance": "uneven" },
    "use_action": {
      "type": "transform",
      "msg": "You push your %s up your head.",
      "target": "welding_mask_crude_raised",
      "menu_text": "Raise"
    },
    "material": [ "steel" ],
    "symbol": "[",
    "color": "dark_gray",
    "warmth": 12,
    "material_thickness": 2,
    "environmental_protection": 1,
    "qualities": [ [ "GLARE", 1 ] ],
    "flags": [ "SUN_GLASSES", "FLASH_PROTECTION" ],
    "armor": [
      {
        "encumbrance": 25,
        "coverage": 100,
        "covers": [ "head" ],
        "specifically_covers": [ "head_forehead", "head_ear_r", "head_ear_l" ]
      },
      { "encumbrance": 0, "coverage": 30, "covers": [ "head" ], "specifically_covers": [ "head_crown" ] },
      { "encumbrance": 45, "coverage": 90, "covers": [ "eyes", "mouth" ], "rigid_layer_only": true }
    ],
    "melee_damage": { "bash": 5 }
  },
  {
    "id": "welding_mask_crude_raised",
    "type": "ITEM",
    "subtypes": [ "ARMOR" ],
    "name": { "str": "crude welding mask (raised)", "str_pl": "crude welding masks (raised)" },
    "description": "A crude welding mask made from shaped steel.  It's less dark than a proper welding mask, and therefore less difficult to see in, but also less protective when welding.  Activate it to lower it over your face.",
    "weight": "4 kg",
    "volume": "4 L",
    "price": "10 USD",
    "price_postapoc": "1 USD",
    "to_hit": { "grip": "none", "length": "hand", "surface": "any", "balance": "uneven" },
    "use_action": {
      "type": "transform",
      "msg": "You lower your crude welding mask over your face.",
      "target": "welding_mask_crude",
      "menu_text": "Lower"
    },
    "material": [ "steel" ],
    "symbol": "[",
    "color": "dark_gray",
    "warmth": 8,
    "material_thickness": 2,
    "armor": [ { "encumbrance": 25, "coverage": 80, "covers": [ "head" ], "specifically_covers": [ "head_crown" ] } ],
    "melee_damage": { "bash": 5 }
  },
  {
    "id": "welding_mask_raised",
    "type": "ITEM",
    "subtypes": [ "ARMOR" ],
    "name": { "str": "welding mask (raised)", "str_pl": "welding masks (raised)" },
    "description": "A plastic mask with a very dark visor, meant to protect the entire face while welding.  It also serves as somewhat good armor, but makes it hard to see.  Activate it to lower it over your face.",
    "weight": "1 kg",
    "volume": "4 L",
    "longest_side": "34 cm",
    "price": "14 USD",
    "price_postapoc": "5 USD",
    "use_action": {
      "type": "transform",
      "msg": "You lower your welding mask over your face.",
      "target": "welding_mask",
      "menu_text": "Lower"
    },
    "material": [ "plastic" ],
    "symbol": "[",
    "color": "dark_gray",
    "warmth": 6,
    "material_thickness": 3,
    "armor": [ { "encumbrance": 20, "coverage": 80, "covers": [ "head" ], "specifically_covers": [ "head_crown" ] } ]
  },
  {
    "type": "ITEM",
    "subtypes": [ "TOOL", "ARMOR" ],
    "id": "game_watch",
    "name": { "str": "game watch", "str_pl": "game watches" },
    "category": "clothing",
    "volume": "250 ml",
    "description": "A waterproof digital watch with a built-in electronic game system, powered by standard batteries.  Activate to play.",
    "weight": "112 g",
    "color": "light_gray",
    "sided": true,
    "price": "60 USD",
    "price_postapoc": "1 USD",
    "material": [ "plastic" ],
    "flags": [ "WATCH", "ALARMCLOCK", "WATER_FRIENDLY", "BELTED", "FRAGILE", "ALLOWS_NATURAL_ATTACKS", "OVERSIZE" ],
    "symbol": "[",
    "charges_per_use": 1,
    "use_action": [ "PORTABLE_GAME" ],
    "pocket_data": [
      {
        "pocket_type": "MAGAZINE_WELL",
        "rigid": true,
        "flag_restriction": [ "BATTERY_ULTRA_LIGHT" ],
        "default_magazine": "light_minus_battery_cell"
      }
    ],
    "armor": [ { "coverage": 100, "covers": [ "hand_l", "hand_r" ], "specifically_covers": [ "hand_wrist_l", "hand_wrist_r" ] } ],
    "tool_ammo": "battery"
  },
  {
    "type": "ITEM",
    "subtypes": [ "TOOL", "ARMOR" ],
    "id": "smart_watch",
    "name": { "str": "smart watch", "str_pl": "smart watches" },
    "category": "clothing",
    "volume": "125 ml",
    "description": "A touchscreen watch that comes with many uses, such as a calendar, alarm, and even a fitness app, for when you want to check your health on the go!",
    "weight": "61 g",
    "color": "light_gray",
    "sided": true,
    "price": "100 USD",
    "price_postapoc": "1 USD 50 cent",
    "material": [ { "type": "plastic", "portion": 75 }, { "type": "aluminum", "portion": 25 } ],
    "flags": [
      "WATCH",
      "ALARMCLOCK",
      "BELTED",
      "FRAGILE",
      "ALLOWS_NATURAL_ATTACKS",
      "OVERSIZE",
      "USE_UPS",
      "NO_UNLOAD",
      "NO_RELOAD",
      "WATER_BREAK",
      "CALORIE_BURN",
      "ELECTRONIC"
    ],
    "faults": [ { "fault_group": "electronic_general" } ],
    "symbol": "[",
    "charges_per_use": 1,
    "use_action": [
      {
        "type": "mp3",
        "transform": "smart_watch_music",
        "message": "You put in the earbuds and start listening to music.",
        "activate": true
      },
      "CALORIES_INTAKE_TRACKER",
      "FITNESS_CHECK",
      "PORTABLE_GAME"
    ],
    "pocket_data": [ { "pocket_type": "MAGAZINE", "rigid": true, "ammo_restriction": { "battery": 20 } } ],
    "armor": [ { "coverage": 100, "covers": [ "hand_l", "hand_r" ], "specifically_covers": [ "hand_wrist_l", "hand_wrist_r" ] } ],
    "tool_ammo": "battery"
  },
  {
    "id": "smart_watch_music",
    "copy-from": "smart_watch",
    "type": "ITEM",
    "subtypes": [ "TOOL" ],
    "name": { "str": "smart watch - music", "str_pl": "smart watches - music" },
    "description": "This smart watch is playing music, steadily raising your morale.  You can't hear anything else while you're listening.",
    "revert_to": "smart_watch",
    "use_action": [
      { "type": "mp3", "transform": "smart_watch", "message": "The smart watch turns off.", "activate": false },
      "CALORIES_INTAKE_TRACKER",
      "FITNESS_CHECK",
      "PORTABLE_GAME"
    ],
    "tick_action": [ "MP3_ON" ],
    "extend": { "flags": [ "TRADER_AVOID" ] }
  },
  {
    "type": "ITEM",
    "subtypes": [ "TOOL", "ARMOR" ],
    "id": "smart_watch_adv",
    "name": { "str": "advanced smart watch", "str_pl": "advanced smart watches" },
    "copy-from": "smart_watch",
    "description": "A touchscreen watch that comes with many uses, such as a calendar, alarm, and even a fitness app, for when you want to check your health on the go!  This is more expensive model, featuring shock-resistant and waterproof case and a bunch of additional sensors.",
    "price": "700 USD",
    "price_postapoc": "10 USD",
    "etransfer_rate": "30 MB",
    "e_port": "phone",
    "e_ports_banned": [ "USB-A", "memory card", "camera" ],
    "extend": { "flags": [ "WATER_FRIENDLY", "THERMOMETER", "HYGROMETER", "BAROMETER", "CAN_USE_IN_DARK" ] },
    "delete": { "flags": [ "WATER_BREAK", "FRAGILE" ] },
    "use_action": [
      "E_FILE_DEVICE",
      "EBOOKSAVE",
      "CAMERA",
      {
        "type": "mp3",
        "transform": "smart_watch_adv_music",
        "message": "You put in the earbuds and start listening to music.",
        "activate": true
      },
      "CALORIES_INTAKE_TRACKER",
      "FITNESS_CHECK",
      "WEATHER_TOOL",
      "PORTABLE_GAME",
      { "type": "link_up", "cable_length": 3, "charge_rate": "20 W" }
    ],
    "pocket_data": [
      { "pocket_type": "MAGAZINE", "rigid": true, "ammo_restriction": { "battery": 30 } },
      {
        "pocket_type": "E_FILE_STORAGE",
        "rigid": true,
        "max_contains_volume": "1 ml",
        "max_contains_weight": "1 g",
        "weight_multiplier": 0,
        "ememory_max": "64 GB"
      }
    ]
  },
  {
    "id": "smart_watch_adv_music",
    "copy-from": "smart_watch_adv",
    "type": "ITEM",
    "subtypes": [ "TOOL" ],
    "name": { "str": "advanced smart watch - music", "str_pl": "advanced smart watches - music" },
    "description": "This advanced smart watch is playing music, steadily raising your morale.  You can't hear anything else while you're listening.",
    "revert_to": "smart_watch",
    "use_action": [
      { "type": "mp3", "transform": "smart_watch_adv", "message": "The smart watch turns off.", "activate": false },
      "CALORIES_INTAKE_TRACKER",
      "FITNESS_CHECK",
      "PORTABLE_GAME"
    ],
    "tick_action": [ "MP3_ON" ],
    "extend": { "flags": [ "TRADER_AVOID" ] }
  },
  {
    "type": "ITEM",
    "subtypes": [ "TOOL", "ARMOR" ],
    "id": "fitness_band",
    "name": { "str": "fitness band" },
    "category": "clothing",
    "volume": "100 ml",
    "description": "A fitness band that can track your heartbeat, exercise level, and calories, and also has a clock.  Activate to see your metrics.",
    "weight": "30 g",
    "color": "light_gray",
    "sided": true,
    "price": "50 USD",
    "price_postapoc": "1 USD",
    "material": [ "plastic" ],
    "flags": [ "WATCH", "CALORIE_BURN", "WATER_FRIENDLY", "BELTED", "FRAGILE", "ALLOWS_NATURAL_ATTACKS", "OVERSIZE" ],
    "symbol": "[",
    "use_action": [ "FITNESS_CHECK" ],
    "armor": [ { "coverage": 100, "covers": [ "hand_l", "hand_r" ], "specifically_covers": [ "hand_wrist_l", "hand_wrist_r" ] } ]
  },
  {
    "type": "ITEM",
    "subtypes": [ "TOOL", "ARMOR" ],
    "id": "flashlight_mount_wrist",
    "name": { "str": "diving flashlight wrist mount" },
    "category": "clothing",
    "volume": "150 ml",
    "description": "A proprietary wrist mount for a flashlight.  Not very useful on its own.",
    "//": "Based on mount for this: https://www.amazon.com/dp/B00DI5GMOM",
    "weight": "50 g",
    "color": "light_gray",
    "sided": true,
    "price": "25 USD",
    "price_postapoc": "1 USD",
    "material": [ "rubber", "plastic" ],
    "flags": [ "WATER_FRIENDLY", "BELTED", "ALLOWS_NATURAL_ATTACKS", "OVERSIZE" ],
    "symbol": "[",
    "armor": [
      {
        "material": [
          { "type": "rubber", "covered_by_mat": 100, "thickness": 2.0 },
          { "type": "plastic", "covered_by_mat": 40, "thickness": 4.0 }
        ],
        "coverage": 70,
        "encumbrance": 1,
        "covers": [ "hand_l", "hand_r" ],
        "specifically_covers": [ "hand_wrist_l", "hand_wrist_r" ]
      }
    ],
    "pocket_data": [
      {
        "pocket_type": "CONTAINER",
        "volume_encumber_modifier": 1.5,
        "max_contains_volume": "300 ml",
        "max_contains_weight": "300 g",
        "moves": 150,
        "description": "Proprietary mount for a diving flashlight.",
        "flag_restriction": [ "WRIST_MOUNT_ATTACHMENT" ]
      }
    ]
  },
  {
    "id": "holo_cloak",
    "type": "ITEM",
    "subtypes": [ "TOOL", "ARMOR" ],
    "name": { "str": "hologram cloak" },
    "description": "A cloak woven with metallic fibers and covered with hexagonal sheets of reflective carbide.  When activated, it will create a holographic decoy of its wearer.",
    "weight": "1552 g",
    "volume": "3500 ml",
    "price": "55 kUSD",
    "price_postapoc": "100 USD",
    "material": [ "superalloy" ],
    "symbol": "[",
    "color": "light_gray",
    "pocket_data": [ { "pocket_type": "MAGAZINE_WELL", "rigid": true, "item_restriction": [ "light_battery_cell" ] } ],
    "charges_per_use": 25,
    "warmth": 10,
    "material_thickness": 0.5,
    "environmental_protection": 2,
    "use_action": [ "DIRECTIONAL_HOLOGRAM" ],
    "flags": [ "OVERSIZE", "HOOD", "WATERPROOF", "BELTED", "SOFT" ],
    "armor": [
      { "encumbrance": 10, "coverage": 70, "covers": [ "torso", "arm_l", "arm_r" ] },
      {
        "covers": [ "head" ],
        "encumbrance": 10,
        "coverage": 100,
        "specifically_covers": [ "head_crown", "head_forehead", "head_nape" ]
      },
      {
        "covers": [ "leg_l", "leg_r" ],
        "coverage": 70,
        "encumbrance": 10,
        "specifically_covers": [ "leg_draped_l", "leg_draped_r" ],
        "layers": [ "BELTED" ]
      }
    ],
    "tool_ammo": "battery"
  },
  {
    "type": "ITEM",
    "subtypes": [ "TOOL", "ARMOR" ],
    "category": "clothing",
    "id": "fedora",
    "name": { "str": "fedora" },
    "weight": "350 g",
    "color": "brown",
    "use_action": { "menu_text": "Tip", "type": "transform", "target": "fedora", "msg": "You tip your %s." },
    "symbol": "[",
    "description": "A high-crowned, wide-brimmed, sable-colored fedora.  Its brim helps keep the sun out of your eyes.  The perfect hat for treasure hunting.",
    "price": "75 USD",
    "price_postapoc": "1 USD",
    "material": [ "leather" ],
    "volume": "1750 ml",
    "warmth": 7,
    "environmental_protection": 1,
    "flags": [ "VARSIZE", "SUN_GLASSES" ],
    "material_thickness": 0.5,
    "armor": [ { "encumbrance": 10, "coverage": 100, "covers": [ "head" ], "specifically_covers": [ "head_crown" ] } ]
  },
  {
    "id": "thermal_socks",
    "type": "ITEM",
    "subtypes": [ "TOOL", "ARMOR" ],
    "category": "clothing",
    "symbol": "[",
    "color": "light_gray",
    "name": { "str_sp": "thermal electric socks (pair)" },
    "description": "A pair of socks with internal battery-powered heating elements.  Use it to turn it on.",
    "flags": [ "VARSIZE", "SKINTIGHT" ],
    "price": "50 USD",
    "price_postapoc": "1 USD",
    "material": [ "cotton" ],
    "weight": "182 g",
    "volume": "750 ml",
    "charges_per_use": 1,
    "use_action": {
      "type": "transform",
      "msg": "You activate your %s.",
      "target": "thermal_socks_on",
      "active": true,
      "need_charges": 1,
      "need_charges_msg": "The %s's batteries are dead."
    },
    "warmth": 10,
    "material_thickness": 0.3,
    "pocket_data": [
      {
        "pocket_type": "MAGAZINE_WELL",
        "rigid": true,
        "flag_restriction": [ "BATTERY_MEDIUM" ],
        "default_magazine": "medium_battery_cell"
      }
    ],
    "armor": [ { "coverage": 100, "covers": [ "foot_l", "foot_r" ] } ],
    "tool_ammo": "battery"
  },
  {
    "id": "thermal_socks_on",
    "copy-from": "thermal_socks",
    "type": "ITEM",
    "subtypes": [ "TOOL", "ARMOR" ],
    "name": { "str_sp": "thermal electric socks (on) (pair)" },
    "description": "A pair of socks with internal battery-powered heating elements.  They are currently on, and continually draining batteries.  Use it to turn them off.",
    "flags": [ "VARSIZE", "SKINTIGHT", "TRADER_AVOID" ],
    "power_draw": "400 mW",
    "revert_to": "thermal_socks",
    "use_action": {
      "ammo_scale": 0,
      "menu_text": "Turn off",
      "type": "transform",
      "msg": "Your %s deactivates.",
      "target": "thermal_socks"
    },
    "warmth": 60
  },
  {
    "id": "thermal_suit",
    "type": "ITEM",
    "subtypes": [ "TOOL", "ARMOR" ],
    "category": "clothing",
    "symbol": "[",
    "color": "light_gray",
    "name": { "str": "thermal electric suit" },
    "description": "A full-body suit of thin thermal underwear equipped with internal battery-powered heating elements.  Use it to turn it on.",
    "flags": [ "VARSIZE", "SKINTIGHT" ],
    "price": "150 USD",
    "price_postapoc": "5 USD",
    "material": [ "cotton" ],
    "weight": "3972 g",
    "volume": "2 L",
    "charges_per_use": 1,
    "use_action": {
      "type": "transform",
      "msg": "You activate your %s.",
      "target": "thermal_suit_on",
      "active": true,
      "need_charges": 1,
      "need_charges_msg": "The %s's batteries are dead."
    },
    "warmth": 10,
    "material_thickness": 0.1,
    "pocket_data": [
      {
        "pocket_type": "MAGAZINE_WELL",
        "rigid": true,
        "flag_restriction": [ "BATTERY_MEDIUM", "BATTERY_HEAVY" ],
        "default_magazine": "heavy_battery_cell"
      }
    ],
    "armor": [ { "coverage": 100, "covers": [ "torso", "arm_l", "arm_r", "leg_l", "leg_r" ] } ],
    "tool_ammo": "battery"
  },
  {
    "id": "thermal_suit_on",
    "copy-from": "thermal_suit",
    "type": "ITEM",
    "subtypes": [ "TOOL", "ARMOR" ],
    "name": { "str": "thermal electric suit (on)", "str_pl": "thermal electric suits (on)" },
    "description": "A full-body suit of thin thermal underwear equipped with internal battery-powered heating elements.  It is currently on, and continually draining batteries.  Use it to turn it off.",
    "flags": [ "VARSIZE", "SKINTIGHT", "TRADER_AVOID" ],
    "power_draw": "6800 mW",
    "revert_to": "thermal_suit",
    "warmth": 60,
    "use_action": {
      "ammo_scale": 0,
      "menu_text": "Turn off",
      "type": "transform",
      "msg": "Your %s deactivates.",
      "target": "thermal_suit"
    }
  },
  {
    "id": "thermal_gloves",
    "type": "ITEM",
    "subtypes": [ "TOOL", "ARMOR" ],
    "category": "clothing",
    "symbol": "[",
    "color": "light_gray",
    "name": { "str_sp": "thermal electric gloves (pair)" },
    "description": "A pair of gloves with internal battery-powered heating elements.  Use it to turn it on.",
    "flags": [ "VARSIZE", "SKINTIGHT" ],
    "price": "50 USD",
    "price_postapoc": "1 USD",
    "material": [ "cotton" ],
    "weight": "210 g",
    "volume": "750 ml",
    "charges_per_use": 1,
    "use_action": {
      "type": "transform",
      "msg": "You activate your %s.",
      "target": "thermal_gloves_on",
      "active": true,
      "need_charges": 1,
      "need_charges_msg": "The %s's batteries are dead."
    },
    "warmth": 10,
    "material_thickness": 0.3,
    "pocket_data": [
      {
        "pocket_type": "MAGAZINE_WELL",
        "rigid": true,
        "flag_restriction": [ "BATTERY_MEDIUM" ],
        "default_magazine": "medium_battery_cell"
      }
    ],
    "armor": [ { "coverage": 100, "covers": [ "hand_l", "hand_r" ] } ],
    "tool_ammo": "battery"
  },
  {
    "id": "thermal_gloves_on",
    "copy-from": "thermal_gloves",
    "type": "ITEM",
    "subtypes": [ "TOOL", "ARMOR" ],
    "name": { "str_sp": "thermal electric gloves (on) (pair)" },
    "description": "A pair of gloves with internal battery-powered heating elements.  They are currently on, and continually draining batteries.  Use it to turn them off.",
    "flags": [ "VARSIZE", "SKINTIGHT", "TRADER_AVOID" ],
    "power_draw": "400 mW",
    "revert_to": "thermal_gloves",
    "use_action": {
      "ammo_scale": 0,
      "menu_text": "Turn off",
      "type": "transform",
      "msg": "Your %s deactivates.",
      "target": "thermal_gloves"
    },
    "warmth": 60
  },
  {
    "id": "thermal_mask",
    "type": "ITEM",
    "subtypes": [ "TOOL", "ARMOR" ],
    "category": "clothing",
    "symbol": "[",
    "color": "light_gray",
    "name": { "str": "thermal electric balaclava" },
    "description": "A snug cloth mask with internal battery-powered heating elements.  Use it to turn it on.",
    "flags": [ "VARSIZE", "SKINTIGHT" ],
    "price": "50 USD",
    "price_postapoc": "2 USD 50 cent",
    "material": [ "cotton" ],
    "weight": "196 g",
    "volume": "1 L",
    "charges_per_use": 1,
    "use_action": {
      "type": "transform",
      "msg": "You activate your %s.",
      "target": "thermal_mask_on",
      "active": true,
      "need_charges": 1,
      "need_charges_msg": "The %s's batteries are dead."
    },
    "warmth": 10,
    "material_thickness": 0.3,
    "pocket_data": [
      {
        "pocket_type": "MAGAZINE_WELL",
        "rigid": true,
        "flag_restriction": [ "BATTERY_MEDIUM" ],
        "default_magazine": "medium_battery_cell"
      }
    ],
    "armor": [ { "coverage": 100, "covers": [ "head", "mouth" ] } ],
    "tool_ammo": "battery"
  },
  {
    "id": "thermal_mask_on",
    "copy-from": "thermal_mask",
    "type": "ITEM",
    "subtypes": [ "TOOL", "ARMOR" ],
    "name": { "str": "thermal electric balaclava (on)", "str_pl": "thermal electric balaclavas (on)" },
    "description": "A snug cloth mask with internal battery-powered heating elements.  It is are currently on, and continually draining batteries.  Use it to turn it off.",
    "flags": [ "VARSIZE", "SKINTIGHT", "TRADER_AVOID" ],
    "power_draw": "400 mW",
    "revert_to": "thermal_mask",
    "use_action": {
      "ammo_scale": 0,
      "type": "transform",
      "menu_text": "Turn off",
      "msg": "Your %s deactivates.",
      "target": "thermal_mask"
    },
    "warmth": 60
  },
  {
    "id": "binoculars",
    "type": "ITEM",
    "subtypes": [ "TOOL", "ARMOR" ],
    "category": "tools",
    "symbol": ";",
    "color": "dark_gray",
    "name": { "str_sp": "binoculars" },
    "description": "A pair of optics with a neck strap attached.  Useful for seeing long distances.  Wearing this item or carrying it in your inventory will double the distance around you that is mapped during your travels.  You could also use them to focus the sunlight.",
    "price": "34 USD",
    "price_postapoc": "5 USD",
    "material": [ { "type": "plastic", "portion": 9 }, { "type": "glass" } ],
    "flags": [ "ZOOM", "OVERSIZE", "BELTED", "ALLOWS_NATURAL_ATTACKS", "FIRESTARTER" ],
    "weight": "550 g",
    "volume": "540 ml",
    "longest_side": "15 cm",
    "to_hit": { "grip": "solid", "length": "hand", "surface": "any", "balance": "uneven" },
    "use_action": { "type": "firestarter", "moves": 1000, "moves_slow": 25000, "need_sunlight": true },
    "material_thickness": 2,
    "armor": [ { "encumbrance": 2, "coverage": 25, "covers": [ "torso" ], "specifically_covers": [ "torso_hanging_front" ] } ],
    "melee_damage": { "bash": 3 },
    "//": "Based on https://www.amazon.com/dp/B0798Q79RV"
  },
  {
    "id": "wearable_light",
    "type": "ITEM",
    "subtypes": [ "TOOL", "ARMOR" ],
    "category": "clothing",
    "symbol": "[",
    "color": "blue",
    "name": { "str": "headlamp" },
    "description": "An LED headlamp with an adjustable strap so as to be comfortably worn on your head or attached to your helmet.  Use it to turn it on.",
    "//": "reference: https://www.rei.com/product/202772/black-diamond-astro-300-headlamp",
    "price": "20 USD",
    "price_postapoc": "1 USD",
    "material": [ "plastic", "aluminum" ],
    "flags": [ "OVERSIZE", "BELTED", "PADDED", "ALLOWS_NATURAL_ATTACKS" ],
    "weight": "150 g",
    "volume": "141 ml",
    "longest_side": "136 mm",
    "charges_per_use": 1,
    "use_action": {
      "type": "transform",
      "msg": "You turn the headlamp on.",
      "target": "wearable_light_on",
      "active": true,
      "need_charges": 1,
      "need_charges_msg": "The headlamp batteries are dead."
    },
    "material_thickness": 1,
    "pocket_data": [
      {
        "pocket_type": "MAGAZINE_WELL",
        "rigid": true,
        "flag_restriction": [ "BATTERY_MEDIUM" ],
        "default_magazine": "medium_battery_cell"
      }
    ],
    "armor": [ { "coverage": 45, "covers": [ "head" ], "specifically_covers": [ "head_crown", "head_forehead" ] } ],
    "melee_damage": { "bash": 1 },
    "tool_ammo": [ "battery" ]
  },
  {
    "id": "wearable_camera",
    "copy-from": "camera",
    "type": "ITEM",
    "subtypes": [ "TOOL", "ARMOR" ],
    "category": "clothing",
    "symbol": "[",
    "color": "blue",
    "name": { "str": "wearable camera" },
    "description": "A point-and-shoot digital camera with a digital viewfinder, a backup 'iron-sight', and flash.  You can look at your photos on the digital screen, or transfer them with a memory card.  This one can be worn over your neck.",
    "flags": [ "NO_UNLOAD", "NO_RELOAD", "OVERSIZE", "BELTED", "ALLOWS_NATURAL_ATTACKS", "WATER_BREAK", "ELECTRONIC" ],
    "weight": "520 g",
    "volume": "500 ml",
    "armor": [ { "encumbrance": 2, "coverage": 15, "covers": [ "torso" ], "specifically_covers": [ "torso_hanging_front" ] } ],
    "melee_damage": { "bash": 1 }
  },
  {
    "id": "wearable_camera_pro",
    "copy-from": "camera_pro",
    "type": "ITEM",
    "subtypes": [ "TOOL", "ARMOR" ],
    "category": "clothing",
    "name": { "str": "wearable professional camera" },
    "description": "A 35 mm digital SLR (single-lens reflex) camera with optical and digital viewfinders, a zoom lens with auto-focus and stabilizer, and flash.  You can view your photos on it or transfer them with a memory card.  Before the Cataclysm, you could have taken professional-grade photos using this.  This one can be worn over your neck.",
    "flags": [
      "NO_UNLOAD",
      "NO_RELOAD",
      "CAMERA_PRO",
      "ALWAYS_TWOHAND",
      "OVERSIZE",
      "BELTED",
      "ALLOWS_NATURAL_ATTACKS",
      "WATER_BREAK",
      "ELECTRONIC"
    ],
    "weight": "520 g",
    "volume": "500 ml",
    "armor": [ { "encumbrance": 2, "coverage": 15, "covers": [ "torso" ], "specifically_covers": [ "torso_hanging_front" ] } ],
    "melee_damage": { "bash": 1 }
  },
  {
    "id": "wearable_light_on",
    "copy-from": "wearable_light",
    "type": "ITEM",
    "subtypes": [ "TOOL", "ARMOR" ],
    "name": { "str": "headlamp (on)", "str_pl": "headlamps (on)" },
    "description": "An LED headlamp with an adjustable strap so as to be comfortably worn on your head or attached to your helmet.  It is turned on, and continually draining batteries.  Use it to turn it off.",
    "flags": [ "CHARGEDIM", "OVERSIZE", "BELTED", "PADDED", "ALLOWS_NATURAL_ATTACKS", "TRADER_AVOID" ],
    "light": 300,
    "power_draw": "1560 mW",
    "revert_to": "wearable_light",
    "use_action": {
      "ammo_scale": 0,
      "type": "transform",
      "menu_text": "Turn off",
      "msg": "The %s flicks off.",
      "target": "wearable_light"
    }
  },
  {
    "id": "wearable_big_light_on",
    "copy-from": "wearable_big_light",
    "type": "ITEM",
    "subtypes": [ "TOOL", "ARMOR" ],
    "name": { "str": "heavy-duty headlamp (on)", "str_pl": "heavy-duty headlamps (on)" },
    "description": "A heavy-duty LED headlamp with a durable polymer housing.  It's impact-resistant, chemical-resistant, waterproof and certified for use in hazardous environments.  Designed for firefighters, rescue personnel and miners.  Use it to turn it off.",
    "flags": [ "CHARGEDIM", "OVERSIZE", "BELTED", "PADDED", "ALLOWS_NATURAL_ATTACKS", "TRADER_AVOID" ],
    "light": 650,
    "power_draw": "4 W",
    "revert_to": "wearable_big_light",
    "use_action": {
      "ammo_scale": 0,
      "type": "transform",
      "menu_text": "Turn off",
      "msg": "The %s flicks off.",
      "target": "wearable_big_light"
    }
  },
  {
    "id": "wearable_big_light",
    "type": "ITEM",
    "subtypes": [ "TOOL", "ARMOR" ],
    "category": "clothing",
    "symbol": "[",
    "color": "blue",
    "name": { "str": "heavy-duty headlamp" },
    "description": "A heavy-duty LED headlamp with a durable polymer housing.  It's impact-resistant, chemical-resistant, waterproof and certified for use in hazardous environments.  Designed for firefighters, rescue personnel and miners.  Use it to turn it on.",
    "//": "see heavy_flashlight. Based on https://www.nightstick.com/collections/fire/products/xpp-5462rx",
    "price": "65 USD",
    "price_postapoc": "2 USD",
    "material": [ "thermo_resin", "aluminum" ],
    "flags": [ "OVERSIZE", "BELTED", "PADDED", "ALLOWS_NATURAL_ATTACKS" ],
    "weight": "300 g",
    "volume": "750 ml",
    "charges_per_use": 1,
    "use_action": {
      "type": "transform",
      "msg": "You turn the headlamp on.",
      "target": "wearable_big_light_on",
      "active": true,
      "need_charges": 1,
      "need_charges_msg": "The headlamp batteries are dead."
    },
    "material_thickness": 1,
    "pocket_data": [
      {
        "pocket_type": "MAGAZINE_WELL",
        "rigid": true,
        "flag_restriction": [ "BATTERY_MEDIUM" ],
        "default_magazine": "medium_battery_cell"
      }
    ],
    "armor": [ { "encumbrance": 2, "coverage": 50, "covers": [ "head" ], "specifically_covers": [ "head_crown", "head_forehead" ] } ],
    "melee_damage": { "bash": 1 },
    "looks_like": "wearable_light",
    "tool_ammo": [ "battery" ]
  },
  {
<<<<<<< HEAD
=======
    "id": "wearable_atomic_light",
    "type": "ITEM",
    "subtypes": [ "TOOL", "ARMOR" ],
    "category": "clothing",
    "symbol": "[",
    "color": "blue",
    "looks_like": "wearable_light_on",
    "name": { "str": "atomic headlamp" },
    "description": "A custom-made, reinforced headlamp powered by the magic of nuclear decay, focused for more usable brightness.  The adjustable strap allows it to be comfortably worn on your head or attached to your helmet.  Use it to close the cover and hide the light.",
    "price": "40 USD",
    "price_postapoc": "15 USD",
    "material": [ "steel", "plastic" ],
    "light": 200,
    "flags": [ "LEAK_DAM", "RADIOACTIVE", "STURDY", "OVERSIZE", "BELTED", "PADDED", "ALLOWS_NATURAL_ATTACKS", "SPAWN_ACTIVE" ],
    "weight": "1 kg",
    "volume": "1500 ml",
    "use_action": {
      "type": "transform",
      "msg": "You close the headlamp's cover.",
      "menu_text": "Close cover",
      "target": "wearable_atomic_light_off"
    },
    "material_thickness": 1,
    "armor": [ { "encumbrance": 5, "coverage": 50, "covers": [ "head" ], "specifically_covers": [ "head_crown", "head_forehead" ] } ],
    "melee_damage": { "bash": 2 }
  },
  {
    "id": "wearable_atomic_light_off",
    "copy-from": "wearable_atomic_light",
    "type": "ITEM",
    "subtypes": [ "TOOL", "ARMOR" ],
    "looks_like": "wearable_light",
    "name": { "str": "atomic headlamp (covered)", "str_pl": "atomic headlamps (covered)" },
    "description": "A custom-made, reinforced headlamp powered by the magic of nuclear decay, focused for more usable brightness.  The adjustable strap allows it to be comfortably worn on your head or attached to your helmet.  Use it to open the cover and show the light.",
    "flags": [ "LEAK_DAM", "RADIOACTIVE", "STURDY", "OVERSIZE", "BELTED", "PADDED", "ALLOWS_NATURAL_ATTACKS" ],
    "use_action": {
      "type": "transform",
      "msg": "You open the headlamp's cover.",
      "menu_text": "Open cover",
      "target": "wearable_atomic_light",
      "active": true
    }
  },
  {
>>>>>>> 0441b686
    "id": "ar_glasses_basic",
    "type": "ITEM",
    "subtypes": [ "TOOL", "ARMOR" ],
    "category": "clothing",
    "name": { "str_sp": "basic AR glasses" },
    "description": "A pair of compact augmented reality glasses with some basic functionality.  There is a camera on the rim, and it has an alarm clock feature.",
    "weight": "65 g",
    "volume": "720 ml",
    "price": "500 USD",
    "price_postapoc": "2 USD 50 cent",
    "material": [ "plastic" ],
    "symbol": "[",
    "looks_like": "glasses_safety",
    "color": "light_gray",
    "charges_per_use": 1,
    "use_action": [ "CAMERA" ],
    "pocket_data": [
      {
        "pocket_type": "MAGAZINE_WELL",
        "rigid": true,
        "flag_restriction": [ "BATTERY_LIGHT", "BATTERY_ULTRA_LIGHT" ],
        "default_magazine": "light_battery_cell"
      }
    ],
    "armor": [ { "encumbrance": 5, "coverage": 95, "covers": [ "eyes" ] } ],
    "material_thickness": 1,
    "environmental_protection": 1,
    "flags": [ "WATCH", "ALARMCLOCK", "FRAGILE", "WATER_BREAK", "PADDED", "ELECTRONIC" ],
    "faults": [ { "fault_group": "electronic_general" } ],
    "tool_ammo": "battery"
  },
  {
    "id": "ar_glasses_advanced",
    "type": "ITEM",
    "subtypes": [ "TOOL", "ARMOR" ],
    "category": "clothing",
    "name": { "str_sp": "advanced AR glasses" },
    "description": "An expensive model of augmented reality glasses, with adaptive light correction and some gadgets, designed to be compatible with corrective glasses.  An augmented reality overlay allows the user to zoom their view, and it displays handy information about local topology.",
    "weight": "170 g",
    "volume": "750 ml",
    "price": "3 kUSD",
    "price_postapoc": "4 USD",
    "material": [ "plastic" ],
    "symbol": "[",
    "looks_like": "glasses_safety",
    "color": "light_gray",
    "charges_per_use": 1,
    "use_action": [ "CAMERA", "PORTABLE_GAME", "EBOOKSAVE", "E_FILE_DEVICE" ],
    "pocket_data": [
      {
        "pocket_type": "MAGAZINE_WELL",
        "rigid": true,
        "flag_restriction": [ "BATTERY_LIGHT", "BATTERY_ULTRA_LIGHT" ],
        "default_magazine": "light_battery_cell"
      },
      {
        "pocket_type": "E_FILE_STORAGE",
        "rigid": true,
        "max_contains_volume": "1 ml",
        "max_contains_weight": "1 g",
        "weight_multiplier": 0,
        "ememory_max": "1 TB"
      }
    ],
    "armor": [ { "encumbrance": 5, "coverage": 100, "covers": [ "eyes" ] } ],
    "material_thickness": 1,
    "environmental_protection": 1,
    "flags": [
      "ZOOM",
      "WATCH",
      "ALARMCLOCK",
      "OUTER",
      "FRAGILE",
      "SUN_GLASSES",
      "THERMOMETER",
      "WATER_BREAK",
      "PADDED",
      "ELECTRONIC",
      "CAN_USE_IN_DARK"
    ],
    "faults": [ { "fault_group": "electronic_general" } ],
    "tool_ammo": "battery"
  },
  {
    "id": "helmet_eod",
    "type": "ITEM",
    "subtypes": [ "TOOL", "ARMOR" ],
    "category": "armor",
    "name": { "str": "EOD helmet" },
    "description": "An armored, electronically-shielded helmet containing a camera, a two-way radio, and a headlamp, all of which can be voice-activated for redundancy.  It is designed to protect against overpressure, fragmentation, impact, and heat.",
    "weight": "3600 g",
    "volume": "4 L",
    "price": "16 kUSD 139 USD",
    "//": "Based on the EOD 10 and EOD 9 helmets.",
    "price_postapoc": "100 USD",
    "armor": [
      {
        "material": [
          { "type": "kevlar_rigid", "covered_by_mat": 100, "thickness": 4.0 },
          { "type": "plastic_pad", "covered_by_mat": 100, "thickness": 14.0 }
        ],
        "covers": [ "head" ],
        "coverage": 100,
        "layers": [ "OUTER", "NORMAL" ],
        "encumbrance_modifiers": [ "RESTRICTS_NECK", "WELL_SUPPORTED" ]
      },
      {
        "material": [ { "type": "plastic", "covered_by_mat": 100, "thickness": 20.0 } ],
        "covers": [ "mouth" ],
        "coverage": 100,
        "encumbrance": 15,
        "layers": [ "OUTER" ],
        "rigid_layer_only": true
      },
      {
        "material": [ { "type": "plastic", "covered_by_mat": 100, "thickness": 20.0 } ],
        "covers": [ "eyes" ],
        "coverage": 100,
        "encumbrance": 5,
        "layers": [ "OUTER" ],
        "rigid_layer_only": true
      }
    ],
    "warmth": 65,
    "material": [ "kevlar_rigid", "plastic", "plastic_pad" ],
    "symbol": "[",
    "color": "light_green",
    "environmental_protection": 3,
    "pocket_data": [
      {
        "pocket_type": "MAGAZINE_WELL",
        "rigid": true,
        "flag_restriction": [ "BATTERY_MEDIUM" ],
        "default_magazine": "medium_battery_cell"
      }
    ],
    "use_action": {
      "type": "transform",
      "menu_text": "Turn on headlamps",
      "msg": "\"Activating illumination.\"",
      "target": "helmet_eod_on",
      "active": true,
      "need_charges": 1,
      "need_charges_msg": "\"Illumination disabled, low power.\""
    },
    "flags": [ "STURDY", "OUTER", "RAINPROOF", "PADDED", "WATCH", "ALARMCLOCK" ],
    "tool_ammo": "battery"
  },
  {
    "id": "helmet_eod_on",
    "type": "ITEM",
    "subtypes": [ "TOOL", "ARMOR" ],
    "copy-from": "helmet_eod",
    "name": { "str": "EOD helmet (on)", "str_pl": "EOD helmets (on)" },
    "extend": { "flags": [ "CHARGEDIM", "TRADER_AVOID", "TWO_WAY_RADIO" ] },
    "light": 350,
    "power_draw": "10 W",
    "revert_to": "helmet_eod",
    "use_action": { "type": "transform", "menu_text": "Turn off headlamps", "msg": "\"Disabling illumination.\"", "target": "helmet_eod" }
  },
  {
    "id": "rm13_armor",
    "type": "ITEM",
    "subtypes": [ "TOOL", "ARMOR", "ARTIFACT" ],
    "category": "armor",
    "symbol": "[",
    "color": "dark_gray",
    "name": { "str": "RM13 combat armor" },
    "description": "A full-body suit of sleek black military armor that represents the pinnacle of Rivtech's powered armor technology.  It has a proprietary internal battery recharged by UPS.  Use it to turn it on.",
    "flags": [
      "STURDY",
      "WATERPROOF",
      "RAINPROOF",
      "WATCH",
      "ALARMCLOCK",
      "SWIM_GOGGLES",
      "SUN_GLASSES",
      "RAD_RESIST",
      "NO_REPAIR",
      "NANOFAB_REPAIR",
      "PADDED",
      "USE_UPS",
      "NO_UNLOAD",
      "COMBAT_TOGGLEABLE",
      "UNBREAKABLE_MELEE"
    ],
    "price": "500 kUSD",
    "price_postapoc": "100 USD",
    "material": [ "hyperweave_off", "carbide" ],
    "weight": "9540 g",
    "volume": "9 L",
    "to_hit": { "grip": "bad", "length": "long", "surface": "any", "balance": "clumsy" },
    "pocket_data": [ { "pocket_type": "MAGAZINE", "rigid": true, "ammo_restriction": { "battery": 5000 } } ],
    "charges_per_use": 1,
    "use_action": {
      "type": "transform",
      "msg": "You activate your RM13 combat armor.\nRivtech Model 13 RivOS v2.19:   ONLINE.\nCBRN defense system:            ONLINE.\nAcoustic dampening system:      ONLINE.\nThermal regulation system:      ONLINE.\nVision enhancement system:      ONLINE.\nElectro-reactive armor system:  ONLINE.\nAll systems nominal.",
      "target": "rm13_armor_on",
      "active": true,
      "need_worn": true,
      "need_charges": 1,
      "need_charges_msg": "The RM13 combat armor's battery is dead."
    },
    "warmth": 30,
    "environmental_protection": 10,
    "material_thickness": 3,
    "armor": [
      {
        "material": [
          { "type": "lvl4ballisticglass", "covered_by_mat": 100, "thickness": 1.0 },
          { "type": "thermo_resin", "covered_by_mat": 100, "thickness": 1.0 }
        ],
        "encumbrance": 5,
        "coverage": 100,
        "covers": [ "eyes" ],
        "volume_encumber_modifier": 0
      },
      {
        "material": [
          { "type": "carbide", "covered_by_mat": 100, "thickness": 1.0 },
          { "type": "hyperweave_off", "covered_by_mat": 100, "thickness": 2.0 }
        ],
        "encumbrance": 10,
        "coverage": 100,
        "covers": [ "mouth", "head", "torso", "arm_l", "arm_r", "leg_l", "leg_r", "hand_l", "hand_r" ],
        "volume_encumber_modifier": 0
      },
      {
        "material": [
          { "type": "carbide", "covered_by_mat": 100, "thickness": 1.0 },
          { "type": "hyperweave_off", "covered_by_mat": 100, "thickness": 2.0 }
        ],
        "encumbrance": 10,
        "coverage": 100,
        "covers": [ "foot_l", "foot_r" ],
        "specifically_covers": [
          "foot_toes_r",
          "foot_toes_l",
          "foot_ankle_r",
          "foot_ankle_l",
          "foot_heel_r",
          "foot_heel_l",
          "foot_arch_r",
          "foot_arch_l"
        ],
        "volume_encumber_modifier": 0
      },
      {
        "material": [
          { "type": "carbide", "covered_by_mat": 100, "thickness": 1.0 },
          { "type": "rubber", "covered_by_mat": 100, "thickness": 5.0 }
        ],
        "encumbrance": 0,
        "coverage": 100,
        "covers": [ "foot_l", "foot_r" ],
        "specifically_covers": [ "foot_sole_r", "foot_sole_l" ],
        "volume_encumber_modifier": 0
      }
    ],
    "melee_damage": { "bash": 6 },
    "tool_ammo": "battery",
    "passive_effects": [ { "id": "ench_climate_control_all" }, { "id": "ench_dampened_steps" } ]
  },
  {
    "id": "rm13_armor_on",
    "copy-from": "rm13_armor",
    "type": "ITEM",
    "subtypes": [ "TOOL", "ARMOR" ],
    "name": { "str": "RM13 combat armor (on)", "str_pl": "RM13 combat armors (on)" },
    "description": "A full-body suit of sleek black military armor that represents the pinnacle of Rivtech's powered armor technology.  As you move your fingers over the surface, the armor tenses, almost as though it were alive.  Use it to turn it off.",
    "flags": [
      "STURDY",
      "WATERPROOF",
      "RAINPROOF",
      "WATCH",
      "ALARMCLOCK",
      "SWIM_GOGGLES",
      "SUN_GLASSES",
      "RAD_PROOF",
      "GAS_PROOF",
      "ELECTRIC_IMMUNE",
      "THERMOMETER",
      "TRADER_AVOID",
      "NO_REPAIR",
      "NANOFAB_REPAIR",
      "PADDED",
      "USE_UPS",
      "NO_UNLOAD",
      "COMBAT_TOGGLEABLE",
      "UNBREAKABLE_MELEE",
      "USE_POWER_WHEN_HIT"
    ],
    "material": [ "hyperweave_on", "carbide" ],
    "power_draw": "100 W",
    "revert_to": "rm13_armor",
    "use_action": {
      "type": "transform",
      "msg": "You deactivate your RM13 combat armor.\nRivOS v2.19 shutdown sequence initiated.\nShutting down.\nYour RM13 combat armor turns off.",
      "target": "rm13_armor",
      "need_worn": true
    },
    "environmental_protection": 40,
    "qualities": [ [ "GLARE", 1 ] ],
    "material_thickness": 3,
    "armor": [
      {
        "material": [
          { "type": "lvl4ballisticglass", "covered_by_mat": 100, "thickness": 1.0 },
          { "type": "thermo_resin", "covered_by_mat": 100, "thickness": 1.0 }
        ],
        "encumbrance": 5,
        "coverage": 100,
        "covers": [ "eyes" ],
        "volume_encumber_modifier": 0
      },
      {
        "material": [
          { "type": "carbide", "covered_by_mat": 100, "thickness": 1.0 },
          { "type": "hyperweave_on", "covered_by_mat": 100, "thickness": 2.0 }
        ],
        "encumbrance": 10,
        "coverage": 100,
        "covers": [ "mouth", "head", "torso", "arm_l", "arm_r", "leg_l", "leg_r", "hand_l", "hand_r" ],
        "volume_encumber_modifier": 0
      },
      {
        "material": [
          { "type": "carbide", "covered_by_mat": 100, "thickness": 1.0 },
          { "type": "hyperweave_on", "covered_by_mat": 100, "thickness": 2.0 }
        ],
        "encumbrance": 10,
        "coverage": 100,
        "covers": [ "foot_l", "foot_r" ],
        "specifically_covers": [
          "foot_toes_r",
          "foot_toes_l",
          "foot_ankle_r",
          "foot_ankle_l",
          "foot_heel_r",
          "foot_heel_l",
          "foot_arch_r",
          "foot_arch_l"
        ],
        "volume_encumber_modifier": 0
      },
      {
        "material": [
          { "type": "carbide", "covered_by_mat": 100, "thickness": 1.0 },
          { "type": "rubber", "covered_by_mat": 100, "thickness": 5.0 }
        ],
        "encumbrance": 0,
        "coverage": 100,
        "covers": [ "foot_l", "foot_r" ],
        "specifically_covers": [ "foot_sole_r", "foot_sole_l" ],
        "volume_encumber_modifier": 0
      }
    ]
  },
  {
    "id": "dimensional_anchor",
    "type": "ITEM",
    "subtypes": [ "TOOL", "ARMOR" ],
    "category": "clothing",
    "symbol": "[",
    "color": "light_gray",
    "name": { "str": "5-point anchor" },
    "looks_like": "chestguard_hard",
    "description": "A featureless, disc-shaped device mounted on a harness.  The words \"X.E.D.R.A\" and \"5-point anchor\" are inscribed on its front and back.",
    "price": "1 kUSD 500 USD",
    "price_postapoc": "80 USD",
    "material": [ "ceramic", "kevlar" ],
    "weight": "1250 g",
    "volume": "4500 ml",
    "pocket_data": [
      {
        "pocket_type": "MAGAZINE_WELL",
        "rigid": true,
        "flag_restriction": [ "BATTERY_MEDIUM" ],
        "default_magazine": "medium_battery_cell"
      }
    ],
    "use_action": {
      "type": "transform",
      "msg": "An LED light in the %s flickers on.",
      "target": "dimensional_anchor_on",
      "active": true,
      "need_charges": 1,
      "need_charges_msg": "It seems like this device needs power."
    },
    "warmth": 10,
    "material_thickness": 2,
    "flags": [ "OVERSIZE", "BELTED", "SOFT" ],
    "armor": [ { "encumbrance": 2, "coverage": 50, "covers": [ "torso" ] } ],
    "tool_ammo": "battery"
  },
  {
    "id": "dimensional_anchor_on",
    "copy-from": "dimensional_anchor",
    "type": "ITEM",
    "subtypes": [ "TOOL", "ARMOR" ],
    "name": { "str": "5-point anchor (on)", "str_pl": "5-point anchors (on)" },
    "looks_like": "dimensional_anchor",
    "description": "The harness' shoulder-mounted LED glows with a soft green hue.  There's no further indication of anything happening.",
    "turns_per_charge": 100,
    "revert_to": "dimensional_anchor",
    "use_action": {
      "type": "transform",
      "ammo_scale": 0,
      "menu_text": "Turn off",
      "msg": "The %s LED light flickers off.",
      "target": "dimensional_anchor"
    },
    "flags": [ "DIMENSIONAL_ANCHOR", "OVERSIZE", "BELTED", "PORTAL_PROOF", "SOFT" ]
  },
  {
    "id": "broken_dimensional_anchor",
    "copy-from": "dimensional_anchor",
    "type": "ITEM",
    "subtypes": [ "TOOL", "ARMOR" ],
    "name": { "str": "malfunctioning 5-point anchor" },
    "description": "A battered, disc-shaped device mounted on a harness.  The inscriptions \"X.E.D.R.A\" and \"5-point anchor\" are barely legible on its radiation-stained front and back.",
    "use_action": {
      "type": "transform",
      "msg": "The %s emits a low-pitched clicking alarm as its mounted LED light flashes yellow.",
      "target": "broken_dimensional_anchor",
      "active": true,
      "need_charges": 1,
      "need_charges_msg": "It seems like this device needs power."
    }
  },
  {
    "id": "phase_immersion_suit",
    "type": "ITEM",
    "subtypes": [ "TOOL", "ARMOR", "ARTIFACT" ],
    "category": "clothing",
    "symbol": "[",
    "color": "light_gray",
    "name": { "str": "phase immersion suit" },
    "looks_like": "rm13_armor",
    "description": "Covered in interlocking plates of reflective metal, this advanced suit resembles both plate armor and an astronaut's spacesuit.  Designed to protect its wearer during extradimensional excursions, it offers unparalleled environmental protection, both in this Earth and beyond.  Use it to turn it on.",
    "price": "1 kUSD 500 USD",
    "price_postapoc": "150 USD",
    "material": [ "carbide", "qt_steel", "lvl4ballisticglass", "superalloy" ],
    "weight": "9500 g",
    "volume": "4500 ml",
    "pocket_data": [ { "pocket_type": "MAGAZINE", "rigid": true, "ammo_restriction": { "battery": 7000 } } ],
    "use_action": {
      "type": "transform",
      "msg": "Initiating\nRunning suit integrity diagnostics…\nAll systems operational.",
      "target": "phase_immersion_suit_on",
      "active": true,
      "need_charges": 1,
      "need_charges_msg": "Warning: Operating on minimal power.  Protection compromised."
    },
    "warmth": 30,
    "environmental_protection": 10,
    "material_thickness": 3,
    "flags": [
      "RAD_PROOF",
      "PORTAL_PROOF",
      "STURDY",
      "WATERPROOF",
      "HYGROMETER",
      "THERMOMETER",
      "RAINPROOF",
      "WATCH",
      "ALARMCLOCK",
      "SWIM_GOGGLES",
      "SUN_GLASSES",
      "NO_REPAIR",
      "NANOFAB_REPAIR",
      "PADDED",
      "USE_UPS",
      "NO_UNLOAD",
      "COMBAT_TOGGLEABLE",
      "UNBREAKABLE_MELEE"
    ],
    "armor": [
      {
        "material": [ { "type": "lvl4ballisticglass", "covered_by_mat": 100, "thickness": 1.0 } ],
        "encumbrance": 10,
        "coverage": 100,
        "covers": [ "mouth", "eyes" ],
        "layers": [ "OUTER" ],
        "volume_encumber_modifier": 0
      },
      {
        "material": [
          { "type": "carbide", "covered_by_mat": 60, "thickness": 1.0 },
          { "type": "qt_steel", "covered_by_mat": 30, "thickness": 1.0 },
          { "type": "lvl4ballisticglass", "covered_by_mat": 100, "thickness": 1.0 }
        ],
        "//": "no weight is directly on your head",
        "encumbrance": 0,
        "coverage": 100,
        "covers": [ "head" ],
        "layers": [ "OUTER" ],
        "volume_encumber_modifier": 0
      },
      {
        "material": [
          { "type": "carbide", "covered_by_mat": 100, "thickness": 1.0 },
          { "type": "qt_steel", "covered_by_mat": 80, "thickness": 1.0 },
          { "type": "superalloy", "covered_by_mat": 40, "thickness": 1.0 },
          { "type": "superalloy", "covered_by_mat": 40, "thickness": 1.0 }
        ],
        "encumbrance": 10,
        "coverage": 100,
        "covers": [ "torso" ],
        "volume_encumber_modifier": 0
      },
      {
        "material": [
          { "type": "carbide", "covered_by_mat": 100, "thickness": 1.0 },
          { "type": "qt_steel", "covered_by_mat": 60, "thickness": 1.0 }
        ],
        "//": "hands are lighter armored",
        "encumbrance": 5,
        "coverage": 100,
        "covers": [ "hand_l", "hand_r" ],
        "volume_encumber_modifier": 0
      },
      {
        "material": [
          { "type": "carbide", "covered_by_mat": 100, "thickness": 1.0 },
          { "type": "qt_steel", "covered_by_mat": 80, "thickness": 3.0 }
        ],
        "//": "feet are heavier armored",
        "encumbrance": 10,
        "coverage": 100,
        "covers": [ "foot_l", "foot_r" ],
        "layers": [ "NORMAL", "OUTER" ],
        "volume_encumber_modifier": 0
      },
      {
        "material": [
          { "type": "carbide", "covered_by_mat": 100, "thickness": 1.0 },
          { "type": "qt_steel", "covered_by_mat": 75, "thickness": 0.5 },
          { "type": "superalloy", "covered_by_mat": 40, "thickness": 0.5 },
          { "type": "superalloy", "covered_by_mat": 40, "thickness": 0.5 }
        ],
        "//": "limbs are lighter armored than torso but still strongly armored this is the non joints so extra hardsteel",
        "encumbrance": 10,
        "coverage": 100,
        "covers": [ "arm_l", "arm_r", "leg_l", "leg_r" ],
        "volume_encumber_modifier": 0
      }
    ],
    "tool_ammo": "battery",
    "passive_effects": [ { "id": "ench_climate_control_all" } ]
  },
  {
    "id": "phase_immersion_suit_on",
    "copy-from": "phase_immersion_suit",
    "type": "ITEM",
    "subtypes": [ "TOOL", "ARMOR" ],
    "name": { "str": "phase immersion suit (on)", "str_pl": "phase immersion suits (on)" },
    "looks_like": "phase_immersion_suit",
    "description": "Covered in interlocking plates of reflective metal, this advanced suit resembles both plate armor and an astronaut's spacesuit.  It is turned on, and continually draining power.  Use it to turn it off.",
    "turns_per_charge": 25,
    "revert_to": "phase_immersion_suit",
    "use_action": {
      "type": "transform",
      "ammo_scale": 0,
      "menu_text": "Turn off",
      "msg": "Suit shutting down.",
      "target": "phase_immersion_suit"
    },
    "environmental_protection": 80,
    "flags": [
      "RAD_PROOF",
      "PORTAL_PROOF",
      "STURDY",
      "WATERPROOF",
      "HYGROMETER",
      "THERMOMETER",
      "RAINPROOF",
      "WATCH",
      "ALARMCLOCK",
      "SWIM_GOGGLES",
      "SUN_GLASSES",
      "ELECTRIC_IMMUNE",
      "PARTIAL_DEAF",
      "GAS_PROOF",
      "TRADER_AVOID",
      "PSYSHIELD_PARTIAL",
      "GNV_EFFECT",
      "NO_REPAIR",
      "NANOFAB_REPAIR",
      "PADDED",
      "USE_UPS",
      "NO_UNLOAD",
      "COMBAT_TOGGLEABLE",
      "UNBREAKABLE_MELEE"
    ]
  },
  {
    "id": "rebreather",
    "type": "ITEM",
    "subtypes": [ "TOOL", "ARMOR" ],
    "category": "clothing",
    "symbol": "[",
    "color": "dark_gray",
    "name": { "str": "rebreather mask" },
    "description": "A mask worn over your mouth which, when loaded with the proper filters, recycles your exhaled breath for rebreathing while underwater.  Use it to turn it on.",
    "flags": [ "WATER_FRIENDLY", "PADDED" ],
    "price": "250 USD",
    "price_postapoc": "5 USD",
    "material": [ "plastic", "aluminum" ],
    "weight": "720 g",
    "volume": "500 ml",
    "pocket_data": [
      {
        "pocket_type": "MAGAZINE_WELL",
        "rigid": true,
        "flag_restriction": [ "REBREATHER_CART" ],
        "default_magazine": "rebreather_cartridge_o2"
      }
    ],
    "charges_per_use": 1,
    "use_action": {
      "type": "transform",
      "msg": "You activate your %s.",
      "target": "rebreather_on",
      "active": true,
      "need_charges": 1,
      "need_charges_msg": "The %s's filter is used up."
    },
    "warmth": 10,
    "environmental_protection": 3,
    "material_thickness": 1,
    "armor": [ { "encumbrance": 30, "coverage": 75, "covers": [ "mouth" ] } ],
    "tool_ammo": [ "rebreather_filter", "rebreather_o2_regenerator" ]
  },
  {
    "id": "rebreather_on",
    "copy-from": "rebreather",
    "type": "ITEM",
    "subtypes": [ "TOOL", "ARMOR" ],
    "material": [ "plastic", "aluminum" ],
    "name": { "str": "rebreather mask (on)", "str_pl": "rebreather masks (on)" },
    "description": "A mask worn over your mouth which, when loaded with the proper filters, recycles your exhaled breath for rebreathing while underwater.  It is turned on, and continually consuming its filter.  Use it to turn it off.",
    "flags": [ "WATER_FRIENDLY", "REBREATHER", "TRADER_AVOID" ],
    "turns_per_charge": 60,
    "revert_to": "rebreather",
    "use_action": { "ammo_scale": 0, "type": "transform", "menu_text": "Turn off", "msg": "Your %s deactivates.", "target": "rebreather" },
    "environmental_protection": 15,
    "armor": [ { "encumbrance": 20, "coverage": 75, "covers": [ "mouth" ] } ]
  },
  {
    "id": "rebreather_xl",
    "type": "ITEM",
    "subtypes": [ "TOOL", "ARMOR" ],
    "category": "clothing",
    "symbol": "[",
    "color": "dark_gray",
    "name": { "str": "rebreather mask" },
    "description": "A mask worn over your mouth which, when loaded with the proper filters, recycles your exhaled breath for rebreathing while underwater.  This model has been expanded substantially and can accommodate exotic anatomy.  Use it to turn it on.",
    "flags": [ "WATER_FRIENDLY", "OVERSIZE", "PREFIX_XL" ],
    "price": "250 USD",
    "price_postapoc": "5 USD",
    "material": [ "plastic", "aluminum" ],
    "weight": "960 g",
    "volume": "1250 ml",
    "pocket_data": [
      {
        "pocket_type": "MAGAZINE_WELL",
        "rigid": true,
        "flag_restriction": [ "REBREATHER_CART" ],
        "default_magazine": "rebreather_cartridge_o2"
      }
    ],
    "charges_per_use": 1,
    "use_action": {
      "type": "transform",
      "msg": "You activate your %s.",
      "target": "rebreather_xl_on",
      "active": true,
      "need_charges": 1,
      "need_charges_msg": "The %s's filter is used up."
    },
    "warmth": 10,
    "environmental_protection": 3,
    "material_thickness": 1,
    "armor": [ { "encumbrance": 30, "coverage": 75, "covers": [ "mouth" ] } ],
    "tool_ammo": [ "rebreather_filter", "rebreather_o2_regenerator" ]
  },
  {
    "id": "rebreather_xl_on",
    "copy-from": "rebreather_xl",
    "type": "ITEM",
    "subtypes": [ "TOOL", "ARMOR" ],
    "name": { "str": "rebreather mask (on)", "str_pl": "rebreather masks (on)" },
    "material": [ "plastic", "aluminum" ],
    "description": "A mask worn over your mouth which, when loaded with the proper filters, recycles your exhaled breath for rebreathing while underwater.  This model has been expanded substantially and can accommodate exotic anatomy.  It is turned on, and continually consuming its filter.  Use it to turn it off.",
    "flags": [ "WATER_FRIENDLY", "REBREATHER", "OVERSIZE", "PREFIX_XL", "TRADER_AVOID" ],
    "turns_per_charge": 60,
    "revert_to": "rebreather_xl",
    "use_action": {
      "ammo_scale": 0,
      "type": "transform",
      "menu_text": "Turn off",
      "msg": "Your %s deactivates.",
      "target": "rebreather_xl"
    },
    "environmental_protection": 15,
    "armor": [ { "encumbrance": 20, "coverage": 75, "covers": [ "mouth" ] } ]
  },
  {
    "id": "rebreather_xs",
    "type": "ITEM",
    "subtypes": [ "TOOL", "ARMOR" ],
    "category": "clothing",
    "symbol": "[",
    "color": "dark_gray",
    "name": { "str": "rebreather mask" },
    "description": "A mask worn over your mouth which, when loaded with the proper filters, recycles your exhaled breath for rebreathing while underwater.  This model has been shrunk dramatically to fit a smaller face.  Use it to turn it on.",
    "flags": [ "WATER_FRIENDLY", "UNDERSIZE", "PREFIX_XS" ],
    "price": "250 USD",
    "price_postapoc": "5 USD",
    "material": [ "plastic", "aluminum" ],
    "weight": "360 g",
    "volume": "250 ml",
    "pocket_data": [
      {
        "pocket_type": "MAGAZINE_WELL",
        "rigid": true,
        "flag_restriction": [ "REBREATHER_CART" ],
        "default_magazine": "rebreather_cartridge_o2"
      }
    ],
    "charges_per_use": 1,
    "use_action": {
      "type": "transform",
      "msg": "You activate your %s.",
      "target": "rebreather_xs_on",
      "active": true,
      "need_charges": 1,
      "need_charges_msg": "The %s's filter is used up."
    },
    "covers": [ "mouth" ],
    "warmth": 10,
    "environmental_protection": 3,
    "material_thickness": 1,
    "armor": [ { "encumbrance": 30, "coverage": 75, "covers": [ "mouth" ] } ],
    "tool_ammo": [ "rebreather_filter", "rebreather_o2_regenerator" ]
  },
  {
    "id": "rebreather_xs_on",
    "copy-from": "rebreather_xs",
    "type": "ITEM",
    "subtypes": [ "TOOL", "ARMOR" ],
    "name": { "str": "rebreather mask (on)", "str_pl": "rebreather masks (on)" },
    "description": "A mask worn over your mouth which, when loaded with the proper filters, recycles your exhaled breath for rebreathing while underwater.  This model has been shrunk dramatically to fit a smaller face.  It is turned on, and continually consuming its filter.  Use it to turn it off.",
    "flags": [ "WATER_FRIENDLY", "REBREATHER", "UNDERSIZE", "PREFIX_XS", "TRADER_AVOID" ],
    "turns_per_charge": 60,
    "revert_to": "rebreather_xs",
    "use_action": {
      "type": "transform",
      "ammo_scale": 0,
      "menu_text": "Turn off",
      "msg": "Your %s deactivates.",
      "target": "rebreather_xs"
    },
    "covers": [ "mouth" ],
    "environmental_protection": 15,
    "armor": [ { "encumbrance": 20, "coverage": 75, "covers": [ "mouth" ] } ]
  },
  {
    "id": "mask_filter",
    "type": "ITEM",
    "subtypes": [ "TOOL", "ARMOR" ],
    "name": { "str": "filter mask" },
    "category": "clothing",
    "description": "A mask that straps over your mouth and nose and filters air.  Protects from smoke, dust, and other contaminants quite well.  It must be prepared before use.",
    "flags": [ "SLEEP_IGNORE" ],
    "weight": "260 g",
    "volume": "500 ml",
    "price": "35 USD",
    "price_postapoc": "2 USD 50 cent",
    "material": [ "plastic" ],
    "symbol": "[",
    "looks_like": "mask_dust",
    "color": "light_gray",
    "warmth": 10,
    "material_thickness": 2,
    "environmental_protection": 3,
    "environmental_protection_with_filter": 7,
    "pocket_data": [
      {
        "pocket_type": "MAGAZINE_WELL",
        "rigid": true,
        "flag_restriction": [ "GASFILTER_SM" ],
        "default_magazine": "gasfilter_sm"
      }
    ],
    "use_action": [ "GASMASK_ACTIVATE" ],
    "tick_action": [ "GASMASK" ],
    "armor": [ { "encumbrance": 15, "rigid_layer_only": true, "coverage": 100, "covers": [ "mouth" ] } ],
    "tool_ammo": "gasfilter_s"
  },
  {
    "id": "mask_gas",
    "type": "ITEM",
    "subtypes": [ "TOOL", "ARMOR" ],
    "category": "clothing",
    "name": { "str": "gas mask" },
    "description": "A full-face, industrial-grade respirator made from a solid black silicon and butyl rubber blend, providing decent user comfort in addition to a clear field of view and a secure fit thanks to the mask's single-element visor and 6-point head harness.  Provided that a filter canister's been screwed into the right-side filter port and the respirator's been prepared, it'll do an admirable job at preventing smoke, gas, and contaminants derived from chemical and lab work from taking up residence in your organs.",
    "weight": "490 g",
    "volume": "1536 ml",
    "longest_side": "27 cm",
    "//": "Based on https://www.avon-protection.com/products/c50/",
    "//2": "While it's based on the C50, this could equally be the FM53, CM8, or an assortment of other gas masks that fall into the same category.",
    "price": "499 USD 50 cent",
    "price_postapoc": "7 USD 50 cent",
    "material": [ { "type": "butyl_rubber", "portion": 3 }, { "type": "plastic", "portion": 2 } ],
    "symbol": "[",
    "color": "dark_gray",
    "armor": [
      {
        "material": [ { "type": "cotton", "covered_by_mat": 100, "thickness": 0.2 } ],
        "covers": [ "head" ],
        "specifically_covers": [ "head_crown", "head_nape" ],
        "coverage": 25,
        "encumbrance": 0,
        "layers": [ "SKINTIGHT" ],
        "//": "The cotton represents the head harness that keeps the mask attached to one's melon. Hood-style masks, like the GP5, should get their own item.",
        "volume_encumber_modifier": 0
      },
      {
        "material": [ { "type": "butyl_rubber", "covered_by_mat": 100, "thickness": 2 } ],
        "covers": [ "head" ],
        "specifically_covers": [ "head_forehead" ],
        "coverage": 100,
        "encumbrance": 20,
        "volume_encumber_modifier": 0,
        "layers": [ "SKINTIGHT" ]
      },
      {
        "material": [ { "type": "hard_plastic_transp", "covered_by_mat": 100, "thickness": 2 } ],
        "//": "While some older gas masks had lenses made from glass, most modern ones are fabricated with plastic eyepieces or visors. We can hand-wave away the outliers.",
        "covers": [ "eyes" ],
        "coverage": 100,
        "encumbrance": 10,
        "layers": [ "SKINTIGHT", "NORMAL" ],
        "rigid_layer_only": true,
        "volume_encumber_modifier": 0
      },
      {
        "material": [
          { "type": "butyl_rubber", "covered_by_mat": 100, "thickness": 2 },
          { "type": "plastic", "covered_by_mat": 30, "thickness": 1 }
        ],
        "//": "The exhale valve, speech diaphragm, and, if a mask has them, the communications unit and drinking tube, are located over the mouth and nose sections. They're represented by the plastic content.",
        "covers": [ "mouth" ],
        "specifically_covers": [ "mouth_lips", "mouth_nose", "mouth_chin" ],
        "coverage": 100,
        "encumbrance": [ 20, 40 ],
        "layers": [ "SKINTIGHT", "NORMAL" ]
      },
      {
        "material": [
          { "type": "butyl_rubber", "covered_by_mat": 100, "thickness": 2 },
          { "type": "plastic", "covered_by_mat": 25, "thickness": 1 }
        ],
        "//": "Most modern gas masks possess plastic filter mounts on either one or both of the cheek sections, which this plastic represents. Again, we can tactically handwave away the outliers.",
        "covers": [ "mouth" ],
        "specifically_covers": [ "mouth_cheeks" ],
        "coverage": 100,
        "encumbrance": 20,
        "layers": [ "SKINTIGHT", "NORMAL", "OUTER" ],
        "volume_encumber_modifier": 0
      }
    ],
    "warmth": 40,
    "material_thickness": 2,
    "environmental_protection": 4,
    "environmental_protection_with_filter": 16,
    "pocket_data": [
      { "pocket_type": "MAGAZINE_WELL", "flag_restriction": [ "GASFILTER_MED" ], "default_magazine": "gasfilter_med" },
      {
        "pocket_type": "CONTAINER",
        "ablative": true,
        "volume_encumber_modifier": 0,
        "max_contains_volume": "50 ml",
        "max_contains_weight": "60 g",
        "max_item_length": "17 cm",
        "moves": 250,
        "description": "A number of external brackets arranged around the eyepiece to retain an outer attachment.",
        "flag_restriction": [ "PANORAMIC_OUTSERT" ],
        "inherits_flags": true
      },
      {
        "pocket_type": "CONTAINER",
        "rigid": true,
        "ablative": true,
        "volume_encumber_modifier": 0,
        "max_contains_volume": "50 ml",
        "max_contains_weight": "50 g",
        "max_item_length": "10 cm",
        "moves": 380,
        "description": "A space behind the visor designed to accommodate the installation of inserts.",
        "flag_restriction": [ "PANORAMIC_INSERT" ],
        "inherits_flags": true
      }
    ],
    "use_action": [ "GASMASK_ACTIVATE" ],
    "tick_action": [ "GASMASK" ],
    "flags": [ "SKINTIGHT", "NORMAL", "SLEEP_IGNORE", "VARSIZE", "PADDED" ],
    "tool_ammo": "gasfilter_m"
  },
  {
    "id": "mask_gas_xl",
    "type": "ITEM",
    "subtypes": [ "TOOL", "ARMOR" ],
    "name": { "str": "gas mask" },
    "copy-from": "mask_gas",
    "looks_like": "mask_gas",
    "proportional": { "weight": 1.25, "volume": 1.25, "price": 0.5 },
    "flags": [ "VARSIZE", "OVERSIZE", "PREFIX_XL", "SLEEP_IGNORE" ]
  },
  {
    "id": "mask_gas_xs",
    "type": "ITEM",
    "subtypes": [ "TOOL", "ARMOR" ],
    "name": { "str": "gas mask" },
    "copy-from": "mask_gas",
    "looks_like": "mask_gas",
    "proportional": { "weight": 0.75, "volume": 0.75, "price": 0.5 },
    "flags": [ "VARSIZE", "UNDERSIZE", "PREFIX_XS", "SLEEP_IGNORE" ]
  },
  {
    "id": "mask_gas_half",
    "type": "ITEM",
    "subtypes": [ "TOOL", "ARMOR" ],
    "name": { "str": "half-face gas mask" },
    "category": "clothing",
    "description": "A lightweight, form-fitting mask that straps over your mouth and nose, providing full protection from the inhalation of smoke, tear gas, and chemical contaminants - though safety goggles are advised!  It must be prepared before use.",
    "flags": [ "SLEEP_IGNORE" ],
    "weight": "400 g",
    "volume": "500 ml",
    "price": "52 USD",
    "price_postapoc": "7 USD 50 cent",
    "material": [ "plastic" ],
    "symbol": "[",
    "looks_like": "mask_dust",
    "color": "light_gray",
    "warmth": 12,
    "material_thickness": 2,
    "environmental_protection": 3,
    "environmental_protection_with_filter": 16,
    "pocket_data": [
      {
        "pocket_type": "MAGAZINE_WELL",
        "rigid": true,
        "flag_restriction": [ "GASFILTER_MED" ],
        "default_magazine": "gasfilter_med"
      }
    ],
    "use_action": [ "GASMASK_ACTIVATE" ],
    "tick_action": [ "GASMASK" ],
    "armor": [ { "encumbrance": 35, "rigid_layer_only": true, "coverage": 100, "covers": [ "mouth" ] } ],
    "tool_ammo": "gasfilter_m"
  },
  {
    "id": "mask_fsurvivor",
    "type": "ITEM",
    "subtypes": [ "TOOL", "ARMOR" ],
    "category": "armor",
    "name": { "str": "survivor firemask" },
    "description": "A custom-made leather gasmask faced with Nomex.  It must be prepared before use.",
    "weight": "686 g",
    "volume": "1250 ml",
    "price": "260 USD",
    "price_postapoc": "18 USD",
    "pocket_data": [
      {
        "pocket_type": "MAGAZINE_WELL",
        "rigid": true,
        "flag_restriction": [ "GASFILTER_MED" ],
        "default_magazine": "gasfilter_med"
      }
    ],
    "use_action": [ "GASMASK_ACTIVATE" ],
    "tick_action": [ "GASMASK" ],
    "material": [ "nomex", "leather_treated", "hard_plastic_transp" ],
    "symbol": "[",
    "color": "brown",
    "armor": [
      {
        "material": [
          { "type": "leather_treated", "covered_by_mat": 100, "thickness": 4 },
          { "type": "nomex", "covered_by_mat": 100, "thickness": 2 }
        ],
        "covers": [ "mouth" ],
        "coverage": 100,
        "encumbrance": 37
      },
      {
        "material": [ { "type": "hard_plastic_transp", "covered_by_mat": 100, "thickness": 5 } ],
        "covers": [ "eyes" ],
        "coverage": 100,
        "encumbrance": 25
      }
    ],
    "warmth": 25,
    "environmental_protection": 4,
    "environmental_protection_with_filter": 16,
    "flags": [ "VARSIZE", "STURDY", "SUN_GLASSES", "SLEEP_IGNORE", "UNRESTRICTED", "PADDED" ],
    "tool_ammo": "gasfilter_m"
  },
  {
    "id": "mask_fsurvivorxl",
    "type": "ITEM",
    "subtypes": [ "TOOL", "ARMOR" ],
    "copy-from": "mask_fsurvivor",
    "looks_like": "mask_fsurvivor",
    "name": { "str": "survivor firemask" },
    "proportional": { "weight": 1.25, "volume": 1.25, "price": 0.5 },
    "flags": [ "VARSIZE", "STURDY", "OVERSIZE", "PREFIX_XL", "SUN_GLASSES", "SLEEP_IGNORE", "PADDED", "UNRESTRICTED" ]
  },
  {
    "id": "mask_fsurvivorxs",
    "type": "ITEM",
    "subtypes": [ "TOOL", "ARMOR" ],
    "copy-from": "mask_fsurvivor",
    "looks_like": "mask_fsurvivor",
    "name": { "str": "survivor firemask" },
    "proportional": { "weight": 0.75, "volume": 0.75, "price": 0.5 },
    "flags": [ "VARSIZE", "STURDY", "SUN_GLASSES", "SLEEP_IGNORE", "UNDERSIZE", "PREFIX_XS", "PADDED", "UNRESTRICTED" ]
  },
  {
    "id": "mask_bunker",
    "type": "ITEM",
    "subtypes": [ "TOOL", "ARMOR" ],
    "category": "armor",
    "symbol": "[",
    "color": "light_gray",
    "name": { "str": "firefighter PBA mask" },
    "description": "A full-face mask commonly used by firefighters.  The protective breathing apparatus provides excellent protection from smoke, flame, and other dangers.  It must be prepared before use.",
    "flags": [ "WATERPROOF", "STURDY", "SUN_GLASSES", "SLEEP_IGNORE", "PADDED" ],
    "price": "1 kUSD",
    "price_postapoc": "7 USD 50 cent",
    "material": [ "plastic", "nomex" ],
    "weight": "1260 g",
    "volume": "1500 ml",
    "pocket_data": [
      {
        "pocket_type": "MAGAZINE_WELL",
        "rigid": true,
        "flag_restriction": [ "GASFILTER_MED" ],
        "default_magazine": "gasfilter_med"
      }
    ],
    "use_action": [ "GASMASK_ACTIVATE" ],
    "tick_action": [ "GASMASK" ],
    "warmth": 25,
    "environmental_protection": 4,
    "environmental_protection_with_filter": 16,
    "armor": [
      {
        "material": [
          { "type": "nomex", "covered_by_mat": 100, "thickness": 3 },
          { "type": "plastic", "covered_by_mat": 100, "thickness": 3 }
        ],
        "covers": [ "mouth" ],
        "coverage": 100,
        "encumbrance": 25
      },
      {
        "material": [ { "type": "plastic", "covered_by_mat": 100, "thickness": 3 } ],
        "covers": [ "eyes" ],
        "coverage": 100,
        "encumbrance": 12
      }
    ],
    "tool_ammo": "gasfilter_m"
  },
  {
    "id": "mask_hsurvivor",
    "type": "ITEM",
    "subtypes": [ "TOOL", "ARMOR" ],
    "category": "armor",
    "name": { "str": "heavy survivor mask" },
    "description": "A gas mask handcrafted from treated leather with a steel faceplate overtop.  It must be prepared before use.",
    "weight": "686 g",
    "volume": "1350 ml",
    "price": "260 USD",
    "price_postapoc": "18 USD",
    "pocket_data": [
      {
        "pocket_type": "MAGAZINE_WELL",
        "rigid": true,
        "flag_restriction": [ "GASFILTER_MED" ],
        "default_magazine": "gasfilter_med"
      }
    ],
    "use_action": [ "GASMASK_ACTIVATE" ],
    "tick_action": [ "GASMASK" ],
    "material": [ "leather_treated", "hard_plastic_transp", "lc_steel" ],
    "symbol": "[",
    "color": "brown",
    "armor": [
      {
        "material": [
          { "type": "leather_treated", "covered_by_mat": 100, "thickness": 4 },
          { "type": "lc_steel", "covered_by_mat": 90, "thickness": 1 }
        ],
        "covers": [ "mouth" ],
        "coverage": 100,
        "encumbrance": 38
      },
      {
        "material": [
          { "type": "hard_plastic_transp", "covered_by_mat": 100, "thickness": 5 },
          { "type": "lc_steel", "covered_by_mat": 15, "thickness": 1 }
        ],
        "covers": [ "eyes" ],
        "layers": [ "SKINTIGHT", "NORMAL" ],
        "rigid_layer_only": true,
        "coverage": 100,
        "encumbrance": 28
      }
    ],
    "warmth": 28,
    "environmental_protection": 4,
    "environmental_protection_with_filter": 16,
    "flags": [ "VARSIZE", "STURDY", "SUN_GLASSES", "SLEEP_IGNORE", "PADDED", "UNRESTRICTED" ],
    "tool_ammo": "gasfilter_m"
  },
  {
    "id": "mask_hsurvivorxl",
    "type": "ITEM",
    "subtypes": [ "TOOL", "ARMOR" ],
    "copy-from": "mask_hsurvivor",
    "looks_like": "mask_hsurvivor",
    "name": { "str": "heavy survivor mask" },
    "proportional": { "weight": 1.25, "volume": 1.25, "price": 0.5 },
    "flags": [ "VARSIZE", "STURDY", "OVERSIZE", "PREFIX_XL", "SUN_GLASSES", "SLEEP_IGNORE", "PADDED", "UNRESTRICTED" ]
  },
  {
    "id": "mask_hsurvivorxs",
    "type": "ITEM",
    "subtypes": [ "TOOL", "ARMOR" ],
    "copy-from": "mask_hsurvivor",
    "looks_like": "mask_hsurvivor",
    "name": { "str": "heavy survivor mask" },
    "proportional": { "weight": 0.75, "volume": 0.75, "price": 0.5 },
    "flags": [ "VARSIZE", "STURDY", "SUN_GLASSES", "SLEEP_IGNORE", "UNDERSIZE", "PREFIX_XS", "PADDED", "UNRESTRICTED" ]
  },
  {
    "id": "mask_lsurvivor",
    "type": "ITEM",
    "subtypes": [ "TOOL", "ARMOR" ],
    "category": "armor",
    "name": { "str": "survivor half mask" },
    "description": "A half-face gasmask handcrafted from treated leather.  It provides no protection for the eyes, and must be activated before use.",
    "weight": "341 g",
    "volume": "625 ml",
    "price": "200 USD",
    "price_postapoc": "14 USD 50 cent",
    "pocket_data": [
      {
        "pocket_type": "MAGAZINE_WELL",
        "rigid": true,
        "flag_restriction": [ "GASFILTER_MED" ],
        "default_magazine": "gasfilter_med"
      }
    ],
    "use_action": [ "GASMASK_ACTIVATE" ],
    "tick_action": [ "GASMASK" ],
    "material": [ "leather_treated" ],
    "symbol": "[",
    "color": "brown",
    "armor": [
      {
        "material": [ { "type": "leather_treated", "covered_by_mat": 100, "thickness": 4 } ],
        "covers": [ "mouth" ],
        "coverage": 100,
        "encumbrance": 35
      }
    ],
    "warmth": 15,
    "environmental_protection": 4,
    "environmental_protection_with_filter": 15,
    "flags": [ "VARSIZE", "STURDY", "SLEEP_IGNORE", "UNRESTRICTED" ],
    "tool_ammo": "gasfilter_m"
  },
  {
    "id": "mask_lsurvivorxl",
    "type": "ITEM",
    "subtypes": [ "TOOL", "ARMOR" ],
    "copy-from": "mask_lsurvivor",
    "looks_like": "mask_lsurvivor",
    "name": { "str": "survivor half mask" },
    "proportional": { "weight": 1.25, "volume": 1.25, "price": 0.5 },
    "flags": [ "VARSIZE", "STURDY", "OVERSIZE", "PREFIX_XL", "SLEEP_IGNORE", "UNRESTRICTED" ]
  },
  {
    "id": "mask_lsurvivorxs",
    "type": "ITEM",
    "subtypes": [ "TOOL", "ARMOR" ],
    "copy-from": "mask_lsurvivor",
    "looks_like": "mask_lsurvivor",
    "name": { "str": "survivor half mask" },
    "proportional": { "weight": 0.75, "volume": 0.75, "price": 0.5 },
    "flags": [ "VARSIZE", "STURDY", "SLEEP_IGNORE", "UNDERSIZE", "PREFIX_XS", "UNRESTRICTED" ]
  },
  {
    "id": "mask_survivor",
    "type": "ITEM",
    "subtypes": [ "TOOL", "ARMOR" ],
    "category": "armor",
    "name": { "str": "survivor mask" },
    "description": "A gas mask handcrafted from treated leather.  It must be prepared before use.",
    "weight": "682 g",
    "volume": "1250 ml",
    "price": "240 USD",
    "price_postapoc": "17 USD 50 cent",
    "pocket_data": [
      {
        "pocket_type": "MAGAZINE_WELL",
        "rigid": true,
        "flag_restriction": [ "GASFILTER_MED" ],
        "default_magazine": "gasfilter_med"
      }
    ],
    "use_action": [ "GASMASK_ACTIVATE" ],
    "tick_action": [ "GASMASK" ],
    "material": [ "leather_treated", "hard_plastic_transp" ],
    "symbol": "[",
    "color": "brown",
    "armor": [
      {
        "material": [ { "type": "leather_treated", "covered_by_mat": 100, "thickness": 4 } ],
        "covers": [ "mouth" ],
        "coverage": 100,
        "encumbrance": 35
      },
      {
        "material": [ { "type": "hard_plastic_transp", "covered_by_mat": 100, "thickness": 5 } ],
        "covers": [ "eyes" ],
        "layers": [ "SKINTIGHT", "NORMAL" ],
        "rigid_layer_only": true,
        "coverage": 100,
        "encumbrance": 25
      }
    ],
    "warmth": 20,
    "environmental_protection": 4,
    "environmental_protection_with_filter": 15,
    "flags": [ "VARSIZE", "STURDY", "SUN_GLASSES", "SLEEP_IGNORE", "PADDED", "UNRESTRICTED" ],
    "tool_ammo": "gasfilter_m"
  },
  {
    "id": "mask_survivorxl",
    "type": "ITEM",
    "subtypes": [ "TOOL", "ARMOR" ],
    "copy-from": "mask_survivor",
    "looks_like": "mask_survivor",
    "name": { "str": "survivor mask" },
    "proportional": { "weight": 1.25, "volume": 1.25, "price": 0.5 },
    "flags": [ "VARSIZE", "STURDY", "OVERSIZE", "PREFIX_XL", "SUN_GLASSES", "SLEEP_IGNORE", "PADDED", "UNRESTRICTED" ]
  },
  {
    "id": "mask_survivorxs",
    "type": "ITEM",
    "subtypes": [ "TOOL", "ARMOR" ],
    "copy-from": "mask_survivor",
    "looks_like": "mask_survivor",
    "name": { "str": "survivor mask" },
    "proportional": { "weight": 0.75, "volume": 0.75, "price": 0.5 },
    "flags": [ "VARSIZE", "STURDY", "SUN_GLASSES", "SLEEP_IGNORE", "UNDERSIZE", "PREFIX_XS", "PADDED", "UNRESTRICTED" ]
  },
  {
    "id": "goggles_nv",
    "type": "ITEM",
    "subtypes": [ "TOOL", "ARMOR", "ARTIFACT" ],
    "category": "clothing",
    "symbol": "[",
    "color": "dark_gray",
    "name": { "str_sp": "light amp goggles" },
    "description": "A pair of battery-powered goggles that use a infrared LED in conjunction with a IR camera, allowing you to see in the dark.  Use it to turn them on.",
    "flags": [ "FRAGILE", "OUTER", "ELECTRONIC", "MUNDANE" ],
    "faults": [ { "fault_group": "electronic_general" } ],
    "price": "300 USD",
    "price_postapoc": "30 USD",
    "material": [ "plastic", "steel" ],
    "weight": "600 g",
    "volume": "1 L",
    "charges_per_use": 1,
    "use_action": {
      "type": "transform",
      "msg": "You activate your %s.",
      "target": "goggles_nv_on",
      "active": true,
      "need_charges": 1,
      "need_charges_msg": "The %s's batteries are dead."
    },
    "warmth": 10,
    "environmental_protection": 3,
    "material_thickness": 2,
    "pocket_data": [
      {
        "pocket_type": "MAGAZINE_WELL",
        "rigid": true,
        "flag_restriction": [ "BATTERY_LIGHT", "BATTERY_ULTRA_LIGHT" ],
        "default_magazine": "light_battery_cell"
      }
    ],
    "armor": [ { "encumbrance": 40, "coverage": 100, "covers": [ "eyes" ], "rigid_layer_only": true } ],
    "tool_ammo": "battery",
    "passive_effects": [ { "id": "nvg_bad" } ]
  },
  {
    "id": "goggles_nv_on",
    "copy-from": "goggles_nv",
    "type": "ITEM",
    "subtypes": [ "TOOL", "ARMOR" ],
    "name": { "str_sp": "light amp goggles (on)" },
    "description": "A pair of battery-powered goggles that use a infrared LED in conjunction with a IR camera, allowing you to see in the dark.  It is turned on, and continually draining batteries.  Use it to turn them off.",
    "material": [ "plastic", "steel" ],
    "extend": { "flags": [ "TRADER_AVOID", "NVG_GREEN" ] },
    "//": "2019 commercial models can operate at under 0.375W with the IR illuminator on",
    "power_draw": "375 mW",
    "revert_to": "goggles_nv",
    "use_action": { "ammo_scale": 0, "type": "transform", "menu_text": "Turn off", "msg": "Your %s deactivates.", "target": "goggles_nv" },
    "warmth": 15,
    "armor": [ { "encumbrance": 20, "coverage": 100, "covers": [ "eyes" ], "rigid_layer_only": true } ]
  },
  {
    "id": "goggles_ir",
    "type": "ITEM",
    "subtypes": [ "TOOL", "ARMOR", "ARTIFACT" ],
    "category": "clothing",
    "symbol": "[",
    "color": "dark_gray",
    "name": { "str_sp": "infrared goggles" },
    "description": "A pair of battery-powered goggles that grant infrared vision, allowing you to see warm-blooded creatures in the dark.  Use it to turn them on.",
    "flags": [ "FRAGILE", "OUTER", "ELECTRONIC", "MUNDANE" ],
    "faults": [ { "fault_group": "electronic_general" } ],
    "price": "920 USD",
    "price_postapoc": "25 USD",
    "material": [ "plastic", "steel" ],
    "weight": "1240 g",
    "volume": "1 L",
    "charges_per_use": 1,
    "use_action": {
      "type": "transform",
      "msg": "You activate your %s.",
      "target": "goggles_ir_on",
      "active": true,
      "need_charges": 1,
      "need_charges_msg": "The %s's batteries are dead."
    },
    "warmth": 10,
    "environmental_protection": 3,
    "material_thickness": 2,
    "pocket_data": [
      {
        "pocket_type": "MAGAZINE_WELL",
        "rigid": true,
        "flag_restriction": [ "BATTERY_LIGHT", "BATTERY_ULTRA_LIGHT" ],
        "default_magazine": "light_battery_cell"
      }
    ],
    "armor": [ { "encumbrance": 40, "coverage": 100, "covers": [ "eyes" ], "rigid_layer_only": true } ],
    "tool_ammo": "battery",
    "passive_effects": [ { "id": "THERMAL_VISION_GOOD" } ]
  },
  {
    "id": "goggles_ir_on",
    "copy-from": "goggles_ir",
    "type": "ITEM",
    "subtypes": [ "TOOL", "ARMOR" ],
    "name": { "str_sp": "infrared goggles (on)" },
    "description": "A pair of battery-powered goggles that grant infrared vision, allowing you to see warm-blooded creatures in the dark.  Use it to turn them off.",
    "material": [ "plastic", "steel" ],
    "extend": { "flags": [ "TRADER_AVOID" ] },
    "faults": [ { "fault_group": "electronic_general" } ],
    "power_draw": "1 W",
    "revert_to": "goggles_ir",
    "use_action": { "ammo_scale": 0, "type": "transform", "menu_text": "Turn off", "msg": "Your %s deactivates.", "target": "goggles_ir" },
    "warmth": 15,
    "armor": [ { "encumbrance": 20, "coverage": 100, "covers": [ "eyes" ], "rigid_layer_only": true } ]
  },
  {
    "id": "wearable_rx12",
    "type": "ITEM",
    "subtypes": [ "TOOL", "ARMOR" ],
    "category": "clothing",
    "symbol": "[",
    "color": "blue",
    "name": { "str": "wearable RX12 jet injector" },
    "description": "A modified RX12 jet injector which can be worn on the body.  A label on the side warns against using more than two doses per hour.",
    "price": "400 USD",
    "price_postapoc": "10 USD",
    "material": [ "ceramic", "superalloy" ],
    "flags": [ "OVERSIZE" ],
    "weight": "364 g",
    "volume": "750 ml",
    "pocket_data": [ { "pocket_type": "MAGAZINE", "rigid": true, "ammo_restriction": { "ampoule": 2 } } ],
    "charges_per_use": 1,
    "use_action": [ "JET_INJECTOR" ],
    "material_thickness": 3
  },
  {
    "id": "rx11_stimpack",
    "type": "ITEM",
    "subtypes": [ "TOOL", "ARMOR" ],
    "category": "clothing",
    "symbol": "[",
    "color": "dark_gray",
    "name": { "str_sp": "RX11 stimulant delivery system" },
    "description": "A Rivtech RX11 stimulant delivery system, a jet autoinjector system worn on the user's body.  A simple press of its activator injects powerful chemical stimulants into the bloodstream without using a needle.",
    "price": "400 USD",
    "price_postapoc": "10 USD",
    "material": [ "superalloy", "kevlar_rigid" ],
    "flags": [ "OVERSIZE" ],
    "weight": "212 g",
    "volume": "750 ml",
    "pocket_data": [ { "pocket_type": "MAGAZINE", "rigid": true, "ammo_restriction": { "stimpack_ammo": 5 } } ],
    "charges_per_use": 1,
    "use_action": [ "STIMPACK" ],
    "material_thickness": 3,
    "tool_ammo": "stimpack_ammo"
  },
  {
    "id": "mask_h20survivor",
    "type": "ITEM",
    "subtypes": [ "TOOL", "ARMOR" ],
    "category": "armor",
    "symbol": "[",
    "color": "dark_gray",
    "name": { "str": "survivor divemask" },
    "description": "A custom-built, armored rebreather mask that covers the face and eyes.  Provides excellent protection from harm as well providing breathing gas while underwater.  Use it to turn it on.",
    "flags": [ "VARSIZE", "STURDY", "WATER_FRIENDLY", "SWIM_GOGGLES" ],
    "price": "400 USD",
    "price_postapoc": "20 USD",
    "material": [ "kevlar_layered", "plastic" ],
    "weight": "982 g",
    "volume": "1500 ml",
    "pocket_data": [
      {
        "pocket_type": "MAGAZINE_WELL",
        "rigid": true,
        "flag_restriction": [ "REBREATHER_CART" ],
        "default_magazine": "rebreather_cartridge_o2"
      }
    ],
    "charges_per_use": 1,
    "use_action": {
      "type": "transform",
      "msg": "You activate your %s.",
      "target": "mask_h20survivor_on",
      "active": true,
      "need_charges": 1,
      "need_charges_msg": "The %s's filter is used up."
    },
    "warmth": 15,
    "environmental_protection": 4,
    "armor": [
      {
        "material": [
          { "type": "plastic", "covered_by_mat": 100, "thickness": 3.0 },
          { "type": "neoprene", "covered_by_mat": 25, "thickness": 1.0 }
        ],
        "covers": [ "eyes" ],
        "rigid_layer_only": true,
        "coverage": 100,
        "encumbrance": 5
      },
      {
        "material": [
          { "type": "kevlar_layered", "covered_by_mat": 100, "thickness": 1.1, "ignore_sheet_thickness": true },
          { "type": "plastic", "covered_by_mat": 100, "thickness": 1.0 },
          { "type": "aluminum", "covered_by_mat": 75, "thickness": 0.5 },
          { "type": "neoprene", "covered_by_mat": 50, "thickness": 1.0 }
        ],
        "covers": [ "mouth" ],
        "rigid_layer_only": true,
        "coverage": 100,
        "encumbrance": 30
      }
    ],
    "tool_ammo": [ "rebreather_filter", "rebreather_o2_regenerator" ]
  },
  {
    "id": "mask_h20survivor_on",
    "copy-from": "mask_h20survivor",
    "type": "ITEM",
    "subtypes": [ "TOOL", "ARMOR" ],
    "name": { "str": "survivor divemask (on)", "str_pl": "survivor divemasks (on)" },
    "description": "A custom-built, armored rebreather mask that covers the face and eyes.  Provides excellent protection from harm as well providing breathing gas while underwater.  It is turned on, and continually consuming its filter.  Use it to turn it off.",
    "flags": [ "VARSIZE", "STURDY", "WATER_FRIENDLY", "REBREATHER", "SWIM_GOGGLES" ],
    "turns_per_charge": 60,
    "revert_to": "mask_h20survivor",
    "use_action": {
      "ammo_scale": 0,
      "type": "transform",
      "menu_text": "Turn off",
      "msg": "Your %s deactivates.",
      "target": "mask_h20survivor"
    },
    "environmental_protection": 16
  },
  {
    "id": "mask_h20survivorxl",
    "type": "ITEM",
    "subtypes": [ "TOOL", "ARMOR" ],
    "copy-from": "mask_h20survivor",
    "looks_like": "mask_h20survivor",
    "name": { "str": "survivor divemask" },
    "description": "A custom-built, armored rebreather mask that covers the face and eyes.  Provides excellent protection from harm as well providing breathing gas while underwater.  Use it to turn it on.",
    "proportional": { "weight": 1.25, "volume": 1.25, "price": 1.5 },
    "flags": [ "VARSIZE", "STURDY", "WATER_FRIENDLY", "SWIM_GOGGLES", "OVERSIZE", "PREFIX_XL" ],
    "use_action": {
      "type": "transform",
      "msg": "You activate your %s.",
      "target": "mask_h20survivorxl_on",
      "active": true,
      "need_charges": 1,
      "need_charges_msg": "The %s's filter is used up."
    }
  },
  {
    "id": "mask_h20survivorxs",
    "type": "ITEM",
    "subtypes": [ "TOOL", "ARMOR" ],
    "copy-from": "mask_h20survivor",
    "looks_like": "mask_h20survivor",
    "name": { "str": "survivor divemask" },
    "description": "A custom-built, armored rebreather mask that covers the face and eyes.  Provides excellent protection from harm as well providing breathing gas while underwater.  Use it to turn it on.",
    "proportional": { "weight": 0.75, "volume": 0.75, "price": 0.5 },
    "use_action": {
      "type": "transform",
      "msg": "You activate your %s.",
      "target": "mask_h20survivorxs_on",
      "active": true,
      "need_charges": 1,
      "need_charges_msg": "The %s's filter is used up."
    },
    "flags": [ "VARSIZE", "STURDY", "WATER_FRIENDLY", "SWIM_GOGGLES", "UNDERSIZE", "PREFIX_XS" ]
  },
  {
    "id": "mask_h20survivorxl_on",
    "copy-from": "mask_h20survivorxl",
    "type": "ITEM",
    "subtypes": [ "TOOL", "ARMOR" ],
    "name": { "str": "survivor divemask (on)", "str_pl": "survivor divemasks (on)" },
    "description": "A custom-built, armored rebreather mask that covers the face and eyes regardless of your state of mutation.  Provides excellent protection from harm as well providing breathing gas while underwater.  It is turned on, and continually consuming its filter.  Use it to turn it off.",
    "flags": [ "VARSIZE", "STURDY", "WATER_FRIENDLY", "REBREATHER", "SWIM_GOGGLES", "OVERSIZE", "PREFIX_XL", "TRADER_AVOID" ],
    "turns_per_charge": 60,
    "revert_to": "mask_h20survivorxl",
    "use_action": {
      "ammo_scale": 0,
      "type": "transform",
      "menu_text": "Turn off",
      "msg": "Your %s deactivates.",
      "target": "mask_h20survivorxl"
    },
    "environmental_protection": 16
  },
  {
    "id": "mask_h20survivorxs_on",
    "type": "ITEM",
    "subtypes": [ "TOOL", "ARMOR" ],
    "copy-from": "mask_h20survivor",
    "looks_like": "mask_h20survivor",
    "name": { "str": "survivor divemask (on)", "str_pl": "survivor divemasks (on)" },
    "description": "A custom-built, armored rebreather mask that covers the face and eyes.  Provides excellent protection from harm as well providing breathing gas while underwater.  Use it to turn it on.",
    "proportional": { "weight": 0.75, "volume": 0.75, "price": 0.5 },
    "flags": [ "VARSIZE", "STURDY", "WATER_FRIENDLY", "REBREATHER", "SWIM_GOGGLES", "UNDERSIZE", "PREFIX_XS", "TRADER_AVOID" ],
    "turns_per_charge": 60,
    "revert_to": "mask_h20survivorxs",
    "use_action": {
      "ammo_scale": 0,
      "type": "transform",
      "menu_text": "Turn off",
      "msg": "Your %s deactivates.",
      "target": "mask_h20survivorxs"
    },
    "environmental_protection": 16
  },
  {
    "id": "rad_monitor",
    "type": "ITEM",
    "subtypes": [ "TOOL", "ARMOR" ],
    "category": "clothing",
    "symbol": "[",
    "color": "dark_gray",
    "name": { "str": "radiation biomonitor" },
    "description": "A small, battery-powered biometric safety device worn on the wrist.  Activate to check your current level of radiation exposure.",
    "price": "600 USD",
    "price_postapoc": "10 USD",
    "material": [ "plastic", "aluminum" ],
    "weight": "150 g",
    "volume": "150 ml",
    "charges_per_use": 1,
    "use_action": [ "RADGLOVE" ],
    "sided": true,
    "material_thickness": 0.1,
    "flags": [ "BELTED", "FRAGILE", "ALLOWS_NATURAL_ATTACKS", "WATER_FRIENDLY", "OVERSIZE" ],
    "pocket_data": [
      {
        "pocket_type": "MAGAZINE_WELL",
        "rigid": true,
        "flag_restriction": [ "BATTERY_ULTRA_LIGHT" ],
        "default_magazine": "light_minus_battery_cell"
      }
    ],
    "armor": [ { "coverage": 50, "covers": [ "hand_l", "hand_r" ], "specifically_covers": [ "hand_wrist_l", "hand_wrist_r" ] } ],
    "tool_ammo": "battery"
  },
  {
    "id": "hairpin",
    "type": "ITEM",
    "subtypes": [ "TOOL", "ARMOR" ],
    "category": "clothing",
    "symbol": "[",
    "color": "brown",
    "name": { "str": "hairpin" },
    "description": "A plain hairpin to keep your hair in place.",
    "price": "4 cent",
    "price_postapoc": "10 cent",
    "material": [ "steel" ],
    "weight": "200 mg",
    "volume": "1 ml",
    "longest_side": "45 mm"
  },
  {
    "id": "fc_hairpin",
    "type": "ITEM",
    "subtypes": [ "TOOL", "ARMOR" ],
    "copy-from": "hairpin",
    "color": "pink",
    "name": { "str": "fancy hairpin" },
    "description": "A pink hairpin with cute flower textures.",
    "price": "10 USD",
    "price_postapoc": "5 cent",
    "material": [ "plastic" ],
    "weight": "100 mg"
  },
  {
    "id": "towel",
    "type": "ITEM",
    "subtypes": [ "TOOL", "ARMOR" ],
    "symbol": ",",
    "color": "cyan",
    "name": { "str": "towel" },
    "description": "A large, fluffy towel.  It could be used to dry yourself.  Any person that can travel the length and breadth of the apocalypse, rough it, slum it, struggle against terrible odds, win through, and still know where their towel is, is clearly a force to be reckoned with.",
    "price": "45 USD",
    "price_postapoc": "10 cent",
    "material": [ "cotton" ],
    "weight": "250 g",
    "volume": "500 ml",
    "use_action": [ "TOWEL" ],
    "warmth": 8,
    "material_thickness": 0.3,
    "armor": [ { "coverage": 50, "covers": [ "torso", "leg_l", "leg_r" ] } ]
  },
  {
    "id": "towel_wet",
    "type": "ITEM",
    "subtypes": [ "TOOL", "ARMOR" ],
    "symbol": ",",
    "color": "blue",
    "name": { "str": "towel" },
    "description": "A large, sopping wet towel.  If you wait a little bit, it should dry out.  Don't panic.",
    "price": "20 USD",
    "price_postapoc": "0 cent",
    "material": [ "cotton", "water" ],
    "weight": "375 g",
    "volume": "500 ml",
    "revert_to": "towel",
    "use_action": [ "TOWEL" ],
    "flags": [ "WET", "SLEEP_IGNORE" ],
    "material_thickness": 0.3,
    "armor": [ { "coverage": 50, "covers": [ "torso", "leg_l", "leg_r" ] } ]
  },
  {
    "type": "ITEM",
    "subtypes": [ "TOOL", "ARMOR" ],
    "id": "straw_fedora",
    "category": "clothing",
    "name": { "str": "straw fedora" },
    "weight": "300 g",
    "color": "light_gray",
    "use_action": { "menu_text": "Tip", "type": "transform", "target": "straw_fedora", "msg": "You tip your %s." },
    "symbol": "[",
    "description": "A straw fedora hat, comfortable and stylish.  Its brim helps keep the sun out of your eyes.",
    "price": "50 USD",
    "price_postapoc": "50 cent",
    "material": [ "paper" ],
    "volume": "1250 ml",
    "warmth": 5,
    "environmental_protection": 1,
    "flags": [ "VARSIZE", "SUN_GLASSES" ],
    "material_thickness": 1,
    "armor": [ { "encumbrance": 10, "coverage": 100, "covers": [ "head" ], "specifically_covers": [ "head_crown" ] } ]
  },
  {
    "id": "thermal_outfit",
    "type": "ITEM",
    "subtypes": [ "TOOL", "ARMOR" ],
    "category": "clothing",
    "symbol": "[",
    "color": "light_gray",
    "name": { "str": "thermal electric outfit" },
    "description": "A suit of thin thermal underwear that covers you from head to toe and is equipped with internal battery-powered heating elements.  Use it to turn it on.",
    "flags": [ "VARSIZE", "SKINTIGHT", "WATER_BREAK" ],
    "price": "300 USD",
    "price_postapoc": "7 USD 50 cent",
    "material": [ "cotton" ],
    "weight": "2250 g",
    "volume": "4500 ml",
    "charges_per_use": 1,
    "use_action": {
      "type": "transform",
      "msg": "You activate your %s.",
      "target": "thermal_outfit_on",
      "active": true,
      "need_charges": 1,
      "need_charges_msg": "The %s's batteries are dead."
    },
    "warmth": 10,
    "material_thickness": 0.1,
    "pocket_data": [
      {
        "pocket_type": "MAGAZINE_WELL",
        "rigid": true,
        "flag_restriction": [ "BATTERY_MEDIUM", "BATTERY_HEAVY" ],
        "default_magazine": "heavy_battery_cell"
      }
    ],
    "armor": [
      {
        "coverage": 100,
        "covers": [ "head", "mouth", "torso", "arm_l", "arm_r", "leg_l", "leg_r", "hand_l", "hand_r", "foot_l", "foot_r" ]
      }
    ],
    "tool_ammo": "battery"
  },
  {
    "id": "thermal_outfit_on",
    "copy-from": "thermal_outfit",
    "type": "ITEM",
    "subtypes": [ "TOOL", "ARMOR" ],
    "name": { "str": "thermal electric outfit (on)", "str_pl": "thermal electric outfits (on)" },
    "description": "A suit of thin thermal underwear that covers you from head to toe and is equipped with internal battery-powered heating elements.  It is currently on, and continually draining batteries.  Use it to turn it off.",
    "flags": [ "VARSIZE", "SKINTIGHT", "TRADER_AVOID" ],
    "power_draw": "8 W",
    "revert_to": "thermal_outfit",
    "use_action": {
      "ammo_scale": 0,
      "type": "transform",
      "menu_text": "Turn off",
      "msg": "Your %s deactivates.",
      "target": "thermal_outfit"
    },
    "warmth": 60
  },
  {
    "id": "turtleneck",
    "type": "ITEM",
    "subtypes": [ "TOOL", "ARMOR" ],
    "name": { "str": "turtleneck" },
    "description": "A tasteful wool turtleneck, modeled after cashmere.  Unencumbering and warm, but lacking storage.",
    "category": "clothing",
    "weight": "478 g",
    "volume": "2500 ml",
    "price": "50 USD",
    "price_postapoc": "60 cent",
    "material": [ "wool" ],
    "symbol": "[",
    "looks_like": "sweater",
    "color": "white",
    "warmth": 30,
    "material_thickness": 0.5,
    "environmental_protection": 2,
    "use_action": {
      "target": "turtleneck_rolled",
      "menu_text": "Roll neck",
      "msg": "You adjust the neck and collar of the turtleneck.",
      "type": "transform"
    },
    "flags": [ "VARSIZE", "ALLOWS_NATURAL_ATTACKS" ],
    "armor": [
      { "encumbrance": 3, "coverage": 100, "covers": [ "torso", "arm_l", "arm_r", "mouth" ] },
      { "encumbrance": 1, "coverage": 100, "covers": [ "head" ], "specifically_covers": [ "head_throat" ] }
    ]
  },
  {
    "id": "turtleneck_rolled",
    "type": "ITEM",
    "subtypes": [ "TOOL", "ARMOR" ],
    "name": { "str": "turtleneck (rolled)", "str_pl": "turtlenecks (rolled)" },
    "description": "This wool turtleneck's neck is rolled out of the way of the mouth.",
    "category": "clothing",
    "weight": "478 g",
    "volume": "2500 ml",
    "price": "50 USD",
    "price_postapoc": "60 cent",
    "material": [ "wool" ],
    "symbol": "[",
    "looks_like": "sweater",
    "color": "white",
    "warmth": 30,
    "material_thickness": 0.5,
    "environmental_protection": 2,
    "use_action": {
      "target": "turtleneck",
      "menu_text": "Unroll neck",
      "msg": "You adjust the neck and collar of the turtleneck.",
      "type": "transform"
    },
    "flags": [ "VARSIZE", "ALLOWS_NATURAL_ATTACKS" ],
    "armor": [
      { "encumbrance": 3, "coverage": 100, "covers": [ "torso", "arm_l", "arm_r" ] },
      { "encumbrance": 1, "coverage": 100, "covers": [ "head" ], "specifically_covers": [ "head_throat" ] }
    ]
  },
  {
    "id": "turtleneck_shirt",
    "type": "ITEM",
    "subtypes": [ "TOOL", "ARMOR" ],
    "name": { "str": "turtleneck shirt" },
    "description": "A tasteful cotton turtleneck shirt, thick for a shirt, thin for a sweater, and completely lacking storage.",
    "category": "clothing",
    "weight": "300 g",
    "volume": "2000 ml",
    "price": "20 USD",
    "price_postapoc": "50 cent",
    "material": [ "cotton" ],
    "symbol": "[",
    "looks_like": "sweater",
    "color": "white",
    "warmth": 20,
    "material_thickness": 0.5,
    "environmental_protection": 1,
    "use_action": {
      "target": "turtleneck_shirt_rolled",
      "menu_text": "Roll neck",
      "msg": "You adjust the neck and collar of the turtleneck shirt.",
      "type": "transform"
    },
    "flags": [ "VARSIZE", "ALLOWS_NATURAL_ATTACKS" ],
    "armor": [
      { "encumbrance": 2, "coverage": 100, "covers": [ "torso", "arm_l", "arm_r", "mouth" ] },
      { "encumbrance": 0, "coverage": 100, "covers": [ "head" ], "specifically_covers": [ "head_throat" ] }
    ]
  },
  {
    "id": "turtleneck_shirt_rolled",
    "type": "ITEM",
    "subtypes": [ "TOOL", "ARMOR" ],
    "name": { "str": "turtleneck shirt (rolled)", "str_pl": "turtleneck shirts (rolled)" },
    "description": "This turtleneck shirt's neck is rolled out of the way of the mouth.",
    "category": "clothing",
    "weight": "300 g",
    "volume": "2000 ml",
    "price": "20 USD",
    "price_postapoc": "50 cent",
    "material": [ "cotton" ],
    "symbol": "[",
    "looks_like": "sweater",
    "color": "white",
    "warmth": 20,
    "material_thickness": 0.5,
    "environmental_protection": 1,
    "use_action": {
      "target": "turtleneck_shirt",
      "menu_text": "Unroll neck",
      "msg": "You adjust the neck and collar of the turtleneck shirt.",
      "type": "transform"
    },
    "flags": [ "VARSIZE", "ALLOWS_NATURAL_ATTACKS" ],
    "armor": [
      { "encumbrance": 2, "coverage": 100, "covers": [ "torso", "arm_l", "arm_r" ] },
      { "encumbrance": 0, "coverage": 100, "covers": [ "head" ], "specifically_covers": [ "head_throat" ] }
    ]
  },
  {
    "type": "ITEM",
    "subtypes": [ "TOOL", "ARMOR" ],
    "id": "mask_ski",
    "name": { "str": "ski mask" },
    "category": "clothing",
    "weight": "86 g",
    "color": "dark_gray",
    "use_action": {
      "type": "transform",
      "menu_text": "Wear as collar",
      "msg": "You adjust your ski mask for less warmth.",
      "target": "mask_ski_loose"
    },
    "symbol": "[",
    "description": "A warm wool mask that protects the head and face from the cold.  It covers most of your head and mouth, and can be adjusted to hang around your throat instead.",
    "price": "18 USD",
    "price_postapoc": "2 USD 50 cent",
    "material": [ "wool" ],
    "volume": "250 ml",
    "warmth": 25,
    "flags": [ "VARSIZE", "SKINTIGHT" ],
    "material_thickness": 1,
    "environmental_protection": 2,
    "armor": [
      {
        "encumbrance": 6,
        "coverage": 100,
        "covers": [ "head" ],
        "//:": "not forehead or nape",
        "specifically_covers": [ "head_crown", "head_ear_r", "head_ear_l", "head_throat" ]
      },
      {
        "encumbrance": 10,
        "coverage": 100,
        "covers": [ "mouth" ],
        "specifically_covers": [ "mouth_lips", "mouth_cheeks", "mouth_chin" ]
      }
    ]
  },
  {
    "type": "ITEM",
    "subtypes": [ "TOOL", "ARMOR" ],
    "id": "mask_ski_loose",
    "name": { "str": "ski mask (collar)", "str_pl": "ski masks (collar)" },
    "category": "clothing",
    "weight": "86 g",
    "color": "dark_gray",
    "use_action": {
      "type": "transform",
      "menu_text": "Wear around head",
      "msg": "You adjust your ski mask for more warmth.",
      "target": "mask_ski"
    },
    "revert_to": "mask_ski",
    "symbol": "[",
    "description": "A warm wool mask that protects the head and face from the cold.  It is wrapped around your throat, and can be adjusted to cover your mouth and more of your head.",
    "price": "18 USD",
    "price_postapoc": "2 USD 50 cent",
    "material": [ "wool" ],
    "volume": "250 ml",
    "warmth": 25,
    "flags": [ "VARSIZE", "SKINTIGHT", "COLLAR" ],
    "material_thickness": 1,
    "environmental_protection": 1,
    "armor": [ { "encumbrance": 4, "coverage": 20, "covers": [ "head" ], "specifically_covers": [ "head_nape", "head_throat" ] } ]
  },
  {
    "type": "ITEM",
    "subtypes": [ "TOOL", "ARMOR" ],
    "id": "whistle",
    "name": { "str": "whistle" },
    "volume": "10 ml",
    "description": "A simple metal whistle, with a cord to wear it around your neck.",
    "weight": "25 g",
    "color": "light_gray",
    "price": "2 USD",
    "price_postapoc": "50 cent",
    "material": [ "steel", "cotton" ],
    "flags": [ "WATER_FRIENDLY", "BELTED" ],
    "symbol": "[",
    "use_action": {
      "type": "manualnoise",
      "use_message": "You blow the whistle.",
      "//": "Use of %s not currently supported.",
      "noise_message": "FWEEEET!",
      "noise_id": "misc",
      "noise_variant": "whistle",
      "noise": 38,
      "moves": 100
    },
    "armor": [ { "coverage": 1, "covers": [ "torso" ], "specifically_covers": [ "torso_neck" ] } ]
  },
  {
    "id": "powered_earmuffs",
    "type": "ITEM",
    "subtypes": [ "TOOL", "ARMOR" ],
    "category": "armor",
    "symbol": "[",
    "color": "blue",
    "name": { "str_sp": "shooter's earmuffs" },
    "description": "A pair of earmuffs favored by shooters.  Without batteries or when turned off, they function like normal earmuffs and block all sound.  They will only block sounds over a certain decibel amount when turned on, to protect your ears from injury while otherwise allowing you to hear normally.  The earmuffs are currently off.",
    "flags": [ "DEAF", "OVERSIZE", "BELTED", "ALLOWS_NATURAL_ATTACKS", "WATER_BREAK", "ELECTRONIC" ],
    "faults": [ { "fault_group": "electronic_general" } ],
    "price": "125 USD",
    "price_postapoc": "7 USD 50 cent",
    "material": [ "plastic" ],
    "weight": "179 g",
    "volume": "1 L",
    "charges_per_use": 1,
    "use_action": {
      "type": "transform",
      "msg": "You turn the earmuffs on.",
      "target": "powered_earmuffs_on",
      "active": true,
      "need_charges": 1,
      "need_charges_msg": "The earmuff's batteries are dead."
    },
    "warmth": 5,
    "material_thickness": 2,
    "pocket_data": [
      {
        "pocket_type": "MAGAZINE_WELL",
        "rigid": true,
        "flag_restriction": [ "BATTERY_LIGHT", "BATTERY_ULTRA_LIGHT" ],
        "default_magazine": "light_battery_cell"
      }
    ],
    "armor": [ { "encumbrance": 5, "coverage": 100, "covers": [ "head" ], "specifically_covers": [ "head_ear_r", "head_ear_l" ] } ],
    "tool_ammo": "battery"
  },
  {
    "id": "powered_earmuffs_on",
    "type": "ITEM",
    "subtypes": [ "TOOL", "ARMOR" ],
    "category": "armor",
    "symbol": "[",
    "color": "blue",
    "name": { "str_sp": "shooter's earmuffs" },
    "description": "A pair of earmuffs favored by shooters.  The earmuffs are turned on, and will block sounds over a certain decibel amount while otherwise allowing you to hear normally.",
    "flags": [ "OVERSIZE", "BELTED", "ALLOWS_NATURAL_ATTACKS", "PARTIAL_DEAF", "WATER_BREAK", "ELECTRONIC" ],
    "faults": [ { "fault_group": "electronic_general" } ],
    "price": "125 USD",
    "price_postapoc": "7 USD 50 cent",
    "material": [ "plastic" ],
    "weight": "179 g",
    "volume": "1 L",
    "//": "3M Peltors claim to go 100 hours on 2 AAs",
    "power_draw": "60 mW",
    "charges_per_use": 1,
    "revert_to": "powered_earmuffs",
    "use_action": {
      "ammo_scale": 0,
      "type": "transform",
      "menu_text": "Turn off",
      "msg": "The %s flicks off.",
      "target": "powered_earmuffs"
    },
    "warmth": 5,
    "material_thickness": 2,
    "pocket_data": [
      {
        "pocket_type": "MAGAZINE_WELL",
        "rigid": true,
        "flag_restriction": [ "BATTERY_LIGHT", "BATTERY_ULTRA_LIGHT" ],
        "default_magazine": "light_battery_cell"
      }
    ],
    "armor": [ { "encumbrance": 5, "coverage": 100, "covers": [ "head" ], "specifically_covers": [ "head_ear_r", "head_ear_l" ] } ],
    "tool_ammo": "battery"
  },
  {
    "id": "powered_earplugs",
    "type": "ITEM",
    "subtypes": [ "TOOL", "ARMOR" ],
    "category": "armor",
    "symbol": "[",
    "color": "blue",
    "name": { "str_sp": "shooter's ear plugs" },
    "description": "A pair of in-ear drivers designed to dampen loud sounds and amplify quiet sounds.  Without batteries or when turned off, they function like normal earplugs and block most sound.  They will only block sounds over a certain decibel amount when turned on, to protect your ears from injury while otherwise allowing you to hear normally.  The earplugs are currently off.",
    "flags": [ "DEAF", "OVERSIZE", "USE_UPS", "NO_UNLOAD", "NO_RELOAD", "WATER_BREAK", "ELECTRONIC" ],
    "faults": [ { "fault_group": "electronic_general" } ],
    "price": "125 USD",
    "price_postapoc": "12 USD 50 cent",
    "material": [ "plastic" ],
    "weight": "20 g",
    "volume": "200 ml",
    "use_action": {
      "type": "transform",
      "msg": "You turn the earplugs on.",
      "target": "powered_earplugs_on",
      "active": true,
      "need_charges": 1,
      "need_charges_msg": "The earplugs' batteries are dead."
    },
    "material_thickness": 1,
    "pocket_data": [ { "pocket_type": "MAGAZINE", "rigid": true, "ammo_restriction": { "battery": 10 } } ],
    "tool_ammo": "battery"
  },
  {
    "id": "powered_earplugs_on",
    "type": "ITEM",
    "subtypes": [ "TOOL", "ARMOR" ],
    "copy-from": "powered_earplugs",
    "symbol": "[",
    "color": "blue",
    "name": { "str_sp": "shooter's ear plugs (on)" },
    "description": "A pair of in-ear drivers designed to dampen loud sounds and amplify quiet sounds.  The earplugs are turned on, and will block sounds over a certain decibel amount while otherwise allowing you to hear normally.",
    "flags": [ "OVERSIZE", "PARTIAL_DEAF", "USE_UPS", "NO_UNLOAD", "NO_RELOAD" ],
    "//": "same power draw as the earmuffs, much smaller internal battery",
    "power_draw": "60 mW",
    "revert_to": "powered_earplugs",
    "use_action": {
      "ammo_scale": 0,
      "type": "transform",
      "menu_text": "Turn off",
      "msg": "The %s flicks off.",
      "target": "powered_earplugs"
    }
  },
  {
    "id": "stethoscope",
    "type": "ITEM",
    "subtypes": [ "TOOL", "ARMOR" ],
    "symbol": "y",
    "color": "dark_gray",
    "name": { "str": "stethoscope" },
    "description": "A medical listening tool.  Use it to listen to things.  Closely.",
    "price": "40 USD",
    "price_postapoc": "5 USD",
    "material": [ "plastic", "aluminum" ],
    "weight": "150 g",
    "volume": "250 ml",
    "flags": [ "BELTED", "SAFECRACK" ],
    "armor": [ { "encumbrance": 1, "coverage": 50, "covers": [ "torso" ], "specifically_covers": [ "torso_neck" ] } ]
  },
  {
    "id": "makeshift_stethoscope",
    "type": "ITEM",
    "subtypes": [ "TOOL", "ARMOR" ],
    "symbol": "y",
    "color": "dark_gray",
    "name": { "str": "makeshift stethoscope" },
    "description": "A relatively cumbersome DIY child's medical listening toy.  Use it to listen to things.  Closely.",
    "price": "5 USD",
    "price_postapoc": "1 USD",
    "material": [ "plastic" ],
    "weight": "400 g",
    "volume": "500 ml",
    "flags": [ "BELTED", "SAFECRACK" ],
    "armor": [ { "encumbrance": 3, "coverage": 40, "covers": [ "torso" ], "specifically_covers": [ "torso_neck" ] } ]
  },
  {
    "id": "helmet_riot",
    "type": "ITEM",
    "subtypes": [ "TOOL", "ARMOR" ],
    "category": "armor",
    "name": { "str": "riot helmet" },
    "description": "A riot helmet with a plastic face shield that covers your entire face.  Activate to raise the face shield.",
    "use_action": { "type": "transform", "target": "helmet_riot_raised", "menu_text": "Raise visor", "msg": "You raise your visor." },
    "weight": "1450 g",
    "volume": "2250 ml",
    "price": "220 USD",
    "price_postapoc": "10 USD",
    "to_hit": { "grip": "bad", "length": "short", "surface": "any", "balance": "uneven" },
    "material": [ "plastic", "thermo_resin" ],
    "symbol": "[",
    "color": "dark_gray",
    "warmth": 15,
    "armor": [
      {
        "material": [
          { "type": "plastic", "covered_by_mat": 100, "thickness": 2.0 },
          { "type": "thermo_resin", "covered_by_mat": 100, "thickness": 1.0 }
        ],
        "covers": [ "head" ],
        "specifically_covers": [ "head_crown", "head_forehead", "head_nape", "head_ear_r", "head_ear_l" ],
        "coverage": 100,
        "encumbrance_modifiers": [ "NONE" ]
      },
      {
        "material": [
          { "type": "plastic", "covered_by_mat": 100, "thickness": 2.0 },
          { "type": "thermo_resin", "covered_by_mat": 100, "thickness": 1.0 }
        ],
        "covers": [ "eyes" ],
        "rigid_layer_only": true,
        "coverage": 100,
        "encumbrance": 5,
        "layers": [ "OUTER" ]
      },
      {
        "material": [
          { "type": "plastic", "covered_by_mat": 100, "thickness": 2.0 },
          { "type": "thermo_resin", "covered_by_mat": 100, "thickness": 1.0 }
        ],
        "covers": [ "mouth" ],
        "rigid_layer_only": true,
        "coverage": 100,
        "encumbrance": 2,
        "layers": [ "OUTER" ]
      }
    ],
    "environmental_protection": 2,
    "techniques": [ "WBLOCK_1" ],
    "flags": [ "WATERPROOF", "STURDY", "PADDED" ],
    "melee_damage": { "bash": 8 }
  },
  {
    "id": "helmet_riot_raised",
    "type": "ITEM",
    "subtypes": [ "TOOL", "ARMOR" ],
    "category": "armor",
    "name": { "str": "riot helmet (raised visor)", "str_pl": "riot helmets (raised visor)" },
    "description": "A riot helmet with a plastic face shield, which is raised up.  Activate to lower the shield.",
    "use_action": { "type": "transform", "target": "helmet_riot", "menu_text": "Lower visor", "msg": "You put down your visor." },
    "weight": "1450 g",
    "volume": "2250 ml",
    "price": "220 USD",
    "price_postapoc": "10 USD",
    "to_hit": { "grip": "bad", "length": "short", "surface": "any", "balance": "uneven" },
    "material": [ "plastic", "thermo_resin" ],
    "symbol": "[",
    "color": "dark_gray",
    "warmth": 15,
    "armor": [
      {
        "material": [
          { "type": "plastic", "covered_by_mat": 100, "thickness": 2.0 },
          { "type": "thermo_resin", "covered_by_mat": 100, "thickness": 1.0 }
        ],
        "covers": [ "head" ],
        "specifically_covers": [ "head_crown", "head_forehead", "head_nape", "head_ear_r", "head_ear_l" ],
        "coverage": 100,
        "encumbrance_modifiers": [ "NONE" ]
      }
    ],
    "environmental_protection": 2,
    "techniques": [ "WBLOCK_1" ],
    "flags": [ "WATERPROOF", "STURDY", "PADDED" ],
    "melee_damage": { "bash": 6 }
  },
  {
    "id": "helmet_sallet",
    "type": "ITEM",
    "subtypes": [ "ARMOR" ],
    "category": "armor",
    "name": { "str": "sallet helm" },
    "description": "A popular German helmet of the late medieval era, the sallet covers the head and eyes.  Activate it to toggle the visor.",
    "weight": "1800 g",
    "volume": "2050 ml",
    "price": "350 USD",
    "price_postapoc": "45 USD",
    "use_action": { "type": "transform", "msg": "You raise the sallet visor.", "target": "helmet_sallet_raised", "menu_text": "Raise" },
    "material": [ "steel", "leather" ],
    "symbol": "s",
    "looks_like": "helmet_barbute",
    "color": "light_gray",
    "armor": [
      { "covers": [ "head" ], "coverage": 90, "encumbrance": 20 },
      { "covers": [ "eyes" ], "coverage": 60, "encumbrance": 20 }
    ],
    "warmth": 15,
    "material_thickness": 4,
    "environmental_protection": 1,
    "techniques": [ "WBLOCK_1" ],
    "flags": [ "VARSIZE", "STURDY" ],
    "melee_damage": { "bash": 8 }
  },
  {
    "id": "helmet_sallet_raised",
    "type": "ITEM",
    "subtypes": [ "ARMOR" ],
    "category": "armor",
    "name": { "str": "sallet helm (raised)", "str_pl": "sallet helms (raised)" },
    "description": "A popular German helmet of the late medieval era, the sallet covers the head and eyes.  Activate it to toggle the visor.",
    "weight": "1800 g",
    "volume": "2050 ml",
    "price": "350 USD",
    "price_postapoc": "45 USD",
    "use_action": {
      "type": "transform",
      "msg": "You lower the sallet visor over your eyes.",
      "target": "helmet_sallet",
      "menu_text": "Lower"
    },
    "material": [ "steel", "leather" ],
    "symbol": "s",
    "looks_like": "helmet_barbute",
    "color": "light_gray",
    "armor": [ { "covers": [ "head" ], "coverage": 90, "encumbrance": 20 } ],
    "warmth": 15,
    "material_thickness": 4,
    "environmental_protection": 1,
    "techniques": [ "WBLOCK_1" ],
    "flags": [ "VARSIZE", "STURDY" ],
    "melee_damage": { "bash": 8 }
  },
  {
    "id": "helmet_armet",
    "type": "ITEM",
    "subtypes": [ "ARMOR" ],
    "category": "armor",
    "name": { "str": "armet helm" },
    "description": "An iconic knightly helm of the late Middle Ages.  When you think of a knight's helmet, it looks something like this.  Activate it to toggle the visor.",
    "weight": "2300 g",
    "volume": "2050 ml",
    "price": "550 USD",
    "price_postapoc": "55 USD",
    "use_action": { "type": "transform", "msg": "You raise the armet visor.", "target": "helmet_armet_raised", "menu_text": "Raise" },
    "material": [ "steel", "leather" ],
    "symbol": "s",
    "looks_like": "helmet_barbute",
    "color": "light_gray",
    "armor": [
      { "covers": [ "head" ], "coverage": 100, "encumbrance": 40 },
      { "covers": [ "eyes" ], "coverage": 70, "encumbrance": 20 },
      { "covers": [ "mouth" ], "coverage": 85, "encumbrance": 30 }
    ],
    "warmth": 15,
    "material_thickness": 5,
    "environmental_protection": 1,
    "techniques": [ "WBLOCK_1" ],
    "flags": [ "VARSIZE", "STURDY" ],
    "melee_damage": { "bash": 8 }
  },
  {
    "id": "helmet_armet_raised",
    "type": "ITEM",
    "subtypes": [ "ARMOR" ],
    "category": "armor",
    "name": { "str": "armet helm (raised)", "str_pl": "armet helms (raised)" },
    "description": "An iconic knightly helm of the late Middle Ages.  When you think of a knight's helmet, it looks something like this.  Activate it to toggle the visor.",
    "weight": "2300 g",
    "volume": "2050 ml",
    "price": "550 USD",
    "price_postapoc": "55 USD",
    "use_action": { "type": "transform", "msg": "You lower the armet visor.", "target": "helmet_armet", "menu_text": "Lower" },
    "material": [ "steel", "leather" ],
    "symbol": "s",
    "looks_like": "helmet_barbute",
    "color": "light_gray",
    "armor": [ { "covers": [ "head" ], "coverage": 100, "encumbrance": 45 } ],
    "warmth": 15,
    "material_thickness": 5,
    "environmental_protection": 1,
    "techniques": [ "WBLOCK_1" ],
    "flags": [ "VARSIZE", "STURDY" ],
    "melee_damage": { "bash": 8 }
  },
  {
    "id": "scuba_tank",
    "type": "ITEM",
    "subtypes": [ "TOOL", "ARMOR" ],
    "category": "clothing",
    "name": { "str": "diving cylinder" },
    "looks_like": "oxygen_tank",
    "description": "A high-pressure 232 bar diving tank that can contain up to 12 L of a compressed mixture of oxygen and nitrogen.  It is equipped with an on-demand regulator and a mouthpiece designed mostly for underwater use.",
    "weight": "16000 g",
    "volume": "12 L",
    "price": "60 USD",
    "price_postapoc": "5 USD",
    "to_hit": { "grip": "bad", "length": "short", "surface": "any", "balance": "clumsy" },
    "material": [ "steel", "plastic" ],
    "symbol": ";",
    "color": "light_gray",
    "pocket_data": [
      { "pocket_type": "MAGAZINE", "airtight": true, "rigid": true, "watertight": true, "ammo_restriction": { "nitrox": 60 } }
    ],
    "flags": [ "WATER_FRIENDLY", "BELTED", "STURDY", "NO_UNLOAD", "NO_RELOAD" ],
    "max_worn": 1,
    "environmental_protection": 1,
    "environmental_protection_with_filter": 16,
    "material_thickness": 4,
    "use_action": [ "DIVE_TANK_ACTIVATE" ],
    "armor": [ { "encumbrance": 30, "coverage": 50, "covers": [ "torso" ], "specifically_covers": [ "torso_hanging_back" ] } ],
    "melee_damage": { "bash": 10 },
    "tool_ammo": "nitrox"
  },
  {
    "id": "scuba_tank_on",
    "type": "ITEM",
    "subtypes": [ "TOOL", "ARMOR" ],
    "category": "clothing",
    "name": { "str": "diving cylinder (on)", "str_pl": "diving cylinders (on)" },
    "description": "A high-pressure 232 bar diving tank that can contain up to 12 L of a compressed mixture of oxygen and nitrogen.  It is equipped with an on-demand regulator and a mouthpiece designed mostly for underwater use.",
    "looks_like": "oxygen_tank",
    "weight": "16 kg",
    "volume": "12 L",
    "price": "60 USD",
    "price_postapoc": "5 USD",
    "to_hit": { "grip": "bad", "length": "short", "surface": "any", "balance": "clumsy" },
    "material": [ "steel", "plastic" ],
    "symbol": ";",
    "color": "light_gray",
    "pocket_data": [
      { "pocket_type": "MAGAZINE", "airtight": true, "rigid": true, "watertight": true, "ammo_restriction": { "nitrox": 60 } }
    ],
    "charges_per_use": 1,
    "turns_per_charge": 60,
    "revert_to": "scuba_tank",
    "flags": [ "WATER_FRIENDLY", "BELTED", "STURDY", "NO_UNLOAD", "NO_RELOAD" ],
    "max_worn": 1,
    "environmental_protection": 3,
    "environmental_protection_with_filter": 16,
    "material_thickness": 4,
    "use_action": [ "DIVE_TANK_ACTIVATE" ],
    "tick_action": [ "DIVE_TANK" ],
    "armor": [
      { "encumbrance": 30, "coverage": 50, "covers": [ "torso", "mouth" ], "specifically_covers": [ "torso_hanging_back" ] }
    ],
    "melee_damage": { "bash": 10 },
    "tool_ammo": "nitrox"
  },
  {
    "id": "small_scuba_tank",
    "type": "ITEM",
    "subtypes": [ "TOOL", "ARMOR" ],
    "category": "clothing",
    "name": { "str": "small diving cylinder" },
    "description": "A small, high-pressure 200 bar backup diving tank that can contain 4 L of a compressed mixture of oxygen and nitrogen.  It is equipped with an on-demand regulator and a mouthpiece designed mostly for underwater use.",
    "looks_like": "smoxygen_tank",
    "weight": "7 kg",
    "volume": "4 L",
    "price": "40 USD",
    "price_postapoc": "2 USD 50 cent",
    "to_hit": { "grip": "bad", "length": "short", "surface": "any", "balance": "clumsy" },
    "material": [ "aluminum", "plastic" ],
    "symbol": ";",
    "color": "light_gray",
    "pocket_data": [
      { "pocket_type": "MAGAZINE", "airtight": true, "rigid": true, "watertight": true, "ammo_restriction": { "nitrox": 20 } }
    ],
    "flags": [ "WATER_FRIENDLY", "BELTED", "STURDY", "NO_UNLOAD", "NO_RELOAD" ],
    "max_worn": 1,
    "environmental_protection": 1,
    "environmental_protection_with_filter": 16,
    "material_thickness": 4,
    "use_action": [ "DIVE_TANK_ACTIVATE" ],
    "armor": [ { "encumbrance": 30, "coverage": 50, "covers": [ "torso" ], "specifically_covers": [ "torso_hanging_back" ] } ],
    "melee_damage": { "bash": 6 },
    "tool_ammo": "nitrox"
  },
  {
    "id": "small_scuba_tank_on",
    "type": "ITEM",
    "subtypes": [ "TOOL", "ARMOR" ],
    "category": "clothing",
    "name": { "str": "small diving cylinder (on)", "str_pl": "small diving cylinders (on)" },
    "description": "A small, high-pressure 200 bar backup diving tank that can contain 4 L of a compressed mixture of oxygen and nitrogen.  It is equipped with an on-demand regulator and a mouthpiece designed mostly for underwater use.",
    "looks_like": "smoxygen_tank",
    "weight": "7 kg",
    "volume": "4 L",
    "price": "40 USD",
    "price_postapoc": "2 USD 50 cent",
    "to_hit": { "grip": "bad", "length": "short", "surface": "any", "balance": "clumsy" },
    "material": [ "aluminum", "plastic" ],
    "symbol": ";",
    "color": "light_gray",
    "pocket_data": [
      { "pocket_type": "MAGAZINE", "airtight": true, "rigid": true, "watertight": true, "ammo_restriction": { "nitrox": 20 } }
    ],
    "charges_per_use": 1,
    "turns_per_charge": 60,
    "revert_to": "small_scuba_tank",
    "flags": [ "WATER_FRIENDLY", "BELTED", "STURDY", "NO_UNLOAD", "NO_RELOAD" ],
    "max_worn": 1,
    "environmental_protection": 3,
    "environmental_protection_with_filter": 16,
    "material_thickness": 4,
    "use_action": [ "DIVE_TANK_ACTIVATE" ],
    "tick_action": [ "DIVE_TANK" ],
    "armor": [
      { "encumbrance": 30, "coverage": 50, "covers": [ "torso", "mouth" ], "specifically_covers": [ "torso_hanging_back" ] }
    ],
    "melee_damage": { "bash": 6 },
    "tool_ammo": "nitrox"
  },
  {
    "id": "electric_blanket",
    "type": "ITEM",
    "subtypes": [ "TOOL", "ARMOR" ],
    "name": { "str": "electric blanket" },
    "description": "A heated blanket made of polyester.  The most comfortable thing on Earth.  Its power drain is usually negligible, but without being able to plug it into a wall, it chews through batteries insanely quickly.",
    "weight": "1123 g",
    "volume": "2500 ml",
    "price": "55 USD",
    "price_postapoc": "2 USD 50 cent",
    "material": [ "nylon" ],
    "symbol": "[",
    "color": "brown",
    "warmth": 50,
    "material_thickness": 1,
    "environmental_protection": 2,
    "charges_per_use": 1,
    "use_action": [
      {
        "type": "transform",
        "msg": "You turn the blanket's heating elements on.",
        "target": "electric_blanket_on",
        "active": true,
        "need_charges": 1,
        "need_charges_msg": "The blanket's batteries are dead."
      },
      { "type": "link_up", "cable_length": 3, "charge_rate": "110 W" }
    ],
    "flags": [ "OVERSIZE", "OUTER", "ALLOWS_NATURAL_ATTACKS", "WATER_BREAK" ],
    "pocket_data": [
      {
        "pocket_type": "MAGAZINE_WELL",
        "rigid": true,
        "flag_restriction": [ "BATTERY_MEDIUM" ],
        "default_magazine": "medium_battery_cell"
      }
    ],
    "armor": [
      {
        "encumbrance": 35,
        "coverage": 100,
        "covers": [ "torso", "arm_l", "arm_r", "hand_l", "hand_r", "leg_l", "leg_r", "foot_l", "foot_r" ]
      }
    ],
    "tool_ammo": "battery"
  },
  {
    "id": "electric_blanket_on",
    "type": "ITEM",
    "subtypes": [ "TOOL", "ARMOR" ],
    "name": { "str": "electric blanket (on)", "str_pl": "electric blankets (on)" },
    "description": "A heated blanket made of polyester.  It's turned on, making it nice and toasty while it lasts.",
    "copy-from": "electric_blanket",
    "warmth": 90,
    "power_draw": "100 W",
    "revert_to": "electric_blanket",
    "use_action": [
      {
        "ammo_scale": 0,
        "type": "transform",
        "msg": "You turn the blanket's heating elements off.",
        "target": "electric_blanket"
      },
      { "type": "link_up", "cable_length": 3, "charge_rate": "110 W" }
    ]
  },
  {
    "id": "foodperson_mask",
    "type": "ITEM",
    "subtypes": [ "TOOL", "ARMOR" ],
    "name": { "str": "Foodperson mask" },
    "description": "Foodperson, the mascot your stomach deserves!",
    "weight": "1500 g",
    "volume": "16 L",
    "price": "15 USD",
    "price_postapoc": "10 cent",
    "material": [ "cotton", "plastic" ],
    "symbol": "Q",
    "color": "pink",
    "warmth": 40,
    "material_thickness": 1,
    "environmental_protection": 3,
    "charges_per_use": 1,
    "use_action": {
      "type": "transform",
      "msg": "Your HUD lights-up: \"Greetings Foodperson, your shift begins now.  Good luck!\"",
      "target": "foodperson_mask_on",
      "active": true,
      "need_worn": true,
      "need_charges": 1,
      "need_charges_msg": "The mask's batteries are dead."
    },
    "flags": [ "OUTER", "SUN_GLASSES" ],
    "pocket_data": [
      {
        "pocket_type": "MAGAZINE_WELL",
        "rigid": true,
        "flag_restriction": [ "BATTERY_MEDIUM" ],
        "default_magazine": "medium_battery_cell"
      }
    ],
    "armor": [ { "encumbrance": 30, "coverage": 100, "covers": [ "head", "eyes", "mouth" ] } ],
    "tool_ammo": "battery"
  },
  {
    "id": "foodperson_mask_on",
    "type": "ITEM",
    "subtypes": [ "TOOL", "ARMOR" ],
    "name": { "str": "Foodperson mask (on)", "str_pl": "Foodperson masks (on)" },
    "copy-from": "foodperson_mask",
    "turns_per_charge": 60,
    "revert_to": "foodperson_mask",
    "use_action": [ "FOODPERSON" ],
    "tick_action": [ "FOODPERSON_VOICE" ],
    "light": 10,
    "flags": [ "OUTER", "SUN_GLASSES", "NO_TAKEOFF", "WATCH", "NO_UNLOAD" ]
  },
  {
    "id": "attached_ear_plugs_on",
    "type": "ITEM",
    "subtypes": [ "ARMOR" ],
    "name": { "str_sp": "attached ear plugs (in) (pair)" },
    "description": "A pair of industrial-grade ear plugs attached together by some string.  They are inside your ears, activate them to take them out.",
    "copy-from": "ear_plugs",
    "use_action": {
      "type": "transform",
      "msg": "You take the ear plugs out.",
      "target": "attached_ear_plugs_off",
      "menu_text": "Unplug",
      "need_worn": true
    }
  },
  {
    "id": "attached_ear_plugs_off",
    "type": "ITEM",
    "subtypes": [ "ARMOR" ],
    "name": { "str_sp": "attached ear plugs (out) (pair)" },
    "description": "A pair of industrial-grade ear plugs, they are attached together by some string.  They hang around your neck, use them to plug them in.",
    "copy-from": "attached_ear_plugs_on",
    "use_action": {
      "type": "transform",
      "msg": "You plug up your ears.",
      "target": "attached_ear_plugs_on",
      "menu_text": "Plug in",
      "need_worn": true
    },
    "delete": { "flags": [ "DEAF" ] }
  },
  {
    "id": "makeshift_ear_plugs_on",
    "type": "ITEM",
    "subtypes": [ "ARMOR" ],
    "name": { "str_sp": "makeshift ear plugs (in) (pair)" },
    "description": "A pair of makeshift ear plugs made from lumps of wax on the ends of a piece of string.  They are inside your ears, activate them to take them out.",
    "copy-from": "ear_plugs",
    "proportional": { "volume": 2 },
    "material": [ "beeswax", "cotton" ],
    "use_action": {
      "type": "transform",
      "msg": "You take the ear plugs out.",
      "target": "makeshift_ear_plugs_off",
      "menu_text": "Unplug",
      "need_worn": true
    }
  },
  {
    "id": "makeshift_ear_plugs_off",
    "type": "ITEM",
    "subtypes": [ "ARMOR" ],
    "name": { "str_sp": "makeshift ear plugs (out) (pair)" },
    "description": "A pair of makeshift ear plugs made from lumps of wax on the ends of a piece of string.  They hang around your neck, use them to plug them in.",
    "copy-from": "ear_plugs",
    "proportional": { "volume": 2 },
    "material": [ "beeswax", "cotton" ],
    "use_action": {
      "type": "transform",
      "msg": "You plug up your ears.",
      "target": "makeshift_ear_plugs_on",
      "menu_text": "Plug in",
      "need_worn": true
    },
    "delete": { "flags": [ "DEAF" ] }
  },
  {
    "id": "flight_helmet",
    "type": "ITEM",
    "subtypes": [ "TOOL", "ARMOR" ],
    "category": "armor",
    "name": { "str": "military flight helmet" },
    "description": "A military flight helmet.  Equipped with a visor, microphone, and noise dampening system.  The helmet is also fitted with plastic rail for a night-vision attachment.",
    "weight": "1324 g",
    "volume": "2 L",
    "price": "500 USD",
    "price_postapoc": "10 USD",
    "to_hit": { "grip": "bad", "length": "short", "surface": "any", "balance": "uneven" },
    "material": [ "kevlar_rigid", "plastic" ],
    "symbol": "[",
    "looks_like": "helmet_motor",
    "color": "dark_gray",
    "armor": [
      { "covers": [ "head" ], "coverage": 100, "encumbrance": 30 },
      { "covers": [ "eyes" ], "rigid_layer_only": true, "coverage": 100, "encumbrance": 5, "layers": [ "OUTER" ] }
    ],
    "warmth": 15,
    "material_thickness": 5,
    "environmental_protection": 2,
    "techniques": [ "WBLOCK_1" ],
    "flags": [ "VARSIZE", "STURDY", "DEAF", "SUN_GLASSES", "PADDED", "MODULE_HOLDER" ],
    "charges_per_use": 1,
    "use_action": {
      "type": "transform",
      "msg": "You turn the flight helmet on.",
      "target": "flight_helmet_on",
      "active": true,
      "need_charges": 1,
      "need_charges_msg": "The helmet's batteries are dead."
    },
    "pocket_data": [
      {
        "pocket_type": "MAGAZINE_WELL",
        "rigid": true,
        "flag_restriction": [ "BATTERY_LIGHT", "BATTERY_ULTRA_LIGHT" ],
        "default_magazine": "light_battery_cell"
      },
      {
        "pocket_type": "CONTAINER",
        "ablative": true,
        "volume_encumber_modifier": 0,
        "max_contains_volume": "2 L",
        "max_contains_weight": "2 kg",
        "moves": 250,
        "description": "Pocket for a front night vision attachment.",
        "flag_restriction": [ "HELMET_FRONT_ATTACHMENT" ],
        "inherits_flags": false
      }
    ],
    "tool_ammo": "battery"
  },
  {
    "id": "flight_helmet_on",
    "copy-from": "flight_helmet",
    "type": "ITEM",
    "subtypes": [ "TOOL", "ARMOR" ],
    "name": { "str": "military flight helmet (on)", "str_pl": "military flight helmets (on)" },
    "symbol": "[",
    "looks_like": "helmet_motor",
    "color": "dark_gray",
    "extend": { "flags": [ "PARTIAL_DEAF", "TWO_WAY_RADIO" ] },
    "delete": { "flags": [ "DEAF" ] },
    "power_draw": "60 mW",
    "revert_to": "flight_helmet",
    "use_action": {
      "type": "transform",
      "ammo_scale": 0,
      "menu_text": "Turn off",
      "msg": "The %s flicks off.",
      "target": "flight_helmet"
    },
    "tool_ammo": "battery"
  },
  {
    "type": "ITEM",
    "subtypes": [ "TOOL", "ARMOR" ],
    "category": "clothing",
    "id": "combo_cover",
    "name": { "str": "combo cover" },
    "weight": "500 g",
    "color": "white",
    "use_action": {
      "menu_text": "Salute",
      "type": "transform",
      "target": "combo_cover",
      "msg": "You bring your hand to your cover and issue a salute."
    },
    "symbol": "[",
    "description": "A military officer's combo cover, or peaked cap.  It conveys an air of authority, while keeping the sun out of your eyes.",
    "price": "100 USD",
    "price_postapoc": "10 USD",
    "material": [ "cotton" ],
    "volume": "1750 ml",
    "warmth": 7,
    "environmental_protection": 1,
    "armor": [ { "covers": [ "head" ], "coverage": 80, "encumbrance": 10 } ],
    "flags": [ "VARSIZE", "SUN_GLASSES" ],
    "material_thickness": 0.5
  },
  {
    "id": "utility_exoskeleton_off",
    "type": "ITEM",
    "subtypes": [ "TOOL", "ARMOR", "ARTIFACT" ],
    "category": "armor",
    "name": { "str": "battery powered utility exoskeleton" },
    "//": "This is based on the Sarcos Guardian, a production model with independent battery power, all weather operation, and capable of lifting up to 200 lbs. It uses three 12 lb batteries that provide 8 hours of operation. The battery life in-game is significantly less in order to utilize medium storage batteries, otherwise this would require the unit to be active to reload itself. This can also be changed out to use other battery types.",
    "description": "A skeletal frame of sturdy metal with attached motors to allow the user to move heavier loads with less strain on the body.",
    "weight": "90 kg",
    "volume": "130 L",
    "price": "115 kUSD",
    "price_postapoc": "400 USD",
    "to_hit": { "grip": "bad", "length": "long", "surface": "any", "balance": "clumsy" },
    "material": [ "steel", "plastic" ],
    "symbol": "[",
    "looks_like": "depowered_armor",
    "color": "dark_gray",
    "pocket_data": [
      {
        "pocket_type": "MAGAZINE_WELL",
        "item_restriction": [ "medium_storage_battery" ],
        "default_magazine": "medium_storage_battery"
      }
    ],
    "warmth": 0,
    "material_thickness": 8,
    "environmental_protection": 0,
    "charges_per_use": 1,
    "use_action": { "type": "transform", "msg": "The %s engages.", "target": "utility_exoskeleton_on", "active": true },
    "flags": [ "STURDY", "OVERSIZE", "BELTED", "WATER_FRIENDLY", "ELECTRONIC" ],
    "faults": [ { "fault_group": "electronic_general" } ],
    "armor": [
      {
        "encumbrance": 20,
        "coverage": 20,
        "covers": [ "torso", "arm_l", "arm_r", "hand_l", "hand_r", "leg_l", "leg_r", "foot_l", "foot_r" ]
      }
    ],
    "melee_damage": { "bash": 10 },
    "tool_ammo": "battery",
    "passive_effects": [
      { "id": "ench_exo_strength" },
      { "condition": "ACTIVE", "values": [ { "value": "CARRY_WEIGHT", "add": 215000 } ] },
      { "condition": "ALWAYS", "values": [ { "value": "MOVE_COST", "multiply": -0.1 } ] }
    ]
  },
  {
    "id": "utility_exoskeleton_on",
    "copy-from": "utility_exoskeleton_off",
    "looks_like": "power_armor_light",
    "type": "ITEM",
    "subtypes": [ "TOOL", "ARMOR" ],
    "name": { "str": "battery powered utility exoskeleton (on)", "str_pl": "battery powered utility exoskeletons (on)" },
    "description": "A skeletal frame of sturdy metal with attached motors to allow the user to move heavier loads with less strain on the body.  It is turned on and continually drawing power.  Use it to turn it off.",
    "flags": [ "STURDY", "OVERSIZE", "BELTED", "WATER_FRIENDLY", "TRADER_AVOID" ],
    "power_draw": "972216 mW",
    "//": "Battery should last two hours (02:00:07). Weight capacity bonus should include weight of item AND battery, plus 90kg.",
    "revert_to": "utility_exoskeleton_off",
    "use_action": {
      "type": "transform",
      "ammo_scale": 0,
      "menu_text": "Turn off",
      "msg": "The %s disengages.",
      "target": "utility_exoskeleton_off"
    },
    "tool_ammo": "battery"
  },
  {
    "id": "ice_utility_exoskeleton_off",
    "type": "ITEM",
    "subtypes": [ "TOOL", "ARMOR", "ARTIFACT" ],
    "category": "armor",
    "name": { "str": "ICE utility exoskeleton" },
    "description": "A skeletal frame of sturdy metal with attached motors to allow the user to move heavier loads with less strain on the body.  This model uses a compact internal combustion engine for power.",
    "weight": "110 kg",
    "volume": "130 L",
    "price": "115 kUSD",
    "price_postapoc": "400 USD",
    "to_hit": { "grip": "bad", "length": "long", "surface": "any", "balance": "clumsy" },
    "material": [ "steel", "plastic" ],
    "symbol": "[",
    "looks_like": "depowered_armor",
    "color": "dark_gray",
    "pocket_data": [ { "pocket_type": "MAGAZINE", "rigid": true, "watertight": true, "ammo_restriction": { "gasoline": 10000 } } ],
    "warmth": 0,
    "material_thickness": 8,
    "environmental_protection": 0,
    "charges_per_use": 1,
    "use_action": { "type": "transform", "msg": "The %s engages.", "target": "ice_utility_exoskeleton_on", "active": true },
    "flags": [ "STURDY", "OVERSIZE", "BELTED", "WATER_FRIENDLY", "ELECTRONIC" ],
    "faults": [ { "fault_group": "electronic_general" } ],
    "armor": [
      {
        "encumbrance": 20,
        "coverage": 20,
        "covers": [ "torso", "arm_l", "arm_r", "hand_l", "hand_r", "leg_l", "leg_r", "foot_l", "foot_r" ]
      }
    ],
    "melee_damage": { "bash": 10 },
    "tool_ammo": "gasoline",
    "passive_effects": [
      { "id": "ench_exo_strength" },
      { "condition": "ACTIVE", "values": [ { "value": "CARRY_WEIGHT", "add": 190000 } ] },
      { "condition": "ALWAYS", "values": [ { "value": "MOVE_COST", "multiply": -0.1 } ] }
    ]
  },
  {
    "id": "ice_utility_exoskeleton_on",
    "copy-from": "ice_utility_exoskeleton_off",
    "looks_like": "power_armor_light",
    "type": "ITEM",
    "subtypes": [ "TOOL", "ARMOR" ],
    "name": { "str": "ICE utility exoskeleton (on)", "str_pl": "ICE utility exoskeletons (on)" },
    "description": "A skeletal frame of sturdy metal with attached motors to allow the user to move heavier loads with less strain on the body.  This model uses a compact internal combustion engine for power.  It is turned on and continually draining gasoline.  Use it to turn it off.",
    "flags": [ "STURDY", "OVERSIZE", "BELTED", "WATER_FRIENDLY", "TRADER_AVOID" ],
    "turns_per_charge": 1,
    "//": "Full tank lasts a bit under three hours (166.66 minutes). Has less carry bonus than the battery one since the weight of the fuel will drop over time.",
    "revert_to": "ice_utility_exoskeleton_off",
    "use_action": {
      "type": "transform",
      "ammo_scale": 0,
      "menu_text": "Turn off",
      "msg": "The %s disengages.",
      "target": "ice_utility_exoskeleton_off"
    }
  }
]<|MERGE_RESOLUTION|>--- conflicted
+++ resolved
@@ -1149,53 +1149,6 @@
     "tool_ammo": [ "battery" ]
   },
   {
-<<<<<<< HEAD
-=======
-    "id": "wearable_atomic_light",
-    "type": "ITEM",
-    "subtypes": [ "TOOL", "ARMOR" ],
-    "category": "clothing",
-    "symbol": "[",
-    "color": "blue",
-    "looks_like": "wearable_light_on",
-    "name": { "str": "atomic headlamp" },
-    "description": "A custom-made, reinforced headlamp powered by the magic of nuclear decay, focused for more usable brightness.  The adjustable strap allows it to be comfortably worn on your head or attached to your helmet.  Use it to close the cover and hide the light.",
-    "price": "40 USD",
-    "price_postapoc": "15 USD",
-    "material": [ "steel", "plastic" ],
-    "light": 200,
-    "flags": [ "LEAK_DAM", "RADIOACTIVE", "STURDY", "OVERSIZE", "BELTED", "PADDED", "ALLOWS_NATURAL_ATTACKS", "SPAWN_ACTIVE" ],
-    "weight": "1 kg",
-    "volume": "1500 ml",
-    "use_action": {
-      "type": "transform",
-      "msg": "You close the headlamp's cover.",
-      "menu_text": "Close cover",
-      "target": "wearable_atomic_light_off"
-    },
-    "material_thickness": 1,
-    "armor": [ { "encumbrance": 5, "coverage": 50, "covers": [ "head" ], "specifically_covers": [ "head_crown", "head_forehead" ] } ],
-    "melee_damage": { "bash": 2 }
-  },
-  {
-    "id": "wearable_atomic_light_off",
-    "copy-from": "wearable_atomic_light",
-    "type": "ITEM",
-    "subtypes": [ "TOOL", "ARMOR" ],
-    "looks_like": "wearable_light",
-    "name": { "str": "atomic headlamp (covered)", "str_pl": "atomic headlamps (covered)" },
-    "description": "A custom-made, reinforced headlamp powered by the magic of nuclear decay, focused for more usable brightness.  The adjustable strap allows it to be comfortably worn on your head or attached to your helmet.  Use it to open the cover and show the light.",
-    "flags": [ "LEAK_DAM", "RADIOACTIVE", "STURDY", "OVERSIZE", "BELTED", "PADDED", "ALLOWS_NATURAL_ATTACKS" ],
-    "use_action": {
-      "type": "transform",
-      "msg": "You open the headlamp's cover.",
-      "menu_text": "Open cover",
-      "target": "wearable_atomic_light",
-      "active": true
-    }
-  },
-  {
->>>>>>> 0441b686
     "id": "ar_glasses_basic",
     "type": "ITEM",
     "subtypes": [ "TOOL", "ARMOR" ],
