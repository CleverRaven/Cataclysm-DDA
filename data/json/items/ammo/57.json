[
  {
    "id": "57mm",
    "type": "AMMO",
    "name": { "str_sp": "5.7x28mm SS190" },
    "description": "5.7x28mm ammunition with a 31gr AP FMJ bullet.  The 5.7x28mm cartridge was designed by FN Herstal to replace the 9x19mm round in NATO use.  Although the project to replace 9x19mm Parabellum was effectively canceled, the 5.7x28mm round has seen action in many conflicts and has proven to be reliable.  It has very low recoil and its armor penetration is a defining feature.",
    "weight": "6 g",
    "volume": "121 ml",
    "price": 350,
    "price_postapoc": 1600,
    "flags": [ "IRREPLACEABLE_CONSUMABLE" ],
    "material": [ "steel", "powder" ],
    "symbol": "=",
    "color": "dark_gray",
    "count": 40,
    "stack_size": 60,
    "ammo_type": "57",
    "casing": "57mm_casing",
    "range": 14,
    "damage": { "damage_type": "bullet", "amount": 20, "armor_penetration": 18 },
    "dispersion": 40,
    "recoil": 90,
    "effects": [ "COOKOFF" ]
  },
  {
    "id": "57mm_ss",
    "copy-from": "57mm",
    "type": "AMMO",
    "name": { "str_sp": "5.7x28mm SB193" },
    "description": "A subsonic cartridge derived from the 5.7x28mm, designed for silenced firearms.  It offers good armor penetration at the cost of slightly less damage.",
    "relative": {
      "price": 100,
      "range": -1,
      "damage": { "damage_type": "bullet", "amount": -10, "armor_penetration": -6 },
      "recoil": -40
    }
  },
  {
    "id": "bp_57mm",
    "copy-from": "57mm",
    "type": "AMMO",
    "name": { "str_sp": "5.7x28mm, black powder" },
    "description": "5.7x28mm ammunition with a 31gr AP FMJ bullet.  The 5.7x28mm cartridge was designed by FN Herstal to replace the 9x19mm round in NATO use.  Although the project to replace 9x19mm Parabellum was effectively canceled, the 5.7x28mm round has seen action in many conflicts and has proven to be reliable.  It has very low recoil but lacks its usual armor penetration due to using a simple lead bullet rather than a proper factory-made penetrator projectile.",
    "proportional": {
      "price": 0.3,
      "damage": { "damage_type": "bullet", "amount": 0.56, "armor_penetration": 0.1 },
      "recoil": 0.56,
      "dispersion": 1.2
    },
    "extend": { "effects": [ "RECYCLED", "BLACKPOWDER", "MUZZLE_SMOKE" ] },
    "delete": { "effects": [ "NEVER_MISFIRES" ], "flags": [ "IRREPLACEABLE_CONSUMABLE" ] }
  },
  {
    "id": "reloaded_57mm",
    "copy-from": "57mm",
    "type": "AMMO",
    "name": { "str_sp": "5.7x28mm, reloaded" },
<<<<<<< HEAD
    "description": "5.7x28mm ammunition with a 31gr AP FMJ bullet.  The 5.7x28mm cartridge was designed by FN Herstal to replace the 9x19mm round in NATO use.  Although the project to replace 9x19mm Parabellum was effectively canceled, the 5.7x28mm round has seen action in many conflicts and has proven to be reliable.  It has very low recoil but lacks its usual armor penetration due to using a simple lead bullet rather than a proper factory-made penetrator projectile.",
    "proportional": { "price": 0.7, "damage": { "damage_type": "bullet", "amount": 0.9, "armor_penetration": 0.7 }, "dispersion": 1.1 },
=======
    "description": "5.7x28mm ammunition with 31gr AP FMJ bullets.  The 5.7x28mm cartridge was designed by FN Herstal to replace the 9x19mm round in NATO use.  Although the project to replace 9x19mm Parabellum was effectively canceled the 5.7x28mm round has seen action in many conflicts and has proven to be reliable.  It has very low recoil but no usual armor penetration due to using simple lead bullets rather than proper factory-made penetrator projectiles.",
    "proportional": { "price": 0.7, "damage": { "damage_type": "bullet", "amount": 0.9, "armor_penetration": 0.2 }, "dispersion": 1.1 },
>>>>>>> ab8c2ff4
    "extend": { "effects": [ "RECYCLED" ] },
    "delete": { "effects": [ "NEVER_MISFIRES" ], "flags": [ "IRREPLACEABLE_CONSUMABLE" ] }
  }
]<|MERGE_RESOLUTION|>--- conflicted
+++ resolved
@@ -55,13 +55,8 @@
     "copy-from": "57mm",
     "type": "AMMO",
     "name": { "str_sp": "5.7x28mm, reloaded" },
-<<<<<<< HEAD
     "description": "5.7x28mm ammunition with a 31gr AP FMJ bullet.  The 5.7x28mm cartridge was designed by FN Herstal to replace the 9x19mm round in NATO use.  Although the project to replace 9x19mm Parabellum was effectively canceled, the 5.7x28mm round has seen action in many conflicts and has proven to be reliable.  It has very low recoil but lacks its usual armor penetration due to using a simple lead bullet rather than a proper factory-made penetrator projectile.",
-    "proportional": { "price": 0.7, "damage": { "damage_type": "bullet", "amount": 0.9, "armor_penetration": 0.7 }, "dispersion": 1.1 },
-=======
-    "description": "5.7x28mm ammunition with 31gr AP FMJ bullets.  The 5.7x28mm cartridge was designed by FN Herstal to replace the 9x19mm round in NATO use.  Although the project to replace 9x19mm Parabellum was effectively canceled the 5.7x28mm round has seen action in many conflicts and has proven to be reliable.  It has very low recoil but no usual armor penetration due to using simple lead bullets rather than proper factory-made penetrator projectiles.",
     "proportional": { "price": 0.7, "damage": { "damage_type": "bullet", "amount": 0.9, "armor_penetration": 0.2 }, "dispersion": 1.1 },
->>>>>>> ab8c2ff4
     "extend": { "effects": [ "RECYCLED" ] },
     "delete": { "effects": [ "NEVER_MISFIRES" ], "flags": [ "IRREPLACEABLE_CONSUMABLE" ] }
   }
