--- conflicted
+++ resolved
@@ -69,13 +69,8 @@
     "id": "reloaded_50_incendiary",
     "copy-from": "50_incendiary",
     "type": "AMMO",
-<<<<<<< HEAD
     "name": ".50 BMG tracer, reloaded",
-    "description": "A tracer variant of the powerful .50 BMG sniper round.  Tracer rounds to help keep the weapon they are fired from on target at the risk of igniting flammable substances.  This one has been hand-reloaded.",
-=======
-    "name": "reloaded .50 BMG tracer",
     "description": "A tracer variant of the powerful .50 BMG round.  Tracer rounds to help keep the weapon they are fired from on target at the risk of igniting flammable substances.  This one has been hand-reloaded.",
->>>>>>> 5ad16b6b
     "proportional": { "price": 0.7, "damage": 0.9, "dispersion": 1.1 },
     "extend": { "effects": [ "RECYCLED" ] },
     "delete": { "effects": [ "NEVER_MISFIRES" ] }
@@ -84,13 +79,8 @@
     "id": "reloaded_50bmg",
     "copy-from": "50match",
     "type": "AMMO",
-<<<<<<< HEAD
-    "name": ".50 BMG Ball, reloaded",
-    "description": "The .50 BMG is a very powerful rifle round designed for long-range use.  Its stupendous accuracy and armor piercing capabilities make it one of the most deadly rounds available, offset only by its drastic recoil and noise.  This one has been hand-reloaded.",
-=======
-    "name": "reloaded .50 BMG Match",
+    "name": ".50 BMG Match, reloaded",
     "description": ".50 BMG ammunition with lead-cored FMJ bullets.  The .50 BMG is a very powerful rifle round designed for anti-aircraft use, later adapted to anti-vehicular and anti-personnel roles.  Its stupendous energy and armor piercing capabilities make it one of the most deadly rounds available, offset only by its drastic recoil and noise.",
->>>>>>> 5ad16b6b
     "proportional": { "price": 0.7, "damage": 0.9, "dispersion": 1.1 },
     "extend": { "effects": [ "RECYCLED" ] },
     "delete": { "effects": [ "NEVER_MISFIRES" ] }
@@ -99,13 +89,8 @@
     "id": "reloaded_50ss",
     "copy-from": "50ss",
     "type": "AMMO",
-<<<<<<< HEAD
     "name": ".50 BMG AP, reloaded",
-    "description": "Variant of the .50 BMG round that uses a core of very dense, hardened tungsten steel.  Penetration is increased, but damage is reduced.  This one has been hand-reloaded.",
-=======
-    "name": "reloaded .50 BMG AP",
     "description": "Variant of the .50 BMG round that uses a core hardened steel.  Penetration is increased, but damage is reduced.  This one has been hand-reloaded.",
->>>>>>> 5ad16b6b
     "proportional": { "price": 0.7, "damage": 0.9, "dispersion": 1.1 },
     "extend": { "effects": [ "RECYCLED" ] },
     "delete": { "effects": [ "NEVER_MISFIRES" ] }
