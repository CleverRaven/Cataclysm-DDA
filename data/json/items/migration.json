[
  {
    "id": "arrowhead",
    "type": "MIGRATION",
    "replace": "steel_chunk"
  },
  {
    "id": "arrowhead_plastic",
    "type": "MIGRATION",
    "replace": "plastic_chunk"
  },
  {
    "id": "shaft_wood",
    "type": "MIGRATION",
    "replace": "arrow_wood"
  },
  {
    "id": "shaft_wood_heavy",
    "type": "MIGRATION",
    "replace": "arrow_wood_heavy"
  },
  {
    "id": "shaft_metal",
    "type": "MIGRATION",
    "replace": "arrow_metal"
  },
  {
    "id": "arrow_fire_hardened",
    "type": "MIGRATION",
    "replace": "arrow_fire_hardened_fletched"
  },
  {
    "id": "arrow_field_point",
    "type": "MIGRATION",
    "replace": "arrow_field_point_fletched"
  },
  {
    "id": "arrow_small_game",
    "type": "MIGRATION",
    "replace": "arrow_small_game_fletched"
  },
  {
    "id": "arrow_heavy_fire_hardened",
    "type": "MIGRATION",
    "replace": "arrow_heavy_fire_hardened_fletched"
  },
  {
    "id": "arrow_heavy_field_point",
    "type": "MIGRATION",
    "replace": "arrow_heavy_field_point_fletched"
  },
  {
    "id": "arrow_metal_sharpened",
    "type": "MIGRATION",
    "replace": "arrow_metal_sharpened_fletched"
  },
  {
    "id": "shaft_plastic",
    "type": "MIGRATION",
    "replace": "arrow_plastic"
  },
  {
    "id": "40mm_acidbomb",
    "type": "MIGRATION",
    "replace": "40mm_teargas"
  },
  {
    "id": "40mm_toxicgas",
    "type": "MIGRATION",
    "replace": "40mm_teargas"
  },
  {
    "id": "8mm_bootleg_jsp",
    "type": "MIGRATION",
    "replace": "8mm_bootleg"
  },
  {
    "id": "adv_UPS_on",
    "type": "MIGRATION",
    "replace": "adv_UPS_off"
  },
  {
    "id": "battery_truck",
    "type": "MIGRATION",
    "replace": "battery_car"
  },
  {
    "id": "bayonet",
    "type": "MIGRATION",
    "replace": "knife_combat"
  },
  {
    "id": "diamond_bayonet",
    "type": "MIGRATION",
    "replace": "knife_combat",
    "flags": [ "DIAMOND" ]
  },
  {
    "id": "diamond_broadsword",
    "type": "MIGRATION",
    "replace": "broadsword",
    "flags": [ "DIAMOND" ]
  },
  {
    "id": "diamond_katana",
    "type": "MIGRATION",
    "replace": "katana",
    "flags": [ "DIAMOND" ]
  },
  {
    "id": "diamond_knife",
    "type": "MIGRATION",
    "replace": "knife_combat",
    "flags": [ "DIAMOND" ]
  },
  {
    "id": "diamond_kukri",
    "type": "MIGRATION",
    "replace": "kukri",
    "flags": [ "DIAMOND" ]
  },
  {
    "id": "diamond_machete",
    "type": "MIGRATION",
    "replace": "machete",
    "flags": [ "DIAMOND" ]
  },
  {
    "id": "diamond_nodachi",
    "type": "MIGRATION",
    "replace": "nodachi",
    "flags": [ "DIAMOND" ]
  },
  {
    "id": "diamond_pistol_bayonet",
    "type": "MIGRATION",
    "replace": "pistol_bayonet",
    "flags": [ "DIAMOND" ]
  },
  {
    "id": "diamond_punch_dagger",
    "type": "MIGRATION",
    "replace": "punch_dagger",
    "flags": [ "DIAMOND" ]
  },
  {
    "id": "diamond_rapier",
    "type": "MIGRATION",
    "replace": "rapier",
    "flags": [ "DIAMOND" ]
  },
  {
    "id": "diamond_sword_bayonet",
    "type": "MIGRATION",
    "replace": "sword_bayonet",
    "flags": [ "DIAMOND" ]
  },
  {
    "id": "diamond_wakizashi",
    "type": "MIGRATION",
    "replace": "wakizashi",
    "flags": [ "DIAMOND" ]
  },
  {
    "id": "diamond_zweihander",
    "type": "MIGRATION",
    "replace": "zweihander",
    "flags": [ "DIAMOND" ]
  },
  {
    "id": "fish_bait_bread",
    "type": "MIGRATION",
    "replace": "fish_bait"
  },
  {
    "id": "fish_bait_fish",
    "type": "MIGRATION",
    "replace": "fish_bait"
  },
  {
    "id": "fish_bait_meat",
    "type": "MIGRATION",
    "replace": "fish_bait"
  },
  {
    "id": "fish_bait_veggy",
    "type": "MIGRATION",
    "replace": "fish_bait"
  },
  {
    "id": "gold",
    "type": "MIGRATION",
    "replace": "gold_small",
    "charges": 1930
  },
  {
    "id": "jacqueshammer",
    "type": "MIGRATION",
    "replace": "jackhammer"
  },
  {
    "id": "dogfood_canned",
    "type": "MIGRATION",
    "replace": "can_food",
    "contents": [ "dogfood" ]
  },
  {
    "id": "catfood_canned",
    "type": "MIGRATION",
    "replace": "can_food",
    "contents": [ "catfood" ]
  },
  {
    "id": "jar_V8",
    "type": "MIGRATION",
    "replace": "jar_glass_sealed",
    "contents": [ "V8" ]
  },
  {
    "id": "jar_apple_canned",
    "type": "MIGRATION",
    "replace": "jar_glass_sealed",
    "contents": [ "apple_canned" ]
  },
  {
    "id": "jar_broth",
    "type": "MIGRATION",
    "replace": "jar_glass_sealed",
    "contents": [ "broth" ]
  },
  {
    "id": "jar_broth_bone",
    "type": "MIGRATION",
    "replace": "jar_glass_sealed",
    "contents": [ "broth_bone" ]
  },
  {
    "id": "jar_broth_human",
    "type": "MIGRATION",
    "replace": "jar_glass_sealed",
    "contents": [ "broth_human" ]
  },
  {
    "id": "jar_fish_canned",
    "type": "MIGRATION",
    "replace": "jar_glass_sealed",
    "contents": [ "fish_canned" ]
  },
  {
    "id": "jar_fish_pickled",
    "type": "MIGRATION",
    "replace": "jar_glass_sealed",
    "contents": [ "fish_pickled" ]
  },
  {
    "id": "jar_human_canned",
    "type": "MIGRATION",
    "replace": "jar_glass_sealed",
    "contents": [ "human_canned" ]
  },
  {
    "id": "jar_human_pickled",
    "type": "MIGRATION",
    "replace": "jar_glass_sealed",
    "contents": [ "human_pickled" ]
  },
  {
    "id": "jar_kompot",
    "type": "MIGRATION",
    "replace": "jar_3l_glass_sealed",
    "contents": [ "kompot" ]
  },
  {
    "id": "jar_meat_canned",
    "type": "MIGRATION",
    "replace": "jar_glass_sealed",
    "contents": [ "meat_canned" ]
  },
  {
    "id": "jar_meat_pickled",
    "type": "MIGRATION",
    "replace": "jar_glass_sealed",
    "contents": [ "meat_pickled" ]
  },
  {
    "id": "jar_soup_fish",
    "type": "MIGRATION",
    "replace": "jar_glass_sealed",
    "contents": [ "soup_fish" ]
  },
  {
    "id": "jar_soup_human",
    "type": "MIGRATION",
    "replace": "jar_glass_sealed",
    "contents": [ "soup_human" ]
  },
  {
    "id": "jar_soup_meat",
    "type": "MIGRATION",
    "replace": "jar_glass_sealed",
    "contents": [ "soup_meat" ]
  },
  {
    "id": "jar_soup_mushroom",
    "type": "MIGRATION",
    "replace": "jar_glass_sealed",
    "contents": [ "soup_mushroom" ]
  },
  {
    "id": "jar_soup_veggy",
    "type": "MIGRATION",
    "replace": "jar_glass_sealed",
    "contents": [ "soup_veggy" ]
  },
  {
    "id": "jar_soup_woods",
    "type": "MIGRATION",
    "replace": "jar_glass_sealed",
    "contents": [ "soup_woods" ]
  },
  {
    "id": "jar_tomato_canned",
    "type": "MIGRATION",
    "replace": "jar_glass_sealed",
    "contents": [ "can_tomato" ]
  },
  {
    "id": "jar_veggy_canned",
    "type": "MIGRATION",
    "replace": "jar_glass_sealed",
    "contents": [ "veggy_canned" ]
  },
  {
    "id": "jar_veggy_pickled",
    "type": "MIGRATION",
    "replace": "jar_glass_sealed",
    "contents": [ "veggy_pickled" ]
  },
  {
    "id": "m14a",
    "type": "MIGRATION",
    "replace": "m1a"
  },
  {
    "id": "metal_tank_small",
    "type": "MIGRATION",
    "replace": "jerrycan"
  },
  {
    "id": "plasma_engine",
    "type": "MIGRATION",
    "replace": "minireactor"
  },
  {
    "id": "reloaded_40mm_fletchette",
    "type": "MIGRATION",
    "replace": "40mm_flechette"
  },
  {
    "id": "reloaded_40mm_shot",
    "type": "MIGRATION",
    "replace": "40mm_shot"
  },
  {
    "id": "reloaded_signal_flare",
    "type": "MIGRATION",
    "replace": "signal_flare"
  },
  {
    "id": "reloaded_shot_he",
    "type": "MIGRATION",
    "replace": "shot_he"
  },
  {
    "id": "saiga_sawn",
    "type": "MIGRATION",
    "replace": "saiga_12",
    "contents": [ "barrel_small" ]
  },
  {
    "id": "silver",
    "type": "MIGRATION",
    "replace": "silver_small",
    "charges": 1608
  },
  {
    "id": "shot_scrapslug",
    "type": "MIGRATION",
    "replace": "reloaded_shot_slug"
  },
  {
    "id": "UPS_on",
    "type": "MIGRATION",
    "replace": "UPS_off"
  },
  {
    "id": "v_curtain_item",
    "type": "MIGRATION",
    "replace": "sheet"
  },
  {
    "id": "pistol_pepperbox",
    "type": "MIGRATION",
    "replace": "colt_navy"
  },
  {
    "id": "pda",
    "type": "MIGRATION",
    "replace": "cell_phone"
  },
  {
    "id": "pda_flashlight",
    "type": "MIGRATION",
    "replace": "cell_phone"
  },
  {
    "id": "crude_brick",
    "type": "MIGRATION",
    "replace": "brick"
  },
  {
    "id": "jam_blueberries",
    "type": "MIGRATION",
    "replace": "jam_fruit"
  },
  {
    "id": "jam_strawberries",
    "type": "MIGRATION",
    "replace": "jam_fruit"
  },
  {
    "id": "acidbomb_act",
    "type": "MIGRATION",
    "replace": "acidbomb"
  },
  {
    "id": "technician_pants_blue",
    "type": "MIGRATION",
    "replace": "technician_pants_gray"
  },
  {
    "id": "technician_pants_ltblue",
    "type": "MIGRATION",
    "replace": "technician_pants_gray"
  },
  {
    "id": "technician_shirt_blue",
    "type": "MIGRATION",
    "replace": "technician_shirt_gray"
  },
  {
    "id": "technician_shirt_ltblue",
    "type": "MIGRATION",
    "replace": "technician_shirt_gray"
  },
  {
    "id": "1st_aid_survivor",
    "type": "MIGRATION",
    "replace": "1st_aid"
  },
  {
    "id": "mushroom_poison",
    "type": "MIGRATION",
    "replace": "mushroom"
  },
  {
    "id": "mushroom_magic",
    "type": "MIGRATION",
    "replace": "mushroom"
  },
  {
    "id": "seed_mushroom_poison",
    "type": "MIGRATION",
    "replace": "seed_mushroom"
  },
  {
    "id": "seed_mushroom_magic",
    "type": "MIGRATION",
    "replace": "seed_mushroom"
  },
  {
    "id": "lasagne_cooked",
    "type": "MIGRATION",
    "replace": "spaghetti_cooked"
  },
  {
    "id": "fish_vac",
    "type": "MIGRATION",
    "replace": "salted_fish"
  },
  {
    "id": "apple_vac",
    "type": "MIGRATION",
    "replace": "apple_sugar"
  },
  {
    "id": "hflesh_vac",
    "type": "MIGRATION",
    "replace": "hflesh_salted"
  },
  {
    "id": "meat_vac",
    "type": "MIGRATION",
    "replace": "meat_salted"
  },
  {
    "id": "veggy_vac",
    "type": "MIGRATION",
    "replace": "veggy_salted"
  },
  {
    "id": "bag_fish_vac",
    "type": "MIGRATION",
    "replace": "salted_fish"
  },
  {
    "id": "bag_apple_vac",
    "type": "MIGRATION",
    "replace": "apple_sugar"
  },
  {
    "id": "bag_hflesh_vac",
    "type": "MIGRATION",
    "replace": "hflesh_salted"
  },
  {
    "id": "bag_meat_vac",
    "type": "MIGRATION",
    "replace": "meat_salted"
  },
  {
    "id": "bag_veggy_vac",
    "type": "MIGRATION",
    "replace": "veggy_salted"
  },
  {
    "id": "potato_irradiated",
    "type": "MIGRATION",
    "replace": "irradiated_potato"
  },
  {
    "id": "potato_raw",
    "type": "MIGRATION",
    "replace": "potato"
  },
  {
    "id": "lightstrip_dead",
    "type": "MIGRATION",
    "replace": "lightstrip_inactive"
  },
  {
    "id": "smg_9mm_mag",
    "type": "MIGRATION",
    "replace": "survivor9mm_mag"
  },
  {
    "id": "battery_atomic",
    "type": "MIGRATION",
    "replace": "light_atomic_battery_cell"
  },
  {
    "id": "battery_compartment",
    "type": "MIGRATION",
    "replace": "magazine_battery_heavy_mod"
  },
  {
    "id": "dry_mushroom_magic",
    "type": "MIGRATION",
    "replace": "dry_mushroom",
    "flags": [ "HIDDEN_HALLU" ]
  },
  {
    "id": "hk_ucp",
    "type": "MIGRATION",
    "replace": "hk_mp7"
  },
  {
    "id": "rechargable_battery",
    "type": "MIGRATION",
    "replace": "heavy_battery_cell"
  },
  {
    "id": "hd_battery",
    "type": "MIGRATION",
    "replace": "heavy_plus_battery_cell"
  },
  {
    "id": "frozen_burrito",
    "type": "MIGRATION",
    "replace": "junk_burrito"
  },
  {
    "id": "cooked_burrito",
    "type": "MIGRATION",
    "replace": "junk_burrito"
  },
  {
    "id": "10mm",
    "type": "MIGRATION",
    "replace": "10mm_fmj"
  },
  {
    "id": "locket",
    "type": "MIGRATION",
    "replace": "silver_locket"
  },
  {
    "id": "ring",
    "type": "MIGRATION",
    "replace": "gold_ring"
  },
  {
    "id": "necklace",
    "type": "MIGRATION",
    "replace": "silver_necklace"
  },
  {
    "id": "brooch",
    "type": "MIGRATION",
    "replace": "jade_brooch"
  },
  {
    "id": "skinny_tie",
    "type": "MIGRATION",
    "replace": "tie_skinny"
  },
  {
    "id": "270",
    "type": "MIGRATION",
    "replace": "270win_jsp"
  },
  {
    "id": "reloaded_270",
    "type": "MIGRATION",
    "replace": "reloaded_270win_jsp"
  },
  {
    "id": "afs_rolling_pin",
    "type": "MIGRATION",
    "replace": "rolling_pin"
  },
  {
    "id": "afs_welding_mask",
    "type": "MIGRATION",
    "replace": "welding_mask"
  },
  {
    "id": "afs_atomic_reading_light",
    "type": "MIGRATION",
    "replace": "atomic_light_off"
  },
  {
    "id": "afs_atomic_reading_light_on",
    "type": "MIGRATION",
    "replace": "atomic_light"
  },
  {
    "id": "afs_large_storage_battery",
    "type": "MIGRATION",
    "replace": "large_storage_battery"
  },
  {
    "id": "afs_daypack",
    "type": "MIGRATION",
    "replace": "daypack"
  },
  {
    "id": "afs_ski_jacket",
    "type": "MIGRATION",
    "replace": "ski_jacket"
  },
  {
    "id": "afs_cake",
    "type": "MIGRATION",
    "replace": "cake2"
  },
  {
    "id": "afs_fried_donut_holes",
    "type": "MIGRATION",
    "replace": "donut_holes"
  },
  {
    "id": "afs_welding_mask_makeshift",
    "type": "MIGRATION",
    "replace": "welding_mask_crude"
  },
  {
    "id": "smg_38",
    "type": "MIGRATION",
    "replace": "smg_45"
  },
  {
    "id": "smg_38_mag",
    "type": "MIGRATION",
    "replace": "smg_45_mag"
  },
  {
    "id": "smg_22",
    "type": "MIGRATION",
    "replace": "smg_9mm"
  },
  {
    "id": "smg_22_mag",
    "type": "MIGRATION",
    "replace": "survivor9mm_mag"
  },
  {
    "id": "magbandolier",
    "type": "MIGRATION",
    "replace": "chestrig"
  },
  {
    "id": "tool_black_powder_bomb",
    "type": "MIGRATION",
    "replace": "can_bomb"
  },
  {
<<<<<<< HEAD
    "id": "surv_levershotgun",
    "type": "MIGRATION",
    "replace": "winchester_1887"
  },
  {
    "id": "l_def_12",
    "type": "MIGRATION",
    "replace": "tavor_12"
  },
  {
    "id": "abzats",
    "type": "MIGRATION",
    "replace": "bigun"
=======
    "id": "taurus_38",
    "type": "MIGRATION",
    "replace": "taurus_spectrum"
  },
  {
    "id": "taurus38mag",
    "type": "MIGRATION",
    "replace": "taurus_spectrum_mag"
>>>>>>> 923c3110
  }
]<|MERGE_RESOLUTION|>--- conflicted
+++ resolved
@@ -715,7 +715,6 @@
     "replace": "can_bomb"
   },
   {
-<<<<<<< HEAD
     "id": "surv_levershotgun",
     "type": "MIGRATION",
     "replace": "winchester_1887"
@@ -729,7 +728,7 @@
     "id": "abzats",
     "type": "MIGRATION",
     "replace": "bigun"
-=======
+  },
     "id": "taurus_38",
     "type": "MIGRATION",
     "replace": "taurus_spectrum"
@@ -738,6 +737,5 @@
     "id": "taurus38mag",
     "type": "MIGRATION",
     "replace": "taurus_spectrum_mag"
->>>>>>> 923c3110
   }
 ]