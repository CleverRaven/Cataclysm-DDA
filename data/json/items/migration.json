--- conflicted
+++ resolved
@@ -1170,7 +1170,16 @@
     "replace": "potato"
   },
   {
-<<<<<<< HEAD
+    "id": "p320mag_14rd_357sig",
+    "type": "MIGRATION",
+    "replace": "p320mag_13rd_357sig"
+  },
+  {
+    "id": "p226mag_15rd_357sig",
+    "type": "MIGRATION",
+    "replace": "p226mag_12rd_357sig"
+  },
+  {
     "id": "akmmag",
     "type": "MIGRATION",
     "replace": "akmag30"
@@ -1179,15 +1188,5 @@
     "id": "akmbigmag",
     "type": "MIGRATION",
     "replace": "akmag40"
-=======
-    "id": "p320mag_14rd_357sig",
-    "type": "MIGRATION",
-    "replace": "p320mag_13rd_357sig"
-  },
-  {
-    "id": "p226mag_15rd_357sig",
-    "type": "MIGRATION",
-    "replace": "p226mag_12rd_357sig"
->>>>>>> f594632c
   }
 ]