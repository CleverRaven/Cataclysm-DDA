--- conflicted
+++ resolved
@@ -1714,7 +1714,6 @@
     "replace": "high_end_folding_stock"
   },
   {
-<<<<<<< HEAD
     "id": "folding_poncho_on",
     "type": "MIGRATION",
     "replace": "folding_poncho"
@@ -1723,11 +1722,11 @@
     "id": "emer_blanket_on",
     "type": "MIGRATION",
     "replace": "emer_blanket"
-=======
+  },
+  {
     "id": "tire_iron",
     "type": "MIGRATION",
     "replace": "lug_wrench"
->>>>>>> 4f506d1f
   },
   {
     "id": "reptile_sample",
