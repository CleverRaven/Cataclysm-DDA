[
  {
    "id": "arrowhead",
    "type": "MIGRATION",
    "replace": "steel_chunk"
  },
  {
    "id": "arrowhead_plastic",
    "type": "MIGRATION",
    "replace": "plastic_chunk"
  },
  {
    "id": "shaft_wood",
    "type": "MIGRATION",
    "replace": "arrow_wood"
  },
  {
    "id": "shaft_wood_heavy",
    "type": "MIGRATION",
    "replace": "arrow_wood_heavy"
  },
  {
    "id": "shaft_metal",
    "type": "MIGRATION",
    "replace": "arrow_metal"
  },
  {
    "id": "arrow_fire_hardened",
    "type": "MIGRATION",
    "replace": "arrow_fire_hardened_fletched"
  },
  {
    "id": "arrow_field_point",
    "type": "MIGRATION",
    "replace": "arrow_field_point_fletched"
  },
  {
    "id": "arrow_small_game",
    "type": "MIGRATION",
    "replace": "arrow_small_game_fletched"
  },
  {
    "id": "arrow_heavy_fire_hardened",
    "type": "MIGRATION",
    "replace": "arrow_heavy_fire_hardened_fletched"
  },
  {
    "id": "arrow_heavy_field_point",
    "type": "MIGRATION",
    "replace": "arrow_heavy_field_point_fletched"
  },
  {
    "id": "arrow_metal_sharpened",
    "type": "MIGRATION",
    "replace": "arrow_metal_sharpened_fletched"
  },
  {
    "id": "shaft_plastic",
    "type": "MIGRATION",
    "replace": "arrow_plastic"
  },
  {
    "id": "40mm_acidbomb",
    "type": "MIGRATION",
    "replace": "40x46mm_m651"
  },
  {
    "id": "40mm_toxicgas",
    "type": "MIGRATION",
    "replace": "40x46mm_m651"
  },
  {
    "id": "8mm_bootleg_jsp",
    "type": "MIGRATION",
    "replace": "8mm_bootleg"
  },
  {
    "id": "adv_UPS_on",
    "type": "MIGRATION",
    "replace": "UPS_off"
  },
  {
    "id": "battery_truck",
    "type": "MIGRATION",
    "replace": "battery_car"
  },
  {
    "id": "bayonet",
    "type": "MIGRATION",
    "replace": "knife_combat"
  },
  {
    "id": "diamond_bayonet",
    "type": "MIGRATION",
    "replace": "knife_combat",
    "flags": [ "DIAMOND" ]
  },
  {
    "id": "diamond_broadsword",
    "type": "MIGRATION",
    "replace": "broadsword",
    "flags": [ "DIAMOND" ]
  },
  {
    "id": "diamond_katana",
    "type": "MIGRATION",
    "replace": "katana",
    "flags": [ "DIAMOND" ]
  },
  {
    "id": "diamond_knife",
    "type": "MIGRATION",
    "replace": "knife_combat",
    "flags": [ "DIAMOND" ]
  },
  {
    "id": "diamond_kukri",
    "type": "MIGRATION",
    "replace": "kukri",
    "flags": [ "DIAMOND" ]
  },
  {
    "id": "diamond_machete",
    "type": "MIGRATION",
    "replace": "machete",
    "flags": [ "DIAMOND" ]
  },
  {
    "id": "diamond_nodachi",
    "type": "MIGRATION",
    "replace": "nodachi",
    "flags": [ "DIAMOND" ]
  },
  {
    "id": "diamond_pistol_bayonet",
    "type": "MIGRATION",
    "replace": "pistol_bayonet",
    "flags": [ "DIAMOND" ]
  },
  {
    "id": "diamond_punch_dagger",
    "type": "MIGRATION",
    "replace": "punch_dagger",
    "flags": [ "DIAMOND" ]
  },
  {
    "id": "diamond_rapier",
    "type": "MIGRATION",
    "replace": "rapier",
    "flags": [ "DIAMOND" ]
  },
  {
    "id": "diamond_sword_bayonet",
    "type": "MIGRATION",
    "replace": "sword_bayonet",
    "flags": [ "DIAMOND" ]
  },
  {
    "id": "diamond_wakizashi",
    "type": "MIGRATION",
    "replace": "wakizashi",
    "flags": [ "DIAMOND" ]
  },
  {
    "id": "diamond_zweihander",
    "type": "MIGRATION",
    "replace": "zweihander",
    "flags": [ "DIAMOND" ]
  },
  {
    "id": "fish_bait_bread",
    "type": "MIGRATION",
    "replace": "fish_bait"
  },
  {
    "id": "fish_bait_fish",
    "type": "MIGRATION",
    "replace": "fish_bait"
  },
  {
    "id": "fish_bait_meat",
    "type": "MIGRATION",
    "replace": "fish_bait"
  },
  {
    "id": "fish_bait_veggy",
    "type": "MIGRATION",
    "replace": "fish_bait"
  },
  {
    "id": "gold",
    "type": "MIGRATION",
    "replace": "gold_small",
    "charges": 1930
  },
  {
    "id": "jacqueshammer",
    "type": "MIGRATION",
    "replace": "jackhammer"
  },
  {
    "id": "dogfood_canned",
    "type": "MIGRATION",
    "replace": "can_medium",
    "contents": [ { "id": "dogfood", "count": 1 } ]
  },
  {
    "id": "catfood_canned",
    "type": "MIGRATION",
    "replace": "can_food",
    "contents": [ { "id": "catfood", "count": 1 } ]
  },
  {
    "id": "jar_V8",
    "type": "MIGRATION",
    "replace": "jar_glass_sealed",
    "contents": [ { "id": "V8", "count": 2 } ]
  },
  {
    "id": "jar_apple_canned",
    "type": "MIGRATION",
    "replace": "jar_glass_sealed",
    "contents": [ { "id": "apple_canned", "count": 4 } ]
  },
  {
    "id": "jar_broth",
    "type": "MIGRATION",
    "replace": "jar_glass_sealed",
    "contents": [ { "id": "broth", "count": 2 } ]
  },
  {
    "id": "jar_broth_bone",
    "type": "MIGRATION",
    "replace": "jar_glass_sealed",
    "contents": [ { "id": "broth_bone", "count": 2 } ]
  },
  {
    "id": "jar_broth_human",
    "type": "MIGRATION",
    "replace": "jar_glass_sealed",
    "contents": [ { "id": "broth_bone", "count": 2 } ]
  },
  {
    "id": "jar_fish_canned",
    "type": "MIGRATION",
    "replace": "jar_glass_sealed",
    "contents": [ { "id": "fish_canned", "count": 2 } ]
  },
  {
    "id": "jar_fish_pickled",
    "type": "MIGRATION",
    "replace": "jar_glass_sealed",
    "contents": [ { "id": "fish_pickled", "count": 2 } ]
  },
  {
    "id": "jar_human_canned",
    "type": "MIGRATION",
    "replace": "jar_glass_sealed",
    "contents": [ { "id": "meat_canned", "count": 2 } ]
  },
  {
    "id": "jar_human_pickled",
    "type": "MIGRATION",
    "replace": "jar_glass_sealed",
    "contents": [ { "id": "meat_pickled", "count": 2 } ]
  },
  {
    "id": "jar_kompot",
    "type": "MIGRATION",
    "replace": "jar_3l_glass_sealed",
    "contents": [ { "id": "kompot", "count": 12 } ]
  },
  {
    "id": "jar_meat_canned",
    "type": "MIGRATION",
    "replace": "jar_glass_sealed",
    "contents": [ { "id": "meat_canned", "count": 2 } ]
  },
  {
    "id": "jar_meat_pickled",
    "type": "MIGRATION",
    "replace": "jar_glass_sealed",
    "contents": [ { "id": "meat_pickled", "count": 2 } ]
  },
  {
    "id": "jar_soup_fish",
    "type": "MIGRATION",
    "replace": "jar_glass_sealed",
    "contents": [ { "id": "soup_fish", "count": 2 } ]
  },
  {
    "id": "jar_soup_human",
    "type": "MIGRATION",
    "replace": "jar_glass_sealed",
    "contents": [ { "id": "soup_meat", "count": 2 } ]
  },
  {
    "id": "jar_soup_meat",
    "type": "MIGRATION",
    "replace": "jar_glass_sealed",
    "contents": [ { "id": "soup_meat", "count": 2 } ]
  },
  {
    "id": "jar_soup_mushroom",
    "type": "MIGRATION",
    "replace": "jar_glass_sealed",
    "contents": [ { "id": "soup_mushroom", "count": 2 } ]
  },
  {
    "id": "jar_soup_veggy",
    "type": "MIGRATION",
    "replace": "jar_glass_sealed",
    "contents": [ { "id": "soup_veggy", "count": 2 } ]
  },
  {
    "id": "jar_soup_woods",
    "type": "MIGRATION",
    "replace": "jar_glass_sealed",
    "contents": [ { "id": "soup_woods", "count": 2 } ]
  },
  {
    "id": "jar_tomato_canned",
    "type": "MIGRATION",
    "replace": "jar_glass_sealed",
    "contents": [ { "id": "can_tomato", "count": 4 } ]
  },
  {
    "id": "jar_veggy_canned",
    "type": "MIGRATION",
    "replace": "jar_glass_sealed",
    "contents": [ { "id": "veggy_canned", "count": 2 } ]
  },
  {
    "id": "jar_veggy_pickled",
    "type": "MIGRATION",
    "replace": "jar_glass_sealed",
    "contents": [ { "id": "veggy_pickled", "count": 2 } ]
  },
  {
    "id": "jar_eggs_pickled",
    "type": "MIGRATION",
    "replace": "jar_glass_sealed",
    "contents": [ { "id": "pickled_egg", "count": 6 } ]
  },
  {
    "id": "jar_pickles_pickled",
    "type": "MIGRATION",
    "replace": "jar_glass_sealed",
    "contents": [ { "id": "pickle", "count": 2 } ]
  },
  {
    "id": "jar_sauerkraut_pickled",
    "type": "MIGRATION",
    "replace": "jar_glass_sealed",
    "contents": [ { "id": "sauerkraut", "count": 2 } ]
  },
  {
    "id": "m14a",
    "type": "MIGRATION",
    "replace": "m1a"
  },
  {
    "id": "metal_tank_small",
    "type": "MIGRATION",
    "replace": "jerrycan"
  },
  {
    "id": "plasma_engine",
    "type": "MIGRATION",
    "replace": "minireactor"
  },
  {
    "id": "reloaded_40mm_fletchette",
    "type": "MIGRATION",
    "replace": "40x53mm_m1001"
  },
  {
    "id": "reloaded_40mm_shot",
    "type": "MIGRATION",
    "replace": "40x46mm_m576"
  },
  {
    "id": "reloaded_signal_flare",
    "type": "MIGRATION",
    "replace": "signal_flare"
  },
  {
    "id": "reloaded_shot_he",
    "type": "MIGRATION",
    "replace": "shot_he"
  },
  {
    "id": "saiga_sawn",
    "type": "MIGRATION",
    "replace": "saiga_12",
    "contents": [ { "id": "barrel_small", "count": 1 } ],
    "sealed": false
  },
  {
    "id": "silver",
    "type": "MIGRATION",
    "replace": "silver_small",
    "charges": 1608
  },
  {
    "id": "shot_scrapslug",
    "type": "MIGRATION",
    "replace": "reloaded_shot_slug"
  },
  {
    "id": "UPS_on",
    "type": "MIGRATION",
    "replace": "UPS_off"
  },
  {
    "id": "v_curtain_item",
    "type": "MIGRATION",
    "replace": "sheet"
  },
  {
    "id": "pistol_pepperbox",
    "type": "MIGRATION",
    "replace": "colt_navy"
  },
  {
    "id": "pda",
    "type": "MIGRATION",
    "replace": "cell_phone"
  },
  {
    "id": "pda_flashlight",
    "type": "MIGRATION",
    "replace": "cell_phone"
  },
  {
    "id": "crude_brick",
    "type": "MIGRATION",
    "replace": "brick"
  },
  {
    "id": "jam_blueberries",
    "type": "MIGRATION",
    "replace": "jam_fruit"
  },
  {
    "id": "jam_strawberries",
    "type": "MIGRATION",
    "replace": "jam_fruit"
  },
  {
    "id": "acidbomb_act",
    "type": "MIGRATION",
    "replace": "acidbomb"
  },
  {
    "id": "technician_pants_blue",
    "type": "MIGRATION",
    "replace": "technician_pants_gray"
  },
  {
    "id": "technician_pants_ltblue",
    "type": "MIGRATION",
    "replace": "technician_pants_gray"
  },
  {
    "id": "technician_shirt_blue",
    "type": "MIGRATION",
    "replace": "technician_shirt_gray"
  },
  {
    "id": "technician_shirt_ltblue",
    "type": "MIGRATION",
    "replace": "technician_shirt_gray"
  },
  {
    "id": "1st_aid_survivor",
    "type": "MIGRATION",
    "replace": "1st_aid"
  },
  {
    "id": "mushroom_poison",
    "type": "MIGRATION",
    "replace": "mushroom"
  },
  {
    "id": "mushroom_magic",
    "type": "MIGRATION",
    "replace": "mushroom"
  },
  {
    "id": "seed_mushroom_poison",
    "type": "MIGRATION",
    "replace": "seed_mushroom"
  },
  {
    "id": "seed_mushroom_magic",
    "type": "MIGRATION",
    "replace": "seed_mushroom"
  },
  {
    "id": "lasagne_cooked",
    "type": "MIGRATION",
    "replace": "spaghetti_cooked"
  },
  {
    "id": "fish_vac",
    "type": "MIGRATION",
    "replace": "salted_fish"
  },
  {
    "id": "apple_vac",
    "type": "MIGRATION",
    "replace": "apple_sugar"
  },
  {
    "id": "hflesh_vac",
    "type": "MIGRATION",
    "replace": "meat_salted"
  },
  {
    "id": "meat_vac",
    "type": "MIGRATION",
    "replace": "meat_salted"
  },
  {
    "id": "veggy_vac",
    "type": "MIGRATION",
    "replace": "veggy_salted"
  },
  {
    "id": "bag_fish_vac",
    "type": "MIGRATION",
    "replace": "salted_fish"
  },
  {
    "id": "bag_apple_vac",
    "type": "MIGRATION",
    "replace": "apple_sugar"
  },
  {
    "id": "bag_hflesh_vac",
    "type": "MIGRATION",
    "replace": "meat_salted"
  },
  {
    "id": "bag_meat_vac",
    "type": "MIGRATION",
    "replace": "meat_salted"
  },
  {
    "id": "bag_veggy_vac",
    "type": "MIGRATION",
    "replace": "veggy_salted"
  },
  {
    "id": "potato_irradiated",
    "type": "MIGRATION",
    "replace": "irradiated_potato"
  },
  {
    "id": "potato_raw",
    "type": "MIGRATION",
    "replace": "potato"
  },
  {
    "id": "dry_hflesh",
    "type": "MIGRATION",
    "replace": "dry_meat"
  },
  {
    "id": "rehydrated_hflesh",
    "type": "MIGRATION",
    "replace": "rehydrated_meat"
  },
  {
    "id": "human_haggis",
    "type": "MIGRATION",
    "replace": "haggis"
  },
  {
    "id": "hfleshbologna",
    "type": "MIGRATION",
    "replace": "bologna"
  },
  {
    "id": "h_currywurst",
    "type": "MIGRATION",
    "replace": "currywurst"
  },
  {
    "id": "mannwurstgravy",
    "type": "MIGRATION",
    "replace": "sausagegravy"
  },
  {
    "id": "hflesh_aspic",
    "type": "MIGRATION",
    "replace": "meat_aspic"
  },
  {
    "id": "hflesh_pemmican",
    "type": "MIGRATION",
    "replace": "pemmican"
  },
  {
    "id": "sandwich_human",
    "type": "MIGRATION",
    "replace": "sandwich_t"
  },
  {
    "id": "sandwich_dudeluxe",
    "type": "MIGRATION",
    "replace": "sandwich_deluxe"
  },
  {
    "id": "hobo_helper",
    "type": "MIGRATION",
    "replace": "macaroni_helper"
  },
  {
    "id": "chili_human",
    "type": "MIGRATION",
    "replace": "chili"
  },
  {
    "id": "pie_human",
    "type": "MIGRATION",
    "replace": "pie_meat"
  },
  {
    "id": "pizza_human",
    "type": "MIGRATION",
    "replace": "pizza_meat"
  },
  {
    "id": "human_canned",
    "type": "MIGRATION",
    "replace": "meat_canned"
  },
  {
    "id": "hflesh_salted",
    "type": "MIGRATION",
    "replace": "meat_salted"
  },
  {
    "id": "spaghetti_human",
    "type": "MIGRATION",
    "replace": "spaghetti_bolognese"
  },
  {
    "id": "luigilasagne",
    "type": "MIGRATION",
    "replace": "lasagne"
  },
  {
    "id": "cheeseburgerhuman",
    "type": "MIGRATION",
    "replace": "cheeseburger"
  },
  {
    "id": "bobburger",
    "type": "MIGRATION",
    "replace": "hamburger"
  },
  {
    "id": "manwich",
    "type": "MIGRATION",
    "replace": "sloppyjoe"
  },
  {
    "id": "tiotaco",
    "type": "MIGRATION",
    "replace": "taco"
  },
  {
    "id": "mannwurst_raw",
    "type": "MIGRATION",
    "replace": "sausage_raw"
  },
  {
    "id": "mannwurst_cooked",
    "type": "MIGRATION",
    "replace": "sausage_cooked"
  },
  {
    "id": "mann_bratwurst",
    "type": "MIGRATION",
    "replace": "bratwurst_sausage"
  },
  {
    "id": "human_pickled",
    "type": "MIGRATION",
    "replace": "meat_pickled"
  },
  {
    "id": "human_smoked",
    "type": "MIGRATION",
    "replace": "meat_smoked"
  },
  {
    "id": "jerky_human",
    "type": "MIGRATION",
    "replace": "jerky"
  },
  {
    "id": "hflesh_drink",
    "type": "MIGRATION",
    "replace": "protein_drink"
  },
  {
    "id": "hflesh_powder",
    "type": "MIGRATION",
    "replace": "protein_powder"
  },
  {
    "id": "hflesh_shake",
    "type": "MIGRATION",
    "replace": "protein_shake"
  },
  {
    "id": "hflesh_shake_fortified",
    "type": "MIGRATION",
    "replace": "protein_shake_fortified"
  },
  {
    "id": "broth_human",
    "type": "MIGRATION",
    "replace": "broth_bone"
  },
  {
    "id": "soup_human",
    "type": "MIGRATION",
    "replace": "soup_meat"
  },
  {
    "id": "nachoshf",
    "type": "MIGRATION",
    "replace": "nachosm"
  },
  {
    "id": "nachoshc",
    "type": "MIGRATION",
    "replace": "nachosmc"
  },
  {
    "id": "chilidogs_human",
    "type": "MIGRATION",
    "replace": "chilidogs"
  },
  {
    "id": "mannwurst",
    "type": "MIGRATION",
    "replace": "sausage"
  },
  {
    "id": "lightstrip_dead",
    "type": "MIGRATION",
    "replace": "lightstrip_inactive"
  },
  {
    "id": "smg_9mm_mag",
    "type": "MIGRATION",
    "replace": "survivor9mm_mag"
  },
  {
    "id": "battery_atomic",
    "type": "MIGRATION",
    "replace": "light_atomic_battery_cell"
  },
  {
    "id": "battery_compartment",
    "type": "MIGRATION",
    "replace": "magazine_battery_heavy_mod"
  },
  {
    "id": "dry_mushroom_magic",
    "type": "MIGRATION",
    "replace": "dry_mushroom",
    "flags": [ "HIDDEN_HALLU" ]
  },
  {
    "id": "hk_ucp",
    "type": "MIGRATION",
    "replace": "hk_mp7"
  },
  {
    "id": "rechargable_battery",
    "type": "MIGRATION",
    "replace": "heavy_battery_cell"
  },
  {
    "id": "hd_battery",
    "type": "MIGRATION",
    "replace": "heavy_plus_battery_cell"
  },
  {
    "id": "frozen_burrito",
    "type": "MIGRATION",
    "replace": "junk_burrito"
  },
  {
    "id": "cooked_burrito",
    "type": "MIGRATION",
    "replace": "junk_burrito"
  },
  {
    "id": "10mm",
    "type": "MIGRATION",
    "replace": "10mm_fmj"
  },
  {
    "id": "reloaded_10mm",
    "type": "MIGRATION",
    "replace": "reloaded_10mm_fmj"
  },
  {
    "id": "locket",
    "type": "MIGRATION",
    "replace": "silver_locket"
  },
  {
    "id": "ring",
    "type": "MIGRATION",
    "replace": "gold_ring"
  },
  {
    "id": "necklace",
    "type": "MIGRATION",
    "replace": "silver_necklace"
  },
  {
    "id": "brooch",
    "type": "MIGRATION",
    "replace": "jade_brooch"
  },
  {
    "id": "skinny_tie",
    "type": "MIGRATION",
    "replace": "tie_skinny"
  },
  {
    "id": "270",
    "type": "MIGRATION",
    "replace": "270win_jsp"
  },
  {
    "id": "reloaded_270",
    "type": "MIGRATION",
    "replace": "reloaded_270win_jsp"
  },
  {
    "id": "afs_rolling_pin",
    "type": "MIGRATION",
    "replace": "rolling_pin"
  },
  {
    "id": "afs_welding_mask",
    "type": "MIGRATION",
    "replace": "welding_mask"
  },
  {
    "id": "afs_atomic_reading_light",
    "type": "MIGRATION",
    "replace": "atomic_light_off"
  },
  {
    "id": "afs_atomic_reading_light_on",
    "type": "MIGRATION",
    "replace": "atomic_light"
  },
  {
    "id": "afs_large_storage_battery",
    "type": "MIGRATION",
    "replace": "large_storage_battery"
  },
  {
    "id": "afs_daypack",
    "type": "MIGRATION",
    "replace": "daypack"
  },
  {
    "id": "afs_ski_jacket",
    "type": "MIGRATION",
    "replace": "ski_jacket"
  },
  {
    "id": "afs_cake",
    "type": "MIGRATION",
    "replace": "cake2"
  },
  {
    "id": "afs_fried_donut_holes",
    "type": "MIGRATION",
    "replace": "donut_holes"
  },
  {
    "id": "afs_welding_mask_makeshift",
    "type": "MIGRATION",
    "replace": "welding_mask_crude"
  },
  {
    "id": "smg_38",
    "type": "MIGRATION",
    "replace": "smg_45"
  },
  {
    "id": "smg_38_mag",
    "type": "MIGRATION",
    "replace": "smg_45_mag"
  },
  {
    "id": "smg_22",
    "type": "MIGRATION",
    "replace": "smg_9mm"
  },
  {
    "id": "smg_22_mag",
    "type": "MIGRATION",
    "replace": "survivor9mm_mag"
  },
  {
    "id": "magbandolier",
    "type": "MIGRATION",
    "replace": "chestrig"
  },
  {
    "id": "surv_levershotgun",
    "type": "MIGRATION",
    "replace": "winchester_1887"
  },
  {
    "id": "l_def_12",
    "type": "MIGRATION",
    "replace": "tavor_12"
  },
  {
    "id": "abzats",
    "type": "MIGRATION",
    "replace": "bigun"
  },
  {
    "id": "taurus_38",
    "type": "MIGRATION",
    "replace": "taurus_spectrum"
  },
  {
    "id": "taurus38mag",
    "type": "MIGRATION",
    "replace": "taurus_spectrum_mag"
  },
  {
    "id": "40mm_beanbag",
    "type": "MIGRATION",
    "replace": "40x46mm_m1006"
  },
  {
    "id": "40mm_concussive",
    "type": "MIGRATION",
    "replace": "40x46mm_m433"
  },
  {
    "id": "40mm_flechette",
    "type": "MIGRATION",
    "replace": "40x53mm_m1001"
  },
  {
    "id": "magnesium_tablet",
    "type": "MIGRATION",
    "replace": "melatonin_tablet"
  },
  {
    "id": "40mm_frag",
    "type": "MIGRATION",
    "replace": "40x46mm_m433"
  },
  {
    "id": "40mm_shot",
    "type": "MIGRATION",
    "replace": "40x46mm_m576"
  },
  {
    "id": "40mm_teargas",
    "type": "MIGRATION",
    "replace": "40x46mm_m651"
  },
  {
    "id": "riding_saddle",
    "type": "MIGRATION",
    "replace": "horse_tack"
  },
  {
    "id": "ballistic_vest",
    "type": "MIGRATION",
    "replace": "ballistic_vest_esapi"
  },
  {
    "id": "ballistic_vest_empty",
    "type": "MIGRATION",
    "replace": "ballistic_vest_esapi"
  },
  {
    "id": "hand_vice",
    "type": "MIGRATION",
    "replace": "clamp"
  },
  {
    "id": "angular_grinder",
    "type": "MIGRATION",
    "replace": "angle_grinder"
  },
  {
    "id": "40mm_casing",
    "type": "MIGRATION",
    "replace": "40x46mm_m118_casing"
  },
  {
    "id": [ "360_200_mag", "360_400_mag" ],
    "type": "MIGRATION",
    "replace": "a180mag"
  },
  {
    "id": "rm360_carbine",
    "type": "MIGRATION",
    "replace": "american_180"
  },
  {
    "id": "lead_stabilizer",
    "type": "MIGRATION",
    "replace": "stabilizer"
  },
  {
    "id": "lead_barrel_small",
    "type": "MIGRATION",
    "replace": "barrel_small"
  },
  {
    "id": "lead_red_dot_sight",
    "type": "MIGRATION",
    "replace": "red_dot_sight"
  },
  {
    "id": "lead_rifle_scope",
    "type": "MIGRATION",
    "replace": "rifle_scope"
  },
  {
    "id": "lead_acog_scope",
    "type": "MIGRATION",
    "replace": "acog_scope"
  },
  {
    "id": "lead_holo_sight",
    "type": "MIGRATION",
    "replace": "holo_sight"
  },
  {
    "id": "lead_laser_sight",
    "type": "MIGRATION",
    "replace": "rail_laser_sight"
  },
  {
    "id": "lead_grip",
    "type": "MIGRATION",
    "replace": "offset_sight_rail"
  },
  {
    "id": "lead_bipod",
    "type": "MIGRATION",
    "replace": "bipod"
  },
  {
    "id": "lead_u_shotgun",
    "type": "MIGRATION",
    "replace": "masterkey"
  },
  {
    "id": "lead_glm",
    "type": "MIGRATION",
    "replace": "m320_mod"
  },
  {
    "id": "l_sp_9mm",
    "type": "MIGRATION",
    "replace": "glock_17"
  },
  {
    "id": "l_mp_9mm",
    "type": "MIGRATION",
    "replace": "glock_18c"
  },
  {
    "id": "lw21mag",
    "type": "MIGRATION",
    "replace": "glockbigmag"
  },
  {
    "id": "l_lookout_9mm",
    "type": "MIGRATION",
    "replace": "sw_619"
  },
  {
    "id": "9mm_speedloader7",
    "type": "MIGRATION",
    "replace": "38_speedloader"
  },
  {
    "id": [ "l_HFPack", "l_long_45" ],
    "type": "MIGRATION",
    "replace": "colt_lightning"
  },
  {
    "id": [ "l_sp_45", "l_mp_45" ],
    "type": "MIGRATION",
    "replace": "m1911-460"
  },
  {
    "id": "l_enforcer_45",
    "type": "MIGRATION",
    "replace": "sw629"
  },
  {
    "id": "460_speedloader6",
    "type": "MIGRATION",
    "replace": "44_speedloader6"
  },
  {
    "id": [ "mosin91_30_ebr", "mn_ebr_kit", "mn_classic_kit" ],
    "type": "MIGRATION",
    "replace": "mosin91_30"
  },
  {
    "id": "mosin44_ebr",
    "type": "MIGRATION",
    "replace": "mosin44"
  },
  {
    "id": [ "l_base_223", "l_car_223", "l_car_223_kit", "l_mbr_223", "l_mbr_223_kit" ],
    "type": "MIGRATION",
    "replace": "m27_assault_rifle"
  },
  {
    "id": [ "l_lmg_223", "l_lmg_223_kit" ],
    "type": "MIGRATION",
    "replace": "m249"
  },
  {
    "id": [ "l_dsr_223", "l_dsr_223_kit" ],
    "type": "MIGRATION",
    "replace": "m27_assault_rifle"
  },
  {
    "id": "browning_a5",
    "type": "MIGRATION",
    "replace": "remington_870",
    "variant": "browning_a5"
  },
  {
    "id": "remington_1100",
    "type": "MIGRATION",
    "replace": "remington_870",
    "variant": "remington_1100"
  },
  {
    "id": "mossberg_500_security",
    "type": "MIGRATION",
    "replace": "mossberg_500",
    "variant": "mossberg_500_security"
  },
  {
    "id": "m1014",
    "type": "MIGRATION",
    "replace": "mossberg_930",
    "variant": "m1014"
  },
  {
    "id": "SPAS_12",
    "type": "MIGRATION",
    "replace": "mossberg_590",
    "variant": "SPAS_12"
  },
  {
    "id": "acr",
    "type": "MIGRATION",
    "replace": "m16_auto_rifle",
    "variant": "acr"
  },
  {
    "id": "nato_assault_rifle",
    "from_variant": "acr",
    "type": "MIGRATION",
    "replace": "m16_auto_rifle",
    "variant": "acr"
  },
  {
    "id": "h&k416a5",
    "type": "MIGRATION",
    "replace": "m27_assault_rifle",
    "variant": "h&k416a5"
  },
  {
    "id": "nato_assault_rifle",
    "from_variant": "h&k416a5",
    "type": "MIGRATION",
    "replace": "m27_assault_rifle",
    "variant": "h&k416a5"
  },
  {
    "id": "m27iar",
    "type": "MIGRATION",
    "replace": "m27_assault_rifle",
    "variant": "m27iar"
  },
  {
    "id": "nato_assault_rifle",
    "from_variant": "m27iar",
    "type": "MIGRATION",
    "replace": "m27_assault_rifle",
    "variant": "m27iar"
  },
  {
    "id": "m4a1",
    "type": "MIGRATION",
    "replace": "m4_carbine",
    "variant": "m4a1"
  },
  {
    "id": "nato_assault_rifle",
    "from_variant": "m4a1",
    "type": "MIGRATION",
    "replace": "m4_carbine",
    "variant": "m4a1"
  },
  {
    "id": "m16a3",
    "type": "MIGRATION",
    "replace": "m16_auto_rifle",
    "variant": "m16a3"
  },
  {
    "id": "nato_assault_rifle",
    "from_variant": "m16a3",
    "type": "MIGRATION",
    "replace": "m16_auto_rifle",
    "variant": "m16a3"
  },
  {
    "id": "scar_l",
    "type": "MIGRATION",
    "replace": "m27_assault_rifle",
    "variant": "scar_l"
  },
  {
    "id": "nato_assault_rifle",
    "from_variant": "scar_l",
    "type": "MIGRATION",
    "replace": "m27_assault_rifle",
    "variant": "scar_l"
  },
  {
    "id": "m38dmr",
    "type": "MIGRATION",
    "replace": "m27_assault_rifle",
    "variant": "m38dmr"
  },
  {
    "id": "nato_assault_rifle",
    "from_variant": "m38dmr",
    "type": "MIGRATION",
    "replace": "m27_assault_rifle",
    "variant": "m38dmr"
  },
  {
    "id": "m4_cqbr",
    "type": "MIGRATION",
    "replace": "m4_carbine",
    "variant": "m4_cqbr"
  },
  {
    "id": "nato_assault_rifle",
    "from_variant": "m4_cqbr",
    "type": "MIGRATION",
    "replace": "m4_carbine",
    "variant": "m4_cqbr"
  },
  {
    "id": "sig552",
    "type": "MIGRATION",
    "replace": "sig_assault_rifle",
    "variant": "sig553"
  },
  {
    "id": "glock_40",
    "type": "MIGRATION",
    "replace": "glock_20",
    "variant": "glock_40"
  },
  {
    "id": "lw223bigmag",
    "type": "MIGRATION",
    "replace": "stanag50"
  },
  {
    "id": "lw223mag",
    "type": "MIGRATION",
    "replace": "stanag30"
  },
  {
    "id": "lw12mag",
    "type": "MIGRATION",
    "replace": "m1911mag"
  },
  {
    "id": "m1911_MEU",
    "type": "MIGRATION",
    "replace": "m1911",
    "variant": "m1911_MEU"
  },
  {
    "id": "mk23",
    "type": "MIGRATION",
    "replace": "usp_45",
    "variant": "mk23"
  },
  {
    "id": "solar_panel_v3",
    "type": "MIGRATION",
    "replace": "solar_panel_v2"
  },
  {
    "id": "q_solarpack",
    "type": "MIGRATION",
    "replace": "solarpack"
  },
  {
    "id": "q_solarpack_on",
    "type": "MIGRATION",
    "replace": "solarpack_on"
  },
  {
    "id": "bio_solar",
    "type": "MIGRATION",
    "replace": "potato"
  },
  {
    "id": "p320mag_14rd_357sig",
    "type": "MIGRATION",
    "replace": "p320mag_13rd_357sig"
  },
  {
    "id": "p226mag_15rd_357sig",
    "type": "MIGRATION",
    "replace": "p226mag_12rd_357sig"
  },
  {
    "id": "akmmag",
    "type": "MIGRATION",
    "replace": "akmag30"
  },
  {
    "id": "akmbigmag",
    "type": "MIGRATION",
    "replace": "akmag40"
  },
  {
    "id": "rm99_pistol",
    "type": "MIGRATION",
    "replace": "rm103a_pistol"
  },
  {
    "id": "8x40_speedloader5",
    "type": "MIGRATION",
    "replace": "8x40_10_mag"
  },
  {
    "id": "kevlar_plate",
    "type": "MIGRATION",
    "replace": "sheet_kevlar_layered"
  },
  {
    "id": "can_drink_unsealed",
    "type": "MIGRATION",
    "replace": "can_drink"
  },
  {
    "id": "can_food_unsealed",
    "type": "MIGRATION",
    "replace": "can_food"
  },
  {
    "id": "can_food_big_unsealed",
    "type": "MIGRATION",
    "replace": "can_food_big"
  },
  {
    "id": "cup_plastic_unsealed",
    "type": "MIGRATION",
    "replace": "cup_plastic"
  },
  {
    "id": "can_medium_unsealed",
    "type": "MIGRATION",
    "replace": "can_medium"
  },
  {
    "id": "carton_unsealed",
    "type": "MIGRATION",
    "replace": "carton_sealed"
  },
  {
    "id": "jar_3l_glass",
    "type": "MIGRATION",
    "replace": "jar_3l_glass_sealed"
  },
  {
    "id": "jar_glass",
    "type": "MIGRATION",
    "replace": "jar_glass_sealed"
  },
  {
    "id": "condiment_bottle_unsealed",
    "type": "MIGRATION",
    "replace": "condiment_bottle_sealed"
  },
  {
    "id": "acid",
    "type": "MIGRATION",
    "replace": "chem_sulphuric_acid"
  },
  {
    "id": "water_acid",
    "type": "MIGRATION",
    "replace": "chem_sulphuric_acid"
  },
  {
    "id": "water_acid_weak",
    "type": "MIGRATION",
    "replace": "chem_acetic_acid"
  },
  {
    "id": "four_winds_shotgun",
    "type": "MIGRATION",
    "replace": "slamfire_shotgun"
  },
  {
    "id": "rag_bloody",
    "type": "MIGRATION",
    "replace": "rag",
    "flags": [ "FILTHY" ]
  },
  {
    "id": "bottle_plastic_sealed",
    "type": "MIGRATION",
    "replace": "bottle_plastic"
  },
  {
    "id": "jug_plastic_sealed",
    "type": "MIGRATION",
    "replace": "jug_plastic"
  },
  {
    "id": "surv_carbine_223",
    "type": "MIGRATION",
    "replace": "ar15"
  },
  {
    "id": "rifle_308",
    "type": "MIGRATION",
    "replace": "m1a"
  },
  {
    "id": "rifle_3006",
    "type": "MIGRATION",
    "replace": "remington_700"
  },
  {
    "id": "towel_soiled",
    "type": "MIGRATION",
    "replace": "towel",
    "flags": [ "FILTHY" ]
  },
  {
    "id": "gloves_xlsurvivor",
    "type": "MIGRATION",
    "replace": "xl_gloves_survivor"
  },
  {
    "id": "adv_UPS_off",
    "type": "MIGRATION",
    "replace": "UPS_off"
  },
  {
    "id": "money_bundle",
    "type": "MIGRATION",
    "replace": "money_bundle_twenty"
  },
  {
    "id": "bootleg_grenade",
    "type": "MIGRATION",
    "replace": "military_explosive_small_grenade"
  },
  {
    "id": "bootleg_pipebomb",
    "type": "MIGRATION",
    "replace": "military_explosive_pipebomb"
  },
  {
    "id": "tool_small_bootleg_fragmentation_device",
    "type": "MIGRATION",
    "replace": "military_explosive_bomb"
  },
  {
    "id": "tool_bootleg_barrel_bomb",
    "type": "MIGRATION",
    "replace": "military_explosive_full_barrel_bomb"
  },
  {
    "id": "can_bomb",
    "type": "MIGRATION",
    "replace": "small_homemade_grenade"
  },
  {
    "id": "primitive_grenade",
    "type": "MIGRATION",
    "replace": "small_homemade_grenade"
  },
  {
    "id": "improvised_grenade",
    "type": "MIGRATION",
    "replace": "small_homemade_grenade"
  },
  {
    "id": "primitive_pipebomb",
    "type": "MIGRATION",
    "replace": "pipebomb"
  },
  {
    "id": "improvised_pipebomb",
    "type": "MIGRATION",
    "replace": "pipebomb"
  },
  {
    "id": "tool_small_primitive_fragmentation_device",
    "type": "MIGRATION",
    "replace": "homemade_bomb"
  },
  {
    "id": "tool_small_improvised_fragmentation_device",
    "type": "MIGRATION",
    "replace": "homemade_bomb"
  },
  {
    "id": "primitive_demolition_charge",
    "type": "MIGRATION",
    "replace": "homemade_demolition_charge"
  },
  {
    "id": "improvised_demolition_charge",
    "type": "MIGRATION",
    "replace": "homemade_demolition_charge"
  },
  {
    "id": "tool_improvised_barrel_bomb",
    "type": "MIGRATION",
    "replace": "full_barrel_bomb"
  },
  {
    "id": "lo_q_crude_oil",
    "type": "MIGRATION",
    "replace": "hi_q_distillate"
  },
  {
    "id": "hi_q_crude_oil",
    "type": "MIGRATION",
    "replace": "hi_q_distillate"
  },
  {
    "id": "lo_q_crude_oil_filtered",
    "type": "MIGRATION",
    "replace": "hi_q_distillate"
  },
  {
    "id": "hi_q_crude_oil_filtered",
    "type": "MIGRATION",
    "replace": "hi_q_distillate"
  },
  {
    "id": "lo_q_crude_oil_ethanol",
    "type": "MIGRATION",
    "replace": "hi_q_distillate"
  },
  {
    "id": "hi_q_crude_oil_ethanol",
    "type": "MIGRATION",
    "replace": "hi_q_distillate"
  },
  {
    "id": "lo_q_crude_oil_ethanol_filtered",
    "type": "MIGRATION",
    "replace": "hi_q_distillate"
  },
  {
    "id": "hi_q_crude_oil_ethanol_filtered",
    "type": "MIGRATION",
    "replace": "hi_q_distillate"
  },
  {
    "id": "hi_q_distillate_heads",
    "type": "MIGRATION",
    "replace": "hi_q_distillate"
  },
  {
    "id": "hi_q_distillate_tails",
    "type": "MIGRATION",
    "replace": "hi_q_distillate"
  },
  {
    "id": "hi_q_distillate_cart",
    "type": "MIGRATION",
    "replace": "hi_q_shatter"
  },
  {
    "id": "vac_oven_small_done",
    "type": "MIGRATION",
    "replace": "vac_oven_small"
  },
  {
    "id": "vac_oven_small_full",
    "type": "MIGRATION",
    "replace": "vac_oven_small"
  },
  {
    "id": "vac_oven_small_on",
    "type": "MIGRATION",
    "replace": "vac_oven_small"
  },
  {
    "id": "vac_pump_on",
    "type": "MIGRATION",
    "replace": "vac_pump"
  },
  {
    "id": "closed_loop_extractor_small_on",
    "type": "MIGRATION",
    "replace": "closed_loop_extractor_small"
  },
  {
    "id": "closed_loop_extractor_large_on",
    "type": "MIGRATION",
    "replace": "closed_loop_extractor_large"
  },
  {
    "id": "dab_pen",
    "type": "MIGRATION",
    "replace": "advanced_ecig"
  },
  {
    "id": "dab_pen_on",
    "type": "MIGRATION",
    "replace": "advanced_ecig"
  },
  {
    "id": "manual_computers",
    "type": "MIGRATION",
    "replace": "manual_computer"
  },
  {
    "id": "pistachio_unshelled",
    "type": "MIGRATION",
    "replace": "pistachio_shelled"
  },
  {
    "id": "almond_unshelled",
    "type": "MIGRATION",
    "replace": "almond_shelled"
  },
  {
    "id": "pecan_unshelled",
    "type": "MIGRATION",
    "replace": "pecan_shelled"
  },
  {
    "id": "peanut_unshelled",
    "type": "MIGRATION",
    "replace": "peanut_shelled"
  },
  {
    "id": "walnut_unshelled",
    "type": "MIGRATION",
    "replace": "walnut_shelled"
  },
  {
    "id": "chestnut_unshelled",
    "type": "MIGRATION",
    "replace": "chestnut_shelled"
  },
  {
    "id": "hazelnut_unshelled",
    "type": "MIGRATION",
    "replace": "hazelnut_shelled"
  },
  {
    "id": "hickory_nut_unshelled",
    "type": "MIGRATION",
    "replace": "hickory_nut_shelled"
  },
  {
    "id": "bthk_stock",
    "type": "MIGRATION",
    "replace": "adjustable_stock"
  },
  {
    "id": "folding_bthk_stock",
    "type": "MIGRATION",
    "replace": "high_end_folding_stock"
  },
  {
    "id": "sourdough_young",
    "type": "MIGRATION",
    "replace": "jar_glass_sealed",
    "contents": [ { "id": "sourdough_young_uncovered", "count": 1 } ]
  },
  {
    "id": "sourdough_split",
    "type": "MIGRATION",
    "replace": "jar_glass_sealed",
    "contents": [ { "id": "sourdough_split_uncovered", "count": 1 } ]
  },
  {
    "id": "sourdough_starter",
    "type": "MIGRATION",
    "replace": "jar_glass_sealed",
    "contents": [ { "id": "sourdough_starter_uncovered", "count": 1 } ]
  },
  {
    "id": "folding_poncho_on",
    "type": "MIGRATION",
    "replace": "folding_poncho"
  },
  {
    "id": "emer_blanket_on",
    "type": "MIGRATION",
    "replace": "emer_blanket"
  },
  {
    "id": "tire_iron",
    "type": "MIGRATION",
    "replace": "lug_wrench"
  },
  {
    "id": "reptile_sample",
    "type": "MIGRATION",
    "replace": "lizard_sample"
  },
  {
    "id": "molerat_sample",
    "type": "MIGRATION",
    "replace": "troglobite_sample"
  },
  {
    "id": "bovine_sample",
    "type": "MIGRATION",
    "replace": "cattle_sample"
  },
  {
    "id": "snail_sample",
    "type": "MIGRATION",
    "replace": "gastropod_sample"
  },
  {
    "id": "frog_sample",
    "type": "MIGRATION",
    "replace": "batrachian_sample"
  },
  {
    "id": "rabbit_foot",
    "type": "MIGRATION",
    "replace": "rabbit_sample"
  },
  {
    "id": "slug_garden",
    "type": "MIGRATION",
    "replace": "snail_garden"
  },
  {
    "id": "rag",
    "type": "MIGRATION",
    "replace": "cotton_patchwork"
  },
  {
    "type": "MIGRATION",
    "id": "ammonia",
    "replace": "ammonia_hydroxide"
  },
  {
    "id": "canola",
    "type": "MIGRATION",
    "replace": "seed_canola"
  },
  {
    "id": "vaccine_shot",
    "type": "MIGRATION",
    "replace": "syringe"
  },
  {
    "id": "sheet_metal_lit",
    "type": "MIGRATION",
    "replace": "sheet_metal"
  },
  {
    "id": "folding_bicycle",
    "type": "MIGRATION",
    "replace": "folded_bicycle",
    "reset_item_vars": true
  },
  {
    "id": "folded_wheelchair",
    "type": "MIGRATION",
    "replace": "folded_wheelchair_generic",
    "reset_item_vars": true
  },
  {
    "id": "inflatable_boat",
    "type": "MIGRATION",
    "replace": "folded_inflatable_boat",
    "reset_item_vars": true
  },
  {
<<<<<<< HEAD
    "id": "veh_tracker",
    "type": "MIGRATION",
    "replace": "vehicle_dashboard"
=======
    "id": "egg_trout",
    "type": "MIGRATION",
    "replace": "egg_fish"
  },
  {
    "id": "egg_steelhead_trout",
    "type": "MIGRATION",
    "replace": "egg_rainbow_trout"
  },
  {
    "id": "egg_coho_salmon",
    "type": "MIGRATION",
    "replace": "egg_fish"
  },
  {
    "id": "egg_chinook_salmon",
    "type": "MIGRATION",
    "replace": "egg_fish"
  },
  {
    "id": "egg_white_bass",
    "type": "MIGRATION",
    "replace": "egg_fish"
  },
  {
    "id": "egg_longear_sunfish",
    "type": "MIGRATION",
    "replace": "egg_fish"
  },
  {
    "id": "egg_redear_sunfish",
    "type": "MIGRATION",
    "replace": "egg_fish"
>>>>>>> 0b1898ca
  }
]<|MERGE_RESOLUTION|>--- conflicted
+++ resolved
@@ -1825,44 +1825,43 @@
     "reset_item_vars": true
   },
   {
-<<<<<<< HEAD
+    "id": "egg_trout",
+    "type": "MIGRATION",
+    "replace": "egg_fish"
+  },
+  {
+    "id": "egg_steelhead_trout",
+    "type": "MIGRATION",
+    "replace": "egg_rainbow_trout"
+  },
+  {
+    "id": "egg_coho_salmon",
+    "type": "MIGRATION",
+    "replace": "egg_fish"
+  },
+  {
+    "id": "egg_chinook_salmon",
+    "type": "MIGRATION",
+    "replace": "egg_fish"
+  },
+  {
+    "id": "egg_white_bass",
+    "type": "MIGRATION",
+    "replace": "egg_fish"
+  },
+  {
+    "id": "egg_longear_sunfish",
+    "type": "MIGRATION",
+    "replace": "egg_fish"
+  },
+  {
+    "id": "egg_redear_sunfish",
+    "type": "MIGRATION",
+    "replace": "egg_fish"
+  },
+  {
     "id": "veh_tracker",
     "type": "MIGRATION",
     "replace": "vehicle_dashboard"
-=======
-    "id": "egg_trout",
-    "type": "MIGRATION",
-    "replace": "egg_fish"
-  },
-  {
-    "id": "egg_steelhead_trout",
-    "type": "MIGRATION",
-    "replace": "egg_rainbow_trout"
-  },
-  {
-    "id": "egg_coho_salmon",
-    "type": "MIGRATION",
-    "replace": "egg_fish"
-  },
-  {
-    "id": "egg_chinook_salmon",
-    "type": "MIGRATION",
-    "replace": "egg_fish"
-  },
-  {
-    "id": "egg_white_bass",
-    "type": "MIGRATION",
-    "replace": "egg_fish"
-  },
-  {
-    "id": "egg_longear_sunfish",
-    "type": "MIGRATION",
-    "replace": "egg_fish"
-  },
-  {
-    "id": "egg_redear_sunfish",
-    "type": "MIGRATION",
-    "replace": "egg_fish"
->>>>>>> 0b1898ca
   }
 ]