--- conflicted
+++ resolved
@@ -930,11 +930,11 @@
     "replace": "taurus_spectrum_mag"
   },
   {
-<<<<<<< HEAD
     "id": "kevlar_plate",
     "type": "MIGRATION",
     "replace": "sheet_kevlar_layered"
-=======
+  },
+  {
     "id": "40mm_beanbag",
     "type": "MIGRATION",
     "replace": "40x46mm_m1006"
@@ -968,6 +968,5 @@
     "id": "ballistic_vest",
     "type": "MIGRATION",
     "replace": "ballistic_vest_esapi"
->>>>>>> b8625b0f
   }
 ]