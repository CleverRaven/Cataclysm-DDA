[
  {
    "id": "bullwhip",
    "type": "GENERIC",
    "symbol": "/",
    "color": "brown",
    "name": { "str": "bullwhip" },
    "description": "A long strip of braided leather with a handle on one end.  Originally developed to settle disagreements with cattle, it's better used now for flaying the rotten flesh off of walking corpses.  Great for when a problem comes along.",
    "weight": "3460 g",
    "volume": "2 L",
    "price": 3500,
    "material": [ "leather" ],
    "flags": [ "REACH_ATTACK", "REACH3", "WHIP" ],
    "cutting": 3,
    "category": "weapons"
  },
  {
    "id": "lobotomizer",
    "type": "TOOL",
    "name": { "str": "lobotomizer" },
    "description": "This is a hand-forged collapsible tool that has two axe heads and sharp shovel-like tip on one end.  It can be used as a shovel, or you could chop some zombies with it instead.",
    "weight": "2722 g",
    "volume": "1750 ml",
    "price": 25000,
    "to_hit": -3,
    "bashing": 13,
    "cutting": 26,
    "material": [ "steel" ],
    "symbol": "/",
    "color": "dark_gray",
    "qualities": [ [ "DIG", 2 ], [ "AXE", 1 ], [ "CUT", 1 ], [ "BUTCHER", -11 ], [ "COOK", 1 ] ],
    "techniques": [ "WBLOCK_1", "BRUTAL", "SWEEP" ],
    "flags": [ "NEEDS_UNFOLD", "BELT_CLIP", "SHEATH_AXE" ]
  },
  {
    "id": "tazer",
    "type": "TOOL",
    "category": "weapons",
<<<<<<< HEAD
    "name": "taser",
=======
    "name": { "str": "tazer" },
>>>>>>> c3ee8518
    "description": "This is a high-powered stun gun.  Use this item to attempt to electrocute an adjacent enemy, damaging and temporarily paralyzing them.  Because the shock can actually jump through the air, it is difficult to miss.",
    "weight": "151 g",
    "volume": "250 ml",
    "price": 14000,
    "to_hit": -1,
    "bashing": 6,
    "//": "Yes, this is smaller than it's magazine well. Go with it.",
    "material": [ "plastic", "aluminum" ],
    "symbol": ";",
    "color": "dark_gray",
    "ammo": "battery",
    "charges_per_use": 100,
    "use_action": "TAZER",
    "magazines": [
      [
        "battery",
        [ "medium_battery_cell", "medium_plus_battery_cell", "medium_atomic_battery_cell", "medium_disposable_cell" ]
      ]
    ],
    "magazine_well": 2
  }
]<|MERGE_RESOLUTION|>--- conflicted
+++ resolved
@@ -36,11 +36,7 @@
     "id": "tazer",
     "type": "TOOL",
     "category": "weapons",
-<<<<<<< HEAD
-    "name": "taser",
-=======
     "name": { "str": "tazer" },
->>>>>>> c3ee8518
     "description": "This is a high-powered stun gun.  Use this item to attempt to electrocute an adjacent enemy, damaging and temporarily paralyzing them.  Because the shock can actually jump through the air, it is difficult to miss.",
     "weight": "151 g",
     "volume": "250 ml",
