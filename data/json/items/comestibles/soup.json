--- conflicted
+++ resolved
@@ -26,7 +26,6 @@
     "type": "COMESTIBLE",
     "id": "broth_bone",
     "name": "bone broth",
-<<<<<<< HEAD
     "conditional_names": [
       { "type": "FLAG", "condition": "CANNIBALISM", "name": { "str": "human %s", "str_pl": "human %s" } },
       {
@@ -35,9 +34,6 @@
         "name": { "str": "demihuman %s", "str_pl": "demihuman %s" }
       }
     ],
-=======
-    "conditional_names": [ { "type": "FLAG", "condition": "CANNIBALISM", "name": { "str_sp": "human %s" } } ],
->>>>>>> 842ba942
     "weight": "267 g",
     "color": "yellow",
     "spoils_in": "6 days 16 hours",
@@ -88,12 +84,8 @@
     "name": "meat soup",
     "conditional_names": [
       { "type": "FLAG", "condition": "CANNIBALISM", "name": "sap soup" },
-<<<<<<< HEAD
       { "type": "FLAG", "condition": "STRICT_HUMANITARIANISM", "name": "goblin soup" },
       { "type": "COMPONENT_ID", "condition": "mutant", "name": { "str": "mutant %s", "str_pl": "mutant %s" } }
-=======
-      { "type": "COMPONENT_ID", "condition": "mutant", "name": { "str_sp": "mutant %s" } }
->>>>>>> 842ba942
     ],
     "weight": "253 g",
     "color": "red",
