[
  {
    "type": "COMESTIBLE",
    "id": "pine_nuts",
    "name": "pine nuts",
    "name_plural": "pine nuts",
    "weight": 30,
    "color": "brown",
    "spoils_in": 1080,
    "container": "bag_plastic",
    "comestible_type": "FOOD",
    "symbol": "%",
    "quench": -2,
    "healthy": 1,
    "calories": 202,
    "description": "Tasty crunchy nuts from a pinecone.",
    "price": 90,
    "material": "nut",
    "volume": 1,
<<<<<<< HEAD
    "flags": [ "EDIBLE_FROZEN", "NUTRIENT_OVERRIDE" ],
    "charges": 2,
=======
    "flags": [ "EDIBLE_FROZEN" ],
    "charges": 4,
    "vitamins": [ [ "iron", 2 ] ],
>>>>>>> b8e1a0df
    "fun": 2
  },
  {
    "type": "COMESTIBLE",
    "id": "pistachio_unshelled",
    "name": "handful of shelled pistachios",
    "name_plural": "handful of shelled pistachios",
    "weight": 30,
    "color": "green",
    "spoils_in": "90 days",
    "container": "bag_plastic",
    "comestible_type": "FOOD",
    "symbol": "%",
    "quench": -3,
    "healthy": 1,
    "calories": 168,
    "description": "A handful of nuts from a pistachio tree, their shells have been removed.",
    "price": 100,
    "material": "nut",
    "volume": 1,
<<<<<<< HEAD
    "flags": [ "EDIBLE_FROZEN", "NUTRIENT_OVERRIDE" ],
    "charges": 2,
=======
    "flags": [ "EDIBLE_FROZEN" ],
    "charges": 4,
    "vitamins": [ [ "iron", 1 ], [ "calcium", 1 ] ],
>>>>>>> b8e1a0df
    "fun": 1
  },
  {
    "type": "COMESTIBLE",
    "id": "pistachio_roasted",
    "name": "handful of roasted pistachios",
    "name_plural": "handfuls of roasted pistachios",
    "copy-from": "pistachio_unshelled",
    "healthy": 2,
    "description": "A handful of roasted nuts from an pistachio tree.",
    "price": 150,
    "flags": [ "EATEN_HOT", "EDIBLE_FROZEN" ],
    "fun": 3
  },
  {
    "type": "COMESTIBLE",
    "id": "almond_unshelled",
    "name": "handful of shelled almonds",
    "name_plural": "handful of shelled almonds",
    "weight": 30,
    "color": "brown",
    "spoils_in": "300 days",
    "container": "bag_plastic",
    "comestible_type": "FOOD",
    "symbol": "%",
    "quench": -3,
    "healthy": 1,
    "calories": 167,
    "description": "A handful of nuts from an almond tree, their shells have been removed.",
    "price": 100,
    "material": "nut",
    "volume": 1,
<<<<<<< HEAD
    "flags": [ "EDIBLE_FROZEN", "NUTRIENT_OVERRIDE" ],
    "charges": 2,
=======
    "flags": [ "EDIBLE_FROZEN" ],
    "vitamins": [ [ "iron", 1 ], [ "calcium", 1 ] ],
    "charges": 4,
>>>>>>> b8e1a0df
    "fun": 1
  },
  {
    "type": "COMESTIBLE",
    "id": "almond_roasted",
    "name": "handful of roasted almonds",
    "name_plural": "handfuls of roasted almonds",
    "copy-from": "almond_unshelled",
    "healthy": 2,
    "description": "A handful of roasted nuts from an almond tree.",
    "price": 150,
    "flags": [ "EATEN_HOT", "EDIBLE_FROZEN" ],
    "fun": 3
  },
  {
    "type": "COMESTIBLE",
    "id": "cashews",
    "name": "cashews",
    "name_plural": "cashews",
    "weight": 30,
    "color": "brown",
    "spoils_in": "240 days",
    "container": "bag_plastic",
    "comestible_type": "FOOD",
    "symbol": "%",
    "quench": -3,
    "healthy": 1,
    "calories": 166,
    "description": "A handful of salty cashews.",
    "price": 110,
    "material": "nut",
    "volume": 1,
<<<<<<< HEAD
    "flags": [ "EDIBLE_FROZEN", "NUTRIENT_OVERRIDE" ],
    "charges": 2,
=======
    "flags": [ "EDIBLE_FROZEN" ],
    "charges": 4,
    "vitamins": [ [ "iron", 2 ] ],
>>>>>>> b8e1a0df
    "fun": 3
  },
  {
    "type": "COMESTIBLE",
    "id": "pecan_unshelled",
    "name": "handful of shelled pecans",
    "name_plural": "handful of shelled pecans",
    "weight": 30,
    "color": "brown",
    "spoils_in": "180 days",
    "container": "bag_plastic",
    "comestible_type": "FOOD",
    "symbol": "%",
    "quench": -3,
    "healthy": 1,
    "calories": 196,
    "description": "A handful of pecans which are a sub-species of hickory nuts, their shells have been removed.",
    "price": 100,
    "material": "nut",
    "volume": 1,
<<<<<<< HEAD
    "flags": [ "EDIBLE_FROZEN", "NUTRIENT_OVERRIDE" ],
    "charges": 2,
=======
    "flags": [ "EDIBLE_FROZEN" ],
    "charges": 4,
    "vitamins": [ [ "iron", 1 ] ],
>>>>>>> b8e1a0df
    "fun": 1
  },
  {
    "type": "COMESTIBLE",
    "id": "pecan_roasted",
    "name": "handful of roasted pecans",
    "name_plural": "handfuls of roasted pecans",
    "copy-from": "pecan_unshelled",
    "description": "A handful of roasted nuts from a pecan tree.",
    "price": 150,
    "flags": [ "EATEN_HOT", "EDIBLE_FROZEN" ],
    "fun": 3
  },
  {
    "type": "COMESTIBLE",
    "id": "peanut_unshelled",
    "name": "handful of shelled peanuts",
    "name_plural": "handful of shelled peanuts",
    "weight": 30,
    "color": "brown",
    "spoils_in": "240 days",
    "container": "bag_plastic",
    "comestible_type": "FOOD",
    "symbol": "%",
    "quench": -4,
    "healthy": 1,
    "calories": 174,
    "description": "Salty peanuts with their shells removed.",
    "price": 100,
    "material": "nut",
    "volume": 1,
<<<<<<< HEAD
    "flags": [ "EDIBLE_FROZEN", "NUTRIENT_OVERRIDE" ],
    "charges": 2,
=======
    "flags": [ "EDIBLE_FROZEN" ],
    "charges": 4,
    "vitamins": [ [ "iron", 1 ] ],
>>>>>>> b8e1a0df
    "fun": 3
  },
  {
    "type": "COMESTIBLE",
    "id": "beech_nuts",
    "name": "beech nuts",
    "name_plural": "beech nuts",
    "weight": 30,
    "color": "brown",
    "spoils_in": "90 days",
    "comestible_type": "FOOD",
    "symbol": "%",
    "quench": -4,
    "healthy": 1,
    "calories": 170,
    "description": "Hard pointy nuts from a beech tree.",
    "price": 0,
    "material": "nut",
    "volume": 1,
<<<<<<< HEAD
    "flags": [ "EDIBLE_FROZEN", "NUTRIENT_OVERRIDE" ],
    "charges": 2
=======
    "flags": [ "EDIBLE_FROZEN" ],
    "vitamins": [ [ "vitC", 1 ], [ "iron", 2 ] ],
    "charges": 4
>>>>>>> b8e1a0df
  },
  {
    "type": "COMESTIBLE",
    "id": "walnut_unshelled",
    "name": "handful of shelled walnuts",
    "name_plural": "handfuls of shelled walnuts",
    "weight": 30,
    "color": "brown",
    "spoils_in": "180 days",
    "comestible_type": "FOOD",
    "symbol": "%",
    "quench": -5,
    "healthy": -1,
    "calories": 192,
    "description": "A handful of raw hard nuts from a walnut tree, their shells have been removed.",
    "price": 0,
    "flags": [ "EDIBLE_FROZEN", "NUTRIENT_OVERRIDE" ],
    "material": "nut",
    "volume": 1,
    "charges": 4,
    "vitamins": [ [ "calcium", 1 ], [ "iron", 1 ] ],
    "fun": -10
  },
  {
    "type": "COMESTIBLE",
    "id": "walnut_roasted",
    "name": "handful of roasted walnuts",
    "name_plural": "handfuls of roasted walnuts",
    "copy-from": "walnut_unshelled",
    "healthy": 1,
    "description": "A handful of roasted nuts from a walnut tree.",
    "price": 90,
    "flags": [ "EATEN_HOT", "EDIBLE_FROZEN" ],
    "fun": 1
  },
  {
    "type": "COMESTIBLE",
    "id": "chestnut_unshelled",
    "name": "handful of shelled chestnuts",
    "name_plural": "handfuls of shelled chestnuts",
    "weight": 30,
    "color": "brown",
    "spoils_in": "180 days",
    "comestible_type": "FOOD",
    "symbol": "%",
    "quench": -5,
    "healthy": -1,
    "calories": 72,
    "description": "A handful of raw hard nuts from a chestnut tree, their shells have been removed.",
    "price": 0,
    "flags": [ "EDIBLE_FROZEN", "NUTRIENT_OVERRIDE" ],
    "material": "nut",
    "charges": 4,
    "volume": 1,
    "vitamins": [ [ "vitC", 3 ] ],
    "fun": -10
  },
  {
    "type": "COMESTIBLE",
    "id": "chestnut_roasted",
    "name": "handful of roasted chestnuts",
    "name_plural": "handfuls of roasted chestnuts",
    "copy-from": "chestnut_unshelled",
    "healthy": 1,
    "description": "A handful of roasted nuts from a chestnut tree.",
    "price": 90,
    "flags": [ "EATEN_HOT", "EDIBLE_FROZEN" ],
    "fun": 1
  },
  {
    "type": "COMESTIBLE",
    "id": "acorn_roasted",
    "name": "handful of roasted acorns",
    "name_plural": "handfuls of roasted acorns",
    "copy-from": "acorns",
    "healthy": 1,
    "description": "A handful of roasted nuts from a oak tree.",
    "price": 90,
    "flags": [ "EATEN_HOT", "EDIBLE_FROZEN" ],
    "fun": 1
  },
  {
    "type": "COMESTIBLE",
    "id": "hazelnut_unshelled",
    "name": "handful of hazelnuts",
    "name_plural": "handful of shelled hazelnuts",
    "weight": 30,
    "color": "brown",
    "spoils_in": "150 days",
    "comestible_type": "FOOD",
    "symbol": "%",
    "quench": -5,
    "healthy": -1,
    "calories": 193,
    "description": "A handful of raw hard nuts from a hazelnut tree, their shells have been removed.",
    "price": 0,
    "flags": [ "EDIBLE_FROZEN", "NUTRIENT_OVERRIDE" ],
    "material": "nut",
    "volume": 1,
    "charges": 4,
    "vitamins": [ [ "calcium", 1 ], [ "iron", 1 ] ],
    "fun": -10
  },
  {
    "type": "COMESTIBLE",
    "id": "hazelnut_roasted",
    "name": "handful of roasted hazelnuts",
    "name_plural": "handfuls of roasted hazelnuts",
    "copy-from": "hazelnut_unshelled",
    "healthy": 1,
    "description": "A handful of roasted nuts from a hazelnut tree.",
    "price": 90,
    "flags": [ "EATEN_HOT", "EDIBLE_FROZEN" ],
    "fun": 1
  },
  {
    "type": "COMESTIBLE",
    "id": "hickory_nut_unshelled",
    "name": "handful of shelled hickory nuts",
    "name_plural": "handfuls of shelled hickory nuts",
    "weight": 30,
    "color": "brown",
    "spoils_in": "180 days",
    "comestible_type": "FOOD",
    "symbol": "%",
    "quench": -5,
    "healthy": -1,
    "calories": 194,
    "description": "A handful of raw hard nuts from a hickory tree, their shells have been removed.",
    "price": 0,
    "flags": [ "EDIBLE_FROZEN", "NUTRIENT_OVERRIDE" ],
    "material": "nut",
    "volume": 1,
    "charges": 4,
    "vitamins": [ [ "iron", 2 ] ],
    "fun": -10
  },
  {
    "type": "COMESTIBLE",
    "id": "hickory_nut_roasted",
    "name": "handful of roasted hickory nuts",
    "name_plural": "handfuls of roasted hickory nuts",
    "copy-from": "hickory_nut_unshelled",
    "healthy": 1,
    "description": "A handful of roasted nuts from a hickory tree.",
    "price": 90,
    "flags": [ "EATEN_HOT", "EDIBLE_FROZEN" ],
    "fun": 1
  },
  {
    "type": "COMESTIBLE",
    "id": "hickory_nut_ambrosia",
    "name": "hickory nut ambrosia",
    "weight": 254,
    "color": "brown",
    "spoils_in": "10 days 19 hours",
    "container": "bottle_plastic",
    "comestible_type": "DRINK",
    "symbol": "~",
    "quench": 10,
    "calories": 130,
    "description": "Delicious hickory nut ambrosia.  A drink worthy of the gods.",
    "price": 100,
    "material": [ "nut", "milk" ],
    "volume": 1,
    "phase": "liquid",
    "charges": 4,
    "flags": [ "EATEN_HOT" ],
    "fun": 5,
    "freezing_point": -80
  },
  {
    "type": "COMESTIBLE",
    "id": "acorns",
    "name": "handful of acorns",
    "name_plural": "handfuls of acorns",
    "weight": 30,
    "color": "brown",
    "spoils_in": "240 days",
    "comestible_type": "FOOD",
    "symbol": "%",
    "quench": -5,
    "//": "most acorns contain various amount of tannins, which can make you fairly sick.  it also tastes pretty bad.",
    "healthy": -5,
    "calories": 114,
    "description": "A handful of acorns, still in their shells.  Squirrels like them, but they're not very good for you to eat in this state.",
    "price": 0,
    "material": "nut",
    "volume": 1,
<<<<<<< HEAD
    "flags": [ "EDIBLE_FROZEN", "NUTRIENT_OVERRIDE" ],
    "charges": 2,
=======
    "flags": [ "EDIBLE_FROZEN" ],
    "charges": 4,
    "//": "no vitamins here",
>>>>>>> b8e1a0df
    "fun": -20
  },
  {
    "type": "COMESTIBLE",
    "id": "acorn_roasted",
    "name": "handful of roasted acorns",
    "name_plural": "handfuls of roasted acorns",
    "copy-from": "acorns",
    "healthy": 1,
    "description": "A handful roasted nuts from an oak tree.",
    "price": 90,
    "flags": [ "EATEN_HOT", "EDIBLE_FROZEN" ],
    "fun": 1
  },
  {
    "type": "COMESTIBLE",
    "id": "acorns_cooked",
    "name": "cooked acorn meal",
    "name_plural": "cooked acorn meal",
    "weight": 118,
    "color": "brown",
    "spoils_in": "30 days",
    "comestible_type": "FOOD",
    "symbol": "%",
    "healthy": 1,
    "calories": 456,
    "description": "A serving of acorns that have been hulled, chopped, and boiled in water before being thoroughly toasted until dry.  Filling and nutritious.",
    "price": 90,
    "material": "nut",
    "charges": 2,
    "vitamins": [ [ "calcium", 1 ], [ "iron", 1 ] ],
    "flags": [ "NUTRIENT_OVERRIDE" ],
    "volume": 1
  }
]<|MERGE_RESOLUTION|>--- conflicted
+++ resolved
@@ -17,14 +17,9 @@
     "price": 90,
     "material": "nut",
     "volume": 1,
-<<<<<<< HEAD
-    "flags": [ "EDIBLE_FROZEN", "NUTRIENT_OVERRIDE" ],
-    "charges": 2,
-=======
-    "flags": [ "EDIBLE_FROZEN" ],
+    "flags": [ "EDIBLE_FROZEN", "NUTRIENT_OVERRIDE" ],
     "charges": 4,
     "vitamins": [ [ "iron", 2 ] ],
->>>>>>> b8e1a0df
     "fun": 2
   },
   {
@@ -45,14 +40,9 @@
     "price": 100,
     "material": "nut",
     "volume": 1,
-<<<<<<< HEAD
-    "flags": [ "EDIBLE_FROZEN", "NUTRIENT_OVERRIDE" ],
-    "charges": 2,
-=======
-    "flags": [ "EDIBLE_FROZEN" ],
+    "flags": [ "EDIBLE_FROZEN", "NUTRIENT_OVERRIDE" ],
     "charges": 4,
     "vitamins": [ [ "iron", 1 ], [ "calcium", 1 ] ],
->>>>>>> b8e1a0df
     "fun": 1
   },
   {
@@ -85,14 +75,9 @@
     "price": 100,
     "material": "nut",
     "volume": 1,
-<<<<<<< HEAD
-    "flags": [ "EDIBLE_FROZEN", "NUTRIENT_OVERRIDE" ],
-    "charges": 2,
-=======
-    "flags": [ "EDIBLE_FROZEN" ],
+    "flags": [ "EDIBLE_FROZEN", "NUTRIENT_OVERRIDE" ],
     "vitamins": [ [ "iron", 1 ], [ "calcium", 1 ] ],
     "charges": 4,
->>>>>>> b8e1a0df
     "fun": 1
   },
   {
@@ -125,14 +110,9 @@
     "price": 110,
     "material": "nut",
     "volume": 1,
-<<<<<<< HEAD
-    "flags": [ "EDIBLE_FROZEN", "NUTRIENT_OVERRIDE" ],
-    "charges": 2,
-=======
-    "flags": [ "EDIBLE_FROZEN" ],
+    "flags": [ "EDIBLE_FROZEN", "NUTRIENT_OVERRIDE" ],
     "charges": 4,
     "vitamins": [ [ "iron", 2 ] ],
->>>>>>> b8e1a0df
     "fun": 3
   },
   {
@@ -153,14 +133,9 @@
     "price": 100,
     "material": "nut",
     "volume": 1,
-<<<<<<< HEAD
-    "flags": [ "EDIBLE_FROZEN", "NUTRIENT_OVERRIDE" ],
-    "charges": 2,
-=======
-    "flags": [ "EDIBLE_FROZEN" ],
+    "flags": [ "EDIBLE_FROZEN", "NUTRIENT_OVERRIDE" ],
     "charges": 4,
     "vitamins": [ [ "iron", 1 ] ],
->>>>>>> b8e1a0df
     "fun": 1
   },
   {
@@ -192,14 +167,9 @@
     "price": 100,
     "material": "nut",
     "volume": 1,
-<<<<<<< HEAD
-    "flags": [ "EDIBLE_FROZEN", "NUTRIENT_OVERRIDE" ],
-    "charges": 2,
-=======
-    "flags": [ "EDIBLE_FROZEN" ],
+    "flags": [ "EDIBLE_FROZEN", "NUTRIENT_OVERRIDE" ],
     "charges": 4,
     "vitamins": [ [ "iron", 1 ] ],
->>>>>>> b8e1a0df
     "fun": 3
   },
   {
@@ -219,14 +189,9 @@
     "price": 0,
     "material": "nut",
     "volume": 1,
-<<<<<<< HEAD
-    "flags": [ "EDIBLE_FROZEN", "NUTRIENT_OVERRIDE" ],
-    "charges": 2
-=======
-    "flags": [ "EDIBLE_FROZEN" ],
+    "flags": [ "EDIBLE_FROZEN", "NUTRIENT_OVERRIDE" ],
     "vitamins": [ [ "vitC", 1 ], [ "iron", 2 ] ],
     "charges": 4
->>>>>>> b8e1a0df
   },
   {
     "type": "COMESTIBLE",
@@ -416,14 +381,9 @@
     "price": 0,
     "material": "nut",
     "volume": 1,
-<<<<<<< HEAD
-    "flags": [ "EDIBLE_FROZEN", "NUTRIENT_OVERRIDE" ],
-    "charges": 2,
-=======
-    "flags": [ "EDIBLE_FROZEN" ],
+    "flags": [ "EDIBLE_FROZEN", "NUTRIENT_OVERRIDE" ],
     "charges": 4,
     "//": "no vitamins here",
->>>>>>> b8e1a0df
     "fun": -20
   },
   {
