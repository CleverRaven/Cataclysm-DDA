--- conflicted
+++ resolved
@@ -155,13 +155,8 @@
     "id": "iv_mutagen_elfa",
     "copy-from": "iv_mutagen_flavor",
     "type": "COMESTIBLE",
-<<<<<<< HEAD
     "name": { "str": "Elf-A mutagenic primer" },
-    "description": "A processed mutagenic primer that's a striking sylvan green.  You need a syringe to inject it and prime your body for mutation.",
-=======
-    "name": { "str": "elf-a mutagenic primer" },
     "description": "A processed mutagenic primer that's a striking sylvan green.",
->>>>>>> e0dc297f
     "price": 400000,
     "color": "light_green",
     "use_action": {
