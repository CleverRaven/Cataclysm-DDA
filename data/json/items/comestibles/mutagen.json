--- conflicted
+++ resolved
@@ -467,17 +467,13 @@
     "weight": "12 g",
     "volume": "10ml",
     "price": 1200000,
-<<<<<<< HEAD
+    "price_postapoc": 3000,
     "material": [ "plastic" ],
-=======
-    "price_postapoc": 3000,
-    "material": "plastic",
->>>>>>> d2b512e4
     "symbol": "!",
     "color": "magenta",
     "healthy": -6,
     "stim": -5,
-    "use_action": "PURIFY_SMART",
+    "use_action": [ "PURIFY_SMART" ],
     "flags": [ "NPC_SAFE", "TRADER_AVOID", "NUTRIENT_OVERRIDE", "NO_INGEST" ]
   },
   {
@@ -496,12 +492,8 @@
     "calories": 156,
     "description": "A deformed human fetus.  Eating this would be the most vile thing you can think of, and just might cause you to mutate.",
     "price": 0,
-<<<<<<< HEAD
+    "price_postapoc": 0,
     "material": [ "hflesh" ],
-=======
-    "price_postapoc": 0,
-    "material": "hflesh",
->>>>>>> d2b512e4
     "volume": "250 ml",
     "fun": -60
   },
@@ -521,12 +513,8 @@
     "calories": 278,
     "description": "A misshapen human arm.  Eating this would be incredibly disgusting and probably cause you to mutate.",
     "price": 0,
-<<<<<<< HEAD
+    "price_postapoc": 0,
     "material": [ "hflesh" ],
-=======
-    "price_postapoc": 0,
-    "material": "hflesh",
->>>>>>> d2b512e4
     "volume": "2 L",
     "fun": -20
   },
@@ -546,12 +534,8 @@
     "calories": 399,
     "description": "A malformed human leg.  This would be gross to eat, and probably cause mutations.",
     "price": 0,
-<<<<<<< HEAD
+    "price_postapoc": 0,
     "material": [ "hflesh" ],
-=======
-    "price_postapoc": 0,
-    "material": "hflesh",
->>>>>>> d2b512e4
     "volume": "5 L",
     "fun": -20
   }
