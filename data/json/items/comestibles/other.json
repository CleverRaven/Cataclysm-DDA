--- conflicted
+++ resolved
@@ -1055,17 +1055,6 @@
   },
   {
     "type": "COMESTIBLE",
-<<<<<<< HEAD
-    "id": "dry_bottle_gourd",
-    "name": { "str": "dried bottle gourd" },
-    "copy-from": "dry_lentils",
-    "looks_like": "pumpkin",
-    "comestible_type": "FOOD",
-    "symbol": "6",
-    "description": "A vegetable from the gourd family, bottle gourds were brought to the Americas by the first Native American settlers crossing the Bering strait.  This one has been dried for processing into a watertight container.",
-    "volume": "2500 ml",
-    "flags": [ "INEDIBLE" ]
-=======
     "comestible_type": "FOOD",
     "id": "paste_seed",
     "name": { "str_sp": "seed paste" },
@@ -1104,6 +1093,17 @@
     "fun": -15,
     "freezing_point": -274,
     "flags": [ "NUTRIENT_OVERRIDE" ]
->>>>>>> 9efd93f0
+  },
+  {
+    "type": "COMESTIBLE",
+    "id": "dry_bottle_gourd",
+    "name": { "str": "dried bottle gourd" },
+    "copy-from": "dry_lentils",
+    "looks_like": "pumpkin",
+    "comestible_type": "FOOD",
+    "symbol": "6",
+    "description": "A vegetable from the gourd family, bottle gourds were brought to the Americas by the first Native American settlers crossing the Bering strait.  This one has been dried for processing into a watertight container.",
+    "volume": "2500 ml",
+    "flags": [ "INEDIBLE" ]
   }
 ]