[
  {
    "id": "protein_drink",
    "type": "COMESTIBLE",
    "comestible_type": "DRINK",
    "name": "protein drink",
    "conditional_names": [
      { "type": "FLAG", "condition": "CANNIBALISM", "name": "soylent green drink" },
<<<<<<< HEAD
      { "type": "FLAG", "condition": "STRICT_HUMANITARIANISM", "name": "sapient green drink" },
      { "type": "COMPONENT_ID", "condition": "mutant", "name": { "str": "perturbing %s", "str_pl": "perturbing %s" } }
=======
      { "type": "COMPONENT_ID", "condition": "mutant", "name": { "str_sp": "perturbing %s" } }
>>>>>>> 842ba942
    ],
    "description": "A thin slurry of refined protein mixed with water.  While quite nutritious, it is not particularly tasty.",
    "weight": "278 g",
    "volume": "250 ml",
    "price": 200,
    "price_postapoc": 25,
    "symbol": "~",
    "color": "light_gray",
    "spoils_in": "2 days",
    "phase": "liquid",
    "container": "bottle_plastic",
    "material": "water",
    "calories": 100,
    "quench": 40,
    "healthy": 2,
    "fun": -1,
    "vitamins": [ [ "calcium", 7 ] ],
    "flags": [ "EATEN_COLD" ]
  },
  {
    "id": "protein_powder",
    "type": "COMESTIBLE",
    "comestible_type": "FOOD",
    "name": { "str_sp": "protein powder" },
    "conditional_names": [
<<<<<<< HEAD
      {
        "type": "FLAG",
        "condition": "CANNIBALISM",
        "name": { "str": "soylent green powder", "str_pl": "soylent green powder" }
      },
      {
        "type": "FLAG",
        "condition": "STRICT_HUMANITARIANISM",
        "name": { "str": "sapient green powder", "str_pl": "sapient green powder" }
      },
      { "type": "COMPONENT_ID", "condition": "mutant", "name": { "str": "perturbing %s", "str_pl": "perturbing %s" } }
=======
      { "type": "FLAG", "condition": "CANNIBALISM", "name": { "str_sp": "soylent green powder" } },
      { "type": "COMPONENT_ID", "condition": "mutant", "name": { "str_sp": "perturbing %s" } }
>>>>>>> 842ba942
    ],
    "description": "Raw, refined protein.  While quite nutritious, it is impossible to enjoy in its pure form, try adding water.",
    "//": "1 g of protein powder is 0.959 ml, 1 serving is 28g and 27ml",
    "weight": "28 g",
    "volume": "243 ml",
    "price": 1100,
    "price_postapoc": 100,
    "charges": 9,
    "flags": [ "EDIBLE_FROZEN" ],
    "material": "powder",
    "symbol": "%",
    "color": "white",
    "container": "bottle_plastic_small",
    "calories": 100,
    "vitamins": [  ]
  },
  {
    "id": "protein_bar_evac",
    "type": "COMESTIBLE",
    "comestible_type": "FOOD",
    "name": { "str": "protein ration" },
    "//": "Inspired by, but not based on, a true story",
    "description": "SoyPelusa ran a highly successful crowdfunding campaign for this protein bar.  A person can live on one of these bars, three times a day, presumably forever.  After backers received their product, a single flaw was found: most consumers found starvation preferable to the flavor.  Warehouses of the product went unsold as the company went bankrupt, providing the perfect opportunity for FEMA to scoop them up and stock the evac shelters.  Now, you hold a piece of famous crowdfunding history in your hands.  How exciting.",
    "weight": "150 g",
    "volume": "223 ml",
    "price": 500,
    "price_postapoc": 50,
    "flags": [ "EDIBLE_FROZEN" ],
    "healthy": -1,
    "fun": -5,
    "quench": -9,
    "material": [ "fruit", "veggy" ],
    "symbol": "%",
    "color": "green",
    "container": "wrapper",
    "calories": 400,
    "vitamins": [ [ "calcium", 30 ], [ "iron", 30 ], [ "vitA", 30 ], [ "vitB", 30 ], [ "vitC", 30 ], [ "bad_food", 5 ] ]
  },
  {
    "id": "protein_shake",
    "copy-from": "protein_drink",
    "type": "COMESTIBLE",
    "name": "protein shake",
    "conditional_names": [
      { "type": "FLAG", "condition": "CANNIBALISM", "name": "soylent green shake" },
<<<<<<< HEAD
      { "type": "FLAG", "condition": "STRICT_HUMANITARIANISM", "name": "sapient green shake" },
      { "type": "COMPONENT_ID", "condition": "mutant", "name": { "str": "perturbing %s", "str_pl": "perturbing %s" } }
=======
      { "type": "COMPONENT_ID", "condition": "mutant", "name": { "str_sp": "perturbing %s" } }
>>>>>>> 842ba942
    ],
    "description": "A thick and tasty beverage made from pure refined protein and nutritious fruit.",
    "material": "fruit",
    "calories": 150,
    "healthy": 4,
    "fun": 4,
    "volume": "500 ml",
    "charges": 2,
    "quench": 20,
    "relative": { "vitamins": [ [ "vitC", 20 ] ] }
  },
  {
    "id": "protein_shake_fortified",
    "copy-from": "protein_shake",
    "type": "COMESTIBLE",
    "name": "fortified protein shake",
    "conditional_names": [
      { "type": "FLAG", "condition": "CANNIBALISM", "name": "fortified soylent green shake" },
<<<<<<< HEAD
      { "type": "FLAG", "condition": "STRICT_HUMANITARIANISM", "name": "fortified sapient green shake" },
      { "type": "COMPONENT_ID", "condition": "mutant", "name": { "str": "perturbing %s", "str_pl": "perturbing %s" } }
=======
      { "type": "COMPONENT_ID", "condition": "mutant", "name": { "str_sp": "perturbing %s" } }
>>>>>>> 842ba942
    ],
    "description": "A thick and tasty beverage made from pure refined protein and nutritious fruit.  It has been supplemented with extra vitamins and minerals",
    "relative": { "vitamins": [ [ "calcium", 5 ], [ "iron", 5 ], [ "vitA", 5 ], [ "vitB", 5 ], [ "vitC", 5 ] ] }
  }
]<|MERGE_RESOLUTION|>--- conflicted
+++ resolved
@@ -6,12 +6,8 @@
     "name": "protein drink",
     "conditional_names": [
       { "type": "FLAG", "condition": "CANNIBALISM", "name": "soylent green drink" },
-<<<<<<< HEAD
       { "type": "FLAG", "condition": "STRICT_HUMANITARIANISM", "name": "sapient green drink" },
       { "type": "COMPONENT_ID", "condition": "mutant", "name": { "str": "perturbing %s", "str_pl": "perturbing %s" } }
-=======
-      { "type": "COMPONENT_ID", "condition": "mutant", "name": { "str_sp": "perturbing %s" } }
->>>>>>> 842ba942
     ],
     "description": "A thin slurry of refined protein mixed with water.  While quite nutritious, it is not particularly tasty.",
     "weight": "278 g",
@@ -37,7 +33,6 @@
     "comestible_type": "FOOD",
     "name": { "str_sp": "protein powder" },
     "conditional_names": [
-<<<<<<< HEAD
       {
         "type": "FLAG",
         "condition": "CANNIBALISM",
@@ -49,10 +44,6 @@
         "name": { "str": "sapient green powder", "str_pl": "sapient green powder" }
       },
       { "type": "COMPONENT_ID", "condition": "mutant", "name": { "str": "perturbing %s", "str_pl": "perturbing %s" } }
-=======
-      { "type": "FLAG", "condition": "CANNIBALISM", "name": { "str_sp": "soylent green powder" } },
-      { "type": "COMPONENT_ID", "condition": "mutant", "name": { "str_sp": "perturbing %s" } }
->>>>>>> 842ba942
     ],
     "description": "Raw, refined protein.  While quite nutritious, it is impossible to enjoy in its pure form, try adding water.",
     "//": "1 g of protein powder is 0.959 ml, 1 serving is 28g and 27ml",
@@ -98,12 +89,8 @@
     "name": "protein shake",
     "conditional_names": [
       { "type": "FLAG", "condition": "CANNIBALISM", "name": "soylent green shake" },
-<<<<<<< HEAD
       { "type": "FLAG", "condition": "STRICT_HUMANITARIANISM", "name": "sapient green shake" },
       { "type": "COMPONENT_ID", "condition": "mutant", "name": { "str": "perturbing %s", "str_pl": "perturbing %s" } }
-=======
-      { "type": "COMPONENT_ID", "condition": "mutant", "name": { "str_sp": "perturbing %s" } }
->>>>>>> 842ba942
     ],
     "description": "A thick and tasty beverage made from pure refined protein and nutritious fruit.",
     "material": "fruit",
@@ -122,12 +109,8 @@
     "name": "fortified protein shake",
     "conditional_names": [
       { "type": "FLAG", "condition": "CANNIBALISM", "name": "fortified soylent green shake" },
-<<<<<<< HEAD
       { "type": "FLAG", "condition": "STRICT_HUMANITARIANISM", "name": "fortified sapient green shake" },
       { "type": "COMPONENT_ID", "condition": "mutant", "name": { "str": "perturbing %s", "str_pl": "perturbing %s" } }
-=======
-      { "type": "COMPONENT_ID", "condition": "mutant", "name": { "str_sp": "perturbing %s" } }
->>>>>>> 842ba942
     ],
     "description": "A thick and tasty beverage made from pure refined protein and nutritious fruit.  It has been supplemented with extra vitamins and minerals",
     "relative": { "vitamins": [ [ "calcium", 5 ], [ "iron", 5 ], [ "vitA", 5 ], [ "vitB", 5 ], [ "vitC", 5 ] ] }
