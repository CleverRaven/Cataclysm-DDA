--- conflicted
+++ resolved
@@ -25,12 +25,8 @@
     "calories": 620,
     "description": "Sticky, gooey carbohydrate paste extracted from plants.  Spoils rather quickly if not prepared for storage.",
     "price": 0,
-<<<<<<< HEAD
-    "material": [ "veggy" ],
-=======
     "price_postapoc": 10,
-    "material": "veggy",
->>>>>>> d2b512e4
+    "material": [ "veggy" ],
     "volume": "250 ml",
     "fun": -14,
     "vitamins": [  ],
@@ -86,12 +82,8 @@
     "calories": 102,
     "description": "Wild burdocks that have been battered and deep-fried.  Very tasty and nutritious.",
     "price": 250,
-<<<<<<< HEAD
-    "material": [ "veggy" ],
-=======
-    "price_postapoc": 50,
-    "material": "veggy",
->>>>>>> d2b512e4
+    "price_postapoc": 50,
+    "material": [ "veggy" ],
     "volume": "500 ml",
     "flags": [ "EATEN_HOT", "FREEZERBURN" ],
     "fun": 5
@@ -107,12 +99,8 @@
     "calories": 77,
     "description": "Wild dandelions and burdocks that have been battered and deep-fried.  Very tasty and nutritious.",
     "price": 500,
-<<<<<<< HEAD
-    "material": [ "veggy" ],
-=======
-    "price_postapoc": 50,
-    "material": "veggy",
->>>>>>> d2b512e4
+    "price_postapoc": 50,
+    "material": [ "veggy" ],
     "volume": "500 ml",
     "flags": [ "EATEN_HOT", "FREEZERBURN" ],
     "fun": 6
@@ -151,12 +139,8 @@
     "calories": 174,
     "description": "A dish in which vegetables are set into a gelatin made from a plant stock.",
     "price": 1500,
-<<<<<<< HEAD
-    "material": [ "veggy" ],
-=======
     "price_postapoc": 150,
-    "material": "veggy",
->>>>>>> d2b512e4
+    "material": [ "veggy" ],
     "volume": "500 ml",
     "charges": 2,
     "//": "TODO: Confirm nutrition facts for aspic",
@@ -204,7 +188,7 @@
     "weight": "178 g",
     "color": "yellow",
     "symbol": "%",
-    "material": "veggy",
+    "material": [ "veggy" ],
     "vitamins": [ [ "vitA", 6 ], [ "vitC", 3 ], [ "iron", 3 ] ],
     "spoils_in": "2 days",
     "container": "bowl_plastic",
@@ -271,12 +255,8 @@
     "calories": 222,
     "description": "Dehydrated long-grain rice.  Tasty and nutritious when cooked, virtually inedible when dry.",
     "price": 500,
-<<<<<<< HEAD
-    "material": [ "veggy" ],
-=======
     "price_postapoc": 300,
-    "material": "veggy",
->>>>>>> d2b512e4
+    "material": [ "veggy" ],
     "primary_material": "dried_vegetable",
     "volume": "250 ml",
     "cooks_like": "rice_cooked",
@@ -317,12 +297,8 @@
     "calories": 383,
     "description": "Delicious fried rice with vegetables.  Tasty and very filling.",
     "price": 700,
-<<<<<<< HEAD
-    "material": [ "veggy" ],
-=======
     "price_postapoc": 150,
-    "material": "veggy",
->>>>>>> d2b512e4
+    "material": [ "veggy" ],
     "volume": "250 ml",
     "flags": [ "EATEN_HOT", "FREEZERBURN" ],
     "fun": 5,
@@ -361,12 +337,8 @@
     "calories": 479,
     "description": "Delicious tofu fried rice with vegetables.  Tasty and very filling.",
     "price": 600,
-<<<<<<< HEAD
-    "material": [ "veggy" ],
-=======
     "price_postapoc": 150,
-    "material": "veggy",
->>>>>>> d2b512e4
+    "material": [ "veggy" ],
     "volume": "250 ml",
     "flags": [ "EATEN_HOT", "NUTRIENT_OVERRIDE" ],
     "fun": 5,
@@ -386,12 +358,8 @@
     "charges": 4,
     "description": "A tofu stirfry with rice and a sweet bold flavor sure to be on your mind through these dark days.",
     "price": 1200,
-<<<<<<< HEAD
-    "material": [ "veggy" ],
-=======
     "price_postapoc": 200,
-    "material": "veggy",
->>>>>>> d2b512e4
+    "material": [ "veggy" ],
     "volume": "1 L",
     "flags": [ "EATEN_HOT", "NUTRIENT_OVERRIDE" ],
     "fun": 19,
@@ -431,12 +399,8 @@
     "calories": 162,
     "description": "A delicious baked potato.  Got any sour cream?",
     "price": 150,
-<<<<<<< HEAD
-    "material": [ "veggy" ],
-=======
-    "price_postapoc": 50,
-    "material": "veggy",
->>>>>>> d2b512e4
+    "price_postapoc": 50,
+    "material": [ "veggy" ],
     "volume": "250 ml",
     "flags": [ "EATEN_HOT", "NUTRIENT_OVERRIDE" ],
     "fun": 3,
@@ -453,12 +417,8 @@
     "quench": 3,
     "description": "This is a simple dish made by cooking the pumpkin pulp and then mashing.",
     "price": 50,
-<<<<<<< HEAD
-    "material": [ "veggy" ],
-=======
-    "price_postapoc": 50,
-    "material": "veggy",
->>>>>>> d2b512e4
+    "price_postapoc": 50,
+    "material": [ "veggy" ],
     "volume": "250 ml",
     "delete": { "flags": [ "RAW" ] },
     "charges": 1
@@ -543,12 +503,8 @@
     "calories": 93,
     "description": "This mushy pile of vegetable matter was boiled and canned in an earlier life.  Better eat it before it oozes through your fingers.",
     "price": 250,
-<<<<<<< HEAD
-    "material": [ "veggy" ],
-=======
     "price_postapoc": 150,
-    "material": "veggy",
->>>>>>> d2b512e4
+    "material": [ "veggy" ],
     "volume": "250 ml",
     "vitamins": [ [ "vitA", 73 ], [ "vitC", 11 ], [ "calcium", 5 ], [ "iron", 9 ] ]
   },
@@ -567,12 +523,8 @@
     "calories": 115,
     "description": "Vegetable chunks pickled in a salt bath.  Goes well with burgers, if only you can find one.",
     "price": 500,
-<<<<<<< HEAD
-    "material": [ "veggy" ],
-=======
     "price_postapoc": 100,
-    "material": "veggy",
->>>>>>> d2b512e4
+    "material": [ "veggy" ],
     "volume": "250 ml",
     "vitamins": [ [ "vitA", 46 ], [ "vitC", 7 ], [ "calcium", 5 ], [ "iron", 9 ] ]
   },
@@ -607,12 +559,8 @@
     "quench": 5,
     "description": "A pickled cucumber.  Rather sour, but tastes good and lasts for a long time.",
     "price": 250,
-<<<<<<< HEAD
-    "material": [ "veggy" ],
-=======
-    "price_postapoc": 50,
-    "material": "veggy",
->>>>>>> d2b512e4
+    "price_postapoc": 50,
+    "material": [ "veggy" ],
     "volume": "250 ml",
     "fun": 5
   },
@@ -630,12 +578,8 @@
     "calories": 230,
     "description": "This is a delicious sautee of lovely diced onions and sauerkraut.  The smell alone is enough to make your mouth water.",
     "price": 500,
-<<<<<<< HEAD
-    "material": [ "veggy" ],
-=======
     "price_postapoc": 100,
-    "material": "veggy",
->>>>>>> d2b512e4
+    "material": [ "veggy" ],
     "//": "assumes the sauerkraut and onions cook down to half their raw values.  vitamins and calories are the two added together",
     "volume": "250 ml",
     "flags": [ "EATEN_HOT" ],
@@ -665,12 +609,8 @@
     "quench": -3,
     "description": "Dehydrated vegetable flakes.  With proper storage, this dried food will remain edible for an incredibly long time.",
     "price": 900,
-<<<<<<< HEAD
-    "material": [ "veggy" ],
-=======
     "price_postapoc": 100,
-    "material": "veggy",
->>>>>>> d2b512e4
+    "material": [ "veggy" ],
     "primary_material": "dried_vegetable",
     "volume": "250 ml",
     "flags": [ "EDIBLE_FROZEN" ],
@@ -704,12 +644,8 @@
     "calories": 250,
     "description": "Salad with all kind of vegetables.",
     "price": 350,
-<<<<<<< HEAD
-    "material": [ "veggy" ],
-=======
     "price_postapoc": 100,
-    "material": "veggy",
->>>>>>> d2b512e4
+    "material": [ "veggy" ],
     "volume": "250 ml",
     "fun": 1,
     "flags": [ "FREEZERBURN" ],
@@ -783,12 +719,8 @@
     "calories": 200,
     "description": "A serving of sticky vinegared rice commonly used in sushi.",
     "price": 100,
-<<<<<<< HEAD
-    "material": [ "veggy" ],
-=======
     "price_postapoc": 400,
-    "material": "veggy",
->>>>>>> d2b512e4
+    "material": [ "veggy" ],
     "volume": "250 ml",
     "charges": 4,
     "fun": 3,
@@ -808,12 +740,8 @@
     "calories": 90,
     "description": "A triangular block of tasty sushi rice with a healthy green vegetable folded around it.",
     "price": 210,
-<<<<<<< HEAD
-    "material": [ "veggy" ],
-=======
     "price_postapoc": 100,
-    "material": "veggy",
->>>>>>> d2b512e4
+    "material": [ "veggy" ],
     "volume": "250 ml",
     "charges": 2,
     "fun": 8,
@@ -833,12 +761,8 @@
     "calories": 209,
     "description": "Delicious chopped vegetables wrapped in tasty sushi rice and rolled up in a healthy green vegetable.",
     "price": 290,
-<<<<<<< HEAD
-    "material": [ "veggy" ],
-=======
     "price_postapoc": 150,
-    "material": "veggy",
->>>>>>> d2b512e4
+    "material": [ "veggy" ],
     "volume": "250 ml",
     "fun": 12,
     "vitamins": [ [ "vitA", 28 ], [ "vitC", 80 ], [ "calcium", 2 ], [ "iron", 4 ] ]
@@ -871,12 +795,8 @@
     "calories": 43,
     "description": "This crunchy, sour topping made from lettuce or cabbage is perfect for your hot dogs and hamburgers, or, if you're desperate, straight to your stomach.",
     "price": 450,
-<<<<<<< HEAD
-    "material": [ "veggy" ],
-=======
-    "price_postapoc": 50,
-    "material": "veggy",
->>>>>>> d2b512e4
+    "price_postapoc": 50,
+    "material": [ "veggy" ],
     "volume": "250 ml",
     "vitamins": [ [ "vitC", 85 ], [ "calcium", 17 ] ],
     "fun": -2
@@ -895,12 +815,8 @@
     "calories": 45,
     "description": "A less prickly version of cactus pads.",
     "price": 100,
-<<<<<<< HEAD
-    "material": [ "veggy" ],
-=======
-    "price_postapoc": 50,
-    "material": "veggy",
->>>>>>> d2b512e4
+    "price_postapoc": 50,
+    "material": [ "veggy" ],
     "volume": "500 ml",
     "vitamins": [ [ "vitA", 27 ], [ "vitC", 27 ], [ "calcium", 48 ], [ "iron", 9 ] ],
     "fun": 3
@@ -918,12 +834,8 @@
     "calories": 18,
     "description": "Boiled fiddleheads.  Not bad, but would be better sauteed in butter.",
     "price": 80,
-<<<<<<< HEAD
-    "material": [ "veggy" ],
-=======
     "price_postapoc": 25,
-    "material": "veggy",
->>>>>>> d2b512e4
+    "material": [ "veggy" ],
     "volume": "120 ml",
     "fun": 1,
     "healthy": 1,
@@ -942,12 +854,8 @@
     "calories": 160,
     "description": "Fiddleheads sauteed in fat.  Tender and delicious.",
     "price": 400,
-<<<<<<< HEAD
-    "material": [ "veggy" ],
-=======
-    "price_postapoc": 50,
-    "material": "veggy",
->>>>>>> d2b512e4
+    "price_postapoc": 50,
+    "material": [ "veggy" ],
     "volume": "240 ml",
     "fun": 5,
     "healthy": 1,
