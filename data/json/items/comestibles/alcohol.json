[
  {
    "type": "COMESTIBLE",
    "id": "wine_riesling",
    "name": "Riesling",
    "name_plural": "Riesling",
    "weight": 50,
    "color": "white",
    "addiction_type": "alcohol",
    "use_action": "ALCOHOL",
    "stim": -12,
    "container": "bottle_glass",
    "comestible_type": "DRINK",
    "symbol": "~",
    "quench": 4,
    "addiction_potential": 5,
    "calories": 40,
    "description": "Sparkling white wine, made from the world's noblest grape.",
    "price": 1100,
    "//": "Booze uses nonstandard charge counts: 15 shots of wine to the 750mL bottle.  Priced at 1100 translates to $33 per, because it's still priced per 250 mL charge.",
    "material": [ "alcohol", "water" ],
    "volume": 1,
    "phase": "liquid",
    "charges": 5,
    "flags": [ "EATEN_COLD" ],
    "fun": 15,
    "freezing_point": 17
  },
  {
    "type": "COMESTIBLE",
    "id": "wine_chardonnay",
    "name": "Chardonnay",
    "name_plural": "Chardonnay",
    "weight": 50,
    "color": "white",
    "addiction_type": "alcohol",
    "use_action": "ALCOHOL",
    "stim": -12,
    "container": "bottle_glass",
    "comestible_type": "DRINK",
    "symbol": "~",
    "quench": 4,
    "addiction_potential": 5,
    "calories": 41,
    "description": "America's most popular wine, and for good reason.",
    "price": 1200,
    "//": "The PLCB can get you some for around $10 per 750mL, but I imagine you want to pay for better ~fermentation~.",
    "material": [ "alcohol", "water" ],
    "volume": 1,
    "phase": "liquid",
    "charges": 5,
    "flags": [ "EATEN_COLD" ],
    "fun": 15,
    "freezing_point": 17
  },
  {
    "type": "COMESTIBLE",
    "id": "wine_cabernet",
    "name": "Cabernet Sauvignon",
    "name_plural": "Cabernet Sauvignon",
    "weight": 50,
    "color": "red",
    "addiction_type": "alcohol",
    "use_action": "ALCOHOL",
    "stim": -12,
    "container": "bottle_glass",
    "comestible_type": "DRINK",
    "symbol": "~",
    "quench": 4,
    "addiction_potential": 5,
    "calories": 41,
    "description": "The heavily disputed king of red wines.  Pairs well with red meats and pasta.",
    "price": 1650,
    "material": [ "alcohol", "water" ],
    "volume": 1,
    "phase": "liquid",
    "charges": 5,
    "fun": 15,
    "freezing_point": 17
  },
  {
    "type": "COMESTIBLE",
    "id": "wine_noir",
    "name": "pinot noir",
    "name_plural": "pinot noir",
    "weight": 50,
    "color": "red",
    "addiction_type": "alcohol",
    "use_action": "ALCOHOL",
    "stim": -12,
    "container": "bottle_glass",
    "comestible_type": "DRINK",
    "symbol": "~",
    "quench": 4,
    "addiction_potential": 5,
    "calories": 41,
    "description": "Prized by collectors and adored by critics, it is one of the rarer and more elegant wines.",
    "price": 2600,
    "material": [ "alcohol", "water" ],
    "volume": 1,
    "phase": "liquid",
    "charges": 5,
    "flags": [ "EATEN_COLD" ],
    "fun": 16,
    "freezing_point": 15
  },
  {
    "type": "COMESTIBLE",
    "id": "whiskey",
    "name": "whiskey",
    "name_plural": "whiskey",
    "weight": 33,
    "color": "brown",
    "addiction_type": "alcohol",
    "use_action": "ALCOHOL",
    "stim": -12,
    "container": "bottle_glass",
    "comestible_type": "DRINK",
    "symbol": "~",
    "quench": -12,
    "healthy": -2,
    "addiction_potential": 5,
<<<<<<< HEAD
    "calories": 79,
    "description": "Made from, by, and for real Southern colonels!",
=======
    "description": "A distilled grain alcohol, made from, by, and for real Southern colonels!",
    "calories": 79,
>>>>>>> ec0a5a2c
    "price": 2100,
    "//": "Given the comment, presuming we're taking bourbon here.",
    "material": "alcohol",
    "volume": 1,
    "flags": [ "EATEN_COLD" ],
    "freezing_point": -22,
    "phase": "liquid",
    "charges": 7,
    "fun": 15
  },
  {
    "type": "COMESTIBLE",
    "id": "vodka",
    "name": "vodka",
    "name_plural": "vodka",
    "weight": 33,
    "color": "light_cyan",
    "addiction_type": "alcohol",
    "use_action": "ALCOHOL",
    "stim": -12,
    "container": "bottle_glass",
    "comestible_type": "DRINK",
    "symbol": "~",
    "quench": -10,
    "healthy": -2,
    "addiction_potential": 5,
    "calories": 79,
<<<<<<< HEAD
    "description": "In Soviet Russia, vodka drinks you!",
=======
    "description": "A beverage of alcohol, water, and not much else.  In America, men make vodka, but in Soviet Russia, vodka makes the man.",
>>>>>>> ec0a5a2c
    "price": 1900,
    "material": "alcohol",
    "volume": 1,
    "phase": "liquid",
    "charges": 7,
    "flags": [ "EATEN_COLD" ],
    "freezing_point": -22,
    "fun": 15
  },
  {
    "type": "COMESTIBLE",
    "id": "gin",
    "name": "gin",
    "name_plural": "gin",
    "weight": 33,
    "color": "light_cyan",
    "addiction_type": "alcohol",
    "use_action": "ALCOHOL",
    "stim": -12,
    "container": "bottle_glass",
    "comestible_type": "DRINK",
    "symbol": "~",
    "quench": -10,
    "healthy": -2,
    "addiction_potential": 5,
    "calories": 79,
<<<<<<< HEAD
    "description": "Smells faintly of elderberries, but mostly booze.",
=======
    "description": "An alcoholic beverage flavored with juniper berries.  It smells faintly of berries, but mostly booze.",
>>>>>>> ec0a5a2c
    "price": 1900,
    "material": "alcohol",
    "volume": 1,
    "phase": "liquid",
    "charges": 7,
    "flags": [ "EATEN_COLD" ],
    "freezing_point": -22,
    "fun": 15
  },
  {
    "type": "COMESTIBLE",
    "id": "rum",
    "name": "rum",
    "name_plural": "rum",
    "weight": 33,
    "color": "light_cyan",
    "addiction_type": "alcohol",
    "use_action": "ALCOHOL",
    "stim": -10,
    "container": "bottle_glass",
    "comestible_type": "DRINK",
    "symbol": "~",
    "quench": -12,
    "healthy": -2,
    "addiction_potential": 5,
    "calories": 79,
<<<<<<< HEAD
    "description": "Drinking this might make you feel like a pirate.  Or not.",
=======
    "description": "An distilled alcoholic beverage made from fermenting molasses.  Drinking it might make you feel like a pirate.  Or not.",
>>>>>>> ec0a5a2c
    "price": 2300,
    "material": "alcohol",
    "volume": 1,
    "phase": "liquid",
    "charges": 7,
    "fun": 15,
    "flags": [ "EATEN_COLD" ],
    "freezing_point": -22
  },
  {
    "type": "COMESTIBLE",
    "id": "tequila",
    "name": "tequila",
    "name_plural": "tequila",
    "weight": 34,
    "color": "yellow",
    "addiction_type": "alcohol",
    "use_action": "ALCOHOL",
    "stim": -12,
    "container": "bottle_glass",
    "comestible_type": "DRINK",
    "symbol": "~",
    "quench": -12,
    "healthy": -2,
    "addiction_potential": 6,
    "calories": 79,
<<<<<<< HEAD
    "description": "Don't eat the worm!  Wait, there's no worm in this bottle.",
=======
    "description": "A distilled alcoholic beverage made from a succulent plant with spiky leaves.  Don't eat the worm!  Wait, there's no worm in this bottle.",
>>>>>>> ec0a5a2c
    "price": 2600,
    "material": "alcohol",
    "volume": 1,
    "phase": "liquid",
    "charges": 7,
    "fun": 18,
    "flags": [ "EATEN_COLD" ],
    "freezing_point": -22
  },
  {
    "type": "COMESTIBLE",
    "id": "triple_sec",
    "name": "triple sec",
    "name_plural": "triple sec",
    "weight": 30,
    "color": "light_cyan",
    "addiction_type": "alcohol",
    "use_action": "ALCOHOL",
    "stim": -10,
    "container": "bottle_glass",
    "comestible_type": "DRINK",
    "symbol": "~",
    "quench": -8,
    "healthy": -2,
    "addiction_potential": 4,
    "calories": 83,
    "description": "An orange flavored liquor used in many mixed drinks.",
    "price": 950,
    "material": "alcohol",
    "volume": 1,
    "flags": [ "EDIBLE_FROZEN" ],
    "freezing_point": 0,
    "phase": "liquid",
    "charges": 7,
    "fun": 10
  },
  {
    "type": "COMESTIBLE",
    "id": "bum_wine",
    "name": "cheap wine",
    "name_plural": "cheap wine",
    "weight": 35,
    "color": "red",
    "addiction_type": "alcohol",
    "use_action": "ALCOHOL_WEAK",
    "stim": -2,
    "container": "jug_plastic",
    "comestible_type": "DRINK",
    "symbol": "~",
    "quench": 6,
    "healthy": -4,
    "addiction_potential": 7,
    "calories": 28,
    "description": "Really cheap fortified wine.",
    "price": 158,
    "material": [ "alcohol", "water" ],
    "volume": 1,
    "phase": "liquid",
    "charges": 7,
    "flags": [ "EATEN_COLD" ],
    "fun": 10,
    "freezing_point": 22
  },
  {
    "type": "COMESTIBLE",
    "id": "mixed_alcohol_strong",
    "name": "strong mixed alcohol",
    "name_plural": "strong mixed alcohol",
    "weight": 34,
    "color": "red",
    "addiction_type": "alcohol",
    "use_action": "ALCOHOL",
    "stim": -15,
    "container": "jug_plastic",
    "comestible_type": "DRINK",
    "symbol": "~",
    "quench": -12,
    "healthy": -4,
    "addiction_potential": 7,
    "calories": 79,
    "description": "Strong alcoholic drinks, mixed with no regard for taste.",
    "price": 50,
    "material": "alcohol",
    "volume": 1,
    "phase": "liquid",
    "charges": 7,
    "flags": [ "EATEN_COLD" ],
    "freezing_point": -22,
    "fun": 5
  },
  {
    "type": "COMESTIBLE",
    "id": "mixed_alcohol_weak",
    "name": "weak mixed alcohol",
    "name_plural": "weak mixed alcohol",
    "weight": 248,
    "color": "light_red",
    "addiction_type": "alcohol",
    "use_action": "ALCOHOL_WEAK",
    "stim": -4,
    "container": "jug_plastic",
    "comestible_type": "DRINK",
    "symbol": "~",
    "quench": 16,
    "healthy": -2,
    "addiction_potential": 4,
    "calories": 203,
    "description": "Weak alcoholic drinks, mixed with no regard for taste.",
    "price": 70,
    "material": [ "alcohol", "water" ],
    "volume": 1,
    "phase": "liquid",
    "flags": [ "EATEN_COLD" ],
    "freezing_point": -22,
    "fun": 4
  },
  {
    "type": "COMESTIBLE",
    "id": "fruit_wine",
    "name": "fruit wine",
    "name_plural": "fruit wine",
    "weight": 36,
    "color": "light_red",
    "addiction_type": "alcohol",
    "use_action": "ALCOHOL_WEAK",
    "stim": -4,
    "container": "bottle_glass",
    "comestible_type": "DRINK",
    "symbol": "~",
    "quench": 10,
    "healthy": -2,
    "addiction_potential": 3,
    "calories": 49,
    "description": "Cheap booze made from fermented fruit juice.  Tastes just like it sounds.",
    "price": 550,
    "material": [ "alcohol", "water" ],
    "volume": 1,
    "phase": "liquid",
    "charges": 7,
    "flags": [ "EATEN_COLD" ],
    "fun": 2,
    "freezing_point": 20
  },
  {
    "type": "COMESTIBLE",
    "id": "brandy",
    "name": "brandy",
    "name_plural": "brandy",
    "weight": 34,
    "color": "light_red",
    "addiction_type": "alcohol",
    "use_action": "ALCOHOL",
    "stim": -12,
    "container": "bottle_glass",
    "comestible_type": "DRINK",
    "symbol": "~",
    "quench": -5,
    "healthy": -2,
    "addiction_potential": 5,
    "calories": 79,
    "description": "Wine that has been distilled to a higher proof.  Great as an after-dinner drink, but packs a punch.",
    "price": 1300,
    "material": "alcohol",
    "volume": 1,
    "flags": [ "EATEN_COLD" ],
    "freezing_point": -22,
    "phase": "liquid",
    "charges": 7,
    "fun": 12
  },
  {
    "type": "COMESTIBLE",
    "id": "irish_coffee",
    "name": "Irish coffee",
    "name_plural": "Irish coffee",
    "weight": 260,
    "color": "brown",
    "addiction_type": "alcohol",
    "use_action": "ALCOHOL",
    "stim": 12,
    "container": "bottle_glass",
    "comestible_type": "DRINK",
    "symbol": "~",
    "quench": 20,
    "healthy": -2,
    "addiction_potential": 5,
    "calories": 297,
    "description": "Sweetened coffee and whiskey topped with milk.  Start your day the closeted alcoholic way!",
    "price": 500,
    "material": [ "alcohol", "water", "milk" ],
    "volume": 1,
    "phase": "liquid",
    "fun": 20,
    "flags": [ "EATEN_HOT" ]
  },
  {
    "type": "COMESTIBLE",
    "id": "long_island",
    "name": "Long Island iced tea",
    "name_plural": "Long Island iced tea",
    "weight": 51,
    "color": "brown",
    "addiction_type": "alcohol",
    "use_action": "ALCOHOL",
    "stim": -10,
    "container": "bottle_glass",
    "comestible_type": "DRINK",
    "symbol": "~",
    "quench": -10,
    "healthy": -2,
    "addiction_potential": 5,
    "calories": 328,
<<<<<<< HEAD
    "description": "A blend of incredibly strong-flavored liquors that somehow tastes like none of them.",
=======
    "description": "A blend of incredibly strong-flavored liquors that somehow tastes like none of them.  It contains no tea, but the inclusion of cola gives it a tea-like color.",
>>>>>>> ec0a5a2c
    "price": 600,
    "material": [ "alcohol", "water" ],
    "volume": 1,
    "phase": "liquid",
    "//": "Includes cola, so presumed to be a 250mL cocktail like the others.",
    "flags": [ "EATEN_COLD" ],
    "fun": 20
  },
  {
    "type": "COMESTIBLE",
    "id": "drink_screwdriver",
    "name": "screwdriver cocktail",
    "weight": 258,
    "color": "yellow",
    "addiction_type": "alcohol",
    "use_action": "ALCOHOL",
    "stim": -12,
    "container": "bottle_glass",
    "comestible_type": "DRINK",
    "symbol": "~",
    "quench": 25,
    "healthy": 1,
    "addiction_potential": 4,
    "calories": 213,
<<<<<<< HEAD
    "description": "The surreptitious drunkard mechanic's drink of choice.",
=======
    "description": "A mix of orange juice and vodka.  It's the surreptitious drunkard mechanic's drink of choice.",
>>>>>>> ec0a5a2c
    "price": 600,
    "material": [ "alcohol", "fruit" ],
    "volume": 1,
    "phase": "liquid",
    "flags": [ "EATEN_COLD" ],
    "freezing_point": -29,
    "vitamins": [ [ "vitC", 4 ] ],
    "fun": 20
  },
  {
    "type": "COMESTIBLE",
    "id": "drink_wild_apple",
    "name": "wild apple",
    "name_plural": "wild apple",
    "weight": 258,
    "color": "brown",
    "addiction_type": "alcohol",
    "use_action": "ALCOHOL",
    "stim": -12,
    "container": "bottle_glass",
    "comestible_type": "DRINK",
    "symbol": "~",
    "quench": 25,
    "healthy": 1,
    "addiction_potential": 4,
    "calories": 212,
    "description": "Like apple cider, only with vodka.",
    "price": 500,
    "material": [ "alcohol", "fruit" ],
    "volume": 1,
    "phase": "liquid",
    "flags": [ "EATEN_COLD" ],
    "freezing_point": -29,
    "vitamins": [ [ "vitC", 4 ] ],
    "fun": 20
  },
  {
    "type": "COMESTIBLE",
    "id": "drink_rumcola",
    "name": "rum & cola",
    "name_plural": "rum & cola",
    "weight": 251,
    "color": "brown",
    "addiction_type": "alcohol",
    "use_action": "ALCOHOL",
    "stim": -4,
    "container": "bottle_glass",
    "comestible_type": "DRINK",
    "symbol": "~",
    "quench": 25,
    "healthy": -2,
    "addiction_potential": 4,
    "calories": 253,
    "description": "Suitable for tropical retreats and Canadian artists alike.",
    "price": 600,
    "material": [ "alcohol", "junk" ],
    "volume": 1,
    "phase": "liquid",
    "flags": [ "EATEN_COLD" ],
    "freezing_point": -22,
    "fun": 20
  },
  {
    "type": "COMESTIBLE",
    "id": "beer",
    "name": "beer",
    "name_plural": "beer",
    "weight": 251,
    "color": "brown",
    "addiction_type": "alcohol",
    "use_action": "ALCOHOL_WEAK",
    "stim": -4,
    "container": "can_drink",
    "comestible_type": "DRINK",
    "symbol": "~",
    "quench": 18,
    "addiction_potential": 2,
    "calories": 108,
<<<<<<< HEAD
    "description": "Best served cold, in a glass, and with a lime - but you're not that lucky.",
=======
    "description": "A grain alcohol flavored with hops.  It's best served cold, in a glass, and with a lime - but you're not that lucky.",
>>>>>>> ec0a5a2c
    "price": 110,
    "material": [ "alcohol", "water" ],
    "volume": 1,
    "phase": "liquid",
    "flags": [ "EATEN_COLD" ],
    "freezing_point": 23,
    "fun": 10
  },
  {
    "type": "COMESTIBLE",
    "id": "mead",
    "name": "spiced mead",
    "name_plural": "spiced mead",
    "weight": 36,
    "color": "yellow",
    "addiction_type": "alcohol",
    "use_action": "ALCOHOL",
    "stim": -4,
    "container": "bottle_glass",
    "comestible_type": "DRINK",
    "symbol": "~",
    "quench": 14,
    "addiction_potential": 2,
    "calories": 53,
    "description": "Well-aged honey wine, spiced with a hint of hops.  Goes down bittersweet.",
    "price": 1100,
    "material": [ "alcohol", "honey" ],
    "volume": 1,
    "phase": "liquid",
    "charges": 7,
    "flags": [ "EATEN_COLD" ],
    "freezing_point": 23,
    "fun": 14
  },
  {
    "type": "COMESTIBLE",
    "id": "dandelion_wine",
    "name": "dandelion wine",
    "name_plural": "dandelion wine",
    "weight": 35,
    "color": "yellow",
    "addiction_type": "alcohol",
    "use_action": "ALCOHOL_WEAK",
    "stim": -2,
    "container": "bottle_glass",
    "comestible_type": "DRINK",
    "symbol": "~",
    "quench": 10,
    "addiction_potential": 1,
    "calories": 68,
    "description": "A light and delicious wine made from dandelion flowers.  Slightly effervescent, it is smooth and crisp.",
    "price": 1400,
    "//": "Nope, homebrew is not more expensive than pinot noir, sorry.",
    "material": [ "alcohol", "water" ],
    "volume": 1,
    "phase": "liquid",
    "charges": 7,
    "flags": [ "EATEN_COLD" ],
    "fun": 16,
    "freezing_point": 25
  },
  {
    "type": "COMESTIBLE",
    "id": "pine_wine",
    "name": "pine wine",
    "name_plural": "pine wine",
    "weight": 35,
    "color": "light_green",
    "addiction_type": "alcohol",
    "use_action": "ALCOHOL",
    "stim": -2,
    "container": "bottle_glass",
    "comestible_type": "DRINK",
    "symbol": "~",
    "quench": 2,
    "healthy": 1,
    "addiction_potential": 1,
    "calories": 53,
    "description": "A potent wine flavored with pine resin.  Bold and pungent, its biting taste and strong aroma takes some getting used to.",
    "price": 1000,
    "material": [ "alcohol", "water" ],
    "volume": 1,
    "phase": "liquid",
    "charges": 7,
    "flags": [ "EATEN_COLD" ],
    "freezing_point": 23,
    "fun": 12
  },
  {
    "type": "COMESTIBLE",
    "id": "hb_beer",
    "name": "homebrew beer",
    "name_plural": "homebrew beer",
    "weight": 249,
    "color": "brown",
    "addiction_type": "alcohol",
    "use_action": "ALCOHOL_WEAK",
    "stim": -4,
    "container": "jug_plastic",
    "comestible_type": "DRINK",
    "symbol": "~",
    "quench": 18,
    "addiction_potential": 2,
    "calories": 108,
    "description": "Not the finest drink you've had, but hey, it's alcohol by the gallon.",
    "price": 500,
    "material": [ "alcohol", "water" ],
    "volume": 1,
    "phase": "liquid",
    "flags": [ "EATEN_COLD" ],
    "freezing_point": 23,
    "fun": 8
  },
  {
    "type": "COMESTIBLE",
    "id": "moonshine",
    "name": "moonshine",
    "name_plural": "moonshine",
    "weight": 35,
    "color": "brown",
    "addiction_type": "alcohol",
    "use_action": "ALCOHOL_STRONG",
    "stim": -18,
    "container": "jug_plastic",
    "comestible_type": "DRINK",
    "symbol": "~",
    "quench": -16,
    "healthy": -6,
    "addiction_potential": 7,
    "calories": 101,
<<<<<<< HEAD
    "description": "Only the strongest, purest, good ol' fashioned hooch.  Guaranteed to make you forget about the whole cataclysm thing, or you get your vision back.",
=======
    "description": "Only the strongest, purest, good ol' fashioned hooch, distilled from corn and sugar.  Guaranteed to make you forget about the whole cataclysm thing, or you get your vision back.",
>>>>>>> ec0a5a2c
    "price": 850,
    "material": "alcohol",
    "volume": 1,
    "phase": "liquid",
    "charges": 7,
    "flags": [ "EATEN_COLD" ],
    "freezing_point": -49,
    "fun": 12
  },
  {
    "type": "COMESTIBLE",
    "id": "european_pilsner",
    "name": "European pilsner",
    "name_plural": "European pilsner",
    "weight": 249,
    "color": "brown",
    "addiction_type": "alcohol",
    "use_action": "ALCOHOL_WEAK",
    "stim": -4,
    "container": "can_drink",
    "comestible_type": "DRINK",
    "symbol": "~",
    "quench": 18,
    "healthy": -1,
    "addiction_potential": 2,
    "calories": 108,
<<<<<<< HEAD
    "description": "A pilsner imported from Europe.  Best served cold, in a glass - but you're not that lucky.",
=======
    "description": "A lager beer imported from Europe.  Best served cold, in a glass - but you're not that lucky.",
>>>>>>> ec0a5a2c
    "price": 260,
    "material": [ "alcohol", "water" ],
    "volume": 1,
    "phase": "liquid",
    "flags": [ "EATEN_COLD" ],
    "freezing_point": 23,
    "fun": 10
  },
  {
    "type": "COMESTIBLE",
    "id": "pale_ale",
    "name": "American pale ale",
    "name_plural": "American pale ale",
    "weight": 249,
    "color": "brown",
    "addiction_type": "alcohol",
    "use_action": "ALCOHOL_WEAK",
    "stim": -4,
    "container": "can_drink",
    "comestible_type": "DRINK",
    "symbol": "~",
    "quench": 18,
    "healthy": -1,
    "addiction_potential": 2,
    "calories": 108,
    "description": "A tasty craft beer.  Best served cold, in a glass - but you're not that lucky.",
    "price": 150,
    "material": [ "alcohol", "water" ],
    "volume": 1,
    "phase": "liquid",
    "flags": [ "EATEN_COLD" ],
    "freezing_point": 23,
    "fun": 14
  },
  {
    "type": "COMESTIBLE",
    "id": "india_pale_ale",
    "name": "India pale ale",
    "name_plural": "India pale ale",
    "weight": 249,
    "color": "brown",
    "addiction_type": "alcohol",
    "use_action": "ALCOHOL_WEAK",
    "stim": -4,
    "container": "can_drink",
    "comestible_type": "DRINK",
    "symbol": "~",
    "quench": 18,
    "healthy": -1,
    "addiction_potential": 2,
    "calories": 108,
    "description": "A very flavorful microbrewed beer.  Best served cold, in a glass - but you're not that lucky.",
    "price": 150,
    "material": [ "alcohol", "water" ],
    "volume": 1,
    "phase": "liquid",
    "flags": [ "EATEN_COLD" ],
    "freezing_point": 23,
    "fun": 14
  },
  {
    "type": "COMESTIBLE",
    "id": "stout",
    "name": "stout",
    "name_plural": "stout",
    "weight": 205,
    "color": "brown",
    "addiction_type": "alcohol",
    "use_action": "ALCOHOL_WEAK",
    "stim": -4,
    "container": "bottle_glass",
    "comestible_type": "DRINK",
    "symbol": "~",
    "quench": 18,
    "healthy": -1,
    "addiction_potential": 2,
    "calories": 87,
    "description": "A tasty craft beer, as dark in color as the days ahead.",
    "price": 160,
    "material": [ "alcohol", "water" ],
    "volume": 1,
    "phase": "liquid",
    "freezing_point": 23,
    "fun": 14,
    "flags": [ "EATEN_COLD" ]
  },
  {
    "type": "COMESTIBLE",
    "id": "belgian_ale",
    "name": "Belgian ale",
    "name_plural": "Belgian ale",
    "weight": 249,
    "color": "brown",
    "addiction_type": "alcohol",
    "use_action": "ALCOHOL_WEAK",
    "stim": -4,
    "container": "bottle_glass",
    "comestible_type": "DRINK",
    "symbol": "~",
    "quench": 16,
    "healthy": -1,
    "addiction_potential": 2,
    "calories": 108,
<<<<<<< HEAD
    "description": "A flavorful and filling ale brewed by monks in Belgium.  Best served in a goblet.",
=======
    "description": "A flavorful and filling beer brewed by monks in Belgium.  Best served in a goblet.",
>>>>>>> ec0a5a2c
    "price": 130,
    "material": [ "alcohol", "water" ],
    "volume": 1,
    "phase": "liquid",
    "flags": [ "EATEN_COLD" ],
    "freezing_point": 23,
    "fun": 14
  },
  {
    "type": "COMESTIBLE",
    "id": "imperial_stout",
    "name": "imperial stout",
    "name_plural": "imperial stout",
    "weight": 249,
    "color": "brown",
    "addiction_type": "alcohol",
    "use_action": "ALCOHOL",
    "stim": -8,
    "container": "bottle_glass",
    "comestible_type": "DRINK",
    "symbol": "~",
    "quench": 8,
    "healthy": -1,
    "addiction_potential": 4,
    "calories": 181,
    "description": "A very flavorful beer that has been aged in bourbon barrels.  It is as black as midnight on a moonless night and has the viscosity of oil.  While very tasty, it also has an alcohol content on the level with wine.",
    "price": 450,
    "material": [ "alcohol", "water" ],
    "volume": 1,
    "phase": "liquid",
    "fun": 18,
    "flags": [ "EATEN_COLD" ],
    "freezing_point": 23
  },
  {
    "type": "COMESTIBLE",
    "id": "drink_strawberry_surprise",
    "name": "strawberry surprise",
    "weight": 43,
    "color": "pink",
    "addiction_type": "alcohol",
    "use_action": "ALCOHOL",
    "stim": -14,
    "container": "bottle_glass",
    "comestible_type": "DRINK",
    "symbol": "~",
    "quench": 15,
    "healthy": 3,
    "addiction_potential": 6,
    "calories": 35,
    "description": "Strawberries left to ferment with a few other choice ingredients offer up a surprisingly palatable mixture; you barely even have to force yourself to drink it after the first few gulps.",
    "price": 1600,
    "material": [ "alcohol", "water", "fruit" ],
    "volume": 1,
    "phase": "liquid",
    "charges": 6,
    "flags": [ "EATEN_COLD", "EDIBLE_FROZEN" ],
    "fun": 8,
    "freezing_point": -22
  },
  {
    "type": "COMESTIBLE",
    "id": "drink_boozeberry",
    "name": "boozeberry",
    "name_plural": "boozeberries",
    "weight": 43,
    "color": "cyan",
    "addiction_type": "alcohol",
    "use_action": "ALCOHOL",
    "stim": -14,
    "container": "bottle_glass",
    "comestible_type": "DRINK",
    "symbol": "~",
    "quench": 15,
    "healthy": 1,
    "addiction_potential": 18,
    "calories": 36,
    "description": "This fermented blueberry mixture is surprisingly hearty, though the soup-like consistency is slightly unsettling no matter how much you drink.",
    "price": 1400,
    "material": [ "alcohol", "water", "fruit" ],
    "volume": 1,
    "phase": "liquid",
    "charges": 6,
    "flags": [ "EATEN_COLD", "EDIBLE_FROZEN" ],
    "fun": -12,
    "freezing_point": -22
  },
  {
    "type": "COMESTIBLE",
    "id": "single_malt_whiskey",
    "name": "single malt whiskey",
    "name_plural": "single malt whiskey",
    "weight": 33,
    "color": "brown",
    "addiction_type": "alcohol",
    "use_action": "ALCOHOL",
    "stim": -12,
    "container": "wooden_barrel",
    "comestible_type": "DRINK",
    "symbol": "~",
    "quench": -12,
    "healthy": -2,
    "addiction_potential": 5,
    "calories": 79,
    "description": "Only the finest whiskey straight from the bung.",
    "price": 300,
    "price_note": "Priced by the 100 liter barrel, this is multiplied by 400 to achieve the final cost.",
    "material": "alcohol",
    "volume": 1,
    "flags": [ "EATEN_COLD" ],
    "freezing_point": -22,
    "phase": "liquid",
    "charges": 7,
    "fun": 17
  },
  {
    "type": "COMESTIBLE",
    "id": "drink_hobo",
    "name": "fancy hobo",
    "weight": 249,
    "color": "yellow",
    "addiction_type": "alcohol",
    "use_action": "ALCOHOL",
    "stim": -15,
    "container": "bottle_glass",
    "comestible_type": "DRINK",
    "symbol": "~",
    "quench": 25,
    "healthy": -2,
    "addiction_potential": 5,
    "calories": 52,
    "description": "This definitely tastes like a hobo drink.",
    "price": 900,
    "material": [ "alcohol", "junk" ],
    "volume": 2,
    "phase": "liquid",
    "flags": [ "EATEN_COLD" ],
    "freezing_point": -27,
    "fun": 20
  },
  {
    "type": "COMESTIBLE",
    "id": "drink_kalimotxo",
    "name": "kalimotxo",
    "weight": 250,
    "color": "red",
    "addiction_type": "alcohol",
    "use_action": "ALCOHOL",
    "stim": -9,
    "container": "bottle_glass",
    "comestible_type": "DRINK",
    "symbol": "~",
    "quench": 25,
    "healthy": -1,
    "addiction_potential": 5,
    "calories": 35,
    "description": "A mix of equal parts wine and cola.  It's not as bad as some might imagine, and pretty popular among young and/or poor people in some countries.",
    "price": 800,
    "material": [ "alcohol", "junk" ],
    "volume": 2,
    "phase": "liquid",
    "charges": 2,
    "flags": [ "EATEN_COLD" ],
    "freezing_point": -22,
    "fun": 20
  },
  {
    "type": "COMESTIBLE",
    "id": "drink_beeknees",
    "name": "bee's knees",
    "weight": 248,
    "color": "yellow",
    "addiction_type": "alcohol",
    "use_action": "ALCOHOL_WEAK",
    "stim": -11,
    "container": "bottle_glass",
    "comestible_type": "DRINK",
    "symbol": "~",
    "quench": 25,
    "addiction_potential": 4,
    "calories": 61,
    "description": "This cocktail dates from the Prohibition era.  Gin, honey and lemon in a delightful mix.",
    "price": 850,
    "material": [ "alcohol", "honey" ],
    "volume": 2,
    "phase": "liquid",
    "flags": [ "EATEN_COLD" ],
    "freezing_point": -22,
    "fun": 20
  },
  {
    "type": "COMESTIBLE",
    "id": "drink_wsour",
    "name": "whiskey sour",
    "weight": 249,
    "color": "yellow",
    "addiction_type": "alcohol",
    "use_action": "ALCOHOL",
    "stim": -12,
    "container": "bottle_glass",
    "comestible_type": "DRINK",
    "symbol": "~",
    "quench": 25,
    "healthy": -1,
    "addiction_potential": 4,
    "calories": 385,
    "description": "A mixed drink made of whiskey and lemon juice.",
    "price": 800,
    "material": "alcohol",
    "volume": 2,
    "phase": "liquid",
    "flags": [ "EATEN_COLD" ],
    "freezing_point": -22,
    "fun": 20
  },
  {
    "type": "COMESTIBLE",
    "id": "honey_gold",
    "name": "honeygold brew",
    "weight": 259,
    "color": "yellow",
    "use_action": "ALCOHOL_WEAK",
    "stim": 1,
    "container": "jug_plastic",
    "comestible_type": "DRINK",
    "symbol": "~",
    "quench": 20,
    "healthy": 2,
    "calories": 347,
    "description": "A mixed drink containing all the advantages of its ingredients and none of their disadvantages.  It tastes great and it's a good source of nourishment.",
    "price": 350,
    "material": [ "alcohol", "honey" ],
    "volume": 2,
    "phase": "liquid",
    "charges": 2,
    "flags": [ "EATEN_COLD" ],
    "fun": 10
  },
  {
    "type": "COMESTIBLE",
    "id": "honey_ant",
    "name": "honey ball",
    "weight": 178,
    "color": "yellow",
    "addiction_type": "alcohol",
    "use_action": "ALCOHOL_WEAK",
    "stim": 1,
    "comestible_type": "DRINK",
    "symbol": "%",
    "quench": 8,
    "healthy": 1,
    "addiction_potential": 1,
    "calories": 541,
    "description": "Droplet shaped ant food.  It's like a thick balloon the size of a baseball, filled with sticky liquid.  Unlike bee honey, this has mostly a sour taste, probably because ants feed upon a variety of things.",
    "price": 1000,
    "material": [ "junk", "honey" ],
    "volume": 1,
    "charges": 2,
    "stack_size": 20,
    "fun": -1
  },
  {
    "type": "COMESTIBLE",
    "id": "eggnog_spiked",
    "name": "spiked eggnog",
    "weight": 132,
    "color": "white",
    "addiction_type": "alcohol",
    "use_action": "ALCOHOL",
    "stim": -10,
    "container": "bottle_glass",
    "comestible_type": "DRINK",
    "symbol": "~",
    "quench": 25,
    "healthy": -1,
    "addiction_potential": 5,
    "calories": 117,
    "description": "Smooth and rich, this spoon-coating mixture of milk, cream, eggs, and booze is a popular traditional holiday drink.  Having been fortified with alcohol, it will keep for a long time.",
    "price": 45,
    "//": "A 12-charge gallon currently goes for around US$4, and eggnog is a bit more expensive than that.",
    "material": [ "milk", "alcohol", "egg" ],
    "volume": 1,
    "phase": "liquid",
    "charges": 2,
    "flags": [ "EATEN_COLD", "FREEZERBURN" ],
    "fun": 20,
    "freezing_point": 12
  }
]<|MERGE_RESOLUTION|>--- conflicted
+++ resolved
@@ -120,13 +120,8 @@
     "quench": -12,
     "healthy": -2,
     "addiction_potential": 5,
-<<<<<<< HEAD
-    "calories": 79,
-    "description": "Made from, by, and for real Southern colonels!",
-=======
     "description": "A distilled grain alcohol, made from, by, and for real Southern colonels!",
     "calories": 79,
->>>>>>> ec0a5a2c
     "price": 2100,
     "//": "Given the comment, presuming we're taking bourbon here.",
     "material": "alcohol",
@@ -154,11 +149,7 @@
     "healthy": -2,
     "addiction_potential": 5,
     "calories": 79,
-<<<<<<< HEAD
-    "description": "In Soviet Russia, vodka drinks you!",
-=======
     "description": "A beverage of alcohol, water, and not much else.  In America, men make vodka, but in Soviet Russia, vodka makes the man.",
->>>>>>> ec0a5a2c
     "price": 1900,
     "material": "alcohol",
     "volume": 1,
@@ -185,11 +176,7 @@
     "healthy": -2,
     "addiction_potential": 5,
     "calories": 79,
-<<<<<<< HEAD
-    "description": "Smells faintly of elderberries, but mostly booze.",
-=======
     "description": "An alcoholic beverage flavored with juniper berries.  It smells faintly of berries, but mostly booze.",
->>>>>>> ec0a5a2c
     "price": 1900,
     "material": "alcohol",
     "volume": 1,
@@ -216,11 +203,7 @@
     "healthy": -2,
     "addiction_potential": 5,
     "calories": 79,
-<<<<<<< HEAD
-    "description": "Drinking this might make you feel like a pirate.  Or not.",
-=======
     "description": "An distilled alcoholic beverage made from fermenting molasses.  Drinking it might make you feel like a pirate.  Or not.",
->>>>>>> ec0a5a2c
     "price": 2300,
     "material": "alcohol",
     "volume": 1,
@@ -247,11 +230,7 @@
     "healthy": -2,
     "addiction_potential": 6,
     "calories": 79,
-<<<<<<< HEAD
-    "description": "Don't eat the worm!  Wait, there's no worm in this bottle.",
-=======
     "description": "A distilled alcoholic beverage made from a succulent plant with spiky leaves.  Don't eat the worm!  Wait, there's no worm in this bottle.",
->>>>>>> ec0a5a2c
     "price": 2600,
     "material": "alcohol",
     "volume": 1,
@@ -464,11 +443,7 @@
     "healthy": -2,
     "addiction_potential": 5,
     "calories": 328,
-<<<<<<< HEAD
-    "description": "A blend of incredibly strong-flavored liquors that somehow tastes like none of them.",
-=======
     "description": "A blend of incredibly strong-flavored liquors that somehow tastes like none of them.  It contains no tea, but the inclusion of cola gives it a tea-like color.",
->>>>>>> ec0a5a2c
     "price": 600,
     "material": [ "alcohol", "water" ],
     "volume": 1,
@@ -493,11 +468,7 @@
     "healthy": 1,
     "addiction_potential": 4,
     "calories": 213,
-<<<<<<< HEAD
-    "description": "The surreptitious drunkard mechanic's drink of choice.",
-=======
     "description": "A mix of orange juice and vodka.  It's the surreptitious drunkard mechanic's drink of choice.",
->>>>>>> ec0a5a2c
     "price": 600,
     "material": [ "alcohol", "fruit" ],
     "volume": 1,
@@ -576,11 +547,7 @@
     "quench": 18,
     "addiction_potential": 2,
     "calories": 108,
-<<<<<<< HEAD
-    "description": "Best served cold, in a glass, and with a lime - but you're not that lucky.",
-=======
     "description": "A grain alcohol flavored with hops.  It's best served cold, in a glass, and with a lime - but you're not that lucky.",
->>>>>>> ec0a5a2c
     "price": 110,
     "material": [ "alcohol", "water" ],
     "volume": 1,
@@ -711,11 +678,7 @@
     "healthy": -6,
     "addiction_potential": 7,
     "calories": 101,
-<<<<<<< HEAD
-    "description": "Only the strongest, purest, good ol' fashioned hooch.  Guaranteed to make you forget about the whole cataclysm thing, or you get your vision back.",
-=======
     "description": "Only the strongest, purest, good ol' fashioned hooch, distilled from corn and sugar.  Guaranteed to make you forget about the whole cataclysm thing, or you get your vision back.",
->>>>>>> ec0a5a2c
     "price": 850,
     "material": "alcohol",
     "volume": 1,
@@ -742,11 +705,7 @@
     "healthy": -1,
     "addiction_potential": 2,
     "calories": 108,
-<<<<<<< HEAD
-    "description": "A pilsner imported from Europe.  Best served cold, in a glass - but you're not that lucky.",
-=======
     "description": "A lager beer imported from Europe.  Best served cold, in a glass - but you're not that lucky.",
->>>>>>> ec0a5a2c
     "price": 260,
     "material": [ "alcohol", "water" ],
     "volume": 1,
@@ -850,11 +809,7 @@
     "healthy": -1,
     "addiction_potential": 2,
     "calories": 108,
-<<<<<<< HEAD
-    "description": "A flavorful and filling ale brewed by monks in Belgium.  Best served in a goblet.",
-=======
     "description": "A flavorful and filling beer brewed by monks in Belgium.  Best served in a goblet.",
->>>>>>> ec0a5a2c
     "price": 130,
     "material": [ "alcohol", "water" ],
     "volume": 1,
