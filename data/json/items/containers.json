[
  {
    "id": "2lcanteen",
    "type": "GENERIC",
    "category": "container",
    "name": { "str": "2.5L canteen" },
    "looks_like": "bottle_plastic",
    "description": "A large plastic water canteen, with a 2.5 liter capacity and carrying strap.",
    "weight": "155 g",
    "volume": "2625 ml",
    "price": 1000,
    "price_postapoc": 50,
    "to_hit": -1,
    "bashing": 1,
    "material": [ "plastic" ],
    "symbol": ")",
    "color": "dark_gray",
    "pocket_data": [
      {
        "pocket_type": "CONTAINER",
        "watertight": true,
        "rigid": true,
        "max_contains_volume": "2500 ml",
        "max_item_volume": "32 ml",
        "max_contains_weight": "5 kg"
      }
    ],
    "armor_data": {
      "armor": [
        {
          "material": [ { "type": "plastic", "covered_by_mat": 100, "thickness": 2.0 } ],
          "encumbrance": 4,
          "coverage": 10,
          "covers": [ "torso" ],
          "specifically_covers": [ "torso_hanging_front" ]
        }
      ]
    },
    "flags": [ "BELTED", "OVERSIZE", "WATER_FRIENDLY" ]
  },
  {
    "id": "30gal_barrel",
    "type": "GENERIC",
    "category": "container",
    "name": { "str": "30 gallon barrel" },
    "looks_like": "55gal_drum",
    "description": "A huge plastic barrel with a watertight lid.",
    "weight": "6800 g",
    "volume": "118125 ml",
    "price": 5000,
    "price_postapoc": 250,
    "to_hit": -5,
    "bashing": 8,
    "material": [ "plastic" ],
    "symbol": "0",
    "color": "light_blue",
    "pocket_data": [
      {
        "pocket_type": "CONTAINER",
        "watertight": true,
        "rigid": true,
        "max_contains_volume": "112500 ml",
        "max_contains_weight": "255 kg"
      }
    ],
    "qualities": [ [ "CONTAIN", 1 ] ]
  },
  {
    "id": "30gal_drum",
    "type": "GENERIC",
    "category": "container",
    "looks_like": "30gal_barrel",
    "name": { "str": "steel drum (100L)", "str_pl": "steel drums (100L)" },
    "description": "A huge steel barrel with a watertight lid.",
    "weight": "12000 g",
    "volume": "105 L",
    "price": 8000,
    "price_postapoc": 250,
    "to_hit": -5,
    "bashing": 8,
    "material": [ "steel" ],
    "symbol": "0",
    "color": "dark_gray",
    "pocket_data": [
      {
        "pocket_type": "CONTAINER",
        "watertight": true,
        "rigid": true,
        "max_contains_volume": "100 L",
        "max_contains_weight": "250 kg"
      }
    ],
    "qualities": [ [ "BOIL", 2 ], [ "CONTAIN", 1 ] ]
  },
  {
    "id": "55gal_drum",
    "type": "GENERIC",
    "category": "container",
    "looks_like": "30gal_drum",
    "name": { "str": "steel drum (200L)", "str_pl": "steel drums (200L)" },
    "description": "A massive steel barrel with a watertight lid.",
    "weight": "20000 g",
    "volume": "210 L",
    "price": 10000,
    "price_postapoc": 250,
    "to_hit": -5,
    "bashing": 8,
    "material": [ "steel" ],
    "symbol": "0",
    "color": "dark_gray",
    "pocket_data": [
      {
        "pocket_type": "CONTAINER",
        "watertight": true,
        "rigid": true,
        "max_contains_volume": "200 L",
        "max_contains_weight": "500 kg"
      }
    ],
    "qualities": [ [ "BOIL", 2 ], [ "CONTAIN", 1 ] ]
  },
  {
    "id": "bag_canvas",
    "type": "GENERIC",
    "category": "container",
    "name": { "str": "canvas sack" },
    "looks_like": "bag_plastic",
    "description": "A large and sturdy canvas sack.  Smells faintly of earth and hard work.",
    "weight": "415 g",
    "volume": "1 L",
    "price": 0,
    "price_postapoc": 10,
    "to_hit": -5,
    "material": [ "cotton" ],
    "pocket_data": [ { "pocket_type": "CONTAINER", "max_contains_volume": "15 L", "max_contains_weight": "15 kg", "moves": 400 } ],
    "symbol": ")",
    "color": "brown"
  },
  {
    "id": "bag_canvas_small",
    "type": "GENERIC",
    "category": "container",
    "name": { "str": "canvas bag" },
    "looks_like": "bag_canvas",
    "description": "Small bag made of canvas.  Looks fine to store dried herbs in.",
    "weight": "5 g",
    "volume": "250 ml",
    "price": 0,
    "price_postapoc": 10,
    "to_hit": -5,
    "material": [ "cotton" ],
    "pocket_data": [ { "pocket_type": "CONTAINER", "max_contains_volume": "1 L", "max_contains_weight": "3 kg", "moves": 400 } ],
    "symbol": ")",
    "color": "brown"
  },
  {
    "id": "bag_plastic",
    "type": "GENERIC",
    "category": "container",
    "name": { "str": "plastic bag" },
    "looks_like": "bag_canvas",
    "description": "A small, open plastic bag.  Essentially trash.",
    "weight": "5 g",
    "volume": "10 ml",
    "price": 0,
    "price_postapoc": 0,
    "to_hit": -1,
    "pocket_data": [ { "pocket_type": "CONTAINER", "max_contains_volume": "6 L", "max_contains_weight": "10 kg", "moves": 400 } ],
    "material": [ "plastic" ],
    "symbol": ")",
    "color": "light_gray"
  },
  {
    "id": "bag_paper_powder",
    "type": "GENERIC",
    "category": "container",
    "name": { "str": "small powder paper bag" },
    "looks_like": "bag_plastic",
    "description": "A small but sturdy paper bag.  Rock solid when packed full with powder.",
    "weight": "5 g",
    "volume": "10 ml",
    "price": "0 cent",
    "price_postapoc": "0 cent",
    "to_hit": -1,
    "pocket_data": [
      {
        "pocket_type": "CONTAINER",
        "watertight": false,
        "max_contains_volume": "2500 ml",
        "max_contains_weight": "2 kg",
        "moves": 200
      }
    ],
    "material": [ "paper" ],
    "symbol": ")",
    "color": "white"
  },
  {
    "id": "bag_zipper",
    "type": "GENERIC",
    "category": "container",
    "name": { "str": "zipper bag" },
    "looks_like": "bag_plastic",
    "description": "An inexpensive flexible rectangular storage bag on its typical small size.  Transparent and made of plastic, it can be sealed and opened by a slider which works in a similar way to a zip fastener.",
    "weight": "2 g",
    "volume": "10 ml",
    "price": 0,
    "price_postapoc": 10,
    "material": [ "plastic" ],
    "pocket_data": [
      {
        "pocket_type": "CONTAINER",
        "watertight": true,
        "max_contains_volume": "250 ml",
        "max_contains_weight": "750 g",
        "spoil_multiplier": 0.8,
        "moves": 400
      }
    ],
    "symbol": ")",
    "color": "light_gray"
  },
  {
    "id": "bag_zipper_gallon",
    "copy-from": "bag_zipper",
    "type": "GENERIC",
    "name": { "str": "gallon-sized zipper bag" },
    "description": "An inexpensive flexible rectangular storage bag, noticeably larger than it's more common counterpart.  Transparent and made of plastic, it can be sealed and opened by a slider which works in a similar way to a zip fastener.",
    "weight": "20 g",
    "volume": "75 ml",
    "price_postapoc": 13,
    "pocket_data": [
      {
        "pocket_type": "CONTAINER",
        "watertight": true,
        "max_contains_volume": "4500 ml",
        "max_contains_weight": "3000 g",
        "max_item_length": "29 cm",
        "spoil_multiplier": 0.8,
        "moves": 600
      }
    ]
  },
  {
    "id": "bag_body_bag",
    "type": "GENERIC",
    "category": "container",
    "name": { "str": "body bag" },
    "looks_like": "bag_canvas",
    "description": "A large, human size, rectangular bag made of strong plastic, with a zipper in the middle.  Used to hold a dead body.",
    "weight": "1500 g",
    "volume": "1 L",
    "longest_side": "40 cm",
    "price": 0,
    "price_postapoc": 10,
    "to_hit": -5,
    "material": [ "plastic" ],
    "symbol": ")",
    "pocket_data": [
      {
        "pocket_type": "CONTAINER",
        "max_contains_volume": "100 L",
        "max_contains_weight": "100 kg",
        "max_item_length": "200 cm",
        "moves": 400
      }
    ],
    "color": "dark_gray"
  },
  {
    "id": "bag_iv",
    "type": "GENERIC",
    "category": "container",
    "name": { "str": "IV bag" },
    "description": "A small, sealed plastic bag for liquids used in intravenous therapy.",
    "looks_like": "bag_plastic",
    "weight": "10 g",
    "volume": "50 ml",
    "price": 0,
    "price_postapoc": 10,
    "to_hit": -1,
    "material": [ "plastic" ],
    "symbol": ")",
    "color": "light_gray",
    "pocket_data": [
      {
        "pocket_type": "CONTAINER",
        "watertight": true,
        "max_contains_volume": "500 ml",
        "max_contains_weight": "3 kg",
        "moves": 400
      }
    ]
  },
  {
    "id": "bottle_glass",
    "type": "GENERIC",
    "category": "container",
    "name": { "str": "glass bottle" },
    "looks_like": "bottle_plastic",
    "description": "A watertight glass bottle, holds 750 ml of liquid.",
    "weight": "450 g",
    "volume": "953 ml",
    "longest_side": "276 mm",
    "price": 0,
    "price_postapoc": 10,
    "to_hit": 1,
    "bashing": 2,
    "material": [ "glass" ],
    "ascii_picture": "glass_bottle",
    "symbol": ")",
    "color": "cyan",
    "pocket_data": [
      {
        "pocket_type": "CONTAINER",
        "watertight": true,
        "rigid": true,
        "max_contains_volume": "750 ml",
        "max_item_volume": "17 ml",
        "max_contains_weight": "3 kg",
        "moves": 400
      }
    ],
    "qualities": [ [ "BOIL", 1 ] ]
  },
  {
    "id": "bottle_plastic",
    "type": "GENERIC",
    "category": "container",
    "name": { "str": "plastic bottle" },
    "description": "A watertight plastic bottle, holds 500 ml of liquid.  Some may be factory-sealed to increase shelf life.",
    "weight": "13 g",
    "volume": "510 ml",
    "pocket_data": [
      {
        "pocket_type": "CONTAINER",
        "airtight": true,
        "watertight": true,
        "rigid": true,
        "max_contains_volume": "500 ml",
        "max_item_volume": "17 ml",
        "max_contains_weight": "1250 g",
        "sealed_data": { "spoil_multiplier": 0.5 },
        "moves": 400
      }
    ],
    "price": 0,
    "price_postapoc": 10,
    "to_hit": 1,
    "material": [ "plastic" ],
    "ascii_picture": "plastic_bottle",
    "symbol": ")",
    "color": "light_cyan"
  },
  {
    "id": "condiment_bottle_sealed",
    "type": "GENERIC",
    "category": "container",
    "name": { "str": "condiment bottle" },
    "looks_like": "bottle_plastic",
    "description": "An inverted plastic bottle for condiments.  Preserves content from rot until opened.",
    "weight": "19 g",
    "volume": "525 ml",
    "pocket_data": [
      {
        "pocket_type": "CONTAINER",
        "watertight": true,
        "rigid": true,
        "max_contains_volume": "500 ml",
        "max_item_volume": "17 ml",
        "max_contains_weight": "1 kg",
        "spoil_multiplier": 0.5,
        "sealed_data": { "spoil_multiplier": 0.0 },
        "moves": 400
      }
    ],
    "price": 0,
    "price_postapoc": 0,
    "to_hit": 1,
    "material": [ "plastic" ],
    "symbol": ")",
    "color": "brown"
  },
  {
    "id": "bottle_plastic_small",
    "type": "GENERIC",
    "category": "container",
    "name": { "str": "small plastic bottle" },
    "looks_like": "bottle_plastic",
    "description": "A watertight plastic bottle, holds 250 ml of liquid.",
    "weight": "7 g",
    "volume": "255 ml",
    "pocket_data": [
      {
        "pocket_type": "CONTAINER",
        "watertight": true,
        "rigid": true,
        "max_contains_volume": "250 ml",
        "max_item_volume": "17 ml",
        "max_contains_weight": "1 kg",
        "moves": 400
      }
    ],
    "price": 0,
    "price_postapoc": 0,
    "to_hit": 1,
    "material": [ "plastic" ],
    "symbol": ")",
    "color": "white"
  },
  {
    "id": "bottle_plastic_pill_prescription",
    "type": "GENERIC",
    "category": "container",
    "name": { "str": "plastic prescription bottle" },
    "looks_like": "antibiotics",
    "description": "A small orange pill bottle with a white screw top.",
    "weight": "7 g",
    "volume": "251 ml",
    "pocket_data": [
      {
        "pocket_type": "CONTAINER",
        "watertight": true,
        "rigid": true,
        "max_contains_volume": "250 ml",
        "max_item_volume": "17 ml",
        "max_contains_weight": "1 kg",
        "moves": 400
      }
    ],
    "price": 0,
    "price_postapoc": 0,
    "to_hit": 1,
    "material": [ "plastic" ],
    "symbol": ")",
    "color": "brown"
  },
  {
    "id": "bottle_plastic_pill_painkiller",
    "type": "GENERIC",
    "copy-from": "bottle_plastic_pill_prescription",
    "name": { "str": "plastic painkiller bottle" },
    "looks_like": "aspirin",
    "description": "A small white pill bottle with a screw top.",
    "color": "white"
  },
  {
    "id": "bottle_plastic_pill_supplement",
    "type": "GENERIC",
    "copy-from": "bottle_plastic_pill_prescription",
    "name": { "str": "plastic suppliment bottle" },
    "looks_like": "vitamins",
    "description": "A small green pill bottle with a screw top.",
    "color": "green"
  },
  {
    "id": "bottle_twoliter",
    "type": "GENERIC",
    "category": "container",
    "name": { "str": "large plastic bottle" },
    "looks_like": "bottle_plastic",
    "description": "It's a two-liter plastic bottle that can hold a lot of soda, or, nowadays, boiled water.",
    "weight": "13 g",
    "volume": "2040 ml",
    "price": 25,
    "price_postapoc": 10,
    "material": [ "plastic" ],
    "symbol": ")",
    "color": "cyan",
    "pocket_data": [
      {
        "pocket_type": "CONTAINER",
        "watertight": true,
        "rigid": true,
        "max_contains_volume": "2 L",
        "max_item_volume": "17 ml",
        "max_contains_weight": "3 kg",
        "moves": 400
      }
    ]
  },
  {
    "id": "bowl_clay",
    "type": "GENERIC",
    "category": "container",
    "name": { "str": "clay bowl" },
    "looks_like": "bowl_plastic",
    "description": "A clay bowl with a waterproofed hide lid.  Can be used as a container or as a tool.  Holds 250 ml of liquid.",
    "weight": "60 g",
    "volume": "295 ml",
    "price": 100,
    "price_postapoc": 10,
    "to_hit": -1,
    "material": [ "clay" ],
    "symbol": ")",
    "color": "brown",
    "pocket_data": [
      {
        "pocket_type": "CONTAINER",
        "watertight": true,
        "rigid": true,
        "max_contains_volume": "250 ml",
        "max_contains_weight": "3 kg"
      }
    ],
    "qualities": [ [ "BOIL", 2 ], [ "CONTAIN", 1 ] ]
  },
  {
    "id": "box_cigarette",
    "type": "GENERIC",
    "category": "container",
    "name": { "str": "pack" },
    "looks_like": "box_small",
    "description": "SURGEON GENERAL'S WARNING: Smoking Causes Lung Cancer, Heart Disease, Emphysema And May Complicate Pregnancy.",
    "weight": "15 g",
    "volume": "95 ml",
    "price": 0,
    "price_postapoc": 0,
    "material": [ "paper" ],
    "ascii_picture": "box_cigarette",
    "symbol": ")",
    "color": "white",
    "pocket_data": [ { "pocket_type": "CONTAINER", "rigid": true, "max_contains_volume": "90 ml", "max_contains_weight": "3 kg" } ]
  },
  {
    "id": "case_cigar",
    "type": "GENERIC",
    "category": "container",
    "name": { "str": "cigar case" },
    "looks_like": "box_small",
    "description": "A small handmade wood and leather case meant to hold one or two cigars.",
    "weight": "95 g",
    "volume": "323 ml",
    "price": 10000,
    "price_postapoc": 50,
    "material": [ "wood", "leather" ],
    "symbol": "u",
    "color": "brown",
    "pocket_data": [ { "pocket_type": "CONTAINER", "rigid": true, "max_contains_volume": "145 ml", "max_contains_weight": "1 kg" } ]
  },
  {
    "id": "box_small",
    "type": "GENERIC",
    "category": "container",
    "name": { "str": "small cardboard box", "str_pl": "small cardboard boxes" },
    "description": "A small cardboard box.  No bigger than a foot in dimension.",
    "weight": "151 g",
    "volume": "2100 ml",
    "longest_side": "22 cm",
    "pocket_data": [
      {
        "pocket_type": "CONTAINER",
        "rigid": true,
        "max_contains_volume": "2000 ml",
        "max_contains_weight": "4 kg",
        "max_item_length": "20 cm"
      }
    ],
    "//": "~7x20x15 or ~4x22x22",
    "price": 0,
    "price_postapoc": 0,
    "material": [ "cardboard" ],
    "symbol": ")",
    "color": "brown"
  },
  {
    "id": "box_small_wood",
    "type": "GENERIC",
    "category": "container",
    "name": { "str": "small wooden box", "str_pl": "small wooden boxes" },
    "description": "A small wooden box a few inches on each side, just about right for holding a few small items.",
    "weight": "400 g",
    "volume": "2010 ml",
    "longest_side": "181 mm",
    "pocket_data": [
      {
        "pocket_type": "CONTAINER",
        "rigid": true,
        "max_contains_volume": "1350 ml",
        "max_contains_weight": "4536 g",
        "max_item_length": "167 mm"
      }
    ],
    "price": 2000,
    "price_postapoc": 5,
    "material": [ "wood" ],
    "symbol": "[",
    "color": "brown"
  },
  {
    "id": "box_medium",
    "type": "GENERIC",
    "category": "container",
    "name": { "str": "cardboard box", "str_pl": "cardboard boxes" },
    "looks_like": "box_small",
    "description": "A sturdy cardboard box, about the size of a banana box.  Great for packing.",
    "weight": "850 g",
    "volume": "50100 ml",
    "longest_side": "50 cm",
    "//": "(25x40x50)",
    "price": 0,
    "price_postapoc": 0,
    "pocket_data": [
      {
        "pocket_type": "CONTAINER",
        "rigid": true,
        "max_contains_volume": "50000 ml",
        "max_contains_weight": "20 kg",
        "max_item_length": "60 cm"
      }
    ],
    "material": [ "cardboard" ],
    "symbol": ")",
    "color": "brown"
  },
  {
    "id": "box_large",
    "type": "GENERIC",
    "category": "container",
    "name": { "str": "large cardboard box", "str_pl": "large cardboard boxes" },
    "looks_like": "box_medium",
    "description": "A very large cardboard box, the sort children would have loved to hide in, when there were still children.",
    "weight": "1250 g",
    "volume": "325000 ml",
    "longest_side": "90 cm",
    "//": "A box that children could hide in should be big enough to cram a (un)dead child or uncomfortable adult in (90x90x60)",
    "price": 0,
    "price_postapoc": 10,
    "material": [ "cardboard" ],
    "symbol": ")",
    "color": "brown",
    "pocket_data": [
      {
        "pocket_type": "CONTAINER",
        "rigid": true,
        "max_contains_volume": "324000 ml",
        "max_contains_weight": "50 kg",
        "max_item_length": "100 cm"
      }
    ],
    "use_action": { "type": "deploy_furn", "furn_type": "f_cardboard_box" }
  },
  {
    "id": "bucket",
    "type": "GENERIC",
    "category": "container",
    "name": { "str": "bucket" },
    "description": "A galvanized bucket for peanuts, chilled wine, iced beer, lobster, crab legs, French fries, animal feed, farm use, tailgating, crafts, planting flowers, holding gift baskets, containing a fruit basket and herbs, loose item storage or as an ice bucket.",
    "ascii_picture": "bucket",
    "weight": "725 g",
    "volume": "5500 ml",
    "price": 300,
    "price_postapoc": 10,
    "material": [ "steel" ],
    "symbol": ")",
    "color": "light_gray",
    "pocket_data": [
      {
        "pocket_type": "CONTAINER",
        "rigid": true,
        "watertight": true,
        "open_container": true,
        "max_contains_volume": "5000 ml",
        "max_contains_weight": "20 kg"
      }
    ],
    "qualities": [ [ "BOIL", 2 ], [ "CONTAIN", 1 ] ]
  },
  {
    "id": "camelbak",
    "type": "GENERIC",
    "category": "container",
    "name": { "str": "hydration pack" },
    "looks_like": "runner_bag",
    "description": "A slim and lightweight insulated plastic bladder worn on the back.  It has a large pocket and a capped mouth for filling with liquid with a hose that allows the wearer to drink hands-free.",
    "weight": "286 g",
    "volume": "2503 ml",
    "price": 10000,
    "price_postapoc": 250,
    "to_hit": -1,
    "bashing": 1,
    "material": [ "cotton", "plastic" ],
    "symbol": ")",
    "color": "dark_gray",
    "pocket_data": [
      {
        "pocket_type": "CONTAINER",
        "rigid": true,
        "watertight": true,
        "max_contains_volume": "2500 ml",
        "max_item_volume": "32 ml",
        "max_contains_weight": "20 kg"
      }
    ],
    "armor_data": {
      "armor": [
        {
          "material": [
            { "type": "cotton", "covered_by_mat": 100, "thickness": 1.0 },
            { "type": "plastic", "covered_by_mat": 100, "thickness": 1.0 }
          ],
          "coverage": 15,
          "covers": [ "torso" ],
          "specifically_covers": [ "torso_hanging_back" ]
        }
      ]
    },
    "flags": [ "BELTED" ]
  },
  {
    "id": "can_drink",
    "type": "GENERIC",
    "category": "container",
    "name": { "str": "aluminum can" },
    "description": "An aluminum can, like what soda comes in.",
    "weight": "13 g",
    "volume": "262 ml",
    "price": 0,
    "price_postapoc": 0,
    "to_hit": -3,
    "bashing": 2,
    "material": [ "aluminum" ],
    "symbol": ")",
    "color": "light_blue",
    "pocket_data": [
      {
        "pocket_type": "CONTAINER",
        "rigid": true,
        "watertight": true,
        "open_container": true,
        "max_contains_volume": "250 ml",
        "max_item_volume": "10 ml",
        "max_contains_weight": "1 kg",
        "sealed_data": { "spoil_multiplier": 0.0 }
      }
    ],
    "qualities": [ [ "BOIL", 1 ] ]
  },
  {
    "id": "carton_sealed",
    "type": "GENERIC",
    "category": "container",
    "name": { "str": "paper carton" },
    "looks_like": "box_small",
    "description": "A half gallon carton constructed of a paper, aluminum, and plastic laminate.  It has a threaded cap to keep liquid from leaking out.",
    "weight": "28 g",
    "volume": "2003 ml",
    "price": 0,
    "price_postapoc": 0,
    "to_hit": 1,
    "material": [ "plastic", "aluminum", "paper" ],
    "symbol": ")",
    "color": "light_cyan",
    "pocket_data": [
      {
        "pocket_type": "CONTAINER",
        "rigid": true,
        "watertight": true,
        "max_contains_volume": "2 L",
        "max_contains_weight": "5 kg",
        "//": "Calculated to keep shelf stable milk fresh for 304 days when sealed",
        "sealed_data": { "spoil_multiplier": 0.023 }
      }
    ]
  },
  {
    "id": "carton_milk",
    "type": "GENERIC",
    "category": "container",
    "name": { "str": "milk carton" },
    "looks_like": "box_small",
    "description": "A half-gallon carton constructed of thick, waterproof paper.  It has a threaded cap to keep the contents from leaking out.",
    "weight": "28 g",
    "volume": "2003 ml",
    "price": 0,
    "price_postapoc": 0,
    "to_hit": 1,
    "material": [ "paper" ],
    "symbol": ")",
    "color": "light_cyan",
    "pocket_data": [
      {
        "pocket_type": "CONTAINER",
        "rigid": true,
        "watertight": true,
        "max_contains_volume": "2 L",
        "max_contains_weight": "5 kg",
        "sealed_data": { "spoil_multiplier": 0.5 }
      }
    ]
  },
  {
    "id": "carton_egg",
    "type": "GENERIC",
    "category": "container",
    "name": { "str": "egg carton" },
    "looks_like": "box_small",
    "description": "A cardboard container with 12 individual cavities for storing eggs.",
    "weight": "28 g",
    "volume": "620 ml",
    "price": 0,
    "price_postapoc": 0,
    "to_hit": 1,
    "material": [ "cardboard" ],
    "symbol": ")",
    "color": "brown",
    "pocket_data": [
      {
        "pocket_type": "CONTAINER",
        "rigid": true,
        "watertight": false,
        "max_contains_volume": "600 ml",
        "max_contains_weight": "1 kg",
        "max_item_length": "45 mm"
      }
    ]
  },
  {
    "id": "plastic_bag_vac",
    "type": "GENERIC",
    "category": "container",
    "name": { "str": "vacuum-packed bag" },
    "looks_like": "bag_plastic",
    "description": "This is a bag of vacuum-packed food.",
    "weight": "2 g",
    "volume": "10 ml",
    "price": 0,
    "price_postapoc": 0,
    "material": [ "plastic" ],
    "symbol": "%",
    "color": "red",
    "pocket_data": [
      {
        "pocket_type": "CONTAINER",
        "open_container": true,
        "max_contains_volume": "500 ml",
        "max_contains_weight": "1 kg",
        "sealed_data": { "spoil_multiplier": 0.0 }
      }
    ]
  },
  {
    "id": "can_food",
    "type": "GENERIC",
    "category": "container",
    "name": { "str": "small tin can" },
    "looks_like": "can_drink",
    "description": "A small tin can, like what tuna comes in.",
    "//": "Represents a 4 cm radius x 5 cm height steel can.",
    "weight": "40 g",
    "volume": "262 ml",
    "price": 0,
    "price_postapoc": 0,
    "material": [ "steel" ],
    "symbol": ")",
    "color": "blue",
    "pocket_data": [
      {
        "pocket_type": "CONTAINER",
        "rigid": true,
        "watertight": true,
        "open_container": true,
        "max_contains_volume": "250 ml",
        "max_contains_weight": "1 kg",
        "sealed_data": { "spoil_multiplier": 0.0 }
      }
    ],
    "qualities": [ [ "BOIL", 1 ] ]
  },
  {
    "id": "can_medium",
    "copy-from": "can_food",
    "type": "GENERIC",
    "name": { "str": "medium tin can" },
    "description": "A medium tin can, like what soup comes in.",
    "//": "Represents a 4 cm radius x 10 cm height steel can.",
    "looks_like": "can_food",
    "weight": "70 g",
    "pocket_data": [
      {
        "pocket_type": "CONTAINER",
        "rigid": true,
        "watertight": true,
        "open_container": true,
        "max_contains_volume": "500 ml",
        "max_contains_weight": "2 kg",
        "sealed_data": { "spoil_multiplier": 0.0 }
      }
    ],
    "qualities": [ [ "BOIL", 1 ] ],
    "volume": "525 ml"
  },
  {
    "id": "canteen",
    "type": "GENERIC",
    "category": "container",
    "name": { "str": "plastic canteen" },
    "looks_like": "2lcanteen",
    "description": "A military-style water canteen with a 1.5 liter capacity.  Commonly worn at the hip.",
    "weight": "155 g",
    "volume": "1575 ml",
    "price": 800,
    "price_postapoc": 50,
    "to_hit": 1,
    "material": [ "plastic" ],
    "symbol": ")",
    "color": "green",
    "pocket_data": [
      {
        "pocket_type": "CONTAINER",
        "rigid": true,
        "watertight": true,
        "max_contains_volume": "1500 ml",
        "max_item_volume": "32 ml",
        "max_contains_weight": "3 kg"
      }
    ],
    "armor_data": {
      "sided": true,
      "armor": [
        {
          "encumbrance": 2,
          "coverage": 5,
          "covers": [ "leg_l", "leg_r" ],
<<<<<<< HEAD
          "specifically_covers": [ "leg_hip_r", "leg_hip_l" ],
          "material": [ { "type": "plastic", "portion_cover": 100, "thickness": 2.0 } ]
=======
          "material": [ { "type": "plastic", "covered_by_mat": 100, "thickness": 2.0 } ]
>>>>>>> e5992d2e
        }
      ]
    },
    "flags": [ "BELTED", "OVERSIZE", "WATER_FRIENDLY" ]
  },
  {
    "id": "thermos",
    "type": "GENERIC",
    "category": "container",
    "name": { "str": "thermos", "str_pl": "thermoses" },
    "looks_like": "bottle_plastic",
    "description": "A Thermos brand vacuum flask.  Built for temperature retention, helps keep things hot or cold.  Contains 1L of liquid.",
    "weight": "530 g",
    "price": 1595,
    "price_postapoc": 100,
    "volume": "1250 ml",
    "material": [ "steel" ],
    "symbol": "I",
    "color": "green",
    "pocket_data": [
      {
        "pocket_type": "CONTAINER",
        "rigid": true,
        "watertight": true,
        "max_contains_volume": "1 L",
        "max_contains_weight": "4 kg"
      }
    ],
    "insulation": 10
  },
  {
    "id": "clay_canister",
    "type": "GENERIC",
    "category": "container",
    "name": { "str": "clay canister" },
    "looks_like": "bowl_clay",
    "description": "A fragile clay vessel.  It can be used to make crude impact grenades or to store liquid.",
    "weight": "268 g",
    "volume": "295 ml",
    "price": 1000,
    "price_postapoc": 10,
    "to_hit": 1,
    "material": [ "clay" ],
    "symbol": "*",
    "color": "brown",
    "pocket_data": [
      {
        "pocket_type": "CONTAINER",
        "rigid": true,
        "watertight": true,
        "max_contains_volume": "250 ml",
        "max_contains_weight": "1 kg"
      }
    ],
    "qualities": [ [ "BOIL", 2 ], [ "CONTAIN", 1 ] ]
  },
  {
    "id": "clay_hydria",
    "type": "GENERIC",
    "category": "container",
    "name": { "str": "clay hydria" },
    "looks_like": "bowl_clay",
    "description": "A 15-liter clay pot with three handles for carrying and for pouring.",
    "weight": "1955 g",
    "volume": "17700 ml",
    "price": 2000,
    "price_postapoc": 50,
    "to_hit": -1,
    "bashing": 1,
    "material": [ "clay" ],
    "symbol": ")",
    "color": "brown",
    "pocket_data": [
      {
        "pocket_type": "CONTAINER",
        "rigid": true,
        "watertight": true,
        "max_contains_volume": "15 L",
        "max_contains_weight": "25 kg"
      }
    ],
    "qualities": [ [ "BOIL", 2 ], [ "CONTAIN", 1 ] ]
  },
  {
    "id": "clay_watercont",
    "type": "GENERIC",
    "category": "container",
    "name": { "str": "large clay pot" },
    "looks_like": "bowl_clay",
    "description": "A bulky and heavy clay pot with a waterproofed hide lid, meant to store water, but can carry other liquids in a pinch.",
    "weight": "4887 g",
    "volume": "44250 ml",
    "price": 10000,
    "price_postapoc": 10,
    "to_hit": -2,
    "material": [ "clay" ],
    "symbol": ")",
    "color": "brown",
    "pocket_data": [
      {
        "pocket_type": "CONTAINER",
        "rigid": true,
        "watertight": true,
        "max_contains_volume": "37500 ml",
        "max_contains_weight": "50 kg"
      }
    ],
    "qualities": [ [ "BOIL", 2 ], [ "CONTAIN", 1 ] ]
  },
  {
    "id": "cup_plastic",
    "type": "GENERIC",
    "category": "container",
    "name": { "str": "plastic cup" },
    "description": "A small, vacuum formed cup.",
    "weight": "6 g",
    "volume": "262 ml",
    "price": 0,
    "price_postapoc": 0,
    "to_hit": 1,
    "material": [ "plastic" ],
    "symbol": ")",
    "color": "light_cyan",
    "pocket_data": [
      {
        "pocket_type": "CONTAINER",
        "rigid": true,
        "watertight": true,
        "open_container": true,
        "sealed_data": { "spoil_multiplier": 0.0 },
        "max_contains_volume": "250 ml",
        "max_contains_weight": "1 kg"
      }
    ]
  },
  {
    "id": "flask_glass",
    "type": "GENERIC",
    "category": "container",
    "name": { "str": "glass flask" },
    "looks_like": "bottle_glass",
    "description": "A 250 ml laboratory conical flask, with a rubber bung.",
    "weight": "48 g",
    "volume": "360 ml",
    "longest_side": "132 mm",
    "price": 400,
    "price_postapoc": 10,
    "to_hit": 1,
    "bashing": 3,
    "material": [ "glass", "rubber" ],
    "symbol": ")",
    "color": "light_cyan",
    "pocket_data": [
      {
        "pocket_type": "CONTAINER",
        "rigid": true,
        "watertight": true,
        "max_contains_volume": "250 ml",
        "max_contains_weight": "1250 g"
      }
    ],
    "qualities": [ [ "BOIL", 1 ] ]
  },
  {
    "id": "test_tube",
    "type": "GENERIC",
    "category": "container",
    "name": { "str": "test tube" },
    "looks_like": "flask_glass",
    "description": "A 10ml laboratory cylindrical test tube, with a rubber stopper.",
    "weight": "36 g",
    "volume": "13 ml",
    "longest_side": "100 mm",
    "price": 300,
    "price_postapoc": 10,
    "to_hit": -1,
    "bashing": 1,
    "material": [ "glass", "rubber" ],
    "symbol": ")",
    "color": "light_cyan",
    "pocket_data": [
      {
        "pocket_type": "CONTAINER",
        "rigid": true,
        "watertight": true,
        "max_contains_volume": "10 ml",
        "max_contains_weight": "50 g"
      }
    ],
    "qualities": [ [ "BOIL", 1 ], [ "CONTAIN", 1 ] ]
  },
  {
    "id": "beaker",
    "type": "GENERIC",
    "category": "container",
    "name": { "str": "beaker" },
    "looks_like": "flask_glass",
    "description": "A 250ml laboratory beaker.  Basically a cup with delusions of grandeur.",
    "weight": "150 g",
    "volume": "251 ml",
    "longest_side": "72 mm",
    "price": 500,
    "price_postapoc": 10,
    "to_hit": -1,
    "material": [ "glass" ],
    "symbol": ")",
    "color": "light_cyan",
    "pocket_data": [
      {
        "pocket_type": "CONTAINER",
        "rigid": true,
        "watertight": true,
        "open_container": true,
        "max_contains_volume": "250 ml",
        "max_contains_weight": "1 kg"
      }
    ],
    "qualities": [ [ "BOIL", 1 ], [ "CONTAIN", 1 ] ]
  },
  {
    "id": "gradcylinder",
    "type": "GENERIC",
    "category": "container",
    "name": { "str": "graduated cylinder" },
    "looks_like": "flask_glass",
    "description": "A tall, narrow glass cylinder with precise markings for measuring fluid quantities.  An important science tool, it is also useful for anal retentive chefs.",
    "weight": "150 g",
    "volume": "177 ml",
    "longest_side": "25 cm",
    "price": 500,
    "price_postapoc": 10,
    "to_hit": -1,
    "material": [ "glass" ],
    "symbol": "|",
    "color": "light_cyan",
    "pocket_data": [
      {
        "pocket_type": "CONTAINER",
        "rigid": true,
        "watertight": true,
        "open_container": true,
        "//": "sealed_data is here so the container can be sealed to avoid spilling",
        "sealed_data": { "spoil_multiplier": 1.0 },
        "max_contains_volume": "100 ml",
        "max_contains_weight": "500 g"
      }
    ],
    "qualities": [ [ "BOIL", 1 ], [ "CONTAIN", 1 ] ]
  },
  {
    "id": "test_tube_micro",
    "type": "GENERIC",
    "category": "container",
    "name": { "str": "microcentrifuge tube" },
    "looks_like": "test_tube",
    "description": "These plastic tubes, with little built in snap-caps, are a great way to store a tiny amount of liquid.  Great for jello shooters if 1mL is enough for a shot for you.  Cool people call these \"eppies\".",
    "weight": "1 g",
    "volume": "2ml",
    "price": 10,
    "price_postapoc": 5,
    "to_hit": -1,
    "material": [ "plastic" ],
    "symbol": "v",
    "color": "light_cyan",
    "pocket_data": [
      {
        "pocket_type": "CONTAINER",
        "rigid": true,
        "watertight": true,
        "max_contains_volume": "1 ml",
        "max_contains_weight": "5 g"
      }
    ],
    "qualities": [ [ "BOIL", 1 ], [ "CONTAIN", 1 ] ]
  },
  {
    "id": "flask_hip",
    "type": "GENERIC",
    "category": "container",
    "name": { "str": "hip flask" },
    "looks_like": "2lcanteen",
    "description": "A 250 ml metal flask with a hinged screw-on lid, commonly used to discreetly transport alcohol.",
    "weight": "120 g",
    "volume": "262 ml",
    "price": 1000,
    "price_postapoc": 10,
    "to_hit": 1,
    "bashing": 3,
    "material": [ "iron" ],
    "symbol": ")",
    "color": "light_gray",
    "pocket_data": [
      {
        "pocket_type": "CONTAINER",
        "rigid": true,
        "watertight": true,
        "max_contains_volume": "250 ml",
        "max_item_volume": "17 ml",
        "max_contains_weight": "1 kg"
      }
    ],
    "armor_data": {
      "sided": true,
      "armor": [
        {
          "material": [ { "type": "iron", "covered_by_mat": 100, "thickness": 1.0 } ],
          "coverage": 2,
          "covers": [ "leg_l", "leg_r" ],
          "specifically_covers": [ "leg_hip_r", "leg_hip_l" ]
        }
      ]
    },
    "qualities": [ [ "BOIL", 1 ] ],
    "flags": [ "BELTED", "OVERSIZE", "WATER_FRIENDLY" ]
  },
  {
    "id": "jar_3l_glass_sealed",
    "type": "GENERIC",
    "category": "container",
    "name": { "str": "3L glass jar" },
    "looks_like": "jar_glass_sealed",
    "description": "A three-liter glass jar with a metal screw top lid, used for canning.  Preserves content from rot until opened.",
    "weight": "365 g",
    "volume": "3852 ml",
    "longest_side": "298 mm",
    "price": 0,
    "price_postapoc": 10,
    "to_hit": -1,
    "bashing": 5,
    "material": [ "glass" ],
    "symbol": ")",
    "color": "light_cyan",
    "pocket_data": [
      {
        "pocket_type": "CONTAINER",
        "rigid": true,
        "watertight": true,
        "max_contains_volume": "3 L",
        "max_contains_weight": "6 kg",
        "sealed_data": { "spoil_multiplier": 0.0 }
      }
    ],
    "qualities": [ [ "CONTAIN", 1 ], [ "BOIL", 1 ] ]
  },
  {
    "id": "jar_glass_sealed",
    "type": "GENERIC",
    "category": "container",
    "name": { "str": "glass jar" },
    "description": "A half-liter glass jar with a metal screw top lid, used for canning.  Preserves content from rot until opened (assuming it was sterile before sealing).",
    "weight": "150 g",
    "volume": "680 ml",
    "longest_side": "132 mm",
    "price": 0,
    "bashing": 4,
    "material": [ "glass" ],
    "symbol": ")",
    "color": "light_cyan",
    "pocket_data": [
      {
        "pocket_type": "CONTAINER",
        "rigid": true,
        "watertight": true,
        "max_contains_volume": "500 ml",
        "max_contains_weight": "1 kg",
        "sealed_data": { "spoil_multiplier": 0.0 }
      }
    ],
    "qualities": [ [ "CONTAIN", 1 ], [ "BOIL", 1 ] ]
  },
  {
    "id": "jerrycan",
    "type": "GENERIC",
    "category": "container",
    "name": { "str": "plastic jerrycan" },
    "description": "A bulky plastic jerrycan, meant to carry fuel, but can carry other liquids in a pinch.",
    "weight": "1587 g",
    "volume": "10500 ml",
    "price": 1250,
    "price_postapoc": 50,
    "to_hit": -2,
    "material": [ "plastic" ],
    "symbol": ")",
    "color": "green",
    "pocket_data": [
      {
        "pocket_type": "CONTAINER",
        "rigid": true,
        "watertight": true,
        "max_contains_volume": "10 L",
        "max_item_volume": "32 ml",
        "max_contains_weight": "15 kg"
      }
    ]
  },
  {
    "id": "jerrycan_big",
    "type": "GENERIC",
    "category": "container",
    "name": { "str": "steel jerrycan" },
    "looks_like": "jerrycan",
    "description": "A steel jerrycan, meant to carry fuel, but can carry other liquids in a pinch.",
    "weight": "4815 g",
    "volume": "21000 ml",
    "price": 5000,
    "price_postapoc": 100,
    "to_hit": -3,
    "bashing": 4,
    "material": [ "steel" ],
    "symbol": ")",
    "color": "green",
    "pocket_data": [
      {
        "pocket_type": "CONTAINER",
        "rigid": true,
        "watertight": true,
        "max_contains_volume": "20 L",
        "max_item_volume": "32 ml",
        "max_contains_weight": "25 kg"
      }
    ],
    "qualities": [ [ "BOIL", 1 ] ]
  },
  {
    "id": "jug_clay",
    "type": "GENERIC",
    "category": "container",
    "name": { "str": "clay jug" },
    "looks_like": "bowl_clay",
    "description": "A clay container with a lid, used to hold and pour liquids.",
    "weight": "400 g",
    "volume": "1180 ml",
    "price": 100,
    "price_postapoc": 10,
    "bashing": 1,
    "material": [ "clay" ],
    "symbol": ")",
    "color": "brown",
    "pocket_data": [
      {
        "pocket_type": "CONTAINER",
        "rigid": true,
        "watertight": true,
        "max_contains_volume": "1 L",
        "max_contains_weight": "2 kg"
      }
    ],
    "qualities": [ [ "CONTAIN", 1 ], [ "BOIL", 2 ] ]
  },
  {
    "id": "jug_plastic",
    "type": "GENERIC",
    "category": "container",
    "name": { "str": "gallon jug" },
    "looks_like": "bottle_plastic",
    "description": "A standard plastic jug used for milk and household cleaning chemicals.  Some may be factory-sealed to increase shelf life.",
    "weight": "190 g",
    "volume": "3825 ml",
    "price": 0,
    "price_postapoc": 10,
    "to_hit": 1,
    "material": [ "plastic" ],
    "symbol": ")",
    "color": "light_cyan",
    "pocket_data": [
      {
        "pocket_type": "CONTAINER",
        "rigid": true,
        "watertight": true,
        "max_contains_volume": "3750 ml",
        "max_item_volume": "32 ml",
        "max_contains_weight": "8 kg",
        "sealed_data": { "spoil_multiplier": 0.5 }
      }
    ]
  },
  {
    "id": "keg",
    "type": "GENERIC",
    "category": "container",
    "name": { "str": "aluminum keg" },
    "looks_like": "30l_barrel",
    "description": "A reusable lightweight aluminum keg, used for shipping beer.  It has a capacity of 50 liters.",
    "weight": "5040 g",
    "volume": "50050 ml",
    "price": 10000,
    "price_postapoc": 250,
    "to_hit": -5,
    "bashing": 10,
    "material": [ "aluminum" ],
    "symbol": ")",
    "color": "light_cyan",
    "pocket_data": [
      {
        "pocket_type": "CONTAINER",
        "rigid": true,
        "watertight": true,
        "max_contains_volume": "50 L",
        "max_item_volume": "50 ml",
        "max_contains_weight": "100 kg"
      }
    ],
    "qualities": [ [ "BOIL", 2 ], [ "CONTAIN", 1 ] ]
  },
  {
    "id": "keg_steel",
    "type": "GENERIC",
    "category": "container",
    "name": { "str": "steel keg" },
    "looks_like": "keg",
    "description": "A reusable heavy steel keg, used for shipping beer.  It has a capacity of 50 liters.",
    "weight": "12600 g",
    "volume": "52500 ml",
    "price": 8000,
    "price_postapoc": 250,
    "to_hit": -5,
    "bashing": 10,
    "material": [ "steel" ],
    "symbol": ")",
    "color": "light_cyan",
    "pocket_data": [
      {
        "pocket_type": "CONTAINER",
        "rigid": true,
        "watertight": true,
        "max_contains_volume": "50 L",
        "max_item_volume": "50 ml",
        "max_contains_weight": "120 kg"
      }
    ],
    "qualities": [ [ "BOIL", 2 ], [ "CONTAIN", 1 ] ]
  },
  {
    "id": "large_stomach_sealed",
    "type": "GENERIC",
    "category": "container",
    "name": { "str": "large sealed stomach" },
    "description": "The stomach of a large creature, cleaned and sealed with strings.  It can hold 3 liters of water.",
    "weight": "783 g",
    "volume": "500 ml",
    "price": 4000,
    "price_postapoc": 10,
    "to_hit": -1,
    "bashing": 1,
    "material": [ "gutskin" ],
    "symbol": ")",
    "color": "brown",
    "pocket_data": [
      {
        "pocket_type": "CONTAINER",
        "watertight": true,
        "max_contains_volume": "3 L",
        "max_item_volume": "17 ml",
        "max_contains_weight": "6 kg"
      }
    ]
  },
  {
    "id": "metal_tank",
    "type": "GENERIC",
    "category": "container",
    "looks_like": "keg",
    "name": { "str": "metal tank (60L)", "str_pl": "metal tanks (60L)" },
    "description": "A large metal tank for holding liquids.  Useful for crafting.",
    "weight": "5668 g",
    "volume": "60050 ml",
    "price": 10000,
    "price_postapoc": 250,
    "to_hit": -4,
    "bashing": 6,
    "material": [ "steel" ],
    "symbol": "}",
    "color": "light_cyan",
    "pocket_data": [
      {
        "pocket_type": "CONTAINER",
        "rigid": true,
        "watertight": true,
        "max_contains_volume": "60 L",
        "max_contains_weight": "120 kg"
      }
    ],
    "qualities": [ [ "BOIL", 2 ], [ "CONTAIN", 1 ] ]
  },
  {
    "id": "metal_tank_little",
    "type": "GENERIC",
    "category": "container",
    "looks_like": "keg",
    "name": { "str": "metal tank (2L)", "str_pl": "metal tanks (2L)" },
    "description": "A small metal tank for gas or liquids.  Useful for crafting.",
    "weight": "800 g",
    "volume": "2010 ml",
    "price": 1000,
    "price_postapoc": 50,
    "to_hit": -4,
    "bashing": 5,
    "material": [ "steel" ],
    "symbol": "}",
    "color": "light_cyan",
    "pocket_data": [
      {
        "pocket_type": "CONTAINER",
        "rigid": true,
        "watertight": true,
        "max_contains_volume": "2 L",
        "max_contains_weight": "4 kg"
      }
    ],
    "qualities": [ [ "BOIL", 2 ], [ "CONTAIN", 1 ] ]
  },
  {
    "id": "canteen_wood",
    "type": "GENERIC",
    "category": "container",
    "name": { "str": "wooden canteen" },
    "looks_like": "canteen",
    "description": "A water canteen made from wood, secured by metal bands and sealed with wax or pitch.  Holds 1.5 liters and has a simple carry strap.",
    "weight": "232 g",
    "volume": "1750 ml",
    "price": 800,
    "price_postapoc": 10,
    "to_hit": 1,
    "material": [ "wood" ],
    "symbol": ")",
    "color": "brown",
    "pocket_data": [
      {
        "pocket_type": "CONTAINER",
        "rigid": true,
        "watertight": true,
        "max_contains_volume": "1500 ml",
        "max_item_volume": "17 ml",
        "max_contains_weight": "3 kg"
      }
    ],
    "armor_data": {
      "armor": [
        {
          "material": [ { "type": "wood", "covered_by_mat": 100, "thickness": 2.0 } ],
          "encumbrance": 5,
          "coverage": 5,
          "covers": [ "torso" ],
          "specifically_covers": [ "torso_hanging_front" ]
        }
      ]
    },
    "flags": [ "BELTED", "WATER_FRIENDLY" ]
  },
  {
    "id": "stomach_sealed",
    "type": "GENERIC",
    "category": "container",
    "name": { "str": "sealed stomach" },
    "description": "The stomach of a creature, cleaned and sealed with a string.  It can hold 1.5 liters of water.",
    "weight": "453 g",
    "volume": "250 ml",
    "price": 2000,
    "price_postapoc": 10,
    "to_hit": -1,
    "bashing": 1,
    "material": [ "gutskin" ],
    "symbol": ")",
    "color": "brown",
    "pocket_data": [
      {
        "pocket_type": "CONTAINER",
        "watertight": true,
        "max_contains_volume": "1500 ml",
        "max_item_volume": "17 ml",
        "max_contains_weight": "3 kg"
      }
    ]
  },
  {
    "id": "waterskin",
    "type": "GENERIC",
    "category": "container",
    "name": { "str": "small waterskin" },
    "looks_like": "canvas_bag",
    "description": "A small watertight leather bag with a carrying strap, can hold 1.5 liters of water.",
    "weight": "453 g",
    "volume": "250 ml",
    "price": 2000,
    "price_postapoc": 50,
    "to_hit": -1,
    "bashing": 1,
    "material": [ "leather" ],
    "symbol": ")",
    "color": "brown",
    "pocket_data": [
      {
        "pocket_type": "CONTAINER",
        "watertight": true,
        "max_contains_volume": "1500 ml",
        "max_item_volume": "17 ml",
        "max_contains_weight": "3 kg"
      }
    ],
    "armor_data": {
      "sided": true,
      "armor": [
        {
          "material": [ { "type": "leather", "covered_by_mat": 100, "thickness": 2.0 } ],
          "coverage": 5,
          "covers": [ "leg_l", "leg_r" ],
          "specifically_covers": [ "leg_hip_r", "leg_hip_l" ]
        }
      ]
    },
    "flags": [ "BELTED", "WATER_FRIENDLY" ]
  },
  {
    "id": "waterskin2",
    "type": "GENERIC",
    "category": "container",
    "name": { "str": "waterskin" },
    "looks_like": "waterskin",
    "description": "A watertight leather bag with a carrying strap, can hold 3 liters of water.",
    "weight": "783 g",
    "volume": "500 ml",
    "price": 4000,
    "price_postapoc": 50,
    "to_hit": -1,
    "bashing": 2,
    "material": [ "leather" ],
    "symbol": ")",
    "color": "brown",
    "pocket_data": [
      {
        "pocket_type": "CONTAINER",
        "watertight": true,
        "max_contains_volume": "3 L",
        "max_item_volume": "17 ml",
        "max_contains_weight": "6 kg"
      }
    ],
    "armor_data": {
      "armor": [
        {
<<<<<<< HEAD
          "material": [ { "type": "leather", "portion_cover": 100, "thickness": 2.0 } ],
          "coverage": 10,
          "covers": [ "torso" ],
          "specifically_covers": [ "torso_hanging_front" ]
=======
          "material": [ { "type": "leather", "covered_by_mat": 100, "thickness": 2.0 } ],
          "coverage": 10,
          "covers": [ "torso" ]
>>>>>>> e5992d2e
        }
      ]
    },
    "flags": [ "BELTED", "WATER_FRIENDLY" ]
  },
  {
    "id": "waterskin3",
    "type": "GENERIC",
    "category": "container",
    "name": { "str": "large waterskin" },
    "looks_like": "waterskin2",
    "description": "A large watertight leather bag with a carrying strap, can hold 5 liters of water.",
    "weight": "990 g",
    "volume": "750 ml",
    "price": 6000,
    "price_postapoc": 100,
    "to_hit": -1,
    "bashing": 3,
    "material": [ "leather" ],
    "symbol": ")",
    "color": "brown",
    "pocket_data": [
      {
        "pocket_type": "CONTAINER",
        "watertight": true,
        "max_contains_volume": "5 L",
        "max_item_volume": "17 ml",
        "max_contains_weight": "10 kg"
      }
    ],
    "armor_data": {
      "armor": [
        {
          "material": [ { "type": "leather", "covered_by_mat": 100, "thickness": 2.0 } ],
          "coverage": 15,
          "covers": [ "torso" ],
          "specifically_covers": [ "torso_hanging_front" ]
        }
      ]
    },
    "flags": [ "BELTED", "WATER_FRIENDLY" ]
  },
  {
    "id": "wooden_barrel",
    "type": "GENERIC",
    "category": "container",
    "name": { "str": "wooden barrel" },
    "looks_like": "30l_barrel",
    "description": "Traditionally made of white oak; these vessels are known for delivering delicious whiskey to the future.  It has a capacity of 100 liters.",
    "weight": "42408 g",
    "volume": "110 L",
    "price": 12000,
    "price_postapoc": 250,
    "to_hit": -5,
    "bashing": 8,
    "material": [ "wood", "steel" ],
    "symbol": ")",
    "color": "brown",
    "pocket_data": [
      {
        "pocket_type": "CONTAINER",
        "watertight": true,
        "rigid": true,
        "max_contains_volume": "100 L",
        "max_contains_weight": "200 kg"
      }
    ],
    "qualities": [ [ "CONTAIN", 1 ] ]
  },
  {
    "id": "wrapper",
    "type": "GENERIC",
    "category": "container",
    "name": { "str": "paper wrapper" },
    "description": "Just a piece of butcher's paper.  Good for starting fires.",
    "weight": "3 g",
    "volume": "5 ml",
    "price": 0,
    "price_postapoc": 0,
    "to_hit": -2,
    "material": [ "paper" ],
    "symbol": ",",
    "color": "light_gray",
    "pocket_data": [ { "pocket_type": "CONTAINER", "max_contains_volume": "2500 ml", "max_contains_weight": "6 kg" } ]
  },
  {
    "id": "wrapper_pr",
    "type": "GENERIC",
    "name": { "str": "wrapper" },
    "description": {
      "//~": "Daizu is Japanese for soy, hence DaiZoom",
      "str": "\"DaiZoom Protein Bar, brought to you by SoyPelusa\" is emblazoned proudly upon this greaseproof wrapper."
    },
    "copy-from": "wrapper",
    "pocket_data": [ { "pocket_type": "CONTAINER", "max_contains_volume": "225 ml", "max_contains_weight": "1 kg" } ]
  },
  {
    "id": "styrofoam_cup",
    "type": "GENERIC",
    "category": "container",
    "name": { "str": "styrofoam cup" },
    "looks_like": "cup_plastic",
    "description": "A cheap, disposable cup with a plastic lid and straw.",
    "weight": "50 g",
    "volume": "501 ml",
    "price": 0,
    "price_postapoc": 0,
    "material": [ "plastic" ],
    "symbol": ")",
    "color": "white",
    "pocket_data": [
      {
        "pocket_type": "CONTAINER",
        "watertight": true,
        "rigid": true,
        "max_contains_volume": "500 ml",
        "max_contains_weight": "1 kg"
      }
    ]
  },
  {
    "id": "plastic_bucket",
    "type": "GENERIC",
    "category": "container",
    "name": { "str": "plastic tub" },
    "description": "A big, square plastic bucket usually used for carrying ice cream.",
    "weight": "1360 g",
    "volume": "4500 ml",
    "price": 10,
    "price_postapoc": 10,
    "material": [ "plastic" ],
    "symbol": ")",
    "color": "white",
    "pocket_data": [
      {
        "pocket_type": "CONTAINER",
        "watertight": true,
        "rigid": true,
        "open_container": true,
        "max_contains_volume": "4250 ml",
        "max_contains_weight": "9 kg"
      }
    ]
  },
  {
    "id": "condom",
    "type": "GENERIC",
    "category": "container",
    "name": { "str": "condom" },
    "description": "A gentleman's balloon.  A single use life preventer.  A thumbless latex mitten.  This could be used as a makeshift water container, but otherwise it's anyone's guess what it's for.",
    "weight": "5 g",
    "volume": "15 ml",
    "price": 0,
    "price_postapoc": 25,
    "to_hit": -5,
    "material": [ "plastic" ],
    "symbol": ")",
    "color": "white",
    "pocket_data": [
      {
        "pocket_type": "CONTAINER",
        "watertight": true,
        "max_contains_volume": "3750 ml",
        "max_contains_weight": "7 kg",
        "max_item_length": "26 cm"
      }
    ],
    "properties": [ [ "burst_when_filled", "75" ] ]
  },
  {
    "id": "balloon",
    "type": "GENERIC",
    "looks_like": "condom",
    "name": { "str": "balloon" },
    "description": "A child's balloon.  This could be used as a makeshift water container.",
    "copy-from": "condom"
  },
  {
    "id": "can_food_big",
    "type": "GENERIC",
    "category": "container",
    "name": { "str": "large tin can" },
    "looks_like": "can_food",
    "description": "A large tin can, like what beans come in.  Holds a substantial amount of food.",
    "weight": "350 g",
    "volume": "3003 ml",
    "price": 0,
    "price_postapoc": 0,
    "material": [ "steel" ],
    "symbol": ")",
    "color": "blue",
    "pocket_data": [
      {
        "pocket_type": "CONTAINER",
        "watertight": true,
        "rigid": true,
        "open_container": true,
        "max_contains_volume": "3 L",
        "max_contains_weight": "6 kg",
        "sealed_data": { "spoil_multiplier": 0.0 }
      }
    ],
    "qualities": [ [ "BOIL", 1 ] ]
  },
  {
    "id": "survival_kit_box",
    "type": "GENERIC",
    "category": "container",
    "name": { "str": "survival kit box", "str_pl": "survival kit boxes" },
    "looks_like": "box_small",
    "description": "An aluminum box that used to contain a small survival kit.",
    "weight": "800 g",
    "volume": "2300 ml",
    "price": 0,
    "price_postapoc": 0,
    "material": [ "aluminum" ],
    "symbol": "!",
    "color": "light_cyan",
    "pocket_data": [
      {
        "pocket_type": "CONTAINER",
        "rigid": true,
        "watertight": true,
        "max_contains_volume": "2100 ml",
        "max_contains_weight": "4000 g"
      }
    ],
    "qualities": [ [ "CONTAIN", 1 ], [ "BOIL", 2 ] ]
  },
  {
    "id": "large_survival_kit_box",
    "type": "GENERIC",
    "category": "container",
    "name": { "str": "survival kit box", "str_pl": "survival kit boxes" },
    "looks_like": "box_small",
    "description": "The ultimate survival kit purchased either by the wealthy or the dedicated urban survivalist.  It contains tools and items to help you survive in case of an emergency.",
    "weight": "850 g",
    "volume": "8900 ml",
    "price": 0,
    "price_postapoc": 0,
    "pocket_data": [ { "pocket_type": "CONTAINER", "rigid": true, "max_contains_volume": "8500 ml", "max_contains_weight": "20000 g" } ],
    "material": [ "cardboard" ],
    "symbol": ")",
    "color": "brown"
  },
  {
    "id": "box_tea",
    "type": "GENERIC",
    "category": "container",
    "name": { "str": "small cardboard box of tea bags", "str_pl": "small cardboard boxes of tea bags" },
    "looks_like": "box_small",
    "description": "A very small cardboard box with tea brand written on it.",
    "weight": "10 g",
    "volume": "105 ml",
    "price": 0,
    "price_postapoc": 0,
    "material": [ "cardboard" ],
    "symbol": ")",
    "color": "green",
    "pocket_data": [ { "pocket_type": "CONTAINER", "rigid": true, "max_contains_volume": "100 ml", "max_contains_weight": "200 g" } ]
  },
  {
    "id": "1st_aid_box",
    "type": "GENERIC",
    "category": "container",
    "name": { "str": "first aid kit box", "str_pl": "first aid kit boxes" },
    "looks_like": "ifak_pouch",
    "description": "A plastic box that used to contain a first aid kit.",
    "weight": "50 g",
    "volume": "2900 ml",
    "price": 0,
    "price_postapoc": 0,
    "to_hit": -2,
    "material": [ "plastic" ],
    "flags": [ "COLLAPSE_CONTENTS" ],
    "pocket_data": [
      {
        "pocket_type": "CONTAINER",
        "max_contains_volume": "2700 ml",
        "max_contains_weight": "3 kg",
        "rigid": true,
        "moves": 400
      }
    ],
    "symbol": ")",
    "color": "red"
  },
  {
    "id": "ifak_pouch",
    "type": "GENERIC",
    "category": "container",
    "name": { "str": "IFAK pouch", "str_pl": "IFAK pouches" },
    "looks_like": "1st_aid_box",
    "description": "A fabric pouch that used to contain an IFAK.",
    "weight": "5 g",
    "volume": "1250 ml",
    "price": 0,
    "price_postapoc": 10,
    "to_hit": -2,
    "material": [ "cotton", "neoprene" ],
    "flags": [ "COLLAPSE_CONTENTS" ],
    "pocket_data": [
      {
        "pocket_type": "CONTAINER",
        "max_contains_volume": "3200 ml",
        "max_contains_weight": "4000 g",
        "moves": 400,
        "rigid": false
      }
    ],
    "symbol": ")",
    "color": "red"
  },
  {
    "id": "rc_car_box",
    "type": "GENERIC",
    "category": "container",
    "name": { "str": "radio car box", "str_pl": "radio car boxes" },
    "description": "An RC car, with radio-control and batteries included!  Unpack and enjoy.",
    "weight": "400 g",
    "volume": "3200 ml",
    "price": 0,
    "price_postapoc": 0,
    "to_hit": -1,
    "material": [ "cardboard" ],
    "pocket_data": [
      {
        "pocket_type": "CONTAINER",
        "max_contains_volume": "2900 ml",
        "max_contains_weight": "4 kg",
        "rigid": true,
        "moves": 400
      }
    ],
    "symbol": ")",
    "color": "red"
  },
  {
    "id": "mre_bag_small",
    "type": "GENERIC",
    "category": "container",
    "name": { "str": "small MRE bag" },
    "looks_like": "mre_beef_box",
    "description": "A small, sturdy, plastic and aluminum container of multi-layered construction, with detailed nutritional information about its contents.",
    "weight": "70 g",
    "volume": "100 ml",
    "price": 0,
    "price_postapoc": 0,
    "to_hit": -1,
    "pocket_data": [
      {
        "pocket_type": "CONTAINER",
        "max_contains_volume": "250 ml",
        "max_contains_weight": "1500 g",
        "airtight": true,
        "moves": 200,
        "sealed_data": { "spoil_multiplier": 0.0 },
        "watertight": true
      }
    ],
    "material": [ "plastic", "aluminum" ],
    "symbol": ")",
    "color": "light_gray"
  },
  {
    "id": "mre_bag",
    "type": "GENERIC",
    "category": "container",
    "name": { "str": "MRE bag" },
    "looks_like": "mre_beef_box",
    "description": "A sturdy plastic and aluminum container of multi-layered construction, with detailed nutritional information about its contents.",
    "weight": "180 g",
    "volume": "250 ml",
    "price": 0,
    "price_postapoc": 0,
    "to_hit": -1,
    "pocket_data": [
      {
        "pocket_type": "CONTAINER",
        "max_contains_volume": "510 ml",
        "max_contains_weight": "3 kg",
        "airtight": true,
        "moves": 200,
        "sealed_data": { "spoil_multiplier": 0.0 },
        "watertight": true
      }
    ],
    "material": [ "plastic", "aluminum" ],
    "symbol": ")",
    "color": "light_gray"
  },
  {
    "id": "mre_package",
    "type": "GENERIC",
    "category": "container",
    "name": { "str": "MRE package" },
    "looks_like": "mre_beef_box",
    "description": "The Meal, Ready-to-Eat - also known as the MRE - is an individual field ration.  It is in a lightweight yet sturdy multi-layered plastic and aluminum foil container - essentially a flexible can.",
    "weight": "320 g",
    "volume": "450 ml",
    "price": 0,
    "price_postapoc": 0,
    "to_hit": -1,
    "pocket_data": [
      {
        "pocket_type": "CONTAINER",
        "max_contains_volume": "2831 ml",
        "max_contains_weight": "4 kg",
        "airtight": true,
        "moves": 200,
        "sealed_data": { "spoil_multiplier": 0.0 },
        "watertight": true
      }
    ],
    "material": [ "plastic", "aluminum" ],
    "flags": [ "COLLAPSE_CONTENTS" ],
    "symbol": ")",
    "color": "light_gray"
  },
  {
    "id": "beverage_bag",
    "type": "GENERIC",
    "category": "container",
    "name": { "str": "plastic beverage bag" },
    "description": "A transparent, watertight plastic bag meant for holding drinks.",
    "looks_like": "bag_plastic",
    "weight": "6 g",
    "volume": "262 ml",
    "price": 0,
    "price_postapoc": 0,
    "to_hit": 1,
    "material": [ "plastic" ],
    "symbol": ")",
    "color": "white",
    "pocket_data": [
      {
        "pocket_type": "CONTAINER",
        "rigid": false,
        "watertight": true,
        "open_container": true,
        "max_contains_volume": "250 ml",
        "max_contains_weight": "1 kg"
      }
    ]
  },
  {
    "id": "aquarium_medium",
    "type": "GENERIC",
    "category": "container",
    "name": { "str": "glass aquarium" },
    "description": "A 50 gallon glass aquarium, used for safely storing small animals for use as pets and food.",
    "weight": "83 kg",
    "volume": "222 L",
    "longest_side": "91 cm",
    "price": 0,
    "bashing": 1,
    "material": [ "glass" ],
    "symbol": ")",
    "color": "light_cyan",
    "pocket_data": [
      {
        "pocket_type": "CONTAINER",
        "rigid": true,
        "watertight": true,
        "open_container": true,
        "max_contains_volume": "189 L",
        "max_contains_weight": "300 kg"
      }
    ],
    "qualities": [ [ "CONTAIN", 1 ] ]
  }
]<|MERGE_RESOLUTION|>--- conflicted
+++ resolved
@@ -922,12 +922,9 @@
           "encumbrance": 2,
           "coverage": 5,
           "covers": [ "leg_l", "leg_r" ],
-<<<<<<< HEAD
           "specifically_covers": [ "leg_hip_r", "leg_hip_l" ],
-          "material": [ { "type": "plastic", "portion_cover": 100, "thickness": 2.0 } ]
-=======
           "material": [ { "type": "plastic", "covered_by_mat": 100, "thickness": 2.0 } ]
->>>>>>> e5992d2e
+
         }
       ]
     },
@@ -1668,16 +1665,10 @@
     "armor_data": {
       "armor": [
         {
-<<<<<<< HEAD
-          "material": [ { "type": "leather", "portion_cover": 100, "thickness": 2.0 } ],
+          "material": [ { "type": "leather", "covered_by_mat": 100, "thickness": 2.0 } ],
           "coverage": 10,
           "covers": [ "torso" ],
           "specifically_covers": [ "torso_hanging_front" ]
-=======
-          "material": [ { "type": "leather", "covered_by_mat": 100, "thickness": 2.0 } ],
-          "coverage": 10,
-          "covers": [ "torso" ]
->>>>>>> e5992d2e
         }
       ]
     },
