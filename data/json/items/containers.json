--- conflicted
+++ resolved
@@ -164,21 +164,7 @@
     "price": 0,
     "price_postapoc": 0,
     "to_hit": -1,
-<<<<<<< HEAD
-    "pocket_data": [
-      {
-        "pocket_type": "CONTAINER",
-        "min_item_volume": "2 ml",
-        "sealed_data": { "spoil_multiplier": 1.0 },
-        "max_contains_volume": "6 L",
-        "max_contains_weight": "10 kg",
-        "moves": 400,
-        "open_container": true
-      }
-    ],
-=======
     "pocket_data": [ { "pocket_type": "CONTAINER", "max_contains_volume": "6 L", "max_contains_weight": "10 kg", "moves": 400 } ],
->>>>>>> 9bdb5ccf
     "material": [ "plastic" ],
     "symbol": ")",
     "color": "light_gray",
@@ -388,7 +374,6 @@
     "color": "brown"
   },
   {
-<<<<<<< HEAD
     "id": "condiment_bottle_unsealed",
     "type": "GENERIC",
     "//perKorGgenT": "all the _unsealed and _sealed container variants need to be obsoleted",
@@ -420,8 +405,6 @@
     "color": "brown"
   },
   {
-=======
->>>>>>> 9bdb5ccf
     "id": "bottle_plastic_small",
     "type": "GENERIC",
     "category": "container",
@@ -667,10 +650,7 @@
         "pocket_type": "CONTAINER",
         "rigid": true,
         "watertight": true,
-<<<<<<< HEAD
         "sealed_data": { "spoil_multiplier": 0.8 },
-=======
->>>>>>> 9bdb5ccf
         "max_contains_volume": "2 L",
         "max_contains_weight": "5 kg"
       }
@@ -1124,30 +1104,6 @@
         "rigid": true,
         "watertight": true,
         "max_contains_volume": "3 L",
-<<<<<<< HEAD
-        "max_contains_weight": "6 kg",
-        "moves": 300
-      }
-    ],
-    "qualities": [ [ "CONTAIN", 1 ], [ "BOIL", 1 ] ]
-  },
-  {
-    "id": "jar_3l_glass_sealed",
-    "copy-from": "jar_3l_glass",
-    "type": "GENERIC",
-    "name": { "str": "sealed 3L glass jar" },
-    "description": "A three-liter glass jar with a metal screw top lid, used for canning.  Sealed tightly to preserve contents from rot.",
-    "symbol": ")",
-    "color": "light_cyan",
-    "pocket_data": [
-      {
-        "pocket_type": "CONTAINER",
-        "spoil_multiplier": 0.7,
-        "rigid": true,
-        "watertight": true,
-        "max_contains_volume": "3 L",
-=======
->>>>>>> 9bdb5ccf
         "max_contains_weight": "6 kg",
         "sealed_data": { "spoil_multiplier": 0.0 },
         "moves": 500
@@ -1176,30 +1132,6 @@
         "rigid": true,
         "watertight": true,
         "max_contains_volume": "500 ml",
-<<<<<<< HEAD
-        "max_contains_weight": "1 kg",
-        "moves": 300
-      }
-    ],
-    "qualities": [ [ "CONTAIN", 1 ], [ "BOIL", 1 ] ]
-  },
-  {
-    "id": "jar_glass_sealed",
-    "copy-from": "jar_glass",
-    "type": "GENERIC",
-    "//perKorGgenT": "all the _unsealed and _sealed container variants need to be obsoleted",
-    "name": { "str": "sealed glass jar" },
-    "description": "A half-liter glass jar with a metal screw top lid, used for canning.  Sealed tightly and will preserve the contents from rot (assuming it was sterile before sealing).",
-    "symbol": ")",
-    "color": "light_cyan",
-    "pocket_data": [
-      {
-        "pocket_type": "CONTAINER",
-        "rigid": true,
-        "watertight": true,
-        "max_contains_volume": "500 ml",
-=======
->>>>>>> 9bdb5ccf
         "max_contains_weight": "1 kg",
         "moves": 600,
         "sealed_data": { "spoil_multiplier": 0.0 }
