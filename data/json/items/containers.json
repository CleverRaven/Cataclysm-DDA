--- conflicted
+++ resolved
@@ -115,13 +115,8 @@
     "price": 0,
     "price_postapoc": 10,
     "to_hit": -5,
-<<<<<<< HEAD
-    "rigid": false,
     "material": [ "cotton" ],
-=======
-    "material": "cotton",
     "pocket_data": [ { "pocket_type": "CONTAINER", "max_contains_volume": "15 L", "max_contains_weight": "15 kg", "moves": 400 } ],
->>>>>>> d2b512e4
     "symbol": ")",
     "color": "brown"
   },
@@ -136,13 +131,8 @@
     "price": 0,
     "price_postapoc": 10,
     "to_hit": -5,
-<<<<<<< HEAD
-    "rigid": false,
     "material": [ "cotton" ],
-=======
-    "material": "cotton",
     "pocket_data": [ { "pocket_type": "CONTAINER", "max_contains_volume": "1 L", "max_contains_weight": "3 kg", "moves": 400 } ],
->>>>>>> d2b512e4
     "symbol": ")",
     "color": "brown"
   },
@@ -157,10 +147,6 @@
     "price": 0,
     "price_postapoc": 0,
     "to_hit": -1,
-<<<<<<< HEAD
-    "rigid": false,
-    "material": [ "plastic" ],
-=======
     "pocket_data": [
       {
         "pocket_type": "CONTAINER",
@@ -170,8 +156,7 @@
         "moves": 400
       }
     ],
-    "material": "plastic",
->>>>>>> d2b512e4
+    "material": [ "plastic" ],
     "symbol": ")",
     "color": "light_gray",
     "flags": [ "TRADER_AVOID" ]
@@ -186,12 +171,8 @@
     "weight": "2 g",
     "volume": "10 ml",
     "price": 0,
-<<<<<<< HEAD
-    "rigid": false,
-    "material": [ "plastic" ],
-=======
-    "price_postapoc": 10,
-    "material": "plastic",
+    "price_postapoc": 10,
+    "material": [ "plastic" ],
     "pocket_data": [
       {
         "pocket_type": "CONTAINER",
@@ -201,7 +182,6 @@
         "moves": 400
       }
     ],
->>>>>>> d2b512e4
     "symbol": ")",
     "color": "light_gray",
     "flags": [ "TRADER_AVOID" ]
@@ -218,12 +198,7 @@
     "price": 0,
     "price_postapoc": 10,
     "to_hit": -5,
-<<<<<<< HEAD
-    "rigid": false,
-    "material": [ "plastic" ],
-=======
-    "material": "plastic",
->>>>>>> d2b512e4
+    "material": [ "plastic" ],
     "symbol": ")",
     "pocket_data": [
       {
@@ -249,12 +224,7 @@
     "price": 0,
     "price_postapoc": 10,
     "to_hit": -1,
-<<<<<<< HEAD
-    "rigid": false,
-    "material": [ "plastic" ],
-=======
-    "material": "plastic",
->>>>>>> d2b512e4
+    "material": [ "plastic" ],
     "symbol": ")",
     "color": "light_gray",
     "pocket_data": [
@@ -280,12 +250,8 @@
     "price_postapoc": 10,
     "to_hit": 1,
     "bashing": 2,
-<<<<<<< HEAD
     "material": [ "glass" ],
-=======
-    "material": "glass",
     "ascii_picture": "glass_bottle",
->>>>>>> d2b512e4
     "symbol": ")",
     "color": "cyan",
     "pocket_data": [
@@ -321,12 +287,8 @@
     "price": 0,
     "price_postapoc": 10,
     "to_hit": 1,
-<<<<<<< HEAD
-    "material": [ "plastic" ],
-=======
-    "material": "plastic",
+    "material": [ "plastic" ],
     "ascii_picture": "plastic_bottle",
->>>>>>> d2b512e4
     "symbol": ")",
     "color": "light_cyan"
   },
@@ -417,13 +379,8 @@
     "weight": "13 g",
     "volume": "2003 ml",
     "price": 25,
-<<<<<<< HEAD
-    "price_postapoc": 500,
-    "material": [ "plastic" ],
-=======
-    "price_postapoc": 10,
-    "material": "plastic",
->>>>>>> d2b512e4
+    "price_postapoc": 10,
+    "material": [ "plastic" ],
     "symbol": ")",
     "color": "cyan",
     "pocket_data": [
@@ -472,12 +429,8 @@
     "weight": "15 g",
     "volume": "253 ml",
     "price": 0,
-<<<<<<< HEAD
+    "price_postapoc": 0,
     "material": [ "paper" ],
-=======
-    "price_postapoc": 0,
-    "material": "paper",
->>>>>>> d2b512e4
     "symbol": ")",
     "color": "white",
     "pocket_data": [ { "pocket_type": "CONTAINER", "rigid": true, "max_contains_volume": "250 ml", "max_contains_weight": "3 kg" } ]
@@ -492,12 +445,8 @@
     "volume": "1 L",
     "pocket_data": [ { "pocket_type": "CONTAINER", "rigid": false, "max_contains_volume": "990 ml", "max_contains_weight": "4 kg" } ],
     "price": 0,
-<<<<<<< HEAD
+    "price_postapoc": 0,
     "material": [ "cardboard" ],
-=======
-    "price_postapoc": 0,
-    "material": "cardboard",
->>>>>>> d2b512e4
     "symbol": ")",
     "color": "brown"
   },
@@ -511,9 +460,6 @@
     "volume": "2 L",
     "//": "Volume is much lower than the actual volume of a box this size because presumably if it's in your pack, it isn't empty and full of air; and if it's in your hands, it's irrelevant what the volume is.",
     "price": 0,
-<<<<<<< HEAD
-    "material": [ "cardboard" ],
-=======
     "price_postapoc": 0,
     "pocket_data": [
       {
@@ -524,8 +470,7 @@
         "magazine_well": "2 L"
       }
     ],
-    "material": "cardboard",
->>>>>>> d2b512e4
+    "material": [ "cardboard" ],
     "symbol": ")",
     "color": "brown"
   },
@@ -539,12 +484,8 @@
     "volume": "3 L",
     "//": "Volume is much lower than the actual volume of a box this size because presumably if it's in your pack, it isn't empty and full of air; and if it's in your hands, it's irrelevant what the volume is.",
     "price": 0,
-<<<<<<< HEAD
+    "price_postapoc": 10,
     "material": [ "cardboard" ],
-=======
-    "price_postapoc": 10,
-    "material": "cardboard",
->>>>>>> d2b512e4
     "symbol": ")",
     "color": "brown",
     "pocket_data": [
@@ -567,12 +508,8 @@
     "weight": "725 g",
     "volume": "5 L",
     "price": 300,
-<<<<<<< HEAD
+    "price_postapoc": 10,
     "material": [ "steel" ],
-=======
-    "price_postapoc": 10,
-    "material": "steel",
->>>>>>> d2b512e4
     "symbol": ")",
     "color": "light_gray",
     "pocket_data": [
@@ -695,12 +632,8 @@
     "weight": "2 g",
     "volume": "10 ml",
     "price": 0,
-<<<<<<< HEAD
-    "material": [ "plastic" ],
-=======
     "price_postapoc": 0,
-    "material": "plastic",
->>>>>>> d2b512e4
+    "material": [ "plastic" ],
     "symbol": "%",
     "color": "red",
     "pocket_data": [
@@ -723,12 +656,8 @@
     "weight": "40 g",
     "volume": "253 ml",
     "price": 0,
-<<<<<<< HEAD
+    "price_postapoc": 0,
     "material": [ "steel" ],
-=======
-    "price_postapoc": 0,
-    "material": "steel",
->>>>>>> d2b512e4
     "symbol": ")",
     "color": "blue",
     "pocket_data": [
@@ -820,12 +749,7 @@
     "price": 1595,
     "price_postapoc": 100,
     "volume": "1250 ml",
-<<<<<<< HEAD
-    "contains": "1 L",
     "material": [ "steel" ],
-=======
-    "material": "steel",
->>>>>>> d2b512e4
     "symbol": "I",
     "color": "green",
     "pocket_data": [
@@ -963,11 +887,7 @@
     "price_postapoc": 10,
     "to_hit": 1,
     "bashing": 3,
-<<<<<<< HEAD
-    "material": [ "glass" ],
-=======
     "material": [ "glass", "rubber" ],
->>>>>>> d2b512e4
     "symbol": ")",
     "color": "light_cyan",
     "pocket_data": [
@@ -993,11 +913,7 @@
     "price_postapoc": 10,
     "to_hit": -1,
     "bashing": 1,
-<<<<<<< HEAD
-    "material": [ "glass" ],
-=======
     "material": [ "glass", "rubber" ],
->>>>>>> d2b512e4
     "symbol": ")",
     "color": "light_cyan",
     "pocket_data": [
@@ -1368,12 +1284,7 @@
     "price_postapoc": 10,
     "to_hit": -1,
     "bashing": 1,
-<<<<<<< HEAD
-    "rigid": false,
     "material": [ "gutskin" ],
-=======
-    "material": "gutskin",
->>>>>>> d2b512e4
     "symbol": ")",
     "color": "brown",
     "pocket_data": [ { "pocket_type": "CONTAINER", "watertight": true, "max_contains_volume": "3 L", "max_contains_weight": "6 kg" } ]
@@ -1468,12 +1379,7 @@
     "price_postapoc": 10,
     "to_hit": -1,
     "bashing": 1,
-<<<<<<< HEAD
-    "rigid": false,
     "material": [ "gutskin" ],
-=======
-    "material": "gutskin",
->>>>>>> d2b512e4
     "symbol": ")",
     "color": "brown",
     "pocket_data": [ { "pocket_type": "CONTAINER", "watertight": true, "max_contains_volume": "1500 ml", "max_contains_weight": "3 kg" } ]
@@ -1490,12 +1396,7 @@
     "price_postapoc": 50,
     "to_hit": -1,
     "bashing": 1,
-<<<<<<< HEAD
-    "rigid": false,
     "material": [ "leather" ],
-=======
-    "material": "leather",
->>>>>>> d2b512e4
     "symbol": ")",
     "color": "brown",
     "pocket_data": [ { "pocket_type": "CONTAINER", "watertight": true, "max_contains_volume": "1500 ml", "max_contains_weight": "3 kg" } ],
@@ -1514,12 +1415,7 @@
     "price_postapoc": 50,
     "to_hit": -1,
     "bashing": 2,
-<<<<<<< HEAD
-    "rigid": false,
     "material": [ "leather" ],
-=======
-    "material": "leather",
->>>>>>> d2b512e4
     "symbol": ")",
     "color": "brown",
     "pocket_data": [ { "pocket_type": "CONTAINER", "watertight": true, "max_contains_volume": "3 L", "max_contains_weight": "6 kg" } ],
@@ -1538,12 +1434,7 @@
     "price_postapoc": 100,
     "to_hit": -1,
     "bashing": 3,
-<<<<<<< HEAD
-    "rigid": false,
     "material": [ "leather" ],
-=======
-    "material": "leather",
->>>>>>> d2b512e4
     "symbol": ")",
     "color": "brown",
     "pocket_data": [ { "pocket_type": "CONTAINER", "watertight": true, "max_contains_volume": "5 L", "max_contains_weight": "10 kg" } ],
@@ -1579,12 +1470,7 @@
     "price": 0,
     "price_postapoc": 0,
     "to_hit": -2,
-<<<<<<< HEAD
-    "rigid": false,
     "material": [ "paper" ],
-=======
-    "material": "paper",
->>>>>>> d2b512e4
     "symbol": ",",
     "color": "light_gray",
     "pocket_data": [ { "pocket_type": "CONTAINER", "max_contains_volume": "2500 ml", "max_contains_weight": "6 kg" } ],
@@ -1608,12 +1494,8 @@
     "weight": "50 g",
     "volume": "501 ml",
     "price": 0,
-<<<<<<< HEAD
-    "material": [ "plastic" ],
-=======
     "price_postapoc": 0,
-    "material": "plastic",
->>>>>>> d2b512e4
+    "material": [ "plastic" ],
     "symbol": ")",
     "color": "white",
     "pocket_data": [
@@ -1635,13 +1517,8 @@
     "weight": "1360 g",
     "volume": "4500 ml",
     "price": 10,
-<<<<<<< HEAD
-    "price_postapoc": 100,
-    "material": [ "plastic" ],
-=======
-    "price_postapoc": 10,
-    "material": "plastic",
->>>>>>> d2b512e4
+    "price_postapoc": 10,
+    "material": [ "plastic" ],
     "symbol": ")",
     "color": "white",
     "pocket_data": [
@@ -1666,12 +1543,7 @@
     "price": 0,
     "price_postapoc": 25,
     "to_hit": -5,
-<<<<<<< HEAD
-    "rigid": false,
-    "material": [ "plastic" ],
-=======
-    "material": "plastic",
->>>>>>> d2b512e4
+    "material": [ "plastic" ],
     "symbol": ")",
     "color": "white",
     "pocket_data": [ { "pocket_type": "CONTAINER", "watertight": true, "max_contains_volume": "3750 ml", "max_contains_weight": "7 kg" } ],
@@ -1695,12 +1567,8 @@
     "weight": "350 g",
     "volume": "3003 ml",
     "price": 0,
-<<<<<<< HEAD
+    "price_postapoc": 0,
     "material": [ "steel" ],
-=======
-    "price_postapoc": 0,
-    "material": "steel",
->>>>>>> d2b512e4
     "symbol": ")",
     "color": "blue",
     "pocket_data": [
@@ -1733,12 +1601,8 @@
     "weight": "200 g",
     "volume": "1002 ml",
     "price": 0,
-<<<<<<< HEAD
+    "price_postapoc": 0,
     "material": [ "aluminum" ],
-=======
-    "price_postapoc": 0,
-    "material": "aluminum",
->>>>>>> d2b512e4
     "symbol": "!",
     "color": "light_cyan",
     "pocket_data": [
@@ -1762,7 +1626,7 @@
     "volume": "100 ml",
     "price": 0,
     "price_postapoc": 0,
-    "material": "cardboard",
+    "material": [ "cardboard" ],
     "symbol": ")",
     "color": "green",
     "pocket_data": [ { "pocket_type": "CONTAINER", "rigid": true, "max_contains_volume": "100 ml", "max_contains_weight": "200 g" } ]
