--- conflicted
+++ resolved
@@ -944,8 +944,6 @@
     "color": "light_gray",
     "contains": 10,
     "flags": [ "TRADER_AVOID" ]
-<<<<<<< HEAD
-=======
   },
   {
     "id": "basket_laundry",
@@ -993,6 +991,5 @@
     "contains": 16,
     "seals": true,
     "watertight": true
->>>>>>> 0a7fd1c3
   }
 ]