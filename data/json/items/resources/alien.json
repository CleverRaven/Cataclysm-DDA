--- conflicted
+++ resolved
@@ -217,13 +217,8 @@
     "color": "white"
   },
   {
-<<<<<<< HEAD
     "id": "exodii_ingot_lc_steel",
     "type": "GENERIC",
-=======
-    "id": "exodii_ingot_steel",
-    "type": "ITEM",
->>>>>>> 4b5a0735
     "category": "spare_parts",
     "name": { "str": "enormous steel ingot" },
     "description": "A monolithic block of high quality, low carbon steel.",
