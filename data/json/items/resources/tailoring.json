--- conflicted
+++ resolved
@@ -191,13 +191,8 @@
     "id": "sheet_lycra",
     "type": "AMMO",
     "category": "spare_parts",
-<<<<<<< HEAD
-    "name": "Lycra sheet",
-    "description": "A sheet of synthetic fabric blended with stretchy Lycra fibers, suitable for making flexible yet strong clothing.",
-=======
     "name": { "str": "lycra sheet" },
     "description": "A sheet of synthetic fabric blended with stretchy lycra fibers, suitable for making flexible yet strong clothing.",
->>>>>>> c3ee8518
     "weight": "3 g",
     "volume": "300 ml",
     "price": 5000,
