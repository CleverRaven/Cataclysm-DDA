--- conflicted
+++ resolved
@@ -648,21 +648,12 @@
     "type": "ammunition_type"
   },
   {
-<<<<<<< HEAD
-=======
     "id": "water",
     "type": "ammunition_type",
     "name": "water",
     "default": "water"
   },
   {
-    "id": "oxygen",
-    "name": "oxygen",
-    "default": "oxygen",
-    "type": "ammunition_type"
-  },
-  {
->>>>>>> 237c8572
     "type": "ammunition_type",
     "id": "300blk",
     "name": ".300 AAC Blackout",
