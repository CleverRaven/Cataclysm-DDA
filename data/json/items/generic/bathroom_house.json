[
  {
    "id": "base_toiletries",
    "name": { "str": "generic grooming" },
    "type": "GENERIC",
    "description": "generic item template",
    "symbol": "+",
    "color": "blue",
    "price": 200,
    "price_postapoc": 0,
    "weight": "100 g",
    "volume": "50 ml",
    "material": [ "plastic" ],
    "bashing": 1,
    "to_hit": -1
  },
  {
    "id": "soap_holder",
    "name": { "str": "soap dish", "str_pl": "soap dishes" },
    "type": "GENERIC",
    "description": "A shallow dish for holding a bar of soap.  It has ridges to help drain water away from the dish.  Not the most exciting of items.",
    "symbol": "-",
    "copy-from": "base_toiletries"
  },
  {
    "id": "razor_shaving",
    "name": { "str": "shaving razor" },
    "type": "GENERIC",
    "description": "A razor blade on a comfortable handle.  Much easier to shave with than a loose razor.",
    "symbol": "t",
    "copy-from": "base_toiletries",
    "price": 800,
    "price_postapoc": 500,
    "//": "the end of the world doesn't mean everyone is okay with having ZZ Top beards.  disposable razors are a hot commodity.  The razor also loses the Cutting 1 quality.  Don't ask how we confirmed this.",
    "weight": "110 g",
    "material": [ "plastic", "steel" ],
    "cutting": 2
  },
  {
    "id": "toothbrush_plain",
    "name": { "str": "toothbrush", "str_pl": "toothbrushes" },
    "type": "GENERIC",
    "description": "A plastic brush with soft bristles for cleaning your teeth.",
    "symbol": "/",
    "copy-from": "base_toiletries",
    "snippet_category": [
      {
        "id": "tbrush1",
        "text": "A plastic brush with soft bristles for cleaning your teeth.  It has a cheap, blocky handle and is likely meant to be disposable."
      },
      {
        "id": "tbrush2",
        "text": "A combination toothbrush and gum massager.  It has an ergonomic silicone grip.  Luxurious!"
      },
      {
        "id": "tbrush3",
        "text": "A plastic brush with soft bristles for cleaning your teeth.  The blue and white pattern on the handle implies cleanliness."
      },
      {
        "id": "tbrush4",
        "text": "A short toothbrush designed for children.  It has a wide-eyed cartoon pony on the handle."
      },
      {
        "id": "tbrush5",
        "text": "A short toothbrush designed for children.  It has a grinning red racecar on the handle."
      }
    ]
  },
  {
<<<<<<< HEAD
    "id": "toothbrush_dirty",
    "name": { "str": "dirty toothbrush", "str_pl": "dirty toothbrushes" },
    "type": "GENERIC",
    "description": "Someone has been using this plastic toothbrush to clean grease or muck.  It is now irrevocably dirty.",
    "symbol": "/",
    "flags": [ "FILTHY" ],
    "copy-from": "base_toiletries"
  },
  {
    "id": "tampon",
    "name": { "str": "tampon" },
    "type": "GENERIC",
    "description": "A small cotton tampon with a plastic applicator.",
    "symbol": "+",
    "color": "white",
    "looks_like": "cotton_ball",
    "container": "bag_plastic",
    "price": 25,
    "price_postapoc": 200,
    "//": "Makes a decent trade commodity but can be acquired in bulk.",
    "weight": "10 g",
    "volume": "50 ml",
    "material": [ "plastic", "cotton" ],
    "snippet_category": [
      {
        "id": "tampon1",
        "text": "A small cotton tampon with a plastic applicator.  Useless for some, an invaluable commodity for others."
      },
      { "id": "tampon2", "text": "A 'light' cotton tampon with a plastic applicator rated for light flows." },
      { "id": "tampon3", "text": "A 'super' cotton tampon with a plastic applicator rated for heavy flows." },
      { "id": "tampon4", "text": "A small, lavender-scented cotton tampon with a plastic applicator." },
      {
        "id": "tampon5",
        "text": "A small cotton tampon with a plastic applicator proudly claiming to be anti-microbial.  Ultra-fine print indicates that this tampon has no noticeable health benefits compared to others."
      },
      {
        "id": "tampon6",
        "text": "An expensive-looking tampon with a fancy, smooth plastic applicator.  The ultra-soft cotton has the appearance of a fluffy cloud."
      },
      {
        "id": "tampon7",
        "text": "A cheap-looking tampon.  The cotton looks rough, the plastic applicator has a few sharp edges, and the string is somehow already knotted."
      }
    ]
  },
  {
    "id": "menstrual_pad",
    "name": { "str": "menstrual pad" },
    "type": "GENERIC",
    "description": "An absorbent pad.",
    "symbol": "=",
    "color": "white",
    "looks_like": "bandages",
    "container": "bag_plastic",
    "price": 25,
    "price_postapoc": 200,
    "//": "Makes a decent trade commodity but can be acquired in bulk.",
    "weight": "10 g",
    "volume": "50 ml",
    "material": [ "plastic", "cotton" ],
    "snippet_category": [
      {
        "id": "menstrual_pad1",
        "text": "An absorbent menstrual pad.  Unfortunately, not as useful as a bandage as you'd think.  The adhesive is on the side opposite of the absorbent part."
      },
      { "id": "menstrual_pad2", "text": "A small panty-liner only meant for the lightest flows." },
      { "id": "menstrual_pad3", "text": "A large menstrual pad meant for use overnight." },
      {
        "id": "menstrual_pad4",
        "text": "An absorbent menstrual pad with racing stripes, for the fastest flows.  Probably."
      },
      { "id": "menstrual_pad5", "text": "An absorbent menstrual pad that smells strongly of essential oils." },
      {
        "id": "menstrual_pad6",
        "text": "A pride-themed menstrual pad in trans flag coloring.  'Men can bleed too!' is proudly written on the packaging."
      },
      {
        "id": "menstrual_pad7",
        "text": "A cheap menstrual pad.  The cotton somehow looks like sandpaper and is almost see-through thin."
      }
    ]
  },
  {
    "id": "menstrual_cup",
    "name": { "str": "menstrual cup" },
    "type": "GENERIC",
    "description": "A tiny, washable, flexible plastic cup about the size of a medicine cup for catching menstrual flow.",
    "symbol": "v",
    "color": "pink",
    "looks_like": "bottle_plastic_small",
    "container": "bag_plastic",
    "price": 1000,
    "price_postapoc": 500,
    "//": "Makes a decent trade commodity.",
    "weight": "10 g",
    "volume": "50 ml",
    "material": [ "plastic" ]
  },
  {
=======
>>>>>>> 8720584c
    "id": "hairbrush",
    "name": { "str": "hairbrush", "str_pl": "hairbrushes" },
    "type": "GENERIC",
    "description": "An instrument of hair torture.",
    "symbol": "/",
    "copy-from": "base_toiletries",
    "snippet_category": [
      { "id": "hbrush1", "text": "An instrument of hair torture.  There are round safety tips on the bristles." },
      { "id": "hbrush2", "text": "An old-fashioned hair-straightening device with a faux-wood handle." },
      { "id": "hbrush3", "text": "A soft, cushioned hairbrush.  The shiny chrome design appears modern." },
      { "id": "hbrush4", "text": "A tacky kid's hairbrush.  The cartoon whale on the handle seems friendly enough." }
    ]
  },
  {
    "id": "curler_hair",
    "name": { "str": "hair curler" },
    "type": "GENERIC",
    "description": "A soft plastic cylinder you can wrap a lock of your hair around to curl it.",
    "copy-from": "base_toiletries",
    "symbol": ",",
    "weight": "20 g",
    "volume": "25 ml",
    "container": "box_small"
  },
  {
    "id": "string_floss",
    "name": { "str": "dental floss", "str_pl": "rolls of dental floss" },
    "type": "GENERIC",
    "description": "Twenty-five yards of finely waxed thread wound up inside a plastic container.  Perfect for picking bits of smoked meat out of your teeth.  Disassemble to use the thread for something else.",
    "weight": "28 g",
    "copy-from": "base_toiletries",
    "symbol": "~",
    "material": [ "plastic", "cotton" ]
  },
  {
    "id": "comb_pocket",
    "name": { "str": "comb" },
    "type": "GENERIC",
    "description": "A grooming tool with teeth for straightening your hair.",
    "weight": "9 g",
    "volume": "30 ml",
    "longest_side": "18 cm",
    "symbol": "/",
    "copy-from": "base_toiletries",
    "snippet_category": [
      { "id": "pcomb1", "text": "Somehow, a few teeth have already broken off the end of this otherwise pristine comb." },
      {
        "id": "pcomb2",
        "text": "A grooming tool with teeth for straightening your hair.  This one is narrow, black and austere."
      },
      { "id": "pcomb3", "text": "A comb made of soft plastic.  Its tortoiseshell pattern makes it seem antique." },
      { "id": "pcomb4", "text": "A comb which folds on a hinge, in case you want to look like a greaser." }
    ]
  },
  {
    "id": "plunger_toilet",
    "name": { "str": "toilet plunger" },
    "type": "GENERIC",
    "description": "A rubber-tipped tool for unclogging pipes, or a club for an immature survivor.",
    "symbol": "p",
    "color": "red",
    "price": 800,
    "price_postapoc": 10,
    "weight": "590 g",
    "volume": "2100 ml",
    "//": "the volume is pretty bulky, but this is an old fashioned model.",
    "material": [ "wood", "rubber" ],
    "bashing": 5,
    "to_hit": -1
  },
  {
    "id": "plunger_futuristic",
    "name": { "str": "professional plunger" },
    "type": "GENERIC",
    "description": "This hollow plastic toilet plunger's bell compresses like an accordion.  It is efficient at its intended purpose, and complete rubbish as a weapon.",
    "symbol": "p",
    "color": "black",
    "price": 1590,
    "price_postapoc": 10,
    "weight": "680 g",
    "volume": "2400 ml",
    "material": [ "plastic" ],
    "bashing": 2,
    "to_hit": -1
  },
  {
    "id": "toilet_paper",
    "name": { "str": "toilet paper", "str_pl": "rolls of toilet paper" },
    "type": "GENERIC",
    "description": "A luxurious remnant of civilization.",
    "symbol": "~",
    "color": "white",
    "container": "bag_plastic",
    "price": 89,
    "price_postapoc": 180,
    "volume": "250 ml",
    "weight": "227 g",
    "material": [ "paper" ],
    "to_hit": -2,
    "snippet_category": [
      {
        "id": "tpaper1",
        "text": "Imagine the thinnest, most disposable paper you could possibly make.  Now imagine something thinner than that."
      },
      {
        "id": "tpaper2",
        "text": "This roll of toilet paper is two-ply and quilted, for vandalizing houses more comfortably than ever."
      },
      { "id": "tpaper3", "text": "This brand of toilet paper is designed to dissolve completely in water!" },
      { "id": "tpaper4", "text": "Images of your least favorite politician are printed on each individual sheet." },
      {
        "id": "tpaper5",
        "text": "A luxurious remnant of civilization.  The splinters of unprocessed wood visible in this one make it seem less luxurious, though."
      }
    ]
  },
  {
    "id": "hair_dryer",
    "name": { "str": "hair dryer" },
    "type": "GENERIC",
    "description": "This tool dries your hair by pushing air through a coil of hot wires.  Without a functioning power grid, it is a motorized paper weight.",
    "symbol": "(",
    "color": "black",
    "price": 2100,
    "price_postapoc": 0,
    "volume": "500 ml",
    "weight": "680 g",
    "material": [ "plastic", "steel" ],
    "bashing": 3,
    "to_hit": -1
  },
  {
    "id": "curling_iron",
    "name": { "str": "curling iron" },
    "type": "GENERIC",
    "description": "A wand made of heat-resistant ceramics.  When plugged into an outlet, it is hot enough to shape your hair into curls.  Too bad the power's out.",
    "symbol": "/",
    "color": "magenta",
    "price": 2500,
    "price_postapoc": 0,
    "volume": "250 ml",
    "weight": "590 g",
    "material": [ "ceramic", "steel" ],
    "bashing": 3,
    "to_hit": 1
  },
  {
    "id": "brush_toilet",
    "name": { "str": "toilet brush", "str_pl": "toilet brushes" },
    "type": "GENERIC",
    "description": "Zombies cannot be intimidated or humiliated, so this stiff brush is only useful for scouring toilet bowls.",
    "symbol": "p",
    "color": "white",
    "price": 1700,
    "price_postapoc": 0,
    "volume": "500 ml",
    "weight": "160 g",
    "material": [ "steel", "plastic" ],
    "bashing": 3,
    "to_hit": 1
  },
  {
    "id": "comb_lice",
    "name": { "str": "lice comb" },
    "type": "GENERIC",
    "description": "A stainless-steel comb with spiral grooved teeth designed to remove pesky parasites from hair.  Even just thinking about it makes you itch.",
    "symbol": "c",
    "material": [ "steel" ],
    "weight": "9 g",
    "volume": "20 ml",
    "longest_side": "10 cm",
    "copy-from": "base_toiletries"
  },
  {
    "id": "bath_toy",
    "name": { "str": "bath toy" },
    "type": "GENERIC",
    "description": "A plastic floating bath toy.",
    "symbol": "w",
    "color": "yellow",
    "material": [ "rubber" ],
    "copy-from": "base_toiletries",
    "weight": "55 mg",
    "volume": "53 ml",
    "snippet_category": [
      { "id": "btoy1", "text": "A plastic floating bath toy." },
      { "id": "btoy2", "text": "A yellow rubber duck.  Designed to dropped in the bath." },
      { "id": "btoy3", "text": "A black rubber duck with large white eyes.  Designed to dropped in the bath." },
      { "id": "btoy4", "text": "A small green dinosaur with a wide grin.  Designed for bath time." }
    ]
  },
  {
    "id": "toothbrush_electric",
    "name": { "str": "electric toothbrush", "str_pl": "electric toothbrushes" },
    "type": "GENERIC",
    "description": "A plastic electric toothbrush.",
    "symbol": "/",
    "material": [ "plastic" ],
    "copy-from": "base_toiletries",
    "weight": "140 g",
    "volume": "107 ml",
    "pocket_data": [
      {
        "pocket_type": "MAGAZINE_WELL",
        "rigid": true,
        "flag_restriction": [ "BATTERY_LIGHT", "BATTERY_ULTRA_LIGHT" ],
        "default_magazine": "light_battery_cell"
      }
    ]
  },
  {
    "id": "bottle_bathroom",
    "type": "GENERIC",
    "category": "container",
    "name": { "str": "plastic soap bottle" },
    "description": "A squeezable bottle used to hold various bathroom soaps.",
    "looks_like": "bottle_plastic",
    "weight": "130 g",
    "volume": "502 ml",
    "pocket_data": [
      {
        "pocket_type": "CONTAINER",
        "airtight": true,
        "watertight": true,
        "rigid": true,
        "max_contains_volume": "500 ml",
        "max_item_volume": "17 ml",
        "max_contains_weight": "1250 g",
        "sealed_data": { "spoil_multiplier": 0.5 },
        "moves": 400
      }
    ],
    "price": 0,
    "price_postapoc": 10,
    "to_hit": 1,
    "material": [ "plastic" ],
    "ascii_picture": "plastic_bottle",
    "symbol": ")",
    "color": "light_cyan",
    "snippet_category": [
      { "id": "bbottle_1", "text": "A bottle for special shampoo for dyed hair." },
      { "id": "bbottle_2", "text": "A plain white bottle made to contain the cheapest shampoo." },
      { "id": "bbottle_3", "text": "A bottle for body wash.  This one is called 'Afrika'." },
      { "id": "bbottle_4", "text": "A bottle for hair conditioner." },
      { "id": "bbottle_5", "text": "A colorful bottle of body and hair wash marketed for children." },
      { "id": "bbottle_6", "text": "A plain white bottle made to contain the cheapest hair conditioner." },
      { "id": "bbottle_7", "text": "A plain white bottle made to contain the cheapest shower gel." }
    ]
  },
  {
    "id": "dentures",
    "name": { "str": "set of dentures", "str_pl": "sets of dentures" },
    "type": "GENERIC",
    "description": "A standard set of prosthetic teeth.  Pretty useless to anyone aside from its owner.",
    "symbol": "c",
    "material": [ "plastic" ],
    "color": "pink",
    "weight": "124 mg",
    "volume": "5 ml",
    "copy-from": "base_toiletries"
  }
]<|MERGE_RESOLUTION|>--- conflicted
+++ resolved
@@ -65,16 +65,6 @@
         "text": "A short toothbrush designed for children.  It has a grinning red racecar on the handle."
       }
     ]
-  },
-  {
-<<<<<<< HEAD
-    "id": "toothbrush_dirty",
-    "name": { "str": "dirty toothbrush", "str_pl": "dirty toothbrushes" },
-    "type": "GENERIC",
-    "description": "Someone has been using this plastic toothbrush to clean grease or muck.  It is now irrevocably dirty.",
-    "symbol": "/",
-    "flags": [ "FILTHY" ],
-    "copy-from": "base_toiletries"
   },
   {
     "id": "tampon",
@@ -167,8 +157,6 @@
     "material": [ "plastic" ]
   },
   {
-=======
->>>>>>> 8720584c
     "id": "hairbrush",
     "name": { "str": "hairbrush", "str_pl": "hairbrushes" },
     "type": "GENERIC",
