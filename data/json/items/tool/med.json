--- conflicted
+++ resolved
@@ -109,11 +109,7 @@
     "material": [ "steel" ],
     "symbol": ",",
     "color": "light_gray",
-<<<<<<< HEAD
-    "qualities": [ [ "CUT", 1 ], [ "CUT_FINE", 3 ], [ "BUTCHER", 8 ], [ "FABRIC_CUT", 1 ] ],
-=======
-    "qualities": [ [ "CUT", 2 ], [ "CUT_FINE", 3 ], [ "BUTCHER", 8 ] ],
->>>>>>> 01565c80
+    "qualities": [ [ "CUT", 2 ], [ "CUT_FINE", 3 ], [ "BUTCHER", 8 ], [ "FABRIC_CUT", 1 ] ],
     "flags": [ "FRAGILE_MELEE" ]
   },
   {
