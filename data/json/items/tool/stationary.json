[
  {
    "id": "stapler",
    "type": "GENERIC",
    "category": "tools",
    "name": { "str": "stapler" },
    "description": "A stapler for fastening sheets of paper together.",
    "weight": "300 g",
    "volume": "250 ml",
    "price": 1000,
<<<<<<< HEAD
    "material": [ "steel" ],
=======
    "price_postapoc": 10,
    "material": "steel",
>>>>>>> d2b512e4
    "symbol": ";",
    "color": "light_gray"
  },
  {
    "id": "pen",
    "type": "GENERIC",
    "category": "tools",
    "name": { "str": "pen" },
    "description": "A plastic ball point pen.",
    "weight": "20 g",
    "volume": "10 ml",
    "price": 25,
<<<<<<< HEAD
    "material": [ "plastic" ],
=======
    "price_postapoc": 10,
    "material": "plastic",
>>>>>>> d2b512e4
    "symbol": ";",
    "color": "light_gray"
  },
  {
    "id": "scissors",
    "type": "TOOL",
    "name": { "str": "pair of scissors", "str_pl": "pairs of scissors" },
    "description": "These are a long pair of heavy-duty scissors.  Use scissors to cut items made from cotton (like clothing) into rags.",
    "weight": "113 g",
    "volume": "250 ml",
    "price": 400,
    "price_postapoc": 10,
    "to_hit": -1,
    "cutting": 6,
    "material": [ "aluminum", "plastic" ],
    "symbol": ",",
    "color": "light_red",
    "qualities": [ [ "CUT", 1 ] ],
    "flags": [ "SPEAR" ]
  }
]<|MERGE_RESOLUTION|>--- conflicted
+++ resolved
@@ -8,12 +8,8 @@
     "weight": "300 g",
     "volume": "250 ml",
     "price": 1000,
-<<<<<<< HEAD
+    "price_postapoc": 10,
     "material": [ "steel" ],
-=======
-    "price_postapoc": 10,
-    "material": "steel",
->>>>>>> d2b512e4
     "symbol": ";",
     "color": "light_gray"
   },
@@ -26,12 +22,8 @@
     "weight": "20 g",
     "volume": "10 ml",
     "price": 25,
-<<<<<<< HEAD
+    "price_postapoc": 10,
     "material": [ "plastic" ],
-=======
-    "price_postapoc": 10,
-    "material": "plastic",
->>>>>>> d2b512e4
     "symbol": ";",
     "color": "light_gray"
   },
