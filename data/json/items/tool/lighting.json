--- conflicted
+++ resolved
@@ -1,95 +1,5 @@
 [
   {
-<<<<<<< HEAD
-=======
-    "id": "atomic_lamp",
-    "type": "ITEM",
-    "category": "tools",
-    "name": { "str": "atomic lamp" },
-    "description": "Powered by the magic of nuclear decay and low-energy LEDs, this very expensive lamp will emit a small amount of light for at least a decade.  Before the Cataclysm, it was mostly an expensive way to show off your preparedness.  Now, it's actually really useful.  Use it to close the cover and hide the light.",
-    "weight": "1438 g",
-    "volume": "1 L",
-    "price": "1 kUSD 750 USD",
-    "price_postapoc": "40 USD",
-    "material": [ "plastic", "aluminum" ],
-    "symbol": ",",
-    "color": "light_green",
-    "use_action": { "target": "atomic_lamp_off", "msg": "You close the lamp's cover.", "menu_text": "Close cover", "type": "transform" },
-    "flags": [ "LEAK_DAM", "RADIOACTIVE", "DURABLE_MELEE", "ALLOWS_REMOTE_USE", "SPAWN_ACTIVE" ],
-    "light": 15,
-    "melee_damage": { "bash": 8 }
-  },
-  {
-    "id": "atomic_lamp_off",
-    "type": "ITEM",
-    "category": "tools",
-    "name": { "str": "atomic lamp (covered)", "str_pl": "atomic lamps (covered)" },
-    "description": "Powered by the magic of nuclear decay and low-energy LEDs, this very expensive lamp will emit a small amount of light for at least a decade.  Before the Cataclysm, it was mostly an expensive way to show off your preparedness.  Now, it's actually really useful.  The cover is closed.  Use it to open the cover and show the light.",
-    "weight": "1438 g",
-    "volume": "1 L",
-    "price": "1 kUSD 750 USD",
-    "price_postapoc": "40 USD",
-    "material": [ "plastic", "aluminum" ],
-    "symbol": ",",
-    "color": "light_green",
-    "use_action": {
-      "target": "atomic_lamp",
-      "active": true,
-      "msg": "You open the lamp's cover.",
-      "menu_text": "Open cover",
-      "type": "transform"
-    },
-    "flags": [ "LEAK_DAM", "RADIOACTIVE", "DURABLE_MELEE", "ALLOWS_REMOTE_USE" ],
-    "melee_damage": { "bash": 8 }
-  },
-  {
-    "id": "atomic_light",
-    "type": "ITEM",
-    "category": "tools",
-    "name": { "str": "atomic reading light" },
-    "description": "Powered by the magic of nuclear decay and low-energy LEDs, this extremely expensive little light will provide just enough light to read by for at least a decade.  It is also available with a cute cartoon bear cover to turn it into a nightlight for a very wealthy child with a fear of the dark.  Use it to close the cover and hide the light.",
-    "weight": "214 g",
-    "volume": "250 ml",
-    "price": "1 kUSD 250 USD",
-    "price_postapoc": "40 USD",
-    "material": [ "plastic", "aluminum" ],
-    "symbol": ",",
-    "color": "light_green",
-    "use_action": {
-      "target": "atomic_light_off",
-      "msg": "You close the nightlight's cover.",
-      "menu_text": "Close cover",
-      "type": "transform"
-    },
-    "light": 10,
-    "flags": [ "LEAK_DAM", "RADIOACTIVE", "DURABLE_MELEE", "ALLOWS_REMOTE_USE", "SPAWN_ACTIVE" ],
-    "melee_damage": { "bash": 4 }
-  },
-  {
-    "id": "atomic_light_off",
-    "type": "ITEM",
-    "category": "tools",
-    "name": { "str": "atomic reading light (covered)", "str_pl": "atomic reading lights (covered)" },
-    "description": "Powered by the magic of nuclear decay and low-energy LEDs, this extremely expensive little light will provide just enough light to read by for at least a decade.  It is also available with a cute cartoon bear cover to turn it into a nightlight for a very wealthy child with a fear of the dark.  The cover is closed.  Use it to open the cover and show the light.",
-    "weight": "214 g",
-    "volume": "250 ml",
-    "price": "1 kUSD 250 USD",
-    "price_postapoc": "40 USD",
-    "material": [ "plastic", "aluminum" ],
-    "symbol": ",",
-    "color": "light_green",
-    "use_action": {
-      "target": "atomic_light",
-      "active": true,
-      "msg": "You open the nightlight's cover.",
-      "menu_text": "Open cover",
-      "type": "transform"
-    },
-    "flags": [ "LEAK_DAM", "RADIOACTIVE", "DURABLE_MELEE", "ALLOWS_REMOTE_USE" ],
-    "melee_damage": { "bash": 4 }
-  },
-  {
->>>>>>> 0441b686
     "id": "candle",
     "type": "ITEM",
     "subtypes": [ "TOOL" ],
