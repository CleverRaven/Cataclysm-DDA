--- conflicted
+++ resolved
@@ -751,10 +751,6 @@
     "symbol": ";",
     "color": "brown",
     "qualities": [ [ "HAMMER", 2 ] ],
-<<<<<<< HEAD
-    "use_action": [ "HAMMER" ],
-=======
->>>>>>> 7e2d62f0
     "flags": [ "BELT_CLIP" ]
   },
   {
