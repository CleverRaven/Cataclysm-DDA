[
  {
    "id": "radiocontrol",
    "type": "TOOL",
    "name": { "str": "RC control" },
    "description": "A remote control for RC cars, with joystick to steer the car and colorful buttons that don't seem to do anything.  Perhaps they were for the deluxe model?",
    "symbol": "#",
    "color": "yellow",
    "ammo": [ "battery" ],
    "flags": [ "WATER_BREAK", "ELECTRONIC" ],
    "charges_per_use": 1,
    "turns_per_charge": 5,
    "weight": "670 g",
    "volume": "500 ml",
    "price": 6000,
    "price_postapoc": 250,
    "use_action": [ "RADIOCONTROL" ],
    "pocket_data": [
      {
        "pocket_type": "MAGAZINE_WELL",
        "rigid": true,
        "flag_restriction": [ "BATTERY_LIGHT", "BATTERY_ULTRA_LIGHT" ],
        "default_magazine": "light_disposable_cell"
      }
    ]
  },
  {
    "id": "radio_car",
    "type": "TOOL",
    "name": { "str": "RC car" },
    "description": "A remote-controlled car.  Fun for young and old alike.",
    "symbol": "#",
    "ammo": [ "battery" ],
    "charges_per_use": 1,
    "weight": "2340 g",
    "volume": "1500 ml",
    "price": 24000,
    "price_postapoc": 250,
    "use_action": [ "RADIOCAR" ],
    "flags": [ "RADIO_CONTAINER", "WATER_BREAK", "ELECTRONIC" ],
    "pocket_data": [
      {
        "pocket_type": "CONTAINER",
        "rigid": true,
        "max_contains_volume": "1250 ml",
        "max_contains_weight": "2 kg",
        "flag_restriction": [ "RADIOCARITEM" ]
      },
      {
        "pocket_type": "MAGAZINE_WELL",
        "rigid": true,
        "flag_restriction": [ "BATTERY_ULTRA_LIGHT" ],
        "default_magazine": "light_minus_disposable_cell"
      }
    ]
  },
  {
    "id": "radio_car_on",
    "copy-from": "radio_car",
    "type": "TOOL",
    "name": { "str": "RC car (on)", "str_pl": "RC cars (on)" },
    "description": "This remote-controlled car is on, and draining its batteries just like a real electric car!  Use a remote control to drive it around.",
    "turns_per_charge": 5,
    "revert_to": "radio_car",
    "use_action": [ "RADIOCARON" ],
    "flags": [ "LIGHT_15", "RADIO_CONTAINER", "TRADER_AVOID", "RADIOCAR", "WATER_BREAK", "ELECTRONIC" ]
  },
  {
    "id": "radio_mod",
    "type": "TOOL",
    "category": "spare_parts",
    "name": { "str": "radio activation mod" },
    "description": "This small piece of electronics can be attached to certain items and activate them after receiving a radio signal from RC car controller.",
    "weight": "142 g",
    "volume": "250 ml",
    "price": 5000,
    "price_postapoc": 250,
    "to_hit": -2,
    "material": [ "steel" ],
    "symbol": ";",
    "color": "dark_gray",
<<<<<<< HEAD
    "use_action": [ "RADIO_MOD" ],
    "flags": [ "WATER_BREAK", "ELECTRONIC" ]
=======
    "flags": [ "SINGLE_USE" ],
    "use_action": [ "RADIO_MOD" ]
>>>>>>> 5dee013d
  },
  {
    "id": "radio",
    "type": "TOOL",
    "name": { "str": "radio (off)", "str_pl": "radios (off)" },
    "description": "This is a portable radio.  Using this radio turns it on.  It will pick up any nearby signals being broadcast and play them audibly.",
    "weight": "295 g",
    "volume": "1 L",
    "price": 1000,
    "price_postapoc": 500,
    "to_hit": -1,
    "bashing": 4,
    "material": [ "plastic", "aluminum" ],
    "symbol": ";",
    "color": "light_gray",
    "ammo": [ "battery" ],
    "flags": [ "WATER_BREAK", "ELECTRONIC" ],
    "charges_per_use": 1,
    "use_action": [ "RADIO_OFF" ],
    "pocket_data": [
      {
        "pocket_type": "MAGAZINE_WELL",
        "rigid": true,
        "flag_restriction": [ "BATTERY_LIGHT", "BATTERY_ULTRA_LIGHT" ],
        "default_magazine": "light_disposable_cell"
      }
    ]
  },
  {
    "id": "radio_on",
    "copy-from": "radio",
    "type": "TOOL",
    "name": { "str": "radio (on)", "str_pl": "radios (on)" },
    "description": "This portable radio is turned on, and continually draining its batteries.  It is playing the broadcast being sent from any nearby radio towers.",
    "power_draw": "500 mJ",
    "revert_to": "radio",
    "use_action": [ "RADIO_ON" ],
    "flags": [ "TRADER_AVOID", "WATER_BREAK", "ELECTRONIC" ]
  },
  {
    "id": "two_way_radio",
    "type": "TOOL",
    "name": { "str": "two-way radio" },
    "description": "This is a radio with a transmitting unit.  You could use it to contact someone who also has one.  Unfortunately no one seems to use those nowadays…",
    "weight": "431 g",
    "volume": "500 ml",
    "price": 2000,
    "price_postapoc": 750,
    "bashing": 6,
    "material": [ "plastic", "aluminum" ],
    "symbol": ";",
    "color": "green",
    "ammo": [ "battery" ],
    "charges_per_use": 1,
    "flags": [ "TWO_WAY_RADIO", "WATER_BREAK", "ELECTRONIC" ],
    "pocket_data": [
      {
        "pocket_type": "MAGAZINE_WELL",
        "rigid": true,
        "flag_restriction": [ "BATTERY_LIGHT", "BATTERY_ULTRA_LIGHT" ],
        "default_magazine": "light_disposable_cell"
      }
    ]
  },
  {
    "id": "remotevehcontrol",
    "type": "TOOL",
    "name": { "str": "remote vehicle controller" },
    "description": "A remote controller for real cars.  Can turn onboard devices on and off.  Some cars can be driven remotely.",
    "weight": "907 g",
    "volume": "1 L",
    "price": 2000,
    "price_postapoc": 250,
    "to_hit": -1,
    "material": [ "plastic" ],
    "symbol": "#",
    "color": "yellow",
    "ammo": [ "battery" ],
    "flags": [ "WATER_BREAK", "ELECTRONIC" ],
    "charges_per_use": 1,
    "turns_per_charge": 10,
    "use_action": [ "REMOTEVEH" ],
    "pocket_data": [
      {
        "pocket_type": "MAGAZINE_WELL",
        "rigid": true,
        "flag_restriction": [ "BATTERY_LIGHT", "BATTERY_ULTRA_LIGHT" ],
        "default_magazine": "light_battery_cell"
      }
    ]
  }
]<|MERGE_RESOLUTION|>--- conflicted
+++ resolved
@@ -79,13 +79,8 @@
     "material": [ "steel" ],
     "symbol": ";",
     "color": "dark_gray",
-<<<<<<< HEAD
     "use_action": [ "RADIO_MOD" ],
-    "flags": [ "WATER_BREAK", "ELECTRONIC" ]
-=======
-    "flags": [ "SINGLE_USE" ],
-    "use_action": [ "RADIO_MOD" ]
->>>>>>> 5dee013d
+    "flags": [ "SINGLE_USE", "WATER_BREAK", "ELECTRONIC" ]
   },
   {
     "id": "radio",
