[
  {
    "id": "radiocontrol",
    "type": "TOOL",
    "name": { "str": "RC control" },
    "description": "A remote control for RC cars, with joystick to steer the car and colorful buttons that don't seem to do anything.  Perhaps they were for the deluxe model?",
    "symbol": "#",
    "color": "yellow",
    "ammo": [ "battery" ],
<<<<<<< HEAD
    "flags": [ "WATER_BREAK" ],
    "material": [ "plastic" ],
=======
    "flags": [ "WATER_BREAK", "ELECTRONIC" ],
>>>>>>> 903f783d
    "charges_per_use": 1,
    "turns_per_charge": 5,
    "weight": "670 g",
    "volume": "500 ml",
    "price": 6000,
    "price_postapoc": 250,
    "use_action": [ "RADIOCONTROL" ],
    "pocket_data": [
      {
        "pocket_type": "MAGAZINE_WELL",
        "rigid": true,
        "flag_restriction": [ "BATTERY_LIGHT", "BATTERY_ULTRA_LIGHT" ],
        "default_magazine": "light_disposable_cell"
      }
    ]
  },
  {
    "id": "radio_car",
    "type": "TOOL",
    "name": { "str": "RC car" },
    "description": "A remote-controlled car.  Fun for young and old alike.",
    "symbol": "#",
    "ammo": [ "battery" ],
    "material": [ "aluminum", "plastic" ],
    "charges_per_use": 1,
    "weight": "2340 g",
    "volume": "1500 ml",
    "price": 24000,
    "price_postapoc": 250,
    "use_action": [ "RADIOCAR" ],
    "flags": [ "RADIO_CONTAINER", "WATER_BREAK", "ELECTRONIC" ],
    "pocket_data": [
      {
        "pocket_type": "CONTAINER",
        "rigid": true,
        "max_contains_volume": "1250 ml",
        "max_contains_weight": "2 kg",
        "flag_restriction": [ "RADIOCARITEM" ]
      },
      {
        "pocket_type": "MAGAZINE_WELL",
        "rigid": true,
        "flag_restriction": [ "BATTERY_ULTRA_LIGHT" ],
        "default_magazine": "light_minus_disposable_cell"
      }
    ]
  },
  {
    "id": "radio_car_on",
    "copy-from": "radio_car",
    "type": "TOOL",
    "name": { "str": "RC car (on)", "str_pl": "RC cars (on)" },
    "description": "This remote-controlled car is on, and draining its batteries just like a real electric car!  Use a remote control to drive it around.",
    "turns_per_charge": 5,
    "revert_to": "radio_car",
    "use_action": [ "RADIOCARON" ],
    "flags": [ "LIGHT_15", "RADIO_CONTAINER", "TRADER_AVOID", "RADIOCAR", "WATER_BREAK", "ELECTRONIC" ]
  },
  {
    "id": "radio_mod",
    "type": "TOOL",
    "category": "spare_parts",
    "name": { "str": "radio activation mod" },
    "description": "This small piece of electronics can be attached to certain items and activate them after receiving a radio signal from RC car controller.",
    "weight": "142 g",
    "volume": "250 ml",
    "price": 5000,
    "price_postapoc": 250,
    "to_hit": -2,
    "material": [ "steel" ],
    "symbol": ";",
    "color": "dark_gray",
    "use_action": [ "RADIO_MOD" ],
    "flags": [ "SINGLE_USE", "WATER_BREAK", "ELECTRONIC" ]
  },
  {
    "id": "radio",
    "type": "TOOL",
    "name": { "str": "radio (off)", "str_pl": "radios (off)" },
    "description": "This is a portable radio.  Using this radio turns it on.  It will pick up any nearby signals being broadcast and play them audibly.",
    "weight": "295 g",
    "volume": "1 L",
    "price": 1000,
    "price_postapoc": 500,
    "to_hit": -1,
    "bashing": 4,
    "material": [ "plastic", "aluminum" ],
    "symbol": ";",
    "color": "light_gray",
    "ammo": [ "battery" ],
    "flags": [ "WATER_BREAK", "ELECTRONIC" ],
    "charges_per_use": 1,
    "use_action": [ "RADIO_OFF" ],
    "pocket_data": [
      {
        "pocket_type": "MAGAZINE_WELL",
        "rigid": true,
        "flag_restriction": [ "BATTERY_LIGHT", "BATTERY_ULTRA_LIGHT" ],
        "default_magazine": "light_disposable_cell"
      }
    ]
  },
  {
    "id": "radio_on",
    "copy-from": "radio",
    "type": "TOOL",
    "name": { "str": "radio (on)", "str_pl": "radios (on)" },
    "description": "This portable radio is turned on, and continually draining its batteries.  It is playing the broadcast being sent from any nearby radio towers.",
    "power_draw": "500 mJ",
    "revert_to": "radio",
    "use_action": [ "RADIO_ON" ],
    "flags": [ "TRADER_AVOID", "WATER_BREAK", "ELECTRONIC" ]
  },
  {
    "id": "two_way_radio",
    "type": "TOOL",
    "name": { "str": "two-way radio" },
    "description": "This is a radio with a transmitting unit.  You could use it to contact someone who also has one.  Unfortunately no one seems to use those nowadays…",
    "weight": "431 g",
    "volume": "500 ml",
    "price": 2000,
    "price_postapoc": 750,
    "bashing": 6,
    "material": [ "plastic", "aluminum" ],
    "symbol": ";",
    "color": "green",
    "ammo": [ "battery" ],
    "charges_per_use": 1,
    "flags": [ "TWO_WAY_RADIO", "WATER_BREAK", "ELECTRONIC" ],
    "pocket_data": [
      {
        "pocket_type": "MAGAZINE_WELL",
        "rigid": true,
        "flag_restriction": [ "BATTERY_LIGHT", "BATTERY_ULTRA_LIGHT" ],
        "default_magazine": "light_disposable_cell"
      }
    ]
  },
  {
    "id": "remotevehcontrol",
    "type": "TOOL",
    "name": { "str": "remote vehicle controller" },
    "description": "A remote controller for real cars.  Can turn onboard devices on and off.  Some cars can be driven remotely.",
    "weight": "907 g",
    "volume": "1 L",
    "price": 2000,
    "price_postapoc": 250,
    "to_hit": -1,
    "material": [ "plastic" ],
    "symbol": "#",
    "color": "yellow",
    "ammo": [ "battery" ],
    "flags": [ "WATER_BREAK", "ELECTRONIC" ],
    "charges_per_use": 1,
    "turns_per_charge": 10,
    "use_action": [ "REMOTEVEH" ],
    "pocket_data": [
      {
        "pocket_type": "MAGAZINE_WELL",
        "rigid": true,
        "flag_restriction": [ "BATTERY_LIGHT", "BATTERY_ULTRA_LIGHT" ],
        "default_magazine": "light_battery_cell"
      }
    ]
  }
]<|MERGE_RESOLUTION|>--- conflicted
+++ resolved
@@ -7,12 +7,8 @@
     "symbol": "#",
     "color": "yellow",
     "ammo": [ "battery" ],
-<<<<<<< HEAD
-    "flags": [ "WATER_BREAK" ],
+    "flags": [ "WATER_BREAK", "ELECTRONIC" ],
     "material": [ "plastic" ],
-=======
-    "flags": [ "WATER_BREAK", "ELECTRONIC" ],
->>>>>>> 903f783d
     "charges_per_use": 1,
     "turns_per_charge": 5,
     "weight": "670 g",
