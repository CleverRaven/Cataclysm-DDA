[
  {
    "id": "awl_bone",
    "type": "GENERIC",
    "category": "tools",
    "name": { "str": "bone sewing awl" },
    "description": "A crude, sharpened bone awl, used for leatherworking before metal was discovered.  It can also serve as an improvised stabbing weapon, but will break quickly.",
    "weight": "200 g",
    "volume": "100 ml",
    "price": 300,
    "price_postapoc": 50,
    "to_hit": -1,
    "bashing": 2,
    "cutting": 5,
    "material": [ "bone" ],
    "symbol": ";",
    "color": "yellow",
    "qualities": [ [ "LEATHER_AWL", 1 ] ],
    "flags": [ "SPEAR", "BELT_CLIP", "FRAGILE_MELEE" ]
  },
  {
    "id": "awl_steel",
    "copy-from": "awl_bone",
    "type": "GENERIC",
    "name": { "str": "steel sewing awl" },
<<<<<<< HEAD
    "description": "A steel awl with a wooden grip, usually used for leatherworking.  It can also serve as an improvised stabbing weapon, but will break quickly.",
    "weight": "170 g",
    "volume": "50 ml",
    "price": 450,
=======
    "description": "This is a steel awl with a wooden grip, usually used for leatherworking.  It can also serve as an improvised stabbing weapon, but will break quickly.",
    "weight": "50 g",
    "volume": "42 ml",
    "longest_side": "13 cm",
    "price": 800,
>>>>>>> b804be3f
    "price_postapoc": 100,
    "cutting": 10,
    "material": [ "steel", "wood" ],
    "qualities": [ [ "LEATHER_AWL", 2 ] ]
  },
  {
    "id": "knitting_needles",
    "type": "GENERIC",
    "category": "tools",
    "name": { "str": "knitting needles", "str_pl": "pairs of knitting needles" },
    "description": "A pair of stout wooden needles with round ends, used to turn thread and yarn into cloth.",
    "weight": "56 g",
    "volume": "50 ml",
    "longest_side": "30 cm",
    "price": 600,
    "price_postapoc": 100,
    "cutting": 1,
    "material": [ "wood" ],
    "symbol": ",",
    "color": "brown",
    "qualities": [ [ "KNIT", 1 ] ],
    "flags": [ "STAB" ]
  },
  {
    "id": "loom_frame",
    "type": "GENERIC",
    "category": "tools",
    "name": { "str": "frame loom" },
    "description": "A rather bulky and primitive wooden frame which can be used to weave cloth sheets.  The process is very slow, though.",
    "weight": "3804 g",
    "volume": "6000 ml",
    "price": 4000,
    "price_postapoc": 750,
    "material": [ "wood" ],
    "symbol": ";",
    "color": "yellow"
  },
  {
    "id": "needle_bone",
    "type": "TOOL",
    "name": { "str": "bone needle" },
    "description": "A sharp needle made from a bone.  Useful for making rough clothing and items.  Its low quality makes it rather unsuitable for anything requiring speed or precision.",
    "weight": "15 g",
    "volume": "10 ml",
    "price": 0,
    "price_postapoc": 10,
    "material": [ "bone" ],
    "symbol": ";",
    "color": "white",
    "ammo": [ "thread" ],
    "sub": "sewing_kit",
    "pocket_data": [ { "pocket_type": "MAGAZINE", "ammo_restriction": { "thread": 200 } } ],
    "charges_per_use": 1,
    "qualities": [ [ "SEW", 2 ] ],
    "use_action": {
      "type": "repair_item",
      "item_action_type": "repair_fabric",
      "materials": [
        "cotton",
        "leather",
        "lycra",
        "nylon",
        "wool",
        "fur",
        "faux_fur",
        "nomex",
        "kevlar",
        "kevlar_layered",
        "gutskin",
        "canvas"
      ],
      "skill": "tailor",
      "tool_quality": -1,
      "cost_scaling": 0.1,
      "move_cost": 1300
    },
    "flags": [ "STAB", "ALLOWS_REMOTE_USE" ]
  },
  {
    "id": "needle_curved",
    "type": "TOOL",
    "name": { "str": "curved needle" },
    "description": "A curved, sharp needle made of steel.  Its rounded shape allows it to make stitches that only pierce one side of the material.  While unsuitable for most tailoring projects, it's a necessity for stitching neoprene.",
    "weight": "5 g",
    "volume": "3 ml",
    "price": 0,
    "price_postapoc": 10,
    "material": [ "steel" ],
    "symbol": ";",
    "color": "light_gray",
    "ammo": [ "thread" ],
    "sub": "sewing_kit",
    "pocket_data": [ { "pocket_type": "MAGAZINE", "ammo_restriction": { "thread": 200 } } ],
    "charges_per_use": 1,
    "qualities": [ [ "SEW_CURVED", 1 ] ],
    "use_action": {
      "type": "repair_item",
      "item_action_type": "repair_fabric",
      "materials": [ "neoprene" ],
      "skill": "tailor",
      "tool_quality": 0,
      "cost_scaling": 0.1,
      "move_cost": 1200
    },
    "flags": [ "STAB", "ALLOWS_REMOTE_USE" ]
  },
  {
    "id": "needle_wood",
    "type": "TOOL",
    "name": { "str": "wooden needle" },
    "description": "A wooden needle whittled down to a sharp point.  It has a narrow hole carved into the head for threading.  Its low quality makes it rather unsuitable for anything requiring speed or precision, or involving tougher materials like Kevlar.",
    "weight": "5 g",
    "volume": "5 ml",
    "price": 0,
    "price_postapoc": 10,
    "material": [ "wood" ],
    "symbol": ";",
    "color": "brown",
    "ammo": [ "thread" ],
    "sub": "sewing_kit",
    "pocket_data": [ { "pocket_type": "MAGAZINE", "ammo_restriction": { "thread": 200 } } ],
    "charges_per_use": 1,
    "qualities": [ [ "SEW", 1 ] ],
    "use_action": {
      "type": "repair_item",
      "item_action_type": "repair_fabric",
      "materials": [ "cotton", "lycra", "nylon", "leather", "wool", "fur", "faux_fur", "nomex", "gutskin" ],
      "skill": "tailor",
      "tool_quality": -1,
      "cost_scaling": 0.1,
      "move_cost": 1500
    },
    "flags": [ "STAB", "ALLOWS_REMOTE_USE" ]
  },
  {
    "id": "sewing_kit",
    "type": "TOOL",
    "name": { "str": "sewing kit" },
    "description": "A plastic kit with a variety of needles, some plastic spools for thread, small scissors, and a few other useful textile tools.  Use a sewing kit on an article of clothing to attempt to repair or reinforce that clothing.  This uses your tailoring skill.",
    "weight": "85 g",
    "volume": "250 ml",
    "price": 1000,
    "price_postapoc": 500,
    "to_hit": -1,
    "material": [ "plastic", "steel" ],
    "symbol": ",",
    "color": "red",
    "pocket_data": [ { "pocket_type": "MAGAZINE", "ammo_restriction": { "thread": 200 } } ],
    "charges_per_use": 1,
    "qualities": [ [ "SEW", 3 ], [ "FABRIC_CUT", 1 ], [ "CUT", 2 ] ],
    "use_action": {
      "type": "repair_item",
      "item_action_type": "repair_fabric",
      "materials": [
        "cotton",
        "leather",
        "lycra",
        "nylon",
        "wool",
        "fur",
        "faux_fur",
        "nomex",
        "kevlar",
        "kevlar_layered",
        "gutskin",
        "canvas"
      ],
      "skill": "tailor",
      "tool_quality": 0,
      "cost_scaling": 0.1,
      "move_cost": 1000
    },
    "flags": [ "ALLOWS_REMOTE_USE" ]
  },
  {
    "id": "shed_stick",
    "type": "GENERIC",
    "category": "tools",
    "name": { "str": "wooden shed stick" },
    "description": "A short, thin, flat wooden stick, used as a tool while weaving cloth with a frame loom.",
    "weight": "300 g",
    "volume": "250 ml",
    "price": 100,
    "price_postapoc": 50,
    "bashing": 2,
    "material": [ "wood" ],
    "symbol": ";",
    "color": "yellow"
  },
  {
    "id": "tanning_hide",
    "type": "TOOL",
    "category": "spare_parts",
    "name": { "str": "tanning leather hide" },
    "description": "A treated animal hide that is undergoing the chemical processes required to become leather.  You will be able to activate it to unroll and make use of it when it is done.",
    "weight": "600 g",
    "volume": "1 L",
    "price": 0,
    "price_postapoc": 0,
    "to_hit": -2,
    "material": [ "flesh", "leather" ],
    "symbol": ",",
    "color": "brown",
    "use_action": {
      "target": "tanned_hide",
      "msg": "You carefully unfold the tanning leather hide and shake it clean.",
      "moves": 150,
      "type": "delayed_transform",
      "transform_age": 28800,
      "not_ready_msg": "The tanning leather hide isn't done yet.",
      "//": "2 days"
    },
    "flags": [ "NO_SALVAGE" ]
  },
  {
    "id": "tanning_pelt",
    "type": "TOOL",
    "category": "spare_parts",
    "name": { "str": "tanning fur pelt" },
    "description": "A treated animal pelt that is undergoing the chemical processes required to become fur.  You will be able to activate it to unroll and make use of it when it is done.",
    "weight": "684 g",
    "volume": "1 L",
    "price": 0,
    "price_postapoc": 0,
    "to_hit": -2,
    "material": [ "fur", "flesh" ],
    "symbol": ",",
    "color": "brown",
    "use_action": {
      "target": "tanned_pelt",
      "msg": "You carefully unfold the tanning fur pelt and shake it clean.",
      "moves": 150,
      "type": "delayed_transform",
      "transform_age": 28800,
      "not_ready_msg": "The tanning fur pelt isn't done yet.",
      "//": "2 days"
    },
    "flags": [ "NO_SALVAGE" ]
  },
  {
    "id": "tailoring_pattern_set",
    "type": "GENERIC",
    "category": "tools",
    "name": { "str": "tailoring pattern set" },
    "description": "A large set of tailoring patterns made from paper.  They're useful for making any kind of cloth or leather items from scratch, but are necessary for more advanced projects.",
    "weight": "1000 g",
    "volume": "833 ml",
    "price": 4000,
    "price_postapoc": 500,
    "material": [ "paper" ],
    "symbol": ";",
    "color": "yellow"
  },
  {
    "id": "kevlar_shears",
    "type": "TOOL",
    "name": { "str": "pair of Kevlar shears", "str_pl": "pairs of Kevlar shears" },
    "description": "A pair of heavy-duty shears with a blade suitable for cutting particularly tough materials, from polyaramid fabrics to tough plastics and thin metals.  The blades feature a flat shearing edge and a fine serration.",
    "ascii_picture": "scissors",
    "weight": "113 g",
    "volume": "145 ml",
    "price": 3500,
    "price_postapoc": 350,
    "to_hit": -1,
    "cutting": 10,
    "material": [ "steel", "plastic" ],
    "symbol": ",",
    "color": "yellow",
    "qualities": [ [ "CUT", 2 ], [ "BUTCHER", 5 ], [ "FABRIC_CUT", 2 ] ],
    "flags": [ "STAB", "BELT_CLIP", "SHEATH_KNIFE" ],
    "weapon_category": [ "SHIVS" ]
  },
  {
    "id": "electric_spinwheel",
    "type": "TOOL",
    "name": { "str": "electric spinwheel" },
    "description": "A device for spinning thread or yarn from fibers.  This particular model is electrically-powered and easily portable.",
    "//": "Based roughly off an Ashford E-Spinner 3 because that was the first thing I looked at.",
    "looks_like": "box_medium",
    "weight": "5200 g",
    "volume": "2700 ml",
    "longest_side": "43 cm",
    "price": 800,
    "price_postapoc": 50,
    "to_hit": -5,
    "bashing": 2,
    "material": [ "plastic", "steel" ],
    "symbol": ";",
    "color": "light_gray",
    "ammo": [ "battery" ],
    "pocket_data": [
      {
        "pocket_type": "MAGAZINE_WELL",
        "rigid": true,
        "flag_restriction": [ "BATTERY_MEDIUM" ],
        "default_magazine": "medium_battery_cell"
      }
    ]
  },
  {
    "id": "tailors_kit",
    "type": "TOOL",
    "name": { "str": "tailor's kit" },
    "description": "A high-quality kit consisting of a variety of needles, some plastic spools for thread, scissors and shears, and an awl.  Use a tailor's kit to customize your clothing and armor.  This uses your tailoring skill.",
    "weight": "100 g",
    "volume": "500 ml",
    "price": 1000,
    "price_postapoc": 1000,
    "to_hit": -2,
    "material": [ "plastic", "steel" ],
    "symbol": ";",
    "color": "red",
    "ammo": [ "thread" ],
    "sub": "sewing_kit",
    "charges_per_use": 1,
    "qualities": [ [ "SEW", 4 ], [ "SEW_CURVED", 1 ], [ "KNIT", 1 ], [ "LEATHER_AWL", 2 ], [ "CUT", 2 ], [ "FABRIC_CUT", 2 ] ],
    "pocket_data": [ { "pocket_type": "MAGAZINE", "ammo_restriction": { "thread": 400 } } ],
    "use_action": [
      {
        "type": "repair_item",
        "item_action_type": "repair_fabric",
        "materials": [
          "cotton",
          "leather",
          "lycra",
          "nylon",
          "wool",
          "fur",
          "faux_fur",
          "nomex",
          "kevlar",
          "kevlar_layered",
          "neoprene",
          "gutskin",
          "canvas"
        ],
        "skill": "tailor",
        "tool_quality": 1,
        "cost_scaling": 0.1,
        "move_cost": 800
      }
    ],
    "flags": [ "ALLOWS_REMOTE_USE" ]
  }
]<|MERGE_RESOLUTION|>--- conflicted
+++ resolved
@@ -23,18 +23,11 @@
     "copy-from": "awl_bone",
     "type": "GENERIC",
     "name": { "str": "steel sewing awl" },
-<<<<<<< HEAD
     "description": "A steel awl with a wooden grip, usually used for leatherworking.  It can also serve as an improvised stabbing weapon, but will break quickly.",
-    "weight": "170 g",
-    "volume": "50 ml",
-    "price": 450,
-=======
-    "description": "This is a steel awl with a wooden grip, usually used for leatherworking.  It can also serve as an improvised stabbing weapon, but will break quickly.",
     "weight": "50 g",
     "volume": "42 ml",
     "longest_side": "13 cm",
     "price": 800,
->>>>>>> b804be3f
     "price_postapoc": 100,
     "cutting": 10,
     "material": [ "steel", "wood" ],
