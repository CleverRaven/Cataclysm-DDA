[
  {
    "type": "construction_group",
    "id": "add_mattress_to_bed_frame",
    "name": "Add Mattress to Bed Frame"
  },
  {
    "type": "construction_group",
    "id": "armor_reinforced_window",
    "name": "Armor Reinforced Window"
  },
  {
    "type": "construction_group",
    "id": "board_up_window",
    "name": "Board Up Window"
  },
  {
    "type": "construction_group",
    "id": "board_up_wood_door",
    "name": "Board Up Wood Door"
  },
  {
    "type": "construction_group",
    "id": "build_a_bellow",
    "name": "Build a bellow"
  },
  {
    "type": "construction_group",
    "id": "build_a_drop_hammer",
    "name": "Build a drop hammer"
  },
  {
    "type": "construction_group",
    "id": "build_a_radio_tower",
    "name": "Build a radio tower"
  },
  {
    "type": "construction_group",
    "id": "build_a_radio_tower_console",
    "name": "Build a radio tower console"
  },
  {
    "type": "construction_group",
    "id": "build_arc_furnace",
    "name": "Build Arc Furnace"
  },
  {
    "type": "construction_group",
    "id": "build_armchair",
    "name": "Build Armchair"
  },
  {
    "type": "construction_group",
    "id": "build_bar_door",
    "name": "Build Bar Door"
  },
  {
    "type": "construction_group",
    "id": "build_barbed_wire_fence",
    "name": "Build Barbed Wire Fence"
  },
  {
    "type": "construction_group",
    "id": "build_beaded_curtain",
    "name": "Build Beaded Curtain"
  },
  {
    "type": "construction_group",
    "id": "build_bed_frame",
    "name": "Build Bed Frame"
  },
  {
    "type": "construction_group",
    "id": "build_bed_from_scratch",
    "name": "Build Bed from Scratch"
  },
  {
    "type": "construction_group",
    "id": "build_bench",
    "name": "Build Bench"
  },
  {
    "type": "construction_group",
    "id": "build_bookcase",
    "name": "Build Bookcase"
  },
  {
    "type": "construction_group",
    "id": "build_brick_wall",
    "name": "Build Brick Wall"
  },
  {
    "type": "construction_group",
    "id": "build_brick_wall_from_adobe",
    "name": "Build Brick Wall from Adobe"
  },
  {
    "type": "construction_group",
    "id": "build_bulletin_board",
    "name": "Build Bulletin Board"
  },
  {
    "type": "construction_group",
    "id": "build_bunk_bed",
    "name": "Build Bunk Bed"
  },
  {
    "type": "construction_group",
    "id": "build_butchering_rack",
    "name": "Build Butchering Rack"
  },
  {
    "type": "construction_group",
    "id": "build_cardboard_fort",
    "name": "Build Cardboard Fort"
  },
  {
    "type": "construction_group",
    "id": "build_chainlink_fence",
    "name": "Build Chainlink Fence"
  },
  {
    "type": "construction_group",
    "id": "build_chainlink_gate",
    "name": "Build Chainlink Gate"
  },
  {
    "type": "construction_group",
    "id": "build_chair",
    "name": "Build Chair"
  },
  {
    "type": "construction_group",
    "id": "build_charcoal_kiln",
    "name": "Build Charcoal Kiln"
  },
  {
    "type": "construction_group",
    "id": "build_chickenwire_fence",
    "name": "Build Chickenwire Fence"
  },
  {
    "type": "construction_group",
    "id": "build_chickenwire_gate",
    "name": "Build Chickenwire Gate"
  },
  {
    "type": "construction_group",
    "id": "build_clay_kiln",
    "name": "Build Clay Kiln"
  },
  {
    "type": "construction_group",
    "id": "build_coat_rack",
    "name": "Build Coat Rack"
  },
  {
    "type": "construction_group",
    "id": "build_coffee_table",
    "name": "Build Coffee Table"
  },
  {
    "type": "construction_group",
    "id": "build_coffin",
    "name": "Build Coffin"
  },
  {
    "type": "construction_group",
    "id": "build_concrete_column",
    "name": "Build Concrete Column"
  },
  {
    "type": "construction_group",
    "id": "build_concrete_floor",
    "name": "Build Concrete Floor"
  },
  {
    "type": "construction_group",
    "id": "build_concrete_roof",
    "name": "Build Concrete Roof"
  },
  {
    "type": "construction_group",
    "id": "build_counter",
    "name": "Build Counter"
  },
  {
    "type": "construction_group",
    "id": "build_counter_gate",
    "name": "Build Counter Gate"
  },
  {
    "type": "construction_group",
    "id": "build_crate",
    "name": "Build Crate"
  },
  {
    "type": "construction_group",
    "id": "build_cupboard",
    "name": "Build Cupboard"
  },
  {
    "type": "construction_group",
    "id": "build_decorative_tree",
    "name": "Build Decorative Tree"
  },
  {
    "type": "construction_group",
    "id": "build_deep_river_dock",
    "name": "Build Deep River Dock"
  },
  {
    "type": "construction_group",
    "id": "build_desk",
    "name": "Build Desk"
  },
  {
    "type": "construction_group",
    "id": "build_diagonal_small_railroad_track",
    "name": "Build Diagonal Small Railroad Track"
  },
  {
    "type": "construction_group",
    "id": "build_door",
    "name": "Build Door"
  },
  {
    "type": "construction_group",
    "id": "build_door_curtain",
    "name": "Build Door Curtain"
  },
  {
    "type": "construction_group",
    "id": "build_double_glazed_glass_window",
    "name": "Build Double Glazed Glass Window"
  },
  {
    "type": "construction_group",
    "id": "build_dresser",
    "name": "Build Dresser"
  },
  {
    "type": "construction_group",
    "id": "build_dry_stone_wall",
    "name": "Build Dry Stone Wall"
  },
  {
    "type": "construction_group",
    "id": "build_dumpster",
    "name": "Build Dumpster"
  },
  {
    "type": "construction_group",
    "id": "build_metal_trashcan",
    "name": "Build Metal Trash Can"
  },
  {
    "type": "construction_group",
    "id": "build_gravelbag_wall",
    "name": "Build Gravelbag Wall"
  },
  {
    "type": "construction_group",
    "id": "build_earthbag_wall",
    "name": "Build Earthbag Wall"
  },
  {
    "type": "construction_group",
    "id": "build_entertainment_center",
    "name": "Build Entertainment Center"
  },
  {
    "type": "construction_group",
    "id": "build_exercise_machine",
    "name": "Build Exercise Machine"
  },
  {
    "type": "construction_group",
    "id": "build_parkour_bars",
    "name": "Build Parkour Bars"
  },
  {
    "type": "construction_group",
    "id": "build_fence",
    "name": "Build Fence"
  },
  {
    "type": "construction_group",
    "id": "build_fence_gate",
    "name": "Build Fence Gate"
  },
  {
    "type": "construction_group",
    "id": "build_fence_posts",
    "name": "Build Fence Posts"
  },
  {
    "type": "construction_group",
    "id": "build_fermenting_vat",
    "name": "Build Fermenting Vat"
  },
  {
    "type": "construction_group",
    "id": "build_fire_ring",
    "name": "Build Fire Ring"
  },
  {
    "type": "construction_group",
    "id": "build_treadmill_mechanical",
    "name": "Build Gravity Treadmill"
  },
  {
    "type": "construction_group",
    "id": "build_glass_door",
    "name": "Build Glass Door"
  },
  {
    "type": "construction_group",
    "id": "build_glass_wall",
    "name": "Build Glass Wall"
  },
  {
    "type": "construction_group",
    "id": "build_high_end_of_a_concrete_ramp",
    "name": "Build High End of a Concrete Ramp"
  },
  {
    "type": "construction_group",
    "id": "build_improvised_shelter",
    "name": "Build Improvised Shelter"
  },
  {
    "type": "construction_group",
    "id": "build_junk_metal_barrier",
    "name": "Build Junk Metal Barrier"
  },
  {
    "type": "construction_group",
    "id": "build_junk_metal_floor",
    "name": "Build Junk Metal Floor"
  },
  {
    "type": "construction_group",
    "id": "build_large_metal_support",
    "name": "Build Large Metal Support"
  },
  {
    "type": "construction_group",
    "id": "build_locker",
    "name": "Build Locker"
  },
  {
    "type": "construction_group",
    "id": "build_log_sod_roof",
    "name": "Build Log & Sod Roof"
  },
  {
    "type": "construction_group",
    "id": "build_log_stool",
    "name": "Build Log Stool"
  },
  {
    "type": "construction_group",
    "id": "build_log_wall",
    "name": "Build Log Wall"
  },
  {
    "type": "construction_group",
    "id": "build_low_end_of_a_concrete_ramp",
    "name": "Build Low End of a Concrete Ramp"
  },
  {
    "type": "construction_group",
    "id": "build_mailbox",
    "name": "Build Mailbox"
  },
  {
    "type": "construction_group",
    "id": "build_makeshift_bed",
    "name": "Build Makeshift Bed"
  },
  {
    "type": "construction_group",
    "id": "build_makeshift_door",
    "name": "Build Makeshift Door"
  },
  {
    "type": "construction_group",
    "id": "build_mechanical_winch",
    "name": "Build Mechanical Winch"
  },
  {
    "type": "construction_group",
    "id": "build_ergometer_mechanical",
    "name": "Build Mechanical Ergometer"
  },
  {
    "type": "construction_group",
    "id": "build_metal_bars",
    "name": "Build Metal Bars"
  },
  {
    "type": "construction_group",
    "id": "build_metal_charcoal_kiln",
    "name": "Build Metal Charcoal Kiln"
  },
  {
    "type": "construction_group",
    "id": "build_metal_door",
    "name": "Build Metal Door"
  },
  {
    "type": "construction_group",
    "id": "build_metal_gate",
    "name": "Build Metal Gate"
  },
  {
    "type": "construction_group",
    "id": "build_metal_grate_over_a_window",
    "name": "Build Metal Grate Over a Window"
  },
  {
    "type": "construction_group",
    "id": "build_metal_grate_over_a_window_without_glass",
    "name": "Build Metal Grate Over a Window Without Glass"
  },
  {
    "type": "construction_group",
    "id": "build_metal_rack",
    "name": "Build Metal Rack"
  },
  {
    "type": "construction_group",
    "id": "build_metal_roof",
    "name": "Build Metal Roof"
  },
  {
    "type": "construction_group",
    "id": "build_metal_wall",
    "name": "Build Metal Wall"
  },
  {
    "type": "construction_group",
    "id": "build_palisade_gate",
    "name": "Build Palisade Gate"
  },
  {
    "type": "construction_group",
    "id": "build_palisade_wall",
    "name": "Build Palisade Wall"
  },
  {
    "type": "construction_group",
    "id": "build_pile_of_leaves",
    "name": "Build Pile of Leaves"
  },
  {
    "type": "construction_group",
    "id": "build_pillow_fort",
    "name": "Build Pillow Fort"
  },
  {
    "type": "construction_group",
    "id": "build_pine_lean_to",
    "name": "Build Pine Lean-To"
  },
  {
    "type": "construction_group",
    "id": "build_planter",
    "name": "Build Planter"
  },
  {
    "type": "construction_group",
    "id": "build_plastic_window",
    "name": "Build Plastic Window"
  },
  {
    "type": "construction_group",
    "id": "build_pontoon_bridge",
    "name": "Build Pontoon Bridge"
  },
  {
    "type": "construction_group",
    "id": "build_pony_wall",
    "name": "Build Pony Wall"
  },
  {
    "type": "construction_group",
    "id": "build_privacy_fence",
    "name": "Build Privacy Fence"
  },
  {
    "type": "construction_group",
    "id": "build_privacy_fence_gate",
    "name": "Build Privacy Fence Gate"
  },
  {
    "type": "construction_group",
    "id": "build_quadruple_glazed_glass_window",
    "name": "Build Quadruple Glazed Glass Window"
  },
  {
    "type": "construction_group",
    "id": "build_rammed_earth_wall",
    "name": "Build Rammed Earth Wall"
  },
  {
    "type": "construction_group",
    "id": "build_reinforced_concrete_roof",
    "name": "Build Reinforced Concrete Roof"
  },
  {
    "type": "construction_group",
    "id": "build_reinforced_concrete_wall",
    "name": "Build Reinforced Concrete Wall"
  },
  {
    "type": "construction_group",
    "id": "build_reinforced_concrete_wall_ropes",
    "name": "Build Reinforced Concrete Wall with Ropes"
  },
  {
    "type": "construction_group",
    "id": "build_brick_wall_embrasure",
    "name": "Build Brick Wall with Embrasure"
  },
  {
    "type": "construction_group",
    "id": "build_brick_wall_embrasure_from_adobe",
    "name": "Build Brick Wall with Embrasure from Adobe"
  },
  {
    "type": "construction_group",
    "id": "build_rock_wall_embrasure",
    "name": "Build Stone Wall with Embrasure"
  },
  {
    "type": "construction_group",
    "id": "build_wood_wall_embrasure",
    "name": "Build Wood Wall with Embrasure"
  },
  {
    "type": "construction_group",
    "id": "build_log_wall_embrasure",
    "name": "Build Log Wall with Embrasure"
  },
  {
    "type": "construction_group",
    "id": "build_palisade_wall_embrasure",
    "name": "Build Palisade Wall with Embrasure"
  },
  {
    "type": "construction_group",
    "id": "build_sconcrete_wall_embrasure",
    "name": "Build Simple Concrete Wall with Embrasure"
  },
  {
    "type": "construction_group",
    "id": "build_strconcrete_wall_embrasure",
    "name": "Build Reinforced Concrete Wall with Embrasure"
  },
  {
    "type": "construction_group",
    "id": "build_reinforced_double_glazed_glass_window",
    "name": "Build Reinforced Double Glazed Glass Window"
  },
  {
    "type": "construction_group",
    "id": "build_reinforced_glass_window",
    "name": "Build Reinforced Glass Window"
  },
  {
    "type": "construction_group",
    "id": "build_reinforced_plastic_window",
    "name": "Build Reinforced Plastic Window"
  },
  {
    "type": "construction_group",
    "id": "build_reinforced_quadruple_glazed_glass_window",
    "name": "Build Reinforced Quadruple Glazed Glass Window"
  },
  {
    "type": "construction_group",
    "id": "build_reinforced_single_glazed_glass_window",
    "name": "Build Reinforced Single Glazed Glass Window"
  },
  {
    "type": "construction_group",
    "id": "build_reinforced_triple_glazed_glass_window",
    "name": "Build Reinforced Triple Glazed Glass Window"
  },
  {
    "type": "construction_group",
    "id": "build_river_bridge",
    "name": "Build River Bridge"
  },
  {
    "type": "construction_group",
    "id": "build_river_dock_shallow_bridge",
    "name": "Build River Dock/Shallow Bridge"
  },
  {
    "type": "construction_group",
    "id": "build_road_barricade",
    "name": "Build Road Barricade"
  },
  {
    "type": "construction_group",
    "id": "build_rock_forge",
    "name": "Build Rock Forge"
  },
  {
    "type": "construction_group",
    "id": "build_roof",
    "name": "Build Roof"
  },
  {
    "type": "construction_group",
    "id": "build_roof_over_dirt_floor",
    "name": "Build Roof Over Dirt Floor"
  },
  {
    "type": "construction_group",
    "id": "build_root_cellar",
    "name": "Build Root Cellar"
  },
  {
    "type": "construction_group",
    "id": "build_rope_fence",
    "name": "Build Rope Fence"
  },
  {
    "type": "construction_group",
    "id": "build_rope_pulley_system",
    "name": "Build Rope & Pulley System"
  },
  {
    "type": "construction_group",
    "id": "build_safe",
    "name": "Build Safe"
  },
  {
    "type": "construction_group",
    "id": "build_sand_castle",
    "name": "Build Sand Castle"
  },
  {
    "type": "construction_group",
    "id": "build_sandbag_wall",
    "name": "Build Sandbag Wall"
  },
  {
    "type": "construction_group",
    "id": "build_scrap_metal_bench",
    "name": "Build Scrap Metal Bench"
  },
  {
    "type": "construction_group",
    "id": "build_scrap_metal_bridge_using_bolts",
    "name": "Build Scrap Metal Bridge Using Bolts"
  },
  {
    "type": "construction_group",
    "id": "build_scrap_metal_bridge_using_welder",
    "name": "Build Scrap Metal Bridge Using Welder"
  },
  {
    "type": "construction_group",
    "id": "build_scrap_metal_table",
    "name": "Build Scrap Metal Table"
  },
  {
    "type": "construction_group",
    "id": "build_screen_door",
    "name": "Build Screen Door"
  },
  {
    "type": "construction_group",
    "id": "build_screen_mesh_wall",
    "name": "Build Screen Mesh Wall"
  },
  {
    "type": "construction_group",
    "id": "build_shallow_temporary_bridge",
    "name": "Build Shallow Temporary Bridge"
  },
  {
    "type": "construction_group",
    "id": "build_sign",
    "name": "Build Sign"
  },
  {
    "type": "construction_group",
    "id": "build_simple_concrete_wall",
    "name": "Build Simple Concrete Wall"
  },
  {
    "type": "construction_group",
    "id": "build_single_glazed_glass_window",
    "name": "Build Single Glazed Glass Window"
  },
  {
    "type": "construction_group",
    "id": "build_sky_light",
    "name": "Build Sky Light"
  },
  {
    "type": "construction_group",
    "id": "build_sky_light_frame",
    "name": "Build Sky Light Frame"
  },
  {
    "type": "construction_group",
    "id": "build_small_metal_support",
    "name": "Build Small Metal Support"
  },
  {
    "type": "construction_group",
    "id": "build_smoking_rack",
    "name": "Build Smoking Rack"
  },
  {
    "type": "construction_group",
    "id": "build_sofa",
    "name": "Build Sofa"
  },
  {
    "type": "construction_group",
    "id": "build_spinwheel",
    "name": "Build Spinwheel"
  },
  {
    "type": "construction_group",
    "id": "build_split_rail_fence",
    "name": "Build Split Rail Fence"
  },
  {
    "type": "construction_group",
    "id": "build_split_rail_fence_gate",
    "name": "Build Split Rail Fence Gate"
  },
  {
    "type": "construction_group",
    "id": "build_standing_tank",
    "name": "Build Standing Tank"
  },
  {
    "type": "construction_group",
    "id": "build_stone_fireplace",
    "name": "Build Stone Fireplace"
  },
  {
    "type": "construction_group",
    "id": "build_stone_wall",
    "name": "Build Stone Wall"
  },
  {
    "type": "construction_group",
    "id": "build_stool",
    "name": "Build Stool"
  },
  {
    "type": "construction_group",
    "id": "build_straight_small_railroad_track",
    "name": "Build Straight Small Railroad Track"
  },
  {
    "type": "construction_group",
    "id": "build_straw_bed",
    "name": "Build Straw Bed"
  },
  {
    "type": "construction_group",
    "id": "build_table",
    "name": "Build Table"
  },
  {
    "type": "construction_group",
    "id": "build_tarp_lean_to",
    "name": "Build Tarp Lean-To"
  },
  {
    "type": "construction_group",
    "id": "build_thatched_roof",
    "name": "Build Thatched Roof"
  },
  {
    "type": "construction_group",
    "id": "build_triple_glazed_glass_window",
    "name": "Build Triple Glazed Glass Window"
  },
  {
    "type": "construction_group",
    "id": "build_wardrobe",
    "name": "Build Wardrobe"
  },
  {
    "type": "construction_group",
    "id": "build_warehouse_shelf",
    "name": "Build Warehouse Shelf"
  },
  {
    "type": "construction_group",
    "id": "build_water_well",
    "name": "Build Water Well"
  },
  {
    "type": "construction_group",
    "id": "build_wattle_and_daub_wall",
    "name": "Build Wattle-and-Daub Wall"
  },
  {
    "type": "construction_group",
    "id": "build_window",
    "name": "Build Window"
  },
  {
    "type": "construction_group",
    "id": "build_window_from_tempered_glass",
    "name": "Build Window from Tempered Glass"
  },
  {
    "type": "construction_group",
    "id": "build_wire_fence",
    "name": "Build Wire Fence"
  },
  {
    "type": "construction_group",
    "id": "build_wood_stove",
    "name": "Build Wood Stove"
  },
  {
    "type": "construction_group",
    "id": "build_wood_wall",
    "name": "Build Wood Wall"
  },
  {
    "type": "construction_group",
    "id": "build_wooden_floor",
    "name": "Build Wooden Floor"
  },
  {
    "type": "construction_group",
    "id": "build_wooden_keg",
    "name": "Build Wooden Keg"
  },
  {
    "type": "construction_group",
    "id": "build_wooden_rack",
    "name": "Build Wooden Rack"
  },
  {
    "type": "construction_group",
    "id": "build_wooden_railing",
    "name": "Build Wooden Railing"
  },
  {
    "type": "construction_group",
    "id": "build_wooden_staircase",
    "name": "Build Wooden Staircase"
  },
  {
    "type": "construction_group",
    "id": "build_workbench",
    "name": "Build Workbench"
  },
  {
    "type": "construction_group",
    "id": "build_woven_wattle_fence",
    "name": "Build Woven Wattle Fence"
  },
  {
    "type": "construction_group",
    "id": "carpet_floor_green",
    "name": "Carpet Floor Green"
  },
  {
    "type": "construction_group",
    "id": "carpet_floor_purple",
    "name": "Carpet Floor Purple"
  },
  {
    "type": "construction_group",
    "id": "carpet_floor_red",
    "name": "Carpet Floor Red"
  },
  {
    "type": "construction_group",
    "id": "carpet_floor_yellow",
    "name": "Carpet Floor Yellow"
  },
  {
    "type": "construction_group",
    "id": "chop_tree_trunk_into_planks",
    "name": "Chop Tree Trunk Into Planks"
  },
  {
    "type": "construction_group",
    "id": "clean_broken_window",
    "name": "Clean Broken Window"
  },
  {
    "type": "construction_group",
    "id": "cover_manhole",
    "name": "Cover Manhole"
  },
  {
    "type": "construction_group",
    "id": "cut_grass",
    "name": "Cut Grass"
  },
  {
    "type": "construction_group",
    "id": "deconstruct_furniture",
    "name": "Deconstruct Furniture"
  },
  {
    "type": "construction_group",
    "id": "deconstruct_simple_furniture",
    "name": "Deconstruct Simple Furniture"
  },
  {
    "type": "construction_group",
    "id": "dig_a_deep_pit",
    "name": "Dig a Deep Pit"
  },
  {
    "type": "construction_group",
    "id": "underground_pit",
    "name": "Dig a Deep Pit Underground"
  },
  {
    "type": "construction_group",
    "id": "dig_a_shallow_pit",
    "name": "Dig a Shallow Pit"
  },
  {
    "type": "construction_group",
    "id": "dig_downstair",
    "name": "Dig Downstair"
  },
  {
    "type": "construction_group",
    "id": "dig_grave_and_bury_sealed_coffin",
    "name": "Dig Grave and Bury Sealed Coffin"
  },
  {
    "type": "construction_group",
    "id": "extract_clay",
    "name": "Extract Clay"
  },
  {
    "type": "construction_group",
    "id": "extract_sand",
    "name": "Extract Sand"
  },
  {
    "type": "construction_group",
    "id": "extrude_resin_floor_and_roof",
    "name": "Extrude Resin Floor and Roof"
  },
  {
    "type": "construction_group",
    "id": "extrude_resin_floor_no_roof",
    "name": "Extrude Resin Floor (no roof)"
  },
  {
    "type": "construction_group",
    "id": "extrude_resin_lattice",
    "name": "Extrude Resin Lattice"
  },
  {
    "type": "construction_group",
    "id": "extrude_resin_wall",
    "name": "Extrude Resin Wall"
  },
  {
    "type": "construction_group",
    "id": "fill_pit_with_dirt",
    "name": "Fill Pit With Dirt"
  },
  {
    "type": "construction_group",
    "id": "pit_straw",
    "name": "Fill Shallow Pit with Straw"
  },
  {
    "type": "construction_group",
    "id": "fill_salt_water_with_dirt",
    "name": "Fill Salt Water With Dirt"
  },
  {
    "type": "construction_group",
    "id": "fill_shallow_water_with_dirt",
    "name": "Fill Shallow Water With Dirt"
  },
  {
    "type": "construction_group",
    "id": "glass_pit",
    "name": "Glass Pit"
  },
  {
    "type": "construction_group",
    "id": "hang_hanging_meathook",
    "name": "Hang Hanging Meathook"
  },
  {
    "type": "construction_group",
    "id": "install_bars_onto_window",
    "name": "Install Bars Onto Window"
  },
  {
    "type": "construction_group",
    "id": "lay_down_decorative_ground_cable",
    "name": "Lay down decorative ground cable"
  },
  {
    "type": "construction_group",
    "id": "make_crafting_spot",
    "name": "Make crafting spot"
  },
  {
    "type": "construction_group",
    "id": "make_gravel_floor",
    "name": "Make Gravel Floor"
  },
  {
    "type": "construction_group",
    "id": "make_rubber_mulch",
    "name": "Make Rubber Mulch Floor"
  },
  {
    "type": "construction_group",
    "id": "make_woodchip_floor",
    "name": "Make Woodchip Floor"
  },
  {
    "type": "construction_group",
    "id": "mark_firewood_source",
    "name": "Mark firewood source"
  },
  {
    "type": "construction_group",
    "id": "mark_practice_target",
    "name": "Mark practice target"
  },
  {
    "type": "construction_group",
    "id": "mine_downstair",
    "name": "Mine Downstair"
  },
  {
    "type": "construction_group",
    "id": "mine_upstair",
    "name": "Mine Upstair"
  },
  {
    "type": "construction_group",
    "id": "paint_grass_white",
    "name": "Paint Grass White"
  },
  {
    "type": "construction_group",
    "id": "paint_pavement_yellow",
    "name": "Paint Pavement Yellow"
  },
  {
    "type": "construction_group",
    "id": "paint_wall_blue",
    "name": "Paint Wall Blue"
  },
  {
    "type": "construction_group",
    "id": "paint_wall_green",
    "name": "Paint Wall Green"
  },
  {
    "type": "construction_group",
    "id": "paint_wall_purple",
    "name": "Paint Wall Purple"
  },
  {
    "type": "construction_group",
    "id": "paint_wall_red",
    "name": "Paint Wall Red"
  },
  {
    "type": "construction_group",
    "id": "paint_wall_white",
    "name": "Paint Wall White"
  },
  {
    "type": "construction_group",
    "id": "paint_wall_yellow",
    "name": "Paint Wall Yellow"
  },
  {
    "type": "construction_group",
    "id": "place_fridge",
    "name": "Place Fridge"
  },
  {
    "type": "construction_group",
    "id": "place_oven",
    "name": "Place Oven"
  },
  {
    "type": "construction_group",
    "id": "place_standing_lamp",
    "name": "Place Standing Lamp"
  },
  {
    "type": "construction_group",
<<<<<<< HEAD
    "id": "place_solar_panel",
    "name": "Place Solar Panel"
  },
  {
    "type": "construction_group",
    "id": "place_small_battery",
    "name": "Place Small Battery"
=======
    "id": "reveal_wall_wiring",
    "name": "Reveal Wall Wirings"
>>>>>>> 582b1933
  },
  {
    "type": "construction_group",
    "id": "place_forge",
    "name": "Place Forge"
  },
  {
    "type": "construction_group",
    "id": "place_hay_bale",
    "name": "Place Hay Bale"
  },
  {
    "type": "construction_group",
    "id": "place_still",
    "name": "Place Still"
  },
  {
    "type": "construction_group",
    "id": "place_table",
    "name": "Place Table"
  },
  {
    "type": "construction_group",
    "id": "place_water_mill",
    "name": "Place Water Mill"
  },
  {
    "type": "construction_group",
    "id": "place_wind_mill",
    "name": "Place Wind Mill"
  },
  {
    "type": "construction_group",
    "id": "place_workbench",
    "name": "Place Workbench"
  },
  {
    "type": "construction_group",
    "id": "reinforce_boarded_window",
    "name": "Reinforce Boarded Window"
  },
  {
    "type": "construction_group",
    "id": "reinforce_junk_metal_wall_using_bolts",
    "name": "Reinforce Junk Metal Wall using bolts"
  },
  {
    "type": "construction_group",
    "id": "reinforce_junk_metal_wall_using_spot_welds",
    "name": "Reinforce Junk Metal Wall using spot-welds"
  },
  {
    "type": "construction_group",
    "id": "reinforce_wood_door",
    "name": "Reinforce Wood Door"
  },
  {
    "type": "construction_group",
    "id": "remove_grass",
    "name": "Remove Grass"
  },
  {
    "type": "construction_group",
    "id": "remove_tape_from_window",
    "name": "Remove Tape from Window"
  },
  {
    "type": "construction_group",
    "id": "remove_wax_from_floor",
    "name": "Remove Wax From Floor"
  },
  {
    "type": "construction_group",
    "id": "repair_log_wall",
    "name": "Repair Log Wall"
  },
  {
    "type": "construction_group",
    "id": "repair_wattle_and_daub_wall",
    "name": "Repair Wattle-and-Daub Wall"
  },
  {
    "type": "construction_group",
    "id": "repair_wood_door",
    "name": "Repair Wood Door"
  },
  {
    "type": "construction_group",
    "id": "repair_wood_wall",
    "name": "Repair Wood Wall"
  },
  {
    "type": "construction_group",
    "id": "repair_wooden_staircase",
    "name": "Repair Wooden Staircase"
  },
  {
    "type": "construction_group",
    "id": "seal_coffin",
    "name": "Seal Coffin"
  },
  {
    "type": "construction_group",
    "id": "seal_crate",
    "name": "Seal Crate"
  },
  {
    "type": "construction_group",
    "id": "spike_pit",
    "name": "Spike Pit"
  },
  {
    "type": "construction_group",
    "id": "start_vehicle_construction",
    "name": "Start Vehicle Construction"
  },
  {
    "type": "construction_group",
    "id": "take_paint_off_pavement",
    "name": "Take Paint Off Pavement"
  },
  {
    "type": "construction_group",
    "id": "take_paint_off_wall",
    "name": "Take Paint Off Wall"
  },
  {
    "type": "construction_group",
    "id": "tape_up_window",
    "name": "Tape Up Window"
  },
  {
    "type": "construction_group",
    "id": "wax_floor",
    "name": "Wax Floor"
  },
  {
    "type": "construction_group",
    "id": "remove_gravel",
    "name": "Remove Gravel"
  },
  {
    "type": "construction_group",
    "id": "remove_rubber_mulch",
    "name": "Remove Rubber Mulch"
  },
  {
    "type": "construction_group",
    "id": "remove_empty_window",
    "name": "Remove Empty Window Frame"
  },
  {
    "type": "construction_group",
    "id": "remove_linoleum_tiles",
    "name": "Remove Linoleum Tiles"
  },
  {
    "type": "construction_group",
    "id": "advanced_object_deconstruction",
    "name": "Advanced Object Deconstruction"
  },
  {
    "type": "construction_group",
    "id": "remove_reinforced_concrete_floor",
    "name": "Remove Reinforced Concrete Floor"
  },
  {
    "type": "construction_group",
    "id": "remove_concrete_floor",
    "name": "Remove Concrete Floor"
  },
  {
    "type": "construction_group",
    "id": "remove_floor",
    "name": "Remove Wooden Floor"
  },
  {
    "type": "construction_group",
    "id": "remove_concrete_wall",
    "name": "Remove Concrete Wall"
  },
  {
    "type": "construction_group",
    "id": "remove_brick_wall",
    "name": "Remove Brick Wall"
  },
  {
    "type": "construction_group",
    "id": "remove_wooden_wall",
    "name": "Remove Wooden Wall"
  },
  {
    "type": "construction_group",
    "id": "remove_wall",
    "name": "Remove Wall"
  },
  {
    "type": "construction_group",
    "id": "remove_rock_wall",
    "name": "Remove Rock Wall"
  },
  {
    "type": "construction_group",
    "id": "remove_roadway",
    "name": "Remove Segment of Road/Sidewalk"
  },
  {
    "type": "construction_group",
    "id": "remove_metal_door",
    "name": "Remove Metal Door"
  },
  {
    "type": "construction_group",
    "id": "remove_concrete_column",
    "name": "Remove Concrete Column"
  },
  {
    "type": "construction_group",
    "id": "remove_reinforced_concrete_wall",
    "name": "Remove Reinforced Concrete Wall"
  },
  {
    "type": "construction_group",
    "id": "remove_rebar_cage",
    "name": "Remove Rebar Cage"
  },
  {
    "type": "construction_group",
    "id": "remove_glass_wall",
    "name": "Remove Glass Wall"
  },
  {
    "type": "construction_group",
    "id": "remove_glass_door",
    "name": "Remove Glass Door"
  }
]<|MERGE_RESOLUTION|>--- conflicted
+++ resolved
@@ -1111,7 +1111,6 @@
   },
   {
     "type": "construction_group",
-<<<<<<< HEAD
     "id": "place_solar_panel",
     "name": "Place Solar Panel"
   },
@@ -1119,10 +1118,11 @@
     "type": "construction_group",
     "id": "place_small_battery",
     "name": "Place Small Battery"
-=======
+  },
+  {
+    "type": "construction_group",
     "id": "reveal_wall_wiring",
     "name": "Reveal Wall Wirings"
->>>>>>> 582b1933
   },
   {
     "type": "construction_group",
