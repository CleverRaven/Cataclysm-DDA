--- conflicted
+++ resolved
@@ -1347,7 +1347,6 @@
   {
     "type": "construction_group",
     "id": "remove_glass_door",
-<<<<<<< HEAD
     "name": "Remove glass door"
   },
   {
@@ -1359,8 +1358,5 @@
     "type": "construction_group",
     "id": "build_training_dummy_heavy",
     "name": "Build Armored Training Dummy"
-=======
-    "name": "Remove Glass Door"
->>>>>>> 582b1933
   }
 ]