[
  {
    "type": "construction_group",
    "id": "add_mattress_to_bed_frame",
    "name": "Add Mattress to Bed Frame"
  },
  {
    "type": "construction_group",
    "id": "armor_reinforced_window",
    "name": "Armor Reinforced Window"
  },
  {
    "type": "construction_group",
    "id": "board_up_window",
    "name": "Board Up Window"
  },
  {
    "type": "construction_group",
    "id": "board_up_wood_door",
    "name": "Board Up Wood Door"
  },
  {
    "type": "construction_group",
    "id": "build_a_bellow",
    "name": "Build a bellow"
  },
  {
    "type": "construction_group",
    "id": "build_a_drop_hammer",
    "name": "Build a drop hammer"
  },
  {
    "type": "construction_group",
    "id": "build_a_radio_tower",
    "name": "Build a radio tower"
  },
  {
    "type": "construction_group",
    "id": "build_a_radio_tower_console",
    "name": "Build a radio tower console"
  },
  {
    "type": "construction_group",
    "id": "build_arc_furnace",
    "name": "Build Arc Furnace"
  },
  {
    "type": "construction_group",
    "id": "build_armchair",
    "name": "Build Armchair"
  },
  {
    "type": "construction_group",
    "id": "build_bar_door",
    "name": "Build Bar Door"
  },
  {
    "type": "construction_group",
    "id": "build_barbed_wire_fence",
    "name": "Build Barbed Wire Fence"
  },
  {
    "type": "construction_group",
    "id": "build_beaded_curtain",
    "name": "Build Beaded Curtain"
  },
  {
    "type": "construction_group",
    "id": "build_bed_frame",
    "name": "Build Bed Frame"
  },
  {
    "type": "construction_group",
    "id": "build_bed_from_scratch",
    "name": "Build Bed from Scratch"
  },
  {
    "type": "construction_group",
    "id": "build_bench",
    "name": "Build Bench"
  },
  {
    "type": "construction_group",
    "id": "build_bookcase",
    "name": "Build Bookcase"
  },
  {
    "type": "construction_group",
    "id": "build_brick_wall",
    "name": "Build Brick Wall"
  },
  {
    "type": "construction_group",
    "id": "build_brick_wall_from_adobe",
    "name": "Build Brick Wall from Adobe"
  },
  {
    "type": "construction_group",
    "id": "build_bulletin_board",
    "name": "Build Bulletin Board"
  },
  {
    "type": "construction_group",
    "id": "build_bunk_bed",
    "name": "Build Bunk Bed"
  },
  {
    "type": "construction_group",
    "id": "build_butchering_rack",
    "name": "Build Butchering Rack"
  },
  {
    "type": "construction_group",
    "id": "build_cardboard_fort",
    "name": "Build Cardboard Fort"
  },
  {
    "type": "construction_group",
    "id": "build_chainlink_fence",
    "name": "Build Chainlink Fence"
  },
  {
    "type": "construction_group",
    "id": "build_chainlink_gate",
    "name": "Build Chainlink Gate"
  },
  {
    "type": "construction_group",
    "id": "build_chair",
    "name": "Build Chair"
  },
  {
    "type": "construction_group",
    "id": "build_charcoal_kiln",
    "name": "Build Charcoal Kiln"
  },
  {
    "type": "construction_group",
    "id": "build_chickenwire_fence",
    "name": "Build Chickenwire Fence"
  },
  {
    "type": "construction_group",
    "id": "build_chickenwire_gate",
    "name": "Build Chickenwire Gate"
  },
  {
    "type": "construction_group",
    "id": "build_clay_kiln",
    "name": "Build Clay Kiln"
  },
  {
    "type": "construction_group",
    "id": "build_coat_rack",
    "name": "Build Coat Rack"
  },
  {
    "type": "construction_group",
    "id": "build_coffee_table",
    "name": "Build Coffee Table"
  },
  {
    "type": "construction_group",
    "id": "build_coffin",
    "name": "Build Coffin"
  },
  {
    "type": "construction_group",
    "id": "build_concrete_column",
    "name": "Build Concrete Column"
  },
  {
    "type": "construction_group",
    "id": "build_concrete_floor",
    "name": "Build Concrete Floor"
  },
  {
    "type": "construction_group",
    "id": "build_concrete_roof",
    "name": "Build Concrete Roof"
  },
  {
    "type": "construction_group",
    "id": "build_counter",
    "name": "Build Counter"
  },
  {
    "type": "construction_group",
    "id": "build_counter_gate",
    "name": "Build Counter Gate"
  },
  {
    "type": "construction_group",
    "id": "build_crate",
    "name": "Build Crate"
  },
  {
    "type": "construction_group",
    "id": "build_cupboard",
    "name": "Build Cupboard"
  },
  {
    "type": "construction_group",
    "id": "build_decorative_tree",
    "name": "Build Decorative Tree"
  },
  {
    "type": "construction_group",
    "id": "build_deep_river_dock",
    "name": "Build Deep River Dock"
  },
  {
    "type": "construction_group",
    "id": "build_desk",
    "name": "Build Desk"
  },
  {
    "type": "construction_group",
    "id": "build_diagonal_small_railroad_track",
    "name": "Build Diagonal Small Railroad Track"
  },
  {
    "type": "construction_group",
    "id": "build_door",
    "name": "Build Door"
  },
  {
    "type": "construction_group",
    "id": "build_door_curtain",
    "name": "Build Door Curtain"
  },
  {
    "type": "construction_group",
    "id": "build_double_glazed_glass_window",
    "name": "Build Double Glazed Glass Window"
  },
  {
    "type": "construction_group",
    "id": "build_dresser",
    "name": "Build Dresser"
  },
  {
    "type": "construction_group",
    "id": "build_dry_stone_wall",
    "name": "Build Dry Stone Wall"
  },
  {
    "type": "construction_group",
    "id": "build_dumpster",
    "name": "Build Dumpster"
  },
  {
    "type": "construction_group",
    "id": "build_earthbag_wall",
    "name": "Build Earthbag Wall"
  },
  {
    "type": "construction_group",
    "id": "build_entertainment_center",
    "name": "Build Entertainment Center"
  },
  {
    "type": "construction_group",
    "id": "build_exercise_machine",
    "name": "Build Exercise Machine"
  },
  {
    "type": "construction_group",
    "id": "build_fence",
    "name": "Build Fence"
  },
  {
    "type": "construction_group",
    "id": "build_fence_gate",
    "name": "Build Fence Gate"
  },
  {
    "type": "construction_group",
    "id": "build_fence_posts",
    "name": "Build Fence Posts"
  },
  {
    "type": "construction_group",
    "id": "build_fermenting_vat",
    "name": "Build Fermenting Vat"
  },
  {
    "type": "construction_group",
    "id": "build_fire_ring",
    "name": "Build Fire Ring"
  },
  {
    "type": "construction_group",
<<<<<<< HEAD
    "id": "build_treadmill_mechanical",
    "name": "Build Gravity Treadmill"
=======
    "id": "build_glass_door",
    "name": "Build Glass Door"
  },
  {
    "type": "construction_group",
    "id": "build_glass_wall",
    "name": "Build Glass Wall"
>>>>>>> 38e73a80
  },
  {
    "type": "construction_group",
    "id": "build_high_end_of_a_concrete_ramp",
    "name": "Build High End of a Concrete Ramp"
  },
  {
    "type": "construction_group",
    "id": "build_improvised_shelter",
    "name": "Build Improvised Shelter"
  },
  {
    "type": "construction_group",
    "id": "build_junk_metal_barrier",
    "name": "Build Junk Metal Barrier"
  },
  {
    "type": "construction_group",
    "id": "build_junk_metal_floor",
    "name": "Build Junk Metal Floor"
  },
  {
    "type": "construction_group",
    "id": "build_large_metal_support",
    "name": "Build Large Metal Support"
  },
  {
    "type": "construction_group",
    "id": "build_locker",
    "name": "Build Locker"
  },
  {
    "type": "construction_group",
    "id": "build_log_sod_roof",
    "name": "Build Log & Sod Roof"
  },
  {
    "type": "construction_group",
    "id": "build_log_stool",
    "name": "Build Log Stool"
  },
  {
    "type": "construction_group",
    "id": "build_log_wall",
    "name": "Build Log Wall"
  },
  {
    "type": "construction_group",
    "id": "build_low_end_of_a_concrete_ramp",
    "name": "Build Low End of a Concrete Ramp"
  },
  {
    "type": "construction_group",
    "id": "build_mailbox",
    "name": "Build Mailbox"
  },
  {
    "type": "construction_group",
    "id": "build_makeshift_bed",
    "name": "Build Makeshift Bed"
  },
  {
    "type": "construction_group",
    "id": "build_makeshift_door",
    "name": "Build Makeshift Door"
  },
  {
    "type": "construction_group",
    "id": "build_ergometer_mechanical",
    "name": "Build Mechanical Ergometer"
  },
  {
    "type": "construction_group",
    "id": "build_metal_bars",
    "name": "Build Metal Bars"
  },
  {
    "type": "construction_group",
    "id": "build_metal_charcoal_kiln",
    "name": "Build Metal Charcoal Kiln"
  },
  {
    "type": "construction_group",
    "id": "build_metal_door",
    "name": "Build Metal Door"
  },
  {
    "type": "construction_group",
    "id": "build_metal_grate_over_a_window",
    "name": "Build Metal Grate Over a Window"
  },
  {
    "type": "construction_group",
    "id": "build_metal_grate_over_a_window_without_glass",
    "name": "Build Metal Grate Over a Window Without Glass"
  },
  {
    "type": "construction_group",
    "id": "build_metal_rack",
    "name": "Build Metal Rack"
  },
  {
    "type": "construction_group",
    "id": "build_metal_roof",
    "name": "Build Metal Roof"
  },
  {
    "type": "construction_group",
    "id": "build_metal_wall",
    "name": "Build Metal Wall"
  },
  {
    "type": "construction_group",
    "id": "build_palisade_gate",
    "name": "Build Palisade Gate"
  },
  {
    "type": "construction_group",
    "id": "build_palisade_wall",
    "name": "Build Palisade Wall"
  },
  {
    "type": "construction_group",
    "id": "build_pile_of_leaves",
    "name": "Build Pile of Leaves"
  },
  {
    "type": "construction_group",
    "id": "build_pillow_fort",
    "name": "Build Pillow Fort"
  },
  {
    "type": "construction_group",
    "id": "build_pine_lean_to",
    "name": "Build Pine Lean-To"
  },
  {
    "type": "construction_group",
    "id": "build_planter",
    "name": "Build Planter"
  },
  {
    "type": "construction_group",
    "id": "build_plastic_window",
    "name": "Build Plastic Window"
  },
  {
    "type": "construction_group",
    "id": "build_pontoon_bridge",
    "name": "Build Pontoon Bridge"
  },
  {
    "type": "construction_group",
    "id": "build_pony_wall",
    "name": "Build Pony Wall"
  },
  {
    "type": "construction_group",
    "id": "build_privacy_fence",
    "name": "Build Privacy Fence"
  },
  {
    "type": "construction_group",
    "id": "build_privacy_fence_gate",
    "name": "Build Privacy Fence Gate"
  },
  {
    "type": "construction_group",
    "id": "build_quadruple_glazed_glass_window",
    "name": "Build Quadruple Glazed Glass Window"
  },
  {
    "type": "construction_group",
    "id": "build_rammed_earth_wall",
    "name": "Build Rammed Earth Wall"
  },
  {
    "type": "construction_group",
    "id": "build_reinforced_concrete_roof",
    "name": "Build Reinforced Concrete Roof"
  },
  {
    "type": "construction_group",
    "id": "build_reinforced_concrete_wall",
    "name": "Build Reinforced Concrete Wall"
  },
  {
    "type": "construction_group",
    "id": "build_reinforced_double_glazed_glass_window",
    "name": "Build Reinforced Double Glazed Glass Window"
  },
  {
    "type": "construction_group",
    "id": "build_reinforced_glass_window",
    "name": "Build Reinforced Glass Window"
  },
  {
    "type": "construction_group",
    "id": "build_reinforced_plastic_window",
    "name": "Build Reinforced Plastic Window"
  },
  {
    "type": "construction_group",
    "id": "build_reinforced_quadruple_glazed_glass_window",
    "name": "Build Reinforced Quadruple Glazed Glass Window"
  },
  {
    "type": "construction_group",
    "id": "build_reinforced_single_glazed_glass_window",
    "name": "Build Reinforced Single Glazed Glass Window"
  },
  {
    "type": "construction_group",
    "id": "build_reinforced_triple_glazed_glass_window",
    "name": "Build Reinforced Triple Glazed Glass Window"
  },
  {
    "type": "construction_group",
    "id": "build_river_bridge",
    "name": "Build River Bridge"
  },
  {
    "type": "construction_group",
    "id": "build_river_dock_shallow_bridge",
    "name": "Build River Dock/Shallow Bridge"
  },
  {
    "type": "construction_group",
    "id": "build_road_barricade",
    "name": "Build Road Barricade"
  },
  {
    "type": "construction_group",
    "id": "build_rock_forge",
    "name": "Build Rock Forge"
  },
  {
    "type": "construction_group",
    "id": "build_roof",
    "name": "Build Roof"
  },
  {
    "type": "construction_group",
    "id": "build_roof_over_dirt_floor",
    "name": "Build Roof Over Dirt Floor"
  },
  {
    "type": "construction_group",
    "id": "build_root_cellar",
    "name": "Build Root Cellar"
  },
  {
    "type": "construction_group",
    "id": "build_rope_fence",
    "name": "Build Rope Fence"
  },
  {
    "type": "construction_group",
    "id": "build_rope_pulley_system",
    "name": "Build Rope & Pulley System"
  },
  {
    "type": "construction_group",
    "id": "build_safe",
    "name": "Build Safe"
  },
  {
    "type": "construction_group",
    "id": "build_sand_castle",
    "name": "Build Sand Castle"
  },
  {
    "type": "construction_group",
    "id": "build_sandbag_wall",
    "name": "Build Sandbag Wall"
  },
  {
    "type": "construction_group",
    "id": "build_scrap_metal_bench",
    "name": "Build Scrap Metal Bench"
  },
  {
    "type": "construction_group",
    "id": "build_scrap_metal_bridge_using_bolts",
    "name": "Build Scrap Metal Bridge Using Bolts"
  },
  {
    "type": "construction_group",
    "id": "build_scrap_metal_bridge_using_welder",
    "name": "Build Scrap Metal Bridge Using Welder"
  },
  {
    "type": "construction_group",
    "id": "build_scrap_metal_table",
    "name": "Build Scrap Metal Table"
  },
  {
    "type": "construction_group",
    "id": "build_screen_door",
    "name": "Build Screen Door"
  },
  {
    "type": "construction_group",
    "id": "build_screen_mesh_wall",
    "name": "Build Screen Mesh Wall"
  },
  {
    "type": "construction_group",
    "id": "build_shallow_temporary_bridge",
    "name": "Build Shallow Temporary Bridge"
  },
  {
    "type": "construction_group",
    "id": "build_sign",
    "name": "Build Sign"
  },
  {
    "type": "construction_group",
    "id": "build_simple_concrete_wall",
    "name": "Build Simple Concrete Wall"
  },
  {
    "type": "construction_group",
    "id": "build_single_glazed_glass_window",
    "name": "Build Single Glazed Glass Window"
  },
  {
    "type": "construction_group",
    "id": "build_sky_light",
    "name": "Build Sky Light"
  },
  {
    "type": "construction_group",
    "id": "build_sky_light_frame",
    "name": "Build Sky Light Frame"
  },
  {
    "type": "construction_group",
    "id": "build_small_metal_support",
    "name": "Build Small Metal Support"
  },
  {
    "type": "construction_group",
    "id": "build_smoking_rack",
    "name": "Build Smoking Rack"
  },
  {
    "type": "construction_group",
    "id": "build_sofa",
    "name": "Build Sofa"
  },
  {
    "type": "construction_group",
    "id": "build_split_rail_fence",
    "name": "Build Split Rail Fence"
  },
  {
    "type": "construction_group",
    "id": "build_split_rail_fence_gate",
    "name": "Build Split Rail Fence Gate"
  },
  {
    "type": "construction_group",
    "id": "build_standing_tank",
    "name": "Build Standing Tank"
  },
  {
    "type": "construction_group",
    "id": "build_stone_fireplace",
    "name": "Build Stone Fireplace"
  },
  {
    "type": "construction_group",
    "id": "build_stone_wall",
    "name": "Build Stone Wall"
  },
  {
    "type": "construction_group",
    "id": "build_stool",
    "name": "Build Stool"
  },
  {
    "type": "construction_group",
    "id": "build_straight_small_railroad_track",
    "name": "Build Straight Small Railroad Track"
  },
  {
    "type": "construction_group",
    "id": "build_straw_bed",
    "name": "Build Straw Bed"
  },
  {
    "type": "construction_group",
    "id": "build_table",
    "name": "Build Table"
  },
  {
    "type": "construction_group",
    "id": "build_tarp_lean_to",
    "name": "Build Tarp Lean-To"
  },
  {
    "type": "construction_group",
    "id": "build_thatched_roof",
    "name": "Build Thatched Roof"
  },
  {
    "type": "construction_group",
    "id": "build_triple_glazed_glass_window",
    "name": "Build Triple Glazed Glass Window"
  },
  {
    "type": "construction_group",
    "id": "build_wardrobe",
    "name": "Build Wardrobe"
  },
  {
    "type": "construction_group",
    "id": "build_warehouse_shelf",
    "name": "Build Warehouse Shelf"
  },
  {
    "type": "construction_group",
    "id": "build_water_well",
    "name": "Build Water Well"
  },
  {
    "type": "construction_group",
    "id": "build_wattle_and_daub_wall",
    "name": "Build Wattle-and-Daub Wall"
  },
  {
    "type": "construction_group",
    "id": "build_window",
    "name": "Build Window"
  },
  {
    "type": "construction_group",
    "id": "build_window_from_tempered_glass",
    "name": "Build Window from Tempered Glass"
  },
  {
    "type": "construction_group",
    "id": "build_wire_fence",
    "name": "Build Wire Fence"
  },
  {
    "type": "construction_group",
    "id": "build_wood_stove",
    "name": "Build Wood Stove"
  },
  {
    "type": "construction_group",
    "id": "build_wood_wall",
    "name": "Build Wood Wall"
  },
  {
    "type": "construction_group",
    "id": "build_wooden_floor",
    "name": "Build Wooden Floor"
  },
  {
    "type": "construction_group",
    "id": "build_wooden_keg",
    "name": "Build Wooden Keg"
  },
  {
    "type": "construction_group",
    "id": "build_wooden_rack",
    "name": "Build Wooden Rack"
  },
  {
    "type": "construction_group",
    "id": "build_wooden_railing",
    "name": "Build Wooden Railing"
  },
  {
    "type": "construction_group",
    "id": "build_wooden_staircase",
    "name": "Build Wooden Staircase"
  },
  {
    "type": "construction_group",
    "id": "build_workbench",
    "name": "Build Workbench"
  },
  {
    "type": "construction_group",
    "id": "carpet_floor_green",
    "name": "Carpet Floor Green"
  },
  {
    "type": "construction_group",
    "id": "carpet_floor_purple",
    "name": "Carpet Floor Purple"
  },
  {
    "type": "construction_group",
    "id": "carpet_floor_red",
    "name": "Carpet Floor Red"
  },
  {
    "type": "construction_group",
    "id": "carpet_floor_yellow",
    "name": "Carpet Floor Yellow"
  },
  {
    "type": "construction_group",
    "id": "chop_tree_trunk_into_planks",
    "name": "Chop Tree Trunk Into Planks"
  },
  {
    "type": "construction_group",
    "id": "clean_broken_window",
    "name": "Clean Broken Window"
  },
  {
    "type": "construction_group",
    "id": "cover_manhole",
    "name": "Cover Manhole"
  },
  {
    "type": "construction_group",
    "id": "cut_grass",
    "name": "Cut Grass"
  },
  {
    "type": "construction_group",
    "id": "deconstruct_furniture",
    "name": "Deconstruct Furniture"
  },
  {
    "type": "construction_group",
    "id": "deconstruct_simple_furniture",
    "name": "Deconstruct Simple Furniture"
  },
  {
    "type": "construction_group",
    "id": "dig_a_deep_pit",
    "name": "Dig a Deep Pit"
  },
  {
    "type": "construction_group",
    "id": "dig_a_shallow_pit",
    "name": "Dig a Shallow Pit"
  },
  {
    "type": "construction_group",
    "id": "dig_downstair",
    "name": "Dig Downstair"
  },
  {
    "type": "construction_group",
    "id": "dig_grave_and_bury_sealed_coffin",
    "name": "Dig Grave and Bury Sealed Coffin"
  },
  {
    "type": "construction_group",
    "id": "extract_clay",
    "name": "Extract Clay"
  },
  {
    "type": "construction_group",
    "id": "extract_sand",
    "name": "Extract Sand"
  },
  {
    "type": "construction_group",
    "id": "extrude_resin_floor_and_roof",
    "name": "Extrude Resin Floor and Roof"
  },
  {
    "type": "construction_group",
    "id": "extrude_resin_floor_no_roof",
    "name": "Extrude Resin Floor (no roof)"
  },
  {
    "type": "construction_group",
    "id": "extrude_resin_lattice",
    "name": "Extrude Resin Lattice"
  },
  {
    "type": "construction_group",
    "id": "extrude_resin_wall",
    "name": "Extrude Resin Wall"
  },
  {
    "type": "construction_group",
    "id": "fill_pit_with_dirt",
    "name": "Fill Pit With Dirt"
  },
  {
    "type": "construction_group",
    "id": "fill_salt_water_with_dirt",
    "name": "Fill Salt Water With Dirt"
  },
  {
    "type": "construction_group",
    "id": "fill_shallow_water_with_dirt",
    "name": "Fill Shallow Water With Dirt"
  },
  {
    "type": "construction_group",
    "id": "glass_pit",
    "name": "Glass Pit"
  },
  {
    "type": "construction_group",
    "id": "hang_hanging_meathook",
    "name": "Hang Hanging Meathook"
  },
  {
    "type": "construction_group",
    "id": "install_bars_onto_window",
    "name": "Install Bars Onto Window"
  },
  {
    "type": "construction_group",
    "id": "lay_down_decorative_ground_cable",
    "name": "Lay down decorative ground cable"
  },
  {
    "type": "construction_group",
    "id": "make_crafting_spot",
    "name": "Make crafting spot"
  },
  {
    "type": "construction_group",
    "id": "make_gravel_floor",
    "name": "Make Gravel Floor"
  },
  {
    "type": "construction_group",
    "id": "make_woodchip_floor",
    "name": "Make Woodchip Floor"
  },
  {
    "type": "construction_group",
    "id": "mark_firewood_source",
    "name": "Mark firewood source"
  },
  {
    "type": "construction_group",
    "id": "mark_practice_target",
    "name": "Mark practice target"
  },
  {
    "type": "construction_group",
    "id": "mine_downstair",
    "name": "Mine Downstair"
  },
  {
    "type": "construction_group",
    "id": "mine_upstair",
    "name": "Mine Upstair"
  },
  {
    "type": "construction_group",
    "id": "paint_grass_white",
    "name": "Paint Grass White"
  },
  {
    "type": "construction_group",
    "id": "paint_pavement_yellow",
    "name": "Paint Pavement Yellow"
  },
  {
    "type": "construction_group",
    "id": "paint_wall_blue",
    "name": "Paint Wall Blue"
  },
  {
    "type": "construction_group",
    "id": "paint_wall_green",
    "name": "Paint Wall Green"
  },
  {
    "type": "construction_group",
    "id": "paint_wall_purple",
    "name": "Paint Wall Purple"
  },
  {
    "type": "construction_group",
    "id": "paint_wall_red",
    "name": "Paint Wall Red"
  },
  {
    "type": "construction_group",
    "id": "paint_wall_white",
    "name": "Paint Wall White"
  },
  {
    "type": "construction_group",
    "id": "paint_wall_yellow",
    "name": "Paint Wall Yellow"
  },
  {
    "type": "construction_group",
    "id": "place_forge",
    "name": "Place Forge"
  },
  {
    "type": "construction_group",
    "id": "place_hay_bale",
    "name": "Place Hay Bale"
  },
  {
    "type": "construction_group",
    "id": "place_still",
    "name": "Place Still"
  },
  {
    "type": "construction_group",
    "id": "place_table",
    "name": "Place Table"
  },
  {
    "type": "construction_group",
    "id": "place_water_mill",
    "name": "Place Water Mill"
  },
  {
    "type": "construction_group",
    "id": "place_wind_mill",
    "name": "Place Wind Mill"
  },
  {
    "type": "construction_group",
    "id": "place_workbench",
    "name": "Place Workbench"
  },
  {
    "type": "construction_group",
    "id": "reinforce_boarded_window",
    "name": "Reinforce Boarded Window"
  },
  {
    "type": "construction_group",
    "id": "reinforce_junk_metal_wall_using_bolts",
    "name": "Reinforce Junk Metal Wall using bolts"
  },
  {
    "type": "construction_group",
    "id": "reinforce_junk_metal_wall_using_spot_welds",
    "name": "Reinforce Junk Metal Wall using spot-welds"
  },
  {
    "type": "construction_group",
    "id": "reinforce_wood_door",
    "name": "Reinforce Wood Door"
  },
  {
    "type": "construction_group",
    "id": "remove_grass",
    "name": "Remove Grass"
  },
  {
    "type": "construction_group",
    "id": "remove_tape_from_window",
    "name": "Remove Tape from Window"
  },
  {
    "type": "construction_group",
    "id": "remove_wax_from_floor",
    "name": "Remove Wax From Floor"
  },
  {
    "type": "construction_group",
    "id": "repair_log_wall",
    "name": "Repair Log Wall"
  },
  {
    "type": "construction_group",
    "id": "repair_wattle_and_daub_wall",
    "name": "Repair Wattle-and-Daub Wall"
  },
  {
    "type": "construction_group",
    "id": "repair_wood_door",
    "name": "Repair Wood Door"
  },
  {
    "type": "construction_group",
    "id": "repair_wood_wall",
    "name": "Repair Wood Wall"
  },
  {
    "type": "construction_group",
    "id": "repair_wooden_staircase",
    "name": "Repair Wooden Staircase"
  },
  {
    "type": "construction_group",
    "id": "seal_coffin",
    "name": "Seal Coffin"
  },
  {
    "type": "construction_group",
    "id": "seal_crate",
    "name": "Seal Crate"
  },
  {
    "type": "construction_group",
    "id": "spike_pit",
    "name": "Spike Pit"
  },
  {
    "type": "construction_group",
    "id": "start_vehicle_construction",
    "name": "Start Vehicle Construction"
  },
  {
    "type": "construction_group",
    "id": "take_paint_off_pavement",
    "name": "Take Paint Off Pavement"
  },
  {
    "type": "construction_group",
    "id": "take_paint_off_wall",
    "name": "Take Paint Off Wall"
  },
  {
    "type": "construction_group",
    "id": "tape_up_window",
    "name": "Tape Up Window"
  },
  {
    "type": "construction_group",
    "id": "wax_floor",
    "name": "Wax Floor"
  },
  {
    "type": "construction_group",
    "id": "remove_gravel",
    "name": "Remove Gravel"
  }
]<|MERGE_RESOLUTION|>--- conflicted
+++ resolved
@@ -291,10 +291,11 @@
   },
   {
     "type": "construction_group",
-<<<<<<< HEAD
     "id": "build_treadmill_mechanical",
     "name": "Build Gravity Treadmill"
-=======
+  },
+  {
+    "type": "construction_group",
     "id": "build_glass_door",
     "name": "Build Glass Door"
   },
@@ -302,7 +303,6 @@
     "type": "construction_group",
     "id": "build_glass_wall",
     "name": "Build Glass Wall"
->>>>>>> 38e73a80
   },
   {
     "type": "construction_group",
