--- conflicted
+++ resolved
@@ -341,7 +341,6 @@
   },
   {
     "type": "MIGRATION",
-<<<<<<< HEAD
     "id": "toastem2",
     "replace": "toastem"
   },
@@ -354,7 +353,8 @@
     "type": "MIGRATION",
     "id": "toastem4",
     "replace": "toastem"
-=======
+  },
+  {
     "id": "sewage",
     "replace": "water_sewage"
   },
@@ -362,6 +362,5 @@
     "type": "MIGRATION",
     "id": "brick_kiln",
     "replace": "kiln"
->>>>>>> 69fdb874
   }
 ]