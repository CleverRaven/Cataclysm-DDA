--- conflicted
+++ resolved
@@ -106,7 +106,6 @@
   },
   {
     "type": "MIGRATION",
-<<<<<<< HEAD
     "id": "atomic_lamp",
     "replace": "reading_light_on"
   },
@@ -134,9 +133,10 @@
     "type": "MIGRATION",
     "id": "wearable_atomic_light_off",
     "replace": "wearable_big_light"
-=======
+  },
+  {
+    "type": "MIGRATION",
     "id": "atomic_coffeepot",
     "replace": "coffeemaker"
->>>>>>> 0441b686
   }
 ]