--- conflicted
+++ resolved
@@ -760,7 +760,6 @@
     "components": [ [ [ "zipper_long_plastic", 1 ] ], [ [ "plastic_sheet", 4 ] ] ]
   },
   {
-<<<<<<< HEAD
     "result": "dry_seaweed_pile",
     "type": "uncraft",
     "activity_level": "NO_EXERCISE",
@@ -773,7 +772,8 @@
     "activity_level": "NO_EXERCISE",
     "time": "10 s",
     "components": [ [ [ "seaweed", 20 ] ] ]
-=======
+  },
+  {
     "result": "butterfly_net_makeshift",
     "type": "uncraft",
     "activity_level": "LIGHT_EXERCISE",
@@ -788,6 +788,5 @@
     "time": "3 m",
     "qualities": [ { "id": "HAMMER", "level": 2 }, { "id": "SAW_M", "level": 2 } ],
     "components": [ [ [ "scrap_aluminum", 3 ] ], [ [ "sheet_canvas", 1 ] ] ]
->>>>>>> 4578b854
   }
 ]