[
  {
    "type": "city_building",
    "id": "house_base",
    "locations": [ "land", "swamp" ],
    "overmaps": [ { "point": [ 0, 0, 0 ], "overmap": "house_base_north" }, { "point": [ 0, 0, -1 ], "overmap": "basement" } ]
  },
  {
    "type": "city_building",
    "id": "house_two_story_basement",
    "locations": [ "land", "swamp" ],
    "overmaps": [
      { "point": [ 0, 0, 0 ], "overmap": "house_2story_base_north" },
      { "point": [ 0, 0, 1 ], "overmap": "house_2story_second_north" },
      { "point": [ 0, 0, -1 ], "overmap": "basement" }
    ]
  },
  {
    "type": "city_building",
<<<<<<< HEAD
=======
    "id": "house_w_5",
    "locations": [ "land" ],
    "overmaps": [
      { "point": [ 0, 0, 0 ], "overmap": "house_w_5_north" },
      { "point": [ 0, 0, 1 ], "overmap": "house_w_5_roof_north" },
      { "point": [ 0, 0, -1 ], "overmap": "basement" }
    ]
  },
  {
    "type": "city_building",
>>>>>>> a096b1ea
    "id": "house_w_1",
    "locations": [ "land" ],
    "overmaps": [
      { "point": [ 0, 0, 0 ], "overmap": "house_w_1_north" },
      { "point": [ 0, 0, 1 ], "overmap": "house_w_1_roof_north" },
      { "point": [ 0, 0, -1 ], "overmap": "basement" }
    ]
  },
  {
    "type": "city_building",
    "id": "house_w_2",
    "locations": [ "land" ],
    "overmaps": [
      { "point": [ 0, 0, 0 ], "overmap": "house_w_2_north" },
      { "point": [ 0, 0, 1 ], "overmap": "house_w_2_roof_north" },
      { "point": [ 0, 0, -1 ], "overmap": "basement" }
    ]
  },
  {
    "type": "city_building",
<<<<<<< HEAD
=======
    "id": "house_w_3",
    "locations": [ "land" ],
    "overmaps": [
      { "point": [ 0, 0, 0 ], "overmap": "house_w_3_north" },
      { "point": [ 0, 0, 1 ], "overmap": "house_w_3_roof_north" },
      { "point": [ 0, 0, -1 ], "overmap": "basement" }
    ]
  },
  {
    "type": "city_building",
    "id": "house_w_4",
    "locations": [ "land" ],
    "overmaps": [
      { "point": [ 0, 0, 0 ], "overmap": "house_w_4_north" },
      { "point": [ 0, 0, 1 ], "overmap": "house_w_4_roof_north" },
      { "point": [ 0, 0, -1 ], "overmap": "basement" }
    ]
  },
  {
    "type": "city_building",
>>>>>>> a096b1ea
    "id": "s_electronics",
    "locations": [ "land" ],
    "overmaps": [
      { "point": [ 0, 0, 0 ], "overmap": "s_electronics_north" },
      { "point": [ 0, 0, 1 ], "overmap": "s_electronics_roof_north" }
    ]
  },
  {
    "type": "city_building",
    "id": "s_electronics_1",
    "locations": [ "land" ],
    "overmaps": [
      { "point": [ 0, 0, 0 ], "overmap": "s_electronics_1_north" },
      { "point": [ 0, 0, 1 ], "overmap": "s_electronics_roof_1_north" }
    ]
  },
  {
    "type": "city_building",
    "id": "stripclub",
    "locations": [ "land" ],
    "overmaps": [ { "point": [ 0, 0, 0 ], "overmap": "stripclub_north" }, { "point": [ 0, 0, 1 ], "overmap": "stripclub_roof_north" } ]
  },
  {
    "type": "city_building",
    "id": "stripclub_1",
    "locations": [ "land" ],
    "overmaps": [
      { "point": [ 0, 0, 0 ], "overmap": "stripclub_1_north" },
      { "point": [ 0, 0, 1 ], "overmap": "stripclub_roof_1_north" }
    ]
  },
  {
    "type": "city_building",
    "id": "stripclub_2",
    "locations": [ "land" ],
    "overmaps": [
      { "point": [ 0, 0, 0 ], "overmap": "stripclub_2_north" },
      { "point": [ 0, 0, 1 ], "overmap": "stripclub_roof_2_north" }
    ]
  },
  {
    "type": "city_building",
    "id": "post_office",
    "locations": [ "land" ],
    "overmaps": [
      { "point": [ 0, 0, 0 ], "overmap": "post_office_north" },
      { "point": [ 0, 0, 1 ], "overmap": "post_office_roof_north" }
    ]
  },
  {
    "type": "city_building",
    "id": "post_office_1",
    "locations": [ "land" ],
    "overmaps": [
      { "point": [ 0, 0, 0 ], "overmap": "post_office_1_north" },
      { "point": [ 0, 0, 1 ], "overmap": "post_office_roof_1_north" }
    ]
  },
  {
    "type": "city_building",
    "id": "paintball_field",
    "locations": [ "land" ],
    "overmaps": [
      { "point": [ 0, 0, 0 ], "overmap": "paintball_field_north" },
      { "point": [ 0, 0, 1 ], "overmap": "paintball_field_roof_north" }
    ]
  },
  {
    "type": "city_building",
    "id": "paintball_field_1",
    "locations": [ "land" ],
    "overmaps": [
      { "point": [ 0, 0, 0 ], "overmap": "paintball_field_1_north" },
      { "point": [ 0, 0, 1 ], "overmap": "paintball_field_roof_1_north" }
    ]
  },
  {
    "type": "city_building",
    "id": "mil_surplus",
    "locations": [ "land" ],
    "overmaps": [
      { "point": [ 0, 0, 0 ], "overmap": "mil_surplus_north" },
      { "point": [ 0, 0, 1 ], "overmap": "mil_surplus_roof_north" }
    ]
  },
  {
    "type": "city_building",
    "id": "mil_surplus_1",
    "locations": [ "land" ],
    "overmaps": [
      { "point": [ 0, 0, 0 ], "overmap": "mil_surplus_1_north" },
      { "point": [ 0, 0, 1 ], "overmap": "mil_surplus_roof_1_north" }
    ]
  },
  {
    "type": "city_building",
    "id": "sub_station",
    "locations": [ "land" ],
    "overmaps": [
      { "point": [ 0, 0, 0 ], "overmap": "sub_station_north" },
      { "point": [ 0, 0, 1 ], "overmap": "sub_station_roof_north" }
    ]
  },
  {
    "type": "city_building",
    "id": "s_library",
    "locations": [ "land" ],
    "overmaps": [ { "point": [ 0, 0, 0 ], "overmap": "s_library_north" }, { "point": [ 0, 0, 1 ], "overmap": "s_library_roof_north" } ]
  },
  {
    "type": "city_building",
    "id": "s_library_1",
    "locations": [ "land" ],
    "overmaps": [
      { "point": [ 0, 0, 0 ], "overmap": "s_library_1_north" },
      { "point": [ 0, 0, 1 ], "overmap": "s_library_roof_1_north" }
    ]
  },
  {
    "type": "city_building",
    "id": "mil_surplus_2",
    "locations": [ "land" ],
    "overmaps": [
      { "point": [ 0, 0, 0 ], "overmap": "mil_surplus_2_north" },
      { "point": [ 0, 0, 1 ], "overmap": "mil_surplus_roof_2_north" }
    ]
  },
  {
    "type": "city_building",
    "id": "s_library_2",
    "locations": [ "land" ],
    "overmaps": [
      { "point": [ 0, 0, 0 ], "overmap": "s_library_2_north" },
      { "point": [ 0, 0, 1 ], "overmap": "s_library_roof_2_north" }
    ]
  },
  {
    "type": "city_building",
    "id": "furniture",
    "locations": [ "land" ],
    "overmaps": [
      { "point": [ 0, 0, 0 ], "overmap": "furniture_north" },
      { "point": [ 0, 0, 1 ], "overmap": "furniture_roof_north" },
      { "point": [ 0, 0, 2 ], "overmap": "furniture_upper_roof_north" }
    ]
  },
  {
    "type": "city_building",
    "id": "s_daycare",
    "locations": [ "land" ],
    "overmaps": [ { "point": [ 0, 0, 0 ], "overmap": "s_daycare_north" }, { "point": [ 0, 0, 1 ], "overmap": "s_daycare_roof_north" } ]
  },
  {
    "type": "city_building",
    "id": "gym_fitness",
    "locations": [ "land" ],
    "overmaps": [
      { "point": [ 0, 0, 0 ], "overmap": "gym_fitness_north" },
      { "point": [ 0, 0, 1 ], "overmap": "gym_fitness_roof_north" }
    ]
  },
  {
    "type": "city_building",
    "id": "gym_fitness_1",
    "locations": [ "land" ],
    "overmaps": [
      { "point": [ 0, 0, 0 ], "overmap": "gym_fitness_1_north" },
      { "point": [ 0, 0, 1 ], "overmap": "gym_fitness_2ndFloor_1_north" },
      { "point": [ 0, 0, 2 ], "overmap": "gym_fitness_roof_1_north" }
    ]
  },
  {
    "type": "city_building",
    "id": "s_gardening",
    "locations": [ "land" ],
    "overmaps": [
      { "point": [ 0, 0, 0 ], "overmap": "s_gardening_north" },
      { "point": [ 0, 0, 1 ], "overmap": "s_gardening_roof_north" }
    ]
  },
  {
    "type": "city_building",
    "id": "cs_sex_shop",
    "locations": [ "land" ],
    "overmaps": [
      { "point": [ 0, 0, 0 ], "overmap": "cs_sex_shop_north" },
      { "point": [ 0, 0, 1 ], "overmap": "cs_sex_shop_roof_north" }
    ]
  },
  {
    "type": "city_building",
    "id": "cs_private_park",
    "locations": [ "land" ],
    "overmaps": [
      { "point": [ 0, 0, 0 ], "overmap": "cs_private_park_north" },
      { "point": [ 0, 0, 1 ], "overmap": "cs_private_park_roof_north" }
    ]
  },
  {
    "type": "city_building",
    "id": "church",
    "locations": [ "land" ],
    "overmaps": [
      { "point": [ 0, 0, 0 ], "overmap": "church_north" },
      { "point": [ 0, 0, 1 ], "overmap": "church_roof_north" },
      { "point": [ 0, 0, 2 ], "overmap": "church_steeple_north" },
      { "point": [ 0, 0, 3 ], "overmap": "church_steeple_north" },
      { "point": [ 0, 0, 4 ], "overmap": "church_steeple_north" },
      { "point": [ 0, 0, 5 ], "overmap": "church_steeple_end_north" },
      { "point": [ 0, 0, 6 ], "overmap": "church_steeple_roof_north" }
    ]
  },
  {
    "type": "city_building",
    "id": "church_1",
    "locations": [ "land" ],
    "overmaps": [
      { "point": [ 0, 0, 0 ], "overmap": "church_1_north" },
      { "point": [ 0, 0, 1 ], "overmap": "church_2ndfloor_1_north" },
      { "point": [ 0, 0, 2 ], "overmap": "church_3rdfloor_1_north" },
      { "point": [ 0, 0, 3 ], "overmap": "church_roof_1_north" }
    ]
  },
  {
    "type": "city_building",
    "id": "cs_tire_shop",
    "locations": [ "land" ],
    "overmaps": [
      { "point": [ 0, 0, 0 ], "overmap": "cs_tire_shop_north" },
      { "point": [ 0, 0, 1 ], "overmap": "cs_tire_shop_roof_north" }
    ]
  },
  {
    "type": "city_building",
    "id": "s_thrift",
    "locations": [ "land" ],
    "overmaps": [ { "point": [ 0, 0, 0 ], "overmap": "s_thrift_north" }, { "point": [ 0, 0, 1 ], "overmap": "s_thrift_roof_north" } ]
  },
  {
    "type": "city_building",
    "id": "s_gun",
    "locations": [ "land" ],
    "overmaps": [ { "point": [ 0, 0, 0 ], "overmap": "s_gun_north" }, { "point": [ 0, 0, 1 ], "overmap": "s_gun_roof_north" } ]
  },
  {
    "type": "city_building",
    "id": "s_gun_1",
    "locations": [ "land" ],
    "overmaps": [ { "point": [ 0, 0, 0 ], "overmap": "s_gun_1_north" }, { "point": [ 0, 0, 1 ], "overmap": "s_gun_roof_1_north" } ]
  },
  {
    "type": "city_building",
    "id": "s_gun_2",
    "locations": [ "land" ],
    "overmaps": [ { "point": [ 0, 0, 0 ], "overmap": "s_gun_2_north" }, { "point": [ 0, 0, 1 ], "overmap": "s_gun_roof_1_north" } ]
  },
  {
    "type": "city_building",
    "id": "s_gun_3",
    "locations": [ "land" ],
    "overmaps": [ { "point": [ 0, 0, 0 ], "overmap": "s_gun_3_north" }, { "point": [ 0, 0, 1 ], "overmap": "s_gun_roof_3_north" } ]
  },
  {
    "type": "city_building",
    "id": "s_gun_4",
    "locations": [ "land" ],
    "overmaps": [
      { "point": [ 0, 0, 0 ], "overmap": "s_gun_4_north" },
      { "point": [ 0, 0, 1 ], "overmap": "s_gun_2ndfloor_4_north" },
      { "point": [ 0, 0, 2 ], "overmap": "s_gun_roof_4_north" }
    ]
  },
  {
    "type": "city_building",
    "id": "mortuary",
    "locations": [ "land" ],
    "overmaps": [ { "point": [ 0, 0, 0 ], "overmap": "mortuary_north" }, { "point": [ 0, 0, 1 ], "overmap": "mortuary_roof_north" } ]
  },
  {
    "type": "city_building",
    "id": "s_bookstore",
    "locations": [ "land" ],
    "overmaps": [
      { "point": [ 0, 0, 0 ], "overmap": "s_bookstore_north" },
      { "point": [ 0, 0, 1 ], "overmap": "s_bookstore_roof_north" },
      { "point": [ 0, 0, 2 ], "overmap": "s_bookstore_upper_roof_north" }
    ]
  },
  {
    "type": "city_building",
    "id": "s_bookstore_1",
    "locations": [ "land" ],
    "overmaps": [
      { "point": [ 0, 0, 0 ], "overmap": "s_bookstore_1_north" },
      { "point": [ 0, 0, 1 ], "overmap": "s_bookstore_roof_1_north" },
      { "point": [ 0, 0, 2 ], "overmap": "s_bookstore_upper_roof_1_north" }
    ]
  },
  {
    "type": "city_building",
    "id": "s_bookstore_2",
    "locations": [ "land" ],
    "overmaps": [
      { "point": [ 0, 0, 0 ], "overmap": "s_bookstore_2_north" },
      { "point": [ 0, 0, 1 ], "overmap": "s_bookstore_roof_2_north" }
    ]
  },
  {
    "type": "city_building",
    "id": "museum",
    "locations": [ "land" ],
    "overmaps": [ { "point": [ 0, 0, 0 ], "overmap": "museum_north" }, { "point": [ 0, 0, 1 ], "overmap": "museum_roof_north" } ]
  },
  {
    "type": "city_building",
    "id": "s_butcher",
    "locations": [ "land" ],
    "overmaps": [
      { "point": [ 0, 0, 0 ], "overmap": "s_butcher_north" },
      { "point": [ 0, 0, 1 ], "overmap": "s_butcher_roof_north" },
      { "point": [ 0, 0, 2 ], "overmap": "s_butcher_upper_roof_north" }
    ]
  },
  {
    "type": "city_building",
    "id": "s_butcher_1",
    "locations": [ "land" ],
    "overmaps": [
      { "point": [ 0, 0, 0 ], "overmap": "s_butcher_1_north" },
      { "point": [ 0, 0, 1 ], "overmap": "s_butcher_roof_1_north" },
      { "point": [ 0, 0, 2 ], "overmap": "s_butcher_upper_roof_1_north" }
    ]
  },
  {
    "type": "city_building",
    "id": "s_butcher_2",
    "locations": [ "land" ],
    "overmaps": [
      { "point": [ 0, 0, 0 ], "overmap": "s_butcher_2_north" },
      { "point": [ 0, 0, 1 ], "overmap": "s_butcher_roof_2_north" }
    ]
  },
  {
    "type": "city_building",
    "id": "dojo",
    "locations": [ "land" ],
    "overmaps": [
      { "point": [ 0, 0, 0 ], "overmap": "dojo_north" },
      { "point": [ 0, 0, 1 ], "overmap": "dojo_roof_north" },
      { "point": [ 0, 0, 2 ], "overmap": "dojo_upper_roof_north" }
    ]
  },
  {
    "type": "city_building",
    "id": "dojo_1",
    "locations": [ "land" ],
    "overmaps": [
      { "point": [ 0, 0, 0 ], "overmap": "dojo_1_north" },
      { "point": [ 0, 0, 1 ], "overmap": "dojo_roof_1_north" },
      { "point": [ 0, 0, 2 ], "overmap": "dojo_upper_roof_1_north" }
    ]
  },
  {
    "type": "city_building",
    "id": "police",
    "locations": [ "land" ],
    "overmaps": [ { "point": [ 0, 0, 0 ], "overmap": "police_north" }, { "point": [ 0, 0, 1 ], "overmap": "police_roof_north" } ]
  },
  {
    "type": "city_building",
    "id": "police_1",
    "locations": [ "land" ],
    "overmaps": [
      { "point": [ 0, 0, 0 ], "overmap": "police_1_north" },
      { "point": [ 0, 0, 1 ], "overmap": "police_2ndfloor_1_north" },
      { "point": [ 0, 0, 2 ], "overmap": "police_roof_1_north" }
    ]
  },
  {
    "type": "city_building",
    "id": "police_2",
    "locations": [ "land" ],
    "overmaps": [
      { "point": [ 0, 0, 0 ], "overmap": "police_2_north" },
      { "point": [ 0, 0, 1 ], "overmap": "police_roof_2_north" },
      { "point": [ 0, 0, 2 ], "overmap": "police_upper_roof_2_north" }
    ]
  },
  {
    "type": "city_building",
    "id": "bank",
    "locations": [ "land" ],
    "overmaps": [ { "point": [ 0, 0, 0 ], "overmap": "bank_north" }, { "point": [ 0, 0, 1 ], "overmap": "bank_roof_north" } ]
  },
  {
    "type": "city_building",
    "id": "bank_1",
    "locations": [ "land" ],
    "overmaps": [ { "point": [ 0, 0, 0 ], "overmap": "bank_1_north" }, { "point": [ 0, 0, 1 ], "overmap": "bank_roof_1_north" } ]
  },
  {
    "type": "city_building",
    "id": "office_cubical",
    "locations": [ "land" ],
    "overmaps": [
      { "point": [ 0, 0, 0 ], "overmap": "office_cubical_north" },
      { "point": [ 0, 0, 1 ], "overmap": "office_cubical_roof_north" }
    ]
  },
  {
    "type": "city_building",
    "id": "office_cubical_1",
    "locations": [ "land" ],
    "overmaps": [
      { "point": [ 0, 0, 0 ], "overmap": "office_cubical_1_north" },
      { "point": [ 0, 0, 1 ], "overmap": "office_cubical_roof_1_north" }
    ]
  },
  {
    "type": "city_building",
    "id": "pavilion",
    "locations": [ "land" ],
    "overmaps": [ { "point": [ 0, 0, 0 ], "overmap": "pavilion_north" }, { "point": [ 0, 0, 1 ], "overmap": "pavilion_roof_north" } ]
  },
  {
    "type": "city_building",
    "id": "pavilion_1",
    "locations": [ "land" ],
    "overmaps": [
      { "point": [ 0, 0, 0 ], "overmap": "pavilion_1_north" },
      { "point": [ 0, 0, 1 ], "overmap": "pavilion_roof_1_north" }
    ]
  },
  {
    "type": "city_building",
    "id": "bowling_alley",
    "locations": [ "land" ],
    "overmaps": [
      { "point": [ 0, 0, 0 ], "overmap": "bowling_alley_north" },
      { "point": [ 0, 0, 1 ], "overmap": "bowling_alley_roof_north" }
    ]
  },
  {
    "type": "city_building",
    "id": "smoke_lounge",
    "locations": [ "land" ],
    "overmaps": [
      { "point": [ 0, 0, 0 ], "overmap": "smoke_lounge_north" },
      { "point": [ 0, 0, 1 ], "overmap": "smoke_lounge_roof_north" }
    ]
  },
  {
    "type": "city_building",
    "id": "smoke_lounge_1",
    "locations": [ "land" ],
    "overmaps": [
      { "point": [ 0, 0, 0 ], "overmap": "smoke_lounge_1_north" },
      { "point": [ 0, 0, 1 ], "overmap": "smoke_lounge_roof_1_north" }
    ]
  },
  {
    "type": "city_building",
    "id": "s_petstore",
    "locations": [ "land" ],
    "overmaps": [
      { "point": [ 0, 0, 0 ], "overmap": "s_petstore_north" },
      { "point": [ 0, 0, 1 ], "overmap": "s_petstore_roof_north" }
    ]
  },
  {
    "type": "city_building",
    "id": "s_petstore_1",
    "locations": [ "land" ],
    "overmaps": [
      { "point": [ 0, 0, 0 ], "overmap": "s_petstore_1_north" },
      { "point": [ 0, 0, 1 ], "overmap": "s_petstore_roof_1_north" }
    ]
  },
  {
    "type": "city_building",
    "id": "s_petstore_2",
    "locations": [ "land" ],
    "overmaps": [
      { "point": [ 0, 0, 0 ], "overmap": "s_petstore_2_north" },
      { "point": [ 0, 0, 1 ], "overmap": "s_petstore_roof_2_north" }
    ]
  },
  {
    "type": "city_building",
    "id": "s_restaurant_coffee",
    "locations": [ "land" ],
    "overmaps": [
      { "point": [ 0, 0, 0 ], "overmap": "s_restaurant_coffee_north" },
      { "point": [ 0, 0, 1 ], "overmap": "s_restaurant_coffee_roof_north" }
    ]
  },
  {
    "type": "city_building",
    "id": "s_restaurant_coffee_1",
    "locations": [ "land" ],
    "overmaps": [
      { "point": [ 0, 0, 0 ], "overmap": "s_restaurant_coffee_1_north" },
      { "point": [ 0, 0, 1 ], "overmap": "s_restaurant_coffee_roof_1_north" }
    ]
  },
  {
    "type": "city_building",
    "id": "s_restaurant_coffee_2",
    "locations": [ "land" ],
    "overmaps": [
      { "point": [ 0, 0, 0 ], "overmap": "s_restaurant_coffee_2_north" },
      { "point": [ 0, 0, 1 ], "overmap": "s_restaurant_coffee_roof_2_north" }
    ]
  },
  {
    "type": "city_building",
    "id": "recyclecenter",
    "locations": [ "land" ],
    "overmaps": [
      { "point": [ 0, 0, 0 ], "overmap": "recyclecenter_north" },
      { "point": [ 0, 0, 1 ], "overmap": "recyclecenter_roof_north" }
    ]
  },
  {
    "type": "city_building",
    "id": "recyclecenter_1",
    "locations": [ "land" ],
    "overmaps": [
      { "point": [ 0, 0, 0 ], "overmap": "recyclecenter_1_north" },
      { "point": [ 0, 0, 1 ], "overmap": "recyclecenter_roof_1_north" }
    ]
  },
  {
    "type": "city_building",
    "id": "recyclecenter_2",
    "locations": [ "land" ],
    "overmaps": [
      { "point": [ 0, 0, 0 ], "overmap": "recyclecenter_2_north" },
      { "point": [ 0, 0, 1 ], "overmap": "recyclecenter_roof_2_north" }
    ]
  },
  {
    "type": "city_building",
    "id": "s_teashop",
    "locations": [ "land" ],
    "overmaps": [ { "point": [ 0, 0, 0 ], "overmap": "s_teashop_north" }, { "point": [ 0, 0, 1 ], "overmap": "s_teashop_roof_north" } ]
  },
  {
    "type": "city_building",
    "id": "s_teashop_1",
    "locations": [ "land" ],
    "overmaps": [
      { "point": [ 0, 0, 0 ], "overmap": "s_teashop_1_north" },
      { "point": [ 0, 0, 1 ], "overmap": "s_teashop_roof_1_north" },
      { "point": [ 0, 0, 2 ], "overmap": "s_teashop_upper_roof_1_north" }
    ]
  },
  {
    "type": "city_building",
    "id": "animalshelter",
    "locations": [ "land" ],
    "overmaps": [
      { "point": [ 0, 0, 0 ], "overmap": "animalshelter_north" },
      { "point": [ 0, 0, 1 ], "overmap": "animalshelter_roof_north" }
    ]
  },
  {
    "type": "city_building",
    "id": "s_antique",
    "locations": [ "land" ],
    "overmaps": [ { "point": [ 0, 0, 0 ], "overmap": "s_antique_north" }, { "point": [ 0, 0, 1 ], "overmap": "s_antique_roof_north" } ]
  },
  {
    "//": "All of those overmap specials that spawn also outside of town require a second declare as city_building.",
    "type": "city_building",
    "id": "motel_city",
    "locations": [ "land" ],
    "overmaps": [
      { "point": [ 1, 0, 0 ], "overmap": "motel_entrance_north" },
      { "point": [ 1, 0, 1 ], "overmap": "motel_entrance_roof_north" },
      { "point": [ 0, 0, 0 ], "overmap": "motel_1_north" },
      { "point": [ 0, 0, 1 ], "overmap": "motel_1_roof_north" },
      { "point": [ 0, 1, 0 ], "overmap": "motel_2_north" },
      { "point": [ 0, 1, 1 ], "overmap": "motel_2_roof_north" },
      { "point": [ 1, 1, 0 ], "overmap": "motel_3_north" },
      { "point": [ 1, 1, 1 ], "overmap": "motel_3_roof_north" }
    ]
  },
  {
    "type": "city_building",
    "id": "s_sports",
    "locations": [ "land" ],
    "overmaps": [ { "point": [ 0, 0, 0 ], "overmap": "s_sports_north" }, { "point": [ 0, 0, 1 ], "overmap": "s_sports_roof_north" } ]
  },
  {
    "type": "city_building",
    "id": "pawn",
    "locations": [ "land" ],
    "overmaps": [ { "point": [ 0, 0, 0 ], "overmap": "pawn_north" }, { "point": [ 0, 0, 1 ], "overmap": "pawn_roof_north" } ]
  },
  {
    "type": "city_building",
    "id": "pawn_1",
    "locations": [ "land" ],
    "overmaps": [ { "point": [ 0, 0, 0 ], "overmap": "pawn_1_north" }, { "point": [ 0, 0, 1 ], "overmap": "pawn_roof_1_north" } ]
  },
  {
    "type": "city_building",
    "id": "dollarstore",
    "locations": [ "land" ],
    "overmaps": [
      { "point": [ 0, 0, 0 ], "overmap": "dollarstore_north" },
      { "point": [ 0, 0, 1 ], "overmap": "dollarstore_roof_north" }
    ]
  },
  {
    "type": "city_building",
    "id": "dollarstore_1",
    "locations": [ "land" ],
    "overmaps": [
      { "point": [ 0, 0, 0 ], "overmap": "dollarstore_1_north" },
      { "point": [ 0, 0, 1 ], "overmap": "dollarstore_roof_1_north" }
    ]
  },
  {
    "type": "city_building",
    "id": "garage_gas_city",
    "locations": [ "land" ],
    "overmaps": [
      { "point": [ 0, 0, 0 ], "overmap": "garage_gas_1_north" },
      { "point": [ 0, 0, 1 ], "overmap": "garage_gas_roof_1_north" },
      { "point": [ 1, 0, 0 ], "overmap": "garage_gas_2_north" },
      { "point": [ 1, 0, 1 ], "overmap": "garage_gas_roof_2_north" },
      { "point": [ 2, 0, 0 ], "overmap": "garage_gas_3_north" },
      { "point": [ 2, 0, 1 ], "overmap": "garage_gas_roof_3_north" }
    ]
  },
  {
    "type": "city_building",
    "id": "cemetery_religious_city",
    "locations": [ "land" ],
    "overmaps": [
      { "point": [ 1, 1, 0 ], "overmap": "cemetery_4square_00_south" },
      { "point": [ 0, 1, 0 ], "overmap": "cemetery_4square_10_south" },
      { "point": [ 1, 0, 0 ], "overmap": "cemetery_4square_01_south" },
      { "point": [ 0, 0, 0 ], "overmap": "cemetery_4square_11_south" }
    ]
  },
  {
    "type": "city_building",
    "id": "cemetery_city",
    "locations": [ "land" ],
    "overmaps": [ { "point": [ 0, 0, 0 ], "overmap": "Cemetery_1a_north" }, { "point": [ 1, 0, 0 ], "overmap": "Cemetery_1b_north" } ]
  },
  {
    "type": "city_building",
    "id": "station_radio",
    "locations": [ "land" ],
    "overmaps": [
      { "point": [ 0, 0, 0 ], "overmap": "station_radio_north" },
      { "point": [ 0, 0, 1 ], "overmap": "station_radio_roof_north" }
    ]
  },
  {
    "type": "city_building",
    "id": "station_radio_1",
    "locations": [ "land" ],
    "overmaps": [
      { "point": [ 0, 0, 0 ], "overmap": "station_radio_1_north" },
      { "point": [ 0, 0, 1 ], "overmap": "station_radio_roof_1_north" }
    ]
  },
  {
    "type": "city_building",
    "id": "fishing_pond_city",
    "locations": [ "land" ],
    "overmaps": [
      { "point": [ 0, 0, 0 ], "overmap": "fishing_pond_0_0_north" },
      { "point": [ 1, 0, 0 ], "overmap": "fishing_pond_1_0_north" },
      { "point": [ 0, 1, 0 ], "overmap": "fishing_pond_0_1_north" },
      { "point": [ 1, 1, 0 ], "overmap": "fishing_pond_1_1_north" }
    ]
  },
  {
    "type": "city_building",
    "id": "public_pond_city",
    "locations": [ "land" ],
    "overmaps": [
      { "point": [ 0, 0, 0 ], "overmap": "PublicPond_1a_north" },
      { "point": [ 1, 0, 0 ], "overmap": "PublicPond_1b_north" }
    ]
  },
  {
    "type": "city_building",
    "id": "trailerpark_city",
    "locations": [ "land" ],
    "overmaps": [
      { "point": [ 0, 0, 0 ], "overmap": "trailerparksmall0_north" },
      { "point": [ 0, 0, 1 ], "overmap": "trailerparksmall0_roof_north" },
      { "point": [ 1, 0, 0 ], "overmap": "trailerparksmall1_north" },
      { "point": [ 1, 0, 1 ], "overmap": "trailerparksmall1_roof_north" },
      { "point": [ 2, 0, 0 ], "overmap": "trailerparksmall2_north" },
      { "point": [ 2, 0, 1 ], "overmap": "trailerparksmall2_roof_north" }
    ]
  },
  {
    "type": "city_building",
    "id": "small_office",
    "locations": [ "land" ],
    "overmaps": [
      { "point": [ 0, 0, 0 ], "overmap": "small_office_north" },
      { "point": [ 0, 0, 1 ], "overmap": "small_office_roof_north" },
      { "point": [ 0, 0, 2 ], "overmap": "small_office_upper_roof_north" }
    ]
  },
  {
    "type": "city_building",
    "id": "railroad_city",
    "locations": [ "land" ],
    "overmaps": [
      { "point": [ 0, 1, 0 ], "overmap": "railroad_station_0_1_north" },
      { "point": [ 0, 2, 0 ], "overmap": "railroad_station_0_2_north" },
      { "point": [ 0, 3, 0 ], "overmap": "railroad_station_0_3_north" },
      { "point": [ 0, 4, 0 ], "overmap": "railroad_station_0_4_north" },
      { "point": [ 1, 1, 0 ], "overmap": "railroad_station_1_1_north" },
      { "point": [ 1, 2, 0 ], "overmap": "railroad_station_1_2_north" },
      { "point": [ 1, 3, 0 ], "overmap": "railroad_station_1_3_north" },
      { "point": [ 1, 4, 0 ], "overmap": "railroad_station_1_4_north" },
      { "point": [ 2, 0, 0 ], "overmap": "road_end_north" },
      { "point": [ 2, 1, 0 ], "overmap": "railroad_station_2_1_north" },
      { "point": [ 2, 2, 0 ], "overmap": "railroad_station_2_2_north" },
      { "point": [ 2, 3, 0 ], "overmap": "railroad_station_2_3_north" },
      { "point": [ 2, 4, 0 ], "overmap": "railroad_station_2_4_north" },
      { "point": [ 2, 5, 0 ], "overmap": "road_end_south" },
      { "point": [ 0, 1, -1 ], "overmap": "railroad_station_under_0_1_north" },
      { "point": [ 0, 2, -1 ], "overmap": "railroad_station_under_0_2_north" },
      { "point": [ 0, 3, -1 ], "overmap": "railroad_station_under_0_3_north" },
      { "point": [ 1, 1, -1 ], "overmap": "railroad_station_under_1_1_north" },
      { "point": [ 1, 2, -1 ], "overmap": "railroad_station_under_1_2_north" },
      { "point": [ 1, 3, -1 ], "overmap": "railroad_station_under_1_3_north" }
    ]
  },
  {
    "type": "city_building",
    "id": "2fmotel_city",
    "locations": [ "land" ],
    "overmaps": [
      { "point": [ 1, 0, 0 ], "overmap": "2fmotel_entrance_north" },
      { "point": [ 0, 0, 0 ], "overmap": "2fmotel_1_north" },
      { "point": [ 0, 1, 0 ], "overmap": "2fmotel_2_north" },
      { "point": [ 1, 1, 0 ], "overmap": "2fmotel_3_north" },
      { "point": [ 1, 0, 1 ], "overmap": "2fmotel_entrance_f2_north" },
      { "point": [ 0, 0, 1 ], "overmap": "2fmotel_1_f2_north" },
      { "point": [ 0, 1, 1 ], "overmap": "2fmotel_2_f2_north" },
      { "point": [ 1, 1, 1 ], "overmap": "2fmotel_3_f2_north" },
      { "point": [ 0, 0, 2 ], "overmap": "2fmotel_1_r_north" },
      { "point": [ 0, 1, 2 ], "overmap": "2fmotel_2_r_north" },
      { "point": [ 1, 1, 2 ], "overmap": "2fmotel_3_r_north" }
    ]
  },
  {
    "type": "city_building",
    "id": "hotel",
    "locations": [ "land" ],
    "overmaps": [
      { "point": [ 1, 0, 0 ], "overmap": "road_end_north" },
      { "point": [ 0, 1, 0 ], "overmap": "hotel_tower_1_3_north" },
      { "point": [ 1, 1, 0 ], "overmap": "hotel_tower_1_2_north" },
      { "point": [ 2, 1, 0 ], "overmap": "hotel_tower_1_1_north" },
      { "point": [ 0, 2, 0 ], "overmap": "hotel_tower_1_6_north" },
      { "point": [ 1, 2, 0 ], "overmap": "hotel_tower_1_5_north" },
      { "point": [ 2, 2, 0 ], "overmap": "hotel_tower_1_4_north" },
      { "point": [ 0, 3, 0 ], "overmap": "hotel_tower_1_9_north" },
      { "point": [ 1, 3, 0 ], "overmap": "hotel_tower_1_8_north" },
      { "point": [ 2, 3, 0 ], "overmap": "hotel_tower_1_7_north" },
      { "point": [ 0, 3, -1 ], "overmap": "hotel_tower_b_3_north" },
      { "point": [ 1, 3, -1 ], "overmap": "hotel_tower_b_2_north" },
      { "point": [ 2, 3, -1 ], "overmap": "hotel_tower_b_1_north" }
    ]
  },
  {
    "type": "city_building",
    "id": "megastore",
    "locations": [ "land" ],
    "overmaps": [
      { "point": [ 0, 0, 0 ], "overmap": "megastore_0_0_0_north" },
      { "point": [ 1, 0, 0 ], "overmap": "megastore_1_0_0_north" },
      { "point": [ 2, 0, 0 ], "overmap": "megastore_2_0_0_north" },
      { "point": [ 3, 0, 0 ], "overmap": "megastore_parking_north" },
      { "point": [ 0, 1, 0 ], "overmap": "megastore_0_1_0_north" },
      { "point": [ 1, 1, 0 ], "overmap": "megastore_1_1_0_north" },
      { "point": [ 2, 1, 0 ], "overmap": "megastore_2_1_0_north" },
      { "point": [ 3, 1, 0 ], "overmap": "megastore_parking_north" },
      { "point": [ 0, 2, 0 ], "overmap": "megastore_0_2_0_north" },
      { "point": [ 1, 2, 0 ], "overmap": "megastore_1_2_0_north" },
      { "point": [ 2, 2, 0 ], "overmap": "megastore_2_2_0_north" },
      { "point": [ 3, 2, 0 ], "overmap": "megastore_parking_north" },
      { "point": [ 0, 3, 0 ], "overmap": "megastore_parking_north" },
      { "point": [ 1, 3, 0 ], "overmap": "megastore_parking_north" },
      { "point": [ 2, 3, 0 ], "overmap": "megastore_parking_north" },
      { "point": [ 3, 3, 0 ], "overmap": "megastore_parking_north" },
      { "point": [ 0, 4, 0 ], "overmap": "megastore_parking_north" },
      { "point": [ 1, 4, 0 ], "overmap": "megastore_parking_north" },
      { "point": [ 2, 4, 0 ], "overmap": "megastore_parking_north" },
      { "point": [ 3, 4, 0 ], "overmap": "megastore_parking_north" },
      { "point": [ 0, 0, 1 ], "overmap": "megastore_0_0_1_north" },
      { "point": [ 1, 0, 1 ], "overmap": "megastore_1_0_1_north" },
      { "point": [ 2, 0, 1 ], "overmap": "megastore_2_0_1_north" },
      { "point": [ 0, 1, 1 ], "overmap": "megastore_0_1_1_north" },
      { "point": [ 1, 1, 1 ], "overmap": "megastore_1_1_1_north" },
      { "point": [ 2, 1, 1 ], "overmap": "megastore_2_1_1_north" },
      { "point": [ 0, 2, 1 ], "overmap": "megastore_0_2_1_north" },
      { "point": [ 1, 2, 1 ], "overmap": "megastore_1_2_1_north" },
      { "point": [ 2, 2, 1 ], "overmap": "megastore_2_2_1_north" },
      { "point": [ 0, 0, 2 ], "overmap": "megastore_0_0_roof_north" },
      { "point": [ 1, 0, 2 ], "overmap": "megastore_1_0_roof_north" },
      { "point": [ 2, 0, 2 ], "overmap": "megastore_2_0_roof_north" },
      { "point": [ 0, 1, 2 ], "overmap": "megastore_0_1_roof_north" },
      { "point": [ 1, 1, 2 ], "overmap": "megastore_1_1_roof_north" },
      { "point": [ 2, 1, 2 ], "overmap": "megastore_2_1_roof_north" },
      { "point": [ 0, 2, 2 ], "overmap": "megastore_0_2_roof_north" },
      { "point": [ 1, 2, 2 ], "overmap": "megastore_1_2_roof_north" },
      { "point": [ 2, 2, 2 ], "overmap": "megastore_2_2_roof_north" }
    ]
  },
  {
    "type": "city_building",
    "id": "hospital",
    "locations": [ "land" ],
    "overmaps": [
      { "point": [ 0, 0, 0 ], "overmap": "hospital_3_north" },
      { "point": [ 1, 0, 0 ], "overmap": "hospital_2_north" },
      { "point": [ 2, 0, 0 ], "overmap": "hospital_1_north" },
      { "point": [ 0, 1, 0 ], "overmap": "hospital_6_north" },
      { "point": [ 1, 1, 0 ], "overmap": "hospital_5_north" },
      { "point": [ 2, 1, 0 ], "overmap": "hospital_4_north" },
      { "point": [ 0, 2, 0 ], "overmap": "hospital_9_north" },
      { "point": [ 1, 2, 0 ], "overmap": "hospital_8_north" },
      { "point": [ 2, 2, 0 ], "overmap": "hospital_7_north" }
    ]
  },
  {
    "type": "city_building",
    "id": "public_works",
    "locations": [ "land" ],
    "overmaps": [
      { "point": [ 0, 2, 0 ], "overmap": "road_end_south" },
      { "point": [ 0, 0, 0 ], "overmap": "public_works_NW_north" },
      { "point": [ 0, 0, 1 ], "overmap": "public_works_NW_roof_north" },
      { "point": [ 1, 0, 0 ], "overmap": "public_works_NE_north" },
      { "point": [ 1, 0, 1 ], "overmap": "public_works_NE_roof_north" },
      { "point": [ 0, 1, 0 ], "overmap": "public_works_SW_north" },
      { "point": [ 0, 1, 1 ], "overmap": "public_works_SW_roof_north" },
      { "point": [ 1, 1, 0 ], "overmap": "public_works_SE_north" },
      { "point": [ 1, 1, 1 ], "overmap": "public_works_SE_roof_north" }
    ]
  },
  {
    "type": "city_building",
    "id": "apartments_con",
    "locations": [ "land" ],
    "overmaps": [
      { "point": [ 1, 1, 0 ], "overmap": "apartments_con_tower_NW_south" },
      { "point": [ 1, 1, 1 ], "overmap": "apartments_con_tower_114_south" },
      { "point": [ 0, 1, 0 ], "overmap": "apartments_con_tower_NE_south" },
      { "point": [ 0, 1, 1 ], "overmap": "apartments_con_tower_014_south" },
      { "point": [ 1, 0, 0 ], "overmap": "apartments_con_tower_SW_south" },
      { "point": [ 1, 0, 1 ], "overmap": "apartments_con_tower_104_south" },
      { "point": [ 0, 0, 0 ], "overmap": "apartments_con_tower_SE_south" },
      { "point": [ 0, 0, 1 ], "overmap": "apartments_con_tower_004_south" }
    ]
  },
  {
    "type": "city_building",
    "id": "apartments_mod",
    "locations": [ "land" ],
    "overmaps": [
      { "point": [ 1, 1, 0 ], "overmap": "apartments_mod_tower_NW_south" },
      { "point": [ 1, 1, 1 ], "overmap": "apartments_mod_tower_113_south" },
      { "point": [ 0, 1, 0 ], "overmap": "apartments_mod_tower_NE_south" },
      { "point": [ 0, 1, 1 ], "overmap": "apartments_mod_tower_013_south" },
      { "point": [ 1, 0, 0 ], "overmap": "apartments_mod_tower_SW_south" },
      { "point": [ 1, 0, 1 ], "overmap": "apartments_mod_tower_103_south" },
      { "point": [ 0, 0, 0 ], "overmap": "apartments_mod_tower_SE_south" },
      { "point": [ 0, 0, 1 ], "overmap": "apartments_mod_tower_003_south" }
    ]
  },
  {
    "type": "city_building",
    "id": "apartments_con_new",
    "locations": [ "land" ],
    "overmaps": [
      { "point": [ 1, 1, 0 ], "overmap": "apartments_con_tower_110_south" },
      { "point": [ 0, 1, 0 ], "overmap": "apartments_con_tower_010_south" },
      { "point": [ 1, 0, 0 ], "overmap": "apartments_con_tower_100_south" },
      { "point": [ 0, 0, 0 ], "overmap": "apartments_con_tower_000_south" },
      { "point": [ 1, 1, 1 ], "overmap": "apartments_con_tower_111_south" },
      { "point": [ 0, 1, 1 ], "overmap": "apartments_con_tower_011_south" },
      { "point": [ 1, 0, 1 ], "overmap": "apartments_con_tower_101_south" },
      { "point": [ 0, 0, 1 ], "overmap": "apartments_con_tower_001_south" },
      { "point": [ 1, 1, 2 ], "overmap": "apartments_con_tower_113_south" },
      { "point": [ 0, 1, 2 ], "overmap": "apartments_con_tower_013_south" },
      { "point": [ 1, 0, 2 ], "overmap": "apartments_con_tower_102_south" },
      { "point": [ 0, 0, 2 ], "overmap": "apartments_con_tower_002_south" },
      { "point": [ 1, 1, 3 ], "overmap": "apartments_con_tower_112_south" },
      { "point": [ 0, 1, 3 ], "overmap": "apartments_con_tower_012_south" },
      { "point": [ 1, 0, 3 ], "overmap": "apartments_con_tower_102_south" },
      { "point": [ 0, 0, 3 ], "overmap": "apartments_con_tower_002_south" },
      { "point": [ 1, 1, 4 ], "overmap": "apartments_con_tower_113_south" },
      { "point": [ 0, 1, 4 ], "overmap": "apartments_con_tower_013_south" },
      { "point": [ 1, 0, 4 ], "overmap": "apartments_con_tower_102_south" },
      { "point": [ 0, 0, 4 ], "overmap": "apartments_con_tower_002_south" },
      { "point": [ 1, 1, 5 ], "overmap": "apartments_con_tower_112_south" },
      { "point": [ 0, 1, 5 ], "overmap": "apartments_con_tower_012_south" },
      { "point": [ 1, 0, 5 ], "overmap": "apartments_con_tower_102_south" },
      { "point": [ 0, 0, 5 ], "overmap": "apartments_con_tower_002_south" },
      { "point": [ 1, 1, 6 ], "overmap": "apartments_con_tower_114_south" },
      { "point": [ 0, 1, 6 ], "overmap": "apartments_con_tower_014_south" },
      { "point": [ 0, 1, 7 ], "overmap": "apartments_con_tower_015_south" },
      { "point": [ 1, 0, 6 ], "overmap": "apartments_con_tower_104_south" },
      { "point": [ 0, 0, 6 ], "overmap": "apartments_con_tower_004_south" }
    ]
  },
  {
    "type": "city_building",
    "id": "apartments_mod_new",
    "locations": [ "land" ],
    "overmaps": [
      { "point": [ 1, 1, 0 ], "overmap": "apartments_mod_tower_110_south" },
      { "point": [ 0, 1, 0 ], "overmap": "apartments_mod_tower_010_south" },
      { "point": [ 1, 0, 0 ], "overmap": "apartments_mod_tower_100_south" },
      { "point": [ 0, 0, 0 ], "overmap": "apartments_mod_tower_000_south" },
      { "point": [ 1, 1, 1 ], "overmap": "apartments_mod_tower_111_south" },
      { "point": [ 0, 1, 1 ], "overmap": "apartments_mod_tower_011_south" },
      { "point": [ 1, 0, 1 ], "overmap": "apartments_mod_tower_101_south" },
      { "point": [ 0, 0, 1 ], "overmap": "apartments_mod_tower_001_south" },
      { "point": [ 1, 1, 2 ], "overmap": "apartments_mod_tower_112_south" },
      { "point": [ 0, 1, 2 ], "overmap": "apartments_mod_tower_012_south" },
      { "point": [ 1, 0, 2 ], "overmap": "apartments_mod_tower_101_south" },
      { "point": [ 0, 0, 2 ], "overmap": "apartments_mod_tower_001_south" },
      { "point": [ 1, 1, 3 ], "overmap": "apartments_mod_tower_111_south" },
      { "point": [ 0, 1, 3 ], "overmap": "apartments_mod_tower_011_south" },
      { "point": [ 1, 0, 3 ], "overmap": "apartments_mod_tower_101_south" },
      { "point": [ 0, 0, 3 ], "overmap": "apartments_mod_tower_001_south" },
      { "point": [ 1, 1, 4 ], "overmap": "apartments_mod_tower_112_south" },
      { "point": [ 0, 1, 4 ], "overmap": "apartments_mod_tower_012_south" },
      { "point": [ 1, 0, 4 ], "overmap": "apartments_mod_tower_101_south" },
      { "point": [ 0, 0, 4 ], "overmap": "apartments_mod_tower_001_south" },
      { "point": [ 1, 1, 5 ], "overmap": "apartments_mod_tower_113_south" },
      { "point": [ 0, 1, 5 ], "overmap": "apartments_mod_tower_013_south" },
      { "point": [ 1, 0, 5 ], "overmap": "apartments_mod_tower_103_south" },
      { "point": [ 0, 0, 5 ], "overmap": "apartments_mod_tower_003_south" }
    ]
  },
  {
    "type": "city_building",
    "id": "office_tower",
    "locations": [ "land" ],
    "overmaps": [
      { "point": [ 0, 0, 0 ], "overmap": "office_tower_1" },
      { "point": [ 1, 0, 0 ], "overmap": "office_tower_1_entrance" },
      { "point": [ 0, 1, 0 ], "overmap": "office_tower_1" },
      { "point": [ 1, 1, 0 ], "overmap": "office_tower_1" },
      { "point": [ 0, 0, -1 ], "overmap": "office_tower_b" },
      { "point": [ 1, 0, -1 ], "overmap": "office_tower_b_entrance" },
      { "point": [ 0, 1, -1 ], "overmap": "office_tower_b" },
      { "point": [ 1, 1, -1 ], "overmap": "office_tower_b" }
    ]
  },
  {
    "type": "city_building",
    "id": "office_tower_2",
    "locations": [ "land" ],
    "overmaps": [
      { "point": [ 0, 0, 0 ], "overmap": "office_tower_2_a1_north" },
      { "point": [ 1, 0, 0 ], "overmap": "office_tower_2_a2_north" },
      { "point": [ 2, 0, 0 ], "overmap": "office_tower_2_a3_north" },
      { "point": [ 0, 1, 0 ], "overmap": "office_tower_2_b1_north" },
      { "point": [ 1, 1, 0 ], "overmap": "office_tower_2_b2_north" },
      { "point": [ 2, 1, 0 ], "overmap": "office_tower_2_b3_north" }
    ]
  },
  {
    "type": "city_building",
    "id": "office_tower_hiddenlab",
    "locations": [ "land" ],
    "overmaps": [
      { "point": [ 0, 0, 0 ], "overmap": "office_tower_2_a1_tower_lab_north" },
      { "point": [ 1, 0, 0 ], "overmap": "office_tower_2_a2_north" },
      { "point": [ 2, 0, 0 ], "overmap": "office_tower_2_a3_north" },
      { "point": [ 0, 1, 0 ], "overmap": "office_tower_2_b1_north" },
      { "point": [ 1, 1, 0 ], "overmap": "office_tower_2_b2_north" },
      { "point": [ 2, 1, 0 ], "overmap": "office_tower_2_b3_north" },
      { "point": [ 0, 0, 1 ], "overmap": "tower_lab_stairs" },
      { "point": [ 1, 0, 1 ], "overmap": "tower_lab" },
      { "point": [ 2, 0, 1 ], "overmap": "office_tower_open_air_corner_north" },
      { "point": [ 0, 1, 1 ], "overmap": "tower_lab" },
      { "point": [ 1, 1, 1 ], "overmap": "tower_lab" },
      { "point": [ 2, 1, 1 ], "overmap": "tower_lab" },
      { "point": [ 0, 0, 2 ], "overmap": "tower_lab" },
      { "point": [ 1, 0, 2 ], "overmap": "tower_lab" },
      { "point": [ 2, 0, 2 ], "overmap": "office_tower_open_air_corner_north" },
      { "point": [ 0, 1, 2 ], "overmap": "tower_lab" },
      { "point": [ 1, 1, 2 ], "overmap": "tower_lab" },
      { "point": [ 2, 1, 2 ], "overmap": "tower_lab_stairs" },
      { "point": [ 0, 0, 3 ], "overmap": "tower_lab_stairs" },
      { "point": [ 1, 0, 3 ], "overmap": "tower_lab" },
      { "point": [ 2, 0, 3 ], "overmap": "office_tower_open_air_corner_north" },
      { "point": [ 0, 1, 3 ], "overmap": "tower_lab" },
      { "point": [ 1, 1, 3 ], "overmap": "tower_lab" },
      { "point": [ 2, 1, 3 ], "overmap": "tower_lab" },
      { "point": [ 0, 0, 4 ], "overmap": "tower_lab" },
      { "point": [ 1, 0, 4 ], "overmap": "tower_lab" },
      { "point": [ 2, 0, 4 ], "overmap": "office_tower_open_air_corner_north" },
      { "point": [ 0, 1, 4 ], "overmap": "tower_lab" },
      { "point": [ 1, 1, 4 ], "overmap": "tower_lab" },
      { "point": [ 2, 1, 4 ], "overmap": "tower_lab_stairs" },
      { "point": [ 0, 0, 5 ], "overmap": "tower_lab_stairs" },
      { "point": [ 1, 0, 5 ], "overmap": "tower_lab" },
      { "point": [ 2, 0, 5 ], "overmap": "office_tower_open_air_corner_north" },
      { "point": [ 0, 1, 5 ], "overmap": "tower_lab" },
      { "point": [ 1, 1, 5 ], "overmap": "tower_lab" },
      { "point": [ 2, 1, 5 ], "overmap": "tower_lab" },
      { "point": [ 0, 0, 6 ], "overmap": "tower_lab" },
      { "point": [ 1, 0, 6 ], "overmap": "tower_lab_finale" },
      { "point": [ 2, 0, 6 ], "overmap": "office_tower_open_air_corner_north" },
      { "point": [ 0, 1, 6 ], "overmap": "tower_lab_finale" },
      { "point": [ 1, 1, 6 ], "overmap": "tower_lab" },
      { "point": [ 2, 1, 6 ], "overmap": "tower_lab_stairs" }
    ]
  },
  {
    "type": "city_building",
    "id": "cathedral",
    "locations": [ "land" ],
    "overmaps": [
      { "point": [ 0, 0, 0 ], "overmap": "cathedral_1_NW_north" },
      { "point": [ 1, 0, 0 ], "overmap": "cathedral_1_NE_north" },
      { "point": [ 0, 1, 0 ], "overmap": "cathedral_1_SW_north" },
      { "point": [ 1, 1, 0 ], "overmap": "cathedral_1_SE_north" },
      { "point": [ 0, 0, -1 ], "overmap": "cathedral_b_NW_north" },
      { "point": [ 1, 0, -1 ], "overmap": "cathedral_b_NE_north" },
      { "point": [ 0, 1, -1 ], "overmap": "cathedral_b_SW_north" },
      { "point": [ 1, 1, -1 ], "overmap": "cathedral_b_SE_north" }
    ]
  },
  {
    "type": "city_building",
    "id": "school",
    "locations": [ "land" ],
    "overmaps": [
      { "point": [ 0, 0, 0 ], "overmap": "school_1_3_north" },
      { "point": [ 1, 0, 0 ], "overmap": "school_1_2_north" },
      { "point": [ 2, 0, 0 ], "overmap": "school_1_1_north" },
      { "point": [ 0, 1, 0 ], "overmap": "school_1_6_north" },
      { "point": [ 1, 1, 0 ], "overmap": "school_1_5_north" },
      { "point": [ 2, 1, 0 ], "overmap": "school_1_4_north" },
      { "point": [ 0, 2, 0 ], "overmap": "school_1_9_north" },
      { "point": [ 1, 2, 0 ], "overmap": "school_1_8_north" },
      { "point": [ 2, 2, 0 ], "overmap": "school_1_7_north" },
      { "point": [ 0, 0, 1 ], "overmap": "school_2_3_north" },
      { "point": [ 1, 0, 1 ], "overmap": "school_2_2_north" },
      { "point": [ 2, 0, 1 ], "overmap": "school_2_1_north" },
      { "point": [ 0, 1, 1 ], "overmap": "school_2_6_north" },
      { "point": [ 1, 1, 1 ], "overmap": "school_2_5_north" },
      { "point": [ 2, 1, 1 ], "overmap": "school_2_4_north" },
      { "point": [ 0, 2, 1 ], "overmap": "school_2_9_north" },
      { "point": [ 1, 2, 1 ], "overmap": "school_2_8_north" },
      { "point": [ 2, 2, 1 ], "overmap": "school_2_7_north" },
      { "point": [ 0, 0, 2 ], "overmap": "school_3_3_north" },
      { "point": [ 1, 0, 2 ], "overmap": "school_3_2_north" },
      { "point": [ 2, 0, 2 ], "overmap": "school_3_1_north" },
      { "point": [ 0, 1, 2 ], "overmap": "school_3_6_north" },
      { "point": [ 1, 1, 2 ], "overmap": "school_3_5_north" },
      { "point": [ 2, 1, 2 ], "overmap": "school_3_4_north" },
      { "point": [ 0, 2, 2 ], "overmap": "school_3_9_north" },
      { "point": [ 1, 2, 2 ], "overmap": "school_3_8_north" },
      { "point": [ 2, 2, 2 ], "overmap": "school_3_7_north" },
      { "point": [ 0, 0, 3 ], "overmap": "school_4_3_north" },
      { "point": [ 1, 0, 3 ], "overmap": "school_4_2_north" },
      { "point": [ 2, 0, 3 ], "overmap": "school_4_1_north" },
      { "point": [ 0, 1, 3 ], "overmap": "school_4_6_north" },
      { "point": [ 1, 1, 3 ], "overmap": "school_4_5_north" },
      { "point": [ 2, 1, 3 ], "overmap": "school_4_4_north" },
      { "point": [ 0, 2, 3 ], "overmap": "school_4_9_north" },
      { "point": [ 1, 2, 3 ], "overmap": "school_4_8_north" },
      { "point": [ 2, 2, 3 ], "overmap": "school_4_7_north" }
    ]
  },
  {
    "type": "city_building",
    "id": "mall",
    "locations": [ "land" ],
    "overmaps": [
      { "point": [ 8, 9, 0 ], "overmap": "mall_a_1_south" },
      { "point": [ 7, 9, 0 ], "overmap": "mall_a_2_south" },
      { "point": [ 6, 9, 0 ], "overmap": "mall_a_3_south" },
      { "point": [ 6, 9, 1 ], "overmap": "mall_b_3_south" },
      { "point": [ 6, 9, 2 ], "overmap": "mall_a_3_roof_south" },
      { "point": [ 6, 9, 3 ], "overmap": "mall_upper_roof_3_south" },
      { "point": [ 5, 9, 0 ], "overmap": "mall_a_4_south" },
      { "point": [ 5, 9, 1 ], "overmap": "mall_b_4_south" },
      { "point": [ 5, 9, 2 ], "overmap": "mall_a_4_roof_south" },
      { "point": [ 5, 9, 3 ], "overmap": "mall_upper_roof_4_south" },
      { "point": [ 4, 9, 0 ], "overmap": "mall_a_5_south" },
      { "point": [ 4, 9, 1 ], "overmap": "mall_b_5_south" },
      { "point": [ 4, 9, 2 ], "overmap": "mall_a_5_roof_south" },
      { "point": [ 3, 9, 0 ], "overmap": "mall_a_6_south" },
      { "point": [ 2, 9, 0 ], "overmap": "mall_a_7_south" },
      { "point": [ 1, 9, 0 ], "overmap": "mall_a_8_south" },
      { "point": [ 0, 9, 0 ], "overmap": "mall_a_9_south" },
      { "point": [ 8, 8, 0 ], "overmap": "mall_a_10_south" },
      { "point": [ 8, 8, 1 ], "overmap": "mall_b_10_south" },
      { "point": [ 8, 8, 2 ], "overmap": "mall_a_10_roof_south" },
      { "point": [ 7, 8, 0 ], "overmap": "mall_a_11_south" },
      { "point": [ 7, 8, 1 ], "overmap": "mall_b_11_south" },
      { "point": [ 7, 8, 2 ], "overmap": "mall_a_11_roof_south" },
      { "point": [ 6, 8, 0 ], "overmap": "mall_a_12_south" },
      { "point": [ 6, 8, 1 ], "overmap": "mall_b_12_south" },
      { "point": [ 6, 8, 2 ], "overmap": "mall_a_12_roof_south" },
      { "point": [ 6, 8, 3 ], "overmap": "mall_upper_roof_12_south" },
      { "point": [ 5, 8, 0 ], "overmap": "mall_a_13_south" },
      { "point": [ 5, 8, 1 ], "overmap": "mall_b_13_south" },
      { "point": [ 5, 8, 2 ], "overmap": "mall_a_13_roof_south" },
      { "point": [ 5, 8, 3 ], "overmap": "mall_upper_roof_13_south" },
      { "point": [ 4, 8, 0 ], "overmap": "mall_a_14_south" },
      { "point": [ 4, 8, 1 ], "overmap": "mall_b_14_south" },
      { "point": [ 4, 8, 2 ], "overmap": "mall_a_14_roof_south" },
      { "point": [ 3, 8, 0 ], "overmap": "mall_a_15_south" },
      { "point": [ 2, 8, 0 ], "overmap": "mall_a_16_south" },
      { "point": [ 1, 8, 0 ], "overmap": "mall_a_17_south" },
      { "point": [ 0, 8, 0 ], "overmap": "mall_a_18_south" },
      { "point": [ 8, 7, 0 ], "overmap": "mall_a_19_south" },
      { "point": [ 8, 7, 1 ], "overmap": "mall_b_19_south" },
      { "point": [ 8, 7, 2 ], "overmap": "mall_a_19_roof_south" },
      { "point": [ 7, 7, 0 ], "overmap": "mall_a_20_south" },
      { "point": [ 7, 7, 1 ], "overmap": "mall_b_20_south" },
      { "point": [ 7, 7, 2 ], "overmap": "mall_a_20_roof_south" },
      { "point": [ 6, 7, 0 ], "overmap": "mall_a_21_south" },
      { "point": [ 6, 7, 1 ], "overmap": "mall_b_21_south" },
      { "point": [ 6, 7, 2 ], "overmap": "mall_a_21_roof_south" },
      { "point": [ 5, 7, 0 ], "overmap": "mall_a_22_south" },
      { "point": [ 5, 7, 1 ], "overmap": "mall_b_22_south" },
      { "point": [ 5, 7, 2 ], "overmap": "mall_a_22_roof_south" },
      { "point": [ 4, 7, 0 ], "overmap": "mall_a_23_south" },
      { "point": [ 4, 7, 1 ], "overmap": "mall_b_23_south" },
      { "point": [ 4, 7, 2 ], "overmap": "mall_a_23_roof_south" },
      { "point": [ 3, 7, 0 ], "overmap": "mall_a_24_south" },
      { "point": [ 3, 7, 1 ], "overmap": "mall_b_24_south" },
      { "point": [ 3, 7, 2 ], "overmap": "mall_a_24_roof_south" },
      { "point": [ 2, 7, 0 ], "overmap": "mall_a_25_south" },
      { "point": [ 2, 7, 1 ], "overmap": "mall_b_25_south" },
      { "point": [ 2, 7, 2 ], "overmap": "mall_a_25_roof_south" },
      { "point": [ 1, 7, 0 ], "overmap": "mall_a_26_south" },
      { "point": [ 1, 7, 1 ], "overmap": "mall_b_26_south" },
      { "point": [ 1, 7, 2 ], "overmap": "mall_a_26_roof_south" },
      { "point": [ 0, 7, 0 ], "overmap": "mall_a_27_south" },
      { "point": [ 8, 6, 0 ], "overmap": "mall_a_28_south" },
      { "point": [ 7, 6, 0 ], "overmap": "mall_a_29_south" },
      { "point": [ 7, 6, 1 ], "overmap": "mall_b_29_south" },
      { "point": [ 7, 6, 2 ], "overmap": "mall_a_29_roof_south" },
      { "point": [ 6, 6, 0 ], "overmap": "mall_a_30_south" },
      { "point": [ 6, 6, 1 ], "overmap": "mall_b_30_south" },
      { "point": [ 6, 6, 2 ], "overmap": "mall_a_30_roof_south" },
      { "point": [ 5, 6, 0 ], "overmap": "mall_a_31_south" },
      { "point": [ 5, 6, 1 ], "overmap": "mall_b_31_south" },
      { "point": [ 5, 6, 2 ], "overmap": "mall_a_31_roof_south" },
      { "point": [ 4, 6, 0 ], "overmap": "mall_a_32_south" },
      { "point": [ 4, 6, 1 ], "overmap": "mall_b_32_south" },
      { "point": [ 4, 6, 2 ], "overmap": "mall_a_32_roof_south" },
      { "point": [ 3, 6, 0 ], "overmap": "mall_a_33_south" },
      { "point": [ 3, 6, 1 ], "overmap": "mall_b_33_south" },
      { "point": [ 3, 6, 2 ], "overmap": "mall_a_33_roof_south" },
      { "point": [ 2, 6, 0 ], "overmap": "mall_a_34_south" },
      { "point": [ 2, 6, 1 ], "overmap": "mall_b_34_south" },
      { "point": [ 2, 6, 2 ], "overmap": "mall_a_34_roof_south" },
      { "point": [ 2, 6, 3 ], "overmap": "mall_upper_roof_34_south" },
      { "point": [ 1, 6, 0 ], "overmap": "mall_a_35_south" },
      { "point": [ 1, 6, 1 ], "overmap": "mall_b_35_south" },
      { "point": [ 1, 6, 2 ], "overmap": "mall_a_35_roof_south" },
      { "point": [ 1, 6, 3 ], "overmap": "mall_upper_roof_35_south" },
      { "point": [ 0, 6, 0 ], "overmap": "mall_a_36_south" },
      { "point": [ 8, 5, 0 ], "overmap": "mall_a_37_south" },
      { "point": [ 7, 5, 0 ], "overmap": "mall_a_38_south" },
      { "point": [ 7, 5, 1 ], "overmap": "mall_b_38_south" },
      { "point": [ 7, 5, 2 ], "overmap": "mall_a_38_roof_south" },
      { "point": [ 6, 5, 0 ], "overmap": "mall_a_39_south" },
      { "point": [ 6, 5, 1 ], "overmap": "mall_b_39_south" },
      { "point": [ 6, 5, 2 ], "overmap": "mall_a_39_roof_south" },
      { "point": [ 5, 5, 0 ], "overmap": "mall_a_40_south" },
      { "point": [ 5, 5, 1 ], "overmap": "mall_b_40_south" },
      { "point": [ 5, 5, 2 ], "overmap": "mall_a_40_roof_south" },
      { "point": [ 4, 5, 0 ], "overmap": "mall_a_41_south" },
      { "point": [ 4, 5, 1 ], "overmap": "mall_b_41_south" },
      { "point": [ 4, 5, 2 ], "overmap": "mall_a_41_roof_south" },
      { "point": [ 3, 5, 0 ], "overmap": "mall_a_42_south" },
      { "point": [ 3, 5, 1 ], "overmap": "mall_b_42_south" },
      { "point": [ 3, 5, 2 ], "overmap": "mall_a_42_roof_south" },
      { "point": [ 2, 5, 0 ], "overmap": "mall_a_43_south" },
      { "point": [ 2, 5, 1 ], "overmap": "mall_b_43_south" },
      { "point": [ 2, 5, 2 ], "overmap": "mall_a_43_roof_south" },
      { "point": [ 1, 5, 0 ], "overmap": "mall_a_44_south" },
      { "point": [ 1, 5, 1 ], "overmap": "mall_b_44_south" },
      { "point": [ 1, 5, 2 ], "overmap": "mall_a_44_roof_south" },
      { "point": [ 0, 5, 0 ], "overmap": "mall_a_45_south" },
      { "point": [ 8, 4, 0 ], "overmap": "mall_a_46_south" },
      { "point": [ 7, 4, 0 ], "overmap": "mall_a_47_south" },
      { "point": [ 7, 4, 1 ], "overmap": "mall_b_47_south" },
      { "point": [ 7, 4, 2 ], "overmap": "mall_a_47_roof_south" },
      { "point": [ 6, 4, 0 ], "overmap": "mall_a_48_south" },
      { "point": [ 6, 4, 1 ], "overmap": "mall_b_48_south" },
      { "point": [ 6, 4, 2 ], "overmap": "mall_a_48_roof_south" },
      { "point": [ 6, 4, 3 ], "overmap": "mall_upper_roof_48_south" },
      { "point": [ 5, 4, 0 ], "overmap": "mall_a_49_south" },
      { "point": [ 5, 4, 1 ], "overmap": "mall_b_49_south" },
      { "point": [ 5, 4, 2 ], "overmap": "mall_a_49_roof_south" },
      { "point": [ 5, 4, 3 ], "overmap": "mall_upper_roof_49_south" },
      { "point": [ 4, 4, 0 ], "overmap": "mall_a_50_south" },
      { "point": [ 4, 4, 1 ], "overmap": "mall_b_50_south" },
      { "point": [ 4, 4, 2 ], "overmap": "mall_a_50_roof_south" },
      { "point": [ 4, 4, 3 ], "overmap": "mall_upper_roof_50_south" },
      { "point": [ 3, 4, 0 ], "overmap": "mall_a_51_south" },
      { "point": [ 3, 4, 1 ], "overmap": "mall_b_51_south" },
      { "point": [ 3, 4, 2 ], "overmap": "mall_a_51_roof_south" },
      { "point": [ 3, 4, 3 ], "overmap": "mall_upper_roof_51_south" },
      { "point": [ 2, 4, 0 ], "overmap": "mall_a_52_south" },
      { "point": [ 2, 4, 1 ], "overmap": "mall_b_52_south" },
      { "point": [ 2, 4, 2 ], "overmap": "mall_a_52_roof_south" },
      { "point": [ 1, 4, 0 ], "overmap": "mall_a_53_south" },
      { "point": [ 1, 4, 1 ], "overmap": "mall_b_53_south" },
      { "point": [ 1, 4, 2 ], "overmap": "mall_a_53_roof_south" },
      { "point": [ 0, 4, 0 ], "overmap": "mall_a_54_south" },
      { "point": [ 8, 3, 0 ], "overmap": "mall_a_55_south" },
      { "point": [ 7, 3, 0 ], "overmap": "mall_a_56_south" },
      { "point": [ 7, 3, 1 ], "overmap": "mall_b_56_south" },
      { "point": [ 7, 3, 2 ], "overmap": "mall_a_56_roof_south" },
      { "point": [ 6, 3, 0 ], "overmap": "mall_a_57_south" },
      { "point": [ 6, 3, 1 ], "overmap": "mall_b_57_south" },
      { "point": [ 6, 3, 2 ], "overmap": "mall_a_57_roof_south" },
      { "point": [ 5, 3, 0 ], "overmap": "mall_a_58_south" },
      { "point": [ 5, 3, 1 ], "overmap": "mall_b_58_south" },
      { "point": [ 5, 3, 2 ], "overmap": "mall_a_58_roof_south" },
      { "point": [ 4, 3, 0 ], "overmap": "mall_a_59_south" },
      { "point": [ 4, 3, 1 ], "overmap": "mall_b_59_south" },
      { "point": [ 4, 3, 2 ], "overmap": "mall_a_59_roof_south" },
      { "point": [ 3, 3, 0 ], "overmap": "mall_a_60_south" },
      { "point": [ 3, 3, 1 ], "overmap": "mall_b_60_south" },
      { "point": [ 3, 3, 2 ], "overmap": "mall_a_60_roof_south" },
      { "point": [ 2, 3, 0 ], "overmap": "mall_a_61_south" },
      { "point": [ 2, 3, 1 ], "overmap": "mall_b_61_south" },
      { "point": [ 2, 3, 2 ], "overmap": "mall_a_61_roof_south" },
      { "point": [ 1, 3, 0 ], "overmap": "mall_a_62_south" },
      { "point": [ 1, 3, 1 ], "overmap": "mall_b_62_south" },
      { "point": [ 1, 3, 2 ], "overmap": "mall_a_62_roof_south" },
      { "point": [ 0, 3, 0 ], "overmap": "mall_a_63_south" },
      { "point": [ 8, 2, 0 ], "overmap": "mall_a_64_south" },
      { "point": [ 7, 2, 0 ], "overmap": "mall_a_65_south" },
      { "point": [ 7, 2, 1 ], "overmap": "mall_b_65_south" },
      { "point": [ 7, 2, 2 ], "overmap": "mall_a_65_roof_south" },
      { "point": [ 6, 2, 0 ], "overmap": "mall_a_66_south" },
      { "point": [ 6, 2, 1 ], "overmap": "mall_b_66_south" },
      { "point": [ 6, 2, 2 ], "overmap": "mall_a_66_roof_south" },
      { "point": [ 5, 2, 0 ], "overmap": "mall_a_67_south" },
      { "point": [ 5, 2, 1 ], "overmap": "mall_b_67_south" },
      { "point": [ 5, 2, 2 ], "overmap": "mall_a_67_roof_south" },
      { "point": [ 4, 2, 0 ], "overmap": "mall_a_68_south" },
      { "point": [ 4, 2, 1 ], "overmap": "mall_b_68_south" },
      { "point": [ 4, 2, 2 ], "overmap": "mall_a_68_roof_south" },
      { "point": [ 3, 2, 0 ], "overmap": "mall_a_69_south" },
      { "point": [ 3, 2, 1 ], "overmap": "mall_b_69_south" },
      { "point": [ 3, 2, 2 ], "overmap": "mall_a_69_roof_south" },
      { "point": [ 2, 2, 0 ], "overmap": "mall_a_70_south" },
      { "point": [ 2, 2, 1 ], "overmap": "mall_b_70_south" },
      { "point": [ 2, 2, 2 ], "overmap": "mall_a_70_roof_south" },
      { "point": [ 1, 2, 0 ], "overmap": "mall_a_71_south" },
      { "point": [ 1, 2, 1 ], "overmap": "mall_b_71_south" },
      { "point": [ 1, 2, 2 ], "overmap": "mall_a_71_roof_south" },
      { "point": [ 0, 2, 0 ], "overmap": "mall_a_72_south" },
      { "point": [ 8, 1, 0 ], "overmap": "mall_a_73_south" },
      { "point": [ 7, 1, 0 ], "overmap": "mall_a_74_south" },
      { "point": [ 6, 1, 0 ], "overmap": "mall_a_75_south" },
      { "point": [ 5, 1, 0 ], "overmap": "mall_a_76_south" },
      { "point": [ 4, 1, 0 ], "overmap": "mall_a_77_south" },
      { "point": [ 3, 1, 0 ], "overmap": "mall_a_78_south" },
      { "point": [ 2, 1, 0 ], "overmap": "mall_a_79_south" },
      { "point": [ 1, 1, 0 ], "overmap": "mall_a_80_south" },
      { "point": [ 0, 1, 0 ], "overmap": "mall_a_81_south" },
      { "point": [ 4, 0, 0 ], "overmap": "road_end_north" }
    ]
  },
  {
    "type": "city_building",
    "id": "home_improvement_superstore",
    "locations": [ "land" ],
    "overmaps": [
      { "point": [ 0, 0, 0 ], "overmap": "hdwr_large_entrance_south" },
      { "point": [ 1, 0, 0 ], "overmap": "hdwr_large_SW_south" },
      { "point": [ 1, 1, 0 ], "overmap": "hdwr_large_NW_south" },
      { "point": [ 0, 1, 0 ], "overmap": "hdwr_large_NE_south" },
      { "point": [ 1, 2, 0 ], "overmap": "hdwr_large_backroom_south" },
      { "point": [ 0, 2, 0 ], "overmap": "hdwr_large_loadingbay_south" }
    ]
  },
  {
    "type": "city_building",
    "id": "home_improvement_superstore_new",
    "locations": [ "land" ],
    "overmaps": [
      { "point": [ 0, 0, 0 ], "overmap": "hdwr_large_0_0_0_south" },
      { "point": [ 1, 0, 0 ], "overmap": "hdwr_large_1_0_0_south" },
      { "point": [ 1, 1, 0 ], "overmap": "hdwr_large_1_1_0_south" },
      { "point": [ 0, 1, 0 ], "overmap": "hdwr_large_0_1_0_south" },
      { "point": [ 1, 2, 0 ], "overmap": "hdwr_large_1_2_0_south" },
      { "point": [ 0, 2, 0 ], "overmap": "hdwr_large_0_2_0_south" },
      { "point": [ 0, 0, 1 ], "overmap": "hdwr_large_0_0_1_south" },
      { "point": [ 1, 0, 1 ], "overmap": "hdwr_large_1_0_1_south" },
      { "point": [ 1, 1, 1 ], "overmap": "hdwr_large_1_1_1_south" },
      { "point": [ 0, 1, 1 ], "overmap": "hdwr_large_0_1_1_south" },
      { "point": [ 1, 2, 1 ], "overmap": "hdwr_large_1_2_1_south" },
      { "point": [ 0, 2, 1 ], "overmap": "hdwr_large_0_2_1_south" }
    ]
  },
  {
    "type": "city_building",
    "id": "football_field",
    "locations": [ "land" ],
    "overmaps": [
      { "point": [ 0, 2, 0 ], "overmap": "football_field_c1_north" },
      { "point": [ 1, 2, 0 ], "overmap": "football_field_c2_north" },
      { "point": [ 2, 2, 0 ], "overmap": "football_field_c3_north" },
      { "point": [ 3, 2, 0 ], "overmap": "football_field_c4_north" },
      { "point": [ 4, 2, 0 ], "overmap": "football_field_c5_north" },
      { "point": [ 0, 1, 0 ], "overmap": "football_field_b1_north" },
      { "point": [ 1, 1, 0 ], "overmap": "football_field_b2_north" },
      { "point": [ 2, 1, 0 ], "overmap": "football_field_b3_north" },
      { "point": [ 3, 1, 0 ], "overmap": "football_field_b4_north" },
      { "point": [ 4, 1, 0 ], "overmap": "football_field_b5_north" },
      { "point": [ 0, 0, 0 ], "overmap": "football_field_a1_north" },
      { "point": [ 1, 0, 0 ], "overmap": "football_field_a2_north" },
      { "point": [ 2, 0, 0 ], "overmap": "football_field_a3_north" },
      { "point": [ 3, 0, 0 ], "overmap": "football_field_a4_north" },
      { "point": [ 4, 0, 0 ], "overmap": "football_field_a5_north" }
    ]
  },
  {
    "type": "city_building",
    "id": "lumberyard",
    "locations": [ "land" ],
    "overmaps": [
      { "point": [ 0, 0, 0 ], "overmap": "lumberyard_0_0_north" },
      { "point": [ 1, 0, 0 ], "overmap": "lumberyard_1_0_north" },
      { "point": [ 0, 1, 0 ], "overmap": "lumberyard_0_1_north" },
      { "point": [ 1, 1, 0 ], "overmap": "lumberyard_1_1_north" },
      { "point": [ 0, 0, 1 ], "overmap": "lumberyard_0_0_roof_north" },
      { "point": [ 1, 0, 1 ], "overmap": "lumberyard_1_0_roof_north" },
      { "point": [ 0, 1, 1 ], "overmap": "lumberyard_0_1_roof_north" },
      { "point": [ 1, 1, 1 ], "overmap": "lumberyard_1_1_roof_north" }
    ]
  },
  {
    "type": "city_building",
    "id": "botanical_garden",
    "locations": [ "land" ],
    "overmaps": [
      { "point": [ 0, 0, 0 ], "overmap": "BotanicalGarden_1a_north" },
      { "point": [ 0, 0, 1 ], "overmap": "BotanicalGarden_1a_roof_north" },
      { "point": [ 1, 0, 0 ], "overmap": "BotanicalGarden_1b_north" },
      { "point": [ 1, 0, 1 ], "overmap": "BotanicalGarden_1b_roof_north" }
    ]
  },
  {
    "type": "city_building",
    "id": "landscaping_supply_co",
    "locations": [ "land" ],
    "overmaps": [
      { "point": [ 0, 0, 0 ], "overmap": "landscapingsupplyco_1a_north" },
      { "point": [ 1, 0, 0 ], "overmap": "landscapingsupplyco_1b_north" },
      { "point": [ 1, 0, 1 ], "overmap": "landscapingsupplyco_1b_roof_north" }
    ]
  },
  {
    "type": "city_building",
    "id": "storage_units_large",
    "locations": [ "land" ],
    "overmaps": [
      { "point": [ 0, 0, 0 ], "overmap": "large_storage_units_3_north" },
      { "point": [ 0, 0, 1 ], "overmap": "large_storage_units_roof_3_north" },
      { "point": [ 1, 0, 0 ], "overmap": "large_storage_units_2_north" },
      { "point": [ 1, 0, 1 ], "overmap": "large_storage_units_roof_2_north" },
      { "point": [ 2, 0, 0 ], "overmap": "large_storage_units_1_north" },
      { "point": [ 2, 0, 1 ], "overmap": "large_storage_units_roof_1_north" }
    ]
  },
  {
    "type": "city_building",
    "id": "storage_units_medium",
    "locations": [ "land" ],
    "overmaps": [
      { "point": [ 0, 0, 0 ], "overmap": "medium_storage_units_2_north" },
      { "point": [ 0, 0, 1 ], "overmap": "medium_storage_units_roof_2_north" },
      { "point": [ 1, 0, 0 ], "overmap": "medium_storage_units_1_north" },
      { "point": [ 1, 0, 1 ], "overmap": "medium_storage_units_roof_1_north" }
    ]
  },
  {
    "type": "city_building",
    "id": "baseball_field",
    "locations": [ "land" ],
    "overmaps": [
      { "point": [ 0, 0, 0 ], "overmap": "s_baseballfield_a1_north" },
      { "point": [ 1, 0, 0 ], "overmap": "s_baseballfield_a2_north" },
      { "point": [ 0, 1, 0 ], "overmap": "s_baseballfield_b1_north" },
      { "point": [ 1, 1, 0 ], "overmap": "s_baseballfield_b2_north" }
    ]
  },
  {
    "type": "city_building",
    "id": "shopping_plaza",
    "locations": [ "land" ],
    "overmaps": [
      { "point": [ 0, 0, 0 ], "overmap": "s_shoppingplaza_a1_north" },
      { "point": [ 1, 0, 0 ], "overmap": "s_shoppingplaza_a2_north" },
      { "point": [ 2, 0, 0 ], "overmap": "s_shoppingplaza_a3_north" },
      { "point": [ 3, 0, 0 ], "overmap": "s_shoppingplaza_a4_north" },
      { "point": [ 4, 0, 0 ], "overmap": "s_shoppingplaza_a5_north" },
      { "point": [ 5, 0, 0 ], "overmap": "s_shoppingplaza_a6_north" },
      { "point": [ 0, 1, 0 ], "overmap": "s_shoppingplaza_b1_north" },
      { "point": [ 1, 1, 0 ], "overmap": "s_shoppingplaza_b2_north" },
      { "point": [ 2, 1, 0 ], "overmap": "s_shoppingplaza_b3_north" },
      { "point": [ 3, 1, 0 ], "overmap": "s_shoppingplaza_b4_north" },
      { "point": [ 4, 1, 0 ], "overmap": "s_shoppingplaza_b5_north" },
      { "point": [ 5, 1, 0 ], "overmap": "s_shoppingplaza_b6_north" }
    ]
  },
  {
    "type": "city_building",
    "id": "zoo",
    "locations": [ "land" ],
    "overmaps": [
      { "point": [ 0, 0, 0 ], "overmap": "zoo_0_0_north" },
      { "point": [ 1, 0, 0 ], "overmap": "zoo_1_0_north" },
      { "point": [ 2, 0, 0 ], "overmap": "zoo_2_0_north" },
      { "point": [ 0, 1, 0 ], "overmap": "zoo_0_1_north" },
      { "point": [ 0, 1, 1 ], "overmap": "zoo_0_1_roof_north" },
      { "point": [ 1, 1, 0 ], "overmap": "zoo_1_1_north" },
      { "point": [ 1, 1, 1 ], "overmap": "zoo_1_1_roof_north" },
      { "point": [ 2, 1, 0 ], "overmap": "zoo_2_1_north" },
      { "point": [ 2, 1, 1 ], "overmap": "zoo_2_1_roof_north" },
      { "point": [ 0, 2, 0 ], "overmap": "zoo_0_2_north" },
      { "point": [ 0, 2, 1 ], "overmap": "zoo_0_2_roof_north" },
      { "point": [ 1, 2, 0 ], "overmap": "zoo_1_2_north" },
      { "point": [ 1, 2, 1 ], "overmap": "zoo_1_2_roof_north" },
      { "point": [ 2, 2, 0 ], "overmap": "zoo_2_2_north" },
      { "point": [ 2, 2, 1 ], "overmap": "zoo_2_2_roof_north" }
    ]
  },
  {
    "type": "city_building",
    "id": "stadium",
    "locations": [ "land" ],
    "overmaps": [
      { "point": [ 0, 0, 0 ], "overmap": "stadium_0_0_north" },
      { "point": [ 1, 0, 0 ], "overmap": "stadium_1_0_north" },
      { "point": [ 2, 0, 0 ], "overmap": "stadium_2_0_north" },
      { "point": [ 3, 0, 0 ], "overmap": "stadium_3_0_north" },
      { "point": [ 0, 1, 0 ], "overmap": "stadium_0_1_north" },
      { "point": [ 1, 1, 0 ], "overmap": "stadium_1_1_north" },
      { "point": [ 2, 1, 0 ], "overmap": "stadium_2_1_north" },
      { "point": [ 3, 1, 0 ], "overmap": "stadium_3_1_north" },
      { "point": [ 0, 2, 0 ], "overmap": "stadium_0_2_north" },
      { "point": [ 1, 2, 0 ], "overmap": "stadium_1_2_north" },
      { "point": [ 2, 2, 0 ], "overmap": "stadium_2_2_north" },
      { "point": [ 3, 2, 0 ], "overmap": "stadium_3_2_north" },
      { "point": [ 0, 3, 0 ], "overmap": "stadium_0_3_north" },
      { "point": [ 1, 3, 0 ], "overmap": "stadium_1_3_north" },
      { "point": [ 2, 3, 0 ], "overmap": "stadium_2_3_north" },
      { "point": [ 3, 3, 0 ], "overmap": "stadium_3_3_north" },
      { "point": [ 0, 4, 0 ], "overmap": "stadium_0_4_north" },
      { "point": [ 1, 4, 0 ], "overmap": "stadium_1_4_north" },
      { "point": [ 2, 4, 0 ], "overmap": "stadium_2_4_north" },
      { "point": [ 3, 4, 0 ], "overmap": "stadium_3_4_north" }
    ]
  },
  {
    "type": "city_building",
    "id": "movie_theater",
    "locations": [ "land" ],
    "overmaps": [
      { "point": [ 0, 0, 0 ], "overmap": "movietheater_0_0_north" },
      { "point": [ 1, 0, 0 ], "overmap": "movietheater_1_0_north" },
      { "point": [ 2, 0, 0 ], "overmap": "movietheater_2_0_north" },
      { "point": [ 0, 1, 0 ], "overmap": "movietheater_0_1_north" },
      { "point": [ 1, 1, 0 ], "overmap": "movietheater_1_1_north" },
      { "point": [ 2, 1, 0 ], "overmap": "movietheater_2_1_north" },
      { "point": [ 0, 2, 0 ], "overmap": "movietheater_0_2_north" },
      { "point": [ 1, 2, 0 ], "overmap": "movietheater_1_2_north" },
      { "point": [ 2, 2, 0 ], "overmap": "movietheater_2_2_north" }
    ]
  },
  {
    "type": "city_building",
    "id": "office_tower_large",
    "locations": [ "land" ],
    "overmaps": [
      { "point": [ 1, 1, 0 ], "overmap": "loffice_tower_5_south" },
      { "point": [ 0, 1, 0 ], "overmap": "loffice_tower_6_south" },
      { "point": [ 1, 0, 0 ], "overmap": "loffice_tower_7_south" },
      { "point": [ 0, 0, 0 ], "overmap": "loffice_tower_8_south" },
      { "point": [ 1, 1, -1 ], "overmap": "loffice_tower_1_south" },
      { "point": [ 0, 1, -1 ], "overmap": "loffice_tower_2_south" },
      { "point": [ 1, 0, -1 ], "overmap": "loffice_tower_3_south" },
      { "point": [ 0, 0, -1 ], "overmap": "loffice_tower_4_south" },
      { "point": [ 1, 1, 1 ], "overmap": "loffice_tower_9_south" },
      { "point": [ 0, 1, 1 ], "overmap": "loffice_tower_10_south" },
      { "point": [ 1, 0, 1 ], "overmap": "loffice_tower_11_south" },
      { "point": [ 0, 0, 1 ], "overmap": "loffice_tower_12_south" },
      { "point": [ 1, 1, 2 ], "overmap": "loffice_tower_9b_south" },
      { "point": [ 0, 1, 2 ], "overmap": "loffice_tower_10b_south" },
      { "point": [ 1, 0, 2 ], "overmap": "loffice_tower_11_south" },
      { "point": [ 0, 0, 2 ], "overmap": "loffice_tower_12_south" },
      { "point": [ 1, 1, 3 ], "overmap": "loffice_tower_9_south" },
      { "point": [ 0, 1, 3 ], "overmap": "loffice_tower_10_south" },
      { "point": [ 1, 0, 3 ], "overmap": "loffice_tower_11_south" },
      { "point": [ 0, 0, 3 ], "overmap": "loffice_tower_12_south" },
      { "point": [ 1, 1, 4 ], "overmap": "loffice_tower_9b_south" },
      { "point": [ 0, 1, 4 ], "overmap": "loffice_tower_10b_south" },
      { "point": [ 1, 0, 4 ], "overmap": "loffice_tower_11_south" },
      { "point": [ 0, 0, 4 ], "overmap": "loffice_tower_12_south" },
      { "point": [ 1, 1, 5 ], "overmap": "loffice_tower_13_south" },
      { "point": [ 0, 1, 5 ], "overmap": "loffice_tower_14_south" },
      { "point": [ 1, 0, 5 ], "overmap": "loffice_tower_15_south" },
      { "point": [ 0, 0, 5 ], "overmap": "loffice_tower_16_south" },
      { "point": [ 1, 1, 6 ], "overmap": "loffice_tower_17_south" },
      { "point": [ 0, 1, 6 ], "overmap": "loffice_tower_18_south" },
      { "point": [ 1, 0, 6 ], "overmap": "loffice_tower_19_south" },
      { "point": [ 0, 0, 6 ], "overmap": "loffice_tower_20_south" }
    ]
  },
  {
    "type": "city_building",
    "id": "town_hall",
    "locations": [ "land", "swamp" ],
    "overmaps": [
      { "point": [ 0, 0, 0 ], "overmap": "town_hall_0_0_0_north" },
      { "point": [ 1, 0, 0 ], "overmap": "town_hall_1_0_0_north" },
      { "point": [ 0, 1, 0 ], "overmap": "town_hall_0_1_0_north" },
      { "point": [ 1, 1, 0 ], "overmap": "town_hall_1_1_0_north" },
      { "point": [ 0, 0, 1 ], "overmap": "town_hall_0_0_1_north" },
      { "point": [ 1, 0, 1 ], "overmap": "town_hall_1_0_1_north" },
      { "point": [ 0, 1, 1 ], "overmap": "town_hall_0_1_1_north" },
      { "point": [ 1, 1, 1 ], "overmap": "town_hall_1_1_1_north" },
      { "point": [ 0, 0, 2 ], "overmap": "town_hall_0_0_roof_north" },
      { "point": [ 1, 0, 2 ], "overmap": "town_hall_1_0_roof_north" },
      { "point": [ 0, 1, 2 ], "overmap": "town_hall_0_1_roof_north" },
      { "point": [ 1, 1, 2 ], "overmap": "town_hall_1_1_roof_north" }
    ]
  },
  {
    "type": "city_building",
    "id": "veterinarian",
    "locations": [ "land" ],
    "overmaps": [
      { "point": [ 0, 0, 0 ], "overmap": "veterinarian_north" },
      { "point": [ 0, 0, 1 ], "overmap": "veterinarian_roof_north" }
    ]
  },
  {
    "type": "city_building",
    "id": "abstorefront",
    "locations": [ "land" ],
    "overmaps": [
      { "point": [ 0, 0, 0 ], "overmap": "abstorefront_north" },
      { "point": [ 0, 0, 1 ], "overmap": "abstorefront_roof_north" }
    ]
  },
  {
    "type": "city_building",
    "id": "abstorefront_1",
    "locations": [ "land" ],
    "overmaps": [
      { "point": [ 0, 0, 0 ], "overmap": "abstorefront_1_north" },
      { "point": [ 0, 0, 1 ], "overmap": "abstorefront_roof_1_north" }
    ]
  },
  {
    "type": "city_building",
    "id": "abstorefront_2",
    "locations": [ "land" ],
    "overmaps": [
      { "point": [ 0, 0, 0 ], "overmap": "abstorefront_2_north" },
      { "point": [ 0, 0, 1 ], "overmap": "abstorefront_roof_2_north" }
    ]
  },
  {
    "type": "city_building",
    "id": "s_restaurant_fast",
    "locations": [ "land" ],
    "overmaps": [
      { "point": [ 0, 0, 0 ], "overmap": "s_restaurant_fast_north" },
      { "point": [ 0, 0, 1 ], "overmap": "s_restaurant_fast_roof_north" }
    ]
  },
  {
    "type": "city_building",
    "id": "s_restaurant_fast_1",
    "locations": [ "land" ],
    "overmaps": [
      { "point": [ 0, 0, 0 ], "overmap": "s_restaurant_fast_1_north" },
      { "point": [ 0, 0, 1 ], "overmap": "s_restaurant_fast_roof_1_north" }
    ]
  },
  {
    "type": "city_building",
    "id": "s_vfw",
    "locations": [ "land" ],
    "overmaps": [ { "point": [ 0, 0, 0 ], "overmap": "s_vfw_north" }, { "point": [ 0, 0, 1 ], "overmap": "s_vfw_roof_north" } ]
  },
  {
    "type": "city_building",
    "id": "dispensary",
    "locations": [ "land" ],
    "overmaps": [
      { "point": [ 0, 0, 0 ], "overmap": "dispensary_north" },
      { "point": [ 0, 0, 1 ], "overmap": "dispensary_roof_north" }
    ]
  },
  {
    "type": "city_building",
    "id": "dispensary_1",
    "locations": [ "land" ],
    "overmaps": [
      { "point": [ 0, 0, 0 ], "overmap": "dispensary_1_north" },
      { "point": [ 0, 0, 1 ], "overmap": "dispensary_roof_1_north" }
    ]
  },
  {
    "type": "city_building",
    "id": "dispensary_2",
    "locations": [ "land" ],
    "overmaps": [
      { "point": [ 0, 0, 0 ], "overmap": "dispensary_2_north" },
      { "point": [ 0, 0, 1 ], "overmap": "dispensary_roof_2_north" }
    ]
  },
  {
    "type": "city_building",
    "id": "headshop",
    "locations": [ "land" ],
    "overmaps": [
      { "point": [ 0, 0, 0 ], "overmap": "headshop_north" },
      { "point": [ 0, 0, 1 ], "overmap": "headshop_roof_north" },
      { "point": [ 0, 0, 2 ], "overmap": "headshop_upper_roof_north" }
    ]
  },
  {
    "type": "city_building",
    "id": "abandonedwarehouse",
    "locations": [ "land" ],
    "overmaps": [
      { "point": [ 0, 0, 0 ], "overmap": "abandonedwarehouse_north" },
      { "point": [ 0, 0, 1 ], "overmap": "abandonedwarehouse_roof_north" }
    ]
  },
  {
    "type": "city_building",
    "id": "abandonedwarehouse_1",
    "locations": [ "land" ],
    "overmaps": [
      { "point": [ 0, 0, 0 ], "overmap": "abandonedwarehouse_1_north" },
      { "point": [ 0, 0, 1 ], "overmap": "abandonedwarehouse_1_roof_north" }
    ]
  },
  {
    "type": "city_building",
    "id": "abandonedwarehouse_2",
    "locations": [ "land" ],
    "overmaps": [
      { "point": [ 0, 0, 0 ], "overmap": "abandonedwarehouse_2_north" },
      { "point": [ 0, 0, 1 ], "overmap": "abandonedwarehouse_2_roof_north" }
    ]
  },
  {
    "type": "city_building",
    "id": "abandonedwarehouse_3",
    "locations": [ "land" ],
    "overmaps": [
      { "point": [ 0, 0, 0 ], "overmap": "abandonedwarehouse_3_north" },
      { "point": [ 0, 0, 1 ], "overmap": "abandonedwarehouse_3_roof_north" }
    ]
  },
  {
    "type": "city_building",
    "id": "abandonedwarehouse_4",
    "locations": [ "land" ],
    "overmaps": [
      { "point": [ 0, 0, 0 ], "overmap": "abandonedwarehouse_4_north" },
      { "point": [ 0, 0, 1 ], "overmap": "abandonedwarehouse_4_roof_north" }
    ]
  },
  {
    "type": "city_building",
    "id": "art_gallery",
    "locations": [ "land" ],
    "overmaps": [
      { "point": [ 0, 0, 0 ], "overmap": "art_gallery_north" },
      { "point": [ 0, 0, 1 ], "overmap": "art_gallery_roof_north" }
    ]
  },
  {
    "type": "city_building",
    "id": "fire_station",
    "locations": [ "land" ],
    "overmaps": [
      { "point": [ 0, 0, 0 ], "overmap": "fire_station_north" },
      { "point": [ 0, 0, 1 ], "overmap": "fire_station_roof_north" }
    ]
  },
  {
    "type": "city_building",
    "id": "fire_station_1",
    "locations": [ "land" ],
    "overmaps": [
      { "point": [ 0, 0, 0 ], "overmap": "fire_station_1_north" },
      { "point": [ 0, 0, 1 ], "overmap": "fire_station_roof_1_north" }
    ]
  },
  {
    "type": "city_building",
    "id": "animalpound",
    "locations": [ "land" ],
    "overmaps": [
      { "point": [ 0, 0, 0 ], "overmap": "animalpound_north" },
      { "point": [ 0, 0, 1 ], "overmap": "animalpound_roof_north" }
    ]
  },
  {
    "type": "city_building",
    "id": "small_storage_units",
    "locations": [ "land" ],
    "overmaps": [
      { "point": [ 0, 0, 0 ], "overmap": "small_storage_units_north" },
      { "point": [ 0, 0, 1 ], "overmap": "small_storage_units_roof_north" }
    ]
  },
  {
    "type": "city_building",
    "id": "small_storage_units_1",
    "locations": [ "land" ],
    "overmaps": [
      { "point": [ 0, 0, 0 ], "overmap": "small_storage_units_1_north" },
      { "point": [ 0, 0, 1 ], "overmap": "small_storage_units_roof_1_north" }
    ]
  },
  {
    "type": "city_building",
    "id": "s_arcade",
    "locations": [ "land" ],
    "overmaps": [ { "point": [ 0, 0, 0 ], "overmap": "s_arcade_north" }, { "point": [ 0, 0, 1 ], "overmap": "s_arcade_roof_north" } ]
  },
  {
    "type": "city_building",
    "id": "cs_car_dealership",
    "locations": [ "land" ],
    "overmaps": [
      { "point": [ 0, 0, 0 ], "overmap": "cs_car_dealership_north" },
      { "point": [ 0, 0, 1 ], "overmap": "cs_car_dealership_roof_north" }
    ]
  },
  {
    "type": "city_building",
    "id": "s_restaurant_foodplace",
    "locations": [ "land" ],
    "overmaps": [
      { "point": [ 0, 0, 0 ], "overmap": "s_restaurant_foodplace_north" },
      { "point": [ 0, 0, 1 ], "overmap": "s_restaurant_foodplace_roof_north" },
      { "point": [ 0, 0, 2 ], "overmap": "s_restaurant_foodplace_upper_roof_north" }
    ]
  },
  {
    "type": "city_building",
    "id": "s_restaurant",
    "locations": [ "land" ],
    "overmaps": [
      { "point": [ 0, 0, 0 ], "overmap": "s_restaurant_north" },
      { "point": [ 0, 0, 1 ], "overmap": "s_restaurant_roof_north" }
    ]
  },
  {
    "type": "city_building",
    "id": "s_restaurant_1",
    "locations": [ "land" ],
    "overmaps": [
      { "point": [ 0, 0, 0 ], "overmap": "s_restaurant_1_north" },
      { "point": [ 0, 0, 1 ], "overmap": "s_restaurant_roof_1_north" }
    ]
  },
  {
    "type": "city_building",
    "id": "s_restaurant_2",
    "locations": [ "land" ],
    "overmaps": [
      { "point": [ 0, 0, 0 ], "overmap": "s_restaurant_2_north" },
      { "point": [ 0, 0, 1 ], "overmap": "s_restaurant_roof_2_north" }
    ]
  },
  {
    "type": "city_building",
    "id": "s_restaurant_3",
    "locations": [ "land" ],
    "overmaps": [
      { "point": [ 0, 0, 0 ], "overmap": "s_restaurant_3_north" },
      { "point": [ 0, 0, 1 ], "overmap": "s_restaurant_roof_3_north" }
    ]
  },
  {
    "type": "city_building",
    "id": "s_pizza_parlor",
    "locations": [ "land" ],
    "overmaps": [
      { "point": [ 0, 0, 0 ], "overmap": "s_pizza_parlor_north" },
      { "point": [ 0, 0, 1 ], "overmap": "s_pizza_parlor_roof_north" }
    ]
  },
  {
    "type": "city_building",
    "id": "s_pizza_parlor_1",
    "locations": [ "land" ],
    "overmaps": [
      { "point": [ 0, 0, 0 ], "overmap": "s_pizza_parlor_1_north" },
      { "point": [ 0, 0, 1 ], "overmap": "s_pizza_parlor_roof_1_north" }
    ]
  },
  {
    "type": "city_building",
    "id": "s_grocery",
    "locations": [ "land" ],
    "overmaps": [ { "point": [ 0, 0, 0 ], "overmap": "s_grocery_north" }, { "point": [ 0, 0, 1 ], "overmap": "s_grocery_roof_north" } ]
  },
  {
    "type": "city_building",
    "id": "s_grocery_1",
    "locations": [ "land" ],
    "overmaps": [
      { "point": [ 0, 0, 0 ], "overmap": "s_grocery_1_north" },
      { "point": [ 0, 0, 1 ], "overmap": "s_grocery_roof_1_north" }
    ]
  },
  {
    "type": "city_building",
    "id": "gambling_hall",
    "locations": [ "land" ],
    "overmaps": [
      { "point": [ 0, 0, 0 ], "overmap": "gambling_hall_north" },
      { "point": [ 0, 0, 1 ], "overmap": "gambling_hall_roof_north" },
      { "point": [ 0, 0, 2 ], "overmap": "gambling_hall_upper_roof_north" }
    ]
  },
  {
    "type": "city_building",
    "id": "gambling_hall_1",
    "locations": [ "land" ],
    "overmaps": [
      { "point": [ 0, 0, 0 ], "overmap": "gambling_hall_1_north" },
      { "point": [ 0, 0, 1 ], "overmap": "gambling_hall_roof_1_north" }
    ]
  },
  {
    "type": "city_building",
    "id": "bakery",
    "locations": [ "land" ],
    "overmaps": [
      { "point": [ 0, 0, 0 ], "overmap": "bakery_north" },
      { "point": [ 0, 0, 1 ], "overmap": "bakery_roof_north" },
      { "point": [ 0, 0, 2 ], "overmap": "bakery_upper_roof_north" }
    ]
  },
  {
    "type": "city_building",
    "id": "s_jewelry_shop",
    "locations": [ "land" ],
    "overmaps": [ { "point": [ 0, 0, 0 ], "overmap": "s_jewelry_north" }, { "point": [ 0, 0, 1 ], "overmap": "s_jewelry_roof_north" } ]
  },
  {
    "type": "city_building",
    "id": "cs_gardening_allotment",
    "locations": [ "land" ],
    "overmaps": [
      { "point": [ 0, 0, 0 ], "overmap": "cs_gardening_allotment_north" },
      { "point": [ 0, 0, 1 ], "overmap": "cs_gardening_allotment_roof_north" }
    ]
  },
  {
    "type": "city_building",
    "id": "icecream_shop",
    "locations": [ "land" ],
    "overmaps": [
      { "point": [ 0, 0, 0 ], "overmap": "icecream_shop_north" },
      { "point": [ 0, 0, 1 ], "overmap": "icecream_shop_roof_north" }
    ]
  },
  {
    "type": "city_building",
    "id": "s_liquor",
    "locations": [ "land" ],
    "overmaps": [ { "point": [ 0, 0, 0 ], "overmap": "s_liquor_north" }, { "point": [ 0, 0, 1 ], "overmap": "s_liquor_roof_north" } ]
  },
  {
    "type": "city_building",
    "id": "bar",
    "locations": [ "land" ],
    "overmaps": [ { "point": [ 0, 0, 0 ], "overmap": "bar_north" }, { "point": [ 0, 0, 1 ], "overmap": "bar_roof_north" } ]
  },
  {
    "type": "city_building",
    "id": "bar_1",
    "locations": [ "land" ],
    "overmaps": [ { "point": [ 0, 0, 0 ], "overmap": "bar_1_north" }, { "point": [ 0, 0, 1 ], "overmap": "bar_roof_1_north" } ]
  },
  {
    "type": "city_building",
    "id": "lancenter",
    "locations": [ "land" ],
    "overmaps": [ { "point": [ 0, 0, 0 ], "overmap": "lancenter_north" }, { "point": [ 0, 0, 1 ], "overmap": "lancenter_roof_north" } ]
  },
  {
    "type": "city_building",
    "id": "lancenter_1",
    "locations": [ "land" ],
    "overmaps": [
      { "point": [ 0, 0, 0 ], "overmap": "lancenter_1_north" },
      { "point": [ 0, 0, 1 ], "overmap": "lancenter_roof_1_north" }
    ]
  },
  {
    "type": "city_building",
    "id": "office_doctor",
    "locations": [ "land" ],
    "overmaps": [
      { "point": [ 0, 0, 0 ], "overmap": "office_doctor_north" },
      { "point": [ 0, 0, 1 ], "overmap": "office_doctor_roof_north" }
    ]
  },
  {
    "type": "city_building",
    "id": "office_doctor_1",
    "locations": [ "land" ],
    "overmaps": [
      { "point": [ 0, 0, 0 ], "overmap": "office_doctor_1_north" },
      { "point": [ 0, 0, 1 ], "overmap": "office_doctor_roof_1_north" }
    ]
  },
  {
    "type": "city_building",
    "id": "office_doctor_2",
    "locations": [ "land" ],
    "overmaps": [
      { "point": [ 0, 0, 0 ], "overmap": "office_doctor_2_north" },
      { "point": [ 0, 0, 1 ], "overmap": "office_doctor_roof_2_north" },
      { "point": [ 0, 0, 2 ], "overmap": "office_doctor_upper_roof_2_north" }
    ]
  },
  {
    "type": "city_building",
    "id": "s_gas_1",
    "locations": [ "land" ],
    "overmaps": [ { "point": [ 0, 0, 0 ], "overmap": "s_gas_1_north" }, { "point": [ 0, 0, 1 ], "overmap": "s_gas_roof_1_north" } ]
  },
  {
    "type": "city_building",
    "id": "s_garage",
    "locations": [ "land" ],
    "overmaps": [ { "point": [ 0, 0, 0 ], "overmap": "s_garage_north" }, { "point": [ 0, 0, 1 ], "overmap": "s_garage_roof_north" } ]
  },
  {
    "type": "city_building",
    "id": "s_garage_1",
    "locations": [ "land" ],
    "overmaps": [
      { "point": [ 0, 0, 0 ], "overmap": "s_garage_1_north" },
      { "point": [ 0, 0, 1 ], "overmap": "s_garage_roof_1_north" }
    ]
  },
  {
    "type": "city_building",
    "id": "s_garage_2",
    "locations": [ "land" ],
    "overmaps": [
      { "point": [ 0, 0, 0 ], "overmap": "s_garage_2_north" },
      { "point": [ 0, 0, 1 ], "overmap": "s_garage_roof_2_north" },
      { "point": [ 0, 0, 2 ], "overmap": "s_garage_upper_roof_2_north" }
    ]
  },
  {
    "type": "city_building",
    "id": "cs_internet_cafe",
    "locations": [ "land" ],
    "overmaps": [
      { "point": [ 0, 0, 0 ], "overmap": "cs_internet_cafe_north" },
      { "point": [ 0, 0, 1 ], "overmap": "cs_internet_cafe_roof_north" },
      { "point": [ 0, 0, 2 ], "overmap": "cs_internet_cafe_upper_roof_north" }
    ]
  },
  {
    "type": "city_building",
    "id": "candy_shop",
    "locations": [ "land" ],
    "overmaps": [
      { "point": [ 0, 0, 0 ], "overmap": "candy_shop_north" },
      { "point": [ 0, 0, 1 ], "overmap": "candy_shop_roof_north" }
    ]
  },
  {
    "type": "city_building",
    "id": "candy_shop_1",
    "locations": [ "land" ],
    "overmaps": [
      { "point": [ 0, 0, 0 ], "overmap": "candy_shop_1_north" },
      { "point": [ 0, 0, 1 ], "overmap": "candy_shop_roof_1_north" }
    ]
  },
  {
    "type": "city_building",
    "id": "s_hardware",
    "locations": [ "land" ],
    "overmaps": [
      { "point": [ 0, 0, 0 ], "overmap": "s_hardware_north" },
      { "point": [ 0, 0, 1 ], "overmap": "s_hardware_roof_north" }
    ]
  },
  {
    "type": "city_building",
    "id": "s_hardware_1",
    "locations": [ "land" ],
    "overmaps": [
      { "point": [ 0, 0, 0 ], "overmap": "s_hardware_1_north" },
      { "point": [ 0, 0, 1 ], "overmap": "s_hardware_roof_1_north" }
    ]
  },
  {
    "type": "city_building",
    "id": "s_hardware_2",
    "locations": [ "land" ],
    "overmaps": [
      { "point": [ 0, 0, 0 ], "overmap": "s_hardware_2_north" },
      { "point": [ 0, 0, 1 ], "overmap": "s_hardware_roof_2_north" }
    ]
  },
  {
    "type": "city_building",
    "id": "s_hardware_3",
    "locations": [ "land" ],
    "overmaps": [
      { "point": [ 0, 0, 0 ], "overmap": "s_hardware_3_north" },
      { "point": [ 0, 0, 1 ], "overmap": "s_hardware_roof_3_north" }
    ]
  },
  {
    "type": "city_building",
    "id": "s_clothes",
    "locations": [ "land" ],
    "overmaps": [ { "point": [ 0, 0, 0 ], "overmap": "s_clothes_north" }, { "point": [ 0, 0, 1 ], "overmap": "s_clothes_roof_north" } ]
  },
  {
    "type": "city_building",
    "id": "s_clothes_1",
    "locations": [ "land" ],
    "overmaps": [
      { "point": [ 0, 0, 0 ], "overmap": "s_clothes_1_north" },
      { "point": [ 0, 0, 1 ], "overmap": "s_clothes_roof_1_north" }
    ]
  },
  {
    "type": "city_building",
    "id": "s_clothes_2",
    "locations": [ "land" ],
    "overmaps": [
      { "point": [ 0, 0, 0 ], "overmap": "s_clothes_2_north" },
      { "point": [ 0, 0, 1 ], "overmap": "s_clothes_roof_2_north" }
    ]
  },
  {
    "type": "city_building",
    "id": "s_clothes_3",
    "locations": [ "land" ],
    "overmaps": [
      { "point": [ 0, 0, 0 ], "overmap": "s_clothes_3_north" },
      { "point": [ 0, 0, 1 ], "overmap": "s_clothes_roof_3_north" }
    ]
  },
  {
    "type": "city_building",
    "id": "s_clothes_4",
    "locations": [ "land" ],
    "overmaps": [
      { "point": [ 0, 0, 0 ], "overmap": "s_clothes_4_north" },
      { "point": [ 0, 0, 1 ], "overmap": "s_clothes_roof_4_north" },
      { "point": [ 0, 0, 2 ], "overmap": "s_clothes_upper_roof_4_north" }
    ]
  },
  {
    "type": "city_building",
    "id": "s_clothes_5",
    "locations": [ "land" ],
    "overmaps": [
      { "point": [ 0, 0, 0 ], "overmap": "s_clothes_5_north" },
      { "point": [ 0, 0, 1 ], "overmap": "s_clothes_roof_5_north" }
    ]
  },
  {
    "type": "city_building",
    "id": "s_clothes_6",
    "locations": [ "land" ],
    "overmaps": [
      { "point": [ 0, 0, 0 ], "overmap": "s_clothes_6_north" },
      { "point": [ 0, 0, 1 ], "overmap": "s_clothes_roof_6_north" }
    ]
  },
  {
    "type": "city_building",
    "id": "s_bike_shop",
    "locations": [ "land" ],
    "overmaps": [
      { "point": [ 0, 0, 0 ], "overmap": "s_bike_shop_north" },
      { "point": [ 0, 0, 1 ], "overmap": "s_bike_shop_roof_north" }
    ]
  },
  {
    "type": "city_building",
    "id": "bike_shop_1",
    "locations": [ "land" ],
    "overmaps": [
      { "point": [ 0, 0, 0 ], "overmap": "s_bike_shop_1_north" },
      { "point": [ 0, 0, 1 ], "overmap": "s_bike_shop_roof_1_north" }
    ]
  },
  {
    "type": "city_building",
    "id": "home_improvement",
    "locations": [ "land" ],
    "overmaps": [
      { "point": [ 0, 0, 0 ], "overmap": "home_improvement_north" },
      { "point": [ 0, 0, 1 ], "overmap": "home_improvement_roof_north" }
    ]
  },
  {
    "type": "city_building",
    "id": "cs_car_showroom",
    "locations": [ "land" ],
    "overmaps": [
      { "point": [ 0, 0, 0 ], "overmap": "cs_car_showroom_north" },
      { "point": [ 0, 0, 1 ], "overmap": "cs_car_showroom_2ndfloor_north" },
      { "point": [ 0, 0, 2 ], "overmap": "cs_car_showroom_roof_north" }
    ]
  },
  {
    "type": "city_building",
    "id": "gym",
    "locations": [ "land" ],
    "overmaps": [
      { "point": [ 0, 0, 0 ], "overmap": "gym_north" },
      { "point": [ 0, 0, 1 ], "overmap": "gym_roof_north" },
      { "point": [ 0, 0, 2 ], "overmap": "gym_upper_roof_north" }
    ]
  },
  {
    "type": "city_building",
    "id": "s_pharm",
    "locations": [ "land" ],
    "overmaps": [ { "point": [ 0, 0, 0 ], "overmap": "s_pharm_north" }, { "point": [ 0, 0, 1 ], "overmap": "s_pharm_roof_north" } ]
  },
  {
    "type": "city_building",
    "id": "s_pharm_1",
    "locations": [ "land" ],
    "overmaps": [ { "point": [ 0, 0, 0 ], "overmap": "s_pharm_1_north" }, { "point": [ 0, 0, 1 ], "overmap": "s_pharm_roof_1_north" } ]
  },
  {
    "type": "city_building",
    "id": "homeless_shelter",
    "locations": [ "land", "swamp" ],
    "overmaps": [
      { "point": [ 0, 0, 0 ], "overmap": "homeless_0_0_0_north" },
      { "point": [ 0, 1, 0 ], "overmap": "homeless_1_0_0_north" },
      { "point": [ 0, 0, 1 ], "overmap": "homeless_0_0_1_north" },
      { "point": [ 0, 1, 1 ], "overmap": "homeless_1_0_1_north" },
      { "point": [ 0, 0, 2 ], "overmap": "homeless_0_0_2_north" },
      { "point": [ 0, 1, 2 ], "overmap": "homeless_1_0_2_north" },
      { "point": [ 0, 0, 3 ], "overmap": "homeless_0_0_roof_north" },
      { "point": [ 0, 1, 3 ], "overmap": "homeless_1_0_roof_north" }
    ]
  },
  {
    "type": "city_building",
    "id": "craft_shop",
    "locations": [ "land" ],
    "overmaps": [
      { "point": [ 0, 0, 0 ], "overmap": "craft_shop_north" },
      { "point": [ 0, 0, 1 ], "overmap": "craft_shop_roof_north" },
      { "point": [ 0, 0, 2 ], "overmap": "craft_shop_upper_roof_north" }
    ]
  },
  {
    "type": "city_building",
    "id": "craft_shop_1",
    "locations": [ "land" ],
    "overmaps": [
      { "point": [ 0, 0, 0 ], "overmap": "craft_shop_1_north" },
      { "point": [ 0, 0, 1 ], "overmap": "craft_shop_roof_1_north" }
    ]
  },
  {
    "type": "city_building",
    "id": "craft_shop_2",
    "locations": [ "land" ],
    "overmaps": [
      { "point": [ 0, 0, 0 ], "overmap": "craft_shop_2_north" },
      { "point": [ 0, 0, 1 ], "overmap": "craft_shop_2ndfloor_2_north" },
      { "point": [ 0, 0, 2 ], "overmap": "craft_shop_roof_2_north" }
    ]
  },
  {
    "type": "city_building",
    "id": "pool",
    "locations": [ "land" ],
    "overmaps": [ { "point": [ 0, 0, 0 ], "overmap": "pool_north" }, { "point": [ 0, 0, 1 ], "overmap": "pool_roof_north" } ]
  },
  {
    "type": "city_building",
    "id": "pool_1",
    "locations": [ "land" ],
    "overmaps": [ { "point": [ 0, 0, 0 ], "overmap": "pool_1_north" }, { "point": [ 0, 0, 1 ], "overmap": "pool_roof_1_north" } ]
  },
  {
    "type": "city_building",
    "id": "pool_2",
    "locations": [ "land" ],
    "overmaps": [ { "point": [ 0, 0, 0 ], "overmap": "pool_2_north" }, { "point": [ 0, 0, 1 ], "overmap": "pool_roof_2_north" } ]
  },
  {
    "type": "city_building",
    "id": "pool_3",
    "locations": [ "land" ],
    "overmaps": [ { "point": [ 0, 0, 0 ], "overmap": "pool_3_north" }, { "point": [ 0, 0, 1 ], "overmap": "pool_roof_3_north" } ]
  },
  {
    "type": "city_building",
    "id": "pool_4",
    "locations": [ "land" ],
    "overmaps": [ { "point": [ 0, 0, 0 ], "overmap": "pool_4_north" }, { "point": [ 0, 0, 1 ], "overmap": "pool_roof_4_north" } ]
  },
  {
    "type": "city_building",
    "id": "bus_station",
    "locations": [ "land" ],
    "overmaps": [
      { "point": [ 0, 0, 0 ], "overmap": "bus_stat_0_north" },
      { "point": [ 0, 0, 1 ], "overmap": "bus_stat_0_roof_north" },
      { "point": [ 1, 0, 0 ], "overmap": "bus_stat_1_north" },
      { "point": [ 1, 0, 1 ], "overmap": "bus_stat_1_roof_north" }
    ]
  },
  {
    "type": "city_building",
    "id": "parking_garage",
    "locations": [ "land" ],
    "overmaps": [
      { "point": [ 0, 0, -1 ], "overmap": "parking_garage_down_0_north" },
      { "point": [ 1, 0, -1 ], "overmap": "parking_garage_down_1_north" },
      { "point": [ 0, 0, 0 ], "overmap": "parking_garage_0_0_north" },
      { "point": [ 1, 0, 0 ], "overmap": "parking_garage_0_1_north" },
      { "point": [ 0, 0, 1 ], "overmap": "parking_garage_1_0_north" },
      { "point": [ 1, 0, 1 ], "overmap": "parking_garage_1_1_north" },
      { "point": [ 0, 0, 2 ], "overmap": "parking_garage_2_0_north" },
      { "point": [ 1, 0, 2 ], "overmap": "parking_garage_2_1_north" },
      { "point": [ 0, 0, 3 ], "overmap": "parking_garage_roof_0_north" },
      { "point": [ 1, 0, 3 ], "overmap": "parking_garage_roof_1_north" },
      { "point": [ 0, 0, 4 ], "overmap": "parking_garage_roof_top_north" }
    ]
  },
  {
    "type": "city_building",
    "id": "s_music",
    "locations": [ "land" ],
    "overmaps": [ { "point": [ 0, 0, 0 ], "overmap": "s_music_north" }, { "point": [ 0, 0, 1 ], "overmap": "s_music_roof_north" } ]
  },
  {
    "type": "city_building",
    "id": "music_venue",
    "locations": [ "land" ],
    "overmaps": [
      { "point": [ 0, 0, 0 ], "overmap": "music_venue_north" },
      { "point": [ 0, 0, 1 ], "overmap": "music_venue_roof_north" }
    ]
  },
  {
    "type": "city_building",
    "id": "music_venue_1",
    "locations": [ "land" ],
    "overmaps": [
      { "point": [ 0, 0, 0 ], "overmap": "music_venue_1_north" },
      { "point": [ 0, 0, 1 ], "overmap": "music_venue_1_roof_north" },
      { "point": [ 0, 0, 2 ], "overmap": "music_venue_1_roof_top_north" }
    ]
  },
  {
    "type": "city_building",
    "id": "pawn_pf",
    "locations": [ "land" ],
    "overmaps": [
      { "point": [ 0, 0, 0 ], "overmap": "pawn_pf_north" },
      { "point": [ 0, 0, -1 ], "overmap": "pawn_pf_under_north" },
      { "point": [ 0, 0, 1 ], "overmap": "pawn_pf_roof_north" }
    ]
  },
  {
    "type": "city_building",
    "id": "s_hunting",
    "locations": [ "land" ],
    "overmaps": [ { "point": [ 0, 0, 0 ], "overmap": "s_hunting_north" }, { "point": [ 0, 0, 1 ], "overmap": "s_hunting_roof_north" } ]
  }
]<|MERGE_RESOLUTION|>--- conflicted
+++ resolved
@@ -17,8 +17,6 @@
   },
   {
     "type": "city_building",
-<<<<<<< HEAD
-=======
     "id": "house_w_5",
     "locations": [ "land" ],
     "overmaps": [
@@ -29,7 +27,6 @@
   },
   {
     "type": "city_building",
->>>>>>> a096b1ea
     "id": "house_w_1",
     "locations": [ "land" ],
     "overmaps": [
@@ -50,8 +47,6 @@
   },
   {
     "type": "city_building",
-<<<<<<< HEAD
-=======
     "id": "house_w_3",
     "locations": [ "land" ],
     "overmaps": [
@@ -72,7 +67,6 @@
   },
   {
     "type": "city_building",
->>>>>>> a096b1ea
     "id": "s_electronics",
     "locations": [ "land" ],
     "overmaps": [
