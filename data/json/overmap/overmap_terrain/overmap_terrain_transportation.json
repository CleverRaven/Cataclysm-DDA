--- conflicted
+++ resolved
@@ -111,17 +111,7 @@
     "id": "forest_trail",
     "name": "forest trail",
     "color": "green",
-<<<<<<< HEAD
     "flags": [ "LINEAR", "REQUIRES_PREDECESSOR" ],
-=======
-    "mapgen_straight": [ { "method": "builtin", "name": "forest_trail_straight" } ],
-    "mapgen_curved": [ { "method": "builtin", "name": "forest_trail_curved" } ],
-    "mapgen_end": [ { "method": "builtin", "name": "forest_trail_straight" } ],
-    "mapgen_tee": [ { "method": "builtin", "name": "forest_trail_tee" } ],
-    "mapgen_four_way": [ { "method": "builtin", "name": "forest_trail_four_way" } ],
-    "travel_cost_type": "trail",
-    "flags": [ "LINEAR" ],
->>>>>>> 8f68909d
     "land_use_code": "forest"
   },
   {
