[
  {
    "type": "overmap_terrain",
    "id": "",
    "name": "nothing",
    "sym": "%",
    "color": "white",
    "flags": [ "NO_ROTATE" ]
  },
  {
    "type": "overmap_terrain",
    "abstract": "generic_city_building_no_sidewalk",
    "name": "city building",
    "sym": "^",
    "see_cost": 5,
    "extras": "build",
    "mondensity": 2
  },
  {
    "type": "overmap_terrain",
    "abstract": "generic_city_building",
    "copy-from": "generic_city_building_no_sidewalk",
    "flags": [ "SIDEWALK" ]
  },
  {
    "type": "overmap_terrain",
    "abstract": "generic_city_building_no_rotate",
    "copy-from": "generic_city_building",
    "flags": [ "NO_ROTATE" ]
  },
  {
    "type": "overmap_terrain",
    "id": "park",
    "name": "park",
    "sym": "O",
    "color": "green",
    "see_cost": 2,
    "extras": "build",
    "mondensity": 2,
    "flags": [ "SIDEWALK" ]
  },
  {
    "type": "overmap_terrain",
    "id": "s_garage",
    "copy-from": "generic_city_building",
    "name": "garage",
    "sym": "O",
    "color": "white"
  },
  {
    "type": "overmap_terrain",
    "id": "s_garage_roof",
    "copy-from": "generic_city_building",
    "name": "garage roof",
    "sym": "O",
    "color": "white"
  },
  {
    "type": "overmap_terrain",
    "id": "s_garage_1",
    "copy-from": "generic_city_building",
    "name": "garage",
    "sym": "O",
    "color": "white"
  },
  {
    "type": "overmap_terrain",
    "id": "s_garage_roof_1",
    "copy-from": "generic_city_building",
    "name": "garage roof",
    "sym": "O",
    "color": "white"
  },
  {
    "type": "overmap_terrain",
    "id": "s_garage_2",
    "copy-from": "generic_city_building",
    "name": "garage",
    "sym": "O",
    "color": "white"
  },
  {
    "type": "overmap_terrain",
    "id": "s_garage_roof_2",
    "copy-from": "generic_city_building",
    "name": "garage roof",
    "sym": "O",
    "color": "white"
  },
  {
    "type": "overmap_terrain",
    "id": "s_garage_upper_roof_2",
    "copy-from": "generic_city_building",
    "name": "garage roof",
    "sym": "O",
    "color": "white"
  },
  {
    "type": "overmap_terrain",
    "id": "boat_rental",
    "name": "boat rental",
    "sym": "#",
    "color": "white",
    "see_cost": 5,
    "extras": "build",
    "mondensity": 1
  },
  {
    "type": "overmap_terrain",
    "id": "riverside_dwelling",
    "name": "riverside dwelling",
    "sym": "+",
    "color": "i_yellow",
    "see_cost": 5,
    "extras": "build",
    "mondensity": 1
  },
  {
    "type": "overmap_terrain",
    "id": "cabin_strange",
    "name": "forest",
    "sym": "F",
    "color": "green",
    "see_cost": 5,
    "extras": "field"
  },
  {
    "type": "overmap_terrain",
    "id": "cabin_strange_b",
    "name": "cabin basement",
    "sym": "C",
    "color": "i_green",
    "see_cost": 5,
    "extras": "build"
  },
  {
    "type": "overmap_terrain",
    "id": "cabin",
    "name": "cabin",
    "sym": "C",
    "color": "i_green",
    "see_cost": 5,
    "extras": "build",
    "mondensity": 2
  },
  {
    "type": "overmap_terrain",
    "id": "dirtroad1_aban1",
    "name": "forest",
    "sym": "F",
    "color": "green",
    "see_cost": 4
  },
  {
    "type": "overmap_terrain",
    "id": "forest_aban1",
    "name": "forest",
    "sym": "F",
    "color": "green",
    "see_cost": 4
  },
  {
    "type": "overmap_terrain",
    "id": "dirtroad2_aban1",
    "name": "forest",
    "sym": "F",
    "color": "green",
    "see_cost": 4
  },
  {
    "type": "overmap_terrain",
    "id": "dirtplaza_aban1",
    "name": "forest",
    "sym": "F",
    "color": "green",
    "see_cost": 4
  },
  {
    "type": "overmap_terrain",
    "id": "cabin_aban1",
    "name": "ruined cabin",
    "sym": "F",
    "color": "green",
    "see_cost": 4
  },
  {
    "type": "overmap_terrain",
    "id": "barn_aban1",
    "name": "barn",
    "sym": "F",
    "color": "green",
    "see_cost": 4
  },
  {
    "type": "overmap_terrain",
    "id": "car_corner_aban1",
    "name": "car corner",
    "sym": "F",
    "color": "green",
    "see_cost": 4
  },
  {
    "type": "overmap_terrain",
    "id": "shipwreck_river_1",
    "name": "shipwreck",
    "sym": "w",
    "color": "red",
    "see_cost": 4
  },
  {
    "type": "overmap_terrain",
    "id": "shipwreck_river_2",
    "name": "shipwreck",
    "sym": "w",
    "color": "red",
    "see_cost": 4
  },
  {
    "type": "overmap_terrain",
    "id": "shipwreck_river_3",
    "name": "razorclaw nest",
    "sym": "w",
    "color": "red",
    "see_cost": 4
  },
  {
    "type": "overmap_terrain",
    "id": "shipwreck_river_4",
    "name": "shipwreck",
    "sym": "w",
    "color": "red",
    "see_cost": 4
  },
  {
    "type": "overmap_terrain",
    "id": "radio_tower",
    "name": "radio tower",
    "sym": "X",
    "color": "light_gray",
    "see_cost": 2
  },
  {
    "type": "overmap_terrain",
    "id": "radio_tower_1",
    "name": "radio tower",
    "sym": "X",
    "color": "light_gray",
    "see_cost": 2
  },
  {
    "type": "overmap_terrain",
    "id": "radio_tower_roof_1",
    "name": "radio tower roof",
    "sym": "X",
    "color": "light_gray",
    "see_cost": 2
  },
  {
    "type": "overmap_terrain",
    "id": "bandit_cabin",
    "name": "forest",
    "sym": "F",
    "color": "green",
    "see_cost": 5,
    "extras": "field"
  },
  {
    "type": "overmap_terrain",
    "id": "bandit_camp_1",
    "name": "forest",
    "sym": "F",
    "color": "green",
    "see_cost": 5,
    "extras": "field"
  },
  {
    "type": "overmap_terrain",
    "id": "bandit_camp_2",
    "name": "forest",
    "sym": "F",
    "color": "green",
    "see_cost": 5,
    "extras": "field"
  },
  {
    "type": "overmap_terrain",
    "id": "bandit_camp_3",
    "name": "forest",
    "sym": "F",
    "color": "green",
    "see_cost": 5,
    "extras": "field"
  },
  {
    "type": "overmap_terrain",
    "id": "bandit_camp_4",
    "name": "forest",
    "sym": "F",
    "color": "green",
    "see_cost": 5,
    "extras": "field"
  },
  {
    "type": "overmap_terrain",
    "id": "looted_building",
    "name": "looted building",
    "sym": "#",
    "color": "light_gray",
    "see_cost": 2
  },
  {
    "type": "overmap_terrain",
    "id": "debug_ramps",
    "name": "ramp testing area",
    "sym": "%",
    "color": "white",
    "flags": [ "NO_ROTATE" ]
  },
  {
    "type": "overmap_terrain",
    "id": "campsite",
    "name": "campsite",
    "sym": "+",
    "color": "green",
    "see_cost": 5,
    "extras": "field",
    "spawns": { "group": "GROUP_FOREST", "population": [ 0, 1 ], "chance": 13 }
  },
  {
    "type": "overmap_terrain",
    "id": "campsite_a",
    "name": "campsites",
    "sym": "+",
    "color": "green",
    "see_cost": 5,
    "extras": "field",
    "spawns": { "group": "GROUP_FOREST", "population": [ 0, 1 ], "chance": 13 }
  },
  {
    "type": "overmap_terrain",
    "id": "campsite_cabin_incomplete",
    "name": "incomplete cabin",
    "sym": "+",
    "color": "light_green",
    "see_cost": 5,
    "extras": "field",
    "spawns": { "group": "GROUP_FOREST", "population": [ 0, 1 ], "chance": 13 }
  },
  {
    "type": "overmap_terrain",
    "id": "campsite_field_biker",
    "name": "field campsite",
    "sym": "+",
    "color": "light_green",
    "see_cost": 5,
    "extras": "field",
    "spawns": { "group": "GROUP_FOREST", "population": [ 0, 1 ], "chance": 13 }
  },
  {
    "type": "overmap_terrain",
    "id": "campsite_field_biker_destroyed",
    "name": "field campsite",
    "sym": "+",
    "color": "light_green",
    "see_cost": 5,
    "extras": "field",
    "spawns": { "group": "GROUP_FOREST", "population": [ 0, 1 ], "chance": 13 }
  },
  {
    "type": "overmap_terrain",
    "id": "pond_field",
    "name": "pond",
    "sym": ".",
    "color": "blue",
    "see_cost": 5,
    "mondensity": 2
  },
  {
    "type": "overmap_terrain",
    "id": "pond_forest",
    "name": "basin",
    "sym": "F",
    "color": "blue",
    "see_cost": 5,
    "mondensity": 2
  },
  {
    "type": "overmap_terrain",
    "id": "pond_swamp",
    "name": "bog",
    "sym": "F",
    "color": "blue",
    "see_cost": 5,
    "mondensity": 2
  },
  {
    "type": "overmap_terrain",
    "id": "hunter_shack",
    "name": "swamp shack",
    "sym": "F",
    "color": "cyan",
    "see_cost": 5,
    "extras": "field"
  },
  {
    "type": "overmap_terrain",
    "id": "hunter_shack_roof",
    "name": "swamp shack roof",
    "sym": "F",
    "color": "cyan",
    "see_cost": 5,
    "extras": "field"
  },
  {
    "type": "overmap_terrain",
    "id": "hunter_shack_1",
    "name": "swamp shack",
    "sym": "F",
    "color": "cyan",
    "see_cost": 5,
    "extras": "field"
  },
  {
    "type": "overmap_terrain",
    "id": "hunter_shack_roof_1",
    "name": "swamp shack roof",
    "sym": "F",
    "color": "cyan",
    "see_cost": 5,
    "extras": "field"
  },
  {
    "type": "overmap_terrain",
    "id": "campground_1a",
    "name": "campground",
    "sym": "+",
    "color": "i_green",
    "see_cost": 5,
    "extras": "field",
    "mondensity": 2
  },
  {
    "type": "overmap_terrain",
    "id": "campground_1b",
    "name": "campground",
    "sym": "+",
    "color": "i_green",
    "see_cost": 5,
    "extras": "field",
    "mondensity": 2
  },
  {
    "type": "overmap_terrain",
    "id": "campground_2a",
    "name": "campground",
    "sym": "+",
    "color": "i_green",
    "see_cost": 5,
    "extras": "field",
    "mondensity": 2
  },
  {
    "type": "overmap_terrain",
    "id": "campground_2b",
    "name": "campground",
    "sym": "+",
    "color": "i_green",
    "see_cost": 5,
    "extras": "field",
    "mondensity": 2
  },
  {
    "type": "overmap_terrain",
    "id": "campground_roof",
    "name": "campground roof",
    "sym": "+",
    "color": "i_green",
    "see_cost": 5,
    "extras": "field",
    "mondensity": 2
  },
  {
    "type": "overmap_terrain",
    "id": "campground_1a_npc",
    "name": "campground",
    "sym": "+",
    "color": "i_green",
    "see_cost": 5,
    "extras": "field",
    "mondensity": 2
  },
  {
    "type": "overmap_terrain",
    "id": "campground_1b_npc",
    "name": "campground",
    "sym": "+",
    "color": "i_green",
    "see_cost": 5,
    "extras": "field",
    "mondensity": 2
  },
  {
    "type": "overmap_terrain",
    "id": "campground_2a_npc",
    "name": "campground",
    "sym": "+",
    "color": "i_green",
    "see_cost": 5,
    "extras": "field",
    "mondensity": 2
  },
  {
    "type": "overmap_terrain",
    "id": "campground_2b_npc",
    "name": "campground",
    "sym": "+",
    "color": "i_green",
    "see_cost": 5,
    "extras": "field",
    "mondensity": 2
  },
  {
    "type": "overmap_terrain",
    "id": "campground_roof_npc",
    "name": "campground roof",
    "sym": "+",
    "color": "i_green",
    "see_cost": 5,
    "extras": "field",
    "mondensity": 2
  },
  {
    "type": "overmap_terrain",
    "id": "desolatebarn",
    "copy-from": "generic_city_building_no_sidewalk",
    "name": "desolate barn",
    "sym": "B",
    "color": "brown"
  },
  {
    "type": "overmap_terrain",
    "id": "bandit_garage_1",
    "name": "forest",
    "sym": "F",
    "color": "green",
    "see_cost": 5,
    "extras": "field"
  },
  {
    "type": "overmap_terrain",
    "id": "bandit_garage_2",
    "name": "forest",
    "sym": "F",
    "color": "green",
    "see_cost": 5,
    "extras": "field"
  },
  {
    "type": "overmap_terrain",
    "id": "mass_grave",
    "name": "mass grave",
    "sym": "X",
    "color": "yellow"
  },
  {
    "type": "overmap_terrain",
    "id": "ws_giant_sinkhole_1",
    "name": "giant sinkhole",
    "copy-from": "generic_city_building_no_sidewalk",
    "sym": "O",
    "color": "brown"
  },
  {
    "type": "overmap_terrain",
    "id": "ws_giant_sinkhole_2",
    "copy-from": "generic_city_building_no_sidewalk",
    "name": "giant sinkhole base",
    "sym": "O",
    "color": "brown"
  },
  {
    "type": "overmap_terrain",
    "id": "cs_public_space",
    "copy-from": "generic_city_building",
    "name": "public space",
    "color": "i_white"
  },
  {
    "type": "overmap_terrain",
    "id": "parking_2x1_0",
    "name": "parking lot",
    "sym": "O",
    "color": "dark_gray",
    "see_cost": 2
  },
  {
    "type": "overmap_terrain",
    "id": "parking_2x1_1",
    "copy-from": "parking_2x1_0"
  },
  {
    "type": "overmap_terrain",
    "id": "parking_3x1_0",
    "copy-from": "parking_2x1_0"
  },
  {
    "type": "overmap_terrain",
    "id": "parking_3x1_1",
    "copy-from": "parking_2x1_0"
  },
  {
    "type": "overmap_terrain",
    "id": "parking_3x1_2",
    "copy-from": "parking_2x1_0"
  },
  {
    "type": "overmap_terrain",
    "id": "parking_2x2_0_0",
    "copy-from": "parking_2x1_0"
  },
  {
    "type": "overmap_terrain",
    "id": "parking_2x2_0_1",
    "copy-from": "parking_2x1_0"
  },
  {
    "type": "overmap_terrain",
    "id": "parking_2x2_1_0",
    "copy-from": "parking_2x1_0"
  },
  {
    "type": "overmap_terrain",
    "id": "parking_2x2_1_1",
    "copy-from": "parking_2x1_0"
  },
  {
    "type": "overmap_terrain",
    "id": "irradiator_1_1",
    "name": "irradiation plant",
    "sym": "i",
    "color": "light_green",
    "see_cost": 5,
    "flags": [ "SIDEWALK" ]
  },
  {
    "type": "overmap_terrain",
    "id": "irradiator_1_2",
    "name": "irradiation plant",
    "sym": "i",
    "color": "light_green",
    "see_cost": 5,
    "flags": [ "SIDEWALK" ]
  },
  {
    "type": "overmap_terrain",
    "id": "irradiator_1_3",
    "name": "irradiation plant",
    "sym": "i",
    "color": "light_green",
    "see_cost": 5,
    "flags": [ "SIDEWALK" ]
  },
  {
    "type": "overmap_terrain",
    "id": "irradiator_1_4",
    "name": "irradiation plant",
    "sym": "i",
    "color": "light_green",
    "see_cost": 5,
    "flags": [ "SIDEWALK" ]
  },
  {
    "type": "overmap_terrain",
    "id": "irradiator_1_5",
    "name": "irradiation plant",
    "sym": "i",
    "color": "light_green",
    "see_cost": 5,
    "mondensity": 2,
    "flags": [ "SIDEWALK" ]
  },
  {
    "type": "overmap_terrain",
    "id": "irradiator_1_6",
    "name": "irradiation plant",
    "sym": "i",
    "color": "light_green",
    "see_cost": 5,
    "flags": [ "SIDEWALK" ]
  },
  {
    "type": "overmap_terrain",
    "id": "irradiator_1_7",
    "name": "irradiation plant",
    "sym": "i",
    "color": "light_green",
    "see_cost": 5
  },
  {
    "type": "overmap_terrain",
    "id": "irradiator_1_8",
    "name": "irradiation plant",
    "sym": "I",
    "color": "light_green",
    "see_cost": 5,
    "flags": [ "SIDEWALK" ]
  },
  {
    "type": "overmap_terrain",
    "id": "irradiator_1_9",
    "name": "irradiation plant",
    "sym": "i",
    "color": "light_green",
    "see_cost": 5
  },
  {
    "type": "overmap_terrain",
    "id": "irradiator_1_1_roof",
    "name": "irradiation plant",
    "sym": "i",
    "color": "light_green",
    "see_cost": 5,
    "flags": [ "SIDEWALK" ]
  },
  {
    "type": "overmap_terrain",
    "id": "irradiator_1_2_roof",
    "name": "irradiation plant",
    "sym": "i",
    "color": "light_green",
    "see_cost": 5,
    "flags": [ "SIDEWALK" ]
  },
  {
    "type": "overmap_terrain",
    "id": "irradiator_1_3_roof",
    "name": "irradiation plant",
    "sym": "i",
    "color": "light_green",
    "see_cost": 5,
    "flags": [ "SIDEWALK" ]
  },
  {
    "type": "overmap_terrain",
    "id": "irradiator_1_4_roof",
    "name": "irradiation plant",
    "sym": "i",
    "color": "light_green",
    "see_cost": 5,
    "flags": [ "SIDEWALK" ]
  },
  {
    "type": "overmap_terrain",
    "id": "irradiator_1_5_roof",
    "name": "irradiation plant",
    "sym": "i",
    "color": "light_green",
    "see_cost": 5,
    "mondensity": 2,
    "flags": [ "SIDEWALK" ]
  },
  {
    "type": "overmap_terrain",
    "id": "irradiator_1_6_roof",
    "name": "irradiation plant",
    "sym": "i",
    "color": "light_green",
    "see_cost": 5,
    "flags": [ "SIDEWALK" ]
  },
  {
    "type": "overmap_terrain",
    "id": "irradiator_1_7_roof",
    "name": "irradiation plant",
    "sym": "i",
    "color": "light_green",
    "see_cost": 5
  },
  {
    "type": "overmap_terrain",
    "id": "irradiator_1_8_roof",
    "name": "irradiation plant",
    "sym": "I",
    "color": "light_green",
    "see_cost": 5,
    "flags": [ "SIDEWALK" ]
  },
  {
    "type": "overmap_terrain",
    "id": "irradiator_1_9_roof",
    "name": "irradiation plant",
    "sym": "i",
    "color": "light_green",
    "see_cost": 5
  },
  {
    "type": "overmap_terrain",
<<<<<<< HEAD
    "id": "airliner_1a",
    "name": "field",
    "sym": ".",
    "color": "brown",
=======
    "id": "cground_1",
    "name": "campground",
    "sym": "┼",
    "color": "green",
>>>>>>> f2448e49
    "see_cost": 5
  },
  {
    "type": "overmap_terrain",
<<<<<<< HEAD
    "id": "airliner_2a",
    "copy-from": "airliner_1a"
  },
  {
    "type": "overmap_terrain",
    "id": "airliner_3a",
    "copy-from": "airliner_1a"
  },
  {
    "type": "overmap_terrain",
    "id": "airliner_1b",
    "copy-from": "airliner_1a"
  },
  {
    "type": "overmap_terrain",
    "id": "airliner_2b",
    "name": "crashed airliner",
    "sym": "A",
    "color": "red",
=======
    "id": "cground_2",
    "name": "campground",
    "sym": "┼",
    "color": "green",
>>>>>>> f2448e49
    "see_cost": 5
  },
  {
    "type": "overmap_terrain",
<<<<<<< HEAD
    "id": "airliner_3b",
    "copy-from": "airliner_1a"
  },
  {
    "type": "overmap_terrain",
    "id": "airliner_1c",
    "copy-from": "airliner_1a"
  },
  {
    "type": "overmap_terrain",
    "id": "airliner_2c",
    "copy-from": "airliner_1a"
  },
  {
    "type": "overmap_terrain",
    "id": "airliner_3c",
    "copy-from": "airliner_1a"
  },
  {
    "type": "overmap_terrain",
    "id": "airliner_1d",
    "copy-from": "airliner_1a"
  },
  {
    "type": "overmap_terrain",
    "id": "airliner_2d",
    "copy-from": "airliner_1a"
  },
  {
    "type": "overmap_terrain",
    "id": "airliner_3d",
    "copy-from": "airliner_1a"
  },
  {
    "type": "overmap_terrain",
    "id": "airliner_1e",
    "copy-from": "airliner_1a"
  },
  {
    "type": "overmap_terrain",
    "id": "airliner_2e",
    "copy-from": "airliner_1a"
  },
  {
    "type": "overmap_terrain",
    "id": "airliner_3e",
    "copy-from": "airliner_1a"
  },
  {
    "type": "overmap_terrain",
    "id": "airliner_1f",
    "copy-from": "airliner_1a"
  },
  {
    "type": "overmap_terrain",
    "id": "airliner_2f",
    "copy-from": "airliner_1a"
  },
  {
    "type": "overmap_terrain",
    "id": "airliner_3f",
    "copy-from": "airliner_1a"
  },
  {
    "type": "overmap_terrain",
    "id": "airliner_1g",
    "copy-from": "airliner_1a"
  },
  {
    "type": "overmap_terrain",
    "id": "airliner_2g",
    "copy-from": "airliner_1a"
  },
  {
    "type": "overmap_terrain",
    "id": "airliner_3g",
    "copy-from": "airliner_1a"
  },
  {
    "type": "overmap_terrain",
    "id": "airliner_1h",
    "copy-from": "airliner_1a"
  },
  {
    "type": "overmap_terrain",
    "id": "airliner_2h",
    "copy-from": "airliner_1a"
  },
  {
    "type": "overmap_terrain",
    "id": "airliner_3h",
    "copy-from": "airliner_1a"
  },
  {
    "type": "overmap_terrain",
    "id": "airliner_1i",
    "copy-from": "airliner_1a"
  },
  {
    "type": "overmap_terrain",
    "id": "airliner_2i",
    "copy-from": "airliner_1a"
  },
  {
    "type": "overmap_terrain",
    "id": "airliner_3i",
    "copy-from": "airliner_1a"
  },
  {
    "type": "overmap_terrain",
    "id": "airliner_1j",
    "copy-from": "airliner_1a"
  },
  {
    "type": "overmap_terrain",
    "id": "airliner_2j",
    "copy-from": "airliner_1a"
  },
  {
    "type": "overmap_terrain",
    "id": "airliner_3j",
    "copy-from": "airliner_1a"
  },
  {
    "type": "overmap_terrain",
    "id": "airliner_2a_1",
    "name": "open air",
    "sym": ".",
    "color": "blue",
=======
    "id": "cground_3",
    "name": "campground",
    "sym": "┼",
    "color": "green",
    "see_cost": 5
  },
  {
    "type": "overmap_terrain",
    "id": "cground_4",
    "name": "campground",
    "sym": "┼",
    "color": "green",
    "see_cost": 5
  },
  {
    "type": "overmap_terrain",
    "id": "cground_5",
    "name": "campground",
    "sym": "┼",
    "color": "green",
    "see_cost": 5
  },
  {
    "type": "overmap_terrain",
    "id": "cground_6",
    "name": "campground",
    "sym": "┼",
    "color": "green",
    "see_cost": 5
  },
  {
    "type": "overmap_terrain",
    "id": "cground_7",
    "name": "campground",
    "sym": "┼",
    "color": "green",
    "see_cost": 5
  },
  {
    "type": "overmap_terrain",
    "id": "cground_8",
    "name": "campground",
    "sym": "┼",
    "color": "green",
    "see_cost": 5
  },
  {
    "type": "overmap_terrain",
    "id": "cground_9",
    "name": "campground",
    "sym": "┼",
    "color": "green",
    "see_cost": 5
  },
  {
    "type": "overmap_terrain",
    "id": "cground_1_1",
    "name": "campground",
    "sym": "┼",
    "color": "green",
    "see_cost": 5
  },
  {
    "type": "overmap_terrain",
    "id": "cground_2_1",
    "name": "campground",
    "sym": "┼",
    "color": "green",
    "see_cost": 5
  },
  {
    "type": "overmap_terrain",
    "id": "cground_3_1",
    "name": "campground",
    "sym": "┼",
    "color": "green",
    "see_cost": 5
  },
  {
    "type": "overmap_terrain",
    "id": "cground_4_1",
    "name": "campground",
    "sym": "┼",
    "color": "green",
    "see_cost": 5
  },
  {
    "type": "overmap_terrain",
    "id": "cground_5_1",
    "name": "campground",
    "sym": "┼",
    "color": "green",
    "see_cost": 5
  },
  {
    "type": "overmap_terrain",
    "id": "cground_6_1",
    "name": "campground",
    "sym": "┼",
    "color": "green",
    "see_cost": 5
  },
  {
    "type": "overmap_terrain",
    "id": "cground_7_1",
    "name": "campground",
    "sym": "┼",
    "color": "green",
>>>>>>> f2448e49
    "see_cost": 5
  },
  {
    "type": "overmap_terrain",
<<<<<<< HEAD
    "id": "airliner_2b_1",
    "copy-from": "airliner_2b"
  },
  {
    "type": "overmap_terrain",
    "id": "airliner_2c_1",
    "copy-from": "airliner_2a_1"
  },
  {
    "type": "overmap_terrain",
    "id": "airliner_2b_-1",
    "copy-from": "airliner_2b"
  },
  {
    "type": "overmap_terrain",
    "id": "airliner_2c_-1",
    "name": "solid rock",
    "sym": "%",
    "color": "dark_gray",
=======
    "id": "cground_8_1",
    "name": "campground",
    "sym": "┼",
    "color": "green",
    "see_cost": 5
  },
  {
    "type": "overmap_terrain",
    "id": "cground_9_1",
    "name": "campground",
    "sym": "┼",
    "color": "green",
    "see_cost": 5
  },
  {
    "type": "overmap_terrain",
    "id": "cground_1_2",
    "name": "campground",
    "sym": "┼",
    "color": "green",
    "see_cost": 5
  },
  {
    "type": "overmap_terrain",
    "id": "cground_2_2",
    "name": "campground",
    "sym": "┼",
    "color": "green",
>>>>>>> f2448e49
    "see_cost": 5
  }
]<|MERGE_RESOLUTION|>--- conflicted
+++ resolved
@@ -795,22 +795,14 @@
   },
   {
     "type": "overmap_terrain",
-<<<<<<< HEAD
     "id": "airliner_1a",
     "name": "field",
     "sym": ".",
     "color": "brown",
-=======
-    "id": "cground_1",
-    "name": "campground",
-    "sym": "┼",
-    "color": "green",
->>>>>>> f2448e49
-    "see_cost": 5
-  },
-  {
-    "type": "overmap_terrain",
-<<<<<<< HEAD
+    "see_cost": 5
+  },
+  {
+    "type": "overmap_terrain",
     "id": "airliner_2a",
     "copy-from": "airliner_1a"
   },
@@ -830,17 +822,10 @@
     "name": "crashed airliner",
     "sym": "A",
     "color": "red",
-=======
-    "id": "cground_2",
-    "name": "campground",
-    "sym": "┼",
-    "color": "green",
->>>>>>> f2448e49
-    "see_cost": 5
-  },
-  {
-    "type": "overmap_terrain",
-<<<<<<< HEAD
+    "see_cost": 5
+  },
+  {
+    "type": "overmap_terrain",
     "id": "airliner_3b",
     "copy-from": "airliner_1a"
   },
@@ -970,121 +955,10 @@
     "name": "open air",
     "sym": ".",
     "color": "blue",
-=======
-    "id": "cground_3",
-    "name": "campground",
-    "sym": "┼",
-    "color": "green",
-    "see_cost": 5
-  },
-  {
-    "type": "overmap_terrain",
-    "id": "cground_4",
-    "name": "campground",
-    "sym": "┼",
-    "color": "green",
-    "see_cost": 5
-  },
-  {
-    "type": "overmap_terrain",
-    "id": "cground_5",
-    "name": "campground",
-    "sym": "┼",
-    "color": "green",
-    "see_cost": 5
-  },
-  {
-    "type": "overmap_terrain",
-    "id": "cground_6",
-    "name": "campground",
-    "sym": "┼",
-    "color": "green",
-    "see_cost": 5
-  },
-  {
-    "type": "overmap_terrain",
-    "id": "cground_7",
-    "name": "campground",
-    "sym": "┼",
-    "color": "green",
-    "see_cost": 5
-  },
-  {
-    "type": "overmap_terrain",
-    "id": "cground_8",
-    "name": "campground",
-    "sym": "┼",
-    "color": "green",
-    "see_cost": 5
-  },
-  {
-    "type": "overmap_terrain",
-    "id": "cground_9",
-    "name": "campground",
-    "sym": "┼",
-    "color": "green",
-    "see_cost": 5
-  },
-  {
-    "type": "overmap_terrain",
-    "id": "cground_1_1",
-    "name": "campground",
-    "sym": "┼",
-    "color": "green",
-    "see_cost": 5
-  },
-  {
-    "type": "overmap_terrain",
-    "id": "cground_2_1",
-    "name": "campground",
-    "sym": "┼",
-    "color": "green",
-    "see_cost": 5
-  },
-  {
-    "type": "overmap_terrain",
-    "id": "cground_3_1",
-    "name": "campground",
-    "sym": "┼",
-    "color": "green",
-    "see_cost": 5
-  },
-  {
-    "type": "overmap_terrain",
-    "id": "cground_4_1",
-    "name": "campground",
-    "sym": "┼",
-    "color": "green",
-    "see_cost": 5
-  },
-  {
-    "type": "overmap_terrain",
-    "id": "cground_5_1",
-    "name": "campground",
-    "sym": "┼",
-    "color": "green",
-    "see_cost": 5
-  },
-  {
-    "type": "overmap_terrain",
-    "id": "cground_6_1",
-    "name": "campground",
-    "sym": "┼",
-    "color": "green",
-    "see_cost": 5
-  },
-  {
-    "type": "overmap_terrain",
-    "id": "cground_7_1",
-    "name": "campground",
-    "sym": "┼",
-    "color": "green",
->>>>>>> f2448e49
-    "see_cost": 5
-  },
-  {
-    "type": "overmap_terrain",
-<<<<<<< HEAD
+    "see_cost": 5
+  },
+  {
+    "type": "overmap_terrain",
     "id": "airliner_2b_1",
     "copy-from": "airliner_2b"
   },
@@ -1104,7 +978,138 @@
     "name": "solid rock",
     "sym": "%",
     "color": "dark_gray",
-=======
+    "see_cost": 5
+  },
+  {
+    "type": "overmap_terrain",
+    "id": "cground_1",
+    "name": "campground",
+    "sym": "┼",
+    "color": "green",
+    "see_cost": 5
+  },
+  {
+    "type": "overmap_terrain",
+    "id": "cground_2",
+    "name": "campground",
+    "sym": "┼",
+    "color": "green",
+    "see_cost": 5
+  },
+  {
+    "type": "overmap_terrain",
+    "id": "cground_3",
+    "name": "campground",
+    "sym": "┼",
+    "color": "green",
+    "see_cost": 5
+  },
+  {
+    "type": "overmap_terrain",
+    "id": "cground_4",
+    "name": "campground",
+    "sym": "┼",
+    "color": "green",
+    "see_cost": 5
+  },
+  {
+    "type": "overmap_terrain",
+    "id": "cground_5",
+    "name": "campground",
+    "sym": "┼",
+    "color": "green",
+    "see_cost": 5
+  },
+  {
+    "type": "overmap_terrain",
+    "id": "cground_6",
+    "name": "campground",
+    "sym": "┼",
+    "color": "green",
+    "see_cost": 5
+  },
+  {
+    "type": "overmap_terrain",
+    "id": "cground_7",
+    "name": "campground",
+    "sym": "┼",
+    "color": "green",
+    "see_cost": 5
+  },
+  {
+    "type": "overmap_terrain",
+    "id": "cground_8",
+    "name": "campground",
+    "sym": "┼",
+    "color": "green",
+    "see_cost": 5
+  },
+  {
+    "type": "overmap_terrain",
+    "id": "cground_9",
+    "name": "campground",
+    "sym": "┼",
+    "color": "green",
+    "see_cost": 5
+  },
+  {
+    "type": "overmap_terrain",
+    "id": "cground_1_1",
+    "name": "campground",
+    "sym": "┼",
+    "color": "green",
+    "see_cost": 5
+  },
+  {
+    "type": "overmap_terrain",
+    "id": "cground_2_1",
+    "name": "campground",
+    "sym": "┼",
+    "color": "green",
+    "see_cost": 5
+  },
+  {
+    "type": "overmap_terrain",
+    "id": "cground_3_1",
+    "name": "campground",
+    "sym": "┼",
+    "color": "green",
+    "see_cost": 5
+  },
+  {
+    "type": "overmap_terrain",
+    "id": "cground_4_1",
+    "name": "campground",
+    "sym": "┼",
+    "color": "green",
+    "see_cost": 5
+  },
+  {
+    "type": "overmap_terrain",
+    "id": "cground_5_1",
+    "name": "campground",
+    "sym": "┼",
+    "color": "green",
+    "see_cost": 5
+  },
+  {
+    "type": "overmap_terrain",
+    "id": "cground_6_1",
+    "name": "campground",
+    "sym": "┼",
+    "color": "green",
+    "see_cost": 5
+  },
+  {
+    "type": "overmap_terrain",
+    "id": "cground_7_1",
+    "name": "campground",
+    "sym": "┼",
+    "color": "green",
+    "see_cost": 5
+  },
+  {
+    "type": "overmap_terrain",
     "id": "cground_8_1",
     "name": "campground",
     "sym": "┼",
@@ -1133,7 +1138,6 @@
     "name": "campground",
     "sym": "┼",
     "color": "green",
->>>>>>> f2448e49
     "see_cost": 5
   }
 ]