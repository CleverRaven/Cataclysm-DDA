[
  {
    "type": "overmap_terrain",
    "id": "faction_base_camp_0",
    "name": "camp survey",
    "sym": "+",
    "color": "white",
    "see_cost": 5,
    "flags": [ "NO_ROTATE", "SOURCE_PEOPLE" ]
  },
  {
    "type": "overmap_terrain",
    "id": [ "faction_base_camp_new_0" ],
    "copy-from": "faction_base_camp_0",
    "name": "survivor camp",
    "delete": { "flags": [ "NO_ROTATE" ] }
  },
  {
    "type": "overmap_terrain",
    "id": [
      "faction_base_camp_1",
      "faction_base_camp_2",
      "faction_base_camp_3",
      "faction_base_camp_4",
      "faction_base_camp_5",
      "faction_base_camp_6",
      "faction_base_camp_7",
      "faction_base_camp_8",
      "faction_base_camp_9",
      "faction_base_camp_10",
      "faction_base_camp_11",
      "faction_base_camp_12",
      "faction_base_camp_13",
      "faction_base_camp_14"
    ],
    "copy-from": "faction_base_camp_0",
    "name": "survivor camp"
  },
  {
    "type": "overmap_terrain",
    "id": [
      "faction_base_camp_15",
      "faction_base_camp_16",
      "faction_base_camp_17",
      "faction_base_camp_18",
      "faction_base_camp_19",
      "faction_base_camp_20"
    ],
    "copy-from": "faction_base_camp_0",
    "name": "survivor base"
  },
  {
    "type": "overmap_terrain",
    "id": "faction_base_farm_0",
    "copy-from": "faction_base_camp_0",
    "name": "farm survey",
    "color": "i_brown"
  },
  {
    "type": "overmap_terrain",
    "id": [ "faction_base_farm_1", "faction_base_farm_2", "faction_base_farm_3", "faction_base_farm_4" ],
    "copy-from": "faction_base_farm_0",
    "name": "farm"
  },
  {
    "type": "overmap_terrain",
    "id": "faction_base_garage_0",
    "copy-from": "faction_base_camp_0",
    "name": "garage survey",
    "color": "i_light_gray"
  },
  {
    "type": "overmap_terrain",
    "id": [
      "faction_base_garage_1",
      "faction_base_garage_2",
      "faction_base_garage_3",
      "faction_base_garage_4",
      "faction_base_garage_5",
      "faction_base_garage_6"
    ],
    "copy-from": "faction_base_garage_0",
    "name": "garage"
  },
  {
    "type": "overmap_terrain",
    "id": "faction_base_kitchen_0",
    "copy-from": "faction_base_camp_0",
    "name": "kitchen survey",
    "color": "i_green"
  },
  {
    "type": "overmap_terrain",
    "id": [
      "faction_base_kitchen_1",
      "faction_base_kitchen_2",
      "faction_base_kitchen_3",
      "faction_base_kitchen_4",
      "faction_base_kitchen_5",
      "faction_base_kitchen_6",
      "faction_base_kitchen_7",
      "faction_base_kitchen_8"
    ],
    "copy-from": "faction_base_kitchen_0",
    "name": "kitchen"
  },
  {
    "type": "overmap_terrain",
    "id": "faction_hide_site_0",
    "copy-from": "faction_base_camp_0",
    "name": "hide site"
  },
  {
    "type": "overmap_terrain",
    "id": [ "faction_wall_level_N_0", "faction_wall_level_E_0", "faction_wall_level_S_0", "faction_wall_level_W_0" ],
    "copy-from": "faction_base_camp_0",
    "name": "trench",
    "sym": "X",
    "color": "light_gray"
  },
  {
    "type": "overmap_terrain",
    "id": [ "faction_wall_level_N_1", "faction_wall_level_E_1", "faction_wall_level_S_1", "faction_wall_level_W_1" ],
    "copy-from": "faction_base_camp_0",
    "name": "spiked trench",
    "sym": "X",
    "color": "dark_gray"
  },
  {
    "type": "overmap_terrain",
    "id": "faction_base_workshop_0",
    "copy-from": "faction_base_camp_0",
    "name": "fabrication workshop survey",
    "color": "cyan"
  },
  {
    "type": "overmap_terrain",
    "id": "faction_base_blacksmith_0",
    "copy-from": "faction_base_camp_0",
    "name": "blacksmith survey",
    "color": "i_dark_gray"
  },
  {
    "type": "overmap_terrain",
    "id": [
      "faction_base_blacksmith_1",
      "faction_base_blacksmith_2",
      "faction_base_blacksmith_3",
      "faction_base_blacksmith_4",
      "faction_base_blacksmith_5",
      "faction_base_blacksmith_6",
      "faction_base_blacksmith_7",
      "faction_base_blacksmith_8",
      "faction_base_blacksmith_9",
      "faction_base_blacksmith_10",
      "faction_base_blacksmith_11",
      "faction_base_blacksmith_12"
    ],
    "copy-from": "faction_base_blacksmith_0",
    "name": "blacksmith shop"
  },
  {
    "type": "overmap_terrain",
    "id": "faction_base_livestock_0",
    "copy-from": "faction_base_camp_0",
    "name": "livestock survey",
    "color": "pink"
  },
  {
    "type": "overmap_terrain",
    "id": "faction_base_storehouse_0",
    "copy-from": "faction_base_camp_0",
    "name": "store house survey",
    "color": "cyan",
    "delete": { "flags": [ "SOURCE_PEOPLE" ] }
  },
  {
    "type": "overmap_terrain",
    "id": "faction_base_saltworks_0",
    "copy-from": "faction_base_camp_0",
    "name": "saltworks survey",
    "color": "red",
    "delete": { "flags": [ "SOURCE_PEOPLE" ] }
  },
  {
    "type": "overmap_terrain",
    "id": "faction_base_canteen_0",
    "copy-from": "faction_base_camp_0",
    "name": "canteen survey",
    "color": "i_green",
    "delete": { "flags": [ "SOURCE_PEOPLE" ] }
  },
  {
    "type": "overmap_terrain",
<<<<<<< HEAD
    "id": "faction_base_farm_2_0",
    "copy-from": "faction_base_camp_0",
    "name": "farm survey_2",
    "color": "i_brown",
    "delete": { "flags": [ "SOURCE_PEOPLE" ] }
=======
    "id": "faction_base_helipad_garage_0",
    "copy-from": "faction_base_camp_0",
    "name": "military helipad garage",
    "color": "red",
    "delete": { "flags": [ "SOURCE_PEOPLE" ] }
  },
  {
    "type": "overmap_terrain",
    "id": "faction_base_mansion_e1",
    "name": "mansion base entrance",
    "sym": "M",
    "color": "white",
    "flags": [ "SOURCE_PEOPLE", "NO_ROTATE" ]
  },
  {
    "type": "overmap_terrain",
    "id": "faction_base_mansion_e2",
    "name": "mansion base entrance",
    "sym": "M",
    "color": "white",
    "flags": [ "SOURCE_PEOPLE", "NO_ROTATE" ]
  },
  {
    "type": "overmap_terrain",
    "id": "faction_base_mansion_t1",
    "name": "mansion base swimming pool",
    "sym": "M",
    "color": "blue",
    "flags": [ "SOURCE_PEOPLE", "NO_ROTATE" ]
  },
  {
    "type": "overmap_terrain",
    "id": "faction_base_mansion_t2",
    "name": "mansion base bedrooms",
    "sym": "M",
    "color": "light_green",
    "flags": [ "SOURCE_PEOPLE", "NO_ROTATE" ]
  },
  {
    "type": "overmap_terrain",
    "id": "faction_base_mansion_t3",
    "name": "mansion base???",
    "sym": "M",
    "color": "white",
    "flags": [ "SOURCE_PEOPLE", "NO_ROTATE" ]
  },
  {
    "type": "overmap_terrain",
    "id": "faction_base_mansion_t4",
    "name": "mansion base kitchen",
    "sym": "M",
    "color": "pink",
    "flags": [ "SOURCE_PEOPLE", "NO_ROTATE" ]
  },
  {
    "type": "overmap_terrain",
    "id": "faction_base_mansion_t5",
    "name": "mansion base library",
    "sym": "M",
    "color": "brown",
    "flags": [ "SOURCE_PEOPLE", "NO_ROTATE" ]
  },
  {
    "type": "overmap_terrain",
    "id": "faction_base_mansion_t6",
    "name": "mansion base bedroom",
    "sym": "M",
    "color": "light_green",
    "flags": [ "SOURCE_PEOPLE", "NO_ROTATE" ]
  },
  {
    "type": "overmap_terrain",
    "id": "faction_base_mansion_t7",
    "name": "mansion base living rooms",
    "sym": "M",
    "color": "green",
    "flags": [ "SOURCE_PEOPLE", "NO_ROTATE" ]
  },
  {
    "type": "overmap_terrain",
    "id": "faction_base_mansion_c1",
    "name": "mansion base swimming pool",
    "sym": "M",
    "color": "blue",
    "flags": [ "SOURCE_PEOPLE", "NO_ROTATE" ]
  },
  {
    "type": "overmap_terrain",
    "id": "faction_base_mansion_c2",
    "name": "mansion base bar",
    "sym": "M",
    "color": "magenta",
    "flags": [ "SOURCE_PEOPLE", "NO_ROTATE" ]
  },
  {
    "type": "overmap_terrain",
    "id": "faction_base_mansion_c3",
    "name": "mansion base living rooms",
    "sym": "M",
    "color": "green",
    "flags": [ "SOURCE_PEOPLE", "NO_ROTATE" ]
  },
  {
    "type": "overmap_terrain",
    "id": "faction_base_mansion_c4",
    "name": "mansion base bedroom",
    "sym": "M",
    "color": "light_green",
    "flags": [ "SOURCE_PEOPLE", "NO_ROTATE" ]
  },
  {
    "type": "overmap_terrain",
    "id": "faction_base_mansion_c5",
    "name": "mansion base kitchen",
    "sym": "M",
    "color": "pink",
    "flags": [ "SOURCE_PEOPLE", "NO_ROTATE" ]
>>>>>>> 8ffaff49
  }
]<|MERGE_RESOLUTION|>--- conflicted
+++ resolved
@@ -192,13 +192,14 @@
   },
   {
     "type": "overmap_terrain",
-<<<<<<< HEAD
     "id": "faction_base_farm_2_0",
     "copy-from": "faction_base_camp_0",
     "name": "farm survey_2",
     "color": "i_brown",
     "delete": { "flags": [ "SOURCE_PEOPLE" ] }
-=======
+  },
+  {
+    "type": "overmap_terrain",
     "id": "faction_base_helipad_garage_0",
     "copy-from": "faction_base_camp_0",
     "name": "military helipad garage",
@@ -316,6 +317,5 @@
     "sym": "M",
     "color": "pink",
     "flags": [ "SOURCE_PEOPLE", "NO_ROTATE" ]
->>>>>>> 8ffaff49
   }
 ]