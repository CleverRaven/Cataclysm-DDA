--- conflicted
+++ resolved
@@ -192,16 +192,6 @@
   },
   {
     "type": "overmap_terrain",
-<<<<<<< HEAD
-    "id": "faction_base_lightindustry_workshop_0",
-    "name": "industrial workshop",
-    "sym": "I",
-    "color": "cyan",
-    "flags": [ "SOURCE_PEOPLE", "NO_ROTATE" ]
-  },
-  {
-=======
->>>>>>> d98fcf0b
     "id": "faction_base_mansion_e1",
     "name": "mansion base entrance",
     "sym": "M",
