[
  {
    "type": "overmap_terrain",
    "id": "faction_base_camp_0",
    "name": "camp survey",
    "sym": "+",
    "color": "white",
    "see_cost": 5,
    "flags": [ "NO_ROTATE", "SOURCE_PEOPLE" ]
  },
  {
    "type": "overmap_terrain",
    "id": "faction_base_camp_1",
    "name": "survivor camp",
    "sym": "+",
    "color": "white",
    "see_cost": 5,
    "flags": [ "NO_ROTATE", "SOURCE_PEOPLE" ]
  },
  {
    "type": "overmap_terrain",
    "id": "faction_base_camp_2",
    "name": "survivor camp",
    "sym": "+",
    "color": "white",
    "see_cost": 5,
    "flags": [ "NO_ROTATE", "SOURCE_PEOPLE" ]
  },
  {
    "type": "overmap_terrain",
    "id": "faction_base_camp_3",
    "name": "survivor camp",
    "sym": "+",
    "color": "white",
    "see_cost": 5,
    "flags": [ "NO_ROTATE", "SOURCE_PEOPLE" ]
  },
  {
    "type": "overmap_terrain",
    "id": "faction_base_camp_4",
    "name": "survivor camp",
    "sym": "+",
    "color": "white",
    "see_cost": 5,
    "flags": [ "NO_ROTATE", "SOURCE_PEOPLE" ]
  },
  {
    "type": "overmap_terrain",
    "id": "faction_base_camp_5",
    "name": "survivor camp",
    "sym": "+",
    "color": "white",
    "see_cost": 5,
    "flags": [ "NO_ROTATE", "SOURCE_PEOPLE" ]
  },
  {
    "type": "overmap_terrain",
    "id": "faction_base_camp_6",
    "name": "survivor camp",
    "sym": "+",
    "color": "white",
    "see_cost": 5,
    "flags": [ "NO_ROTATE", "SOURCE_PEOPLE" ]
  },
  {
    "type": "overmap_terrain",
    "id": "faction_base_camp_7",
    "name": "survivor camp",
    "sym": "+",
    "color": "white",
    "see_cost": 5,
    "flags": [ "NO_ROTATE", "SOURCE_PEOPLE" ]
  },
  {
    "type": "overmap_terrain",
    "id": "faction_base_camp_8",
    "name": "survivor camp",
    "sym": "+",
    "color": "white",
    "see_cost": 5,
    "flags": [ "NO_ROTATE", "SOURCE_PEOPLE" ]
  },
  {
    "type": "overmap_terrain",
    "id": "faction_base_camp_9",
    "name": "survivor camp",
    "sym": "+",
    "color": "white",
    "see_cost": 5,
    "flags": [ "NO_ROTATE", "SOURCE_PEOPLE" ]
  },
  {
    "type": "overmap_terrain",
    "id": "faction_base_camp_10",
    "name": "survivor camp",
    "sym": "+",
    "color": "white",
    "see_cost": 5,
    "flags": [ "NO_ROTATE", "SOURCE_PEOPLE" ]
  },
  {
    "type": "overmap_terrain",
    "id": "faction_base_camp_11",
    "name": "survivor camp",
    "sym": "+",
    "color": "white",
    "see_cost": 5,
    "flags": [ "NO_ROTATE", "SOURCE_PEOPLE" ]
  },
  {
    "type": "overmap_terrain",
    "id": "faction_base_camp_12",
    "name": "survivor camp",
    "sym": "+",
    "color": "white",
    "see_cost": 5,
    "flags": [ "NO_ROTATE", "SOURCE_PEOPLE" ]
  },
  {
    "type": "overmap_terrain",
    "id": "faction_base_camp_13",
    "name": "survivor camp",
    "sym": "+",
    "color": "white",
    "see_cost": 5,
    "flags": [ "NO_ROTATE", "SOURCE_PEOPLE" ]
  },
  {
    "type": "overmap_terrain",
    "id": "faction_base_camp_14",
    "name": "survivor camp",
    "sym": "+",
    "color": "white",
    "see_cost": 5,
    "flags": [ "NO_ROTATE", "SOURCE_PEOPLE" ]
  },
  {
    "type": "overmap_terrain",
    "id": "faction_base_camp_15",
    "name": "survivor base",
    "sym": "+",
    "color": "white",
    "see_cost": 5,
    "flags": [ "NO_ROTATE", "SOURCE_PEOPLE" ]
  },
  {
    "type": "overmap_terrain",
    "id": "faction_base_camp_16",
    "name": "survivor base",
    "sym": "+",
    "color": "white",
    "see_cost": 5,
    "flags": [ "NO_ROTATE", "SOURCE_PEOPLE" ]
  },
  {
    "type": "overmap_terrain",
    "id": "faction_base_camp_17",
    "name": "survivor base",
    "sym": "+",
    "color": "white",
    "see_cost": 5,
    "flags": [ "NO_ROTATE", "SOURCE_PEOPLE" ]
  },
  {
    "type": "overmap_terrain",
    "id": "faction_base_camp_18",
    "name": "survivor base",
    "sym": "+",
    "color": "white",
    "see_cost": 5,
    "flags": [ "NO_ROTATE", "SOURCE_PEOPLE" ]
  },
  {
    "type": "overmap_terrain",
    "id": "faction_base_camp_19",
    "name": "survivor base",
    "sym": "+",
    "color": "white",
    "see_cost": 5,
    "flags": [ "NO_ROTATE", "SOURCE_PEOPLE" ]
  },
  {
    "type": "overmap_terrain",
    "id": "faction_base_camp_20",
    "name": "survivor base",
    "sym": "+",
    "color": "white",
    "see_cost": 5,
    "flags": [ "NO_ROTATE", "SOURCE_PEOPLE" ]
  },
  {
    "type": "overmap_terrain",
    "id": "faction_base_farm_0",
    "name": "farm survey",
    "sym": "+",
    "color": "i_brown",
    "see_cost": 5,
    "flags": [ "NO_ROTATE", "SOURCE_PEOPLE" ]
  },
  {
    "type": "overmap_terrain",
    "id": "faction_base_farm_1",
    "name": "farm",
    "sym": "+",
    "color": "i_brown",
    "see_cost": 5,
    "flags": [ "NO_ROTATE", "SOURCE_PEOPLE" ]
  },
  {
    "type": "overmap_terrain",
    "id": "faction_base_farm_2",
    "name": "farm",
    "sym": "+",
    "color": "i_brown",
    "see_cost": 5,
    "flags": [ "NO_ROTATE", "SOURCE_PEOPLE" ]
  },
  {
    "type": "overmap_terrain",
    "id": "faction_base_farm_3",
    "name": "farm",
    "sym": "+",
    "color": "i_brown",
    "see_cost": 5,
    "flags": [ "NO_ROTATE", "SOURCE_PEOPLE" ]
  },
  {
    "type": "overmap_terrain",
    "id": "faction_base_farm_4",
    "name": "farm",
    "sym": "+",
    "color": "i_brown",
    "see_cost": 5,
    "flags": [ "NO_ROTATE", "SOURCE_PEOPLE" ]
  },
  {
    "type": "overmap_terrain",
    "id": "faction_base_garage_0",
    "name": "garage survey",
    "sym": "+",
    "color": "i_light_gray",
    "see_cost": 5,
    "flags": [ "NO_ROTATE", "SOURCE_PEOPLE" ]
  },
  {
    "type": "overmap_terrain",
    "id": "faction_base_garage_1",
    "name": "garage",
    "sym": "+",
    "color": "i_light_gray",
    "see_cost": 5,
    "flags": [ "NO_ROTATE", "SOURCE_PEOPLE" ]
  },
  {
    "type": "overmap_terrain",
    "id": "faction_base_garage_2",
    "name": "garage",
    "sym": "+",
    "color": "i_light_gray",
    "see_cost": 5,
    "flags": [ "NO_ROTATE", "SOURCE_PEOPLE" ]
  },
  {
    "type": "overmap_terrain",
    "id": "faction_base_garage_3",
    "name": "garage",
    "sym": "+",
    "color": "i_light_gray",
    "see_cost": 5,
    "flags": [ "NO_ROTATE", "SOURCE_PEOPLE" ]
  },
  {
    "type": "overmap_terrain",
    "id": "faction_base_garage_4",
    "name": "garage",
    "sym": "+",
    "color": "i_light_gray",
    "see_cost": 5,
    "flags": [ "NO_ROTATE", "SOURCE_PEOPLE" ]
  },
  {
    "type": "overmap_terrain",
    "id": "faction_base_garage_5",
    "name": "garage",
    "sym": "+",
    "color": "i_light_gray",
    "see_cost": 5,
    "flags": [ "NO_ROTATE", "SOURCE_PEOPLE" ]
  },
  {
    "type": "overmap_terrain",
    "id": "faction_base_garage_6",
    "name": "garage",
    "sym": "+",
    "color": "i_light_gray",
    "see_cost": 5,
    "flags": [ "NO_ROTATE", "SOURCE_PEOPLE" ]
  },
  {
    "type": "overmap_terrain",
    "id": "faction_base_kitchen_0",
    "name": "kitchen survey",
    "sym": "+",
    "color": "i_green",
    "see_cost": 5,
    "flags": [ "NO_ROTATE", "SOURCE_PEOPLE" ]
  },
  {
    "type": "overmap_terrain",
    "id": "faction_base_kitchen_1",
    "name": "kitchen",
    "sym": "+",
    "color": "i_green",
    "see_cost": 5,
    "flags": [ "NO_ROTATE", "SOURCE_PEOPLE" ]
  },
  {
    "type": "overmap_terrain",
    "id": "faction_base_kitchen_2",
    "name": "kitchen",
    "sym": "+",
    "color": "i_green",
    "see_cost": 5,
    "flags": [ "NO_ROTATE", "SOURCE_PEOPLE" ]
  },
  {
    "type": "overmap_terrain",
    "id": "faction_base_kitchen_3",
    "name": "kitchen",
    "sym": "+",
    "color": "i_green",
    "see_cost": 5,
    "flags": [ "NO_ROTATE", "SOURCE_PEOPLE" ]
  },
  {
    "type": "overmap_terrain",
    "id": "faction_base_kitchen_4",
    "name": "kitchen",
    "sym": "+",
    "color": "i_green",
    "see_cost": 5,
    "flags": [ "NO_ROTATE", "SOURCE_PEOPLE" ]
  },
  {
    "type": "overmap_terrain",
    "id": "faction_base_kitchen_5",
    "name": "kitchen",
    "sym": "+",
    "color": "i_green",
    "see_cost": 5,
    "flags": [ "NO_ROTATE", "SOURCE_PEOPLE" ]
  },
  {
    "type": "overmap_terrain",
    "id": "faction_base_kitchen_6",
    "name": "kitchen",
    "sym": "+",
    "color": "i_green",
    "see_cost": 5,
    "flags": [ "NO_ROTATE", "SOURCE_PEOPLE" ]
  },
  {
    "type": "overmap_terrain",
    "id": "faction_base_kitchen_7",
    "name": "kitchen",
    "sym": "+",
    "color": "i_green",
    "see_cost": 5,
    "flags": [ "NO_ROTATE", "SOURCE_PEOPLE" ]
  },
  {
    "type": "overmap_terrain",
    "id": "faction_base_kitchen_8",
    "name": "kitchen",
    "sym": "+",
    "color": "i_green",
    "see_cost": 5,
    "flags": [ "NO_ROTATE", "SOURCE_PEOPLE" ]
  },
  {
    "type": "overmap_terrain",
    "id": "faction_hide_site_0",
    "name": "hide site",
    "sym": "+",
    "color": "white",
    "see_cost": 5,
    "flags": [ "NO_ROTATE", "SOURCE_PEOPLE" ]
  },
  {
    "type": "overmap_terrain",
    "id": "faction_wall_level_N_0",
    "name": "trench",
    "sym": "X",
    "color": "light_gray",
    "see_cost": 5,
    "flags": [ "NO_ROTATE", "SOURCE_PEOPLE" ]
  },
  {
    "type": "overmap_terrain",
    "id": "faction_wall_level_E_0",
    "name": "trench",
    "sym": "X",
    "color": "light_gray",
    "see_cost": 5,
    "flags": [ "NO_ROTATE", "SOURCE_PEOPLE" ]
  },
  {
    "type": "overmap_terrain",
    "id": "faction_wall_level_S_0",
    "name": "trench",
    "sym": "X",
    "color": "light_gray",
    "see_cost": 5,
    "flags": [ "NO_ROTATE", "SOURCE_PEOPLE" ]
  },
  {
    "type": "overmap_terrain",
    "id": "faction_wall_level_W_0",
    "name": "trench",
    "sym": "X",
    "color": "light_gray",
    "see_cost": 5,
    "flags": [ "NO_ROTATE", "SOURCE_PEOPLE" ]
  },
  {
    "type": "overmap_terrain",
    "id": "faction_wall_level_N_1",
    "name": "spiked trench",
    "sym": "X",
    "color": "dark_gray",
    "see_cost": 5,
    "flags": [ "NO_ROTATE", "SOURCE_PEOPLE" ]
  },
  {
    "type": "overmap_terrain",
    "id": "faction_wall_level_E_1",
    "name": "spiked trench",
    "sym": "X",
    "color": "dark_gray",
    "see_cost": 5,
    "flags": [ "NO_ROTATE", "SOURCE_PEOPLE" ]
  },
  {
    "type": "overmap_terrain",
    "id": "faction_wall_level_S_1",
    "name": "spiked trench",
    "sym": "X",
    "color": "dark_gray",
    "see_cost": 5,
    "flags": [ "NO_ROTATE", "SOURCE_PEOPLE" ]
  },
  {
    "type": "overmap_terrain",
    "id": "faction_wall_level_W_1",
    "name": "spiked trench",
    "sym": "X",
    "color": "dark_gray",
    "see_cost": 5,
    "flags": [ "NO_ROTATE", "SOURCE_PEOPLE" ]
  },
  {
    "type": "overmap_terrain",
    "id": "faction_base_workshop_0",
    "name": "store survey",
    "sym": "+",
    "color": "cyan",
    "see_cost": 5,
    "flags": [ "NO_ROTATE" ]
  },
  {
    "type": "overmap_terrain",
    "id": "faction_base_blacksmith_0",
    "name": "blacksmith survey",
    "sym": "+",
    "color": "i_dark_gray",
    "see_cost": 5,
    "flags": [ "NO_ROTATE", "SOURCE_PEOPLE" ]
  },
  {
    "type": "overmap_terrain",
    "id": "faction_base_blacksmith_1",
    "name": "blacksmith shop",
    "sym": "+",
    "color": "i_dark_gray",
    "see_cost": 5,
    "flags": [ "NO_ROTATE", "SOURCE_PEOPLE" ]
  },
  {
    "type": "overmap_terrain",
    "id": "faction_base_blacksmith_2",
    "name": "blacksmith shop",
    "sym": "+",
    "color": "i_dark_gray",
    "see_cost": 5,
    "flags": [ "NO_ROTATE", "SOURCE_PEOPLE" ]
  },
  {
    "type": "overmap_terrain",
    "id": "faction_base_blacksmith_3",
    "name": "blacksmith shop",
    "sym": "+",
    "color": "i_dark_gray",
    "see_cost": 5,
    "flags": [ "NO_ROTATE", "SOURCE_PEOPLE" ]
  },
  {
    "type": "overmap_terrain",
    "id": "faction_base_blacksmith_4",
    "name": "blacksmith shop",
    "sym": "+",
    "color": "i_dark_gray",
    "see_cost": 5,
    "flags": [ "NO_ROTATE", "SOURCE_PEOPLE" ]
  },
  {
    "type": "overmap_terrain",
    "id": "faction_base_blacksmith_5",
    "name": "blacksmith shop",
    "sym": "+",
    "color": "i_dark_gray",
    "see_cost": 5,
    "flags": [ "NO_ROTATE", "SOURCE_PEOPLE" ]
  },
  {
    "type": "overmap_terrain",
    "id": "faction_base_blacksmith_6",
    "name": "blacksmith shop",
    "sym": "+",
    "color": "i_dark_gray",
    "see_cost": 5,
    "flags": [ "NO_ROTATE", "SOURCE_PEOPLE" ]
  },
  {
    "type": "overmap_terrain",
    "id": "faction_base_blacksmith_7",
    "name": "blacksmith shop",
    "sym": "+",
    "color": "i_dark_gray",
    "see_cost": 5,
    "flags": [ "NO_ROTATE", "SOURCE_PEOPLE" ]
  },
  {
    "type": "overmap_terrain",
    "id": "faction_base_blacksmith_8",
    "name": "blacksmith shop",
    "sym": "+",
    "color": "i_dark_gray",
    "see_cost": 5,
    "flags": [ "NO_ROTATE", "SOURCE_PEOPLE" ]
  },
  {
    "type": "overmap_terrain",
    "id": "faction_base_blacksmith_9",
    "name": "blacksmith shop",
    "sym": "+",
    "color": "i_dark_gray",
    "see_cost": 5,
    "flags": [ "NO_ROTATE", "SOURCE_PEOPLE" ]
  },
  {
    "type": "overmap_terrain",
    "id": "faction_base_blacksmith_10",
    "name": "blacksmith shop",
    "sym": "+",
    "color": "i_dark_gray",
    "see_cost": 5,
    "flags": [ "NO_ROTATE", "SOURCE_PEOPLE" ]
  },
  {
    "type": "overmap_terrain",
    "id": "faction_base_blacksmith_11",
    "name": "blacksmith shop",
    "sym": "+",
    "color": "i_dark_gray",
    "see_cost": 5,
    "flags": [ "NO_ROTATE", "SOURCE_PEOPLE" ]
  },
  {
    "type": "overmap_terrain",
    "id": "faction_base_blacksmith_12",
    "name": "blacksmith shop",
    "sym": "+",
    "color": "i_dark_gray",
    "see_cost": 5,
    "flags": [ "NO_ROTATE", "SOURCE_PEOPLE" ]
  },
  {
    "type": "overmap_terrain",
    "id": "faction_base_livestock_0",
    "name": "livestock survey",
    "sym": "+",
    "color": "pink",
    "see_cost": 5,
    "flags": [ "NO_ROTATE", "SOURCE_PEOPLE" ]
  },
  {
    "type": "overmap_terrain",
    "id": "faction_base_storehouse_0",
    "name": "store survey",
    "sym": "+",
    "color": "cyan",
    "see_cost": 5,
    "flags": [ "NO_ROTATE" ]
  },
<<<<<<< HEAD
{
  "type": "overmap_terrain",
  "id": "faction_base_saltworks_0",
  "name": "saltworks survey",
  "sym": "+",
  "color": "red",
  "see_cost": 5,
  "flags": [ "NO_ROTATE" ]
}
=======
  {
    "type": "overmap_terrain",
    "id": "faction_base_canteen_0",
    "name": "canteen survey",
    "sym": "+",
    "color": "i_green",
    "see_cost": 5,
    "flags": [ "NO_ROTATE" ]
  }
>>>>>>> bd7e5613
]<|MERGE_RESOLUTION|>--- conflicted
+++ resolved
@@ -602,7 +602,6 @@
     "see_cost": 5,
     "flags": [ "NO_ROTATE" ]
   },
-<<<<<<< HEAD
 {
   "type": "overmap_terrain",
   "id": "faction_base_saltworks_0",
@@ -611,16 +610,14 @@
   "color": "red",
   "see_cost": 5,
   "flags": [ "NO_ROTATE" ]
+},
+{
+  "type": "overmap_terrain",
+  "id": "faction_base_canteen_0",
+  "name": "canteen survey",
+  "sym": "+",
+  "color": "i_green",
+  "see_cost": 5,
+  "flags": [ "NO_ROTATE" ]
 }
-=======
-  {
-    "type": "overmap_terrain",
-    "id": "faction_base_canteen_0",
-    "name": "canteen survey",
-    "sym": "+",
-    "color": "i_green",
-    "see_cost": 5,
-    "flags": [ "NO_ROTATE" ]
-  }
->>>>>>> bd7e5613
 ]