--- conflicted
+++ resolved
@@ -192,13 +192,13 @@
   },
   {
     "type": "overmap_terrain",
-<<<<<<< HEAD
     "id": "faction_base_helipad_garage_0",
     "copy-from": "faction_base_camp_0",
     "name": "military helipad garage",
     "color": "red",
     "delete": { "flags": [ "SOURCE_PEOPLE" ] }
-=======
+  },
+  {
     "id": "faction_base_mansion_e1",
     "name": "mansion base entrance",
     "sym": "M",
@@ -308,6 +308,5 @@
     "sym": "M",
     "color": "pink",
     "flags": [ "SOURCE_PEOPLE", "NO_ROTATE" ]
->>>>>>> 5f90cfb7
   }
 ]