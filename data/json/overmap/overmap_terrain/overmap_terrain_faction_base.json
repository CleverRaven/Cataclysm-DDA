--- conflicted
+++ resolved
@@ -192,7 +192,6 @@
   },
   {
     "type": "overmap_terrain",
-<<<<<<< HEAD
     "id": "faction_base_evac_center_garage_0",
     "name": "evac center base garage",
     "sym": "+",
@@ -200,7 +199,7 @@
     "flags": [ "SOURCE_PEOPLE", "NO_ROTATE" ]
   },
   {
-=======
+    "type": "overmap_terrain",
     "id": "faction_base_helipad_garage_0",
     "copy-from": "faction_base_camp_0",
     "name": "military helipad garage",
@@ -209,7 +208,6 @@
   },
   {
     "type": "overmap_terrain",
->>>>>>> 6e5c7d63
     "id": "faction_base_mansion_e1",
     "name": "mansion base entrance",
     "sym": "M",
