[
    {
        "type" : "overmap_special",
        "id" : "Crater",
        "overmaps" : [
            { "point":[0,0,0], "overmap": "crater"}
        ],
        "locations" : [ "land", "swamp" ],
        "occurrences" : [0, 10],
        "rotate" : false,
        "flags" : [ "BLOB", "CLASSIC" ]
    },{
        "type" : "overmap_special",
        "id" : "Lake",
        "overmaps" : [
            { "point":[0,0,0], "overmap": "river_center"}
        ],
        "locations" : [ "wilderness" ],
        "city_distance" : [1, -1],
        "city_sizes" : [0, 12],
        "occurrences" : [0, 10],
        "rotate" : false,
        "flags" : [ "BLOB", "CLASSIC" ]
    },{
        "type" : "overmap_special",
        "id" : "Motel",
        "overmaps" : [
            { "point": [0,-1,0], "overmap" : "road_end_north"},
            { "point":[0,0,0], "overmap": "motel_entrance_north"},
            { "point":[-1,0,0], "overmap": "motel_1_north"},
            { "point":[-1,1,0], "overmap": "motel_2_north"},
            { "point":[0,1,0], "overmap": "motel_3_north"}
        ],
        "connections": [ { "point": [ 0, -1, 0 ], "terrain": "road", "existing": true } ],
        "locations" : [ "land", "swamp" ],
        "city_distance" : [2, 120],
        "city_sizes" : [1, 12],
        "occurrences" : [0, 3],
        "flags" : [ "CLASSIC" ]
},{
        "type" : "overmap_special",
        "id" : "farm_abandoned",
        "overmaps" : [
            { "point":[1,0,0], "overmap": "car_corner_aban1_north"},
            { "point":[0,0,0], "overmap": "cabin_aban1_north"},
            { "point":[1,-1,0], "overmap": "barn_aban1_north"},
            { "point":[0,-1,0], "overmap": "dirtplaza_aban1_north"},
            { "point":[0,-2,0], "overmap": "dirtroad2_aban1_north"},
            { "point":[0,-3,0], "overmap": "dirtroad2_aban1_north"},
            { "point":[-1,-5,0], "overmap": "radio_tower"},
            { "point":[0,-4,0], "overmap": "dirtroad1_aban1_north"},
            { "point":[2,0,0], "overmap": "forest_aban1_north"},
            { "point":[1,1,0], "overmap": "forest_aban1_north"},
            { "point":[0,1,0], "overmap": "forest_aban1_north"},
            { "point":[2,-1,0], "overmap": "forest_aban1_north"},
            { "point":[-1,-1,0], "overmap": "forest_aban1_north"},
            { "point":[-1,-2,0], "overmap": "forest_aban1_north"},
            { "point":[-1,-3,0], "overmap": "forest_aban1_north"},
            { "point":[-1,-4,0], "overmap": "forest_aban1_north"},
            { "point":[1,-2,0], "overmap": "forest_aban1_north"},
            { "point":[1,-3,0], "overmap": "forest_aban1_north"},
            { "point":[1,-4,0], "overmap": "forest_aban1_north"}
        ],
        "connections" : [
            { "point" : [-1,-6,0], "terrain" : "road" },
            { "point" : [0,-5,0], "terrain" : "road" }
        ],
        "locations" : [ "forest" ],
        "city_sizes" : [0, 12],
        "occurrences" : [0, 1],
        "flags" : [ "CLASSIC" ]
    },{
        "type" : "overmap_special",
        "id" : "Shipwreck",
        "overmaps" : [
            { "point":[0,0,0], "overmap": "shipwreck_river_1"},
            { "point":[1,0,0], "overmap": "shipwreck_river_2"},
            { "point":[0,0,-1], "overmap": "shipwreck_river_3"},
            { "point":[1,0,-1], "overmap": "shipwreck_river_4"}
        ],
        "locations" : [ "water" ],
        "city_sizes" : [0, 12],
        "occurrences" : [0, 1],
        "rotate" : false,
        "spawns" : { "group" : "GROUP_RAZORCLAW", "population":[30,60], "radius":[2, 10] }
    },{
        "type" : "overmap_special",
        "id" : "LMOE Shelter",
        "overmaps" : [
            { "point":[0,0,0], "overmap": "lmoe"},
            { "point":[0,0,-1], "overmap": "lmoe_under"}
        ],
        "locations" : [ "land" ],
        "city_distance" : [20, -1],
        "city_sizes" : [0, 12],
        "occurrences" : [0, 3],
        "rotate" : false,
        "flags" : [ "CLASSIC" ]
    },{
        "type" : "overmap_special",
        "id" : "Sewage Treatment Plant",
        "overmaps" : [
            { "point":[0,-1,0], "overmap": "road_end_north"},
            { "point":[0,0,0], "overmap": "s_lot"},
            { "point":[0,1,0], "overmap": "sewage_treatment"},
            { "point":[0,1,-1], "overmap": "sewage_treatment_hub"},
            { "point":[0,0,-1], "overmap": "sewage_treatment_under"},
            { "point":[-1,0,-1], "overmap": "sewage_treatment_under"},
            { "point":[1,0,-1], "overmap": "sewage_treatment_under"},
            { "point":[-1,1,-1], "overmap": "sewage_treatment_under"},
            { "point":[1,1,-1], "overmap": "sewage_treatment_under"},
            { "point":[-1,2,-1], "overmap": "sewage_treatment_under"},
            { "point":[0,2,-1], "overmap": "sewage_treatment_under"},
            { "point":[1,2,-1], "overmap": "sewage_treatment_under"}
        ],
        "connections" : [
            { "point" : [0,-1,0] }
        ],
        "locations" : [ "land" ],
        "city_distance" : [10, 20],
        "city_sizes" : [4, 12],
        "occurrences" : [0, 4],
        "rotate" : false,
        "flags" : [ "CLASSIC" ]
    },{
        "type" : "overmap_special",
        "id" : "Bee Hive",
        "overmaps" : [
            { "point":[0,0,0], "overmap": "hive"},
            { "point":[0,1,0], "overmap": "hive"},
            { "point":[0,2,0], "overmap": "hive"},
            { "point":[1,0,0], "overmap": "hive"},
            { "point":[1,1,0], "overmap": "hive"},
            { "point":[1,2,0], "overmap": "hive"},
            { "point":[2,0,0], "overmap": "hive"},
            { "point":[2,1,0], "overmap": "hive"},
            { "point":[2,2,0], "overmap": "hive"}
        ],
        "locations" : [ "wilderness" ],
        "city_distance" : [10, -1],
        "city_sizes" : [0, 20],
        "occurrences" : [0, 4],
        "flags" : [ "BEE" ],
        "rotate" : false,
        "spawns" : { "group" : "GROUP_BEE", "population":[20,60], "radius":[2,4] }
    },{
        "type" : "overmap_special",
        "id" : "Rural Gas Station",
        "overmaps" : [
            { "point":[0,0,0], "overmap": "s_gas_rural_north" }
        ],
        "connections" : [
            { "point" : [0,-1,0], "terrain" : "road", "existing" : true }
        ],
        "locations" : [ "land", "swamp" ],
        "city_distance" : [10, 200],
        "city_sizes" : [1, 3],
        "occurrences" : [0, 2],
        "flags" : [ "CLASSIC" ]
    },{
        "type" : "overmap_special",
        "id" : "Gas Station",
        "overmaps" : [
            { "point":[0,0,0], "overmap": "s_gas_north" }
        ],
        "connections" : [
            { "point" : [0,-1,0], "terrain" : "road", "existing" : true }
        ],
        "locations" : [ "land", "swamp" ],
        "city_distance" : [10, 200],
        "city_sizes" : [4, 12],
        "occurrences" : [1, 3],
        "flags" : [ "CLASSIC" ]
    },{
        "type" : "overmap_special",
        "id" : "Cabin",
        "overmaps" : [
            { "point":[0,0,0], "overmap": "cabin"}
        ],
        "locations" : [ "wilderness" ],
        "city_distance" : [20, -1],
        "city_sizes" : [0, 20],
        "occurrences" : [0, 10],
        "rotate" : false,
        "flags" : [ "CLASSIC" ]
    },{
        "type" : "overmap_special",
        "id" : "Strange Cabin",
        "overmaps" : [
            { "point":[0,0,0], "overmap": "cabin_strange"},
            { "point":[0,0,-1], "overmap": "cabin_strange_b"}
        ],
        "locations" : [ "forest" ],
        "city_distance" : [20, -1],
        "city_sizes" : [0, 12],
        "occurrences" : [1, 1],
        "rotate" : false,
        "flags" : [ "CLASSIC" ]
    },{
        "type" : "overmap_special",
        "id" : "Sugar House",
        "overmaps" : [
            { "point":[0,0,0], "overmap": "sugar_house_north" }
        ],
        "connections" : [
            { "point" : [0,-1,0], "terrain" : "road" }
        ],
        "locations" : [ "forest" ],
        "city_distance" : [20, -1],
        "city_sizes" : [4, 12],
        "occurrences" : [0, 20],
        "flags" : [ "CLASSIC" ]
    },{
        "type": "overmap_special",
        "id": "Farm_2side",
        "overmaps": [
            { "point": [ 0, 0, 0 ], "overmap": "2farm_4_north" },
            { "point": [ 1, 0, 0 ], "overmap": "2farm_3_north" },
            { "point": [ 2, 0, 0 ], "overmap": "2farm_2_north" },
            { "point": [ 3, 0, 0 ], "overmap": "2farm_1_north" },
            { "point": [ 0, 1, 0 ], "overmap": "2farm_8_north" },
            { "point": [ 1, 1, 0 ], "overmap": "2farm_7_north" },
            { "point": [ 2, 1, 0 ], "overmap": "2farm_6_north" },
            { "point": [ 3, 1, 0 ], "overmap": "2farm_5_north" },
            { "point": [ 0, 3, 0 ], "overmap": "2farm_12_north" },
            { "point": [ 1, 3, 0 ], "overmap": "2farm_11_north" },
            { "point": [ 2, 3, 0 ], "overmap": "2farm_10_north" },
            { "point": [ 3, 3, 0 ], "overmap": "2farm_9_north" },
            { "point": [ 0, 4, 0 ], "overmap": "2farm_16_north" },
            { "point": [ 1, 4, 0 ], "overmap": "2farm_15_north" },
            { "point": [ 2, 4, 0 ], "overmap": "2farm_14_north" },
            { "point": [ 3, 4, 0 ], "overmap": "2farm_13_north" }
    ],
        "connections": [ { "point": [ 1, 2, 0 ], "terrain": "road", "existing": true } ],
        "locations": [ "wilderness" ],
        "city_distance": [ 10, -1 ],
        "city_sizes": [ 1, 20 ],
        "occurrences": [ 0, 5 ]
  },{
        "type": "overmap_special",
        "id": "Farm",
        "overmaps": [
           { "point": [ 0, 0, 0 ], "overmap": "farm_3_north" },
           { "point": [ 1, 0, 0 ], "overmap": "farm_2_north" },
           { "point": [ 2, 0, 0 ], "overmap": "farm_1_north" },
           { "point": [ 0, 1, 0 ], "overmap": "farm_6_north" },
           { "point": [ 1, 1, 0 ], "overmap": "farm_5_north" },
           { "point": [ 2, 1, 0 ], "overmap": "farm_4_north" },
           { "point": [ 0, 2, 0 ], "overmap": "farm_9_north" },
           { "point": [ 1, 2, 0 ], "overmap": "farm_8_north" },
           { "point": [ 2, 2, 0 ], "overmap": "farm_7_north" }
    ],
        "connections": [ { "point": [ 1, -1, 0 ], "terrain": "road", "existing": true } ],
        "locations": [ "wilderness" ],
        "city_distance": [ 10, -1 ],
        "city_sizes": [ 1, 20 ],
        "occurrences": [ 0, 5 ],
        "flags": [ "CLASSIC" ]
  },{
        "type": "overmap_special",
        "id": "Farm_stills",
        "overmaps": [
           { "point": [ 0, 0, 0 ], "overmap": "farm_stills_4_north" },
           { "point": [ 1, 0, 0 ], "overmap": "farm_stills_3_north" },
           { "point": [ 2, 0, 0 ], "overmap": "farm_stills_2_north" },
           { "point": [ 3, 0, 0 ], "overmap": "farm_stills_1_north" },
           { "point": [ 0, 1, 0 ], "overmap": "farm_stills_8_north" },
           { "point": [ 1, 1, 0 ], "overmap": "farm_stills_7_north" },
           { "point": [ 2, 1, 0 ], "overmap": "farm_stills_6_north" },
           { "point": [ 3, 1, 0 ], "overmap": "farm_stills_5_north" },
           { "point": [ 0, 2, 0 ], "overmap": "farm_stills_12_north" },
           { "point": [ 1, 2, 0 ], "overmap": "farm_stills_11_north" },
           { "point": [ 2, 2, 0 ], "overmap": "farm_stills_10_north" },
           { "point": [ 3, 2, 0 ], "overmap": "farm_stills_9_north" }
    ],
        "connections": [ { "point": [ 1, -1, 0 ], "terrain": "road", "existing": true } ],
        "locations": [ "wilderness" ],
        "city_distance": [ 10, -1 ],
        "city_sizes": [ 1, 20 ],
        "occurrences": [ 0, 5 ],
        "flags": [ "CLASSIC" ]
  },{
        "type" : "overmap_special",
        "id" : "Strangle Temple",
        "overmaps" : [
            { "point":[0,0,0], "overmap": "temple_stairs"},
            { "point":[0,0,-1], "overmap": "temple_stairs"},
            { "point":[0,0,-2], "overmap": "temple_stairs"},
            { "point":[0,0,-3], "overmap": "temple_stairs"},
            { "point":[0,0,-4], "overmap": "temple_stairs"},
            { "point":[0,0,-5], "overmap": "temple_finale"}
        ],
        "locations" : [ "forest", "swamp" ],
        "city_distance" : [20, -1],
        "city_sizes" : [0, 12],
        "occurrences" : [0, 3],
        "rotate" : false
    },{
        "type" : "overmap_special",
        "id" : "Standing stones",
        "overmaps" : [
            { "point":[0,0,0], "overmap": "standing_stones"}
        ],
        "locations" : [ "forest"],
        "city_distance" : [20, -1],
        "city_sizes" : [0, 6],
        "occurrences" : [0, 1],
        "rotate" : false
    },{
        "type" : "overmap_special",
        "id" : "Lab",
        "overmaps" : [
            { "point":[0,0,0], "overmap": "lab_stairs" }
        ],
        "connections" : [
            { "point" : [0,-1,0], "terrain" : "road" }
        ],
        "locations" : [ "land" ],
        "city_distance" : [8, -1],
        "city_sizes" : [4, 12],
        "occurrences" : [1, 30]
    },{
        "type" : "overmap_special",
        "id" : "Lab with Anthill",
        "overmaps" : [
            { "point":[0,0,0], "overmap": "lab_stairs" },
            { "point":[3,1,0], "overmap": "anthill"}
        ],
        "connections" : [
            { "point" : [0,-1,0], "terrain" : "road" }
        ],
        "locations" : [ "land" ],
        "city_distance" : [8, -1],
        "city_sizes" : [4, 12],
        "occurrences" : [0, 1],
        "flags" : [ "ANT" ],
        "spawns" : { "group" : "GROUP_ANT", "population":[1000,2000], "radius":[10,30] }
    },{
        "type" : "overmap_special",
        "id" : "Central Lab",
        "overmaps" : [
            { "point":[0,0,0], "overmap": "central_lab_entrance" },
            { "point":[0,0,-1], "overmap": "central_lab_shaft" },
            { "point":[0,0,-2], "overmap": "central_lab_hq_3_north"},
            { "point":[1,0,-2], "overmap": "central_lab_hq_2_north"},
            { "point":[2,0,-2], "overmap": "central_lab_hq_1_north"},
            { "point":[0,1,-2], "overmap": "central_lab_hq_6_north"},
            { "point":[1,1,-2], "overmap": "central_lab_hq_5_north"},
            { "point":[2,1,-2], "overmap": "central_lab_hq_6_north"},
            { "point":[0,2,-2], "overmap": "central_lab_hq_9_north"},
            { "point":[1,2,-2], "overmap": "central_lab_hq_8_north"},
            { "point":[2,2,-2], "overmap": "central_lab_hq_7_north"},
            { "point":[3,0,-2], "overmap": "central_lab" },
            { "point":[3,2,-2], "overmap": "central_lab" },
            { "point":[4,0,-2], "overmap": "central_lab" },
            { "point":[4,1,-2], "overmap": "central_lab" },
            { "point":[4,2,-2], "overmap": "central_lab" },
            { "point":[5,1,-2], "overmap": "central_lab_stairs" },
            { "point":[6,1,-2], "overmap": "central_lab_core" },
            { "point":[-1,0,-2], "overmap": "central_lab" },
            { "point":[-1,2,-2], "overmap": "central_lab" },
            { "point":[-2,0,-2], "overmap": "central_lab" },
            { "point":[-2,1,-2], "overmap": "central_lab" },
            { "point":[-2,2,-2], "overmap": "central_lab" },
            { "point":[-3,1,-2], "overmap": "central_lab_stairs" },
            { "point":[-4,1,-2], "overmap": "central_lab_core" },
            { "point":[0,3,-2], "overmap": "central_lab" },
            { "point":[2,3,-2], "overmap": "central_lab" },
            { "point":[0,4,-2], "overmap": "central_lab" },
            { "point":[1,4,-2], "overmap": "central_lab" },
            { "point":[2,4,-2], "overmap": "central_lab" },
            { "point":[1,5,-2], "overmap": "central_lab_stairs" },
            { "point":[1,6,-2], "overmap": "central_lab_core" },
            { "point":[0,-1,-2], "overmap": "central_lab" },
            { "point":[2,-1,-2], "overmap": "central_lab" },
            { "point":[0,-2,-2], "overmap": "central_lab" },
            { "point":[1,-2,-2], "overmap": "central_lab" },
            { "point":[2,-2,-2], "overmap": "central_lab" },
            { "point":[1,-3,-2], "overmap": "central_lab_stairs" },
            { "point":[1,-4,-2], "overmap": "central_lab_core" }
        ],
        "locations" : [ "forest" ],
        "city_distance" : [20, -1],
        "city_sizes" : [0, 6],
        "occurrences" : [15, 100],
        "flags" : [ "UNIQUE" ],
        "rotate": false
    },{
        "type" : "overmap_special",
        "id" : "Ice Lab",
        "overmaps" : [
            { "point":[0,0,0], "overmap": "ice_lab_stairs" }
        ],
        "connections" : [
            { "point" : [0,-1,0], "terrain" : "road" }
        ],
        "locations" : [ "land" ],
        "city_distance" : [8, -1],
        "city_sizes" : [4, 12],
        "occurrences" : [0, 3]
    },{
        "type" : "overmap_special",
        "id" : "FEMA Camp",
        "overmaps" : [
            { "point":[1,-1,0], "overmap": "road_end_north"},
            { "point":[0,0,0], "overmap": "fema"},
            { "point":[1,0,0], "overmap": "fema_entrance"},
            { "point":[2,0,0], "overmap": "fema"},
            { "point":[0,1,0], "overmap": "fema"},
            { "point":[1,1,0], "overmap": "fema"},
            { "point":[2,1,0], "overmap": "fema"},
            { "point":[0,2,0], "overmap": "fema"},
            { "point":[1,2,0], "overmap": "fema"},
            { "point":[2,2,0], "overmap": "fema"}
        ],
        "connections" : [
            { "point" : [1,-1,0] }
        ],
        "locations" : [ "wilderness" ],
        "city_distance" : [8, -1],
        "city_sizes" : [4, 12],
        "occurrences" : [1, 5],
        "flags" : [ "CLASSIC" ]
    },{
        "type" : "overmap_special",
        "id" : "Military Bunker",
        "overmaps" : [
            { "point":[0,-1,0], "overmap": "road_end_north" },
            { "point":[0,0,0], "overmap": "bunker_south" },
            { "point":[0,0,-1], "overmap": "bunker_basement" }
        ],
        "connections" : [
            { "point" : [0,-1,0] }
        ],
        "locations" : [ "land" ],
        "city_distance" : [4, -1],
        "city_sizes" : [2, 10],
        "occurrences" : [0, 5],
        "rotate" : false
    },{
        "type" : "overmap_special",
        "id" : "Military Outpost",
        "overmaps" : [
            { "point":[0,0,0], "overmap": "outpost"}
        ],
        "locations" : [ "land" ],
        "city_distance" : [4, -1],
        "city_sizes" : [4, 12],
        "occurrences" : [0, 10],
        "rotate" : false
    },{
        "type" : "overmap_special",
        "id" : "Missile Silo",
        "overmaps" : [
            { "point":[0,0,0], "overmap": "silo"}
        ],
        "connections" : [
            { "point" : [0,-1,0], "terrain" : "road" }
        ],
        "locations" : [ "land" ],
        "city_distance" : [30, -1],
        "city_sizes" : [4, 12],
        "occurrences" : [0, 1]
    },{
        "type" : "overmap_special",
        "id" : "Radio Tower",
        "overmaps" : [
            { "point":[0,0,0], "overmap": "radio_tower" }
        ],
        "connections" : [
            { "point" : [0,-1,0], "terrain" : "road" }
        ],
        "locations" : [ "land" ],
        "city_distance" : [0, 20],
        "city_sizes" : [4, 12],
        "occurrences" : [1, 5],
        "flags" : [ "CLASSIC" ]
    },{
        "type" : "overmap_special",
        "id" : "Prison",
        "overmaps" : [
            { "point":[0,-1,0], "overmap": "road_end_north"},
            { "point":[-1,0,0], "overmap": "prison_1_3_north"},
            { "point":[0,0,0], "overmap": "prison_1_2_north"},
            { "point":[1,0,0], "overmap": "prison_1_1_north"},
            { "point":[-1,1,0], "overmap": "prison_1_6_north"},
            { "point":[0,1,0], "overmap": "prison_1_5_north"},
            { "point":[1,1,0], "overmap": "prison_1_4_north"},
            { "point":[-1,2,0], "overmap": "prison_1_9_north"},
            { "point":[0,2,0], "overmap": "prison_1_8_north"},
            { "point":[1,2,0], "overmap": "prison_1_7_north"},
            { "point":[-1,0,-1], "overmap": "prison_1_b_3_north"},
            { "point":[0,0,-1], "overmap": "prison_1_b_2_north"},
            { "point":[1,0,-1], "overmap": "prison_1_b_1_north"},
            { "point":[-1,1,-1], "overmap": "prison_1_b_6_north"},
            { "point":[0,1,-1], "overmap": "prison_1_b_5_north"},
            { "point":[1,1,-1], "overmap": "prison_1_b_4_north"},
            { "point":[-1,2,-1], "overmap": "prison_1_b_9_north"},
            { "point":[0,2,-1], "overmap": "prison_1_b_8_north"},
            { "point":[1,2,-1], "overmap": "prison_1_b_7_north"}
        ],
        "connections" : [
            { "point" : [0,-1,0] }
        ],
        "locations" : [ "land", "swamp" ],
        "city_distance" : [3, -1],
        "city_sizes" : [4, 12],
        "occurrences" : [1, 1],
        "flags" : [ "CLASSIC" ]
    },{
        "type" : "overmap_special",
        "id" : "Prison Hidden Lab",
        "overmaps" : [
            { "point":[0,-1,0], "overmap": "road_end_north"},
            { "point":[-1,0,0], "overmap": "prison_1_3_north"},
            { "point":[0,0,0], "overmap": "prison_1_2_north"},
            { "point":[1,0,0], "overmap": "prison_1_1_north"},
            { "point":[-1,1,0], "overmap": "prison_1_6_north"},
            { "point":[0,1,0], "overmap": "prison_1_5_north"},
            { "point":[1,1,0], "overmap": "prison_1_4_north"},
            { "point":[-1,2,0], "overmap": "prison_1_9_north"},
            { "point":[0,2,0], "overmap": "prison_1_8_north"},
            { "point":[1,2,0], "overmap": "prison_1_7_north"},
            { "point":[-1,0,-1], "overmap": "prison_1_b_3_north"},
            { "point":[0,0,-1], "overmap": "prison_1_b_2_north"},
            { "point":[1,0,-1], "overmap": "prison_1_b_1_north"},
            { "point":[-1,1,-1], "overmap": "prison_1_b_6_north"},
            { "point":[0,1,-1], "overmap": "prison_1_b_5_north"},
            { "point":[1,1,-1], "overmap": "prison_1_b_4_north"},
            { "point":[-1,2,-1], "overmap": "prison_1_b_9_hidden_north"},
            { "point":[0,2,-1], "overmap": "prison_1_b_8_hidden_lab_stairs_north"},
            { "point":[1,2,-1], "overmap": "prison_1_b_7_hidden_north"}
        ],
        "connections" : [
            { "point" : [0,-1,0] }
        ],
        "locations" : [ "land", "swamp" ],
        "city_distance" : [3, -1],
        "city_sizes" : [4, 12],
        "occurrences" : [0, 1]
    },{
        "type" : "overmap_special",
        "id" : "Mine Entrace",
        "overmaps" : [
            { "point":[0,0,0], "overmap": "s_lot"},
            { "point":[0,1,0], "overmap": "mine_entrance"}
        ],
        "connections" : [
            { "point" : [0,-1,0], "terrain" : "road" }
        ],
        "locations" : [ "wilderness" ],
        "city_distance" : [15, -1],
        "city_sizes" : [4, 12],
        "occurrences" : [0, 5],
        "rotate" : false
    },{
        "type" : "overmap_special",
        "id" : "Anthill",
        "overmaps" : [
            { "point":[0,0,0], "overmap": "anthill"}
        ],
        "locations" : [ "wilderness" ],
        "city_distance" : [10, -1],
        "city_sizes" : [0, 20],
        "occurrences" : [0, 3],
        "flags" : [ "ANT" ],
        "rotate" : false,
        "spawns" : { "group" : "GROUP_ANT", "population":[1000,2000], "radius":[10,30] }
    },{
        "type" : "overmap_special",
        "id" : "Acid Anthill",
        "overmaps" : [
            { "point":[0,0,0], "overmap": "acid_anthill"}
        ],
        "locations" : [ "wilderness" ],
        "city_distance" : [10, -1],
        "city_sizes" : [0, 20],
        "occurrences" : [0, 3],
        "flags" : [ "ANT" ],
        "rotate" : false,
        "spawns" : { "group" : "GROUP_ANT_ACID", "population":[800,1600], "radius":[10,30] }
    },{
        "type" : "overmap_special",
        "id" : "Spider Pit",
        "overmaps" : [
            { "point":[0,0,0], "overmap": "spider_pit"},
            { "point":[0,0,-1], "overmap": "spider_pit_under"}
        ],
        "locations" : [ "forest" ],
        "city_sizes" : [0, 12],
        "occurrences" : [0, 500],
        "rotate" : false
    },{
        "type" : "overmap_special",
        "id" : "Slime Pit",
        "overmaps" : [
            { "point":[0,0,0], "overmap": "slimepit_down"}
        ],
        "locations" : [ "land", "swamp" ],
        "city_sizes" : [0, 12],
        "occurrences" : [0, 4],
        "rotate" : false,
        "spawns" : { "group" : "GROUP_GOO", "population":[100,200], "radius":[2,10] }
    },{
        "type" : "overmap_special",
        "id" : "Fungal Bloom",
        "overmaps" : [
            { "point":[0,0,0], "overmap": "fungal_bloom"}
        ],
        "locations" : [ "wilderness" ],
        "city_distance" : [5, -1],
        "city_sizes" : [0, 12],
        "occurrences" : [0, 3],
        "flags" : [ "FUNGAL" ],
        "rotate" : false,
        "spawns" : { "group" : "GROUP_FUNGI", "population":[600,1200], "radius":[30,50] }
    },{
        "type" : "overmap_special",
        "id" : "Fungal Tower",
        "overmaps" : [
            { "point":[0,0,0], "overmap": "fungal_tower"}
        ],
        "locations" : [ "wilderness" ],
        "city_distance" : [5, -1],
        "city_sizes" : [0, 12],
        "occurrences" : [0, 2],
        "flags" : [ "FUNGAL" ],
        "rotate" : false,
        "spawns" : { "group" : "GROUP_FUNGI_TOWER", "population":[125,175], "radius":[2,2] }
    },{
        "type" : "overmap_special",
        "id" : "Fungal Flowers",
        "overmaps" : [
            { "point":[0,0,0], "overmap": "fungal_flowers"}
        ],
        "locations" : [ "land" ],
        "city_distance" : [5, -1],
        "city_sizes" : [0, 12],
        "occurrences" : [0, 2],
        "flags" : [ "FUNGAL" ],
        "rotate" : false,
        "spawns" : { "group" : "GROUP_FUNGI_FLOWERS", "population":[50,100], "radius":[2,4] }
    },{
        "type" : "overmap_special",
        "id" : "Triffid Grove",
        "overmaps" : [
            { "point":[0,0,0], "overmap": "triffid_grove"},
            { "point":[0,0,-1], "overmap": "triffid_roots"},
            { "point":[0,0,-2], "overmap": "triffid_finale"}
        ],
        "locations" : [ "forest" ],
        "city_sizes" : [0, 12],
        "occurrences" : [0, 4],
        "flags" : [ "TRIFFID" ],
        "rotate" : false,
        "spawns" : { "group" : "GROUP_TRIFFID", "population":[800,1300], "radius":[12,20] }
    },{
        "type" : "overmap_special",
        "id" : "Evac Shelter",
        "overmaps" : [
            { "point":[0,0,0], "overmap": "shelter"},
            { "point":[0,0,-1], "overmap": "shelter_under"}
        ],
        "connections" : [
            { "point" : [0,-1,0], "terrain" : "road" }
        ],
        "locations" : [ "wilderness" ],
        "city_distance" : [5, 10],
        "city_sizes" : [4, 12],
        "occurrences" : [1, 10],
        "rotate" : false,
        "flags" : [ "CLASSIC" ]
    },{
        "type" : "overmap_special",
        "id" : "Cave",
        "overmaps" : [
            { "point":[0,0,0], "overmap": "cave"}
        ],
        "locations" : [ "land" ],
        "city_sizes" : [0, 12],
        "occurrences" : [0, 30],
        "rotate" : false
    },{
        "type" : "overmap_special",
        "id" : "Toxic Waste Dump",
        "overmaps" : [
            { "point":[0,0,0], "overmap": "toxic_dump"}
        ],
        "locations" : [ "land" ],
        "city_distance" : [15, -1],
        "city_sizes" : [0, 12],
        "occurrences" : [0, 5],
        "rotate" : false,
        "flags" : [ "CLASSIC" ]
    },{
        "type" : "overmap_special",
        "id" : "Hazardous Waste Sarcophagus",
        "overmaps" : [
            { "point":[1,-1,0], "overmap": "road_end_north"},
            { "point":[0,0,0], "overmap": "haz_sar"},
            { "point":[1,0,0], "overmap": "haz_sar_entrance"},
            { "point":[0,1,0], "overmap": "haz_sar"},
            { "point":[1,1,0], "overmap": "haz_sar"},
            { "point":[0,0,-2], "overmap": "haz_sar_b1"},
            { "point":[1,0,-2], "overmap": "haz_sar_entrance_b1"},
            { "point":[0,1,-2], "overmap": "haz_sar_b1"},
            { "point":[1,1,-2], "overmap": "haz_sar_b1"}
        ],
        "connections" : [
            { "point" : [1,-1,0] }
        ],
        "locations" : [ "land" ],
        "city_distance" : [15, -1],
        "city_sizes" : [4, 12],
        "occurrences" : [1, 2],
        "rotate" : false
    },{
        "type" : "overmap_special",
        "id" : "Necropolis",
        "overmaps" : [
            { "point":[0,0,0], "overmap": "necropolis_a_1_north"},
            { "point":[1,0,0], "overmap": "necropolis_a_2_north"},
            { "point":[2,0,0], "overmap": "necropolis_a_3_north"},
            { "point":[3,0,0], "overmap": "necropolis_a_4_north"},
            { "point":[4,0,0], "overmap": "necropolis_a_5_north"},
            { "point":[5,0,0], "overmap": "necropolis_a_6_north"},
            { "point":[6,0,0], "overmap": "necropolis_a_7_north"},
            { "point":[7,0,0], "overmap": "necropolis_a_8_north"},
            { "point":[8,0,0], "overmap": "necropolis_a_9_north"},
            { "point":[0,1,0], "overmap": "necropolis_a_10_north"},
            { "point":[1,1,0], "overmap": "necropolis_a_11_north"},
            { "point":[2,1,0], "overmap": "necropolis_a_12_north"},
            { "point":[3,1,0], "overmap": "necropolis_a_13_north"},
            { "point":[4,1,0], "overmap": "necropolis_a_14_north"},
            { "point":[5,1,0], "overmap": "necropolis_a_15_north"},
            { "point":[6,1,0], "overmap": "necropolis_a_16_north"},
            { "point":[7,1,0], "overmap": "necropolis_a_17_north"},
            { "point":[8,1,0], "overmap": "necropolis_a_18_north"},
            { "point":[0,2,0], "overmap": "necropolis_a_19_north"},
            { "point":[1,2,0], "overmap": "necropolis_a_20_north"},
            { "point":[2,2,0], "overmap": "necropolis_a_21_north"},
            { "point":[3,2,0], "overmap": "necropolis_a_22_north"},
            { "point":[4,2,0], "overmap": "necropolis_a_23_north"},
            { "point":[5,2,0], "overmap": "necropolis_a_24_north"},
            { "point":[6,2,0], "overmap": "necropolis_a_25_north"},
            { "point":[7,2,0], "overmap": "necropolis_a_26_north"},
            { "point":[8,2,0], "overmap": "necropolis_a_27_north"},
            { "point":[0,3,0], "overmap": "necropolis_a_28_north"},
            { "point":[1,3,0], "overmap": "necropolis_a_29_north"},
            { "point":[2,3,0], "overmap": "necropolis_a_30_north"},
            { "point":[3,3,0], "overmap": "necropolis_a_31_north"},
            { "point":[4,3,0], "overmap": "necropolis_a_32_north"},
            { "point":[5,3,0], "overmap": "necropolis_a_33_north"},
            { "point":[6,3,0], "overmap": "necropolis_a_34_north"},
            { "point":[7,3,0], "overmap": "necropolis_a_35_north"},
            { "point":[8,3,0], "overmap": "necropolis_a_36_north"},
            { "point":[0,4,0], "overmap": "necropolis_a_37_north"},
            { "point":[1,4,0], "overmap": "necropolis_a_38_north"},
            { "point":[2,4,0], "overmap": "necropolis_a_39_north"},
            { "point":[3,4,0], "overmap": "necropolis_a_40_north"},
            { "point":[4,4,0], "overmap": "necropolis_a_41_north"},
            { "point":[5,4,0], "overmap": "necropolis_a_42_north"},
            { "point":[6,4,0], "overmap": "necropolis_a_43_north"},
            { "point":[7,4,0], "overmap": "necropolis_a_44_north"},
            { "point":[8,4,0], "overmap": "necropolis_a_45_north"},
            { "point":[0,5,0], "overmap": "necropolis_a_46_north"},
            { "point":[1,5,0], "overmap": "necropolis_a_47_north"},
            { "point":[2,5,0], "overmap": "necropolis_a_48_north"},
            { "point":[3,5,0], "overmap": "necropolis_a_49_north"},
            { "point":[4,5,0], "overmap": "necropolis_a_50_north"},
            { "point":[5,5,0], "overmap": "necropolis_a_51_north"},
            { "point":[6,5,0], "overmap": "necropolis_a_52_north"},
            { "point":[7,5,0], "overmap": "necropolis_a_53_north"},
            { "point":[8,5,0], "overmap": "necropolis_a_54_north"},
            { "point":[0,6,0], "overmap": "necropolis_a_55_north"},
            { "point":[1,6,0], "overmap": "necropolis_a_56_north"},
            { "point":[2,6,0], "overmap": "necropolis_a_57_north"},
            { "point":[3,6,0], "overmap": "necropolis_a_58_north"},
            { "point":[4,6,0], "overmap": "necropolis_a_59_north"},
            { "point":[5,6,0], "overmap": "necropolis_a_60_north"},
            { "point":[6,6,0], "overmap": "necropolis_a_61_north"},
            { "point":[7,6,0], "overmap": "necropolis_a_62_north"},
            { "point":[8,6,0], "overmap": "necropolis_a_63_north"},
            { "point":[0,7,0], "overmap": "necropolis_a_64_north"},
            { "point":[1,7,0], "overmap": "necropolis_a_65_north"},
            { "point":[2,7,0], "overmap": "necropolis_a_66_north"},
            { "point":[3,7,0], "overmap": "necropolis_a_67_north"},
            { "point":[4,7,0], "overmap": "necropolis_a_68_north"},
            { "point":[5,7,0], "overmap": "necropolis_a_69_north"},
            { "point":[6,7,0], "overmap": "necropolis_a_70_north"},
            { "point":[7,7,0], "overmap": "necropolis_a_71_north"},
            { "point":[8,7,0], "overmap": "necropolis_a_72_north"},
            { "point":[0,8,0], "overmap": "necropolis_a_73_north"},
            { "point":[1,8,0], "overmap": "necropolis_a_74_north"},
            { "point":[2,8,0], "overmap": "necropolis_a_75_north"},
            { "point":[3,8,0], "overmap": "necropolis_a_76_north"},
            { "point":[4,8,0], "overmap": "necropolis_a_77_north"},
            { "point":[5,8,0], "overmap": "necropolis_a_78_north"},
            { "point":[6,8,0], "overmap": "necropolis_a_79_north"},
            { "point":[7,8,0], "overmap": "necropolis_a_80_north"},
            { "point":[8,8,0], "overmap": "necropolis_a_81_north"},
            { "point":[0,0,-1], "overmap": "necropolis_b_1_north"},
            { "point":[1,0,-1], "overmap": "necropolis_b_2_north"},
            { "point":[2,0,-1], "overmap": "necropolis_b_3_north"},
            { "point":[3,0,-1], "overmap": "necropolis_b_4_north"},
            { "point":[4,0,-1], "overmap": "necropolis_b_5_north"},
            { "point":[5,0,-1], "overmap": "necropolis_b_6_north"},
            { "point":[6,0,-1], "overmap": "necropolis_b_7_north"},
            { "point":[7,0,-1], "overmap": "necropolis_b_8_north"},
            { "point":[8,0,-1], "overmap": "necropolis_b_9_north"},
            { "point":[0,1,-1], "overmap": "necropolis_b_10_north"},
            { "point":[1,1,-1], "overmap": "necropolis_b_11_north"},
            { "point":[2,1,-1], "overmap": "necropolis_b_12_north"},
            { "point":[3,1,-1], "overmap": "necropolis_b_13_north"},
            { "point":[4,1,-1], "overmap": "necropolis_b_14_north"},
            { "point":[5,1,-1], "overmap": "necropolis_b_15_north"},
            { "point":[6,1,-1], "overmap": "necropolis_b_16_north"},
            { "point":[7,1,-1], "overmap": "necropolis_b_17_north"},
            { "point":[8,1,-1], "overmap": "necropolis_b_18_north"},
            { "point":[0,2,-1], "overmap": "necropolis_b_19_north"},
            { "point":[1,2,-1], "overmap": "necropolis_b_20_north"},
            { "point":[2,2,-1], "overmap": "necropolis_b_21_north"},
            { "point":[3,2,-1], "overmap": "necropolis_b_22_north"},
            { "point":[4,2,-1], "overmap": "necropolis_b_23_north"},
            { "point":[5,2,-1], "overmap": "necropolis_b_24_north"},
            { "point":[6,2,-1], "overmap": "necropolis_b_25_north"},
            { "point":[7,2,-1], "overmap": "necropolis_b_26_north"},
            { "point":[8,2,-1], "overmap": "necropolis_b_27_north"},
            { "point":[0,3,-1], "overmap": "necropolis_b_28_north"},
            { "point":[1,3,-1], "overmap": "necropolis_b_29_north"},
            { "point":[2,3,-1], "overmap": "necropolis_b_30_north"},
            { "point":[3,3,-1], "overmap": "necropolis_b_31_north"},
            { "point":[4,3,-1], "overmap": "necropolis_b_32_north"},
            { "point":[5,3,-1], "overmap": "necropolis_b_33_north"},
            { "point":[6,3,-1], "overmap": "necropolis_b_34_north"},
            { "point":[7,3,-1], "overmap": "necropolis_b_35_north"},
            { "point":[8,3,-1], "overmap": "necropolis_b_36_north"},
            { "point":[0,4,-1], "overmap": "necropolis_b_37_north"},
            { "point":[1,4,-1], "overmap": "necropolis_b_38_north"},
            { "point":[2,4,-1], "overmap": "necropolis_b_39_north"},
            { "point":[3,4,-1], "overmap": "necropolis_b_40_north"},
            { "point":[4,4,-1], "overmap": "necropolis_b_41_north"},
            { "point":[5,4,-1], "overmap": "necropolis_b_42_north"},
            { "point":[6,4,-1], "overmap": "necropolis_b_43_north"},
            { "point":[7,4,-1], "overmap": "necropolis_b_44_north"},
            { "point":[8,4,-1], "overmap": "necropolis_b_45_north"},
            { "point":[0,5,-1], "overmap": "necropolis_b_46_north"},
            { "point":[1,5,-1], "overmap": "necropolis_b_47_north"},
            { "point":[2,5,-1], "overmap": "necropolis_b_48_north"},
            { "point":[3,5,-1], "overmap": "necropolis_b_49_north"},
            { "point":[4,5,-1], "overmap": "necropolis_b_50_north"},
            { "point":[5,5,-1], "overmap": "necropolis_b_51_north"},
            { "point":[6,5,-1], "overmap": "necropolis_b_52_north"},
            { "point":[7,5,-1], "overmap": "necropolis_b_53_north"},
            { "point":[8,5,-1], "overmap": "necropolis_b_54_north"},
            { "point":[0,6,-1], "overmap": "necropolis_b_55_north"},
            { "point":[1,6,-1], "overmap": "necropolis_b_56_north"},
            { "point":[2,6,-1], "overmap": "necropolis_b_57_north"},
            { "point":[3,6,-1], "overmap": "necropolis_b_58_north"},
            { "point":[4,6,-1], "overmap": "necropolis_b_59_north"},
            { "point":[5,6,-1], "overmap": "necropolis_b_60_north"},
            { "point":[6,6,-1], "overmap": "necropolis_b_61_north"},
            { "point":[7,6,-1], "overmap": "necropolis_b_62_north"},
            { "point":[8,6,-1], "overmap": "necropolis_b_63_north"},
            { "point":[0,7,-1], "overmap": "necropolis_b_64_north"},
            { "point":[1,7,-1], "overmap": "necropolis_b_65_north"},
            { "point":[2,7,-1], "overmap": "necropolis_b_66_north"},
            { "point":[3,7,-1], "overmap": "necropolis_b_67_north"},
            { "point":[4,7,-1], "overmap": "necropolis_b_68_north"},
            { "point":[5,7,-1], "overmap": "necropolis_b_69_north"},
            { "point":[6,7,-1], "overmap": "necropolis_b_70_north"},
            { "point":[7,7,-1], "overmap": "necropolis_b_71_north"},
            { "point":[8,7,-1], "overmap": "necropolis_b_72_north"},
            { "point":[0,8,-1], "overmap": "necropolis_b_73_north"},
            { "point":[1,8,-1], "overmap": "necropolis_b_74_north"},
            { "point":[2,8,-1], "overmap": "necropolis_b_75_north"},
            { "point":[3,8,-1], "overmap": "necropolis_b_76_north"},
            { "point":[4,8,-1], "overmap": "necropolis_b_77_north"},
            { "point":[5,8,-1], "overmap": "necropolis_b_78_north"},
            { "point":[6,8,-1], "overmap": "necropolis_b_79_north"},
            { "point":[7,8,-1], "overmap": "necropolis_b_80_north"},
            { "point":[8,8,-1], "overmap": "necropolis_b_81_north"},
            { "point":[0,0,-2], "overmap": "necropolis_c_1_north"},
            { "point":[1,0,-2], "overmap": "necropolis_c_2_north"},
            { "point":[2,0,-2], "overmap": "necropolis_c_3_north"},
            { "point":[3,0,-2], "overmap": "necropolis_c_4_north"},
            { "point":[4,0,-2], "overmap": "necropolis_c_5_north"},
            { "point":[5,0,-2], "overmap": "necropolis_c_6_north"},
            { "point":[6,0,-2], "overmap": "necropolis_c_7_north"},
            { "point":[7,0,-2], "overmap": "necropolis_c_8_north"},
            { "point":[8,0,-2], "overmap": "necropolis_c_9_north"},
            { "point":[0,1,-2], "overmap": "necropolis_c_10_north"},
            { "point":[1,1,-2], "overmap": "necropolis_c_11_north"},
            { "point":[2,1,-2], "overmap": "necropolis_c_12_north"},
            { "point":[3,1,-2], "overmap": "necropolis_c_13_north"},
            { "point":[4,1,-2], "overmap": "necropolis_c_14_north"},
            { "point":[5,1,-2], "overmap": "necropolis_c_15_north"},
            { "point":[6,1,-2], "overmap": "necropolis_c_16_north"},
            { "point":[7,1,-2], "overmap": "necropolis_c_17_north"},
            { "point":[8,1,-2], "overmap": "necropolis_c_18_north"},
            { "point":[0,2,-2], "overmap": "necropolis_c_19_north"},
            { "point":[1,2,-2], "overmap": "necropolis_c_20_north"},
            { "point":[2,2,-2], "overmap": "necropolis_c_21_north"},
            { "point":[3,2,-2], "overmap": "necropolis_c_22_north"},
            { "point":[4,2,-2], "overmap": "necropolis_c_23_north"},
            { "point":[5,2,-2], "overmap": "necropolis_c_24_north"},
            { "point":[6,2,-2], "overmap": "necropolis_c_25_north"},
            { "point":[7,2,-2], "overmap": "necropolis_c_26_north"},
            { "point":[8,2,-2], "overmap": "necropolis_c_27_north"},
            { "point":[0,3,-2], "overmap": "necropolis_c_28_north"},
            { "point":[1,3,-2], "overmap": "necropolis_c_29_north"},
            { "point":[2,3,-2], "overmap": "necropolis_c_30_north"},
            { "point":[3,3,-2], "overmap": "necropolis_c_31_north"},
            { "point":[4,3,-2], "overmap": "necropolis_c_32_north"},
            { "point":[5,3,-2], "overmap": "necropolis_c_33_north"},
            { "point":[6,3,-2], "overmap": "necropolis_c_34_north"},
            { "point":[7,3,-2], "overmap": "necropolis_c_35_north"},
            { "point":[8,3,-2], "overmap": "necropolis_c_36_north"},
            { "point":[0,4,-2], "overmap": "necropolis_c_37_north"},
            { "point":[1,4,-2], "overmap": "necropolis_c_38_north"},
            { "point":[2,4,-2], "overmap": "necropolis_c_39_north"},
            { "point":[3,4,-2], "overmap": "necropolis_c_40_north"},
            { "point":[4,4,-2], "overmap": "necropolis_c_41_north"},
            { "point":[5,4,-2], "overmap": "necropolis_c_42_north"},
            { "point":[6,4,-2], "overmap": "necropolis_c_43_north"},
            { "point":[7,4,-2], "overmap": "necropolis_c_44_north"},
            { "point":[8,4,-2], "overmap": "necropolis_c_45_north"},
            { "point":[0,5,-2], "overmap": "necropolis_c_46_north"},
            { "point":[1,5,-2], "overmap": "necropolis_c_47_north"},
            { "point":[2,5,-2], "overmap": "necropolis_c_48_north"},
            { "point":[3,5,-2], "overmap": "necropolis_c_49_north"},
            { "point":[4,5,-2], "overmap": "necropolis_c_50_north"},
            { "point":[5,5,-2], "overmap": "necropolis_c_51_north"},
            { "point":[6,5,-2], "overmap": "necropolis_c_52_north"},
            { "point":[7,5,-2], "overmap": "necropolis_c_53_north"},
            { "point":[8,5,-2], "overmap": "necropolis_c_54_north"},
            { "point":[0,6,-2], "overmap": "necropolis_c_55_north"},
            { "point":[1,6,-2], "overmap": "necropolis_c_56_north"},
            { "point":[2,6,-2], "overmap": "necropolis_c_57_north"},
            { "point":[3,6,-2], "overmap": "necropolis_c_58_north"},
            { "point":[4,6,-2], "overmap": "necropolis_c_59_north"},
            { "point":[5,6,-2], "overmap": "necropolis_c_60_north"},
            { "point":[6,6,-2], "overmap": "necropolis_c_61_north"},
            { "point":[7,6,-2], "overmap": "necropolis_c_62_north"},
            { "point":[8,6,-2], "overmap": "necropolis_c_63_north"},
            { "point":[0,7,-2], "overmap": "necropolis_c_64_north"},
            { "point":[1,7,-2], "overmap": "necropolis_c_65_north"},
            { "point":[2,7,-2], "overmap": "necropolis_c_66_north"},
            { "point":[3,7,-2], "overmap": "necropolis_c_67_north"},
            { "point":[4,7,-2], "overmap": "necropolis_c_68_north"},
            { "point":[5,7,-2], "overmap": "necropolis_c_69_north"},
            { "point":[6,7,-2], "overmap": "necropolis_c_70_north"},
            { "point":[7,7,-2], "overmap": "necropolis_c_71_north"},
            { "point":[8,7,-2], "overmap": "necropolis_c_72_north"},
            { "point":[0,8,-2], "overmap": "necropolis_c_73_north"},
            { "point":[1,8,-2], "overmap": "necropolis_c_74_north"},
            { "point":[2,8,-2], "overmap": "necropolis_c_75_north"},
            { "point":[3,8,-2], "overmap": "necropolis_c_76_north"},
            { "point":[4,8,-2], "overmap": "necropolis_c_77_north"},
            { "point":[5,8,-2], "overmap": "necropolis_c_78_north"},
            { "point":[6,8,-2], "overmap": "necropolis_c_79_north"},
            { "point":[7,8,-2], "overmap": "necropolis_c_80_north"},
            { "point":[8,8,-2], "overmap": "necropolis_c_81_north"},
            { "point":[0,0,-3], "overmap": "necropolis_d_1_north"},
            { "point":[1,0,-3], "overmap": "necropolis_d_2_north"},
            { "point":[2,0,-3], "overmap": "necropolis_d_3_north"},
            { "point":[3,0,-3], "overmap": "necropolis_d_4_north"},
            { "point":[4,0,-3], "overmap": "necropolis_d_5_north"},
            { "point":[5,0,-3], "overmap": "necropolis_d_6_north"},
            { "point":[6,0,-3], "overmap": "necropolis_d_7_north"},
            { "point":[7,0,-3], "overmap": "necropolis_d_8_north"},
            { "point":[8,0,-3], "overmap": "necropolis_d_9_north"},
            { "point":[0,1,-3], "overmap": "necropolis_d_10_north"},
            { "point":[1,1,-3], "overmap": "necropolis_d_11_north"},
            { "point":[2,1,-3], "overmap": "necropolis_d_12_north"},
            { "point":[3,1,-3], "overmap": "necropolis_d_13_north"},
            { "point":[4,1,-3], "overmap": "necropolis_d_14_north"},
            { "point":[5,1,-3], "overmap": "necropolis_d_15_north"},
            { "point":[6,1,-3], "overmap": "necropolis_d_16_north"},
            { "point":[7,1,-3], "overmap": "necropolis_d_17_north"},
            { "point":[8,1,-3], "overmap": "necropolis_d_18_north"},
            { "point":[0,2,-3], "overmap": "necropolis_d_19_north"},
            { "point":[1,2,-3], "overmap": "necropolis_d_20_north"},
            { "point":[2,2,-3], "overmap": "necropolis_d_21_north"},
            { "point":[3,2,-3], "overmap": "necropolis_d_22_north"},
            { "point":[4,2,-3], "overmap": "necropolis_d_23_north"},
            { "point":[5,2,-3], "overmap": "necropolis_d_24_north"},
            { "point":[6,2,-3], "overmap": "necropolis_d_25_north"},
            { "point":[7,2,-3], "overmap": "necropolis_d_26_north"},
            { "point":[8,2,-3], "overmap": "necropolis_d_27_north"},
            { "point":[0,3,-3], "overmap": "necropolis_d_28_north"},
            { "point":[1,3,-3], "overmap": "necropolis_d_29_north"},
            { "point":[2,3,-3], "overmap": "necropolis_d_30_north"},
            { "point":[3,3,-3], "overmap": "necropolis_d_31_north"},
            { "point":[4,3,-3], "overmap": "necropolis_d_32_north"},
            { "point":[5,3,-3], "overmap": "necropolis_d_33_north"},
            { "point":[6,3,-3], "overmap": "necropolis_d_34_north"},
            { "point":[7,3,-3], "overmap": "necropolis_d_35_north"},
            { "point":[8,3,-3], "overmap": "necropolis_d_36_north"},
            { "point":[0,4,-3], "overmap": "necropolis_d_37_north"},
            { "point":[1,4,-3], "overmap": "necropolis_d_38_north"},
            { "point":[2,4,-3], "overmap": "necropolis_d_39_north"},
            { "point":[3,4,-3], "overmap": "necropolis_d_40_north"},
            { "point":[4,4,-3], "overmap": "necropolis_d_41_north"},
            { "point":[5,4,-3], "overmap": "necropolis_d_42_north"},
            { "point":[6,4,-3], "overmap": "necropolis_d_43_north"},
            { "point":[7,4,-3], "overmap": "necropolis_d_44_north"},
            { "point":[8,4,-3], "overmap": "necropolis_d_45_north"},
            { "point":[0,5,-3], "overmap": "necropolis_d_46_north"},
            { "point":[1,5,-3], "overmap": "necropolis_d_47_north"},
            { "point":[2,5,-3], "overmap": "necropolis_d_48_north"},
            { "point":[3,5,-3], "overmap": "necropolis_d_49_north"},
            { "point":[4,5,-3], "overmap": "necropolis_d_50_north"},
            { "point":[5,5,-3], "overmap": "necropolis_d_51_north"},
            { "point":[6,5,-3], "overmap": "necropolis_d_52_north"},
            { "point":[7,5,-3], "overmap": "necropolis_d_53_north"},
            { "point":[8,5,-3], "overmap": "necropolis_d_54_north"},
            { "point":[0,6,-3], "overmap": "necropolis_d_55_north"},
            { "point":[1,6,-3], "overmap": "necropolis_d_56_north"},
            { "point":[2,6,-3], "overmap": "necropolis_d_57_north"},
            { "point":[3,6,-3], "overmap": "necropolis_d_58_north"},
            { "point":[4,6,-3], "overmap": "necropolis_d_59_north"},
            { "point":[5,6,-3], "overmap": "necropolis_d_60_north"},
            { "point":[6,6,-3], "overmap": "necropolis_d_61_north"},
            { "point":[7,6,-3], "overmap": "necropolis_d_62_north"},
            { "point":[8,6,-3], "overmap": "necropolis_d_63_north"},
            { "point":[0,7,-3], "overmap": "necropolis_d_64_north"},
            { "point":[1,7,-3], "overmap": "necropolis_d_65_north"},
            { "point":[2,7,-3], "overmap": "necropolis_d_66_north"},
            { "point":[3,7,-3], "overmap": "necropolis_d_67_north"},
            { "point":[4,7,-3], "overmap": "necropolis_d_68_north"},
            { "point":[5,7,-3], "overmap": "necropolis_d_69_north"},
            { "point":[6,7,-3], "overmap": "necropolis_d_70_north"},
            { "point":[7,7,-3], "overmap": "necropolis_d_71_north"},
            { "point":[8,7,-3], "overmap": "necropolis_d_72_north"},
            { "point":[0,8,-3], "overmap": "necropolis_d_73_north"},
            { "point":[1,8,-3], "overmap": "necropolis_d_74_north"},
            { "point":[2,8,-3], "overmap": "necropolis_d_75_north"},
            { "point":[3,8,-3], "overmap": "necropolis_d_76_north"},
            { "point":[4,8,-3], "overmap": "necropolis_d_77_north"},
            { "point":[5,8,-3], "overmap": "necropolis_d_78_north"},
            { "point":[6,8,-3], "overmap": "necropolis_d_79_north"},
            { "point":[7,8,-3], "overmap": "necropolis_d_80_north"},
            { "point":[8,8,-3], "overmap": "necropolis_d_81_north"}
        ],
        "connections" : [
            { "point" : [5,-1,0], "terrain" : "road" },
            { "point" : [-1,7,0], "terrain" : "road" },
            { "point" : [4,9,0], "terrain" : "road" }
        ],
        "locations" : [ "wilderness" ],
        "city_distance" : [1, 5],
        "city_sizes" : [1, 12],
        "occurrences" : [33, 100],
        "flags" : [ "UNIQUE" ]
    },{
        "type" : "overmap_special",
        "id" : "evac_center",
        "overmaps" : [
            { "point":[0,0,0], "overmap": "evac_center_1_north"},
            { "point":[1,0,0], "overmap": "evac_center_2_north"},
            { "point":[2,0,0], "overmap": "evac_center_3_north"},
            { "point":[3,0,0], "overmap": "evac_center_4_north"},
            { "point":[4,0,0], "overmap": "evac_center_5_north"},
            { "point":[0,1,0], "overmap": "evac_center_6_north"},
            { "point":[1,1,0], "overmap": "evac_center_7_north"},
            { "point":[2,1,0], "overmap": "evac_center_8_north"},
            { "point":[3,1,0], "overmap": "evac_center_9_north"},
            { "point":[4,1,0], "overmap": "evac_center_10_north"},
            { "point":[0,2,0], "overmap": "evac_center_11_north"},
            { "point":[1,2,0], "overmap": "evac_center_12_north"},
            { "point":[2,2,0], "overmap": "evac_center_13_north"},
            { "point":[3,2,0], "overmap": "evac_center_14_north"},
            { "point":[4,2,0], "overmap": "evac_center_15_north"},
            { "point":[0,3,0], "overmap": "evac_center_16_north"},
            { "point":[1,3,0], "overmap": "evac_center_17_north"},
            { "point":[2,3,0], "overmap": "evac_center_18_north"},
            { "point":[3,3,0], "overmap": "evac_center_19_north"},
            { "point":[4,3,0], "overmap": "evac_center_20_north"},
            { "point":[0,4,0], "overmap": "evac_center_21_north"},
            { "point":[1,4,0], "overmap": "evac_center_22_north"},
            { "point":[2,4,0], "overmap": "evac_center_23_north"},
            { "point":[3,4,0], "overmap": "evac_center_24_north"},
            { "point":[4,4,0], "overmap": "evac_center_25_north"},
            { "point":[2,5,0], "overmap": "road_end_south"}
        ],
        "connections" : [
            { "point" : [2,5,0] }
        ],
        "locations" : [ "wilderness" ],
        "city_distance" : [3, -1],
        "city_sizes" : [1, 16],
        "occurrences" : [75, 100],
        "flags" : [ "UNIQUE" ]
    },{
        "type" : "overmap_special",
        "id" : "bandit_cabin",
        "overmaps" : [
            { "point":[0,0,0], "overmap": "bandit_cabin"}
        ],
        "locations" : [ "forest" ],
        "city_distance" : [20, -1],
        "city_sizes" : [0, 12],
        "occurrences" : [1, 1],
        "rotate" : false,
        "flags" : [ "CLASSIC" ]
    },{
        "type" : "overmap_special",
        "id" : "bandit_camp",
        "overmaps" : [
            { "point":[0,0,0], "overmap": "bandit_camp_1"},
            { "point":[1,0,0], "overmap": "bandit_camp_2"},
            { "point":[0,1,0], "overmap": "bandit_camp_3"},
            { "point":[1,1,0], "overmap": "bandit_camp_4"}
        ],
        "locations" : [ "forest" ],
        "city_distance" : [20, -1],
        "city_sizes" : [0, 12],
        "occurrences" : [1, 1],
        "rotate" : false,
        "flags" : [ "CLASSIC" ]
    },{
        "type" : "overmap_special",
        "id" : "sai",
        "overmaps" : [
            { "point":[0,0,0], "overmap": "sai" }
        ],
        "connections" : [
            { "point" : [0,-1,0], "terrain" : "road" }
        ],
        "locations" : [ "land" ],
        "city_distance" : [-1, 2],
        "city_sizes" : [2, 14],
        "occurrences" : [0, 4],
        "rotate" : false
    },{
        "type" : "overmap_special",
        "id" : "power_station_small",
        "overmaps" : [
            { "point":[0,0,0], "overmap": "pwr_sub_s" }
        ],
        "connections" : [
            { "point" : [0,-1,0], "terrain" : "road" }
        ],
        "locations" : [ "land" ],
        "city_distance" : [-1, 6],
        "city_sizes" : [2, 14],
        "occurrences" : [0, 4],
        "rotate" : false,
        "spawns" : { "group" : "GROUP_SMALL_STATION", "population":[4, 10], "radius":[2, 4] }
    },{
        "type" : "overmap_special",
        "id" : "power_station_large",
        "overmaps" : [
            { "point":[0,1,0], "overmap": "pwr_large_entrance"},
            { "point":[-1,1,0], "overmap": "pwr_large_2"},
            { "point":[-1,0,0], "overmap": "pwr_large_3"},
            { "point":[0,0,0], "overmap": "pwr_large_4"}
        ],
        "connections" : [
            { "point" : [0,2,0], "terrain" : "road" }
        ],
       "locations" : [ "wilderness" ],
        "city_distance" : [5, 16],
        "city_sizes" : [4, 14],
        "occurrences" : [0, 3],
        "rotate" : false,
        "spawns" : { "group" : "GROUP_LARGE_STATION", "population":[4, 10], "radius":[1, 2] }
    },{
        "type" : "overmap_special",
        "id" : "warehouse",
        "overmaps" : [ { "point":[0,0,0], "overmap": "warehouse_north" } ],
        "connections" : [
            { "point" : [0,-1,0], "terrain" : "road", "existing" : true }
        ],
        "locations" : [ "land", "swamp" ],
        "city_distance" : [6, 20],
        "city_sizes" : [5, 12],
        "occurrences" : [0, 2],
        "flags" : [ "CLASSIC" ]
    },{
        "type" : "overmap_special",
        "id" : "ranch_camp",
        "overmaps" : [
            { "point":[0,0,0], "overmap": "ranch_camp_1"},
            { "point":[1,0,0], "overmap": "ranch_camp_2"},
            { "point":[2,0,0], "overmap": "ranch_camp_3"},
            { "point":[3,0,0], "overmap": "ranch_camp_4"},
            { "point":[4,0,0], "overmap": "ranch_camp_5"},
            { "point":[5,0,0], "overmap": "ranch_camp_6"},
            { "point":[6,0,0], "overmap": "ranch_camp_7"},
            { "point":[7,0,0], "overmap": "ranch_camp_8"},
            { "point":[8,0,0], "overmap": "ranch_camp_9"},
            { "point":[0,1,0], "overmap": "ranch_camp_10"},
            { "point":[1,1,0], "overmap": "ranch_camp_11"},
            { "point":[2,1,0], "overmap": "ranch_camp_12"},
            { "point":[3,1,0], "overmap": "ranch_camp_13"},
            { "point":[4,1,0], "overmap": "ranch_camp_14"},
            { "point":[5,1,0], "overmap": "ranch_camp_15"},
            { "point":[6,1,0], "overmap": "ranch_camp_16"},
            { "point":[7,1,0], "overmap": "ranch_camp_17"},
            { "point":[8,1,0], "overmap": "ranch_camp_18"},
            { "point":[0,2,0], "overmap": "ranch_camp_19"},
            { "point":[1,2,0], "overmap": "ranch_camp_20"},
            { "point":[2,2,0], "overmap": "ranch_camp_21"},
            { "point":[3,2,0], "overmap": "ranch_camp_22"},
            { "point":[4,2,0], "overmap": "ranch_camp_23"},
            { "point":[5,2,0], "overmap": "ranch_camp_24"},
            { "point":[6,2,0], "overmap": "ranch_camp_25"},
            { "point":[7,2,0], "overmap": "ranch_camp_26"},
            { "point":[8,2,0], "overmap": "ranch_camp_27"},
            { "point":[0,3,0], "overmap": "ranch_camp_28"},
            { "point":[1,3,0], "overmap": "ranch_camp_29"},
            { "point":[2,3,0], "overmap": "ranch_camp_30"},
            { "point":[3,3,0], "overmap": "ranch_camp_31"},
            { "point":[4,3,0], "overmap": "ranch_camp_32"},
            { "point":[5,3,0], "overmap": "ranch_camp_33"},
            { "point":[6,3,0], "overmap": "ranch_camp_34"},
            { "point":[7,3,0], "overmap": "ranch_camp_35"},
            { "point":[8,3,0], "overmap": "ranch_camp_36"},
            { "point":[0,4,0], "overmap": "ranch_camp_37"},
            { "point":[1,4,0], "overmap": "ranch_camp_38"},
            { "point":[2,4,0], "overmap": "ranch_camp_39"},
            { "point":[3,4,0], "overmap": "ranch_camp_40"},
            { "point":[4,4,0], "overmap": "ranch_camp_41"},
            { "point":[5,4,0], "overmap": "ranch_camp_42"},
            { "point":[6,4,0], "overmap": "ranch_camp_43"},
            { "point":[7,4,0], "overmap": "ranch_camp_44"},
            { "point":[8,4,0], "overmap": "ranch_camp_45"},
            { "point":[0,5,0], "overmap": "ranch_camp_46"},
            { "point":[1,5,0], "overmap": "ranch_camp_47"},
            { "point":[2,5,0], "overmap": "ranch_camp_48"},
            { "point":[3,5,0], "overmap": "ranch_camp_49"},
            { "point":[4,5,0], "overmap": "ranch_camp_50"},
            { "point":[5,5,0], "overmap": "ranch_camp_51"},
            { "point":[6,5,0], "overmap": "ranch_camp_52"},
            { "point":[7,5,0], "overmap": "ranch_camp_53"},
            { "point":[8,5,0], "overmap": "ranch_camp_54"},
            { "point":[0,6,0], "overmap": "ranch_camp_55"},
            { "point":[1,6,0], "overmap": "ranch_camp_56"},
            { "point":[2,6,0], "overmap": "ranch_camp_57"},
            { "point":[3,6,0], "overmap": "ranch_camp_58"},
            { "point":[4,6,0], "overmap": "ranch_camp_59"},
            { "point":[5,6,0], "overmap": "ranch_camp_60"},
            { "point":[6,6,0], "overmap": "ranch_camp_61"},
            { "point":[7,6,0], "overmap": "ranch_camp_62"},
            { "point":[8,6,0], "overmap": "ranch_camp_63"},
            { "point":[0,7,0], "overmap": "ranch_camp_64"},
            { "point":[1,7,0], "overmap": "ranch_camp_65"},
            { "point":[2,7,0], "overmap": "ranch_camp_66"},
            { "point":[3,7,0], "overmap": "ranch_camp_67"},
            { "point":[4,7,0], "overmap": "ranch_camp_68"},
            { "point":[5,7,0], "overmap": "ranch_camp_69"},
            { "point":[6,7,0], "overmap": "ranch_camp_70"},
            { "point":[7,7,0], "overmap": "ranch_camp_71"},
            { "point":[8,7,0], "overmap": "ranch_camp_72"},
            { "point":[0,8,0], "overmap": "ranch_camp_73"},
            { "point":[1,8,0], "overmap": "ranch_camp_74"},
            { "point":[2,8,0], "overmap": "ranch_camp_75"},
            { "point":[3,8,0], "overmap": "ranch_camp_76"},
            { "point":[4,8,0], "overmap": "ranch_camp_77"},
            { "point":[5,8,0], "overmap": "ranch_camp_78"},
            { "point":[6,8,0], "overmap": "ranch_camp_79"},
            { "point":[7,8,0], "overmap": "ranch_camp_80"},
            { "point":[8,8,0], "overmap": "ranch_camp_81"},
            { "point":[4,9,0], "overmap": "road_end_south"}
        ],
        "connections" : [
            { "point" : [4,9,0] }
        ],
        "locations" : [ "wilderness" ],
        "city_distance" : [3, 10],
        "city_sizes" : [1, 12],
        "occurrences" : [1, 1],
        "rotate" : false
    },{
        "type" : "overmap_special",
        "id" : "campsite",
        "overmaps" : [
            { "point":[0,0,0], "overmap": "campsite"}
        ],
        "locations" : [ "forest" ],
        "city_distance" : [15, -1],
        "city_sizes" : [0, 12],
        "occurrences" : [0, 5],
        "rotate" : false,
        "flags" : [ "CLASSIC" ]
    },{
        "type" : "overmap_special",
        "id" : "campsite_cabin_incomplete",
        "overmaps" : [
            { "point":[0,0,0], "overmap": "campsite_cabin_incomplete"}
        ],
        "locations" : [ "forest" ],
        "city_distance" : [20, -1],
        "city_sizes" : [0, 12],
        "occurrences" : [0, 3],
        "rotate" : false,
        "flags" : [ "CLASSIC" ]
    },{
        "type" : "overmap_special",
        "id" : "campsite_field_biker",
        "overmaps" : [
            { "point":[0,0,0], "overmap": "campsite_field_biker"}
        ],
        "locations" : [ "field" ],
        "city_distance" : [10, -1],
        "city_sizes" : [0, 12],
        "occurrences" : [0, 3],
        "rotate" : false,
        "flags" : [ "CLASSIC" ]
    },{
        "type" : "overmap_special",
        "id" : "campsite_a",
        "overmaps" : [
            { "point":[0,0,0], "overmap": "campsite_a"}
        ],
        "locations" : [ "forest" ],
        "city_distance" : [10, -1],
        "city_sizes" : [0, 12],
        "occurrences" : [0, 5],
        "rotate" : false,
        "flags" : [ "CLASSIC" ]
    },{
        "type" : "overmap_special",
        "id" : "campsite_field_biker_destroyed",
        "overmaps" : [
            { "point":[0,0,0], "overmap": "campsite_field_biker_destroyed"}
        ],
        "locations" : [ "field" ],
        "city_distance" : [10, -1],
        "city_sizes" : [0, 12],
        "occurrences" : [0, 5],
        "rotate" : false,
        "flags" : [ "CLASSIC" ]
    },{
        "type" : "overmap_special",
        "id" : "rest_stop",
        "overmaps" : [
            { "point":[0,0,0], "overmap": "roadstop_north"}
        ],
        "connections" : [
            { "point" : [0,-1,0], "terrain" : "road", "existing" : true }
        ],
        "locations" : [ "land" ],
        "city_distance" : [ 10, 200 ],
        "city_sizes" : [ 1, 12 ],
        "occurrences" : [ 0, 2 ],
        "extras" : "build",
        "flags" : [ "CLASSIC" ]
    },{
        "type" : "overmap_special",
        "id" : "roadstop_a",
        "overmaps" : [
            { "point":[0,0,0], "overmap": "roadstop_a_north"}
        ],
        "connections" : [
            { "point" : [0,-1,0], "terrain" : "road", "existing" : true }
        ],
        "locations" : [ "land" ],
        "city_distance" : [ 10, 200 ],
        "city_sizes" : [ 1, 12 ],
        "occurrences" : [ 0, 2 ],
        "extras" : "build",
        "flags" : [ "CLASSIC" ]
    },{
        "type" : "overmap_special",
        "id" : "roadstop_b",
        "overmaps" : [
            { "point":[0,0,0], "overmap": "roadstop_b_north" }
        ],
        "connections" : [
            { "point" : [0,-1,0], "terrain" : "road", "existing" : true }
        ],
        "locations" : [ "land" ],
        "city_distance" : [ 10, 200 ],
        "city_sizes" : [ 1, 12 ],
        "occurrences" : [ 0, 2 ],
        "extras" : "build",
        "flags" : [ "CLASSIC" ]
    },{
        "type" : "overmap_special",
        "id" : "pump_station",
        "overmaps" : [
            { "point" : [0,0,0],   "overmap" : "pump_station_1_north" },
            { "point" : [0,1,0],   "overmap" : "pump_station_2_north" },
            { "point" : [0,-1,-1], "overmap" : "pump_station_3_north" },
            { "point" : [0,0,-1],  "overmap" : "pump_station_4_north" },
            { "point" : [0,1,-1],  "overmap" : "pump_station_5_north" }
        ],
        "connections" : [
            { "point" : [0,-1,0], "terrain" : "road" }
        ],
        "locations" : [ "land" ],
        "city_distance" : [ 1,4 ],
        "city_sizes" : [ 4, 12 ],
        "occurrences" : [ 0, 1 ],
        "flags" : ["CLASSIC"]
    },{
        "type" : "overmap_special",
        "id" : "garage_gas",
        "overmaps" : [
            { "point" : [0,0,0], "overmap" : "garage_gas_1_north" },
            { "point" : [1,0,0], "overmap" : "garage_gas_2_north" },
            { "point" : [2,0,0], "overmap" : "garage_gas_3_north" }
        ],
        "connections" : [
            { "point": [ 0, -1, 0 ], "terrain": "road", "existing": true },
            { "point": [ 1, -1, 0 ], "terrain": "road", "existing": true },
            { "point": [ 2, -1, 0 ], "terrain": "road", "existing": true }
        ],
        "locations" : [ "land" ],
        "city_distance" : [-1,25],
        "city_sizes" : [4,12],
        "occurrences" : [1,3],
        "flags" : ["CLASSIC"]
    },{
        "type" : "overmap_special",
        "id" : "cemetery_religious",
        "overmaps" :
        [
            { "point":[0,0,0], "overmap": "cemetery_4square_00_north"},
            { "point":[1,0,0], "overmap": "cemetery_4square_10_north"},
            { "point":[0,1,0], "overmap": "cemetery_4square_01_north"},
            { "point":[1,1,0], "overmap": "cemetery_4square_11_north"},
            { "point" : [0,2,0], "overmap" : "road_end_south"}
        ],
        "connections" : [
            { "point" : [0,2,0] }
        ],
        "locations" : [ "forest", "field" ],
        "city_distance" : [2, 10],
        "city_sizes" : [2, 16],
        "occurrences" : [0, 5],
        "flags" : [ "CLASSIC" ]
    },{
        "type" : "overmap_special",
        "id" : "Pond",
        "overmaps" : [
            { "point":[0,0,0], "overmap": "pond_field"}
        ],
        "locations" : [ "field" ],
        "city_distance" : [1, -1],
        "occurrences" : [0, 30],
        "rotate" : false,
        "flags" : [ "CLASSIC" ]
    },{
        "type" : "overmap_special",
        "id" : "basin",
        "overmaps" : [
            { "point":[0,0,0], "overmap": "pond_forest"}
        ],
        "locations" : [ "forest" ],
        "city_distance" : [1, -1],
        "occurrences" : [0, 12],
        "rotate" : false,
        "flags" : [ "CLASSIC" ]
  },{
     "type" : "overmap_special",
     "id" : "bog",
     "overmaps" : [
      { "point":[0,0,0], "overmap": "pond_swamp"}
    ],
    "locations" : [ "swamp" ],
    "city_distance" : [1, -1],
    "occurrences" : [0, 9],
    "rotate" : false,
    "flags" : [ "CLASSIC" ]
  },{
    "type": "overmap_special",
    "id": "Swamp Shack",
    "overmaps": [
      { "point":[0,0,0], "overmap": "hunter_shack"}
    ],
    "locations": [ "swamp" ],
    "city_distance": [12, -1],
    "city_sizes": [0, 16],
    "occurrences": [0, 8],
    "rotate" : false,
    "flags": [ "CLASSIC" ]
  },{
        "type" : "overmap_special",
        "id" : "apple_orchard",
        "overmaps" : [
            { "point":[0,0,0], "overmap": "orchard_processing"},
            { "point":[1,0,0], "overmap": "orchard_tree_apple"},
            { "point":[2,0,0], "overmap": "orchard_tree_apple"},
            { "point":[3,0,0], "overmap": "orchard_tree_apple"},
            { "point":[0,1,0], "overmap": "orchard_stall"},
            { "point":[1,1,0], "overmap": "orchard_tree_apple"},
            { "point":[2,1,0], "overmap": "orchard_tree_apple"},
            { "point":[3,1,0], "overmap": "orchard_tree_apple"},
            { "point":[0,2,0], "overmap": "orchard_tree_apple"},
            { "point":[1,2,0], "overmap": "orchard_tree_apple"},
            { "point":[2,2,0], "overmap": "orchard_tree_apple"},
            { "point":[3,2,0], "overmap": "orchard_tree_apple"},
            { "point":[0,3,0], "overmap": "pond_field"},
            { "point":[1,3,0], "overmap": "orchard_tree_apple"},
            { "point":[2,3,0], "overmap": "orchard_tree_apple"},
            { "point":[3,3,0], "overmap": "orchard_tree_apple"}
        ],
        "connections": [ { "point": [ -1, 1, 0 ], "terrain": "road", "existing": true } ],
        "locations" : [ "land" ],
        "city_distance" : [20, -1],
        "city_sizes" : [1, 12],
        "occurrences" : [0, 5],
        "rotate" : false,
        "flags" : [ "CLASSIC" ]
    },
    {
        "type" : "overmap_special",
        "id" : "Dairy Farm",
        "overmaps" : [
            { "point":[0,0,0], "overmap": "dairy_farm_NW"},
            { "point":[1,0,0], "overmap": "dairy_farm_NE"},
            { "point":[0,1,0], "overmap": "dairy_farm_SW"},
            { "point":[1,1,0], "overmap": "dairy_farm_SE"}
        ],
        "connections" : [
            { "point" : [0,2,0], "terrain" : "road" }
        ],
        "locations" : [ "wilderness" ],
        "city_distance" : [5, 10],
        "city_sizes" : [4, 12],
        "rotate" : false,
        "occurrences" : [0, 3]
    },
  {
    "type": "overmap_special",
    "id": "State Park",
    "overmaps": [
      { "point": [ 1, -1, 0 ], "overmap": "road_end_north" },
      { "point": [ 0, 0, 0 ], "overmap": "state_park_0_0_north" },
      { "point": [ 1, 0, 0 ], "overmap": "state_park_1_0_north" },
      { "point": [ 0, 1, 0 ], "overmap": "state_park_0_1_north" },
      { "point": [ 1, 1, 0 ], "overmap": "state_park_1_1_north" }
    ],
    "connections": [
      { "point": [ 1, -1, 0 ], "terrain": "road" }
    ],
    "locations": [ "forest" ],
    "city_distance" : [3, -1],
    "city_sizes": [ 1, 12 ],
    "occurrences": [ 0, 3 ]
  },
  {
    "id": "Fishing Pond",
    "type": "overmap_special",
    "overmaps": [
      { "point": [ 1, -1, 0 ], "overmap": "road_end_north" },
      { "point": [ 0, 0, 0 ], "overmap": "fishing_pond_0_0_north" },
      { "point": [ 1, 0, 0 ], "overmap": "fishing_pond_1_0_north" },
      { "point": [ 0, 1, 0 ], "overmap": "fishing_pond_0_1_north" },
      { "point": [ 1, 1, 0 ], "overmap": "fishing_pond_1_1_north" }
    ],
    "connections": [
      { "point": [ 1, -1, 0 ], "terrain": "road" }
    ],
    "locations": [ "land" ],
    "city_distance": [ 3, 10 ],
    "city_sizes": [ 1, 12 ],
    "occurrences": [ 0, 5 ]
  },
  {
    "type": "overmap_special",
    "id": "Derelict Property",
    "overmaps": [
      { "point": [ 0, 0, 0 ], "overmap": "derelict_property_north" }
    ],
    "locations": [ "wilderness" ],
    "city_distance": [ 1, 10 ],
    "city_sizes": [ 1, 12 ],
    "occurrences": [ 0, 10 ]
  },
  {
    "type": "overmap_special",
    "id": "Hunting Blind",
    "overmaps": [
      { "point": [ 0, 0, 0 ], "overmap": "hunting_blind_north" }
    ],
    "locations": [ "wilderness" ],
    "city_distance": [ 3, 10 ],
    "city_sizes": [ 1, 12 ],
    "occurrences": [ 0, 10 ]
  },
  {
    "type" : "overmap_special",
    "id" : "Mansion_Road",
    "overmaps" : [
      { "point":[0,0,0], "overmap": "mansion_c5_north"},
      { "point":[1,0,0], "overmap": "mansion_e2_north"},
      { "point":[2,0,0], "overmap": "mansion_c3_east"},
      { "point":[0,1,0], "overmap": "mansion_t2_east"},
      { "point":[1,1,0], "overmap": "mansion_+2_north"},
      { "point":[2,1,0], "overmap": "mansion_t6_west"},
      { "point":[0,2,0], "overmap": "mansion_c4_west"},
      { "point":[1,2,0], "overmap": "mansion_t7_north"},
      { "point":[2,2,0], "overmap": "mansion_c1_south"},
      { "point":[0,0,1], "overmap": "mansion_c5u_north"},
      { "point":[1,0,1], "overmap": "mansion_e2u_north"},
      { "point":[2,0,1], "overmap": "mansion_c3u_east"},
      { "point":[0,1,1], "overmap": "mansion_t2u_east"},
      { "point":[1,1,1], "overmap": "mansion_+2u_north"},
      { "point":[2,1,1], "overmap": "mansion_t6u_west"},
      { "point":[0,2,1], "overmap": "mansion_c4u_west"},
      { "point":[1,2,1], "overmap": "mansion_t7u_north"},
      { "point":[2,2,1], "overmap": "mansion_c1u_south"},
      { "point":[0,0,-1], "overmap": "mansion_c5d_north"},
      { "point":[1,0,-1], "overmap": "mansion_e2d_north"},
      { "point":[2,0,-1], "overmap": "mansion_c3d_east"},
      { "point":[0,1,-1], "overmap": "mansion_t2d_east"},
      { "point":[1,1,-1], "overmap": "mansion_+2d_north"},
      { "point":[2,1,-1], "overmap": "mansion_t6d_west"},
      { "point":[0,2,-1], "overmap": "mansion_c4d_west"},
      { "point":[1,2,-1], "overmap": "mansion_t7d_north"},
      { "point":[2,2,-1], "overmap": "mansion_c1d_south"}
    ],
    "connections" : [
      { "point" : [1,-1,0], "terrain" : "road" }
    ],
    "locations" : [ "land" ],
    "city_sizes" : [4, 12],
    "occurrences" : [1, 4],
    "flags" : [ "CLASSIC" ]
  },{
    "type" : "overmap_special",
    "id" : "Mansion_Road_Alt",
    "overmaps" : [
      { "point":[0,0,0], "overmap": "mansion_c2_north"},
      { "point":[1,0,0], "overmap": "mansion_e1_north"},
      { "point":[2,0,0], "overmap": "mansion_c4_east"},
      { "point":[0,1,0], "overmap": "mansion_t5_east"},
      { "point":[1,1,0], "overmap": "mansion_+1_north"},
      { "point":[2,1,0], "overmap": "mansion_t4_west"},
      { "point":[0,2,0], "overmap": "mansion_c5_west"},
      { "point":[1,2,0], "overmap": "mansion_t1_north"},
      { "point":[2,2,0], "overmap": "mansion_c4_south"},
      { "point":[0,0,1], "overmap": "mansion_c2u_north"},
      { "point":[1,0,1], "overmap": "mansion_e1u_north"},
      { "point":[2,0,1], "overmap": "mansion_c4u_east"},
      { "point":[0,1,1], "overmap": "mansion_t5u_east"},
      { "point":[1,1,1], "overmap": "mansion_+1u_north"},
      { "point":[2,1,1], "overmap": "mansion_t4u_west"},
      { "point":[0,2,1], "overmap": "mansion_c5u_west"},
      { "point":[1,2,1], "overmap": "mansion_t1u_north"},
      { "point":[2,2,1], "overmap": "mansion_c4u_south"},
      { "point":[0,0,-1], "overmap": "mansion_c2d_north"},
      { "point":[1,0,-1], "overmap": "mansion_e1d_north"},
      { "point":[2,0,-1], "overmap": "mansion_c4d_east"},
      { "point":[0,1,-1], "overmap": "mansion_t5d_east"},
      { "point":[1,1,-1], "overmap": "mansion_+1d_north"},
      { "point":[2,1,-1], "overmap": "mansion_t4d_west"},
      { "point":[0,2,-1], "overmap": "mansion_c5d_west"},
      { "point":[1,2,-1], "overmap": "mansion_t1d_north"},
      { "point":[2,2,-1], "overmap": "mansion_c4d_south"}
    ],
    "connections" : [
      { "point" : [1,-1,0], "terrain" : "road" }
    ],
    "locations" : [ "land" ],
    "city_sizes" : [4, 12],
    "occurrences" : [0, 4],
    "flags" : [ "CLASSIC" ]
  },{
    "type" : "overmap_special",
    "id" : "Mansion_Wild",
    "overmaps" : [
      { "point":[0,0,0], "overmap": "mansion_c3_north"},
      { "point":[1,0,0], "overmap": "mansion_e1_north"},
      { "point":[2,0,0], "overmap": "mansion_c1_east"},
      { "point":[0,1,0], "overmap": "mansion_t4_east"},
      { "point":[1,1,0], "overmap": "mansion_+4_north"},
      { "point":[2,1,0], "overmap": "mansion_t2_west"},
      { "point":[0,2,0], "overmap": "mansion_c2_west"},
      { "point":[1,2,0], "overmap": "mansion_t2_north"},
      { "point":[2,2,0], "overmap": "mansion_c4_south"},
      { "point":[0,0,1], "overmap": "mansion_c3u_north"},
      { "point":[1,0,1], "overmap": "mansion_e1u_north"},
      { "point":[2,0,1], "overmap": "mansion_c1u_east"},
      { "point":[0,1,1], "overmap": "mansion_t4u_east"},
      { "point":[1,1,1], "overmap": "mansion_+4u_north"},
      { "point":[2,1,1], "overmap": "mansion_t2u_west"},
      { "point":[0,2,1], "overmap": "mansion_c2u_west"},
      { "point":[1,2,1], "overmap": "mansion_t2u_north"},
      { "point":[2,2,1], "overmap": "mansion_c4u_south"},
      { "point":[0,0,-1], "overmap": "mansion_c3d_north"},
      { "point":[1,0,-1], "overmap": "mansion_e1d_north"},
      { "point":[2,0,-1], "overmap": "mansion_c1d_east"},
      { "point":[0,1,-1], "overmap": "mansion_t4d_east"},
      { "point":[1,1,-1], "overmap": "mansion_+4d_north"},
      { "point":[2,1,-1], "overmap": "mansion_t2d_west"},
      { "point":[0,2,-1], "overmap": "mansion_c2d_west"},
      { "point":[1,2,-1], "overmap": "mansion_t2d_north"},
      { "point":[2,2,-1], "overmap": "mansion_c4d_south"}
    ],
    "locations" : [ "land" ],
    "city_distance" : [10, -1],
    "city_sizes" : [ 4, 12 ],
    "occurrences" : [ 1, 5 ],
    "flags" : [ "UNIQUE" ]
  },{
    "type" : "overmap_special",
    "id" : "Mansion_WildAlt",
    "overmaps" : [
      { "point":[0,0,0], "overmap": "mansion_c2_north"},
      { "point":[1,0,0], "overmap": "mansion_e2_north"},
      { "point":[2,0,0], "overmap": "mansion_c5_east"},
      { "point":[0,1,0], "overmap": "mansion_t1_east"},
      { "point":[1,1,0], "overmap": "mansion_+3_north"},
      { "point":[2,1,0], "overmap": "mansion_t6_west"},
      { "point":[0,2,0], "overmap": "mansion_c4_west"},
      { "point":[1,2,0], "overmap": "mansion_t7_north"},
      { "point":[2,2,0], "overmap": "mansion_c3_south"},
      { "point":[0,0,1], "overmap": "mansion_c2u_north"},
      { "point":[1,0,1], "overmap": "mansion_e2u_north"},
      { "point":[2,0,1], "overmap": "mansion_c5u_east"},
      { "point":[0,1,1], "overmap": "mansion_t1u_east"},
      { "point":[1,1,1], "overmap": "mansion_+3u_north"},
      { "point":[2,1,1], "overmap": "mansion_t6u_west"},
      { "point":[0,2,1], "overmap": "mansion_c4u_west"},
      { "point":[1,2,1], "overmap": "mansion_t7u_north"},
      { "point":[2,2,1], "overmap": "mansion_c3u_south"},
      { "point":[0,0,-1], "overmap": "mansion_c2d_north"},
      { "point":[1,0,-1], "overmap": "mansion_e2d_north"},
      { "point":[2,0,-1], "overmap": "mansion_c5d_east"},
      { "point":[0,1,-1], "overmap": "mansion_t1d_east"},
      { "point":[1,1,-1], "overmap": "mansion_+2d_north"},
      { "point":[2,1,-1], "overmap": "mansion_t6d_west"},
      { "point":[0,2,-1], "overmap": "mansion_c4d_west"},
      { "point":[1,2,-1], "overmap": "mansion_t7d_north"},
      { "point":[2,2,-1], "overmap": "mansion_c3d_south"}
    ],
    "locations" : [ "land" ],
    "city_distance" : [10, -1],
    "city_sizes" : [ 4, 12 ],
    "occurrences" : [ 1, 5 ],
    "flags" : [ "UNIQUE" ]
  },{
    "type": "overmap_special",
    "id": "junkyard",
    "overmaps": [
      { "point": [ 0, 0, 0 ], "overmap": "junkyard_1a_north" },
      { "point": [ 1, 0, 0 ], "overmap": "junkyard_1b_north" },
      { "point": [ 0, 1, 0 ], "overmap": "junkyard_2a_north" },
      { "point": [ 1, 1, 0 ], "overmap": "junkyard_2b_north" }
    ],
    "connections": [ { "point": [ 0, -1, 0 ], "terrain": "road" }, { "point": [ 1, -1, 0 ], "terrain": "road" } ],
    "locations": [ "wilderness" ],
    "city_distance": [ -1, 5 ],
    "city_sizes": [ 4, 12 ],
    "occurrences": [ 0, 6 ],
    "flags": [ "CLASSIC" ]
  },
  {
    "type": "overmap_special",
    "id": "dumpsite",
    "overmaps": [ { "point": [ 0, 0, 0 ], "overmap": "dumpsite_north" } ],
    "locations": [ "land" ],
    "city_distance": [ 2, 8 ],
    "city_sizes": [ 3, 12 ],
    "occurrences": [ 0, 8 ],
    "flags": [ "CLASSIC" ]
  },
  {
    "type": "overmap_special",
    "id": "nature trail",
    "overmaps": [
      { "point": [ 0, 0, 0 ], "overmap": "NatureTrail_1a_north" },
      { "point": [ 1, 0, 0 ], "overmap": "NatureTrail_1b_north" }
    ],
    "connections": [ { "point": [ 0, -1, 0 ], "terrain": "road" } ],
    "locations": [ "forest" ],
    "city_distance": [ 1, 8 ],
    "city_sizes": [ 4, 12 ],
    "occurrences": [ 0, 6 ],
    "flags": [ "CLASSIC" ]
  },
  {
    "type": "overmap_special",
    "id": "public pond",
    "overmaps": [
      { "point": [ 0, 0, 0 ], "overmap": "PublicPond_1a_north" },
      { "point": [ 1, 0, 0 ], "overmap": "PublicPond_1b_north" }
    ],
    "connections": [ { "point": [ 0, -1, 0 ], "terrain": "road" } ],
    "locations": [ "land" ],
    "city_distance": [ 1, 6 ],
    "city_sizes": [ 4, 12 ],
    "occurrences": [ 0, 5 ],
    "flags": [ "CLASSIC" ]
  },
  {
    "type": "overmap_special",
    "id": "cemetery",
    "overmaps": [ { "point": [ 0, 0, 0 ], "overmap": "Cemetery_1a_north" }, { "point": [ 1, 0, 0 ], "overmap": "Cemetery_1b_north" } ],
    "connections": [ { "point": [ 0, -1, 0 ], "terrain": "road" } ],
    "locations": [ "wilderness" ],
    "city_distance": [ -1, 5 ],
    "city_sizes": [ 4, 12 ],
    "occurrences": [ 0, 7 ],
    "flags": [ "CLASSIC" ]
  },
  {
    "type": "overmap_special",
    "id": "tree farm",
    "overmaps": [ { "point": [ 0, 0, 0 ], "overmap": "TreeFarm_1a_north" }, { "point": [ 1, 0, 0 ], "overmap": "TreeFarm_1b_north" } ],
    "connections": [ { "point": [ 0, -1, 0 ], "terrain": "road" } ],
    "locations": [ "wilderness" ],
    "city_distance": [ 1, 6 ],
    "city_sizes": [ 4, 12 ],
    "occurrences": [ 0, 3 ],
    "flags": [ "CLASSIC" ]
  },
  {
    "type": "overmap_special",
    "id": "shooting range",
    "overmaps": [
      { "point": [ 0, 0, 0 ], "overmap": "shootingrange_1a_north" },
      { "point": [ 0, 1, 0 ], "overmap": "shootingrange_2a_north" }
    ],
    "connections": [ { "point": [ 0, -1, 0 ], "terrain": "road" } ],
    "locations": [ "wilderness" ],
    "city_distance": [ 1, 8 ],
    "city_sizes": [ 4, 12 ],
    "occurrences": [ 0, 5 ],
    "flags": [ "CLASSIC" ]
  },
  {
    "type": "overmap_special",
    "id": "campground",
    "overmaps": [
      { "point": [ 0, 0, 0 ], "overmap": "campground_1a_north" },
      { "point": [ 1, 0, 0 ], "overmap": "campground_1b_north" },
      { "point": [ 0, 1, 0 ], "overmap": "campground_2a_north" },
      { "point": [ 1, 1, 0 ], "overmap": "campground_2b_north" }
    ],
    "connections": [ { "point": [ 1, -1, 0 ], "terrain": "road" } ],
    "locations": [ "forest" ],
    "city_distance": [ 10, -1 ],
    "city_sizes": [ 3, 12 ],
    "occurrences": [ 0, 5 ],
    "flags": [ "CLASSIC" ]
  },
  {
    "type": "overmap_special",
    "id": "desolate barn",
    "locations": [ "land" ],
    "city_distance": [ 10, -1 ],
    "city_sizes": [ 0, 10 ],
    "overmaps": [ { "point": [ 0, 0, 0 ], "overmap": "desolatebarn_north" } ],
    "occurrences": [ 0, 15 ],
    "flags": [ "CLASSIC" ]
  },
  {
    "type": "overmap_special",
    "id": "bandit_garage",
    "overmaps": [ { "point": [ 0, 0, 0 ], "overmap": "bandit_garage_1" }, { "point": [ 1, 0, 0 ], "overmap": "bandit_garage_2" } ],
    "locations": [ "forest" ],
    "city_distance": [ 20, -1 ],
    "city_sizes": [ 4, 12 ],
    "occurrences": [ 0, 4 ],
    "rotate": false,
    "flags": [ "CLASSIC" ]
  },
  {
    "type": "overmap_special",
    "id": "golf course",
    "overmaps": [
      { "point": [ 0, 0, 0 ], "overmap": "golfcourse_00_north" },
      { "point": [ 0, 1, 0 ], "overmap": "golfcourse_01_north" },
      { "point": [ 0, 2, 0 ], "overmap": "golfcourse_02_north" },
      { "point": [ 1, 0, 0 ], "overmap": "golfcourse_10_north" },
      { "point": [ 1, 1, 0 ], "overmap": "golfcourse_11_north" },
      { "point": [ 1, 2, 0 ], "overmap": "golfcourse_12_north" },
      { "point": [ 2, 0, 0 ], "overmap": "golfcourse_20_north" },
      { "point": [ 2, 1, 0 ], "overmap": "golfcourse_21_north" },
      { "point": [ 2, 2, 0 ], "overmap": "golfcourse_22_north" },
      { "point": [ 3, 0, 0 ], "overmap": "golfcourse_30_north" },
      { "point": [ 3, 1, 0 ], "overmap": "golfcourse_31_north" },
      { "point": [ 3, 2, 0 ], "overmap": "golfcourse_32_north" }
    ],
    "connections": [ { "point": [ 3, -1, 0 ], "terrain": "road" } ],
    "locations": [ "wilderness" ],
    "city_distance": [ -1, 7 ],
    "city_sizes": [ 4, 12 ],
    "occurrences": [ 0, 5 ],
    "flags": [ "CLASSIC" ]
  },
  {
    "type": "overmap_special",
    "id": "Rest_Area",
    "overmaps": [
      { "point": [ 0, 0, 0 ], "overmap": "s_restparking_1_north" },
      { "point": [ 1, 0, 0 ], "overmap": "s_restparking_2_north" },
      { "point": [ 0, 1, 0 ], "overmap": "s_reststop_1_north" },
      { "point": [ 1, 1, 0 ], "overmap": "s_reststop_2_north" }
    ],
    "connections": [ { "point": [ 0, -1, 0 ], "terrain": "road", "existing": true },
                     { "point": [ 1, -1, 0 ], "terrain": "road", "existing": true }
                   ],
    "locations": [ "wilderness" ],
    "city_distance": [ 10, 150 ],
    "city_sizes": [ 1, 12 ],
    "occurrences": [ 0, 2 ],
    "flags": [ "CLASSIC" ]
  },
  {
    "type": "overmap_special",
    "id": "Movie Theater",
    "overmaps": [
      { "point": [ 0, 0, 0 ], "overmap": "movietheater_0_0_north" },
      { "point": [ 1, 0, 0 ], "overmap": "movietheater_1_0_north" },
      { "point": [ 2, 0, 0 ], "overmap": "movietheater_2_0_north" },
      { "point": [ 0, 1, 0 ], "overmap": "movietheater_0_1_north" },
      { "point": [ 1, 1, 0 ], "overmap": "movietheater_1_1_north" },
      { "point": [ 2, 1, 0 ], "overmap": "movietheater_2_1_north" },
      { "point": [ 0, 2, 0 ], "overmap": "movietheater_0_2_north" },
      { "point": [ 1, 2, 0 ], "overmap": "movietheater_1_2_north" },
      { "point": [ 2, 2, 0 ], "overmap": "movietheater_2_2_north" }
    ],
    "connections": [ { "point": [ 1, -1, 0 ], "terrain": "road" } ],
    "locations": [ "land" ],
    "city_distance": [ 0, 4 ],
    "city_sizes": [ 5, 12 ],
    "occurrences": [ 0, 4 ],
    "flags": [ "CLASSIC" ]
  },
  {
    "type": "overmap_special",
    "id": "Trailer Park",
    "overmaps": [
      { "point": [ 0, 0, 0 ], "overmap": "trailerparksmall0_north" },
      { "point": [ 1, 0, 0 ], "overmap": "trailerparksmall1_north" },
      { "point": [ 2, 0, 0 ], "overmap": "trailerparksmall2_north" }
    ],
    "connections": [ { "point": [ 1, -1, 0 ], "terrain": "road" } ],
    "locations": [ "land" ],
    "city_distance": [ -1, 2 ],
    "city_sizes": [ 2, 12 ],
    "occurrences": [ 1, 2 ],
    "flags": [ "CLASSIC" ]
  },
  {
    "type": "overmap_special",
    "id": "Homeless Camp",
    "overmaps": [ { "point": [ 0, 0, 0 ], "overmap": "homelesscamp_north" } ],
    "locations": [ "wilderness" ],
    "city_distance": [ 1, 6 ],
    "city_sizes": [ 1, 12 ],
    "occurrences": [ 4, 8 ],
    "flags": [ "CLASSIC" ]
  },
  {
    "type": "overmap_special",
    "id": "Rural House",
    "overmaps": [
      { "point": [ 0, 0, 0 ], "overmap": "dirtroad_north" },
      { "point": [ 0, 1, 0 ], "overmap": "dirtroad_north" },
      { "point": [ 0, 2, 0 ], "overmap": "rural_house_north" }
    ],
    "connections": [ { "point": [ 0, -1, 0 ], "terrain": "road", "existing": true } ],
    "locations": [ "forest" ],
    "city_distance": [ 5, 25 ],
    "city_sizes": [ 2, 10 ],
    "occurrences": [ 0, 15 ],
    "flags": [ "CLASSIC" ]
  },
  {
    "type": "overmap_special",
    "id": "Moonshine Still",
    "overmaps": [ { "point": [ 0, 0, 0 ], "overmap": "moonshine_still_north" } ],
    "locations": [ "forest" ],
    "city_distance": [ 5, 20 ],
    "city_sizes": [ 0, 20 ],
    "occurrences": [ 0, 5 ],
    "flags": [ "CLASSIC" ]
  },
  {
    "type" : "overmap_special",
    "id" : "Mass Grave",
    "overmaps" : [ { "point": [ 0, 0, 0 ], "overmap": "mass_grave_north"} ],
    "locations" : [ "wilderness" ],
    "city_distance" : [ 20, -1 ],
    "city_sizes" : [ 0, 20 ],
    "occurrences" : [ 0, 10 ],
    "flags" : [ "CLASSIC" ]
  },
  {
    "id": "Railroad Station",
    "type": "overmap_special",
    "overmaps": [
      { "point": [ 0, 1, 0 ], "overmap": "railroad_station_0_1_north"},
      { "point": [ 0, 2, 0 ], "overmap": "railroad_station_0_2_north"},
      { "point": [ 0, 3, 0 ], "overmap": "railroad_station_0_3_north"},
      { "point": [ 0, 4, 0 ], "overmap": "railroad_station_0_4_north"},
      { "point": [ 1, 1, 0 ], "overmap": "railroad_station_1_1_north" },
      { "point": [ 1, 2, 0 ], "overmap": "railroad_station_1_2_north" },
      { "point": [ 1, 3, 0 ], "overmap": "railroad_station_1_3_north" },
      { "point": [ 1, 4, 0 ], "overmap": "railroad_station_1_4_north" },
      { "point": [ 2, 0, 0 ], "overmap": "road_end_north" },
      { "point": [ 2, 1, 0 ], "overmap": "railroad_station_2_1_north" },
      { "point": [ 2, 2, 0 ], "overmap": "railroad_station_2_2_north" },
      { "point": [ 2, 3, 0 ], "overmap": "railroad_station_2_3_north" },
      { "point": [ 2, 4, 0 ], "overmap": "railroad_station_2_4_north" },
      { "point": [ 2, 5, 0 ], "overmap": "road_end_south" },
      { "point": [ 0, 1, -1 ], "overmap": "railroad_station_under_0_1_north"},
      { "point": [ 0, 2, -1 ], "overmap": "railroad_station_under_0_2_north"},
      { "point": [ 0, 3, -1 ], "overmap": "railroad_station_under_0_3_north"},
      { "point": [ 1, 1, -1 ], "overmap": "railroad_station_under_1_1_north" },
      { "point": [ 1, 2, -1 ], "overmap": "railroad_station_under_1_2_north" },
      { "point": [ 1, 3, -1 ], "overmap": "railroad_station_under_1_3_north" }
    ],
    "connections": [
      { "point": [ 2, 0, 0 ], "terrain": "road" },
      { "point": [ 2, 5, 0 ], "terrain": "road" }
    ],
    "locations": [ "land", "forest" ],
    "city_distance": [ -1, 20 ],
    "city_sizes": [ 3, 12 ],
    "occurrences": [ 1, 3 ],
    "flags": [ "CLASSIC" ]
  },
  {
    "type": "overmap_special",
    "id": "2fMotel",
    "overmaps": [
      { "point": [ 0, 0, 0 ], "overmap": "2fmotel_entrance_north" },
      { "point": [ -1, 0, 0 ], "overmap": "2fmotel_1_north" },
      { "point": [ -1, 1, 0 ], "overmap": "2fmotel_2_north" },
      { "point": [ 0, 1, 0 ], "overmap": "2fmotel_3_north" },
      { "point": [ 0, 0, 1 ], "overmap": "2fmotel_entrance_f2_north" },
      { "point": [ -1, 0, 1 ], "overmap": "2fmotel_1_f2_north" },
      { "point": [ -1, 1, 1 ], "overmap": "2fmotel_2_f2_north" },
      { "point": [ 0, 1, 1 ], "overmap": "2fmotel_3_f2_north" },
      { "point": [ -1, 0, 2 ], "overmap": "2fmotel_1_r_north" },
      { "point": [ -1, 1, 2 ], "overmap": "2fmotel_2_r_north" },
      { "point": [ 0, 1, 2 ], "overmap": "2fmotel_3_r_north" }
    ],
    "connections": [ { "point": [ 0, -1, 0 ], "terrain": "road", "existing": true } ],
    "locations": [ "land" ],
    "city_distance": [ 2, 120 ],
    "city_sizes": [ 1, 12 ],
    "occurrences": [ 0, 3 ],
    "flags": [ "CLASSIC" ]
  },
  {
    "type": "overmap_special",
    "id": "ws_survivor_bunker_place",
    "overmaps": [
      { "point": [ 0, 0, 0 ], "overmap": "ws_survivor_bunker_f0_north" },
      { "point": [ 0, 0, -1 ], "overmap": "ws_survivor_bunker_f-1_north" }
    ],
    "locations": [ "forest" ],
    "city_distance": [ 20, 25 ],
    "city_sizes": [ 1, 12 ],
    "occurrences": [ 0, 3 ],
    "flags": [ "CLASSIC" ]
  },
  {
    "type": "overmap_special",
    "id": "ws_survivor_camp_place",
    "overmaps": [ { "point": [ 0, 0, 0 ], "overmap": "ws_survivor_camp_north" } ],
    "locations": [ "wilderness" ],
    "city_distance": [ 20, 25 ],
    "city_sizes": [ 1, 12 ],
    "occurrences": [ 0, 3 ],
    "flags": [ "CLASSIC" ]
  },
  {
    "type": "overmap_special",
    "id": "ws_giant_sinkhole",
    "overmaps": [
      { "point": [ 0, 0, 0 ], "overmap": "ws_giant_sinkhole_1_north" },
      { "point": [ 0, 0, -1 ], "overmap": "ws_giant_sinkhole_2_north" }
    ],
    "locations": [ "wilderness" ],
    "city_distance": [ 15, 25 ],
    "city_sizes": [ 1, 12 ],
    "occurrences": [ 0, 1 ],
    "flags": [ "CLASSIC" ]
  },
  {
    "type": "overmap_special",
    "id": "ws_fire_lookout_tower",
    "overmaps": [
      { "point": [ 0, 0, 0 ], "overmap": "ws_fire_lookout_tower_base_north" },
      { "point": [ 0, 0, 1 ], "overmap": "ws_fire_lookout_tower_f1_north" },
      { "point": [ 0, 0, 2 ], "overmap": "ws_fire_lookout_tower_f2_north" },
      { "point": [ 0, 0, 3 ], "overmap": "ws_fire_lookout_tower_f3_north" }
    ],
    "locations": [ "wilderness" ],
    "city_distance": [ 20, 25 ],
    "city_sizes": [ 1, 12 ],
    "occurrences": [ 0, 5 ],
    "flags": [ "CLASSIC" ]
  },
  {
    "type": "overmap_special",
<<<<<<< HEAD
    "id": "lab_surface_big",
    "overmaps": [
      { "point": [ 0, 0, 0 ], "overmap": "lab_surface_brick_blockA0_north" },
      { "point": [ 1, 0, 0 ], "overmap": "lab_surface_brick_blockB0_north" },
      { "point": [ 2, 0, 0 ], "overmap": "lab_surface_brick_blockC0_north" },
      { "point": [ 3, 0, 0 ], "overmap": "lab_surface_brick_blockD0_north" },
      { "point": [ 4, 0, 0 ], "overmap": "lab_surface_brick_blockE0_north" },
      { "point": [ 0, 1, 0 ], "overmap": "lab_surface_brick_blockA1_north" },
      { "point": [ 1, 1, 0 ], "overmap": "lab_surface_brick_blockB1_north" },
      { "point": [ 2, 1, 0 ], "overmap": "lab_surface_brick_blockC1_north" },
      { "point": [ 3, 1, 0 ], "overmap": "lab_surface_brick_blockD1_north" },
      { "point": [ 4, 1, 0 ], "overmap": "lab_surface_brick_blockE1_north" },
      { "point": [ 0, 2, 0 ], "overmap": "lab_surface_brick_blockA2_north" },
      { "point": [ 1, 2, 0 ], "overmap": "lab_surface_brick_blockB2_north" },
      { "point": [ 2, 2, 0 ], "overmap": "lab_surface_brick_blockC2_north" },
      { "point": [ 3, 2, 0 ], "overmap": "lab_surface_brick_blockD2_north" },
      { "point": [ 4, 2, 0 ], "overmap": "lab_surface_brick_blockE2_north" },
      { "point": [ 0, 3, 0 ], "overmap": "lab_surface_brick_blockA3_north" },
      { "point": [ 1, 3, 0 ], "overmap": "lab_surface_brick_blockB3_north" },
      { "point": [ 2, 3, 0 ], "overmap": "lab_surface_brick_blockC3_north" },
      { "point": [ 3, 3, 0 ], "overmap": "lab_surface_brick_blockD3_north" },
      { "point": [ 4, 3, 0 ], "overmap": "lab_surface_brick_blockE3_north" },
      { "point": [ 0, 4, 0 ], "overmap": "lab_surface_brick_blockA4_north" },
      { "point": [ 1, 4, 0 ], "overmap": "lab_surface_brick_blockB4_north" },
      { "point": [ 2, 4, 0 ], "overmap": "lab_surface_brick_blockC4_north" },
      { "point": [ 3, 4, 0 ], "overmap": "lab_surface_brick_blockD4_north" },
      { "point": [ 4, 4, 0 ], "overmap": "lab_surface_brick_blockE4_north" },

      { "point": [ 0, 0, 1 ], "overmap": "lab_surface_brick_block2A0_north" },
      { "point": [ 1, 0, 1 ], "overmap": "lab_surface_brick_block2B0_north" },
      { "point": [ 2, 0, 1 ], "overmap": "lab_surface_brick_block2C0_north" },
      { "point": [ 3, 0, 1 ], "overmap": "lab_surface_brick_block2D0_north" },
      { "point": [ 4, 0, 1 ], "overmap": "lab_surface_brick_block2E0_north" },
      { "point": [ 0, 1, 1 ], "overmap": "lab_surface_brick_block2A1_north" },
      { "point": [ 1, 1, 1 ], "overmap": "lab_surface_brick_block2B1_north" },
      { "point": [ 2, 1, 1 ], "overmap": "lab_surface_brick_block2C1_north" },
      { "point": [ 3, 1, 1 ], "overmap": "lab_surface_brick_block2D1_north" },
      { "point": [ 4, 1, 1 ], "overmap": "lab_surface_brick_block2E1_north" },
      { "point": [ 0, 2, 1 ], "overmap": "lab_surface_brick_block2A2_north" },
      { "point": [ 1, 2, 1 ], "overmap": "lab_surface_brick_block2B2_north" },
      { "point": [ 2, 2, 1 ], "overmap": "lab_surface_brick_block2C2_north" },
      { "point": [ 3, 2, 1 ], "overmap": "lab_surface_brick_block2D2_north" },
      { "point": [ 4, 2, 1 ], "overmap": "lab_surface_brick_block2E2_north" },
      { "point": [ 0, 3, 1 ], "overmap": "lab_surface_brick_block2A3_north" },
      { "point": [ 1, 3, 1 ], "overmap": "lab_surface_brick_block2B3_north" },
      { "point": [ 2, 3, 1 ], "overmap": "lab_surface_brick_block2C3_north" },
      { "point": [ 3, 3, 1 ], "overmap": "lab_surface_brick_block2D3_north" },
      { "point": [ 4, 3, 1 ], "overmap": "lab_surface_brick_block2E3_north" },
      { "point": [ 0, 4, 1 ], "overmap": "lab_surface_brick_block2A4_north" },
      { "point": [ 1, 4, 1 ], "overmap": "lab_surface_brick_block2B4_north" },
      { "point": [ 2, 4, 1 ], "overmap": "lab_surface_brick_block2C4_north" },
      { "point": [ 3, 4, 1 ], "overmap": "lab_surface_brick_block2D4_north" },
      { "point": [ 4, 4, 1 ], "overmap": "lab_surface_brick_block2E4_north" },

      { "point": [ 0, 0, 2 ], "overmap": "lab_surface_brick_block3A0_north" },
      { "point": [ 1, 0, 2 ], "overmap": "lab_surface_brick_block3B0_north" },
      { "point": [ 2, 0, 2 ], "overmap": "lab_surface_brick_block3C0_north" },
      { "point": [ 3, 0, 2 ], "overmap": "lab_surface_brick_block3D0_north" },
      { "point": [ 4, 0, 2 ], "overmap": "lab_surface_brick_block3E0_north" },
      { "point": [ 0, 1, 2 ], "overmap": "lab_surface_brick_block3A1_north" },
      { "point": [ 1, 1, 2 ], "overmap": "lab_surface_brick_block3B1_north" },
      { "point": [ 2, 1, 2 ], "overmap": "lab_surface_brick_block3C1_north" },
      { "point": [ 3, 1, 2 ], "overmap": "lab_surface_brick_block3D1_north" },
      { "point": [ 4, 1, 2 ], "overmap": "lab_surface_brick_block3E1_north" },
      { "point": [ 0, 2, 2 ], "overmap": "lab_surface_brick_block3A2_north" },
      { "point": [ 1, 2, 2 ], "overmap": "lab_surface_brick_block3B2_north" },
      { "point": [ 2, 2, 2 ], "overmap": "lab_surface_brick_block3C2_north" },
      { "point": [ 3, 2, 2 ], "overmap": "lab_surface_brick_block3D2_north" },
      { "point": [ 4, 2, 2 ], "overmap": "lab_surface_brick_block3E2_north" },
      { "point": [ 0, 3, 2 ], "overmap": "lab_surface_brick_block3A3_north" },
      { "point": [ 1, 3, 2 ], "overmap": "lab_surface_brick_block3B3_north" },
      { "point": [ 2, 3, 2 ], "overmap": "lab_surface_brick_block3C3_north" },
      { "point": [ 3, 3, 2 ], "overmap": "lab_surface_brick_block3D3_north" },
      { "point": [ 4, 3, 2 ], "overmap": "lab_surface_brick_block3E3_north" },
      { "point": [ 0, 4, 2 ], "overmap": "lab_surface_brick_block3A4_north" },
      { "point": [ 1, 4, 2 ], "overmap": "lab_surface_brick_block3B4_north" },
      { "point": [ 2, 4, 2 ], "overmap": "lab_surface_brick_block3C4_north" },
      { "point": [ 3, 4, 2 ], "overmap": "lab_surface_brick_block3D4_north" },
      { "point": [ 4, 4, 2 ], "overmap": "lab_surface_brick_block3E4_north" },
	  
      { "point": [ 0, 0, 3 ], "overmap": "lab_surface_brick_block4A0_north" },
      { "point": [ 1, 0, 3 ], "overmap": "lab_surface_brick_block4B0_north" },
      { "point": [ 2, 0, 3 ], "overmap": "lab_surface_brick_block4C0_north" },
      { "point": [ 3, 0, 3 ], "overmap": "lab_surface_brick_block4D0_north" },
      { "point": [ 4, 0, 3 ], "overmap": "lab_surface_brick_block4E0_north" },
      { "point": [ 0, 1, 3 ], "overmap": "lab_surface_brick_block4A1_north" },
      { "point": [ 1, 1, 3 ], "overmap": "lab_surface_brick_block4B1_north" },
      { "point": [ 2, 1, 3 ], "overmap": "lab_surface_brick_block4C1_north" },
      { "point": [ 3, 1, 3 ], "overmap": "lab_surface_brick_block4D1_north" },
      { "point": [ 4, 1, 3 ], "overmap": "lab_surface_brick_block4E1_north" },
      { "point": [ 0, 2, 3 ], "overmap": "lab_surface_brick_block4A2_north" },
      { "point": [ 1, 2, 3 ], "overmap": "lab_surface_brick_block4B2_north" },
      { "point": [ 2, 2, 3 ], "overmap": "lab_surface_brick_block4C2_north" },
      { "point": [ 3, 2, 3 ], "overmap": "lab_surface_brick_block4D2_north" },
      { "point": [ 4, 2, 3 ], "overmap": "lab_surface_brick_block4E2_north" },
      { "point": [ 0, 3, 3 ], "overmap": "lab_surface_brick_block4A3_north" },
      { "point": [ 1, 3, 3 ], "overmap": "lab_surface_brick_block4B3_north" },
      { "point": [ 2, 3, 3 ], "overmap": "lab_surface_brick_block4C3_north" },
      { "point": [ 3, 3, 3 ], "overmap": "lab_surface_brick_block4D3_north" },
      { "point": [ 4, 3, 3 ], "overmap": "lab_surface_brick_block4E3_north" },
      { "point": [ 0, 4, 3 ], "overmap": "lab_surface_brick_block4A4_north" },
      { "point": [ 1, 4, 3 ], "overmap": "lab_surface_brick_block4B4_north" },
      { "point": [ 2, 4, 3 ], "overmap": "lab_surface_brick_block4C4_north" },
      { "point": [ 3, 4, 3 ], "overmap": "lab_surface_brick_block4D4_north" },
      { "point": [ 4, 4, 3 ], "overmap": "lab_surface_brick_block4E4_north" }
    ],
    "locations": [ "land" ],
    "city_distance": [ 0, 120 ],
    "city_sizes": [ 1, 12 ],
    "occurrences": [ 1, 1 ],
    "flags": [ "UNIQUE" ]
=======
    "id": "ws_regional_dump",
    "overmaps": [
      { "point": [ 0, 0, 0 ], "overmap": "ws_regional_dump_0_0_north" },
      { "point": [ 1, 0, 0 ], "overmap": "ws_regional_dump_1_0_north" },
      { "point": [ 2, 0, 0 ], "overmap": "ws_regional_dump_2_0_north" },
      { "point": [ 3, 0, 0 ], "overmap": "ws_regional_dump_3_0_north" },
      { "point": [ 0, 1, 0 ], "overmap": "ws_regional_dump_0_1_north" },
      { "point": [ 1, 1, 0 ], "overmap": "ws_regional_dump_1_1_north" },
      { "point": [ 2, 1, 0 ], "overmap": "ws_regional_dump_2_1_north" },
      { "point": [ 3, 1, 0 ], "overmap": "ws_regional_dump_3_1_north" },
      { "point": [ 0, 2, 0 ], "overmap": "ws_regional_dump_0_2_north" },
      { "point": [ 1, 2, 0 ], "overmap": "ws_regional_dump_1_2_north" },
      { "point": [ 2, 2, 0 ], "overmap": "ws_regional_dump_2_2_north" },
      { "point": [ 3, 2, 0 ], "overmap": "ws_regional_dump_3_2_north" },
      { "point": [ 0, 3, 0 ], "overmap": "ws_regional_dump_0_3_north" },
      { "point": [ 1, 3, 0 ], "overmap": "ws_regional_dump_1_3_north" },
      { "point": [ 2, 3, 0 ], "overmap": "ws_regional_dump_2_3_north" },
      { "point": [ 3, 3, 0 ], "overmap": "ws_regional_dump_3_3_north" }
    ],
    "connections": [ { "point": [ 2, -1, 0 ], "terrain": "road" } ],
    "locations": [ "wilderness" ],
    "city_distance": [ 5, 15 ],
    "city_sizes": [ 1, 12 ],
    "occurrences": [ 0, 3 ],
    "flags": [ "CLASSIC" ]
>>>>>>> 5b6a0554
  }
]<|MERGE_RESOLUTION|>--- conflicted
+++ resolved
@@ -2096,7 +2096,6 @@
   },
   {
     "type": "overmap_special",
-<<<<<<< HEAD
     "id": "lab_surface_big",
     "overmaps": [
       { "point": [ 0, 0, 0 ], "overmap": "lab_surface_brick_blockA0_north" },
@@ -2208,7 +2207,9 @@
     "city_sizes": [ 1, 12 ],
     "occurrences": [ 1, 1 ],
     "flags": [ "UNIQUE" ]
-=======
+},
+{
+    "type": "overmap_special",
     "id": "ws_regional_dump",
     "overmaps": [
       { "point": [ 0, 0, 0 ], "overmap": "ws_regional_dump_0_0_north" },
@@ -2234,6 +2235,5 @@
     "city_sizes": [ 1, 12 ],
     "occurrences": [ 0, 3 ],
     "flags": [ "CLASSIC" ]
->>>>>>> 5b6a0554
   }
 ]