[
  {
    "id": "mx_crater",
    "type": "map_extra",
    "name": { "str": "Crater" },
    "description": "There is a crater here.",
    "generator": { "generator_method": "map_extra_function", "generator_id": "mx_crater" },
    "sym": "o",
    "color": "red",
    "autonote": true
  },
  {
    "id": "mx_collegekids",
    "type": "map_extra",
    "name": { "str": "College Kids" },
    "description": "Several corpses of college kids are here.",
    "generator": { "generator_method": "map_extra_function", "generator_id": "mx_collegekids" },
    "sym": "c",
    "color": "light_red",
    "autonote": true
  },
  {
    "id": "mx_drugdeal",
    "type": "map_extra",
    "name": { "str": "Drug Deal" },
    "description": "Several corpses of drug dealers are here.",
    "generator": { "generator_method": "update_mapgen", "generator_id": "mx_drugdeal" },
    "sym": "d",
    "color": "light_red",
    "autonote": true
  },
  {
    "id": "mx_roadworks",
    "type": "map_extra",
    "name": { "str": "Roadworks" },
    "description": "Roadworks are here.",
    "generator": { "generator_method": "map_extra_function", "generator_id": "mx_roadworks" },
    "sym": "X",
    "color": "yellow",
    "autonote": true
  },
  {
    "id": "mx_mayhem",
    "type": "map_extra",
    "name": { "str": "Road Mayhem" },
    "description": "Road mayhem is here.",
    "generator": { "generator_method": "map_extra_function", "generator_id": "mx_mayhem" },
    "sym": "M",
    "color": "light_red",
    "autonote": true
  },
  {
    "id": "mx_roadblock",
    "type": "map_extra",
    "name": { "str": "Roadblock (Military)" },
    "description": "This road is blocked by military.",
    "generator": { "generator_method": "map_extra_function", "generator_id": "mx_roadblock" },
    "sym": "X",
    "color": "red",
    "autonote": true
  },
  {
    "id": "mx_bandits_block",
    "type": "map_extra",
    "name": { "str": "Roadblock (Bandits)" },
    "description": "This road is blocked by bandits.",
    "generator": { "generator_method": "map_extra_function", "generator_id": "mx_bandits_block" },
    "sym": "X",
    "color": "red",
    "autonote": true
  },
  {
    "id": "mx_minefield",
    "type": "map_extra",
    "name": { "str": "Minefield" },
    "description": "Mines are scattered here.",
    "generator": { "generator_method": "map_extra_function", "generator_id": "mx_minefield" },
    "sym": "M",
    "color": "red",
    "autonote": true
  },
  {
    "id": "mx_supplydrop",
    "type": "map_extra",
    "name": { "str": "Supply Drop" },
    "description": "Several supply crates were dropped here.",
    "generator": { "generator_method": "map_extra_function", "generator_id": "mx_supplydrop" },
    "sym": "C",
    "color": "yellow",
    "autonote": true
  },
  {
    "id": "mx_military",
    "type": "map_extra",
    "name": { "str": "Military", "ctxt": "Map Extra" },
    "description": "Several corpses of soldiers are here.",
    "generator": { "generator_method": "map_extra_function", "generator_id": "mx_military" },
    "sym": "m",
    "color": "light_red",
    "autonote": true
  },
  {
    "id": "mx_helicopter",
    "type": "map_extra",
    "name": { "str": "Helicopter Crash" },
    "description": "Helicopter crashed here.",
    "generator": { "generator_method": "map_extra_function", "generator_id": "mx_helicopter" },
    "sym": "X",
    "color": "light_blue",
    "autonote": true
  },
  {
    "id": "mx_science",
    "type": "map_extra",
    "name": { "str": "Scientists" },
    "description": "Several corpses of scientists are here.",
    "generator": { "generator_method": "map_extra_function", "generator_id": "mx_science" },
    "sym": "s",
    "color": "light_red",
    "autonote": true
  },
  {
    "id": "mx_portal",
    "type": "map_extra",
    "name": { "str": "Portal" },
    "description": "Portal is here.",
    "generator": { "generator_method": "map_extra_function", "generator_id": "mx_portal" },
    "sym": "P",
    "color": "magenta",
    "autonote": true
  },
  {
    "id": "mx_portal_in",
    "type": "map_extra",
    "name": { "str": "Portal In" },
    "description": "Another portal is here.",
    "generator": { "generator_method": "map_extra_function", "generator_id": "mx_portal_in" },
    "sym": "P",
    "color": "magenta",
    "autonote": true
  },
  {
    "id": "mx_exocrash_1",
    "type": "map_extra",
    "name": { "str": "Crashed pod" },
    "description": "There is some kind of crashed metal pod here.",
    "generator": { "generator_method": "update_mapgen", "generator_id": "mx_exodii_crash_big_1" },
    "sym": "x",
    "color": "light_gray",
    "autonote": true
  },
  {
<<<<<<< HEAD
=======
    "id": "mx_exocrash_2",
    "type": "map_extra",
    "name": { "str": "Crashed pod" },
    "description": "There is some kind of crashed metal pod here.",
    "generator": { "generator_method": "update_mapgen", "generator_id": "mx_exodii_crash_big_2" },
    "sym": "x",
    "color": "light_gray",
    "autonote": true
  },
  {
>>>>>>> 7b88ade2
    "id": "mx_house_spider",
    "type": "map_extra",
    "name": { "str": "Spider Nest" },
    "description": "Spider nest is here.",
    "generator": { "generator_method": "map_extra_function", "generator_id": "mx_house_spider" },
    "sym": "S",
    "color": "yellow",
    "autonote": true
  },
  {
    "id": "mx_house_wasp",
    "type": "map_extra",
    "name": { "str": "Wasp Nest" },
    "description": "Wasp nest is here.",
    "generator": { "generator_method": "map_extra_function", "generator_id": "mx_house_wasp" },
    "sym": "W",
    "color": "yellow",
    "autonote": true
  },
  {
    "id": "mx_spider",
    "type": "map_extra",
    "name": { "str": "Spiders" },
    "description": "This area is covered with webs.  Probably spiders are nearby",
    "generator": { "generator_method": "map_extra_function", "generator_id": "mx_spider" },
    "sym": "S",
    "color": "yellow",
    "autonote": true
  },
  {
    "id": "mx_shia",
    "type": "map_extra",
    "name": { "str": "Shia LaBeouf" },
    "description": "Cannibal is nearby.",
    "generator": { "generator_method": "map_extra_function", "generator_id": "mx_shia" },
    "sym": "c",
    "color": "red",
    "autonote": true
  },
  {
    "id": "mx_jabberwock",
    "type": "map_extra",
    "name": { "str": "Jabberwock" },
    "description": "Jabberwock is nearby.",
    "generator": { "generator_method": "map_extra_function", "generator_id": "mx_jabberwock" },
    "sym": "J",
    "color": "red",
    "autonote": true
  },
  {
    "id": "mx_grove",
    "type": "map_extra",
    "name": { "str": "Grove" },
    "description": "This area is covered with a single type of trees.",
    "generator": { "generator_method": "map_extra_function", "generator_id": "mx_grove" },
    "sym": "F",
    "color": "light_green",
    "autonote": true
  },
  {
    "id": "mx_shrubbery",
    "type": "map_extra",
    "name": { "str": "Shrubbery" },
    "description": "This area is covered with a single type of shrubs.",
    "generator": { "generator_method": "map_extra_function", "generator_id": "mx_shrubbery" },
    "sym": "s",
    "color": "light_green",
    "autonote": true
  },
  {
    "id": "mx_clearcut",
    "type": "map_extra",
    "name": { "str": "Clearcut" },
    "description": "Most trees in this area were uniformly cut down.",
    "generator": { "generator_method": "map_extra_function", "generator_id": "mx_clearcut" },
    "sym": ".",
    "color": "brown",
    "autonote": true
  },
  {
    "id": "mx_pond",
    "type": "map_extra",
    "name": { "str": "Pond" },
    "description": "Small pond is here.",
    "generator": { "generator_method": "map_extra_function", "generator_id": "mx_pond" },
    "sym": "p",
    "color": "blue",
    "autonote": true
  },
  {
    "id": "mx_trees",
    "type": "map_extra",
    "name": { "str": "Stand of trees" },
    "description": "A copse of trees.",
    "generator": { "generator_method": "update_mapgen", "generator_id": "mx_trees_map" }
  },
  {
    "id": "mx_trees2",
    "type": "map_extra",
    "copy-from": "mx_trees",
    "generator": { "generator_method": "update_mapgen", "generator_id": "mx_trees2_map" }
  },
  {
    "id": "mx_grass",
    "type": "map_extra",
    "name": { "str": "Tall grass" },
    "description": "A meadow of tall grass.",
    "generator": { "generator_method": "update_mapgen", "generator_id": "mx_grass_map" }
  },
  {
    "id": "mx_grass2",
    "type": "map_extra",
    "copy-from": "mx_grass",
    "generator": { "generator_method": "update_mapgen", "generator_id": "mx_grass2_map" }
  },
  {
    "id": "mx_fallen_shed",
    "type": "map_extra",
    "name": { "str": "Derelict shed" },
    "description": "A collapsed shed.",
    "generator": { "generator_method": "update_mapgen", "generator_id": "mx_fallen_shed_map" },
    "sym": "^",
    "color": "dark_gray",
    "autonote": true
  },
  {
    "id": "mx_clay_deposit",
    "type": "map_extra",
    "name": { "str": "Clay Deposit" },
    "description": "Small clay deposit is here.",
    "generator": { "generator_method": "map_extra_function", "generator_id": "mx_clay_deposit" },
    "sym": "c",
    "color": "brown",
    "autonote": true
  },
  {
    "id": "mx_dead_vegetation",
    "type": "map_extra",
    "name": { "str": "Dead Vegetation" },
    "description": "Dead vegetation is here.",
    "generator": { "generator_method": "map_extra_function", "generator_id": "mx_dead_vegetation" },
    "sym": ".",
    "color": "brown",
    "autonote": true
  },
  {
    "id": "mx_point_dead_vegetation",
    "type": "map_extra",
    "name": { "str": "Dead Vegetation (Point)" },
    "description": "Dead vegetation is here.",
    "generator": { "generator_method": "map_extra_function", "generator_id": "mx_point_dead_vegetation" },
    "sym": ".",
    "color": "brown",
    "autonote": true
  },
  {
    "id": "mx_burned_ground",
    "type": "map_extra",
    "name": { "str": "Burned Ground" },
    "description": "Burned ground is here.",
    "generator": { "generator_method": "map_extra_function", "generator_id": "mx_burned_ground" },
    "sym": ".",
    "color": "light_gray",
    "autonote": true
  },
  {
    "id": "mx_point_burned_ground",
    "type": "map_extra",
    "name": { "str": "Burned Ground (Point)" },
    "description": "Burned ground is here.",
    "generator": { "generator_method": "map_extra_function", "generator_id": "mx_point_burned_ground" },
    "sym": ".",
    "color": "light_gray",
    "autonote": true
  },
  {
    "id": "mx_marloss_pilgrimage",
    "type": "map_extra",
    "name": { "str": "Marloss Pilgrimage" },
    "description": "Marloss Pilgrimage is here.",
    "generator": { "generator_method": "map_extra_function", "generator_id": "mx_marloss_pilgrimage" },
    "sym": "F",
    "color": "dark_gray",
    "autonote": true
  },
  {
    "id": "mx_casings",
    "type": "map_extra",
    "name": { "str": "Casings" },
    "description": "Several spent casings are here.",
    "generator": { "generator_method": "map_extra_function", "generator_id": "mx_casings" },
    "sym": "C",
    "color": "yellow",
    "autonote": true
  },
  {
    "id": "mx_looters",
    "type": "map_extra",
    "name": { "str": "Looters" },
    "description": "Some looters gathering everything not nailed down.",
    "generator": { "generator_method": "map_extra_function", "generator_id": "mx_looters" }
  },
  {
    "id": "mx_corpses",
    "type": "map_extra",
    "name": { "str": "Corpses" },
    "description": "Some unfortunates from the billions lost in the Cataclysm.",
    "generator": { "generator_method": "map_extra_function", "generator_id": "mx_corpses" }
  },
  {
    "id": "mx_nest_wasp",
    "type": "map_extra",
    "name": { "str": "Wasp Nest" },
    "description": "A wasp nest.",
    "generator": { "generator_method": "update_mapgen", "generator_id": "mx_nest_wasp" },
    "sym": "W",
    "color": "yellow",
    "autonote": true
  },
  {
    "id": "mx_nest_dermatik",
    "type": "map_extra",
    "name": { "str": "Dermatik Nest" },
    "description": "A dermatik nest.",
    "generator": { "generator_method": "update_mapgen", "generator_id": "mx_nest_dermatik" },
    "sym": "D",
    "color": "brown",
    "autonote": true
  },
  {
    "id": "mx_prison_bus",
    "type": "map_extra",
    "name": { "str": "Prison Bus" },
    "description": "A prison bus.",
    "generator": { "generator_method": "update_mapgen", "generator_id": "mx_prison_bus" }
  },
  {
    "id": "mx_mass_grave",
    "type": "map_extra",
    "name": { "str": "Mass Grave" },
    "description": "A mass grave.",
    "generator": { "generator_method": "update_mapgen", "generator_id": "mx_mass_grave" },
    "sym": "X",
    "color": "yellow",
    "autonote": true
  },
  {
    "id": "mx_grave",
    "type": "map_extra",
    "name": { "str": "Grave" },
    "description": "A grave.",
    "generator": { "generator_method": "map_extra_function", "generator_id": "mx_grave" }
  },
  {
    "id": "mx_city_trap",
    "type": "map_extra",
    "name": { "str": "Zombie Trap" },
    "description": "Zombie trap.",
    "generator": { "generator_method": "map_extra_function", "generator_id": "mx_city_trap" }
  },
  {
    "id": "mx_reed",
    "type": "map_extra",
    "name": { "str": "Reed" },
    "description": "Water vegetation.",
    "generator": { "generator_method": "map_extra_function", "generator_id": "mx_reed" }
  },
  {
    "id": "mx_sewer_round",
    "type": "map_extra",
    "name": { "str": "Sewer Roundabout" },
    "description": "Sewer roundabout.",
    "generator": { "generator_method": "update_mapgen", "generator_id": "mx_sewer_round" }
  },
  {
    "id": "mx_sewer_grid",
    "type": "map_extra",
    "name": { "str": "Sewer Grid" },
    "description": "Sewer grid.",
    "generator": { "generator_method": "update_mapgen", "generator_id": "mx_sewer_grid" }
  },
  {
    "id": "mx_sewer_grid2",
    "type": "map_extra",
    "name": { "str": "Sewer Grid" },
    "description": "Sewer grid.",
    "generator": { "generator_method": "update_mapgen", "generator_id": "mx_sewer_grid2" }
  },
  {
    "id": "mx_sewer_mntE",
    "type": "map_extra",
    "name": { "str": "Sewer Maintenance" },
    "description": "Sewer maintenance.",
    "generator": { "generator_method": "update_mapgen", "generator_id": "mx_sewer_mntE" }
  },
  {
    "id": "mx_sewer_mntW",
    "type": "map_extra",
    "name": { "str": "Sewer Maintenance" },
    "description": "Sewer maintenance.",
    "generator": { "generator_method": "update_mapgen", "generator_id": "mx_sewer_mntW" }
  },
  {
    "id": "mx_sewer_mntN",
    "type": "map_extra",
    "name": { "str": "Sewer Maintenance" },
    "description": "Sewer maintenance.",
    "generator": { "generator_method": "update_mapgen", "generator_id": "mx_sewer_mntN" }
  },
  {
    "id": "mx_sewer_mntS",
    "type": "map_extra",
    "name": { "str": "Sewer Maintenance" },
    "description": "Sewer maintenance.",
    "generator": { "generator_method": "update_mapgen", "generator_id": "mx_sewer_mntS" }
  },
  {
    "id": "mx_sewer_grateE",
    "type": "map_extra",
    "name": { "str": "Sewer Grate" },
    "description": "Sewer grate.",
    "generator": { "generator_method": "update_mapgen", "generator_id": "mx_sewer_grateE" }
  },
  {
    "id": "mx_sewer_grateW",
    "type": "map_extra",
    "name": { "str": "Sewer Grate" },
    "description": "Sewer grate.",
    "generator": { "generator_method": "update_mapgen", "generator_id": "mx_sewer_grateW" }
  },
  {
    "id": "mx_sewer_grateN",
    "type": "map_extra",
    "name": { "str": "Sewer Grate" },
    "description": "Sewer grate.",
    "generator": { "generator_method": "update_mapgen", "generator_id": "mx_sewer_grateN" }
  },
  {
    "id": "mx_sewer_grateS",
    "type": "map_extra",
    "name": { "str": "Sewer Grate" },
    "description": "Sewer grate.",
    "generator": { "generator_method": "update_mapgen", "generator_id": "mx_sewer_grateS" }
  },
  {
    "id": "mx_sewer_pipesA",
    "type": "map_extra",
    "name": { "str": "Sewer Pipes" },
    "description": "Sewer pipes and pumps.",
    "generator": { "generator_method": "update_mapgen", "generator_id": "mx_sewer_pipesA" }
  },
  {
    "id": "mx_sewer_pipesB",
    "type": "map_extra",
    "name": { "str": "Sewer Pipes" },
    "description": "Sewer pipes and pumps.",
    "generator": { "generator_method": "update_mapgen", "generator_id": "mx_sewer_pipesB" }
  },
  {
    "id": "mx_sewer_pipesC",
    "type": "map_extra",
    "name": { "str": "Sewer Pipes" },
    "description": "Sewer pipes and pumps.",
    "generator": { "generator_method": "update_mapgen", "generator_id": "mx_sewer_pipesC" }
  },
  {
    "id": "mx_sewer_pipesD",
    "type": "map_extra",
    "name": { "str": "Sewer Pipes" },
    "description": "Sewer pipes and pumps.",
    "generator": { "generator_method": "update_mapgen", "generator_id": "mx_sewer_pipesD" }
  },
  {
    "id": "mx_sewer_pipesE",
    "type": "map_extra",
    "name": { "str": "Sewer Pipes" },
    "description": "Sewer pipes and pumps.",
    "generator": { "generator_method": "update_mapgen", "generator_id": "mx_sewer_pipesE" }
  },
  {
    "id": "mx_sewer_pipesF",
    "type": "map_extra",
    "name": { "str": "Sewer Pipes" },
    "description": "Sewer pipes and pumps.",
    "generator": { "generator_method": "update_mapgen", "generator_id": "mx_sewer_pipesF" }
  },
  {
    "id": "mx_sewer_pipesG",
    "type": "map_extra",
    "name": { "str": "Sewer Pipes" },
    "description": "Sewer pipes and pumps.",
    "generator": { "generator_method": "update_mapgen", "generator_id": "mx_sewer_pipesG" }
  },
  {
    "id": "mx_sewer_pipesH",
    "type": "map_extra",
    "name": { "str": "Sewer Pipes" },
    "description": "Sewer pipes and pumps.",
    "generator": { "generator_method": "update_mapgen", "generator_id": "mx_sewer_pipesH" }
  },
  {
    "id": "mx_sewer_pipesI",
    "type": "map_extra",
    "name": { "str": "Sewer Pipes" },
    "description": "Sewer pipes and pumps.",
    "generator": { "generator_method": "update_mapgen", "generator_id": "mx_sewer_pipesI" }
  },
  {
    "id": "mx_sewer_pipesJ",
    "type": "map_extra",
    "name": { "str": "Sewer Pipes" },
    "description": "Sewer pipes and pumps.",
    "generator": { "generator_method": "update_mapgen", "generator_id": "mx_sewer_pipesJ" }
  }
]<|MERGE_RESOLUTION|>--- conflicted
+++ resolved
@@ -150,8 +150,6 @@
     "autonote": true
   },
   {
-<<<<<<< HEAD
-=======
     "id": "mx_exocrash_2",
     "type": "map_extra",
     "name": { "str": "Crashed pod" },
@@ -162,7 +160,6 @@
     "autonote": true
   },
   {
->>>>>>> 7b88ade2
     "id": "mx_house_spider",
     "type": "map_extra",
     "name": { "str": "Spider Nest" },
