[
  {
    "type": "item_group",
    "subtype": "collection",
    "id": "army_mags_m4",
    "entries": [ { "item": "stanag30", "ammo-item": "556", "charges": 30 }, { "item": "stanag30", "ammo-item": "556", "charges": 30 } ]
  },
  {
    "type": "item_group",
    "subtype": "collection",
    "id": "army_mags_mp5",
    "entries": [ { "item": "mp5mag", "ammo-item": "9mm", "charges": 30 }, { "item": "mp5mag", "ammo-item": "9mm", "charges": 30 } ]
  },
  {
    "type": "item_group",
    "subtype": "collection",
    "id": "charged_cell_phone",
    "ammo": 100,
    "magazine": 100,
    "entries": [ { "item": "cell_phone" } ]
  },
  {
    "type": "item_group",
    "subtype": "collection",
    "id": "charged_flashlight",
    "ammo": 100,
    "magazine": 100,
    "entries": [ { "item": "flashlight" } ]
  },
  {
    "type": "item_group",
    "subtype": "collection",
    "id": "army_mags_m2010",
    "entries": [
      { "item": "m2010mag", "ammo-item": "300_winmag", "charges": 5 },
      { "item": "m2010mag", "ammo-item": "300_winmag", "charges": 5 },
      { "item": "m2010mag", "ammo-item": "300_winmag", "charges": 5 },
      { "item": "m2010mag", "ammo-item": "300_winmag", "charges": 5 }
    ]
  },
  {
    "type": "item_group",
    "subtype": "collection",
    "id": "army_mags_rm11b",
    "entries": [
      { "item": "8x40_10_mag", "ammo-item": "8mm_fmj", "charges": 10 },
      { "item": "8x40_10_mag", "ammo-item": "8mm_fmj", "charges": 10 }
    ]
  },
  {
    "type": "item_group",
    "subtype": "collection",
    "id": "army_mags_usp45",
    "entries": [
      { "item": "usp45mag", "ammo-item": "45_acp", "charges": 12 },
      { "item": "usp45mag", "ammo-item": "45_acp", "charges": 12 }
    ]
  },
  {
    "type": "item_group",
    "subtype": "collection",
    "id": "army_mags_usp9",
    "entries": [
      { "item": "usp9mag", "ammo-item": "9mmfmj", "charges": 15 },
      { "item": "usp9mag", "ammo-item": "9mmfmj", "charges": 15 }
    ]
  },
  {
    "type": "item_group",
    "subtype": "collection",
    "id": "army_mags_glock17",
    "entries": [
      { "item": "glock17_22", "ammo-item": "9mmfmj", "charges": 22 },
      { "item": "glock17_22", "ammo-item": "9mmfmj", "charges": 22 }
    ]
  },
  {
    "type": "item_group",
    "subtype": "collection",
    "id": "shotgun_d_roadwarrior",
    "entries": [ { "item": "shotgun_d", "ammo-item": "reloaded_shot_00", "contents-item": [ "barrel_small" ] } ]
  },
  {
    "type": "profession_item_substitutions",
    "substitutions": [
      {
        "trait": "WOOLALLERGY",
        "sub": [
          [ "blazer", "jacket_leather_red" ],
          [ "hat_hunting", "hat_cotton", 2 ],
          [ "hat_newsboy", "hat_cotton", 2 ],
          [ "peacoat", "jacket_flannel" ],
          [ "sweater", "sweatshirt" ],
          [ "boots_winter", "boots_fur" ],
          [ "cloak_wool", "cloak_leather" ],
          [ "gloves_wool", "gloves_leather" ],
          [ "socks_wool", "socks" ],
          [ "kilt", "kilt_leather" ],
          [ "mask_ski", "balclava" ]
        ]
      },
      {
        "item": "hardtack",
        "sub": [ [ [ "ANTIWHEAT" ], [ "MEATARIAN" ], "cornbread" ], [ [ "ANTIWHEAT", "MEATARIAN" ], "meat_cooked", 0.72 ] ]
      },
      { "item": "gum", "sub": [ [ [ "ANTIJUNK" ], "nic_gum" ] ] },
      {
        "item": "sandwich_pbj",
        "sub": [
          [ [ "ANTIFRUIT" ], [ "ANTIWHEAT" ], "sandwich_pbh" ],
          [ [ "ANTIWHEAT" ], [ "VEGETARIAN" ], "cracklins", 5.625 ],
          [ [ "ANTIWHEAT", "VEGETARIAN" ], "boiled_egg" ]
        ]
      },
      {
        "item": "granola",
        "sub": [
          [ [ "ANTIFRUIT" ], [ "MEATARIAN" ], "pemmican", 0.838 ],
          [ [ "ANTIFRUIT", "MEATARIAN" ], "jerky", 4 ],
          [ [ "ANTIWHEAT" ], [ "ANTIFRUIT" ], "boiled_egg", 0.818 ]
        ]
      },
      {
        "item": "juice",
        "sub": [ [ [ "ANTIFRUIT" ], [ "ANTIJUNK" ], "lemonlime" ], [ [ "ANTIFRUIT", "ANTIJUNK" ], "water_clean", 0.4 ] ]
      },
      {
        "item": "cheeseburger",
        "sub": [
          [ [ "ANTIWHEAT" ], [ "ANTIJUNK" ], "fries", 4 ],
          [ [ "ANTIWHEAT", "ANTIJUNK" ], [ "MEATARIAN" ], "veggy_salad", "fork" ],
          [ [ "ANTIWHEAT", "ANTIJUNK", "MEATARIAN" ], "fried_spam", "fork" ],
          [ [ "LACTOSE" ], [ "ANTIWHEAT", "VEGETARIAN" ], "hamburger" ],
          [ [ "LACTOSE", "VEGETARIAN" ], [ "ANTIWHEAT" ], "sandwich_veggy" ],
          [ [ "VEGETARIAN" ], [ "ANTIWHEAT", "LACTOSE" ], "sandwich_cheese_grilled", 0.5 ]
        ]
      },
      {
        "item": "pizza_meat",
        "sub": [
          [ [ "VEGETARIAN" ], [ "ANTIWHEAT" ], "pizza_veggy" ],
          [ [ "VEGETARIAN", "ANTIWHEAT" ], "veggy_salad", "fork" ],
          [ [ "ANTIWHEAT" ], [ "VEGETARIAN", "ANTIJUNK" ], "fchicken", 3 ],
          [ [ "ANTIWHEAT", "ANTIJUNK" ], [ "VEGETARIAN" ], "fish_fried", 2, "fork", 0.5 ]
        ]
      },
      {
        "item": "pizza_veggy",
        "sub": [
          [ [ "ANTIWHEAT", "VEGETARIAN" ], "veggy_salad", "fork" ],
          [ [ "ANTIWHEAT" ], [ "VEGETARIAN", "ANTIJUNK" ], "fchicken", 3 ],
          [ [ "ANTIWHEAT", "ANTIJUNK" ], [ "VEGETARIAN" ], "fish_fried", 2, "fork", 0.5 ],
          [ [ "MEATARIAN" ], [ "ANTIWHEAT" ], "pizza_meat" ]
        ]
      },
      {
        "item": "grahmcrackers",
        "sub": [
          [ [ "ANTIJUNK" ], [ "ANTIWHEAT" ], "crackers" ],
          [ [ "ANTIWHEAT" ], [ "ANTIJUNK" ], "neccowafers" ],
          [ [ "ANTIJUNK", "ANTIWHEAT" ], "boiled_egg" ]
        ]
      },
      { "item": "can_beans", "sub": [ [ [ "MEATARIAN" ], "can_spam" ] ] },
      { "item": "glasses_eye", "bonus": [ [ "MYOPIC" ], [ "HYPEROPIC" ] ] },
      { "item": "glasses_bifocal", "bonus": [ [ "HYPEROPIC", "MYOPIC" ] ] },
      { "item": "glasses_reading", "bonus": [ [ "HYPEROPIC" ], [ "MYOPIC" ] ] },
      { "item": "inhaler", "bonus": [ [ "ASTHMA" ] ] },
      { "item": "cookbook_human", "bonus": [ [ "CANNIBAL" ] ] },
      { "item": "teleumbrella", "bonus": [ [ "ALBINO" ] ] }
    ]
  },
  {
    "type": "profession",
    "ident": "vagabond",
    "name": "Vagabond",
    "description": "Circumstances left you wandering, with no home, no family, no friends.  But the world you knew is gone, and maybe your experiences relying on yourself to survive could be useful in this new one.",
    "points": 2,
    "skills": [
      { "level": 1, "name": "unarmed" },
      { "level": 1, "name": "tailor" },
      { "level": 2, "name": "fabrication" },
      { "level": 1, "name": "cooking" }
    ],
    "items": {
      "both": {
        "items": [
          "jeans",
          "tshirt",
          "gloves_light",
          "hat_ball",
          "duffelbag",
          "backpack",
          "long_underpants",
          "boots",
          "socks_wool",
          "socks",
          "hoodie",
          "folding_poncho_on",
          "knit_scarf",
          "jug_plastic",
          "can_beans",
          "pockknife",
          "matches"
        ],
        "entries": [ { "group": "charged_cell_phone" } ]
      },
      "male": [ "boxer_briefs" ],
      "female": [ "bra", "panties" ]
    }
  },
  {
    "type": "profession",
    "ident": "bionic_prepper",
    "name": "Bionic Prepper",
    "description": "You knew the end was coming.  You augmented yourself with some basic bionics and got additional survival training.  Now the end has come, and it is time to see if your efforts have paid off.",
    "points": 6,
    "CBMs": [
      "bio_metabolics",
      "bio_power_storage_mkII",
      "bio_tools",
      "bio_flashlight",
      "bio_lighter",
      "bio_evap",
      "bio_climate",
      "bio_taste_blocker"
    ],
    "skills": [
      { "level": 4, "name": "survival" },
      { "level": 3, "name": "fabrication" },
      { "level": 3, "name": "cooking" },
      { "level": 2, "name": "firstaid" },
      { "level": 2, "name": "gun" },
      { "level": 2, "name": "rifle" },
      { "level": 2, "name": "melee" },
      { "level": 2, "name": "cutting" },
      { "level": 1, "name": "bashing" }
    ],
    "items": {
      "both": {
        "items": [
          "hat_boonie",
          "tshirt",
          "gloves_fingerless",
          "pants_cargo",
          "socks",
          "boots",
          "trenchcoat",
          "knit_scarf",
          "backpack",
          "canteen",
          "smart_phone",
          "wristwatch",
          "binoculars"
        ],
        "entries": [
          { "item": "crossbow", "ammo-item": "bolt_steel", "charges": 1, "contents-item": "shoulder_strap" },
          { "item": "bolt_steel", "charges": 20, "container-item": "quiver" },
          { "item": "machete", "container-item": "scabbard" }
        ]
      },
      "male": [ "boxer_shorts" ],
      "female": [ "sports_bra", "boxer_shorts" ]
    }
  },
  {
    "type": "profession",
    "ident": "unemployed",
    "name": "Survivor",
    "description": "Some would say that there's nothing particularly notable about you.  But you've survived, and that's more than most could say right now.",
    "points": 0,
    "items": {
      "both": {
        "items": [
          "jeans",
          "longshirt",
          "socks",
          "coat_winter",
          "boots_winter",
          "knit_scarf",
          "pockknife",
          "water_clean",
          "matches",
          "wristwatch"
        ],
        "entries": [ { "group": "charged_cell_phone" } ]
      },
      "male": [ "boxer_shorts" ],
      "female": [ "bra", "panties" ]
    }
  },
  {
    "type": "profession",
    "ident": "sheltered_survivor",
    "name": "Sheltered Survivor",
    "description": "At the start of the cataclysm, you hunkered down in a bomb shelter.  Now, it is winter, and you hope the rag-tag collection of skills you learned from all those books can help you survive.",
    "points": 4,
    "skills": [
      { "level": 2, "name": "tailor" },
      { "level": 2, "name": "computer" },
      { "level": 2, "name": "cooking" },
      { "level": 2, "name": "mechanics" },
      { "level": 2, "name": "firstaid" },
      { "level": 2, "name": "electronics" },
      { "level": 2, "name": "fabrication" }
    ],
    "items": {
      "both": {
        "items": [ "pants", "tshirt", "socks", "sweater", "sneakers", "multitool", "water_clean", "matches", "wristwatch" ],
        "entries": [ { "group": "charged_cell_phone" } ]
      },
      "male": [ "boxer_shorts" ],
      "female": [ "bra", "panties" ]
    },
    "flags": [ "SCEN_ONLY" ]
  },
  {
    "type": "profession",
    "ident": "sheltered_militia",
    "name": "Sheltered Militia",
    "description": "At the start of the cataclysm, you hunkered down in a bomb shelter.  Now, it is winter, and you hope your guns and the skills you have acquired can help you survive.",
    "points": 4,
    "skills": [ { "level": 2, "name": "gun" }, { "level": 1, "name": "rifle" }, { "level": 1, "name": "pistol" } ],
    "items": {
      "both": {
        "items": [
          "winter_pants_army",
          "undershirt",
          "socks",
          "sweatshirt",
          "boots_hiking",
          "knife_folding",
          "water_clean",
          "matches",
          "two_way_radio",
          "wristwatch"
        ],
        "entries": [
          { "item": "ear_plugs", "custom-flags": [ "no_auto_equip" ] },
          { "item": "m1911", "ammo-item": "45_acp", "charges": 7, "container-item": "holster" },
          { "item": "45_acp", "charges": 23 },
          { "item": "garand", "ammo-item": "3006", "charges": 8, "contents-item": "shoulder_strap" },
          { "item": "3006", "charges": 8, "container-item": "garandclip" },
          { "item": "3006", "charges": 4 }
        ]
      },
      "male": [ "boxer_shorts" ],
      "female": [ "sports_bra", "boy_shorts" ]
    },
    "flags": [ "SCEN_ONLY" ]
  },
  {
    "type": "profession",
    "ident": "tailor",
    "name": "Tailor",
    "description": "Tailoring may not seem like the most useful skill when the world has ended.  Most people wouldn't expect a simple tailor to live long.  This is your opportunity to prove them wrong.",
    "points": 2,
    "//": "Tailoring kit makes an already decent class for careful folks much more powerful.",
    "skills": [ { "level": 4, "name": "tailor" } ],
    "items": {
      "both": {
        "items": [
          "polo_shirt",
          "blazer",
          "pants",
          "socks",
          "dress_shoes",
          "knit_scarf",
          "tailors_kit",
          "thread",
          "scissors",
          "wristwatch"
        ],
        "entries": [ { "group": "charged_cell_phone" } ]
      },
      "male": [ "briefs" ],
      "female": [ "bra", "panties" ]
    }
  },
  {
    "type": "profession",
    "ident": "chef",
    "name": "Chef",
    "description": "Bork bork!  Years in the kitchen have left you carrying a prodigious bulk, but you managed to escape the carnage with a butchers knife and only a small collection of stains on your uniform.",
    "points": 1,
    "skills": [ { "name": "cooking", "level": 4 } ],
    "items": {
      "both": {
        "items": [ "hat_chef", "jacket_chef", "pants_checkered", "socks", "dress_shoes" ],
        "entries": [ { "group": "charged_cell_phone" }, { "item": "knife_butcher", "container-item": "sheath" } ]
      },
      "male": [ "briefs" ],
      "female": [ "bra", "panties" ]
    }
  },
  {
    "type": "profession",
    "ident": "churl",
    "name": "Churl",
    "description": "What the deuyl?  Ye ne wist noo thing of this straunge plaas nor what wycked enchauntment brought ye hidder.  Wyth this accoustrement ye must needs underfongen to find newe lyflode in the most hidous cataclysm man hath witnessed sithen that deluge Noe rood out in his greet schippe.",
    "points": 1,
    "items": {
      "both": {
        "items": [ "footrags", "loincloth", "cloak_wool", "ragpouch", "small_relic", "gloves_wraps", "tunic_rag" ],
        "entries": [ { "item": "makeshift_knife", "container-item": "sheath" } ]
      },
      "female": [ "chestwrap" ]
    },
    "skills": [
      { "level": 1, "name": "melee" },
      { "level": 1, "name": "throw" },
      { "level": 2, "name": "archery" },
      { "level": 2, "name": "survival" }
    ],
    "traits": [ "PROF_CHURL" ]
  },
  {
    "type": "profession",
    "ident": "labtech",
    "name": "Lab Technician",
    "description": "Thanks to your time in the lab, you're familiar with the basics of conducting science.  Now that the world has ended, only one question remains: Can you undo the very Cataclysm you helped create?",
    "points": 3,
    "skills": [
      { "level": 2, "name": "computer" },
      { "level": 2, "name": "cooking" },
      { "level": 2, "name": "electronics" },
      { "level": 2, "name": "mechanics" }
    ],
    "items": {
      "both": [
        "dress_shirt",
        "pants",
        "socks",
        "boots",
        "coat_lab",
        "gloves_rubber",
        "glasses_safety",
        "chemistry_set",
        "smart_phone",
        "wristwatch"
      ],
      "male": [ "briefs" ],
      "female": [ "bra", "panties" ]
    }
  },
  {
    "type": "profession",
    "ident": "mechanic",
    "name": "Home Mechanic",
    "description": "Although you never got your driver's license, you've always loved cars.  At least now you'll never be wanting for materials.",
    "points": 2,
    "skills": [ { "level": 3, "name": "mechanics" } ],
    "items": {
      "both": {
        "ammo": 100,
        "magazine": 100,
        "items": [
          "slingpack",
          "tank_top",
          "jeans",
          "socks",
          "boots_steel",
          "tool_belt",
          "wrench",
          "duct_tape",
          "screwdriver",
          "wristwatch",
          "mag_cars",
          "welder"
        ],
        "entries": [ { "item": "goggles_welding", "custom-flags": [ "no_auto_equip" ] }, { "group": "charged_cell_phone" } ]
      },
      "male": [ "boxer_shorts" ],
      "female": [ "bra", "boy_shorts" ]
    }
  },
  {
    "type": "profession",
    "ident": "scoundrel",
    "name": "Scoundrel",
    "description": "Your flexible outlook on the law, the scuffles you've been in (and avoided) at the bar, and your impressive ability to weasel your way out of the consequences of your actions - all these skills have helped ensure your survival.  But how much longer will they hold out?",
    "points": 2,
    "skills": [
      { "level": 1, "name": "melee" },
      { "level": 1, "name": "stabbing" },
      { "level": 1, "name": "unarmed" },
      { "level": 1, "name": "dodge" },
      { "level": 1, "name": "barter" }
    ],
    "items": {
      "both": {
        "items": [
          "tank_top",
          "hoodie",
          "pants_cargo",
          "socks",
          "sneakers",
          "weed",
          "tobacco",
          "rolling_paper",
          "switchblade",
          "wristwatch",
          "picklocks"
        ],
        "entries": [ { "group": "charged_cell_phone" }, { "item": "lighter", "charges": 100 } ]
      },
      "male": [ "boxer_briefs" ],
      "female": [ "boxer_shorts" ]
    }
  },
  {
    "type": "profession",
    "ident": "beekeeper",
    "name": "Beekeeper",
    "description": "You used to be a professional beekeeper.  You had to abandon your precious bees when the cataclysm struck, but at least you managed to grab some utensils and honey.",
    "points": 2,
    "skills": [ { "name": "survival", "level": 2 }, { "name": "fabrication", "level": 1 } ],
    "items": {
      "both": {
        "items": [
          "honey_scraper",
          "beekeeping_hood",
          "beekeeping_suit",
          "beekeeping_gloves",
          "socks",
          "boots",
          "tank_top",
          "honeycomb",
          "honey_bottled",
          "honey_bottled"
        ],
        "entries": [ { "group": "charged_cell_phone" } ]
      },
      "male": [ "boxer_briefs" ],
      "female": [ "bra", "panties" ]
    }
  },
  {
    "type": "profession",
    "ident": "basketball_player",
    "name": "Basketball Player",
    "description": "It was going to be your first major game, but then the cataclysm struck.  Thanks to your quick feet, you were among the lucky few to survive and escape from the creatures.",
    "points": 1,
    "skills": [ { "level": 2, "name": "dodge" }, { "level": 3, "name": "throw" } ],
    "items": {
      "both": {
        "items": [ "tank_top", "jersey", "b_shorts", "socks", "sneakers", "basketball", "sports_drink" ],
        "entries": [ { "group": "charged_cell_phone" } ]
      },
      "male": [ "boxer_shorts" ],
      "female": [ "sports_bra", "panties" ]
    }
  },
  {
    "type": "profession",
    "ident": "true_foodperson",
    "name": "True Foodperson",
    "description": "You are the true Foodperson, some might think Foodperson is just a mascot, but you know better.  You are Foodperson, the mask has become your face, you are real and the only thing standing between this world and oblivion is you.",
    "points": 0,
    "traits": [ "PROF_FOODP" ],
    "skills": [ { "level": 2, "name": "speech" } ],
    "items": {
      "both": {
        "items": [
          "foodperson_mask",
          "pants_cargo",
          "briefs",
          "cape_fp",
          "dress_shirt",
          "armguard_hard",
          "legguard_hard",
          "gloves_rubber",
          "socks",
          "chestguard_hard",
          "boots_rubber"
        ],
        "entries": [ { "item": "medium_disposable_cell" }, { "group": "snacks_fancy" }, { "group": "snacks" }, { "item": "bat" } ]
      }
    }
  },
  {
    "type": "profession",
    "ident": "cyclist",
    "name": "Professional Cyclist",
    "description": "You were a promising young cyclist with a bright career in front of you before this all happened.  Perhaps you'll never get to participate in the grand tours now, but as the saying goes: Life is like riding a bicycle, you got to keep moving.",
    "points": 3,
    "skills": [ { "level": 3, "name": "driving" }, { "level": 2, "name": "dodge" } ],
    "items": {
      "both": {
        "items": [
          "helmet_bike",
          "folding_bicycle",
          "under_armor_shorts",
          "under_armor",
          "socks",
          "sneakers",
          "sports_drink",
          "wristwatch",
          "fanny",
          "fancy_sunglasses"
        ],
        "entries": [ { "group": "charged_cell_phone" } ]
      },
      "male": [ "briefs" ],
      "female": [ "panties", "sports_bra" ]
    }
  },
  {
    "type": "profession",
    "ident": "soldier",
    "name": "Military Recruit",
    "description": "You were a high school drop-out with one goal in mind: to join the military.  You finally got in, just in time for your training to get interrupted by a national emergency.  As far as you can tell, military command abandoned you in this hellhole when you missed the emergency evac.",
    "points": 4,
    "skills": [
      { "level": 2, "name": "gun" },
      { "level": 1, "name": "rifle" },
      { "level": 2, "name": "melee" },
      { "level": 1, "name": "stabbing" },
      { "level": 1, "name": "dodge" }
    ],
    "items": {
      "both": {
        "items": [
          "pants_army",
          "undershirt",
          "jacket_army",
          "helmet_army",
          "mask_ski",
          "gloves_liner",
          "gloves_tactical",
          "socks",
          "boots_combat",
          "two_way_radio",
          "wristwatch",
          "molle_pack"
        ],
        "entries": [
          { "item": "modularvest", "contents-group": "army_mags_m4" },
          { "item": "ear_plugs", "custom-flags": [ "no_auto_equip" ] },
          { "item": "knife_combat", "container-item": "sheath" },
          { "item": "m4a1", "ammo-item": "556", "charges": 30, "contents-item": [ "shoulder_strap", "holo_sight" ] }
        ]
      },
      "male": [ "boxer_shorts" ],
      "female": [ "sports_bra", "boxer_shorts" ]
    }
  },
  {
    "type": "profession",
    "ident": "specops",
    "name": "Special Operator",
    "description": "You were the best of the best, the military's finest.  That's why you're still alive, even after all your comrades fell to the undead.  As far as you can tell, military command abandoned you in this hellhole when you missed the emergency evac.",
    "points": 5,
    "skills": [
      { "level": 3, "name": "gun" },
      { "level": 3, "name": "smg" },
      { "level": 2, "name": "cutting" },
      { "level": 2, "name": "melee" },
      { "level": 2, "name": "dodge" },
      { "level": 1, "name": "firstaid" },
      { "level": 1, "name": "swimming" },
      { "level": 1, "name": "survival" }
    ],
    "items": {
      "both": {
        "items": [
          "wetsuit",
          "pants_army",
          "wetsuit_hood",
          "tac_helmet",
          "glasses_bal",
          "wetsuit_gloves",
          "gloves_tactical",
          "socks",
          "boots_combat",
          "two_way_radio",
          "dive_bag",
          "diving_watch"
        ],
        "entries": [
          { "item": "ear_plugs", "custom-flags": [ "no_auto_equip" ] },
          { "item": "kukri", "container-item": "sheath" },
          { "item": "tacvest", "contents-group": "army_mags_mp5" },
          {
            "item": "hk_mp5",
            "ammo-item": "9mm",
            "charges": 30,
            "contents-item": [ "shoulder_strap", "suppressor", "holo_sight" ]
          }
        ]
      },
      "male": [ "boxer_shorts" ],
      "female": [ "sports_bra", "boxer_shorts" ]
    }
  },
  {
    "type": "profession",
    "ident": "maid",
    "name": { "male": "Butler", "female": "Maid" },
    "description": "You worked in a wealthy household, but after the cataclysm they took a family vacation to an unknown place, leaving you to fend for yourself.",
    "points": 1,
    "skills": [ { "level": 2, "name": "cooking" }, { "level": 1, "name": "driving" }, { "level": 2, "name": "tailor" } ],
    "items": {
      "both": { "items": [ "pocketwatch", "knife_steak" ], "entries": [ { "group": "charged_cell_phone" } ] },
      "male": [ "briefs", "socks", "dress_shoes", "tux" ],
      "female": [ "panties", "bra", "stockings", "dress_shoes", "maid_dress", "maid_hat" ]
    }
  },
  {
    "type": "profession",
    "ident": "medic",
    "name": "Medical Resident",
    "description": "Fresh out of med school, you've got little in the way of practical experience.  You just hope it will be enough if the old adage of 'Doctor, heal thyself' ends up being required.",
    "points": 2,
    "skills": [ { "level": 4, "name": "firstaid" } ],
    "traits": [ "PROF_MED" ],
    "items": {
      "both": {
        "items": [
          "pants",
          "dress_shirt",
          "gloves_medical",
          "socks",
          "dress_shoes",
          "coat_lab",
          "wristwatch",
          "water_clean",
          "bandages",
          "aspirin",
          "1st_aid",
          "stethoscope"
        ],
        "entries": [ { "group": "charged_cell_phone" } ]
      },
      "male": [ "boxer_shorts" ],
      "female": [ "bra", "panties" ]
    }
  },
  {
    "type": "profession",
    "ident": "gangster",
    "name": "Gangster",
    "description": "The boss always said he could rely on you to pull through on the tough jobs.  A shame he didn't manage it, himself.  No stranger to a spot of violence, you almost feel at home in this new world already.",
    "points": 3,
    "skills": [
      { "level": 1, "name": "melee" },
      { "level": 1, "name": "unarmed" },
      { "level": 1, "name": "stabbing" },
      { "level": 1, "name": "gun" },
      { "level": 1, "name": "pistol" },
      { "level": 1, "name": "driving" }
    ],
    "items": {
      "both": {
        "items": [ "suit", "bowhat", "socks", "dress_shoes", "knit_scarf", "cig", "switchblade", "mag_porn", "sunglasses", "wristwatch" ],
        "entries": [
          { "group": "charged_cell_phone" },
          { "item": "glock_19", "ammo-item": "9mm", "container-item": "sholster", "charges": 15 },
          { "item": "9mm", "charges": 35 },
          { "item": "lighter", "charges": 100 }
        ]
      },
      "male": [ "boxer_shorts" ],
      "female": [ "bra", "panties" ]
    }
  },
  {
    "type": "profession",
    "ident": "security",
    "name": "Security Guard",
    "description": "A low paid security guard, things have suddenly gotten a lot more dangerous than patrolling the grounds warding off potential thieves.  You don't have any particularly useful skills, but you do have some useful equipment since you were on the job when things started going south.",
    "points": 1,
    "items": {
      "both": {
        "items": [ "pants", "socks", "boots_combat", "longshirt", "jacket_light", "baton", "knife_folding", "hat_ball", "wristwatch" ],
        "entries": [
          { "group": "charged_cell_phone" },
          { "group": "charged_flashlight" },
          { "item": "m9", "ammo-item": "9mm", "charges": 15, "container-item": "holster" },
          { "item": "9mm", "charges": 35 }
        ]
      },
      "male": [ "boxer_shorts" ],
      "female": [ "bra", "boy_shorts" ]
    }
  },
  {
    "type": "profession",
    "ident": "groundskeeper",
    "name": "Landscaper",
    "//": "A simple class for players who want to try some basic crafting immediately, or who want a machete because it's in-genre.",
    "description": "You used to mow lawns and trim hedges for the wealthy. Contract work was getting scarce even before the zombies came, but now you've got nothing left but your tools and expertise.",
    "points": 1,
    "skills": [ { "level": 2, "name": "fabrication" }, { "level": 2, "name": "survival" } ],
    "items": {
      "both": {
        "items": [ "tank_top", "jacket_windbreaker", "hat_ball", "gloves_work", "glasses_safety", "socks", "sneakers", "pants_cargo" ],
        "entries": [ { "item": "g_shovel" }, { "item": "scabbard", "contents-item": "machete" } ]
      },
      "male": [ "boxer_shorts" ],
      "female": [ "bra", "panties" ]
    }
  },
  {
    "type": "profession",
    "ident": "homemaker",
    "name": "Nursing Assistant",
    "//": "They don't have the doctor's passive bonus to surgery. Nursing assistants aren't required to hold a doctorate.",
    "description": "You were providing in-home care for the elderly, even as the whole world fell apart around you. You can only pray that you don't see your former clients among the walking dead...",
    "points": 1,
    "skills": [ { "level": 2, "name": "firstaid" }, { "level": 1, "name": "cooking" } ],
    "items": {
      "both": [
        "pants",
        "dress_shirt",
        "mask_dust",
        "gloves_medical",
        "socks",
        "dress_shoes",
        "coat_lab",
        "water_clean",
        "bandages",
        "aspirin",
        "grahmcrackers",
        "stethoscope"
      ],
      "male": [ "boxer_shorts" ],
      "female": [ "bra", "panties" ]
    }
  },
  {
    "type": "profession",
    "ident": "survivalist",
    "name": "Survivalist",
    "description": "Skilled at surviving off the land far from civilization, your skills are quite likely to come in useful considering civilization is now full of monsters that want you dead.  Your equipment is basic, but versatile - and with your skills, more than you need...  except your canteen's run out!",
    "points": 3,
    "skills": [
      { "level": 4, "name": "survival" },
      { "level": 2, "name": "traps" },
      { "level": 2, "name": "fabrication" },
      { "level": 2, "name": "cooking" },
      { "level": 2, "name": "firstaid" },
      { "level": 2, "name": "swimming" }
    ],
    "items": {
      "both": {
        "items": [
          "pants_cargo",
          "boots",
          "hat_boonie",
          "tshirt",
          "jacket_light",
          "socks",
          "backpack",
          "rope_30",
          "whistle",
          "wristwatch",
          "canteen"
        ],
        "entries": [
          { "group": "charged_cell_phone" },
          { "group": "charged_flashlight" },
          { "item": "lighter", "charges": 100 },
          { "item": "knife_rambo", "container-item": "scabbard" }
        ]
      },
      "male": [ "boxer_shorts" ],
      "female": [ "bra", "boxer_shorts" ]
    }
  },
  {
    "type": "profession",
    "ident": "smoker",
    "name": "Chain Smoker",
    "description": "Everyone at work knew you as the person who always had a cigarette or two in hand.  Now, you're down to a single pack, and you hope you find more soon.  You start out with a strong nicotine addiction.",
    "points": -1,
    "items": {
      "both": {
        "items": [ "pants", "dress_shirt", "socks", "dress_shoes", "knit_scarf", "cig", "wristwatch" ],
        "entries": [ { "group": "charged_cell_phone" }, { "item": "lighter", "charges": 100 } ]
      },
      "male": [ "briefs" ],
      "female": [ "bra", "panties" ]
    },
    "addictions": [ { "intensity": 10, "type": "nicotine" } ]
  },
  {
    "type": "profession",
    "ident": "crackhead",
    "name": "Crackhead",
    "description": "Cocaine.  It is, indeed, a helluva drug.  You blew your money on some dust, and before you knew it you were turning tricks behind the local CVS just to score one more line.",
    "points": -1,
    "items": {
      "both": [ "crackpipe", "crack", "crack", "ref_lighter", "tank_top" ],
      "male": [ "pants", "flip_flops" ],
      "female": [ "skirt", "heels" ]
    },
    "addictions": [ { "intensity": 20, "type": "crack" } ]
  },
  {
    "type": "profession",
    "ident": "homeless",
    "name": "Hobo",
    "description": "Society drove you to the fringes and set you wandering, with no home, no family, no friends, until you could only find solace in the bottom of a bottle.  But society doesn't mean a thing anymore, and for all the crap thrown your way, you're still standing.  God damn, you need a drink.",
    "points": -1,
    "items": {
      "both": [ "pants", "knit_scarf", "whiskey", "gin", "bum_wine", "ragpouch", "bindle", "can_beans", "pockknife", "matches" ],
      "male": [ "undershirt" ],
      "female": [ "camisole" ]
    },
    "addictions": [ { "intensity": 20, "type": "alcohol" } ]
  },
  {
    "type": "profession",
    "ident": "tweaker",
    "name": "Tweaker",
    "description": "You're not entirely sure what happened, but everything has gone to shit, and the only thing running through your head is where you're gonna find your next hit.",
    "points": -2,
    "items": { "both": [ "pants", "boxer_shorts" ], "male": [ "undershirt" ], "female": [ "camisole" ] },
    "addictions": [ { "intensity": 30, "type": "amphetamine" } ]
  },
  {
    "type": "profession",
    "ident": "pillhead",
    "name": "Pillhead",
    "description": "After an accident in your youth, you got addicted to the opiates treating your pain.  With the pharmacies shut down and dealers turned undead, satisfying your fix just got a lot more difficult.",
    "points": -1,
    "items": {
      "both": [ "sneakers", "socks", "jeans", "tshirt", "wristwatch", "oxycodone" ],
      "male": [ "boxer_shorts" ],
      "female": [ "panties", "bra" ]
    },
    "addictions": [ { "intensity": 20, "type": "opiate" } ]
  },
  {
    "type": "profession",
    "ident": "k9_cop",
    "name": "K9 Officer",
    "description": "You spent your career busting drug smugglers with your faithful canine companion.  Now the world has ended and none of that matters anymore.  But at least you have a loyal friend.",
    "points": 4,
    "skills": [ { "level": 2, "name": "gun" }, { "level": 2, "name": "pistol" }, { "level": 2, "name": "survival" } ],
    "traits": [ "PROF_POLICE" ],
    "pets": [ { "name": "mon_dog_gshepherd", "amount": 1 } ],
    "items": {
      "both": {
        "items": [
          "pants_army",
          "socks",
          "badge_deputy",
          "sheriffshirt",
          "police_belt",
          "boots",
          "dog_whistle",
          "two_way_radio",
          "wristwatch"
        ],
        "entries": [
          { "group": "charged_cell_phone" },
          { "item": "ear_plugs", "custom-flags": [ "no_auto_equip" ] },
          { "item": "usp_45", "ammo-item": "45_acp", "charges": 12, "container-item": "holster" },
          { "item": "legpouch_large", "contents-group": "army_mags_usp45" }
        ]
      },
      "male": [ "boxer_shorts" ],
      "female": [ "bra", "boy_shorts" ]
    }
  },
  {
    "type": "profession",
    "ident": "crazy_cat_lady",
    "name": { "male": "Crazy Cat Dude", "female": "Crazy Cat Lady" },
    "description": "Everyone is dead?  Well, it doesn't matter... your cats are all the friends you need!",
    "points": 5,
    "skills": [ { "level": 1, "name": "survival" }, { "level": 1, "name": "cooking" }, { "level": 1, "name": "tailor" } ],
    "pets": [ { "name": "mon_cat", "amount": 30 } ],
    "items": {
      "both": {
        "items": [
          "jeans",
          "longshirt",
          "socks",
          "coat_winter",
          "boots_winter",
          "knit_scarf",
          "pockknife",
          "water_clean",
          "matches",
          "wristwatch"
        ]
      },
      "male": [ "boxer_shorts" ],
      "female": [ "bra", "panties" ]
    }
  },
  {
    "type": "profession",
    "ident": "cop",
    "name": "Police Officer",
    "description": "Just a small-town deputy when you got the call, you were still ready to come to the rescue.  Except that soon it was you who needed rescuing - you were lucky to escape with your life.  Who's going to respect your authority when the government this badge represents might not even exist anymore?",
    "points": 2,
    "skills": [ { "level": 3, "name": "gun" }, { "level": 3, "name": "pistol" } ],
    "traits": [ "PROF_POLICE" ],
    "items": {
      "both": {
        "items": [
          "pants_army",
          "socks",
          "badge_deputy",
          "sheriffshirt",
          "police_belt",
          "boots",
          "whistle",
          "two_way_radio",
          "wristwatch"
        ],
        "entries": [
          { "group": "charged_cell_phone" },
          { "item": "ear_plugs", "custom-flags": [ "no_auto_equip" ] },
          { "item": "usp_45", "ammo-item": "45_acp", "charges": 12, "container-item": "holster" },
          { "item": "legpouch_large", "contents-group": "army_mags_usp45" }
        ]
      },
      "male": [ "boxer_shorts" ],
      "female": [ "bra", "boy_shorts" ]
    }
  },
  {
    "type": "profession",
    "ident": "detective",
    "name": "Police Detective",
    "description": "You were on the brink of a major breakthrough in your last homicide case when the Cataclysm struck.  Now that suspect is dead.  Everyone's dead.  You need a smoke.",
    "points": 4,
    "traits": [ "PROF_PD_DET" ],
    "items": {
      "both": {
        "items": [
          "pants",
          "dress_shirt",
          "tie_skinny",
          "waistcoat",
          "trenchcoat",
          "police_belt",
          "badge_detective",
          "gloves_leather",
          "knit_scarf",
          "fedora",
          "wristwatch",
          "socks",
          "dress_shoes",
          "two_way_radio",
          "cig",
          "ref_lighter"
        ],
        "entries": [
          { "group": "charged_cell_phone" },
          { "item": "sw_619", "ammo-item": "357mag_fmj", "charges": 6, "container-item": "sholster" },
          { "item": "357mag_fmj", "charges": 24 }
        ]
      },
      "male": [ "briefs" ],
      "female": [ "bra", "panties" ]
    },
    "skills": [ { "level": 3, "name": "gun" }, { "level": 3, "name": "pistol" } ],
    "addictions": [ { "intensity": 10, "type": "nicotine" } ]
  },
  {
    "type": "profession",
    "ident": "swat",
    "name": "SWAT Officer",
    "description": "As a member of the police force's most elite division, you are more than adequately trained and equipped to survive the brutal onslaught of the apocalypse.  Unfortunately, the breakdown of society has brought you to your current state of affairs; you now fight to simply stay alive.",
    "points": 5,
    "skills": [ { "level": 3, "name": "gun" }, { "level": 3, "name": "pistol" }, { "level": 3, "name": "smg" } ],
    "traits": [ "PROF_SWAT" ],
    "items": {
      "both": {
        "items": [
          "socks",
          "swat_armor",
          "police_belt",
          "tac_helmet",
          "boots_combat",
          "gloves_tactical",
          "badge_swat",
          "two_way_radio",
          "wristwatch"
        ],
        "entries": [
          { "item": "ear_plugs", "custom-flags": [ "no_auto_equip" ] },
          { "item": "tacvest", "contents-group": [ "army_mags_mp5", "army_mags_usp9" ] },
          { "item": "grenadebandolier", "contents-item": [ "flashbang", "flashbang" ] },
          { "item": "usp_9mm", "ammo-item": "9mm", "charges": 15, "container-item": "sholster" },
          {
            "item": "hk_mp5",
            "ammo-item": "9mm",
            "charges": 30,
            "contents-item": [ "shoulder_strap", "rail_laser_sight" ]
          }
        ]
      },
      "male": [ "boxer_shorts" ],
      "female": [ "sports_bra", "boy_shorts" ]
    }
  },
  {
    "type": "profession",
    "ident": "swat_heavy",
    "name": "SWAT CQC Specialist",
    "description": "A member of the police force's most elite division, your close quarters combat training has kept you alive thus far.  Unfortunately, the breakdown of society has brought you to your current state of affairs; you now fight to simply stay alive.",
    "points": 5,
    "skills": [
      { "level": 3, "name": "gun" },
      { "level": 3, "name": "shotgun" },
      { "level": 1, "name": "pistol" },
      { "level": 1, "name": "melee" },
      { "level": 1, "name": "bashing" }
    ],
    "traits": [ "PROF_SWAT" ],
    "items": {
      "both": {
        "items": [
          "socks",
          "swat_armor",
          "tac_fullhelmet",
          "boots_combat",
          "gloves_tactical",
          "badge_swat",
          "two_way_radio",
          "wristwatch"
        ],
        "entries": [
          { "item": "ear_plugs", "custom-flags": [ "no_auto_equip" ] },
          { "item": "shot_00", "charges": 12, "container-item": "bandolier_shotgun" },
          { "item": "shot_slug", "charges": 12, "container-item": "bandolier_shotgun" },
          { "item": "legpouch_large", "contents-group": "army_mags_usp9" },
          { "item": "usp_9mm", "ammo-item": "9mmfmj", "charges": 15, "container-item": "sholster" },
          { "item": "baton-extended", "container-item": "police_belt" },
          { "item": "ksg", "ammo-item": "shot_00", "charges": 7, "contents-item": "shoulder_strap" }
        ]
      },
      "male": [ "boxer_shorts" ],
      "female": [ "sports_bra", "boy_shorts" ]
    }
  },
  {
    "type": "profession",
    "ident": "sniper_police",
    "name": "Police Sniper",
    "description": "Your skill as a sharpshooter served you well in the line of duty, protecting the innocent with a single, well placed bullet.  Now survival itself is on the line, and you can't afford to miss if you don't want to end up as something's dinner.",
    "points": 5,
    "skills": [ { "level": 5, "name": "gun" }, { "level": 4, "name": "rifle" }, { "level": 1, "name": "pistol" } ],
    "traits": [ "PROF_POLICE" ],
    "items": {
      "both": {
        "ammo": 100,
        "items": [
          "socks",
          "pants_army",
          "police_belt",
          "sheriffshirt",
          "sweatshirt",
          "sneakers",
          "gloves_tactical",
          "glasses_bal",
          "hat_ball",
          "badge_deputy",
          "wristwatch",
          "two_way_radio",
          "powered_earmuffs"
        ],
        "entries": [
          { "item": "usp_45", "ammo-item": "45_acp", "charges": 12, "container-item": "holster" },
          { "item": "legpouch_large", "contents-group": "army_mags_usp45" },
          { "item": "m14mag", "ammo-item": "762_51", "charges": 20, "container-item": "tacvest" },
          { "item": "M24", "ammo-item": "762_51", "charges": 20, "container-item": "back_holster" }
        ]
      },
      "male": [ "boxer_shorts" ],
      "female": [ "bra", "boy_shorts" ]
    }
  },
  {
    "type": "profession",
    "ident": "riot_police",
    "name": "Riot Control Officer",
    "description": "The riots were brutal, and that's before the dead rose and started to devour the living.  Soon it became apparent that the line you were holding was about to break - it was only through a bit of luck and a lot of head-bashing that you got away in one piece, and the worst is yet to come.",
    "points": 5,
    "skills": [
      { "level": 3, "name": "melee" },
      { "level": 3, "name": "bashing" },
      { "level": 1, "name": "gun" },
      { "level": 1, "name": "throw" }
    ],
    "traits": [ "PROF_POLICE" ],
    "items": {
      "both": {
        "items": [
          "socks",
          "pants_cargo",
          "longshirt",
          "boots_combat",
          "gloves_tactical",
          "armor_riot",
          "mask_gas",
          "helmet_riot",
          "armguard_hard",
          "legguard_hard",
          "badge_deputy",
          "two_way_radio",
          "wristwatch",
          "gasbomb"
        ],
        "entries": [
          { "item": "usp_45", "ammo-item": "45_acp", "charges": 12, "container-item": "holster" },
          { "item": "legpouch_large", "contents-group": "army_mags_usp45" },
          { "item": "tonfa", "container-item": "police_belt" },
          { "item": "tazer", "charges": 100 }
        ]
      },
      "male": [ "boxer_shorts" ],
      "female": [ "bra", "boy_shorts" ]
    }
  },
  {
    "type": "profession",
    "ident": "salesman",
    "name": "Used Car Salesman",
    "description": "You've been accused of being the sort of person who'd be willing to sell your own mother for a dollar.  It always left you insulted - you've been around the block a time or two, and you'd charge way more than a dollar - and get it, too!",
    "points": 0,
    "skills": [ { "level": 4, "name": "barter" } ],
    "items": {
      "both": {
        "items": [ "suit", "knit_scarf", "socks", "dress_shoes", "wristwatch" ],
        "entries": [ { "group": "charged_cell_phone" } ]
      },
      "male": [ "briefs" ],
      "female": [ "bra", "panties" ]
    }
  },
  {
    "type": "profession",
    "ident": "bow_hunter",
    "name": "Bow Hunter",
    "description": "Ever since you were a child you loved hunting, and you soon took a liking to the challenge of hunting with a bow.  Why, if the world ended there's nothing you'd want at your side more than your trusty bow.  So when it did, you made sure to bring it along.",
    "points": 2,
    "skills": [ { "level": 2, "name": "archery" } ],
    "items": {
      "both": {
        "items": [
          "army_top",
          "knit_scarf",
          "socks",
          "boots_steel",
          "pants_cargo",
          "jacket_flannel",
          "recurbow",
          "hat_hunting",
          "wristwatch"
        ],
        "entries": [
          { "group": "charged_cell_phone" },
          { "item": "quiver", "charges": 8, "contents-item": "arrow_cf" },
          { "item": "sheath", "contents-item": "knife_hunting" }
        ]
      },
      "male": [ "boxer_shorts" ],
      "female": [ "sports_bra", "boxer_shorts" ]
    }
  },
  {
    "type": "profession",
    "ident": "crossbow_hunter",
    "name": "Crossbow Hunter",
    "description": "Ever since you were a child you loved hunting, and you soon took a liking to the challenge of hunting with a crossbow.  Why, if the world ended there's nothing you'd want at your side more than your trusty crossbow.  So when it did, you made sure to bring it along.",
    "points": 2,
    "skills": [ { "level": 2, "name": "rifle" } ],
    "items": {
      "both": {
        "items": [ "army_top", "knit_scarf", "socks", "boots_steel", "pants_cargo", "jacket_flannel", "hat_hunting", "wristwatch" ],
        "entries": [
          { "group": "charged_cell_phone" },
          { "item": "crossbow", "ammo-item": "bolt_metal", "charges": 1, "contents-item": "shoulder_strap" },
          { "item": "bolt_metal", "charges": 9, "container-item": "quiver" },
          { "item": "sheath", "contents-item": "knife_hunting" }
        ]
      },
      "male": [ "boxer_shorts" ],
      "female": [ "sports_bra", "boxer_shorts" ]
    }
  },
  {
    "type": "profession",
    "ident": "shotgun_hunter",
    "name": "Shotgun Hunter",
    "description": "Ever since you were a child you loved hunting, and you soon took a liking to the challenge of hunting with a shotgun.  Why, if the world ended there's nothing you'd want at your side more than your trusty shotgun.  So when it did, you made sure to bring it along.",
    "points": 2,
    "skills": [ { "level": 1, "name": "gun" }, { "level": 1, "name": "shotgun" } ],
    "items": {
      "both": {
        "items": [ "army_top", "knit_scarf", "socks", "boots_steel", "pants_cargo", "jacket_flannel", "hat_hunting", "wristwatch" ],
        "entries": [
          { "group": "charged_cell_phone" },
          { "item": "ear_plugs", "custom-flags": [ "no_auto_equip" ] },
          { "item": "shotgun_d", "ammo-item": "shot_00", "charges": 2, "contents-item": "shoulder_strap" },
          { "item": "shot_00", "charges": 18, "container-item": "bandolier_shotgun" },
          { "item": "sheath", "contents-item": "knife_hunting" }
        ]
      },
      "male": [ "boxer_shorts" ],
      "female": [ "sports_bra", "boxer_shorts" ]
    }
  },
  {
    "type": "profession",
    "ident": "rifle_hunter",
    "name": "Rifle Hunter",
    "description": "Ever since you were a child you loved hunting, and you soon took a liking to the challenge of hunting with a rifle.  Why, if the world ended there's nothing you'd want at your side more than your trusty rifle.  So when it did, you made sure to bring it along.",
    "points": 2,
    "skills": [ { "level": 1, "name": "gun" }, { "level": 1, "name": "rifle" } ],
    "items": {
      "both": {
        "items": [ "army_top", "knit_scarf", "socks", "boots_steel", "pants_cargo", "jacket_flannel", "hat_hunting", "wristwatch" ],
        "entries": [
          { "group": "charged_cell_phone" },
          { "item": "ear_plugs", "custom-flags": [ "no_auto_equip" ] },
          { "item": "remington700_270", "ammo-item": "270win_jsp", "charges": 4, "contents-item": "shoulder_strap" },
          { "item": "270win_jsp", "charges": 16, "container-item": "bandolier_rifle" },
          { "item": "sheath", "contents-item": "knife_hunting" }
        ]
      },
      "male": [ "boxer_shorts" ],
      "female": [ "sports_bra", "boxer_shorts" ]
    }
  },
  {
    "type": "profession",
    "ident": "construction_worker",
    "name": { "male": "Handy Man", "female": "Handy Woman" },
    "description": "You used to work at a local hardware store, and you did a lot of home renovations yourself.  Now you look out at the horizon of a ruined world, and wonder - are your meager skills, and the few supplies you grabbed on the way out, sufficient to help it rebuild?",
    "points": 1,
    "skills": [ { "level": 2, "name": "fabrication" } ],
    "items": {
      "both": {
        "items": [ "tank_top", "socks", "boots_steel", "pants", "multitool", "wristwatch" ],
        "entries": [
          { "group": "charged_cell_phone" },
          { "item": "nailgun", "ammo-item": "nail", "charges": 20 },
          { "item": "nail", "charges": 180 },
          { "item": "tool_belt", "contents-item": "hammer" }
        ]
      },
      "male": [ "boxer_shorts" ],
      "female": [ "bra", "panties" ]
    }
  },
  {
    "type": "profession",
    "ident": "lumberjack",
    "name": "Lumberjack",
    "description": "You're a lumberjack, and you're okay.  You felled trees before the world ended, but suspect the undead aren't nearly as tough.",
    "points": 0,
    "items": {
      "both": {
        "items": [ "jeans", "socks", "boots", "hat_hunting", "jacket_flannel", "knit_scarf", "vest", "ax", "wristwatch" ],
        "entries": [ { "group": "charged_cell_phone" } ]
      },
      "male": [ "boxer_shorts" ],
      "female": [ "bra", "boxer_shorts" ]
    }
  },
  {
    "type": "profession",
    "ident": "backpacker",
    "name": "Backpacker",
    "description": "You've traveled for a living, sightseeing here and there, and living off your parents' trust fund.  But now they're gone, and the only thing between you and death is the open road and your backpack.",
    "points": 0,
    "items": {
      "both": {
        "items": [ "backpack_leather", "jeans", "sneakers", "tshirt", "knit_scarf", "socks", "wristwatch", "fun_survival" ],
        "entries": [ { "group": "charged_cell_phone" } ]
      },
      "male": [ "boxer_shorts" ],
      "female": [ "bra", "boy_shorts" ]
    }
  },
  {
    "type": "profession",
    "ident": "fastfoodcook",
    "name": "Fast Food Cook",
    "description": "You used to work at a fancy fast food joint a week ago, but now you show the meaning of \"fast\" food by running for your life.",
    "points": 0,
    "skills": [ { "level": 1, "name": "cooking" } ],
    "items": {
      "both": { "items": [ "pants", "sneakers", "tshirt", "socks", "knife_steak" ], "entries": [ { "group": "charged_cell_phone" } ] },
      "male": [ "briefs" ],
      "female": [ "bra", "panties" ]
    }
  },
  {
    "type": "profession",
    "ident": "electrician",
    "name": "Electrician",
    "description": "You used to work for some small-time business owners doing minor electrical work, and you just so happened to be working on one of these jokes of an evac shelter when the cataclysm struck.  Unfortunately, you didn't finish wiring anything up except the computer - fat lot of good it's doing you now.",
    "points": 1,
    "skills": [ { "level": 3, "name": "electronics" } ],
    "items": {
      "both": {
        "ammo": 100,
        "magazine": 100,
        "items": [
          "jumpsuit",
          "socks",
          "boots",
          "tool_belt",
          "flashlight",
          "wristwatch",
          { "item": "light_battery_cell", "charges": 100 }
        ],
        "entries": [ { "group": "charged_cell_phone" } ]
      },
      "male": [ "boxer_briefs" ],
      "female": [ "bra", "panties" ]
    }
  },
  {
    "type": "profession",
    "ident": "hacker",
    "name": "Computer Hacker",
    "description": "Caffeine pills and all-nighters in front of a computer screen have given you skills in an area that seem, on the face of it, distinctly less-than-useful when the world has ended.  Unless you manage to find a military mainframe.",
    "points": 1,
    "skills": [ { "level": 4, "name": "computer" } ],
    "items": {
      "both": [
        "pants",
        [ "tshirt_text", "allyourbase" ],
        "socks",
        "sneakers",
        "portable_game",
        "mbag",
        "laptop",
        "smart_phone",
        "caffeine"
      ],
      "male": [ "briefs" ],
      "female": [ "panties" ]
    }
  },
  {
    "type": "profession",
    "ident": "student",
    "name": "Student",
    "description": "You were a high school student, but the tests you'll face now will have much higher stakes.  There might even be something useful in one of these books you've been lugging around all year.",
    "points": 1,
    "items": {
      "both": {
        "items": [
          "pants",
          "tshirt",
          "socks",
          "sneakers",
          "ZSG",
          "backpack",
          "wristwatch",
          "textbook_speech",
          "story_book",
          "howto_computer",
          "novel_coa"
        ],
        "entries": [ { "group": "charged_cell_phone" } ]
      },
      "male": [ "boxer_shorts" ],
      "female": [ "bra", "boy_shorts" ]
    }
  },
  {
    "type": "profession",
    "ident": "svictim",
    "name": "Shower Victim",
    "description": "You were in the middle of a nice, hot shower when the cataclysm struck!  You barely managed to escape with some soap and the most massively useful thing ever...  a towel.",
    "points": -1,
    "items": { "both": [ "soap", "towel_wet" ] }
  },
  {
    "type": "profession",
    "ident": "biker",
    "name": "Biker",
    "description": "You spent most of your life on a Harley, and it's only natural you spend the rest of it riding one.",
    "points": 1,
    "skills": [ { "level": 4, "name": "driving" }, { "level": 1, "name": "mechanics" } ],
    "items": {
      "both": {
        "items": [ "jeans", "tank_top", "chaps_leather", "socks", "boots", "bandana", "jacket_leather", "wristwatch" ],
        "entries": [ { "group": "charged_cell_phone" }, { "item": "sheath", "contents-item": "knife_trench" } ]
      },
      "male": [ "boxer_shorts" ],
      "female": [ "bra", "boy_shorts" ]
    }
  },
  {
    "type": "profession",
    "ident": "dancer",
    "name": "Ballroom Dancer",
    "description": "You used to be a ballroom dancer before the cataclysm, and now you use your skills to save your life.",
    "points": 0,
    "skills": [ { "level": 2, "name": "dodge" } ],
    "items": {
      "both": { "items": [ "socks", "knit_scarf", "dance_shoes" ], "entries": [ { "group": "charged_cell_phone" } ] },
      "male": [ "briefs", "tux" ],
      "female": [ "bra", "panties", "dress" ]
    }
  },
  {
    "type": "profession",
    "ident": "bionic_thief",
    "name": "Bionic Thief",
    "description": "You have done many high profile heists, but your gains mean nothing in this world.  All you have left are the tools of your trade and your impeccable style.",
    "points": 4,
    "CBMs": [ "bio_batteries", "bio_lockpick", "bio_fingerhack", "bio_power_storage_mkII" ],
    "skills": [ { "level": 1, "name": "gun" }, { "level": 1, "name": "smg" } ],
    "items": {
      "both": {
        "items": [ "waistcoat", "pants", "dress_shirt", "socks", "dress_shoes", "knit_scarf", "gold_watch", "smart_phone" ],
        "entries": [ { "item": "briefcase_smg", "ammo-item": "9mm", "charges": 32 }, { "item": "9mm", "charges": 18 } ]
      },
      "male": [ "boxer_shorts" ],
      "female": [ "bra", "boxer_shorts" ]
    }
  },
  {
    "type": "profession",
    "ident": "bionic_patient",
    "name": "Bionic Patient",
    "description": "When the diagnosis came back positive you signed up for a series of experimental bionic surgeries that saved your life.  Now you're healthier than you ever were before, thanks to a suite of bionic systems powered by your own metabolic functions.  Make the most of your second chance at life.",
    "points": 5,
    "CBMs": [ "bio_leukocyte", "bio_blood_anal", "bio_blood_filter", "bio_nanobots", "bio_metabolics", "bio_power_storage_mkII" ],
    "items": {
      "both": { "items": [ "jeans", "tshirt", "socks", "sneakers", "wristwatch" ], "entries": [ { "group": "charged_cell_phone" } ] },
      "male": [ "briefs" ],
      "female": [ "bra", "panties" ]
    }
  },
  {
    "type": "profession",
    "ident": "patient",
    "name": "Patient",
    "description": "When the diagnosis came back positive, you were willing to fight to keep living.  Now, you must renew your vow of tenacity in these new times.",
    "points": -2,
    "items": {
      "both": { "items": [ "jeans", "tshirt", "socks", "sneakers", "wristwatch" ], "entries": [ { "group": "charged_cell_phone" } ] },
      "male": [ "briefs" ],
      "female": [ "bra", "panties" ]
    },
    "flags": [ "SCEN_ONLY" ]
  },
  {
    "type": "profession",
    "ident": "mutant_patient",
    "name": "Unwilling Mutant",
    "description": "You were a human guinea pig, used by laboratory technicians to understand the immense power of mutation.",
    "points": -1,
    "items": { "both": [ "subsuit_xl" ], "male": [ "briefs" ], "female": [ "bra", "panties" ] },
    "flags": [ "SCEN_ONLY" ]
  },
  {
    "type": "profession",
    "ident": "mutant_volunteer",
    "name": "Volunteer Mutant",
    "description": "Your dreams of becoming a super-human mutant through genetic alteration may have fallen a bit short, but when the Cataclysm struck, you and the scientists were ready to put your new body to the test.",
    "points": 1,
    "skills": [ { "level": 2, "name": "cooking" }, { "level": 2, "name": "electronics" } ],
    "items": {
      "both": [ "dress_shirt", "pants", "socks", "boots", "knit_scarf", "coat_lab", "glasses_safety", "wristwatch" ],
      "male": [ "briefs" ],
      "female": [ "bra", "panties" ]
    },
    "flags": [ "SCEN_ONLY" ]
  },
  {
    "type": "profession",
    "ident": "broken_cyborg",
    "name": "Prototype Cyborg",
    "description": "You were normal once.  Before the tests, before the procedures, before they stripped away every outward sign of your humanity.  You're more machine than man now, but that might prove an advantage against the horrors that await.",
    "points": -2,
    "CBMs": [
      "bio_dis_shock",
      "bio_dis_acid",
      "bio_drain",
      "bio_noise",
      "bio_power_weakness",
      "bio_itchy",
      "bio_nostril",
      "bio_thumbs",
      "bio_spasm",
      "bio_shakes",
      "bio_leaky",
      "bio_sleepy",
      "bio_deformity",
      "bio_voice",
      "bio_pokedeye",
      "bio_ankles",
      "bio_trip",
      "bio_stiff",
      "bio_armor_head",
      "bio_armor_torso",
      "bio_armor_arms",
      "bio_armor_legs",
      "bio_armor_eyes",
      "bio_razors",
      "bio_power_storage",
      "bio_torsionratchet"
    ],
    "items": { "both": [ "subsuit_xl", "footrags", "hat_noise_cancelling" ], "male": [ "briefs" ], "female": [ "bra", "panties" ] }
  },
  {
    "type": "profession",
    "ident": "bionic_worker",
    "name": "Industrial Cyborg",
    "description": "For better or for worse, bionic augmentation has turned you into a walking power tool.  Upgraded with a standard industrial-grade manual labor surgery and training package, you are augmented with bionic muscles and an integrated toolset, both powered by standard batteries.",
    "points": 6,
    "skills": [ { "level": 4, "name": "fabrication" }, { "level": 2, "name": "mechanics" } ],
    "CBMs": [
      "bio_tools",
      "bio_sunglasses",
      "bio_flashlight",
      "bio_hydraulics",
      "bio_cable",
      "bio_power_storage_mkII",
      "bio_power_storage_mkII"
    ],
    "items": {
      "both": [
        "socks",
        "tshirt",
        "jeans",
        "leather_belt",
        "boots_steel",
        "gloves_work",
        "glasses_safety",
        "hat_hard",
        "smart_phone",
        "wristwatch"
      ],
      "male": [ "briefs" ],
      "female": [ "sports_bra", "panties" ]
    }
  },
  {
    "type": "profession",
    "ident": "bionic_athlete",
    "name": "Bionic Athlete",
    "description": "It's a shame the apocalypse happened; you'll never get a shot at the Cyberolympics.  Now the only thing between you and death by zombie is your freakish cyborg strength.",
    "points": 5,
    "CBMs": [ "bio_str_enhancer", "bio_adrenaline", "bio_hydraulics", "bio_metabolics", "bio_power_storage_mkII" ],
    "items": {
      "both": [
        "socks",
        "under_armor_shorts",
        "under_armor",
        "tshirt",
        "shorts",
        "lowtops",
        "fanny",
        "protein_drink",
        "smart_phone",
        "wristwatch"
      ],
      "male": [ "briefs" ],
      "female": [ "sports_bra", "panties" ]
    }
  },
  {
    "type": "profession",
    "ident": "bionic_runner",
    "name": "Bionic Runner",
    "description": "You were that kind of sportsman who couldn't get off the track.  You love running, and you enhanced your body to do it even better.  Now there is plenty to run from, but this is your kind of game.",
    "points": 4,
    "CBMs": [ "bio_adrenaline", "bio_torsionratchet", "bio_power_storage_mkII", "bio_jointservo" ],
    "items": {
      "both": [
        "socks",
        "under_armor_shorts",
        "under_armor",
        "tshirt",
        "shorts",
        "lowtops",
        "fanny",
        "sports_drink",
        "smart_phone",
        "wristwatch"
      ],
      "male": [ "briefs" ],
      "female": [ "sports_bra", "panties" ]
    }
  },
  {
    "type": "profession",
    "ident": "bionic_cop",
    "name": "Bionic Police Officer",
    "description": "Mortally injured in the line of duty, you were resurrected by the surgeons from the department's revolutionary Cybercop program.  Now, in these lawless times, you are truly the future of law enforcement.",
    "points": 5,
    "CBMs": [
      "bio_armor_eyes",
      "bio_armor_head",
      "bio_armor_torso",
      "bio_armor_legs",
      "bio_armor_arms",
      "bio_targeting",
      "bio_infrared",
      "bio_metabolics",
      "bio_power_storage_mkII"
    ],
    "traits": [ "PROF_CYBERCOP" ],
    "skills": [ { "level": 1, "name": "gun" }, { "level": 1, "name": "pistol" } ],
    "items": {
      "both": {
        "ammo": 100,
        "items": [
          "tac_fullhelmet",
          "pants_cargo",
          "under_armor",
          "socks",
          "boots",
          "badge_cybercop",
          "smart_phone",
          "wristwatch",
          "two_way_radio"
        ],
        "entries": [
          { "item": "glock_18c", "ammo-item": "9mmP", "container-item": "holster" },
<<<<<<< HEAD
          { "item": "tacvest", "container-group": "army_mags_glock17" }
=======
          { "item": "magbandolier", "contents-group": "army_mags_glock17" }
>>>>>>> 288d4b5f
        ]
      },
      "male": [ "boxer_shorts" ],
      "female": [ "sports_bra", "boxer_shorts" ]
    }
  },
  {
    "type": "profession",
    "ident": "bionic_firefighter",
    "name": "Bionic Firefighter",
    "description": "As a second-generation augmented firefighter, you have been cybernetically enhanced to operate in the most dire of emergency situations.  The end of the world definitely counts as a dire situation.",
    "points": 5,
    "CBMs": [
      "bio_climate",
      "bio_heatsink",
      "bio_purifier",
      "bio_infrared",
      "bio_faraday",
      "bio_batteries",
      "bio_power_storage_mkII",
      "bio_power_storage_mkII"
    ],
    "skills": [ { "level": 2, "name": "melee" }, { "level": 1, "name": "firstaid" }, { "level": 1, "name": "swimming" } ],
    "items": {
      "both": [
        "bunker_pants",
        "fireman_belt",
        "bunker_coat",
        "nomex_socks",
        "boots_bunker",
        "fire_gauntlets",
        "glasses_safety",
        "wristwatch"
      ],
      "male": [ "boxer_shorts" ],
      "female": [ "sports_bra", "boxer_shorts" ]
    }
  },
  {
    "type": "profession",
    "ident": "bionic_mentat",
    "name": "Bionic Boffin",
    "description": "Prior to the apocalypse you were employed by a major international corporation as a representative and technical advisor, utilizing the incredible power of your cybernetically augmented mind.",
    "points": 4,
    "CBMs": [ "bio_int_enhancer", "bio_face_mask", "bio_watch", "bio_memory", "bio_batteries", "bio_power_storage_mkII" ],
    "skills": [ { "level": 2, "name": "barter" }, { "level": 2, "name": "speech" } ],
    "no_bonus": "teleumbrella",
    "items": {
      "both": [ "socks", "suit", "dress_shoes", "gold_watch", "knit_scarf", "briefcase", "smart_phone", "file", "teleumbrella" ],
      "male": [ "boxer_shorts" ],
      "female": [ "bra", "panties" ]
    }
  },
  {
    "type": "profession",
    "ident": "bio_soldier",
    "name": "Bionic Soldier",
    "description": "You are the result of one of the military's latest and final research programs, a prototype cyborg soldier.  You're still alive thanks to your augmentations, even after all your comrades fell to the undead.",
    "points": 6,
    "CBMs": [
      "bio_targeting",
      "bio_purifier",
      "bio_carbon",
      "bio_geiger",
      "bio_adrenaline",
      "bio_night_vision",
      "bio_metabolics",
      "bio_power_storage_mkII",
      "bio_taste_blocker"
    ],
    "skills": [
      { "level": 2, "name": "gun" },
      { "level": 2, "name": "melee" },
      { "level": 1, "name": "rifle" },
      { "level": 1, "name": "stabbing" },
      { "level": 1, "name": "dodge" }
    ],
    "items": {
      "both": {
        "ammo": 100,
        "items": [
          "winter_pants_army",
          "winter_jacket_army",
          "winter_gloves_army",
          "mask_ski",
          "tac_helmet",
          "socks",
          "boots_combat",
          "wristwatch",
          "two_way_radio"
        ],
        "entries": [
          { "item": "ear_plugs", "custom-flags": [ "no_auto_equip" ] },
          { "item": "sheath", "contents-item": "knife_combat" },
          { "item": "h&k416a5", "ammo-item": "556", "contents-item": [ "shoulder_strap", "acog_scope" ] },
          { "item": "modularvestceramic", "contents-group": "army_mags_m4" }
        ]
      },
      "male": [ "boxer_shorts" ],
      "female": [ "sports_bra", "boxer_shorts" ]
    }
  },
  {
    "type": "profession",
    "ident": "bio_sniper",
    "name": "Bionic Sniper",
    "description": "Your bionics, equipment, and extensive field training enable you to drop targets from implausible distances, even after weeks of total isolation in enemy territory.",
    "points": 8,
    "CBMs": [
      "bio_eye_enhancer",
      "bio_targeting",
      "bio_climate",
      "bio_evap",
      "bio_lighter",
      "bio_power_storage_mkII",
      "bio_torsionratchet",
      "bio_taste_blocker"
    ],
    "skills": [
      { "level": 5, "name": "gun" },
      { "level": 4, "name": "rifle" },
      { "level": 2, "name": "pistol" },
      { "level": 2, "name": "survival" },
      { "level": 1, "name": "cooking" },
      { "level": 1, "name": "fabrication" }
    ],
    "items": {
      "both": {
        "ammo": 100,
        "magazine": 100,
        "items": [
          "winter_pants_army",
          "army_top",
          "winter_jacket_army",
          "gloves_tactical",
          "rucksack",
          "cloak",
          "mask_ski",
          "socks",
          "boots_combat",
          "canteen",
          "two_way_radio",
          "wristwatch",
          "tent_kit",
          "rollmat",
          "mil_mess_kit",
          "e_tool",
          "binoculars",
          "knife_hunting"
        ],
        "entries": [
          { "item": "ear_plugs", "custom-flags": [ "no_auto_equip" ] },
          { "item": "hat_boonie", "custom-flags": [ "no_auto_equip" ] },
          {
            "item": "m2010",
            "ammo-item": "300_winmag",
            "contents-item": [ "shoulder_strap", "rifle_scope", "bipod" ]
          },
          { "item": "usp_45", "ammo-item": "45_acp", "charges": 12, "container-item": "holster" },
          { "item": "usp45mag", "ammo-item": "45_acp", "charges": 12 },
          { "item": "usp45mag", "ammo-item": "45_acp", "charges": 12 },
          { "item": "tacvest", "contents-group": [ "army_mags_m2010" ] }
        ]
      },
      "male": [ "boxer_shorts" ],
      "female": [ "sports_bra", "boxer_shorts" ]
    }
  },
  {
    "type": "profession",
    "ident": "bionic_spy",
    "name": "Bionic Agent",
    "description": "Your body has several bionics worth millions of dollars, paid for by public taxes.  The government has turned you into an infiltration and recon specialist: you have night vision, an alarm, lock picking capabilities and a hacking module.",
    "points": 4,
    "CBMs": [
      "bio_fingerhack",
      "bio_lockpick",
      "bio_face_mask",
      "bio_alarm",
      "bio_night_vision",
      "bio_batteries",
      "bio_power_storage_mkII"
    ],
    "skills": [ { "level": 2, "name": "speech" } ],
    "items": {
      "both": [ "dress_shoes", "socks", "knit_scarf", "suit", "wristwatch", "smart_phone" ],
      "male": [ "briefs" ],
      "female": [ "bra", "panties" ]
    }
  },
  {
    "type": "profession",
    "ident": "bionic_hitman",
    "name": "Bionic Assassin",
    "description": "The product of millions of dollars of clandestine research, you are a bionic sleeper agent capable of silently engaging your target while maintaining an innocuous appearance.",
    "points": 8,
    "CBMs": [
      "bio_cqb",
      "bio_blade",
      "bio_shock",
      "bio_carbon",
      "bio_adrenaline",
      "bio_night_vision",
      "bio_face_mask",
      "bio_metabolics",
      "bio_power_storage_mkII"
    ],
    "skills": [ { "level": 3, "name": "dodge" } ],
    "items": {
      "both": [ "dress_shoes", "dress_shirt", "knit_scarf", "wristwatch", "blazer", "wristwatch", "smart_phone" ],
      "male": [ "briefs", "socks", "pants" ],
      "female": [ "bra", "panties", "stockings", "skirt" ]
    }
  },
  {
    "type": "profession",
    "ident": "bio_gangster",
    "name": "Bionic Gangster",
    "description": "You were the boss' favorite, their protege; they always counted on you to get the toughest jobs done. Seeing your potential, they invested in \"basic\" augments and the best gear on the market to better aid you in your job. After enjoying some period of freedom to do as you wanted, now you find yourself needing those skills to survive. ",
    "points": 8,
    "CBMs": [
      "bio_targeting",
      "bio_shotgun",
      "bio_carbon",
      "bio_adrenaline",
      "bio_night_vision",
      "bio_face_mask",
      "bio_metabolics",
      "bio_power_storage_mkII"
    ],
    "skills": [
      { "level": 1, "name": "melee" },
      { "level": 1, "name": "unarmed" },
      { "level": 1, "name": "stabbing" },
      { "level": 1, "name": "gun" },
      { "level": 1, "name": "pistol" },
      { "level": 1, "name": "shotgun" },
      { "level": 1, "name": "driving" }
    ],
    "items": {
      "both": {
        "items": [ "suit", "bowhat", "socks", "dress_shoes", "knit_scarf", "cig", "switchblade", "mag_porn", "sunglasses", "shot_00" ],
        "entries": [
          { "item": "glock_19", "ammo-item": "9mm", "container-item": "sholster", "charges": 15 },
          { "item": "glockmag", "ammo-item": "9mm", "charges": 15 },
          { "item": "ref_lighter", "charges": 100 }
        ]
      },
      "male": [ "boxer_shorts" ],
      "female": [ "bra", "panties" ]
    }
  },
  {
    "type": "profession",
    "ident": "faulty_bionic",
    "name": "Failed Cyborg",
    "description": "Your body is a wreck of bionic parts.  You have a large capacity for power, but are filled with broken bionics.  At least your ethanol power supply still works.",
    "points": -2,
    "CBMs": [
      "bio_drain",
      "bio_noise",
      "bio_dis_acid",
      "bio_dis_shock",
      "bio_ethanol",
      "bio_power_storage_mkII",
      "bio_power_storage_mkII"
    ],
    "items": {
      "both": {
        "items": [ "socks", "sneakers", "jeans", "tshirt", "wristwatch" ],
        "entries": [ { "item": "ear_plugs", "custom-flags": [ "no_auto_equip" ] } ]
      },
      "male": [ "briefs" ],
      "female": [ "bra", "panties" ]
    }
  },
  {
    "type": "profession",
    "ident": "bionic_customer",
    "name": "Commercial Cyborg",
    "description": "You always had to have the latest and best gadgets and gizmos, so is it any wonder that you upgraded your flesh along with your smart phone?  Only time will tell if your passion for electronics and your status as a marvel of bionic technology will be enough to ensure your survival after the apocalypse.",
    "points": 6,
    "CBMs": [ "bio_flashlight", "bio_tools", "bio_ups", "bio_watch", "bio_batteries", "bio_power_storage_mkII" ],
    "skills": [ { "level": 4, "name": "electronics" }, { "level": 2, "name": "fabrication" } ],
    "items": {
      "both": [ "tshirt", "sneakers", "jacket_light", "wristwatch", "smart_phone" ],
      "male": [ "briefs", "socks", "pants" ],
      "female": [ "bra", "panties", "stockings", "skirt" ]
    }
  },
  {
    "type": "profession",
    "ident": "hitchhiker",
    "name": "Hitchhiker",
    "description": "Your house has been demolished and your planet destroyed, but at least you still have your towel.",
    "points": -1,
    "items": {
      "both": [ "house_coat", "slippers", "towel", "guidebook" ],
      "male": [ "boxer_shorts" ],
      "female": [ "bra", "boxer_shorts" ]
    }
  },
  {
    "type": "profession",
    "ident": "trapper",
    "name": "Trapper",
    "description": "You spent most of your life trapping with your father.  Both of you made a decent living off of your catches, and trapping tutorials.  Hopefully, your skills will come in useful against less conventional game.",
    "points": 2,
    "skills": [ { "level": 4, "name": "traps" }, { "level": 2, "name": "survival" } ],
    "items": {
      "both": {
        "items": [
          "jeans",
          "socks",
          "boots",
          "hat_hunting",
          "jacket_flannel",
          "knit_scarf",
          "beartrap",
          "wristwatch",
          "tobacco",
          "rolling_paper",
          "matches",
          "backpack"
        ],
        "entries": [ { "group": "charged_cell_phone" }, { "item": "knife_hunting", "container-item": "sheath" } ]
      },
      "male": [ "boxer_shorts" ],
      "female": [ "bra", "boxer_shorts" ]
    }
  },
  {
    "type": "profession",
    "ident": "blacksmith",
    "name": "Blacksmith",
    "description": "You were going through your community college's metalsmithing program when the world ended.  You ran into trouble coming out of class - but managed to keep ahold of the equipment you were carrying at the time.",
    "points": 1,
    "skills": [ { "level": 4, "name": "fabrication" } ],
    "items": {
      "both": {
        "items": [ "jeans", "socks", "boots", "tank_top", "apron_leather", "fire_gauntlets", "wristwatch", "hammer" ],
        "entries": [ { "group": "charged_cell_phone" } ]
      },
      "male": [ "briefs" ],
      "female": [ "bra", "panties" ]
    }
  },
  {
    "type": "profession",
    "ident": "clown",
    "name": "Clown",
    "description": "All you ever wanted was to make people laugh.  Dropping out of school and performing at kids' parties was a dream come true until the world ended.  There's precious few balloon animals in your future now.",
    "points": -1,
    "items": {
      "both": { "items": [ "clown_suit", "socks", "clownshoes", "airhorn" ], "entries": [ { "group": "charged_cell_phone" } ] },
      "male": [ "briefs" ],
      "female": [ "bra", "panties" ]
    }
  },
  {
    "type": "profession",
    "ident": "lost_sub",
    "name": "Lost Submissive",
    "description": "Early in the rush to safety, you were separated from your master by cruel fate.  Now you are on your own with nothing to your name but a suit of really kinky black leather.  Unfortunately, there's no safewords in the apocalypse.",
    "points": -1,
    "items": { "both": [ "bondage_suit", "bondage_mask", "boots", "leather_belt", "candle", "matches" ] }
  },
  {
    "type": "profession",
    "ident": "senior",
    "name": "Senior Citizen",
    "description": "You haven't seen this much blood since the war.  The whole world's gone crazy!  They ate your grandkids!  But dagnabbit, you'll make them all pay for what they've done.",
    "points": 0,
    "items": {
      "both": [ "tobacco", "pipe_tobacco", "ref_lighter", "socks", "dress_shoes", "knit_scarf", "cane" ],
      "male": [ "briefs", "dress_shirt", "pants_checkered", "pocketwatch" ],
      "female": [ "panties", "bra", "dress", "fanny", "gold_watch" ]
    }
  },
  {
    "type": "profession",
    "ident": "cosplay",
    "name": "Otaku",
    "description": "Late nights with friends watching anime and eating snacks has prepared you for the premier anime convention in the Northeast.  It just had to be the day of the apocalypse.  At least you were ready in case your costume tore.",
    "points": 1,
    "skills": [ { "level": 1, "name": "tailor" } ],
    "items": {
      "both": {
        "items": [
          "shorts",
          "socks",
          "sneakers",
          "tank_top",
          "sewing_kit",
          "mbag",
          "fur_cat_ears",
          "fur_cat_tail",
          "fur_collar",
          "wristwatch",
          "mag_animecon",
          "cheeseburger"
        ],
        "entries": [ { "group": "charged_cell_phone" } ]
      },
      "male": [ "briefs" ],
      "female": [ "bra", "panties" ]
    }
  },
  {
    "type": "profession",
    "ident": "spouse",
    "name": { "male": "Groom", "female": "Bride" },
    "description": "The cataclysm struck on the big day and you escaped with nothing but your wedding attire.  Cold feet?  You'd just like to keep your feet attached!",
    "points": -1,
    "items": {
      "both": { "items": [  ], "entries": [ { "group": "charged_cell_phone" } ] },
      "male": [ "tux", "socks", "dress_shoes", "briefs" ],
      "female": [ "veil_wedding", "dress_wedding", "stockings", "dress_shoes", "bra", "panties" ]
    }
  },
  {
    "type": "profession",
    "ident": "punkrockgirl",
    "name": { "male": "Punk Rock Dude", "female": "Punk Rock Girl" },
    "description": "The apocalypse has been your psychotic dream come true.  Now that the system is dead, it's time to party among the bones of the world!",
    "points": 0,
    "items": {
      "both": {
        "items": [
          "trenchcoat",
          "gloves_fingerless",
          "socks",
          "boots_combat",
          "weed",
          "tobacco",
          "rolling_paper",
          "mp3",
          "ref_lighter",
          "wristwatch"
        ],
        "entries": [ { "group": "charged_cell_phone" } ]
      },
      "male": [ "pants_cargo", "tank_top", "boxer_shorts" ],
      "female": [ "skirt", "corset", "boxer_shorts" ]
    }
  },
  {
    "type": "profession",
    "ident": "firefighter",
    "name": "Firefighter",
    "description": "As a first responder you were direct witness to the gut-wrenching horrors of the apocalypse.  Separated from most of your equipment and your unit while on call, you were forced to fight your way to safety with little more than your trusty iron and bunker gear to protect you.",
    "points": 2,
    "skills": [ { "level": 2, "name": "melee" }, { "level": 1, "name": "firstaid" }, { "level": 1, "name": "swimming" } ],
    "items": {
      "both": {
        "items": [
          "bunker_pants",
          "bunker_coat",
          "nomex_socks",
          "boots_bunker",
          "fire_gauntlets",
          "glasses_safety",
          "firehelmet",
          "pocketwatch"
        ],
        "entries": [
          { "item": "ear_plugs", "custom-flags": [ "no_auto_equip" ] },
          { "item": "halligan", "container-item": "fireman_belt" }
        ]
      },
      "male": [ "boxer_shorts" ],
      "female": [ "bra", "boxer_shorts" ]
    }
  },
  {
    "type": "profession",
    "ident": "skaboy",
    "name": { "male": "Rude Boy", "female": "Rude Girl" },
    "description": "Your ska band broke up after the drummer became a zombie, now you're alone in the cataclysm with some cigarettes and your mp3 player.",
    "points": 0,
    "items": {
      "both": {
        "items": [
          "dress_shirt",
          "tie_skinny",
          "sunglasses",
          "pants",
          "socks",
          "dress_shoes",
          "rolling_paper",
          "tobacco",
          "wristwatch",
          "mp3",
          "ref_lighter"
        ],
        "entries": [ { "group": "charged_cell_phone" } ]
      },
      "male": [ "briefs" ],
      "female": [ "bra", "panties" ]
    }
  },
  {
    "type": "profession",
    "ident": "postman",
    "name": "Mail Carrier",
    "description": "Your skill at avoiding dogs and discarded children's toys while delivering the mail gives you an edge in your new role as a survivor.",
    "points": 1,
    "skills": [ { "level": 1, "name": "driving" }, { "level": 1, "name": "dodge" } ],
    "items": {
      "both": {
        "items": [
          "postman_hat",
          "postman_shirt",
          "mbag",
          "dog_whistle",
          "wristwatch",
          "leather_belt",
          "postman_shorts",
          "knit_scarf",
          "socks",
          "sneakers"
        ],
        "entries": [ { "group": "charged_cell_phone" } ]
      },
      "male": [ "briefs" ],
      "female": [ "bra", "panties" ]
    }
  },
  {
    "type": "profession",
    "ident": "convict",
    "name": "Convict",
    "description": "The cataclysm gave you a chance to escape, but freedom comes with a steep price.",
    "points": 0,
    "skills": [ { "level": 1, "name": "melee" } ],
    "items": {
      "both": [ "striped_shirt", "striped_pants", "sneakers", "socks", "glass_shiv" ],
      "male": [ "briefs" ],
      "female": [ "bra", "panties" ]
    }
  },
  {
    "type": "profession",
    "ident": "death_row_convict",
    "name": "Death Row Convict",
    "description": "You were a serial killer ready to walk the green mile, but now everyone else is dead, and since true death comes only from your hands, you're in for a job.",
    "points": 0,
    "skills": [ { "level": 1, "name": "melee" } ],
    "traits": [ "KILLER" ],
    "items": {
      "both": [ "striped_shirt", "striped_pants", "sneakers", "socks", "glass_shiv" ],
      "male": [ "briefs" ],
      "female": [ "bra", "panties" ]
    }
  },
  {
    "type": "profession",
    "ident": "convict_embezzler",
    "name": "Embezzler",
    "description": "You had a genius plan to skim fractions of cents out of your company's accounts. This plan immediately failed and got you arrested. They said you were too soft for prison, except right now they're dead and you're not.",
    "points": 1,
    "skills": [ { "level": 2, "name": "barter" }, { "level": 2, "name": "computer" } ],
    "items": {
      "both": [ "striped_shirt", "striped_pants", "sneakers", "socks", "rock_sock" ],
      "male": [ "briefs" ],
      "female": [ "bra", "panties" ]
    },
    "flags": [ "SCEN_ONLY" ]
  },
  {
    "type": "profession",
    "ident": "convict_drugs",
    "name": "Meth Cook",
    "description": "You clawed your way out of poverty by selling products everyone wanted, and they had the nerve to put you in jail for it. Too bad you can't sell drugs to zombies or aliens.",
    "points": 1,
    "skills": [ { "level": 2, "name": "cooking" }, { "level": 2, "name": "firstaid" } ],
    "items": {
      "both": [ "striped_shirt", "striped_pants", "sneakers", "socks", "adderall", "matches" ],
      "entries": [ { "item": "condom", "contents_item": "dayquil" } ],
      "male": [ "briefs" ],
      "female": [ "bra", "panties" ]
    },
    "flags": [ "SCEN_ONLY" ]
  },
  {
    "type": "profession",
    "ident": "convict_political",
    "name": "Political Prisoner",
    "description": "Exposing what was going on in those labs was a noble idea. You insist you could have stopped the Cataclysm if it weren't for that misdemeanor charge.",
    "points": 1,
    "skills": [ { "level": 3, "name": "speech" } ],
    "items": {
      "both": [ "striped_shirt", "striped_pants", "sneakers", "socks", "gum" ],
      "entries": [ { "group": "charged_cell_phone" } ],
      "male": [ "briefs" ],
      "female": [ "bra", "panties" ]
    },
    "flags": [ "SCEN_ONLY" ]
  },
  {
    "type": "profession",
    "ident": "convict_ratman",
    "name": { "male": "Rat Prince", "female": "Rat Princess" },
    "description": "You probably needed psychiatric help instead of a prison sentence. At least your loyal subjects have agreed to hold the line as you make your daring escape.",
    "points": 3,
    "skills": [ { "level": 1, "name": "speech" }, { "level": 1, "name": "survival" } ],
    "traits": [ "ANIMALEMPATH" ],
    "pets": [ { "name": "mon_black_rat", "amount": 13 } ],
    "items": {
      "both": [ "striped_shirt", "striped_pants", "sneakers", "socks", "fried_seeds" ],
      "male": [ "briefs" ],
      "female": [ "bra", "panties" ]
    },
    "flags": [ "SCEN_ONLY" ]
  },
  {
    "type": "profession",
    "ident": "burglar",
    "name": "Burglar",
    "description": "You thought this would be your lucky break.  Does it count as breaking and entering if everyone in town is undead?",
    "points": 3,
    "//": "A ski mask would fit the stereotype better, but wool allergy breaks this.",
    "items": {
      "both": [
        "socks",
        "sneakers",
        "pants",
        "striped_shirt",
        "hoodie",
        "gloves_light",
        "balclava",
        "swag_bag",
        "crowbar",
        "hacksaw",
        "wristwatch",
        "boltcutters",
        "stethoscope",
        "picklocks"
      ],
      "male": [ "briefs" ],
      "female": [ "bra", "panties" ]
    }
  },
  {
    "type": "profession",
    "ident": "razorgirl",
    "name": { "male": "Razor Boy", "female": "Razor Girl" },
    "description": "Through a series of painful and expensive surgeries you became a walking bionic weapon, your services as a mercenary available to the highest bidder.  Now that the world has ended, those bionic enhancements may spell the difference between life and death.",
    "points": 5,
    "CBMs": [ "bio_razors", "bio_armor_eyes", "bio_sunglasses", "bio_dex_enhancer", "bio_ears", "bio_carbon" ],
    "skills": [ { "level": 2, "name": "melee" }, { "level": 2, "name": "unarmed" }, { "level": 2, "name": "dodge" } ],
    "items": {
      "both": [
        "socks",
        "tank_top",
        "jacket_leather",
        "pants_leather",
        "boots",
        "gloves_fingerless",
        "smart_phone",
        "wristwatch",
        "gum"
      ],
      "male": [ "briefs" ],
      "female": [ "sports_bra", "boy_shorts" ]
    }
  },
  {
    "type": "profession",
    "ident": "cyberjunkie",
    "name": "Cyberjunkie",
    "description": "Long ago your lifelong infatuation with bionic enhancement lead you into a shady world of back-alley bionic clinics and self-installed secondhand CBMs.  The world has moved on but your posthuman hunger still cries out to be fed; where will you get your bionic fix now?",
    "points": 0,
    "CBMs": [
      "bio_itchy",
      "bio_shakes",
      "bio_leaky",
      "bio_sleepy",
      "bio_trip",
      "bio_spasm",
      "bio_metabolics",
      "bio_power_storage_mkII",
      "bio_painkiller",
      "bio_climate"
    ],
    "skills": [ { "level": 1, "name": "electronics" }, { "level": 1, "name": "firstaid" }, { "level": 1, "name": "computer" } ],
    "items": {
      "both": {
        "items": [ "tank_top", "shorts", "socks", "lowtops", "aspirin", "anesthesia", "pockknife", "backpack", "wristwatch" ],
        "entries": [ { "group": "charged_cell_phone" } ]
      },
      "male": [ "briefs" ],
      "female": [ "camisole", "panties" ]
    }
  },
  {
    "type": "profession",
    "ident": "cykotic",
    "name": "Bionic Monster",
    "description": "Completely overtaken by bionic-induced psychosis, you are a deformed posthuman monster who had no place in society.  But now, where once you were forced to hide in the shadows, you find in this new desolation a world where even a creature such as yourself might find its niche.",
    "points": 2,
    "CBMs": [
      "bio_thumbs",
      "bio_spasm",
      "bio_shakes",
      "bio_leaky",
      "bio_sleepy",
      "bio_deformity",
      "bio_voice",
      "bio_ankles",
      "bio_trip",
      "bio_stiff",
      "bio_metabolics",
      "bio_power_storage_mkII",
      "bio_scent_vision",
      "bio_claws",
      "bio_digestion",
      "bio_water_extractor",
      "bio_taste_blocker"
    ],
    "skills": [
      { "level": 3, "name": "melee" },
      { "level": 3, "name": "unarmed" },
      { "level": 3, "name": "dodge" },
      { "level": 2, "name": "survival" }
    ],
    "items": {
      "both": [
        "tank_top",
        "shorts_cargo",
        "footrags",
        "gloves_wraps",
        "hat_cotton",
        "bandana",
        "hat_noise_cancelling",
        "wristwatch"
      ],
      "male": [ "briefs" ],
      "female": [ "panties" ]
    }
  },
  {
    "type": "profession",
    "ident": "lawyer",
    "name": "Lawyer",
    "description": "Now instead of complaining about your fees, your clients try to eat your brain.  You can't tell which one is worse though.",
    "points": 1,
    "skills": [ { "level": 1, "name": "barter" }, { "level": 2, "name": "speech" } ],
    "items": {
      "both": [
        "suit",
        "tie_necktie",
        "tieclip",
        "socks",
        "dress_shoes",
        "knit_scarf",
        "wristwatch",
        "smart_phone",
        "briefcase",
        "money_bundle",
        "file"
      ],
      "male": [ "briefs" ],
      "female": [ "bra", "panties" ]
    }
  },
  {
    "type": "profession",
    "ident": "millionaire",
    "name": "Millionaire",
    "description": "You had a fortune, whether inherited, built by hard work, or gained by pure luck.  You invested in trade and nothing was beyond your reach.  Now it's not worth a dime and no money in the world can guarantee your safety and well being.  Hard times are ahead, so it's time to undust your skills and try to sell some ice to the Innuit.  What currency do they accept?",
    "points": 3,
    "traits": [ "MILLIONAIRE" ],
    "skills": [ { "level": 3, "name": "barter" }, { "level": 2, "name": "speech" } ],
    "items": {
      "both": {
        "items": [
          "suit",
          "tie_skinny",
          "tieclip",
          "socks",
          "dress_shoes",
          "smart_phone",
          "money_bundle",
          "gold_watch",
          "gold_ear",
          "gold_bracelet",
          "gasdiscount_platinum",
          "diamond_ring",
          "gold_small",
          "silver_small",
          "platinum_small"
        ],
        "entries": [ { "item": "cash_card", "charges": 1000000 }, { "item": "diamond", "count": 5 } ]
      },
      "male": [ "briefs" ],
      "female": [ "bra", "panties" ]
    }
  },
  {
    "type": "profession",
    "ident": "priest",
    "name": "Priest",
    "description": "When the apocalypse struck, you did everything you could to protect your parish faithful, but it appears that prayers were not enough.  Now that they are all dead, you should probably find something more tangible to protect you.",
    "points": 0,
    "skills": [ { "level": 3, "name": "speech" } ],
    "items": {
      "both": {
        "items": [ "pants", "longshirt", "socks", "cassock", "dress_shoes", "holy_symbol", "holybook_bible1" ],
        "entries": [ { "group": "charged_cell_phone" } ]
      },
      "male": [ "briefs" ],
      "female": [ "bra", "panties" ]
    }
  },
  {
    "type": "profession",
    "ident": "shinto_priest",
    "name": "Kannushi",
    "description": "You were one of the maintainers of a Shinto shrine, performing rituals and sacred tasks.  You preferred it when only the spirits of the dead inhabited your shrine, and not their rotting corpses.",
    "points": 0,
    "skills": [ { "level": 1, "name": "fabrication" }, { "level": 1, "name": "tailor" } ],
    "items": {
      "both": {
        "items": [ "kariginu", "eboshi", "pants", "tabi_dress", "geta", "holy_symbol", "holybook_kojiki" ],
        "entries": [ { "group": "charged_cell_phone" } ]
      },
      "male": [ "briefs" ],
      "female": [ "bra", "panties" ]
    }
  },
  {
    "type": "profession",
    "ident": "imam",
    "name": { "male": "Imam", "female": "Mourchida" },
    "description": "You spent much of your time prior to the apocalypse at the local mosque, studying the words of the Prophet and the Quran, and guiding your community in prayer.  Back then they came from far and wide to listen to you, now they come to eat your brains.",
    "points": 0,
    "//": "No knife, fire, or decent storage/armor.  Skill points are countered.",
    "skills": [ { "level": 2, "name": "speech" }, { "level": 1, "name": "barter" } ],
    "items": {
      "both": {
        "items": [ "pants", "tshirt", "socks", "kufi", "thawb", "lowtops", "holybook_quran" ],
        "entries": [ { "group": "charged_cell_phone" } ]
      },
      "male": [ "briefs" ],
      "female": [ "bra", "panties" ]
    }
  },
  {
    "type": "profession",
    "ident": "rabbi",
    "name": "Rabbi",
    "description": "You were celebrating with your flock in the temple when the cataclysm struck.  You sure could use a messiah right now!",
    "points": 0,
    "skills": [ { "level": 2, "name": "speech" }, { "level": 1, "name": "firstaid" } ],
    "items": {
      "both": {
        "items": [
          "pants",
          "leather_belt",
          "dress_shirt",
          "socks",
          "kittel",
          "kippah",
          "dress_shoes",
          "holy_symbol",
          "holybook_talmud",
          "holybook_tanakh"
        ],
        "entries": [ { "group": "charged_cell_phone" } ]
      },
      "male": [ "briefs" ],
      "female": [ "bra", "panties" ]
    }
  },
  {
    "type": "profession",
    "ident": "guru",
    "name": "Guru",
    "description": "You spent many years traveling through the world, becoming wise and learned.  Normally, you can answer any question, but even you are not quite sure what to do about the ravenous undead.",
    "points": 2,
    "//": "1.5 pts skills, cutting implement, and plenty of storage, so lack of fire only goes so far.",
    "skills": [ { "level": 2, "name": "speech" }, { "level": 1, "name": "survival" } ],
    "items": {
      "both": {
        "items": [
          "jeans",
          "tshirt",
          "socks",
          "robe",
          "turban",
          "waterskin",
          "pockknife",
          "mbag",
          "leathersandals",
          "holy_symbol",
          "wristwatch"
        ],
        "entries": [ { "group": "charged_cell_phone" } ]
      },
      "male": [ "briefs" ],
      "female": [ "panties" ]
    }
  },
  {
    "type": "profession",
    "ident": "preacher",
    "name": "Preacher",
    "description": "You devoted your life to spreading the good word, always on the road, traveling from town to town.  Now, everything has gone to hell, you can't host your daily podcast and the undead listening to your sermons don't seem particularly moved.",
    "points": 2,
    "//": "Storage + 2 points in skills, - no knife or fire.",
    "skills": [ { "level": 2, "name": "speech" }, { "level": 1, "name": "driving" }, { "level": 1, "name": "computer" } ],
    "items": {
      "both": {
        "items": [
          "dress_shirt",
          "pants",
          "socks",
          "dress_shoes",
          "wristwatch",
          "backpack",
          "laptop",
          "flyer",
          "flyer",
          "flyer",
          "holy_symbol"
        ],
        "entries": [ { "group": "charged_cell_phone" } ]
      },
      "male": [ "briefs" ],
      "female": [ "bra", "panties" ]
    }
  },
  {
    "type": "profession",
    "ident": "blackbelt_novice",
    "name": "Novice Martial Artist",
    "description": "You were on your way to the dojo for your first lesson when the world ended.  And you really wanted to learn how to swim, too.",
    "points": -1,
    "items": {
      "both": [ "karate_gi", "judo_belt_white", "mouthpiece", "socks", "sneakers" ],
      "male": [ "boxer_shorts" ],
      "female": [ "sports_bra", "boy_shorts" ]
    }
  },
  {
    "type": "profession",
    "ident": "blackbelt_intermediate",
    "name": "Martial Artist",
    "description": "'Drop the martial arts!', they said.  'Learn a skill for the REAL world!', they said.  Well, you're about to show them!  SHOW THEM ALL!",
    "points": 3,
    "traits": [ "PROF_MA_ORANGE" ],
    "skills": [ { "level": 2, "name": "melee" }, { "level": 2, "name": "unarmed" }, { "level": 2, "name": "dodge" } ],
    "items": {
      "both": [ "karate_gi", "judo_belt_orange", "mouthpiece", "socks", "sneakers" ],
      "male": [ "boxer_shorts" ],
      "female": [ "sports_bra", "boy_shorts" ]
    }
  },
  {
    "type": "profession",
    "ident": "blackbelt",
    "name": "Blackbelt",
    "description": "As the world ends, you alone stand against the coming darkness with your fists of steel.",
    "points": 8,
    "traits": [ "PROF_MA_BLACK" ],
    "skills": [ { "level": 8, "name": "melee" }, { "level": 8, "name": "unarmed" }, { "level": 8, "name": "dodge" } ],
    "items": {
      "both": [ "karate_gi", "judo_belt_black", "mouthpiece", "geta" ],
      "male": [ "boxer_shorts" ],
      "female": [ "sports_bra", "boy_shorts" ]
    }
  },
  {
    "type": "profession",
    "ident": "boxer",
    "name": "Boxer",
    "description": "You were training for the fight of your life before the Cataclysm struck.  Now you fight just to keep yourself alive.",
    "points": 3,
    "traits": [ "PROF_BOXER" ],
    "skills": [ { "level": 2, "name": "melee" }, { "level": 2, "name": "unarmed" }, { "level": 2, "name": "dodge" } ],
    "items": {
      "both": [
        "under_armor_shorts",
        "under_armor",
        "shorts",
        "gloves_wraps",
        "boxing_gloves",
        "headgear",
        "mouthpiece",
        "socks",
        "boots",
        "towel"
      ],
      "female": [ "sports_bra" ]
    }
  },
  {
    "type": "profession",
    "ident": "pizzaboy",
    "name": { "male": "Pizza Delivery Boy", "female": "Pizza Delivery Girl" },
    "description": "You were delivering the last pizza of the night to the local cryogenics lab when the cataclysm hit.  Fleeing to the nearest shelter, you find yourself with only your wits and some leftover pizza.  And they didn't even leave a tip!",
    "points": 1,
    "skills": [ { "level": 4, "name": "driving" }, { "level": 1, "name": "barter" }, { "level": 1, "name": "speech" } ],
    "items": {
      "both": {
        "items": [
          "hat_ball",
          "tshirt",
          "jeans",
          "jacket_light",
          "socks",
          "sneakers",
          "pizza_veggy",
          "pizza_meat",
          "money_bundle",
          "wristwatch",
          "mbag"
        ],
        "entries": [ { "group": "charged_cell_phone" } ]
      },
      "male": [ "briefs" ],
      "female": [ "bra", "boy_shorts" ]
    }
  },
  {
    "type": "profession",
    "ident": "archaeologist",
    "name": "Archaeologist",
    "description": "While on your way to a long-lost temple following a clue from your dead grandfather's journal, the ground started to shake uncontrollably.  Getting a bad feeling about the situation, you head to the nearest shelter.",
    "points": 3,
    "skills": [ { "level": 2, "name": "melee" }, { "level": 2, "name": "gun" } ],
    "items": {
      "both": {
        "items": [
          "undershirt",
          "leather_belt",
          "socks",
          "boots",
          "pants",
          "jacket_leather",
          "knit_scarf",
          "bullwhip",
          "mbag",
          "fedora",
          "wristwatch",
          "spiral_stone"
        ],
        "entries": [
          { "group": "charged_cell_phone" },
          { "item": "sw_619", "ammo-item": "38_special", "container-item": "holster" },
          { "item": "38_special", "charges": 33 }
        ]
      },
      "male": [ "briefs" ],
      "female": [ "bra", "panties" ]
    }
  },
  {
    "type": "profession",
    "ident": "paperboy",
    "name": { "male": "Paperboy", "female": "Papergirl" },
    "description": "You were delivering the morning paper along your usual route when the Cataclysm struck.  The undead hordes don't seem to value the latest news, but at least your trusty bicycle is still in working order.",
    "points": 3,
    "skills": [ { "level": 3, "name": "driving" }, { "level": 3, "name": "throw" }, { "level": 1, "name": "speech" } ],
    "items": {
      "both": {
        "items": [
          "hat_newsboy",
          "sweatshirt",
          "pants",
          "peacoat",
          "socks",
          "boots_winter",
          "gloves_wool",
          "knit_scarf",
          "mbag",
          "dog_whistle",
          "wristwatch",
          "newest_newspaper",
          "newest_newspaper",
          "newest_newspaper",
          "newest_newspaper",
          "newest_newspaper",
          "folding_bicycle"
        ],
        "entries": [ { "group": "charged_cell_phone" } ]
      },
      "male": [ "briefs" ],
      "female": [ "bra", "boy_shorts" ]
    }
  },
  {
    "type": "profession",
    "ident": "rollerderby",
    "name": "Roller Derby Player",
    "description": "You were hell on wheels prior to the apocalypse.  Now the rest of your team is dead, and you probably wouldn't have lived this long if not for your penchant for high-speed violence.  Things are looking grim; how long can you race laps around the undead before you get blocked for good?",
    "points": 2,
    "skills": [ { "level": 1, "name": "melee" }, { "level": 1, "name": "unarmed" }, { "level": 1, "name": "dodge" } ],
    "traits": [ "PROF_SKATER" ],
    "items": {
      "both": {
        "items": [
          "under_armor_shorts",
          "under_armor",
          "socks",
          "elbow_pads",
          "knee_pads",
          "mouthpiece",
          "gloves_fingerless",
          "helmet_skid",
          "wristwatch",
          "rollerskates"
        ],
        "entries": [ { "group": "charged_cell_phone" } ]
      },
      "male": [ "briefs" ],
      "female": [ "sports_bra", "panties" ]
    }
  },
  {
    "type": "profession",
    "ident": "farmer",
    "name": "Farmer",
    "description": "You were making a living by raising crops, when the cataclysm struck.  Now, with your trusty hoe and some seeds it's time to rebuild the Earth, one plant at a time.",
    "points": 1,
    "items": {
      "both": {
        "items": [
          "jeans",
          "tshirt",
          "backpack",
          "knit_scarf",
          "multitool",
          "hoe",
          "socks",
          "boots",
          "wristwatch",
          "seed_blueberries",
          "seed_strawberries",
          "seed_wheat",
          "seed_hops",
          "seed_barley",
          "seed_sugar_beet",
          "seed_tomato"
        ],
        "entries": [ { "group": "charged_cell_phone" } ]
      },
      "male": [ "boxer_shorts" ],
      "female": [ "bra", "panties" ]
    }
  },
  {
    "type": "profession",
    "ident": "national_guard",
    "name": "National Guard",
    "description": "Your National Guard unit was activated when the epidemic struck.  Despite your best efforts you did not manage to meet up with them before all communications ceased and you found yourself alone amongst the dead.",
    "points": 3,
    "skills": [ { "level": 1, "name": "gun" }, { "level": 1, "name": "firstaid" } ],
    "items": {
      "both": {
        "items": [ "shorts", "tshirt", "socks", "lowtops", "wristwatch" ],
        "entries": [ { "group": "charged_cell_phone" }, { "item": "personal_gobag", "custom-flags": [ "FIT" ] } ]
      },
      "male": [ "boxer_shorts" ],
      "female": [ "bra", "panties" ]
    }
  },
  {
    "type": "profession",
    "ident": "winter_survivor",
    "name": "Hardened Survivor",
    "description": "One of the lucky few who escaped the cataclysm, you made a life for yourself living off nature's bounties and what you could get outside the death traps of the large city.",
    "points": 6,
    "skills": [
      { "level": 5, "name": "survival" },
      { "level": 5, "name": "fabrication" },
      { "level": 5, "name": "melee" },
      { "level": 4, "name": "tailor" },
      { "level": 3, "name": "rifle" }
    ],
    "items": {
      "both": {
        "ammo": 100,
        "items": [
          "survivor_vest",
          "wsurvivor_suit",
          "socks",
          "boots_wsurvivor",
          "hood_wsurvivor",
          "gloves_wsurvivor",
          "mess_kit",
          "wristwatch"
        ],
        "entries": [
          { "item": "kukri", "container-item": "sheath" },
          { "item": "crossbow", "ammo-item": "bolt_wood", "contents-item": "shoulder_strap" },
          { "item": "bolt_wood", "charges": 29, "container-item": "quiver_large" }
        ]
      },
      "male": [ "boxer_shorts" ],
      "female": [ "sports_bra", "panties" ]
    },
    "flags": [ "SCEN_ONLY" ]
  },
  {
    "type": "profession",
    "ident": "winter_scavenger",
    "name": "Hardened Scavenger",
    "description": "One of the lucky few who escaped the cataclysm, you made a life for yourself on the ruins of others.  Whether by force, guile, or luck, you've obtained the best gear you could find.",
    "points": 8,
    "skills": [
      { "level": 5, "name": "melee" },
      { "level": 5, "name": "gun" },
      { "level": 3, "name": "dodge" },
      { "level": 4, "name": "mechanics" },
      { "level": 3, "name": "rifle" }
    ],
    "items": {
      "both": {
        "ammo": 100,
        "items": [
          "pants_army",
          "sleeveless_trenchcoat",
          "socks",
          "boots_combat",
          "tac_helmet",
          "gloves_tactical",
          "rucksack",
          "wristwatch"
        ],
        "entries": [
          { "item": "scar_h", "ammo-item": "762_51", "contents-item": "shoulder_strap" },
          { "item": "katana", "container-item": "scabbard" }
        ]
      },
      "male": [ "boxer_shorts" ],
      "female": [ "sports_bra", "panties" ]
    },
    "flags": [ "SCEN_ONLY" ]
  },
  {
    "type": "profession",
    "ident": "winter_army",
    "name": "Military Holdout",
    "description": "You must have paid attention to your survival training in boot camp, otherwise you would never have lived long enough to outlast the chain of command and find yourself in this predicament.  The only mission left now is to survive.",
    "points": 6,
    "skills": [
      { "level": 4, "name": "survival" },
      { "level": 4, "name": "gun" },
      { "level": 3, "name": "rifle" },
      { "level": 2, "name": "melee" },
      { "level": 2, "name": "stabbing" },
      { "level": 1, "name": "firstaid" }
    ],
    "items": {
      "both": {
        "ammo": 100,
        "items": [
          "socks",
          "pants_army",
          "jacket_army",
          "balclava",
          "boots_combat",
          "gloves_tactical",
          "tacvest",
          "tac_helmet",
          "canteen",
          "mil_mess_kit",
          "wristwatch",
          "two_way_radio",
          "quikclot"
        ],
        "entries": [
          { "item": "ear_plugs", "custom-flags": [ "no_auto_equip" ] },
          { "item": "knife_combat", "container-item": "sheath" },
          { "item": "m4a1", "ammo-item": "556", "contents-item": "shoulder_strap" },
          { "item": "stanag30", "ammo-item": "556", "count": 2 }
        ]
      },
      "male": [ "boxer_shorts" ],
      "female": [ "sports_bra", "panties" ]
    },
    "flags": [ "SCEN_ONLY" ]
  },
  {
    "type": "profession",
    "ident": "road_warrior",
    "name": "Road Warrior",
    "description": "You lived by your wheels during the first few months of the apocalypse, but now your car is lost to this maelstrom of decay, your ammo is low, and your situation is dire.  You've been reduced to a scavenger, living off the corpse of the old world.",
    "points": 6,
    "skills": [
      { "level": 5, "name": "driving" },
      { "level": 3, "name": "mechanics" },
      { "level": 2, "name": "survival" },
      { "level": 2, "name": "gun" },
      { "level": 1, "name": "shotgun" },
      { "level": 1, "name": "melee" },
      { "level": 1, "name": "unarmed" },
      { "level": 1, "name": "firstaid" }
    ],
    "items": {
      "both": {
        "ammo": 100,
        "items": [
          "tank_top",
          "pants_leather",
          "jacket_leather_mod",
          "boots_steel",
          "gloves_fingerless_mod",
          "hat_cotton",
          "survivor_goggles",
          "long_patchwork_scarf",
          "survivor_belt",
          "legrig",
          "canteen",
          "whistle",
          "binoculars",
          "wearable_light",
          "duct_tape",
          "ref_lighter",
          "wristwatch",
          "gasoline_cooker"
        ],
        "entries": [
          { "item": "knife_combat", "container-item": "sheath" },
          { "item": "XL_holster", "contents-group": "shotgun_d_roadwarrior" },
          { "item": "reloaded_shot_00", "charges": 18, "container-item": "bandolier_shotgun" }
        ]
      },
      "male": [ "boxer_shorts" ],
      "female": [ "sports_bra", "boy_shorts" ]
    },
    "flags": [ "SCEN_ONLY" ]
  },
  {
    "type": "profession",
    "ident": "waste_ranger",
    "name": "Wasteland Ranger",
    "description": "If the human race is to survive, the threats facing its existence must be eliminated, no matter the cost.  If it's hostile, you kill it.",
    "points": 6,
    "skills": [
      { "level": 3, "name": "survival" },
      { "level": 3, "name": "gun" },
      { "level": 2, "name": "rifle" },
      { "level": 1, "name": "dodge" },
      { "level": 1, "name": "melee" },
      { "level": 1, "name": "pistol" },
      { "level": 1, "name": "stabbing" }
    ],
    "items": {
      "both": {
        "ammo": 100,
        "items": [
          "lsurvivor_suit",
          "boots_lsurvivor",
          "gloves_lsurvivor",
          "mask_lsurvivor",
          "hood_lsurvivor",
          "canteen",
          "wearable_light",
          "throwing_knife",
          "wristwatch",
          "ref_lighter"
        ],
        "entries": [
          { "item": "knife_trench", "container-item": "sheath" },
          { "item": "ashot", "ammo-item": "reloaded_shot_00", "container-item": "holster" },
          { "item": "reloaded_shot_00", "charges": 19, "container-item": "bandolier_shotgun" },
          { "item": "helsing", "ammo-item": "bolt_steel", "contents-item": "shoulder_strap" },
          { "item": "bolt_steel", "charges": 12, "container-item": "quiver" },
          { "item": "survivor_mess_kit", "charges": [ 20, 30 ] }
        ]
      },
      "male": [ "boxer_shorts" ],
      "female": [ "sports_bra", "boy_shorts" ]
    },
    "flags": [ "SCEN_ONLY" ]
  },
  {
    "type": "profession",
    "ident": "player_bandit",
    "name": "Veteran Bandit",
    "description": "After the cities exploded there was a whirlwind of looting; a firestorm of fear.  Men began to feed on men.  On the roads it was a white line nightmare.  Only those mobile enough to scavenge or brutal enough to pillage would survive.  You are one of the latter.",
    "points": 6,
    "skills": [
      { "level": 2, "name": "gun" },
      { "level": 2, "name": "rifle" },
      { "level": 2, "name": "melee" },
      { "level": 2, "name": "cutting" },
      { "level": 2, "name": "unarmed" },
      { "level": 2, "name": "dodge" },
      { "level": 1, "name": "bashing" },
      { "level": 1, "name": "firstaid" },
      { "level": 1, "name": "survival" }
    ],
    "items": {
      "both": {
        "items": [
          "gold_ear",
          "pants_survivor",
          "motorbike_boots",
          "gauntlets_bone",
          "survivor_goggles",
          "combatnail",
          "waterskin2",
          "survivor_scope",
          "heavy_flashlight",
          "knuckle_steel",
          "ref_lighter",
          "wristwatch",
          "mess_kit"
        ],
        "entries": [
          {
            "item": "nailrifle",
            "ammo-item": "combatnail",
            "charges": 50,
            "contents-item": [ "shoulder_strap", "folding_stock" ]
          },
          { "item": "makeshift_machete", "container-item": "scabbard" },
          { "item": "nailmag", "ammo-item": "combatnail", "charges": 50, "container-item": "chestpouch" }
        ]
      },
      "male": [ "football_armor", "elbow_pads", "bandana" ],
      "female": [ "leather_collar", "halter_top", "corset", "vambrace_larmor", "long_knit_scarf_loose" ]
    },
    "flags": [ "SCEN_ONLY" ]
  },
  {
    "type": "profession",
    "ident": "mall_cop",
    "name": "Mall Security",
    "description": "A mall security guard.  You don't have any useful skills, other than some basic training for your job.  You do however have your trusty tazer, baton, and pocket knife.",
    "points": 0,
    "items": {
      "both": {
        "items": [
          "pants",
          "socks",
          "boots",
          "longshirt",
          "jacket_light",
          "baton",
          "tazer",
          "medium_disposable_cell",
          "pockknife",
          "wristwatch"
        ],
        "entries": [ { "group": "charged_cell_phone" }, { "group": "charged_flashlight" } ]
      },
      "male": [ "boxer_shorts" ],
      "female": [ "bra", "boy_shorts" ]
    }
  },
  {
    "type": "profession",
    "ident": "naturalist",
    "name": "Naturalist",
    "description": "You have come to an understanding with Mother Nature over long years of self-imposed exile in the wilderness.  The world as they knew it might have ended for your forsaken species, but you can hardly tell the difference.",
    "points": 6,
    "skills": [
      { "level": 6, "name": "survival" },
      { "level": 4, "name": "fabrication" },
      { "level": 3, "name": "tailor" },
      { "level": 1, "name": "gun" },
      { "level": 5, "name": "archery" },
      { "level": 3, "name": "melee" },
      { "level": 2, "name": "dodge" },
      { "level": 2, "name": "swimming" },
      { "level": 3, "name": "cooking" }
    ],
    "items": {
      "both": {
        "items": [
          "pants_fur",
          "trenchcoat_fur",
          "backpack_leather",
          "boots_fur",
          "gloves_fur",
          "hat_fur",
          "scarf_fur",
          "shortbow",
          "shelter_kit",
          "leather_funnel",
          "rock_pot",
          "waterskin",
          "needle_bone",
          "fur_rollmat",
          "fire_drill"
        ],
        "male": [ "chestwrap_fur", "loincloth_fur" ],
        "female": [ "bikini_top_fur", "hot_pants_fur" ],
        "entries": [
          { "item": "primitive_knife", "container-item": "sheath" },
          { "item": "arrow_wood", "charges": 20, "container-item": "quiver" }
        ]
      }
    }
  },
  {
    "type": "profession",
    "ident": "fisher",
    "name": "Fisher",
    "description": "You spent most of your days just fishing in the swamps getting by quietly on what you caught.  You found the buzzing of insects enjoyable, but they got bigger and more mean.  Now their horrible noises have you spooked- you just hope the fish aren't as nasty.",
    "points": 2,
    "skills": [ { "level": 2, "name": "swimming" }, { "level": 2, "name": "survival" } ],
    "items": {
      "both": {
        "items": [
          "jeans",
          "tank_top",
          "socks",
          "fishing_waders",
          "knit_scarf",
          "fishing_rod_professional",
          "fish_bait",
          "fish_trap",
          "vest",
          "hat_boonie",
          "wristwatch",
          "jacket_flannel"
        ],
        "entries": [
          { "group": "charged_cell_phone" },
          { "item": "lighter", "charges": 100 },
          { "item": "knife_hunting", "container-item": "sheath" }
        ]
      },
      "male": [ "boxer_shorts" ],
      "female": [ "bra", "panties" ]
    }
  },
  {
    "type": "profession",
    "ident": "reenactor",
    "name": "Historical Reenactor",
    "description": "You were on your way to the Annual All New England Revolutionary War Living History exhibition when the end of the world permanently derailed your plans.",
    "points": 3,
    "skills": [
      { "level": 2, "name": "survival" },
      { "level": 2, "name": "tailor" },
      { "level": 1, "name": "gun" },
      { "level": 1, "name": "cooking" }
    ],
    "items": {
      "both": {
        "items": [ "stockings", "pockknife", "matches", "pipe_tobacco", "tobacco" ],
        "entries": [ { "group": "charged_cell_phone" } ]
      },
      "male": [
        "knee_high_boots",
        "breeches",
        "waistcoat",
        "peacoat",
        "leather_belt",
        "knit_scarf",
        "tricorne",
        "shoulder_strap",
        "flintlock_pouch",
        "rifle_flintlock",
        "flintlock_ammo",
        "hatchet",
        "hardtack"
      ],
      "female": [
        "dress",
        "apron_leather",
        "boots",
        "gloves_leather",
        "long_knit_scarf",
        "hat_fur",
        "purse",
        "oil_lamp",
        "needle_wood",
        "pot",
        "cornmeal",
        "salt"
      ]
    }
  },
  {
    "type": "profession",
    "ident": "reenactor2",
    "name": "Ahistorical Reenactor",
    "description": "You were on your way to the Annual All New England Revolutionary War Living History exhibition when the end of the world made traditional gender roles obsolete.",
    "points": 3,
    "skills": [
      { "level": 2, "name": "survival" },
      { "level": 2, "name": "tailor" },
      { "level": 1, "name": "gun" },
      { "level": 1, "name": "cooking" }
    ],
    "items": {
      "both": {
        "items": [ "stockings", "pockknife", "matches", "pipe_tobacco", "tobacco" ],
        "entries": [ { "group": "charged_cell_phone" } ]
      },
      "male": [
        "dress",
        "apron_leather",
        "boots",
        "gloves_leather",
        "long_knit_scarf",
        "hat_fur",
        "purse",
        "oil_lamp",
        "needle_wood",
        "pot",
        "cornmeal",
        "salt"
      ],
      "female": [
        "knee_high_boots",
        "breeches",
        "waistcoat",
        "peacoat",
        "leather_belt",
        "knit_scarf",
        "tricorne",
        "shoulder_strap",
        "flintlock_pouch",
        "rifle_flintlock",
        "flintlock_ammo",
        "hatchet",
        "hardtack"
      ]
    }
  },
  {
    "type": "profession",
    "ident": "drone_op",
    "name": "Drone Operator",
    "description": "You had a job programming machines such as automatic street cleaners, newsbots and pizza delivery drones.  Now all the drones carry guns instead of pizza.",
    "points": 1,
    "CBMs": [ "bio_batteries", "bio_power_storage", "bio_remote" ],
    "skills": [ { "level": 2, "name": "computer" } ],
    "items": {
      "both": { "items": [ "jumpsuit", "socks", "boots", "wristwatch" ], "entries": [ { "group": "charged_cell_phone" } ] },
      "male": [ "briefs" ],
      "female": [ "bra", "panties" ]
    }
  },
  {
    "type": "profession",
    "ident": "skaterkid",
    "name": { "male": "Skater Boy", "female": "Skater Girl" },
    "description": "You love to skate!  At least now the grown-ups aren't telling you where you can't roll.",
    "points": 1,
    "skills": [ { "level": 1, "name": "dodge" } ],
    "traits": [ "PROF_SKATER" ],
    "items": {
      "both": {
        "items": [
          "tshirt",
          "hoodie",
          "jeans",
          "socks",
          "elbow_pads",
          "knee_pads",
          "gloves_fingerless",
          "helmet_skid",
          "roller_blades",
          "wristwatch",
          "sports_drink"
        ],
        "entries": [ { "group": "charged_cell_phone" } ]
      },
      "male": [ "briefs" ],
      "female": [ "boy_shorts" ]
    }
  },
  {
    "type": "profession",
    "ident": "jdelinquent",
    "name": "Juvenile Delinquent",
    "description": "You never cared for grown-ups telling you what to do, and that's how you ended up spending most of your days in the principal's office.  Now, not needing grown-ups to tell you what to do is the only reason you're alive.  Man, you really should've played hooky today.",
    "points": 2,
    "skills": [ { "level": 1, "name": "gun" }, { "level": 1, "name": "dodge" }, { "level": 1, "name": "melee" } ],
    "items": {
      "both": {
        "items": [
          "tshirt",
          "hoodie",
          "jeans",
          "socks",
          "sneakers",
          "gloves_fingerless",
          "slingpack",
          "matches",
          "hairpin",
          "hairpin",
          "mag_comic",
          "wristwatch",
          "marble",
          "marble",
          "slingshot"
        ],
        "entries": [ { "group": "charged_cell_phone" } ]
      },
      "male": [ "briefs" ],
      "female": [ "boy_shorts" ]
    }
  },
  {
    "type": "profession",
    "ident": "jr_survivalist",
    "name": "Survivalist Jr.",
    "description": "Your parents were crazy preppers who thought some \"cataclysm\" was coming, and insisted on preparing you for it.  Turns out they were right.  You didn't get a chance to thank them.  The only thing you can do for them now is what they always hoped you would do in the dark days ahead: survive.",
    "points": 3,
    "skills": [ { "level": 1, "name": "survival" }, { "level": 1, "name": "fabrication" }, { "level": 1, "name": "firstaid" } ],
    "items": {
      "both": {
        "items": [
          "tshirt",
          "jacket_light",
          "pants_cargo",
          "socks",
          "boots",
          "knit_scarf",
          "backpack",
          "granola",
          "water_clean",
          "scissors",
          "magnifying_glass",
          "1st_aid",
          "wristwatch",
          "whistle"
        ],
        "entries": [ { "group": "charged_cell_phone" }, { "group": "charged_flashlight" } ]
      },
      "male": [ "briefs" ],
      "female": [ "boy_shorts" ]
    }
  },
  {
    "type": "profession",
    "ident": "bionic_student",
    "name": "Bionic Student",
    "description": "Your parents were so obsessed with making sure you aced every test that they had you outfitted with bionics to make you smarter and never forget anything.  And now, you are facing the most dire test yet, and once again you had better succeed, or else.",
    "points": 3,
    "CBMs": [ "bio_batteries", "bio_power_storage", "bio_int_enhancer", "bio_memory" ],
    "items": {
      "both": [
        "dress_shirt",
        "jacket_light",
        "pants",
        "socks",
        "dress_shoes",
        "tie_clipon",
        "tieclip",
        "fancy_sunglasses",
        "knit_scarf",
        "wristwatch",
        "mbag",
        "water_mineral",
        "smart_phone",
        "money_bundle"
      ],
      "male": [ "briefs" ],
      "female": [ "panties" ]
    }
  },
  {
    "type": "profession",
    "ident": "dodgeball_player",
    "name": "Dodgeball Player",
    "description": "You liked to play dodgeball, where failing to dodge the ball meant you were out.  Now failing to dodge threatens your life.  Don't slip up.",
    "points": 1,
    "skills": [ { "level": 1, "name": "dodge" }, { "level": 1, "name": "throw" } ],
    "items": {
      "both": {
        "items": [ "tshirt", "jacket_light", "jeans", "socks", "lowtops", "slingpack", "juice" ],
        "entries": [ { "group": "charged_cell_phone" } ]
      },
      "male": [ "briefs" ],
      "female": [ "boy_shorts" ]
    }
  },
  {
    "type": "profession",
    "ident": "science_club_mem",
    "name": "Science Club Member",
    "description": "You were a member of the school science club, and right now you're as upset as you've ever been that the school wouldn't let you play with the really fun chemicals that make things go boom.  At least now no one's around to tell you that you can't.",
    "points": 1,
    "skills": [ { "level": 1, "name": "cooking" }, { "level": 1, "name": "mechanics" } ],
    "items": {
      "both": {
        "items": [ "tshirt", "jacket_light", "jeans", "socks", "sneakers", "knit_scarf", "backpack", "textbook_chemistry", "wristwatch" ],
        "entries": [ { "group": "charged_cell_phone" } ]
      },
      "male": [ "briefs" ],
      "female": [ "panties" ]
    }
  },
  {
    "type": "profession",
    "ident": "av_club_mem",
    "name": "A/V Club Member",
    "description": "You were a member of the school A/V club.  You're sure there's some way you can use your technical skills to help stay alive.  You just haven't figured out how to make an awesome death ray yet.",
    "points": 1,
    "skills": [ { "level": 1, "name": "electronics" }, { "level": 1, "name": "computer" } ],
    "items": {
      "both": {
        "items": [
          "linuxtshirt",
          "jacket_light",
          "jeans",
          "socks",
          "sneakers",
          "knit_scarf",
          "backpack",
          "mag_electronics",
          "wristwatch"
        ],
        "entries": [ { "group": "charged_cell_phone" } ]
      },
      "male": [ "briefs" ],
      "female": [ "panties" ]
    }
  },
  {
    "type": "profession",
    "ident": "teacher",
    "name": "Teacher",
    "description": "You've been teaching kids for the whole of your life, and they've mostly listened to your teachings.  However, the dead won't write out lines for eating you alive.",
    "points": 0,
    "skills": [ { "level": 3, "name": "speech" } ],
    "items": {
      "both": {
        "items": [
          "dress_shirt",
          "blazer",
          "pants",
          "socks",
          "dress_shoes",
          "tie_skinny",
          "tieclip",
          "poetry_book",
          "permanent_marker",
          "wristwatch"
        ],
        "entries": [ { "group": "charged_cell_phone" } ]
      },
      "male": [ "briefs" ],
      "female": [ "bra", "panties" ]
    }
  },
  {
    "type": "profession",
    "ident": "photojournalist",
    "name": "Photojournalist",
    "description": "You were a freelance photojournalist before the end.  You have a chance to be the first journalist to cover the apocalypse, though finding a publisher seems more difficult a prospect than usual.  You managed to hold onto your camera, hopefully you can get some fantastic shots.",
    "points": 0,
    "items": {
      "both": {
        "items": [ "pants", "dress_shirt", "blazer", "socks", "dress_shoes", "camera_pro", "wristwatch" ],
        "entries": [ { "group": "charged_cell_phone" } ]
      },
      "male": [ "boxer_shorts" ],
      "female": [ "boy_shorts", "bra" ]
    }
  },
  {
    "type": "profession",
    "ident": "gym_teacher",
    "name": "Gym Teacher",
    "description": "After a career of teaching kids the art of sports they mostly hate, the zombies around you refuse to do laps, even at the blow of your whistle.",
    "points": 3,
    "skills": [ { "level": 2, "name": "dodge" }, { "level": 2, "name": "speech" } ],
    "items": {
      "both": {
        "items": [ "baseball", "bat", "whistle", "tank_top", "shorts", "socks", "sneakers", "runner_bag", "wristwatch" ],
        "entries": [ { "group": "charged_cell_phone" } ]
      },
      "male": [ "briefs" ],
      "female": [ "sports_bra", "boy_shorts" ]
    }
  },
  {
    "type": "profession",
    "ident": "camper",
    "name": "Camper",
    "description": "You always enjoyed hiking and camping in the wilderness before everything fell apart, so it was a no-brainer to grab your bag and run when the sirens sounded.  The world may be ruined, but you're prepared to make a home wherever you may find yourself.",
    "points": 6,
    "skills": [ { "level": 1, "name": "survival" }, { "level": 1, "name": "swimming" }, { "level": 1, "name": "firstaid" } ],
    "items": {
      "both": {
        "items": [
          "tshirt",
          "socks",
          "jeans",
          "jacket_windbreaker",
          "boots_hiking",
          "gloves_light",
          "hat_cotton",
          "knit_scarf",
          "backpack",
          "ref_lighter",
          "hatchet",
          "e_tool",
          "tent_kit",
          "rollmat",
          "sleeping_bag_roll",
          "knife_swissarmy",
          "mess_kit",
          "gasoline_lantern",
          "canteen",
          "granola",
          "pur_tablets",
          "wristwatch",
          "1st_aid"
        ],
        "entries": [ { "group": "charged_cell_phone" } ]
      },
      "male": [ "briefs" ],
      "female": [ "sports_bra", "boy_shorts" ]
    }
  },
  {
    "type": "profession",
    "ident": "miner",
    "name": "Miner",
    "description": "You're a miner, not a minor!  Your canteen is dry, your jackhammer is out of gas, and you're on your last pair of batteries for your mining helmet...",
    "points": 2,
    "items": {
      "both": {
        "items": [
          "socks",
          "boots_steel",
          "gloves_work",
          "knee_pads",
          "miner_hat",
          "jumpsuit",
          "mask_gas",
          "jackhammer",
          "canteen",
          "e_tool",
          "tool_belt",
          "mbag",
          "wristwatch",
          "matches"
        ],
        "entries": [
          { "item": "ear_plugs", "custom-flags": [ "no_auto_equip" ] },
          { "item": "light_disposable_cell", "charges": 100 },
          { "item": "light_disposable_cell", "charges": 100 }
        ]
      },
      "male": [ "boxer_shorts" ],
      "female": [ "boy_shorts", "sports_bra" ]
    }
  },
  {
    "type": "profession",
    "ident": "parkour_practitioner",
    "name": { "male": "Traceur", "female": "Traceuse" },
    "description": "You've practiced parkour for many years, and made the world your playground.  It wouldn't be a lie to say that running is your life.  Which is good, because now that the end has come, you're running for your life.",
    "points": 3,
    "traits": [ "PARKOUR" ],
    "skills": [ { "level": 4, "name": "dodge" } ],
    "items": {
      "both": {
        "items": [ "tshirt", "hoodie", "pants_cargo", "socks", "sneakers", "runner_bag", "wristwatch" ],
        "entries": [ { "group": "charged_cell_phone" } ]
      },
      "male": [ "briefs" ],
      "female": [ "sports_bra", "boy_shorts" ]
    }
  },
  {
    "type": "profession",
    "ident": "tourist",
    "name": "Tourist",
    "description": "You came here to get a taste of New England; Now you hope New England won't get a taste of you!",
    "points": 1,
    "items": {
      "both": {
        "items": [
          "hat_ball",
          "knit_scarf",
          "tshirt",
          "jacket_light",
          "gloves_light",
          "pants",
          "fanny",
          "socks",
          "sneakers",
          "roadmap",
          "touristmap",
          "wristwatch",
          "camera"
        ],
        "entries": [ { "group": "charged_cell_phone" } ]
      },
      "male": [ "boxer_shorts" ],
      "female": [ "bra", "panties" ]
    }
  },
  {
    "type": "profession",
    "ident": "naked",
    "name": "Naked and Afraid",
    "description": "You were out filming a reality TV show in the woods and the cast and crew all seemed to have turned into zombies.  Looks like it's for real now...",
    "points": -1
  },
  {
    "type": "profession",
    "ident": "bionic_installer",
    "name": "Augmentation Associate",
    "description": "When bionics first emerged, you were quick to make them into your career, and spent your days overseeing their installation.  As one of the few non-zombies in the world that can calibrate an Autodoc, your skills might come in handy now that the world is over.",
    "points": 4,
    "skills": [ { "level": 4, "name": "firstaid" }, { "level": 4, "name": "electronics" } ],
    "traits": [ "PROF_AUTODOC" ],
    "items": {
      "both": {
        "items": [
          "pants",
          "dress_shirt",
          "gloves_medical",
          "socks",
          "dress_shoes",
          "coat_lab",
          "bandages",
          "anesthesia",
          "1st_aid",
          "wristwatch",
          "stethoscope"
        ],
        "entries": [ { "group": "charged_cell_phone" } ]
      },
      "male": [ "boxer_shorts" ],
      "female": [ "bra", "panties" ]
    }
  },
  {
    "type": "profession",
    "ident": "game_master",
    "name": "Game Master",
    "description": "Trying to herd cats into getting into one place every week has taught you something: it's usually better to cut your losses and trust your gut.  For that reason, when you had two no-shows and the other two tried to eat you, you ditched.  Maybe you can find some new players in the ruins of the world.",
    "points": 2,
    "traits": [ "PROF_DICEMASTER" ],
    "skills": [ { "level": 2, "name": "speech" }, { "level": 1, "name": "survival" } ],
    "items": {
      "both": {
        "items": [ "jeans", "tshirt", "socks", "sneakers", "mbag", "pizza_cheese", "cola", "dnd_handbook", "wristwatch", "RPG_die" ],
        "entries": [ { "group": "charged_cell_phone" } ]
      },
      "male": [ "briefs" ],
      "female": [ "bra", "panties" ]
    }
  },
  {
    "type": "profession",
    "ident": "bionic_game_master",
    "name": "Bionic Game Master",
    "description": "You came into a large fortune, through luck or will, and hosted games for people that most of the world knew on a first-name basis.  You could afford to spoil your players, and so you did.  You invested in bionics to make you smarter, and memorized the entire handbook.  Let's hope that knowledge helps you now.",
    "points": 4,
    "traits": [ "PROF_DICEMASTER" ],
    "CBMs": [ "bio_batteries", "bio_power_storage", "bio_memory", "bio_int_enhancer" ],
    "skills": [
      { "level": 3, "name": "speech" },
      { "level": 2, "name": "survival" },
      { "level": 2, "name": "melee" },
      { "level": 1, "name": "archery" },
      { "level": 1, "name": "bashing" },
      { "level": 1, "name": "cutting" },
      { "level": 1, "name": "stabbing" },
      { "level": 1, "name": "throw" }
    ],
    "items": {
      "both": [ "jeans", "polo_shirt", "socks", "dress_shoes", "mbag", "caffeine", "smart_phone", "wristwatch" ],
      "male": [ "briefs" ],
      "female": [ "bra", "panties" ]
    }
  },
  {
    "type": "profession",
    "ident": "zoo_keeper",
    "name": "Zoo Keeper",
    "description": "You were called in on your day off to feed the animals at the zoo because none of your coworkers showed up for work for one reason or another.",
    "points": 0,
    "traits": [ "ANIMALEMPATH" ],
    "skills": [ { "level": 1, "name": "firstaid" }, { "level": 1, "name": "survival" } ],
    "items": {
      "both": {
        "items": [
          "shorts_cargo",
          "technician_shirt_gray",
          "socks",
          "boots",
          "hat_boonie",
          "slingpack",
          "bucket",
          "shovel",
          "wristwatch"
        ],
        "entries": [ { "group": "charged_cell_phone" } ]
      },
      "male": [ "boxer_shorts" ],
      "female": [ "bra", "panties" ]
    }
  },
  {
    "type": "profession",
    "ident": "golfer",
    "name": "Golfer",
    "description": "You decided to get away from the family for the day to do a little golfing by yourself.",
    "points": 1,
    "skills": [ { "level": 2, "name": "bashing" }, { "level": 1, "name": "melee" }, { "level": 1, "name": "driving" } ],
    "items": {
      "both": {
        "items": [ "shorts", "polo_shirt", "socks", "golf_shoes", "hat_golf", "gloves_golf", "wristwatch" ],
        "entries": [
          { "item": "golf_club", "container-item": "golf_bag" },
          { "item": "golf_tee" },
          { "item": "golf_tee" },
          { "item": "golf_tee" },
          { "item": "golf_tee" },
          { "item": "golf_tee" },
          { "item": "golf_ball" },
          { "item": "golf_ball" },
          { "item": "golf_ball" },
          { "group": "charged_cell_phone" }
        ]
      },
      "male": [ "boxer_shorts" ],
      "female": [ "bra", "panties" ]
    }
  },
  {
    "type": "profession",
    "ident": "bio_medic",
    "name": "Bionic Surgeon",
    "description": "As one of the top surgeons in the country, you were chosen for an augmentation program to expand the medical field.  With your expertise and augmentations, you can perform precise surgery with little assistance.",
    "points": 6,
    "CBMs": [ "bio_surgical_razor", "bio_flashlight", "bio_batteries", "bio_power_storage_mkII" ],
    "skills": [ { "level": 8, "name": "firstaid" } ],
    "traits": [ "PROF_MED" ],
    "items": {
      "both": [
        "gloves_medical",
        "socks",
        "mask_dust",
        "dress_shirt",
        "pants",
        "dress_shoes",
        "coat_lab",
        "stethoscope",
        "bfipowder",
        "antibiotics",
        "oxycodone",
        "1st_aid",
        "smart_phone",
        "wristwatch",
        "medium_battery_cell"
      ],
      "male": [ "boxer_shorts" ],
      "female": [ "bra", "panties" ]
    }
  },
  {
    "type": "profession",
    "ident": "urban_samurai",
    "name": "Urban Samurai",
    "description": "You were always an inexplicable sight in town, always with the funny hair, always wearing what appeared to be some kind of Japanese bathrobe. Some claimed you were a visiting Shinto god. Little of this concerns you, but last week the grocery service stopped coming and now the TV no longer turns on. This displeases you.",
    "points": 2,
    "skills": { "level": 2, "name": "melee" },
    "items": {
      "both": {
        "items": [ "haori", "kimono", "hakama", "loincloth", "tabi_dress", "geta" ],
        "entries": [ { "item": "bokken_inferior", "container-item": "scabbard" } ]
      },
      "female": [ "chestwrap" ]
    }
  },
  {
    "type": "profession",
    "ident": "politician",
    "name": "Career Politician",
    "description": "You've spent your life appealing to the people, persuading many and promising much throughout your time in office.  Now that your voting base wants to eat you alive, winning hearts and minds just got that much harder.",
    "points": 4,
    "skills": [ { "level": 4, "name": "barter" }, { "level": 6, "name": "speech" } ],
    "traits": [ "LIAR" ],
    "items": {
      "both": [
        "suit",
        "tieclip",
        "socks_wool",
        "dress_shoes",
        "smart_phone",
        "gold_watch",
        "briefcase",
        "tie_skinny",
        "file",
        "ref_lighter",
        "cigar"
      ],
      "male": [ "boxer_shorts" ],
      "female": [ "bra", "panties" ]
    }
  },
  {
    "type": "profession",
    "ident": "rancher",
    "name": "Rancher",
    "description": "You've raised cows or horses most of your life, now we'll see what happens next.",
    "points": 2,
    "skills": { "level": 2, "name": "survival" },
    "items": {
      "both": [
        "jeans",
        "dress_shirt",
        "jacket_leather",
        "socks",
        "cowboy_hat",
        "boots_western",
        "wristwatch",
        "riding_saddle",
        "pockknife",
        "cattlefodder",
        "cattlefodder",
        "cig"
      ],
      "male": [ "boxer_shorts" ],
      "female": [ "bra", "panties" ]
    }
  },
  {
    "type": "profession",
    "ident": "roadie",
    "name": "Roadie",
    "description": "You worked just outside of the limelight, ensuring that the performers got what they needed and that everything ran smoothly.  The stakes are higher these days, but the show must go on.",
    "points": 3,
    "skills": [
      { "level": 2, "name": "fabrication" },
      { "level": 1, "name": "driving" },
      { "level": 2, "name": "electronics" },
      { "level": 1, "name": "dodge" },
      { "level": 1, "name": "mechanics" }
    ],
    "items": {
      "both": {
        "ammo": 100,
        "magazine": 100,
        "items": [
          "tshirt_tour",
          "jeans",
          "socks",
          "boots_steel",
          "multitool",
          "wristwatch",
          "gloves_work",
          "mbag",
          "soldering_iron",
          "matches"
        ],
        "entries": [ { "group": "charged_cell_phone" }, { "item": "jacket_jean", "snippet_category": "patched" } ]
      },
      "male": [ "boxer_shorts" ],
      "female": [ "bra", "boy_shorts" ]
    }
  },
  {
    "type": "profession",
    "ident": "musician",
    "name": "Musician",
    "description": "You were just about to hit the stage when the Cataclysm struck.  You weren't able to grab much during the panic, but at least you have your loaded six string on your back.",
    "points": -1,
    "skills": [ { "level": 1, "name": "barter" }, { "level": 2, "name": "speech" } ],
    "items": {
      "both": {
        "ammo": 100,
        "magazine": 100,
        "items": [ "tshirt_tour", "shorts_cargo", "socks", "sneakers", "wristwatch", "water_clean", "guitar_electric" ],
        "entries": [ { "item": "towel", "custom-flags": [ "no_auto_equip" ] }, { "group": "charged_cell_phone" } ]
      },
      "male": [ "boxer_shorts" ],
      "female": [ "bra", "boy_shorts" ]
    }
  },
  {
    "type": "profession",
    "ident": "gunslinger",
    "name": "Wild West Gunslinger",
    "description": "You made your living on Wild West exhibitions and shows, impressing tourists with your displays of marksmanship. But that world has ended, so you took your trusty 6-shooter and wandered into a world where it's always high noon.",
    "points": 4,
    "skills": [
      { "level": 4, "name": "gun" },
      { "level": 3, "name": "pistol" },
      { "level": 2, "name": "shotgun" },
      { "level": 1, "name": "survival" }
    ],
    "items": {
      "both": {
        "items": [
          "under_armor",
          "under_armor_shorts",
          "cowboy_hat",
          "socks",
          "jeans",
          "chaps_leather",
          "gloves_leather",
          "boots_western",
          "duster",
          "badge_deputy",
          "sheriffshirt"
        ],
        "entries": [
          { "item": "ear_plugs", "custom-flags": [ "no_auto_equip" ] },
          { "item": "45colt_jhp", "charges": 18, "container-item": "bandolier_pistol" },
          { "item": "whiskey", "container-item": "bottle_glass" },
          { "item": "colt_saa", "ammo-item": "45colt_jhp", "charges": 6, "container-item": "sholster" }
        ]
      }
    }
  }
]<|MERGE_RESOLUTION|>--- conflicted
+++ resolved
@@ -1726,11 +1726,7 @@
         ],
         "entries": [
           { "item": "glock_18c", "ammo-item": "9mmP", "container-item": "holster" },
-<<<<<<< HEAD
           { "item": "tacvest", "container-group": "army_mags_glock17" }
-=======
-          { "item": "magbandolier", "contents-group": "army_mags_glock17" }
->>>>>>> 288d4b5f
         ]
       },
       "male": [ "boxer_shorts" ],
