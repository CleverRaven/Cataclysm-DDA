--- conflicted
+++ resolved
@@ -3914,7 +3914,6 @@
   },
   {
     "type": "profession",
-<<<<<<< HEAD
     "id": "local_drug_dealer",
     "name": "Drug Dealer",
     "description": "You were about to make your biggest sale yet, but when you met the buyer he tried to bite you.  To top it off, it seems that this wasn't some sort of bad high for the user, as the whole town tried going for your throat too.",
@@ -3929,7 +3928,9 @@
       "female": [ "sports_bra", "boy_shorts" ]
     },
     "traits": [ "LIAR" ]
-=======
+  },
+  {
+    "type": "profession",
     "id": "handloader",
     "name": "Hobby Handloader",
     "description": "Out of financial concerns and an appreciation for power, you took up handloading for your mighty handgun.  Now that the gunstores are closed, your skills ensure you won't be running out of ammo anytime soon.",
@@ -3961,6 +3962,5 @@
       "female": [ "bra", "panties" ]
     },
     "skills": [ { "level": 3, "name": "fabrication" }, { "level": 3, "name": "gun" }, { "level": 3, "name": "pistol" } ]
->>>>>>> 10b89e51
   }
 ]