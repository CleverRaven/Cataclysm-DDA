--- conflicted
+++ resolved
@@ -1789,11 +1789,7 @@
     "CBMs": [ "bio_flashlight", "bio_tools", "bio_ups", "bio_watch", "bio_batteries", "bio_power_storage_mkII" ],
     "skills": [ { "level": 4, "name": "electronics" }, { "level": 2, "name": "fabrication" } ],
     "items": {
-<<<<<<< HEAD
-      "both": [ "sneakers", "tshirt", "wristwatch", "smart_phone" ],
-=======
-      "both": [ "tshirt", "sneakers", "jacket_light", "smart_phone" ],
->>>>>>> f5f1b9ae
+      "both": [ "tshirt", "sneakers", "jacket_light", "wristwatch", "smart_phone" ],
       "male": [ "briefs", "socks", "pants" ],
       "female": [ "bra", "panties", "stockings", "skirt" ]
     }
