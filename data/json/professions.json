--- conflicted
+++ resolved
@@ -3747,31 +3747,20 @@
       "both": {
         "items": [
           "nomex_socks",
-<<<<<<< HEAD
-          "mil_flight_suit",
-          "boots_combat",
-          "wristwatch",
-          "gloves_tactical",
-          "flight_helmet",
-=======
           "boots_combat",
           "wristwatch",
           "nomex_gloves",
           { "item": "flight_helmet", "ammo-item": "light_plus_battery_cell", "charges": 150 },
           "mil_flight_suit",
->>>>>>> 7e4ae3ed
           "jacket_army",
           "webbing_belt",
           "legpouch_large"
         ],
         "entries": [
-<<<<<<< HEAD
           { "group": "charged_matches" },
           { "group": "charged_flashlight" },
           { "item": "handflare","count": 2,"charges":200 },
           { "item": "whistle" },
-=======
->>>>>>> 7e4ae3ed
           { "item": "water_clean", "container-item": "canteen" },
           { "item": "m17", "ammo-item": "9mm", "container-item": "holster", "charges": 17 },
           { "item": "p320mag_17rd_9x19mm", "ammo-item": "9mm", "charges": 17 },
