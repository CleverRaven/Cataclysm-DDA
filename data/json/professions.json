[
  {
    "type": "item_group",
    "subtype": "collection",
    "id": "holster_supp_MEU",
    "entries": [ { "item": "m1911", "variant": "m1911_MEU", "ammo-item": "45_acp", "charges": 7, "contents-item": [ "suppressor" ] } ]
  },
  {
    "type": "item_group",
    "subtype": "collection",
    "id": "holster_supp_usp9",
    "entries": [ { "item": "usp_9mm", "ammo-item": "9mmfmj", "charges": 15, "contents-item": [ "suppressor_compact" ] } ]
  },
  {
    "type": "item_group",
    "subtype": "collection",
    "id": "holster_glock19_fed",
    "entries": [
      {
        "item": "glock_19",
        "variant": "glock_19_cop",
        "charges": 15,
        "contents-item": [ "red_dot_sight", "sights_mount_pistol" ]
      }
    ]
  },
  {
    "type": "item_group",
    "subtype": "collection",
    "id": "glock17_mags",
    "entries": [
      { "item": "glockmag", "ammo-item": "9mm", "charges": 15 },
      { "item": "glockmag", "ammo-item": "9mm", "charges": 15 },
      { "item": "glockmag", "ammo-item": "9mm", "charges": 15 },
      { "item": "glockmag", "ammo-item": "9mm", "charges": 15 }
    ]
  },
  {
    "type": "item_group",
    "subtype": "collection",
    "id": "army_grenades_40x46",
    "entries": [ { "item": "40x46mm_m433", "charges": 4 } ]
  },
  {
    "type": "item_group",
    "subtype": "collection",
    "id": "army_mags_1911",
    "entries": [
      { "item": "m1911mag", "ammo-item": "45_acp", "charges": 7 },
      { "item": "m1911mag", "ammo-item": "45_acp", "charges": 7 }
    ]
  },
  {
    "type": "item_group",
    "subtype": "collection",
    "id": "army_mags_m17",
    "entries": [
      { "item": "p320mag_17rd_9x19mm", "ammo-item": "9mmfmj", "charges": 17 },
      { "item": "p320mag_17rd_9x19mm", "ammo-item": "9mmfmj", "charges": 17 }
    ]
  },
  {
    "type": "item_group",
    "subtype": "collection",
    "id": "holster_supp_57",
    "entries": [ { "item": "fn57", "ammo-item": "57mm", "charges": 20 } ]
  },
  {
    "type": "item_group",
    "subtype": "collection",
    "id": "army_mags_57",
    "entries": [ { "item": "fn57mag", "ammo-item": "57mm", "charges": 20 }, { "item": "fn57mag", "ammo-item": "57mm", "charges": 20 } ]
  },
  {
    "type": "item_group",
    "subtype": "collection",
    "id": "army_mags_m14",
    "entries": [
      { "item": "m14mag", "ammo-item": "762_51", "charges": 20 },
      { "item": "m14mag", "ammo-item": "762_51", "charges": 20 }
    ]
  },
  {
    "type": "item_group",
    "subtype": "collection",
    "id": "army_mags_m4",
    "entries": [ { "item": "stanag30", "ammo-item": "556", "charges": 30 }, { "item": "stanag30", "ammo-item": "556", "charges": 30 } ]
  },
  {
    "type": "item_group",
    "subtype": "collection",
    "id": "army_mags_mp5",
    "entries": [ { "item": "mp5mag", "ammo-item": "9mm", "charges": 30 }, { "item": "mp5mag", "ammo-item": "9mm", "charges": 30 } ]
  },
  {
    "type": "item_group",
    "subtype": "collection",
    "id": "ranger_mags",
    "entries": [
      { "item": "p320mag_13rd_357sig", "ammo-item": "357sig_fmj", "charges": 13 },
      { "item": "p320mag_13rd_357sig", "ammo-item": "357sig_fmj", "charges": 13 }
    ]
  },
  {
    "type": "item_group",
    "subtype": "collection",
    "id": "charged_cell_phone",
    "entries": [ { "item": "cell_phone", "charges": 150 } ]
  },
  {
    "type": "item_group",
    "subtype": "collection",
    "id": "charged_laptop",
    "entries": [ { "item": "laptop", "charges": 600 } ]
  },
  {
    "type": "item_group",
    "subtype": "collection",
    "id": "charged_soldering_iron",
    "entries": [ { "item": "soldering_iron_portable", "charges": 150 } ]
  },
  {
    "type": "item_group",
    "subtype": "collection",
    "id": "charged_electrical_measuring",
    "entries": [
      { "item": "voltmeter" },
      { "item": "light_battery_cell", "ammo-item": "battery", "charges": 100, "container-item": "multimeter" }
    ]
  },
  {
    "type": "item_group",
    "subtype": "collection",
    "id": "charged_smart_phone",
    "entries": [ { "item": "smart_phone", "ammo-item": "battery", "charges": 120 } ]
  },
  {
    "type": "item_group",
    "subtype": "collection",
    "id": "charged_smart_watch",
    "entries": [ { "item": "smart_watch", "ammo-item": "battery", "charges": 20 } ]
  },
  {
    "type": "item_group",
    "subtype": "collection",
    "id": "charged_smart_watch_adv",
    "entries": [ { "item": "smart_watch_adv", "ammo-item": "battery", "charges": 30 } ]
  },
  {
    "type": "item_group",
    "subtype": "collection",
    "id": "charged_flashlight",
    "entries": [ { "item": "flashlight", "charges": 300 } ]
  },
  {
    "type": "item_group",
    "subtype": "collection",
    "id": "charged_heavy_flashlight",
    "entries": [ { "item": "heavy_flashlight", "charges": 300 } ]
  },
  {
    "type": "item_group",
    "subtype": "collection",
    "id": "charged_mp3",
    "entries": [ { "item": "mp3", "charges": 150 } ]
  },
  {
    "type": "item_group",
    "subtype": "collection",
    "id": "charged_two_way_radio",
    "entries": [ { "item": "light_battery_cell", "ammo-item": "battery", "charges": 300, "container-item": "two_way_radio" } ]
  },
  {
    "type": "item_group",
    "subtype": "collection",
    "id": "charged_powered_earmuffs",
    "entries": [ { "item": "light_minus_battery_cell", "ammo-item": "battery", "charges": 50, "container-item": "powered_earmuffs" } ]
  },
  {
    "type": "item_group",
    "subtype": "collection",
    "id": "charged_tazer",
    "entries": [ { "item": "medium_battery_cell", "ammo-item": "battery", "charges": 1200, "container-item": "tazer" } ]
  },
  {
    "type": "item_group",
    "subtype": "collection",
    "id": "charged_ref_lighter",
    "entries": [ { "item": "ref_lighter", "charges": 50 } ]
  },
  {
    "type": "item_group",
    "subtype": "collection",
    "id": "charged_cigs",
    "entries": [ { "item": "cig", "count": 20, "container-item": "null", "entry-wrapper": "box_cigarette" } ]
  },
  {
    "type": "item_group",
    "subtype": "collection",
    "id": "rolling_cigs",
    "entries": [
      { "item": "tobacco", "count": 20, "container-item": "null", "entry-wrapper": "bag_plastic" },
      { "item": "rolling_paper", "charges": 20 }
    ]
  },
  {
    "type": "item_group",
    "subtype": "collection",
    "id": "pipe_smoke",
    "entries": [
      { "item": "tobacco", "count": 20, "container-item": "null", "entry-wrapper": "bag_plastic" },
      { "item": "pipe_tobacco" }
    ]
  },
  {
    "type": "item_group",
    "subtype": "collection",
    "id": "weed_pack",
    "entries": [ { "item": "weed", "count": 5, "container-item": "null", "entry-wrapper": "bag_zipper" } ]
  },
  {
    "type": "item_group",
    "subtype": "collection",
    "id": "can_o_beans",
    "entries": [ { "item": "can_beans", "count": 2, "container-item": "null", "entry-wrapper": "can_medium" } ]
  },
  {
    "type": "item_group",
    "subtype": "collection",
    "id": "charged_aspirin",
    "entries": [ { "item": "aspirin", "count": 20, "container-item": "null", "entry-wrapper": "bottle_plastic_pill_painkiller" } ]
  },
  {
    "type": "item_group",
    "subtype": "collection",
    "id": "charged_antibiotic",
    "entries": [
      { "item": "antibiotics", "count": 10, "container-item": "null", "entry-wrapper": "bottle_plastic_pill_prescription" }
    ]
  },
  {
    "type": "item_group",
    "subtype": "collection",
    "id": "charged_matches",
    "entries": [ { "item": "matches", "charges": 20 } ]
  },
  {
    "type": "item_group",
    "subtype": "collection",
    "id": "charged_penblack",
    "entries": [ { "item": "pen", "ammo-item": "black_pen_ink", "charges": 100 } ]
  },
  {
    "type": "item_group",
    "subtype": "collection",
    "id": "full_rebreather_mask",
    "entries": [ { "item": "rebreather", "ammo-item": "rebreather_cartridge_o2", "charges": 180 } ]
  },
  {
    "type": "item_group",
    "subtype": "collection",
    "id": "full_gasmask",
    "entries": [ { "item": "mask_gas", "ammo-item": "gasfilter_med", "charges": 100 } ]
  },
  {
    "type": "item_group",
    "subtype": "collection",
    "id": "army_mags_m2010",
    "entries": [
      { "item": "m2010mag", "ammo-item": "300_winmag", "charges": 5 },
      { "item": "m2010mag", "ammo-item": "300_winmag", "charges": 5 },
      { "item": "m2010mag", "ammo-item": "300_winmag", "charges": 5 },
      { "item": "m2010mag", "ammo-item": "300_winmag", "charges": 5 }
    ]
  },
  {
    "type": "item_group",
    "subtype": "collection",
    "id": "army_mags_tac338",
    "entries": [
      { "item": "ai_338mag", "ammo-item": "338lapua_fmjbt", "charges": 5 },
      { "item": "ai_338mag", "ammo-item": "338lapua_fmjbt", "charges": 5 },
      { "item": "ai_338mag", "ammo-item": "338lapua_fmjbt", "charges": 5 }
    ]
  },
  {
    "type": "item_group",
    "subtype": "collection",
    "id": "mags_50beowulf_ar15",
    "entries": [
      { "item": "50beowulf_ar15mag", "ammo-item": "50beowulf_xtp", "charges": 10 },
      { "item": "50beowulf_ar15mag", "ammo-item": "50beowulf_xtp", "charges": 10 },
      { "item": "50beowulf_ar15mag", "ammo-item": "50beowulf_xtp", "charges": 10 }
    ]
  },
  {
    "type": "item_group",
    "subtype": "collection",
    "id": "mags_ruger_arr",
    "entries": [
      { "item": "ruger_arr_mag", "ammo-item": "450_ftx", "charges": 3 },
      { "item": "ruger_arr_mag", "ammo-item": "450_ftx", "charges": 3 },
      { "item": "ruger_arr_mag", "ammo-item": "450_ftx", "charges": 3 },
      { "item": "ruger_arr_mag", "ammo-item": "450_ftx", "charges": 3 }
    ]
  },
  {
    "type": "item_group",
    "subtype": "collection",
    "id": "army_mags_m110",
    "entries": [
      { "item": "hk417mag_20rd", "ammo-item": "762_51", "charges": 20 },
      { "item": "hk417mag_20rd", "ammo-item": "762_51", "charges": 20 }
    ]
  },
  {
    "type": "item_group",
    "subtype": "collection",
    "id": "army_mags_usp45",
    "entries": [
      { "item": "usp45mag", "ammo-item": "45_acp", "charges": 12 },
      { "item": "usp45mag", "ammo-item": "45_acp", "charges": 12 }
    ]
  },
  {
    "type": "item_group",
    "subtype": "collection",
    "id": "army_mags_usp9",
    "entries": [
      { "item": "usp9mag", "ammo-item": "9mmfmj", "charges": 15 },
      { "item": "usp9mag", "ammo-item": "9mmfmj", "charges": 15 }
    ]
  },
  {
    "type": "item_group",
    "subtype": "collection",
    "id": "army_mags_glock17",
    "entries": [
      { "item": "glock17_22", "ammo-item": "9mmfmj", "charges": 22 },
      { "item": "glock17_22", "ammo-item": "9mmfmj", "charges": 22 }
    ]
  },
  {
    "type": "item_group",
    "subtype": "collection",
    "id": "speedloaders_s&w619_special",
    "entries": [
      { "item": "38_speedloader", "ammo-item": "38_special", "charges": 7 },
      { "item": "38_speedloader", "ammo-item": "38_special", "charges": 7 },
      { "item": "38_speedloader", "ammo-item": "38_special", "charges": 7 },
      { "item": "38_speedloader", "ammo-item": "38_special", "charges": 7 }
    ]
  },
  {
    "type": "item_group",
    "subtype": "collection",
    "id": "speedloaders_s&w619_magnum",
    "entries": [
      { "item": "38_speedloader", "ammo-item": "357mag_fmj", "charges": 7 },
      { "item": "38_speedloader", "ammo-item": "357mag_fmj", "charges": 7 },
      { "item": "38_speedloader", "ammo-item": "357mag_fmj", "charges": 7 }
    ]
  },
  {
    "type": "item_group",
    "subtype": "collection",
    "id": "quiver_modern_archer",
    "entries": [
      { "item": "arrow_cf", "count": 16 },
      { "item": "bow_sight" },
      { "item": "bow_stabilizer_set" },
      { "item": "manual_archery" }
    ]
  },
  {
    "type": "item_group",
    "subtype": "collection",
    "id": "quiver_bow_hunter",
    "entries": [ { "item": "arrow_cf", "count": 10 } ]
  },
  {
    "type": "item_group",
    "subtype": "collection",
    "id": "quiver_crossbow_hunter",
    "entries": [ { "item": "bolt_steel", "charges": 4 } ]
  },
  {
    "type": "item_group",
    "subtype": "collection",
    "id": "bandolier_shotgun_hunter",
    "entries": [ { "item": "shot_00", "charges": 18 } ]
  },
  {
    "type": "item_group",
    "subtype": "collection",
    "id": "bandolier_rifle_hunter",
    "entries": [ { "item": "270win_jsp", "charges": 16 } ]
  },
  {
    "type": "item_group",
    "subtype": "collection",
    "id": "bandolier_swat_cqc1",
    "entries": [ { "item": "shot_00", "charges": 12 } ]
  },
  {
    "type": "item_group",
    "subtype": "collection",
    "id": "bandolier_swat_cqc2",
    "entries": [ { "item": "shot_slug", "charges": 12 } ]
  },
  {
    "type": "item_group",
    "subtype": "collection",
    "id": "quiver_naturalist",
    "entries": [ { "item": "arrow_wood", "count": 20 } ]
  },
  {
    "type": "item_group",
    "subtype": "collection",
    "id": "flintlock_pouch_reenactor",
    "entries": [ { "item": "flintlock_ammo", "charges": 14 } ]
  },
  {
    "type": "item_group",
    "subtype": "collection",
    "id": "bandolier_ww_gunslinger",
    "entries": [ { "item": "45colt_jhp", "charges": 18 } ]
  },
  {
    "type": "item_group",
    "subtype": "collection",
    "id": "bandolier_cowboy",
    "entries": [ { "item": "357mag_jhp", "charges": 18 } ]
  },
  {
    "type": "item_group",
    "subtype": "collection",
    "id": "dog_lover_bag",
    "entries": [
      { "item": "rubber_harness_dog" },
      { "item": "rubber_harness_dog" },
      { "item": "dog_whistle" },
      { "item": "dogfood_dry", "count": 4, "container-item": "null", "entry-wrapper": "bag_plastic" }
    ]
  },
  {
    "type": "item_group",
    "subtype": "collection",
    "id": "ninja_grenade_pouch",
    "entries": [ { "item": "flashbang" }, { "item": "flashbang" }, { "item": "smokebomb" }, { "item": "smokebomb" } ]
  },
  {
    "type": "item_group",
    "subtype": "collection",
    "id": "leg_sheath6_throwing_knives",
    "entries": [
      { "item": "throwing_knife" },
      { "item": "throwing_knife" },
      { "item": "throwing_knife" },
      { "item": "throwing_knife" },
      { "item": "throwing_knife" },
      { "item": "throwing_knife" }
    ]
  },
  {
    "type": "profession_item_substitutions",
    "item": "blazer",
    "sub": [ { "present": [ "WOOLALLERGY" ], "new": [ "jacket_leather" ] }, { "present": [ "VEGAN" ], "new": [ "jacket_light" ] } ]
  },
  {
    "type": "profession_item_substitutions",
    "item": "hat_hunting",
    "sub": [ { "present": [ "WOOLALLERGY", "VEGAN" ], "new": [ "hat_cotton" ] } ]
  },
  {
    "type": "profession_item_substitutions",
    "item": "hat_newsboy",
    "sub": [ { "present": [ "WOOLALLERGY", "VEGAN" ], "new": [ "hat_cotton" ] } ]
  },
  {
    "type": "profession_item_substitutions",
    "item": "peacoat",
    "sub": [ { "present": [ "WOOLALLERGY", "VEGAN" ], "new": [ "jacket_flannel" ] } ]
  },
  {
    "type": "profession_item_substitutions",
    "item": "sweater",
    "sub": [ { "present": [ "WOOLALLERGY", "VEGAN" ], "new": [ "sweatshirt" ] } ]
  },
  {
    "type": "profession_item_substitutions",
    "item": "boots_winter",
    "sub": [ { "present": [ "WOOLALLERGY" ], "new": [ "boots_fur" ] }, { "present": [ "VEGAN" ], "new": [ "boots_faux_fur" ] } ]
  },
  {
    "type": "profession_item_substitutions",
    "item": "cloak_wool",
    "sub": [ { "present": [ "WOOLALLERGY" ], "new": [ "cloak_leather" ] }, { "present": [ "VEGAN" ], "new": [ "cloak" ] } ]
  },
  {
    "type": "profession_item_substitutions",
    "item": "gloves_wool",
    "sub": [ { "present": [ "WOOLALLERGY" ], "new": [ "gloves_leather" ] }, { "present": [ "VEGAN" ], "new": [ "gloves_light" ] } ]
  },
  {
    "type": "profession_item_substitutions",
    "item": "socks_wool",
    "sub": [ { "present": [ "VEGAN" ], "new": [ "socks" ] }, { "present": [ "WOOLALLERGY" ], "new": [ "socks" ] } ]
  },
  {
    "type": "profession_item_substitutions",
    "item": "mask_ski",
    "sub": [ { "present": [ "WOOLALLERGY", "VEGAN" ], "new": [ "balclava" ] } ]
  },
  {
    "type": "profession_item_substitutions",
    "item": "kilt",
    "sub": [ { "present": [ "WOOLALLERGY" ], "new": [ "kilt_leather" ] }, { "present": [ "VEGAN" ], "new": [ "kilt_utility" ] } ]
  },
  {
    "type": "profession_item_substitutions",
    "trait": "VEGAN",
    "sub": [ { "item": "dress_shoes", "new": [ "espadrilles" ] } ]
  },
  {
    "type": "profession_item_substitutions",
    "item": "sunglasses",
    "sub": [ { "present": [ "HYPEROPIC", "MYOPIC" ], "new": [ "fitover_sunglasses" ] } ]
  },
  {
    "type": "profession_item_substitutions",
    "item": "hardtack",
    "sub": [
      { "present": [ "ANTIWHEAT" ], "absent": [ "MEATARIAN" ], "new": [ "cornbread" ] },
      { "present": [ "ANTIWHEAT", "MEATARIAN" ], "new": [ { "item": "meat_cooked", "ratio": 0.72 } ] }
    ]
  },
  {
    "type": "profession_item_substitutions",
    "item": "gum",
    "sub": [ { "present": [ "ANTIJUNK" ], "new": [ "nic_gum" ] } ]
  },
  {
    "type": "profession_item_substitutions",
    "item": "sandwich_pbj",
    "sub": [
      { "present": [ "ANTIFRUIT" ], "absent": [ "ANTIWHEAT" ], "new": [ "sandwich_pbh" ] },
      { "present": [ "ANTIWHEAT" ], "absent": [ "VEGETARIAN" ], "new": [ { "item": "cracklins", "ratio": 5.625 } ] },
      { "present": [ "ANTIWHEAT", "VEGETARIAN" ], "new": [ "boiled_egg" ] }
    ]
  },
  {
    "type": "profession_item_substitutions",
    "item": "granola",
    "sub": [
      { "present": [ "ANTIFRUIT" ], "absent": [ "MEATARIAN" ], "new": [ { "item": "pemmican", "ratio": 0.838 } ] },
      { "present": [ "ANTIFRUIT", "MEATARIAN" ], "new": [ { "item": "jerky", "ratio": 4 } ] },
      { "present": [ "ANTIWHEAT" ], "absent": [ "ANTIFRUIT" ], "new": [ { "item": "boiled_egg", "ratio": 0.818 } ] }
    ]
  },
  {
    "type": "profession_item_substitutions",
    "item": "juice",
    "sub": [
      { "present": [ "ANTIFRUIT" ], "absent": [ "ANTIJUNK" ], "new": [ "lemonlime" ] },
      { "present": [ "ANTIFRUIT", "ANTIJUNK" ], "new": [ { "item": "water_clean", "ratio": 0.4 } ] }
    ]
  },
  {
    "type": "profession_item_substitutions",
    "item": "cheeseburger",
    "sub": [
      { "present": [ "ANTIWHEAT" ], "absent": [ "ANTIJUNK" ], "new": [ { "item": "fries", "ratio": 4 } ] },
      { "present": [ "ANTIWHEAT", "ANTIJUNK" ], "absent": [ "MEATARIAN" ], "new": [ "veggy_salad", "fork" ] },
      { "present": [ "ANTIWHEAT", "ANTIJUNK", "MEATARIAN" ], "new": [ "fried_spam", "fork" ] },
      { "present": [ "LACTOSE" ], "absent": [ "ANTIWHEAT", "VEGETARIAN" ], "new": [ "hamburger" ] },
      { "present": [ "LACTOSE", "VEGETARIAN" ], "absent": [ "ANTIWHEAT" ], "new": [ "sandwich_veggy" ] },
      { "present": [ "VEGAN" ], "absent": [ "ANTIWHEAT" ], "new": [ "sandwich_veggy" ] },
      {
        "present": [ "VEGETARIAN" ],
        "absent": [ "ANTIWHEAT", "LACTOSE" ],
        "new": [ { "item": "sandwich_cheese_grilled", "ratio": 0.5 } ]
      }
    ]
  },
  {
    "type": "profession_item_substitutions",
    "item": "pizza_meat",
    "sub": [
      { "present": [ "VEGETARIAN" ], "absent": [ "ANTIWHEAT" ], "new": [ "pizza_veggy" ] },
      { "present": [ "VEGAN" ], "absent": [ "ANTIWHEAT" ], "new": [ "pizza_veggy" ] },
      { "present": [ "VEGETARIAN", "ANTIWHEAT" ], "new": [ "veggy_salad", "fork" ] },
      { "present": [ "VEGAN", "ANTIWHEAT" ], "new": [ "veggy_salad", "fork" ] },
      {
        "present": [ "ANTIWHEAT" ],
        "absent": [ "VEGETARIAN", "ANTIJUNK" ],
        "new": [ { "item": "fchicken", "ratio": 1 } ]
      },
      {
        "present": [ "ANTIWHEAT", "ANTIJUNK" ],
        "absent": [ "VEGETARIAN" ],
        "new": [ { "item": "fish_fried", "ratio": 1 }, { "item": "fork", "ratio": 0.5 } ]
      }
    ]
  },
  {
    "type": "profession_item_substitutions",
    "item": "pizza_veggy",
    "sub": [
      { "present": [ "ANTIWHEAT", "VEGETARIAN" ], "new": [ "veggy_salad", "fork" ] },
      { "present": [ "ANTIWHEAT", "VEGAN" ], "new": [ "veggy_salad", "fork" ] },
      {
        "present": [ "ANTIWHEAT" ],
        "absent": [ "VEGETARIAN", "ANTIJUNK" ],
        "new": [ { "item": "fchicken", "ratio": 1 } ]
      },
      {
        "present": [ "ANTIWHEAT", "ANTIJUNK" ],
        "absent": [ "VEGETARIAN" ],
        "new": [ { "item": "fish_fried", "ratio": 1 }, { "item": "fork", "ratio": 0.5 } ]
      },
      { "present": [ "MEATARIAN" ], "absent": [ "ANTIWHEAT" ], "new": [ "pizza_meat" ] }
    ]
  },
  {
    "type": "profession_item_substitutions",
    "item": "pudding",
    "sub": [
      { "present": [ "ANTIJUNK" ], "absent": [ "LACTOSE" ], "new": [ "yoghurt" ] },
      { "present": [ "ANTIWHEAT" ], "absent": [ "ANTIJUNK" ], "new": [ "neccowafers" ] },
      { "present": [ "ANTIJUNK", "LACTOSE" ], "new": [ "boiled_egg" ] }
    ]
  },
  {
    "type": "profession_item_substitutions",
    "item": "can_beans",
    "sub": [ { "present": [ "MEATARIAN" ], "new": [ "can_spam" ] } ]
  },
  {
    "type": "profession_item_substitutions",
    "group": { "items": [ "glasses_eye" ] },
    "bonus": { "present": [ "MYOPIC" ], "absent": [ "HYPEROPIC" ] }
  },
  {
    "type": "profession_item_substitutions",
    "group": { "items": [ "glasses_bifocal" ] },
    "bonus": { "present": [ "HYPEROPIC", "MYOPIC" ] }
  },
  {
    "type": "profession_item_substitutions",
    "group": { "items": [ "glasses_reading" ] },
    "bonus": { "present": [ "HYPEROPIC" ], "absent": [ "MYOPIC" ] }
  },
  {
    "type": "profession_item_substitutions",
    "group": { "entries": [ { "item": "inhaler", "ammo-item": "albuterol", "charges": 100 } ] },
    "bonus": { "present": [ "ASTHMA" ] }
  },
  {
    "type": "profession_item_substitutions",
    "group": { "items": [ "thorazine" ] },
    "bonus": { "present": [ "SCHIZOPHRENIC" ] }
  },
  {
    "type": "profession_item_substitutions",
    "group": { "items": [ "teleumbrella" ] },
    "bonus": { "present": [ "ALBINO" ] }
  },
  {
    "type": "profession",
    "id": "vagabond",
    "name": "Vagabond",
    "description": "Circumstance left you wandering the world, alone.  Now there is nothing to go back to, even if you wanted to.  Perhaps your experience in fending for yourself will prove useful in this new world.",
    "npc_background": "BG_survival_story_EVACUEE",
    "points": 1,
    "skills": [
      { "level": 2, "name": "melee" },
      { "level": 2, "name": "unarmed" },
      { "level": 2, "name": "fabrication" },
      { "level": 2, "name": "tailor" },
      { "level": 2, "name": "cooking" }
    ],
    "items": {
      "both": {
        "entries": [
          { "item": "jeans" },
          { "item": "gloves_light" },
          { "item": "hat_ball" },
          { "item": "duffelbag" },
          { "item": "backpack" },
          { "item": "long_underpants" },
          { "item": "boots" },
          { "item": "socks_wool" },
          { "item": "socks" },
          { "item": "hoodie" },
          { "item": "folding_poncho" },
          { "item": "knit_scarf" },
          { "item": "jug_plastic" },
          { "group": "can_o_beans" },
          { "item": "pockknife" },
          { "group": "charged_cell_phone" },
          { "group": "starter_wallet_full" },
          { "group": "charged_matches" },
          { "item": "tshirt", "variant": "generic_tshirt" }
        ]
      },
      "male": { "entries": [ { "item": "boxer_briefs" } ] },
      "female": { "entries": [ { "item": "bra" }, { "item": "panties" } ] }
    }
  },
  {
    "type": "profession",
    "id": "unemployed",
    "name": "Survivor",
    "description": "Some would say that there's nothing particularly notable about you, but you've survived, and that's more than most could say right now.",
    "npc_background": "BG_survival_story_EVACUEE",
    "points": 0,
    "items": {
      "both": {
        "entries": [
          { "item": "jeans" },
          { "item": "longshirt" },
          { "item": "socks" },
          { "item": "sneakers" },
          { "item": "mbag" },
          { "item": "pockknife" },
          { "item": "water_clean" },
          { "item": "wristwatch" },
          { "group": "charged_smart_phone", "contents-item": "guidebook" },
          { "group": "starter_wallet_full" },
          { "group": "charged_matches" }
        ]
      },
      "male": { "entries": [ { "item": "boxer_shorts" } ] },
      "female": { "entries": [ { "item": "bra" }, { "item": "panties" } ] }
    }
  },
  {
    "type": "profession",
    "id": "video_blogger",
    "name": "Video Blogger",
    "description": "You made a career out of creating and commentating video content and posting it on various platforms.  Now most of your fans are dead, alongside your equipment.  Maybe you didn't cultivate the most practical skillset through your career, but you have learned a thing or two about troubleshooting software and getting people to listen to you.",
    "npc_background": "BG_survival_story_WORKER_SELFEMP",
    "points": 2,
    "skills": [ { "level": 4, "name": "speech" }, { "level": 4, "name": "computer" } ],
    "items": {
      "both": {
        "entries": [
          { "item": "jeans" },
          { "item": "longshirt" },
          { "item": "socks" },
          { "item": "sneakers" },
          { "item": "backpack" },
          { "item": "pockknife" },
          { "item": "water_clean" },
          { "item": "wearable_camera" },
          { "group": "charged_smart_watch_adv" },
          { "group": "charged_smart_phone", "contents-item": "mag_tv" },
          { "group": "starter_wallet_full" },
          { "group": "charged_laptop", "contents-item": "textbook_speech" },
          { "group": "charged_matches" }
        ]
      },
      "male": { "entries": [ { "item": "boxer_shorts" } ] },
      "female": { "entries": [ { "item": "bra" }, { "item": "panties" } ] }
    }
  },
  {
    "type": "profession",
    "id": "sheltered_survivor",
    "name": "Sheltered Survivor",
    "requirement": "achievement_survive_28_days",
    "description": "At the start of the Cataclysm, you hunkered down in a bomb shelter.  You've spent the past months eating canned food, reading books, and tinkering.  Now it is winter - time to face the world above.",
    "npc_background": "BG_survival_story_EVACUEE",
    "points": 4,
    "proficiencies": [ "prof_fibers", "prof_knitting", "prof_carving" ],
    "skills": [
      { "level": 3, "name": "fabrication" },
      { "level": 3, "name": "mechanics" },
      { "level": 3, "name": "chemistry" },
      { "level": 3, "name": "electronics" },
      { "level": 3, "name": "tailor" },
      { "level": 3, "name": "cooking" },
      { "level": 3, "name": "firstaid" },
      { "level": 3, "name": "computer" }
    ],
    "items": {
      "both": {
        "entries": [
          { "item": "mbag" },
          { "item": "pants" },
          { "item": "socks" },
          { "item": "sweater" },
          { "item": "sneakers" },
          { "item": "multitool" },
          { "item": "water_clean" },
          { "item": "wristwatch" },
          { "group": "charged_smart_phone" },
          { "group": "starter_wallet_full" },
          { "group": "charged_matches" },
          { "item": "pants", "variant": "pants_black" },
          { "item": "tshirt", "variant": "generic_tshirt" }
        ]
      },
      "male": { "entries": [ { "item": "boxer_briefs" } ] },
      "female": { "entries": [ { "item": "bra" }, { "item": "panties" } ] }
    },
    "flags": [ "SCEN_ONLY" ]
  },
  {
    "type": "profession",
    "id": "sheltered_militia",
    "name": "Sheltered Militia",
    "requirement": "achievement_survive_28_days",
    "description": "At the start of the Cataclysm, you hunkered down in a bomb shelter with your collection of guns.  You've spent the past months eating canned food and practicing your aim.  Now it is winter - time to face the world above.",
    "npc_background": "BG_survival_story_ECCENTRIC",
    "points": 4,
    "proficiencies": [ "prof_gunsmithing_basic", "prof_gunsmithing_improv", "prof_gun_cleaning" ],
    "skills": [ { "level": 3, "name": "gun" }, { "level": 3, "name": "rifle" }, { "level": 3, "name": "pistol" } ],
    "items": {
      "both": {
        "entries": [
          { "item": "molle_pack" },
          { "item": "winter_pants_army" },
          { "item": "winter_jacket_army" },
          { "item": "undershirt" },
          { "item": "socks" },
          { "item": "boots_combat" },
          { "item": "sweatshirt" },
          { "item": "knife_folding" },
          { "item": "wristwatch" },
          { "group": "charged_two_way_radio" },
          { "group": "charged_matches" },
          { "item": "ear_plugs", "custom-flags": [ "no_auto_equip" ] },
          { "item": "water_clean", "container-item": "canteen" },
          { "item": "m1911", "ammo-item": "45_acp", "charges": 7, "container-item": "holster" },
          { "item": "45_acp", "charges": 23 },
          { "item": "garand", "ammo-item": "3006", "charges": 8, "contents-item": "shoulder_strap_simple" },
          { "item": "garandclip", "ammo-item": "3006", "charges": 8 },
          { "item": "3006", "charges": 4 }
        ]
      },
      "male": { "entries": [ { "item": "boxer_shorts" } ] },
      "female": { "entries": [ { "item": "sports_bra" }, { "item": "boy_shorts" } ] }
    },
    "flags": [ "SCEN_ONLY" ]
  },
  {
    "type": "profession",
    "id": "tailor",
    "name": "Tailor",
    "description": "Tailoring may not seem like the most useful skill when the world has ended.  Most people wouldn't expect a simple tailor to live very long.  This is your opportunity to prove them wrong.",
    "npc_background": "BG_survival_story_WORKER_COMMERCIAL",
    "points": 2,
    "//": "Tailoring book and kit make an already decent class for careful folks much more powerful.",
    "skills": [ { "level": 6, "name": "tailor" } ],
    "proficiencies": [
      "prof_fibers",
      "prof_leatherworking_basic",
      "prof_leatherworking",
      "prof_furriery",
      "prof_closures",
      "prof_closures_waterproofing",
      "prof_cobbling",
      "prof_millinery"
    ],
    "items": {
      "both": {
        "entries": [
          { "item": "mbag" },
          { "item": "polo_shirt" },
          { "item": "blazer" },
          { "item": "socks" },
          { "item": "dress_shoes" },
          { "item": "knit_scarf" },
          { "item": "textbook_tailor" },
          { "item": "sf_watch" },
          { "item": "hairpin" },
          { "group": "charged_smart_phone", "contents-item": "mag_tailor" },
          { "group": "starter_wallet_full" },
          { "item": "tailors_kit", "ammo-item": "thread", "charges": 100 },
          { "item": "pants", "variant": "pants_black" }
        ]
      },
      "male": { "entries": [ { "item": "briefs" } ] },
      "female": { "entries": [ { "item": "bra" }, { "item": "panties" } ] }
    }
  },
  {
    "type": "profession",
    "id": "chef",
    "name": "Chef",
    "description": "Bork bork!  Years in the kitchen have left you carrying a prodigious bulk, but you managed to escape the carnage with your trusty butcher knife and only a small collection of stains on your uniform.",
    "npc_background": "BG_survival_story_WORKER_COMMERCIAL",
    "points": 2,
    "skills": [ { "name": "cooking", "level": 6 } ],
    "proficiencies": [
      "prof_food_prep",
      "prof_knife_skills",
      "prof_baking",
      "prof_baking_desserts_1",
      "prof_frying",
      "prof_knives_familiar",
      "prof_butchering_basic",
      "prof_skinning_basic"
    ],
    "items": {
      "both": {
        "entries": [
          { "item": "socks" },
          { "item": "dress_shoes" },
          { "group": "charged_smart_phone", "contents-item": "family_cookbook" },
          { "item": "knife_huge", "variant": "knife_butcher", "container-item": "sheath" },
          { "item": "hat_chef", "variant": "white_hat_chef" },
          { "item": "jacket_chef", "variant": "white_jacket_chef" },
          { "item": "apron_cotton", "variant": "generic_apron_cotton" },
          { "item": "pants", "variant": "pants_white" }
        ]
      },
      "male": { "entries": [ { "item": "briefs" } ] },
      "female": { "entries": [ { "item": "bra" }, { "item": "panties" } ] }
    }
  },
  {
    "type": "profession",
    "id": "butcher",
    "name": "Butcher",
    "description": "You spent most of your adult life in a butcher shop.  Your trusty knife has seen many different creatures and you know how to butcher them.",
    "npc_background": "BG_survival_story_WORKER_COMMERCIAL",
    "points": 2,
    "skills": [ { "name": "cutting", "level": 2 }, { "name": "cooking", "level": 2 }, { "name": "survival", "level": 2 } ],
    "proficiencies": [
      "prof_food_prep",
      "prof_knife_skills",
      "prof_intro_biology",
      "prof_gross_anatomy",
      "prof_wp_basic_bird",
      "prof_wp_ungulate",
      "prof_knives_familiar",
      "prof_butchering_basic",
      "prof_butchering_adv",
      "prof_skinning_basic",
      "prof_skinning_adv"
    ],
    "items": {
      "both": {
        "entries": [
          { "item": "socks" },
          { "item": "sneakers" },
          { "group": "charged_smart_phone", "contents-item": "mag_cooking" },
          { "group": "starter_wallet_full" },
          { "item": "knife_huge", "variant": "knife_butcher", "container-item": "sheath" },
          { "item": "hat_chef", "variant": "white_hat_chef" },
          { "item": "jacket_chef", "variant": "white_jacket_chef" },
          { "item": "apron_plastic" },
          { "item": "pants", "variant": "pants_white" }
        ]
      },
      "male": { "entries": [ { "item": "briefs" } ] },
      "female": { "entries": [ { "item": "bra" }, { "item": "panties" } ] }
    }
  },
  {
    "type": "profession",
    "id": "churl",
    "name": "Churl",
    "description": "What the deuyl?  Ye ne wist noo thing of this straunge plaas nor what wycked enchauntment brought ye hidder.  Wyth this accoustrement ye must needs underfongen to find newe lyflode in the most hidous Cataclysm man hath witnessed sithen that deluge Noe rood out in his greet schippe.",
    "npc_background": "BG_survival_story_EVACUEE",
    "points": 0,
    "items": {
      "both": {
        "entries": [
          { "item": "footrags" },
          { "item": "loincloth" },
          { "item": "cloak_wool" },
          { "item": "ragpouch" },
          { "item": "small_relic" },
          { "item": "gloves_wraps" },
          { "item": "tunic_rag" },
          { "item": "knife_baselard", "container-item": "sheath" }
        ]
      },
      "female": { "entries": [ { "item": "chestwrap" } ] }
    },
    "proficiencies": [ "prof_fibers", "prof_carving", "prof_leatherworking_basic", "prof_knives_familiar" ],
    "skills": [
      { "level": 3, "name": "melee" },
      { "level": 3, "name": "throw" },
      { "level": 3, "name": "archery" },
      { "level": 3, "name": "fabrication" },
      { "level": 3, "name": "tailor" },
      { "level": 3, "name": "survival" },
      { "level": 3, "name": "cooking" }
    ],
    "traits": [ "PROF_CHURL", "ILLITERATE" ],
    "flags": [ "SCEN_ONLY", "SKIP_DEFAULT_BACKGROUND" ]
  },
  {
    "type": "profession",
    "id": "labtech",
    "name": "Lab Technician",
    "description": "Thanks to years of study and hard work in the lab, you're familiar with the basics of scientific inquiry.  Only one question remains: can you undo the very Cataclysm your colleagues helped create?",
    "npc_background": "BG_survival_story_LAB",
    "points": 3,
    "skills": [
      { "level": 4, "name": "mechanics" },
      { "level": 4, "name": "chemistry" },
      { "level": 4, "name": "electronics" },
      { "level": 4, "name": "computer" }
    ],
    "proficiencies": [ "prof_intro_chemistry", "prof_intro_biology" ],
    "items": {
      "both": {
        "entries": [
          { "item": "dress_shirt" },
          { "item": "socks" },
          { "item": "boots" },
          { "item": "coat_lab" },
          { "item": "gloves_rubber" },
          { "item": "glasses_safety" },
          { "group": "charged_smart_watch_adv" },
          { "item": "pants", "variant": "pants_gray" },
          { "group": "charged_smart_phone", "contents-item": "textbook_chemistry" },
          { "group": "starter_wallet_full" }
        ]
      },
      "male": { "entries": [ { "item": "briefs" } ] },
      "female": { "entries": [ { "item": "bra" }, { "item": "panties" } ] }
    }
  },
  {
    "type": "profession",
    "id": "engineer_chem",
    "name": "Chemical Engineer",
    "description": "You know your way around the periodic table and can name ten different industrial processes that involve any given chemical, but that did not prevent the prospect of employment from looking bleak for you.  Fortunately, the Cataclysm might just be the thing to save you from a dead end job.",
    "npc_background": "BG_survival_story_LAB",
    "points": 2,
    "skills": [ { "level": 5, "name": "chemistry" } ],
    "proficiencies": [
      "prof_intro_chemistry",
      "prof_intro_chem_synth",
      "prof_organic_chemistry",
      "prof_inorganic_chemistry",
      "prof_chemical_engineering"
    ],
    "items": {
      "both": {
        "items": [ "dress_shirt", "socks", "boots", "coat_lab", "gloves_rubber", "glasses_safety", "wristwatch" ],
        "entries": [
          { "group": "charged_smart_phone", "contents-item": "adv_chemistry" },
          { "group": "starter_wallet_full" },
          { "item": "pants", "variant": "pants_gray" }
        ]
      },
      "male": [ "briefs" ],
      "female": [ "bra", "panties" ]
    }
  },
  {
    "type": "profession",
    "id": "mechanic",
    "name": "Home Mechanic",
    "description": "You've always loved cars, and there's nothing like getting under the hood and fixing it yourself.  You've kept ahold of some handy tools for the job, and at least now you'll never want for parts.",
    "npc_background": "BG_survival_story_WORKER_SELFEMP",
    "proficiencies": [ "prof_metalworking", "prof_welding_basic", "prof_elec_soldering", "prof_driver" ],
    "points": 2,
    "skills": [ { "level": 4, "name": "mechanics" }, { "level": 4, "name": "driving" } ],
    "items": {
      "both": {
        "entries": [
          { "item": "slingpack" },
          { "item": "tank_top" },
          { "item": "jeans" },
          { "item": "socks" },
          { "item": "boots_steel" },
          { "group": "duct_tape_roll" },
          { "item": "screwdriver" },
          { "item": "wristwatch" },
          { "item": "mag_cars" },
          { "item": "goggles_welding", "custom-flags": [ "no_auto_equip" ] },
          { "group": "charged_smart_phone", "contents-item": "manual_mechanics" },
          { "group": "starter_wallet_full" },
          { "item": "wrench", "container-item": "tool_belt" }
        ]
      },
      "male": { "entries": [ { "item": "boxer_shorts" } ] },
      "female": { "entries": [ { "item": "bra" }, { "item": "boy_shorts" } ] }
    }
  },
  {
    "type": "profession",
    "id": "engineer_mech",
    "name": "Mechanical Engineer",
    "description": "You've always loved machines, and have extensively incorporated them into your career.  Not long after receiving your degree, you seem to be the one being subjected to a stress test, and it remains unclear if you will retain your structural integrity.",
    "npc_background": "BG_survival_story_LAB",
    "proficiencies": [ "prof_basic_engines", "prof_high_pressure_systems", "prof_pneumatics" ],
    "points": 2,
    "skills": [ { "level": 5, "name": "mechanics" } ],
    "items": {
      "both": {
        "items": [ "dress_shirt", "jeans", "socks", "boots_steel", "wristwatch" ],
        "entries": [ { "group": "charged_smart_phone", "contents-item": "textbook_mechanics" }, { "group": "starter_wallet_full" } ]
      },
      "male": [ "boxer_shorts" ],
      "female": [ "bra", "boy_shorts" ]
    }
  },
  {
    "type": "profession",
    "id": "scoundrel",
    "name": "Scoundrel",
    "description": "Your flexible outlook on the law, the scuffles you've been in (and avoided) at the bar, and your impressive ability to weasel your way out of the consequences of your actions - all these skills have helped ensure your survival.  How much longer will they hold out?",
    "npc_background": "BG_survival_story_CRIMINAL",
    "points": 2,
    "proficiencies": [ "prof_lockpicking", "prof_knives_familiar", "prof_unarmed_familiar" ],
    "skills": [
      { "level": 3, "name": "melee" },
      { "level": 3, "name": "stabbing" },
      { "level": 3, "name": "unarmed" },
      { "level": 3, "name": "dodge" },
      { "level": 3, "name": "traps" },
      { "level": 3, "name": "speech" }
    ],
    "items": {
      "both": {
        "entries": [
          { "item": "tank_top" },
          { "item": "hoodie" },
          { "item": "pants_cargo" },
          { "item": "socks" },
          { "item": "sneakers" },
          { "group": "weed_pack" },
          { "group": "rolling_cigs" },
          { "item": "switchblade" },
          { "item": "wristwatch" },
          { "item": "picklocks" },
          { "group": "charged_smart_phone", "contents-item": "mag_porn" },
          { "group": "starter_wallet_full" },
          { "item": "lighter", "charges": 100 }
        ]
      },
      "male": { "entries": [ { "item": "boxer_briefs" } ] },
      "female": { "entries": [ { "item": "sports_bra" }, { "item": "boxer_shorts" } ] }
    },
    "age_lower": 18
  },
  {
    "type": "profession",
    "id": "beekeeper",
    "name": "Beekeeper",
    "description": "You used to be a professional apiarist, building and maintaining beehives.  You had to abandon your precious bees when the Cataclysm struck, but at least you managed to grab some utensils and honey.",
    "npc_background": "BG_survival_story_WORKER_COMMERCIAL",
    "points": 2,
    "skills": [ { "name": "fabrication", "level": 4 }, { "name": "survival", "level": 4 } ],
    "items": {
      "both": {
        "entries": [
          { "item": "beekeeping_hood" },
          { "item": "beekeeping_suit" },
          { "item": "beekeeping_gloves" },
          { "item": "socks" },
          { "item": "boots" },
          { "item": "tank_top" },
          { "item": "honeycomb" },
          { "item": "honey_bottled" },
          { "item": "honey_bottled" },
          { "group": "charged_smart_phone" },
          { "group": "starter_wallet_full" },
          { "item": "honey_scraper", "container-item": "sheath" }
        ]
      },
      "male": { "entries": [ { "item": "boxer_briefs" } ] },
      "female": { "entries": [ { "item": "bra" }, { "item": "panties" } ] }
    }
  },
  {
    "type": "profession",
    "id": "baseball_player",
    "name": "Baseball Player",
    "description": "You played with the local team.  You're the only one left, but now you can use your trusty bat for another purpose.  Home run!",
    "npc_background": "BG_survival_story_SPORTS",
    "points": 2,
    "skills": [
      { "level": 4, "name": "melee" },
      { "level": 4, "name": "bashing" },
      { "level": 4, "name": "throw" },
      { "level": 4, "name": "swimming" }
    ],
    "proficiencies": [ "prof_athlete_basic", "prof_maces_familiar", "prof_maces_pro" ],
    "items": {
      "both": {
        "entries": [
          { "item": "baseball" },
          { "item": "jacket_light" },
          { "item": "jeans" },
          { "item": "socks" },
          { "item": "cleats" },
          { "item": "helmet_ball" },
          { "item": "sports_drink" },
          { "item": "gum" },
          { "group": "charged_smart_phone", "contents-item": "book_fict_soft_sports_bunt" },
          { "group": "starter_wallet_full" },
          { "item": "bat", "custom-flags": [ "auto_wield" ] },
          { "item": "tshirt", "variant": "generic_tshirt" }
        ]
      },
      "male": { "entries": [ { "item": "boxer_shorts" } ] },
      "female": { "entries": [ { "item": "sports_bra" }, { "item": "panties" } ] }
    },
    "age_lower": 16
  },
  {
    "type": "profession",
    "id": "basketball_player",
    "name": "Basketball Player",
    "description": "Your first major game was abruptly canceled when zombies stormed the court.  Quick feet and good reflexes meant you were among the lucky few to escape the stadium alive.",
    "npc_background": "BG_survival_story_SPORTS",
    "points": 2,
    "skills": [ { "level": 5, "name": "dodge" }, { "level": 5, "name": "throw" }, { "level": 4, "name": "swimming" } ],
    "proficiencies": [ "prof_athlete_basic" ],
    "items": {
      "both": {
        "entries": [
          { "item": "tank_top" },
          { "item": "b_shorts" },
          { "item": "socks_ankle" },
          { "item": "sneakers" },
          { "item": "basketball" },
          { "item": "sports_drink" },
          { "item": "runner_bag" },
          { "item": "jersey", "variant": "sportsteam" },
          { "group": "charged_smart_phone", "contents-item": "book_nonf_hard_sports_hoop" },
          { "group": "starter_wallet_full" }
        ]
      },
      "male": { "entries": [ { "item": "boxer_shorts" } ] },
      "female": { "entries": [ { "item": "sports_bra" }, { "item": "panties" } ] }
    },
    "age_lower": 16
  },
  {
    "type": "profession",
    "id": "football_player",
    "name": "Football Player",
    "description": "Your epic touchdown was ruined when your coach's guts were torn out by undead fans.  Now you're first pick in the apocalypse draft.",
    "npc_background": "BG_survival_story_SPORTS",
    "points": 3,
    "skills": [
      { "level": 5, "name": "throw" },
      { "level": 4, "name": "melee" },
      { "level": 4, "name": "unarmed" },
      { "level": 4, "name": "dodge" },
      { "level": 4, "name": "swimming" }
    ],
    "proficiencies": [ "prof_athlete_basic", "prof_unarmed_familiar" ],
    "items": {
      "both": {
        "entries": [
          { "item": "helmet_football" },
          { "item": "football_armor" },
          { "item": "mouthpiece" },
          { "item": "socks_ankle" },
          { "item": "cleats" },
          { "item": "football", "custom-flags": [ "auto_wield" ] },
          { "item": "knee_pads" },
          { "item": "sports_drink" },
          { "item": "jersey", "variant": "sportsteam" },
          { "group": "charged_smart_phone", "contents-item": "book_fict_soft_sports_tdsp" },
          { "group": "starter_wallet_full" },
          { "item": "pants", "variant": "pants_blue" }
        ]
      },
      "male": { "entries": [ { "item": "under_armor_shorts" } ] },
      "female": { "entries": [ { "item": "sports_bra" }, { "item": "panties" } ] }
    },
    "age_lower": 16
  },
  {
    "type": "profession",
    "id": "true_foodperson",
    "name": "True Foodperson",
    "description": "You are the true Foodperson.  Some might think Foodperson is just a mascot, but you know better.  The mask has become your face, you are real, and the only thing standing between this world and oblivion is you.",
    "npc_background": "BG_survival_story_ECCENTRIC",
    "points": 0,
    "traits": [ "PROF_FOODP" ],
    "skills": [ { "level": 2, "name": "speech" } ],
    "items": {
      "both": {
        "entries": [
          { "item": "pants_cargo" },
          { "item": "cape_fp" },
          { "item": "dress_shirt" },
          { "item": "armguard_hard" },
          { "item": "legguard_hard" },
          { "item": "gloves_rubber" },
          { "item": "socks" },
          { "item": "chestguard_hard" },
          { "item": "boots_rubber" },
          {
            "item": "medium_battery_cell",
            "ammo-item": "battery",
            "charges": 1200,
            "container-item": "foodperson_mask"
          },
          { "item": "foodplace_snack_bar", "container-item": "fanny" },
          { "item": "foodplace_snack_bar" },
          { "item": "foodplace_zero_drink" },
          { "item": "bat", "custom-flags": [ "auto_wield" ] }
        ]
      },
      "male": { "entries": [ { "item": "briefs" } ] },
      "female": { "entries": [ { "item": "bra" }, { "item": "panties" } ] }
    }
  },
  {
    "type": "profession",
    "id": "cyclist",
    "name": "Professional Cyclist",
    "description": "You were a promising cyclist with a bright career in front of you before this all happened.  Perhaps you'll never get to participate in the grand tours now, but as the saying goes, life is like riding a bicycle: you've got to keep moving.",
    "npc_background": "BG_survival_story_SPORTS",
    "points": 4,
    "proficiencies": [ "prof_athlete_basic", "prof_athlete_expert", "prof_driver" ],
    "skills": [ { "level": 5, "name": "driving" }, { "level": 4, "name": "dodge" } ],
    "items": {
      "both": {
        "entries": [
          { "item": "helmet_bike" },
          { "item": "folded_bicycle" },
          { "item": "under_armor_shorts" },
          { "item": "under_armor" },
          { "item": "socks_ankle" },
          { "item": "sneakers" },
          { "item": "sports_drink" },
          { "item": "fitness_band" },
          { "item": "fanny" },
          { "item": "sunglasses" },
          { "group": "charged_smart_phone", "contents-item": "book_nonf_hard_sports_bike" },
          { "group": "starter_wallet_full" }
        ]
      },
      "male": { "entries": [ { "item": "briefs" } ] },
      "female": { "entries": [ { "item": "panties" }, { "item": "sports_bra" } ] }
    }
  },
  {
    "type": "profession",
    "id": "major-general",
    "name": "Major General",
    "requirement": "achievement_reach_military_bunker",
    "description": "You worked your way up through the ranks from a no-name private to a big shot Major General, respected and decorated.  On the downside, years of desk duty have left your shooting skills rusty, and all the medals in the world won't protect you now.",
    "npc_background": "BG_survival_story_SOLDIER",
    "points": 4,
    "proficiencies": [ "prof_gunsmithing_basic", "prof_gun_cleaning" ],
    "skills": [
      { "level": 6, "name": "speech" },
      { "level": 3, "name": "gun" },
      { "level": 3, "name": "rifle" },
      { "level": 2, "name": "pistol" },
      { "level": 2, "name": "melee" },
      { "level": 2, "name": "stabbing" },
      { "level": 1, "name": "firstaid" },
      { "level": 1, "name": "throw" }
    ],
    "items": {
      "both": {
        "entries": [
          { "item": "undershirt" },
          { "item": "officer_uniform" },
          { "item": "jacket_army_modern" },
          { "item": "gloves_liner" },
          { "item": "socks" },
          { "item": "boots" },
          { "item": "beret" },
          { "item": "silver_watch" },
          { "item": "sunglasses" },
          { "item": "binoculars" },
          { "item": "cigar", "entry-wrapper": "case_cigar", "count": 2 },
          { "item": "id_military", "container-item": "wallet_leather" },
          { "item": "water_clean", "container-item": "canteen" },
          { "item": "m17", "ammo-item": "9mm", "container-item": "holster", "charges": 17 },
          { "item": "p320mag_17rd_9x19mm", "ammo-item": "9mm", "charges": 17, "count": 2 },
          { "group": "starter_rich_wallet_full" },
          { "item": "militarymap" }
        ]
      },
      "male": { "entries": [ { "item": "boxer_shorts" } ] },
      "female": { "entries": [ { "item": "sports_bra" }, { "item": "boxer_shorts" } ] }
    },
    "missions": [ "MISSION_SOCIAL_BUTTERFLY" ],
    "age_lower": 45
  },
  {
    "type": "profession",
    "id": "marine",
    "name": { "male": "Marine Infantryman", "female": "Marine Infantrywoman" },
    "requirement": "achievement_reach_military_bunker",
    "description": "You are one of the few and the proud: a member of the US Marine Corps.  Now that military command has collapsed in on itself as far as you can tell, you suppose that it falls to you to carry the memory of the Corps forward into the future.  Semper fi.",
    "npc_background": "BG_survival_story_SOLDIER",
    "points": 6,
    "proficiencies": [
      "prof_gunsmithing_basic",
      "prof_gun_cleaning",
      "prof_knives_familiar",
      "prof_gross_anatomy",
      "prof_auto_rifles_familiar",
      "prof_auto_pistols_familiar"
    ],
    "skills": [
      { "level": 5, "name": "gun" },
      { "level": 5, "name": "rifle" },
      { "level": 4, "name": "pistol" },
      { "level": 3, "name": "melee" },
      { "level": 3, "name": "stabbing" },
      { "level": 3, "name": "dodge" },
      { "level": 3, "name": "firstaid" },
      { "level": 3, "name": "throw" },
      { "level": 3, "name": "swimming" },
      { "level": 2, "name": "survival" }
    ],
    "items": {
      "both": {
        "entries": [
          { "item": "combat_shirt" },
          { "item": "jacket_army_modern" },
          { "item": "hat_navy" },
          { "item": "gloves_liner" },
          { "item": "gloves_tactical" },
          { "item": "socks" },
          { "item": "boots_combat" },
          { "item": "diving_watch" },
          { "group": "loaded_webbing_belt" },
          { "group": "charged_two_way_radio" },
          { "group": "starter_wallet_full" },
          { "group": "military_ballistic_vest_pristine" },
          { "item": "tank_top", "variant": "tank_top_camo" },
          { "item": "pants_army", "variant": "apants_MARPAT" },
          { "item": "water_clean", "container-item": "canteen" },
          { "item": "legpouch_large", "contents-group": "army_mags_m4" },
          { "item": "ear_plugs", "custom-flags": [ "no_auto_equip" ] },
          { "item": "knife_combat_marine", "container-item": "sheath" },
          { "item": "m18", "ammo-item": "9mm", "container-item": "holster", "charges": 17 },
          { "item": "p320mag_17rd_9x19mm", "ammo-item": "9mm", "charges": 17, "count": 2 },
          {
            "group": "m4_cqbr",
            "ammo-item": "556",
            "charges": 30,
            "contents-item": [ "shoulder_strap", "holo_sight" ]
          }
        ]
      },
      "male": { "entries": [ { "item": "boxer_shorts" } ] },
      "female": { "entries": [ { "item": "sports_bra" }, { "item": "boxer_shorts" } ] }
    },
    "flags": [ "SCEN_ONLY" ]
  },
  {
    "type": "profession",
    "id": "sailor",
    "name": "Navy Sailor",
    "requirement": "achievement_reach_aircraft_carrier",
    "description": "You're a sailor of the US Navy, and spent the last few years working shipside aboard an aircraft carrier.  Though you're trained in combat, maintenance of the vessel has been your primary duty.  After some event beyond your understanding, the carrier has become a floating graveyard in the middle of nowhere.  This is going to take more than a cup of coffee and a monkey wrench to fix.",
    "npc_background": "BG_survival_story_SOLDIER",
    "points": 4,
    "proficiencies": [
      "prof_pneumatics",
      "prof_basic_engines",
      "prof_metalworking",
      "prof_welding_basic",
      "prof_welding",
      "prof_gun_cleaning"
    ],
    "skills": [
      { "level": 5, "name": "mechanics" },
      { "level": 5, "name": "driving" },
      { "level": 4, "name": "gun" },
      { "level": 4, "name": "rifle" },
      { "level": 4, "name": "swimming" },
      { "level": 3, "name": "pistol" },
      { "level": 3, "name": "melee" },
      { "level": 3, "name": "stabbing" },
      { "level": 3, "name": "firstaid" },
      { "level": 3, "name": "survival" },
      { "level": 3, "name": "throw" }
    ],
    "items": {
      "both": {
        "entries": [
          { "item": "combat_shirt" },
          { "item": "jacket_army_modern" },
          { "item": "hat_navy" },
          { "item": "tool_belt" },
          { "item": "nomex_gloves" },
          { "item": "nomex_socks" },
          { "item": "boots" },
          { "item": "diving_watch" },
          { "group": "charged_two_way_radio" },
          { "group": "starter_wallet_full" },
          { "item": "tank_top", "variant": "tank_top_camo" },
          { "item": "pants_army", "variant": "mil_pants_navy" },
          { "item": "wrench_large" },
          { "item": "screwdriver" },
          { "item": "hacksaw" },
          { "item": "ear_plugs", "custom-flags": [ "no_auto_equip" ] }
        ]
      },
      "male": { "entries": [ { "item": "boxer_shorts" } ] },
      "female": { "entries": [ { "item": "sports_bra" }, { "item": "boxer_shorts" } ] }
    },
    "flags": [ "SCEN_ONLY" ]
  },
  {
    "type": "profession",
    "id": "diver_navy",
    "name": "Navy Diver",
    "requirement": "achievement_reach_aircraft_carrier",
    "description": "You were a member of a Naval Special Warfare diving group, a skilled soldier adept at underwater infiltration and marine combat.  You were suiting up for a practice dive when the aircraft carrier you were stationed on was somehow flung from the Yellow Sea to who knows where.  You seem to be the only one who survived with your sanity intact, but it's not safe to stay here.  At least you're already dressed to abandon ship.",
    "npc_background": "BG_survival_story_SOLDIER",
    "points": 5,
    "proficiencies": [
      "prof_spotting",
      "prof_gunsmithing_basic",
      "prof_gun_cleaning",
      "prof_knives_familiar",
      "prof_gross_anatomy",
      "prof_auto_rifles_familiar",
      "prof_auto_pistols_familiar"
    ],
    "skills": [
      { "level": 7, "name": "swimming" },
      { "level": 5, "name": "gun" },
      { "level": 5, "name": "rifle" },
      { "level": 4, "name": "pistol" },
      { "level": 4, "name": "melee" },
      { "level": 4, "name": "stabbing" },
      { "level": 4, "name": "dodge" },
      { "level": 3, "name": "firstaid" },
      { "level": 3, "name": "survival" },
      { "level": 3, "name": "throw" }
    ],
    "items": {
      "both": {
        "entries": [
          { "item": "wetsuit_thick" },
          { "item": "wetsuit_hood_thick" },
          { "item": "goggles_swim" },
          { "item": "wetsuit_gloves_thick" },
          { "item": "swim_fins" },
          { "item": "dive_bag" },
          { "item": "diving_watch" },
          { "group": "full_rebreather_mask" },
          { "group": "charged_heavy_flashlight" },
          { "group": "starter_wallet_full" },
          { "item": "barometer" },
          { "item": "hygrometer" },
          { "item": "diveknife", "container-item": "sheath" }
        ]
      },
      "male": { "entries": [ { "item": "rashguard" }, { "item": "wetsuit_shorts" } ] },
      "female": { "entries": [ { "item": "bikini_top" }, { "item": "wetsuit_shorts" } ] }
    },
    "flags": [ "SCEN_ONLY" ]
  },
  {
    "type": "profession",
    "id": "veteran",
    "name": "Military Veteran",
    "requirement": "achievement_reach_military_bunker",
    "description": "After being discharged from the armed forces, you were sent to a veterans' hospital for treatment.  Just when you thought you'd overcome your traumas and readjusted to civilian life, the world has come to an end and your worst nightmare has become a reality: life in an endless battlefield.",
    "npc_background": "BG_survival_story_SOLDIER",
    "points": 3,
    "proficiencies": [ "prof_gunsmithing_basic", "prof_gun_cleaning" ],
    "skills": [
      { "level": 4, "name": "gun" },
      { "level": 4, "name": "rifle" },
      { "level": 3, "name": "pistol" },
      { "level": 3, "name": "throw" },
      { "level": 2, "name": "melee" },
      { "level": 2, "name": "stabbing" },
      { "level": 2, "name": "dodge" },
      { "level": 2, "name": "firstaid" },
      { "level": 1, "name": "survival" },
      { "level": 1, "name": "swimming" }
    ],
    "items": {
      "both": {
        "entries": [
          { "item": "socks" },
          { "item": "sneakers" },
          { "item": "wristwatch" },
          { "group": "charged_smart_phone" },
          { "group": "starter_wallet_full" },
          { "item": "tshirt", "variant": "generic_tshirt" },
          { "item": "pants", "variant": "pants_black" }
        ]
      },
      "male": { "entries": [ { "item": "boxer_shorts" } ] },
      "female": { "entries": [ { "item": "bra" }, { "item": "boxer_shorts" } ] }
    }
  },
  {
    "type": "profession",
    "id": "recruit",
    "name": "Military Recruit",
    "requirement": "achievement_reach_military_bunker",
    "description": "Joining the military has been your dream for years.  You finally got in, just in time for your training to get interrupted by some sort of national emergency.  As far as you can tell, military command abandoned you in this hellhole when you missed the emergency evac.",
    "npc_background": "BG_survival_story_SOLDIER",
    "points": 3,
    "proficiencies": [
      "prof_gunsmithing_basic",
      "prof_gun_cleaning",
      "prof_knives_familiar",
      "prof_auto_rifles_familiar",
      "prof_auto_pistols_familiar"
    ],
    "skills": [
      { "level": 3, "name": "gun" },
      { "level": 3, "name": "rifle" },
      { "level": 3, "name": "throw" },
      { "level": 2, "name": "pistol" },
      { "level": 2, "name": "melee" },
      { "level": 2, "name": "stabbing" },
      { "level": 2, "name": "dodge" },
      { "level": 1, "name": "firstaid" },
      { "level": 1, "name": "survival" },
      { "level": 1, "name": "swimming" }
    ],
    "items": {
      "both": {
        "entries": [
          { "item": "pants_army" },
          { "item": "undershirt" },
          { "item": "combat_shirt" },
          { "item": "helmet_army" },
          { "item": "mask_ski" },
          { "item": "gloves_liner" },
          { "item": "gloves_tactical" },
          { "item": "socks" },
          { "item": "boots_combat" },
          { "item": "wristwatch" },
          { "item": "molle_pack" },
          { "group": "charged_two_way_radio" },
          { "group": "starter_wallet_full" },
          { "group": "us_ballistic_vest_pristine" },
          { "item": "water_clean", "container-item": "canteen" },
          { "item": "legpouch_large", "contents-group": "army_mags_m4" },
          { "item": "ear_plugs", "custom-flags": [ "no_auto_equip" ] },
          { "item": "knife_combat", "container-item": "sheath" },
          {
            "group": "modular_m4a1",
            "ammo-item": "556",
            "charges": 30,
            "contents-item": [ "shoulder_strap", "holo_sight" ]
          }
        ]
      },
      "male": { "entries": [ { "item": "boxer_shorts" } ] },
      "female": { "entries": [ { "item": "sports_bra" }, { "item": "boxer_shorts" } ] }
    }
  },
  {
    "type": "profession",
    "id": "combat-mechanic",
    "name": "Combat Mechanic",
    "requirement": "achievement_reach_military_bunker",
    "description": "Early in your military career, you were hand-picked for extra training in the mechanic's trade, keeping the armor running.  It's been years since you last touched a rifle, and the dead men are marching again…",
    "npc_background": "BG_survival_story_SOLDIER",
    "points": 5,
    "proficiencies": [ "prof_gunsmithing_basic", "prof_metalworking", "prof_welding_basic", "prof_welding", "prof_gun_cleaning" ],
    "skills": [
      { "level": 7, "name": "mechanics" },
      { "level": 3, "name": "gun" },
      { "level": 3, "name": "rifle" },
      { "level": 3, "name": "throw" },
      { "level": 2, "name": "pistol" },
      { "level": 2, "name": "melee" },
      { "level": 2, "name": "stabbing" },
      { "level": 2, "name": "dodge" },
      { "level": 1, "name": "firstaid" },
      { "level": 1, "name": "survival" },
      { "level": 1, "name": "swimming" }
    ],
    "items": {
      "both": {
        "entries": [
          { "item": "pants_army" },
          { "item": "undershirt" },
          { "item": "combat_shirt" },
          { "item": "helmet_army" },
          { "item": "mask_ski" },
          { "item": "gloves_liner" },
          { "item": "gloves_tactical" },
          { "item": "socks" },
          { "item": "boots_combat" },
          { "item": "wristwatch" },
          { "item": "molle_pack" },
          { "group": "us_ballistic_vest_pristine" },
          { "group": "starter_wallet_full" },
          { "item": "water_clean", "container-item": "canteen" },
          { "item": "wrench" },
          { "item": "lug_wrench" },
          { "item": "hacksaw" },
          { "item": "pliers" },
          { "item": "goggles_welding", "custom-flags": [ "no_auto_equip" ] },
          { "item": "jack" },
          { "item": "smallweldtank", "charges": 60, "container-item": "oxy_torch" }
        ]
      },
      "male": { "entries": [ { "item": "boxer_shorts" } ] },
      "female": { "entries": [ { "item": "sports_bra" }, { "item": "boxer_shorts" } ] }
    }
  },
  {
    "type": "profession",
    "id": "combat-engineer",
    "name": "Combat Engineer",
    "requirement": "achievement_reach_military_bunker",
    "description": "Your job was simple: Keep the army moving.  You built bridges, you built roads, you destroyed fortifications, and you cleared mines.  It has been years since you last handled a rifle in basic training; now might be the time to dust off those skills.",
    "npc_background": "BG_survival_story_SOLDIER",
    "points": 7,
    "proficiencies": [ "prof_gunsmithing_basic", "prof_traps", "prof_trapsetting", "prof_disarming", "prof_spotting", "prof_gun_cleaning" ],
    "skills": [
      { "level": 7, "name": "traps" },
      { "level": 6, "name": "fabrication" },
      { "level": 6, "name": "mechanics" },
      { "level": 3, "name": "gun" },
      { "level": 3, "name": "rifle" },
      { "level": 3, "name": "throw" },
      { "level": 3, "name": "swimming" },
      { "level": 3, "name": "firstaid" },
      { "level": 2, "name": "pistol" },
      { "level": 2, "name": "melee" },
      { "level": 2, "name": "stabbing" },
      { "level": 2, "name": "dodge" },
      { "level": 2, "name": "survival" }
    ],
    "items": {
      "both": {
        "entries": [
          { "item": "pants_army" },
          { "item": "undershirt" },
          { "item": "helmet_army" },
          { "item": "mask_ski" },
          { "item": "gloves_liner" },
          { "item": "gloves_tactical" },
          { "item": "socks" },
          { "item": "boots_combat" },
          { "item": "wristwatch" },
          { "item": "molle_pack" },
          { "group": "charged_two_way_radio" },
          { "group": "starter_wallet_full" },
          { "group": "us_ballistic_vest_pristine" },
          { "item": "water_clean", "container-item": "canteen" },
          { "item": "ear_plugs", "custom-flags": [ "no_auto_equip" ] },
          { "item": "c4", "count": 3 }
        ]
      },
      "male": { "entries": [ { "item": "boxer_shorts" } ] },
      "female": { "entries": [ { "item": "sports_bra" }, { "item": "boxer_shorts" } ] }
    }
  },
  {
    "type": "profession",
    "id": "nco",
    "name": "Non-Commissioned Officer",
    "requirement": "achievement_reach_military_bunker",
    "description": "You're a veteran of several peacekeeping missions.  You led your squad as a sort of parental figure, and they relied on you to give orders and keep them alive.  You failed them.  And now you're alone.",
    "npc_background": "BG_survival_story_SOLDIER",
    "points": 7,
    "proficiencies": [
      "prof_gunsmithing_basic",
      "prof_spotting",
      "prof_gun_cleaning",
      "prof_knives_familiar",
      "prof_auto_rifles_familiar",
      "prof_auto_pistols_familiar"
    ],
    "skills": [
      { "level": 6, "name": "speech" },
      { "level": 5, "name": "gun" },
      { "level": 5, "name": "rifle" },
      { "level": 4, "name": "pistol" },
      { "level": 3, "name": "melee" },
      { "level": 3, "name": "stabbing" },
      { "level": 3, "name": "dodge" },
      { "level": 3, "name": "firstaid" },
      { "level": 3, "name": "survival" },
      { "level": 3, "name": "throw" },
      { "level": 3, "name": "swimming" }
    ],
    "items": {
      "both": {
        "entries": [
          { "item": "pants_army" },
          { "item": "undershirt" },
          { "item": "combat_shirt" },
          { "item": "helmet_army" },
          { "item": "mask_ski" },
          { "item": "gloves_liner" },
          { "item": "gloves_tactical" },
          { "item": "socks" },
          { "item": "boots_combat" },
          { "item": "diving_watch" },
          { "item": "molle_pack" },
          { "group": "charged_two_way_radio" },
          { "group": "starter_wallet_full" },
          { "group": "us_ballistic_vest_pristine" },
          { "item": "water_clean", "container-item": "canteen" },
          { "item": "ear_plugs", "custom-flags": [ "no_auto_equip" ] },
          { "item": "knife_combat_army", "variant": "m9bayonet", "container-item": "sheath" },
          { "item": "shot_00", "count": 2 },
          {
            "item": "m1014",
            "ammo-item": "shot_00",
            "charges": 5,
            "contents-item": [ "shoulder_strap", "holo_sight" ]
          }
        ]
      },
      "male": { "entries": [ { "item": "boxer_shorts" } ] },
      "female": { "entries": [ { "item": "sports_bra" }, { "item": "boxer_shorts" } ] }
    }
  },
  {
    "type": "profession",
    "id": "rifleman",
    "name": "Rifleman",
    "requirement": "achievement_reach_military_bunker",
    "description": "When you were young, you dreamed of being a soldier.  War is hell and hell is war, but you never thought it would be this bad.",
    "npc_background": "BG_survival_story_SOLDIER",
    "points": 5,
    "proficiencies": [
      "prof_gunsmithing_basic",
      "prof_spotting",
      "prof_gun_cleaning",
      "prof_knives_familiar",
      "prof_auto_rifles_familiar",
      "prof_auto_pistols_familiar"
    ],
    "skills": [
      { "level": 4, "name": "gun" },
      { "level": 4, "name": "rifle" },
      { "level": 3, "name": "pistol" },
      { "level": 3, "name": "melee" },
      { "level": 3, "name": "stabbing" },
      { "level": 3, "name": "dodge" },
      { "level": 3, "name": "firstaid" },
      { "level": 3, "name": "throw" },
      { "level": 2, "name": "survival" },
      { "level": 2, "name": "swimming" }
    ],
    "items": {
      "both": {
        "entries": [
          { "item": "pants_army" },
          { "item": "undershirt" },
          { "item": "combat_shirt" },
          { "item": "helmet_army" },
          { "item": "mask_ski" },
          { "item": "gloves_liner" },
          { "item": "gloves_tactical" },
          { "item": "socks" },
          { "item": "boots_combat" },
          { "item": "wristwatch" },
          { "item": "molle_pack" },
          { "group": "charged_two_way_radio" },
          { "group": "starter_wallet_full" },
          { "group": "us_ballistic_vest_pristine" },
          { "item": "water_clean", "container-item": "canteen" },
          { "item": "legpouch_large", "contents-group": "army_mags_m4" },
          { "item": "ear_plugs", "custom-flags": [ "no_auto_equip" ] },
          { "item": "knife_combat_army", "variant": "m9bayonet", "container-item": "sheath" },
          {
            "group": "modular_m4a1",
            "ammo-item": "556_mk318",
            "charges": 30,
            "contents-item": [ "shoulder_strap", "holo_sight" ]
          }
        ]
      },
      "male": { "entries": [ { "item": "boxer_shorts" } ] },
      "female": { "entries": [ { "item": "sports_bra" }, { "item": "boxer_shorts" } ] }
    }
  },
  {
    "type": "profession",
    "id": "seal_sniper",
    "name": "Navy SEAL Marksmen",
    "description": "Recruited into the ranks of the US Navy's Special Warfare forces as a designated sniper, your training in precision marksmanship and maritime operations was extensive.  As a proficient soldier and combative in all respects, you provided overwatch and long-range elimination services in the line of duty.  Now, with naval command imploding and your spotter MIA, your skills with a rifle and covert operations are the only things standing between you and the Cataclysm.",
    "npc_background": "BG_survival_story_SOLDIER",
    "points": 8,
    "proficiencies": [
      "prof_gunsmithing_basic",
      "prof_spotting",
      "prof_wound_care",
      "prof_gun_cleaning",
      "prof_knives_familiar",
      "prof_gross_anatomy",
      "prof_auto_rifles_familiar",
      "prof_auto_pistols_familiar"
    ],
    "skills": [
      { "level": 8, "name": "gun" },
      { "level": 8, "name": "rifle" },
      { "level": 6, "name": "pistol" },
      { "level": 4, "name": "melee" },
      { "level": 4, "name": "stabbing" },
      { "level": 4, "name": "dodge" },
      { "level": 4, "name": "firstaid" },
      { "level": 4, "name": "survival" },
      { "level": 4, "name": "throw" },
      { "level": 4, "name": "swimming" }
    ],
    "items": {
      "both": {
        "entries": [
          { "item": "tank_top", "variant": "tank_top_camo" },
          { "item": "combat_shirt" },
          { "item": "tac_fullhelmet" },
          { "item": "mask_ski" },
          { "item": "gloves_liner" },
          { "item": "gloves_tactical" },
          { "item": "socks" },
          { "item": "diving_watch" },
          { "item": "load_bearing_vest" },
          { "item": "boots_combat" },
          { "group": "loaded_webbing_belt" },
          { "group": "charged_two_way_radio" },
          { "group": "starter_wallet_full" },
          { "group": "charged_powered_earmuffs" },
          { "item": "pants_army", "variant": "mil_pants_navy" },
          { "item": "water_clean", "container-item": "canteen" },
          { "item": "legpouch_large", "contents-group": "army_mags_tac338" },
          { "item": "knife_rm42", "container-item": "sheath" },
          { "item": "p226_9mm", "ammo-item": "9mm", "container-item": "holster", "charges": 15 },
          { "item": "p226mag_15rd_9x19mm", "ammo-item": "9mm", "charges": 15, "count": 2 },
          { "item": "tac338", "ammo-item": "338lapua_fmjbt", "charges": 5, "contents-item": [ "shoulder_strap" ] }
        ]
      },
      "male": { "entries": [ { "item": "boxer_shorts" } ] },
      "female": { "entries": [ { "item": "sports_bra" }, { "item": "boxer_shorts" } ] }
    },
    "flags": [ "SCEN_ONLY" ]
  },
  {
    "type": "profession",
    "id": "seal",
    "name": "Navy SEAL",
    "requirement": "achievement_reach_aircraft_carrier",
    "description": "You were a member of the SEALs; a key component of the US Navy's special forces and a proficient combatant in both maritime and ground operations.  'The only easy day was yesterday', and with the chain of command in ruins, you may fulfill your final mission in any way you see fit.",
    "npc_background": "BG_survival_story_SOLDIER",
    "points": 8,
    "proficiencies": [
      "prof_gunsmithing_basic",
      "prof_spotting",
      "prof_wound_care",
      "prof_gun_cleaning",
      "prof_knives_familiar",
      "prof_gross_anatomy",
      "prof_auto_rifles_familiar",
      "prof_auto_pistols_familiar"
    ],
    "skills": [
      { "level": 7, "name": "gun" },
      { "level": 7, "name": "rifle" },
      { "level": 6, "name": "pistol" },
      { "level": 5, "name": "melee" },
      { "level": 5, "name": "stabbing" },
      { "level": 5, "name": "dodge" },
      { "level": 4, "name": "firstaid" },
      { "level": 4, "name": "survival" },
      { "level": 4, "name": "throw" },
      { "level": 4, "name": "swimming" }
    ],
    "items": {
      "both": {
        "entries": [
          { "item": "combat_shirt" },
          { "group": "tac_helmet_nvg" },
          { "item": "mask_ski" },
          { "item": "gloves_liner" },
          { "item": "gloves_tactical" },
          { "item": "socks" },
          { "item": "diving_watch" },
          { "item": "load_bearing_vest" },
          { "item": "boots_combat" },
          { "group": "loaded_webbing_belt" },
          { "group": "charged_two_way_radio" },
          { "group": "starter_wallet_full" },
          { "group": "charged_powered_earmuffs" },
          { "item": "tank_top", "variant": "tank_top_camo" },
          { "item": "pants_army", "variant": "mil_pants_navy" },
          { "item": "grenade" },
          { "item": "water_clean", "container-item": "canteen" },
          { "item": "legpouch_large", "contents-group": "army_mags_m4" },
          { "item": "knife_rm42", "container-item": "sheath" },
          { "item": "p226_9mm", "ammo-item": "9mm", "container-item": "holster", "charges": 15 },
          { "item": "p226mag_15rd_9x19mm", "ammo-item": "9mm", "charges": 15, "count": 2 },
          {
            "group": "m4_cqbr",
            "ammo-item": "556",
            "charges": 30,
            "contents-item": [ "shoulder_strap", "holo_sight" ]
          }
        ]
      },
      "male": { "entries": [ { "item": "boxer_shorts" } ] },
      "female": { "entries": [ { "item": "sports_bra" }, { "item": "boxer_shorts" } ] }
    },
    "flags": [ "SCEN_ONLY" ]
  },
  {
    "type": "profession",
    "id": "specops",
    "name": "Special Operator",
    "requirement": "achievement_reach_military_base",
    "description": "You were the best of the best, the military's finest.  That's why you're still alive, even after all your comrades fell to the undead.  As far as you can tell, military command abandoned you in this hellhole when you missed the emergency evac.",
    "npc_background": "BG_survival_story_SOLDIER",
    "points": 8,
    "proficiencies": [
      "prof_gunsmithing_basic",
      "prof_traps",
      "prof_disarming",
      "prof_spotting",
      "prof_gun_cleaning",
      "prof_knives_familiar",
      "prof_gross_anatomy",
      "prof_auto_rifles_familiar"
    ],
    "skills": [
      { "level": 7, "name": "gun" },
      { "level": 7, "name": "smg" },
      { "level": 7, "name": "rifle" },
      { "level": 5, "name": "melee" },
      { "level": 5, "name": "stabbing" },
      { "level": 5, "name": "dodge" },
      { "level": 4, "name": "traps" },
      { "level": 4, "name": "firstaid" },
      { "level": 4, "name": "throw" },
      { "level": 4, "name": "swimming" },
      { "level": 4, "name": "survival" }
    ],
    "items": {
      "both": {
        "entries": [
          { "item": "wetsuit" },
          { "item": "pants_army" },
          { "item": "wetsuit_hood" },
          { "group": "tac_helmet_nvg" },
          { "item": "wetsuit_gloves" },
          { "item": "gloves_tactical" },
          { "item": "socks" },
          { "item": "boots_combat" },
          { "item": "dive_bag" },
          { "item": "diving_watch" },
          { "item": "single_sling" },
          { "group": "charged_two_way_radio" },
          { "group": "starter_wallet_full" },
          { "item": "water_clean", "container-item": "canteen" },
          { "item": "ear_plugs", "custom-flags": [ "no_auto_equip" ] },
          { "item": "glasses_bal", "custom-flags": [ "no_auto_equip" ] },
          { "item": "kukri", "container-item": "sheath" },
          { "item": "chestrig", "contents-group": "army_mags_mp5" },
          { "item": "hk_mp5", "ammo-item": "9mm", "charges": 30, "contents-item": [ "suppressor", "holo_sight" ] }
        ]
      },
      "male": { "entries": [ { "item": "boxer_shorts" } ] },
      "female": { "entries": [ { "item": "sports_bra" }, { "item": "boxer_shorts" } ] }
    }
  },
  {
    "type": "profession",
    "id": "maid",
    "name": { "male": "Butler", "female": "Maid" },
    "description": "You were hired to take care of the housekeeping for a wealthy family.  Naturally, when things got bad, they all took off on a family vacation to somewhere unknown, leaving you to your fate.",
    "npc_background": "BG_survival_story_WORKER_COMMERCIAL",
    "points": 1,
    "skills": [ { "level": 3, "name": "tailor" }, { "level": 3, "name": "cooking" }, { "level": 3, "name": "driving" } ],
    "proficiencies": [ "prof_food_prep", "prof_closures", "prof_knife_skills", "prof_knives_familiar" ],
    "items": {
      "both": {
        "entries": [
          { "item": "pocketwatch" },
          { "item": "knife_small", "variant": "knife_steak" },
          { "group": "charged_smart_phone", "contents-item": "book_nonf_hard_homemk_handshome" },
          { "group": "starter_wallet_full" }
        ]
      },
      "male": {
        "entries": [
          { "item": "briefs" },
          { "item": "socks" },
          { "item": "dress_shoes" },
          { "item": "tux" },
          { "item": "glasses_monocle" },
          { "item": "collarpin" }
        ]
      },
      "female": {
        "entries": [
          { "item": "panties" },
          { "item": "bra" },
          { "item": "stockings", "variant": "stockings_black" },
          { "item": "garter_belt" },
          { "item": "dress_shoes" },
          { "item": "maid_dress" },
          { "item": "maid_hat" },
          { "item": "corset_waist" },
          { "item": "fc_hairpin" }
        ]
      }
    }
  },
  {
    "type": "profession",
    "id": "captive",
    "name": { "male": "Captive", "female": "Captive" },
    "description": "You were following a road at night, trying to get away from the horrors of the city, when you heard a voice calling out in the dark.  You followed, hoping they were friendly, but suddenly felt a searing pain in your head and blacked out.  You just woke up in this strange place… are you even on Earth anymore?",
    "npc_background": "BG_survival_story_PRISONER",
    "points": -2,
    "flags": [ "SCEN_ONLY" ]
  },
  {
    "type": "profession",
    "id": "rescuer",
    "name": { "male": "Rescuer", "female": "Rescuer" },
    "requirement": "achievement_reach_mi-Go_encampment",
    "description": "You were ready.  You went in determined to find and rescue your friends.  Now the atmosphere in these twisting corridors grows heavy, and you don't feel quite so confident anymore.  You might be the one in need of a rescue soon.",
    "npc_background": "BG_survival_story_EVACUEE",
    "points": 3,
    "proficiencies": [ "prof_auto_rifles_familiar", "prof_knives_familiar", "prof_auto_pistols_familiar" ],
    "skills": [
      { "level": 4, "name": "gun" },
      { "level": 4, "name": "rifle" },
      { "level": 4, "name": "pistol" },
      { "level": 4, "name": "melee" },
      { "level": 4, "name": "stabbing" },
      { "level": 4, "name": "dodge" },
      { "level": 4, "name": "fabrication" },
      { "level": 4, "name": "tailor" },
      { "level": 3, "name": "throw" },
      { "level": 3, "name": "swimming" }
    ],
    "items": {
      "both": {
        "entries": [
          { "item": "armor_farmor" },
          { "item": "socks" },
          { "item": "boots_fur" },
          { "item": "hat_fur" },
          { "item": "gloves_fur" },
          { "item": "vest" },
          { "item": "wristwatch" },
          { "item": "bracelet_friendship" },
          { "group": "charged_smart_phone", "contents-item": "novel_buddy" },
          { "group": "starter_wallet_full" },
          { "item": "knife_combat", "container-item": "sheath" },
          { "group": "modular_m4a1", "ammo-item": "556", "charges": 30, "contents-item": "shoulder_strap" },
          { "item": "stanag30", "ammo-item": "556", "charges": 30 },
          { "item": "stanag30", "ammo-item": "556", "charges": 30 },
          { "item": "stanag30", "ammo-item": "556", "charges": 30 },
          { "group": "full_gasmask" }
        ]
      },
      "male": { "entries": [ { "item": "boxer_shorts" } ] },
      "female": { "entries": [ { "item": "sports_bra" }, { "item": "panties" } ] }
    },
    "flags": [ "SCEN_ONLY" ]
  },
  {
    "type": "profession",
    "id": "medic",
    "name": "Medical Resident",
    "description": "Fresh out of med school, you've got little in the way of practical experience and just a handful of first-aid supplies.  You just hope it will be enough if 'physician, heal thyself' turns out to be more literal than you expected.",
    "npc_background": "BG_survival_story_MEDICAL",
    "points": 2,
    "skills": [ { "level": 5, "name": "firstaid" } ],
    "proficiencies": [
      "prof_wound_care",
      "prof_wound_care_expert",
      "prof_intro_biology",
      "prof_intro_chemistry",
      "prof_physiology",
      "prof_burn_care",
      "prof_dissect_humans"
    ],
    "traits": [ "PROF_MED" ],
    "items": {
      "both": {
        "entries": [
          { "item": "dress_shirt" },
          { "item": "gloves_medical" },
          { "item": "socks" },
          { "item": "dress_shoes" },
          { "item": "coat_lab" },
          { "item": "badge_doctor" },
          { "item": "glasses_safety" },
          { "item": "wristwatch" },
          { "item": "water_clean" },
          { "item": "bandages", "count": 3 },
          { "item": "adhesive_bandages", "count": 10 },
          { "group": "charged_aspirin" },
          { "item": "stethoscope" },
          { "item": "pants", "variant": "pants_blue" },
          { "group": "charged_smart_phone", "contents-item": "textbook_firstaid" },
          { "group": "starter_wallet_full" },
          { "group": "full_1st_aid" }
        ]
      },
      "male": { "entries": [ { "item": "boxer_shorts" } ] },
      "female": { "entries": [ { "item": "bra" }, { "item": "panties" } ] }
    }
  },
  {
    "type": "profession",
    "id": "doctor",
    "name": "Doctor",
    "requirement": "achievement_reach_hospital",
    "description": "You were a patient-facing doctor practicing general or specialized medicine.  While your bedside manner might not get you far in this new world, your medical skills will certainly help.",
    "npc_background": "BG_survival_story_MEDICAL",
    "points": 5,
    "skills": [ { "level": 7, "name": "firstaid" }, { "level": 3, "name": "speech" } ],
    "proficiencies": [
      "prof_wound_care",
      "prof_wound_care_expert",
      "prof_intro_biology",
      "prof_intro_chemistry",
      "prof_physiology",
      "prof_burn_care",
      "prof_dissect_humans"
    ],
    "traits": [ "PROF_MED" ],
    "items": {
      "both": {
        "items": [
          "dress_shirt",
          "gloves_medical",
          "socks",
          "dress_shoes",
          "coat_lab",
          "badge_doctor",
          "glasses_safety",
          "wristwatch",
          "water_clean",
          { "item": "bandages", "count": 5 },
          { "item": "adhesive_bandages", "count": 10 },
          "disinfectant",
          "thermometer",
          "pepto",
          "stethoscope",
          "scalpel"
        ],
        "entries": [
          { "item": "pants", "variant": "pants_blue" },
          { "group": "charged_smart_phone", "contents-item": "reference_firstaid1" },
          { "group": "starter_rich_wallet_full" },
          { "group": "full_1st_aid" }
        ]
      },
      "male": [ "boxer_shorts" ],
      "female": [ "bra", "panties" ]
    },
    "age_lower": 25
  },
  {
    "type": "profession",
    "id": "pharmacist",
    "name": "Pharmacist",
    "requirement": "achievement_reach_hospital",
    "description": "You were a pharmacist working in a community pharmacy.  No simple pill-pusher, you have a plethora of knowledge of drug preparation, biochemistry, and biology.  With your trusty mortar and pestle, you hope to grind the undead to a pulp.",
    "npc_background": "BG_survival_story_MEDICAL",
    "points": 5,
    "skills": [ { "level": 6, "name": "firstaid" }, { "level": 1, "name": "speech" } ],
    "proficiencies": [ "prof_intro_biology", "prof_intro_chemistry", "prof_organic_chemistry", "prof_biochemistry", "prof_physiology" ],
    "traits": [ "PROF_MED" ],
    "items": {
      "both": {
        "items": [
          "dress_shirt",
          "gloves_medical",
          "socks",
          "dress_shoes",
          "coat_lab",
          "badge_doctor",
          "glasses_safety",
          "wristwatch",
          "mortar_pestle",
          "water_clean",
          { "item": "bandages", "count": 5 },
          { "item": "adhesive_bandages", "count": 10 },
          "disinfectant",
          "pepto",
          "flu_shot",
          {
            "item": "tramadol",
            "count": 30,
            "container-item": "null",
            "entry-wrapper": "bottle_plastic_pill_prescription"
          },
          {
            "item": "ibuprofen",
            "count": 30,
            "container-item": "null",
            "entry-wrapper": "bottle_plastic_pill_prescription"
          },
          {
            "item": "aspirin",
            "count": 30,
            "container-item": "null",
            "entry-wrapper": "bottle_plastic_pill_prescription"
          },
          {
            "item": "antibiotics",
            "count": 10,
            "container-item": "null",
            "entry-wrapper": "bottle_plastic_pill_prescription"
          },
          {
            "item": "antifungal",
            "count": 10,
            "container-item": "null",
            "entry-wrapper": "bottle_plastic_pill_prescription"
          },
          {
            "item": "antiparasitic",
            "count": 10,
            "container-item": "null",
            "entry-wrapper": "bottle_plastic_pill_prescription"
          }
        ],
        "entries": [
          { "item": "pants", "variant": "pants_blue" },
          { "group": "charged_smart_phone", "contents-item": "reference_firstaid1" },
          { "group": "starter_wallet_full" },
          { "group": "full_1st_aid" }
        ]
      },
      "male": [ "boxer_shorts" ],
      "female": [ "bra", "panties" ]
    },
    "age_lower": 25
  },
  {
    "type": "profession",
    "id": "gangster",
    "name": "Gangster",
    "requirement": "achievement_kill_100_monsters",
    "description": "The boss always said he could rely on you to pull through on the tough jobs.  Shame he got himself smoked.  No problem; the world's always got a place for someone with your kind of talents.",
    "npc_background": "BG_survival_story_CRIMINAL",
    "points": 4,
    "proficiencies": [ "prof_knives_familiar", "prof_unarmed_familiar", "prof_shivs_familiar", "prof_gross_anatomy" ],
    "skills": [
      { "level": 3, "name": "gun" },
      { "level": 3, "name": "pistol" },
      { "level": 3, "name": "melee" },
      { "level": 3, "name": "stabbing" },
      { "level": 3, "name": "unarmed" },
      { "level": 3, "name": "dodge" },
      { "level": 3, "name": "driving" }
    ],
    "items": {
      "both": {
        "entries": [
          { "item": "suit" },
          { "item": "bowhat" },
          { "item": "socks" },
          { "item": "dress_shoes" },
          { "item": "knit_scarf" },
          { "group": "charged_cigs" },
          { "item": "switchblade" },
          { "item": "mag_porn" },
          { "item": "sunglasses" },
          { "item": "cestus" },
          { "item": "gold_watch" },
          { "item": "gold_ring" },
          { "group": "charged_smart_phone", "contents-item": "novel_crime2" },
          { "group": "starter_wallet_full" },
          { "item": "glock_19", "ammo-item": "9mm", "container-item": "holster", "charges": 15 },
          { "item": "glockmag", "ammo-item": "9mm", "charges": 15 },
          { "item": "glockmag", "ammo-item": "9mm", "charges": 15 },
          { "item": "lighter", "charges": 100 }
        ]
      },
      "male": { "entries": [ { "item": "boxer_shorts" }, { "item": "gold_dental_grill" } ] },
      "female": { "entries": [ { "item": "bra" }, { "item": "panties" }, { "item": "gold_hairpin" }, { "item": "gold_ear" } ] }
    }
  },
  {
    "type": "profession",
    "id": "security",
    "name": "Security Guard",
    "requirement": "achievement_reach_megastore",
    "description": "You had a boring, underpaid job watching cameras and patrolling hallways, but things have suddenly gotten a lot more dangerous.  You have some useful equipment, but you've never had any call to use it until now.",
    "npc_background": "BG_survival_story_WORKER_COMMERCIAL",
    "points": 2,
    "skills": [
      { "level": 2, "name": "gun" },
      { "level": 2, "name": "pistol" },
      { "level": 2, "name": "melee" },
      { "level": 2, "name": "bashing" }
    ],
    "items": {
      "both": {
        "entries": [
          { "item": "socks" },
          { "item": "boots_combat" },
          { "item": "longshirt" },
          { "item": "knife_folding" },
          { "item": "hat_ball" },
          { "item": "wristwatch" },
          { "item": "leather_belt" },
          { "group": "charged_smart_phone", "contents-item": "novel_spy" },
          { "group": "starter_wallet_full" },
          { "group": "charged_flashlight" },
          { "item": "pants", "variant": "pants_black" },
          { "item": "soft_3a_vest", "variant": "security_armor_vest" },
          { "item": "baton", "custom-flags": [ "auto_wield" ] },
          { "item": "m9", "ammo-item": "9mm", "charges": 15, "container-item": "holster" },
          { "item": "m9mag", "ammo-item": "9mm", "charges": 15 },
          { "item": "m9mag", "ammo-item": "9mm", "charges": 15 }
        ]
      },
      "male": { "entries": [ { "item": "boxer_shorts" } ] },
      "female": { "entries": [ { "item": "bra" }, { "item": "boy_shorts" } ] }
    }
  },
  {
    "type": "profession",
    "id": "groundskeeper",
    "name": "Landscaper",
    "description": "You used to mow lawns and trim hedges for the wealthy.  Contract work was getting scarce even before the zombies came, but now you've got nothing left except your tools and expertise.",
    "npc_background": "BG_survival_story_WORKER_COMMERCIAL",
    "points": 1,
    "proficiencies": [ "prof_short_swords_familiar", "prof_short_swords_pro" ],
    "skills": [
      { "level": 3, "name": "fabrication" },
      { "level": 3, "name": "survival" },
      { "level": 2, "name": "melee" },
      { "level": 2, "name": "cutting" }
    ],
    "items": {
      "both": {
        "entries": [
          { "item": "tank_top" },
          { "item": "jacket_windbreaker" },
          { "item": "hat_ball" },
          { "item": "gloves_work" },
          { "item": "glasses_safety" },
          { "item": "socks" },
          { "item": "sneakers" },
          { "item": "pants_cargo" },
          { "group": "charged_smart_phone" },
          { "group": "starter_wallet_full" },
          { "item": "g_shovel" },
          { "item": "scabbard", "contents-item": "machete" }
        ]
      },
      "male": { "entries": [ { "item": "boxer_shorts" } ] },
      "female": { "entries": [ { "item": "bra" }, { "item": "panties" } ] }
    }
  },
  {
    "type": "profession",
    "id": "homemaker",
    "name": "Nursing Assistant",
    "//": "They don't have the doctor's passive bonus to surgery.  Nursing assistants aren't required to hold a doctorate.",
    "description": "You went on providing in-home care for the elderly even as the whole world fell apart around you.  You can only pray that you don't see your former clients among the walking dead…",
    "npc_background": "BG_survival_story_MEDICAL",
    "points": 1,
    "skills": [ { "level": 3, "name": "firstaid" }, { "level": 3, "name": "cooking" }, { "level": 3, "name": "speech" } ],
    "proficiencies": [ "prof_wound_care" ],
    "items": {
      "both": {
        "entries": [
          { "item": "dress_shirt" },
          { "item": "gloves_medical" },
          { "item": "socks" },
          { "item": "dress_shoes" },
          { "item": "coat_lab" },
          { "item": "water_clean" },
          { "item": "bandages", "count": 3 },
          { "item": "adhesive_bandages", "count": 10 },
          { "group": "charged_aspirin" },
          { "item": "stethoscope" },
          { "item": "pudding" },
          { "item": "pants", "variant": "pants_white" },
          { "group": "charged_smart_phone", "contents-item": "textbook_firstaid" },
          { "group": "starter_wallet_full" },
          { "item": "mask_dust", "variant": "white_mask_dust" }
        ]
      },
      "male": { "entries": [ { "item": "boxer_shorts" } ] },
      "female": { "entries": [ { "item": "bra" }, { "item": "panties" } ] }
    }
  },
  {
    "type": "profession",
    "id": "survivalist",
    "name": "Survivalist",
    "requirement": "achievement_survive_28_days",
    "description": "Living off the land, far from civilization, is nothing new to you.  The only difference is all the monsters that suddenly want you dead.  Your equipment is basic, but versatile… except that your canteen's run out!",
    "npc_background": "BG_survival_story_RURAL",
    "points": 5,
    "proficiencies": [
      "prof_gunsmithing_basic",
      "prof_gunsmithing_improv",
      "prof_bowyery",
      "prof_fibers",
      "prof_fibers_rope",
      "prof_leatherworking_basic",
      "prof_metalworking",
      "prof_lockpicking",
      "prof_bow_basic",
      "prof_bow_expert",
      "prof_fletching",
      "prof_carving",
      "prof_gun_cleaning",
      "prof_knives_familiar"
    ],
    "skills": [
      { "level": 6, "name": "survival" },
      { "level": 5, "name": "fabrication" },
      { "level": 5, "name": "traps" },
      { "level": 3, "name": "chemistry" },
      { "level": 3, "name": "firstaid" },
      { "level": 3, "name": "cooking" },
      { "level": 2, "name": "swimming" }
    ],
    "items": {
      "both": {
        "entries": [
          { "item": "pants_cargo" },
          { "item": "boots" },
          { "item": "hat_boonie" },
          { "item": "jacket_light" },
          { "item": "socks" },
          { "item": "backpack" },
          { "item": "rope_30" },
          { "item": "whistle" },
          { "item": "diving_watch" },
          { "item": "canteen" },
          { "group": "charged_cell_phone" },
          { "group": "starter_wallet_full" },
          { "group": "charged_flashlight" },
          { "item": "lighter", "charges": 100 },
          { "group": "knife_rambo_full", "container-item": "scabbard" },
          { "item": "tshirt", "variant": "generic_tshirt" }
        ]
      },
      "male": { "entries": [ { "item": "boxer_shorts" } ] },
      "female": { "entries": [ { "item": "sports_bra" }, { "item": "boxer_shorts" } ] }
    }
  },
  {
    "type": "profession",
    "id": "homeless",
    "name": "Hobo",
    "description": "Society drove you to the fringes and left you with no home, no family, no friends.  But for all the crap thrown your way, you're still breathing.  For now.",
    "npc_background": "BG_survival_story_ECCENTRIC",
    "points": 0,
    "items": {
      "both": {
        "entries": [
          { "item": "knit_scarf" },
          { "item": "ragpouch" },
          { "item": "bindle" },
          { "group": "can_o_beans" },
          { "item": "pockknife" },
          { "group": "charged_matches" },
          { "group": "starter_wallet_full" },
          { "item": "pants", "variant": "pants_grey" }
        ]
      },
      "male": { "entries": [ { "item": "undershirt" } ] },
      "female": { "entries": [ { "item": "camisole" } ] }
    },
    "age_lower": 18
  },
  {
    "type": "profession",
    "id": "heli_pilot",
    "name": "Helicopter Pilot",
    "description": "You got your pilot's license and earned a living ferrying businessmen and tourists around.  The Cataclysm has grounded you for now, but the sky still calls to you…",
    "npc_background": "BG_survival_story_WORKER_COMMERCIAL",
    "points": 4,
    "skills": [ { "level": 6, "name": "driving" }, { "level": 3, "name": "mechanics" }, { "level": 2, "name": "speech" } ],
    "proficiencies": [ "prof_helicopter_pilot" ],
    "items": {
      "both": {
        "entries": [
          { "item": "pants_cargo" },
          { "item": "socks" },
          { "item": "polo_shirt" },
          { "item": "boots" },
          { "group": "charged_smart_watch" },
          { "item": "sunglasses" },
          { "group": "charged_smart_phone", "contents-item": "novel_spy_comefly" },
          { "group": "starter_wallet_full" },
          { "item": "ear_plugs", "custom-flags": [ "no_auto_equip" ] }
        ]
      },
      "male": { "entries": [ { "item": "boxer_shorts" } ] },
      "female": { "entries": [ { "item": "bra" }, { "item": "boy_shorts" } ] }
    }
  },
  {
    "type": "profession",
    "id": "k9_cop",
    "name": "K9 Officer",
    "requirement": "achievement_reach_police_station",
    "description": "You spent your career busting drug smugglers with your faithful canine companion.  Now the world has ended, and none of that matters anymore.  Your loyal dog is still at your side, though, ready to face the Cataclysm with you.",
    "npc_background": "BG_survival_story_POLICE",
    "points": 5,
    "skills": [
      { "level": 4, "name": "gun" },
      { "level": 4, "name": "pistol" },
      { "level": 3, "name": "melee" },
      { "level": 3, "name": "bashing" },
      { "level": 2, "name": "dodge" },
      { "level": 2, "name": "survival" },
      { "level": 2, "name": "swimming" }
    ],
    "traits": [ "PROF_POLICE" ],
    "proficiencies": [ "prof_spotting", "prof_gun_cleaning", "prof_batons_familiar", "prof_auto_pistols_familiar" ],
    "pets": [ { "name": "mon_dog_gshepherd", "amount": 1 } ],
    "items": {
      "both": {
        "entries": [
          { "item": "pants_army" },
          { "item": "socks" },
          { "item": "badge_deputy" },
          { "item": "police_belt" },
          { "item": "boots" },
          { "item": "dog_whistle" },
          { "item": "wristwatch" },
          { "item": "dogfood_dry", "count": 2, "container-item": "null", "entry-wrapper": "bag_plastic" },
          { "item": "baton" },
          { "group": "charged_smart_phone", "contents-item": "novel_crime_midnight" },
          { "group": "charged_two_way_radio" },
          { "group": "starter_wallet_full" },
          { "item": "ear_plugs", "custom-flags": [ "no_auto_equip" ] },
          { "item": "usp_45", "ammo-item": "45_acp", "charges": 12, "container-item": "holster" },
          { "item": "legpouch_large", "contents-group": "army_mags_usp45" },
          { "item": "kevlar_harness", "container-item": "runner_bag" },
          { "item": "postman_shirt", "variant": "sheriff" }
        ]
      },
      "male": { "entries": [ { "item": "boxer_shorts" } ] },
      "female": { "entries": [ { "item": "bra" }, { "item": "boy_shorts" } ] }
    }
  },
  {
    "type": "profession",
    "id": "horse_cop",
    "name": "Mounted Police Officer",
    "requirement": "achievement_reach_police_station",
    "description": "You have spent many long years forging a bond with your equine companion, from running down common thugs, to entertaining kids when you ride on by.  The Cataclysm is upon you, but at least you have each other.",
    "npc_background": "BG_survival_story_POLICE",
    "points": 5,
    "skills": [
      { "level": 5, "name": "survival" },
      { "level": 4, "name": "gun" },
      { "level": 4, "name": "pistol" },
      { "level": 3, "name": "melee" },
      { "level": 3, "name": "bashing" },
      { "level": 2, "name": "dodge" },
      { "level": 2, "name": "swimming" }
    ],
    "traits": [ "PROF_POLICE" ],
    "proficiencies": [ "prof_spotting", "prof_gun_cleaning", "prof_batons_familiar", "prof_auto_pistols_familiar" ],
    "pets": [ { "name": "mon_horse_police", "amount": 1 } ],
    "items": {
      "both": {
        "entries": [
          { "item": "pants_army" },
          { "item": "socks" },
          { "item": "badge_deputy" },
          { "item": "police_belt" },
          { "item": "boots" },
          { "item": "wristwatch" },
          { "item": "helmet_bike" },
          { "item": "knee_pads" },
          { "item": "elbow_pads" },
          { "item": "baton" },
          { "group": "charged_smart_phone", "contents-item": "novel_crime_midnight" },
          { "group": "charged_two_way_radio" },
          { "group": "starter_wallet_full" },
          { "group": "holster_supp_usp9", "container-item": "XL_holster" },
          { "item": "legpouch_large", "contents-group": "army_mags_usp9" },
          { "item": "postman_shirt", "variant": "sheriff" }
        ]
      },
      "male": { "entries": [ { "item": "boxer_shorts" } ] },
      "female": { "entries": [ { "item": "bra" }, { "item": "boy_shorts" } ] }
    }
  },
  {
    "type": "profession",
    "id": "dog_lover",
    "name": "Dog Lover",
    "description": "You spent your days running around with your faithful dogs by your side.  When the world ended, you grabbed your companions along with some of their things to protect them.  The zombies could be nearby, but at least your canine friends won't have to worry about the rain.",
    "npc_background": "BG_survival_story_EVACUEE",
    "points": 2,
    "skills": [ { "level": 3, "name": "survival" } ],
    "traits": [ "ANIMALEMPATH" ],
    "pets": [ { "name": "mon_dog", "amount": 2 } ],
    "items": {
      "both": {
        "entries": [
          { "item": "jeans" },
          { "item": "longshirt" },
          { "item": "socks" },
          { "item": "sneakers" },
          { "item": "water_clean" },
          { "item": "wristwatch" },
          { "item": "petpack" },
          { "item": "pet_carrier" },
          { "group": "charged_smart_phone" },
          { "group": "starter_wallet_full" },
          { "item": "mbag", "contents-group": "dog_lover_bag" }
        ]
      },
      "male": { "entries": [ { "item": "boxer_shorts" } ] },
      "female": { "entries": [ { "item": "bra" }, { "item": "panties" } ] }
    },
    "missions": [ "MISSION_DOG_LOVER" ]
  },
  {
    "type": "profession",
    "id": "crazy_cat_lady",
    "name": { "male": "Crazy Cat Dude", "female": "Crazy Cat Lady" },
    "description": "Everyone is dead?  Oh well, it doesn't matter; it's not like you got along with people much anyway.  Your beloved cats are all the friends you need!",
    "npc_background": "BG_survival_story_ECCENTRIC",
    "points": 2,
    "skills": [ { "level": 3, "name": "tailor" }, { "level": 3, "name": "survival" }, { "level": 3, "name": "cooking" } ],
    "proficiencies": [ "prof_knitting", "prof_knitting_speed" ],
    "pets": [
      { "name": "mon_cat", "amount": 5 },
      { "name": "mon_cat_tabby", "amount": 4 },
      { "name": "mon_cat_longhair", "amount": 3 },
      { "name": "mon_cat_persian", "amount": 3 },
      { "name": "mon_cat_siamese", "amount": 3 },
      { "name": "mon_cat_calico", "amount": 2 },
      { "name": "mon_cat_maine_coon", "amount": 2 },
      { "name": "mon_cat_devon_rex", "amount": 2 },
      { "name": "mon_cat_bengal", "amount": 1 },
      { "name": "mon_cat_sphynx", "amount": 1 },
      { "name": "mon_cat_chonker_kitten", "amount": 1 },
      { "name": "mon_cat_longhair_kitten", "amount": 1 },
      { "name": "mon_cat_calico_kitten", "amount": 1 },
      { "name": "mon_cat_tabby_kitten", "amount": 1 }
    ],
    "items": {
      "both": {
        "entries": [
          { "item": "jeans" },
          { "item": "longshirt" },
          { "item": "socks" },
          { "item": "sneakers" },
          { "item": "knit_scarf" },
          { "item": "pockknife" },
          { "item": "water_clean" },
          { "item": "wristwatch" },
          { "item": "mbag" },
          { "group": "charged_smart_phone", "contents-item": "book_fict_soft_satire_cats" },
          { "group": "starter_wallet_full" },
          { "group": "charged_matches" },
          { "item": "catfood_dry", "count": 10, "container-item": "null", "entry-wrapper": "bag_plastic" }
        ]
      },
      "male": { "entries": [ { "item": "boxer_shorts" } ] },
      "female": { "entries": [ { "item": "bra" }, { "item": "panties" } ] }
    }
  },
  {
    "type": "profession",
    "id": "cop",
    "name": "Police Officer",
    "requirement": "achievement_reach_police_station",
    "description": "Just a small-town deputy, you got the call and were ready to come to the rescue.  Soon it was you who needed rescuing, and you were lucky to escape with your life.  Who's going to respect your authority when the government this badge represents might not even exist anymore?",
    "npc_background": "BG_survival_story_POLICE",
    "points": 4,
    "skills": [
      { "level": 4, "name": "gun" },
      { "level": 4, "name": "pistol" },
      { "level": 3, "name": "melee" },
      { "level": 3, "name": "bashing" },
      { "level": 2, "name": "dodge" },
      { "level": 2, "name": "swimming" }
    ],
    "traits": [ "PROF_POLICE" ],
    "proficiencies": [ "prof_spotting", "prof_gun_cleaning", "prof_batons_familiar", "prof_auto_pistols_familiar" ],
    "items": {
      "both": {
        "entries": [
          { "item": "pants_army" },
          { "item": "socks" },
          { "item": "badge_deputy" },
          { "item": "police_belt" },
          { "item": "boots" },
          { "item": "whistle" },
          { "item": "wristwatch" },
          { "item": "baton" },
          { "group": "charged_smart_phone", "contents-item": "novel_crime_midnight" },
          { "group": "starter_wallet_full" },
          { "group": "charged_two_way_radio" },
          { "item": "ear_plugs", "custom-flags": [ "no_auto_equip" ] },
          { "item": "usp_45", "ammo-item": "45_acp", "charges": 12, "container-item": "holster" },
          { "item": "legpouch_large", "contents-group": "army_mags_usp45" },
          { "item": "postman_shirt", "variant": "sheriff" }
        ]
      },
      "male": { "entries": [ { "item": "boxer_shorts" } ] },
      "female": { "entries": [ { "item": "bra" }, { "item": "boy_shorts" } ] }
    }
  },
  {
    "type": "profession",
    "id": "detective",
    "name": "Police Detective",
    "requirement": "achievement_reach_police_station",
    "description": "You were on the brink of a major breakthrough in your latest homicide case when the Cataclysm struck.  Now your prime suspect is dead.  Everyone's dead.  You could really use a smoke.",
    "npc_background": "BG_survival_story_POLICE",
    "points": 4,
    "traits": [ "PROF_PD_DET" ],
    "proficiencies": [ "prof_spotting", "prof_gun_cleaning" ],
    "items": {
      "both": {
        "entries": [
          { "item": "dress_shirt" },
          { "item": "tie_skinny" },
          { "item": "waistcoat" },
          { "item": "trenchcoat" },
          { "item": "police_belt" },
          { "item": "badge_detective" },
          { "item": "gloves_leather" },
          { "item": "knit_scarf" },
          { "item": "fedora" },
          { "item": "wristwatch" },
          { "item": "socks" },
          { "item": "dress_shoes" },
          { "group": "charged_cigs" },
          { "group": "charged_smart_phone", "contents-item": "novel_mystery" },
          { "group": "starter_wallet_full" },
          { "group": "charged_two_way_radio" },
          { "group": "charged_ref_lighter" },
          { "item": "pants", "variant": "pants_gray" },
          { "group": "speedloaders_s&w619_magnum" },
          { "item": "sw_619", "ammo-item": "357mag_fmj", "charges": 7, "container-item": "holster" }
        ]
      },
      "male": { "entries": [ { "item": "briefs" } ] },
      "female": { "entries": [ { "item": "bra" }, { "item": "panties" } ] }
    },
    "skills": [
      { "level": 4, "name": "gun" },
      { "level": 4, "name": "pistol" },
      { "level": 1, "name": "melee" },
      { "level": 1, "name": "bashing" },
      { "level": 1, "name": "dodge" },
      { "level": 1, "name": "swimming" }
    ],
    "addictions": [ { "intensity": 10, "type": "nicotine" } ]
  },
  {
    "type": "profession",
    "id": "swat",
    "name": "SWAT Officer",
    "requirement": "achievement_reach_police_station",
    "description": "As a member of the police force's most elite division, you are more than adequately trained and equipped to survive the brutal onslaught of the apocalypse.  Unfortunately, the chain of command has broken down; your only mission now is to stay alive.",
    "npc_background": "BG_survival_story_POLICE",
    "points": 6,
    "proficiencies": [ "prof_gunsmithing_basic", "prof_spotting", "prof_gun_cleaning", "prof_auto_pistols_familiar", "prof_batons_familiar" ],
    "skills": [
      { "level": 5, "name": "gun" },
      { "level": 5, "name": "smg" },
      { "level": 5, "name": "pistol" },
      { "level": 4, "name": "shotgun" },
      { "level": 4, "name": "melee" },
      { "level": 4, "name": "stabbing" },
      { "level": 4, "name": "bashing" },
      { "level": 3, "name": "dodge" },
      { "level": 3, "name": "throw" },
      { "level": 3, "name": "swimming" }
    ],
    "traits": [ "PROF_SWAT" ],
    "items": {
      "both": {
        "entries": [
          { "item": "socks" },
          { "item": "police_belt" },
          { "item": "tac_helmet" },
          { "item": "boots_combat" },
          { "item": "gloves_tactical" },
          { "item": "badge_swat" },
          { "item": "wristwatch" },
          { "item": "pants_tactical", "variant": "tactical_pants_black" },
          { "item": "elbow_pads" },
          { "item": "knee_pads" },
          { "item": "single_sling" },
          { "group": "swat_ballistic_vest_pristine" },
          { "group": "charged_two_way_radio" },
          { "group": "starter_wallet_full" },
          { "item": "postman_shirt", "variant": "swat" },
          { "group": "army_mags_mp5" },
          { "group": "army_mags_usp9" },
          { "item": "ear_plugs", "custom-flags": [ "no_auto_equip" ] },
          { "item": "grenadebandolier", "contents-item": [ "flashbang", "flashbang" ] },
          { "item": "usp_9mm", "ammo-item": "9mm", "charges": 15, "container-item": "holster" },
          { "item": "hk_mp5", "ammo-item": "9mm", "charges": 30, "contents-item": [ "rail_laser_sight" ] }
        ]
      },
      "male": { "entries": [ { "item": "boxer_shorts" } ] },
      "female": { "entries": [ { "item": "sports_bra" }, { "item": "boy_shorts" } ] }
    }
  },
  {
    "type": "profession",
    "id": "swat_heavy",
    "name": "SWAT CQC Specialist",
    "requirement": "achievement_reach_police_station",
    "description": "As a member of the police force's most elite division, you were given special training and became an expert in close-quarters combat.  Unfortunately, the chain of command has broken down; your only mission now is to stay alive.",
    "npc_background": "BG_survival_story_POLICE",
    "points": 6,
    "skills": [
      { "level": 5, "name": "gun" },
      { "level": 5, "name": "shotgun" },
      { "level": 5, "name": "pistol" },
      { "level": 4, "name": "melee" },
      { "level": 4, "name": "bashing" },
      { "level": 4, "name": "stabbing" },
      { "level": 4, "name": "unarmed" },
      { "level": 4, "name": "dodge" },
      { "level": 3, "name": "throw" },
      { "level": 3, "name": "swimming" }
    ],
    "traits": [ "PROF_SWAT" ],
    "proficiencies": [
      "prof_spotting",
      "prof_gun_cleaning",
      "prof_batons_familiar",
      "prof_batons_pro",
      "prof_unarmed_familiar",
      "prof_unarmed_pro",
      "prof_auto_pistols_familiar",
      "prof_gross_anatomy"
    ],
    "items": {
      "both": {
        "entries": [
          { "item": "socks" },
          { "item": "tac_fullhelmet" },
          { "item": "boots_combat" },
          { "item": "gloves_tactical" },
          { "item": "badge_swat" },
          { "item": "wristwatch" },
          { "item": "pants_tactical", "variant": "tactical_pants_black" },
          { "item": "elbow_pads" },
          { "item": "knee_pads" },
          { "group": "swat_ballistic_vest_pristine" },
          { "group": "charged_two_way_radio" },
          { "group": "starter_wallet_full" },
          { "item": "postman_shirt", "variant": "swat" },
          { "item": "ear_plugs", "custom-flags": [ "no_auto_equip" ] },
          { "item": "bandolier_shotgun", "contents-group": "bandolier_swat_cqc1" },
          { "item": "bandolier_shotgun", "contents-group": "bandolier_swat_cqc2" },
          { "item": "legpouch_large", "contents-group": "army_mags_usp9" },
          { "item": "usp_9mm", "ammo-item": "9mmfmj", "charges": 15, "container-item": "holster" },
          { "item": "baton-extended", "container-item": "police_belt" },
          { "item": "ksg", "ammo-item": "shot_00", "charges": 7, "contents-item": [ "shoulder_strap" ] }
        ]
      },
      "male": { "entries": [ { "item": "boxer_shorts" } ] },
      "female": { "entries": [ { "item": "sports_bra" }, { "item": "boy_shorts" } ] }
    }
  },
  {
    "type": "profession",
    "id": "sniper_police",
    "name": "Police Sniper",
    "requirement": "achievement_reach_police_station",
    "description": "Your skill as a sharpshooter served you well in the line of duty, protecting the innocent with a single, well-placed bullet.  Now your own life is on the line, and you can't afford to miss if you don't want to end up as something's dinner.",
    "npc_background": "BG_survival_story_POLICE",
    "points": 6,
    "proficiencies": [
      "prof_gunsmithing_basic",
      "prof_spotting",
      "prof_gun_cleaning",
      "prof_auto_rifles_familiar",
      "prof_auto_pistols_familiar",
      "prof_gross_anatomy"
    ],
    "skills": [
      { "level": 7, "name": "gun" },
      { "level": 7, "name": "rifle" },
      { "level": 5, "name": "pistol" },
      { "level": 3, "name": "melee" },
      { "level": 3, "name": "bashing" },
      { "level": 3, "name": "stabbing" },
      { "level": 2, "name": "dodge" },
      { "level": 2, "name": "swimming" }
    ],
    "traits": [ "PROF_POLICE" ],
    "items": {
      "both": {
        "entries": [
          { "item": "socks" },
          { "item": "pants_army" },
          { "item": "police_belt" },
          { "item": "sweatshirt" },
          { "item": "sneakers" },
          { "item": "gloves_tactical" },
          { "item": "hat_ball" },
          { "item": "badge_deputy" },
          { "item": "wristwatch" },
          { "item": "tacvest" },
          { "group": "charged_two_way_radio" },
          { "group": "starter_wallet_full" },
          { "item": "glasses_bal", "custom-flags": [ "no_auto_equip" ] },
          { "group": "charged_powered_earmuffs" },
          { "item": "usp_45", "ammo-item": "45_acp", "charges": 12, "container-item": "holster" },
          { "item": "legpouch_large", "contents-group": "army_mags_usp45" },
          { "item": "762_51", "charges": 20 },
          { "item": "M24", "ammo-item": "762_51", "charges": 5, "contents-item": "shoulder_strap" },
          { "item": "postman_shirt", "variant": "sheriff" }
        ]
      },
      "male": { "entries": [ { "item": "boxer_shorts" } ] },
      "female": { "entries": [ { "item": "bra" }, { "item": "boy_shorts" } ] }
    }
  },
  {
    "type": "profession",
    "id": "riot_police",
    "name": "Riot Control Officer",
    "requirement": "achievement_reach_police_station",
    "description": "The riots were brutal, even before the dead rose and started to devour the living.  The line you were holding broke.  It was only through a bit of luck and a lot of head-bashing that you got away in one piece, and the worst is yet to come.",
    "npc_background": "BG_survival_story_POLICE",
    "points": 5,
    "skills": [
      { "level": 5, "name": "melee" },
      { "level": 4, "name": "bashing" },
      { "level": 3, "name": "unarmed" },
      { "level": 3, "name": "gun" },
      { "level": 3, "name": "pistol" },
      { "level": 3, "name": "launcher" },
      { "level": 3, "name": "throw" },
      { "level": 3, "name": "swimming" }
    ],
    "traits": [ "PROF_POLICE" ],
    "proficiencies": [ "prof_spotting", "prof_gun_cleaning", "prof_batons_familiar", "prof_gross_anatomy", "prof_auto_pistols_familiar" ],
    "items": {
      "both": {
        "entries": [
          { "item": "socks" },
          { "item": "pants_tactical", "variant": "tactical_pants_black" },
          { "item": "longshirt" },
          { "item": "boots_combat" },
          { "item": "gloves_tactical" },
          { "item": "armor_riot" },
          { "item": "helmet_riot" },
          { "item": "badge_deputy" },
          { "item": "wristwatch" },
          { "item": "gasbomb" },
          { "group": "charged_two_way_radio" },
          { "group": "starter_wallet_full" },
          { "group": "full_gasmask" },
          { "item": "usp_45", "ammo-item": "45_acp", "charges": 12, "container-item": "holster" },
          { "item": "legpouch_large", "contents-group": "army_mags_usp45" },
          { "item": "tonfa", "container-item": "police_belt" },
          { "group": "charged_tazer" }
        ]
      },
      "male": { "entries": [ { "item": "boxer_shorts" } ] },
      "female": { "entries": [ { "item": "bra" }, { "item": "boy_shorts" } ] }
    }
  },
  {
    "type": "profession",
    "id": "cop_motor",
    "name": "Motorized Police Officer",
    "requirement": "achievement_reach_police_station",
    "description": "Just a small-town deputy, you got the call and were ready to ride to the rescue.  Soon it was you who needed rescuing, and you had to abandon your motorcycle to escape.  Who's going to respect your authority when the government this badge represents doesn't exist anymore?",
    "npc_background": "BG_survival_story_POLICE",
    "points": 4,
    "skills": [
      { "level": 4, "name": "gun" },
      { "level": 4, "name": "pistol" },
      { "level": 4, "name": "driving" },
      { "level": 3, "name": "melee" },
      { "level": 3, "name": "bashing" },
      { "level": 2, "name": "dodge" },
      { "level": 2, "name": "mechanics" },
      { "level": 2, "name": "swimming" }
    ],
    "traits": [ "PROF_POLICE" ],
    "proficiencies": [ "prof_spotting", "prof_gun_cleaning", "prof_batons_familiar", "prof_auto_pistols_familiar", "prof_driver" ],
    "items": {
      "both": {
        "entries": [
          { "item": "socks" },
          { "item": "police_breeches" },
          { "item": "badge_deputy" },
          { "item": "undershirt" },
          { "item": "police_belt" },
          { "item": "motor_police_boots" },
          { "item": "whistle" },
          { "item": "wristwatch" },
          { "item": "baton" },
          { "item": "leather_police_jacket", "variant": "leather_police_jacket" },
          { "group": "charged_smart_phone", "contents-item": "novel_crime_midnight" },
          { "group": "starter_wallet_full" },
          { "group": "charged_two_way_radio" },
          { "item": "ear_plugs", "custom-flags": [ "no_auto_equip" ] },
          { "item": "gloves_leather", "custom-flags": [ "no_auto_equip" ] },
          { "item": "usp_45", "ammo-item": "45_acp", "charges": 12, "container-item": "holster" },
          { "item": "legpouch_large", "contents-group": "army_mags_usp45" },
          { "item": "postman_shirt", "variant": "sheriff" }
        ]
      },
      "male": { "entries": [ { "item": "boxer_shorts" } ] },
      "female": { "entries": [ { "item": "bra" }, { "item": "boy_shorts" } ] }
    }
  },
  {
    "type": "profession",
    "id": "salesman",
    "name": { "male": "Used Car Salesman", "female": "Used Car Saleswoman" },
    "description": "They said you'd sell your own mother for a dollar.  How dare they!  You've been around the block a few times, and you'd charge way more than a dollar - and get it, too!",
    "npc_background": "BG_survival_story_WORKER_COMMERCIAL",
    "points": 1,
    "skills": [ { "level": 5, "name": "speech" } ],
    "items": {
      "both": {
        "entries": [
          { "item": "suit" },
          { "item": "knit_scarf" },
          { "item": "socks" },
          { "item": "dress_shoes" },
          { "item": "gold_watch" },
          { "item": "money_strap_fifty" },
          { "group": "charged_smart_phone", "contents-item": "manual_business" },
          { "group": "starter_rich_wallet_full" }
        ]
      },
      "male": { "entries": [ { "item": "briefs" }, { "item": "citrine_gold_cufflinks" } ] },
      "female": { "entries": [ { "item": "bra" }, { "item": "panties" }, { "item": "gold_ear" } ] }
    }
  },
  {
    "type": "profession",
    "id": "modern_archer",
    "name": "Modern Archer",
    "description": "A great fan of the archers of old, but at the same time a follower of the latest trends in archery.  You always tried to keep up with the times, acquiring a takedown bow as well as several accessories to complement it.  You can only hope all the training you did with them can help you survive in this trying times.",
    "npc_background": "BG_survival_story_SPORTS",
    "points": 4,
    "proficiencies": [ "prof_bow_basic", "prof_bow_expert" ],
    "skills": [ { "level": 4, "name": "gun" }, { "level": 4, "name": "archery" }, { "level": 2, "name": "swimming" } ],
    "items": {
      "both": {
        "entries": [
          { "item": "whistle" },
          { "item": "socks" },
          { "item": "boots_steel" },
          { "item": "pants_cargo" },
          { "item": "jacket_leather" },
          { "item": "sunglasses" },
          { "item": "hat_boonie" },
          { "group": "charged_smart_watch_adv" },
          { "item": "caff_gum" },
          { "group": "charged_smart_phone", "contents-item": "book_archery" },
          { "group": "starter_wallet_full" },
          { "item": "rashguard", "variant": "black_rashguard_shirt" },
          { "item": "takedown_recurbow", "custom-flags": [ "no_auto_equip" ] },
          { "item": "quiver_takedown_bow", "contents-group": "quiver_modern_archer" }
        ]
      },
      "male": { "entries": [ { "item": "boxer_shorts" } ] },
      "female": { "entries": [ { "item": "sports_bra" }, { "item": "boxer_shorts" } ] }
    },
    "missions": [ "MISSION_HUNTER" ]
  },
  {
    "type": "profession",
    "id": "bow_hunter",
    "name": "Bow Hunter",
    "description": "Ever since you were a child you loved hunting, and quickly developed a talent for archery.  Why, if the world ended, there's nothing you'd want at your side more than your trusty bow.  So, when it did, you made sure to bring it along.",
    "npc_background": "BG_survival_story_RURAL",
    "points": 3,
    "proficiencies": [
      "prof_bow_basic",
      "prof_bowyery",
      "prof_knives_familiar",
      "prof_butchering_basic",
      "prof_skinning_basic",
      "prof_gross_anatomy",
      "prof_wp_ungulate"
    ],
    "skills": [
      { "level": 4, "name": "gun" },
      { "level": 4, "name": "archery" },
      { "level": 2, "name": "swimming" },
      { "level": 3, "name": "survival" }
    ],
    "items": {
      "both": {
        "entries": [
          { "item": "knit_scarf" },
          { "item": "socks" },
          { "item": "boots_steel" },
          { "item": "pants_cargo" },
          { "item": "jacket_flannel" },
          { "item": "bow_sling" },
          { "item": "bow_sight_pin" },
          { "item": "hat_hunting" },
          { "item": "wristwatch" },
          { "group": "charged_smart_phone", "contents-item": "manual_archery" },
          { "group": "starter_wallet_full" },
          { "item": "compbow_low", "custom-flags": [ "no_auto_equip" ] },
          { "item": "quiver", "contents-group": "quiver_bow_hunter" },
          { "item": "sheath", "contents-item": "knife_hunting" },
          { "item": "tank_top", "variant": "tank_top_camo" }
        ]
      },
      "male": { "entries": [ { "item": "boxer_shorts" } ] },
      "female": { "entries": [ { "item": "sports_bra" }, { "item": "boxer_shorts" } ] }
    },
    "missions": [ "MISSION_HUNTER" ]
  },
  {
    "type": "profession",
    "id": "crossbow_hunter",
    "name": "Crossbow Hunter",
    "description": "Ever since you were a child you loved hunting, and crossbow hunting was always your favorite.  Why, if the world ended, there's nothing you'd want at your side more than your trusty crossbow.  So, when it did, you made sure to bring it along, though most of your bolts were lost during the escape.",
    "npc_background": "BG_survival_story_RURAL",
    "points": 3,
    "proficiencies": [
      "prof_bow_basic",
      "prof_gunsmithing_spring",
      "prof_knives_familiar",
      "prof_butchering_basic",
      "prof_skinning_basic",
      "prof_gross_anatomy",
      "prof_wp_ungulate"
    ],
    "skills": [
      { "level": 4, "name": "rifle" },
      { "level": 4, "name": "gun" },
      { "level": 2, "name": "swimming" },
      { "level": 3, "name": "survival" }
    ],
    "items": {
      "both": {
        "entries": [
          { "item": "knit_scarf" },
          { "item": "socks" },
          { "item": "boots_steel" },
          { "item": "pants_cargo" },
          { "item": "jacket_flannel" },
          { "item": "hat_hunting" },
          { "item": "wristwatch" },
          { "group": "charged_smart_phone", "contents-item": "book_archery" },
          { "group": "starter_wallet_full" },
          {
            "item": "compcrossbow",
            "ammo-item": "bolt_steel",
            "charges": 1,
            "contents-item": "shoulder_strap_simple",
            "custom-flags": [ "no_auto_equip" ]
          },
          { "item": "quiver", "contents-group": "quiver_crossbow_hunter" },
          { "item": "sheath", "contents-item": "knife_hunting" },
          { "item": "tank_top", "variant": "tank_top_camo" }
        ]
      },
      "male": { "entries": [ { "item": "boxer_shorts" } ] },
      "female": { "entries": [ { "item": "sports_bra" }, { "item": "boxer_shorts" } ] }
    },
    "missions": [ "MISSION_HUNTER" ]
  },
  {
    "type": "profession",
    "id": "shotgun_hunter",
    "name": "Shotgun Hunter",
    "description": "Ever since you were a child you loved hunting, and one year you got a shotgun for your birthday.  Why, if the world ended, there's nothing you'd want at your side more than your trusty shotgun.  So, when it did, you made sure to bring it along.",
    "npc_background": "BG_survival_story_RURAL",
    "points": 3,
    "proficiencies": [
      "prof_gun_cleaning",
      "prof_knives_familiar",
      "prof_gross_anatomy",
      "prof_butchering_basic",
      "prof_skinning_basic",
      "prof_wp_basic_bird",
      "prof_wp_ungulate"
    ],
    "skills": [ { "level": 4, "name": "gun" }, { "level": 4, "name": "shotgun" }, { "level": 3, "name": "survival" } ],
    "items": {
      "both": {
        "entries": [
          { "item": "knit_scarf" },
          { "item": "socks" },
          { "item": "boots_steel" },
          { "item": "pants_cargo" },
          { "item": "jacket_flannel" },
          { "item": "hat_hunting" },
          { "item": "wristwatch" },
          { "item": "back_holster" },
          { "group": "charged_smart_phone", "contents-item": "manual_shotgun" },
          { "group": "starter_wallet_full" },
          { "item": "ear_plugs", "custom-flags": [ "no_auto_equip" ] },
          {
            "item": "remington_870",
            "ammo-item": "shot_00",
            "charges": 5,
            "contents-item": "shoulder_strap_simple",
            "custom-flags": [ "no_auto_equip" ]
          },
          { "item": "bandolier_shotgun", "contents-group": "bandolier_shotgun_hunter" },
          { "item": "sheath", "contents-item": "knife_hunting" },
          { "item": "tank_top", "variant": "tank_top_camo" }
        ]
      },
      "male": { "entries": [ { "item": "boxer_shorts" } ] },
      "female": { "entries": [ { "item": "sports_bra" }, { "item": "boxer_shorts" } ] }
    },
    "missions": [ "MISSION_HUNTER" ]
  },
  {
    "type": "profession",
    "id": "rifle_hunter",
    "name": "Rifle Hunter",
    "description": "Ever since you were a child you loved hunting, and you fancy yourself a crack shot.  Why, if the world ended, there's nothing you'd want at your side more than your trusty rifle.  So, when it did, you made sure to bring it along.",
    "npc_background": "BG_survival_story_RURAL",
    "points": 3,
    "proficiencies": [
      "prof_gun_cleaning",
      "prof_knives_familiar",
      "prof_butchering_basic",
      "prof_skinning_basic",
      "prof_gross_anatomy",
      "prof_wp_ungulate"
    ],
    "skills": [ { "level": 4, "name": "gun" }, { "level": 4, "name": "rifle" }, { "level": 3, "name": "survival" } ],
    "items": {
      "both": {
        "entries": [
          { "item": "knit_scarf" },
          { "item": "socks" },
          { "item": "boots_steel" },
          { "item": "pants_cargo" },
          { "item": "jacket_flannel" },
          { "item": "hat_hunting" },
          { "item": "wristwatch" },
          { "item": "back_holster" },
          { "group": "charged_smart_phone", "contents-item": "manual_rifle" },
          { "group": "starter_wallet_full" },
          { "item": "ear_plugs", "custom-flags": [ "no_auto_equip" ] },
          {
            "item": "remington700_270",
            "ammo-item": "270win_jsp",
            "charges": 4,
            "contents-item": "shoulder_strap_simple",
            "custom-flags": [ "no_auto_equip" ]
          },
          { "item": "bandolier_rifle", "contents-group": "bandolier_rifle_hunter" },
          { "item": "sheath", "contents-item": "knife_hunting" },
          { "item": "tank_top", "variant": "tank_top_camo" }
        ]
      },
      "male": { "entries": [ { "item": "boxer_shorts" } ] },
      "female": { "entries": [ { "item": "sports_bra" }, { "item": "boxer_shorts" } ] }
    },
    "missions": [ "MISSION_HUNTER" ]
  },
  {
    "type": "profession",
    "id": "conversion_hunter",
    "name": "Big-Bore Hunter",
    "description": "You always harbored a passion for hunting and a particular fondness for big-bore rifle calibers and affordable conversion kits.  Whether it was their cost-effective nature or the simple, testosterone-amplifying notion that you could retool your rifle to belt out .50-caliber bullets, you preferred them for your hunting trips.  Now, with your converted rifle in hand, you fancy that there isn't any game too large for you to take down.",
    "npc_background": "BG_survival_story_RURAL",
    "points": 3,
    "proficiencies": [
      "prof_gun_cleaning",
      "prof_knives_familiar",
      "prof_butchering_basic",
      "prof_skinning_basic",
      "prof_gross_anatomy",
      "prof_wp_ungulate"
    ],
    "skills": [ { "level": 4, "name": "gun" }, { "level": 4, "name": "rifle" }, { "level": 3, "name": "survival" } ],
    "items": {
      "both": {
        "entries": [
          { "item": "tank_top", "variant": "tank_top_camo" },
          { "item": "knit_scarf" },
          { "item": "socks" },
          { "item": "boots_steel" },
          { "item": "pants_cargo" },
          { "item": "jacket_flannel" },
          { "item": "hat_hunting" },
          { "item": "wristwatch" },
          { "item": "back_holster" },
          { "group": "charged_smart_phone", "contents-item": "manual_rifle" },
          { "group": "starter_wallet_full" },
          { "item": "ear_plugs", "custom-flags": [ "no_auto_equip" ] },
          {
            "group": "ar15_50",
            "ammo-item": "50beowulf_xtp",
            "charges": 10,
            "contents-item": "shoulder_strap_simple",
            "custom-flags": [ "no_auto_equip" ]
          },
          { "item": "chestrig", "contents-group": "mags_50beowulf_ar15" },
          { "item": "sheath", "contents-item": "knife_hunting" }
        ]
      },
      "male": { "entries": [ { "item": "boxer_shorts" } ] },
      "female": { "entries": [ { "item": "sports_bra" }, { "item": "boxer_shorts" } ] }
    },
    "missions": [ "MISSION_HUNTER" ]
  },
  {
    "type": "profession",
    "id": "hillbilly",
    "name": { "male": "Hillbilly", "female": "Hillbilly Girl" },
    "description": "You n' yer kin always figured shit would hit the fan some day, but never like this!  When they turned on you, you grabbed yer gun and a six pack, and hauled ass in the family truck.",
    "npc_background": "BG_survival_story_ECCENTRIC",
    "points": 4,
    "proficiencies": [ "prof_driver" ],
    "skills": [
      { "level": 3, "name": "gun" },
      { "level": 3, "name": "shotgun" },
      { "level": 3, "name": "mechanics" },
      { "level": 3, "name": "driving" }
    ],
    "vehicle": "extended_pickup",
    "items": {
      "both": {
        "entries": [
          { "item": "hoodie" },
          { "item": "socks" },
          { "item": "boots_steel" },
          { "item": "jeans" },
          { "item": "multitool" },
          { "item": "jacket_flannel" },
          { "item": "slingpack" },
          { "group": "charged_smart_phone" },
          { "group": "starter_wallet_full" },
          { "item": "shot_00", "charges": 25 },
          { "item": "beer", "count": 6 },
          { "item": "remington_870", "ammo-item": "shot_00", "charges": 5, "contents-item": "shoulder_strap_simple" }
        ]
      },
      "male": { "entries": [ { "item": "boxer_shorts" } ] },
      "female": { "entries": [ { "item": "bra" }, { "item": "panties" } ] }
    }
  },
  {
    "type": "profession",
    "id": "construction_worker",
    "name": { "male": "Handy Man", "female": "Handy Woman" },
    "description": "You used to work at a local hardware store, and you did plenty of home renovations yourself.  Now you look out at the horizon of a ruined world, and wonder - are your meager skills, and the few supplies you grabbed on the way out, sufficient to help rebuild?",
    "npc_background": "BG_survival_story_WORKER_COMMERCIAL",
    "points": 3,
    "proficiencies": [
      "prof_plumbing",
      "prof_elec_soldering",
      "prof_metalworking",
      "prof_lockpicking",
      "prof_carpentry_basic",
      "prof_appliance_repair"
    ],
    "skills": [ { "level": 5, "name": "fabrication" } ],
    "items": {
      "both": {
        "entries": [
          { "item": "socks" },
          { "item": "boots_steel" },
          { "item": "multitool" },
          { "item": "wristwatch" },
          { "group": "charged_smart_phone", "contents-item": "carpentry_book" },
          { "group": "starter_wallet_full" },
          { "item": "nailgun", "ammo-item": "nail", "charges": 20 },
          { "item": "nail", "charges": 180 },
          { "item": "tool_belt", "contents-item": "hammer" },
          { "item": "tank_top", "variant": "tank_top_generic" },
          { "item": "pants", "variant": "pants_brown" }
        ]
      },
      "male": { "entries": [ { "item": "boxer_shorts" } ] },
      "female": { "entries": [ { "item": "bra" }, { "item": "panties" } ] }
    }
  },
  {
    "type": "profession",
    "id": "trucker",
    "name": "Trucker",
    "description": "You once ruled the road in your big rig.  When the riots hit, you hopped in and drove it to safety.  Now it's just you and your truck against the world.",
    "npc_background": "BG_survival_story_WORKER_COMMERCIAL",
    "points": 4,
    "proficiencies": [ "prof_driver" ],
    "skills": [ { "level": 6, "name": "driving" }, { "level": 3, "name": "mechanics" } ],
    "vehicle": "semi_truck_scenario",
    "items": {
      "both": {
        "entries": [
          { "item": "socks" },
          { "item": "boots_steel" },
          { "item": "multitool" },
          { "item": "wristwatch" },
          { "item": "gloves_work" },
          { "item": "hat_ball" },
          { "group": "charged_smart_phone", "contents-item": "novel_road" },
          { "group": "starter_wallet_full" },
          { "item": "pants", "variant": "pants_gray" },
          { "item": "tank_top", "variant": "tank_top_generic" }
        ]
      },
      "male": { "entries": [ { "item": "boxer_shorts" } ] },
      "female": { "entries": [ { "item": "bra" }, { "item": "panties" } ] }
    }
  },
  {
    "id": "car_survivor",
    "type": "profession",
    "name": "Rideshare Driver",
    "description": "You love driving, and decided to start making some money doing it.  On your way to pick up a customer, a riot broke out around you.  You took a long detour to safety, only to find yourself somewhere unfamiliar.",
    "npc_background": "BG_survival_story_WORKER_COMMERCIAL",
    "points": 3,
    "proficiencies": [ "prof_driver" ],
    "skills": [ { "level": 5, "name": "driving" }, { "level": 2, "name": "speech" } ],
    "vehicle": "car",
    "items": {
      "both": {
        "entries": [
          { "item": "sneakers" },
          { "item": "socks" },
          { "item": "jeans" },
          { "item": "longshirt" },
          { "group": "charged_smart_watch" },
          { "item": "water_clean" },
          { "group": "charged_smart_phone", "contents-item": "novel_road" },
          { "group": "starter_wallet_full" }
        ]
      },
      "male": { "entries": [ { "item": "boxer_shorts" } ] },
      "female": { "entries": [ { "item": "panties" }, { "item": "bra" } ] }
    }
  },
  {
    "id": "emt_firefighter",
    "type": "profession",
    "name": "Paramedic Firefighter",
    "description": "On your way to respond to an emergency call, you nearly drove straight into a riot in the city.  Turning off of the burning, debris-covered streets, you took a long detour only to find yourself lost.  That call will have to wait - you're in an emergency of your own now.",
    "npc_background": "BG_survival_story_WORKER_FIREFIGHTER",
    "points": 5,
    "skills": [
      { "level": 6, "name": "firstaid" },
      { "level": 4, "name": "melee" },
      { "level": 4, "name": "bashing" },
      { "level": 4, "name": "swimming" },
      { "level": 4, "name": "driving" }
    ],
    "proficiencies": [
      "prof_wound_care",
      "prof_wound_care_expert",
      "prof_intro_biology",
      "prof_physiology",
      "prof_burn_care",
      "prof_dissect_humans",
      "prof_driver"
    ],
    "vehicle": "fire_engine",
    "items": {
      "both": {
        "entries": [
          { "item": "boots_bunker" },
          { "item": "bunker_coat" },
          { "item": "nomex_suit" },
          { "item": "bunker_pants" },
          { "item": "dress_shirt" },
          { "item": "nomex_gloves" },
          { "item": "fire_gauntlets" },
          { "item": "nomex_hood" },
          { "item": "firehelmet" },
          { "item": "mask_bunker" },
          { "item": "mbag" },
          { "item": "nomex_socks" },
          { "item": "water_clean" },
          { "item": "wristwatch" },
          { "item": "syringe" },
          { "item": "morphine" },
          { "item": "adrenaline_injector" },
          { "group": "full_1st_aid" },
          { "group": "charged_smart_phone", "contents-item": "textbook_firstaid" },
          { "group": "starter_wallet_full" },
          { "item": "ear_plugs", "custom-flags": [ "no_auto_equip" ] },
          { "item": "halligan", "container-item": "fireman_belt" }
        ]
      }
    }
  },
  {
    "id": "handymanservice",
    "type": "profession",
    "name": { "male": "Serviceman", "female": "Servicewoman" },
    "description": "Employed by a large company, you performed installation and troubleshooting services at the homes of ungrateful luddites.  Driving back from your last call, you were suddenly swarmed by what you believed to be angry rioters.  You veered off onto an old, neglected side road to escape, only to find yourself lost and low on gas.",
    "npc_background": "BG_survival_story_WORKER_COMMERCIAL",
    "points": 3,
    "proficiencies": [ "prof_appliance_repair", "prof_driver" ],
    "skills": [
      { "level": 4, "name": "mechanics" },
      { "level": 4, "name": "electronics" },
      { "level": 3, "name": "computer" },
      { "level": 3, "name": "driving" }
    ],
    "vehicle": "cube_van_cheap",
    "items": {
      "both": {
        "entries": [
          { "item": "dress_shirt" },
          { "item": "socks" },
          { "item": "boots" },
          { "item": "multitool" },
          { "group": "charged_smart_watch" },
          { "item": "mbag" },
          { "item": "water_clean" },
          { "item": "gloves_work" },
          { "item": "hammer" },
          { "item": "hat_ball" },
          { "group": "charged_smart_phone", "contents-item": "carpentry_book" },
          { "group": "starter_wallet_full" },
          { "group": "charged_electrical_measuring" },
          { "item": "pants", "variant": "pants_black" }
        ]
      },
      "male": { "entries": [ { "item": "boxer_shorts" } ] },
      "female": { "entries": [ { "item": "panties" }, { "item": "bra" } ] }
    }
  },
  {
    "id": "bus_driver",
    "type": "profession",
    "name": "Bus Driver",
    "description": "You made a living driving kids to and from school, a career choice you regretted almost every day.  None of the brats were at their normal stops, and the noise of your bus quickly attracted hordes of zombies.  You escaped, but now you've gotten lost.  At least you're getting a break from the hellish screams of children, though you're starting to hear new ones…",
    "npc_background": "BG_survival_story_WORKER_COMMERCIAL",
    "points": 3,
    "proficiencies": [ "prof_driver" ],
    "skills": [ { "level": 5, "name": "driving" }, { "level": 1, "name": "speech" } ],
    "vehicle": "schoolbus",
    "items": {
      "both": {
        "entries": [
          { "item": "sneakers" },
          { "item": "socks" },
          { "item": "jeans" },
          { "item": "wristwatch" },
          { "item": "jacket_light" },
          { "item": "water_clean" },
          { "item": "hat_ball" },
          { "group": "charged_smart_phone" },
          { "group": "starter_wallet_full" },
          { "item": "tshirt", "variant": "generic_tshirt" }
        ]
      },
      "male": { "entries": [ { "item": "boxer_shorts" } ] },
      "female": { "entries": [ { "item": "panties" }, { "item": "bra" } ] }
    }
  },
  {
    "id": "cop_car",
    "type": "profession",
    "name": "Police Interceptor",
    "requirement": "achievement_reach_police_station",
    "description": "An on-duty officer, you received the call and were ready to respond to the robbery.  It all went to shit, your backup got eaten, and you were lucky to escape with your life and patrol car.",
    "npc_background": "BG_survival_story_POLICE",
    "points": 5,
    "skills": [
      { "level": 4, "name": "gun" },
      { "level": 4, "name": "pistol" },
      { "level": 4, "name": "driving" },
      { "level": 3, "name": "melee" },
      { "level": 3, "name": "bashing" },
      { "level": 2, "name": "dodge" },
      { "level": 2, "name": "swimming" }
    ],
    "proficiencies": [ "prof_spotting", "prof_gun_cleaning", "prof_driver", "prof_batons_familiar", "prof_auto_pistols_familiar" ],
    "vehicle": "policecar",
    "traits": [ "PROF_POLICE" ],
    "items": {
      "both": {
        "entries": [
          { "item": "pants_army" },
          { "item": "socks" },
          { "item": "badge_deputy" },
          { "item": "police_belt" },
          { "item": "boots" },
          { "item": "whistle" },
          { "item": "kevlar" },
          { "item": "baton" },
          { "item": "wristwatch" },
          { "group": "charged_smart_phone", "contents-item": "novel_crime_midnight" },
          { "group": "starter_wallet_full" },
          { "group": "charged_two_way_radio" },
          { "item": "ear_plugs", "custom-flags": [ "no_auto_equip" ] },
          { "item": "usp_45", "ammo-item": "45_acp", "charges": 12, "container-item": "holster" },
          { "item": "legpouch_large", "contents-group": "army_mags_usp45" },
          { "item": "postman_shirt", "variant": "sheriff" }
        ]
      },
      "male": { "entries": [ { "item": "boxer_shorts" } ] },
      "female": { "entries": [ { "item": "bra" }, { "item": "boy_shorts" } ] }
    }
  },
  {
    "type": "profession",
    "id": "militia_car",
    "name": "Militia",
    "requirement": "achievement_survive_28_days",
    "description": "You and a group of like-minded individuals built a hideout in the woods from which to launch looting raids in a jury-rigged pickup.  The last run went bad, and now all your comrades are dead.  Every breath you take now is an act of rebellion against the cruelty of this doomed world.  Do not let that flame of hope perish inside you.",
    "npc_background": "BG_survival_story_RURAL",
    "points": 4,
    "proficiencies": [ "prof_driver", "prof_auto_rifles_familiar", "prof_auto_pistols_familiar" ],
    "skills": [
      { "level": 4, "name": "gun" },
      { "level": 4, "name": "rifle" },
      { "level": 3, "name": "pistol" },
      { "level": 3, "name": "fabrication" },
      { "level": 3, "name": "mechanics" },
      { "level": 3, "name": "driving" }
    ],
    "vehicle": "pickup_technical",
    "items": {
      "both": {
        "entries": [
          { "item": "pants_army" },
          { "item": "combat_shirt" },
          { "item": "socks" },
          { "item": "sweatshirt" },
          { "item": "boots" },
          { "group": "charged_cigs" },
          { "item": "elbow_pads" },
          { "item": "slingpack" },
          { "item": "kevlar" },
          { "item": "balclava", "variant": "black" },
          { "item": "knee_pads" },
          { "item": "beret" },
          { "item": "wristwatch" },
          { "item": "water_clean" },
          { "group": "charged_cell_phone" },
          { "group": "starter_wallet_full" },
          { "item": "ear_plugs", "custom-flags": [ "no_auto_equip" ] },
          { "item": "knife_KABAR", "container-item": "sheath" },
          { "item": "m9", "ammo-item": "9mm", "charges": 15, "container-item": "holster" },
          { "item": "chestrig", "contents-group": "army_mags_m4" },
          { "item": "lighter", "charges": 100 },
          { "group": "modular_ar15", "ammo-item": "223", "charges": 30, "contents-item": [ "shoulder_strap" ] }
        ]
      },
      "male": { "entries": [ { "item": "boxer_shorts" } ] },
      "female": { "entries": [ { "item": "bra" }, { "item": "boy_shorts" } ] }
    },
    "age_lower": 18
  },
  {
    "type": "profession",
    "id": "park_ranger",
    "name": "Park Ranger",
    "description": "Your days of patrolling the park and protecting people and wildlife from each other have taught you many useful skills.  After finding a gruesome scene at a campsite and getting no response when you radioed for help, you stockpiled as many supplies as possible and set out in your pickup looking for answers.",
    "npc_background": "BG_survival_story_WORKER_PUBLIC",
    "points": 5,
    "proficiencies": [ "prof_driver", "prof_wound_care" ],
    "skills": [
      { "level": 5, "name": "survival" },
      { "level": 5, "name": "firstaid" },
      { "level": 5, "name": "driving" },
      { "level": 3, "name": "gun" },
      { "level": 3, "name": "pistol" },
      { "level": 3, "name": "fabrication" },
      { "level": 2, "name": "swimming" }
    ],
    "vehicle": "pickup",
    "items": {
      "both": {
        "entries": [
          { "item": "boots_hiking" },
          { "item": "cowboy_hat" },
          { "item": "diving_watch" },
          { "item": "e_tool" },
          { "item": "hammer" },
          { "item": "knife_folding" },
          { "item": "multitool" },
          { "item": "pants_army" },
          { "item": "police_belt" },
          { "item": "rollmat" },
          { "item": "socks" },
          { "item": "travelpack" },
          { "item": "vest" },
          { "item": "water_clean" },
          { "item": "whistle_multitool" },
          { "group": "charged_smart_phone", "contents-item": "survival_book" },
          { "group": "starter_wallet_full" },
          { "group": "charged_flashlight" },
          { "group": "charged_two_way_radio" },
          { "group": "full_1st_aid" },
          { "item": "black_pen", "charges": 100 },
          { "item": "coat_rain", "custom-flags": [ "no_auto_equip" ] },
          { "item": "ear_plugs", "custom-flags": [ "no_auto_equip" ] },
          { "item": "file" },
          { "item": "legpouch_large", "contents-group": "ranger_mags" },
          { "item": "lighter", "charges": 100 },
          { "item": "p320_357sig", "ammo-item": "357sig_fmj", "charges": 13, "container-item": "holster" },
          { "item": "paper", "charges": 20, "container-item": "leather_journal" },
          { "item": "permanent_marker", "charges": 500 },
          { "item": "roadmap" },
          { "item": "sm_extinguisher", "charges": 10 },
          { "item": "trailmap" },
          { "item": "postman_shirt", "variant": "sheriff" }
        ]
      },
      "male": { "entries": [ { "item": "boxer_shorts" } ] },
      "female": { "entries": [ { "item": "bra" }, { "item": "boy_shorts" } ] }
    }
  },
  {
    "type": "profession",
    "id": "lumberjack",
    "name": { "male": "Lumberjack", "female": "Lumberjill" },
    "description": "You have your trusty wood axe, and you're okay.  You felled trees before the world ended, and you suspect the undead aren't nearly as tough.",
    "npc_background": "BG_survival_story_WORKER_COMMERCIAL",
    "points": 2,
    "proficiencies": [ "prof_great_axes_familiar", "prof_great_axes_pro", "prof_hand_axes_familiar", "prof_hand_axes_pro" ],
    "skills": [
      { "level": 3, "name": "melee" },
      { "level": 3, "name": "bashing" },
      { "level": 3, "name": "cutting" },
      { "level": 2, "name": "swimming" }
    ],
    "items": {
      "both": {
        "entries": [
          { "item": "jeans" },
          { "item": "socks" },
          { "item": "boots" },
          { "item": "hat_hunting" },
          { "item": "jacket_flannel" },
          { "item": "knit_scarf" },
          { "item": "vest" },
          { "item": "wristwatch" },
          { "item": "axe_ring" },
          { "group": "charged_smart_phone" },
          { "item": "ax", "custom-flags": [ "auto_wield" ] }
        ]
      },
      "male": { "entries": [ { "item": "boxer_shorts" } ] },
      "female": { "entries": [ { "item": "sports_bra" }, { "item": "boxer_shorts" } ] }
    }
  },
  {
    "type": "profession",
    "id": "fastfoodcook",
    "name": "Fast Food Cook",
    "description": "The diners at the fancy burger joint where you worked were even more irritable and unreasonable than usual today.  You showed them the meaning of fast food… by running for your life!",
    "npc_background": "BG_survival_story_WORKER_COMMERCIAL",
    "points": 1,
    "skills": [ { "level": 3, "name": "cooking" } ],
    "proficiencies": [ "prof_frying", "prof_knives_familiar" ],
    "items": {
      "both": {
        "entries": [
          { "item": "sneakers" },
          { "item": "socks" },
          { "item": "knife_small", "variant": "knife_steak" },
          { "group": "charged_smart_phone", "contents-item": "book_fict_soft_ya_pbbr" },
          { "group": "starter_wallet_full" },
          { "item": "tshirt", "variant": "generic_tshirt" },
          { "item": "pants", "variant": "pants_black" }
        ]
      },
      "male": { "entries": [ { "item": "briefs" } ] },
      "female": { "entries": [ { "item": "bra" }, { "item": "panties" } ] }
    },
    "age_lower": 16
  },
  {
    "type": "profession",
    "id": "electrician",
    "name": "Electrician",
    "description": "Small businesses often hired you for electrical work.  You were halfway through your latest job when the whole power grid went dead.",
    "npc_background": "BG_survival_story_WORKER_COMMERCIAL",
    "points": 2,
    "proficiencies": [ "prof_elec_soldering", "prof_appliance_repair" ],
    "skills": [ { "level": 6, "name": "electronics" } ],
    "items": {
      "both": {
        "entries": [
          { "item": "jumpsuit" },
          { "item": "socks" },
          { "item": "boots" },
          { "item": "tool_belt" },
          { "group": "charged_smart_watch" },
          { "item": "mbag" },
          { "item": "solder_wire" },
          { "group": "charged_smart_phone", "contents-item": "manual_electronics" },
          { "group": "starter_wallet_full" },
          { "group": "charged_flashlight" },
          { "group": "charged_soldering_iron" },
          { "group": "charged_electrical_measuring" }
        ]
      },
      "male": { "entries": [ { "item": "boxer_briefs" } ] },
      "female": { "entries": [ { "item": "bra" }, { "item": "panties" } ] }
    }
  },
  {
    "type": "profession",
    "id": "engineer_ee",
    "name": "Electrical Engineer",
    "description": "Fresh out of college, you were quite eager to get some practical engineering experience and leave your mark on the world, one solder joint at a time.  Now, you are not even sure if the complete failure of the power grid makes your field obsolete or all the more necessary.",
    "npc_background": "BG_survival_story_LAB",
    "points": 2,
    "proficiencies": [
      "prof_elec_soldering",
      "prof_elec_circuits",
      "prof_elec_integrated_circuits",
      "prof_electromagnetics",
      "prof_elec_semiconductors"
    ],
    "skills": [ { "level": 5, "name": "electronics" } ],
    "items": {
      "both": {
        "items": [ "dress_shirt", "socks", "dress_shoes", "file" ],
        "entries": [
          { "group": "charged_smart_watch" },
          { "group": "charged_smart_phone", "contents-item": "textbook_electronics" },
          { "group": "starter_wallet_full" },
          { "item": "pants", "variant": "pants_black" }
        ]
      },
      "male": [ "boxer_briefs" ],
      "female": [ "bra", "panties" ]
    }
  },
  {
    "type": "profession",
    "id": "hacker",
    "name": "Computer Hacker",
    "description": "Caffeine pills and all-nighters in front of a computer screen made you an expert at writing and cracking code.  The power's gone out, and suddenly your elite skills seem significantly less useful.  At least there's no one stopping you from your dream of breaking into a military mainframe now.",
    "npc_background": "BG_survival_story_WORKER_COMMERCIAL",
    "points": 2,
    "skills": [ { "level": 6, "name": "computer" } ],
    "items": {
      "both": {
        "entries": [
          { "item": "tshirt" },
          { "item": "socks" },
          { "item": "sneakers" },
          { "item": "mbag" },
          { "item": "caffeine", "count": 10, "container-item": "null", "entry-wrapper": "bottle_plastic_small" },
          { "item": "caff_gum", "count": 3 },
          { "item": "memory_card", "contents-item": "textbook_computer" },
          { "item": "usb_drive", "contents-item": "SICP" },
          { "item": "portable_game", "charges": 150 },
          { "item": "pants", "variant": "pants_gray" },
          { "group": "charged_smart_watch_adv", "contents-item": "efile_map" },
          { "group": "charged_smart_phone", "contents-item": "hackerman_computer" },
          { "group": "starter_wallet_full" },
          { "group": "charged_laptop", "contents-item": "software_hacking" }
        ]
      },
      "male": { "entries": [ { "item": "briefs" } ] },
      "female": { "entries": [ { "item": "sports_bra" }, { "item": "panties" } ] }
    }
  },
  {
    "type": "profession",
    "id": "backpacker",
    "name": "Backpacker",
    "description": "For the past few years you've been traveling the world, sightseeing and living off your parents' trust fund.  You came home to find the world in ruins, and the only thing between you and death is the open road and your backpack.",
    "npc_background": "BG_survival_story_RURAL",
    "points": 1,
    "skills": [ { "level": 3, "name": "survival" } ],
    "items": {
      "both": {
        "entries": [
          { "item": "backpack_hiking" },
          { "item": "jeans" },
          { "item": "boots_hiking" },
          { "item": "knit_scarf" },
          { "item": "socks" },
          { "item": "wristwatch" },
          { "item": "fun_survival" },
          { "group": "charged_smart_phone", "contents-item": "novel_road" },
          { "group": "starter_wallet_full" },
          { "item": "tshirt", "variant": "generic_tshirt" }
        ]
      },
      "male": { "entries": [ { "item": "boxer_shorts" } ] },
      "female": { "entries": [ { "item": "bra" }, { "item": "boy_shorts" } ] }
    }
  },
  {
    "type": "profession",
    "id": "student",
    "name": "Student",
    "description": "Just an average student, you find yourself facing a test you never studied for, and the stakes are a bit higher than geometry.  Maybe there'll be something useful in one of these books you've been lugging around all year.",
    "npc_background": "BG_survival_story_TEENAGER",
    "points": 0,
    "skills": [ { "level": 2, "name": "chemistry" }, { "level": 2, "name": "computer" } ],
    "items": {
      "both": {
        "entries": [
          { "item": "socks" },
          { "item": "sneakers" },
          { "item": "ZSG" },
          { "item": "backpack" },
          { "item": "wristwatch" },
          { "item": "textbook_speech" },
          { "item": "story_book" },
          { "item": "howto_computer" },
          { "group": "charged_smart_phone", "contents-item": "mag_news" },
          { "group": "starter_wallet_full" },
          { "item": "tshirt", "variant": "generic_tshirt" },
          { "item": "jeans" }
        ]
      },
      "male": { "entries": [ { "item": "boxer_shorts" } ] },
      "female": { "entries": [ { "item": "bra" }, { "item": "boy_shorts" } ] }
    },
    "age_lower": 16,
    "age_upper": 25
  },
  {
    "type": "profession",
    "id": "svictim",
    "name": "Shower Victim",
    "description": "You just stepped out of a nice, hot shower to find the world had ended.  You've got some soap, along with the most massively useful thing ever… a towel.",
    "npc_background": "BG_survival_story_VULNERABLE",
    "points": -1,
    "flags": [ "NO_BONUS_ITEMS" ],
    "items": { "both": { "entries": [ { "item": "towel_wet" }, { "item": "soap", "custom-flags": [ "auto_wield" ] } ] } }
  },
  {
    "type": "profession",
    "id": "biker",
    "name": "Biker",
    "description": "You spent most of your life on a motorcycle, out on the open road with your club.  Now they're all dead.  Time to ride or die.",
    "npc_background": "BG_survival_story_EVACUEE",
    "points": 3,
    "proficiencies": [ "prof_driver" ],
    "skills": [ { "level": 6, "name": "driving" }, { "level": 3, "name": "mechanics" } ],
    "vehicle": "motorcycle",
    "items": {
      "both": {
        "entries": [
          { "item": "motorbike_pants" },
          { "item": "chaps_leather" },
          { "item": "socks" },
          { "item": "motorbike_boots" },
          { "item": "helmet_motor" },
          { "item": "leather_police_jacket" },
          { "item": "wristwatch" },
          { "item": "multitool" },
          { "group": "charged_smart_phone", "contents-item": "book_nonf_hard_sports_bike" },
          { "group": "starter_wallet_full" },
          { "item": "sheath", "contents-item": "knife_trench" },
          { "item": "leg_bag", "variant": "black_leg_bag" }
        ]
      },
      "male": { "entries": [ { "item": "boxer_shorts" }, { "item": "tank_top" } ] },
      "female": { "entries": [ { "item": "bra" }, { "item": "boy_shorts" } ] }
    }
  },
  {
    "type": "profession",
    "id": "dancer",
    "name": "Ballroom Dancer",
    "description": "Things got a little weird on your way to your weekly dance class.  Zombies don't seem to know how to dance, but you're not about to let them step on your toes.",
    "npc_background": "BG_survival_story_SPORTS",
    "points": 0,
    "skills": [ { "level": 3, "name": "dodge" } ],
    "items": {
      "both": {
        "entries": [
          { "item": "socks" },
          { "item": "knit_scarf" },
          { "item": "dance_shoes" },
          { "group": "charged_smart_phone", "contents-item": "book_nonf_hard_dodge_tlwd" },
          { "group": "starter_wallet_full" }
        ]
      },
      "male": { "entries": [ { "item": "briefs" }, { "item": "tux" }, { "item": "tourmaline_silver_cufflinks" } ] },
      "female": {
        "entries": [
          { "item": "bra" },
          { "item": "panties" },
          { "item": "dress" },
          { "item": "purse", "custom-flags": [ "auto_wield" ] },
          { "item": "tourmaline_silver_bracelet" }
        ]
      }
    },
    "age_lower": 16
  },
  {
    "type": "profession",
    "id": "patient",
    "name": "Patient",
    "description": "When the diagnosis came back positive, you made a vow: to fight for your life, and to never give in to despair.  Now is the time to renew that vow.",
    "npc_background": "BG_survival_story_VULNERABLE",
    "points": -2,
    "items": {
      "both": {
        "entries": [
          { "item": "jeans" },
          { "item": "socks" },
          { "item": "sneakers" },
          { "item": "wristwatch" },
          { "group": "charged_smart_phone" },
          { "group": "starter_wallet_full" },
          { "item": "tshirt", "variant": "generic_tshirt" }
        ]
      },
      "male": { "entries": [ { "item": "briefs" } ] },
      "female": { "entries": [ { "item": "bra" }, { "item": "panties" } ] }
    },
    "flags": [ "SCEN_ONLY" ],
    "missions": [ "MISSION_PATIENT" ],
    "age_lower": 16
  },
  {
    "type": "profession",
    "id": "mutant_patient",
    "name": "Unwilling Mutant",
    "description": "You were a human guinea pig, used by laboratory technicians to understand the immense power of mutation.  You are determined to live on, if only to spite them for what they did to you.",
    "npc_background": "BG_survival_story_EVACUEE",
    "points": -1,
    "items": {
      "both": { "items": [ { "item": "jumpsuit_pocketless", "variant": "orange" } ] },
      "male": { "entries": [ { "item": "briefs" } ] },
      "female": { "entries": [ { "item": "bra" }, { "item": "panties" } ] }
    },
    "flags": [ "SCEN_ONLY" ],
    "age_lower": 16
  },
  {
    "type": "profession",
    "id": "mutant_volunteer",
    "name": "Volunteer Mutant",
    "description": "Your dreams of becoming a mutant superhero through genetic alteration may have fallen a bit short, but the scientists say you're ready.  It's time for a field test.",
    "npc_background": "BG_survival_story_EVACUEE",
    "points": 2,
    "skills": [ { "level": 4, "name": "chemistry" }, { "level": 4, "name": "electronics" } ],
    "items": {
      "both": {
        "entries": [
          { "item": "dress_shirt" },
          { "item": "pants", "variant": "pants_black" },
          { "item": "socks" },
          { "item": "boots" },
          { "item": "knit_scarf" },
          { "item": "coat_lab" },
          { "item": "glasses_safety" },
          { "item": "wristwatch" },
          { "group": "starter_wallet_full" }
        ]
      },
      "male": { "entries": [ { "item": "briefs" } ] },
      "female": { "entries": [ { "item": "bra" }, { "item": "panties" } ] }
    },
    "flags": [ "SCEN_ONLY" ],
    "missions": [ "MISSION_MUTANT_VOLUNTEER" ]
  },
  {
    "type": "profession",
    "id": "hitchhiker",
    "name": "Hitchhiker",
    "description": "Your house has been demolished and your planet destroyed, but at least you still have your towel.",
    "npc_background": "BG_survival_story_VULNERABLE",
    "points": -1,
    "items": {
      "both": [ "house_coat", "slippers", "towel", "guidebook" ],
      "male": { "entries": [ { "item": "boxer_shorts" } ] },
      "female": { "entries": [ { "item": "bra" }, { "item": "boxer_shorts" } ] }
    }
  },
  {
    "type": "profession",
    "id": "trapper",
    "name": "Trapper",
    "description": "You spent most of your life trapping with your father.  Both of you made a decent living selling your catches and running trapping tutorials.  Hopefully, your skills will come in useful against less conventional game.",
    "npc_background": "BG_survival_story_RURAL",
    "points": 3,
    "skills": [ { "level": 6, "name": "traps" }, { "level": 4, "name": "survival" } ],
    "proficiencies": [
      "prof_fibers",
      "prof_fibers_rope",
      "prof_traps",
      "prof_trapsetting",
      "prof_knives_familiar",
      "prof_butchering_basic",
      "prof_skinning_basic"
    ],
    "recipes": [ "beartrap" ],
    "items": {
      "both": {
        "entries": [
          { "item": "jeans" },
          { "item": "socks" },
          { "item": "boots" },
          { "item": "hat_hunting" },
          { "item": "jacket_flannel" },
          { "item": "knit_scarf" },
          { "item": "beartrap" },
          { "item": "wristwatch" },
          { "group": "rolling_cigs" },
          { "item": "backpack" },
          { "group": "charged_smart_phone", "contents-item": "textbook_traps" },
          { "group": "starter_wallet_full" },
          { "group": "charged_matches" },
          { "item": "knife_hunting", "container-item": "sheath" }
        ]
      },
      "male": { "entries": [ { "item": "boxer_shorts" } ] },
      "female": { "entries": [ { "item": "bra" }, { "item": "boxer_shorts" } ] }
    }
  },
  {
    "type": "profession",
    "id": "blacksmith",
    "name": "Blacksmith",
    "description": "You ran into trouble coming out of class at your community college's metalsmithing program, but despite the havoc you've managed to keep ahold of some of the equipment you were carrying.",
    "npc_background": "BG_survival_story_WORKER_COMMERCIAL",
    "points": 2,
    "skills": [ { "level": 6, "name": "fabrication" }, { "level": 2, "name": "swimming" } ],
    "proficiencies": [ "prof_metalworking", "prof_blacksmithing" ],
    "items": {
      "both": {
        "entries": [
          { "item": "jeans" },
          { "item": "socks" },
          { "item": "boots" },
          { "item": "tank_top" },
          { "item": "apron_cut_resistant" },
          { "item": "fire_gauntlets" },
          { "item": "wristwatch" },
          { "item": "hammer" },
          { "group": "charged_smart_phone", "contents-item": "reference_fabrication1" },
          { "group": "starter_wallet_full" }
        ]
      },
      "male": { "entries": [ { "item": "briefs" } ] },
      "female": { "entries": [ { "item": "bra" }, { "item": "panties" } ] }
    }
  },
  {
    "type": "profession",
    "id": "jeweler",
    "name": "Jeweler",
    "description": "You were an independent artisan, who made gorgeous rings and pendants for the people who afforded your services.  You doubt the market for your work has fared well after the end of the world, but perhaps your proficiency with fine tools and metals will come in handy somehow.",
    "npc_background": "BG_survival_story_WORKER_COMMERCIAL",
    "points": 2,
    "skills": [ { "level": 6, "name": "fabrication" }, { "level": 2, "name": "swimming" } ],
    "proficiencies": [ "prof_metalworking", "prof_redsmithing", "prof_fine_metalsmithing", "prof_gem_setting" ],
    "items": {
      "both": {
        "entries": [
          { "item": "jeans" },
          { "item": "socks" },
          { "item": "boots" },
          { "item": "longshirt" },
          { "item": "wristwatch" },
          { "item": "apron_leather" },
          { "item": "chisel" },
          { "group": "charged_smart_phone", "contents-item": "jewelry_book" },
          { "group": "starter_wallet_full" }
        ]
      },
      "male": { "entries": [ { "item": "briefs" } ] },
      "female": { "entries": [ { "item": "bra" }, { "item": "panties" } ] }
    }
  },
  {
    "type": "profession",
    "id": "clown",
    "name": { "male": "Clown", "female": "Clowness" },
    "description": "All you ever wanted was to make people laugh.  Dropping out of school and performing at kids' parties was a dream come true until the world ended.  There are precious few balloon animals in your future now.",
    "npc_background": "BG_survival_story_WORKER_SELFEMP",
    "points": -1,
    "items": {
      "both": {
        "entries": [
          { "item": "clown_wig" },
          { "item": "clown_suit" },
          { "item": "clown_nose" },
          { "item": "socks" },
          { "item": "clownshoes" },
          { "item": "airhorn" },
          { "group": "charged_smart_phone" },
          { "group": "starter_wallet_full" },
          { "item": "balloon", "count": 20 }
        ]
      },
      "male": { "entries": [ { "item": "briefs" } ] },
      "female": { "entries": [ { "item": "bra" }, { "item": "panties" } ] }
    },
    "missions": [ "MISSION_CLOWN" ]
  },
  {
    "type": "profession",
    "id": "lost_sub",
    "name": "Lost Submissive",
    "description": "In the rush to safety, you were separated from your master by cruel fate.  Now you are on your own, with nothing to your name but a suit of really kinky black leather.  Unfortunately, there are no safewords in the apocalypse.",
    "npc_background": "BG_survival_story_VULNERABLE",
    "points": -1,
    "traits": [ "MASOCHIST" ],
    "flags": [ "NO_BONUS_ITEMS" ],
    "proficiencies": [ "prof_fibers", "prof_fibers_rope" ],
    "items": {
      "both": {
        "entries": [
          { "item": "bondage_suit" },
          { "item": "bondage_mask" },
          { "item": "boots" },
          { "item": "gloves_leather" },
          { "item": "leather_belt" },
          { "group": "charged_matches", "custom-flags": [ "auto_wield" ] }
        ]
      }
    },
    "missions": [ "MISSION_LOST_SUB" ]
  },
  {
    "type": "profession",
    "id": "senior",
    "name": "Senior Citizen",
    "description": "You haven't seen this much blood since the war.  The whole world's gone crazy!  They ate your grandkids!  But dagnabbit, you'll make them all pay for what they've done.",
    "npc_background": "BG_survival_story_RETIRED",
    "proficiencies": [ "prof_knitting" ],
    "points": 0,
    "items": {
      "both": {
        "entries": [
          { "group": "pipe_smoke" },
          { "item": "socks" },
          { "item": "dress_shoes" },
          { "item": "knit_scarf" },
          { "item": "bellyband" },
          { "item": "dentures" },
          { "group": "charged_ref_lighter" },
          { "group": "starter_rich_wallet_full" },
          { "item": "cane", "custom-flags": [ "auto_wield" ] }
        ]
      },
      "male": {
        "entries": [ { "item": "briefs" }, { "item": "dress_shirt" }, { "item": "pants_checkered" }, { "item": "pocketwatch" } ]
      },
      "female": {
        "entries": [ { "item": "panties" }, { "item": "bra" }, { "item": "dress" }, { "item": "fanny" }, { "item": "gold_watch" } ]
      }
    },
    "age_lower": 50
  },
  {
    "type": "profession",
    "id": "otaku",
    "name": "Otaku",
    "description": "After many late nights with friends watching anime and eating snacks, you decided to make the trip to the premier anime convention in the Northeast.  Now zombies are eating everyone, and even worse, the convention is canceled!  At least you were ready in case your costume tore.",
    "npc_background": "BG_survival_story_ECCENTRIC",
    "points": 0,
    "skills": [ { "level": 2, "name": "tailor" } ],
    "items": {
      "both": {
        "entries": [
          { "item": "shorts" },
          { "item": "socks" },
          { "item": "sneakers" },
          { "item": "tank_top" },
          { "item": "fur_cat_ears" },
          { "item": "fur_cat_tail" },
          { "item": "fur_collar" },
          { "item": "sewing_kit", "charges": 200 },
          { "item": "mbag" },
          { "item": "mag_animecon" },
          { "item": "cheeseburger" },
          { "group": "charged_smart_watch_adv", "contents-item": "mag_comic" },
          { "group": "charged_smart_phone", "contents-item": "novel_fantasy" },
          { "group": "starter_wallet_full" },
          { "item": "eink_tablet_pc", "charges": 150, "contents-item": "tailor_japanese" }
        ]
      },
      "male": { "entries": [ { "item": "briefs" } ] },
      "female": { "entries": [ { "item": "bra" }, { "item": "panties" } ] }
    },
    "missions": [ "MISSION_OTAKU" ]
  },
  {
    "type": "profession",
    "id": "spouse",
    "name": { "male": "Groom", "female": "Bride" },
    "description": "The Cataclysm struck on the big day and you escaped with nothing but your wedding attire.  Cold feet?  You'd just like to keep your feet attached!",
    "npc_background": "BG_survival_story_EVACUEE",
    "points": -1,
    "items": {
      "both": {
        "entries": [
          { "item": "ring_wedding" },
          { "group": "charged_smart_phone", "contents-item": "book_nonf_soft_wedding_coolring" },
          { "group": "starter_wallet_full" }
        ]
      },
      "male": {
        "entries": [
          { "item": "tux" },
          { "item": "socks" },
          { "item": "dress_shoes" },
          { "item": "briefs" },
          { "item": "leather_belt" },
          { "item": "tie_bow" },
          { "item": "cufflinks_intricate" }
        ]
      },
      "female": {
        "entries": [
          { "item": "veil_wedding" },
          { "item": "dress_wedding" },
          { "item": "stockings", "variant": "stockings_white" },
          { "item": "garter_belt" },
          { "item": "dress_shoes" },
          { "item": "bra" },
          { "item": "panties" },
          { "item": "purse" },
          { "item": "long_glove_white" },
          { "item": "pearl_silver_tiara" },
          { "item": "pearl_silver_earring" }
        ]
      }
    }
  },
  {
    "type": "profession",
    "id": "punkrockgirl",
    "name": { "male": "Punk Rock Dude", "female": "Punk Rock Girl" },
    "description": "All those wicked songs about the apocalypse have come to life.  Brutal!  Now that the system is dead, it's time to party among the bones of the world!",
    "npc_background": "BG_survival_story_TEENAGER_TOUGH",
    "points": 0,
    "skills": [ { "level": 2, "name": "speech" }, { "level": 1, "name": "tailor" } ],
    "items": {
      "both": {
        "entries": [
          { "item": "trenchcoat" },
          { "item": "gloves_fingerless" },
          { "item": "socks" },
          { "item": "boots_combat" },
          { "group": "weed_pack" },
          { "group": "rolling_cigs" },
          { "item": "wristwatch" },
          { "group": "charged_smart_phone", "contents-item": "novel_coa" },
          { "group": "starter_wallet_full" },
          { "group": "charged_mp3" },
          { "group": "charged_ref_lighter" },
          { "item": "onyx_silver_earring", "variant": "dark_earring" },
          { "item": "onyx_silver_ring", "variant": "dark_ring" }
        ]
      },
      "male": { "entries": [ { "item": "pants_cargo" }, { "item": "tank_top" }, { "item": "boxer_shorts" } ] },
      "female": {
        "entries": [
          { "item": "skirt" },
          { "item": "corset" },
          { "item": "boxer_shorts" },
          { "item": "stockings", "variant": "stockings_black" }
        ]
      }
    }
  },
  {
    "type": "profession",
    "id": "firefighter",
    "name": "Firefighter",
    "description": "As a first responder, you were a direct witness to the gut-wrenching horrors of the apocalypse.  Separated from most of your equipment and your unit while on call, you were forced to fight your way to safety with little more than your trusty iron and your bunker gear to protect you.",
    "npc_background": "BG_survival_story_WORKER_FIREFIGHTER",
    "points": 3,
    "skills": [
      { "level": 4, "name": "melee" },
      { "level": 4, "name": "bashing" },
      { "level": 4, "name": "firstaid" },
      { "level": 3, "name": "swimming" }
    ],
    "proficiencies": [ "prof_burn_care" ],
    "items": {
      "both": {
        "entries": [
          { "item": "bunker_pants" },
          { "item": "bunker_coat" },
          { "item": "nomex_suit" },
          { "item": "nomex_socks" },
          { "item": "boots_bunker" },
          { "item": "nomex_gloves" },
          { "item": "fire_gauntlets" },
          { "item": "mask_bunker" },
          { "item": "nomex_hood" },
          { "item": "firehelmet" },
          { "item": "pocketwatch" },
          { "group": "starter_wallet_full" },
          { "item": "ear_plugs", "custom-flags": [ "no_auto_equip" ] },
          { "item": "halligan", "container-item": "fireman_belt" }
        ]
      }
    }
  },
  {
    "type": "profession",
    "id": "skaboy",
    "name": { "male": "Rude Boy", "female": "Rude Girl" },
    "description": "Your ska band broke up after the drummer became a zombie.  Now you're alone in the Cataclysm with some cigarettes and your mp3 player.",
    "npc_background": "BG_survival_story_TEENAGER_TOUGH",
    "points": 0,
    "skills": [ { "level": 3, "name": "speech" } ],
    "items": {
      "both": {
        "entries": [
          { "item": "dress_shirt" },
          { "item": "tie_skinny" },
          { "item": "sunglasses" },
          { "item": "pants" },
          { "item": "socks" },
          { "item": "dress_shoes" },
          { "group": "rolling_cigs" },
          { "item": "wristwatch" },
          { "group": "charged_smart_phone", "contents-item": "novel_coa" },
          { "group": "starter_wallet_full" },
          { "group": "charged_mp3" },
          { "group": "charged_ref_lighter" }
        ]
      },
      "male": { "entries": [ { "item": "briefs" } ] },
      "female": { "entries": [ { "item": "bra" }, { "item": "panties" } ] }
    }
  },
  {
    "type": "profession",
    "id": "postman",
    "name": "Mail Carrier",
    "description": "Neither snow nor rain nor heat nor gloom of night stays you from the swift completion of your appointed rounds, but nobody said anything about zombies.",
    "npc_background": "BG_survival_story_WORKER_PUBLIC",
    "points": 0,
    "skills": [ { "level": 3, "name": "driving" }, { "level": 2, "name": "dodge" } ],
    "items": {
      "both": {
        "entries": [
          { "item": "postman_hat" },
          { "item": "postman_shirt" },
          { "item": "mbag" },
          { "item": "dog_whistle" },
          { "item": "wristwatch" },
          { "item": "leather_belt" },
          { "item": "postman_shorts" },
          { "item": "knit_scarf" },
          { "item": "socks" },
          { "item": "sneakers" },
          { "item": "letter", "container-item": "envelope" },
          { "item": "letter", "container-item": "envelope" },
          { "item": "postcard", "container-item": "envelope" },
          { "group": "charged_smart_phone" },
          { "group": "starter_wallet_full" }
        ]
      },
      "male": { "entries": [ { "item": "briefs" } ] },
      "female": { "entries": [ { "item": "bra" }, { "item": "panties" } ] }
    }
  },
  {
    "type": "profession",
    "id": "convict",
    "name": "Convict",
    "description": "Your trial was contentious, but ultimately you found yourself behind bars.  The Cataclysm has offered you a chance to escape, but freedom may come with a steep price.",
    "npc_background": "BG_survival_story_PRISONER",
    "points": -1,
    "items": {
      "both": { "items": [ "sneakers", "socks", { "item": "jumpsuit_pocketless", "variant": "orange" } ] },
      "male": { "entries": [ { "item": "briefs" } ] },
      "female": { "entries": [ { "item": "bra" }, { "item": "panties" } ] }
    }
  },
  {
    "type": "profession",
    "id": "hardened_convict",
    "name": "Hardened Convict",
    "description": "Most of your adult life has been spent in prison doing hard time.  It's been rough but you've learned a few tricks to keep them on their toes.  Time to see how tough these zombies are.",
    "npc_background": "BG_survival_story_PRISONER",
    "points": 0,
    "proficiencies": [ "prof_unarmed_familiar", "prof_shivs_familiar" ],
    "skills": [
      { "level": 2, "name": "melee" },
      { "level": 2, "name": "stabbing" },
      { "level": 2, "name": "unarmed" },
      { "level": 2, "name": "traps" }
    ],
    "items": {
      "both": { "items": [ "sneakers", "socks", "glass_shiv", { "item": "jumpsuit_pocketless", "variant": "orange" } ] },
      "male": { "entries": [ { "item": "briefs" } ] },
      "female": { "entries": [ { "item": "bra" }, { "item": "panties" } ] }
    },
    "age_lower": 25
  },
  {
    "type": "profession",
    "id": "death_row_convict",
    "name": "Death Row Convict",
    "description": "You were a serial killer, ready to walk the green mile, but in a twist of fate you're one of the few still alive.  True death comes only from your hands, so you're in for a job.",
    "npc_background": "BG_survival_story_PRISONER",
    "points": 1,
    "proficiencies": [ "prof_knives_familiar", "prof_unarmed_familiar", "prof_shivs_familiar" ],
    "skills": [ { "level": 3, "name": "melee" }, { "level": 3, "name": "stabbing" }, { "level": 2, "name": "unarmed" } ],
    "items": {
      "both": { "items": [ "sneakers", "socks", "glass_shiv", { "item": "jumpsuit_pocketless", "variant": "orange" } ] },
      "male": { "entries": [ { "item": "briefs" } ] },
      "female": { "entries": [ { "item": "bra" }, { "item": "panties" } ] }
    }
  },
  {
    "type": "profession",
    "id": "convict_assassin",
    "name": "Undercover Assassin Convict",
    "description": "You were given a target, a mission, but killing your mark seems to have become much more difficult now.  Your employer cut contact with you and now you have to make do with what you have.",
    "npc_background": "BG_survival_story_PRISONER",
    "points": 2,
    "skills": [
      { "level": 4, "name": "melee" },
      { "level": 4, "name": "stabbing" },
      { "level": 3, "name": "unarmed" },
      { "level": 3, "name": "dodge" }
    ],
    "proficiencies": [
      "prof_knives_familiar",
      "prof_knives_pro",
      "prof_unarmed_familiar",
      "prof_unarmed_pro",
      "prof_shivs_familiar",
      "prof_gross_anatomy"
    ],
    "effect_on_conditions": [ "scenario_assassin_conv" ],
    "items": {
      "both": {
        "entries": [
          { "item": "jumpsuit_pocketless", "variant": "orange" },
          { "item": "sneakers" },
          { "item": "socks" },
          { "item": "knife_rm42", "container-item": "gartersheath1" },
          { "item": "polaroid_photo", "container-item": "ankle_wallet_pouch" }
        ]
      },
      "male": { "entries": [ { "item": "briefs" } ] },
      "female": { "entries": [ { "item": "bra" }, { "item": "panties" } ] }
    },
    "flags": [ "SCEN_ONLY" ]
  },
  {
    "type": "profession",
    "id": "convict_embezzler",
    "name": "Embezzler",
    "description": "You had a genius plan to skim fractions of cents out of your company's accounts.  This plan immediately failed and got you arrested.  They said you were too soft for prison, but guess what?  They're dead, and you're not.",
    "npc_background": "BG_survival_story_PRISONER",
    "points": 0,
    "skills": [ { "level": 4, "name": "speech" }, { "level": 3, "name": "computer" } ],
    "items": {
      "both": { "items": [ "sneakers", "socks", "rock_sock", { "item": "jumpsuit_pocketless", "variant": "orange" } ] },
      "male": { "entries": [ { "item": "briefs" } ] },
      "female": { "entries": [ { "item": "bra" }, { "item": "panties" } ] }
    },
    "flags": [ "SCEN_ONLY" ]
  },
  {
    "type": "profession",
    "id": "convict_drugs",
    "name": "Meth Cook",
    "description": "You clawed your way out of poverty by selling products everyone wanted, and they had the nerve to put you in jail for it.  Too bad you can't sell drugs to zombies.",
    "npc_background": "BG_survival_story_PRISONER",
    "points": 2,
    "skills": [ { "level": 6, "name": "chemistry" }, { "level": 2, "name": "firstaid" } ],
    "items": {
      "both": {
        "entries": [
          { "item": "jumpsuit_pocketless", "variant": "orange" },
          { "item": "sneakers" },
          { "item": "socks" },
          { "item": "adderall" },
          { "item": "condom", "contents-item": "dayquil" },
          { "group": "charged_matches" }
        ]
      },
      "male": { "entries": [ { "item": "briefs" } ] },
      "female": { "entries": [ { "item": "bra" }, { "item": "panties" } ] }
    },
    "flags": [ "SCEN_ONLY" ]
  },
  {
    "type": "profession",
    "id": "convict_political",
    "name": "Political Prisoner",
    "description": "You did your best to expose what was going on in those labs, but they caught you and threw you in prison on trumped-up charges to silence you.  Clearly, they should have listened.",
    "npc_background": "BG_survival_story_PRISONER",
    "points": 1,
    "skills": [ { "level": 6, "name": "speech" } ],
    "items": {
      "both": {
        "entries": [
          { "item": "jumpsuit_pocketless", "variant": "orange" },
          { "item": "striped_pants" },
          { "item": "sneakers" },
          { "item": "socks" },
          { "item": "gum" },
          { "group": "charged_cell_phone" }
        ]
      },
      "male": { "entries": [ { "item": "briefs" } ] },
      "female": { "entries": [ { "item": "bra" }, { "item": "panties" } ] }
    },
    "flags": [ "SCEN_ONLY" ]
  },
  {
    "type": "profession",
    "id": "convict_ratman",
    "name": { "male": "Rat Prince", "female": "Rat Princess" },
    "description": "You probably needed psychiatric help instead of a prison sentence.  At least your loyal subjects have agreed to hold the line as you make your daring escape.",
    "npc_background": "BG_survival_story_PRISONER",
    "points": 3,
    "skills": [ { "level": 4, "name": "survival" }, { "level": 2, "name": "speech" } ],
    "traits": [ "ANIMALEMPATH" ],
    "pets": [ { "name": "mon_black_rat", "amount": 13 } ],
    "items": {
      "both": { "items": [ "sneakers", "socks", "fried_seeds", { "item": "jumpsuit_pocketless", "variant": "orange" } ] },
      "male": { "entries": [ { "item": "briefs" } ] },
      "female": { "entries": [ { "item": "bra" }, { "item": "panties" } ] }
    },
    "flags": [ "SCEN_ONLY" ]
  },
  {
    "type": "profession",
    "id": "burglar",
    "name": "Burglar",
    "description": "This could be your lucky break.  Plenty of loot to be pilfered, and no cops to be seen.  Does it count as breaking and entering if everyone in town is undead?",
    "npc_background": "BG_survival_story_CRIMINAL",
    "points": 2,
    "proficiencies": [ "prof_lockpicking", "prof_safecracking" ],
    "skills": [ { "level": 6, "name": "traps" }, { "level": 2, "name": "dodge" } ],
    "items": {
      "both": {
        "entries": [
          { "item": "socks" },
          { "item": "sneakers" },
          { "item": "buttonshirt", "variant": "striped" },
          { "item": "hoodie" },
          { "item": "gloves_light" },
          { "item": "mask_ski" },
          { "item": "swag_bag" },
          { "item": "crowbar" },
          { "item": "hacksaw" },
          { "item": "wristwatch" },
          { "item": "boltcutters" },
          { "item": "stethoscope" },
          { "item": "picklocks" },
          { "group": "starter_wallet_full" },
          { "item": "pants", "variant": "pants_black_camo" }
        ]
      },
      "male": { "entries": [ { "item": "briefs" } ] },
      "female": { "entries": [ { "item": "bra" }, { "item": "panties" } ] }
    }
  },
  {
    "type": "profession",
    "id": "lawyer",
    "name": "Lawyer",
    "description": "The jury were in the palm of your hand, but after the defendant tried to eat your brain, you were forced to flee the courtroom in disgrace.  Now nobody seems to care about your objections.",
    "npc_background": "BG_survival_story_WORKER_COMMERCIAL",
    "points": 1,
    "skills": [ { "level": 6, "name": "speech" } ],
    "items": {
      "both": {
        "entries": [
          { "item": "suit" },
          { "item": "tie_necktie" },
          { "item": "tieclip" },
          { "item": "socks" },
          { "item": "dress_shoes" },
          { "item": "knit_scarf" },
          { "item": "platinum_watch" },
          { "item": "briefcase" },
          { "item": "money_strap_fifty" },
          { "item": "file", "count": [ 1, 4 ] },
          { "group": "charged_smart_phone", "contents-item": "book_nonf_soft_speech_naillaw" },
          { "group": "starter_rich_wallet_full" }
        ]
      },
      "male": { "entries": [ { "item": "briefs" } ] },
      "female": { "entries": [ { "item": "bra" }, { "item": "panties" } ] }
    }
  },
  {
    "type": "profession",
    "id": "priest",
    "name": "Pastor",
    "description": "Armageddon has come!  You did everything you could to protect your community, but it appears that prayers were not enough.  Now that they are all dead, you should probably find something more tangible to protect you.",
    "npc_background": "BG_survival_story_SPIRITUAL",
    "points": 0,
    "skills": [ { "level": 3, "name": "speech" } ],
    "items": {
      "both": {
        "entries": [
          { "item": "socks" },
          { "item": "dress_shoes" },
          { "item": "holybook_bible1" },
          { "group": "charged_smart_phone", "contents-item": "holybook_catechism2" },
          { "group": "starter_wallet_full" },
          { "item": "holy_symbol", "variant": "cross_necklace" }
        ]
      },
      "male": {
        "entries": [ { "item": "briefs" }, { "item": "dress_shirt" }, { "item": "suit" }, { "item": "pants", "variant": "pants_black" } ]
      },
      "female": { "entries": [ { "item": "dress" }, { "item": "purse" }, { "item": "bra" }, { "item": "panties" } ] }
    }
  },
  {
    "type": "profession",
    "id": "c_priest",
    "name": { "male": "Catholic Priest", "female": "Nun" },
    "description": "For your entire time as a servant of God, you helped, protected and listened to your parish faithful.  But the Rapture has come, and your parish turned against you.  Now all you can do is pray to the Holy Virgin, and prepare to maintain your wellbeing.",
    "npc_background": "BG_survival_story_SPIRITUAL",
    "points": 0,
    "skills": [ { "level": 3, "name": "speech" } ],
    "items": {
      "both": {
        "entries": [
          { "item": "socks" },
          { "item": "dress_shoes" },
          { "item": "holybook_bible4" },
          { "group": "charged_smart_phone", "contents-item": "holybook_catechism1" },
          { "group": "starter_wallet_full" },
          { "item": "holy_symbol", "variant": "cross_necklace" }
        ]
      },
      "male": {
        "entries": [
          { "item": "pants" },
          { "item": "longshirt" },
          { "item": "cassock" },
          { "item": "cape_catholic" },
          { "item": "zucchetto" },
          { "item": "briefs" }
        ]
      },
      "female": {
        "entries": [
          { "item": "nun_wimple" },
          { "item": "nun_habit" },
          { "item": "dress_shirt" },
          { "item": "purse" },
          { "item": "bra" },
          { "item": "panties" }
        ]
      }
    }
  },
  {
    "type": "profession",
    "id": "shinto_priest",
    "name": "Kannushi",
    "description": "You were one of the maintainers of a Shinto shrine, performing rituals and sacred tasks.  You preferred it when only the spirits of the dead inhabited your shrine, and not their rotting corpses.",
    "npc_background": "BG_survival_story_SPIRITUAL",
    "points": 0,
    "skills": [ { "level": 3, "name": "fabrication" }, { "level": 3, "name": "tailor" } ],
    "items": {
      "both": {
        "entries": [
          { "item": "kariginu" },
          { "item": "eboshi" },
          { "item": "hakama" },
          { "item": "tabi_dress" },
          { "item": "geta" },
          { "item": "holybook_kojiki" },
          { "group": "charged_smart_phone", "contents-item": "holybook_nihon" },
          { "group": "starter_wallet_full" },
          { "item": "holy_symbol", "variant": "shinto_necklace" },
          { "item": "pants", "variant": "pants_white" }
        ]
      },
      "male": { "entries": [ { "item": "briefs" } ] },
      "female": { "entries": [ { "item": "bra" }, { "item": "panties" } ] }
    }
  },
  {
    "type": "profession",
    "id": "bhikkhu",
    "name": { "male": "Bhikkhu", "female": "Bhikkhuni" },
    "description": "Your life was simple at the Vihara, doing household chores and meditating.  Your Sangha wanted to attain liberation from suffering, now their rotting corpses will suffer forever.",
    "npc_background": "BG_survival_story_SPIRITUAL",
    "points": 0,
    "skills": [ { "level": 3, "name": "speech" } ],
    "items": {
      "both": {
        "entries": [
          { "item": "antarvasa" },
          { "item": "uttarasanga" },
          { "item": "samghati" },
          { "item": "flip_flops" },
          { "item": "holybook_sutras" },
          { "group": "charged_smart_phone", "contents-item": "holybook_navayana" },
          { "group": "starter_wallet_full" },
          { "item": "holy_symbol", "variant": "buddhist_necklace" }
        ]
      },
      "male": { "entries": [ { "item": "briefs" } ] },
      "female": { "entries": [ { "item": "bra" }, { "item": "panties" } ] }
    }
  },
  {
    "type": "profession",
    "id": "imam",
    "name": { "male": "Imam", "female": "Mourchida" },
    "description": "You spent much of your time prior to the apocalypse at the local mosque, studying the words of the Prophet and the Quran and guiding your community in prayer.  Back then they came from far and wide to listen to you; now they come to eat your brains.",
    "npc_background": "BG_survival_story_SPIRITUAL",
    "points": 0,
    "//": "No knife, fire, or decent storage/armor.  Skill points are countered.",
    "skills": [ { "level": 3, "name": "speech" } ],
    "items": {
      "both": {
        "entries": [
          { "item": "socks" },
          { "item": "lowtops" },
          { "item": "holybook_quran" },
          { "group": "charged_smart_phone", "contents-item": "holybook_hadith" },
          { "group": "starter_wallet_full" },
          { "item": "tshirt", "variant": "generic_tshirt" },
          { "item": "holy_symbol", "variant": "muslim_necklace" },
          { "item": "pants", "variant": "pants_white" }
        ]
      },
      "male": { "entries": [ { "item": "briefs" }, { "item": "kufi" }, { "item": "thawb" } ] },
      "female": { "entries": [ { "item": "bra" }, { "item": "panties" }, { "item": "niqab" }, { "item": "abaya" } ] }
    }
  },
  {
    "type": "profession",
    "id": "rabbi",
    "name": "Rabbi",
    "description": "You were davening Shacharit in shul when the Cataclysm struck.  You had always taught that God will restore life to the dead after Moshiach has come, but not like this!",
    "npc_background": "BG_survival_story_SPIRITUAL",
    "points": 0,
    "skills": [ { "level": 3, "name": "speech" } ],
    "items": {
      "both": {
        "entries": [
          { "item": "leather_belt" },
          { "item": "dress_shirt" },
          { "item": "socks" },
          { "item": "kittel" },
          { "item": "kippah" },
          { "item": "tallit_gadol" },
          { "item": "dress_shoes" },
          { "item": "holybook_talmud" },
          { "group": "charged_smart_phone", "contents-item": "holybook_siddur" },
          { "group": "starter_wallet_full" },
          { "item": "holy_symbol", "variant": "jewish_necklace" },
          { "item": "pants", "variant": "pants_black" }
        ]
      },
      "male": { "entries": [ { "item": "briefs" } ] },
      "female": { "entries": [ { "item": "bra" }, { "item": "panties" } ] }
    }
  },
  {
    "type": "profession",
    "id": "guru",
    "name": "Guru",
    "description": "You spent many years traveling through the world, becoming wise and learned.  Normally you can answer any question, but even you are not quite sure what to do about the ravenous undead.",
    "npc_background": "BG_survival_story_SPIRITUAL",
    "points": 1,
    "skills": [ { "level": 5, "name": "speech" }, { "level": 3, "name": "survival" } ],
    "items": {
      "both": {
        "entries": [
          { "item": "jeans" },
          { "item": "socks" },
          { "item": "robe" },
          { "item": "turban" },
          { "item": "waterskin" },
          { "item": "pockknife" },
          { "item": "mbag" },
          { "item": "leathersandals" },
          { "item": "holy_symbol" },
          { "item": "wristwatch" },
          { "group": "charged_smart_phone", "contents-item": "holybook_gita" },
          { "group": "starter_wallet_full" },
          { "item": "tshirt", "variant": "generic_tshirt" }
        ]
      },
      "male": { "entries": [ { "item": "briefs" } ] },
      "female": { "entries": [ { "item": "bra" }, { "item": "panties" } ] }
    }
  },
  {
    "type": "profession",
    "id": "preacher",
    "name": "Traveling Preacher",
    "description": "You devoted your life to spreading the good word, always on the road, traveling from town to town.  Now everything has gone to hell, you can't host your daily podcast, and the undead don't seem particularly moved by your sermons.",
    "npc_background": "BG_survival_story_SPIRITUAL",
    "points": 1,
    "skills": [ { "level": 4, "name": "speech" }, { "level": 4, "name": "driving" } ],
    "items": {
      "both": {
        "entries": [
          { "item": "dress_shirt" },
          { "item": "socks" },
          { "item": "dress_shoes" },
          { "item": "wristwatch" },
          { "item": "backpack" },
          { "item": "flyer" },
          { "item": "flyer" },
          { "item": "flyer" },
          { "item": "holy_symbol" },
          { "group": "charged_smart_phone", "contents-item": "holybook_confession" },
          { "group": "starter_wallet_full" },
          { "group": "charged_laptop", "contents-item": "holybook_catechism" },
          { "item": "holy_symbol", "variant": "cross_necklace" },
          { "item": "pants", "variant": "pants_black" }
        ]
      },
      "male": { "entries": [ { "item": "briefs" } ] },
      "female": { "entries": [ { "item": "bra" }, { "item": "panties" } ] }
    }
  },
  {
    "type": "profession",
    "id": "blackbelt_novice",
    "name": "Novice Martial Artist",
    "description": "You've decided today is the day to take your first lesson at the local dojo.  You'll be great at it, you're sure of it.",
    "npc_background": "BG_survival_story_SPORTS",
    "points": 1,
    "flags": [ "NO_BONUS_ITEMS" ],
    "skills": [ { "level": 1, "name": "melee" }, { "level": 1, "name": "unarmed" } ],
    "proficiencies": [ "prof_unarmed_familiar" ],
    "items": {
      "both": {
        "entries": [
          { "item": "karate_gi" },
          { "item": "judo_belt_white" },
          { "item": "mouthpiece" },
          { "item": "socks_ankle" },
          { "item": "sneakers" },
          { "item": "manual_karate", "custom-flags": [ "auto_wield" ] }
        ]
      },
      "male": { "entries": [ { "item": "boxer_shorts" } ] },
      "female": { "entries": [ { "item": "sports_bra" }, { "item": "boy_shorts" } ] }
    },
    "missions": [ "MISSION_BLACK_BELT_GOAL" ]
  },
  {
    "type": "profession",
    "id": "blackbelt_intermediate",
    "name": "Martial Artist",
    "description": "'Drop the martial arts!', they said.  'Learn a skill for the REAL world!', they said.  Well, you're about to show them!  SHOW THEM ALL!",
    "npc_background": "BG_survival_story_SPORTS",
    "points": 3,
    "starting_styles_choices": [
      "style_aikido",
      "style_capoeira",
      "style_crane",
      "style_dragon",
      "style_judo",
      "style_karate",
      "style_krav_maga",
      "style_leopard",
      "style_muay_thai",
      "style_ninjutsu",
      "style_pankration",
      "style_snake",
      "style_taekwondo",
      "style_tai_chi",
      "style_tiger",
      "style_wingchun",
      "style_zui_quan"
    ],
    "proficiencies": [ "prof_unarmed_familiar", "prof_unarmed_pro", "prof_gross_anatomy" ],
    "skills": [
      { "level": 4, "name": "melee" },
      { "level": 4, "name": "unarmed" },
      { "level": 4, "name": "dodge" },
      { "level": 3, "name": "swimming" }
    ],
    "items": {
      "both": [ "karate_gi", "judo_belt_orange", "mouthpiece", "socks_ankle", "sneakers" ],
      "male": { "entries": [ { "item": "boxer_shorts" } ] },
      "female": { "entries": [ { "item": "sports_bra" }, { "item": "boy_shorts" } ] }
    },
    "missions": [ "MISSION_BLACK_BELT_GOAL" ]
  },
  {
    "type": "profession",
    "id": "blackbelt",
    "name": "Black Belt",
    "description": "As the world ends, you alone stand against the coming darkness with your fists of steel.",
    "npc_background": "BG_survival_story_SPORTS",
    "points": 8,
    "starting_styles_choices": [
      "style_aikido",
      "style_capoeira",
      "style_crane",
      "style_dragon",
      "style_judo",
      "style_karate",
      "style_krav_maga",
      "style_leopard",
      "style_muay_thai",
      "style_ninjutsu",
      "style_pankration",
      "style_snake",
      "style_taekwondo",
      "style_tai_chi",
      "style_tiger",
      "style_wingchun",
      "style_zui_quan"
    ],
    "proficiencies": [ "prof_unarmed_familiar", "prof_unarmed_pro", "prof_unarmed_master", "prof_gross_anatomy" ],
    "skills": [
      { "level": 8, "name": "melee" },
      { "level": 8, "name": "unarmed" },
      { "level": 8, "name": "dodge" },
      { "level": 5, "name": "swimming" }
    ],
    "items": {
      "both": [ "karate_gi", "judo_belt_black", "mouthpiece", "geta" ],
      "male": { "entries": [ { "item": "boxer_shorts" } ] },
      "female": { "entries": [ { "item": "sports_bra" }, { "item": "boy_shorts" } ] }
    }
  },
  {
    "type": "profession",
    "id": "pizzaboy",
    "name": { "male": "Pizza Delivery Boy", "female": "Pizza Delivery Girl" },
    "description": "You were delivering the last pizza of the night to one of your common patrons when hungry zombies attempted to make a meal out of you.  Fleeing for safety, you find yourself with only your wits and some leftover pizza.  And they didn't even leave a tip!",
    "npc_background": "BG_survival_story_WORKER_COMMERCIAL",
    "points": 0,
    "skills": [ { "level": 3, "name": "driving" }, { "level": 1, "name": "speech" } ],
    "items": {
      "both": {
        "entries": [
          { "item": "hat_ball" },
          { "item": "jeans" },
          { "item": "jacket_light" },
          { "item": "socks" },
          { "item": "sneakers" },
          { "item": "pizza_meat", "count": 4, "container-item": "null", "entry-wrapper": "box_small" },
          { "item": "money_strap_one" },
          { "item": "wristwatch" },
          { "item": "mbag" },
          { "group": "charged_smart_phone", "contents-item": "novel_coa" },
          { "group": "starter_wallet_full" },
          { "item": "tshirt", "variant": "generic_tshirt" }
        ]
      },
      "male": { "entries": [ { "item": "briefs" } ] },
      "female": { "entries": [ { "item": "bra" }, { "item": "boy_shorts" } ] }
    }
  },
  {
    "type": "profession",
<<<<<<< HEAD
=======
    "id": "archaeologist",
    "name": "Archaeologist",
    "description": "Following a clue from your dead grandfather's journal, you made your way to a long-lost temple, but then the ground started to shake uncontrollably.  You had a bad feeling about that, so you got out of there quickly.",
    "npc_background": "BG_survival_story_WORKER_COMMERCIAL",
    "points": 2,
    "skills": [
      { "level": 4, "name": "survival" },
      { "level": 2, "name": "gun" },
      { "level": 2, "name": "pistol" },
      { "level": 2, "name": "melee" },
      { "level": 2, "name": "bashing" }
    ],
    "items": {
      "both": {
        "entries": [
          { "item": "undershirt" },
          { "item": "leather_belt" },
          { "item": "socks" },
          { "item": "boots" },
          { "item": "jacket_leather" },
          { "item": "knit_scarf" },
          { "item": "bullwhip" },
          { "item": "mbag" },
          { "item": "fedora" },
          { "item": "wristwatch" },
          { "item": "spiral_stone" },
          { "group": "charged_smart_phone", "contents-item": "novel_adventure" },
          { "group": "starter_wallet_full" },
          { "group": "speedloaders_s&w619_special" },
          { "item": "sw_619", "ammo-item": "38_special", "charges": 7, "container-item": "holster" },
          { "item": "pants", "variant": "generic_pants" }
        ]
      },
      "male": { "entries": [ { "item": "briefs" } ] },
      "female": { "entries": [ { "item": "bra" }, { "item": "panties" } ] }
    }
  },
  {
    "type": "profession",
>>>>>>> 7bb0af32
    "id": "paperboy",
    "name": { "male": "Paperboy", "female": "Papergirl" },
    "description": "You set out this morning to deliver the news of the apocalypse.  The undead hordes don't seem to value the latest news, but at least your trusty bicycle is still in working order.",
    "npc_background": "BG_survival_story_WORKER_COMMERCIAL",
    "points": 2,
    "skills": [ { "level": 4, "name": "driving" }, { "level": 3, "name": "throw" }, { "level": 1, "name": "speech" } ],
    "proficiencies": [ "prof_athlete_basic", "prof_driver" ],
    "items": {
      "both": {
        "entries": [
          { "item": "hat_newsboy" },
          { "item": "sweatshirt" },
          { "item": "peacoat" },
          { "item": "socks" },
          { "item": "boots_winter" },
          { "item": "gloves_wool" },
          { "item": "knit_scarf" },
          { "item": "mbag" },
          { "item": "dog_whistle" },
          { "item": "wristwatch" },
          { "item": "newest_newspaper", "count": [ 5, 10 ] },
          { "item": "folded_bicycle" },
          { "group": "charged_smart_phone", "contents-item": "novel_coa" },
          { "group": "starter_wallet_full" },
          { "item": "pants", "variant": "pants_blue" }
        ]
      },
      "male": { "entries": [ { "item": "briefs" } ] },
      "female": { "entries": [ { "item": "bra" }, { "item": "boy_shorts" } ] }
    }
  },
  {
    "type": "profession",
    "id": "farmer",
    "name": "Farmer",
    "description": "A patch of soil, some water, and sunlight were all you ever needed; why should things be any different now?  With a handful of seeds and your trusty hoe, it's time to rebuild the Earth, one plant at a time.",
    "npc_background": "BG_survival_story_RURAL",
    "points": 1,
    "skills": [
      { "level": 3, "name": "survival" },
      { "level": 3, "name": "fabrication" },
      { "level": 1, "name": "melee" },
      { "level": 1, "name": "bashing" }
    ],
    "items": {
      "both": {
        "entries": [
          { "item": "jeans" },
          { "item": "backpack" },
          { "item": "knit_scarf" },
          { "item": "straw_hat" },
          { "item": "multitool" },
          { "item": "hoe" },
          { "item": "socks" },
          { "item": "boots" },
          { "item": "wristwatch" },
          { "item": "seed_blueberries" },
          { "item": "seed_strawberries" },
          { "item": "seed_wheat" },
          { "item": "seed_hops" },
          { "item": "seed_barley" },
          { "item": "seed_sugar_beet" },
          { "item": "seed_tomato" },
          { "group": "charged_smart_phone" },
          { "group": "starter_wallet_full" },
          { "item": "tshirt", "variant": "generic_tshirt" }
        ]
      },
      "male": { "entries": [ { "item": "boxer_shorts" } ] },
      "female": { "entries": [ { "item": "bra" }, { "item": "panties" } ] }
    }
  },
  {
    "type": "profession",
    "id": "national_guard",
    "name": "National Guardsman",
    "requirement": "achievement_reach_military_bunker",
    "description": "The government activated your National Guard unit to deal with the growing epidemics.  Despite your best efforts, you were unable to form up before all communications ceased and you found yourself alone among the dead.",
    "npc_background": "BG_survival_story_SOLDIER",
    "points": 4,
    "skills": [
      { "level": 4, "name": "gun" },
      { "level": 4, "name": "rifle" },
      { "level": 3, "name": "pistol" },
      { "level": 3, "name": "firstaid" },
      { "level": 2, "name": "melee" },
      { "level": 2, "name": "bashing" },
      { "level": 2, "name": "swimming" }
    ],
    "proficiencies": [ "prof_wound_care", "prof_gun_cleaning" ],
    "items": {
      "both": {
        "entries": [
          { "item": "shorts" },
          { "item": "socks" },
          { "item": "lowtops" },
          { "item": "wristwatch" },
          { "group": "charged_smart_phone" },
          { "group": "starter_wallet_full" },
          { "item": "personal_gobag", "custom-flags": [ "FIT" ] },
          { "item": "tshirt", "variant": "generic_tshirt" }
        ]
      },
      "male": { "entries": [ { "item": "boxer_shorts" } ] },
      "female": { "entries": [ { "item": "bra" }, { "item": "panties" } ] }
    }
  },
  {
    "type": "profession",
    "id": "winter_scavenger",
    "name": "Hardened Scavenger",
    "requirement": "achievement_survive_91_days",
    "description": "One of the lucky few who escaped the Cataclysm, you made a life for yourself amidst the ruins of civilization.  Whether through force, guile, or luck, you've obtained the best gear you could find.",
    "npc_background": "BG_survival_story_EVACUEE",
    "points": 8,
    "proficiencies": [
      "prof_fibers",
      "prof_fibers_rope",
      "prof_knitting",
      "prof_closures",
      "prof_long_swords_familiar",
      "prof_auto_rifles_familiar",
      "prof_gross_anatomy",
      "prof_butchering_basic",
      "prof_skinning_basic"
    ],
    "skills": [
      { "level": 4, "name": "gun" },
      { "level": 4, "name": "rifle" },
      { "level": 4, "name": "pistol" },
      { "level": 4, "name": "shotgun" },
      { "level": 4, "name": "melee" },
      { "level": 4, "name": "bashing" },
      { "level": 4, "name": "cutting" },
      { "level": 4, "name": "stabbing" },
      { "level": 4, "name": "dodge" },
      { "level": 4, "name": "fabrication" },
      { "level": 4, "name": "mechanics" },
      { "level": 4, "name": "tailor" },
      { "level": 4, "name": "survival" },
      { "level": 4, "name": "swimming" }
    ],
    "items": {
      "both": {
        "ammo": 100,
        "entries": [
          { "item": "pants_army" },
          { "item": "sleeveless_trenchcoat" },
          { "item": "socks" },
          { "item": "boots_combat" },
          { "item": "tac_helmet" },
          { "item": "gloves_tactical" },
          { "item": "rucksack" },
          { "item": "wristwatch" },
          { "item": "water_clean", "container-item": "canteen" },
          { "item": "scar_h", "ammo-item": "762_51", "contents-item": "shoulder_strap" },
          { "item": "ch_katana", "container-item": "scabbard" },
          { "group": "starter_rich_wallet_full" }
        ]
      },
      "male": { "entries": [ { "item": "boxer_shorts" } ] },
      "female": { "entries": [ { "item": "sports_bra" }, { "item": "panties" } ] }
    },
    "flags": [ "SCEN_ONLY" ]
  },
  {
    "type": "profession",
    "id": "winter_army",
    "name": "Military Holdout",
    "requirement": "achievement_reach_military_bunker",
    "description": "You must have paid attention to your survival training in boot camp; otherwise, you would never have lived long enough to outlast the chain of command and find yourself in this predicament.  The only mission now is to survive.",
    "npc_background": "BG_survival_story_SOLDIER",
    "points": 6,
    "proficiencies": [
      "prof_gunsmithing_basic",
      "prof_gun_cleaning",
      "prof_knives_familiar",
      "prof_auto_rifles_familiar",
      "prof_auto_pistols_familiar"
    ],
    "skills": [
      { "level": 4, "name": "gun" },
      { "level": 4, "name": "rifle" },
      { "level": 4, "name": "pistol" },
      { "level": 4, "name": "melee" },
      { "level": 4, "name": "stabbing" },
      { "level": 4, "name": "dodge" },
      { "level": 4, "name": "firstaid" },
      { "level": 4, "name": "survival" },
      { "level": 4, "name": "throw" },
      { "level": 4, "name": "swimming" }
    ],
    "items": {
      "both": {
        "ammo": 100,
        "entries": [
          { "item": "socks" },
          { "item": "winter_pants_army" },
          { "item": "winter_jacket_army" },
          { "item": "balclava", "variant": "black" },
          { "item": "boots_combat" },
          { "item": "winter_gloves_army" },
          { "item": "tac_helmet" },
          { "item": "canteen" },
          { "item": "wristwatch" },
          { "item": "quikclot" },
          { "item": "mess_kit" },
          { "item": "water_clean", "container-item": "canteen" },
          { "item": "ear_plugs", "custom-flags": [ "no_auto_equip" ] },
          { "item": "knife_combat_army", "variant": "m9bayonet", "container-item": "sheath" },
          { "group": "modular_m4a1", "ammo-item": "556", "contents-item": "shoulder_strap" },
          { "group": "charged_two_way_radio" },
          { "item": "chestrig", "contents-group": "army_mags_m4" }
        ]
      },
      "male": { "entries": [ { "item": "boxer_shorts" } ] },
      "female": { "entries": [ { "item": "sports_bra" }, { "item": "panties" } ] }
    },
    "flags": [ "SCEN_ONLY" ]
  },
  {
    "type": "profession",
    "id": "mall_cop",
    "name": "Mall Security",
    "description": "You spent dull nights guarding the local mall against teen hooligans and petty thieves.  Your job training didn't provide any terribly useful skills, but you do have your trusty stun gun, baton, and pocket knife.",
    "npc_background": "BG_survival_story_WORKER_COMMERCIAL",
    "points": 0,
    "skills": [ { "level": 2, "name": "melee" }, { "level": 2, "name": "bashing" } ],
    "items": {
      "both": {
        "entries": [
          { "item": "socks" },
          { "item": "boots" },
          { "item": "longshirt" },
          { "item": "holster" },
          { "item": "pockknife" },
          { "item": "wristwatch" },
          { "item": "leather_belt" },
          { "group": "charged_smart_phone", "contents-item": "novel_spy" },
          { "group": "starter_wallet_full" },
          { "group": "charged_flashlight" },
          { "group": "charged_tazer" },
          { "item": "pants", "variant": "pants_urban" },
          { "item": "stab_vest", "variant": "security_stab_vest" },
          { "item": "baton", "custom-flags": [ "auto_wield" ] }
        ]
      },
      "male": { "entries": [ { "item": "boxer_shorts" } ] },
      "female": { "entries": [ { "item": "bra" }, { "item": "boy_shorts" } ] }
    }
  },
  {
    "type": "profession",
    "id": "naturalist",
    "name": "Naturalist",
    "requirement": "achievement_survive_91_days",
    "description": "Over long years of self-imposed exile in the wilderness, you have come to an understanding with Mother Nature.  The world as they knew it might have ended for your forsaken species, but you can hardly tell the difference.",
    "npc_background": "BG_survival_story_RURAL",
    "points": 6,
    "skills": [
      { "level": 7, "name": "survival" },
      { "level": 6, "name": "fabrication" },
      { "level": 6, "name": "tailor" },
      { "level": 5, "name": "gun" },
      { "level": 5, "name": "archery" },
      { "level": 4, "name": "chemistry" },
      { "level": 4, "name": "cooking" },
      { "level": 3, "name": "melee" },
      { "level": 3, "name": "stabbing" },
      { "level": 2, "name": "dodge" },
      { "level": 2, "name": "swimming" }
    ],
    "proficiencies": [
      "prof_bowyery",
      "prof_fibers",
      "prof_fibers_rope",
      "prof_knapping",
      "prof_pottery",
      "prof_leatherworking_basic",
      "prof_furriery",
      "prof_bow_basic",
      "prof_bow_expert",
      "prof_fletching",
      "prof_carving",
      "prof_knives_familiar",
      "prof_butchering_basic",
      "prof_skinning_basic"
    ],
    "items": {
      "both": {
        "entries": [
          { "item": "pants_fur" },
          { "item": "trenchcoat_fur" },
          { "item": "backpack_leather" },
          { "item": "boots_fur" },
          { "item": "gloves_fur" },
          { "item": "hat_fur" },
          { "item": "scarf_fur" },
          { "item": "shortbow" },
          { "item": "shelter_kit" },
          { "item": "leather_funnel" },
          { "item": "clay_pot" },
          { "item": "waterskin" },
          { "item": "awl_bone" },
          { "item": "fur_rollmat" },
          { "item": "needle_bone", "ammo-item": "sinew", "charges": 200 },
          { "item": "primitive_knife", "container-item": "sheath" },
          { "item": "quiver", "contents-group": "quiver_naturalist" },
          { "item": "fire_drill", "ammo-item": "notch", "charges": 24 }
        ]
      },
      "male": { "entries": [ { "item": "chestwrap_fur" }, { "item": "loincloth_fur" } ] },
      "female": { "entries": [ { "item": "bikini_top_fur" }, { "item": "hot_pants_fur" } ] }
    }
  },
  {
    "type": "profession",
    "id": "fisher",
    "name": "Fisher",
    "description": "You spent most of your days fishing in the swamp, getting by quietly on your catch.  You found the buzzing of insects enjoyable, but recently they've gotten bigger and meaner.  Now their horrible noises have you spooked - you just hope the fish aren't as nasty.",
    "npc_background": "BG_survival_story_RURAL",
    "points": 2,
    "skills": [ { "level": 5, "name": "survival" }, { "level": 2, "name": "swimming" } ],
    "proficiencies": [ "prof_fibers", "prof_knives_familiar", "prof_butchering_basic" ],
    "items": {
      "both": {
        "entries": [
          { "item": "jeans" },
          { "item": "tank_top" },
          { "item": "socks" },
          { "item": "fishing_waders" },
          { "item": "knit_scarf" },
          { "item": "vest" },
          { "item": "hat_boonie" },
          { "item": "wristwatch" },
          { "item": "backpack" },
          { "item": "jacket_flannel" },
          { "group": "charged_smart_phone" },
          { "group": "starter_wallet_full" },
          { "item": "fish_trap", "ammo-item": "fish_bait", "charges": 5 },
          { "item": "fish_bait", "charges": 15 },
          { "item": "lighter", "charges": 100 },
          { "item": "knife_hunting", "container-item": "sheath" },
          { "item": "fishing_rod_professional", "custom-flags": [ "auto_wield" ] }
        ]
      },
      "male": { "entries": [ { "item": "boxer_shorts" } ] },
      "female": { "entries": [ { "item": "bra" }, { "item": "panties" } ] }
    }
  },
  {
    "type": "profession",
    "id": "reenactor",
    "name": { "male": "Historical Reenactor", "female": "Ahistorical Reenactor" },
    "description": {
      "npc_background": "BG_survival_story_EVACUEE",
      "male": "You were on your way to the Annual All New England Revolutionary War Living History exhibition when the end of the world permanently derailed your plans.",
      "female": "You were on your way to the Annual All New England Revolutionary War Living History exhibition when the end of the world made traditional gender roles obsolete."
    },
    "points": 2,
    "proficiencies": [ "prof_gunsmithing_basic", "prof_metalworking", "prof_gunsmithing_antique", "prof_gun_cleaning" ],
    "skills": [
      { "level": 3, "name": "gun" },
      { "level": 3, "name": "rifle" },
      { "level": 3, "name": "mechanics" },
      { "level": 2, "name": "tailor" },
      { "level": 2, "name": "cooking" }
    ],
    "items": {
      "both": {
        "entries": [
          { "item": "stockings", "variant": "stockings_white" },
          { "item": "pockknife" },
          { "group": "pipe_smoke" },
          { "item": "backpack" },
          { "item": "knee_high_boots" },
          { "item": "breeches" },
          { "item": "waistcoat" },
          { "item": "peacoat" },
          { "item": "leather_belt" },
          { "item": "knit_scarf" },
          { "item": "tricorne" },
          { "item": "hatchet" },
          { "item": "hardtack" },
          { "item": "pipe_cleaner" },
          {
            "item": "rifle_flintlock",
            "ammo-item": "flintlock_ammo",
            "charges": 1,
            "contents-item": "shoulder_strap_simple"
          },
          { "item": "flintlock_pouch", "contents-group": "flintlock_pouch_reenactor" },
          { "item": "flintlock_ammo", "charges": 15 },
          { "item": "vinegar", "container-item": "bottle_plastic_small" },
          { "item": "lamp_oil", "container-item": "bottle_plastic_small" },
          { "group": "charged_smart_phone", "contents-item": "tall_tales" },
          { "group": "starter_wallet_full" },
          { "group": "charged_matches" }
        ]
      }
    }
  },
  {
    "type": "profession",
    "id": "reenactor2",
    "name": { "male": "Ahistorical Reenactor", "female": "Historical Reenactor" },
    "description": {
      "npc_background": "BG_survival_story_EVACUEE",
      "male": "You were on your way to the Annual All New England Revolutionary War Living History exhibition when the end of the world made traditional gender roles obsolete.",
      "female": "You were on your way to the Annual All New England Revolutionary War Living History exhibition when the end of the world permanently derailed your plans."
    },
    "points": 2,
    "proficiencies": [ "prof_spinning", "prof_closures", "prof_knitting", "prof_gun_cleaning" ],
    "skills": [
      { "level": 4, "name": "tailor" },
      { "level": 4, "name": "cooking" },
      { "level": 2, "name": "gun" },
      { "level": 2, "name": "rifle" }
    ],
    "items": {
      "both": {
        "entries": [
          { "item": "stockings", "variant": "stockings_white" },
          { "item": "pockknife" },
          { "group": "pipe_smoke" },
          { "item": "backpack" },
          { "item": "dress" },
          { "item": "apron_leather" },
          { "item": "boots" },
          { "item": "gloves_leather" },
          { "item": "long_knit_scarf" },
          { "item": "hat_fur" },
          { "item": "purse" },
          { "item": "pot" },
          { "item": "cornmeal", "count": 4, "container-item": "null", "entry-wrapper": "box_small" },
          { "item": "salt", "count": 100, "container-item": "null", "entry-wrapper": "bag_plastic" },
          { "item": "needle_wood", "ammo-item": "thread", "charges": 200 },
          { "item": "oil_lamp", "charges": 750 },
          { "group": "charged_smart_phone", "contents-item": "book_nonf_hard_homemk_handshome" },
          { "group": "starter_wallet_full" },
          { "group": "charged_matches" }
        ]
      }
    }
  },
  {
    "type": "profession",
    "id": "skaterkid",
    "name": { "male": "Skater Boy (Rollerblades)", "female": "Skater Girl (Rollerblades)" },
    "description": "You love to skate!  You've probably spent more time on a pair of blades than off.  Things have gotten pretty bad, but at least the grown-ups aren't telling you where you can't roll.",
    "npc_background": "BG_survival_story_TEENAGER_TOUGH",
    "points": 1,
    "skills": [ { "level": 4, "name": "dodge" }, { "level": 3, "name": "driving" }, { "level": 2, "name": "swimming" } ],
    "traits": [ "PROF_SKATER" ],
    "proficiencies": [ "prof_athlete_basic" ],
    "items": {
      "both": {
        "entries": [
          { "item": "jeans" },
          { "item": "socks" },
          { "item": "elbow_pads" },
          { "item": "knee_pads" },
          { "item": "gloves_fingerless" },
          { "item": "helmet_skid" },
          { "item": "roller_blades" },
          { "item": "wristwatch" },
          { "item": "sports_drink" },
          { "group": "charged_smart_phone", "contents-item": "book_fict_soft_ya_rwya" },
          { "group": "starter_wallet_full" }
        ]
      },
      "male": { "entries": [ { "item": "briefs" }, { "item": "hoodie" }, { "item": "tshirt" } ] },
      "female": { "entries": [ { "item": "boy_shorts" }, { "item": "hoodie_cropped" }, { "item": "tshirt_cropped" } ] }
    },
    "age_lower": 16,
    "age_upper": 21
  },
  {
    "type": "profession",
    "id": "skaterkid_board",
    "name": { "male": "Skater Boy (Skateboard)", "female": "Skater Girl (Skateboard)" },
    "description": "You love to skate!  You've probably spent more time on a skateboard than off.  Things have gotten pretty bad, but at least the grown-ups aren't telling you where you can't roll.",
    "npc_background": "BG_survival_story_TEENAGER_TOUGH",
    "points": 1,
    "proficiencies": [ "prof_driver", "prof_athlete_basic" ],
    "skills": [ { "level": 4, "name": "dodge" }, { "level": 3, "name": "driving" }, { "level": 2, "name": "swimming" } ],
    "traits": [ "PROF_SKATER" ],
    "items": {
      "both": {
        "entries": [
          { "item": "jeans" },
          { "item": "socks" },
          { "item": "elbow_pads" },
          { "item": "knee_pads" },
          { "item": "gloves_fingerless" },
          { "item": "helmet_skid" },
          { "item": "sneakers" },
          { "item": "folded_skateboard_generic" },
          { "item": "wristwatch" },
          { "item": "sports_drink" },
          { "group": "charged_smart_phone", "contents-item": "book_fict_soft_ya_rwya" },
          { "group": "starter_wallet_full" }
        ]
      },
      "male": { "entries": [ { "item": "briefs" }, { "item": "hoodie" }, { "item": "tshirt" } ] },
      "female": { "entries": [ { "item": "boy_shorts" }, { "item": "hoodie_cropped" }, { "item": "tshirt_cropped" } ] }
    },
    "age_lower": 16,
    "age_upper": 21
  },
  {
    "type": "profession",
    "id": "jdelinquent",
    "name": "Juvenile Delinquent",
    "description": "You never cared for grown-ups telling you what to do, so you ended up spending quite a few days in the principal's office.  Now, not needing grown-ups to tell you what to do is the only reason you're alive.  Man, you really should've played hooky today.",
    "npc_background": "BG_survival_story_TEENAGER_TOUGH",
    "points": 0,
    "proficiencies": [ "prof_unarmed_familiar" ],
    "skills": [
      { "level": 1, "name": "gun" },
      { "level": 1, "name": "archery" },
      { "level": 1, "name": "melee" },
      { "level": 1, "name": "unarmed" },
      { "level": 1, "name": "dodge" }
    ],
    "items": {
      "both": {
        "entries": [
          { "item": "jeans" },
          { "item": "socks" },
          { "item": "sneakers" },
          { "item": "gloves_fingerless" },
          { "item": "slingpack" },
          { "item": "hairpin" },
          { "item": "hairpin" },
          { "item": "mag_comic" },
          { "item": "wristwatch" },
          { "item": "marble" },
          { "item": "marble" },
          { "item": "slingshot" },
          { "group": "charged_smart_phone", "contents-item": "mag_melee" },
          { "group": "starter_wallet_full" },
          { "group": "charged_matches" }
        ]
      },
      "male": { "entries": [ { "item": "briefs" }, { "item": "hoodie" }, { "item": "tshirt" } ] },
      "female": { "entries": [ { "item": "boy_shorts" }, { "item": "hoodie_cropped" }, { "item": "tshirt_cropped" } ] }
    },
    "age_lower": 16,
    "age_upper": 18
  },
  {
    "type": "profession",
    "id": "jr_survivalist",
    "name": "Survivalist Jr.",
    "requirement": "achievement_survive_7_days",
    "description": "Your parents were crazy preppers who thought some \"Cataclysm\" was coming, and insisted on preparing you for it.  Turns out they were right.  You didn't get a chance to thank them.  The only thing you can do for them now is what they always hoped you would do in the dark days ahead: survive.",
    "npc_background": "BG_survival_story_TEENAGER",
    "points": 2,
    "skills": [
      { "level": 3, "name": "fabrication" },
      { "level": 3, "name": "survival" },
      { "level": 3, "name": "firstaid" },
      { "level": 3, "name": "traps" }
    ],
    "proficiencies": [ "prof_fibers", "prof_fibers_rope", "prof_lockpicking", "prof_gun_cleaning" ],
    "items": {
      "both": {
        "entries": [
          { "item": "jacket_light" },
          { "item": "pants_cargo" },
          { "item": "socks" },
          { "item": "boots" },
          { "item": "knit_scarf" },
          { "item": "backpack" },
          { "item": "granola" },
          { "item": "water_clean" },
          { "item": "scissors" },
          { "item": "magnifying_glass" },
          { "group": "charged_smart_watch_adv", "contents-item": "atomic_survival" },
          { "item": "whistle" },
          { "group": "charged_cell_phone" },
          { "group": "starter_wallet_full" },
          { "group": "full_1st_aid" },
          { "group": "charged_flashlight" },
          { "item": "tshirt", "variant": "generic_tshirt" }
        ]
      },
      "male": { "entries": [ { "item": "briefs" } ] },
      "female": { "entries": [ { "item": "boy_shorts" } ] }
    },
    "age_lower": 16,
    "age_upper": 18
  },
  {
    "type": "profession",
    "id": "dodgeball_player",
    "name": "Dodgeball Player",
    "description": "In dodgeball, failing to dodge meant taking a ball to the head and being out of the game.  In the Cataclysm, it means getting eaten by monsters.  Don't slip up.",
    "npc_background": "BG_survival_story_SPORTS",
    "points": 2,
    "skills": [ { "level": 5, "name": "dodge" }, { "level": 4, "name": "throw" }, { "level": 3, "name": "swimming" } ],
    "proficiencies": [ "prof_athlete_basic" ],
    "items": {
      "both": {
        "entries": [
          { "item": "jacket_light" },
          { "item": "jeans" },
          { "item": "socks_ankle" },
          { "item": "lowtops" },
          { "item": "slingpack" },
          { "item": "juice" },
          { "group": "charged_smart_phone", "contents-item": "manual_dodge" },
          { "group": "starter_wallet_full" },
          { "item": "tshirt", "variant": "generic_tshirt" }
        ]
      },
      "male": { "entries": [ { "item": "briefs" } ] },
      "female": { "entries": [ { "item": "boy_shorts" } ] }
    },
    "age_lower": 16,
    "age_upper": 18
  },
  {
    "type": "profession",
    "id": "science_club_mem",
    "name": "Science Club Member",
    "description": "The school never let your club play with the really fun chemicals, the kind that make things go boom, but there aren't any teachers around to enforce the rules anymore.",
    "npc_background": "BG_survival_story_TEENAGER",
    "points": 1,
    "skills": [ { "level": 2, "name": "fabrication" }, { "level": 2, "name": "mechanics" }, { "level": 2, "name": "chemistry" } ],
    "items": {
      "both": {
        "entries": [
          { "item": "jacket_light" },
          { "item": "jeans" },
          { "item": "socks" },
          { "item": "sneakers" },
          { "item": "knit_scarf" },
          { "item": "backpack" },
          { "item": "basic_chemistry" },
          { "item": "wristwatch" },
          { "group": "charged_smart_phone", "contents-item": "basic_chemistry" },
          { "group": "starter_wallet_full" },
          { "item": "tshirt", "variant": "generic_tshirt" }
        ]
      },
      "male": { "entries": [ { "item": "briefs" } ] },
      "female": { "entries": [ { "item": "panties" } ] }
    },
    "age_lower": 16,
    "age_upper": 18
  },
  {
    "type": "profession",
    "id": "av_club_mem",
    "name": "A/V Club Member",
    "description": "You were a member of the school A/V club.  You're sure there's some way you can use your technical skills to help you stay alive.  You just haven't figured out how to make an awesome death ray yet.",
    "npc_background": "BG_survival_story_TEENAGER",
    "points": 1,
    "skills": [ { "level": 3, "name": "electronics" }, { "level": 3, "name": "computer" } ],
    "items": {
      "both": {
        "entries": [
          { "item": "tshirt" },
          { "item": "jacket_light" },
          { "item": "jeans" },
          { "item": "socks" },
          { "item": "sneakers" },
          { "item": "knit_scarf" },
          { "item": "backpack" },
          { "item": "mag_electronics" },
          { "item": "wristwatch" },
          { "group": "charged_smart_phone", "contents-item": "mag_gaming" },
          { "group": "starter_wallet_full" }
        ]
      },
      "male": { "entries": [ { "item": "briefs" } ] },
      "female": { "entries": [ { "item": "panties" } ] }
    },
    "age_lower": 16,
    "age_upper": 18
  },
  {
    "type": "profession",
    "id": "teacher",
    "name": "Teacher",
    "description": "You've been teaching kids all your life, experiencing the joy and aggravation of imparting knowledge to young minds.  If zombies have any interest in education, they're not showing it.",
    "npc_background": "BG_survival_story_WORKER_PUBLIC",
    "points": 1,
    "skills": [ { "level": 4, "name": "speech" } ],
    "items": {
      "both": {
        "entries": [
          { "item": "dress_shirt" },
          { "item": "blazer" },
          { "item": "socks" },
          { "item": "dress_shoes" },
          { "item": "tie_skinny" },
          { "item": "tieclip" },
          { "item": "poetry_book" },
          { "item": "wristwatch" },
          { "group": "charged_smart_phone", "contents-item": "book_nonf_hard_psych_grconres" },
          { "group": "starter_wallet_full" },
          { "item": "permanent_marker", "charges": 500 },
          { "item": "pants", "variant": "pants_black" }
        ]
      },
      "male": { "entries": [ { "item": "briefs" } ] },
      "female": { "entries": [ { "item": "bra" }, { "item": "panties" } ] }
    }
  },
  {
    "type": "profession",
    "id": "photojournalist",
    "name": "Photojournalist",
    "description": "Covering the apocalypse up close could make your career, though finding a publisher seems more difficult a prospect than usual.  You managed to hold onto your camera - hopefully you can get some fantastic shots.",
    "npc_background": "BG_survival_story_WORKER_SELFEMP",
    "points": 1,
    "skills": [ { "level": 4, "name": "speech" } ],
    "items": {
      "both": {
        "entries": [
          { "item": "dress_shirt" },
          { "item": "blazer" },
          { "item": "socks" },
          { "item": "dress_shoes" },
          { "item": "wristwatch" },
          { "item": "camera_bag" },
          { "group": "charged_smart_phone", "contents-item": "book_nonf_hard_homemk_nyparti" },
          { "group": "starter_wallet_full" },
          { "item": "camera_pro", "charges": 300 },
          { "item": "pants", "variant": "pants_black" }
        ]
      },
      "male": { "entries": [ { "item": "boxer_shorts" } ] },
      "female": { "entries": [ { "item": "boy_shorts" }, { "item": "bra" } ] }
    }
  },
  {
    "type": "profession",
    "id": "gym_teacher",
    "name": "Gym Teacher",
    "description": "It was hard enough getting kids to run laps without having to worry about them trying to eat your brains.  Zombies won't even line up when you blow your whistle.",
    "npc_background": "BG_survival_story_WORKER_PUBLIC",
    "points": 2,
    "skills": [
      { "level": 3, "name": "swimming" },
      { "level": 3, "name": "speech" },
      { "level": 2, "name": "melee" },
      { "level": 2, "name": "bashing" },
      { "level": 2, "name": "throw" }
    ],
    "items": {
      "both": {
        "entries": [
          { "item": "baseball" },
          { "item": "bat" },
          { "item": "whistle" },
          { "item": "shorts" },
          { "item": "socks_ankle" },
          { "item": "sneakers" },
          { "item": "runner_bag" },
          { "item": "fitness_band" },
          { "group": "charged_smart_phone", "contents-item": "book_fict_hard_sports_uni" },
          { "group": "starter_wallet_full" },
          { "item": "tank_top", "variant": "tank_top_generic" }
        ]
      },
      "male": { "entries": [ { "item": "briefs" } ] },
      "female": { "entries": [ { "item": "sports_bra" }, { "item": "boy_shorts" } ] }
    }
  },
  {
    "type": "profession",
    "id": "miner",
    "name": "Miner",
    "description": "You're a miner, not a minor!  Your canteen is dry, your jackhammer is out of gas, and you're on your last pair of batteries for your mining helmet…",
    "npc_background": "BG_survival_story_WORKER_COMMERCIAL",
    "points": 1,
    "skills": [ { "level": 2, "name": "mechanics" }, { "level": 2, "name": "swimming" } ],
    "items": {
      "both": {
        "entries": [
          { "item": "socks" },
          { "item": "boots_steel" },
          { "item": "gloves_work" },
          { "item": "knee_pads" },
          { "item": "jumpsuit" },
          { "item": "canteen" },
          { "item": "e_tool" },
          { "item": "tool_belt" },
          { "item": "mbag" },
          { "item": "wristwatch" },
          { "group": "charged_matches" },
          { "group": "full_gasmask" },
          { "group": "charged_smart_phone" },
          { "group": "starter_wallet_full" },
          { "item": "ear_plugs", "custom-flags": [ "no_auto_equip" ] },
          { "item": "jackhammer", "charges": 0 },
          { "item": "light_minus_disposable_cell", "charges": 100 },
          { "group": "hat_hard_flashlight" }
        ]
      },
      "male": { "entries": [ { "item": "boxer_shorts" } ] },
      "female": { "entries": [ { "item": "boy_shorts" }, { "item": "sports_bra" } ] }
    }
  },
  {
    "type": "profession",
    "id": "demolition_expert",
    "name": "Demolition Expert",
    "description": "Before this all began, you were having the time of your life at your dream job: blowing stuff up.  The Cataclysm means you're finally allowed to do it full time.",
    "npc_background": "BG_survival_story_WORKER_COMMERCIAL",
    "skills": [ { "level": 4, "name": "fabrication" }, { "level": 3, "name": "chemistry" }, { "level": 3, "name": "throw" } ],
    "points": 2,
    "items": {
      "both": {
        "entries": [
          { "item": "socks" },
          { "item": "boots_steel" },
          { "item": "gloves_work" },
          { "item": "jumpsuit" },
          { "item": "canteen" },
          { "item": "tool_belt" },
          { "item": "mbag" },
          { "item": "briefcase" },
          { "item": "wristwatch" },
          { "item": "hat_hard", "variant": "yellow_hat_hard" },
          { "group": "charged_matches" },
          { "item": "ear_plugs", "custom-flags": [ "no_auto_equip" ] },
          { "item": "dynamite", "count": 8 },
          { "item": "dynamite", "count": 4 },
          { "group": "charged_smart_phone", "contents-item": "mag_launcher" },
          { "group": "starter_wallet_full" }
        ]
      },
      "male": { "entries": [ { "item": "boxer_shorts" } ] },
      "female": { "entries": [ { "item": "boy_shorts" }, { "item": "sports_bra" } ] }
    }
  },
  {
    "type": "profession",
    "id": "parkour_practitioner",
    "name": { "male": "Traceur", "female": "Traceuse" },
    "description": "You've practiced parkour for many years, and made the world your playground.  It wouldn't be a lie to say that running is your life.  Which is good, because now that the end has come, you're running FOR your life.",
    "npc_background": "BG_survival_story_SPORTS",
    "points": 3,
    "proficiencies": [ "prof_parkour", "prof_athlete_basic" ],
    "skills": [ { "level": 6, "name": "dodge" }, { "level": 4, "name": "swimming" } ],
    "items": {
      "both": {
        "entries": [
          { "item": "pants_cargo" },
          { "item": "socks_ankle" },
          { "item": "sneakers" },
          { "item": "runner_bag" },
          { "item": "fitness_band" },
          { "group": "charged_smart_phone", "contents-item": "mag_dodge" },
          { "group": "starter_wallet_full" }
        ]
      },
      "male": { "entries": [ { "item": "briefs" }, { "item": "tshirt" }, { "item": "hoodie" } ] },
      "female": {
        "entries": [ { "item": "sports_bra" }, { "item": "boy_shorts" }, { "item": "hoodie_cropped" }, { "item": "tshirt_cropped" } ]
      }
    },
    "age_lower": 18
  },
  {
    "type": "profession",
    "id": "tourist",
    "name": "Tourist",
    "description": "This seemed like a great place for a vacation, but you're starting to regret ever leaving home.  You came here to get a taste of New England, but New England keeps trying to get a taste of you!",
    "npc_background": "BG_survival_story_TOURIST",
    "points": 0,
    "items": {
      "both": {
        "entries": [
          { "item": "hat_ball" },
          { "item": "knit_scarf" },
          { "item": "jacket_light" },
          { "item": "gloves_light" },
          { "item": "fanny" },
          { "item": "socks" },
          { "item": "sneakers" },
          { "item": "roadmap" },
          { "item": "touristmap" },
          { "item": "wristwatch" },
          { "group": "charged_smart_phone", "contents-item": "novel_road" },
          { "group": "starter_rich_wallet_full" },
          { "item": "camera", "charges": 300 },
          { "item": "pants", "variant": "pants_black" }
        ]
      },
      "male": { "entries": [ { "item": "boxer_shorts" }, { "item": "tshirt" } ] },
      "female": { "entries": [ { "item": "bra" }, { "item": "tshirt_cropped" }, { "item": "panties" } ] }
    }
  },
  {
    "type": "profession",
    "id": "naked",
    "name": "Naked and Afraid",
    "description": "The apocalypse has caught you completely naked!  Maybe you were robbed, maybe you were at a nudist beach, or maybe you just enjoy the feeling of liberation brought by the wind touching your skin.  Whatever the reason, you lack clothes in a time when everyone wants a piece of you.",
    "npc_background": "BG_survival_story_VULNERABLE",
    "flags": [ "NO_BONUS_ITEMS" ],
    "points": -1
  },
  {
    "type": "profession",
    "id": "zoo_keeper",
    "name": "Zoo Keeper",
    "description": "You were called in on your day off to feed the animals at the zoo.  For some reason, none of your coworkers bothered showing up for work today.",
    "npc_background": "BG_survival_story_WORKER_COMMERCIAL",
    "points": 2,
    "traits": [ "ANIMALEMPATH" ],
    "skills": [ { "level": 4, "name": "survival" }, { "level": 3, "name": "firstaid" } ],
    "items": {
      "both": {
        "entries": [
          { "item": "shorts_cargo" },
          { "item": "technician_shirt_gray" },
          { "item": "socks" },
          { "item": "boots" },
          { "item": "hat_boonie" },
          { "item": "slingpack" },
          { "item": "bucket" },
          { "item": "shovel" },
          { "item": "wristwatch" },
          { "group": "charged_smart_phone", "contents-item": "mag_survival" },
          { "group": "starter_wallet_full" }
        ]
      },
      "male": { "entries": [ { "item": "boxer_shorts" } ] },
      "female": { "entries": [ { "item": "bra" }, { "item": "panties" } ] }
    }
  },
  {
    "type": "profession",
    "id": "urban_samurai",
    "name": "Urban Samurai",
    "description": "You were always an inexplicable sight in town, with your funny hair and odd Japanese clothes.  Little of this concerned you, but last week the grocery service stopped coming and now the TV no longer turns on.  This displeases you.",
    "npc_background": "BG_survival_story_ECCENTRIC",
    "points": 0,
    "skills": [ { "level": 1, "name": "melee" }, { "level": 1, "name": "cutting" } ],
    "items": {
      "both": {
        "entries": [
          { "item": "haori" },
          { "item": "kimono" },
          { "item": "hakama" },
          { "item": "loincloth" },
          { "item": "tabi_dress" },
          { "item": "geta" },
          { "item": "bellywrap" },
          { "group": "charged_smart_phone", "contents-item": "novel_samurai" },
          { "item": "bokken_inferior", "container-item": "scabbard" }
        ]
      },
      "female": { "entries": [ { "item": "chestwrap" } ] }
    },
    "missions": [ "MISSION_URBAN_SAMURAI" ]
  },
  {
    "type": "profession",
    "id": "fencer",
    "name": "Competitive Fencer",
    "description": "Years of training prepared you for the competitive fencing circuit, but your latest tournament was cut short when zombies invaded the piste.  The referee was eaten, so you're not sure if the rules are still in play.",
    "npc_background": "BG_survival_story_SPORTS",
    "points": 5,
    "skills": [
      { "level": 6, "name": "melee" },
      { "level": 6, "name": "stabbing" },
      { "level": 6, "name": "dodge" },
      { "level": 4, "name": "swimming" }
    ],
    "proficiencies": [ "prof_fencing_weapons_familiar", "prof_fencing_weapons_pro", "prof_gross_anatomy" ],
    "starting_styles": [ "style_fencing" ],
    "items": {
      "both": {
        "entries": [
          { "item": "fencing_pants" },
          { "item": "fencing_jacket" },
          { "item": "gauntlet_fencing" },
          { "item": "plastron_cotton" },
          { "item": "under_armor_shorts" },
          { "item": "socks" },
          { "item": "sneakers" },
          { "item": "fencing_epee" },
          { "item": "duffelbag" },
          { "item": "fencing_mask", "custom-flags": [ "no_auto_equip" ] },
          { "group": "charged_smart_phone", "contents-item": "mag_stabbing" },
          { "group": "starter_wallet_full" }
        ]
      },
      "female": { "entries": [ { "item": "plastron_plastic" } ] }
    }
  },
  {
    "type": "profession",
    "id": "politician",
    "name": "Career Politician",
    "description": "You've spent your life appealing to the people, persuading many and promising much throughout your time in office.  Now that your voting base wants to eat you alive, winning hearts and minds just got that much harder.",
    "npc_background": "BG_survival_story_WORKER_PUBLIC",
    "points": 2,
    "skills": [ { "level": 8, "name": "speech" } ],
    "traits": [ "LIAR" ],
    "items": {
      "both": {
        "entries": [
          { "item": "suit" },
          { "item": "tieclip" },
          { "item": "socks_wool" },
          { "item": "dress_shoes" },
          { "item": "gold_watch" },
          { "item": "briefcase" },
          { "item": "tie_skinny" },
          { "item": "file" },
          { "item": "cigar" },
          { "group": "charged_ref_lighter" },
          { "group": "charged_smart_phone", "contents-item": "paperback_romance_circuses" },
          { "group": "starter_rich_wallet_full" }
        ]
      },
      "male": { "entries": [ { "item": "boxer_shorts" }, { "item": "opal_platinum_cufflinks" } ] },
      "female": { "entries": [ { "item": "bra" }, { "item": "panties" }, { "item": "opal_platinum_earring" } ] }
    },
    "missions": [ "MISSION_SOCIAL_BUTTERFLY" ]
  },
  {
    "type": "profession",
    "id": "rancher",
    "name": "Rancher",
    "description": "Taking care of cows, horses, and other animals is your passion, but the ways things are going, this isn't going to be just another day at the ranch.",
    "npc_background": "BG_survival_story_RURAL",
    "points": 2,
    "skills": [ { "level": 5, "name": "survival" } ],
    "proficiencies": [ "prof_gross_anatomy", "prof_wp_ungulate", "prof_whips_familiar", "prof_whips_pro" ],
    "items": {
      "both": {
        "entries": [
          { "item": "jeans" },
          { "item": "leather_belt" },
          { "item": "dress_shirt" },
          { "item": "jacket_leather" },
          { "item": "socks" },
          { "item": "cowboy_hat" },
          { "item": "boots_western" },
          { "item": "wristwatch" },
          { "item": "mbag" },
          { "item": "horse_tack" },
          { "item": "bullwhip" },
          { "item": "pockknife" },
          { "item": "cattlefodder" },
          { "item": "cattlefodder" },
          { "group": "charged_cigs" },
          { "item": "rope_30" },
          { "group": "charged_smart_phone", "contents-item": "novel_western" },
          { "group": "starter_wallet_full" }
        ]
      },
      "male": { "entries": [ { "item": "boxer_shorts" } ] },
      "female": { "entries": [ { "item": "bra" }, { "item": "panties" } ] }
    }
  },
  {
    "type": "profession",
    "id": "roadie",
    "name": "Roadie",
    "description": "You've always worked just outside of the limelight, carrying and fixing the equipment and ensuring that the performers got what they needed.  The show must go on.",
    "npc_background": "BG_survival_story_WORKER_COMMERCIAL",
    "points": 2,
    "skills": [
      { "level": 3, "name": "fabrication" },
      { "level": 3, "name": "mechanics" },
      { "level": 3, "name": "electronics" },
      { "level": 3, "name": "driving" }
    ],
    "proficiencies": [ "prof_appliance_repair" ],
    "items": {
      "both": {
        "entries": [
          { "item": "jacket_jean" },
          { "item": "tshirt", "variant": "band" },
          { "item": "jeans" },
          { "item": "socks" },
          { "item": "boots_steel" },
          { "item": "multitool" },
          { "item": "wristwatch" },
          { "item": "gloves_work" },
          { "item": "mbag" },
          { "group": "charged_smart_phone", "contents-item": "carpentry_book" },
          { "group": "starter_wallet_full" },
          { "group": "charged_matches" },
          { "group": "charged_soldering_iron" }
        ]
      },
      "male": { "entries": [ { "item": "boxer_shorts" } ] },
      "female": { "entries": [ { "item": "bra" }, { "item": "boy_shorts" } ] }
    }
  },
  {
    "type": "profession",
    "id": "musician",
    "name": "Musician",
    "description": "You nailed your solo, but the audience erupted into screams instead of applause.  You weren't able to grab much during the panic, but at least you have your loaded six string on your back.",
    "npc_background": "BG_survival_story_WORKER_SELFEMP",
    "points": 1,
    "skills": [ { "level": 5, "name": "speech" } ],
    "items": {
      "both": {
        "ammo": 100,
        "magazine": 100,
        "entries": [
          { "item": "mbag" },
          { "item": "tshirt", "variant": "band" },
          { "item": "shorts_cargo" },
          { "item": "socks" },
          { "item": "sneakers" },
          { "item": "wristwatch" },
          { "item": "water_clean" },
          { "item": "guitar_electric" },
          { "item": "cable_instrument" },
          { "item": "plectrum" },
          { "item": "plectrum" },
          { "item": "plectrum" },
          { "item": "joint" },
          { "item": "towel", "custom-flags": [ "no_auto_equip" ] },
          { "group": "charged_smart_phone", "contents-item": "novel_tragedy" },
          { "group": "starter_wallet_full" }
        ]
      },
      "male": { "entries": [ { "item": "boxer_shorts" } ] },
      "female": { "entries": [ { "item": "bra" }, { "item": "boy_shorts" } ] }
    }
  },
  {
    "type": "profession",
    "id": "kit_survivor",
    "name": "Kitted Survivor",
    "description": "You saw a sign at the local mall advertising a discount on survival kits.  You bought one, more for show than for actual use.  Now it's all you have.",
    "npc_background": "BG_survival_story_EVACUEE",
    "points": 1,
    "items": {
      "both": {
        "entries": [
          { "item": "sneakers" },
          { "item": "socks" },
          { "item": "jeans" },
          { "item": "longshirt" },
          { "item": "wristwatch" },
          { "group": "charged_smart_phone" },
          { "item": "mbag" },
          { "group": "full_survival_kit" },
          { "group": "starter_wallet_full" }
        ]
      },
      "male": { "entries": [ { "item": "boxer_shorts" } ] },
      "female": { "entries": [ { "item": "panties" }, { "item": "bra" } ] }
    }
  },
  {
    "type": "profession",
    "id": "gunslinger",
    "name": "Wild West Gunslinger",
    "description": "You made your living on Wild West exhibitions and shows, impressing tourists with your displays of marksmanship.  But that world has ended, so you took your trusty six-shooter and wandered into a world where it's always high noon.",
    "npc_background": "BG_survival_story_WORKER_SELFEMP",
    "points": 4,
    "proficiencies": [ "prof_gunsmithing_basic", "prof_gun_cleaning" ],
    "skills": [
      { "level": 4, "name": "gun" },
      { "level": 4, "name": "pistol" },
      { "level": 3, "name": "rifle" },
      { "level": 3, "name": "shotgun" },
      { "level": 2, "name": "survival" }
    ],
    "items": {
      "both": {
        "entries": [
          { "item": "under_armor" },
          { "item": "under_armor_shorts" },
          { "item": "cowboy_hat" },
          { "item": "socks" },
          { "item": "jeans" },
          { "item": "chaps_leather" },
          { "item": "gloves_leather" },
          { "item": "boots_western" },
          { "item": "duster" },
          { "item": "badge_deputy" },
          { "item": "novel_western" },
          { "group": "charged_smart_phone", "contents-item": "book_fict_soft_west_vride" },
          { "group": "starter_wallet_full" },
          { "item": "ear_plugs", "custom-flags": [ "no_auto_equip" ] },
          { "item": "whiskey", "container-item": "bottle_glass" },
          {
            "item": "colt_saa",
            "ammo-item": "45colt_jhp",
            "charges": 6,
            "container-item": "western_holster",
            "contents-group": "bandolier_ww_gunslinger"
          },
          { "item": "postman_shirt", "variant": "sheriff" }
        ]
      }
    }
  },
  {
    "type": "profession",
    "id": "frat",
    "name": { "male": "Frat Boy", "female": "Sorority Girl" },
    "description": "You were living the high life, spending your parents' money without a care in the world.  At one of your usual crazy parties, the guests became hungry for more than drugs and booze, but you still have a chance to use the last symbol of your luxurious life - your sports car - and get far away.",
    "npc_background": "BG_survival_story_ECCENTRIC",
    "points": 2,
    "proficiencies": [ "prof_driver" ],
    "skills": [ { "level": 3, "name": "driving" }, { "level": 2, "name": "speech" } ],
    "vehicle": "car_sports",
    "items": {
      "both": {
        "entries": [
          { "group": "charged_smart_watch_adv" },
          { "item": "sunglasses" },
          { "item": "water_mineral" },
          { "item": "money_strap_twenty" },
          { "group": "charged_cigs" },
          { "item": "mag_porn" },
          { "group": "charged_ref_lighter" },
          { "group": "charged_smart_phone", "contents-item": "novel_coa" },
          { "group": "starter_rich_wallet_full" }
        ]
      },
      "male": {
        "entries": [
          { "item": "boxer_shorts" },
          { "item": "pants", "variant": "pants_black" },
          { "item": "dress_shoes" },
          { "item": "polo_shirt" },
          { "item": "socks" },
          { "item": "mag_dude" }
        ]
      },
      "female": {
        "entries": [
          { "item": "polo_shirt" },
          { "item": "bra" },
          { "item": "panties" },
          { "item": "skirt" },
          { "item": "heels" },
          { "item": "stockings" },
          { "item": "purse" },
          { "item": "mag_glam" },
          { "item": "bracelet_friendship" },
          { "item": "opal_gold_ring" },
          { "item": "opal_gold_earring" }
        ]
      }
    },
    "age_upper": 25
  },
  {
    "type": "profession",
    "id": "mil_marksman",
    "name": "Military Marksman",
    "requirement": "achievement_reach_military_bunker",
    "description": "You like to think of yourself as a sniper, but really you're just infantry with a bigger gun.  That said, a big gun is a definite advantage now.",
    "npc_background": "BG_survival_story_SOLDIER",
    "points": 5,
    "proficiencies": [
      "prof_gunsmithing_basic",
      "prof_gun_cleaning",
      "prof_knives_familiar",
      "prof_auto_rifles_familiar",
      "prof_auto_pistols_familiar",
      "prof_gross_anatomy"
    ],
    "skills": [
      { "level": 4, "name": "gun" },
      { "level": 4, "name": "rifle" },
      { "level": 3, "name": "pistol" },
      { "level": 3, "name": "melee" },
      { "level": 3, "name": "stabbing" },
      { "level": 3, "name": "dodge" },
      { "level": 3, "name": "firstaid" },
      { "level": 3, "name": "throw" },
      { "level": 2, "name": "survival" },
      { "level": 2, "name": "swimming" }
    ],
    "items": {
      "both": {
        "entries": [
          { "item": "pants_army" },
          { "item": "undershirt" },
          { "item": "combat_shirt" },
          { "item": "helmet_army" },
          { "item": "mask_ski" },
          { "item": "gloves_liner" },
          { "item": "gloves_tactical" },
          { "item": "socks" },
          { "item": "boots_combat" },
          { "item": "wristwatch" },
          { "item": "molle_pack" },
          { "group": "charged_two_way_radio" },
          { "group": "starter_wallet_full" },
          { "group": "us_ballistic_vest_pristine" },
          { "item": "water_clean", "container-item": "canteen" },
          { "item": "legpouch_large", "contents-group": "army_mags_m110" },
          { "item": "ear_plugs", "custom-flags": [ "no_auto_equip" ] },
          { "item": "knife_combat_army", "container-item": "sheath" },
          { "item": "m110a1", "ammo-item": "762_51", "charges": 20, "contents-item": [ "shoulder_strap" ] },
          { "item": "m17", "ammo-item": "9mmfmj", "charges": 17, "container-item": "holster" },
          { "group": "army_mags_m17" }
        ]
      },
      "male": { "entries": [ { "item": "boxer_shorts" } ] },
      "female": { "entries": [ { "item": "sports_bra" }, { "item": "boxer_shorts" } ] }
    }
  },
  {
    "type": "profession",
    "id": "mil_auto_rifleman",
    "name": "Military Automatic Rifleman",
    "requirement": "achievement_reach_military_bunker",
    "description": "You were trusted with a big-ass, belt-fed machine gun and plenty of ammo to lay down suppressing fire for your team.  Now that it's going to be much harder to resupply, you should probably be more selective with the ol' spray-and-pray.",
    "npc_background": "BG_survival_story_SOLDIER",
    "points": 5,
    "proficiencies": [
      "prof_gunsmithing_basic",
      "prof_gun_cleaning",
      "prof_knives_familiar",
      "prof_auto_rifles_familiar",
      "prof_auto_pistols_familiar"
    ],
    "skills": [
      { "level": 4, "name": "gun" },
      { "level": 4, "name": "rifle" },
      { "level": 3, "name": "pistol" },
      { "level": 3, "name": "melee" },
      { "level": 3, "name": "stabbing" },
      { "level": 3, "name": "dodge" },
      { "level": 3, "name": "firstaid" },
      { "level": 3, "name": "throw" },
      { "level": 2, "name": "survival" },
      { "level": 2, "name": "swimming" }
    ],
    "items": {
      "both": {
        "entries": [
          { "item": "pants_army" },
          { "item": "undershirt" },
          { "item": "combat_shirt" },
          { "item": "helmet_army" },
          { "item": "mask_ski" },
          { "item": "gloves_liner" },
          { "item": "gloves_tactical" },
          { "item": "socks" },
          { "item": "boots_combat" },
          { "item": "wristwatch" },
          { "item": "pockknife" },
          { "item": "molle_pack" },
          { "group": "charged_two_way_radio" },
          { "group": "starter_wallet_full" },
          { "group": "us_ballistic_vest_pristine" },
          { "item": "water_clean", "container-item": "canteen" },
          {
            "item": "m249",
            "ammo-item": "556",
            "charges": 200,
            "contents-item": [ "shoulder_strap_simple", "holo_sight", "bipod" ]
          },
          { "item": "ear_plugs", "custom-flags": [ "no_auto_equip" ] },
          { "item": "m17", "ammo-item": "9mm", "charges": 17, "container-item": "holster" }
        ]
      },
      "male": { "entries": [ { "item": "boxer_shorts" } ] },
      "female": { "entries": [ { "item": "sports_bra" }, { "item": "boxer_shorts" } ] }
    }
  },
  {
    "type": "profession",
    "id": "mil_grenadier",
    "name": "Military Grenadier",
    "requirement": "achievement_reach_military_bunker",
    "description": "There's no kill like overkill, and not many people in this world can boast that they have a grenade launcher and know how to use it.  Just try not to blow yourself up, that would be really embarrassing.",
    "npc_background": "BG_survival_story_SOLDIER",
    "points": 4,
    "proficiencies": [
      "prof_gunsmithing_basic",
      "prof_gun_cleaning",
      "prof_knives_familiar",
      "prof_auto_rifles_familiar",
      "prof_auto_pistols_familiar"
    ],
    "skills": [
      { "level": 4, "name": "gun" },
      { "level": 4, "name": "launcher" },
      { "level": 3, "name": "rifle" },
      { "level": 3, "name": "pistol" },
      { "level": 3, "name": "melee" },
      { "level": 3, "name": "stabbing" },
      { "level": 3, "name": "dodge" },
      { "level": 3, "name": "firstaid" },
      { "level": 3, "name": "throw" },
      { "level": 2, "name": "survival" },
      { "level": 2, "name": "swimming" }
    ],
    "items": {
      "both": {
        "entries": [
          { "item": "pants_army" },
          { "item": "undershirt" },
          { "item": "combat_shirt" },
          { "item": "helmet_army" },
          { "item": "mask_ski" },
          { "item": "gloves_liner" },
          { "item": "gloves_tactical" },
          { "item": "socks" },
          { "item": "boots_combat" },
          { "item": "pockknife" },
          { "item": "wristwatch" },
          { "item": "molle_pack" },
          { "group": "charged_two_way_radio" },
          { "group": "starter_wallet_full" },
          { "group": "us_ballistic_vest_pristine" },
          { "item": "water_clean", "container-item": "canteen" },
          { "item": "legpouch_large", "contents-group": "army_mags_m4" },
          {
            "item": "m320",
            "ammo-item": "40x46mm_m433",
            "charges": 1,
            "contents-item": [ "shoulder_strap_simple", "holo_sight" ]
          },
          {
            "group": "modular_m4a1",
            "ammo-item": "556_mk318",
            "charges": 30,
            "contents-item": [ "shoulder_strap", "holo_sight" ]
          },
          { "item": "ear_plugs", "custom-flags": [ "no_auto_equip" ] },
          { "item": "grenade_pouch", "contents-group": [ "army_grenades_40x46" ] }
        ]
      },
      "male": { "entries": [ { "item": "boxer_shorts" } ] },
      "female": { "entries": [ { "item": "sports_bra" }, { "item": "boxer_shorts" } ] }
    }
  },
  {
    "type": "profession",
    "id": "mil_breacher",
    "name": "Military Breacher",
    "requirement": "achievement_reach_military_bunker",
    "description": "Doors and windows everywhere dare not speak your name.  You're going to be breaking into buildings for supplies rather than combat operations now, but the principle is about the same.",
    "npc_background": "BG_survival_story_SOLDIER",
    "points": 5,
    "proficiencies": [
      "prof_gunsmithing_basic",
      "prof_gun_cleaning",
      "prof_knives_familiar",
      "prof_auto_rifles_familiar",
      "prof_auto_pistols_familiar"
    ],
    "skills": [
      { "level": 4, "name": "gun" },
      { "level": 4, "name": "shotgun" },
      { "level": 4, "name": "melee" },
      { "level": 4, "name": "bashing" },
      { "level": 3, "name": "rifle" },
      { "level": 3, "name": "pistol" },
      { "level": 3, "name": "stabbing" },
      { "level": 3, "name": "dodge" },
      { "level": 3, "name": "firstaid" },
      { "level": 3, "name": "throw" },
      { "level": 2, "name": "survival" },
      { "level": 2, "name": "swimming" }
    ],
    "items": {
      "both": {
        "entries": [
          { "item": "pants_army" },
          { "item": "undershirt" },
          { "item": "combat_shirt" },
          { "item": "tac_fullhelmet" },
          { "item": "armguard_hard" },
          { "item": "legguard_hard" },
          { "item": "mask_ski" },
          { "item": "gloves_liner" },
          { "item": "gloves_tactical" },
          { "item": "socks" },
          { "item": "boots_combat" },
          { "item": "wristwatch" },
          { "item": "molle_pack" },
          { "item": "hammer_sledge" },
          { "group": "charged_two_way_radio" },
          { "group": "starter_wallet_full" },
          { "group": "us_ballistic_vest_pristine" },
          { "item": "water_clean", "container-item": "canteen" },
          { "item": "mossberg_500", "ammo-item": "shot_00", "charges": 6, "contents-item": [ "shoulder_strap" ] },
          { "item": "ear_plugs", "custom-flags": [ "no_auto_equip" ] },
          { "item": "grenadebandolier", "contents-item": [ "flashbang", "flashbang" ] },
          { "item": "bandolier_shotgun", "contents-group": "bandolier_swat_cqc1" },
          { "item": "knife_combat_army", "variant": "m9bayonet", "container-item": "sheath" },
          { "item": "m17", "ammo-item": "9mm", "charges": 17, "container-item": "holster" }
        ]
      },
      "male": { "entries": [ { "item": "boxer_shorts" } ] },
      "female": { "entries": [ { "item": "sports_bra" }, { "item": "boxer_shorts" } ] }
    }
  },
  {
    "type": "profession",
    "id": "mil_sniper",
    "name": "Military Sniper",
    "requirement": "achievement_reach_military_bunker",
    "description": "You're a crack shot with a rifle, and the farther you can stay away from zombies, the better.  The only thing stopping you is limited ammo, so you should try to find a place to restock sooner or later.",
    "npc_background": "BG_survival_story_SOLDIER",
    "points": 5,
    "proficiencies": [
      "prof_gunsmithing_basic",
      "prof_gun_cleaning",
      "prof_knives_familiar",
      "prof_auto_rifles_familiar",
      "prof_auto_pistols_familiar",
      "prof_gross_anatomy"
    ],
    "skills": [
      { "level": 7, "name": "gun" },
      { "level": 7, "name": "rifle" },
      { "level": 4, "name": "pistol" },
      { "level": 3, "name": "melee" },
      { "level": 3, "name": "stabbing" },
      { "level": 3, "name": "dodge" },
      { "level": 3, "name": "firstaid" },
      { "level": 3, "name": "throw" },
      { "level": 2, "name": "survival" },
      { "level": 2, "name": "swimming" }
    ],
    "items": {
      "both": {
        "entries": [
          { "item": "pants_army" },
          { "item": "undershirt" },
          { "item": "combat_shirt" },
          { "item": "helmet_army" },
          { "item": "mask_ski" },
          { "item": "gloves_liner" },
          { "item": "gloves_tactical" },
          { "item": "socks" },
          { "item": "boots_combat" },
          { "item": "wristwatch" },
          { "item": "molle_pack" },
          { "item": "cloak" },
          { "group": "charged_two_way_radio" },
          { "group": "starter_wallet_full" },
          { "group": "us_ballistic_vest_pristine" },
          { "group": "army_mags_m2010" },
          { "item": "water_clean", "container-item": "canteen" },
          {
            "item": "m2010",
            "ammo-item": "300_winmag",
            "charges": 5,
            "contents-item": [ "shoulder_strap", "rifle_scope" ]
          },
          { "item": "ear_plugs", "custom-flags": [ "no_auto_equip" ] },
          { "item": "knife_combat_army", "variant": "m9bayonet", "container-item": "sheath" },
          { "item": "m17", "ammo-item": "9mmfmj", "container-item": "holster", "charges": 17 },
          { "item": "legpouch_large", "contents-group": "army_mags_m17" }
        ]
      },
      "male": { "entries": [ { "item": "boxer_shorts" } ] },
      "female": { "entries": [ { "item": "sports_bra" }, { "item": "boxer_shorts" } ] }
    }
  },
  {
    "type": "profession",
    "id": "mil_hacker",
    "name": "Military Hacker",
    "requirement": "achievement_reach_military_bunker",
    "description": "'Hacker' is a silly pop-culture name, popularized by Hollywood and people with little to no knowledge of what your job entails.  You prefer 'Electronic Warfare Specialist,' though nobody's really left to make the distinction.",
    "npc_background": "BG_survival_story_SOLDIER",
    "points": 7,
    "proficiencies": [
      "prof_gunsmithing_basic",
      "prof_elec_soldering",
      "prof_appliance_repair",
      "prof_gun_cleaning",
      "prof_knives_familiar",
      "prof_auto_rifles_familiar",
      "prof_auto_pistols_familiar"
    ],
    "skills": [
      { "level": 7, "name": "computer" },
      { "level": 6, "name": "electronics" },
      { "level": 4, "name": "gun" },
      { "level": 4, "name": "smg" },
      { "level": 4, "name": "pistol" },
      { "level": 3, "name": "rifle" },
      { "level": 3, "name": "melee" },
      { "level": 3, "name": "stabbing" },
      { "level": 3, "name": "dodge" },
      { "level": 3, "name": "firstaid" },
      { "level": 3, "name": "throw" },
      { "level": 2, "name": "survival" },
      { "level": 2, "name": "swimming" }
    ],
    "items": {
      "both": {
        "entries": [
          { "item": "pants_army" },
          { "item": "undershirt" },
          { "item": "combat_shirt" },
          { "item": "helmet_army" },
          { "item": "mask_ski" },
          { "item": "gloves_liner" },
          { "item": "gloves_tactical" },
          { "item": "socks" },
          { "item": "boots_combat" },
          { "item": "diving_watch" },
          { "item": "molle_pack" },
          { "item": "multitool" },
          { "group": "charged_two_way_radio" },
          { "group": "starter_wallet_full" },
          { "group": "us_ballistic_vest_pristine" },
          { "item": "water_clean", "container-item": "canteen" },
          { "item": "m17", "ammo-item": "9mm", "container-item": "holster", "charges": 17 },
          { "item": "p320mag_17rd_9x19mm", "ammo-item": "9mm", "charges": 17 },
          { "item": "p320mag_17rd_9x19mm", "ammo-item": "9mm", "charges": 17 },
          { "item": "ear_plugs", "custom-flags": [ "no_auto_equip" ] },
          { "item": "knife_combat_marine", "container-item": "sheath" }
        ]
      },
      "male": { "entries": [ { "item": "boxer_shorts" } ] },
      "female": { "entries": [ { "item": "sports_bra" }, { "item": "boxer_shorts" } ] }
    }
  },
  {
    "type": "profession",
    "id": "mil_undercover",
    "name": "Undercover Operative",
    "description": "You've been tailing your target for months, and now he's a zombie.  So much for that lead.  Command isn't responding to your calls for an evac, so you'll have to make do with what you have on you.",
    "npc_background": "BG_survival_story_SOLDIER",
    "points": 5,
    "proficiencies": [ "prof_gunsmithing_basic", "prof_gun_cleaning", "prof_knives_familiar", "prof_auto_pistols_familiar" ],
    "skills": [
      { "level": 4, "name": "gun" },
      { "level": 4, "name": "pistol" },
      { "level": 4, "name": "speech" },
      { "level": 3, "name": "melee" },
      { "level": 3, "name": "stabbing" },
      { "level": 3, "name": "dodge" },
      { "level": 3, "name": "firstaid" },
      { "level": 2, "name": "throw" },
      { "level": 2, "name": "survival" },
      { "level": 2, "name": "swimming" }
    ],
    "items": {
      "both": {
        "entries": [
          { "item": "scarf" },
          { "item": "dress_shirt" },
          { "item": "jeans" },
          { "item": "longshirt" },
          { "item": "kevlar" },
          { "item": "mbag" },
          { "item": "sunglasses" },
          { "item": "socks" },
          { "item": "lowtops" },
          { "item": "pockknife" },
          { "item": "diving_watch" },
          { "group": "charged_smart_phone", "contents-item": "manual_pistol" },
          { "group": "starter_wallet_full" },
          { "item": "holster", "contents-group": "holster_supp_57" },
          { "item": "suppressor" },
          { "item": "ear_plugs", "custom-flags": [ "no_auto_equip" ] },
          { "item": "legpouch_large", "contents-group": "army_mags_57" }
        ]
      },
      "male": { "entries": [ { "item": "boxer_shorts" } ] },
      "female": { "entries": [ { "item": "boy_shorts" }, { "item": "sports_bra" } ] }
    }
  },
  {
    "type": "profession",
    "id": "mili_pilot",
    "name": "Military Pilot",
    "requirement": "achievement_reach_military_bunker",
    "description": "You got to see things fall apart from the sky, transporting soldiers and survivors from one holdout to the next.  You knew it was only a matter of time before the horrors patrolling the skies shot you down.",
    "npc_background": "BG_survival_story_SOLDIER",
    "points": 5,
    "skills": [
      { "level": 7, "name": "driving" },
      { "level": 4, "name": "mechanics" },
      { "level": 3, "name": "gun" },
      { "level": 3, "name": "pistol" },
      { "level": 3, "name": "firstaid" },
      { "level": 2, "name": "melee" },
      { "level": 2, "name": "stabbing" },
      { "level": 2, "name": "dodge" },
      { "level": 2, "name": "throw" },
      { "level": 1, "name": "swimming" }
    ],
    "proficiencies": [ "prof_helicopter_pilot", "prof_spotting", "prof_gun_cleaning", "prof_auto_pistols_familiar" ],
    "items": {
      "both": {
        "entries": [
          { "item": "nomex_socks" },
          { "item": "boots_combat" },
          { "item": "wristwatch" },
          { "item": "gloves_tactical" },
          { "item": "flight_helmet", "ammo-item": "light_battery_cell", "charges": 150 },
          { "item": "mil_flight_suit" },
          { "item": "chestrig" },
          { "group": "loaded_webbing_belt" },
          { "item": "legpouch_large" },
          { "group": "charged_matches" },
          { "group": "charged_flashlight" },
          { "group": "starter_wallet_full" },
          { "item": "handflare", "count": 2, "charges": 200 },
          { "item": "whistle" },
          { "item": "water_clean", "container-item": "canteen" },
          { "item": "m17", "ammo-item": "9mm", "container-item": "holster", "charges": 17 },
          { "item": "p320mag_17rd_9x19mm", "ammo-item": "9mm", "charges": 17 },
          { "item": "p320mag_17rd_9x19mm", "ammo-item": "9mm", "charges": 17 }
        ]
      },
      "male": { "entries": [ { "item": "boxer_shorts" } ] },
      "female": { "entries": [ { "item": "sports_bra" }, { "item": "boy_shorts" } ] }
    },
    "flags": [ "SCEN_ONLY" ],
    "missions": [ "MISSION_HELICOPTER_PILOT" ]
  },
  {
    "type": "profession",
    "id": "emt",
    "name": "EMT",
    "description": "You were responding to a call with your partner before you got separated.  Now all you have is your trusty ambulance, ready to transport patients through the apocalypse.",
    "npc_background": "BG_survival_story_MEDICAL",
    "points": 3,
    "skills": [ { "level": 5, "name": "firstaid" }, { "level": 4, "name": "driving" }, { "level": 2, "name": "mechanics" } ],
    "proficiencies": [ "prof_wound_care", "prof_intro_biology", "prof_physiology", "prof_burn_care", "prof_driver", "prof_gross_anatomy" ],
    "traits": [ "PROF_MED" ],
    "vehicle": "ambulance",
    "items": {
      "both": {
        "entries": [
          { "item": "technician_shirt_gray" },
          { "item": "socks" },
          { "item": "gloves_medical" },
          { "item": "multitool" },
          { "item": "wristwatch" },
          { "item": "boots" },
          { "group": "charged_aspirin" },
          { "item": "adrenaline_injector" },
          { "item": "adhesive_bandages", "count": 8 },
          { "group": "charged_smart_phone", "contents-item": "textbook_firstaid" },
          { "group": "starter_wallet_full" },
          { "item": "pants", "variant": "pants_blue" }
        ]
      },
      "male": { "entries": [ { "item": "boxer_shorts" } ] },
      "female": { "entries": [ { "item": "bra" }, { "item": "panties" } ] }
    }
  },
  {
    "type": "profession",
    "id": "paramedic",
    "name": "Paramedic",
    "description": "You were separated from your partner while out on a call.  You managed to hang onto some medical supplies, but it's looking like the only life that needs saving now is yours.",
    "npc_background": "BG_survival_story_MEDICAL",
    "points": 3,
    "skills": [ { "level": 6, "name": "firstaid" }, { "level": 3, "name": "driving" }, { "level": 1, "name": "mechanics" } ],
    "proficiencies": [
      "prof_wound_care",
      "prof_wound_care_expert",
      "prof_intro_biology",
      "prof_physiology",
      "prof_burn_care",
      "prof_dissect_humans",
      "prof_gross_anatomy"
    ],
    "traits": [ "PROF_MED" ],
    "items": {
      "both": {
        "entries": [
          { "item": "technician_shirt_gray" },
          { "item": "socks" },
          { "item": "gloves_medical" },
          { "item": "wristwatch" },
          { "item": "boots" },
          { "item": "mbag" },
          { "item": "bandages", "count": 3 },
          { "item": "stethoscope" },
          { "item": "scissors" },
          { "item": "syringe" },
          { "item": "morphine" },
          { "item": "adrenaline_injector" },
          { "group": "charged_smart_phone", "contents-item": "textbook_firstaid" },
          { "group": "starter_wallet_full" },
          { "group": "full_1st_aid" },
          { "item": "pants", "variant": "pants_blue" },
          { "item": "mask_dust", "variant": "white_mask_dust" }
        ]
      },
      "male": { "entries": [ { "item": "boxer_shorts" } ] },
      "female": { "entries": [ { "item": "bra" }, { "item": "panties" } ] }
    }
  },
  {
    "type": "profession",
    "id": "mili_medic",
    "name": "Combat Medic",
    "requirement": "achievement_reach_military_bunker",
    "description": "You were on the front lines when everything happened, patching up the wounded and providing support.  But they wouldn't stop coming.  Now you're on your own.",
    "npc_background": "BG_survival_story_SOLDIER",
    "points": 5,
    "skills": [
      { "level": 6, "name": "firstaid" },
      { "level": 4, "name": "gun" },
      { "level": 4, "name": "rifle" },
      { "level": 3, "name": "pistol" },
      { "level": 3, "name": "melee" },
      { "level": 3, "name": "stabbing" },
      { "level": 3, "name": "dodge" },
      { "level": 3, "name": "throw" },
      { "level": 2, "name": "survival" },
      { "level": 2, "name": "swimming" }
    ],
    "proficiencies": [
      "prof_spotting",
      "prof_wound_care",
      "prof_wound_care_expert",
      "prof_intro_biology",
      "prof_physiology",
      "prof_burn_care",
      "prof_dissect_humans",
      "prof_gun_cleaning",
      "prof_knives_familiar",
      "prof_auto_rifles_familiar",
      "prof_auto_pistols_familiar",
      "prof_gross_anatomy"
    ],
    "items": {
      "both": {
        "entries": [
          { "item": "pants_army" },
          { "item": "undershirt" },
          { "item": "combat_shirt" },
          { "item": "helmet_army" },
          { "item": "gloves_liner" },
          { "item": "gloves_tactical" },
          { "item": "socks" },
          { "item": "boots_combat" },
          { "item": "wristwatch" },
          { "item": "thermometer" },
          { "item": "bandages", "count": 3 },
          { "item": "scalpel" },
          { "item": "syringe" },
          { "item": "morphine" },
          { "group": "charged_aspirin" },
          { "group": "charged_antibiotic" },
          { "item": "disinfectant" },
          { "item": "pepto" },
          { "item": "molle_pack" },
          { "group": "charged_two_way_radio" },
          { "group": "starter_wallet_full" },
          { "group": "us_ballistic_vest_pristine" },
          { "group": "full_ifak" },
          { "item": "water_clean", "container-item": "canteen" },
          { "item": "legpouch_large", "contents-group": "army_mags_m4" },
          { "item": "ear_plugs", "custom-flags": [ "no_auto_equip" ] },
          { "item": "mask_dust", "variant": "camo_mask_dust", "custom-flags": [ "no_auto_equip" ] },
          { "item": "stethoscope", "custom-flags": [ "no_auto_equip" ] },
          { "item": "knife_combat_army", "variant": "m9bayonet", "container-item": "sheath" },
          {
            "group": "modular_m4a1",
            "ammo-item": "556_mk262",
            "charges": 30,
            "contents-item": [ "shoulder_strap", "holo_sight" ]
          }
        ]
      },
      "male": { "entries": [ { "item": "boxer_shorts" } ] },
      "female": { "entries": [ { "item": "sports_bra" }, { "item": "boxer_shorts" } ] }
    }
  },
  {
    "type": "profession",
    "id": "relief_volunteer",
    "name": "Relief Volunteer",
    "description": "You were a member of a nonprofit organization dedicated to helping out where help was needed.  When the riots happened, you were eager to lend a hand.  But you had to cut your plans short when everyone was less interested in handouts, and more interested in eating you.",
    "npc_background": "BG_survival_story_EVACUEE",
    "points": 1,
    "skills": [ { "level": 3, "name": "firstaid" }, { "level": 1, "name": "speech" } ],
    "items": {
      "both": {
        "entries": [
          { "item": "technician_shirt_gray" },
          { "item": "jeans" },
          { "item": "socks" },
          { "item": "sneakers" },
          { "item": "mbag" },
          { "item": "adhesive_bandages", "count": 10 },
          { "item": "bandages", "count": 3 },
          { "item": "water_clean" },
          { "item": "water_clean" },
          { "item": "water_clean" },
          { "item": "granola" },
          { "item": "granola" },
          { "item": "granola" },
          { "group": "charged_smart_phone", "contents-item": "textbook_firstaid" },
          { "group": "starter_wallet_full" }
        ]
      },
      "male": { "entries": [ { "item": "boxer_shorts" } ] },
      "female": { "entries": [ { "item": "bra" }, { "item": "panties" } ] }
    }
  },
  {
    "type": "profession",
    "id": "super_biker",
    "name": { "male": "Speed King", "female": "Speed Queen" },
    "description": "You used to rule the roads before they were filled with wrecks, undead, and unspeakable horrors.  At least there's no speed limits in the apocalypse!",
    "npc_background": "BG_survival_story_SPORTS",
    "points": 4,
    "proficiencies": [ "prof_driver" ],
    "skills": [ { "level": 8, "name": "driving" } ],
    "vehicle": "superbike",
    "items": {
      "both": {
        "entries": [
          { "item": "helmet_motor" },
          { "item": "touring_suit" },
          { "item": "under_armor" },
          { "item": "under_armor_shorts" },
          { "item": "socks" },
          { "item": "motorbike_boots" },
          { "item": "gloves_leather" },
          { "group": "charged_smart_watch_adv", "contents-item": "novel_road" },
          { "group": "charged_smart_phone", "contents-item": "decoy_anarch" },
          { "group": "starter_wallet_full" }
        ]
      }
    }
  },
  {
    "type": "profession",
    "id": "hazmat_unit",
    "name": "Hazmat Unit",
    "description": "You were deployed to autopsy one of the rioters showing feral behavior before being put down.  When they got back up, you knew this was out of your pay grade.",
    "npc_background": "BG_survival_story_WORKER_FIREFIGHTER",
    "points": 4,
    "skills": [ { "level": 6, "name": "firstaid" } ],
    "proficiencies": [
      "prof_wound_care",
      "prof_wound_care_expert",
      "prof_intro_biology",
      "prof_physiology",
      "prof_burn_care",
      "prof_dissect_humans",
      "prof_gross_anatomy"
    ],
    "traits": [ "PROF_MED" ],
    "items": {
      "both": {
        "entries": [
          { "item": "jumpsuit" },
          { "item": "hazmat_suit" },
          { "item": "socks" },
          { "item": "gloves_medical" },
          { "item": "wristwatch" },
          { "item": "glasses_safety" },
          { "item": "scalpel" },
          { "group": "charged_smart_phone", "contents-item": "atomic_survival" },
          { "group": "starter_wallet_full" },
          { "item": "mask_filter", "ammo-item": "gasfilter_sm", "charges": 100 }
        ]
      },
      "male": { "entries": [ { "item": "boxer_shorts" } ] },
      "female": { "entries": [ { "item": "bra" }, { "item": "panties" } ] }
    }
  },
  {
    "type": "profession",
    "id": "local_drug_dealer",
    "name": "Drug Dealer",
    "description": "You were about to make your biggest sale yet, but when you met the buyer he tried to bite you.  To top it off, it seems that this wasn't some sort of bad trip, as the whole town tried going for your throat too.",
    "npc_background": "BG_survival_story_CRIMINAL",
    "points": 2,
    "skills": [
      { "level": 4, "name": "speech" },
      { "level": 2, "name": "melee" },
      { "level": 2, "name": "stabbing" },
      { "level": 2, "name": "unarmed" },
      { "level": 1, "name": "chemistry" }
    ],
    "items": {
      "both": {
        "entries": [
          { "item": "hoodie" },
          { "item": "jeans" },
          { "item": "mbag" },
          { "item": "socks" },
          { "item": "sneakers" },
          { "item": "bandana" },
          { "item": "gloves_medical" },
          { "item": "switchblade" },
          { "group": "charged_cell_phone" },
          { "group": "starter_wallet_full" },
          { "item": "crack", "count": 25, "container-item": "null", "entry-wrapper": "bag_zipper" }
        ]
      },
      "male": { "entries": [ { "item": "briefs" } ] },
      "female": { "entries": [ { "item": "sports_bra" }, { "item": "boy_shorts" } ] }
    },
    "traits": [ "LIAR" ]
  },
  {
    "type": "profession",
    "id": "mafia_boss",
    "name": "Mafia Boss",
    "description": "Born into poverty, you joined one of the organized crime families to make a living.  There, you quickly made it to the top and became the boss.  The government was building a RICO case against you, but doomsday arrived first.  Your crew is gone, but your past life has prepared you for a world where violence is common currency.",
    "npc_background": "BG_survival_story_CRIMINAL",
    "points": 5,
    "skills": [
      { "level": 6, "name": "speech" },
      { "level": 4, "name": "gun" },
      { "level": 4, "name": "pistol" },
      { "level": 3, "name": "smg" },
      { "level": 3, "name": "melee" },
      { "level": 3, "name": "unarmed" },
      { "level": 3, "name": "dodge" }
    ],
    "proficiencies": [ "prof_unarmed_familiar", "prof_unarmed_pro", "prof_auto_pistols_familiar", "prof_gross_anatomy" ],
    "items": {
      "both": {
        "entries": [
          { "item": "fedora" },
          { "item": "socks" },
          { "item": "dress_shoes" },
          { "item": "gold_watch" },
          { "item": "diamond_ring" },
          { "item": "diamond_gold_pendant_necklace" },
          { "item": "cigar_cutter" },
          { "item": "gold_bracelet" },
          { "group": "charged_cell_phone" },
          { "group": "starter_rich_wallet_full" },
          { "item": "cigar", "entry-wrapper": "case_cigar", "container-item": "null", "count": 2 },
          { "group": "modular_deagle_44", "ammo-item": "44fmj", "container-item": "XL_holster", "charges": 8 },
          { "item": "deaglemag", "ammo-item": "44fmj", "charges": 8, "count": 2 },
          { "item": "knuckle_brass", "container-item": "tux" }
        ]
      },
      "male": { "entries": [ { "item": "boxer_shorts" }, { "item": "diamond_gold_cufflinks" } ] },
      "female": { "entries": [ { "item": "bra" }, { "item": "panties" }, { "item": "diamond_gold_earring" } ] }
    },
    "traits": [ "LIAR" ],
    "missions": [ "MISSION_MAFIA_BOSS", "MISSION_SOCIAL_BUTTERFLY" ],
    "age_lower": 30
  },
  {
    "type": "profession",
    "id": "paranormal_investigator",
    "name": "Paranormal Investigator",
    "description": "You were dismissed from your position as a parapsychology professor at the local university and started your own business as a paranormal investigator.  Your former colleagues didn't approve of your research, but it looks like it's paying off now.",
    "npc_background": "BG_survival_story_ECCENTRIC",
    "points": 1,
    "skills": [ { "level": 3, "name": "electronics" }, { "level": 2, "name": "chemistry" }, { "level": 2, "name": "speech" } ],
    "traits": [ "SPIRITUAL" ],
    "proficiencies": [ "prof_electromagnetics" ],
    "items": {
      "both": {
        "entries": [
          { "item": "technician_shirt_gray" },
          { "item": "cleansuit" },
          { "item": "socks" },
          { "item": "gloves_rubber" },
          { "item": "tool_belt" },
          { "item": "glasses_safety" },
          { "item": "camera_bag" },
          { "group": "charged_smart_phone", "contents-item": "book_nonf_hard_phil_mdlogic" },
          { "group": "starter_wallet_full" },
          { "group": "charged_flashlight" },
          { "item": "pants", "variant": "pants_gray" },
          {
            "item": "light_minus_battery_cell",
            "ammo-item": "battery",
            "charges": 50,
            "container-item": "rad_monitor"
          },
          { "item": "light_battery_cell", "ammo-item": "battery", "charges": 100, "container-item": "radio" },
          { "item": "camera_pro", "charges": 300 },
          { "item": "emf_detector", "charges": 100 }
        ]
      },
      "male": { "entries": [ { "item": "boxer_shorts" } ] },
      "female": { "entries": [ { "item": "bra" }, { "item": "panties" } ] }
    }
  },
  {
    "type": "profession",
    "id": "birder",
    "name": "Bird Watcher",
    "description": "You were at your favorite park looking at the robins when the Cataclysm struck.  Now all you have are your binoculars and a lot of trivia about local birds to share with any survivors you may find.",
    "npc_background": "BG_survival_story_EVACUEE",
    "points": 1,
    "skills": [ { "level": 3, "name": "survival" } ],
    "items": {
      "both": {
        "entries": [
          { "item": "jeans" },
          { "item": "longshirt" },
          { "item": "socks" },
          { "item": "sneakers" },
          { "item": "mbag" },
          { "item": "wristwatch" },
          { "group": "charged_smart_phone" },
          { "group": "starter_wallet_full" },
          { "item": "binoculars" }
        ]
      },
      "male": { "entries": [ { "item": "boxer_shorts" } ] },
      "female": { "entries": [ { "item": "bra" }, { "item": "panties" } ] }
    }
  },
  {
    "type": "profession",
    "id": "portal_traveler",
    "name": "Portal Traveler",
    "description": "You were abducted from your home, taken hostage, and used as a test subject in a lab.  For the last test, you were dressed in strange clothes and put in a room where you started to feel… different.  You lost consciousness and woke up somewhere unfamiliar.",
    "npc_background": "BG_survival_story_EVACUEE",
    "points": 1,
    "items": {
      "both": {
        "entries": [
          { "item": "xedra_enviro_suit" },
          { "item": "socks" },
          { "item": "union_suit" },
          { "item": "mask_gas", "ammo-item": "gasfilter_med", "charges": 100 },
          {
            "item": "light_minus_battery_cell",
            "ammo-item": "battery",
            "charges": 20,
            "container-item": "rad_monitor"
          },
          {
            "item": "medium_battery_cell",
            "ammo-item": "battery",
            "charges": 20,
            "container-item": "broken_dimensional_anchor"
          },
          { "item": "xedra_seismograph", "custom-flags": [ "auto_wield" ] }
        ]
      }
    },
    "flags": [ "SCEN_ONLY" ],
    "missions": [ "MISSION_PORTAL_TRAVELER" ]
  },
  {
    "type": "profession",
    "id": "ninja",
    "name": { "male": "Ninja", "female": "Kunoichi" },
    "description": "You are obsessed with the techniques and aesthetics of the ninja, so you practiced your movements, dressed all in black, and spent big bucks to acquire some tools of the trade.  Some may question your historical authenticity, but you're perfectly happy living out your fantasy regardless.",
    "npc_background": "BG_survival_story_SPORTS",
    "points": 5,
    "skills": [
      { "level": 4, "name": "melee" },
      { "level": 4, "name": "cutting" },
      { "level": 4, "name": "dodge" },
      { "level": 4, "name": "throw" },
      { "level": 2, "name": "swimming" }
    ],
    "proficiencies": [ "prof_long_swords_familiar", "prof_gross_anatomy" ],
    "items": {
      "both": {
        "entries": [
          { "item": "hood_ninja" },
          { "item": "jacket_ninja" },
          { "item": "trousers_ninja" },
          { "item": "tabi_dress" },
          { "item": "geta" },
          { "item": "gloves_wraps" },
          { "item": "bellywrap" },
          { "item": "ch_katana", "container-item": "scabbard" },
          { "group": "starter_wallet_full" },
          { "item": "grenadebandolier", "contents-group": "ninja_grenade_pouch" }
        ]
      },
      "male": { "entries": [ { "item": "boxer_shorts" } ] },
      "female": { "entries": [ { "item": "chestwrap" }, { "item": "panties" } ] }
    },
    "traits": [ "LIGHTSTEP" ],
    "missions": [ "MISSION_NINJA" ]
  },
  {
    "type": "profession",
    "id": "cheerleader",
    "name": "Cheerleader",
    "description": "Your last cheerleader routine ended abruptly after your partners switched sides to the undead team.  Let's hope your quick reflexes and flexibility help you to find new members for the squad.",
    "npc_background": "BG_survival_story_SPORTS",
    "points": 1,
    "skills": [ { "level": 3, "name": "dodge" }, { "level": 3, "name": "swimming" }, { "level": 3, "name": "speech" } ],
    "items": {
      "both": {
        "entries": [
          { "item": "pom_poms" },
          { "item": "socks_ankle" },
          { "item": "sneakers" },
          { "item": "fitness_band" },
          { "item": "tank_top", "variant": "tank_top_cheerleader" }
        ]
      },
      "male": { "entries": [ { "item": "briefs" }, { "item": "shorts" } ] },
      "female": { "entries": [ { "item": "sports_bra" }, { "item": "panties" }, { "item": "cheerleader_skirt" } ] }
    },
    "missions": [ "MISSION_SOCIAL_BUTTERFLY" ],
    "age_lower": 16,
    "age_upper": 23
  },
  {
    "type": "profession",
    "id": "patriot",
    "name": "Patriot",
    "description": "You are a true American patriot, dressed with star-spangled clothing from head to toe.  The government has fallen, but the nation lives on with its people.",
    "npc_background": "BG_survival_story_ECCENTRIC",
    "points": -1,
    "items": {
      "both": {
        "entries": [
          { "item": "american_flag" },
          { "item": "socks" },
          { "group": "charged_smart_watch" },
          { "group": "charged_smart_phone", "contents-item": "book_fict_soft_swash_searovers" },
          { "group": "starter_wallet_full" },
          { "item": "mask_dust", "variant": "flag_mask_dust" }
        ]
      },
      "male": {
        "entries": [
          { "item": "tshirt", "variant": "flag_shirt" },
          { "item": "sneakers" },
          { "item": "flag_swimsuit", "variant": "flag_swimsuit" },
          { "item": "pants", "variant": "pants_flag" }
        ]
      },
      "female": {
        "entries": [
          { "item": "flag_jumpsuit" },
          { "item": "bikini_top", "variant": "flag_bikini_top" },
          { "item": "bikini_bottom", "variant": "flag_bikini_bottom" },
          { "item": "heels", "variant": "heels_flag" }
        ]
      }
    }
  },
  {
    "type": "profession",
    "id": "prepped_patriot",
    "name": "Prepped Patriot",
    "description": "Does the American dream still exist?  Well, recent events have put that to the test.  Does it still proudly live in your beating heart?  Yes.  Yes, it does.  A patriot to the bitter end, you've readied yourself to go toe to toe with the Cataclysm that would seek to do harm to your darling USA.  That is to say, you grabbed your gun… and nothing more.  God bless America, soldier.",
    "npc_background": "BG_survival_story_ECCENTRIC",
    "points": 2,
    "skills": [
      { "level": 3, "name": "gun" },
      { "level": 2, "name": "rifle" },
      { "level": 2, "name": "pistol" },
      { "level": 2, "name": "shotgun" }
    ],
    "items": {
      "both": {
        "entries": [
          { "item": "american_flag" },
          { "item": "slippers" },
          { "group": "charged_smart_phone", "contents-item": "novel_war" },
          { "group": "starter_wallet_full" },
          { "item": "mask_dust", "variant": "flag_mask_dust" },
          { "item": "chestrig", "variant": "flag_chestrig", "contents-group": "mags_ruger_arr" },
          { "item": "cowboy_hat", "variant": "flag_cowboy_hat" },
          { "item": "leg_bag", "variant": "flag_leg_bag" },
          { "item": "ruger_arr", "ammo-item": "450_ftx", "charges": 3, "contents-item": "shoulder_strap" }
        ]
      },
      "male": { "entries": [ { "item": "boxer_shorts", "variant": "flag_boxer_shorts" } ] },
      "female": { "entries": [ { "item": "boy_shorts", "variant": "flag_boy_shorts" } ] }
    }
  },
  {
    "type": "profession",
    "id": "cowboy",
    "name": "Cowboy",
    "description": "You liked to spend your days taking care of the horses and cows, searching the perimeter of the ranch on your steed and looking out for anything suspicious, that's why you managed to escape in time when shit hit the fan.",
    "npc_background": "BG_survival_story_RURAL",
    "points": 3,
    "proficiencies": [ "prof_gunsmithing_basic", "prof_gun_cleaning", "prof_whips_familiar", "prof_whips_pro" ],
    "skills": [
      { "level": 4, "name": "survival" },
      { "level": 3, "name": "gun" },
      { "level": 3, "name": "pistol" },
      { "level": 3, "name": "driving" },
      { "level": 1, "name": "swimming" }
    ],
    "pets": [ { "name": "mon_horse", "amount": 1 } ],
    "items": {
      "both": {
        "entries": [
          { "item": "leather_belt" },
          { "item": "dress_shirt" },
          { "item": "jacket_leather" },
          { "item": "socks" },
          { "item": "cowboy_hat" },
          { "item": "wristwatch" },
          { "item": "backpack_leather" },
          { "item": "horse_tack" },
          { "item": "bullwhip" },
          { "item": "pockknife" },
          { "item": "jeans" },
          { "item": "chaps_leather" },
          { "item": "gloves_leather" },
          { "item": "boots_western" },
          { "item": "sunglasses" },
          { "item": "rope_30" },
          { "group": "charged_smart_phone", "contents-item": "book_fict_soft_west_vaq" },
          { "group": "starter_wallet_full" },
          { "item": "ear_plugs", "custom-flags": [ "no_auto_equip" ] },
          { "item": "sw_619", "ammo-item": "357mag_jhp", "charges": 7 },
          { "item": "western_holster", "contents-group": "bandolier_cowboy" }
        ]
      },
      "male": { "entries": [ { "item": "boxer_shorts" } ] },
      "female": { "entries": [ { "item": "sports_bra" }, { "item": "panties" } ] }
    }
  },
  {
    "type": "profession",
    "id": "tourist_swimmer",
    "name": "Tourist Swimmer",
    "description": "You were looking forward to a nice, relaxing day at the beach.  You had to run when some lunatics tried to rip your head off and play beach volleyball with it, but at least you managed to grab your bag on the way out.",
    "npc_background": "BG_survival_story_TOURIST",
    "points": 0,
    "skills": [ { "level": 2, "name": "swimming" } ],
    "items": {
      "both": {
        "entries": [
          { "item": "sunglasses" },
          { "item": "straw_hat" },
          { "item": "dive_bag" },
          { "item": "beach_volleyball" },
          {
            "item": "waterproof_smart_phone_case",
            "variant": "black_smart_phone_case",
            "contents-group": "charged_smart_phone"
          },
          { "group": "starter_rich_wallet_full" },
          { "item": "towel", "custom-flags": [ "no_auto_equip" ] },
          { "item": "flip_flops", "custom-flags": [ "no_auto_equip" ] }
        ]
      },
      "male": {
        "entries": [ { "item": "trunks" }, { "item": "swim_briefs" }, { "item": "tank_top", "custom-flags": [ "no_auto_equip" ] } ]
      },
      "female": {
        "entries": [
          { "item": "bikini_top", "variant": "tropical_bikini_top" },
          { "item": "bikini_bottom", "variant": "tropical_bikini_bottom" },
          { "item": "halter_top", "custom-flags": [ "no_auto_equip" ] },
          { "item": "skirt", "custom-flags": [ "no_auto_equip" ] }
        ]
      }
    }
  },
  {
    "type": "profession",
    "id": "professional_swimmer",
    "name": "Professional Swimmer",
    "description": "After much practice you were sure the next competition would be your big break, but your rivals started killing each other and you had to escape with only your competition gear on you.  Will your athleticism alone be enough to keep you alive?",
    "npc_background": "BG_survival_story_SPORTS",
    "points": 2,
    "skills": [ { "level": 6, "name": "swimming" }, { "level": 2, "name": "dodge" } ],
    "traits": [ "OUTDOORSMAN" ],
    "items": {
      "both": { "entries": [ { "item": "goggles_swim" }, { "item": "swim_cap" } ] },
      "male": { "entries": [ { "item": "speedo" } ] },
      "female": { "entries": [ { "item": "flag_swimsuit", "variant": "generic_swimsuit" } ] }
    },
    "proficiencies": [ "prof_athlete_basic" ]
  },
  {
    "type": "profession",
    "id": "surfer",
    "name": "Surfer",
    "description": "You went to ride the waves, but the waves ended up riding you instead when a putrid hand appeared from underwater and grabbed you by the ankle.  You had to ditch your surfboard in favor of a kickboard, and now you'll fight every day to stay ahead of the wave of the undead.",
    "npc_background": "BG_survival_story_SPORTS",
    "points": 1,
    "flags": [ "NO_BONUS_ITEMS" ],
    "skills": [ { "level": 4, "name": "dodge" }, { "level": 4, "name": "swimming" } ],
    "traits": [ "OUTDOORSMAN" ],
    "items": {
      "both": { "entries": [ { "item": "swimming_kickboard" } ] },
      "male": { "entries": [ { "item": "wetsuit_top" }, { "item": "wetsuit_shorts" } ] },
      "female": { "entries": [ { "item": "wetsuit_spring_sleeveless" } ] }
    }
  },
  {
    "type": "profession",
    "id": "lifeguard",
    "name": "Lifeguard",
    "description": "Your job was to safeguard the lives of everyone at the beach, but when the swimmers started drowning each other, you knew the situation was out of your hands.",
    "npc_background": "BG_survival_story_WORKER_COMMERCIAL",
    "points": 2,
    "skills": [ { "level": 4, "name": "firstaid" }, { "level": 4, "name": "swimming" } ],
    "traits": [ "OUTDOORSMAN" ],
    "proficiencies": [ "prof_wound_care" ],
    "items": {
      "both": { "entries": [ { "item": "whistle" }, { "item": "sunglasses" }, { "item": "diving_watch" } ] },
      "male": {
        "entries": [ { "item": "trunks" }, { "item": "swim_briefs" }, { "item": "rashguard", "variant": "lifeguard_rashguard_shirt" } ]
      },
      "female": { "entries": [ { "item": "flag_swimsuit", "variant": "lifeguard_swimsuit" } ] }
    }
  },
  {
    "type": "profession",
    "id": "diver",
    "name": "Diver",
    "description": "You were exploring below the waves close to shore when you noticed something weird on the nearby beach, you decided to swim away when you heard the screams.",
    "npc_background": "BG_survival_story_SPORTS",
    "points": 2,
    "skills": [ { "level": 5, "name": "swimming" } ],
    "traits": [ "OUTDOORSMAN" ],
    "items": {
      "both": {
        "entries": [
          { "item": "wetsuit" },
          { "item": "wetsuit_hood" },
          { "item": "wetsuit_booties" },
          { "item": "wetsuit_gloves" },
          { "item": "diving_watch" },
          { "item": "diveknife" },
          { "item": "rebreather", "ammo-item": "rebreather_filler_soda_lime", "charges": 20 }
        ]
      }
    }
  },
  {
    "id": "captain_inflatable",
    "type": "profession",
    "name": "Ship Captain",
    "description": "You were the captain of your small ship, making a living by ferrying divers and tourists across the waves.  The last excursion went bad after your passengers tried to mutiny, but you managed to escape.  Will you ever sail the open ocean again?",
    "npc_background": "BG_survival_story_WORKER_SELFEMP",
    "points": 3,
    "proficiencies": [ "prof_boat_pilot" ],
    "skills": [ { "level": 4, "name": "driving" }, { "level": 3, "name": "swimming" } ],
    "traits": [ "OUTDOORSMAN" ],
    "items": {
      "both": {
        "entries": [
          { "item": "trunks" },
          { "item": "bastsandals" },
          { "item": "dive_bag" },
          { "item": "wristwatch" },
          { "item": "flotation_vest" },
          { "item": "hand_pump" },
          { "item": "folded_inflatable_boat" },
          { "item": "rashguard", "variant": "tropical_rashguard_shirt" },
          { "item": "hat_ball", "variant": "generic_hatball" },
          {
            "item": "waterproof_smart_phone_case",
            "variant": "black_smart_phone_case",
            "contents-group": "charged_smart_phone"
          },
          { "group": "starter_wallet_full" }
        ]
      },
      "male": { "entries": [ { "item": "swim_briefs" } ] },
      "female": {
        "entries": [
          { "item": "bikini_top", "variant": "tropical_bikini_top" },
          { "item": "bikini_bottom", "variant": "tropical_bikini_bottom" }
        ]
      }
    }
  },
  {
    "type": "profession",
    "id": "hitman",
    "name": { "male": "Hitman", "female": "Hitwoman" },
    "requirement": "achievement_kill_100_monsters",
    "description": "You did the wet work for a gang, mafia, or whatever person had enough money.  You were no trained assassin, but you know how to shoot a gun and get out of dodge quickly.",
    "npc_background": "BG_survival_story_CRIMINAL",
    "points": 4,
    "skills": [ { "level": 3, "name": "gun" }, { "level": 3, "name": "pistol" }, { "level": 3, "name": "driving" } ],
    "proficiencies": [ "prof_auto_pistols_familiar", "prof_driver" ],
    "items": {
      "both": {
        "entries": [
          { "item": "sunglasses" },
          { "item": "hat_ball" },
          { "item": "gloves_medical" },
          { "item": "sneakers" },
          { "group": "charged_cell_phone" },
          { "group": "charged_smart_phone" },
          { "group": "starter_wallet_full" },
          { "item": "longshirt" },
          { "item": "socks" },
          { "item": "jeans" },
          { "item": "glock_17", "ammo-item": "9mm", "charges": 17 },
          { "item": "glock17_17", "ammo-item": "9mm", "charges": 17, "container-item": "bbholster" }
        ]
      },
      "male": { "entries": [ { "item": "briefs" } ] },
      "female": { "entries": [ { "item": "panties" }, { "item": "bra" } ] }
    },
    "missions": [ "MISSION_ASSASSINATION" ]
  },
  {
    "type": "profession",
    "id": "assassin",
    "name": "Assassin",
    "requirement": "achievement_kill_100_monsters",
    "description": "You were the best undercover agent they had, with a mission so vital that you had to take it even with the riots going on.  Your target seems to have turned feral as well as your contact, you are all alone now.",
    "npc_background": "BG_survival_story_CRIMINAL",
    "points": 6,
    "skills": [
      { "level": 6, "name": "throw" },
      { "level": 5, "name": "melee" },
      { "level": 5, "name": "stabbing" },
      { "level": 5, "name": "dodge" },
      { "level": 4, "name": "speech" }
    ],
    "proficiencies": [
      "prof_spotting",
      "prof_wp_syn_armored",
      "prof_knives_familiar",
      "prof_knives_pro",
      "prof_knives_master",
      "prof_gross_anatomy"
    ],
    "items": {
      "both": {
        "entries": [
          { "item": "sunglasses" },
          { "item": "platinum_watch" },
          { "item": "knit_scarf_loose" },
          { "item": "gloves_liner" },
          { "item": "polaroid_photo" },
          { "item": "switchblade" },
          { "group": "charged_cell_phone" },
          { "group": "starter_rich_wallet_full" },
          { "item": "knife_combat", "container-item": "gartersheath1" },
          { "item": "leg_sheath6", "contents-group": "leg_sheath6_throwing_knives" }
        ]
      },
      "male": {
        "entries": [
          { "item": "briefs" },
          { "item": "socks" },
          { "item": "dress_shoes" },
          { "item": "bowhat" },
          { "item": "suit" },
          { "item": "tie_necktie" },
          { "item": "tieclip" },
          { "item": "leather_belt" },
          { "item": "briefcase" },
          { "item": "cufflinks_intricate" }
        ]
      },
      "female": {
        "entries": [
          { "item": "panties" },
          { "item": "bra" },
          { "item": "stockings", "variant": "stockings_black" },
          { "item": "garter_belt" },
          { "item": "heels" },
          { "item": "hat_cotton" },
          { "item": "dress" },
          { "item": "purse" },
          { "item": "platinum_ear" },
          { "item": "platinum_necklace" },
          { "item": "platinum_hairpin" }
        ]
      }
    },
    "missions": [ "MISSION_ASSASSINATION" ]
  },
  {
    "type": "profession",
    "id": "old_vet",
    "name": "Old Veteran",
    "description": "You've been through hell once before.  Hopefully those weekend range trips have kept your skills sharp.",
    "npc_background": "BG_survival_story_RETIRED",
    "points": 4,
    "skills": [
      { "level": 3, "name": "gun" },
      { "level": 3, "name": "rifle" },
      { "level": 2, "name": "pistol" },
      { "level": 2, "name": "firstaid" },
      { "level": 2, "name": "throw" },
      { "level": 1, "name": "survival" }
    ],
    "proficiencies": [ "prof_gunsmithing_basic", "prof_spotting", "prof_gun_cleaning", "prof_auto_rifles_familiar" ],
    "items": {
      "both": {
        "entries": [
          { "item": "wristwatch" },
          { "item": "jacket_army", "variant": "m65_player" },
          { "item": "service_medal" },
          { "item": "boots_combat" },
          { "item": "socks" },
          { "item": "officer_uniform" },
          { "group": "pipe_smoke" },
          { "item": "beret" },
          { "item": "cane", "custom-flags": [ "auto_wield" ] },
          { "group": "charged_ref_lighter" },
          { "group": "starter_rich_wallet_full" },
          { "item": "chestrig", "contents-group": "army_mags_m14" },
          { "item": "knife_combat", "container-item": "sheath" },
          { "item": "m1a", "ammo-item": "762_51", "charges": 20, "contents-item": [ "shoulder_strap_simple" ] }
        ]
      },
      "male": { "entries": [ { "item": "briefs" } ] },
      "female": { "entries": [ { "item": "boy_shorts" }, { "item": "bra" } ] }
    },
    "age_lower": 50
  },
  {
    "type": "profession",
    "id": "urbex",
    "name": "Urban Explorer",
    "description": "You've always admired the beauty of urban desolation, and were ready for your next excursion when the end of the world hit.  You suppose that pretty much every building could be considered abandoned now.",
    "npc_background": "BG_survival_story_TOURIST",
    "points": 2,
    "skills": [ { "level": 4, "name": "traps" }, { "level": 3, "name": "swimming" } ],
    "proficiencies": [ "prof_lockpicking" ],
    "items": {
      "both": {
        "entries": [
          { "item": "wristwatch" },
          { "item": "gloves_fingerless" },
          { "item": "socks" },
          { "item": "sneakers" },
          { "item": "hoodie" },
          { "item": "tshirt" },
          { "item": "crowbar" },
          { "item": "camera_bag" },
          { "item": "slingpack" },
          { "item": "leather_belt" },
          { "item": "urbexmap" },
          { "group": "charged_smart_phone", "contents-item": "book_fict_soft_ya_rwya" },
          { "group": "starter_wallet_full" },
          { "item": "pants", "variant": "pants_black" },
          { "item": "camera_pro", "charges": 300 },
          { "item": "medium_battery_cell", "ammo-item": "battery", "charges": 56, "container-item": "wearable_light" }
        ]
      },
      "male": { "entries": [ { "item": "briefs" } ] },
      "female": { "entries": [ { "item": "boy_shorts" }, { "item": "sports_bra" } ] }
    },
    "age_lower": 16
  },
  {
    "type": "profession",
    "id": "officeworker",
    "name": "Office Worker",
    "description": "You felt years of your life being sapped away, slaving at your computer as you subsisted on a daily pot of coffee, microwave burritos and an endless supply of crumpled paper to toss.  Perhaps the Cataclysm is a refreshing change of pace…",
    "npc_background": "BG_survival_story_WORKER_COMMERCIAL",
    "points": 0,
    "skills": [
      { "level": 2, "name": "computer" },
      { "level": 2, "name": "cooking" },
      { "level": 2, "name": "throw" },
      { "level": 2, "name": "speech" }
    ],
    "addictions": [ { "intensity": 10, "type": "caffeine" } ],
    "items": {
      "both": {
        "entries": [
          { "item": "dress_shirt" },
          { "item": "undershirt" },
          { "item": "socks" },
          { "item": "tie_clipon" },
          { "item": "dress_shoes" },
          { "group": "charged_smart_phone", "contents-item": "book_anthology_an" },
          { "group": "starter_wallet_full" },
          { "group": "charged_penblack" },
          { "item": "pants", "variant": "pants_black" },
          { "item": "coffee", "container-item": "coffeepot" }
        ]
      },
      "male": { "entries": [ { "item": "briefs" } ] },
      "female": { "entries": [ { "item": "panties" }, { "item": "bra" } ] }
    }
  },
  {
    "type": "profession",
    "id": "rv_hunter",
    "name": "RV Hunter",
    "description": "Ever since you were a child you loved hunting and traveling; so when you scraped enough money, you bought yourself an old RV, a gun, and hit the road.  You've been all over the country, hunting for good game.  Unfortunately the country is all over this time, and even more unfortunately you've lost your ol' reliable in the chaos.  Now you gotta find a new reliable.",
    "npc_background": "BG_survival_story_RURAL",
    "points": 4,
    "proficiencies": [
      "prof_driver",
      "prof_knives_familiar",
      "prof_gross_anatomy",
      "prof_wp_ungulate",
      "prof_butchering_basic",
      "prof_skinning_basic"
    ],
    "skills": [
      { "level": 3, "name": "rifle" },
      { "level": 3, "name": "gun" },
      { "level": 2, "name": "swimming" },
      { "level": 4, "name": "driving" },
      { "level": 4, "name": "mechanics" },
      { "level": 3, "name": "survival" }
    ],
    "vehicle": "rv",
    "items": {
      "both": {
        "entries": [
          { "item": "knit_scarf" },
          { "item": "socks" },
          { "item": "boots_steel" },
          { "item": "pants_cargo" },
          { "item": "jacket_flannel" },
          { "item": "hat_hunting" },
          { "item": "wristwatch" },
          { "item": "back_holster" },
          { "group": "charged_smart_phone", "contents-item": "textbook_survival" },
          { "group": "starter_wallet_full" },
          { "item": "sheath", "contents-item": "knife_hunting" },
          { "item": "tank_top", "variant": "tank_top_camo" }
        ]
      },
      "male": { "entries": [ { "item": "boxer_shorts" } ] },
      "female": { "entries": [ { "item": "sports_bra" }, { "item": "boxer_shorts" } ] }
    },
    "missions": [ "MISSION_HUNTER", "MISSION_FIND_RIFLE" ]
  },
  {
    "type": "profession",
    "id": "heist_driver",
    "name": "Heist Driver",
    "description": "For as long as you can remember, you have lived a double life: a normal driver by the day and a heist driver in the night.  Now there are no cops and no law, but even after the Cataclysm, you drive.",
    "npc_background": "BG_survival_story_CRIMINAL",
    "points": 4,
    "proficiencies": [ "prof_driver", "prof_athlete_basic" ],
    "skills": [ { "level": 6, "name": "driving" }, { "level": 4, "name": "mechanics" }, { "level": 1, "name": "melee" } ],
    "vehicle": "car_coupe_muscle",
    "items": {
      "both": {
        "entries": [
          { "item": "jeans" },
          { "item": "tshirt" },
          { "item": "jacket_leather" },
          { "item": "gloves_fingerless" },
          { "item": "socks" },
          { "item": "sneakers" },
          { "item": "hammer" },
          { "group": "charged_smart_phone", "contents-item": "novel_road" },
          { "group": "starter_wallet_full" }
        ]
      },
      "male": { "entries": [ { "item": "boxer_shorts" } ] },
      "female": { "entries": [ { "item": "panties" }, { "item": "bra" } ] }
    }
  },
  {
    "type": "profession",
    "id": "explosive_ordnance_disposal",
    "name": "Explosive Ordnance Disposal Technician",
    "description": "Ever since you were a child you were fascinated with explosives and all things that go boom.  As soon as you turned 18 you joined the army to become an EOD technician.  While out on a call about a potential explosive in the neighboring county, your team was overrun by hordes of the undead.  You are alone, with nothing but your precious training, gear and love of explosives.",
    "npc_background": "BG_survival_story_SOLDIER",
    "points": 5,
    "proficiencies": [
      "prof_elec_circuits",
      "prof_intro_chemistry",
      "prof_athlete_expert",
      "prof_gun_cleaning",
      "prof_spotting",
      "prof_traps",
      "prof_disarming",
      "prof_trapsetting",
      "prof_auto_rifles_familiar",
      "prof_auto_pistols_familiar"
    ],
    "skills": [
      { "level": 6, "name": "traps" },
      { "level": 4, "name": "melee" },
      { "level": 4, "name": "gun" },
      { "level": 3, "name": "rifle" },
      { "level": 3, "name": "pistol" },
      { "level": 3, "name": "dodge" },
      { "level": 3, "name": "firstaid" },
      { "level": 3, "name": "throw" },
      { "level": 3, "name": "survival" }
    ],
    "items": {
      "both": {
        "entries": [
          { "item": "undershirt" },
          { "item": "pants_army" },
          { "item": "socks" },
          { "item": "boots_combat" },
          { "item": "attached_ear_plugs_off" },
          { "item": "helmet_eod" },
          { "item": "nomex_gloves" },
          { "item": "gloves_eod" },
          { "item": "trousers_eod" },
          { "item": "foot_protectors_eod" },
          { "item": "eod_plate", "container-item": "jacket_eod" },
          { "item": "EOD_hotstick", "custom-flags": [ "auto_wield" ] },
          { "item": "water_clean", "container-item": "camelbak" },
          { "item": "multitool", "container-item": "sheath" },
          { "item": "m18", "ammo-item": "9mm", "container-item": "holster", "charges": 17 },
          { "group": "starter_wallet_full" }
        ]
      },
      "male": { "entries": [ { "item": "boxer_shorts" } ] },
      "female": { "entries": [ { "item": "sports_bra" }, { "item": "boxer_shorts" } ] }
    }
  },
  {
    "type": "profession",
    "id": "mma_fighter",
    "name": "Mixed Martial Artist",
    "description": "You've spent plenty of time training to become the next big thing.  But now it looks like you will be fighting your life from now on.  At least that training won't go to waste!",
    "npc_background": "BG_survival_story_SPORTS",
    "points": 5,
    "flags": [ "NO_BONUS_ITEMS" ],
    "skills": [ { "level": 3, "name": "melee" }, { "level": 3, "name": "unarmed" } ],
    "starting_styles_choices": [
      "style_boxing",
      "style_judo",
      "style_karate",
      "style_kickboxing",
      "style_muay_thai",
      "style_pankration",
      "style_taekwondo",
      "style_wingchun"
    ],
    "starting_styles_choices_amount": 3,
    "proficiencies": [ "prof_unarmed_familiar", "prof_gross_anatomy" ],
    "items": {
      "both": { "entries": [ { "item": "gloves_fingerless" }, { "item": "b_shorts" }, { "item": "mouthpiece" } ] },
      "male": { "entries": [ { "item": "boxer_shorts" } ] },
      "female": { "entries": [ { "item": "sports_bra" }, { "item": "boy_shorts" } ] }
    },
    "missions": [ "MISSION_BLACK_BELT_GOAL" ]
  },
  {
    "type": "profession",
    "id": "FBI",
    "name": "FBI Special Agent",
    "description": "As a member of the FBI, you dealt with crime that crossed state lines.  You had gotten the go-ahead to make the biggest bust of your career; before you kicked down the door, you yelled \"FBI, open up!\" and then the sky broke open.",
    "npc_background": "BG_survival_story_SOLDIER",
    "points": 4,
    "proficiencies": [ "prof_gunsmithing_basic", "prof_spotting", "prof_gun_cleaning", "prof_auto_pistols_familiar", "prof_batons_familiar" ],
    "skills": [
      { "level": 5, "name": "gun" },
      { "level": 3, "name": "rifle" },
      { "level": 5, "name": "pistol" },
      { "level": 3, "name": "shotgun" },
      { "level": 3, "name": "melee" },
      { "level": 3, "name": "bashing" },
      { "level": 3, "name": "dodge" },
      { "level": 1, "name": "throw" },
      { "level": 3, "name": "swimming" }
    ],
    "items": {
      "both": {
        "entries": [
          { "item": "socks" },
          { "item": "police_belt" },
          { "item": "boots_combat" },
          { "item": "gloves_tactical" },
          { "item": "badge_fbi" },
          { "item": "diving_watch" },
          { "item": "pants_tactical", "variant": "tactical_pants_black" },
          { "item": "tshirt" },
          { "item": "fbi_armor_vest" },
          { "item": "jacket_windbreaker", "variant": "windbreaker_fbi" },
          { "item": "hat_ball", "variant": "hat_fbi" },
          { "group": "charged_two_way_radio" },
          { "group": "starter_wallet_full" },
          { "group": "holster_glock19_fed", "container-item": "holster" },
          { "group": "glock17_mags" }
        ]
      },
      "male": { "entries": [ { "item": "boxer_shorts" } ] },
      "female": { "entries": [ { "item": "sports_bra" }, { "item": "boy_shorts" } ] }
    }
  },
  {
    "type": "profession",
    "id": "futile_fighter",
    "name": "Futile Fighter",
    "description": "The cataclysm may have caught you off guard, but you're not going down without a fight!",
    "points": -1,
    "items": {
      "both": { "entries": [ { "item": "tank_top" }, { "item": "jeans" }, { "item": "flip_flops" }, { "item": "stick" } ] },
      "male": { "entries": [ { "item": "boxer_shorts" } ] },
      "female": { "entries": [ { "item": "panties" } ] }
    }
  }
]<|MERGE_RESOLUTION|>--- conflicted
+++ resolved
@@ -5168,48 +5168,6 @@
   },
   {
     "type": "profession",
-<<<<<<< HEAD
-=======
-    "id": "archaeologist",
-    "name": "Archaeologist",
-    "description": "Following a clue from your dead grandfather's journal, you made your way to a long-lost temple, but then the ground started to shake uncontrollably.  You had a bad feeling about that, so you got out of there quickly.",
-    "npc_background": "BG_survival_story_WORKER_COMMERCIAL",
-    "points": 2,
-    "skills": [
-      { "level": 4, "name": "survival" },
-      { "level": 2, "name": "gun" },
-      { "level": 2, "name": "pistol" },
-      { "level": 2, "name": "melee" },
-      { "level": 2, "name": "bashing" }
-    ],
-    "items": {
-      "both": {
-        "entries": [
-          { "item": "undershirt" },
-          { "item": "leather_belt" },
-          { "item": "socks" },
-          { "item": "boots" },
-          { "item": "jacket_leather" },
-          { "item": "knit_scarf" },
-          { "item": "bullwhip" },
-          { "item": "mbag" },
-          { "item": "fedora" },
-          { "item": "wristwatch" },
-          { "item": "spiral_stone" },
-          { "group": "charged_smart_phone", "contents-item": "novel_adventure" },
-          { "group": "starter_wallet_full" },
-          { "group": "speedloaders_s&w619_special" },
-          { "item": "sw_619", "ammo-item": "38_special", "charges": 7, "container-item": "holster" },
-          { "item": "pants", "variant": "generic_pants" }
-        ]
-      },
-      "male": { "entries": [ { "item": "briefs" } ] },
-      "female": { "entries": [ { "item": "bra" }, { "item": "panties" } ] }
-    }
-  },
-  {
-    "type": "profession",
->>>>>>> 7bb0af32
     "id": "paperboy",
     "name": { "male": "Paperboy", "female": "Papergirl" },
     "description": "You set out this morning to deliver the news of the apocalypse.  The undead hordes don't seem to value the latest news, but at least your trusty bicycle is still in working order.",
