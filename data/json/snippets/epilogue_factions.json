--- conflicted
+++ resolved
@@ -113,8 +113,7 @@
       },
       {
         "id": "epilogue_faction_gods_community_150",
-<<<<<<< HEAD
-        "text": "    The New England Church Community grew into a flourishing refuge in the years following <the_cataclysm>.  A change in leadership to moderate and inclusive stances vastly improved outside relations, helping to reinforce the value of the icon and spreading Christianity across the wasteland…"
+        "text": "    The New England Church Community grew into a flourishing refuge in the years following the Cataclysm.  A change in leadership to moderate and inclusive stances vastly improved outside relations, helping to reinforce the value of the icon and spreading Christianity across the wasteland…"
       },
       {
         "id": "epilogue_faction_the_great_library_0",
@@ -123,9 +122,6 @@
       {
         "id": "epilogue_faction_the_great_library_150",
         "text": "    The library continued to grow through the years despite constant survival challenges and internal battles over the direction of the campus.  While maintaining a reputation as a haven for learning and adaptation to this new world, the library's leadership developed and spread some pragmatic understanding of how to stay alive.  The collection grew and became famous among survivors as a resource for vital survival skills as well as a distraction from the terrors of the world."
-=======
-        "text": "    The New England Church Community grew into a flourishing refuge in the years following the Cataclysm.  A change in leadership to moderate and inclusive stances vastly improved outside relations, helping to reinforce the value of the icon and spreading Christianity across the wasteland…"
->>>>>>> 1ba9bc83
       }
     ]
   }
