--- conflicted
+++ resolved
@@ -6482,11 +6482,7 @@
   },{
   "type" : "recipe",
   "result": "chem_sulphur",
-<<<<<<< HEAD
-  "byproducts": [ [ "chem_sulphur", 4 ] ],
-=======
   "result_mult": 5,
->>>>>>> e3835ea5
   "category": "CC_OTHER",
   "subcategory": "CSC_OTHER_PARTS",
   "skill_used": "fabrication",
