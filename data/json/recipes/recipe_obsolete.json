[
  {
    "type": "recipe",
    "result": "mre_accessory",
    "obsolete": true
  },
  {
    "type": "recipe",
    "result": "mre_dessert",
    "obsolete": true
  },
  {
    "type": "recipe",
    "result": "mre_chilibeans_box",
    "obsolete": true
  },
  {
    "type": "recipe",
    "result": "mre_bbqbeef_box",
    "obsolete": true
  },
  {
    "type": "recipe",
    "result": "mre_chickennoodle_box",
    "obsolete": true
  },
  {
    "type": "recipe",
    "result": "mre_spaghetti_box",
    "obsolete": true
  },
  {
    "type": "recipe",
    "result": "mre_chicken_box",
    "obsolete": true
  },
  {
    "type": "recipe",
    "result": "mre_beeftaco_box",
    "obsolete": true
  },
  {
    "type": "recipe",
    "result": "mre_beef_box",
    "obsolete": true
  },
  {
    "type": "recipe",
    "result": "mre_meatball_box",
    "obsolete": true
  },
  {
    "type": "recipe",
    "result": "mre_beefstew_box",
    "obsolete": true
  },
  {
    "type": "recipe",
    "result": "mre_chilimac_box",
    "obsolete": true
  },
  {
    "type": "recipe",
    "result": "mre_veggy_box",
    "obsolete": true
  },
  {
    "type": "recipe",
    "result": "mre_macaronimarinara_box",
    "obsolete": true
  },
  {
    "type": "recipe",
    "result": "mre_sfettuccine_box",
    "obsolete": true
  },
  {
    "type": "recipe",
    "result": "mre_ratatouille_box",
    "obsolete": true
  },
  {
    "type": "recipe",
    "result": "mre_cheesetort_box",
    "obsolete": true
  },
  {
    "type": "recipe",
    "result": "mre_mushroomfettuccine_box",
    "obsolete": true
  },
  {
    "type": "recipe",
    "result": "mre_mexicanchickenstew_box",
    "obsolete": true
  },
  {
    "type": "recipe",
    "result": "mre_chickenburritobowl_box",
    "obsolete": true
  },
  {
    "type": "recipe",
    "result": "mre_maplesausage_box",
    "obsolete": true
  },
  {
    "type": "recipe",
    "result": "mre_ravioli_box",
    "obsolete": true
  },
  {
    "type": "recipe",
    "result": "mre_pepperjackbeef_box",
    "obsolete": true
  },
  {
    "type": "recipe",
    "result": "mre_hashbrownbacon_box",
    "obsolete": true
  },
  {
    "type": "recipe",
    "result": "mre_lemontuna_box",
    "obsolete": true
  },
  {
    "type": "recipe",
    "result": "mre_asianbeef_box",
    "obsolete": true
  },
  {
    "type": "recipe",
    "result": "mre_chickenpesto_box",
    "obsolete": true
  },
  {
    "type": "recipe",
    "result": "mre_southwestbeef_box",
    "obsolete": true
  },
  {
    "type": "recipe",
    "result": "mre_hotdog_box",
    "obsolete": true
  },
  {
    "result": "aep_suit",
    "type": "recipe",
    "obsolete": true
  },
  {
    "result": "anbc_suit",
    "type": "recipe",
    "obsolete": true
  },
  {
    "type": "recipe",
    "result": "blindfold",
    "id_suffix": "from_tape",
    "obsolete": true
  },
  {
    "type": "recipe",
    "result": "bodypillow",
    "obsolete": true
  },
  {
    "type": "recipe",
    "result": "gloves_xlsurvivor",
    "obsolete": true
  },
  {
    "type": "recipe",
    "result": "rope_makeshift_30",
    "obsolete": true
  },
  {
    "type": "recipe",
    "result": "blun_slug",
    "obsolete": true
  },
  {
    "type": "recipe",
    "result": "can_bomb",
    "obsolete": true
  },
  {
    "type": "recipe",
    "result": "tool_improvised_barrel_bomb",
    "obsolete": true
  },
  {
    "type": "recipe",
    "result": "improvised_demolition_charge",
    "obsolete": true
  },
  {
    "type": "recipe",
    "result": "tool_small_improvised_fragmentation_device",
    "obsolete": true
  },
  {
    "type": "recipe",
    "result": "improvised_pipebomb",
    "obsolete": true
  },
  {
    "type": "recipe",
    "result": "improvised_grenade",
    "obsolete": true
  },
  {
    "type": "recipe",
    "result": "primitive_demolition_charge",
    "obsolete": true
  },
  {
    "type": "recipe",
    "result": "tool_small_primitive_fragmentation_device",
    "obsolete": true
  },
  {
    "type": "recipe",
    "result": "primitive_pipebomb",
    "obsolete": true
  },
  {
    "type": "recipe",
    "result": "primitive_grenade",
    "obsolete": true
  },
  {
    "type": "recipe",
    "result": "tool_bootleg_barrel_bomb",
    "obsolete": true
  },
  {
    "type": "recipe",
    "result": "tool_small_bootleg_fragmentation_device",
    "obsolete": true
  },
  {
    "type": "recipe",
    "result": "bootleg_pipebomb_stable",
    "obsolete": true
  },
  {
    "type": "recipe",
    "result": "bootleg_grenade",
    "obsolete": true
  },
  {
    "type": "recipe",
    "result": "folding_bicycle",
    "obsolete": true
  },
  {
    "type": "recipe",
    "result": "ballistic_vest_esapi",
    "obsolete": true
  },
  {
    "type": "recipe",
    "result": "lsurvivor_suit",
    "obsolete": true
  },
  {
    "type": "recipe",
    "result": "xl_lsurvivor_suit",
    "obsolete": true
  },
  {
    "type": "recipe",
    "result": "wsurvivor_suit",
    "obsolete": true
  },
  {
    "type": "recipe",
    "result": "xl_wsurvivor_suit",
    "obsolete": true
  },
  {
    "type": "recipe",
    "result": "wsurvivor_suit_nofur",
    "obsolete": true
  },
  {
    "type": "recipe",
    "result": "xl_wsurvivor_suit_nofur",
    "obsolete": true
  },
  {
    "type": "recipe",
    "result": "h20survivor_suit",
    "obsolete": true
  },
  {
    "type": "recipe",
    "result": "survivor_suit",
    "obsolete": true
  },
  {
    "type": "recipe",
    "result": "xlsurvivor_suit",
    "obsolete": true
  },
  {
    "type": "recipe",
    "result": "kevlar_chainmail_hauberk",
    "obsolete": true
  },
  {
    "type": "recipe",
    "result": "kevlar_chainmail_hauberk_xs",
    "obsolete": true
  },
  {
    "type": "recipe",
    "result": "xl_kevlar_chainmail_hauberk",
    "obsolete": true
  },
  {
    "type": "recipe",
    "result": "kevlar_chainmail_suit",
    "obsolete": true
  },
  {
    "type": "recipe",
    "result": "kevlar_chainmail_suit_xs",
    "obsolete": true
  },
  {
    "type": "recipe",
    "result": "xl_kevlar_chainmail_suit",
    "obsolete": true
  },
  {
    "type": "recipe",
    "result": "chainmail_vest",
    "obsolete": true
  },
  {
    "type": "recipe",
    "result": "xs_chainmail_vest",
    "obsolete": true
  },
  {
    "type": "recipe",
    "result": "xl_chainmail_vest",
    "obsolete": true
  },
  {
    "type": "recipe",
    "result": "chainmail_hauberk",
    "obsolete": true
  },
  {
    "type": "recipe",
    "result": "chainmail_hauberk_xs",
    "obsolete": true
  },
  {
    "type": "recipe",
    "result": "xl_chainmail_hauberk",
    "obsolete": true
  },
  {
    "type": "recipe",
    "result": "chainmail_suit",
    "obsolete": true
  },
  {
    "type": "recipe",
    "result": "chainmail_suit_xs",
    "obsolete": true
  },
  {
    "type": "recipe",
    "result": "xl_chainmail_suit",
    "obsolete": true
  },
  {
    "type": "recipe",
    "result": "chainmail_legs",
    "obsolete": true
  },
  {
    "type": "recipe",
    "result": "xs_chainmail_legs",
    "obsolete": true
  },
  {
    "type": "recipe",
    "result": "xl_chainmail_legs",
    "obsolete": true
  },
  {
    "type": "recipe",
    "result": "chainmail_hood",
    "obsolete": true
  },
  {
    "type": "recipe",
    "result": "xs_chainmail_hood",
    "obsolete": true
  },
  {
    "type": "recipe",
    "result": "xl_chainmail_hood",
    "obsolete": true
  },
  {
    "type": "recipe",
    "result": "chainmail_hands",
    "obsolete": true
  },
  {
    "type": "recipe",
    "result": "xs_chainmail_hands",
    "obsolete": true
  },
  {
    "type": "recipe",
    "result": "xl_chainmail_hands",
    "obsolete": true
  },
  {
    "type": "recipe",
    "result": "chainmail_feet",
    "obsolete": true
  },
  {
    "type": "recipe",
    "result": "xs_chainmail_feet",
    "obsolete": true
  },
  {
    "type": "recipe",
    "result": "xl_chainmail_feet",
    "obsolete": true
  },
  {
    "type": "recipe",
    "result": "chainmail_arms",
    "obsolete": true
  },
  {
    "type": "recipe",
    "result": "xs_chainmail_arms",
    "obsolete": true
  },
  {
    "type": "recipe",
    "result": "xl_chainmail_arms",
    "obsolete": true
  },
  {
    "type": "recipe",
    "result": "hsurvivor_suit",
    "obsolete": true
  },
  {
    "type": "recipe",
    "result": "xshsurvivor_suit",
    "obsolete": true
  },
  {
    "type": "recipe",
    "result": "xlhsurvivor_suit",
    "obsolete": true
  },
  {
    "type": "recipe",
    "result": "fsurvivor_suit",
    "obsolete": true
  },
  {
    "type": "recipe",
    "result": "xs_fsurvivor_suit",
    "obsolete": true
  },
  {
    "type": "recipe",
    "result": "xl_fsurvivor_suit",
    "obsolete": true
  },
  {
    "type": "recipe",
    "result": "chainmail_vest",
    "obsolete": true
  },
  {
    "type": "recipe",
    "result": "xs_chainmail_vest",
    "obsolete": true
  },
  {
    "type": "recipe",
    "result": "xl_chainmail_vest",
    "obsolete": true
  },
  {
    "type": "recipe",
    "result": "chainmail_arms",
    "obsolete": true
  },
  {
    "type": "recipe",
    "result": "xs_chainmail_arms",
    "obsolete": true
  },
  {
    "type": "recipe",
    "result": "xl_chainmail_arms",
    "obsolete": true
  },
  {
    "type": "recipe",
    "result": "chainmail_feet",
    "obsolete": true
  },
  {
    "type": "recipe",
    "result": "xs_chainmail_feet",
    "obsolete": true
  },
  {
    "type": "recipe",
    "result": "xl_chainmail_feet",
    "obsolete": true
  },
  {
    "type": "recipe",
    "result": "chainmail_hands",
    "obsolete": true
  },
  {
    "type": "recipe",
    "result": "xs_chainmail_hands",
    "obsolete": true
  },
  {
    "type": "recipe",
    "result": "xl_chainmail_hands",
    "obsolete": true
  },
  {
    "type": "recipe",
    "result": "chainmail_hood",
    "obsolete": true
  },
  {
    "type": "recipe",
    "result": "xs_chainmail_hood",
    "obsolete": true
  },
  {
    "type": "recipe",
    "result": "xl_chainmail_hood",
    "obsolete": true
  },
  {
    "type": "recipe",
    "result": "chainmail_legs",
    "obsolete": true
  },
  {
    "type": "recipe",
    "result": "xs_chainmail_legs",
    "obsolete": true
  },
  {
    "type": "recipe",
    "result": "xl_chainmail_legs",
    "obsolete": true
  },
  {
    "type": "recipe",
    "result": "chainmail_hauberk",
    "obsolete": true
  },
  {
    "type": "recipe",
    "result": "chainmail_hauberk_xs",
    "obsolete": true
  },
  {
    "type": "recipe",
    "result": "xl_chainmail_hauberk",
    "obsolete": true
  },
  {
    "type": "recipe",
    "result": "chainmail_suit",
    "obsolete": true
  },
  {
    "type": "recipe",
    "result": "chainmail_suit_xs",
    "obsolete": true
  },
  {
    "type": "recipe",
    "result": "xl_chainmail_suit",
    "obsolete": true
  },
  {
    "type": "recipe",
    "result": "armor_scavenger",
    "obsolete": true
  },
  {
    "type": "recipe",
    "result": "rifle_case_xs_soft_leather",
    "obsolete": true
  },
  {
    "type": "recipe",
    "result": "vac_oven_small_full",
    "obsolete": true
  },
  {
    "type": "recipe",
    "result": "hi_q_crude_oil",
    "obsolete": true
  },
  {
    "type": "recipe",
    "result": "hi_q_crude_oil",
    "id_suffix": "using_pipe",
    "obsolete": true
  },
  {
    "type": "recipe",
    "result": "lo_q_crude_oil",
    "obsolete": true
  },
  {
    "type": "recipe",
    "result": "lo_q_crude_oil_ethanol",
    "obsolete": true
  },
  {
    "type": "recipe",
    "result": "lo_q_crude_oil_ethanol",
    "id_suffix": "using_oil_extractor_crude",
    "obsolete": true
  },
  {
    "type": "recipe",
    "result": "hi_q_crude_oil_ethanol",
    "obsolete": true
  },
  {
    "type": "recipe",
    "result": "lo_q_crude_oil_ethanol_filtered",
    "obsolete": true
  },
  {
    "type": "recipe",
    "result": "hi_q_crude_oil_ethanol_filtered",
    "obsolete": true
  },
  {
    "type": "recipe",
    "result": "lo_q_crude_oil_filtered",
    "obsolete": true
  },
  {
    "type": "recipe",
    "result": "hi_q_crude_oil_filtered",
    "obsolete": true
  },
  {
    "type": "recipe",
    "result": "hi_q_distillate_heads",
    "obsolete": true
  },
  {
    "type": "recipe",
    "result": "hi_q_distillate_heads",
    "id_suffix": "using lo_q_crude",
    "obsolete": true
  },
  {
    "type": "recipe",
    "result": "hi_q_distillate_heads",
    "id_suffix": "using_tails",
    "obsolete": true
  },
  {
    "type": "recipe",
    "result": "dab_pen",
    "obsolete": true
  },
  {
    "type": "recipe",
    "result": "hi_q_distillate_cart",
    "obsolete": true
  },
  {
    "type": "recipe",
    "result": "thread_spinwheel_string",
    "obsolete": true
  },
  {
    "type": "recipe",
    "result": "cordage_6_spinwheel_string",
    "obsolete": true
  },
  {
    "type": "recipe",
    "result": "cordage_36_spinwheel_string",
    "obsolete": true
  },
  {
    "type": "recipe",
    "result": "rope_makeshift_6_spinwheel_dissasemble",
    "obsolete": true
  },
  {
    "type": "recipe",
    "result": "string_6_spinwheel_string",
    "obsolete": true
  },
  {
    "type": "recipe",
    "result": "string_36_spinwheel_dissasemble",
    "obsolete": true
  },
  {
    "type": "recipe",
    "result": "rope_6_spinwheel_dissasemble",
    "obsolete": true
  },
  {
    "type": "recipe",
    "result": "dragonskin",
    "obsolete": true
  },
  {
    "type": "recipe",
    "result": "sourdough_young",
    "obsolete": true
  },
  {
    "type": "recipe",
    "result": "sourdough_split",
    "obsolete": true
  },
  {
    "type": "recipe",
    "result": "thorazine",
    "obsolete": true
  },
  {
    "type": "recipe",
    "result": "antiparasitic",
    "obsolete": true
  },
  {
    "type": "recipe",
    "result": "bfipowder",
    "obsolete": true
  },
  {
    "type": "recipe",
    "result": "disinfectant",
    "obsolete": true
  },
  {
    "type": "recipe",
    "result": "rag",
    "obsolete": true
  },
  {
    "type": "recipe",
    "result": "chem_black_powder",
    "id_suffix": "generic",
    "obsolete": true
  },
  {
    "type": "recipe",
    "result": "nomex",
    "id_suffix": "from_sheet",
    "obsolete": true
  },
  {
    "type": "recipe",
    "result": "neoprene",
    "id_suffix": "from_sheet",
    "obsolete": true
  },
  {
    "type": "recipe",
    "result": "neoprene",
    "obsolete": true
  },
  {
    "type": "recipe",
    "result": "filter_paper_qualitative",
    "obsolete": true
  },
  {
    "type": "recipe",
    "result": "filter_paper_quantitative",
    "obsolete": true
  },
  {
    "type": "recipe",
    "result": "sheet_metal_lit",
    "obsolete": true
  },
  {
    "type": "recipe",
    "result": "ammo_satchel_from leather",
    "obsolete": true
  },
  {
    "type": "recipe",
    "result": "chestpouch_from leather",
    "obsolete": true
  },
  {
    "type": "recipe",
    "result": "crude_picklock_from wire",
    "obsolete": true
  },
  {
    "type": "recipe",
    "result": "rag_from_sheet",
    "obsolete": true
  },
  {
    "type": "recipe",
    "result": "rag_knitting",
    "obsolete": true
  },
  {
    "type": "recipe",
    "result": "scrambled_eggs_from_powder",
    "obsolete": true
  },
  {
    "type": "recipe",
    "result": "deluxe_eggs_from_powder",
    "obsolete": true
  },
  {
    "type": "recipe",
    "result": "acorns_cooked_mortar",
    "obsolete": true
  },
  {
    "type": "recipe",
    "result": "jug_plastic_plastic-mod",
    "obsolete": true
  },
  {
    "type": "recipe",
    "result": "box_medium",
    "obsolete": true
  },
  {
    "type": "recipe",
    "result": "chem_match_head_powder",
    "obsolete": true
  },
  {
    "type": "recipe",
    "result": "chem_sulphuric_acid_from batteries",
    "obsolete": true
  },
  {
    "type": "recipe",
    "result": "chainmail_suit_hauberk",
    "obsolete": true
  },
  {
    "type": "recipe",
    "result": "xl_chainmail_suit_hauberk",
    "obsolete": true
  },
  {
    "type": "recipe",
<<<<<<< HEAD
    "result": "2x4_from wooden beams",
    "obsolete": true
  },
  {
    "type": "recipe",
    "result": "2x4_with_power_saw",
=======
    "result": "scrap_aluminum",
>>>>>>> 1b0bd360
    "obsolete": true
  }
]<|MERGE_RESOLUTION|>--- conflicted
+++ resolved
@@ -884,16 +884,17 @@
   },
   {
     "type": "recipe",
-<<<<<<< HEAD
+    "result": "scrap_aluminum",
+    "obsolete": true
+  },
+  {
+    "type": "recipe",
     "result": "2x4_from wooden beams",
     "obsolete": true
   },
   {
     "type": "recipe",
     "result": "2x4_with_power_saw",
-=======
-    "result": "scrap_aluminum",
->>>>>>> 1b0bd360
     "obsolete": true
   }
 ]