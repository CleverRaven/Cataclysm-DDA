--- conflicted
+++ resolved
@@ -894,16 +894,17 @@
   },
   {
     "type": "recipe",
-<<<<<<< HEAD
+    "result": "jerrycan_big",
+    "obsolete": true
+  },
+  {
+    "type": "recipe",
     "result": "2x4_from wooden beams",
     "obsolete": true
   },
   {
     "type": "recipe",
     "result": "2x4_with_power_saw",
-=======
-    "result": "jerrycan_big",
->>>>>>> a2e69209
     "obsolete": true
   }
 ]