--- conflicted
+++ resolved
@@ -612,109 +612,6 @@
   },
   {
     "type": "recipe",
-<<<<<<< HEAD
-    "result": "rope_6_from_filament",
-    "obsolete": true
-  },
-  {
-    "type": "recipe",
-    "result": "rope_6_spinwheel_filament",
-    "obsolete": true
-  },
-  {
-    "type": "recipe",
-    "result": "rope_makeshift_30_from_cordage",
-    "obsolete": true
-  },
-  {
-    "type": "recipe",
-    "result": "rope_makeshift_30_spinwheel_dissasemble",
-    "obsolete": true
-  },
-  {
-    "type": "recipe",
-    "result": "rope_30_spinwheel_filament",
-    "obsolete": true
-  },
-  {
-    "type": "recipe",
-    "result": "rope_30_from_cloth",
-    "obsolete": true
-  },
-  {
-    "type": "recipe",
-    "result": "rope_makeshift_30_spinwheel_cordages",
-    "obsolete": true
-  },
-  {
-    "type": "recipe",
-    "result": "rope_30_from_filament",
-    "obsolete": true
-  },
-  {
-    "type": "recipe",
-    "result": "string_36_spinwheel_dissasemble",
-    "obsolete": true
-  },
-  {
-    "type": "recipe",
-    "result": "rope_30_from_string",
-    "obsolete": true
-  },
-  {
-    "type": "recipe",
-    "result": "rope_30_spinwheel_cloth",
-    "obsolete": true
-  },
-  {
-    "type": "recipe",
-    "result": "cordage_36_spinwheel_plant",
-    "obsolete": true
-  },
-  {
-    "type": "recipe",
-    "result": "cordage_36",
-    "obsolete": true
-  },
-  {
-    "type": "recipe",
-    "result": "rope_30_spinwheel_string",
-    "obsolete": true
-  },
-  {
-    "type": "recipe",
-    "result": "rope_6_spinwheel_dissasemble",
-    "obsolete": true
-  },
-  {
-    "type": "recipe",
-    "result": "cordage_36_spinwheel_string",
-    "obsolete": true
-  },
-  {
-    "type": "recipe",
-    "result": "string_6_spinwheel_string",
-    "obsolete": true
-  },
-  {
-    "type": "recipe",
-    "result": "thread_spinwheel_string",
-    "obsolete": true
-  },
-  {
-    "type": "recipe",
-    "result": "cordage_6_spinwheel_string",
-    "obsolete": true
-  },
-  {
-    "type": "recipe",
-    "result": "rope_makeshift_6_spinwheel_dissasemble",
-    "obsolete": true
-  },
-  {
-    "type": "recipe",
-=======
->>>>>>> 7fc70128
     "result": "dragonskin",
     "obsolete": true
   }
