--- conflicted
+++ resolved
@@ -469,8 +469,6 @@
     "type": "recipe",
     "result": "xlhsurvivor_suit",
     "obsolete": true
-<<<<<<< HEAD
-=======
   },
   {
     "type": "recipe",
@@ -486,6 +484,5 @@
     "type": "recipe",
     "result": "xl_fsurvivor_suit",
     "obsolete": true
->>>>>>> 598e9b17
   }
 ]