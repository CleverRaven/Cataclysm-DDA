--- conflicted
+++ resolved
@@ -954,51 +954,52 @@
   },
   {
     "type": "recipe",
-<<<<<<< HEAD
+    "result": "meth",
+    "obsolete": true
+  },
+  {
+    "type": "recipe",
+    "result": "fungicide",
+    "obsolete": true
+  },
+  {
+    "type": "recipe",
+    "result": "chem_nitric_acid",
+    "obsolete": true
+  },
+  {
+    "type": "recipe",
+    "result": "chem_hmtd",
+    "obsolete": true
+  },
+  {
+    "type": "recipe",
+    "result": "denat_alcohol",
+    "obsolete": true
+  },
+  {
+    "type": "recipe",
+    "result": "offal_canned",
+    "obsolete": true
+  },
+  {
+    "type": "recipe",
+    "result": "adv_UPS_off",
+    "obsolete": true
+  },
+  {
+    "type": "recipe",
+    "result": "fishing_rod_professional",
+    "obsolete": true
+  },
+  {
+    "type": "recipe",
+    "result": "plastic_shopping_bag",
+    "obsolete": true
+  },
+  {
+    "type": "recipe",
     "result": "steel_scissors",
-=======
-    "result": "meth",
-    "obsolete": true
-  },
-  {
-    "type": "recipe",
-    "result": "fungicide",
-    "obsolete": true
-  },
-  {
-    "type": "recipe",
-    "result": "chem_nitric_acid",
-    "obsolete": true
-  },
-  {
-    "type": "recipe",
-    "result": "chem_hmtd",
-    "obsolete": true
-  },
-  {
-    "type": "recipe",
-    "result": "denat_alcohol",
-    "obsolete": true
-  },
-  {
-    "type": "recipe",
-    "result": "offal_canned",
-    "obsolete": true
-  },
-  {
-    "type": "recipe",
-    "result": "adv_UPS_off",
-    "obsolete": true
-  },
-  {
-    "type": "recipe",
-    "result": "fishing_rod_professional",
-    "obsolete": true
-  },
-  {
-    "type": "recipe",
-    "result": "plastic_shopping_bag",
->>>>>>> 47cf98ca
     "obsolete": true
   }
 ]