[
  {
    "type": "recipe",
    "result": "cooked_burrito",
    "obsolete": true
  },
  {
    "type": "recipe",
    "result": "jar_3l_glass",
    "obsolete": true
  },
  {
    "type": "recipe",
    "result": "jar_glass",
    "obsolete": true
  },
  {
    "type": "recipe",
    "result": "pheromone",
    "obsolete": true
  },
  {
    "type": "recipe",
    "result": "four_winds_shotgun",
    "obsolete": true
  },
  {
    "type": "recipe",
    "result": "four_winds_shotgun",
    "id_suffix": "without_welding",
    "obsolete": true
  },
  {
    "type": "recipe",
    "result": "bolt_steel_bodkin",
    "obsolete": true
  },
  {
    "type": "recipe",
    "result": "arrow_metal_bodkin",
    "obsolete": true
  },
  {
    "type": "recipe",
    "result": "radio_car_box",
    "obsolete": true
  },
  {
    "type": "recipe",
    "result": "1st_aid",
    "obsolete": true
  },
  {
    "type": "recipe",
    "result": "ifak",
    "obsolete": true
  },
  {
    "type": "recipe",
    "result": "toolbox",
    "obsolete": true
  },
  {
    "type": "recipe",
    "result": "survivor_belt",
    "obsolete": true
  },
  {
    "type": "recipe",
    "result": "survivor_belt",
    "obsolete": true
  },
  {
    "type": "recipe",
    "result": "survival_kit",
    "obsolete": true
  },
  {
    "type": "recipe",
    "result": "arrow_metal_target",
    "obsolete": true
  },
  {
    "type": "recipe",
    "result": "toolbox_workshop",
    "obsolete": true
  },
  {
    "type": "recipe",
    "result": "arrow_metal",
    "obsolete": true
  },
  {
    "type": "recipe",
    "result": "bolt_steel",
    "obsolete": true
  },
  {
    "type": "recipe",
    "result": "bolt_steel_target",
    "obsolete": true
  },
  {
    "type": "recipe",
    "result": "lightstrip_inactive",
    "obsolete": true
  },
  {
    "type": "recipe",
    "result": "lightstrip_dead",
    "obsolete": true
  },
  {
    "type": "recipe",
    "result": "milk",
    "id_suffix": "from_powder",
    "obsolete": true
  },
  {
    "type": "recipe",
    "result": "milk",
    "id_suffix": "from_condensed",
    "obsolete": true
  },
  {
    "type": "recipe",
    "result": "offal_cooked",
    "obsolete": true
  },
  {
    "result": "tool_rdx_charge",
    "type": "recipe",
    "obsolete": true
  },
  {
    "result": "nail_bomb",
    "type": "recipe",
    "obsolete": true
  },
  {
    "result": "fragment_bomb",
    "type": "recipe",
    "obsolete": true
  },
  {
    "type": "recipe",
    "result": "30gal_drum",
    "obsolete": true
  },
  {
    "type": "recipe",
    "result": "55gal_drum",
    "obsolete": true
  },
  {
    "type": "recipe",
    "result": "anesthesia",
    "obsolete": true
  },
  {
    "type": "recipe",
    "result": "reloaded_10mm",
    "obsolete": true
  },
  {
    "type": "recipe",
    "result": "royal_jelly",
    "obsolete": true
  },
  {
    "type": "recipe",
    "result": "scythe_war",
    "obsolete": true
  },
  {
    "type": "recipe",
    "result": "laser_sight",
    "obsolete": true
  },
  {
    "type": "recipe",
    "result": "rail_laser_sight",
    "obsolete": true
  },
  {
    "type": "recipe",
    "result": "goggles_nv",
    "obsolete": true
  },
  {
    "type": "recipe",
    "result": "goggles_ir",
    "obsolete": true
  },
  {
    "type": "recipe",
    "result": "diesel",
    "obsolete": true
  },
  {
    "type": "recipe",
    "result": "battery_compartment",
    "obsolete": true
  },
  {
    "type": "recipe",
    "result": "battery_atomic",
    "obsolete": true
  },
  {
    "type": "recipe",
    "result": "grenade",
    "obsolete": true
  },
  {
    "type": "recipe",
    "result": "peanut_unshelled",
    "obsolete": true
  },
  {
    "type": "recipe",
    "result": "walnut_unshelled",
    "obsolete": true
  },
  {
    "type": "recipe",
    "result": "pecan_unshelled",
    "obsolete": true
  },
  {
    "type": "recipe",
    "result": "pistachio_unshelled",
    "obsolete": true
  },
  {
    "type": "recipe",
    "result": "almond_unshelled",
    "obsolete": true
  },
  {
    "type": "recipe",
    "result": "chestnut_unshelled",
    "obsolete": true
  },
  {
    "type": "recipe",
    "result": "hazelnut_unshelled",
    "obsolete": true
  },
  {
    "type": "recipe",
    "result": "hickory_nut_unshelled",
    "obsolete": true
  },
  {
    "type": "recipe",
    "result": "bag_meat_vac",
    "obsolete": true
  },
  {
    "type": "recipe",
    "result": "bag_fish_vac",
    "obsolete": true
  },
  {
    "type": "recipe",
    "result": "bag_hflesh_vac",
    "obsolete": true
  },
  {
    "type": "recipe",
    "result": "bag_veggy_vac",
    "obsolete": true
  },
  {
    "type": "recipe",
    "result": "bag_apple_vac",
    "obsolete": true
  },
  {
    "type": "recipe",
    "result": "dry_hflesh",
    "obsolete": true
  },
  {
    "type": "recipe",
    "result": "dry_hflesh",
    "id_suffix": "frozen_ingredients",
    "obsolete": true
  },
  {
    "type": "recipe",
    "result": "rehydrated_hflesh",
    "obsolete": true
  },
  {
    "type": "recipe",
    "result": "human_haggis",
    "obsolete": true
  },
  {
    "type": "recipe",
    "result": "hfleshbologna",
    "obsolete": true
  },
  {
    "type": "recipe",
    "result": "h_currywurst",
    "obsolete": true
  },
  {
    "type": "recipe",
    "result": "mannwurstgravy",
    "obsolete": true
  },
  {
    "type": "recipe",
    "result": "hflesh_aspic",
    "obsolete": true
  },
  {
    "type": "recipe",
    "result": "hflesh_pemmican",
    "obsolete": true
  },
  {
    "type": "recipe",
    "result": "sandwich_human",
    "obsolete": true
  },
  {
    "type": "recipe",
    "result": "sandwich_dudeluxe",
    "obsolete": true
  },
  {
    "type": "recipe",
    "result": "hobo_helper",
    "obsolete": true
  },
  {
    "type": "recipe",
    "result": "chili_human",
    "obsolete": true
  },
  {
    "type": "recipe",
    "result": "pie_human",
    "obsolete": true
  },
  {
    "type": "recipe",
    "result": "pizza_human",
    "obsolete": true
  },
  {
    "type": "recipe",
    "result": "human_canned",
    "obsolete": true
  },
  {
    "type": "recipe",
    "result": "human_canned",
    "id_suffix": "jarred",
    "obsolete": true
  },
  {
    "type": "recipe",
    "result": "hflesh_salted",
    "id_suffix": "vacuum_packed",
    "obsolete": true
  },
  {
    "type": "recipe",
    "result": "spaghetti_human",
    "obsolete": true
  },
  {
    "type": "recipe",
    "result": "luigilasagne",
    "obsolete": true
  },
  {
    "type": "recipe",
    "result": "cheeseburgerhuman",
    "obsolete": true
  },
  {
    "type": "recipe",
    "result": "bobburger",
    "obsolete": true
  },
  {
    "type": "recipe",
    "result": "manwich",
    "obsolete": true
  },
  {
    "type": "recipe",
    "result": "tiotaco",
    "obsolete": true
  },
  {
    "type": "recipe",
    "result": "mannwurst_raw",
    "obsolete": true
  },
  {
    "type": "recipe",
    "result": "mannwurst_cooked",
    "obsolete": true
  },
  {
    "type": "recipe",
    "result": "mann_bratwurst",
    "obsolete": true
  },
  {
    "type": "recipe",
    "result": "human_pickled",
    "id_suffix": "jarred",
    "obsolete": true
  },
  {
    "type": "recipe",
    "result": "human_pickled",
    "id_suffix": "jarred_3l",
    "obsolete": true
  },
  {
    "type": "recipe",
    "result": "human_smoked",
    "obsolete": true
  },
  {
    "type": "recipe",
    "result": "jerky_human",
    "obsolete": true
  },
  {
    "type": "recipe",
    "result": "hflesh_drink",
    "obsolete": true
  },
  {
    "type": "recipe",
    "result": "hflesh_powder",
    "obsolete": true
  },
  {
    "type": "recipe",
    "result": "hflesh_powder",
    "id_suffix": "with_from_food_processor",
    "obsolete": true
  },
  {
    "type": "recipe",
    "result": "hflesh_shake",
    "obsolete": true
  },
  {
    "type": "recipe",
    "result": "hflesh_shake_fortified",
    "obsolete": true
  },
  {
    "type": "recipe",
    "result": "broth_human",
    "obsolete": true
  },
  {
    "type": "recipe",
    "result": "broth_human",
    "id_suffix": "canned",
    "obsolete": true
  },
  {
    "type": "recipe",
    "result": "broth_human",
    "id_suffix": "jarred",
    "obsolete": true
  },
  {
    "type": "recipe",
    "result": "broth_human",
    "id_suffix": "jarred_3l",
    "obsolete": true
  },
  {
    "type": "recipe",
    "result": "soup_human",
    "obsolete": true
  },
  {
    "type": "recipe",
    "result": "soup_human",
    "id_suffix": "canned",
    "obsolete": true
  },
  {
    "type": "recipe",
    "result": "soup_human",
    "id_suffix": "jarred",
    "obsolete": true
  },
  {
    "type": "recipe",
    "result": "soup_human",
    "id_suffix": "jarred_3l",
    "obsolete": true
  },
  {
    "type": "recipe",
    "result": "nachoshf",
    "obsolete": true
  },
  {
    "type": "recipe",
    "result": "nachoshc",
    "obsolete": true
  },
  {
    "type": "recipe",
    "result": "chilidogs_human",
    "obsolete": true
  },
  {
    "type": "recipe",
    "result": "mannwurst",
    "obsolete": true
  },
  {
    "type": "recipe",
    "result": "1st_aid",
    "obsolete": true
  },
  {
    "type": "recipe",
    "result": "20x66_bootleg_flechette",
    "obsolete": true
  },
  {
    "type": "recipe",
    "result": "20x66_bootleg_shot",
    "obsolete": true
  },
  {
    "type": "recipe",
    "result": "20x66_bootleg_slug",
    "obsolete": true
  },
  {
    "type": "recipe",
    "result": "2x4",
    "obsolete": true
  },
  {
    "type": "recipe",
    "result": "40mm_acidbomb",
    "obsolete": true
  },
  {
    "type": "recipe",
    "result": "8mm_bootleg",
    "obsolete": true
  },
  {
    "type": "recipe",
    "result": "8mm_bootleg_jsp",
    "obsolete": true
  },
  {
    "type": "recipe",
    "result": "acidfrom batteries",
    "obsolete": true
  },
  {
    "type": "recipe",
    "result": "alarmclockuncraft",
    "obsolete": true
  },
  {
    "type": "recipe",
    "result": "armor_bone",
    "obsolete": true
  },
  {
    "type": "recipe",
    "result": "arrow_field_point",
    "obsolete": true
  },
  {
    "type": "recipe",
    "result": "arrow_fire_hardened",
    "obsolete": true
  },
  {
    "type": "recipe",
    "result": "arrow_heavy_field_point",
    "obsolete": true
  },
  {
    "type": "recipe",
    "result": "arrow_heavy_fire_hardened",
    "obsolete": true
  },
  {
    "type": "recipe",
    "result": "arrow_metal_sharpened",
    "obsolete": true
  },
  {
    "type": "recipe",
    "result": "arrow_small_game",
    "obsolete": true
  },
  {
    "type": "recipe",
    "result": "arrowhead",
    "obsolete": true
  },
  {
    "type": "recipe",
    "result": "arrowhead_plastic",
    "obsolete": true
  },
  {
    "type": "recipe",
    "result": "badge_deputyuncraft",
    "obsolete": true
  },
  {
    "type": "recipe",
    "result": "bag_bundle_10",
    "obsolete": true
  },
  {
    "type": "recipe",
    "result": "barrel_small",
    "obsolete": true
  },
  {
    "type": "recipe",
    "result": "baseballuncraft",
    "obsolete": true
  },
  {
    "type": "recipe",
    "result": "battery",
    "obsolete": true
  },
  {
    "type": "recipe",
    "result": "battery_truck",
    "obsolete": true
  },
  {
    "type": "recipe",
    "result": "battletorch_doneuncraft",
    "obsolete": true
  },
  {
    "type": "recipe",
    "result": "bayonet",
    "obsolete": true
  },
  {
    "type": "recipe",
    "result": "beret_woolknitting",
    "obsolete": true
  },
  {
    "type": "recipe",
    "result": "bindleuncraft",
    "obsolete": true
  },
  {
    "type": "recipe",
    "result": "binocularsuncraft",
    "obsolete": true
  },
  {
    "type": "recipe",
    "result": "bio_batteries",
    "obsolete": true
  },
  {
    "type": "recipe",
    "result": "bio_blood_filteruncraft",
    "obsolete": true
  },
  {
    "type": "recipe",
    "result": "bio_digestionuncraft",
    "obsolete": true
  },
  {
    "type": "recipe",
    "result": "bio_evap",
    "obsolete": true
  },
  {
    "type": "recipe",
    "result": "bio_face_maskuncraft",
    "obsolete": true
  },
  {
    "type": "recipe",
    "result": "bio_flashlight",
    "obsolete": true
  },
  {
    "type": "recipe",
    "result": "bio_ground_sonaruncraft",
    "obsolete": true
  },
  {
    "type": "recipe",
    "result": "bio_laser",
    "obsolete": true
  },
  {
    "type": "recipe",
    "result": "bio_metabolicsuncraft",
    "obsolete": true
  },
  {
    "type": "recipe",
    "result": "bio_nanobotsuncraft",
    "obsolete": true
  },
  {
    "type": "recipe",
    "result": "bio_power_armor_interface",
    "obsolete": true
  },
  {
    "type": "recipe",
    "result": "bio_power_armor_interface_mkII",
    "obsolete": true
  },
  {
    "type": "recipe",
    "result": "bio_power_storage",
    "obsolete": true
  },
  {
    "type": "recipe",
    "result": "bio_power_storage_mkII",
    "obsolete": true
  },
  {
    "type": "recipe",
    "result": "bio_recycleruncraft",
    "obsolete": true
  },
  {
    "type": "recipe",
    "result": "bio_water_extractor",
    "obsolete": true
  },
  {
    "type": "recipe",
    "result": "bladefrom steel",
    "obsolete": true
  },
  {
    "type": "recipe",
    "result": "blazerknitting",
    "obsolete": true
  },
  {
    "type": "recipe",
    "result": "blowgun",
    "obsolete": true
  },
  {
    "type": "recipe",
    "result": "blueberries_cooked",
    "obsolete": true
  },
  {
    "type": "recipe",
    "result": "boobytrapclosed_cans_such_as_drinks",
    "obsolete": true
  },
  {
    "type": "recipe",
    "result": "boobytrapopen_cans_such_as_food",
    "obsolete": true
  },
  {
    "type": "recipe",
    "result": "boots_bone",
    "obsolete": true
  },
  {
    "type": "recipe",
    "result": "boots_winterknitting",
    "obsolete": true
  },
  {
    "type": "recipe",
    "result": "bowl_pewteruncraft",
    "obsolete": true
  },
  {
    "type": "recipe",
    "result": "brew_bum_wine",
    "obsolete": true
  },
  {
    "type": "recipe",
    "result": "brew_fruit_winefrom_berries",
    "obsolete": true
  },
  {
    "type": "recipe",
    "result": "broken_copbot",
    "obsolete": true
  },
  {
    "type": "recipe",
    "result": "broken_eyebot",
    "obsolete": true
  },
  {
    "type": "recipe",
    "result": "broken_manhack",
    "obsolete": true
  },
  {
    "type": "recipe",
    "result": "broken_molebot",
    "obsolete": true
  },
  {
    "type": "recipe",
    "result": "broken_riotbot",
    "obsolete": true
  },
  {
    "type": "recipe",
    "result": "broken_skitterbot",
    "obsolete": true
  },
  {
    "type": "recipe",
    "result": "broken_tankbot",
    "obsolete": true
  },
  {
    "type": "recipe",
    "result": "broken_tripod",
    "obsolete": true
  },
  {
    "type": "recipe",
    "result": "caltropsfrom wire",
    "obsolete": true
  },
  {
    "type": "recipe",
    "result": "camera_prouncraft",
    "obsolete": true
  },
  {
    "type": "recipe",
    "result": "camerauncraft",
    "obsolete": true
  },
  {
    "type": "recipe",
    "result": "candlestickuncraft",
    "obsolete": true
  },
  {
    "type": "recipe",
    "result": "cell_phoneuncraft",
    "obsolete": true
  },
  {
    "type": "recipe",
    "result": "ceramic_bowluncraft",
    "obsolete": true
  },
  {
    "type": "recipe",
    "result": "ceramic_cupuncraft",
    "obsolete": true
  },
  {
    "type": "recipe",
    "result": "ceramic_plateuncraft",
    "obsolete": true
  },
  {
    "type": "recipe",
    "result": "char_purifieruncraft",
    "obsolete": true
  },
  {
    "type": "recipe",
    "result": "charcoal",
    "obsolete": true
  },
  {
    "type": "recipe",
    "result": "clockuncraft",
    "obsolete": true
  },
  {
    "type": "recipe",
    "result": "copper_braceletuncraft",
    "obsolete": true
  },
  {
    "type": "recipe",
    "result": "copper_earuncraft",
    "obsolete": true
  },
  {
    "type": "recipe",
    "result": "cotton_ballby hand",
    "obsolete": true
  },
  {
    "type": "recipe",
    "result": "cowl_woolknitting",
    "obsolete": true
  },
  {
    "type": "recipe",
    "result": "creepy_dolluncraft",
    "obsolete": true
  },
  {
    "type": "recipe",
    "result": "crude_brick",
    "obsolete": true
  },
  {
    "type": "recipe",
    "result": "cured_hidescraped",
    "obsolete": true
  },
  {
    "type": "recipe",
    "result": "dart",
    "obsolete": true
  },
  {
    "type": "recipe",
    "result": "diamond_bayonet",
    "obsolete": true
  },
  {
    "type": "recipe",
    "result": "diamond_broadsword",
    "obsolete": true
  },
  {
    "type": "recipe",
    "result": "diamond_dental_grilluncraft",
    "obsolete": true
  },
  {
    "type": "recipe",
    "result": "diamond_katana",
    "obsolete": true
  },
  {
    "type": "recipe",
    "result": "diamond_knife",
    "obsolete": true
  },
  {
    "type": "recipe",
    "result": "diamond_kukri",
    "obsolete": true
  },
  {
    "type": "recipe",
    "result": "diamond_machete",
    "obsolete": true
  },
  {
    "type": "recipe",
    "result": "diamond_nodachi",
    "obsolete": true
  },
  {
    "type": "recipe",
    "result": "diamond_pistol_bayonet",
    "obsolete": true
  },
  {
    "type": "recipe",
    "result": "diamond_rapier",
    "obsolete": true
  },
  {
    "type": "recipe",
    "result": "diamond_ringuncraft",
    "obsolete": true
  },
  {
    "type": "recipe",
    "result": "diamond_sword_bayonet",
    "obsolete": true
  },
  {
    "type": "recipe",
    "result": "diamond_wakizashi",
    "obsolete": true
  },
  {
    "type": "recipe",
    "result": "diamond_zweihander",
    "obsolete": true
  },
  {
    "type": "recipe",
    "result": "down_blanketuncraft",
    "obsolete": true
  },
  {
    "type": "recipe",
    "result": "down_pillowuncraft",
    "obsolete": true
  },
  {
    "type": "recipe",
    "result": "dynamite_radio",
    "obsolete": true
  },
  {
    "type": "recipe",
    "result": "eink_tablet_pcuncraft",
    "obsolete": true
  },
  {
    "type": "recipe",
    "result": "fanuncraft",
    "obsolete": true
  },
  {
    "type": "recipe",
    "result": "felt_patchuncraft",
    "obsolete": true
  },
  {
    "type": "recipe",
    "result": "fileuncraft",
    "obsolete": true
  },
  {
    "type": "recipe",
    "result": "fish_bait_bread",
    "obsolete": true
  },
  {
    "type": "recipe",
    "result": "fish_bait_fish",
    "obsolete": true
  },
  {
    "type": "recipe",
    "result": "fish_bait_meat",
    "obsolete": true
  },
  {
    "type": "recipe",
    "result": "fish_bait_veggy",
    "obsolete": true
  },
  {
    "type": "recipe",
    "result": "flamethrower_crude",
    "obsolete": true
  },
  {
    "type": "recipe",
    "result": "fletching",
    "obsolete": true
  },
  {
    "type": "recipe",
    "result": "fletchingmakeshift",
    "obsolete": true
  },
  {
    "type": "recipe",
    "result": "flyeruncraft",
    "obsolete": true
  },
  {
    "type": "recipe",
    "result": "foonuncraft",
    "obsolete": true
  },
  {
    "type": "recipe",
    "result": "footballuncraft",
    "obsolete": true
  },
  {
    "type": "recipe",
    "result": "forkuncraft",
    "obsolete": true
  },
  {
    "type": "recipe",
    "result": "gasbomb",
    "obsolete": true
  },
  {
    "type": "recipe",
    "result": "gasoline",
    "obsolete": true
  },
  {
    "type": "recipe",
    "result": "gauntlets_bone",
    "obsolete": true
  },
  {
    "type": "recipe",
    "result": "glass_bowluncraft",
    "obsolete": true
  },
  {
    "type": "recipe",
    "result": "glass_plateuncraft",
    "obsolete": true
  },
  {
    "type": "recipe",
    "result": "glassuncraft",
    "obsolete": true
  },
  {
    "type": "recipe",
    "result": "gloves_fingerlessfrom patches",
    "obsolete": true
  },
  {
    "type": "recipe",
    "result": "gloves_woolknitting",
    "obsolete": true
  },
  {
    "type": "recipe",
    "result": "gobag",
    "obsolete": true
  },
  {
    "type": "recipe",
    "result": "gold_braceletuncraft",
    "obsolete": true
  },
  {
    "type": "recipe",
    "result": "gold_dental_grilluncraft",
    "obsolete": true
  },
  {
    "type": "recipe",
    "result": "gold_earuncraft",
    "obsolete": true
  },
  {
    "type": "recipe",
    "result": "gold_watchuncraft",
    "obsolete": true
  },
  {
    "type": "recipe",
    "result": "golduncraft",
    "obsolete": true
  },
  {
    "type": "recipe",
    "result": "gunpowder",
    "obsolete": true
  },
  {
    "type": "recipe",
    "result": "hat_huntingknitting",
    "obsolete": true
  },
  {
    "type": "recipe",
    "result": "hat_knitknitting",
    "obsolete": true
  },
  {
    "type": "recipe",
    "result": "hd_steel_drum",
    "obsolete": true
  },
  {
    "type": "recipe",
    "result": "heavy_snare_kit",
    "obsolete": true
  },
  {
    "type": "recipe",
    "result": "helmet_bone",
    "obsolete": true
  },
  {
    "type": "recipe",
    "result": "helmet_netting",
    "obsolete": true
  },
  {
    "type": "recipe",
    "result": "honey_bottledfrom_honey_glassed",
    "obsolete": true
  },
  {
    "type": "recipe",
    "result": "honey_bottledfrom_honeycomb",
    "obsolete": true
  },
  {
    "type": "recipe",
    "result": "inhaler_sewergas",
    "obsolete": true
  },
  {
    "type": "recipe",
    "result": "jam_blueberries",
    "obsolete": true
  },
  {
    "type": "recipe",
    "result": "jam_strawberries",
    "obsolete": true
  },
  {
    "type": "recipe",
    "result": "jar_V8",
    "obsolete": true
  },
  {
    "type": "recipe",
    "result": "jar_apple_canned",
    "obsolete": true
  },
  {
    "type": "recipe",
    "result": "jar_broth",
    "obsolete": true
  },
  {
    "type": "recipe",
    "result": "jar_broth_bone",
    "obsolete": true
  },
  {
    "type": "recipe",
    "result": "jar_fish_canned",
    "obsolete": true
  },
  {
    "type": "recipe",
    "result": "jar_fish_pickled",
    "obsolete": true
  },
  {
    "type": "recipe",
    "result": "jar_human_canned",
    "obsolete": true
  },
  {
    "type": "recipe",
    "result": "jar_human_pickled",
    "obsolete": true
  },
  {
    "type": "recipe",
    "result": "jar_kompot",
    "obsolete": true
  },
  {
    "type": "recipe",
    "result": "jar_meat_canned",
    "obsolete": true
  },
  {
    "type": "recipe",
    "result": "jar_meat_pickled",
    "obsolete": true
  },
  {
    "type": "recipe",
    "result": "jar_soup_fish",
    "obsolete": true
  },
  {
    "type": "recipe",
    "result": "jar_soup_human",
    "obsolete": true
  },
  {
    "type": "recipe",
    "result": "jar_soup_meat",
    "obsolete": true
  },
  {
    "type": "recipe",
    "result": "jar_soup_veggy",
    "obsolete": true
  },
  {
    "type": "recipe",
    "result": "jar_soup_woods",
    "obsolete": true
  },
  {
    "type": "recipe",
    "result": "jar_tomato_canned",
    "obsolete": true
  },
  {
    "type": "recipe",
    "result": "jar_veggy_canned",
    "obsolete": true
  },
  {
    "type": "recipe",
    "result": "jar_veggy_pickled",
    "obsolete": true
  },
  {
    "type": "recipe",
    "result": "jug_plasticplastic-mod",
    "obsolete": true
  },
  {
    "type": "recipe",
    "result": "jumpsuit_xlfrom_jumpsuit",
    "obsolete": true
  },
  {
    "type": "recipe",
    "result": "kiln_done",
    "obsolete": true
  },
  {
    "type": "recipe",
    "result": "knife_steakuncraft",
    "obsolete": true
  },
  {
    "type": "recipe",
    "result": "l_HFPackuncraft",
    "obsolete": true
  },
  {
    "type": "recipe",
    "result": "laptop",
    "obsolete": true
  },
  {
    "type": "recipe",
    "result": "lawnmoweruncraft",
    "obsolete": true
  },
  {
    "type": "recipe",
    "result": "lead",
    "obsolete": true
  },
  {
    "type": "recipe",
    "result": "lead_plate",
    "obsolete": true
  },
  {
    "type": "recipe",
    "result": "light_snare_kit",
    "obsolete": true
  },
  {
    "type": "recipe",
    "result": "lighteruncraft",
    "obsolete": true
  },
  {
    "type": "recipe",
    "result": "lightstrip_deaduncraft",
    "obsolete": true
  },
  {
    "type": "recipe",
    "result": "locketuncraft",
    "obsolete": true
  },
  {
    "type": "recipe",
    "result": "makeshift_crowbaruncraft",
    "obsolete": true
  },
  {
    "type": "recipe",
    "result": "makeshift_slinguncraft",
    "obsolete": true
  },
  {
    "type": "recipe",
    "result": "many_years_old_newspaperuncraft",
    "obsolete": true
  },
  {
    "type": "recipe",
    "result": "mask_gas_xlexpand-existing",
    "obsolete": true
  },
  {
    "type": "recipe",
    "result": "mask_skiknitting",
    "obsolete": true
  },
  {
    "type": "recipe",
    "result": "material_shrd_limestoneuncraft",
    "obsolete": true
  },
  {
    "type": "recipe",
    "result": "mess_kituncraft",
    "obsolete": true
  },
  {
    "type": "recipe",
    "result": "metal_tank_small",
    "obsolete": true
  },
  {
    "type": "recipe",
    "result": "microwave",
    "obsolete": true
  },
  {
    "type": "recipe",
    "result": "mil_mess_kituncraft",
    "obsolete": true
  },
  {
    "type": "recipe",
    "result": "militarymapuncraft",
    "obsolete": true
  },
  {
    "type": "recipe",
    "result": "milkfrom powder",
    "obsolete": true
  },
  {
    "type": "recipe",
    "result": "mininuke",
    "obsolete": true
  },
  {
    "type": "recipe",
    "result": "mirrorfrom_steel",
    "obsolete": true
  },
  {
    "type": "recipe",
    "result": "mittensknitting",
    "obsolete": true
  },
  {
    "type": "recipe",
    "result": "months_old_newspaperuncraft",
    "obsolete": true
  },
  {
    "type": "recipe",
    "result": "mre_beef_boxuncraft",
    "obsolete": true
  },
  {
    "type": "recipe",
    "result": "mre_chicken_boxuncraft",
    "obsolete": true
  },
  {
    "type": "recipe",
    "result": "mre_hotdog_boxuncraft",
    "obsolete": true
  },
  {
    "type": "recipe",
    "result": "mre_ravioli_boxuncraft",
    "obsolete": true
  },
  {
    "type": "recipe",
    "result": "mre_veggy_boxuncraft",
    "obsolete": true
  },
  {
    "type": "recipe",
    "result": "multi_cookeruncraft",
    "obsolete": true
  },
  {
    "type": "recipe",
    "result": "necklaceuncraft",
    "obsolete": true
  },
  {
    "type": "recipe",
    "result": "newest_newspaperuncraft",
    "obsolete": true
  },
  {
    "type": "recipe",
    "result": "noise_emitterfrom-scratch",
    "obsolete": true
  },
  {
    "type": "recipe",
    "result": "noise_emitterradio-mod",
    "obsolete": true
  },
  {
    "type": "recipe",
    "result": "nx17",
    "obsolete": true
  },
  {
    "type": "recipe",
    "result": "omnicamerafrom-eyebots",
    "obsolete": true
  },
  {
    "type": "recipe",
    "result": "omnicamerafrom-scratch",
    "obsolete": true
  },
  {
    "type": "recipe",
    "result": "one_year_old_newspaperuncraft",
    "obsolete": true
  },
  {
    "type": "recipe",
    "result": "pdauncraft",
    "obsolete": true
  },
  {
    "type": "recipe",
    "result": "peacoatknitting",
    "obsolete": true
  },
  {
    "type": "recipe",
    "result": "pillowuncraft",
    "obsolete": true
  },
  {
    "type": "recipe",
    "result": "pipe_shotgunsawn",
    "obsolete": true
  },
  {
    "type": "recipe",
    "result": "pipebomb_radio",
    "obsolete": true
  },
  {
    "type": "recipe",
    "result": "pipeuncraft",
    "obsolete": true
  },
  {
    "type": "recipe",
    "result": "plastic_chunkfrom_milk",
    "obsolete": true
  },
  {
    "type": "recipe",
    "result": "plastic_chunkfrom_plastic_bags",
    "obsolete": true
  },
  {
    "type": "recipe",
    "result": "pocketwatchuncraft",
    "obsolete": true
  },
  {
    "type": "recipe",
    "result": "ponchoknitting",
    "obsolete": true
  },
  {
    "type": "recipe",
    "result": "power_armor_basic",
    "obsolete": true
  },
  {
    "type": "recipe",
    "result": "power_armor_helmet_basic",
    "obsolete": true
  },
  {
    "type": "recipe",
    "result": "processoruncraft",
    "obsolete": true
  },
  {
    "type": "recipe",
    "result": "radio_car_boxuncraft",
    "obsolete": true
  },
  {
    "type": "recipe",
    "result": "ragknitting",
    "obsolete": true
  },
  {
    "type": "recipe",
    "result": "raguncraft",
    "obsolete": true
  },
  {
    "type": "recipe",
    "result": "rebreather_xlmod_existing",
    "obsolete": true
  },
  {
    "type": "recipe",
    "result": "rechargeable_battery",
    "obsolete": true
  },
  {
    "type": "recipe",
    "result": "ref_lighteruncraft",
    "obsolete": true
  },
  {
    "type": "recipe",
    "result": "reloaded_40mm_flechette",
    "obsolete": true
  },
  {
    "type": "recipe",
    "result": "reloaded_40mm_shot",
    "obsolete": true
  },
  {
    "type": "recipe",
    "result": "reloaded_shot_beanbag",
    "obsolete": true
  },
  {
    "type": "recipe",
    "result": "reloaded_shot_he",
    "obsolete": true
  },
  {
    "type": "recipe",
    "result": "reloaded_signal_flare",
    "obsolete": true
  },
  {
    "type": "recipe",
    "result": "restaurantmapuncraft",
    "obsolete": true
  },
  {
    "type": "recipe",
    "result": "ringuncraft",
    "obsolete": true
  },
  {
    "type": "recipe",
    "result": "roadmapuncraft",
    "obsolete": true
  },
  {
    "type": "recipe",
    "result": "robot_controls",
    "obsolete": true
  },
  {
    "type": "recipe",
    "result": "rope_6from_cloth",
    "obsolete": true
  },
  {
    "type": "recipe",
    "result": "rope_6from_string",
    "obsolete": true
  },
  {
    "type": "recipe",
    "result": "saiga_sawn",
    "obsolete": true
  },
  {
    "type": "recipe",
    "result": "saltfrom_salt_water",
    "obsolete": true
  },
  {
    "type": "recipe",
    "result": "scarf_fur_longmerge_scarves",
    "obsolete": true
  },
  {
    "type": "recipe",
    "result": "scarf_longknitting",
    "obsolete": true
  },
  {
    "type": "recipe",
    "result": "scarfknitting",
    "obsolete": true
  },
  {
    "type": "recipe",
    "result": "sf_watchuncraft",
    "obsolete": true
  },
  {
    "type": "recipe",
    "result": "shaft_metal",
    "obsolete": true
  },
  {
    "type": "recipe",
    "result": "shaft_plastic",
    "obsolete": true
  },
  {
    "type": "recipe",
    "result": "shaft_wood",
    "obsolete": true
  },
  {
    "type": "recipe",
    "result": "shaft_wood_heavy",
    "obsolete": true
  },
  {
    "type": "recipe",
    "result": "shelter_kitrepair",
    "obsolete": true
  },
  {
    "type": "recipe",
    "result": "shorts_denimfrom fabric",
    "obsolete": true
  },
  {
    "type": "recipe",
    "result": "shot_scrapbag",
    "obsolete": true
  },
  {
    "type": "recipe",
    "result": "shot_scrapslug",
    "obsolete": true
  },
  {
    "type": "recipe",
    "result": "shotgun_sawn",
    "obsolete": true
  },
  {
    "type": "recipe",
    "result": "silver_braceletuncraft",
    "obsolete": true
  },
  {
    "type": "recipe",
    "result": "silver_earuncraft",
    "obsolete": true
  },
  {
    "type": "recipe",
    "result": "silveruncraft",
    "obsolete": true
  },
  {
    "type": "recipe",
    "result": "sleeping_bag",
    "obsolete": true
  },
  {
    "type": "recipe",
    "result": "sleeping_bag_fur",
    "obsolete": true
  },
  {
    "type": "recipe",
    "result": "sleeveless_duster_furfrom_duster_fur",
    "obsolete": true
  },
  {
    "type": "recipe",
    "result": "sleeveless_duster_furfrom_fur",
    "obsolete": true
  },
  {
    "type": "recipe",
    "result": "sleeveless_duster_leatherfrom_duster_leather",
    "obsolete": true
  },
  {
    "type": "recipe",
    "result": "sleeveless_duster_leatherfrom_leather",
    "obsolete": true
  },
  {
    "type": "recipe",
    "result": "sleeveless_duster_survivorfrom_duster_survivor",
    "obsolete": true
  },
  {
    "type": "recipe",
    "result": "sleeveless_duster_survivorfrom_stuff",
    "obsolete": true
  },
  {
    "type": "recipe",
    "result": "sleeveless_dusterfrom_duster",
    "obsolete": true
  },
  {
    "type": "recipe",
    "result": "sleeveless_dusterfrom_rags",
    "obsolete": true
  },
  {
    "type": "recipe",
    "result": "sleeveless_trenchcoat_furfrom_fur",
    "obsolete": true
  },
  {
    "type": "recipe",
    "result": "sleeveless_trenchcoat_furfrom_trenchcoat_fur",
    "obsolete": true
  },
  {
    "type": "recipe",
    "result": "sleeveless_trenchcoat_leatherfrom_leather",
    "obsolete": true
  },
  {
    "type": "recipe",
    "result": "sleeveless_trenchcoat_leatherfrom_trenchcoat_leather",
    "obsolete": true
  },
  {
    "type": "recipe",
    "result": "sleeveless_trenchcoat_survivorfrom_stuff",
    "obsolete": true
  },
  {
    "type": "recipe",
    "result": "sleeveless_trenchcoat_survivorfrom_trenchcoat_survivor",
    "obsolete": true
  },
  {
    "type": "recipe",
    "result": "sleeveless_trenchcoatfrom_rags",
    "obsolete": true
  },
  {
    "type": "recipe",
    "result": "sleeveless_trenchcoatfrom_trenchcoat",
    "obsolete": true
  },
  {
    "type": "recipe",
    "result": "small_relicuncraft",
    "obsolete": true
  },
  {
    "type": "recipe",
    "result": "rock_pot",
    "obsolete": true
  },
  {
    "type": "recipe",
    "result": "small_storage_battery",
    "obsolete": true
  },
  {
    "type": "recipe",
    "result": "snare_trigger",
    "obsolete": true
  },
  {
    "type": "recipe",
    "result": "socks_woolknitting",
    "obsolete": true
  },
  {
    "type": "recipe",
    "result": "spoonuncraft",
    "obsolete": true
  },
  {
    "type": "recipe",
    "result": "sporkuncraft",
    "obsolete": true
  },
  {
    "type": "recipe",
    "result": "stockings_tent_armsfrom_rags",
    "obsolete": true
  },
  {
    "type": "recipe",
    "result": "stockings_tent_armsfrom_stockings",
    "obsolete": true
  },
  {
    "type": "recipe",
    "result": "stockings_tent_legsfrom_rags",
    "obsolete": true
  },
  {
    "type": "recipe",
    "result": "stockings_tent_legsfrom_stockings",
    "obsolete": true
  },
  {
    "type": "recipe",
    "result": "straw_basketuncraft",
    "obsolete": true
  },
  {
    "type": "recipe",
    "result": "straw_dolluncraft",
    "obsolete": true
  },
  {
    "type": "recipe",
    "result": "straw_fedorauncraft",
    "obsolete": true
  },
  {
    "type": "recipe",
    "result": "straw_hatuncraft",
    "obsolete": true
  },
  {
    "type": "recipe",
    "result": "straw_sandalsuncraft",
    "obsolete": true
  },
  {
    "type": "recipe",
    "result": "strawberries_cooked",
    "obsolete": true
  },
  {
    "type": "recipe",
    "result": "sugarfrom_beets",
    "obsolete": true
  },
  {
    "type": "recipe",
    "result": "sugarfrom_sweet_water",
    "obsolete": true
  },
  {
    "type": "recipe",
    "result": "sugarfrom_sweets",
    "obsolete": true
  },
  {
    "type": "recipe",
    "result": "sugarfrom_wood",
    "obsolete": true
  },
  {
    "type": "recipe",
    "result": "survivormapuncraft",
    "obsolete": true
  },
  {
    "type": "recipe",
    "result": "survnoteuncraft",
    "obsolete": true
  },
  {
    "type": "recipe",
    "result": "sweaterknitting",
    "obsolete": true
  },
  {
    "type": "recipe",
    "result": "sword_forged",
    "obsolete": true
  },
  {
    "type": "recipe",
    "result": "talking_dolluncraft",
    "obsolete": true
  },
  {
    "type": "recipe",
    "result": "tank_topuncraft",
    "obsolete": true
  },
  {
    "type": "recipe",
    "result": "tanning_hidemodern",
    "obsolete": true
  },
  {
    "type": "recipe",
    "result": "tanning_peltmodern",
    "obsolete": true
  },
  {
    "type": "recipe",
    "result": "television",
    "obsolete": true
  },
  {
    "type": "recipe",
    "result": "thermal_outfitthermal_outfit_from_bits",
    "obsolete": true
  },
  {
    "type": "recipe",
    "result": "thermal_outfitthermal_outfit_from_scratch",
    "obsolete": true
  },
  {
    "type": "recipe",
    "result": "tieclipuncraft",
    "obsolete": true
  },
  {
    "type": "recipe",
    "result": "tin_plateuncraft",
    "obsolete": true
  },
  {
    "type": "recipe",
    "result": "toaster",
    "obsolete": true
  },
  {
    "type": "recipe",
    "result": "toolboxuncraft",
    "obsolete": true
  },
  {
    "type": "recipe",
    "result": "touristmapuncraft",
    "obsolete": true
  },
  {
    "type": "recipe",
    "result": "tshirtuncraft",
    "obsolete": true
  },
  {
    "type": "recipe",
    "result": "usb_driveuncraft",
    "obsolete": true
  },
  {
    "type": "recipe",
    "result": "v_table",
    "obsolete": true
  },
  {
    "type": "recipe",
    "result": "vac_sealeruncraft",
    "obsolete": true
  },
  {
    "type": "recipe",
    "result": "veh_tracker",
    "obsolete": true
  },
  {
    "type": "recipe",
    "result": "vest_leatherfrom_patches",
    "obsolete": true
  },
  {
    "type": "recipe",
    "result": "water_acidfrom electrolysis",
    "obsolete": true
  },
  {
    "type": "recipe",
    "result": "weeks_old_newspaperuncraft",
    "obsolete": true
  },
  {
    "type": "recipe",
    "result": "wool_hoodieknitting",
    "obsolete": true
  },
  {
    "type": "recipe",
    "result": "wool_suitknitting",
    "obsolete": true
  },
  {
    "type": "recipe",
    "result": "wristwatchuncraft",
    "obsolete": true
  },
  {
    "type": "recipe",
    "result": "bio_armor_head",
    "obsolete": true
  },
  {
    "type": "recipe",
    "result": "bio_armor_arms",
    "obsolete": true
  },
  {
    "type": "recipe",
    "result": "bio_armor_torso",
    "obsolete": true
  },
  {
    "type": "recipe",
    "result": "bio_armor_legs",
    "obsolete": true
  },
  {
    "type": "recipe",
    "result": "years_old_newspaperuncraft",
    "obsolete": true
  },
  {
    "type": "recipe",
    "result": "bio_reactoruncraft",
    "obsolete": true
  },
  {
    "type": "recipe",
    "result": "bio_plut_filteruncraft",
    "obsolete": true
  },
  {
    "type": "recipe",
    "result": "bio_reactor_upgradeuncraft",
    "obsolete": true
  },
  {
    "type": "recipe",
    "result": "bio_advreactoruncraft",
    "obsolete": true
  },
  {
    "type": "recipe",
    "result": "plut_slurry_dense",
    "obsolete": true
  },
  {
    "type": "recipe",
    "result": "plut_slurry",
    "obsolete": true
  },
  {
    "type": "recipe",
    "result": "smg_22",
    "obsolete": true
  },
  {
    "type": "recipe",
    "result": "smg_38",
    "obsolete": true
  },
  {
    "type": "recipe",
    "result": "smg_22_mag",
    "obsolete": true
  },
  {
    "type": "recipe",
    "result": "smg_38_mag",
    "obsolete": true
  },
  {
    "type": "recipe",
    "result": "magbandolier",
    "obsolete": true
  },
  {
    "type": "recipe",
    "result": "washcloth",
    "obsolete": true
  },
  {
    "type": "recipe",
    "result": "afs_rolling_pin",
    "obsolete": true
  },
  {
    "type": "recipe",
    "result": "afs_fried_donut_holes",
    "obsolete": true
  },
  {
    "type": "recipe",
    "result": "afs_cake",
    "obsolete": true
  },
  {
    "type": "recipe",
    "result": "makeshift_shovel",
    "obsolete": true
  },
  {
    "type": "recipe",
    "result": "leather_scraped",
    "obsolete": true
  },
  {
    "type": "recipe",
    "result": "tanned_hide_scraped",
    "obsolete": true
  },
  {
    "type": "recipe",
    "result": "matchbomb",
    "obsolete": true
  },
  {
    "type": "recipe",
    "result": "tool_black_powder_bomb",
    "obsolete": true
  },
  {
    "type": "recipe",
    "result": "tool_rdx_sand_bomb",
    "obsolete": true
  },
  {
    "type": "recipe",
    "result": "pressure_cooker",
    "obsolete": true
  },
  {
    "type": "recipe",
    "result": "xacto",
    "obsolete": true
  },
  {
    "type": "recipe",
    "result": "abzats",
    "obsolete": true
  },
  {
    "type": "recipe",
    "result": "40mm_flechette",
    "obsolete": true
  },
  {
    "type": "recipe",
    "result": "40mm_shot",
    "obsolete": true
  },
  {
    "type": "recipe",
    "result": "40mm_slug",
    "obsolete": true
  },
  {
    "type": "recipe",
    "result": "scrambler",
    "obsolete": true
  },
  {
    "type": "recipe",
    "result": "broken_chickenbot",
    "obsolete": true
  },
  {
    "type": "recipe",
    "result": "bot_chickenbot",
    "obsolete": true
  },
  {
    "type": "recipe",
    "result": "broken_tripod",
    "obsolete": true
  },
  {
    "type": "recipe",
    "result": "bot_tripod",
    "obsolete": true
  },
  {
    "type": "recipe",
    "result": "broken_tankbot",
    "obsolete": true
  },
  {
    "type": "recipe",
    "result": "bot_tankbot",
    "obsolete": true
  },
  {
    "type": "recipe",
    "result": "soap_flakes",
    "id_suffix": "fast_cut",
    "obsolete": true
  },
  {
    "type": "recipe",
    "result": "hand_vice",
    "obsolete": true
  },
  {
    "type": "recipe",
    "result": "crucible",
    "obsolete": true
  },
  {
    "type": "recipe",
    "result": "battletorch_done",
    "obsolete": true
  },
  {
    "type": "recipe",
    "result": "battletorch",
    "obsolete": true
  },
  {
    "type": "recipe",
    "result": "shishkebab_off",
    "obsolete": true
  },
  {
    "type": "recipe",
    "result": "firemachete_off",
    "obsolete": true
  },
  {
    "type": "recipe",
    "result": "broadfire_off",
    "obsolete": true
  },
  {
    "type": "recipe",
    "result": "firekatana_off",
    "obsolete": true
  },
  {
    "type": "recipe",
    "result": "zweifire_off",
    "obsolete": true
  },
  {
    "type": "recipe",
    "result": "helmet_survivor",
    "obsolete": true
  },
  {
    "type": "recipe",
    "result": "helmet_hsurvivor",
    "obsolete": true
  },
  {
    "type": "recipe",
    "result": "helmet_xlsurvivor",
    "obsolete": true
  },
  {
    "type": "recipe",
    "result": "l_HFPack",
    "obsolete": true
  },
  {
    "type": "recipe",
    "result": "mosin91_30",
    "obsolete": true
  },
  {
    "type": "recipe",
    "result": "mosin44",
    "obsolete": true
  },
  {
    "type": "recipe",
    "result": "mosin91_30_ebr",
    "obsolete": true
  },
  {
    "type": "recipe",
    "result": "mosin44_ebr",
    "obsolete": true
  },
  {
    "type": "recipe",
    "result": "l_car_223",
    "obsolete": true
  },
  {
    "type": "recipe",
    "result": "l_mbr_223",
    "obsolete": true
  },
  {
    "type": "recipe",
    "result": "l_dsr_223",
    "obsolete": true
  },
  {
    "type": "recipe",
    "result": "l_lmg_223",
    "obsolete": true
  },
  {
    "type": "recipe",
    "result": "compcrossbow",
    "obsolete": true
  },
  {
    "type": "recipe",
    "result": "compbow",
    "obsolete": true
  },
  {
    "type": "recipe",
    "result": "recurbow",
    "obsolete": true
  },
  {
    "type": "recipe",
    "result": "reflexrecurvebow",
    "obsolete": true
  },
  {
    "type": "recipe",
    "result": "q_solarpack",
    "obsolete": true
  },
  {
    "type": "recipe",
    "result": "q_solarpack_on",
    "obsolete": true
  },
  {
    "type": "recipe",
    "result": "taint_tornado",
    "obsolete": true
  },
  {
    "type": "recipe",
    "result": "drink_sewerbrew",
    "obsolete": true
  },
  {
    "type": "recipe",
    "result": "plastic_chunk",
    "id_suffix": "from_cash_cards",
    "obsolete": true
  },
  {
    "type": "recipe",
    "result": "modularvest",
    "obsolete": true
  },
  {
    "type": "recipe",
    "result": "modularvestsuper",
    "obsolete": true
  },
  {
    "type": "recipe",
    "result": "modularveststeel",
    "obsolete": true
  },
  {
    "type": "recipe",
    "result": "modularvestkevlar",
    "obsolete": true
  },
  {
    "type": "recipe",
    "result": "modularvesthard",
    "obsolete": true
  },
  {
    "type": "recipe",
    "result": "modularvestceramic",
    "obsolete": true
  },
  {
    "type": "recipe",
    "result": "shotcanister_scrap",
    "obsolete": true
  },
  {
    "type": "recipe",
    "result": "shotcanister_flechette",
    "obsolete": true
  },
  {
    "type": "recipe",
    "result": "shotcanister_bearing",
    "obsolete": true
  },
  {
    "type": "recipe",
    "result": "shotcanister_pebble",
    "obsolete": true
  },
  {
    "type": "recipe",
    "result": "pine_nuts",
    "obsolete": true
  },
  {
    "type": "recipe",
    "result": "control_laptop",
    "obsolete": true
  },
  {
    "type": "recipe",
    "result": "bot_laserturret",
    "obsolete": true
  },
  {
    "type": "recipe",
    "result": "broken_laserturret",
    "obsolete": true
  },
  {
    "type": "recipe",
    "result": "laser_cannon",
    "obsolete": true
  },
  {
    "type": "recipe",
    "result": "ammonia",
    "obsolete": true
  },
  {
    "type": "recipe",
    "result": "lever_shotgun",
    "obsolete": true
  },
  {
    "type": "recipe",
    "result": "bone_plate",
    "obsolete": true
  },
  {
    "type": "recipe",
    "result": "slam_shotgun",
    "obsolete": true
  },
  {
    "type": "recipe",
    "result": "rag",
    "obsolete": true
  },
  {
    "type": "recipe",
    "result": "can_medium_unsealed",
    "obsolete": true
  },
  {
    "type": "recipe",
    "result": "acid",
    "id_suffix": "from batteries",
    "obsolete": true
  },
  {
    "type": "recipe",
    "result": "toolbox",
    "obsolete": true
  },
  {
    "type": "recipe",
    "result": "survivor_belt",
    "obsolete": true
  },
  {
    "type": "recipe",
    "result": "reloaded_270",
    "obsolete": true
  },
  {
    "type": "recipe",
    "result": "tool_anfo_charge",
    "obsolete": true
  },
  {
    "type": "recipe",
    "result": "tool_rdx_charge",
    "obsolete": true
  },
  {
    "type": "recipe",
    "result": "reloaded_laser_pack",
    "obsolete": true
  },
  {
    "type": "recipe",
    "result": "unbio_blaster_gun",
    "obsolete": true
  },
  {
    "type": "recipe",
    "result": "fertilizer_bomb",
    "obsolete": true
  },
  {
    "type": "recipe",
    "result": "lsd",
    "obsolete": true
  },
  {
    "type": "recipe",
    "result": "sheet_neoprene",
    "obsolete": true
  },
  {
    "type": "recipe",
    "result": "acid",
    "obsolete": true
  },
  {
    "type": "recipe",
    "result": "water_acid",
    "obsolete": true
  },
  {
    "type": "recipe",
    "result": "lye_powder",
    "obsolete": true
  },
  {
    "type": "recipe",
    "result": "flamethrower_simple",
    "obsolete": true
  },
  {
    "result": "double_plutonium_core",
    "type": "recipe",
    "obsolete": true
  },
  {
    "result": "ring",
    "type": "recipe",
    "obsolete": true
  },
  {
    "result": "pipebomb",
    "type": "recipe",
    "obsolete": true
  },
  {
    "result": "tool_black_powder_charge",
    "type": "recipe",
    "obsolete": true
  },
  {
    "type": "recipe",
    "result": "pipe_combination_gun",
    "obsolete": true
  },
  {
    "type": "recipe",
    "result": "rifle_308",
    "obsolete": true
  },
  {
    "type": "recipe",
    "result": "surv_carbine_223",
    "obsolete": true
  },
  {
    "type": "recipe",
    "result": "rifle_3006",
    "obsolete": true
  },
  {
    "type": "recipe",
    "result": "tihar",
    "obsolete": true
  },
  {
    "type": "recipe",
    "result": "helsing",
    "obsolete": true
  },
  {
    "type": "recipe",
    "result": "pneumatic_shotgun",
    "obsolete": true
  },
  {
    "type": "recipe",
    "result": "mininuke_launcher",
    "obsolete": true
  },
  {
    "type": "recipe",
    "result": "rebar_rifle",
    "obsolete": true
  },
  {
    "type": "recipe",
    "result": "heavy_rail_rifle",
    "obsolete": true
  },
  {
    "result": "nailrifle",
    "type": "recipe",
    "obsolete": true
  },
  {
    "type": "recipe",
    "result": "mininuke_mod",
    "obsolete": true
  },
  {
    "type": "recipe",
    "result": "slime_scrap",
    "obsolete": true
  },
  {
    "type": "recipe",
    "result": "element",
    "obsolete": true
  },
  {
    "type": "recipe",
    "result": "foot_crank",
    "obsolete": true
  },
  {
    "type": "recipe",
    "result": "mp3",
    "obsolete": true
  },
  {
    "type": "recipe",
    "result": "blindfold",
    "id_suffix": "from_tape",
    "obsolete": true
  },
  {
    "type": "recipe",
    "result": "towel",
    "obsolete": true
  },
  {
    "type": "recipe",
    "result": "cs_lajatang_off",
    "obsolete": true
  },
  {
    "type": "recipe",
    "result": "ecs_lajatang_off",
    "obsolete": true
  },
  {
    "type": "recipe",
<<<<<<< HEAD
=======
    "result": "rifle_223",
    "obsolete": true
  },
  {
    "type": "recipe",
>>>>>>> 4f61ed7d
    "result": "bodypillow",
    "obsolete": true
  }
]<|MERGE_RESOLUTION|>--- conflicted
+++ resolved
@@ -2775,14 +2775,11 @@
   },
   {
     "type": "recipe",
-<<<<<<< HEAD
-=======
     "result": "rifle_223",
     "obsolete": true
   },
   {
     "type": "recipe",
->>>>>>> 4f61ed7d
     "result": "bodypillow",
     "obsolete": true
   }
