[
  {
    "type": "recipe",
    "result": "cooked_burrito",
    "obsolete": true
  },
  {
    "type": "recipe",
    "result": "bolt_steel_bodkin",
    "obsolete": true
  },
  {
    "type": "recipe",
    "result": "arrow_metal_bodkin",
    "obsolete": true
  },
  {
    "type": "recipe",
    "result": "arrow_metal_target",
    "obsolete": true
  },
  {
    "type": "recipe",
    "result": "arrow_metal",
    "obsolete": true
  },
  {
    "type": "recipe",
    "result": "bolt_steel",
    "obsolete": true
  },
  {
    "type": "recipe",
    "result": "bolt_steel_target",
    "obsolete": true
  },
  {
    "type": "recipe",
    "result": "lightstrip_inactive",
    "obsolete": true
  },
  {
    "type": "recipe",
    "result": "lightstrip_dead",
    "obsolete": true
  },
  {
    "type": "recipe",
    "result": "milk",
    "id_suffix": "from_powder",
    "obsolete": true
  },
  {
    "type": "recipe",
    "result": "milk",
    "id_suffix": "from_condensed",
    "obsolete": true
  },
  {
    "type": "recipe",
    "result": "offal_cooked",
    "obsolete": true
  },
  {
    "result": "tool_rdx_charge",
    "type": "recipe",
    "obsolete": true
  },
  {
    "result": "nail_bomb",
    "type": "recipe",
    "obsolete": true
  },
  {
    "result": "fragment_bomb",
    "type": "recipe",
    "obsolete": true
  },
  {
    "type": "recipe",
    "result": "30gal_drum",
    "obsolete": true
  },
  {
    "type": "recipe",
    "result": "55gal_drum",
    "obsolete": true
  },
  {
    "type": "recipe",
    "result": "anesthesia",
    "obsolete": true
  },
  {
    "type": "recipe",
    "result": "reloaded_10mm",
    "obsolete": true
  },
  {
    "type": "recipe",
    "result": "royal_jelly",
    "obsolete": true
  },
  {
    "type": "recipe",
    "result": "scythe_war",
    "obsolete": true
  },
  {
    "type": "recipe",
    "result": "laser_sight",
    "obsolete": true
  },
  {
    "type": "recipe",
    "result": "rail_laser_sight",
    "obsolete": true
  },
  {
    "type": "recipe",
    "result": "goggles_nv",
    "obsolete": true
  },
  {
    "type": "recipe",
    "result": "goggles_ir",
    "obsolete": true
  },
  {
    "type": "recipe",
    "result": "diesel",
    "obsolete": true
  },
  {
    "type": "recipe",
    "result": "battery_compartment",
    "obsolete": true
  },
  {
    "type": "recipe",
    "result": "battery_atomic",
    "obsolete": true
  },
  {
    "type": "recipe",
    "result": "grenade",
    "obsolete": true
  },
  {
    "type": "recipe",
    "result": "peanut_unshelled",
    "obsolete": true
  },
  {
    "type": "recipe",
    "result": "walnut_unshelled",
    "obsolete": true
  },
  {
    "type": "recipe",
    "result": "pecan_unshelled",
    "obsolete": true
  },
  {
    "type": "recipe",
    "result": "pistachio_unshelled",
    "obsolete": true
  },
  {
    "type": "recipe",
    "result": "almond_unshelled",
    "obsolete": true
  },
  {
    "type": "recipe",
    "result": "chestnut_unshelled",
    "obsolete": true
  },
  {
    "type": "recipe",
    "result": "hazelnut_unshelled",
    "obsolete": true
  },
  {
    "type": "recipe",
    "result": "hickory_nut_unshelled",
    "obsolete": true
  },
  {
    "type": "recipe",
    "result": "bag_meat_vac",
    "obsolete": true
  },
  {
    "type": "recipe",
    "result": "bag_fish_vac",
    "obsolete": true
  },
  {
    "type": "recipe",
    "result": "bag_hflesh_vac",
    "obsolete": true
  },
  {
    "type": "recipe",
    "result": "bag_veggy_vac",
    "obsolete": true
  },
  {
    "type": "recipe",
    "result": "bag_apple_vac",
    "obsolete": true
  },
  {
    "type": "recipe",
    "result": "dry_hflesh",
    "obsolete": true
  },
  {
    "type": "recipe",
    "result": "dry_hflesh",
    "id_suffix": "frozen_ingredients",
    "obsolete": true
  },
  {
    "type": "recipe",
    "result": "rehydrated_hflesh",
    "obsolete": true
  },
  {
    "type": "recipe",
    "result": "human_haggis",
    "obsolete": true
  },
  {
    "type": "recipe",
    "result": "hfleshbologna",
    "obsolete": true
  },
  {
    "type": "recipe",
    "result": "h_currywurst",
    "obsolete": true
  },
  {
    "type": "recipe",
    "result": "mannwurstgravy",
    "obsolete": true
  },
  {
    "type": "recipe",
    "result": "hflesh_aspic",
    "obsolete": true
  },
  {
    "type": "recipe",
    "result": "hflesh_pemmican",
    "obsolete": true
  },
  {
    "type": "recipe",
    "result": "sandwich_human",
    "obsolete": true
  },
  {
    "type": "recipe",
    "result": "sandwich_dudeluxe",
    "obsolete": true
  },
  {
    "type": "recipe",
    "result": "hobo_helper",
    "obsolete": true
  },
  {
    "type": "recipe",
    "result": "chili_human",
    "obsolete": true
  },
  {
    "type": "recipe",
    "result": "pie_human",
    "obsolete": true
  },
  {
    "type": "recipe",
    "result": "pizza_human",
    "obsolete": true
  },
  {
    "type": "recipe",
    "result": "human_canned",
    "obsolete": true
  },
  {
    "type": "recipe",
    "result": "human_canned",
    "id_suffix": "jarred",
    "obsolete": true
  },
  {
    "type": "recipe",
    "result": "hflesh_salted",
    "id_suffix": "vacuum_packed",
    "obsolete": true
  },
  {
    "type": "recipe",
    "result": "spaghetti_human",
    "obsolete": true
  },
  {
    "type": "recipe",
    "result": "luigilasagne",
    "obsolete": true
  },
  {
    "type": "recipe",
    "result": "cheeseburgerhuman",
    "obsolete": true
  },
  {
    "type": "recipe",
    "result": "bobburger",
    "obsolete": true
  },
  {
    "type": "recipe",
    "result": "manwich",
    "obsolete": true
  },
  {
    "type": "recipe",
    "result": "tiotaco",
    "obsolete": true
  },
  {
    "type": "recipe",
    "result": "mannwurst_raw",
    "obsolete": true
  },
  {
    "type": "recipe",
    "result": "mannwurst_cooked",
    "obsolete": true
  },
  {
    "type": "recipe",
    "result": "mann_bratwurst",
    "obsolete": true
  },
  {
    "type": "recipe",
    "result": "human_pickled",
    "id_suffix": "jarred",
    "obsolete": true
  },
  {
    "type": "recipe",
    "result": "human_pickled",
    "id_suffix": "jarred_3l",
    "obsolete": true
  },
  {
    "type": "recipe",
    "result": "human_smoked",
    "obsolete": true
  },
  {
    "type": "recipe",
    "result": "jerky_human",
    "obsolete": true
  },
  {
    "type": "recipe",
    "result": "hflesh_drink",
    "obsolete": true
  },
  {
    "type": "recipe",
    "result": "hflesh_powder",
    "obsolete": true
  },
  {
    "type": "recipe",
    "result": "hflesh_powder",
    "id_suffix": "with_from_food_processor",
    "obsolete": true
  },
  {
    "type": "recipe",
    "result": "hflesh_shake",
    "obsolete": true
  },
  {
    "type": "recipe",
    "result": "hflesh_shake_fortified",
    "obsolete": true
  },
  {
    "type": "recipe",
    "result": "broth_human",
    "obsolete": true
  },
  {
    "type": "recipe",
    "result": "broth_human",
    "id_suffix": "canned",
    "obsolete": true
  },
  {
    "type": "recipe",
    "result": "broth_human",
    "id_suffix": "jarred",
    "obsolete": true
  },
  {
    "type": "recipe",
    "result": "broth_human",
    "id_suffix": "jarred_3l",
    "obsolete": true
  },
  {
    "type": "recipe",
    "result": "soup_human",
    "obsolete": true
  },
  {
    "type": "recipe",
    "result": "soup_human",
    "id_suffix": "canned",
    "obsolete": true
  },
  {
    "type": "recipe",
    "result": "soup_human",
    "id_suffix": "jarred",
    "obsolete": true
  },
  {
    "type": "recipe",
    "result": "soup_human",
    "id_suffix": "jarred_3l",
    "obsolete": true
  },
  {
    "type": "recipe",
    "result": "nachoshf",
    "obsolete": true
  },
  {
    "type": "recipe",
    "result": "nachoshc",
    "obsolete": true
  },
  {
    "type": "recipe",
    "result": "chilidogs_human",
    "obsolete": true
  },
  {
    "type": "recipe",
    "result": "mannwurst",
    "obsolete": true
  },
  {
    "type": "recipe",
    "result": "1st_aid",
    "obsolete": true
  },
  {
    "type": "recipe",
    "result": "20x66_bootleg_flechette",
    "obsolete": true
  },
  {
    "type": "recipe",
    "result": "20x66_bootleg_shot",
    "obsolete": true
  },
  {
    "type": "recipe",
    "result": "20x66_bootleg_slug",
    "obsolete": true
  },
  {
    "type": "recipe",
    "result": "2x4",
    "obsolete": true
  },
  {
    "type": "recipe",
    "result": "40mm_acidbomb",
    "obsolete": true
  },
  {
    "type": "recipe",
    "result": "8mm_bootleg",
    "obsolete": true
  },
  {
    "type": "recipe",
    "result": "8mm_bootleg_jsp",
    "obsolete": true
  },
  {
    "type": "recipe",
    "result": "acidfrom batteries",
    "obsolete": true
  },
  {
    "type": "recipe",
    "result": "alarmclockuncraft",
    "obsolete": true
  },
  {
    "type": "recipe",
    "result": "armor_bone",
    "obsolete": true
  },
  {
    "type": "recipe",
    "result": "arrow_field_point",
    "obsolete": true
  },
  {
    "type": "recipe",
    "result": "arrow_fire_hardened",
    "obsolete": true
  },
  {
    "type": "recipe",
    "result": "arrow_heavy_field_point",
    "obsolete": true
  },
  {
    "type": "recipe",
    "result": "arrow_heavy_fire_hardened",
    "obsolete": true
  },
  {
    "type": "recipe",
    "result": "arrow_metal_sharpened",
    "obsolete": true
  },
  {
    "type": "recipe",
    "result": "arrow_small_game",
    "obsolete": true
  },
  {
    "type": "recipe",
    "result": "arrowhead",
    "obsolete": true
  },
  {
    "type": "recipe",
    "result": "arrowhead_plastic",
    "obsolete": true
  },
  {
    "type": "recipe",
    "result": "badge_deputyuncraft",
    "obsolete": true
  },
  {
    "type": "recipe",
    "result": "bag_bundle_10",
    "obsolete": true
  },
  {
    "type": "recipe",
    "result": "barrel_small",
    "obsolete": true
  },
  {
    "type": "recipe",
    "result": "baseballuncraft",
    "obsolete": true
  },
  {
    "type": "recipe",
    "result": "battery",
    "obsolete": true
  },
  {
    "type": "recipe",
    "result": "battery_truck",
    "obsolete": true
  },
  {
    "type": "recipe",
    "result": "battletorch_doneuncraft",
    "obsolete": true
  },
  {
    "type": "recipe",
    "result": "bayonet",
    "obsolete": true
  },
  {
    "type": "recipe",
    "result": "beret_woolknitting",
    "obsolete": true
  },
  {
    "type": "recipe",
    "result": "bindleuncraft",
    "obsolete": true
  },
  {
    "type": "recipe",
    "result": "binocularsuncraft",
    "obsolete": true
  },
  {
    "type": "recipe",
    "result": "bio_batteries",
    "obsolete": true
  },
  {
    "type": "recipe",
    "result": "bio_blood_filteruncraft",
    "obsolete": true
  },
  {
    "type": "recipe",
    "result": "bio_digestionuncraft",
    "obsolete": true
  },
  {
    "type": "recipe",
    "result": "bio_evap",
    "obsolete": true
  },
  {
    "type": "recipe",
    "result": "bio_face_maskuncraft",
    "obsolete": true
  },
  {
    "type": "recipe",
    "result": "bio_flashlight",
    "obsolete": true
  },
  {
    "type": "recipe",
    "result": "bio_ground_sonaruncraft",
    "obsolete": true
  },
  {
    "type": "recipe",
    "result": "bio_laser",
    "obsolete": true
  },
  {
    "type": "recipe",
    "result": "bio_metabolicsuncraft",
    "obsolete": true
  },
  {
    "type": "recipe",
    "result": "bio_nanobotsuncraft",
    "obsolete": true
  },
  {
    "type": "recipe",
    "result": "bio_power_armor_interface",
    "obsolete": true
  },
  {
    "type": "recipe",
    "result": "bio_power_armor_interface_mkII",
    "obsolete": true
  },
  {
    "type": "recipe",
    "result": "bio_power_storage",
    "obsolete": true
  },
  {
    "type": "recipe",
    "result": "bio_power_storage_mkII",
    "obsolete": true
  },
  {
    "type": "recipe",
    "result": "bio_recycleruncraft",
    "obsolete": true
  },
  {
    "type": "recipe",
    "result": "bio_water_extractor",
    "obsolete": true
  },
  {
    "type": "recipe",
    "result": "bladefrom steel",
    "obsolete": true
  },
  {
    "type": "recipe",
    "result": "blazerknitting",
    "obsolete": true
  },
  {
    "type": "recipe",
    "result": "blowgun",
    "obsolete": true
  },
  {
    "type": "recipe",
    "result": "blueberries_cooked",
    "obsolete": true
  },
  {
    "type": "recipe",
    "result": "boobytrapclosed_cans_such_as_drinks",
    "obsolete": true
  },
  {
    "type": "recipe",
    "result": "boobytrapopen_cans_such_as_food",
    "obsolete": true
  },
  {
    "type": "recipe",
    "result": "boots_bone",
    "obsolete": true
  },
  {
    "type": "recipe",
    "result": "boots_winterknitting",
    "obsolete": true
  },
  {
    "type": "recipe",
    "result": "bowl_pewteruncraft",
    "obsolete": true
  },
  {
    "type": "recipe",
    "result": "brew_bum_wine",
    "obsolete": true
  },
  {
    "type": "recipe",
    "result": "brew_fruit_winefrom_berries",
    "obsolete": true
  },
  {
    "type": "recipe",
    "result": "broken_copbot",
    "obsolete": true
  },
  {
    "type": "recipe",
    "result": "broken_eyebot",
    "obsolete": true
  },
  {
    "type": "recipe",
    "result": "broken_manhack",
    "obsolete": true
  },
  {
    "type": "recipe",
    "result": "broken_molebot",
    "obsolete": true
  },
  {
    "type": "recipe",
    "result": "broken_riotbot",
    "obsolete": true
  },
  {
    "type": "recipe",
    "result": "broken_skitterbot",
    "obsolete": true
  },
  {
    "type": "recipe",
    "result": "broken_tankbot",
    "obsolete": true
  },
  {
    "type": "recipe",
    "result": "broken_tripod",
    "obsolete": true
  },
  {
    "type": "recipe",
    "result": "caltropsfrom wire",
    "obsolete": true
  },
  {
    "type": "recipe",
    "result": "camera_prouncraft",
    "obsolete": true
  },
  {
    "type": "recipe",
    "result": "camerauncraft",
    "obsolete": true
  },
  {
    "type": "recipe",
    "result": "candlestickuncraft",
    "obsolete": true
  },
  {
    "type": "recipe",
    "result": "cell_phoneuncraft",
    "obsolete": true
  },
  {
    "type": "recipe",
    "result": "ceramic_bowluncraft",
    "obsolete": true
  },
  {
    "type": "recipe",
    "result": "ceramic_cupuncraft",
    "obsolete": true
  },
  {
    "type": "recipe",
    "result": "ceramic_plateuncraft",
    "obsolete": true
  },
  {
    "type": "recipe",
    "result": "char_purifieruncraft",
    "obsolete": true
  },
  {
    "type": "recipe",
    "result": "charcoal",
    "obsolete": true
  },
  {
    "type": "recipe",
    "result": "clockuncraft",
    "obsolete": true
  },
  {
    "type": "recipe",
    "result": "copper_braceletuncraft",
    "obsolete": true
  },
  {
    "type": "recipe",
    "result": "copper_earuncraft",
    "obsolete": true
  },
  {
    "type": "recipe",
    "result": "cotton_ballby hand",
    "obsolete": true
  },
  {
    "type": "recipe",
    "result": "cowl_woolknitting",
    "obsolete": true
  },
  {
    "type": "recipe",
    "result": "creepy_dolluncraft",
    "obsolete": true
  },
  {
    "type": "recipe",
    "result": "crude_brick",
    "obsolete": true
  },
  {
    "type": "recipe",
    "result": "cured_hidescraped",
    "obsolete": true
  },
  {
    "type": "recipe",
    "result": "dart",
    "obsolete": true
  },
  {
    "type": "recipe",
    "result": "diamond_bayonet",
    "obsolete": true
  },
  {
    "type": "recipe",
    "result": "diamond_broadsword",
    "obsolete": true
  },
  {
    "type": "recipe",
    "result": "diamond_dental_grilluncraft",
    "obsolete": true
  },
  {
    "type": "recipe",
    "result": "diamond_katana",
    "obsolete": true
  },
  {
    "type": "recipe",
    "result": "diamond_knife",
    "obsolete": true
  },
  {
    "type": "recipe",
    "result": "diamond_kukri",
    "obsolete": true
  },
  {
    "type": "recipe",
    "result": "diamond_machete",
    "obsolete": true
  },
  {
    "type": "recipe",
    "result": "diamond_nodachi",
    "obsolete": true
  },
  {
    "type": "recipe",
    "result": "diamond_pistol_bayonet",
    "obsolete": true
  },
  {
    "type": "recipe",
    "result": "diamond_rapier",
    "obsolete": true
  },
  {
    "type": "recipe",
    "result": "diamond_ringuncraft",
    "obsolete": true
  },
  {
    "type": "recipe",
    "result": "diamond_sword_bayonet",
    "obsolete": true
  },
  {
    "type": "recipe",
    "result": "diamond_wakizashi",
    "obsolete": true
  },
  {
    "type": "recipe",
    "result": "diamond_zweihander",
    "obsolete": true
  },
  {
    "type": "recipe",
    "result": "down_blanketuncraft",
    "obsolete": true
  },
  {
    "type": "recipe",
    "result": "down_pillowuncraft",
    "obsolete": true
  },
  {
    "type": "recipe",
    "result": "dynamite_radio",
    "obsolete": true
  },
  {
    "type": "recipe",
    "result": "eink_tablet_pcuncraft",
    "obsolete": true
  },
  {
    "type": "recipe",
    "result": "fanuncraft",
    "obsolete": true
  },
  {
    "type": "recipe",
    "result": "felt_patchuncraft",
    "obsolete": true
  },
  {
    "type": "recipe",
    "result": "fileuncraft",
    "obsolete": true
  },
  {
    "type": "recipe",
    "result": "fish_bait_bread",
    "obsolete": true
  },
  {
    "type": "recipe",
    "result": "fish_bait_fish",
    "obsolete": true
  },
  {
    "type": "recipe",
    "result": "fish_bait_meat",
    "obsolete": true
  },
  {
    "type": "recipe",
    "result": "fish_bait_veggy",
    "obsolete": true
  },
  {
    "type": "recipe",
    "result": "flamethrower_crude",
    "obsolete": true
  },
  {
    "type": "recipe",
    "result": "fletching",
    "obsolete": true
  },
  {
    "type": "recipe",
    "result": "fletchingmakeshift",
    "obsolete": true
  },
  {
    "type": "recipe",
    "result": "flyeruncraft",
    "obsolete": true
  },
  {
    "type": "recipe",
    "result": "foonuncraft",
    "obsolete": true
  },
  {
    "type": "recipe",
    "result": "footballuncraft",
    "obsolete": true
  },
  {
    "type": "recipe",
    "result": "forkuncraft",
    "obsolete": true
  },
  {
    "type": "recipe",
    "result": "gasbomb",
    "obsolete": true
  },
  {
    "type": "recipe",
    "result": "gasoline",
    "obsolete": true
  },
  {
    "type": "recipe",
    "result": "gauntlets_bone",
    "obsolete": true
  },
  {
    "type": "recipe",
    "result": "glass_bowluncraft",
    "obsolete": true
  },
  {
    "type": "recipe",
    "result": "glass_plateuncraft",
    "obsolete": true
  },
  {
    "type": "recipe",
    "result": "glassuncraft",
    "obsolete": true
  },
  {
    "type": "recipe",
    "result": "gloves_fingerlessfrom patches",
    "obsolete": true
  },
  {
    "type": "recipe",
    "result": "gloves_woolknitting",
    "obsolete": true
  },
  {
    "type": "recipe",
    "result": "gobag",
    "obsolete": true
  },
  {
    "type": "recipe",
    "result": "gold_braceletuncraft",
    "obsolete": true
  },
  {
    "type": "recipe",
    "result": "gold_dental_grilluncraft",
    "obsolete": true
  },
  {
    "type": "recipe",
    "result": "gold_earuncraft",
    "obsolete": true
  },
  {
    "type": "recipe",
    "result": "gold_watchuncraft",
    "obsolete": true
  },
  {
    "type": "recipe",
    "result": "golduncraft",
    "obsolete": true
  },
  {
    "type": "recipe",
    "result": "gunpowder",
    "obsolete": true
  },
  {
    "type": "recipe",
    "result": "hat_huntingknitting",
    "obsolete": true
  },
  {
    "type": "recipe",
    "result": "hat_knitknitting",
    "obsolete": true
  },
  {
    "type": "recipe",
    "result": "hd_steel_drum",
    "obsolete": true
  },
  {
    "type": "recipe",
    "result": "heavy_snare_kit",
    "obsolete": true
  },
  {
    "type": "recipe",
    "result": "helmet_bone",
    "obsolete": true
  },
  {
    "type": "recipe",
    "result": "helmet_netting",
    "obsolete": true
  },
  {
    "type": "recipe",
    "result": "honey_bottledfrom_honey_glassed",
    "obsolete": true
  },
  {
    "type": "recipe",
    "result": "honey_bottledfrom_honeycomb",
    "obsolete": true
  },
  {
    "type": "recipe",
    "result": "inhaler_sewergas",
    "obsolete": true
  },
  {
    "type": "recipe",
    "result": "jam_blueberries",
    "obsolete": true
  },
  {
    "type": "recipe",
    "result": "jam_strawberries",
    "obsolete": true
  },
  {
    "type": "recipe",
    "result": "jar_V8",
    "obsolete": true
  },
  {
    "type": "recipe",
    "result": "jar_apple_canned",
    "obsolete": true
  },
  {
    "type": "recipe",
    "result": "jar_broth",
    "obsolete": true
  },
  {
    "type": "recipe",
    "result": "jar_broth_bone",
    "obsolete": true
  },
  {
    "type": "recipe",
    "result": "jar_fish_canned",
    "obsolete": true
  },
  {
    "type": "recipe",
    "result": "jar_fish_pickled",
    "obsolete": true
  },
  {
    "type": "recipe",
    "result": "jar_human_canned",
    "obsolete": true
  },
  {
    "type": "recipe",
    "result": "jar_human_pickled",
    "obsolete": true
  },
  {
    "type": "recipe",
    "result": "jar_kompot",
    "obsolete": true
  },
  {
    "type": "recipe",
    "result": "jar_meat_canned",
    "obsolete": true
  },
  {
    "type": "recipe",
    "result": "jar_meat_pickled",
    "obsolete": true
  },
  {
    "type": "recipe",
    "result": "jar_soup_fish",
    "obsolete": true
  },
  {
    "type": "recipe",
    "result": "jar_soup_human",
    "obsolete": true
  },
  {
    "type": "recipe",
    "result": "jar_soup_meat",
    "obsolete": true
  },
  {
    "type": "recipe",
    "result": "jar_soup_veggy",
    "obsolete": true
  },
  {
    "type": "recipe",
    "result": "jar_soup_woods",
    "obsolete": true
  },
  {
    "type": "recipe",
    "result": "jar_tomato_canned",
    "obsolete": true
  },
  {
    "type": "recipe",
    "result": "jar_veggy_canned",
    "obsolete": true
  },
  {
    "type": "recipe",
    "result": "jar_veggy_pickled",
    "obsolete": true
  },
  {
    "type": "recipe",
    "result": "jug_plasticplastic-mod",
    "obsolete": true
  },
  {
    "type": "recipe",
    "result": "jumpsuit_xlfrom_jumpsuit",
    "obsolete": true
  },
  {
    "type": "recipe",
    "result": "kiln_done",
    "obsolete": true
  },
  {
    "type": "recipe",
    "result": "knife_steakuncraft",
    "obsolete": true
  },
  {
    "type": "recipe",
    "result": "l_HFPackuncraft",
    "obsolete": true
  },
  {
    "type": "recipe",
    "result": "laptop",
    "obsolete": true
  },
  {
    "type": "recipe",
    "result": "lawnmoweruncraft",
    "obsolete": true
  },
  {
    "type": "recipe",
    "result": "lead",
    "obsolete": true
  },
  {
    "type": "recipe",
    "result": "lead_plate",
    "obsolete": true
  },
  {
    "type": "recipe",
    "result": "light_snare_kit",
    "obsolete": true
  },
  {
    "type": "recipe",
    "result": "lighteruncraft",
    "obsolete": true
  },
  {
    "type": "recipe",
    "result": "lightstrip_deaduncraft",
    "obsolete": true
  },
  {
    "type": "recipe",
    "result": "locketuncraft",
    "obsolete": true
  },
  {
    "type": "recipe",
    "result": "makeshift_crowbaruncraft",
    "obsolete": true
  },
  {
    "type": "recipe",
    "result": "makeshift_slinguncraft",
    "obsolete": true
  },
  {
    "type": "recipe",
    "result": "many_years_old_newspaperuncraft",
    "obsolete": true
  },
  {
    "type": "recipe",
    "result": "mask_gas_xlexpand-existing",
    "obsolete": true
  },
  {
    "type": "recipe",
    "result": "mask_skiknitting",
    "obsolete": true
  },
  {
    "type": "recipe",
    "result": "material_shrd_limestoneuncraft",
    "obsolete": true
  },
  {
    "type": "recipe",
    "result": "mess_kituncraft",
    "obsolete": true
  },
  {
    "type": "recipe",
    "result": "metal_tank_small",
    "obsolete": true
  },
  {
    "type": "recipe",
    "result": "microwave",
    "obsolete": true
  },
  {
    "type": "recipe",
    "result": "mil_mess_kituncraft",
    "obsolete": true
  },
  {
    "type": "recipe",
    "result": "militarymapuncraft",
    "obsolete": true
  },
  {
    "type": "recipe",
    "result": "milkfrom powder",
    "obsolete": true
  },
  {
    "type": "recipe",
    "result": "mininuke",
    "obsolete": true
  },
  {
    "type": "recipe",
    "result": "mirrorfrom_steel",
    "obsolete": true
  },
  {
    "type": "recipe",
    "result": "mittensknitting",
    "obsolete": true
  },
  {
    "type": "recipe",
    "result": "months_old_newspaperuncraft",
    "obsolete": true
  },
  {
    "type": "recipe",
    "result": "mre_beef_boxuncraft",
    "obsolete": true
  },
  {
    "type": "recipe",
    "result": "mre_chicken_boxuncraft",
    "obsolete": true
  },
  {
    "type": "recipe",
    "result": "mre_hotdog_boxuncraft",
    "obsolete": true
  },
  {
    "type": "recipe",
    "result": "mre_ravioli_boxuncraft",
    "obsolete": true
  },
  {
    "type": "recipe",
    "result": "mre_veggy_boxuncraft",
    "obsolete": true
  },
  {
    "type": "recipe",
    "result": "multi_cookeruncraft",
    "obsolete": true
  },
  {
    "type": "recipe",
    "result": "necklaceuncraft",
    "obsolete": true
  },
  {
    "type": "recipe",
    "result": "newest_newspaperuncraft",
    "obsolete": true
  },
  {
    "type": "recipe",
    "result": "noise_emitterfrom-scratch",
    "obsolete": true
  },
  {
    "type": "recipe",
    "result": "noise_emitterradio-mod",
    "obsolete": true
  },
  {
    "type": "recipe",
    "result": "nx17",
    "obsolete": true
  },
  {
    "type": "recipe",
    "result": "omnicamerafrom-eyebots",
    "obsolete": true
  },
  {
    "type": "recipe",
    "result": "omnicamerafrom-scratch",
    "obsolete": true
  },
  {
    "type": "recipe",
    "result": "one_year_old_newspaperuncraft",
    "obsolete": true
  },
  {
    "type": "recipe",
    "result": "pdauncraft",
    "obsolete": true
  },
  {
    "type": "recipe",
    "result": "peacoatknitting",
    "obsolete": true
  },
  {
    "type": "recipe",
    "result": "pillowuncraft",
    "obsolete": true
  },
  {
    "type": "recipe",
    "result": "pipe_shotgunsawn",
    "obsolete": true
  },
  {
    "type": "recipe",
    "result": "pipebomb_radio",
    "obsolete": true
  },
  {
    "type": "recipe",
    "result": "pipeuncraft",
    "obsolete": true
  },
  {
    "type": "recipe",
    "result": "plastic_chunkfrom_milk",
    "obsolete": true
  },
  {
    "type": "recipe",
    "result": "plastic_chunkfrom_plastic_bags",
    "obsolete": true
  },
  {
    "type": "recipe",
    "result": "pocketwatchuncraft",
    "obsolete": true
  },
  {
    "type": "recipe",
    "result": "ponchoknitting",
    "obsolete": true
  },
  {
    "type": "recipe",
    "result": "power_armor_basic",
    "obsolete": true
  },
  {
    "type": "recipe",
    "result": "power_armor_helmet_basic",
    "obsolete": true
  },
  {
    "type": "recipe",
    "result": "processoruncraft",
    "obsolete": true
  },
  {
    "type": "recipe",
    "result": "radio_car_boxuncraft",
    "obsolete": true
  },
  {
    "type": "recipe",
    "result": "ragknitting",
    "obsolete": true
  },
  {
    "type": "recipe",
    "result": "raguncraft",
    "obsolete": true
  },
  {
    "type": "recipe",
    "result": "rebreather_xlmod_existing",
    "obsolete": true
  },
  {
    "type": "recipe",
    "result": "rechargeable_battery",
    "obsolete": true
  },
  {
    "type": "recipe",
    "result": "ref_lighteruncraft",
    "obsolete": true
  },
  {
    "type": "recipe",
    "result": "reloaded_40mm_flechette",
    "obsolete": true
  },
  {
    "type": "recipe",
    "result": "reloaded_40mm_shot",
    "obsolete": true
  },
  {
    "type": "recipe",
    "result": "reloaded_shot_beanbag",
    "obsolete": true
  },
  {
    "type": "recipe",
    "result": "reloaded_shot_he",
    "obsolete": true
  },
  {
    "type": "recipe",
    "result": "reloaded_signal_flare",
    "obsolete": true
  },
  {
    "type": "recipe",
    "result": "restaurantmapuncraft",
    "obsolete": true
  },
  {
    "type": "recipe",
    "result": "ringuncraft",
    "obsolete": true
  },
  {
    "type": "recipe",
    "result": "roadmapuncraft",
    "obsolete": true
  },
  {
    "type": "recipe",
    "result": "robot_controls",
    "obsolete": true
  },
  {
    "type": "recipe",
    "result": "rope_6from_cloth",
    "obsolete": true
  },
  {
    "type": "recipe",
    "result": "rope_6from_string",
    "obsolete": true
  },
  {
    "type": "recipe",
    "result": "saiga_sawn",
    "obsolete": true
  },
  {
    "type": "recipe",
    "result": "saltfrom_salt_water",
    "obsolete": true
  },
  {
    "type": "recipe",
    "result": "scarf_fur_longmerge_scarves",
    "obsolete": true
  },
  {
    "type": "recipe",
    "result": "scarf_longknitting",
    "obsolete": true
  },
  {
    "type": "recipe",
    "result": "scarfknitting",
    "obsolete": true
  },
  {
    "type": "recipe",
    "result": "sf_watchuncraft",
    "obsolete": true
  },
  {
    "type": "recipe",
    "result": "shaft_metal",
    "obsolete": true
  },
  {
    "type": "recipe",
    "result": "shaft_plastic",
    "obsolete": true
  },
  {
    "type": "recipe",
    "result": "shaft_wood",
    "obsolete": true
  },
  {
    "type": "recipe",
    "result": "shaft_wood_heavy",
    "obsolete": true
  },
  {
    "type": "recipe",
    "result": "shelter_kitrepair",
    "obsolete": true
  },
  {
    "type": "recipe",
    "result": "shorts_denimfrom fabric",
    "obsolete": true
  },
  {
    "type": "recipe",
    "result": "shot_scrapbag",
    "obsolete": true
  },
  {
    "type": "recipe",
    "result": "shot_scrapslug",
    "obsolete": true
  },
  {
    "type": "recipe",
    "result": "shotgun_sawn",
    "obsolete": true
  },
  {
    "type": "recipe",
    "result": "silver_braceletuncraft",
    "obsolete": true
  },
  {
    "type": "recipe",
    "result": "silver_earuncraft",
    "obsolete": true
  },
  {
    "type": "recipe",
    "result": "silveruncraft",
    "obsolete": true
  },
  {
    "type": "recipe",
    "result": "sleeping_bag",
    "obsolete": true
  },
  {
    "type": "recipe",
    "result": "sleeping_bag_fur",
    "obsolete": true
  },
  {
    "type": "recipe",
    "result": "sleeveless_duster_furfrom_duster_fur",
    "obsolete": true
  },
  {
    "type": "recipe",
    "result": "sleeveless_duster_furfrom_fur",
    "obsolete": true
  },
  {
    "type": "recipe",
    "result": "sleeveless_duster_leatherfrom_duster_leather",
    "obsolete": true
  },
  {
    "type": "recipe",
    "result": "sleeveless_duster_leatherfrom_leather",
    "obsolete": true
  },
  {
    "type": "recipe",
    "result": "sleeveless_duster_survivorfrom_duster_survivor",
    "obsolete": true
  },
  {
    "type": "recipe",
    "result": "sleeveless_duster_survivorfrom_stuff",
    "obsolete": true
  },
  {
    "type": "recipe",
    "result": "sleeveless_dusterfrom_duster",
    "obsolete": true
  },
  {
    "type": "recipe",
    "result": "sleeveless_dusterfrom_rags",
    "obsolete": true
  },
  {
    "type": "recipe",
    "result": "sleeveless_trenchcoat_furfrom_fur",
    "obsolete": true
  },
  {
    "type": "recipe",
    "result": "sleeveless_trenchcoat_furfrom_trenchcoat_fur",
    "obsolete": true
  },
  {
    "type": "recipe",
    "result": "sleeveless_trenchcoat_leatherfrom_leather",
    "obsolete": true
  },
  {
    "type": "recipe",
    "result": "sleeveless_trenchcoat_leatherfrom_trenchcoat_leather",
    "obsolete": true
  },
  {
    "type": "recipe",
    "result": "sleeveless_trenchcoat_survivorfrom_stuff",
    "obsolete": true
  },
  {
    "type": "recipe",
    "result": "sleeveless_trenchcoat_survivorfrom_trenchcoat_survivor",
    "obsolete": true
  },
  {
    "type": "recipe",
    "result": "sleeveless_trenchcoatfrom_rags",
    "obsolete": true
  },
  {
    "type": "recipe",
    "result": "sleeveless_trenchcoatfrom_trenchcoat",
    "obsolete": true
  },
  {
    "type": "recipe",
    "result": "small_relicuncraft",
    "obsolete": true
  },
  {
    "type": "recipe",
    "result": "rock_pot",
    "obsolete": true
  },
  {
    "type": "recipe",
    "result": "small_storage_battery",
    "obsolete": true
  },
  {
    "type": "recipe",
    "result": "snare_trigger",
    "obsolete": true
  },
  {
    "type": "recipe",
    "result": "socks_woolknitting",
    "obsolete": true
  },
  {
    "type": "recipe",
    "result": "spoonuncraft",
    "obsolete": true
  },
  {
    "type": "recipe",
    "result": "sporkuncraft",
    "obsolete": true
  },
  {
    "type": "recipe",
    "result": "stockings_tent_armsfrom_rags",
    "obsolete": true
  },
  {
    "type": "recipe",
    "result": "stockings_tent_armsfrom_stockings",
    "obsolete": true
  },
  {
    "type": "recipe",
    "result": "stockings_tent_legsfrom_rags",
    "obsolete": true
  },
  {
    "type": "recipe",
    "result": "stockings_tent_legsfrom_stockings",
    "obsolete": true
  },
  {
    "type": "recipe",
    "result": "straw_basketuncraft",
    "obsolete": true
  },
  {
    "type": "recipe",
    "result": "straw_dolluncraft",
    "obsolete": true
  },
  {
    "type": "recipe",
    "result": "straw_fedorauncraft",
    "obsolete": true
  },
  {
    "type": "recipe",
    "result": "straw_hatuncraft",
    "obsolete": true
  },
  {
    "type": "recipe",
    "result": "straw_sandalsuncraft",
    "obsolete": true
  },
  {
    "type": "recipe",
    "result": "strawberries_cooked",
    "obsolete": true
  },
  {
    "type": "recipe",
    "result": "sugarfrom_beets",
    "obsolete": true
  },
  {
    "type": "recipe",
    "result": "sugarfrom_sweet_water",
    "obsolete": true
  },
  {
    "type": "recipe",
    "result": "sugarfrom_sweets",
    "obsolete": true
  },
  {
    "type": "recipe",
    "result": "sugarfrom_wood",
    "obsolete": true
  },
  {
    "type": "recipe",
    "result": "survivormapuncraft",
    "obsolete": true
  },
  {
    "type": "recipe",
    "result": "survnoteuncraft",
    "obsolete": true
  },
  {
    "type": "recipe",
    "result": "sweaterknitting",
    "obsolete": true
  },
  {
    "type": "recipe",
    "result": "sword_forged",
    "obsolete": true
  },
  {
    "type": "recipe",
    "result": "talking_dolluncraft",
    "obsolete": true
  },
  {
    "type": "recipe",
    "result": "tank_topuncraft",
    "obsolete": true
  },
  {
    "type": "recipe",
    "result": "tanning_hidemodern",
    "obsolete": true
  },
  {
    "type": "recipe",
    "result": "tanning_peltmodern",
    "obsolete": true
  },
  {
    "type": "recipe",
    "result": "television",
    "obsolete": true
  },
  {
    "type": "recipe",
    "result": "thermal_outfitthermal_outfit_from_bits",
    "obsolete": true
  },
  {
    "type": "recipe",
    "result": "thermal_outfitthermal_outfit_from_scratch",
    "obsolete": true
  },
  {
    "type": "recipe",
    "result": "tieclipuncraft",
    "obsolete": true
  },
  {
    "type": "recipe",
    "result": "tin_plateuncraft",
    "obsolete": true
  },
  {
    "type": "recipe",
    "result": "toaster",
    "obsolete": true
  },
  {
    "type": "recipe",
    "result": "toolboxuncraft",
    "obsolete": true
  },
  {
    "type": "recipe",
    "result": "touristmapuncraft",
    "obsolete": true
  },
  {
    "type": "recipe",
    "result": "tshirtuncraft",
    "obsolete": true
  },
  {
    "type": "recipe",
    "result": "usb_driveuncraft",
    "obsolete": true
  },
  {
    "type": "recipe",
    "result": "v_table",
    "obsolete": true
  },
  {
    "type": "recipe",
    "result": "vac_sealeruncraft",
    "obsolete": true
  },
  {
    "type": "recipe",
    "result": "veh_tracker",
    "obsolete": true
  },
  {
    "type": "recipe",
    "result": "vest_leatherfrom_patches",
    "obsolete": true
  },
  {
    "type": "recipe",
    "result": "water_acidfrom electrolysis",
    "obsolete": true
  },
  {
    "type": "recipe",
    "result": "weeks_old_newspaperuncraft",
    "obsolete": true
  },
  {
    "type": "recipe",
    "result": "wool_hoodieknitting",
    "obsolete": true
  },
  {
    "type": "recipe",
    "result": "wool_suitknitting",
    "obsolete": true
  },
  {
    "type": "recipe",
    "result": "wristwatchuncraft",
    "obsolete": true
  },
  {
    "type": "recipe",
    "result": "bio_armor_head",
    "obsolete": true
  },
  {
    "type": "recipe",
    "result": "bio_armor_arms",
    "obsolete": true
  },
  {
    "type": "recipe",
    "result": "bio_armor_torso",
    "obsolete": true
  },
  {
    "type": "recipe",
    "result": "bio_armor_legs",
    "obsolete": true
  },
  {
    "type": "recipe",
    "result": "years_old_newspaperuncraft",
    "obsolete": true
  },
  {
    "type": "recipe",
    "result": "bio_reactoruncraft",
    "obsolete": true
  },
  {
    "type": "recipe",
    "result": "bio_plut_filteruncraft",
    "obsolete": true
  },
  {
    "type": "recipe",
    "result": "bio_reactor_upgradeuncraft",
    "obsolete": true
  },
  {
    "type": "recipe",
    "result": "bio_advreactoruncraft",
    "obsolete": true
  },
  {
    "type": "recipe",
    "result": "plut_slurry_dense",
    "obsolete": true
  },
  {
    "type": "recipe",
    "result": "plut_slurry",
    "obsolete": true
  },
  {
    "type": "recipe",
    "result": "smg_22",
    "obsolete": true
  },
  {
    "type": "recipe",
    "result": "smg_38",
    "obsolete": true
  },
  {
    "type": "recipe",
    "result": "smg_22_mag",
    "obsolete": true
  },
  {
    "type": "recipe",
    "result": "smg_38_mag",
    "obsolete": true
  },
  {
    "type": "recipe",
    "result": "magbandolier",
    "obsolete": true
  },
  {
    "type": "recipe",
    "result": "washcloth",
    "obsolete": true
  },
  {
    "type": "recipe",
    "result": "afs_rolling_pin",
    "obsolete": true
  },
  {
    "type": "recipe",
    "result": "afs_fried_donut_holes",
    "obsolete": true
  },
  {
    "type": "recipe",
    "result": "afs_cake",
    "obsolete": true
  },
  {
    "type": "recipe",
    "result": "makeshift_shovel",
    "obsolete": true
  },
  {
    "type": "recipe",
    "result": "leather_scraped",
    "obsolete": true
  },
  {
    "type": "recipe",
    "result": "tanned_hide_scraped",
    "obsolete": true
  },
  {
    "type": "recipe",
    "result": "matchbomb",
    "obsolete": true
  },
  {
    "type": "recipe",
    "result": "tool_black_powder_bomb",
    "obsolete": true
  },
  {
    "type": "recipe",
    "result": "tool_rdx_sand_bomb",
    "obsolete": true
  },
  {
    "type": "recipe",
    "result": "pressure_cooker",
    "obsolete": true
  },
  {
    "type": "recipe",
    "result": "xacto",
    "obsolete": true
  },
  {
    "type": "recipe",
    "result": "abzats",
    "obsolete": true
  },
  {
    "type": "recipe",
    "result": "40mm_flechette",
    "obsolete": true
  },
  {
    "type": "recipe",
    "result": "40mm_shot",
    "obsolete": true
  },
  {
    "type": "recipe",
    "result": "40mm_slug",
    "obsolete": true
  },
  {
    "type": "recipe",
    "result": "scrambler",
    "obsolete": true
  },
  {
    "type": "recipe",
    "result": "broken_chickenbot",
    "obsolete": true
  },
  {
    "type": "recipe",
    "result": "bot_chickenbot",
    "obsolete": true
  },
  {
    "type": "recipe",
    "result": "broken_tripod",
    "obsolete": true
  },
  {
    "type": "recipe",
    "result": "bot_tripod",
    "obsolete": true
  },
  {
    "type": "recipe",
    "result": "broken_tankbot",
    "obsolete": true
  },
  {
    "type": "recipe",
    "result": "bot_tankbot",
    "obsolete": true
  },
  {
    "type": "recipe",
    "result": "soap_flakes",
    "id_suffix": "fast_cut",
    "obsolete": true
  },
  {
    "type": "recipe",
    "result": "hand_vice",
    "obsolete": true
  },
  {
    "type": "recipe",
    "result": "crucible",
    "obsolete": true
  },
  {
    "type": "recipe",
    "result": "battletorch_done",
    "obsolete": true
  },
  {
    "type": "recipe",
    "result": "battletorch",
    "obsolete": true
  },
  {
    "type": "recipe",
    "result": "shishkebab_off",
    "obsolete": true
  },
  {
    "type": "recipe",
    "result": "firemachete_off",
    "obsolete": true
  },
  {
    "type": "recipe",
    "result": "broadfire_off",
    "obsolete": true
  },
  {
    "type": "recipe",
    "result": "firekatana_off",
    "obsolete": true
  },
  {
    "type": "recipe",
    "result": "zweifire_off",
    "obsolete": true
  },
  {
    "type": "recipe",
    "result": "helmet_survivor",
    "obsolete": true
  },
  {
    "type": "recipe",
    "result": "helmet_hsurvivor",
    "obsolete": true
  },
  {
    "type": "recipe",
    "result": "helmet_xlsurvivor",
    "obsolete": true
  },
  {
    "type": "recipe",
    "result": "l_HFPack",
    "obsolete": true
  },
  {
    "type": "recipe",
    "result": "mosin91_30",
    "obsolete": true
  },
  {
    "type": "recipe",
    "result": "mosin44",
    "obsolete": true
  },
  {
    "type": "recipe",
    "result": "mosin91_30_ebr",
    "obsolete": true
  },
  {
    "type": "recipe",
    "result": "mosin44_ebr",
    "obsolete": true
  },
  {
    "type": "recipe",
    "result": "l_car_223",
    "obsolete": true
  },
  {
    "type": "recipe",
    "result": "l_mbr_223",
    "obsolete": true
  },
  {
    "type": "recipe",
    "result": "l_dsr_223",
    "obsolete": true
  },
  {
    "type": "recipe",
    "result": "l_lmg_223",
    "obsolete": true
  },
  {
    "type": "recipe",
    "result": "compcrossbow",
    "obsolete": true
  },
  {
    "type": "recipe",
    "result": "compbow",
    "obsolete": true
  },
  {
    "type": "recipe",
    "result": "recurbow",
    "obsolete": true
  },
  {
    "type": "recipe",
    "result": "reflexrecurvebow",
    "obsolete": true
  },
  {
    "type": "recipe",
    "result": "q_solarpack",
    "obsolete": true
  },
  {
    "type": "recipe",
    "result": "q_solarpack_on",
    "obsolete": true
  },
  {
    "type": "recipe",
    "result": "taint_tornado",
    "obsolete": true
  },
  {
    "type": "recipe",
    "result": "drink_sewerbrew",
    "obsolete": true
  },
  {
    "type": "recipe",
    "result": "plastic_chunk",
    "id_suffix": "from_cash_cards",
    "obsolete": true
  },
  {
    "type": "recipe",
    "result": "modularvest",
    "obsolete": true
  },
  {
    "type": "recipe",
    "result": "modularvestsuper",
    "obsolete": true
  },
  {
    "type": "recipe",
    "result": "modularveststeel",
    "obsolete": true
  },
  {
    "type": "recipe",
    "result": "modularvestkevlar",
    "obsolete": true
  },
  {
    "type": "recipe",
    "result": "modularvesthard",
    "obsolete": true
  },
  {
    "type": "recipe",
    "result": "modularvestceramic",
    "obsolete": true
  },
  {
    "type": "recipe",
    "result": "shotcanister_scrap",
    "obsolete": true
  },
  {
    "type": "recipe",
    "result": "shotcanister_flechette",
    "obsolete": true
  },
  {
    "type": "recipe",
    "result": "shotcanister_bearing",
    "obsolete": true
  },
  {
    "type": "recipe",
    "result": "shotcanister_pebble",
    "obsolete": true
  },
  {
    "type": "recipe",
    "result": "pine_nuts",
    "obsolete": true
  },
  {
    "type": "recipe",
    "result": "control_laptop",
    "obsolete": true
  },
  {
    "type": "recipe",
    "result": "bot_laserturret",
    "obsolete": true
  },
  {
    "type": "recipe",
    "result": "broken_laserturret",
    "obsolete": true
  },
  {
    "type": "recipe",
    "result": "laser_cannon",
    "obsolete": true
  },
  {
    "type": "recipe",
    "result": "ammonia",
    "obsolete": true
  },
  {
    "type": "recipe",
    "result": "lever_shotgun",
    "obsolete": true
  },
  {
    "type": "recipe",
    "result": "bone_plate",
    "obsolete": true
  },
  {
    "type": "recipe",
    "result": "slam_shotgun",
    "obsolete": true
  },
  {
    "type": "recipe",
<<<<<<< HEAD
    "result": "rag",
=======
    "result": "can_medium_unsealed",
    "obsolete": true
  },
  {
    "type": "recipe",
    "result": "acid",
    "id_suffix": "from batteries",
    "obsolete": true
  },
  {
    "type": "recipe",
    "result": "toolbox",
    "obsolete": true
  },
  {
    "type": "recipe",
    "result": "reloaded_270",
    "obsolete": true
  },
  {
    "type": "recipe",
    "result": "tool_anfo_charge",
    "obsolete": true
  },
  {
    "type": "recipe",
    "result": "tool_rdx_charge",
    "obsolete": true
  },
  {
    "type": "recipe",
    "result": "reloaded_laser_pack",
    "obsolete": true
  },
  {
    "type": "recipe",
    "result": "unbio_blaster_gun",
    "obsolete": true
  },
  {
    "type": "recipe",
    "result": "fertilizer_bomb",
    "obsolete": true
  },
  {
    "type": "recipe",
    "result": "lsd",
    "obsolete": true
  },
  {
    "type": "recipe",
    "result": "sheet_neoprene",
    "obsolete": true
  },
  {
    "type": "recipe",
    "result": "acid",
    "obsolete": true
  },
  {
    "type": "recipe",
    "result": "water_acid",
    "obsolete": true
  },
  {
    "type": "recipe",
    "result": "lye_powder",
    "obsolete": true
  },
  {
    "type": "recipe",
    "result": "flamethrower_simple",
    "obsolete": true
  },
  {
    "result": "double_plutonium_core",
    "type": "recipe",
    "obsolete": true
  },
  {
    "result": "ring",
    "type": "recipe",
    "obsolete": true
  },
  {
    "result": "pipebomb",
    "type": "recipe",
    "obsolete": true
  },
  {
    "result": "tool_black_powder_charge",
    "type": "recipe",
    "obsolete": true
  },
  {
    "type": "recipe",
    "result": "pipe_combination_gun",
    "obsolete": true
  },
  {
    "type": "recipe",
    "result": "rifle_308",
    "obsolete": true
  },
  {
    "type": "recipe",
    "result": "surv_carbine_223",
    "obsolete": true
  },
  {
    "type": "recipe",
    "result": "rifle_3006",
    "obsolete": true
  },
  {
    "type": "recipe",
    "result": "tihar",
    "obsolete": true
  },
  {
    "type": "recipe",
    "result": "helsing",
    "obsolete": true
  },
  {
    "type": "recipe",
    "result": "pneumatic_shotgun",
    "obsolete": true
  },
  {
    "type": "recipe",
    "result": "mininuke_launcher",
    "obsolete": true
  },
  {
    "type": "recipe",
    "result": "rebar_rifle",
    "obsolete": true
  },
  {
    "type": "recipe",
    "result": "heavy_rail_rifle",
    "obsolete": true
  },
  {
    "result": "nailrifle",
    "type": "recipe",
    "obsolete": true
  },
  {
    "type": "recipe",
    "result": "mininuke_mod",
    "obsolete": true
  },
  {
    "type": "recipe",
    "result": "foot_crank",
>>>>>>> 8cfe0e71
    "obsolete": true
  }
]<|MERGE_RESOLUTION|>--- conflicted
+++ resolved
@@ -2502,9 +2502,11 @@
   },
   {
     "type": "recipe",
-<<<<<<< HEAD
     "result": "rag",
-=======
+    "obsolete": true
+  },
+  {
+    "type": "recipe",
     "result": "can_medium_unsealed",
     "obsolete": true
   },
@@ -2662,7 +2664,6 @@
   {
     "type": "recipe",
     "result": "foot_crank",
->>>>>>> 8cfe0e71
     "obsolete": true
   }
 ]