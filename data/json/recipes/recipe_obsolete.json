[
  {
    "type": "recipe",
    "result": "spear_stone",
    "obsolete": true
  },
  {
    "type": "recipe",
    "result": "cooked_burrito",
    "obsolete": true
  },
  {
    "type": "recipe",
    "result": "bolt_steel_bodkin",
    "obsolete": true
  },
  {
    "type": "recipe",
    "result": "arrow_metal_bodkin",
    "obsolete": true
  },
  {
    "type": "recipe",
    "result": "arrow_metal_target",
    "obsolete": true
  },
  {
    "type": "recipe",
    "result": "arrow_metal",
    "obsolete": true
  },
  {
    "type": "recipe",
    "result": "bolt_steel",
    "obsolete": true
  },
  {
    "type": "recipe",
    "result": "bolt_steel_target",
    "obsolete": true
  },
  {
    "type": "recipe",
    "result": "lightstrip_inactive",
    "obsolete": true
  },
  {
    "type": "recipe",
    "result": "lightstrip_dead",
    "obsolete": true
  },
  {
    "type": "recipe",
    "result": "milk",
    "id_suffix": "from_powder",
    "obsolete": true
  },
  {
    "type": "recipe",
    "result": "milk",
    "id_suffix": "from_condensed",
    "obsolete": true
  },
  {
    "type": "recipe",
    "result": "offal_cooked",
    "obsolete": true
  },
  {
    "type": "recipe",
    "result": "30gal_drum",
    "obsolete": true
  },
  {
    "type": "recipe",
    "result": "55gal_drum",
    "obsolete": true
  },
  {
    "type": "recipe",
    "result": "anesthesia",
    "obsolete": true
  },
  {
    "type": "recipe",
    "result": "reloaded_10mm",
    "obsolete": true
  },
  {
    "type": "recipe",
    "result": "scythe_war",
    "obsolete": true
  },
  {
    "type": "recipe",
    "result": "laser_sight",
    "obsolete": true
  },
  {
    "type": "recipe",
    "result": "rail_laser_sight",
    "obsolete": true
  },
  {
    "type": "recipe",
    "result": "goggles_nv",
    "obsolete": true
  },
  {
    "type": "recipe",
    "result": "goggles_ir",
    "obsolete": true
  },
  {
    "type": "recipe",
    "result": "diesel",
    "obsolete": true
  },
  {
    "type": "recipe",
    "result": "battery_compartment",
    "obsolete": true
  },
  {
    "type": "recipe",
    "result": "battery_atomic",
    "obsolete": true
  },
  {
    "type": "recipe",
    "result": "grenade",
    "obsolete": true
  },
  {
    "type": "recipe",
    "result": "peanut_unshelled",
    "obsolete": true
  },
  {
    "type": "recipe",
    "result": "walnut_unshelled",
    "obsolete": true
  },
  {
    "type": "recipe",
    "result": "pecan_unshelled",
    "obsolete": true
  },
  {
    "type": "recipe",
    "result": "pistachio_unshelled",
    "obsolete": true
  },
  {
    "type": "recipe",
    "result": "almond_unshelled",
    "obsolete": true
  },
  {
    "type": "recipe",
    "result": "chestnut_unshelled",
    "obsolete": true
  },
  {
    "type": "recipe",
    "result": "hazelnut_unshelled",
    "obsolete": true
  },
  {
    "type": "recipe",
    "result": "hickory_nut_unshelled",
    "obsolete": true
  },
  {
    "type": "recipe",
    "result": "bag_meat_vac",
    "obsolete": true
  },
  {
    "type": "recipe",
    "result": "bag_fish_vac",
    "obsolete": true
  },
  {
    "type": "recipe",
    "result": "bag_hflesh_vac",
    "obsolete": true
  },
  {
    "type": "recipe",
    "result": "bag_veggy_vac",
    "obsolete": true
  },
  {
    "type": "recipe",
    "result": "bag_apple_vac",
    "obsolete": true
  },
  {
    "type": "recipe",
    "result": "1st_aid",
    "obsolete": true
  },
  {
    "type": "recipe",
    "result": "20x66_bootleg_flechette",
    "obsolete": true
  },
  {
    "type": "recipe",
    "result": "20x66_bootleg_shot",
    "obsolete": true
  },
  {
    "type": "recipe",
    "result": "20x66_bootleg_slug",
    "obsolete": true
  },
  {
    "type": "recipe",
    "result": "2x4",
    "obsolete": true
  },
  {
    "type": "recipe",
    "result": "40mm_acidbomb",
    "obsolete": true
  },
  {
    "type": "recipe",
    "result": "8mm_bootleg",
    "obsolete": true
  },
  {
    "type": "recipe",
    "result": "8mm_bootleg_jsp",
    "obsolete": true
  },
  {
    "type": "recipe",
    "result": "acidfrom batteries",
    "obsolete": true
  },
  {
    "type": "recipe",
    "result": "alarmclockuncraft",
    "obsolete": true
  },
  {
    "type": "recipe",
    "result": "armor_bone",
    "obsolete": true
  },
  {
    "type": "recipe",
    "result": "arrow_field_point",
    "obsolete": true
  },
  {
    "type": "recipe",
    "result": "arrow_fire_hardened",
    "obsolete": true
  },
  {
    "type": "recipe",
    "result": "arrow_heavy_field_point",
    "obsolete": true
  },
  {
    "type": "recipe",
    "result": "arrow_heavy_fire_hardened",
    "obsolete": true
  },
  {
    "type": "recipe",
    "result": "arrow_metal_sharpened",
    "obsolete": true
  },
  {
    "type": "recipe",
    "result": "arrow_small_game",
    "obsolete": true
  },
  {
    "type": "recipe",
    "result": "arrowhead",
    "obsolete": true
  },
  {
    "type": "recipe",
    "result": "arrowhead_plastic",
    "obsolete": true
  },
  {
    "type": "recipe",
    "result": "badge_deputyuncraft",
    "obsolete": true
  },
  {
    "type": "recipe",
    "result": "bag_bundle_10",
    "obsolete": true
  },
  {
    "type": "recipe",
    "result": "barrel_small",
    "obsolete": true
  },
  {
    "type": "recipe",
    "result": "baseballuncraft",
    "obsolete": true
  },
  {
    "type": "recipe",
    "result": "battery",
    "obsolete": true
  },
  {
    "type": "recipe",
    "result": "battery_truck",
    "obsolete": true
  },
  {
    "type": "recipe",
    "result": "battletorch_doneuncraft",
    "obsolete": true
  },
  {
    "type": "recipe",
    "result": "bayonet",
    "obsolete": true
  },
  {
    "type": "recipe",
    "result": "beret_woolknitting",
    "obsolete": true
  },
  {
    "type": "recipe",
    "result": "bindleuncraft",
    "obsolete": true
  },
  {
    "type": "recipe",
    "result": "binocularsuncraft",
    "obsolete": true
  },
  {
    "type": "recipe",
    "result": "bio_batteries",
    "obsolete": true
  },
  {
    "type": "recipe",
    "result": "bio_blood_filteruncraft",
    "obsolete": true
  },
  {
    "type": "recipe",
    "result": "bio_digestionuncraft",
    "obsolete": true
  },
  {
    "type": "recipe",
    "result": "bio_evap",
    "obsolete": true
  },
  {
    "type": "recipe",
    "result": "bio_face_maskuncraft",
    "obsolete": true
  },
  {
    "type": "recipe",
    "result": "bio_flashlight",
    "obsolete": true
  },
  {
    "type": "recipe",
    "result": "bio_ground_sonaruncraft",
    "obsolete": true
  },
  {
    "type": "recipe",
    "result": "bio_laser",
    "obsolete": true
  },
  {
    "type": "recipe",
    "result": "bio_metabolicsuncraft",
    "obsolete": true
  },
  {
    "type": "recipe",
    "result": "bio_nanobotsuncraft",
    "obsolete": true
  },
  {
    "type": "recipe",
    "result": "bio_power_armor_interface",
    "obsolete": true
  },
  {
    "type": "recipe",
    "result": "bio_power_armor_interface_mkII",
    "obsolete": true
  },
  {
    "type": "recipe",
    "result": "bio_power_storage",
    "obsolete": true
  },
  {
    "type": "recipe",
    "result": "bio_power_storage_mkII",
    "obsolete": true
  },
  {
    "type": "recipe",
    "result": "bio_recycleruncraft",
    "obsolete": true
  },
  {
    "type": "recipe",
    "result": "bio_solar",
    "obsolete": true
  },
  {
    "type": "recipe",
    "result": "bio_water_extractor",
    "obsolete": true
  },
  {
    "type": "recipe",
    "result": "bladefrom steel",
    "obsolete": true
  },
  {
    "type": "recipe",
    "result": "blazerknitting",
    "obsolete": true
  },
  {
    "type": "recipe",
    "result": "blowgun",
    "obsolete": true
  },
  {
    "type": "recipe",
    "result": "blueberries_cooked",
    "obsolete": true
  },
  {
    "type": "recipe",
    "result": "boobytrapclosed_cans_such_as_drinks",
    "obsolete": true
  },
  {
    "type": "recipe",
    "result": "boobytrapopen_cans_such_as_food",
    "obsolete": true
  },
  {
    "type": "recipe",
    "result": "boots_bone",
    "obsolete": true
  },
  {
    "type": "recipe",
    "result": "boots_winterknitting",
    "obsolete": true
  },
  {
    "type": "recipe",
    "result": "bowl_pewteruncraft",
    "obsolete": true
  },
  {
    "type": "recipe",
    "result": "brew_bum_wine",
    "obsolete": true
  },
  {
    "type": "recipe",
    "result": "brew_fruit_winefrom_berries",
    "obsolete": true
  },
  {
    "type": "recipe",
    "result": "broken_copbot",
    "obsolete": true
  },
  {
    "type": "recipe",
    "result": "broken_eyebot",
    "obsolete": true
  },
  {
    "type": "recipe",
    "result": "broken_manhack",
    "obsolete": true
  },
  {
    "type": "recipe",
    "result": "broken_molebot",
    "obsolete": true
  },
  {
    "type": "recipe",
    "result": "broken_riotbot",
    "obsolete": true
  },
  {
    "type": "recipe",
    "result": "broken_skitterbot",
    "obsolete": true
  },
  {
    "type": "recipe",
    "result": "broken_tankbot",
    "obsolete": true
  },
  {
    "type": "recipe",
    "result": "broken_tripod",
    "obsolete": true
  },
  {
    "type": "recipe",
    "result": "caltropsfrom wire",
    "obsolete": true
  },
  {
    "type": "recipe",
    "result": "camera_prouncraft",
    "obsolete": true
  },
  {
    "type": "recipe",
    "result": "camerauncraft",
    "obsolete": true
  },
  {
    "type": "recipe",
    "result": "candlestickuncraft",
    "obsolete": true
  },
  {
    "type": "recipe",
    "result": "cell_phoneuncraft",
    "obsolete": true
  },
  {
    "type": "recipe",
    "result": "ceramic_bowluncraft",
    "obsolete": true
  },
  {
    "type": "recipe",
    "result": "ceramic_cupuncraft",
    "obsolete": true
  },
  {
    "type": "recipe",
    "result": "ceramic_plateuncraft",
    "obsolete": true
  },
  {
    "type": "recipe",
    "result": "char_purifieruncraft",
    "obsolete": true
  },
  {
    "type": "recipe",
    "result": "charcoal",
    "obsolete": true
  },
  {
    "type": "recipe",
    "result": "clockuncraft",
    "obsolete": true
  },
  {
    "type": "recipe",
    "result": "copper_braceletuncraft",
    "obsolete": true
  },
  {
    "type": "recipe",
    "result": "copper_earuncraft",
    "obsolete": true
  },
  {
    "type": "recipe",
    "result": "cotton_ballby hand",
    "obsolete": true
  },
  {
    "type": "recipe",
    "result": "cowl_woolknitting",
    "obsolete": true
  },
  {
    "type": "recipe",
    "result": "creepy_dolluncraft",
    "obsolete": true
  },
  {
    "type": "recipe",
    "result": "crude_brick",
    "obsolete": true
  },
  {
    "type": "recipe",
    "result": "cured_hidescraped",
    "obsolete": true
  },
  {
    "type": "recipe",
    "result": "dart",
    "obsolete": true
  },
  {
    "type": "recipe",
    "result": "diamond_bayonet",
    "obsolete": true
  },
  {
    "type": "recipe",
    "result": "diamond_broadsword",
    "obsolete": true
  },
  {
    "type": "recipe",
    "result": "diamond_dental_grilluncraft",
    "obsolete": true
  },
  {
    "type": "recipe",
    "result": "diamond_katana",
    "obsolete": true
  },
  {
    "type": "recipe",
    "result": "diamond_knife",
    "obsolete": true
  },
  {
    "type": "recipe",
    "result": "diamond_kukri",
    "obsolete": true
  },
  {
    "type": "recipe",
    "result": "diamond_machete",
    "obsolete": true
  },
  {
    "type": "recipe",
    "result": "diamond_nodachi",
    "obsolete": true
  },
  {
    "type": "recipe",
    "result": "diamond_pistol_bayonet",
    "obsolete": true
  },
  {
    "type": "recipe",
    "result": "diamond_rapier",
    "obsolete": true
  },
  {
    "type": "recipe",
    "result": "diamond_ringuncraft",
    "obsolete": true
  },
  {
    "type": "recipe",
    "result": "diamond_sword_bayonet",
    "obsolete": true
  },
  {
    "type": "recipe",
    "result": "diamond_wakizashi",
    "obsolete": true
  },
  {
    "type": "recipe",
    "result": "diamond_zweihander",
    "obsolete": true
  },
  {
    "type": "recipe",
    "result": "down_blanketuncraft",
    "obsolete": true
  },
  {
    "type": "recipe",
    "result": "down_pillowuncraft",
    "obsolete": true
  },
  {
    "type": "recipe",
    "result": "dynamite_radio",
    "obsolete": true
  },
  {
    "type": "recipe",
    "result": "eink_tablet_pcuncraft",
    "obsolete": true
  },
  {
    "type": "recipe",
    "result": "fanuncraft",
    "obsolete": true
  },
  {
    "type": "recipe",
    "result": "felt_patchuncraft",
    "obsolete": true
  },
  {
    "type": "recipe",
    "result": "fileuncraft",
    "obsolete": true
  },
  {
    "type": "recipe",
    "result": "fish_bait_bread",
    "obsolete": true
  },
  {
    "type": "recipe",
    "result": "fish_bait_fish",
    "obsolete": true
  },
  {
    "type": "recipe",
    "result": "fish_bait_meat",
    "obsolete": true
  },
  {
    "type": "recipe",
    "result": "fish_bait_veggy",
    "obsolete": true
  },
  {
    "type": "recipe",
    "result": "flamethrower_crude",
    "obsolete": true
  },
  {
    "type": "recipe",
    "result": "fletching",
    "obsolete": true
  },
  {
    "type": "recipe",
    "result": "fletchingmakeshift",
    "obsolete": true
  },
  {
    "type": "recipe",
    "result": "flyeruncraft",
    "obsolete": true
  },
  {
    "type": "recipe",
    "result": "foonuncraft",
    "obsolete": true
  },
  {
    "type": "recipe",
    "result": "footballuncraft",
    "obsolete": true
  },
  {
    "type": "recipe",
    "result": "forkuncraft",
    "obsolete": true
  },
  {
    "type": "recipe",
    "result": "gasbomb",
    "obsolete": true
  },
  {
    "type": "recipe",
    "result": "gasoline",
    "obsolete": true
  },
  {
    "type": "recipe",
    "result": "gauntlets_bone",
    "obsolete": true
  },
  {
    "type": "recipe",
    "result": "glass_bowluncraft",
    "obsolete": true
  },
  {
    "type": "recipe",
    "result": "glass_plateuncraft",
    "obsolete": true
  },
  {
    "type": "recipe",
    "result": "glassuncraft",
    "obsolete": true
  },
  {
    "type": "recipe",
    "result": "gloves_fingerlessfrom patches",
    "obsolete": true
  },
  {
    "type": "recipe",
    "result": "gloves_woolknitting",
    "obsolete": true
  },
  {
    "type": "recipe",
    "result": "gobag",
    "obsolete": true
  },
  {
    "type": "recipe",
    "result": "gold_braceletuncraft",
    "obsolete": true
  },
  {
    "type": "recipe",
    "result": "gold_dental_grilluncraft",
    "obsolete": true
  },
  {
    "type": "recipe",
    "result": "gold_earuncraft",
    "obsolete": true
  },
  {
    "type": "recipe",
    "result": "gold_watchuncraft",
    "obsolete": true
  },
  {
    "type": "recipe",
    "result": "golduncraft",
    "obsolete": true
  },
  {
    "type": "recipe",
    "result": "gunpowder",
    "obsolete": true
  },
  {
    "type": "recipe",
    "result": "hat_huntingknitting",
    "obsolete": true
  },
  {
    "type": "recipe",
    "result": "hat_knitknitting",
    "obsolete": true
  },
  {
    "type": "recipe",
    "result": "hd_steel_drum",
    "obsolete": true
  },
  {
    "type": "recipe",
    "result": "heavy_snare_kit",
    "obsolete": true
  },
  {
    "type": "recipe",
    "result": "helmet_bone",
    "obsolete": true
  },
  {
    "type": "recipe",
    "result": "helmet_netting",
    "obsolete": true
  },
  {
    "type": "recipe",
    "result": "honey_bottledfrom_honey_glassed",
    "obsolete": true
  },
  {
    "type": "recipe",
    "result": "honey_bottledfrom_honeycomb",
    "obsolete": true
  },
  {
    "type": "recipe",
    "result": "inhaler_sewergas",
    "obsolete": true
  },
  {
    "type": "recipe",
    "result": "jam_blueberries",
    "obsolete": true
  },
  {
    "type": "recipe",
    "result": "jam_strawberries",
    "obsolete": true
  },
  {
    "type": "recipe",
    "result": "jar_V8",
    "obsolete": true
  },
  {
    "type": "recipe",
    "result": "jar_apple_canned",
    "obsolete": true
  },
  {
    "type": "recipe",
    "result": "jar_broth",
    "obsolete": true
  },
  {
    "type": "recipe",
    "result": "jar_broth_bone",
    "obsolete": true
  },
  {
    "type": "recipe",
    "result": "jar_fish_canned",
    "obsolete": true
  },
  {
    "type": "recipe",
    "result": "jar_fish_pickled",
    "obsolete": true
  },
  {
    "type": "recipe",
    "result": "jar_human_canned",
    "obsolete": true
  },
  {
    "type": "recipe",
    "result": "jar_human_pickled",
    "obsolete": true
  },
  {
    "type": "recipe",
    "result": "jar_kompot",
    "obsolete": true
  },
  {
    "type": "recipe",
    "result": "jar_meat_canned",
    "obsolete": true
  },
  {
    "type": "recipe",
    "result": "jar_meat_pickled",
    "obsolete": true
  },
  {
    "type": "recipe",
    "result": "jar_soup_fish",
    "obsolete": true
  },
  {
    "type": "recipe",
    "result": "jar_soup_human",
    "obsolete": true
  },
  {
    "type": "recipe",
    "result": "jar_soup_meat",
    "obsolete": true
  },
  {
    "type": "recipe",
    "result": "jar_soup_veggy",
    "obsolete": true
  },
  {
    "type": "recipe",
    "result": "jar_soup_woods",
    "obsolete": true
  },
  {
    "type": "recipe",
    "result": "jar_tomato_canned",
    "obsolete": true
  },
  {
    "type": "recipe",
    "result": "jar_veggy_canned",
    "obsolete": true
  },
  {
    "type": "recipe",
    "result": "jar_veggy_pickled",
    "obsolete": true
  },
  {
    "type": "recipe",
    "result": "jug_plasticplastic-mod",
    "obsolete": true
  },
  {
    "type": "recipe",
    "result": "jumpsuit_xlfrom_jumpsuit",
    "obsolete": true
  },
  {
    "type": "recipe",
    "result": "kiln_done",
    "obsolete": true
  },
  {
    "type": "recipe",
    "result": "knife_steakuncraft",
    "obsolete": true
  },
  {
    "type": "recipe",
    "result": "l_HFPackuncraft",
    "obsolete": true
  },
  {
    "type": "recipe",
    "result": "laptop",
    "obsolete": true
  },
  {
    "type": "recipe",
    "result": "lawnmoweruncraft",
    "obsolete": true
  },
  {
    "type": "recipe",
    "result": "lead",
    "obsolete": true
  },
  {
    "type": "recipe",
    "result": "lead_plate",
    "obsolete": true
  },
  {
    "type": "recipe",
    "result": "light_snare_kit",
    "obsolete": true
  },
  {
    "type": "recipe",
    "result": "lighteruncraft",
    "obsolete": true
  },
  {
    "type": "recipe",
    "result": "lightstrip_deaduncraft",
    "obsolete": true
  },
  {
    "type": "recipe",
    "result": "locketuncraft",
    "obsolete": true
  },
  {
    "type": "recipe",
    "result": "makeshift_crowbaruncraft",
    "obsolete": true
  },
  {
    "type": "recipe",
    "result": "makeshift_slinguncraft",
    "obsolete": true
  },
  {
    "type": "recipe",
    "result": "many_years_old_newspaperuncraft",
    "obsolete": true
  },
  {
    "type": "recipe",
    "result": "mask_gas_xlexpand-existing",
    "obsolete": true
  },
  {
    "type": "recipe",
    "result": "mask_skiknitting",
    "obsolete": true
  },
  {
    "type": "recipe",
    "result": "material_shrd_limestoneuncraft",
    "obsolete": true
  },
  {
    "type": "recipe",
    "result": "mess_kituncraft",
    "obsolete": true
  },
  {
    "type": "recipe",
    "result": "metal_tank_small",
    "obsolete": true
  },
  {
    "type": "recipe",
    "result": "microwave",
    "obsolete": true
  },
  {
    "type": "recipe",
    "result": "mil_mess_kituncraft",
    "obsolete": true
  },
  {
    "type": "recipe",
    "result": "militarymapuncraft",
    "obsolete": true
  },
  {
    "type": "recipe",
    "result": "milkfrom powder",
    "obsolete": true
  },
  {
    "type": "recipe",
    "result": "mininuke",
    "obsolete": true
  },
  {
    "type": "recipe",
    "result": "mirrorfrom_steel",
    "obsolete": true
  },
  {
    "type": "recipe",
    "result": "mittensknitting",
    "obsolete": true
  },
  {
    "type": "recipe",
    "result": "months_old_newspaperuncraft",
    "obsolete": true
  },
  {
    "type": "recipe",
    "result": "mre_beef_boxuncraft",
    "obsolete": true
  },
  {
    "type": "recipe",
    "result": "mre_chicken_boxuncraft",
    "obsolete": true
  },
  {
    "type": "recipe",
    "result": "mre_hotdog_boxuncraft",
    "obsolete": true
  },
  {
    "type": "recipe",
    "result": "mre_ravioli_boxuncraft",
    "obsolete": true
  },
  {
    "type": "recipe",
    "result": "mre_veggy_boxuncraft",
    "obsolete": true
  },
  {
    "type": "recipe",
    "result": "multi_cookeruncraft",
    "obsolete": true
  },
  {
    "type": "recipe",
    "result": "necklaceuncraft",
    "obsolete": true
  },
  {
    "type": "recipe",
    "result": "newest_newspaperuncraft",
    "obsolete": true
  },
  {
    "type": "recipe",
    "result": "noise_emitterfrom-scratch",
    "obsolete": true
  },
  {
    "type": "recipe",
    "result": "noise_emitterradio-mod",
    "obsolete": true
  },
  {
    "type": "recipe",
    "result": "nx17",
    "obsolete": true
  },
  {
    "type": "recipe",
    "result": "omnicamerafrom-eyebots",
    "obsolete": true
  },
  {
    "type": "recipe",
    "result": "omnicamerafrom-scratch",
    "obsolete": true
  },
  {
    "type": "recipe",
    "result": "one_year_old_newspaperuncraft",
    "obsolete": true
  },
  {
    "type": "recipe",
    "result": "pdauncraft",
    "obsolete": true
  },
  {
    "type": "recipe",
    "result": "peacoatknitting",
    "obsolete": true
  },
  {
    "type": "recipe",
    "result": "pillowuncraft",
    "obsolete": true
  },
  {
    "type": "recipe",
    "result": "pipe_shotgunsawn",
    "obsolete": true
  },
  {
    "type": "recipe",
    "result": "pipebomb_radio",
    "obsolete": true
  },
  {
    "type": "recipe",
    "result": "pipeuncraft",
    "obsolete": true
  },
  {
    "type": "recipe",
    "result": "plastic_chunkfrom_milk",
    "obsolete": true
  },
  {
    "type": "recipe",
    "result": "plastic_chunkfrom_plastic_bags",
    "obsolete": true
  },
  {
    "type": "recipe",
    "result": "pocketwatchuncraft",
    "obsolete": true
  },
  {
    "type": "recipe",
    "result": "ponchoknitting",
    "obsolete": true
  },
  {
    "type": "recipe",
    "result": "power_armor_basic",
    "obsolete": true
  },
  {
    "type": "recipe",
    "result": "power_armor_helmet_basic",
    "obsolete": true
  },
  {
    "type": "recipe",
    "result": "processoruncraft",
    "obsolete": true
  },
  {
    "type": "recipe",
    "result": "radio_car_boxuncraft",
    "obsolete": true
  },
  {
    "type": "recipe",
    "result": "ragknitting",
    "obsolete": true
  },
  {
    "type": "recipe",
    "result": "raguncraft",
    "obsolete": true
  },
  {
    "type": "recipe",
    "result": "rebreather_xlmod_existing",
    "obsolete": true
  },
  {
    "type": "recipe",
    "result": "rechargeable_battery",
    "obsolete": true
  },
  {
    "type": "recipe",
    "result": "ref_lighteruncraft",
    "obsolete": true
  },
  {
    "type": "recipe",
    "result": "reloaded_40mm_flechette",
    "obsolete": true
  },
  {
    "type": "recipe",
    "result": "reloaded_40mm_shot",
    "obsolete": true
  },
  {
    "type": "recipe",
    "result": "reloaded_shot_beanbag",
    "obsolete": true
  },
  {
    "type": "recipe",
    "result": "reloaded_shot_he",
    "obsolete": true
  },
  {
    "type": "recipe",
    "result": "reloaded_signal_flare",
    "obsolete": true
  },
  {
    "type": "recipe",
    "result": "restaurantmapuncraft",
    "obsolete": true
  },
  {
    "type": "recipe",
    "result": "ringuncraft",
    "obsolete": true
  },
  {
    "type": "recipe",
    "result": "roadmapuncraft",
    "obsolete": true
  },
  {
    "type": "recipe",
    "result": "robot_controls",
    "obsolete": true
  },
  {
    "type": "recipe",
    "result": "rope_6from_cloth",
    "obsolete": true
  },
  {
    "type": "recipe",
    "result": "rope_6from_string",
    "obsolete": true
  },
  {
    "type": "recipe",
    "result": "saiga_sawn",
    "obsolete": true
  },
  {
    "type": "recipe",
    "result": "saltfrom_salt_water",
    "obsolete": true
  },
  {
    "type": "recipe",
    "result": "scarf_fur_longmerge_scarves",
    "obsolete": true
  },
  {
    "type": "recipe",
    "result": "scarf_longknitting",
    "obsolete": true
  },
  {
    "type": "recipe",
    "result": "scarfknitting",
    "obsolete": true
  },
  {
    "type": "recipe",
    "result": "sf_watchuncraft",
    "obsolete": true
  },
  {
    "type": "recipe",
    "result": "shaft_metal",
    "obsolete": true
  },
  {
    "type": "recipe",
    "result": "shaft_plastic",
    "obsolete": true
  },
  {
    "type": "recipe",
    "result": "shaft_wood",
    "obsolete": true
  },
  {
    "type": "recipe",
    "result": "shaft_wood_heavy",
    "obsolete": true
  },
  {
    "type": "recipe",
    "result": "shelter_kitrepair",
    "obsolete": true
  },
  {
    "type": "recipe",
    "result": "shorts_denimfrom fabric",
    "obsolete": true
  },
  {
    "type": "recipe",
    "result": "shot_scrapbag",
    "obsolete": true
  },
  {
    "type": "recipe",
    "result": "shot_scrapslug",
    "obsolete": true
  },
  {
    "type": "recipe",
    "result": "shotgun_sawn",
    "obsolete": true
  },
  {
    "type": "recipe",
    "result": "silver_braceletuncraft",
    "obsolete": true
  },
  {
    "type": "recipe",
    "result": "silver_earuncraft",
    "obsolete": true
  },
  {
    "type": "recipe",
    "result": "silveruncraft",
    "obsolete": true
  },
  {
    "type": "recipe",
    "result": "sleeping_bag",
    "obsolete": true
  },
  {
    "type": "recipe",
    "result": "sleeping_bag_fur",
    "obsolete": true
  },
  {
    "type": "recipe",
    "result": "sleeveless_duster_furfrom_duster_fur",
    "obsolete": true
  },
  {
    "type": "recipe",
    "result": "sleeveless_duster_furfrom_fur",
    "obsolete": true
  },
  {
    "type": "recipe",
    "result": "sleeveless_duster_leatherfrom_duster_leather",
    "obsolete": true
  },
  {
    "type": "recipe",
    "result": "sleeveless_duster_leatherfrom_leather",
    "obsolete": true
  },
  {
    "type": "recipe",
    "result": "sleeveless_duster_survivorfrom_duster_survivor",
    "obsolete": true
  },
  {
    "type": "recipe",
    "result": "sleeveless_duster_survivorfrom_stuff",
    "obsolete": true
  },
  {
    "type": "recipe",
    "result": "sleeveless_dusterfrom_duster",
    "obsolete": true
  },
  {
    "type": "recipe",
    "result": "sleeveless_dusterfrom_rags",
    "obsolete": true
  },
  {
    "type": "recipe",
    "result": "sleeveless_trenchcoat_furfrom_fur",
    "obsolete": true
  },
  {
    "type": "recipe",
    "result": "sleeveless_trenchcoat_furfrom_trenchcoat_fur",
    "obsolete": true
  },
  {
    "type": "recipe",
    "result": "sleeveless_trenchcoat_leatherfrom_leather",
    "obsolete": true
  },
  {
    "type": "recipe",
    "result": "sleeveless_trenchcoat_leatherfrom_trenchcoat_leather",
    "obsolete": true
  },
  {
    "type": "recipe",
    "result": "sleeveless_trenchcoat_survivorfrom_stuff",
    "obsolete": true
  },
  {
    "type": "recipe",
    "result": "sleeveless_trenchcoat_survivorfrom_trenchcoat_survivor",
    "obsolete": true
  },
  {
    "type": "recipe",
    "result": "sleeveless_trenchcoatfrom_rags",
    "obsolete": true
  },
  {
    "type": "recipe",
    "result": "sleeveless_trenchcoatfrom_trenchcoat",
    "obsolete": true
  },
  {
    "type": "recipe",
    "result": "small_relicuncraft",
    "obsolete": true
  },
  {
    "type": "recipe",
    "result": "small_storage_battery",
    "obsolete": true
  },
  {
    "type": "recipe",
    "result": "snare_trigger",
    "obsolete": true
  },
  {
    "type": "recipe",
    "result": "socks_woolknitting",
    "obsolete": true
  },
  {
    "type": "recipe",
    "result": "spoonuncraft",
    "obsolete": true
  },
  {
    "type": "recipe",
    "result": "sporkuncraft",
    "obsolete": true
  },
  {
    "type": "recipe",
    "result": "stockings_tent_armsfrom_rags",
    "obsolete": true
  },
  {
    "type": "recipe",
    "result": "stockings_tent_armsfrom_stockings",
    "obsolete": true
  },
  {
    "type": "recipe",
    "result": "stockings_tent_legsfrom_rags",
    "obsolete": true
  },
  {
    "type": "recipe",
    "result": "stockings_tent_legsfrom_stockings",
    "obsolete": true
  },
  {
    "type": "recipe",
    "result": "straw_basketuncraft",
    "obsolete": true
  },
  {
    "type": "recipe",
    "result": "straw_dolluncraft",
    "obsolete": true
  },
  {
    "type": "recipe",
    "result": "straw_fedorauncraft",
    "obsolete": true
  },
  {
    "type": "recipe",
    "result": "straw_hatuncraft",
    "obsolete": true
  },
  {
    "type": "recipe",
    "result": "straw_sandalsuncraft",
    "obsolete": true
  },
  {
    "type": "recipe",
    "result": "strawberries_cooked",
    "obsolete": true
  },
  {
    "type": "recipe",
    "result": "sugarfrom_beets",
    "obsolete": true
  },
  {
    "type": "recipe",
    "result": "sugarfrom_sweet_water",
    "obsolete": true
  },
  {
    "type": "recipe",
    "result": "sugarfrom_sweets",
    "obsolete": true
  },
  {
    "type": "recipe",
    "result": "sugarfrom_wood",
    "obsolete": true
  },
  {
    "type": "recipe",
    "result": "survivormapuncraft",
    "obsolete": true
  },
  {
    "type": "recipe",
    "result": "survnoteuncraft",
    "obsolete": true
  },
  {
    "type": "recipe",
    "result": "sweaterknitting",
    "obsolete": true
  },
  {
    "type": "recipe",
    "result": "sword_forged",
    "obsolete": true
  },
  {
    "type": "recipe",
    "result": "talking_dolluncraft",
    "obsolete": true
  },
  {
    "type": "recipe",
    "result": "tank_topuncraft",
    "obsolete": true
  },
  {
    "type": "recipe",
    "result": "tanning_hidemodern",
    "obsolete": true
  },
  {
    "type": "recipe",
    "result": "tanning_peltmodern",
    "obsolete": true
  },
  {
    "type": "recipe",
    "result": "television",
    "obsolete": true
  },
  {
    "type": "recipe",
    "result": "thermal_outfitthermal_outfit_from_bits",
    "obsolete": true
  },
  {
    "type": "recipe",
    "result": "thermal_outfitthermal_outfit_from_scratch",
    "obsolete": true
  },
  {
    "type": "recipe",
    "result": "tieclipuncraft",
    "obsolete": true
  },
  {
    "type": "recipe",
    "result": "tin_plateuncraft",
    "obsolete": true
  },
  {
    "type": "recipe",
    "result": "toaster",
    "obsolete": true
  },
  {
    "type": "recipe",
    "result": "toolboxuncraft",
    "obsolete": true
  },
  {
    "type": "recipe",
    "result": "touristmapuncraft",
    "obsolete": true
  },
  {
    "type": "recipe",
    "result": "tshirtuncraft",
    "obsolete": true
  },
  {
    "type": "recipe",
    "result": "usb_driveuncraft",
    "obsolete": true
  },
  {
    "type": "recipe",
    "result": "v_table",
    "obsolete": true
  },
  {
    "type": "recipe",
    "result": "vac_sealeruncraft",
    "obsolete": true
  },
  {
    "type": "recipe",
    "result": "veh_tracker",
    "obsolete": true
  },
  {
    "type": "recipe",
    "result": "vest_leatherfrom_patches",
    "obsolete": true
  },
  {
    "type": "recipe",
    "result": "water_acidfrom electrolysis",
    "obsolete": true
  },
  {
    "type": "recipe",
    "result": "weeks_old_newspaperuncraft",
    "obsolete": true
  },
  {
    "type": "recipe",
    "result": "wool_hoodieknitting",
    "obsolete": true
  },
  {
    "type": "recipe",
    "result": "wool_suitknitting",
    "obsolete": true
  },
  {
    "type": "recipe",
    "result": "wristwatchuncraft",
    "obsolete": true
  },
  {
    "type": "recipe",
    "result": "bio_armor_head",
    "obsolete": true
  },
  {
    "type": "recipe",
    "result": "bio_armor_arms",
    "obsolete": true
  },
  {
    "type": "recipe",
    "result": "bio_armor_torso",
    "obsolete": true
  },
  {
    "type": "recipe",
    "result": "bio_armor_legs",
    "obsolete": true
  },
  {
    "type": "recipe",
    "result": "years_old_newspaperuncraft",
    "obsolete": true
  },
  {
    "type": "recipe",
    "result": "bio_reactoruncraft",
    "obsolete": true
  },
  {
    "type": "recipe",
    "result": "bio_plut_filteruncraft",
    "obsolete": true
  },
  {
    "type": "recipe",
    "result": "bio_reactor_upgradeuncraft",
    "obsolete": true
  },
  {
    "type": "recipe",
    "result": "bio_advreactoruncraft",
    "obsolete": true
  },
  {
    "type": "recipe",
    "result": "plut_slurry_dense",
    "obsolete": true
  },
  {
    "type": "recipe",
    "result": "plut_slurry",
    "obsolete": true
  },
  {
    "type": "recipe",
    "result": "smg_22",
    "obsolete": true
  },
  {
    "type": "recipe",
    "result": "smg_38",
    "obsolete": true
  },
  {
    "type": "recipe",
    "result": "smg_22_mag",
    "obsolete": true
  },
  {
    "type": "recipe",
    "result": "smg_38_mag",
    "obsolete": true
  },
  {
    "type": "recipe",
    "result": "magbandolier",
    "obsolete": true
  },
  {
    "type": "recipe",
    "result": "washcloth",
    "obsolete": true
  },
  {
    "type": "recipe",
    "result": "afs_rolling_pin",
    "obsolete": true
  },
  {
    "type": "recipe",
    "result": "afs_fried_donut_holes",
    "obsolete": true
  },
  {
    "type": "recipe",
    "result": "afs_cake",
    "obsolete": true
  },
  {
    "type": "recipe",
    "result": "makeshift_shovel",
    "obsolete": true
  },
  {
    "type": "recipe",
    "result": "leather_scraped",
    "obsolete": true
  },
  {
    "type": "recipe",
    "result": "tanned_hide_scraped",
    "obsolete": true
  },
  {
    "type": "recipe",
    "result": "matchbomb",
    "obsolete": true
  },
  {
    "type": "recipe",
    "result": "tool_black_powder_bomb",
    "obsolete": true
  },
  {
    "type": "recipe",
    "result": "tool_rdx_sand_bomb",
    "obsolete": true
  },
  {
    "type": "recipe",
<<<<<<< HEAD
    "result": "abzats",
=======
    "result": "pressure_cooker",
>>>>>>> 1e35a58b
    "obsolete": true
  }
]<|MERGE_RESOLUTION|>--- conflicted
+++ resolved
@@ -1918,11 +1918,12 @@
   },
   {
     "type": "recipe",
-<<<<<<< HEAD
+    "result": "pressure_cooker",
+    "obsolete": true
+  },
+  {
+    "type": "recipe",
     "result": "abzats",
-=======
-    "result": "pressure_cooker",
->>>>>>> 1e35a58b
     "obsolete": true
   }
 ]