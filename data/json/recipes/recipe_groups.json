--- conflicted
+++ resolved
@@ -15,23 +15,6 @@
     "name": "kitchen_recipes_1",
     "building_type": "COOK",
     "recipes": [
-<<<<<<< HEAD
-      { "id": "meat_cooked_npc", "description": " Cook: Meat, Cooked" },
-      { "id": "fish_cooked_npc", "description": " Cook: Fish, Cooked" },
-      { "id": "veggy_cooked_npc", "description": " Cook: Veggy, Cooked" },
-      { "id": "offal_cooked_npc", "description": " Cook: Offal, Cooked" }
-    ]
-  },
-  {
-    "type": "recipe_group",
-    "name": "faction_base_kitchen_2",
-    "building_type": "COOK",
-    "recipes": [
-      { "id": "boiled_egg_npc", "description": " Cook: Egg, Boiled" },
-      { "id": "starch_npc", "description": " Cook: Starch" },
-      { "id": "flatbread_npc", "description": " Cook: Flatbread" },
-      { "id": "veggy_wild_cooked_npc", "description": " Cook: Veggy, Cooked Wild" }
-=======
       { "id": "tinder", "description": " Craft: Tinder" },
       { "id": "meat_cooked", "description": " Cook: Meat, Cooked" },
       { "id": "fish_cooked", "description": " Cook: Fish, Cooked" },
@@ -40,7 +23,6 @@
       { "id": "starch", "description": " Cook: Starch" },
       { "id": "flatbread", "description": " Cook: Flatbread" },
       { "id": "veggy_wild_cooked", "description": " Cook: Veggy, Cooked Wild" }
->>>>>>> c33633ca
     ]
   },
   {
@@ -49,44 +31,6 @@
     "building_type": "COOK",
     "recipes": [
       { "id": "flour", "description": " Cook: Flour" },
-<<<<<<< HEAD
-      { "id": "salt_npc", "description": " Cook: Salt" },
-      { "id": "bread_npc", "description": " Cook: Bread" },
-      { "id": "fruit_leather_npc", "description": " Cook: Fruit Leather" }
-    ]
-  },
-  {
-    "type": "recipe_group",
-    "name": "faction_base_kitchen_4",
-    "building_type": "COOK",
-    "recipes": [
-      { "id": "jerky_npc", "description": " Cook: Meat Jerky" },
-      { "id": "mushroom_cooked_npc", "description": " Cook: Mushroom, Cooked" },
-      { "id": "lard_npc", "description": " Cook: Lard" },
-      { "id": "cornmeal_npc", "description": " Cook: Cornmeal" }
-    ]
-  },
-  {
-    "type": "recipe_group",
-    "name": "faction_base_kitchen_5",
-    "building_type": "COOK",
-    "recipes": [
-      { "id": "pie_meat_npc", "description": " Cook: Meat Pie" },
-      { "id": "meat_smoked_npc", "description": " Cook: Meat, Smoked" },
-      { "id": "pie_veggy_npc", "description": " Cook: Veggy Pie" },
-      { "id": "fish_smoked_npc", "description": " Cook: Fish, Smoked" }
-    ]
-  },
-  {
-    "type": "recipe_group",
-    "name": "faction_base_kitchen_6",
-    "building_type": "COOK",
-    "recipes": [
-      { "id": "sugar_npc", "description": " Cook: Sugar" },
-      { "id": "dry_mushroom_npc", "description": " Cook: Mushroom, Dried" },
-      { "id": "dry_fruit_npc", "description": " Cook: Fruit, Dehydrated" },
-      { "id": "sausage_npc", "description": " Cook: Sausage" }
-=======
       { "id": "salt", "description": " Cook: Salt" },
       { "id": "bread", "description": " Cook: Bread" },
       { "id": "fruit_leather", "description": " Cook: Fruit Leather" },
@@ -100,7 +44,6 @@
       { "id": "dry_fruit", "description": " Cook: Fruit, Dehydrated" },
       { "id": "sausage", "description": " Cook: Sausage" },
       { "id": "sausage_wasteland", "description": " Cook: Sausage, Wasteland" }
->>>>>>> c33633ca
     ]
   },
   {
@@ -108,23 +51,6 @@
     "name": "kitchen_recipes_3",
     "building_type": "COOK",
     "recipes": [
-<<<<<<< HEAD
-      { "id": "hardtack_npc", "description": " Cook: Hardtack" },
-      { "id": "sausage_wasteland_npc", "description": " Cook: Sausage, Wasteland" },
-      { "id": "veggy_pickled_jarred_npc", "description": " Cook: Veggy, Pickled" },
-      { "id": "cheese_hard_npc", "description": " Cook: Cheese, Hard" }
-    ]
-  },
-  {
-    "type": "recipe_group",
-    "name": "faction_base_kitchen_8",
-    "building_type": "COOK",
-    "recipes": [
-      { "id": "pemmican_npc", "description": " Cook: Pemmican" },
-      { "id": "veggy_aspic_npc", "description": " Cook: Veggy Aspic" },
-      { "id": "meat_canned_jarred_npc", "description": " Cook: Meat, Canned" },
-      { "id": "meat_aspic_npc", "description": " Cook: Meat Aspic" }
-=======
       { "id": "pie_meat", "description": " Cook: Meat Pie" },
       { "id": "pie_veggy", "description": " Cook: Veggy Pie" },
       { "id": "sugar", "description": " Cook: Sugar" },
@@ -135,23 +61,16 @@
       { "id": "veggy_aspic", "description": " Cook: Veggy Aspic" },
       { "id": "meat_canned_jarred", "description": " Cook: Meat, Canned" },
       { "id": "meat_aspic", "description": " Cook: Meat Aspic" }
->>>>>>> c33633ca
-    ]
-  },
-  {
-    "type": "recipe_group",
-<<<<<<< HEAD
-    "name": "faction_base_camp_9",
-    "building_type": "BASE",
-    "recipes": [ { "id": "pointy_stick", "description": " Craft: Pointy Sticks" } ]
-=======
+    ]
+  },
+  {
+    "type": "recipe_group",
     "name": "primitive_camp_recipes_1",
     "building_type": "BASE",
     "recipes": [
       { "id": "tinder", "description": " Craft: Tinder" },
       { "id": "pointy_stick", "description": " Craft: Pointy Sticks" }
     ]
->>>>>>> c33633ca
   },
   {
     "type": "recipe_group",
@@ -171,17 +90,12 @@
     "recipes": [
       { "id": "scrap_copper_npc", "description": " Craft: Copper, Scrap" },
       { "id": "charcoal_npc", "description": " Craft: Charcoal" },
-<<<<<<< HEAD
-      { "id": "spike_npc", "description": " Craft: Spike" },
-      { "id": "steel_chunk_npc", "description": " Craft: Steel, Chunk" }
-=======
       { "id": "spike", "description": " Craft: Spike" },
       { "id": "caltrops_glass", "description": " Craft: Glass Caltrops" },
       { "id": "steel_chunk", "description": " Craft: Steel, Chunk" },
       { "id": "crucible", "description": " Craft: Crucible" },
       { "id": "anvil", "description": " Craft: Anvil" },
       { "id": "steel_lump", "description": " Craft: Steel, Lump" }
->>>>>>> c33633ca
     ]
   },
   {
@@ -189,24 +103,6 @@
     "name": "blacksmith_recipes_2",
     "building_type": "SMITH",
     "recipes": [
-<<<<<<< HEAD
-      { "id": "copper_knife_npc", "description": " Craft: Knife, Copper" },
-      { "id": "sword_crude_npc", "description": " Craft: Sword, Crude" },
-      { "id": "pot_copper_npc", "description": " Craft: Pot, Copper" },
-      { "id": "anvil_npc", "description": " Craft: Anvil" },
-      { "id": "steel_lump_npc", "description": " Craft: Steel, Lump" }
-    ]
-  },
-  {
-    "type": "recipe_group",
-    "name": "faction_base_blacksmith_3",
-    "building_type": "SMITH",
-    "recipes": [
-      { "id": "bolt_steel_npc", "description": " Craft: Crossbow Bolt, Steel" },
-      { "id": "armor_scrapsuit_npc", "description": " Craft: Armor, Scrap Suit" },
-      { "id": "copper_ax_npc", "description": " Craft: Axe, Copper" },
-      { "id": "spear_copper_npc", "description": " Craft: Spear, Copper" }
-=======
       { "id": "copper_knife", "description": " Craft: Knife, Copper" },
       { "id": "sword_crude", "description": " Craft: Sword, Crude" },
       { "id": "pot_copper", "description": " Craft: Pot, Copper" },
@@ -214,7 +110,6 @@
       { "id": "armor_scrapsuit", "description": " Craft: Armor, Scrap Suit" },
       { "id": "copper_ax", "description": " Craft: Axe, Copper" },
       { "id": "spear_copper", "description": " Craft: Spear, Copper" }
->>>>>>> c33633ca
     ]
   },
   {
@@ -235,25 +130,6 @@
     "name": "blacksmith_recipes_4",
     "building_type": "SMITH",
     "recipes": [
-<<<<<<< HEAD
-      { "id": "blade_npc", "description": " Craft: Blade" },
-      { "id": "bearing_npc", "description": " Craft: Bearings" },
-      { "id": "caltrops_npc", "description": " Craft: Caltrops" },
-      { "id": "hand_drill_npc", "description": " Craft: Hand Drill" }
-    ]
-  },
-  {
-    "type": "recipe_group",
-    "name": "faction_base_blacksmith_6",
-    "building_type": "SMITH",
-    "recipes": [
-      { "id": "sheet_metal_npc", "description": " Craft: Sheet Metal" },
-      { "id": "chain_npc", "description": " Craft: Chain" },
-      { "id": "shovel_npc", "description": " Craft: Shovel" },
-      { "id": "rebar_npc", "description": " Craft: Rebar" },
-      { "id": "ring_npc", "description": " Craft: Golden Ring" },
-      { "id": "hammer_sledge_npc", "description": " Craft: Hammer, Sledge" }
-=======
       { "id": "blade", "description": " Craft: Blade" },
       { "id": "bearing", "description": " Craft: Bearings" },
       { "id": "caltrops", "description": " Craft: Caltrops" },
@@ -264,7 +140,6 @@
       { "id": "rebar", "description": " Craft: Rebar" },
       { "id": "ring", "description": " Craft: Golden Ring" },
       { "id": "hammer_sledge", "description": " Craft: Hammer, Sledge" }
->>>>>>> c33633ca
     ]
   },
   {
@@ -272,27 +147,6 @@
     "name": "blacksmith_recipes_5",
     "building_type": "SMITH",
     "recipes": [
-<<<<<<< HEAD
-      { "id": "knife_combat_npc", "description": " Craft: Knife, Combat" },
-      { "id": "spear_steel_npc", "description": " Craft: Spear, Steel" },
-      { "id": "machete_npc", "description": " Craft: Machete" },
-      { "id": "pipe_npc", "description": " Craft: Pipe" },
-      { "id": "screwdriver_npc", "description": " Craft: Screwdriver" },
-      { "id": "throwing_axe_npc", "description": " Craft: Axe, Throwing" }
-    ]
-  },
-  {
-    "type": "recipe_group",
-    "name": "faction_base_blacksmith_8",
-    "building_type": "SMITH",
-    "recipes": [
-      { "id": "wrench_npc", "description": " Craft: Wrench" },
-      { "id": "hatchet_npc", "description": " Craft: Hatchet" },
-      { "id": "throwing_knife_npc", "description": " Craft: Knife, Throwing" },
-      { "id": "crowbar_npc", "description": " Craft: Crowbar" },
-      { "id": "pot_npc", "description": " Craft: Pot" },
-      { "id": "hoe_npc", "description": " Craft: Hoe" }
-=======
       { "id": "knife_combat", "description": " Craft: Knife, Combat" },
       { "id": "spear_steel", "description": " Craft: Spear, Steel" },
       { "id": "machete", "description": " Craft: Machete" },
@@ -305,7 +159,6 @@
       { "id": "crowbar", "description": " Craft: Crowbar" },
       { "id": "pot", "description": " Craft: Pot" },
       { "id": "hoe", "description": " Craft: Hoe" }
->>>>>>> c33633ca
     ]
   },
   {
@@ -313,39 +166,6 @@
     "name": "blacksmith_recipes_6",
     "building_type": "SMITH",
     "recipes": [
-<<<<<<< HEAD
-      { "id": "pliers_npc", "description": " Craft: Pliers" },
-      { "id": "halberd_npc", "description": " Craft: Halberd" },
-      { "id": "cuirass_lightplate_npc", "description": " Craft: Armor, Cuirass" },
-      { "id": "pockknife_npc", "description": " Craft: Knife, Pocket" },
-      { "id": "warhammer_npc", "description": " Craft: Hammer, War" },
-      { "id": "helmet_plate_npc", "description": " Craft: Helm, Great" }
-    ]
-  },
-  {
-    "type": "recipe_group",
-    "name": "faction_base_blacksmith_10",
-    "building_type": "SMITH",
-    "recipes": [
-      { "id": "armor_lightplate_npc", "description": " Craft: Armor, Plate" },
-      { "id": "broadsword_npc", "description": " Craft: Sword, Broadsword" },
-      { "id": "scimitar_npc", "description": " Craft: Sword, Scimitar" },
-      { "id": "fire_ax_npc", "description": " Craft: Axe, Fire" },
-      { "id": "hacksaw_npc", "description": " Craft: Hacksaw" },
-      { "id": "saw_npc", "description": " Craft: Woodsaw" }
-    ]
-  },
-  {
-    "type": "recipe_group",
-    "name": "faction_base_blacksmith_11",
-    "building_type": "SMITH",
-    "recipes": [
-      { "id": "pike_npc", "description": " Craft: Spear, Awl Pike" },
-      { "id": "rapier_npc", "description": " Craft: Sword, Rapier" },
-      { "id": "halligan_npc", "description": " Craft: Halligan Bar" },
-      { "id": "zweihander_npc", "description": " Craft: Sword, Zweihander" },
-      { "id": "pickaxe_npc", "description": " Craft: Pickaxe" }
-=======
       { "id": "pliers", "description": " Craft: Pliers" },
       { "id": "halberd", "description": " Craft: Halberd" },
       { "id": "cuirass_lightplate", "description": " Craft: Armor, Cuirass" },
@@ -363,7 +183,6 @@
       { "id": "halligan", "description": " Craft: Halligan Bar" },
       { "id": "zweihander", "description": " Craft: Sword, Zweihander" },
       { "id": "pickaxe", "description": " Craft: Pickaxe" }
->>>>>>> c33633ca
     ]
   },
   {
