[
  {
    "result": "bead_bracelet",
    "type": "uncraft",
    "activity_level": "NO_EXERCISE",
    "time": "6 s",
    "qualities": [ { "id": "CUT", "level": 1 } ],
    "components": [ [ [ "wooden_bead", 10 ] ] ]
  },
  {
    "result": "bead_ear",
    "type": "uncraft",
    "activity_level": "LIGHT_EXERCISE",
    "time": "2 s",
    "qualities": [ { "id": "HAMMER", "level": 1 } ],
    "components": [ [ [ "splinter", 1 ] ] ]
  },
  {
    "result": "bead_necklace",
    "type": "uncraft",
    "activity_level": "NO_EXERCISE",
    "time": "12 s",
    "qualities": [ { "id": "CUT", "level": 1 } ],
    "components": [ [ [ "wooden_bead", 30 ] ] ]
  },
  {
    "type": "uncraft",
    "activity_level": "LIGHT_EXERCISE",
    "result": "bottle_opener",
    "time": "12 s",
    "qualities": [ { "id": "HAMMER", "level": 1 } ],
    "components": [ [ [ "scrap", 1 ] ] ]
  },
  {
    "result": "bracelet_friendship",
    "type": "uncraft",
    "activity_level": "LIGHT_EXERCISE",
    "time": "6 s",
    "qualities": [ { "id": "HAMMER", "level": 1 } ],
    "components": [ [ [ "splinter", 1 ] ], [ [ "plastic_chunk", 1 ] ] ]
  },
  {
    "result": "shears",
    "type": "uncraft",
    "activity_level": "MODERATE_EXERCISE",
    "time": "1 m",
    "qualities": [ { "id": "SAW_M", "level": 1 } ],
    "components": [ [ [ "scrap", 3 ] ], [ [ "plastic_chunk", 1 ] ] ]
  },
  {
    "result": "forged_shears",
    "type": "uncraft",
    "activity_level": "MODERATE_EXERCISE",
    "time": "1 m",
    "qualities": [ { "id": "SAW_M", "level": 1 } ],
    "components": [ [ [ "scrap", 5 ] ] ]
  },
  {
    "result": "elec_shears",
    "type": "uncraft",
    "activity_level": "MODERATE_EXERCISE",
    "time": "2 m",
    "qualities": [ { "id": "SAW_M", "level": 1 } ],
    "components": [ [ [ "scrap", 3 ] ], [ [ "plastic_chunk", 1 ] ], [ [ "e_scrap", 1 ] ], [ [ "motor_micro", 1 ] ] ]
  },
  {
    "result": "bronze_medal",
    "type": "uncraft",
    "activity_level": "LIGHT_EXERCISE",
    "time": "30 s",
    "qualities": [ { "id": "HAMMER", "level": 1 } ],
    "components": [ [ [ "scrap", 1 ] ] ]
  },
  {
    "type": "uncraft",
    "activity_level": "LIGHT_EXERCISE",
    "result": "can_opener",
    "time": "30 s",
    "qualities": [ { "id": "HAMMER", "level": 1 } ],
    "components": [ [ [ "scrap", 3 ] ] ]
  },
  {
    "type": "uncraft",
    "activity_level": "LIGHT_EXERCISE",
    "result": "carving_fork",
    "time": "30 s",
    "qualities": [ { "id": "HAMMER", "level": 1 } ],
    "components": [ [ [ "scrap", 3 ] ] ]
  },
  {
    "result": "colander_steel",
    "type": "uncraft",
    "activity_level": "LIGHT_EXERCISE",
    "time": "1 m",
    "qualities": [ { "id": "HAMMER", "level": 1 } ],
    "components": [ [ [ "scrap", 6 ] ] ]
  },
  {
    "result": "copper_hairpin",
    "type": "uncraft",
    "activity_level": "LIGHT_EXERCISE",
    "time": "12 s",
    "qualities": [ { "id": "HAMMER", "level": 1 } ],
    "components": [ [ [ "copper", 3 ] ] ]
  },
  {
    "result": "copper_locket",
    "type": "uncraft",
    "activity_level": "LIGHT_EXERCISE",
    "time": "12 s",
    "qualities": [ { "id": "HAMMER", "level": 1 } ],
    "components": [ [ [ "copper", 4 ] ] ]
  },
  {
    "result": "copper_necklace",
    "type": "uncraft",
    "activity_level": "LIGHT_EXERCISE",
    "time": "12 s",
    "qualities": [ { "id": "HAMMER", "level": 1 } ],
    "components": [ [ [ "copper", 4 ] ] ]
  },
  {
    "result": "copper_pan",
    "type": "uncraft",
    "activity_level": "MODERATE_EXERCISE",
    "skill_used": "fabrication",
    "difficulty": 1,
    "time": "2 m",
    "qualities": [ { "id": "HAMMER", "level": 1 } ],
    "components": [ [ [ "scrap_copper", 12 ] ], [ [ "scrap", 3 ] ] ]
  },
  {
    "result": "copper_ring",
    "type": "uncraft",
    "activity_level": "LIGHT_EXERCISE",
    "time": "12 s",
    "qualities": [ { "id": "HAMMER", "level": 1 } ],
    "components": [ [ [ "copper", 3 ] ] ]
  },
  {
    "type": "uncraft",
    "activity_level": "LIGHT_EXERCISE",
    "result": "corkscrew",
    "time": "6 s",
    "qualities": [ { "id": "HAMMER", "level": 1 } ],
    "components": [ [ [ "scrap", 1 ] ] ]
  },
  {
    "result": "cufflinks",
    "type": "uncraft",
    "activity_level": "LIGHT_EXERCISE",
    "time": "12 s",
    "qualities": [ { "id": "HAMMER", "level": 1 } ],
    "components": [ [ [ "silver_small", 3 ] ] ]
  },
  {
    "result": "cufflinks_intricate",
    "type": "uncraft",
    "activity_level": "LIGHT_EXERCISE",
    "time": "12 s",
    "qualities": [ { "id": "HAMMER", "level": 1 } ],
    "components": [ [ [ "silver_small", 2 ] ], [ [ "gold_small", 2 ] ] ]
  },
  {
    "result": "ear_spool",
    "type": "uncraft",
    "activity_level": "LIGHT_EXERCISE",
    "time": "6 s",
    "qualities": [ { "id": "CUT", "level": 2 } ],
    "components": [ [ [ "plastic_chunk", 1 ] ] ]
  },
  {
    "result": "gold_hairpin",
    "type": "uncraft",
    "activity_level": "LIGHT_EXERCISE",
    "time": "6 s",
    "qualities": [ { "id": "HAMMER", "level": 1 } ],
    "components": [ [ [ "gold_small", 3 ] ] ]
  },
  {
    "result": "gold_locket",
    "type": "uncraft",
    "activity_level": "LIGHT_EXERCISE",
    "time": "12 s",
    "qualities": [ { "id": "HAMMER", "level": 1 } ],
    "components": [ [ [ "gold_small", 4 ] ] ]
  },
  {
    "result": "gold_medal",
    "type": "uncraft",
    "activity_level": "LIGHT_EXERCISE",
    "time": "30 s",
    "qualities": [ { "id": "HAMMER", "level": 1 } ],
    "components": [ [ [ "gold_small", 3 ] ] ]
  },
  {
    "result": "gold_necklace",
    "type": "uncraft",
    "activity_level": "LIGHT_EXERCISE",
    "time": "12 s",
    "qualities": [ { "id": "HAMMER", "level": 1 } ],
    "components": [ [ [ "gold_small", 3 ] ] ]
  },
  {
    "result": "silver_watch",
    "type": "uncraft",
    "activity_level": "LIGHT_EXERCISE",
    "time": "30 s",
    "qualities": [ { "id": "HAMMER", "level": 1 } ],
    "components": [ [ [ "silver_small", 12 ] ], [ [ "clockworks", 1 ] ] ]
  },
  {
    "result": "holy_symbol_wood",
    "type": "uncraft",
    "time": "6 s",
    "activity_level": "LIGHT_EXERCISE",
    "qualities": [ { "id": "HAMMER", "level": 1 } ],
    "components": [ [ [ "splinter", 1 ] ] ]
  },
  {
    "result": "ring_engagement",
    "type": "uncraft",
    "activity_level": "LIGHT_EXERCISE",
    "time": "1 m",
    "qualities": [ { "id": "HAMMER", "level": 1 } ],
    "components": [ [ [ "gold_small", 3 ] ], [ [ "diamond", 1 ] ] ]
  },
  {
    "result": "ring_purity",
    "type": "uncraft",
    "activity_level": "LIGHT_EXERCISE",
    "time": "30 s",
    "qualities": [ { "id": "HAMMER", "level": 1 } ],
    "components": [ [ [ "silver_small", 3 ] ] ]
  },
  {
    "result": "ring_signet",
    "type": "uncraft",
    "activity_level": "LIGHT_EXERCISE",
    "time": "30 s",
    "qualities": [ { "id": "HAMMER", "level": 1 } ],
    "components": [ [ [ "gold_small", 2 ] ], [ [ "silver_small", 2 ] ] ]
  },
  {
    "result": "ring_wedding",
    "type": "uncraft",
    "activity_level": "LIGHT_EXERCISE",
    "time": "1 m",
    "qualities": [ { "id": "HAMMER", "level": 1 } ],
    "components": [ [ [ "gold_small", 2 ] ], [ [ "diamond", 2 ] ] ]
  },
  {
    "result": "silver_hairpin",
    "type": "uncraft",
    "activity_level": "LIGHT_EXERCISE",
    "time": "6 s",
    "qualities": [ { "id": "HAMMER", "level": 1 } ],
    "components": [ [ [ "silver_small", 3 ] ] ]
  },
  {
    "result": "silver_medal",
    "type": "uncraft",
    "activity_level": "LIGHT_EXERCISE",
    "time": "12 s",
    "qualities": [ { "id": "HAMMER", "level": 1 } ],
    "components": [ [ [ "silver_small", 3 ] ] ]
  },
  {
    "result": "silver_ring",
    "type": "uncraft",
    "activity_level": "LIGHT_EXERCISE",
    "time": "12 s",
    "qualities": [ { "id": "HAMMER", "level": 1 } ],
    "components": [ [ [ "silver_small", 3 ] ] ]
  },
  {
    "result": "garnet_silver_ring",
    "type": "uncraft",
    "activity_level": "LIGHT_EXERCISE",
    "time": "1 m",
    "qualities": [ { "id": "HAMMER", "level": 1 } ],
    "components": [ [ [ "silver_small", 2 ] ], [ [ "garnet", 1 ] ] ]
  },
  {
    "result": "amethyst_silver_ring",
    "type": "uncraft",
    "activity_level": "LIGHT_EXERCISE",
    "time": "1 m",
    "qualities": [ { "id": "HAMMER", "level": 1 } ],
    "components": [ [ [ "silver_small", 2 ] ], [ [ "amethyst", 1 ] ] ]
  },
  {
    "result": "aquamarine_silver_ring",
    "type": "uncraft",
    "activity_level": "LIGHT_EXERCISE",
    "time": "1 m",
    "qualities": [ { "id": "HAMMER", "level": 1 } ],
    "components": [ [ [ "silver_small", 2 ] ], [ [ "aquamarine", 1 ] ] ]
  },
  {
    "result": "emerald_silver_ring",
    "type": "uncraft",
    "activity_level": "LIGHT_EXERCISE",
    "time": "1 m",
    "qualities": [ { "id": "HAMMER", "level": 1 } ],
    "components": [ [ [ "silver_small", 2 ] ], [ [ "emerald", 1 ] ] ]
  },
  {
    "result": "alexandrite_silver_ring",
    "type": "uncraft",
    "activity_level": "LIGHT_EXERCISE",
    "time": "1 m",
    "qualities": [ { "id": "HAMMER", "level": 1 } ],
    "components": [ [ [ "silver_small", 2 ] ], [ [ "alexandrite", 1 ] ] ]
  },
  {
    "result": "ruby_silver_ring",
    "type": "uncraft",
    "activity_level": "LIGHT_EXERCISE",
    "time": "1 m",
    "qualities": [ { "id": "HAMMER", "level": 1 } ],
    "components": [ [ [ "silver_small", 2 ] ], [ [ "ruby", 1 ] ] ]
  },
  {
    "result": "peridot_silver_ring",
    "type": "uncraft",
    "activity_level": "LIGHT_EXERCISE",
    "time": "1 m",
    "qualities": [ { "id": "HAMMER", "level": 1 } ],
    "components": [ [ [ "silver_small", 2 ] ], [ [ "peridot", 1 ] ] ]
  },
  {
    "result": "sapphire_silver_ring",
    "type": "uncraft",
    "activity_level": "LIGHT_EXERCISE",
    "time": "1 m",
    "qualities": [ { "id": "HAMMER", "level": 1 } ],
    "components": [ [ [ "silver_small", 2 ] ], [ [ "sapphire", 1 ] ] ]
  },
  {
    "result": "tourmaline_silver_ring",
    "type": "uncraft",
    "activity_level": "LIGHT_EXERCISE",
    "time": "1 m",
    "qualities": [ { "id": "HAMMER", "level": 1 } ],
    "components": [ [ [ "silver_small", 2 ] ], [ [ "tourmaline", 1 ] ] ]
  },
  {
    "result": "citrine_silver_ring",
    "type": "uncraft",
    "activity_level": "LIGHT_EXERCISE",
    "time": "1 m",
    "qualities": [ { "id": "HAMMER", "level": 1 } ],
    "components": [ [ [ "silver_small", 2 ] ], [ [ "citrine", 1 ] ] ]
  },
  {
    "result": "blue_topaz_silver_ring",
    "type": "uncraft",
    "activity_level": "LIGHT_EXERCISE",
    "time": "1 m",
    "qualities": [ { "id": "HAMMER", "level": 1 } ],
    "components": [ [ [ "silver_small", 2 ] ], [ [ "blue_topaz", 1 ] ] ]
  },
  {
    "result": "opal_silver_ring",
    "type": "uncraft",
    "activity_level": "LIGHT_EXERCISE",
    "time": "1 m",
    "qualities": [ { "id": "HAMMER", "level": 1 } ],
    "components": [ [ [ "silver_small", 2 ] ], [ [ "opal", 1 ] ] ]
  },
  {
    "result": "pearl_silver_ring",
    "type": "uncraft",
    "activity_level": "LIGHT_EXERCISE",
    "time": "1 m",
    "qualities": [ { "id": "HAMMER", "level": 1 } ],
    "components": [ [ [ "silver_small", 2 ] ], [ [ "pearl", 1 ] ] ]
  },
  {
    "result": "onyx_silver_ring",
    "type": "uncraft",
    "activity_level": "LIGHT_EXERCISE",
    "time": "1 m",
    "qualities": [ { "id": "HAMMER", "level": 1 } ],
    "components": [ [ [ "silver_small", 2 ] ], [ [ "onyx", 1 ] ] ]
  },
  {
    "result": "diamond_silver_ring",
    "type": "uncraft",
    "activity_level": "LIGHT_EXERCISE",
    "time": "1 m",
    "qualities": [ { "id": "HAMMER", "level": 1 } ],
    "components": [ [ [ "silver_small", 2 ] ], [ [ "diamond", 1 ] ] ]
  },
  {
    "type": "uncraft",
    "activity_level": "LIGHT_EXERCISE",
    "result": "ladle",
    "time": "12 s",
    "qualities": [ { "id": "HAMMER", "level": 1 } ],
    "components": [ [ [ "scrap", 3 ] ] ]
  },
  {
    "result": "leather_collar",
    "type": "uncraft",
    "time": "12 s",
    "activity_level": "NO_EXERCISE",
    "qualities": [ { "id": "CUT", "level": 2 } ],
    "components": [ [ [ "leather", 1 ] ] ]
  },
  {
    "result": "jacket_leather",
    "type": "uncraft",
    "time": "10 m",
    "activity_level": "LIGHT_EXERCISE",
    "qualities": [ { "id": "CUT", "level": 2 } ],
    "components": [ [ [ "leather", 18 ] ], [ [ "zipper_long_plastic", 1 ] ] ]
  },
  {
    "result": "rad_badge",
    "type": "uncraft",
    "activity_level": "LIGHT_EXERCISE",
    "time": "12 s",
    "qualities": [ { "id": "CUT", "level": 2 } ],
    "components": [ [ [ "plastic_chunk", 1 ] ] ]
  },
  {
    "result": "badge_doctor",
    "type": "uncraft",
    "activity_level": "LIGHT_EXERCISE",
    "time": "12 s",
    "qualities": [ { "id": "CUT", "level": 2 } ],
    "components": [ [ [ "plastic_chunk", 1 ] ] ]
  },
  {
    "result": "badge_foodkid",
    "type": "uncraft",
    "activity_level": "LIGHT_EXERCISE",
    "time": "12 s",
    "qualities": [ { "id": "CUT", "level": 2 } ],
    "components": [ [ [ "plastic_chunk", 1 ] ] ]
  },
  {
    "result": "fur_cat_ears",
    "type": "uncraft",
    "time": "1 m",
    "activity_level": "NO_EXERCISE",
    "qualities": [ { "id": "CUT", "level": 2 } ],
    "components": [ [ [ "fur", 1 ] ], [ [ "plastic_chunk", 1 ] ] ]
  },
  {
    "result": "faux_fur_cat_ears",
    "type": "uncraft",
    "time": "1 m",
    "activity_level": "NO_EXERCISE",
    "qualities": [ { "id": "CUT", "level": 2 } ],
    "components": [ [ [ "faux_fur", 1 ] ] ]
  },
  {
    "result": "fur_cat_tail",
    "type": "uncraft",
    "time": "2 m",
    "activity_level": "NO_EXERCISE",
    "qualities": [ { "id": "CUT", "level": 2 } ],
    "components": [ [ [ "fur", 1 ] ], [ [ "plastic_chunk", 1 ] ] ]
  },
  {
    "result": "faux_fur_cat_tail",
    "type": "uncraft",
    "time": "2 m",
    "activity_level": "NO_EXERCISE",
    "qualities": [ { "id": "CUT", "level": 2 } ],
    "components": [ [ [ "faux_fur", 1 ] ] ]
  },
  {
    "result": "fur_collar",
    "type": "uncraft",
    "time": "1 m",
    "activity_level": "NO_EXERCISE",
    "qualities": [ { "id": "CUT", "level": 2 } ],
    "components": [ [ [ "fur", 1 ] ] ]
  },
  {
    "result": "faux_fur_collar",
    "type": "uncraft",
    "time": "1 m",
    "activity_level": "NO_EXERCISE",
    "qualities": [ { "id": "CUT", "level": 2 } ],
    "components": [ [ [ "faux_fur", 1 ] ] ]
  },
  {
    "result": "gartersheath1",
    "type": "uncraft",
    "time": "20 s",
    "activity_level": "NO_EXERCISE",
    "qualities": [ { "id": "CUT", "level": 2 } ],
    "components": [ [ [ "nylon", 1 ] ], [ [ "plastic_chunk", 1 ] ] ]
  },
  {
    "result": "gartersheath2",
    "type": "uncraft",
    "time": "30 s",
    "activity_level": "NO_EXERCISE",
    "qualities": [ { "id": "CUT", "level": 2 } ],
    "components": [ [ [ "nylon", 2 ] ], [ [ "plastic_chunk", 2 ] ] ]
  },
  {
    "result": "leather_belt",
    "type": "uncraft",
    "time": "1 m",
    "activity_level": "NO_EXERCISE",
    "qualities": [ { "id": "CUT", "level": 2 } ],
    "components": [ [ [ "leather", 1 ] ], [ [ "buckle_steel", 1 ] ] ]
  },
  {
    "result": "leather_cat_ears",
    "type": "uncraft",
    "time": "1 m",
    "activity_level": "NO_EXERCISE",
    "qualities": [ { "id": "CUT", "level": 2 } ],
    "components": [ [ [ "leather", 1 ] ] ]
  },
  {
    "result": "leather_cat_tail",
    "type": "uncraft",
    "time": "2 m",
    "activity_level": "NO_EXERCISE",
    "qualities": [ { "id": "CUT", "level": 2 } ],
    "components": [ [ [ "leather", 1 ] ] ]
  },
  {
    "result": "alarmclock",
    "type": "uncraft",
    "activity_level": "LIGHT_EXERCISE",
    "time": "30 s",
    "qualities": [ { "id": "SCREW", "level": 1 } ],
    "components": [ [ [ "scrap_aluminum", 4 ] ], [ [ "clockworks", 2 ] ] ]
  },
  {
    "result": "badge_cybercop",
    "type": "uncraft",
    "activity_level": "LIGHT_EXERCISE",
    "time": "12 s",
    "qualities": [ { "id": "HAMMER", "level": 1 } ],
    "components": [ [ [ "silver_small", 20 ] ] ]
  },
  {
    "result": "badge_deputy",
    "type": "uncraft",
    "activity_level": "LIGHT_EXERCISE",
    "time": "12 s",
    "qualities": [ { "id": "HAMMER", "level": 1 } ],
    "components": [ [ [ "silver_small", 20 ] ] ]
  },
  {
    "result": "badge_detective",
    "type": "uncraft",
    "activity_level": "LIGHT_EXERCISE",
    "time": "12 s",
    "qualities": [ { "id": "HAMMER", "level": 1 } ],
    "components": [ [ [ "gold_small", 20 ] ] ]
  },
  {
    "result": "badge_marshal",
    "type": "uncraft",
    "activity_level": "LIGHT_EXERCISE",
    "time": "12 s",
    "qualities": [ { "id": "HAMMER", "level": 1 } ],
    "components": [ [ [ "silver_small", 20 ] ] ]
  },
  {
    "result": "badge_swat",
    "type": "uncraft",
    "activity_level": "LIGHT_EXERCISE",
    "time": "12 s",
    "qualities": [ { "id": "HAMMER", "level": 1 } ],
    "components": [ [ [ "silver_small", 20 ] ] ]
  },
  {
    "result": "battery_car",
    "type": "uncraft",
    "activity_level": "LIGHT_EXERCISE",
    "time": "5 m",
    "qualities": [ { "id": "CUT", "level": 2 } ],
    "components": [ [ [ "chem_sulphuric_acid", 13 ] ], [ [ "lead", 2247 ] ], [ [ "plastic_chunk", 3 ] ] ]
  },
  {
    "result": "battery_motorbike",
    "type": "uncraft",
    "activity_level": "LIGHT_EXERCISE",
    "time": "5 m",
    "qualities": [ { "id": "CUT", "level": 2 } ],
    "components": [ [ [ "chem_sulphuric_acid", 3 ] ], [ [ "lead", 499 ] ], [ [ "plastic_chunk", 2 ] ] ]
  },
  {
    "result": "battery_motorbike_small",
    "type": "uncraft",
    "activity_level": "LIGHT_EXERCISE",
    "time": "5 m",
    "qualities": [ { "id": "CUT", "level": 2 } ],
    "components": [ [ [ "chem_sulphuric_acid", 1 ] ], [ [ "lead", 187 ] ], [ [ "plastic_chunk", 1 ] ] ]
  },
  {
    "result": "bindle",
    "type": "uncraft",
    "activity_level": "LIGHT_EXERCISE",
    "time": "6 s",
    "components": [ [ [ "cotton_patchwork", 4 ] ], [ [ "stick", 1 ] ] ],
    "flags": [ "BLIND_HARD" ]
  },
  {
    "result": "binoculars",
    "type": "uncraft",
    "activity_level": "LIGHT_EXERCISE",
    "time": "1 m 30 s",
    "qualities": [ { "id": "SCREW", "level": 1 } ],
    "components": [ [ [ "lens", 2 ] ], [ [ "plastic_chunk", 2 ] ], [ [ "scrap", 1 ] ] ]
  },
  {
    "result": "bio_blood_filter",
    "type": "uncraft",
    "activity_level": "LIGHT_EXERCISE",
    "skill_used": "electronics",
    "difficulty": 7,
    "skills_required": [ "firstaid", 5 ],
    "time": "50 m",
    "using": [ [ "soldering_standard", 20 ] ],
    "qualities": [ { "id": "SCREW", "level": 1 } ],
    "components": [ [ [ "burnt_out_bionic", 1 ] ] ]
  },
  {
    "result": "bio_digestion",
    "type": "uncraft",
    "activity_level": "LIGHT_EXERCISE",
    "skill_used": "electronics",
    "difficulty": 7,
    "skills_required": [ "firstaid", 5 ],
    "time": "50 m",
    "using": [ [ "soldering_standard", 20 ] ],
    "qualities": [ { "id": "SCREW", "level": 1 } ],
    "components": [ [ [ "burnt_out_bionic", 1 ] ] ]
  },
  {
    "result": "bio_face_mask",
    "type": "uncraft",
    "activity_level": "LIGHT_EXERCISE",
    "skill_used": "electronics",
    "difficulty": 7,
    "skills_required": [ "firstaid", 5 ],
    "time": "50 m",
    "using": [ [ "soldering_standard", 20 ] ],
    "qualities": [ { "id": "SCREW", "level": 1 } ],
    "components": [ [ [ "burnt_out_bionic", 1 ] ] ]
  },
  {
    "result": "bio_ground_sonar",
    "type": "uncraft",
    "activity_level": "LIGHT_EXERCISE",
    "skill_used": "electronics",
    "difficulty": 7,
    "skills_required": [ "firstaid", 5 ],
    "time": "50 m",
    "using": [ [ "soldering_standard", 20 ] ],
    "qualities": [ { "id": "SCREW", "level": 1 } ],
    "components": [ [ [ "burnt_out_bionic", 1 ] ] ]
  },
  {
    "result": "bio_metabolics",
    "type": "uncraft",
    "activity_level": "LIGHT_EXERCISE",
    "skill_used": "electronics",
    "difficulty": 7,
    "skills_required": [ "firstaid", 5 ],
    "time": "50 m",
    "using": [ [ "soldering_standard", 20 ] ],
    "qualities": [ { "id": "SCREW", "level": 1 } ],
    "components": [ [ [ "burnt_out_bionic", 1 ] ] ]
  },
  {
    "result": "bio_nanobots",
    "type": "uncraft",
    "activity_level": "LIGHT_EXERCISE",
    "skill_used": "electronics",
    "difficulty": 7,
    "skills_required": [ "firstaid", 5 ],
    "time": "50 m",
    "using": [ [ "soldering_standard", 20 ] ],
    "qualities": [ { "id": "SCREW", "level": 1 } ],
    "components": [ [ [ "burnt_out_bionic", 1 ] ] ]
  },
  {
    "result": "bio_recycler",
    "type": "uncraft",
    "activity_level": "LIGHT_EXERCISE",
    "skill_used": "electronics",
    "difficulty": 7,
    "skills_required": [ "firstaid", 5 ],
    "time": "50 m",
    "using": [ [ "soldering_standard", 20 ] ],
    "qualities": [ { "id": "SCREW", "level": 1 } ],
    "components": [ [ [ "burnt_out_bionic", 1 ] ] ]
  },
  {
    "result": "bikini_bottom",
    "type": "uncraft",
    "time": "1 m",
    "activity_level": "NO_EXERCISE",
    "qualities": [ { "id": "CUT_FINE", "level": 1 } ],
    "components": [ [ [ "sheet_lycra", 1 ] ], [ [ "thread_nomex", 5 ] ] ]
  },
  {
    "result": "bikini_top",
    "type": "uncraft",
    "time": "2 m",
    "activity_level": "NO_EXERCISE",
    "qualities": [ { "id": "CUT_FINE", "level": 1 } ],
    "components": [ [ [ "sheet_lycra", 1 ] ], [ [ "thread_nomex", 5 ] ], [ [ "thread", 10 ] ] ]
  },
  {
    "result": "bikini_top_fur",
    "type": "uncraft",
    "time": "20 s",
    "activity_level": "NO_EXERCISE",
    "qualities": [ { "id": "CUT_FINE", "level": 1 } ],
    "components": [ [ [ "fur", 1 ] ] ]
  },
  {
    "result": "bikini_top_leather",
    "type": "uncraft",
    "time": "20 s",
    "activity_level": "NO_EXERCISE",
    "qualities": [ { "id": "CUT_FINE", "level": 1 } ],
    "components": [ [ [ "leather", 1 ] ] ]
  },
  {
    "result": "blade",
    "type": "uncraft",
    "activity_level": "MODERATE_EXERCISE",
    "time": "1 m 30 s",
    "qualities": [ { "id": "HAMMER", "level": 1 } ],
    "components": [ [ [ "scrap", 3 ] ] ]
  },
  {
    "result": "boots_steel",
    "type": "uncraft",
    "activity_level": "LIGHT_EXERCISE",
    "skill_used": "tailor",
    "time": "3 m",
    "qualities": [ { "id": "CUT", "level": 2 } ],
    "components": [ [ [ "leather", 8 ] ], [ [ "scrap", 2 ] ], [ [ "sole_rubber", 2 ] ] ]
  },
  {
    "result": "sneakers_steel",
    "type": "uncraft",
    "activity_level": "LIGHT_EXERCISE",
    "skill_used": "tailor",
    "time": "4 m",
    "qualities": [ { "id": "CUT", "level": 2 } ],
    "components": [
      [ [ "leather", 2 ] ],
      [ [ "plastic_chunk", 2 ] ],
      [ [ "cotton_patchwork", 3 ] ],
      [ [ "scrap", 2 ] ],
      [ [ "sole_rubber", 2 ] ]
    ]
  },
  {
    "result": "box_cigarette",
    "type": "uncraft",
    "activity_level": "LIGHT_EXERCISE",
    "time": "6 s",
    "components": [ [ [ "paper", 1 ] ] ],
    "flags": [ "BLIND_EASY" ]
  },
  {
    "result": "case_cigar",
    "type": "uncraft",
    "activity_level": "LIGHT_EXERCISE",
    "time": "20 s",
    "components": [ [ [ "leather", 1 ] ], [ [ "splinter", 1 ] ] ]
  },
  {
    "result": "broken_EMP_hack",
    "type": "uncraft",
    "activity_level": "LIGHT_EXERCISE",
    "skill_used": "electronics",
    "difficulty": 4,
    "time": "15 m",
    "using": [ [ "soldering_standard", 5 ] ],
    "qualities": [ { "id": "SCREW", "level": 1 } ],
    "components": [
      [ [ "ai_module_basic", 1 ] ],
      [ [ "RAM", 1 ] ],
      [ [ "small_storage_battery", 1 ] ],
      [ [ "scrap", 1 ] ],
      [ [ "e_scrap", 1 ] ],
      [ [ "quad_rotors", 1 ] ],
      [ [ "sensor_module", 1 ] ],
      [ [ "identification_module", 1 ] ]
    ]
  },
  {
    "result": "broken_c4_hack",
    "type": "uncraft",
    "activity_level": "LIGHT_EXERCISE",
    "skill_used": "electronics",
    "difficulty": 4,
    "time": "15 m",
    "using": [ [ "soldering_standard", 5 ] ],
    "qualities": [ { "id": "SCREW", "level": 1 } ],
    "components": [
      [ [ "ai_module_basic", 1 ] ],
      [ [ "RAM", 1 ] ],
      [ [ "small_storage_battery", 1 ] ],
      [ [ "scrap", 1 ] ],
      [ [ "e_scrap", 1 ] ],
      [ [ "quad_rotors", 1 ] ],
      [ [ "sensor_module", 1 ] ],
      [ [ "identification_module", 1 ] ]
    ]
  },
  {
    "result": "broken_copbot",
    "type": "uncraft",
    "activity_level": "MODERATE_EXERCISE",
    "skill_used": "electronics",
    "difficulty": 6,
    "time": "2 h",
    "//": "These robot corpses should really be moved into the butcher mechanic",
    "using": [ [ "soldering_standard", 20 ], [ "welding_standard", 5 ] ],
    "qualities": [ { "id": "SCREW", "level": 1 }, { "id": "SAW_M", "level": 1 } ],
    "components": [
      [ [ "ai_module", 1 ] ],
      [ [ "sensor_module", 1 ] ],
      [ [ "memory_module", 1 ] ],
      [ [ "pathfinding_module", 1 ] ],
      [ [ "identification_module", 1 ] ],
      [ [ "omni_wheel", 1 ] ],
      [ [ "copbot_chassis", 1 ] ],
      [ [ "android_arms", 1 ] ],
      [ [ "power_supply", 4 ] ],
      [ [ "solar_cell", 2 ] ],
      [ [ "tazer", 1 ] ]
    ]
  },
  {
    "result": "broken_turret_speaker",
    "type": "uncraft",
    "activity_level": "LIGHT_EXERCISE",
    "skill_used": "electronics",
    "difficulty": 2,
    "time": "30 m",
    "using": [ [ "soldering_standard", 10 ] ],
    "qualities": [ { "id": "SCREW", "level": 1 } ],
    "components": [
      [ [ "ai_module_basic", 1 ] ],
      [ [ "RAM", 1 ] ],
      [ [ "medium_storage_battery", 1 ] ],
      [ [ "scrap", 2 ] ],
      [ [ "e_scrap", 2 ] ],
      [ [ "turret_chassis", 1 ] ],
      [ [ "amplifier", 1 ] ],
      [ [ "power_supply", 1 ] ]
    ]
  },
  {
    "result": "broken_tazer_hack",
    "type": "uncraft",
    "activity_level": "LIGHT_EXERCISE",
    "skill_used": "electronics",
    "difficulty": 5,
    "time": "15 m",
    "using": [ [ "soldering_standard", 5 ] ],
    "qualities": [ { "id": "SCREW", "level": 1 } ],
    "components": [
      [ [ "ai_module_basic", 1 ] ],
      [ [ "RAM", 1 ] ],
      [ [ "small_storage_battery", 1 ] ],
      [ [ "scrap", 1 ] ],
      [ [ "e_scrap", 1 ] ],
      [ [ "quad_rotors", 1 ] ],
      [ [ "tazer", 1 ] ],
      [ [ "sensor_module", 1 ] ],
      [ [ "identification_module", 1 ] ]
    ]
  },
  {
    "result": "broken_lab_security_drone_BS",
    "type": "uncraft",
    "activity_level": "LIGHT_EXERCISE",
    "skill_used": "electronics",
    "difficulty": 4,
    "time": "15 m",
    "using": [ [ "soldering_standard", 5 ] ],
    "qualities": [ { "id": "SCREW", "level": 1 } ],
    "components": [
      [ [ "ai_module", 1 ] ],
      [ [ "RAM", 1 ] ],
      [ [ "small_storage_battery", 1 ] ],
      [ [ "scrap", 1 ] ],
      [ [ "e_scrap", 1 ] ],
      [ [ "quad_rotors", 1 ] ],
      [ [ "sensor_module", 1 ] ],
      [ [ "identification_module", 1 ] ],
      [ [ "plastic_chunk", 1 ] ]
    ]
  },
  {
    "result": "broken_lab_security_drone_BM",
    "type": "uncraft",
    "activity_level": "LIGHT_EXERCISE",
    "skill_used": "electronics",
    "difficulty": 4,
    "time": "15 m",
    "using": [ [ "soldering_standard", 5 ] ],
    "qualities": [ { "id": "SCREW", "level": 1 } ],
    "components": [
      [ [ "ai_module", 1 ] ],
      [ [ "RAM", 1 ] ],
      [ [ "small_storage_battery", 1 ] ],
      [ [ "scrap", 1 ] ],
      [ [ "e_scrap", 1 ] ],
      [ [ "quad_rotors", 1 ] ],
      [ [ "sensor_module", 1 ] ],
      [ [ "identification_module", 1 ] ],
      [ [ "plastic_chunk", 1 ] ]
    ]
  },
  {
    "result": "broken_lab_security_drone_BM2",
    "type": "uncraft",
    "activity_level": "LIGHT_EXERCISE",
    "skill_used": "electronics",
    "difficulty": 4,
    "time": "15 m",
    "using": [ [ "soldering_standard", 5 ] ],
    "qualities": [ { "id": "SCREW", "level": 1 } ],
    "components": [
      [ [ "ai_module", 1 ] ],
      [ [ "RAM", 1 ] ],
      [ [ "small_storage_battery", 1 ] ],
      [ [ "scrap", 1 ] ],
      [ [ "e_scrap", 1 ] ],
      [ [ "quad_rotors", 1 ] ],
      [ [ "sensor_module", 1 ] ],
      [ [ "identification_module", 1 ] ],
      [ [ "plastic_chunk", 1 ] ]
    ]
  },
  {
    "result": "broken_lab_security_drone_GM",
    "type": "uncraft",
    "activity_level": "LIGHT_EXERCISE",
    "skill_used": "electronics",
    "difficulty": 4,
    "time": "15 m",
    "using": [ [ "soldering_standard", 5 ] ],
    "qualities": [ { "id": "SCREW", "level": 1 } ],
    "components": [
      [ [ "ai_module", 1 ] ],
      [ [ "RAM", 1 ] ],
      [ [ "small_storage_battery", 1 ] ],
      [ [ "scrap", 1 ] ],
      [ [ "e_scrap", 1 ] ],
      [ [ "quad_rotors", 1 ] ],
      [ [ "sensor_module", 1 ] ],
      [ [ "identification_module", 1 ] ],
      [ [ "plastic_chunk", 1 ] ]
    ]
  },
  {
    "result": "broken_lab_security_drone_GR",
    "type": "uncraft",
    "activity_level": "LIGHT_EXERCISE",
    "skill_used": "electronics",
    "difficulty": 4,
    "time": "15 m",
    "using": [ [ "soldering_standard", 5 ] ],
    "qualities": [ { "id": "SCREW", "level": 1 } ],
    "components": [
      [ [ "ai_module", 1 ] ],
      [ [ "RAM", 1 ] ],
      [ [ "small_storage_battery", 1 ] ],
      [ [ "scrap", 1 ] ],
      [ [ "e_scrap", 1 ] ],
      [ [ "quad_rotors", 1 ] ],
      [ [ "sensor_module", 1 ] ],
      [ [ "identification_module", 1 ] ],
      [ [ "plastic_chunk", 1 ] ]
    ]
  },
  {
    "result": "broken_lab_security_drone_YM",
    "type": "uncraft",
    "activity_level": "LIGHT_EXERCISE",
    "skill_used": "electronics",
    "difficulty": 4,
    "time": "15 m",
    "using": [ [ "soldering_standard", 5 ] ],
    "qualities": [ { "id": "SCREW", "level": 1 } ],
    "components": [
      [ [ "ai_module", 1 ] ],
      [ [ "RAM", 1 ] ],
      [ [ "small_storage_battery", 1 ] ],
      [ [ "scrap", 1 ] ],
      [ [ "e_scrap", 1 ] ],
      [ [ "quad_rotors", 1 ] ],
      [ [ "sensor_module", 1 ] ],
      [ [ "identification_module", 1 ] ],
      [ [ "plastic_chunk", 1 ] ]
    ]
  },
  {
    "result": "broken_robofac_prototype",
    "type": "uncraft",
    "activity_level": "MODERATE_EXERCISE",
    "skill_used": "electronics",
    "difficulty": 6,
    "time": "2 h",
    "using": [ [ "soldering_standard", 20 ], [ "welding_standard", 5 ] ],
    "qualities": [ { "id": "SCREW", "level": 1 }, { "id": "SAW_M", "level": 1 } ],
    "components": [
      [ [ "power_supply", 4 ] ],
      [ [ "plut_cell", 1 ] ],
      [ [ "motor", 2 ] ],
      [ [ "tazer", 1 ] ],
      [ [ "e_scrap", 3 ] ],
      [ [ "steel_chunk", 12 ] ]
    ]
  },
  {
    "result": "broken_robofac_laserturret_mk1",
    "type": "uncraft",
    "activity_level": "LIGHT_EXERCISE",
    "skill_used": "electronics",
    "difficulty": 6,
    "time": "3 h",
    "using": [ [ "soldering_standard", 10 ] ],
    "qualities": [ { "id": "SCREW", "level": 1 } ],
    "components": [
      [ [ "ai_module", 1 ] ],
      [ [ "gun_module", 1 ] ],
      [ [ "targeting_module", 1 ] ],
      [ [ "identification_module", 1 ] ],
      [ [ "sensor_module", 1 ] ],
      [ [ "medium_storage_battery", 1 ] ],
      [ [ "power_supply", 1 ] ],
      [ [ "robot_controls", 1 ] ],
      [ [ "turret_chassis", 1 ] ]
    ]
  },
  {
    "result": "broken_eyebot",
    "type": "uncraft",
    "activity_level": "LIGHT_EXERCISE",
    "skill_used": "electronics",
    "difficulty": 2,
    "time": "30 m",
    "using": [ [ "soldering_standard", 3 ] ],
    "qualities": [ { "id": "SCREW", "level": 1 } ],
    "components": [
      [ [ "ai_module", 1 ] ],
      [ [ "identification_module", 1 ] ],
      [ [ "pathfinding_module", 1 ] ],
      [ [ "sensor_module", 1 ] ],
      [ [ "small_storage_battery", 1 ] ],
      [ [ "RAM", 1 ] ],
      [ [ "processor", 1 ] ],
      [ [ "scrap", 1 ] ],
      [ [ "e_scrap", 1 ] ],
      [ [ "quad_rotors", 1 ] ],
      [ [ "lens", 1 ] ]
    ]
  },
  {
    "result": "broken_robofac_camspy",
    "type": "uncraft",
    "activity_level": "LIGHT_EXERCISE",
    "skill_used": "electronics",
    "difficulty": 2,
    "time": "30 m",
    "using": [ [ "soldering_standard", 3 ] ],
    "qualities": [ { "id": "SCREW", "level": 1 } ],
    "components": [
      [ [ "ai_module", 1 ] ],
      [ [ "identification_module", 1 ] ],
      [ [ "pathfinding_module", 1 ] ],
      [ [ "sensor_module", 1 ] ],
      [ [ "small_storage_battery", 1 ] ],
      [ [ "RAM", 1 ] ],
      [ [ "processor", 1 ] ],
      [ [ "scrap", 1 ] ],
      [ [ "e_scrap", 1 ] ],
      [ [ "quad_rotors", 1 ] ],
      [ [ "lens", 1 ] ]
    ]
  },
  {
    "result": "broken_flashbang_hack",
    "type": "uncraft",
    "activity_level": "LIGHT_EXERCISE",
    "skill_used": "electronics",
    "difficulty": 4,
    "time": "15 m",
    "using": [ [ "soldering_standard", 5 ] ],
    "qualities": [ { "id": "SCREW", "level": 1 } ],
    "components": [
      [ [ "ai_module_basic", 1 ] ],
      [ [ "RAM", 1 ] ],
      [ [ "small_storage_battery", 1 ] ],
      [ [ "scrap", 1 ] ],
      [ [ "e_scrap", 1 ] ],
      [ [ "quad_rotors", 1 ] ],
      [ [ "sensor_module", 1 ] ],
      [ [ "identification_module", 1 ] ]
    ]
  },
  {
    "result": "broken_gasbomb_hack",
    "type": "uncraft",
    "activity_level": "LIGHT_EXERCISE",
    "skill_used": "electronics",
    "difficulty": 4,
    "time": "15 m",
    "using": [ [ "soldering_standard", 5 ] ],
    "qualities": [ { "id": "SCREW", "level": 1 } ],
    "components": [
      [ [ "ai_module_basic", 1 ] ],
      [ [ "RAM", 1 ] ],
      [ [ "small_storage_battery", 1 ] ],
      [ [ "scrap", 1 ] ],
      [ [ "e_scrap", 1 ] ],
      [ [ "quad_rotors", 1 ] ],
      [ [ "sensor_module", 1 ] ],
      [ [ "identification_module", 1 ] ]
    ]
  },
  {
    "result": "broken_grenade_hack",
    "type": "uncraft",
    "activity_level": "LIGHT_EXERCISE",
    "skill_used": "electronics",
    "difficulty": 4,
    "time": "15 m",
    "using": [ [ "soldering_standard", 5 ] ],
    "qualities": [ { "id": "SCREW", "level": 1 } ],
    "components": [
      [ [ "ai_module_basic", 1 ] ],
      [ [ "RAM", 1 ] ],
      [ [ "small_storage_battery", 1 ] ],
      [ [ "scrap", 1 ] ],
      [ [ "e_scrap", 1 ] ],
      [ [ "quad_rotors", 1 ] ],
      [ [ "sensor_module", 1 ] ],
      [ [ "identification_module", 1 ] ]
    ]
  },
  {
    "result": "broken_manhack",
    "type": "uncraft",
    "activity_level": "LIGHT_EXERCISE",
    "skill_used": "electronics",
    "difficulty": 4,
    "time": "10 m",
    "using": [ [ "soldering_standard", 5 ] ],
    "qualities": [ { "id": "SCREW", "level": 1 } ],
    "components": [
      [ [ "ai_module_basic", 1 ] ],
      [ [ "RAM", 1 ] ],
      [ [ "small_storage_battery", 1 ] ],
      [ [ "scrap", 1 ] ],
      [ [ "e_scrap", 1 ] ],
      [ [ "quad_rotors", 1 ] ],
      [ [ "sensor_module", 1 ] ],
      [ [ "spike", 2 ] ],
      [ [ "identification_module", 1 ] ]
    ]
  },
  {
    "result": "broken_mininuke_hack",
    "type": "uncraft",
    "activity_level": "LIGHT_EXERCISE",
    "skill_used": "electronics",
    "difficulty": 5,
    "time": "25 m",
    "using": [ [ "soldering_standard", 10 ] ],
    "qualities": [ { "id": "SCREW", "level": 1 } ],
    "components": [
      [ [ "ai_module_basic", 1 ] ],
      [ [ "RAM", 1 ] ],
      [ [ "small_storage_battery", 1 ] ],
      [ [ "scrap", 1 ] ],
      [ [ "e_scrap", 1 ] ],
      [ [ "quad_rotors", 1 ] ],
      [ [ "sensor_module", 1 ] ],
      [ [ "identification_module", 1 ] ]
    ]
  },
  {
    "result": "broken_molebot",
    "type": "uncraft",
    "activity_level": "MODERATE_EXERCISE",
    "skill_used": "electronics",
    "difficulty": 3,
    "time": "3 h",
    "using": [ [ "welding_standard", 6 ] ],
    "qualities": [ { "id": "SAW_M", "level": 1 } ],
    "components": [
      [ [ "ai_module", 1 ] ],
      [ [ "sensor_module", 1 ] ],
      [ [ "memory_module", 1 ] ],
      [ [ "pathfinding_module", 1 ] ],
      [ [ "medium_storage_battery", 1 ] ],
      [ [ "robot_controls", 1 ] ],
      [ [ "steel_chunk", 20 ] ]
    ]
  },
  {
    "result": "broken_riotbot",
    "type": "uncraft",
    "activity_level": "MODERATE_EXERCISE",
    "skill_used": "electronics",
    "difficulty": 6,
    "time": "2 h",
    "using": [ [ "soldering_standard", 20 ], [ "welding_standard", 5 ] ],
    "qualities": [ { "id": "SCREW", "level": 1 }, { "id": "SAW_M", "level": 1 } ],
    "components": [
      [ [ "ai_module", 1 ] ],
      [ [ "sensor_module", 1 ] ],
      [ [ "memory_module", 1 ] ],
      [ [ "pathfinding_module", 1 ] ],
      [ [ "identification_module", 1 ] ],
      [ [ "omni_wheel", 1 ] ],
      [ [ "copbot_chassis", 1 ] ],
      [ [ "android_arms", 1 ] ],
      [ [ "power_supply", 4 ] ],
      [ [ "solar_cell", 2 ] ],
      [ [ "canister_empty", 1 ] ]
    ]
  },
  {
    "result": "broken_secubot",
    "type": "uncraft",
    "activity_level": "MODERATE_EXERCISE",
    "skill_used": "electronics",
    "difficulty": 6,
    "time": "2 h",
    "using": [ [ "soldering_standard", 20 ], [ "welding_standard", 5 ] ],
    "qualities": [ { "id": "SCREW", "level": 1 }, { "id": "SAW_M", "level": 1 } ],
    "components": [
      [ [ "ai_module", 1 ] ],
      [ [ "sensor_module", 1 ] ],
      [ [ "memory_module", 1 ] ],
      [ [ "pathfinding_module", 1 ] ],
      [ [ "identification_module", 1 ] ],
      [ [ "omni_wheel", 1 ] ],
      [ [ "copbot_chassis", 1 ] ],
      [ [ "gun_module", 1 ] ],
      [ [ "power_supply", 4 ] ],
      [ [ "solar_cell", 2 ] ],
      [ [ "m16a4", 1 ] ],
      [ [ "canister_empty", 1 ] ]
    ]
  },
  {
    "result": "broken_talon_m202a1",
    "type": "uncraft",
    "activity_level": "MODERATE_EXERCISE",
    "skill_used": "electronics",
    "difficulty": 6,
    "time": "2 h",
    "using": [ [ "soldering_standard", 20 ], [ "welding_standard", 5 ] ],
    "qualities": [ { "id": "SCREW", "level": 1 }, { "id": "SAW_M", "level": 1 } ],
    "components": [
      [ [ "ai_module", 1 ] ],
      [ [ "sensor_module", 1 ] ],
      [ [ "memory_module", 1 ] ],
      [ [ "pathfinding_module", 1 ] ],
      [ [ "identification_module", 1 ] ],
      [ [ "omni_wheel", 1 ] ],
      [ [ "copbot_chassis", 1 ] ],
      [ [ "gun_module", 1 ] ],
      [ [ "power_supply", 4 ] ],
      [ [ "solar_cell", 2 ] ],
      [ [ "m202_flash", 1 ] ],
      [ [ "canister_empty", 1 ] ]
    ]
  },
  {
    "result": "broken_skitterbot",
    "type": "uncraft",
    "activity_level": "LIGHT_EXERCISE",
    "skill_used": "electronics",
    "difficulty": 3,
    "time": "1 h",
    "using": [ [ "soldering_standard", 10 ] ],
    "qualities": [ { "id": "SCREW", "level": 1 } ],
    "components": [
      [ [ "ai_module", 1 ] ],
      [ [ "RAM", 1 ] ],
      [ [ "small_storage_battery", 1 ] ],
      [ [ "scrap", 5 ] ],
      [ [ "e_scrap", 2 ] ],
      [ [ "spidery_legs_small", 1 ] ],
      [ [ "sensor_module", 1 ] ],
      [ [ "pathfinding_module", 1 ] ],
      [ [ "identification_module", 1 ] ],
      [ [ "power_supply", 1 ] ],
      [ [ "tazer", 2 ] ]
    ]
  },
  {
    "result": "broken_turret",
    "type": "uncraft",
    "activity_level": "LIGHT_EXERCISE",
    "skill_used": "electronics",
    "difficulty": 4,
    "time": "1 h",
    "using": [ [ "soldering_standard", 10 ] ],
    "qualities": [ { "id": "SCREW", "level": 1 } ],
    "components": [
      [ [ "ai_module", 1 ] ],
      [ [ "identification_module", 1 ] ],
      [ [ "targeting_module", 1 ] ],
      [ [ "gun_module", 1 ] ],
      [ [ "sensor_module", 1 ] ],
      [ [ "small_storage_battery", 1 ] ],
      [ [ "power_supply", 1 ] ],
      [ [ "robot_controls", 1 ] ],
      [ [ "hk_mp5", 1 ] ],
      [ [ "turret_chassis", 1 ] ]
    ]
  },
  {
    "result": "broken_turret_rifle",
    "type": "uncraft",
    "activity_level": "LIGHT_EXERCISE",
    "skill_used": "electronics",
    "difficulty": 4,
    "time": "1 h",
    "using": [ [ "soldering_standard", 10 ] ],
    "qualities": [ { "id": "SCREW", "level": 1 } ],
    "components": [
      [ [ "ai_module", 1 ] ],
      [ [ "gun_module", 1 ] ],
      [ [ "targeting_module", 1 ] ],
      [ [ "identification_module", 1 ] ],
      [ [ "sensor_module", 1 ] ],
      [ [ "m249", 1 ] ],
      [ [ "small_storage_battery", 1 ] ],
      [ [ "power_supply", 1 ] ],
      [ [ "robot_controls", 1 ] ],
      [ [ "turret_chassis", 1 ] ]
    ]
  },
  {
    "result": "broken_crows_m240",
    "type": "uncraft",
    "activity_level": "LIGHT_EXERCISE",
    "skill_used": "electronics",
    "difficulty": 4,
    "time": "1 h",
    "using": [ [ "soldering_standard", 10 ] ],
    "qualities": [ { "id": "SCREW", "level": 1 } ],
    "components": [
      [ [ "ai_module", 1 ] ],
      [ [ "gun_module", 1 ] ],
      [ [ "targeting_module", 1 ] ],
      [ [ "identification_module", 1 ] ],
      [ [ "sensor_module", 1 ] ],
      [ [ "m240", 1 ] ],
      [ [ "small_storage_battery", 1 ] ],
      [ [ "power_supply", 1 ] ],
      [ [ "robot_controls", 1 ] ],
      [ [ "turret_chassis", 1 ] ]
    ]
  },
  {
    "result": "broken_turret_artisans",
    "type": "uncraft",
    "activity_level": "LIGHT_EXERCISE",
    "skill_used": "electronics",
    "difficulty": 4,
    "time": "1 h",
    "using": [ [ "soldering_standard", 10 ] ],
    "qualities": [ { "id": "SCREW", "level": 1 } ],
    "components": [
      [ [ "ai_module", 1 ] ],
      [ [ "gun_module", 1 ] ],
      [ [ "targeting_module", 1 ] ],
      [ [ "identification_module", 1 ] ],
      [ [ "sensor_module", 1 ] ],
      [ [ "m249", 1 ] ],
      [ [ "small_storage_battery", 1 ] ],
      [ [ "power_supply", 1 ] ],
      [ [ "robot_controls", 1 ] ],
      [ [ "turret_chassis", 1 ] ],
      [ [ "steel_armor", 3 ] ]
    ]
  },
  {
    "result": "broken_turret_bmg",
    "type": "uncraft",
    "activity_level": "LIGHT_EXERCISE",
    "skill_used": "electronics",
    "difficulty": 4,
    "time": "1 h",
    "using": [ [ "soldering_standard", 10 ] ],
    "qualities": [ { "id": "SCREW", "level": 1 } ],
    "components": [
      [ [ "ai_module", 1 ] ],
      [ [ "identification_module", 1 ] ],
      [ [ "sensor_module", 1 ] ],
      [ [ "gun_module", 1 ] ],
      [ [ "targeting_module", 1 ] ],
      [ [ "m2browning", 1 ] ],
      [ [ "small_storage_battery", 1 ] ],
      [ [ "robot_controls", 1 ] ],
      [ [ "power_supply", 1 ] ],
      [ [ "turret_chassis", 1 ] ]
    ]
  },
  {
    "result": "broken_turret_riot",
    "type": "uncraft",
    "activity_level": "LIGHT_EXERCISE",
    "skill_used": "electronics",
    "difficulty": 4,
    "time": "1 h",
    "using": [ [ "soldering_standard", 10 ] ],
    "qualities": [ { "id": "SCREW", "level": 1 } ],
    "components": [
      [ [ "ai_module", 1 ] ],
      [ [ "gun_module", 1 ] ],
      [ [ "targeting_module", 1 ] ],
      [ [ "identification_module", 1 ] ],
      [ [ "sensor_module", 1 ] ],
      [ [ "m203", 6 ] ],
      [ [ "small_storage_battery", 1 ] ],
      [ [ "power_supply", 3 ] ],
      [ [ "antenna", 1 ] ],
      [ [ "robot_controls", 1 ] ],
      [ [ "omni_wheel", 1 ] ],
      [ [ "copbot_chassis", 1 ] ]
    ]
  },
  {
    "result": "bot_turret_riot",
    "type": "uncraft",
    "activity_level": "LIGHT_EXERCISE",
    "skill_used": "electronics",
    "difficulty": 4,
    "time": "1 h",
    "using": [ [ "soldering_standard", 10 ] ],
    "qualities": [ { "id": "SCREW", "level": 1 } ],
    "components": [
      [ [ "ai_module", 1 ] ],
      [ [ "gun_module", 1 ] ],
      [ [ "targeting_module", 1 ] ],
      [ [ "identification_module", 1 ] ],
      [ [ "sensor_module", 1 ] ],
      [ [ "m203", 6 ] ],
      [ [ "small_storage_battery", 1 ] ],
      [ [ "power_supply", 3 ] ],
      [ [ "antenna", 1 ] ],
      [ [ "robot_controls", 1 ] ],
      [ [ "omni_wheel", 1 ] ],
      [ [ "copbot_chassis", 1 ] ]
    ]
  },
  {
    "result": "broken_science_bot",
    "type": "uncraft",
    "activity_level": "LIGHT_EXERCISE",
    "skill_used": "electronics",
    "difficulty": 5,
    "time": "2 h",
    "using": [ [ "soldering_standard", 20 ] ],
    "qualities": [ { "id": "WRENCH", "level": 1 }, { "id": "SCREW", "level": 1 } ],
    "components": [
      [ [ "ai_module", 1 ] ],
      [ [ "memory_module", 1 ] ],
      [ [ "medium_storage_battery", 1 ] ],
      [ [ "spidery_legs_small", 1 ] ],
      [ [ "sensor_module", 1 ] ],
      [ [ "pathfinding_module", 1 ] ],
      [ [ "identification_module", 1 ] ],
      [ [ "power_supply", 3 ] ],
      [ [ "geiger_off", 1 ] ],
      [ [ "tazer", 2 ] ],
      [ [ "scrap", 6 ] ],
      [ [ "e_scrap", 3 ] ],
      [ [ "plut_cell", 1 ] ],
      [ [ "steel_chunk", 6 ] ]
    ]
  },
  {
    "result": "broken_mech_recon",
    "type": "uncraft",
    "activity_level": "MODERATE_EXERCISE",
    "skill_used": "electronics",
    "difficulty": 8,
    "time": "10 h",
    "using": [ [ "soldering_standard", 30 ], [ "welding_standard", 20 ] ],
    "qualities": [ { "id": "SCREW", "level": 1 }, { "id": "WRENCH", "level": 1 }, { "id": "SAW_M", "level": 1 } ],
    "components": [
      [ [ "recon_mech_laser_single", 1 ] ],
      [ [ "ai_module", 1 ] ],
      [ [ "sensor_module", 1 ] ],
      [ [ "memory_module", 1 ] ],
      [ [ "pathfinding_module", 1 ] ],
      [ [ "identification_module", 1 ] ],
      [ [ "targeting_module", 1 ] ],
      [ [ "power_supply", 20 ] ],
      [ [ "medium_storage_battery", 2 ] ],
      [ [ "plut_cell", 4 ] ],
      [ [ "mil_plate", 15 ] ]
    ]
  },
  {
    "result": "broken_mech_lifter",
    "type": "uncraft",
    "activity_level": "MODERATE_EXERCISE",
    "skill_used": "electronics",
    "difficulty": 8,
    "time": "10 h",
    "using": [ [ "soldering_standard", 30 ], [ "welding_standard", 20 ] ],
    "qualities": [ { "id": "SCREW", "level": 1 }, { "id": "WRENCH", "level": 1 }, { "id": "SAW_M", "level": 1 } ],
    "components": [
      [ [ "ai_module", 1 ] ],
      [ [ "sensor_module", 1 ] ],
      [ [ "memory_module", 1 ] ],
      [ [ "pathfinding_module", 1 ] ],
      [ [ "identification_module", 1 ] ],
      [ [ "targeting_module", 1 ] ],
      [ [ "power_supply", 20 ] ],
      [ [ "medium_storage_battery", 2 ] ],
      [ [ "plut_cell", 4 ] ],
      [ [ "mil_plate", 6 ] ]
    ]
  },
  {
    "result": "broken_mech_combat",
    "type": "uncraft",
    "activity_level": "MODERATE_EXERCISE",
    "skill_used": "electronics",
    "difficulty": 8,
    "time": "10 h",
    "using": [ [ "soldering_standard", 30 ], [ "welding_standard", 20 ] ],
    "qualities": [ { "id": "SCREW", "level": 1 }, { "id": "WRENCH", "level": 1 }, { "id": "SAW_M", "level": 1 } ],
    "components": [
      [ [ "gatling_mech_laser_single", 1 ] ],
      [ [ "ai_module", 1 ] ],
      [ [ "sensor_module", 1 ] ],
      [ [ "memory_module", 1 ] ],
      [ [ "pathfinding_module", 1 ] ],
      [ [ "identification_module", 1 ] ],
      [ [ "targeting_module", 1 ] ],
      [ [ "power_supply", 20 ] ],
      [ [ "medium_storage_battery", 2 ] ],
      [ [ "plut_cell", 4 ] ],
      [ [ "mil_plate", 20 ] ]
    ]
  },
  {
    "result": "broken_nursebot",
    "type": "uncraft",
    "activity_level": "MODERATE_EXERCISE",
    "skill_used": "electronics",
    "difficulty": 6,
    "time": "2 h 30 m",
    "using": [ [ "soldering_standard", 20 ], [ "welding_standard", 5 ] ],
    "qualities": [ { "id": "SCREW", "level": 1 }, { "id": "SAW_M", "level": 1 } ],
    "components": [
      [ [ "ai_module_advanced", 1 ] ],
      [ [ "self_monitoring_module", 1 ] ],
      [ [ "sensor_module", 1 ] ],
      [ [ "memory_module", 1 ] ],
      [ [ "pathfinding_module", 1 ] ],
      [ [ "identification_module", 1 ] ],
      [ [ "android_legs", 1 ] ],
      [ [ "android_chassis", 1 ] ],
      [ [ "android_arms", 2 ] ],
      [ [ "medium_storage_battery", 1 ] ]
    ]
  },
  {
    "result": "broken_nursebot_defective",
    "type": "uncraft",
    "activity_level": "MODERATE_EXERCISE",
    "skill_used": "electronics",
    "difficulty": 6,
    "time": "2 h 30 m",
    "using": [ [ "soldering_standard", 20 ], [ "welding_standard", 5 ] ],
    "qualities": [ { "id": "SCREW", "level": 1 }, { "id": "SAW_M", "level": 1 } ],
    "components": [
      [ [ "ai_module_advanced", 1 ] ],
      [ [ "self_monitoring_module", 1 ] ],
      [ [ "sensor_module", 1 ] ],
      [ [ "memory_module", 1 ] ],
      [ [ "pathfinding_module", 1 ] ],
      [ [ "identification_module", 1 ] ],
      [ [ "android_legs", 1 ] ],
      [ [ "android_chassis", 1 ] ],
      [ [ "android_arms", 2 ] ],
      [ [ "medium_storage_battery", 1 ] ]
    ]
  },
  {
    "result": "broken_grocerybot",
    "type": "uncraft",
    "activity_level": "MODERATE_EXERCISE",
    "skill_used": "electronics",
    "difficulty": 6,
    "time": "150 m",
    "using": [ [ "soldering_standard", 20 ], [ "welding_standard", 5 ] ],
    "qualities": [ { "id": "SCREW", "level": 1 }, { "id": "SAW_M", "level": 1 } ],
    "components": [
      [ [ "ai_module", 1 ] ],
      [ [ "self_monitoring_module", 1 ] ],
      [ [ "sensor_module", 1 ] ],
      [ [ "memory_module", 1 ] ],
      [ [ "pathfinding_module", 1 ] ],
      [ [ "identification_module", 1 ] ],
      [ [ "android_legs", 1 ] ],
      [ [ "android_chassis", 1 ] ],
      [ [ "android_arms", 1 ] ],
      [ [ "medium_storage_battery", 1 ] ]
    ]
  },
  {
    "result": "broken_grocerybot_busted",
    "type": "uncraft",
    "activity_level": "MODERATE_EXERCISE",
    "skill_used": "electronics",
    "difficulty": 6,
    "time": "150 m",
    "using": [ [ "soldering_standard", 20 ], [ "welding_standard", 5 ] ],
    "qualities": [ { "id": "SCREW", "level": 1 }, { "id": "SAW_M", "level": 1 } ],
    "components": [
      [ [ "self_monitoring_module", 1 ] ],
      [ [ "sensor_module", 1 ] ],
      [ [ "memory_module", 1 ] ],
      [ [ "identification_module", 1 ] ],
      [ [ "android_legs", 1 ] ],
      [ [ "android_chassis", 1 ] ],
      [ [ "medium_storage_battery", 1 ] ]
    ]
  },
  {
    "result": "bot_grocerybot_busted",
    "type": "uncraft",
    "activity_level": "MODERATE_EXERCISE",
    "skill_used": "electronics",
    "difficulty": 6,
    "time": "150 m",
    "using": [ [ "soldering_standard", 20 ], [ "welding_standard", 5 ] ],
    "qualities": [ { "id": "SCREW", "level": 1 }, { "id": "SAW_M", "level": 1 } ],
    "components": [
      [ [ "self_monitoring_module", 1 ] ],
      [ [ "sensor_module", 1 ] ],
      [ [ "memory_module", 1 ] ],
      [ [ "identification_module", 1 ] ],
      [ [ "android_legs", 1 ] ],
      [ [ "android_chassis", 1 ] ],
      [ [ "medium_storage_battery", 1 ] ]
    ]
  },
  {
    "result": "broken_dispatch",
    "type": "uncraft",
    "activity_level": "MODERATE_EXERCISE",
    "skill_used": "electronics",
    "difficulty": 5,
    "time": "1 h",
    "using": [ [ "soldering_standard", 20 ] ],
    "qualities": [ { "id": "WRENCH", "level": 1 }, { "id": "SCREW", "level": 1 }, { "id": "SAW_M", "level": 1 } ],
    "components": [
      [ [ "ai_module", 1 ] ],
      [ [ "sensor_module", 1 ] ],
      [ [ "memory_module", 1 ] ],
      [ [ "pathfinding_module", 1 ] ],
      [ [ "identification_module", 1 ] ],
      [ [ "tank_tread", 1 ] ],
      [ [ "copbot_chassis", 1 ] ],
      [ [ "targeting_module", 1 ] ],
      [ [ "power_supply", 3 ] ],
      [ [ "plut_cell", 1 ] ],
      [ [ "broken_manhack", 4 ] ],
      [ [ "omnicamera", 1 ] ],
      [ [ "storage_battery", 1 ] ]
    ]
  },
  {
    "result": "broken_exodii_worker",
    "type": "uncraft",
    "activity_level": "MODERATE_EXERCISE",
    "skill_used": "electronics",
    "skills_required": [ [ "mechanics", 9 ], [ "computer", 9 ] ],
    "difficulty": 9,
    "time": "8 h",
    "//": "These should be in the butcher section",
    "using": [ [ "soldering_standard", 30 ], [ "welding_standard", 20 ] ],
    "qualities": [
      { "id": "SCREW", "level": 1 },
      { "id": "SCREW_FINE", "level": 1 },
      { "id": "WRENCH", "level": 2 },
      { "id": "WRENCH_FINE", "level": 1 },
      { "id": "HAMMER", "level": 3 },
      { "id": "SAW_M", "level": 1 }
    ],
    "components": [
      [ [ "android_legs", 1 ] ],
      [ [ "android_chassis", 1 ] ],
      [ [ "android_arms", 1 ] ],
      [ [ "self_monitoring_module", 1 ] ],
      [ [ "exodii_sensor", 1 ] ],
      [ [ "exodii_computer", 1 ] ],
      [ [ "exodii_module", 2 ] ],
      [ [ "exodii_motor", 6 ] ],
      [ [ "power_supply", 3 ] ],
      [ [ "amplifier", 1 ] ],
      [ [ "e_scrap", 10 ] ],
      [ [ "clockworks", 1 ] ],
      [ [ "steel_chunk", 2 ] ],
      [ [ "scrap", 2 ] ],
      [ [ "cyborg_matrix", 1 ] ],
      [ [ "storage_battery", 1 ] ],
      [ [ "plut_cell", 2 ] ],
      [ [ "steel_armor", 2 ] ],
      [ [ "sheet_metal_small", 6 ] ],
      [ [ "motor", 1 ] ],
      [ [ "cable", 2 ] ],
      [ [ "solder_wire", 20 ] ]
    ]
  },
  {
    "result": "broken_exodii_quad",
    "type": "uncraft",
    "activity_level": "MODERATE_EXERCISE",
    "skill_used": "electronics",
    "skills_required": [ [ "mechanics", 9 ], [ "computer", 9 ] ],
    "difficulty": 9,
    "time": "10 h",
    "using": [ [ "soldering_standard", 60 ], [ "welding_standard", 30 ] ],
    "qualities": [
      { "id": "SCREW", "level": 1 },
      { "id": "SCREW_FINE", "level": 1 },
      { "id": "WRENCH", "level": 2 },
      { "id": "WRENCH_FINE", "level": 1 },
      { "id": "HAMMER", "level": 3 },
      { "id": "SAW_M", "level": 1 }
    ],
    "components": [
      [ [ "sensor_module", 1 ] ],
      [ [ "spidery_legs_big", 2 ] ],
      [ [ "exodii_chassis", 1 ] ],
      [ [ "targeting_module", 1 ] ],
      [ [ "self_monitoring_module", 1 ] ],
      [ [ "exodii_sensor", 2 ] ],
      [ [ "exodii_computer", 1 ] ],
      [ [ "exodii_module", 2 ] ],
      [ [ "exodii_motor", 8 ] ],
      [ [ "gun_module", 3 ] ],
      [ [ "flamethrower", 1 ] ],
      [ [ "tazer", 1 ] ],
      [ [ "m4_carbine", 1 ] ],
      [ [ "pamd68", 1 ] ],
      [ [ "power_supply", 20 ] ],
      [ [ "amplifier", 5 ] ],
      [ [ "e_scrap", 50 ] ],
      [ [ "clockworks", 4 ] ],
      [ [ "steel_chunk", 10 ] ],
      [ [ "scrap", 10 ] ],
      [ [ "cyborg_matrix", 1 ] ],
      [ [ "storage_battery", 2 ] ],
      [ [ "plut_cell", 4 ] ],
      [ [ "mil_plate", 2 ] ],
      [ [ "hard_steel_armor", 10 ] ],
      [ [ "sheet_metal_small", 40 ] ],
      [ [ "motor", 1 ] ],
      [ [ "cable", 10 ] ],
      [ [ "omnicamera", 1 ] ],
      [ [ "betavoltaic", 20 ] ],
      [ [ "solder_wire", 20 ] ]
    ]
  },
  {
    "result": "broken_exodii_turret",
    "type": "uncraft",
    "activity_level": "MODERATE_EXERCISE",
    "skill_used": "electronics",
    "skills_required": [ [ "mechanics", 9 ], [ "computer", 9 ] ],
    "difficulty": 9,
    "time": "8 h",
    "using": [ [ "soldering_standard", 60 ], [ "welding_standard", 30 ] ],
    "qualities": [
      { "id": "SCREW", "level": 1 },
      { "id": "SCREW_FINE", "level": 1 },
      { "id": "WRENCH", "level": 2 },
      { "id": "WRENCH_FINE", "level": 1 },
      { "id": "HAMMER", "level": 3 },
      { "id": "SAW_M", "level": 1 }
    ],
    "components": [
      [ [ "turret_chassis", 1 ] ],
      [ [ "identification_module", 1 ] ],
      [ [ "self_monitoring_module", 1 ] ],
      [ [ "exodii_computer", 1 ] ],
      [ [ "exodii_module", 3 ] ],
      [ [ "exodii_sensor", 2 ] ],
      [ [ "exodii_motor", 4 ] ],
      [ [ "gun_module", 2 ] ],
      [ [ "targeting_module", 1 ] ],
      [ [ "pamd68", 1 ] ],
      [ [ "flamethrower", 1 ] ],
      [ [ "storage_battery", 1 ] ],
      [ [ "plut_cell", 4 ] ],
      [ [ "power_supply", 10 ] ],
      [ [ "amplifier", 3 ] ],
      [ [ "e_scrap", 30 ] ],
      [ [ "clockworks", 6 ] ],
      [ [ "steel_chunk", 10 ] ],
      [ [ "scrap", 15 ] ],
      [ [ "mil_plate", 2 ] ],
      [ [ "hard_steel_armor", 6 ] ],
      [ [ "sheet_metal_small", 40 ] ],
      [ [ "motor", 1 ] ],
      [ [ "cable", 25 ] ],
      [ [ "omnicamera", 1 ] ],
      [ [ "betavoltaic", 40 ] ],
      [ [ "solder_wire", 20 ] ]
    ]
  },
  {
    "result": "broken_exodii_sniper_drone",
    "type": "uncraft",
    "activity_level": "MODERATE_EXERCISE",
    "skill_used": "electronics",
    "skills_required": [ [ "mechanics", 9 ], [ "computer", 9 ] ],
    "difficulty": 9,
    "time": "8 h",
    "using": [ [ "soldering_standard", 50 ], [ "welding_standard", 20 ] ],
    "qualities": [
      { "id": "SCREW", "level": 1 },
      { "id": "SCREW_FINE", "level": 1 },
      { "id": "WRENCH", "level": 2 },
      { "id": "WRENCH_FINE", "level": 1 },
      { "id": "HAMMER", "level": 3 },
      { "id": "SAW_M", "level": 1 }
    ],
    "components": [
      [ [ "exodii_drone_chassis", 1 ] ],
      [ [ "exodii_computer", 1 ] ],
      [ [ "exodii_module", 1 ] ],
      [ [ "exodii_sensor", 1 ] ],
      [ [ "exodii_motor", 1 ] ],
      [ [ "gun_module", 1 ] ],
      [ [ "targeting_module", 1 ] ],
      [ [ "pamd71z", 1 ] ],
      [ [ "small_storage_battery", 1 ] ],
      [ [ "plut_cell", 2 ] ],
      [ [ "power_supply", 1 ] ],
      [ [ "amplifier", 1 ] ],
      [ [ "e_scrap", 20 ] ],
      [ [ "clockworks", 2 ] ],
      [ [ "scrap", 10 ] ],
      [ [ "sheet_metal_small", 20 ] ],
      [ [ "quad_rotors", 2 ] ],
      [ [ "omnicamera", 1 ] ],
      [ [ "betavoltaic", 5 ] ],
      [ [ "plastic_sheet", 8 ] ],
      [ [ "solder_wire", 3 ] ]
    ]
  },
  {
    "result": "broken_dispatch_military",
    "type": "uncraft",
    "activity_level": "MODERATE_EXERCISE",
    "skill_used": "electronics",
    "difficulty": 5,
    "time": "1 h",
    "using": [ [ "soldering_standard", 20 ] ],
    "qualities": [ { "id": "WRENCH", "level": 1 }, { "id": "SCREW", "level": 1 }, { "id": "SAW_M", "level": 1 } ],
    "components": [
      [ [ "ai_module", 1 ] ],
      [ [ "sensor_module", 1 ] ],
      [ [ "memory_module", 1 ] ],
      [ [ "pathfinding_module", 1 ] ],
      [ [ "identification_module", 1 ] ],
      [ [ "tank_tread", 1 ] ],
      [ [ "copbot_chassis", 1 ] ],
      [ [ "targeting_module", 1 ] ],
      [ [ "power_supply", 3 ] ],
      [ [ "plut_cell", 1 ] ],
      [ [ "broken_manhack", 4 ] ],
      [ [ "omnicamera", 1 ] ],
      [ [ "storage_battery", 1 ] ],
      [ [ "solder_wire", 20 ] ]
    ]
  },
  {
    "result": "targeting_module",
    "type": "uncraft",
    "activity_level": "LIGHT_EXERCISE",
    "skill_used": "electronics",
    "difficulty": 5,
    "time": "1 h",
    "using": [ [ "soldering_standard", 20 ] ],
    "components": [ [ [ "processor", 4 ] ], [ [ "power_supply", 1 ] ], [ [ "e_scrap", 6 ] ], [ [ "solder_wire", 1 ] ] ]
  },
  {
    "result": "identification_module",
    "type": "uncraft",
    "activity_level": "LIGHT_EXERCISE",
    "skill_used": "electronics",
    "difficulty": 5,
    "time": "1 h",
    "using": [ [ "soldering_standard", 20 ] ],
    "components": [ [ [ "processor", 4 ] ], [ [ "power_supply", 1 ] ], [ [ "e_scrap", 6 ] ], [ [ "solder_wire", 1 ] ] ]
  },
  {
    "result": "iron_pot",
    "type": "uncraft",
    "activity_level": "LIGHT_EXERCISE",
    "skill_used": "fabrication",
    "difficulty": 1,
    "time": "2 m",
    "qualities": [ { "id": "SAW_M", "level": 1 } ],
    "components": [ [ [ "sheet_metal_small", 10 ], [ "steel_chunk", 1 ] ] ]
  },
  {
    "result": "pathfinding_module",
    "type": "uncraft",
    "activity_level": "LIGHT_EXERCISE",
    "skill_used": "electronics",
    "difficulty": 5,
    "time": "1 h",
    "using": [ [ "soldering_standard", 20 ] ],
    "components": [ [ [ "processor", 4 ] ], [ [ "power_supply", 1 ] ], [ [ "e_scrap", 6 ] ], [ [ "solder_wire", 1 ] ] ]
  },
  {
    "result": "memory_module",
    "type": "uncraft",
    "activity_level": "LIGHT_EXERCISE",
    "skill_used": "electronics",
    "difficulty": 5,
    "time": "1 h",
    "using": [ [ "soldering_standard", 20 ] ],
    "components": [ [ [ "processor", 4 ] ], [ [ "RAM", 10 ] ], [ [ "power_supply", 1 ] ], [ [ "e_scrap", 6 ] ], [ [ "solder_wire", 1 ] ] ]
  },
  {
    "result": "sensor_module",
    "type": "uncraft",
    "activity_level": "LIGHT_EXERCISE",
    "skill_used": "electronics",
    "difficulty": 5,
    "time": "1 h",
    "using": [ [ "soldering_standard", 20 ] ],
    "components": [
      [ [ "processor", 4 ] ],
      [ [ "lens", 2 ] ],
      [ [ "lens_small", 2 ] ],
      [ [ "power_supply", 1 ] ],
      [ [ "e_scrap", 6 ] ],
      [ [ "solder_wire", 1 ] ]
    ]
  },
  {
    "result": "self_monitoring_module",
    "type": "uncraft",
    "activity_level": "LIGHT_EXERCISE",
    "skill_used": "electronics",
    "difficulty": 5,
    "time": "1 h",
    "using": [ [ "soldering_standard", 20 ] ],
    "components": [
      [ [ "processor", 4 ] ],
      [ [ "power_supply", 1 ] ],
      [ [ "cable", 4 ] ],
      [ [ "e_scrap", 6 ] ],
      [ [ "solder_wire", 1 ] ]
    ]
  },
  {
    "result": "ai_module",
    "type": "uncraft",
    "activity_level": "LIGHT_EXERCISE",
    "skill_used": "electronics",
    "difficulty": 5,
    "time": "2 h",
    "using": [ [ "soldering_standard", 20 ] ],
    "components": [
      [ [ "processor", 10 ] ],
      [ [ "RAM", 2 ] ],
      [ [ "power_supply", 1 ] ],
      [ [ "cable", 4 ] ],
      [ [ "e_scrap", 6 ] ],
      [ [ "solder_wire", 1 ] ]
    ]
  },
  {
    "result": "ai_module_basic",
    "type": "uncraft",
    "activity_level": "LIGHT_EXERCISE",
    "skill_used": "electronics",
    "difficulty": 5,
    "time": "1 h",
    "using": [ [ "soldering_standard", 20 ] ],
    "components": [
      [ [ "processor", 5 ] ],
      [ [ "RAM", 1 ] ],
      [ [ "power_supply", 1 ] ],
      [ [ "cable", 2 ] ],
      [ [ "e_scrap", 3 ] ],
      [ [ "solder_wire", 1 ] ]
    ]
  },
  {
    "result": "ai_module_advanced",
    "type": "uncraft",
    "activity_level": "LIGHT_EXERCISE",
    "skill_used": "electronics",
    "difficulty": 5,
    "time": "2 h 30 m",
    "using": [ [ "soldering_standard", 20 ] ],
    "components": [
      [ [ "processor", 15 ] ],
      [ [ "RAM", 6 ] ],
      [ [ "power_supply", 2 ] ],
      [ [ "cable", 4 ] ],
      [ [ "e_scrap", 6 ] ],
      [ [ "solder_wire", 1 ] ]
    ]
  },
  {
    "result": "gun_module",
    "type": "uncraft",
    "activity_level": "MODERATE_EXERCISE",
    "skill_used": "mechanics",
    "difficulty": 5,
    "time": "45 m",
    "using": [ [ "soldering_standard", 5 ] ],
    "qualities": [ { "id": "SCREW", "level": 1 }, { "id": "SAW_M", "level": 1 } ],
    "components": [
      [ [ "motor_micro", 6 ] ],
      [ [ "power_supply", 2 ] ],
      [ [ "cable", 2 ] ],
      [ [ "scrap", 6 ] ],
      [ [ "steel_chunk", 1 ] ]
    ]
  },
  {
    "result": "spidery_legs_big",
    "type": "uncraft",
    "activity_level": "MODERATE_EXERCISE",
    "skill_used": "mechanics",
    "difficulty": 4,
    "time": "6 h 40 m",
    "using": [ [ "soldering_standard", 5 ] ],
    "qualities": [ { "id": "SCREW", "level": 1 }, { "id": "SAW_M", "level": 1 } ],
    "components": [
      [ [ "motor_small", 24 ] ],
      [ [ "power_supply", 8 ] ],
      [ [ "cable", 16 ] ],
      [ [ "scrap", 6 ] ],
      [ [ "steel_chunk", 8 ] ]
    ]
  },
  {
    "result": "spidery_legs_small",
    "type": "uncraft",
    "activity_level": "MODERATE_EXERCISE",
    "skill_used": "mechanics",
    "difficulty": 4,
    "time": "6 h 40 m",
    "using": [ [ "soldering_standard", 5 ] ],
    "qualities": [ { "id": "SCREW_FINE", "level": 1 }, { "id": "SAW_M", "level": 1 } ],
    "components": [ [ [ "motor_tiny", 24 ] ], [ [ "power_supply", 8 ] ], [ [ "cable", 16 ] ], [ [ "scrap", 14 ] ] ]
  },
  {
    "result": "reverse_jointed_legs",
    "type": "uncraft",
    "activity_level": "MODERATE_EXERCISE",
    "skill_used": "mechanics",
    "difficulty": 4,
    "time": "6 h 40 m",
    "using": [ [ "soldering_standard", 5 ] ],
    "qualities": [ { "id": "SCREW", "level": 1 }, { "id": "SAW_M", "level": 1 } ],
    "components": [ [ [ "motor_small", 6 ] ], [ [ "power_supply", 6 ] ], [ [ "cable", 12 ] ], [ [ "steel_chunk", 6 ] ] ]
  },
  {
    "result": "omni_wheel",
    "type": "uncraft",
    "activity_level": "MODERATE_EXERCISE",
    "skill_used": "mechanics",
    "difficulty": 4,
    "time": "6 h 40 m",
    "using": [ [ "soldering_standard", 5 ] ],
    "qualities": [ { "id": "SCREW", "level": 1 }, { "id": "SAW_M", "level": 1 } ],
    "components": [
      [ [ "motor_small", 3 ] ],
      [ [ "power_supply", 3 ] ],
      [ [ "cable", 6 ] ],
      [ [ "plastic_chunk", 6 ] ],
      [ [ "steel_chunk", 2 ] ]
    ]
  },
  {
    "result": "quad_rotors",
    "type": "uncraft",
    "activity_level": "MODERATE_EXERCISE",
    "skill_used": "electronics",
    "difficulty": 4,
    "time": "3 h 20 m",
    "using": [ [ "soldering_standard", 5 ] ],
    "qualities": [ { "id": "SCREW_FINE", "level": 1 }, { "id": "SAW_M", "level": 1 } ],
    "components": [
      [ [ "motor_micro", 4 ] ],
      [ [ "power_supply", 1 ] ],
      [ [ "cable", 2 ] ],
      [ [ "plastic_chunk", 4 ] ],
      [ [ "scrap", 1 ] ]
    ]
  },
  {
    "result": "android_legs",
    "type": "uncraft",
    "activity_level": "MODERATE_EXERCISE",
    "skill_used": "mechanics",
    "difficulty": 5,
    "time": "6 h 40 m",
    "using": [ [ "soldering_standard", 5 ] ],
    "qualities": [ { "id": "SCREW", "level": 1 }, { "id": "SAW_M", "level": 1 }, { "id": "SCREW_FINE", "level": 1 } ],
    "components": [
      [ [ "motor_tiny", 4 ] ],
      [ [ "motor_micro", 10 ] ],
      [ [ "power_supply", 6 ] ],
      [ [ "cable", 12 ] ],
      [ [ "steel_chunk", 4 ] ],
      [ [ "plastic_chunk", 4 ] ],
      [ [ "scrap", 5 ] ]
    ]
  },
  {
    "result": "android_arms",
    "type": "uncraft",
    "activity_level": "MODERATE_EXERCISE",
    "skill_used": "mechanics",
    "difficulty": 5,
    "time": "6 h 40 m",
    "using": [ [ "soldering_standard", 5 ] ],
    "qualities": [ { "id": "SCREW", "level": 1 }, { "id": "SAW_M", "level": 1 }, { "id": "SCREW_FINE", "level": 1 } ],
    "components": [
      [ [ "motor_tiny", 4 ] ],
      [ [ "motor_micro", 10 ] ],
      [ [ "power_supply", 6 ] ],
      [ [ "cable", 12 ] ],
      [ [ "steel_chunk", 2 ] ],
      [ [ "plastic_chunk", 2 ] ],
      [ [ "scrap", 5 ] ]
    ]
  },
  {
    "result": "tank_tread",
    "type": "uncraft",
    "activity_level": "MODERATE_EXERCISE",
    "skill_used": "mechanics",
    "difficulty": 4,
    "time": "6 h 40 m",
    "using": [ [ "soldering_standard", 5 ] ],
    "qualities": [ { "id": "SCREW", "level": 1 }, { "id": "SAW_M", "level": 1 } ],
    "components": [ [ [ "motor", 2 ] ], [ [ "power_supply", 6 ] ], [ [ "cable", 4 ] ], [ [ "steel_lump", 6 ] ], [ [ "steel_chunk", 6 ] ] ]
  },
  {
    "result": "cable",
    "type": "uncraft",
    "time": "2 m",
    "//": "This may need to be modified, a plastic sheath would give plastic chunks, but there already is a plastic sheathed cable",
    "activity_level": "LIGHT_EXERCISE",
    "qualities": [ { "id": "CUT", "level": 2 } ],
    "components": [ [ [ "copper", 1 ] ] ]
  },
  {
    "result": "camera",
    "type": "uncraft",
    "activity_level": "LIGHT_EXERCISE",
    "time": "6 m",
    "qualities": [ { "id": "SCREW", "level": 1 } ],
    "components": [ [ [ "scrap", 2 ] ], [ [ "processor", 1 ] ], [ [ "plastic_chunk", 5 ] ], [ [ "e_scrap", 2 ] ], [ [ "lens", 1 ] ] ]
  },
  {
    "result": "camera_pro",
    "type": "uncraft",
    "activity_level": "LIGHT_EXERCISE",
    "time": "10 m",
    "qualities": [ { "id": "SCREW", "level": 1 } ],
    "components": [ [ [ "scrap", 5 ] ], [ [ "processor", 1 ] ], [ [ "plastic_chunk", 10 ] ], [ [ "e_scrap", 8 ] ], [ [ "lens", 2 ] ] ]
  },
  {
    "result": "candlestick",
    "type": "uncraft",
    "activity_level": "LIGHT_EXERCISE",
    "time": "5 m",
    "qualities": [ { "id": "HAMMER", "level": 1 }, { "id": "SCREW", "level": 1 } ],
    "components": [ [ [ "gold_small", 300 ] ] ]
  },
  {
    "result": "cannabis",
    "type": "uncraft",
    "activity_level": "LIGHT_EXERCISE",
    "time": "5 m",
    "qualities": [ { "id": "CUT", "level": 2 } ],
    "components": [ [ [ "weed", 20 ] ], [ [ "plant_fibre", 100 ] ], [ [ "withered", 1 ] ] ],
    "flags": [ "BLIND_HARD" ]
  },
  {
    "result": "cantilever_small",
    "type": "uncraft",
    "activity_level": "MODERATE_EXERCISE",
    "time": "20 m",
    "qualities": [ { "id": "SAW_M", "level": 1 }, { "id": "WRENCH", "level": 1 } ],
    "components": [ [ [ "scrap", 10 ] ], [ [ "pipe", 8 ] ], [ [ "wire", 8 ] ] ]
  },
  {
    "result": "cell_phone",
    "type": "uncraft",
    "activity_level": "LIGHT_EXERCISE",
    "time": "2 m",
    "qualities": [ { "id": "SCREW", "level": 1 } ],
    "components": [ [ [ "scrap_aluminum", 1 ] ], [ [ "small_lcd_screen", 1 ] ], [ [ "processor", 1 ] ] ]
  },
  {
    "result": "smart_phone",
    "type": "uncraft",
    "activity_level": "LIGHT_EXERCISE",
    "time": "3 m 30 s",
    "qualities": [ { "id": "SCREW", "level": 1 } ],
    "components": [
      [ [ "scrap_aluminum", 1 ] ],
      [ [ "light_plus_battery_cell", 1 ] ],
      [ [ "small_lcd_screen", 1 ] ],
      [ [ "mobile_memory_card", 1 ] ],
      [ [ "processor", 1 ] ],
      [ [ "lens_small", 1 ] ]
    ]
  },
  {
    "result": "mp3",
    "type": "uncraft",
    "activity_level": "LIGHT_EXERCISE",
    "time": "3 m",
    "qualities": [ { "id": "SCREW", "level": 1 } ],
    "components": [
      [ [ "scrap_aluminum", 1 ] ],
      [ [ "amplifier", 1 ] ],
      [ [ "small_lcd_screen", 1 ] ],
      [ [ "RAM", 1 ] ],
      [ [ "processor", 1 ] ]
    ]
  },
  {
    "result": "splatter_guard",
    "type": "uncraft",
    "activity_level": "LIGHT_EXERCISE",
    "time": "1 m",
    "qualities": [ { "id": "HAMMER", "level": 1 } ],
    "components": [ [ [ "scrap", 7 ] ] ]
  },
  {
    "result": "ceramic_bowl",
    "type": "uncraft",
    "activity_level": "LIGHT_EXERCISE",
    "time": "3 s",
    "components": [ [ [ "ceramic_shard", 1 ] ] ]
  },
  {
    "result": "ceramic_cup",
    "type": "uncraft",
    "activity_level": "LIGHT_EXERCISE",
    "time": "3 s",
    "components": [ [ [ "ceramic_shard", 1 ] ] ]
  },
  {
    "result": "ceramic_mug",
    "type": "uncraft",
    "activity_level": "LIGHT_EXERCISE",
    "time": "3 s",
    "components": [ [ [ "ceramic_shard", 1 ] ] ]
  },
  {
    "result": "ceramic_plate",
    "type": "uncraft",
    "activity_level": "LIGHT_EXERCISE",
    "time": "3 s",
    "components": [ [ [ "ceramic_shard", 1 ] ] ]
  },
  {
    "result": "char_purifier",
    "type": "uncraft",
    "time": "5 m",
    "activity_level": "LIGHT_EXERCISE",
    "components": [ [ [ "jug_plastic", 1 ] ], [ [ "cotton_patchwork", 4 ] ] ]
  },
  {
    "result": "char_purifier_clay",
    "type": "uncraft",
    "time": "5 m",
    "activity_level": "LIGHT_EXERCISE",
    "components": [ [ [ "clay_hydria", 1 ] ], [ [ "cotton_patchwork", 4 ] ] ]
  },
  {
    "result": "clock",
    "type": "uncraft",
    "activity_level": "LIGHT_EXERCISE",
    "time": "3 m",
    "qualities": [ { "id": "SCREW", "level": 1 } ],
    "components": [ [ [ "scrap", 3 ] ], [ [ "clockworks", 2 ] ] ]
  },
  {
    "result": "collarpin",
    "type": "uncraft",
    "activity_level": "LIGHT_EXERCISE",
    "time": "12 s",
    "qualities": [ { "id": "HAMMER", "level": 1 } ],
    "components": [ [ [ "silver_small", 4 ] ] ]
  },
  {
    "result": "copper_bracelet",
    "type": "uncraft",
    "time": "30 s",
    "activity_level": "MODERATE_EXERCISE",
    "qualities": [ { "id": "HAMMER", "level": 1 } ],
    "components": [ [ [ "copper", 43 ] ] ]
  },
  {
    "result": "copper_ear",
    "type": "uncraft",
    "activity_level": "LIGHT_EXERCISE",
    "time": "12 s",
    "qualities": [ { "id": "HAMMER", "level": 1 } ],
    "components": [ [ [ "copper", 25 ] ] ]
  },
  {
    "result": "creepy_doll",
    "type": "uncraft",
    "activity_level": "LIGHT_EXERCISE",
    "time": "3 m",
    "qualities": [ { "id": "SCREW", "level": 1 } ],
    "components": [
      [ [ "scrap", 1 ] ],
      [ [ "plastic_chunk", 2 ] ],
      [ [ "cotton_patchwork", 2 ] ],
      [ [ "RAM", 1 ] ],
      [ [ "e_scrap", 2 ] ]
    ]
  },
  {
    "result": "crown_golden",
    "type": "uncraft",
    "activity_level": "LIGHT_EXERCISE",
    "time": "1 m",
    "qualities": [ { "id": "HAMMER", "level": 1 } ],
    "components": [ [ [ "gold_small", 200 ] ] ]
  },
  {
    "result": "crown_golden_survivor",
    "type": "uncraft",
    "activity_level": "LIGHT_EXERCISE",
    "copy-from": "crown_golden"
  },
  {
    "result": "cu_pipe",
    "type": "uncraft",
    "activity_level": "MODERATE_EXERCISE",
    "time": "1 m 12 s",
    "qualities": [ { "id": "HAMMER", "level": 1 } ],
    "tools": [ [ [ "surface_heat", 10, "LIST" ] ] ],
    "components": [ [ [ "copper", 200 ] ] ]
  },
  {
    "result": "diamond_dental_grill",
    "type": "uncraft",
    "activity_level": "LIGHT_EXERCISE",
    "time": "1 m",
    "qualities": [ { "id": "HAMMER", "level": 1 } ],
    "components": [ [ [ "gold_small", 2 ] ], [ [ "diamond", 1 ] ] ]
  },
  {
    "result": "garnet_dental_grill",
    "type": "uncraft",
    "activity_level": "LIGHT_EXERCISE",
    "time": "1 m",
    "qualities": [ { "id": "HAMMER", "level": 1 } ],
    "components": [ [ [ "gold_small", 4 ] ], [ [ "garnet", 1 ] ] ]
  },
  {
    "result": "amethyst_dental_grill",
    "type": "uncraft",
    "activity_level": "LIGHT_EXERCISE",
    "time": "1 m",
    "qualities": [ { "id": "HAMMER", "level": 1 } ],
    "components": [ [ [ "gold_small", 4 ] ], [ [ "amethyst", 1 ] ] ]
  },
  {
    "result": "aquamarine_dental_grill",
    "type": "uncraft",
    "activity_level": "LIGHT_EXERCISE",
    "time": "1 m",
    "qualities": [ { "id": "HAMMER", "level": 1 } ],
    "components": [ [ [ "gold_small", 4 ] ], [ [ "aquamarine", 1 ] ] ]
  },
  {
    "result": "emerald_dental_grill",
    "type": "uncraft",
    "activity_level": "LIGHT_EXERCISE",
    "time": "1 m",
    "qualities": [ { "id": "HAMMER", "level": 1 } ],
    "components": [ [ [ "gold_small", 4 ] ], [ [ "emerald", 1 ] ] ]
  },
  {
    "result": "alexandrite_dental_grill",
    "type": "uncraft",
    "activity_level": "LIGHT_EXERCISE",
    "time": "1 m",
    "qualities": [ { "id": "HAMMER", "level": 1 } ],
    "components": [ [ [ "gold_small", 4 ] ], [ [ "alexandrite", 1 ] ] ]
  },
  {
    "result": "ruby_dental_grill",
    "type": "uncraft",
    "activity_level": "LIGHT_EXERCISE",
    "time": "1 m",
    "qualities": [ { "id": "HAMMER", "level": 1 } ],
    "components": [ [ [ "gold_small", 4 ] ], [ [ "ruby", 1 ] ] ]
  },
  {
    "result": "peridot_dental_grill",
    "type": "uncraft",
    "activity_level": "LIGHT_EXERCISE",
    "time": "1 m",
    "qualities": [ { "id": "HAMMER", "level": 1 } ],
    "components": [ [ [ "gold_small", 4 ] ], [ [ "peridot", 1 ] ] ]
  },
  {
    "result": "sapphire_dental_grill",
    "type": "uncraft",
    "activity_level": "LIGHT_EXERCISE",
    "time": "1 m",
    "qualities": [ { "id": "HAMMER", "level": 1 } ],
    "components": [ [ [ "gold_small", 4 ] ], [ [ "sapphire", 1 ] ] ]
  },
  {
    "result": "tourmaline_dental_grill",
    "type": "uncraft",
    "activity_level": "LIGHT_EXERCISE",
    "time": "1 m",
    "qualities": [ { "id": "HAMMER", "level": 1 } ],
    "components": [ [ [ "gold_small", 4 ] ], [ [ "tourmaline", 1 ] ] ]
  },
  {
    "result": "citrine_dental_grill",
    "type": "uncraft",
    "activity_level": "LIGHT_EXERCISE",
    "time": "1 m",
    "qualities": [ { "id": "HAMMER", "level": 1 } ],
    "components": [ [ [ "gold_small", 4 ] ], [ [ "citrine", 1 ] ] ]
  },
  {
    "result": "blue_topaz_dental_grill",
    "type": "uncraft",
    "activity_level": "LIGHT_EXERCISE",
    "time": "1 m",
    "qualities": [ { "id": "HAMMER", "level": 1 } ],
    "components": [ [ [ "gold_small", 4 ] ], [ [ "blue_topaz", 1 ] ] ]
  },
  {
    "result": "diamond_ring",
    "type": "uncraft",
    "activity_level": "LIGHT_EXERCISE",
    "time": "1 m",
    "qualities": [ { "id": "HAMMER", "level": 1 } ],
    "components": [ [ [ "gold_small", 2 ] ], [ [ "diamond", 1 ] ] ]
  },
  {
    "result": "diving_watch",
    "type": "uncraft",
    "activity_level": "LIGHT_EXERCISE",
    "time": "5 m",
    "qualities": [ { "id": "SCREW", "level": 1 } ],
    "components": [ [ [ "plastic_chunk", 1 ] ], [ [ "processor", 1 ] ], [ [ "light_minus_battery_cell", 1 ] ] ]
  },
  {
    "result": "down_pillow",
    "type": "uncraft",
    "activity_level": "NO_EXERCISE",
    "time": "1 m",
    "qualities": [ { "id": "CUT", "level": 1 } ],
    "components": [ [ [ "cotton_patchwork", 6 ] ], [ [ "down_feather", 40 ] ] ]
  },
  {
    "result": "sheet",
    "type": "uncraft",
    "activity_level": "NO_EXERCISE",
    "time": "8 s",
    "components": [ [ [ "sheet_cotton_patchwork", 12 ] ] ],
    "flags": [ "BLIND_EASY" ]
  },
  {
    "result": "sheet_cotton_patchwork",
    "type": "uncraft",
    "activity_level": "NO_EXERCISE",
    "time": "10 s",
    "qualities": [ { "id": "CUT", "level": 1 } ],
    "components": [ [ [ "cotton_patchwork", 8 ] ] ]
  },
  {
    "result": "cotton_patchwork",
    "type": "uncraft",
    "activity_level": "NO_EXERCISE",
    "time": "1 m",
    "qualities": [ { "id": "CUT", "level": 2 } ],
    "components": [ [ [ "scrap_cotton", 4 ] ] ]
  },
  {
    "result": "scrap_cotton",
    "type": "uncraft",
    "activity_level": "NO_EXERCISE",
    "time": "1 m",
    "qualities": [ { "id": "CUT", "level": 2 } ],
    "components": [ [ [ "thread", 1 ] ] ]
  },
  {
    "result": "sheet_canvas_patchwork",
    "type": "uncraft",
    "activity_level": "NO_EXERCISE",
    "time": "10 s",
    "qualities": [ { "id": "CUT", "level": 2 } ],
    "components": [ [ [ "canvas_patch", 8 ] ] ]
  },
  {
    "result": "sheet_canvas",
    "type": "uncraft",
    "activity_level": "NO_EXERCISE",
    "time": "30 s",
    "qualities": [ { "id": "CUT", "level": 2 } ],
    "components": [ [ [ "canvas_patch", 8 ] ] ]
  },
  {
    "result": "canvas_patch",
    "type": "uncraft",
    "activity_level": "NO_EXERCISE",
    "time": "1 m",
    "qualities": [ { "id": "CUT", "level": 2 } ],
    "components": [ [ [ "scrap_canvas", 4 ] ] ]
  },
  {
    "result": "scrap_canvas",
    "type": "uncraft",
    "activity_level": "NO_EXERCISE",
    "time": "1 m",
    "qualities": [ { "id": "CUT", "level": 2 } ],
    "components": [ [ [ "thread_canvas", 1 ] ] ]
  },
  {
    "result": "sheet_neoprene_patchwork",
    "type": "uncraft",
    "activity_level": "NO_EXERCISE",
    "time": "1 m",
    "qualities": [ { "id": "CUT", "level": 2 } ],
    "components": [ [ [ "neoprene", 8 ] ] ]
  },
  {
    "result": "sheet_nomex_patchwork",
    "type": "uncraft",
    "activity_level": "NO_EXERCISE",
    "time": "1 m",
    "qualities": [ { "id": "FABRIC_CUT", "level": 2 } ],
    "components": [ [ [ "nomex", 8 ] ] ]
  },
  {
    "result": "nomex",
    "type": "uncraft",
    "activity_level": "NO_EXERCISE",
    "time": "1 m",
    "qualities": [ { "id": "CUT", "level": 2 } ],
    "components": [ [ [ "scrap_nomex", 4 ] ] ]
  },
  {
    "result": "scrap_nomex",
    "type": "uncraft",
    "activity_level": "NO_EXERCISE",
    "time": "35 m",
    "qualities": [ { "id": "CUT_FINE", "level": 1 } ],
    "components": [ [ [ "thread_nomex", 2 ] ] ],
    "//": "Thread is odd so we're just kind of giving you some whole pieces of thread, when it shouldn't be near that, but we need a source."
  },
  {
    "result": "tanned_hide",
    "type": "uncraft",
    "time": "2 m",
    "activity_level": "LIGHT_EXERCISE",
    "qualities": [ { "id": "CUT", "level": 2 } ],
    "components": [ [ [ "leather", 8 ] ] ]
  },
  {
    "result": "tanned_pelt",
    "type": "uncraft",
    "time": "2 m",
    "activity_level": "LIGHT_EXERCISE",
    "qualities": [ { "id": "CUT", "level": 2 } ],
    "components": [ [ [ "fur", 8 ] ] ]
  },
  {
    "result": "eink_tablet_pc",
    "type": "uncraft",
    "activity_level": "LIGHT_EXERCISE",
    "time": "3 m",
    "qualities": [ { "id": "SCREW", "level": 1 } ],
    "components": [ [ [ "scrap", 1 ] ], [ [ "RAM", 1 ] ], [ [ "processor", 1 ] ], [ [ "plastic_chunk", 2 ] ], [ [ "e_scrap", 2 ] ] ]
  },
  {
    "result": "extinguisher",
    "type": "uncraft",
    "activity_level": "LIGHT_EXERCISE",
    "skill_used": "fabrication",
    "difficulty": 1,
    "time": "2 m",
    "qualities": [ { "id": "WRENCH", "level": 1 } ],
    "components": [ [ [ "scrap", 3 ] ], [ [ "hose", 1 ] ], [ [ "jerrycan_big", 1 ] ] ]
  },
  {
    "result": "fan",
    "type": "uncraft",
    "activity_level": "LIGHT_EXERCISE",
    "time": "2 m",
    "qualities": [ { "id": "SCREW", "level": 1 } ],
    "components": [ [ [ "scrap_aluminum", 1 ] ], [ [ "plastic_chunk", 3 ] ], [ [ "motor_micro", 1 ] ], [ [ "cable", 2 ] ] ]
  },
  {
    "result": "fancy_sunglasses",
    "type": "uncraft",
    "activity_level": "LIGHT_EXERCISE",
    "time": "6 s",
    "components": [ [ [ "glass_tinted", 1 ] ] ],
    "flags": [ "BLIND_EASY" ]
  },
  {
    "result": "fancy_sunglasses_bifocal",
    "type": "uncraft",
    "activity_level": "LIGHT_EXERCISE",
    "time": "6 s",
    "components": [ [ [ "glass_tinted", 1 ] ] ],
    "flags": [ "BLIND_EASY" ]
  },
  {
    "result": "fancy_sunglasses_reading",
    "type": "uncraft",
    "activity_level": "LIGHT_EXERCISE",
    "time": "6 s",
    "components": [ [ [ "glass_tinted", 1 ] ] ],
    "flags": [ "BLIND_EASY" ]
  },
  {
    "result": "file",
    "type": "uncraft",
    "activity_level": "NO_EXERCISE",
    "time": "6 s",
    "components": [ [ [ "paper", 3 ] ] ],
    "flags": [ "BLIND_EASY" ]
  },
  {
    "result": "fitover_sunglasses",
    "type": "uncraft",
    "activity_level": "LIGHT_EXERCISE",
    "time": "6 s",
    "components": [ [ [ "glass_tinted", 1 ] ] ],
    "flags": [ "BLIND_EASY" ]
  },
  {
    "result": "flyer",
    "type": "uncraft",
    "activity_level": "NO_EXERCISE",
    "time": "6 s",
    "components": [ [ [ "paper", 1 ] ] ],
    "flags": [ "BLIND_EASY" ]
  },
  {
    "result": "scorecard",
    "type": "uncraft",
    "activity_level": "NO_EXERCISE",
    "time": "6 s",
    "components": [ [ [ "paper", 1 ] ] ],
    "flags": [ "BLIND_EASY" ]
  },
  {
    "result": "foon",
    "type": "uncraft",
    "activity_level": "MODERATE_EXERCISE",
    "time": "30 s",
    "qualities": [ { "id": "HAMMER", "level": 1 } ],
    "components": [ [ [ "scrap", 1 ] ] ]
  },
  {
    "result": "football",
    "type": "uncraft",
    "activity_level": "LIGHT_EXERCISE",
    "time": "1 m",
    "qualities": [ { "id": "CUT", "level": 2 } ],
    "components": [ [ [ "leather", 4 ] ], [ [ "string_6", 3 ] ] ]
  },
  {
    "result": "fork",
    "type": "uncraft",
    "activity_level": "MODERATE_EXERCISE",
    "time": "12 s",
    "qualities": [ { "id": "HAMMER", "level": 1 } ],
    "components": [ [ [ "scrap", 1 ] ] ]
  },
  {
    "result": "glass",
    "type": "uncraft",
    "activity_level": "LIGHT_EXERCISE",
    "time": "1 s",
    "components": [ [ [ "glass_shard", 3 ] ] ]
  },
  {
    "result": "glass_bowl",
    "type": "uncraft",
    "activity_level": "LIGHT_EXERCISE",
    "time": "1 s",
    "components": [ [ [ "glass_shard", 4 ] ] ]
  },
  {
    "result": "glass_plate",
    "type": "uncraft",
    "activity_level": "LIGHT_EXERCISE",
    "time": "1 s",
    "components": [ [ [ "glass_shard", 4 ] ] ]
  },
  {
    "result": "jar_3l_glass_sealed",
    "type": "uncraft",
    "activity_level": "LIGHT_EXERCISE",
    "time": "1 s",
    "components": [ [ [ "glass_shard", 5 ] ] ]
  },
  {
    "result": "bottle_glass",
    "type": "uncraft",
    "activity_level": "LIGHT_EXERCISE",
    "time": "1 s",
    "components": [ [ [ "glass_shard", 3 ] ] ]
  },
  {
    "result": "flask_glass",
    "type": "uncraft",
    "activity_level": "LIGHT_EXERCISE",
    "time": "1 s",
    "components": [ [ [ "glass_shard", 1 ] ] ]
  },
  {
    "result": "jar_glass_sealed",
    "type": "uncraft",
    "activity_level": "LIGHT_EXERCISE",
    "time": "1 s",
    "components": [ [ [ "glass_shard", 2 ] ] ]
  },
  {
    "result": "beaker",
    "type": "uncraft",
    "activity_level": "LIGHT_EXERCISE",
    "time": "1 s",
    "components": [ [ [ "glass_shard", 2 ] ] ]
  },
  {
    "result": "gradcylinder",
    "type": "uncraft",
    "activity_level": "LIGHT_EXERCISE",
    "time": "1 s",
    "components": [ [ [ "glass_shard", 2 ] ] ]
  },
  {
    "result": "fish_bowl",
    "type": "uncraft",
    "activity_level": "LIGHT_EXERCISE",
    "time": "1 s",
    "components": [ [ [ "glass_shard", 7 ] ] ]
  },
  {
    "result": "mirror",
    "type": "uncraft",
    "activity_level": "LIGHT_EXERCISE",
    "time": "1 s",
    "components": [ [ [ "glass_shard", 3 ] ] ]
  },
  {
    "result": "glass_sheet",
    "type": "uncraft",
    "activity_level": "NO_EXERCISE",
    "time": "1 s",
    "components": [ [ [ "glass_shard", 88 ] ] ]
  },
  {
    "result": "game_watch",
    "type": "uncraft",
    "activity_level": "LIGHT_EXERCISE",
    "time": "6 m",
    "qualities": [ { "id": "SCREW", "level": 1 } ],
    "components": [ [ [ "plastic_chunk", 1 ] ], [ [ "processor", 1 ] ], [ [ "light_minus_battery_cell", 1 ] ] ]
  },
  {
    "result": "gold_bracelet",
    "type": "uncraft",
    "time": "30 s",
    "activity_level": "LIGHT_EXERCISE",
    "qualities": [ { "id": "HAMMER", "level": 1 } ],
    "components": [ [ [ "gold_small", 8 ] ] ]
  },
  {
    "result": "garnet_gold_bracelet",
    "type": "uncraft",
    "activity_level": "LIGHT_EXERCISE",
    "time": "1 m",
    "qualities": [ { "id": "HAMMER", "level": 1 } ],
    "components": [ [ [ "gold_small", 8 ] ], [ [ "garnet", 4 ] ] ]
  },
  {
    "result": "amethyst_gold_bracelet",
    "type": "uncraft",
    "activity_level": "LIGHT_EXERCISE",
    "time": "1 m",
    "qualities": [ { "id": "HAMMER", "level": 1 } ],
    "components": [ [ [ "gold_small", 8 ] ], [ [ "amethyst", 4 ] ] ]
  },
  {
    "result": "aquamarine_gold_bracelet",
    "type": "uncraft",
    "activity_level": "LIGHT_EXERCISE",
    "time": "1 m",
    "qualities": [ { "id": "HAMMER", "level": 1 } ],
    "components": [ [ [ "gold_small", 8 ] ], [ [ "aquamarine", 4 ] ] ]
  },
  {
    "result": "emerald_gold_bracelet",
    "type": "uncraft",
    "activity_level": "LIGHT_EXERCISE",
    "time": "1 m",
    "qualities": [ { "id": "HAMMER", "level": 1 } ],
    "components": [ [ [ "gold_small", 8 ] ], [ [ "emerald", 4 ] ] ]
  },
  {
    "result": "alexandrite_gold_bracelet",
    "type": "uncraft",
    "activity_level": "LIGHT_EXERCISE",
    "time": "1 m",
    "qualities": [ { "id": "HAMMER", "level": 1 } ],
    "components": [ [ [ "gold_small", 8 ] ], [ [ "alexandrite", 4 ] ] ]
  },
  {
    "result": "ruby_gold_bracelet",
    "type": "uncraft",
    "activity_level": "LIGHT_EXERCISE",
    "time": "1 m",
    "qualities": [ { "id": "HAMMER", "level": 1 } ],
    "components": [ [ [ "gold_small", 8 ] ], [ [ "ruby", 4 ] ] ]
  },
  {
    "result": "peridot_gold_bracelet",
    "type": "uncraft",
    "activity_level": "LIGHT_EXERCISE",
    "time": "1 m",
    "qualities": [ { "id": "HAMMER", "level": 1 } ],
    "components": [ [ [ "gold_small", 8 ] ], [ [ "peridot", 4 ] ] ]
  },
  {
    "result": "sapphire_gold_bracelet",
    "type": "uncraft",
    "activity_level": "LIGHT_EXERCISE",
    "time": "1 m",
    "qualities": [ { "id": "HAMMER", "level": 1 } ],
    "components": [ [ [ "gold_small", 8 ] ], [ [ "sapphire", 4 ] ] ]
  },
  {
    "result": "tourmaline_gold_bracelet",
    "type": "uncraft",
    "activity_level": "LIGHT_EXERCISE",
    "time": "1 m",
    "qualities": [ { "id": "HAMMER", "level": 1 } ],
    "components": [ [ [ "gold_small", 8 ] ], [ [ "tourmaline", 4 ] ] ]
  },
  {
    "result": "citrine_gold_bracelet",
    "type": "uncraft",
    "activity_level": "LIGHT_EXERCISE",
    "time": "1 m",
    "qualities": [ { "id": "HAMMER", "level": 1 } ],
    "components": [ [ [ "gold_small", 8 ] ], [ [ "citrine", 4 ] ] ]
  },
  {
    "result": "blue_topaz_gold_bracelet",
    "type": "uncraft",
    "activity_level": "LIGHT_EXERCISE",
    "time": "1 m",
    "qualities": [ { "id": "HAMMER", "level": 1 } ],
    "components": [ [ [ "gold_small", 8 ] ], [ [ "blue_topaz", 4 ] ] ]
  },
  {
    "result": "opal_gold_bracelet",
    "type": "uncraft",
    "activity_level": "LIGHT_EXERCISE",
    "time": "1 m",
    "qualities": [ { "id": "HAMMER", "level": 1 } ],
    "components": [ [ [ "gold_small", 8 ] ], [ [ "opal", 4 ] ] ]
  },
  {
    "result": "pearl_gold_bracelet",
    "type": "uncraft",
    "activity_level": "LIGHT_EXERCISE",
    "time": "1 m",
    "qualities": [ { "id": "HAMMER", "level": 1 } ],
    "components": [ [ [ "gold_small", 8 ] ], [ [ "pearl", 4 ] ] ]
  },
  {
    "result": "onyx_gold_bracelet",
    "type": "uncraft",
    "activity_level": "LIGHT_EXERCISE",
    "time": "1 m",
    "qualities": [ { "id": "HAMMER", "level": 1 } ],
    "components": [ [ [ "gold_small", 8 ] ], [ [ "onyx", 4 ] ] ]
  },
  {
    "result": "diamond_gold_bracelet",
    "type": "uncraft",
    "activity_level": "LIGHT_EXERCISE",
    "time": "1 m",
    "qualities": [ { "id": "HAMMER", "level": 1 } ],
    "components": [ [ [ "gold_small", 8 ] ], [ [ "diamond", 4 ] ] ]
  },
  {
    "result": "gold_dental_grill",
    "type": "uncraft",
    "activity_level": "LIGHT_EXERCISE",
    "time": "30 s",
    "qualities": [ { "id": "HAMMER", "level": 1 } ],
    "components": [ [ [ "gold_small", 2 ] ] ]
  },
  {
    "result": "gold_ear",
    "type": "uncraft",
    "activity_level": "LIGHT_EXERCISE",
    "time": "12 s",
    "qualities": [ { "id": "HAMMER", "level": 1 } ],
    "components": [ [ [ "gold_small", 2 ] ] ]
  },
  {
    "result": "garnet_gold_earring",
    "type": "uncraft",
    "activity_level": "LIGHT_EXERCISE",
    "time": "1 m",
    "qualities": [ { "id": "HAMMER", "level": 1 } ],
    "components": [ [ [ "gold_small", 4 ] ], [ [ "garnet", 2 ] ] ]
  },
  {
    "result": "amethyst_gold_earring",
    "type": "uncraft",
    "activity_level": "LIGHT_EXERCISE",
    "time": "1 m",
    "qualities": [ { "id": "HAMMER", "level": 1 } ],
    "components": [ [ [ "gold_small", 4 ] ], [ [ "amethyst", 2 ] ] ]
  },
  {
    "result": "aquamarine_gold_earring",
    "type": "uncraft",
    "activity_level": "LIGHT_EXERCISE",
    "time": "1 m",
    "qualities": [ { "id": "HAMMER", "level": 1 } ],
    "components": [ [ [ "gold_small", 4 ] ], [ [ "aquamarine", 2 ] ] ]
  },
  {
    "result": "emerald_gold_earring",
    "type": "uncraft",
    "activity_level": "LIGHT_EXERCISE",
    "time": "1 m",
    "qualities": [ { "id": "HAMMER", "level": 1 } ],
    "components": [ [ [ "gold_small", 4 ] ], [ [ "emerald", 2 ] ] ]
  },
  {
    "result": "alexandrite_gold_earring",
    "type": "uncraft",
    "activity_level": "LIGHT_EXERCISE",
    "time": "1 m",
    "qualities": [ { "id": "HAMMER", "level": 1 } ],
    "components": [ [ [ "gold_small", 4 ] ], [ [ "alexandrite", 2 ] ] ]
  },
  {
    "result": "ruby_gold_earring",
    "type": "uncraft",
    "activity_level": "LIGHT_EXERCISE",
    "time": "1 m",
    "qualities": [ { "id": "HAMMER", "level": 1 } ],
    "components": [ [ [ "gold_small", 4 ] ], [ [ "ruby", 2 ] ] ]
  },
  {
    "result": "peridot_gold_earring",
    "type": "uncraft",
    "activity_level": "LIGHT_EXERCISE",
    "time": "1 m",
    "qualities": [ { "id": "HAMMER", "level": 1 } ],
    "components": [ [ [ "gold_small", 4 ] ], [ [ "peridot", 2 ] ] ]
  },
  {
    "result": "sapphire_gold_earring",
    "type": "uncraft",
    "activity_level": "LIGHT_EXERCISE",
    "time": "1 m",
    "qualities": [ { "id": "HAMMER", "level": 1 } ],
    "components": [ [ [ "gold_small", 4 ] ], [ [ "sapphire", 2 ] ] ]
  },
  {
    "result": "tourmaline_gold_earring",
    "type": "uncraft",
    "activity_level": "LIGHT_EXERCISE",
    "time": "1 m",
    "qualities": [ { "id": "HAMMER", "level": 1 } ],
    "components": [ [ [ "gold_small", 4 ] ], [ [ "tourmaline", 2 ] ] ]
  },
  {
    "result": "citrine_gold_earring",
    "type": "uncraft",
    "activity_level": "LIGHT_EXERCISE",
    "time": "1 m",
    "qualities": [ { "id": "HAMMER", "level": 1 } ],
    "components": [ [ [ "gold_small", 4 ] ], [ [ "citrine", 2 ] ] ]
  },
  {
    "result": "blue_topaz_gold_earring",
    "type": "uncraft",
    "activity_level": "LIGHT_EXERCISE",
    "time": "1 m",
    "qualities": [ { "id": "HAMMER", "level": 1 } ],
    "components": [ [ [ "gold_small", 4 ] ], [ [ "blue_topaz", 2 ] ] ]
  },
  {
    "result": "opal_gold_earring",
    "type": "uncraft",
    "activity_level": "LIGHT_EXERCISE",
    "time": "1 m",
    "qualities": [ { "id": "HAMMER", "level": 1 } ],
    "components": [ [ [ "gold_small", 4 ] ], [ [ "opal", 2 ] ] ]
  },
  {
    "result": "pearl_gold_earring",
    "type": "uncraft",
    "activity_level": "LIGHT_EXERCISE",
    "time": "1 m",
    "qualities": [ { "id": "HAMMER", "level": 1 } ],
    "components": [ [ [ "gold_small", 4 ] ], [ [ "pearl", 2 ] ] ]
  },
  {
    "result": "onyx_gold_earring",
    "type": "uncraft",
    "activity_level": "LIGHT_EXERCISE",
    "time": "1 m",
    "qualities": [ { "id": "HAMMER", "level": 1 } ],
    "components": [ [ [ "gold_small", 4 ] ], [ [ "onyx", 2 ] ] ]
  },
  {
    "result": "diamond_gold_earring",
    "type": "uncraft",
    "activity_level": "LIGHT_EXERCISE",
    "time": "1 m",
    "qualities": [ { "id": "HAMMER", "level": 1 } ],
    "components": [ [ [ "gold_small", 4 ] ], [ [ "diamond", 2 ] ] ]
  },
  {
    "result": "gold_watch",
    "type": "uncraft",
    "activity_level": "LIGHT_EXERCISE",
    "time": "30 s",
    "qualities": [ { "id": "HAMMER", "level": 1 }, { "id": "SCREW", "level": 1 } ],
    "components": [ [ [ "gold_small", 12 ] ], [ [ "clockworks", 1 ] ] ]
  },
  {
    "result": "hd_steel_drum",
    "type": "uncraft",
    "activity_level": "MODERATE_EXERCISE",
    "skill_used": "fabrication",
    "difficulty": 4,
    "time": "2 h",
    "qualities": [ { "id": "SAW_M", "level": 1 } ],
    "tools": [ [ [ "welder", 500 ], [ "toolset", 750 ] ] ],
    "components": [ [ [ "steel_plate", 10 ] ], [ [ "steel_lump", 70 ] ] ]
  },
  {
    "result": "heavy_flashlight",
    "type": "uncraft",
    "activity_level": "MODERATE_EXERCISE",
    "skill_used": "electronics",
    "difficulty": 3,
    "time": "6 m",
    "qualities": [ { "id": "SCREW", "level": 1 }, { "id": "SAW_M", "level": 1 } ],
    "components": [ [ [ "cable", 12 ] ], [ [ "amplifier", 2 ] ], [ [ "lightstrip_inactive", 1 ] ], [ [ "scrap_aluminum", 4 ] ] ]
  },
  {
    "result": "holy_symbol",
    "type": "uncraft",
    "activity_level": "LIGHT_EXERCISE",
    "time": "30 s",
    "qualities": [ { "id": "HAMMER", "level": 1 } ],
    "components": [ [ [ "gold_small", 4 ] ] ]
  },
  {
    "result": "horn_big",
    "type": "uncraft",
    "activity_level": "LIGHT_EXERCISE",
    "skill_used": "electronics",
    "difficulty": 3,
    "time": "5 m",
    "qualities": [ { "id": "SCREW", "level": 1 } ],
    "components": [ [ [ "e_scrap", 4 ] ], [ [ "amplifier", 2 ] ], [ [ "scrap", 4 ] ] ]
  },
  {
    "result": "horn_car",
    "type": "uncraft",
    "activity_level": "LIGHT_EXERCISE",
    "skill_used": "electronics",
    "difficulty": 2,
    "time": "6 m",
    "qualities": [ { "id": "SCREW", "level": 1 } ],
    "components": [ [ [ "e_scrap", 2 ] ], [ [ "amplifier", 1 ] ], [ [ "scrap", 2 ] ] ]
  },
  {
    "result": "kettle",
    "type": "uncraft",
    "activity_level": "MODERATE_EXERCISE",
    "skill_used": "fabrication",
    "difficulty": 1,
    "time": "2 m",
    "qualities": [ { "id": "SAW_M", "level": 1 } ],
    "components": [ [ [ "sheet_metal_small", 3 ] ] ]
  },
  {
    "result": "kiln_done",
    "type": "uncraft",
    "activity_level": "LIGHT_EXERCISE",
    "skill_used": "fabrication",
    "difficulty": 1,
    "time": "3 m",
    "components": [ [ [ "charcoal", 200 ] ], [ [ "char_kiln", 1 ] ] ]
  },
  {
    "type": "uncraft",
    "activity_level": "MODERATE_EXERCISE",
    "result": "knife_bread",
    "time": "2 m",
    "qualities": [ { "id": "HAMMER", "level": 1 } ],
    "components": [ [ [ "steel_chunk", 1 ], [ "scrap", 5 ] ] ]
  },
  {
    "type": "uncraft",
    "activity_level": "MODERATE_EXERCISE",
    "result": "knife_butcher",
    "time": "10 m",
    "qualities": [ { "id": "HAMMER", "level": 1 }, { "id": "CUT", "level": 2 } ],
    "components": [ [ [ "spike", 1 ], [ "steel_chunk", 4 ], [ "scrap", 20 ] ], [ [ "leather", 1 ], [ "fur", 1 ] ] ]
  },
  {
    "type": "uncraft",
    "activity_level": "MODERATE_EXERCISE",
    "result": "knife_carving",
    "time": "5 m",
    "qualities": [ { "id": "HAMMER", "level": 1 } ],
    "components": [ [ [ "spike", 1 ], [ "scrap", 5 ] ] ]
  },
  {
    "type": "uncraft",
    "activity_level": "MODERATE_EXERCISE",
    "result": "knife_chef",
    "time": "5 m",
    "qualities": [ { "id": "HAMMER", "level": 1 } ],
    "components": [ [ [ "spike", 1 ], [ "scrap", 5 ] ] ]
  },
  {
    "type": "uncraft",
    "activity_level": "MODERATE_EXERCISE",
    "result": "knife_folding",
    "time": "3 m",
    "qualities": [ { "id": "HAMMER", "level": 1 } ],
    "components": [ [ [ "plastic_chunk", 1 ] ], [ [ "scrap", 4 ] ] ]
  },
  {
    "type": "uncraft",
    "activity_level": "MODERATE_EXERCISE",
    "result": "knife_meat_cleaver",
    "time": "5 m",
    "qualities": [ { "id": "HAMMER", "level": 1 } ],
    "components": [ [ [ "blade", 1 ], [ "scrap", 10 ] ] ]
  },
  {
    "type": "uncraft",
    "activity_level": "MODERATE_EXERCISE",
    "result": "knife_paring",
    "time": "3 m",
    "qualities": [ { "id": "HAMMER", "level": 1 } ],
    "components": [ [ [ "scrap", 2 ] ] ]
  },
  {
    "result": "knife_steak",
    "type": "uncraft",
    "time": "3 m",
    "//": "Another odd one",
    "activity_level": "MODERATE_EXERCISE",
    "components": [ [ [ "spike", 1 ] ] ],
    "flags": [ "BLIND_EASY" ]
  },
  {
    "type": "uncraft",
    "activity_level": "MODERATE_EXERCISE",
    "result": "knife_vegetable_cleaver",
    "time": "2 m",
    "qualities": [ { "id": "HAMMER", "level": 1 } ],
    "components": [ [ [ "blade", 1 ], [ "scrap", 5 ] ] ]
  },
  {
    "result": "laptop",
    "type": "uncraft",
    "activity_level": "LIGHT_EXERCISE",
    "skill_used": "electronics",
    "time": "45 m",
    "qualities": [ { "id": "SCREW", "level": 1 } ],
    "components": [
      [ [ "processor", 1 ] ],
      [ [ "RAM", 4 ] ],
      [ [ "circuit", 1 ] ],
      [ [ "cable", 6 ] ],
      [ [ "amplifier", 1 ] ],
      [ [ "power_supply", 1 ] ],
      [ [ "plastic_chunk", 6 ] ],
      [ [ "small_lcd_screen", 1 ] ]
    ]
  },
  {
    "result": "large_lcd_screen",
    "type": "uncraft",
    "activity_level": "LIGHT_EXERCISE",
    "skill_used": "electronics",
    "time": "30 m",
    "using": [ [ "soldering_standard", 15 ] ],
    "components": [ [ [ "e_scrap", 3 ] ], [ [ "plastic_chunk", 5 ] ] ]
  },
  {
    "result": "small_lcd_screen",
    "type": "uncraft",
    "activity_level": "LIGHT_EXERCISE",
    "skill_used": "electronics",
    "time": "10 m",
    "using": [ [ "soldering_standard", 5 ] ],
    "components": [ [ [ "e_scrap", 1 ] ], [ [ "plastic_chunk", 2 ] ] ]
  },
  {
    "result": "basket_laundry",
    "type": "uncraft",
    "activity_level": "LIGHT_EXERCISE",
    "time": "5 m",
    "qualities": [ { "id": "CUT", "level": 2 } ],
    "components": [ [ [ "plastic_chunk", 20 ] ] ]
  },
  {
    "result": "teleumbrella",
    "type": "uncraft",
    "activity_level": "LIGHT_EXERCISE",
    "time": "3 m",
    "qualities": [ { "id": "CUT", "level": 2 } ],
    "components": [ [ [ "plastic_chunk", 3 ] ], [ [ "scrap_aluminum", 1 ] ], [ [ "wire", 5 ] ] ]
  },
  {
    "result": "lawnmower",
    "type": "uncraft",
    "activity_level": "LIGHT_EXERCISE",
    "time": "45 m",
    "qualities": [ { "id": "WRENCH", "level": 1 } ],
    "components": [
      [ [ "scrap", 8 ] ],
      [ [ "spring", 2 ] ],
      [ [ "blade", 2 ] ],
      [ [ "1cyl_combustion", 1 ] ],
      [ [ "metal_tank_little", 1 ] ],
      [ [ "pipe", 3 ] ]
    ]
  },
  {
    "result": "lighter",
    "type": "uncraft",
    "activity_level": "LIGHT_EXERCISE",
    "time": "30 s",
    "components": [ [ [ "pilot_light", 1 ] ] ]
  },
  {
    "result": "silver_locket",
    "type": "uncraft",
    "activity_level": "LIGHT_EXERCISE",
    "time": "30 s",
    "qualities": [ { "id": "HAMMER", "level": 1 } ],
    "components": [ [ [ "silver_small", 10 ] ] ]
  },
  {
    "result": "makeshift_crowbar",
    "type": "uncraft",
    "activity_level": "MODERATE_EXERCISE",
    "skill_used": "mechanics",
    "time": "1 m",
    "qualities": [ { "id": "SAW_M", "level": 1 } ],
    "components": [ [ [ "scrap", 3 ] ], [ [ "steel_chunk", 1 ] ] ]
  },
  {
    "result": "makeshift_sling",
    "type": "uncraft",
    "activity_level": "NO_EXERCISE",
    "time": "6 s",
    "components": [ [ [ "sheet", 1 ] ] ],
    "flags": [ "BLIND_EASY" ]
  },
  {
    "result": "many_years_old_newspaper",
    "type": "uncraft",
    "activity_level": "NO_EXERCISE",
    "time": "30 s",
    "components": [ [ [ "paper", 2 ] ] ],
    "flags": [ "BLIND_EASY" ]
  },
  {
    "result": "material_shrd_limestone",
    "type": "uncraft",
    "activity_level": "MODERATE_EXERCISE",
    "time": "10 m",
    "qualities": [ { "id": "HAMMER", "level": 1 } ],
    "tools": [ [ [ "crucible", -1 ], [ "crucible_clay", -1 ] ] ],
    "components": [ [ [ "material_limestone", 10 ] ] ]
  },
  {
    "result": "mess_kit",
    "type": "uncraft",
    "activity_level": "LIGHT_EXERCISE",
    "skill_used": "electronics",
    "time": "10 m",
    "using": [ [ "soldering_standard", 10 ] ],
    "qualities": [ { "id": "SCREW", "level": 1 } ],
    "components": [
      [ [ "element", 3 ] ],
      [ [ "amplifier", 1 ] ],
      [ [ "scrap_aluminum", 6 ] ],
      [ [ "plastic_chunk", 1 ] ],
      [ [ "cable", 8 ] ]
    ]
  },
  {
    "result": "mess_tray",
    "type": "uncraft",
    "activity_level": "MODERATE_EXERCISE",
    "time": "2 m",
    "qualities": [ { "id": "HAMMER", "level": 1 } ],
    "components": [ [ [ "scrap", 5 ] ] ]
  },
  {
    "result": "microwave",
    "type": "uncraft",
    "activity_level": "LIGHT_EXERCISE",
    "skill_used": "electronics",
    "time": "45 m",
    "qualities": [ { "id": "SCREW", "level": 1 } ],
    "components": [
      [ [ "processor", 1 ] ],
      [ [ "cable", 4 ] ],
      [ [ "e_scrap", 3 ] ],
      [ [ "amplifier", 1 ] ],
      [ [ "power_supply", 4 ] ],
      [ [ "plastic_chunk", 8 ] ],
      [ [ "motor_micro", 1 ] ],
      [ [ "magnetron", 1 ] ]
    ]
  },
  {
    "result": "mil_mess_kit",
    "type": "uncraft",
    "activity_level": "LIGHT_EXERCISE",
    "skill_used": "electronics",
    "time": "10 m",
    "qualities": [ { "id": "SCREW", "level": 1 } ],
    "components": [ [ [ "element", 3 ] ], [ [ "amplifier", 1 ] ], [ [ "cable", 8 ] ] ]
  },
  {
    "result": "militarymap",
    "type": "uncraft",
    "activity_level": "NO_EXERCISE",
    "time": "30 s",
    "components": [ [ [ "paper", 10 ] ] ],
    "flags": [ "BLIND_EASY" ]
  },
  {
    "result": "mininuke",
    "type": "uncraft",
    "activity_level": "MODERATE_EXERCISE",
    "time": "3 h",
    "skill_used": "electronics",
    "difficulty": 8,
    "skills_required": [ [ "fabrication", 4 ], [ "mechanics", 6 ] ],
    "using": [ [ "soldering_standard", 150 ], [ "welding_standard", 6 ] ],
    "qualities": [
      { "id": "SCREW", "level": 1 },
      { "id": "SCREW_FINE", "level": 1 },
      { "id": "WRENCH", "level": 2 },
      { "id": "WRENCH_FINE", "level": 1 },
      { "id": "SAW_M", "level": 2 },
      { "id": "SAW_M_FINE", "level": 1 }
    ],
    "components": [
      [ [ "cable", 12 ] ],
      [ [ "chem_rdx", 20 ] ],
      [ [ "circuit", 6 ] ],
      [ [ "plutonium", 6 ] ],
      [ [ "power_supply", 1 ] ],
      [ [ "scrap", 200 ] ],
      [ [ "plut_cell", 1 ] ]
    ]
  },
  {
    "result": "months_old_newspaper",
    "type": "uncraft",
    "activity_level": "NO_EXERCISE",
    "time": "12 s",
    "components": [ [ [ "paper", 2 ] ] ],
    "flags": [ "BLIND_EASY" ]
  },
  {
    "result": "motor",
    "type": "uncraft",
    "activity_level": "MODERATE_EXERCISE",
    "skill_used": "mechanics",
    "difficulty": 4,
    "time": "30 m",
    "using": [ [ "soldering_standard", 40 ], [ "welding_standard", 3 ] ],
    "qualities": [ { "id": "SCREW", "level": 1 }, { "id": "WRENCH", "level": 1 }, { "id": "SAW_M", "level": 1 } ],
    "components": [ [ [ "amplifier", 2 ] ], [ [ "cable", 20 ] ], [ [ "bearing", 10 ] ], [ [ "steel_lump", 5 ] ], [ [ "e_scrap", 5 ] ] ]
  },
  {
    "result": "motor_large",
    "type": "uncraft",
    "activity_level": "MODERATE_EXERCISE",
    "skill_used": "mechanics",
    "difficulty": 6,
    "time": "50 m",
    "using": [ [ "soldering_standard", 50 ], [ "welding_standard", 5 ] ],
    "qualities": [ { "id": "SCREW", "level": 1 }, { "id": "WRENCH", "level": 1 }, { "id": "SAW_M", "level": 1 } ],
    "components": [
      [ [ "power_supply", 2 ] ],
      [ [ "amplifier", 4 ] ],
      [ [ "cable", 30 ] ],
      [ [ "bearing", 40 ] ],
      [ [ "steel_lump", 15 ] ],
      [ [ "e_scrap", 8 ] ]
    ]
  },
  {
    "result": "multi_cooker",
    "type": "uncraft",
    "activity_level": "LIGHT_EXERCISE",
    "skill_used": "electronics",
    "time": "1 h 15 m",
    "qualities": [ { "id": "SCREW", "level": 1 } ],
    "components": [
      [ [ "processor", 1 ] ],
      [ [ "RAM", 1 ] ],
      [ [ "cable", 8 ] ],
      [ [ "element", 4 ] ],
      [ [ "amplifier", 1 ] ],
      [ [ "power_supply", 4 ] ],
      [ [ "plastic_chunk", 12 ] ],
      [ [ "e_scrap", 4 ] ],
      [ [ "scrap", 10 ] ]
    ]
  },
  {
    "result": "silver_necklace",
    "type": "uncraft",
    "activity_level": "LIGHT_EXERCISE",
    "time": "30 s",
    "qualities": [ { "id": "HAMMER", "level": 1 } ],
    "components": [ [ [ "silver_small", 10 ] ] ]
  },
  {
    "result": "newest_newspaper",
    "type": "uncraft",
    "activity_level": "NO_EXERCISE",
    "time": "30 s",
    "components": [ [ [ "paper", 2 ] ] ],
    "flags": [ "BLIND_EASY" ]
  },
  {
    "result": "one_year_old_newspaper",
    "type": "uncraft",
    "activity_level": "NO_EXERCISE",
    "time": "30 s",
    "components": [ [ [ "paper", 2 ] ] ],
    "flags": [ "BLIND_EASY" ]
  },
  {
    "result": "oxy_torch",
    "type": "uncraft",
    "activity_level": "LIGHT_EXERCISE",
    "skill_used": "fabrication",
    "difficulty": 2,
    "time": "5 m",
    "qualities": [ { "id": "WRENCH", "level": 1 } ],
    "components": [
      [ [ "scrap", 5 ] ],
      [ [ "cu_pipe", 1 ] ],
      [ [ "pilot_light", 1 ] ],
      [ [ "cotton_patchwork", 5 ] ],
      [ [ "metal_tank_little", 2 ] ]
    ]
  },
  {
    "result": "oxygen_tank",
    "type": "uncraft",
    "activity_level": "LIGHT_EXERCISE",
    "skill_used": "fabrication",
    "difficulty": 1,
    "time": "5 m",
    "qualities": [ { "id": "WRENCH", "level": 1 } ],
    "components": [ [ [ "scrap", 1 ] ], [ [ "plastic_chunk", 1 ] ], [ [ "metal_tank_little", 1 ] ] ]
  },
  {
    "result": "peeler",
    "type": "uncraft",
    "activity_level": "MODERATE_EXERCISE",
    "time": "30 s",
    "qualities": [ { "id": "HAMMER", "level": 1 } ],
    "components": [ [ [ "scrap", 1 ] ] ]
  },
  {
    "result": "pot_makeshift_copper",
    "type": "uncraft",
    "activity_level": "MODERATE_EXERCISE",
    "time": "5 m",
    "qualities": [ { "id": "HAMMER", "level": 1 } ],
    "components": [ [ [ "copper_scrap_equivalent", 20, "LIST" ] ] ]
  },
  {
    "result": "potato_masher",
    "type": "uncraft",
    "activity_level": "MODERATE_EXERCISE",
    "time": "30 s",
    "qualities": [ { "id": "HAMMER", "level": 1 } ],
    "components": [ [ [ "scrap", 3 ] ] ]
  },
  {
    "result": "pillow",
    "type": "uncraft",
    "activity_level": "NO_EXERCISE",
    "time": "1 m",
    "qualities": [ { "id": "CUT", "level": 1 } ],
    "components": [ [ [ "cotton_patchwork", 4 ] ], [ [ "cotton_ball", 8 ] ] ]
  },
  {
    "result": "makeshift_pillow",
    "type": "uncraft",
    "activity_level": "NO_EXERCISE",
    "time": "1 m",
    "qualities": [ { "id": "CUT", "level": 1 } ],
    "components": [ [ [ "cotton_patchwork", 4 ] ], [ [ "withered", 12 ] ] ]
  },
  {
    "result": "pipe",
    "type": "uncraft",
    "activity_level": "BRISK_EXERCISE",
    "skill_used": "mechanics",
    "time": "5 m",
    "qualities": [ { "id": "SAW_M", "level": 1 } ],
    "components": [ [ [ "scrap", 7 ] ] ]
  },
  {
    "result": "hc_steel_lump",
    "type": "uncraft",
    "activity_level": "BRISK_EXERCISE",
    "time": "10 m",
    "qualities": [ { "id": "SAW_M", "level": 2 } ],
    "components": [ [ [ "hc_steel_chunk", 4 ] ] ]
  },
  {
    "result": "mc_steel_lump",
    "type": "uncraft",
    "activity_level": "BRISK_EXERCISE",
    "time": "10 m",
    "qualities": [ { "id": "SAW_M", "level": 2 } ],
    "components": [ [ [ "mc_steel_chunk", 4 ] ] ]
  },
  {
    "result": "lc_steel_lump",
    "type": "uncraft",
    "activity_level": "BRISK_EXERCISE",
    "time": "10 m",
    "qualities": [ { "id": "SAW_M", "level": 2 } ],
    "components": [ [ [ "lc_steel_chunk", 4 ] ] ]
  },
  {
    "result": "pocketwatch",
    "type": "uncraft",
    "activity_level": "LIGHT_EXERCISE",
    "time": "36 s",
    "qualities": [ { "id": "SCREW", "level": 1 } ],
    "components": [ [ [ "gold_small", 3 ] ], [ [ "clockworks", 1 ] ] ]
  },
  {
    "result": "polisher",
    "type": "uncraft",
    "activity_level": "LIGHT_EXERCISE",
    "skill_used": "electronics",
    "difficulty": 2,
    "time": "6 m",
    "using": [ [ "soldering_standard", 10 ] ],
    "qualities": [ { "id": "SCREW", "level": 1 } ],
    "components": [ [ [ "plastic_chunk", 8 ] ], [ [ "motor_small", 1 ] ], [ [ "scrap", 4 ] ] ]
  },
  {
    "result": "pot_copper",
    "type": "uncraft",
    "activity_level": "MODERATE_EXERCISE",
    "skill_used": "fabrication",
    "difficulty": 1,
    "time": "3 m",
    "qualities": [ { "id": "SAW_M", "level": 1 } ],
    "components": [ [ [ "scrap_copper", 6 ] ], [ [ "scrap", 1 ] ] ]
  },
  {
    "result": "power_armor_basic",
    "type": "uncraft",
    "activity_level": "MODERATE_EXERCISE",
    "skill_used": "fabrication",
    "difficulty": 7,
    "skills_required": [ "electronics", 5 ],
    "time": "2 h",
    "qualities": [ { "id": "SAW_M", "level": 1 }, { "id": "SCREW", "level": 1 }, { "id": "WRENCH", "level": 1 } ],
    "tools": [ [ [ "boltcutters", -1 ], [ "toolset", -1 ] ] ],
    "components": [
      [ [ "depowered_armor", 1 ] ],
      [ [ "power_supply", 6 ] ],
      [ [ "element", 2 ] ],
      [ [ "cable", 12 ] ],
      [ [ "circuit", 6 ] ],
      [ [ "transponder", 1 ] ]
    ]
  },
  {
    "result": "power_armor_helmet_basic",
    "type": "uncraft",
    "activity_level": "MODERATE_EXERCISE",
    "skill_used": "fabrication",
    "difficulty": 8,
    "skills_required": [ "electronics", 4 ],
    "time": "45 m",
    "qualities": [ { "id": "SAW_M", "level": 1 }, { "id": "SCREW", "level": 1 }, { "id": "WRENCH", "level": 1 } ],
    "tools": [ [ [ "boltcutters", -1 ], [ "toolset", -1 ] ] ],
    "components": [
      [ [ "depowered_helmet", 1 ] ],
      [ [ "power_supply", 1 ] ],
      [ [ "element", 1 ] ],
      [ [ "small_lcd_screen", 2 ] ],
      [ [ "circuit", 2 ] ],
      [ [ "RAM", 1 ] ]
    ]
  },
  {
    "result": "processor",
    "type": "uncraft",
    "activity_level": "LIGHT_EXERCISE",
    "skill_used": "electronics",
    "difficulty": 1,
    "time": "10 m",
    "qualities": [ { "id": "SCREW", "level": 1 } ],
    "components": [ [ [ "e_scrap", 3 ] ], [ [ "plastic_chunk", 1 ] ] ]
  },
  {
    "result": "radio_car",
    "type": "uncraft",
    "activity_level": "LIGHT_EXERCISE",
    "skill_used": "electronics",
    "time": "20 m",
    "qualities": [ { "id": "SCREW", "level": 1 } ],
    "components": [
      [ [ "antenna", 1 ] ],
      [ [ "cable", 8 ] ],
      [ [ "motor_tiny", 1 ] ],
      [ [ "motor_micro", 2 ] ],
      [ [ "amplifier", 2 ] ],
      [ [ "plastic_chunk", 8 ] ],
      [ [ "receiver", 1 ] ],
      [ [ "e_scrap", 2 ] ],
      [ [ "scrap_aluminum", 3 ] ],
      [ [ "radio_car_wheel", 1 ] ]
    ]
  },
  {
    "result": "radiocontrol",
    "type": "uncraft",
    "activity_level": "LIGHT_EXERCISE",
    "skill_used": "electronics",
    "time": "3 m",
    "qualities": [ { "id": "SCREW", "level": 1 } ],
    "components": [ [ [ "antenna", 1 ] ], [ [ "e_scrap", 2 ] ], [ [ "transponder", 1 ] ], [ [ "plastic_chunk", 1 ] ] ]
  },
  {
    "result": "stick_fiber",
    "type": "uncraft",
    "activity_level": "LIGHT_EXERCISE",
    "time": "30 m",
    "qualities": [ { "id": "CUT", "level": 2 } ],
    "components": [ [ [ "plant_fibre", 80 ] ] ]
  },
  {
    "result": "ref_lighter",
    "type": "uncraft",
    "activity_level": "LIGHT_EXERCISE",
    "time": "1 m",
    "components": [ [ [ "pilot_light", 1 ] ] ]
  },
  {
    "result": "restaurantmap",
    "type": "uncraft",
    "activity_level": "NO_EXERCISE",
    "time": "30 s",
    "components": [ [ [ "paper", 10 ] ] ],
    "flags": [ "BLIND_EASY" ]
  },
  {
    "type": "uncraft",
    "activity_level": "MODERATE_EXERCISE",
    "result": "garlic_press",
    "time": "30 s",
    "qualities": [ { "id": "HAMMER", "level": 1 } ],
    "components": [ [ [ "scrap", 3 ] ] ]
  },
  {
    "result": "gold_ring",
    "type": "uncraft",
    "activity_level": "LIGHT_EXERCISE",
    "time": "30 s",
    "qualities": [ { "id": "HAMMER", "level": 1 } ],
    "components": [ [ [ "gold_small", 2 ] ] ]
  },
  {
    "result": "gold_ring",
    "type": "uncraft",
    "activity_level": "LIGHT_EXERCISE",
    "time": "30 s",
    "qualities": [ { "id": "HAMMER", "level": 1 } ],
    "components": [ [ [ "gold_small", 2 ] ] ]
  },
  {
    "result": "garnet_gold_ring",
    "type": "uncraft",
    "activity_level": "LIGHT_EXERCISE",
    "time": "1 m",
    "qualities": [ { "id": "HAMMER", "level": 1 } ],
    "components": [ [ [ "gold_small", 2 ] ], [ [ "garnet", 1 ] ] ]
  },
  {
    "result": "amethyst_gold_ring",
    "type": "uncraft",
    "activity_level": "LIGHT_EXERCISE",
    "time": "1 m",
    "qualities": [ { "id": "HAMMER", "level": 1 } ],
    "components": [ [ [ "gold_small", 2 ] ], [ [ "amethyst", 1 ] ] ]
  },
  {
    "result": "aquamarine_gold_ring",
    "type": "uncraft",
    "activity_level": "LIGHT_EXERCISE",
    "time": "1 m",
    "qualities": [ { "id": "HAMMER", "level": 1 } ],
    "components": [ [ [ "gold_small", 2 ] ], [ [ "aquamarine", 1 ] ] ]
  },
  {
    "result": "emerald_gold_ring",
    "type": "uncraft",
    "activity_level": "LIGHT_EXERCISE",
    "time": "1 m",
    "qualities": [ { "id": "HAMMER", "level": 1 } ],
    "components": [ [ [ "gold_small", 2 ] ], [ [ "emerald", 1 ] ] ]
  },
  {
    "result": "alexandrite_gold_ring",
    "type": "uncraft",
    "activity_level": "LIGHT_EXERCISE",
    "time": "1 m",
    "qualities": [ { "id": "HAMMER", "level": 1 } ],
    "components": [ [ [ "gold_small", 2 ] ], [ [ "alexandrite", 1 ] ] ]
  },
  {
    "result": "ruby_gold_ring",
    "type": "uncraft",
    "activity_level": "LIGHT_EXERCISE",
    "time": "1 m",
    "qualities": [ { "id": "HAMMER", "level": 1 } ],
    "components": [ [ [ "gold_small", 2 ] ], [ [ "ruby", 1 ] ] ]
  },
  {
    "result": "peridot_gold_ring",
    "type": "uncraft",
    "activity_level": "LIGHT_EXERCISE",
    "time": "1 m",
    "qualities": [ { "id": "HAMMER", "level": 1 } ],
    "components": [ [ [ "gold_small", 2 ] ], [ [ "peridot", 1 ] ] ]
  },
  {
    "result": "sapphire_gold_ring",
    "type": "uncraft",
    "activity_level": "LIGHT_EXERCISE",
    "time": "1 m",
    "qualities": [ { "id": "HAMMER", "level": 1 } ],
    "components": [ [ [ "gold_small", 2 ] ], [ [ "sapphire", 1 ] ] ]
  },
  {
    "result": "tourmaline_gold_ring",
    "type": "uncraft",
    "activity_level": "LIGHT_EXERCISE",
    "time": "1 m",
    "qualities": [ { "id": "HAMMER", "level": 1 } ],
    "components": [ [ [ "gold_small", 2 ] ], [ [ "tourmaline", 1 ] ] ]
  },
  {
    "result": "citrine_gold_ring",
    "type": "uncraft",
    "activity_level": "LIGHT_EXERCISE",
    "time": "1 m",
    "qualities": [ { "id": "HAMMER", "level": 1 } ],
    "components": [ [ [ "gold_small", 2 ] ], [ [ "citrine", 1 ] ] ]
  },
  {
    "result": "blue_topaz_gold_ring",
    "type": "uncraft",
    "activity_level": "LIGHT_EXERCISE",
    "time": "1 m",
    "qualities": [ { "id": "HAMMER", "level": 1 } ],
    "components": [ [ [ "gold_small", 2 ] ], [ [ "blue_topaz", 1 ] ] ]
  },
  {
    "result": "opal_gold_ring",
    "type": "uncraft",
    "activity_level": "LIGHT_EXERCISE",
    "time": "1 m",
    "qualities": [ { "id": "HAMMER", "level": 1 } ],
    "components": [ [ [ "gold_small", 2 ] ], [ [ "opal", 1 ] ] ]
  },
  {
    "result": "pearl_gold_ring",
    "type": "uncraft",
    "activity_level": "LIGHT_EXERCISE",
    "time": "1 m",
    "qualities": [ { "id": "HAMMER", "level": 1 } ],
    "components": [ [ [ "gold_small", 2 ] ], [ [ "pearl", 1 ] ] ]
  },
  {
    "result": "onyx_gold_ring",
    "type": "uncraft",
    "activity_level": "LIGHT_EXERCISE",
    "time": "1 m",
    "qualities": [ { "id": "HAMMER", "level": 1 } ],
    "components": [ [ [ "gold_small", 2 ] ], [ [ "onyx", 1 ] ] ]
  },
  {
    "result": "roadmap",
    "type": "uncraft",
    "activity_level": "LIGHT_EXERCISE",
    "time": "30 s",
    "components": [ [ [ "paper", 10 ] ] ],
    "flags": [ "BLIND_EASY" ]
  },
  {
    "result": "vehicle_controls",
    "type": "uncraft",
    "activity_level": "MODERATE_EXERCISE",
    "skill_used": "mechanics",
    "difficulty": 3,
    "time": "15 m",
    "decomp_learn": 3,
    "qualities": [ { "id": "HAMMER", "level": 2 }, { "id": "SAW_M", "level": 1 }, { "id": "WRENCH", "level": 1 } ],
    "components": [ [ [ "pipe", 4 ] ], [ [ "scrap", 12 ] ], [ [ "wire", 2 ] ], [ [ "cable", 8 ] ] ]
  },
  {
    "result": "robot_controls",
    "type": "uncraft",
    "activity_level": "MODERATE_EXERCISE",
    "skill_used": "electronics",
    "difficulty": 8,
    "time": "45 m",
    "using": [ [ "soldering_standard", 20 ] ],
    "qualities": [ { "id": "SCREW", "level": 1 }, { "id": "WRENCH", "level": 1 }, { "id": "SAW_M", "level": 1 } ],
    "components": [ [ [ "motor_tiny", 3 ] ], [ [ "processor", 3 ] ], [ [ "RAM", 2 ] ], [ [ "plastic_chunk", 2 ] ] ]
  },
  {
    "result": "sewing_kit",
    "type": "uncraft",
    "activity_level": "NO_EXERCISE",
    "time": "30 s",
    "components": [ [ [ "scrap", 2 ] ], [ [ "plastic_chunk", 1 ] ] ]
  },
  {
    "result": "steel_pan",
    "type": "uncraft",
    "activity_level": "MODERATE_EXERCISE",
    "skill_used": "fabrication",
    "difficulty": 1,
    "time": "5 m",
    "qualities": [ { "id": "HAMMER", "level": 1 } ],
    "components": [ [ [ "steel_chunk", 3 ], [ "scrap", 15 ] ] ]
  },
  {
    "result": "scythe",
    "type": "uncraft",
    "time": "6 m",
    "activity_level": "MODERATE_EXERCISE",
    "qualities": [ { "id": "HAMMER", "level": 1 } ],
    "components": [ [ [ "blade_scythe", 1 ] ], [ [ "stick_long", 1 ] ] ]
  },
  {
    "result": "sf_watch",
    "type": "uncraft",
    "activity_level": "LIGHT_EXERCISE",
    "time": "30 s",
    "qualities": [ { "id": "HAMMER", "level": 1 }, { "id": "SCREW", "level": 1 } ],
    "components": [ [ [ "gold_small", 5 ] ], [ [ "silver_small", 12 ] ], [ [ "clockworks", 1 ] ] ]
  },
  {
    "result": "silver_bracelet",
    "type": "uncraft",
    "time": "30 s",
    "activity_level": "LIGHT_EXERCISE",
    "qualities": [ { "id": "HAMMER", "level": 1 } ],
    "components": [ [ [ "silver_small", 10 ] ] ]
  },
  {
    "result": "garnet_silver_bracelet",
    "type": "uncraft",
    "activity_level": "LIGHT_EXERCISE",
    "time": "1 m",
    "qualities": [ { "id": "HAMMER", "level": 1 } ],
    "components": [ [ [ "silver_small", 8 ] ], [ [ "garnet", 4 ] ] ]
  },
  {
    "result": "amethyst_silver_bracelet",
    "type": "uncraft",
    "activity_level": "LIGHT_EXERCISE",
    "time": "1 m",
    "qualities": [ { "id": "HAMMER", "level": 1 } ],
    "components": [ [ [ "silver_small", 8 ] ], [ [ "amethyst", 4 ] ] ]
  },
  {
    "result": "aquamarine_silver_bracelet",
    "type": "uncraft",
    "activity_level": "LIGHT_EXERCISE",
    "time": "1 m",
    "qualities": [ { "id": "HAMMER", "level": 1 } ],
    "components": [ [ [ "silver_small", 8 ] ], [ [ "aquamarine", 4 ] ] ]
  },
  {
    "result": "emerald_silver_bracelet",
    "type": "uncraft",
    "activity_level": "LIGHT_EXERCISE",
    "time": "1 m",
    "qualities": [ { "id": "HAMMER", "level": 1 } ],
    "components": [ [ [ "silver_small", 8 ] ], [ [ "emerald", 4 ] ] ]
  },
  {
    "result": "alexandrite_silver_bracelet",
    "type": "uncraft",
    "activity_level": "LIGHT_EXERCISE",
    "time": "1 m",
    "qualities": [ { "id": "HAMMER", "level": 1 } ],
    "components": [ [ [ "silver_small", 8 ] ], [ [ "alexandrite", 4 ] ] ]
  },
  {
    "result": "ruby_silver_bracelet",
    "type": "uncraft",
    "activity_level": "LIGHT_EXERCISE",
    "time": "1 m",
    "qualities": [ { "id": "HAMMER", "level": 1 } ],
    "components": [ [ [ "silver_small", 8 ] ], [ [ "ruby", 4 ] ] ]
  },
  {
    "result": "peridot_silver_bracelet",
    "type": "uncraft",
    "activity_level": "LIGHT_EXERCISE",
    "time": "1 m",
    "qualities": [ { "id": "HAMMER", "level": 1 } ],
    "components": [ [ [ "silver_small", 8 ] ], [ [ "peridot", 4 ] ] ]
  },
  {
    "result": "sapphire_silver_bracelet",
    "type": "uncraft",
    "activity_level": "LIGHT_EXERCISE",
    "time": "1 m",
    "qualities": [ { "id": "HAMMER", "level": 1 } ],
    "components": [ [ [ "silver_small", 8 ] ], [ [ "sapphire", 4 ] ] ]
  },
  {
    "result": "tourmaline_silver_bracelet",
    "type": "uncraft",
    "activity_level": "LIGHT_EXERCISE",
    "time": "1 m",
    "qualities": [ { "id": "HAMMER", "level": 1 } ],
    "components": [ [ [ "silver_small", 8 ] ], [ [ "tourmaline", 4 ] ] ]
  },
  {
    "result": "citrine_silver_bracelet",
    "type": "uncraft",
    "activity_level": "LIGHT_EXERCISE",
    "time": "1 m",
    "qualities": [ { "id": "HAMMER", "level": 1 } ],
    "components": [ [ [ "silver_small", 8 ] ], [ [ "citrine", 4 ] ] ]
  },
  {
    "result": "blue_topaz_silver_bracelet",
    "type": "uncraft",
    "activity_level": "LIGHT_EXERCISE",
    "time": "1 m",
    "qualities": [ { "id": "HAMMER", "level": 1 } ],
    "components": [ [ [ "silver_small", 8 ] ], [ [ "blue_topaz", 4 ] ] ]
  },
  {
    "result": "opal_silver_bracelet",
    "type": "uncraft",
    "activity_level": "LIGHT_EXERCISE",
    "time": "1 m",
    "qualities": [ { "id": "HAMMER", "level": 1 } ],
    "components": [ [ [ "silver_small", 8 ] ], [ [ "opal", 4 ] ] ]
  },
  {
    "result": "pearl_silver_bracelet",
    "type": "uncraft",
    "activity_level": "LIGHT_EXERCISE",
    "time": "1 m",
    "qualities": [ { "id": "HAMMER", "level": 1 } ],
    "components": [ [ [ "silver_small", 8 ] ], [ [ "pearl", 4 ] ] ]
  },
  {
    "result": "onyx_silver_bracelet",
    "type": "uncraft",
    "activity_level": "LIGHT_EXERCISE",
    "time": "1 m",
    "qualities": [ { "id": "HAMMER", "level": 1 } ],
    "components": [ [ [ "silver_small", 8 ] ], [ [ "onyx", 4 ] ] ]
  },
  {
    "result": "diamond_silver_bracelet",
    "type": "uncraft",
    "activity_level": "LIGHT_EXERCISE",
    "time": "1 m",
    "qualities": [ { "id": "HAMMER", "level": 1 } ],
    "components": [ [ [ "silver_small", 8 ] ], [ [ "diamond", 4 ] ] ]
  },
  {
    "result": "silver_ear",
    "type": "uncraft",
    "activity_level": "LIGHT_EXERCISE",
    "time": "30 s",
    "qualities": [ { "id": "HAMMER", "level": 1 } ],
    "components": [ [ [ "silver_small", 3 ] ] ]
  },
  {
    "result": "garnet_silver_earring",
    "type": "uncraft",
    "activity_level": "LIGHT_EXERCISE",
    "time": "1 m",
    "qualities": [ { "id": "HAMMER", "level": 1 } ],
    "components": [ [ [ "silver_small", 4 ] ], [ [ "garnet", 2 ] ] ]
  },
  {
    "result": "amethyst_silver_earring",
    "type": "uncraft",
    "activity_level": "LIGHT_EXERCISE",
    "time": "1 m",
    "qualities": [ { "id": "HAMMER", "level": 1 } ],
    "components": [ [ [ "silver_small", 4 ] ], [ [ "amethyst", 2 ] ] ]
  },
  {
    "result": "aquamarine_silver_earring",
    "type": "uncraft",
    "activity_level": "LIGHT_EXERCISE",
    "time": "1 m",
    "qualities": [ { "id": "HAMMER", "level": 1 } ],
    "components": [ [ [ "silver_small", 4 ] ], [ [ "aquamarine", 2 ] ] ]
  },
  {
    "result": "emerald_silver_earring",
    "type": "uncraft",
    "activity_level": "LIGHT_EXERCISE",
    "time": "1 m",
    "qualities": [ { "id": "HAMMER", "level": 1 } ],
    "components": [ [ [ "silver_small", 4 ] ], [ [ "emerald", 2 ] ] ]
  },
  {
    "result": "alexandrite_silver_earring",
    "type": "uncraft",
    "activity_level": "LIGHT_EXERCISE",
    "time": "1 m",
    "qualities": [ { "id": "HAMMER", "level": 1 } ],
    "components": [ [ [ "silver_small", 4 ] ], [ [ "alexandrite", 2 ] ] ]
  },
  {
    "result": "ruby_silver_earring",
    "type": "uncraft",
    "activity_level": "LIGHT_EXERCISE",
    "time": "1 m",
    "qualities": [ { "id": "HAMMER", "level": 1 } ],
    "components": [ [ [ "silver_small", 4 ] ], [ [ "ruby", 2 ] ] ]
  },
  {
    "result": "peridot_silver_earring",
    "type": "uncraft",
    "activity_level": "LIGHT_EXERCISE",
    "time": "1 m",
    "qualities": [ { "id": "HAMMER", "level": 1 } ],
    "components": [ [ [ "silver_small", 4 ] ], [ [ "peridot", 2 ] ] ]
  },
  {
    "result": "sapphire_silver_earring",
    "type": "uncraft",
    "activity_level": "LIGHT_EXERCISE",
    "time": "1 m",
    "qualities": [ { "id": "HAMMER", "level": 1 } ],
    "components": [ [ [ "silver_small", 4 ] ], [ [ "sapphire", 2 ] ] ]
  },
  {
    "result": "tourmaline_silver_earring",
    "type": "uncraft",
    "activity_level": "LIGHT_EXERCISE",
    "time": "1 m",
    "qualities": [ { "id": "HAMMER", "level": 1 } ],
    "components": [ [ [ "silver_small", 4 ] ], [ [ "tourmaline", 2 ] ] ]
  },
  {
    "result": "citrine_silver_earring",
    "type": "uncraft",
    "activity_level": "LIGHT_EXERCISE",
    "time": "1 m",
    "qualities": [ { "id": "HAMMER", "level": 1 } ],
    "components": [ [ [ "silver_small", 4 ] ], [ [ "citrine", 2 ] ] ]
  },
  {
    "result": "blue_topaz_silver_earring",
    "type": "uncraft",
    "activity_level": "LIGHT_EXERCISE",
    "time": "1 m",
    "qualities": [ { "id": "HAMMER", "level": 1 } ],
    "components": [ [ [ "silver_small", 4 ] ], [ [ "blue_topaz", 2 ] ] ]
  },
  {
    "result": "opal_silver_earring",
    "type": "uncraft",
    "activity_level": "LIGHT_EXERCISE",
    "time": "1 m",
    "qualities": [ { "id": "HAMMER", "level": 1 } ],
    "components": [ [ [ "silver_small", 4 ] ], [ [ "opal", 2 ] ] ]
  },
  {
    "result": "pearl_silver_earring",
    "type": "uncraft",
    "activity_level": "LIGHT_EXERCISE",
    "time": "1 m",
    "qualities": [ { "id": "HAMMER", "level": 1 } ],
    "components": [ [ [ "silver_small", 4 ] ], [ [ "pearl", 2 ] ] ]
  },
  {
    "result": "onyx_silver_earring",
    "type": "uncraft",
    "activity_level": "LIGHT_EXERCISE",
    "time": "1 m",
    "qualities": [ { "id": "HAMMER", "level": 1 } ],
    "components": [ [ [ "silver_small", 4 ] ], [ [ "onyx", 2 ] ] ]
  },
  {
    "result": "diamond_silver_earring",
    "type": "uncraft",
    "activity_level": "LIGHT_EXERCISE",
    "time": "1 m",
    "qualities": [ { "id": "HAMMER", "level": 1 } ],
    "components": [ [ [ "silver_small", 4 ] ], [ [ "diamond", 2 ] ] ]
  },
  {
    "result": "sm_extinguisher",
    "type": "uncraft",
    "activity_level": "LIGHT_EXERCISE",
    "skill_used": "fabrication",
    "difficulty": 1,
    "time": "1 m",
    "qualities": [ { "id": "WRENCH", "level": 1 } ],
    "components": [ [ [ "scrap", 1 ] ], [ [ "plastic_chunk", 1 ] ], [ [ "metal_tank_little", 1 ] ] ]
  },
  {
    "result": "small_relic",
    "type": "uncraft",
    "activity_level": "LIGHT_EXERCISE",
    "time": "1 m 30 s",
    "qualities": [ { "id": "HAMMER", "level": 1 } ],
    "components": [ [ [ "silver_small", 20 ] ] ]
  },
  {
    "result": "smoxygen_tank",
    "type": "uncraft",
    "activity_level": "LIGHT_EXERCISE",
    "skill_used": "fabrication",
    "difficulty": 1,
    "time": "1 m",
    "qualities": [ { "id": "WRENCH", "level": 1 } ],
    "components": [ [ [ "plastic_chunk", 2 ] ], [ [ "canister_empty", 1 ] ] ]
  },
  {
    "result": "spoon",
    "type": "uncraft",
    "activity_level": "MODERATE_EXERCISE",
    "time": "12 s",
    "qualities": [ { "id": "HAMMER", "level": 1 } ],
    "components": [ [ [ "scrap", 1 ] ] ]
  },
  {
    "result": "spork",
    "type": "uncraft",
    "activity_level": "MODERATE_EXERCISE",
    "time": "12 s",
    "qualities": [ { "id": "HAMMER", "level": 1 } ],
    "components": [ [ [ "scrap", 1 ] ] ]
  },
  {
    "result": "spring",
    "type": "uncraft",
    "activity_level": "MODERATE_EXERCISE",
    "time": "1 m 30 s",
    "qualities": [ { "id": "HAMMER", "level": 1 } ],
    "components": [ [ [ "scrap", 30 ] ] ]
  },
  {
    "result": "stick_long",
    "type": "uncraft",
    "activity_level": "LIGHT_EXERCISE",
    "time": "1 m",
    "qualities": [ { "id": "CUT", "level": 1 } ],
    "components": [ [ [ "stick", 2 ] ] ]
  },
  {
    "result": "stock_pot",
    "type": "uncraft",
    "activity_level": "MODERATE_EXERCISE",
    "skill_used": "fabrication",
    "difficulty": 1,
    "time": "3 m",
    "qualities": [ { "id": "SAW_M", "level": 1 } ],
    "components": [ [ [ "sheet_metal_small", 8 ], [ "steel_chunk", 1 ] ] ]
  },
  {
    "result": "straw_basket",
    "type": "uncraft",
    "activity_level": "LIGHT_EXERCISE",
    "time": "6 m",
    "components": [ [ [ "straw_pile", 4 ] ] ],
    "flags": [ "BLIND_HARD" ]
  },
  {
    "result": "straw_doll",
    "type": "uncraft",
    "activity_level": "LIGHT_EXERCISE",
    "time": "3 m",
    "components": [ [ [ "straw_pile", 1 ] ] ],
    "flags": [ "BLIND_HARD" ]
  },
  {
    "result": "straw_fedora",
    "type": "uncraft",
    "activity_level": "LIGHT_EXERCISE",
    "time": "6 m",
    "qualities": [ { "id": "CUT", "level": 1 } ],
    "components": [ [ [ "straw_pile", 5 ] ] ]
  },
  {
    "result": "straw_hat",
    "type": "uncraft",
    "activity_level": "LIGHT_EXERCISE",
    "time": "6 m",
    "components": [ [ [ "straw_pile", 2 ] ] ],
    "flags": [ "BLIND_HARD" ]
  },
  {
    "result": "straw_sandals",
    "type": "uncraft",
    "activity_level": "LIGHT_EXERCISE",
    "time": "5 m",
    "components": [ [ [ "straw_pile", 2 ] ] ],
    "flags": [ "BLIND_HARD" ]
  },
  {
    "result": "sunglasses",
    "type": "uncraft",
    "activity_level": "LIGHT_EXERCISE",
    "time": "6 s",
    "components": [ [ [ "glass_tinted", 1 ] ] ],
    "flags": [ "BLIND_EASY" ]
  },
  {
    "result": "sunglasses_bifocal",
    "type": "uncraft",
    "activity_level": "LIGHT_EXERCISE",
    "time": "6 s",
    "components": [ [ [ "glass_tinted", 1 ] ] ],
    "flags": [ "BLIND_EASY" ]
  },
  {
    "result": "sunglasses_reading",
    "type": "uncraft",
    "activity_level": "LIGHT_EXERCISE",
    "time": "6 s",
    "components": [ [ [ "glass_tinted", 1 ] ] ],
    "flags": [ "BLIND_EASY" ]
  },
  {
    "result": "survivormap",
    "type": "uncraft",
    "activity_level": "NO_EXERCISE",
    "time": "30 s",
    "components": [ [ [ "paper", 10 ] ] ],
    "flags": [ "BLIND_EASY" ]
  },
  {
    "result": "survnote",
    "type": "uncraft",
    "activity_level": "NO_EXERCISE",
    "time": "6 s",
    "components": [ [ [ "paper", 1 ] ] ],
    "flags": [ "BLIND_EASY" ]
  },
  {
    "result": "talking_doll",
    "type": "uncraft",
    "activity_level": "LIGHT_EXERCISE",
    "time": "30 s",
    "qualities": [ { "id": "SCREW", "level": 1 } ],
    "components": [
      [ [ "scrap", 1 ] ],
      [ [ "plastic_chunk", 2 ] ],
      [ [ "cotton_patchwork", 2 ] ],
      [ [ "RAM", 1 ] ],
      [ [ "e_scrap", 2 ] ]
    ]
  },
  {
    "result": "tank_top",
    "type": "uncraft",
    "activity_level": "NO_EXERCISE",
    "skill_used": "tailor",
    "time": "1 m",
    "components": [ [ [ "cotton_patchwork", 4 ] ] ],
    "flags": [ "BLIND_HARD" ]
  },
  {
    "result": "household_water_heater",
    "type": "uncraft",
    "activity_level": "LIGHT_EXERCISE",
    "skill_used": "electronics",
    "time": "1 h",
    "qualities": [ { "id": "SCREW", "level": 1 }, { "id": "WRENCH", "level": 1 } ],
    "components": [
      [ [ "pipe", 1 ] ],
      [ [ "scrap", 6 ] ],
      [ [ "steel_chunk", 3 ] ],
      [ [ "sheet_metal", 6 ] ],
      [ [ "cable", 15 ] ],
      [ [ "cu_pipe", 5 ] ],
      [ [ "hose", 2 ] ],
      [ [ "pilot_light", 1 ] ],
      [ [ "thermostat", 1 ] ],
      [ [ "water_faucet", 1 ] ],
      [ [ "pipe_fittings", 6 ] ],
      [ [ "metal_tank", 1 ] ]
    ]
  },
  {
    "result": "television",
    "type": "uncraft",
    "activity_level": "LIGHT_EXERCISE",
    "skill_used": "electronics",
    "time": "1 h",
    "qualities": [ { "id": "SCREW", "level": 1 } ],
    "components": [
      [ [ "large_lcd_screen", 1 ] ],
      [ [ "processor", 1 ] ],
      [ [ "RAM", 2 ] ],
      [ [ "cable", 8 ] ],
      [ [ "e_scrap", 4 ] ],
      [ [ "amplifier", 4 ] ],
      [ [ "power_supply", 2 ] ],
      [ [ "plastic_chunk", 8 ] ]
    ]
  },
  {
    "result": "thyme",
    "type": "uncraft",
    "activity_level": "LIGHT_EXERCISE",
    "time": "1 m",
    "qualities": [ { "id": "CUT", "level": 1 } ],
    "components": [ [ [ "wild_herbs", 10 ] ] ]
  },
  {
    "result": "hickory_nut",
    "type": "uncraft",
    "activity_level": "LIGHT_EXERCISE",
    "skill_used": "survival",
    "difficulty": 1,
    "time": "5 m",
    "qualities": [ { "id": "HAMMER", "level": 1 } ],
    "components": [ [ [ "hickory_nut_shelled", 1 ] ] ],
    "flags": [ "BLIND_EASY" ]
  },
  {
    "result": "hazelnut",
    "type": "uncraft",
    "activity_level": "LIGHT_EXERCISE",
    "skill_used": "survival",
    "difficulty": 1,
    "time": "5 m",
    "qualities": [ { "id": "HAMMER", "level": 1 } ],
    "components": [ [ [ "hazelnut_shelled", 1 ] ] ],
    "flags": [ "BLIND_EASY" ]
  },
  {
    "result": "chestnut",
    "type": "uncraft",
    "activity_level": "LIGHT_EXERCISE",
    "skill_used": "survival",
    "difficulty": 1,
    "time": "5 m",
    "qualities": [ { "id": "HAMMER", "level": 1 } ],
    "components": [ [ [ "chestnut_shelled", 1 ] ] ],
    "flags": [ "BLIND_EASY" ]
  },
  {
    "result": "almond",
    "type": "uncraft",
    "activity_level": "LIGHT_EXERCISE",
    "skill_used": "survival",
    "difficulty": 1,
    "time": "5 m",
    "qualities": [ { "id": "HAMMER", "level": 1 } ],
    "components": [ [ [ "almond_shelled", 1 ] ] ],
    "flags": [ "BLIND_EASY" ]
  },
  {
    "result": "pistachio",
    "type": "uncraft",
    "activity_level": "LIGHT_EXERCISE",
    "skill_used": "survival",
    "difficulty": 1,
    "time": "5 m",
    "qualities": [ { "id": "HAMMER", "level": 1 } ],
    "components": [ [ [ "pistachio_shelled", 1 ] ] ],
    "flags": [ "BLIND_EASY" ]
  },
  {
    "result": "pecan",
    "type": "uncraft",
    "activity_level": "LIGHT_EXERCISE",
    "skill_used": "survival",
    "difficulty": 1,
    "time": "5 m",
    "qualities": [ { "id": "HAMMER", "level": 1 } ],
    "components": [ [ [ "pecan_shelled", 1 ] ] ],
    "flags": [ "BLIND_EASY" ]
  },
  {
    "result": "walnut",
    "type": "uncraft",
    "activity_level": "LIGHT_EXERCISE",
    "skill_used": "survival",
    "difficulty": 1,
    "time": "10 m",
    "qualities": [ { "id": "HAMMER", "level": 1 } ],
    "components": [ [ [ "walnut_shelled", 1 ] ] ],
    "flags": [ "BLIND_EASY" ]
  },
  {
    "result": "whisk",
    "type": "uncraft",
    "activity_level": "LIGHT_EXERCISE",
    "time": "30 s",
    "qualities": [ { "id": "HAMMER", "level": 1 } ],
    "components": [ [ [ "scrap", 3 ] ] ]
  },
  {
    "result": "wine_glass",
    "type": "uncraft",
    "activity_level": "LIGHT_EXERCISE",
    "time": "1 s",
    "components": [ [ [ "glass_shard", 2 ] ] ]
  },
  {
    "result": "peanut",
    "type": "uncraft",
    "activity_level": "LIGHT_EXERCISE",
    "skill_used": "survival",
    "difficulty": 1,
    "time": "5 m",
    "qualities": [ { "id": "HAMMER", "level": 1 } ],
    "components": [ [ [ "peanut_shelled", 1 ] ] ],
    "flags": [ "BLIND_EASY" ]
  },
  {
    "result": "tieclip",
    "type": "uncraft",
    "activity_level": "LIGHT_EXERCISE",
    "time": "30 s",
    "qualities": [ { "id": "HAMMER", "level": 1 } ],
    "components": [ [ [ "silver_small", 4 ] ] ]
  },
  {
    "result": "toaster",
    "type": "uncraft",
    "activity_level": "LIGHT_EXERCISE",
    "skill_used": "electronics",
    "time": "12 m",
    "qualities": [ { "id": "SCREW", "level": 1 } ],
    "components": [ [ [ "cable", 2 ] ], [ [ "power_supply", 1 ] ], [ [ "scrap_aluminum", 2 ] ], [ [ "element", 4 ] ] ]
  },
  {
    "result": "touristmap",
    "type": "uncraft",
    "activity_level": "NO_EXERCISE",
    "time": "30 s",
    "components": [ [ [ "paper", 10 ] ] ],
    "flags": [ "BLIND_EASY" ]
  },
  {
    "result": "tshirt",
    "type": "uncraft",
    "activity_level": "NO_EXERCISE",
    "skill_used": "tailor",
    "time": "1 m",
    "components": [ [ [ "cotton_patchwork", 5 ] ] ],
    "flags": [ "BLIND_HARD" ]
  },
  {
    "result": "tshirt_tour",
    "type": "uncraft",
    "activity_level": "LIGHT_EXERCISE",
    "skill_used": "tailor",
    "time": "1 m",
    "components": [ [ [ "cotton_patchwork", 5 ] ] ],
    "flags": [ "BLIND_HARD" ]
  },
  {
    "result": "tshirt_text",
    "type": "uncraft",
    "activity_level": "NO_EXERCISE",
    "skill_used": "tailor",
    "time": "1 m",
    "components": [ [ [ "cotton_patchwork", 5 ] ] ],
    "flags": [ "BLIND_HARD" ]
  },
  {
    "result": "flag_shirt",
    "type": "uncraft",
    "activity_level": "NO_EXERCISE",
    "skill_used": "tailor",
    "time": "1 m",
    "components": [ [ [ "cotton_patchwork", 5 ] ] ],
    "flags": [ "BLIND_HARD" ]
  },
  {
    "result": "linuxtshirt",
    "type": "uncraft",
    "activity_level": "NO_EXERCISE",
    "skill_used": "tailor",
    "time": "1 m",
    "components": [ [ [ "cotton_patchwork", 5 ] ] ],
    "flags": [ "BLIND_HARD" ]
  },
  {
    "result": "dish_towel",
    "type": "uncraft",
    "activity_level": "LIGHT_EXERCISE",
    "time": "6 s",
    "components": [ [ [ "cotton_patchwork", 1 ] ] ],
    "flags": [ "BLIND_EASY" ]
  },
  {
    "result": "usb_drive",
    "type": "uncraft",
    "activity_level": "LIGHT_EXERCISE",
    "time": "1 m 30 s",
    "qualities": [ { "id": "SCREW", "level": 1 } ],
    "components": [ [ [ "RAM", 1 ] ] ]
  },
  {
    "result": "vac_sealer",
    "type": "uncraft",
    "activity_level": "LIGHT_EXERCISE",
    "time": "6 m",
    "qualities": [ { "id": "SCREW", "level": 1 } ],
    "components": [ [ [ "scrap_aluminum", 4 ] ], [ [ "element", 2 ] ], [ [ "hose", 1 ] ], [ [ "power_supply", 1 ] ] ]
  },
  {
    "result": "vehicle_dashboard",
    "type": "uncraft",
    "activity_level": "LIGHT_EXERCISE",
    "skill_used": "electronics",
    "difficulty": 2,
    "time": "30 m",
    "qualities": [ { "id": "SCREW", "level": 1 } ],
    "components": [ [ [ "electronics_controls", 1 ] ], [ [ "cable", 5 ] ], [ [ "plastic_chunk", 15 ] ] ]
  },
  {
    "result": "weeks_old_newspaper",
    "type": "uncraft",
    "activity_level": "NO_EXERCISE",
    "time": "30 s",
    "components": [ [ [ "paper", 2 ] ] ],
    "flags": [ "BLIND_EASY" ]
  },
  {
    "result": "hinge",
    "type": "uncraft",
    "activity_level": "MODERATE_EXERCISE",
    "time": "1 m",
    "qualities": [ { "id": "HAMMER", "level": 1 } ],
    "components": [ [ [ "sheet_metal_small", 1 ] ] ]
  },
  {
    "result": "wire",
    "type": "uncraft",
    "activity_level": "MODERATE_EXERCISE",
    "time": "30 s",
    "qualities": [ { "id": "HAMMER", "level": 1 } ],
    "components": [ [ [ "scrap", 1 ] ] ]
  },
  {
    "result": "wristwatch",
    "type": "uncraft",
    "activity_level": "LIGHT_EXERCISE",
    "time": "3 m",
    "qualities": [ { "id": "SCREW", "level": 1 } ],
    "components": [ [ [ "plastic_chunk", 1 ] ], [ [ "processor", 1 ] ], [ [ "light_minus_battery_cell", 1 ] ] ]
  },
  {
    "result": "years_old_newspaper",
    "type": "uncraft",
    "activity_level": "NO_EXERCISE",
    "time": "30 s",
    "components": [ [ [ "paper", 2 ] ] ],
    "flags": [ "BLIND_EASY" ]
  },
  {
    "result": "food_processor",
    "type": "uncraft",
    "activity_level": "LIGHT_EXERCISE",
    "skill_used": "fabrication",
    "difficulty": 4,
    "time": "15 m",
    "using": [ [ "soldering_standard", 20 ] ],
    "qualities": [ { "id": "SCREW", "level": 1, "amount": 1 }, { "id": "HAMMER", "level": 3, "amount": 1 } ],
    "components": [ [ [ "scrap", 4 ] ], [ [ "cable", 2 ] ], [ [ "pot", 1 ] ], [ [ "e_scrap", 1 ] ], [ [ "motor_micro", 1 ] ] ]
  },
  {
    "result": "box_small",
    "type": "uncraft",
    "activity_level": "LIGHT_EXERCISE",
    "time": "2 m",
    "qualities": [ { "id": "CUT", "level": 2 } ],
    "components": [ [ [ "cardboard", 4 ] ] ]
  },
  {
    "result": "box_medium",
    "type": "uncraft",
    "time": "3 m 30 s",
    "activity_level": "LIGHT_EXERCISE",
    "qualities": [ { "id": "CUT", "level": 2 } ],
    "components": [ [ [ "cardboard", 35 ] ] ]
  },
  {
    "result": "box_large",
    "type": "uncraft",
    "activity_level": "LIGHT_EXERCISE",
    "time": "6 m",
    "qualities": [ { "id": "CUT", "level": 2 } ],
    "components": [ [ [ "cardboard", 180 ] ] ]
  },
  {
    "result": "box_small_wood",
    "type": "uncraft",
    "activity_level": "LIGHT_EXERCISE",
    "time": "2 m",
    "qualities": [ { "id": "SAW_W", "level": 1 } ],
    "components": [ [ [ "splinter", 4 ] ] ]
  },
  {
    "result": "washing_machine",
    "type": "uncraft",
    "activity_level": "MODERATE_EXERCISE",
    "skill_used": "electronics",
    "time": "1 h 30 m",
    "qualities": [ { "id": "SCREW", "level": 1 }, { "id": "WRENCH", "level": 1 } ],
    "components": [
      [ [ "cable", 8 ] ],
      [ [ "hose", 1 ] ],
      [ [ "cu_pipe", 3 ] ],
      [ [ "motor_small", 1 ] ],
      [ [ "e_scrap", 4 ] ],
      [ [ "element", 4 ] ],
      [ [ "power_supply", 4 ] ],
      [ [ "processor", 1 ] ],
      [ [ "RAM", 1 ] ]
    ]
  },
  {
    "result": "household_washing_machine",
    "type": "uncraft",
    "activity_level": "MODERATE_EXERCISE",
    "skill_used": "electronics",
    "time": "2 h",
    "qualities": [ { "id": "SCREW", "level": 1 }, { "id": "WRENCH", "level": 1 } ],
    "components": [
      [ [ "pipe", 1 ] ],
      [ [ "scrap", 6 ] ],
      [ [ "e_scrap", 4 ] ],
      [ [ "steel_chunk", 3 ] ],
      [ [ "sheet_metal_small", 4 ] ],
      [ [ "sheet_metal", 6 ] ],
      [ [ "cable", 15 ] ],
      [ [ "hose", 2 ] ],
      [ [ "pipe_fittings", 6 ] ],
      [ [ "motor_small", 1 ] ],
      [ [ "cu_pipe", 5 ] ]
    ]
  },
  {
    "result": "dishwasher",
    "type": "uncraft",
    "activity_level": "MODERATE_EXERCISE",
    "skill_used": "electronics",
    "time": "1 h 30 m",
    "qualities": [ { "id": "SCREW", "level": 1 }, { "id": "WRENCH", "level": 1 } ],
    "components": [
      [ [ "cable", 8 ] ],
      [ [ "hose", 1 ] ],
      [ [ "cu_pipe", 3 ] ],
      [ [ "motor_tiny", 1 ] ],
      [ [ "e_scrap", 4 ] ],
      [ [ "element", 4 ] ],
      [ [ "power_supply", 4 ] ],
      [ [ "processor", 1 ] ],
      [ [ "RAM", 1 ] ]
    ]
  },
  {
    "result": "household_dishwasher",
    "type": "uncraft",
    "activity_level": "MODERATE_EXERCISE",
    "skill_used": "electronics",
    "time": "2 h",
    "qualities": [ { "id": "SCREW", "level": 1 }, { "id": "WRENCH", "level": 1 } ],
    "components": [
      [ [ "pipe", 1 ] ],
      [ [ "scrap", 2 ] ],
      [ [ "e_scrap", 2 ] ],
      [ [ "steel_chunk", 3 ] ],
      [ [ "sheet_metal_small", 4 ] ],
      [ [ "sheet_metal", 6 ] ],
      [ [ "cable", 15 ] ],
      [ [ "hose", 2 ] ],
      [ [ "motor_small", 1 ] ],
      [ [ "pipe_fittings", 6 ] ],
      [ [ "cu_pipe", 5 ] ]
    ]
  },
  {
    "//": "TODO: use copy-from inheritance for solarpack uncrafts -- it is currently not working properly #24702",
    "result": "solarpack",
    "type": "uncraft",
    "activity_level": "MODERATE_EXERCISE",
    "skill_used": "electronics",
    "difficulty": 8,
    "skills_required": [ [ "fabrication", 2 ], [ "mechanics", 2 ] ],
    "time": "50 m",
    "using": [ [ "soldering_standard", 35 ], [ "welding_standard", 20 ] ],
    "qualities": [ { "id": "SCREW", "level": 1 }, { "id": "HAMMER", "level": 2 }, { "id": "SAW_M", "level": 2 } ],
    "components": [
      [ [ "power_supply", 2 ] ],
      [ [ "amplifier", 2 ] ],
      [ [ "solar_panel", 1 ] ],
      [ [ "cable", 20 ] ],
      [ [ "sheet_metal", 1 ] ],
      [ [ "sheet_metal_small", 4 ] ],
      [ [ "steel_chunk", 4 ] ],
      [ [ "scrap", 8 ] ],
      [ [ "rope_6", 1 ] ]
    ]
  },
  {
    "//": "TODO: use copy-from inheritance for solarpack uncrafts -- it is currently not working properly #24702",
    "result": "solarpack_on",
    "type": "uncraft",
    "activity_level": "MODERATE_EXERCISE",
    "skill_used": "electronics",
    "difficulty": 8,
    "skills_required": [ [ "fabrication", 2 ], [ "mechanics", 2 ] ],
    "time": "50 m",
    "using": [ [ "soldering_standard", 35 ], [ "welding_standard", 20 ] ],
    "qualities": [ { "id": "SCREW", "level": 1 }, { "id": "HAMMER", "level": 2 }, { "id": "SAW_M", "level": 2 } ],
    "components": [
      [ [ "power_supply", 2 ] ],
      [ [ "amplifier", 2 ] ],
      [ [ "solar_panel", 1 ] ],
      [ [ "cable", 20 ] ],
      [ [ "sheet_metal", 1 ] ],
      [ [ "sheet_metal_small", 4 ] ],
      [ [ "steel_chunk", 4 ] ],
      [ [ "scrap", 8 ] ],
      [ [ "rope_6", 1 ] ]
    ]
  },
  {
    "result": "stationary_water_purifier",
    "type": "uncraft",
    "activity_level": "LIGHT_EXERCISE",
    "time": "60 m",
    "qualities": [ { "id": "SCREW", "level": 1 }, { "id": "WRENCH", "level": 1 } ],
    "components": [
      [ [ "scrap", 6 ] ],
      [ [ "steel_chunk", 3 ] ],
      [ [ "sheet_metal_small", 4 ] ],
      [ [ "sheet_metal", 2 ] ],
      [ [ "cable", 10 ] ],
      [ [ "hose", 4 ] ],
      [ [ "motor_small", 1 ] ],
      [ [ "pipe_fittings", 2 ] ],
      [ [ "solder_wire", 10 ] ],
      [ [ "cu_pipe", 4 ] ]
    ]
  },
  {
    "result": "drill_press",
    "type": "uncraft",
    "activity_level": "LIGHT_EXERCISE",
    "time": "360 m",
    "qualities": [ { "id": "SAW_M", "level": 1 }, { "id": "DRILL", "level": 1 }, { "id": "SCREW", "level": 1 } ],
    "components": [
      [ [ "cable", 6 ] ],
      [ [ "steel_chunk", 5 ] ],
      [ [ "steel_lump", 2 ] ],
      [ [ "scrap", 14 ] ],
      [ [ "steel_plate", 3 ] ],
      [ [ "spike", 1 ] ],
      [ [ "plastic_chunk", 8 ] ],
      [ [ "motor_small", 1 ] ]
    ]
  },
  {
    "result": "tablesaw",
    "type": "uncraft",
    "activity_level": "LIGHT_EXERCISE",
    "time": "360 m",
    "qualities": [ { "id": "SAW_M", "level": 1 }, { "id": "DRILL", "level": 1 }, { "id": "SCREW", "level": 1 } ],
    "components": [
      [ [ "cable", 6 ] ],
      [ [ "steel_chunk", 5 ] ],
      [ [ "steel_lump", 2 ] ],
      [ [ "scrap", 14 ] ],
      [ [ "steel_plate", 3 ] ],
      [ [ "circsaw_blade", 2 ] ],
      [ [ "plastic_chunk", 8 ] ],
      [ [ "motor_small", 1 ] ]
    ]
  },
  {
    "result": "mitresaw",
    "type": "uncraft",
    "activity_level": "LIGHT_EXERCISE",
    "time": "360 m",
    "qualities": [ { "id": "SAW_M", "level": 1 }, { "id": "DRILL", "level": 1 }, { "id": "SCREW", "level": 1 } ],
    "components": [
      [ [ "cable", 6 ] ],
      [ [ "steel_chunk", 5 ] ],
      [ [ "steel_lump", 2 ] ],
      [ [ "scrap", 14 ] ],
      [ [ "steel_plate", 3 ] ],
      [ [ "circsaw_blade", 2 ] ],
      [ [ "plastic_chunk", 8 ] ],
      [ [ "motor_small", 1 ] ]
    ]
  },
  {
    "result": "bandsaw",
    "type": "uncraft",
    "activity_level": "LIGHT_EXERCISE",
    "time": "360 m",
    "qualities": [ { "id": "SAW_M", "level": 1 }, { "id": "DRILL", "level": 1 }, { "id": "SCREW", "level": 1 } ],
    "components": [
      [ [ "cable", 6 ] ],
      [ [ "steel_chunk", 5 ] ],
      [ [ "steel_lump", 2 ] ],
      [ [ "scrap", 14 ] ],
      [ [ "steel_plate", 3 ] ],
      [ [ "wire", 2 ] ],
      [ [ "plastic_chunk", 8 ] ],
      [ [ "motor_small", 1 ] ]
    ]
  },
  {
    "result": "router",
    "type": "uncraft",
    "activity_level": "LIGHT_EXERCISE",
    "time": "360 m",
    "qualities": [ { "id": "SAW_M", "level": 1 }, { "id": "DRILL", "level": 1 }, { "id": "SCREW", "level": 1 } ],
    "components": [
      [ [ "cable", 6 ] ],
      [ [ "steel_chunk", 5 ] ],
      [ [ "steel_lump", 2 ] ],
      [ [ "scrap", 14 ] ],
      [ [ "steel_plate", 3 ] ],
      [ [ "spike", 2 ] ],
      [ [ "plastic_chunk", 8 ] ],
      [ [ "motor_small", 1 ] ]
    ]
  },
  {
    "result": "planer",
    "type": "uncraft",
    "activity_level": "LIGHT_EXERCISE",
    "time": "360 m",
    "qualities": [ { "id": "SAW_M", "level": 1 }, { "id": "DRILL", "level": 1 }, { "id": "SCREW", "level": 1 } ],
    "components": [
      [ [ "cable", 6 ] ],
      [ [ "steel_chunk", 5 ] ],
      [ [ "steel_lump", 2 ] ],
      [ [ "scrap", 14 ] ],
      [ [ "steel_plate", 3 ] ],
      [ [ "blade", 2 ] ],
      [ [ "plastic_chunk", 8 ] ],
      [ [ "motor_small", 1 ] ]
    ]
  },
  {
    "result": "jointer",
    "type": "uncraft",
    "activity_level": "LIGHT_EXERCISE",
    "time": "360 m",
    "qualities": [ { "id": "SAW_M", "level": 1 }, { "id": "DRILL", "level": 1 }, { "id": "SCREW", "level": 1 } ],
    "components": [
      [ [ "cable", 6 ] ],
      [ [ "steel_chunk", 5 ] ],
      [ [ "steel_lump", 2 ] ],
      [ [ "scrap", 14 ] ],
      [ [ "steel_plate", 3 ] ],
      [ [ "blade", 2 ] ],
      [ [ "plastic_chunk", 8 ] ],
      [ [ "motor_small", 1 ] ]
    ]
  },
  {
    "result": "air_compressor",
    "type": "uncraft",
    "activity_level": "LIGHT_EXERCISE",
    "time": "120 m",
    "qualities": [ { "id": "SAW_M", "level": 1 }, { "id": "DRILL", "level": 1 }, { "id": "SCREW", "level": 1 } ],
    "components": [
      [ [ "scrap", 6 ] ],
      [ [ "steel_chunk", 3 ] ],
      [ [ "sheet_metal_small", 4 ] ],
      [ [ "cable", 10 ] ],
      [ [ "hose", 5 ] ],
      [ [ "motor", 1 ] ],
      [ [ "metal_tank", 1 ] ],
      [ [ "plastic_chunk", 5 ] ],
      [ [ "pipe_fittings", 4 ] ],
      [ [ "solder_wire", 15 ] ]
    ]
  },
  {
    "result": "hydraulic_press",
    "type": "uncraft",
    "activity_level": "LIGHT_EXERCISE",
    "time": "120 m",
    "qualities": [ { "id": "SAW_M", "level": 1 }, { "id": "DRILL", "level": 1 }, { "id": "SCREW", "level": 1 } ],
    "components": [
      [ [ "cable", 6 ] ],
      [ [ "steel_chunk", 6 ] ],
      [ [ "steel_lump", 4 ] ],
      [ [ "scrap", 14 ] ],
      [ [ "steel_plate", 2 ] ],
      [ [ "pipe", 4 ] ],
      [ [ "chain", 1 ] ],
      [ [ "motor_small", 1 ] ]
    ]
  },
  {
    "result": "arcade_machine",
    "type": "uncraft",
    "activity_level": "LIGHT_EXERCISE",
    "time": "120 m",
    "qualities": [ { "id": "SAW_M", "level": 1 }, { "id": "DRILL", "level": 1 }, { "id": "SCREW", "level": 1 } ],
    "components": [
      [ [ "television", 1 ] ],
      [ [ "plastic_chunk", 6 ] ],
      [ [ "circuit", 6 ] ],
      [ [ "2x4", 8 ] ],
      [ [ "nail", 6 ] ],
      [ [ "cable", 20 ] ],
      [ [ "power_supply", 2 ] ],
      [ [ "RAM", 4 ] ]
    ]
  },
  {
    "result": "autoclave",
    "type": "uncraft",
    "activity_level": "LIGHT_EXERCISE",
    "time": "120 m",
    "qualities": [ { "id": "SAW_M", "level": 1 }, { "id": "DRILL", "level": 1 }, { "id": "SCREW", "level": 1 } ],
    "components": [
      [ [ "pipe", 1 ] ],
      [ [ "scrap", 6 ] ],
      [ [ "e_scrap", 6 ] ],
      [ [ "steel_chunk", 3 ] ],
      [ [ "sheet_metal_small", 4 ] ],
      [ [ "sheet_metal", 6 ] ],
      [ [ "cable", 15 ] ],
      [ [ "hose", 2 ] ],
      [ [ "motor_small", 1 ] ],
      [ [ "cu_pipe", 5 ] ]
    ]
  },
  {
    "result": "bundle_rag",
    "type": "uncraft",
    "activity_level": "NO_EXERCISE",
    "skill_used": "fabrication",
    "qualities": [ { "id": "CUT", "level": 1 } ],
    "components": [ [ [ "cotton_patchwork", 100 ] ], [ [ "thread", 8 ] ] ],
    "flags": [ "BLIND_EASY" ]
  },
  {
    "result": "bundle_cotton",
    "type": "uncraft",
    "activity_level": "NO_EXERCISE",
    "skill_used": "fabrication",
    "qualities": [ { "id": "CUT", "level": 1 } ],
    "components": [ [ [ "sheet_cotton", 25 ] ], [ [ "thread", 16 ] ] ],
    "flags": [ "BLIND_EASY" ]
  },
  {
    "result": "bundle_leather",
    "type": "uncraft",
    "activity_level": "NO_EXERCISE",
    "skill_used": "fabrication",
    "qualities": [ { "id": "CUT", "level": 1 } ],
    "components": [ [ [ "leather", 50 ] ], [ [ "thread", 8 ] ] ],
    "flags": [ "BLIND_EASY" ]
  },
  {
    "result": "bundle_wool",
    "type": "uncraft",
    "activity_level": "NO_EXERCISE",
    "skill_used": "fabrication",
    "qualities": [ { "id": "CUT", "level": 1 } ],
    "components": [ [ [ "felt_patch", 100 ] ], [ [ "thread", 8 ] ] ],
    "flags": [ "BLIND_EASY" ]
  },
  {
    "result": "nomex",
    "type": "uncraft",
    "activity_level": "NO_EXERCISE",
    "skill_used": "fabrication",
    "qualities": [ { "id": "CUT", "level": 1 } ],
    "time": "1 h",
    "components": [ [ [ "thread_nomex", 50 ] ] ],
    "flags": [ "BLIND_EASY" ]
  },
  {
    "result": "garlic",
    "type": "uncraft",
    "activity_level": "NO_EXERCISE",
    "time": "15 s",
    "components": [ [ [ "garlic_clove", 6 ] ] ],
    "flags": [ "BLIND_EASY" ]
  },
  {
    "result": "styrofoam_cup",
    "type": "uncraft",
    "activity_level": "LIGHT_EXERCISE",
    "time": "6 s",
    "components": [ [ [ "cardboard", 2 ] ], [ [ "plastic_chunk", 2 ] ] ],
    "flags": [ "BLIND_EASY" ]
  },
  {
    "result": "pan",
    "type": "uncraft",
    "activity_level": "MODERATE_EXERCISE",
    "skill_used": "fabrication",
    "difficulty": 1,
    "time": "3 m",
    "qualities": [ { "id": "SAW_M", "level": 1 } ],
    "components": [ [ [ "steel_chunk", 1 ] ], [ [ "sheet_metal_small", 9 ] ], [ [ "scrap", 3 ] ] ]
  },
  {
    "result": "pot",
    "type": "uncraft",
    "activity_level": "MODERATE_EXERCISE",
    "skill_used": "fabrication",
    "difficulty": 1,
    "time": "5 m",
    "qualities": [ { "id": "SAW_M", "level": 1 } ],
    "components": [ [ [ "scrap", 20 ] ] ]
  },
  {
    "result": "pot_canning",
    "type": "uncraft",
    "activity_level": "MODERATE_EXERCISE",
    "skill_used": "fabrication",
    "difficulty": 1,
    "time": "5 m",
    "qualities": [ { "id": "SAW_M", "level": 1 } ],
    "components": [ [ [ "sheet_metal_small", 20 ], [ "steel_chunk", 2 ] ] ]
  },
  {
    "result": "fluid_preserved_brain",
    "type": "uncraft",
    "activity_level": "NO_EXERCISE",
    "time": "30 s",
    "components": [ [ [ "chem_formaldehyde", 10 ] ], [ [ "human_brain_embalmed", 5 ] ], [ [ "jar_3l_glass_sealed", 1 ] ] ],
    "flags": [ "BLIND_EASY" ]
  },
  {
    "result": "trailmap",
    "type": "uncraft",
    "activity_level": "NO_EXERCISE",
    "time": "30 s",
    "components": [ [ [ "paper", 10 ] ] ],
    "flags": [ "BLIND_EASY" ]
  },
  {
    "result": "spectrophotometer",
    "type": "uncraft",
    "activity_level": "LIGHT_EXERCISE",
    "skill_used": "electronics",
    "difficulty": 4,
    "skills_required": [ "chemistry", 1 ],
    "time": "20 m",
    "qualities": [ { "id": "SCREW", "level": 1 } ],
    "components": [
      [ [ "sheet_metal_small", 2 ] ],
      [ [ "cable", 1 ] ],
      [ [ "amplifier", 1 ] ],
      [ [ "plastic_chunk", 6 ] ],
      [ [ "small_lcd_screen", 1 ] ],
      [ [ "light_detector", 1 ] ],
      [ [ "glass_prism", 1 ] ],
      [ [ "solder_wire", 10 ] ]
    ]
  },
  {
    "result": "melting_point",
    "type": "uncraft",
    "activity_level": "LIGHT_EXERCISE",
    "skill_used": "electronics",
    "time": "20 m",
    "qualities": [ { "id": "SCREW", "level": 1 } ],
    "components": [
      [ [ "sheet_metal_small", 2 ] ],
      [ [ "steel_lump", 1 ] ],
      [ [ "cable", 1 ] ],
      [ [ "hotplate", 1 ] ],
      [ [ "solder_wire", 6 ] ],
      [ [ "lens_small", 1 ] ]
    ]
  },
  {
    "result": "vortex",
    "type": "uncraft",
    "activity_level": "LIGHT_EXERCISE",
    "skill_used": "electronics",
    "time": "20 m",
    "qualities": [ { "id": "SCREW", "level": 1 } ],
    "components": [
      [ [ "sheet_metal_small", 2 ] ],
      [ [ "steel_lump", 1 ] ],
      [ [ "cable", 1 ] ],
      [ [ "motor_tiny", 1 ] ],
      [ [ "plastic_chunk", 2 ] ],
      [ [ "solder_wire", 10 ] ]
    ]
  },
  {
    "result": "ph_meter",
    "type": "uncraft",
    "activity_level": "LIGHT_EXERCISE",
    "skill_used": "electronics",
    "time": "5 m",
    "qualities": [ { "id": "SCREW", "level": 1 } ],
    "components": [ [ [ "voltmeter", 1 ] ], [ [ "glass_tube_small", 2 ] ] ]
  },
  {
    "result": "voltmeter",
    "type": "uncraft",
    "activity_level": "LIGHT_EXERCISE",
    "skill_used": "electronics",
    "time": "20 m",
    "qualities": [ { "id": "SCREW", "level": 1 } ],
    "components": [ [ [ "scrap", 2 ] ], [ [ "amplifier", 1 ] ], [ [ "cable", 6 ] ], [ [ "plastic_chunk", 4 ] ], [ [ "e_scrap", 3 ] ] ]
  },
  {
    "result": "microscope",
    "type": "uncraft",
    "activity_level": "LIGHT_EXERCISE",
    "skill_used": "fabrication",
    "time": "30 m",
    "qualities": [ { "id": "SCREW", "level": 1 } ],
    "components": [
      [ [ "steel_lump", 2 ] ],
      [ [ "amplifier", 1 ] ],
      [ [ "light_bulb", 1 ] ],
      [ [ "cable", 2 ] ],
      [ [ "scrap", 3 ] ],
      [ [ "plastic_chunk", 4 ] ],
      [ [ "lens_small", 8 ] ],
      [ [ "lens", 2 ] ]
    ]
  },
  {
    "result": "microscope_dissecting",
    "type": "uncraft",
    "activity_level": "LIGHT_EXERCISE",
    "skill_used": "fabrication",
    "time": "45 m",
    "qualities": [ { "id": "SCREW", "level": 1 } ],
    "components": [
      [ [ "steel_lump", 2 ] ],
      [ [ "amplifier", 2 ] ],
      [ [ "light_bulb", 1 ] ],
      [ [ "cable", 2 ] ],
      [ [ "scrap", 3 ] ],
      [ [ "plastic_chunk", 4 ] ],
      [ [ "lens_small", 4 ] ],
      [ [ "lens", 4 ] ]
    ]
  },
  {
    "result": "microcentrifuge",
    "type": "uncraft",
    "activity_level": "LIGHT_EXERCISE",
    "skill_used": "fabrication",
    "time": "45 m",
    "qualities": [ { "id": "SCREW", "level": 1 } ],
    "using": [ [ "soldering_standard", 15 ] ],
    "components": [
      [ [ "sheet_metal_small", 2 ] ],
      [ [ "steel_chunk", 4 ] ],
      [ [ "cable", 2 ] ],
      [ [ "motor_small", 1 ] ],
      [ [ "plastic_chunk", 6 ] ],
      [ [ "solder_wire", 10 ] ]
    ]
  },
  {
    "result": "gelbox",
    "type": "uncraft",
    "activity_level": "LIGHT_EXERCISE",
    "skill_used": "fabrication",
    "time": "40 m",
    "qualities": [ { "id": "SCREW", "level": 1 } ],
    "using": [ [ "soldering_standard", 10 ] ],
    "components": [
      [ [ "power_supply", 4 ] ],
      [ [ "amplifier", 4 ] ],
      [ [ "cable", 6 ] ],
      [ [ "plastic_chunk", 10 ] ],
      [ [ "solder_wire", 5 ] ]
    ]
  },
  {
    "result": "medium_storage_battery",
    "type": "uncraft",
    "activity_level": "LIGHT_EXERCISE",
    "skill_used": "electronics",
    "difficulty": 8,
    "time": "40 m",
    "decomp_learn": [ [ "electronics", 3 ], [ "fabrication", 1 ] ],
    "using": [ [ "soldering_standard", 20 ] ],
    "qualities": [ { "id": "SCREW", "level": 1 } ],
    "components": [ [ [ "small_storage_battery", 9 ] ], [ [ "e_scrap", 3 ] ], [ [ "scrap", 7 ] ], [ [ "cable", 4 ] ] ]
  },
  {
    "result": "storage_battery",
    "type": "uncraft",
    "activity_level": "LIGHT_EXERCISE",
    "skill_used": "electronics",
    "difficulty": 8,
    "time": "1 h 30 m",
    "decomp_learn": [ [ "electronics", 3 ], [ "fabrication", 2 ] ],
    "qualities": [ { "id": "SCREW", "level": 1 } ],
    "components": [ [ [ "small_storage_battery", 49 ] ], [ [ "e_scrap", 15 ] ], [ [ "scrap", 31 ] ], [ [ "cable", 19 ] ] ]
  },
  {
    "result": "electric_blanket",
    "type": "uncraft",
    "activity_level": "LIGHT_EXERCISE",
    "skill_used": "tailor",
    "time": "30 m",
    "difficulty": 1,
    "qualities": [ { "id": "CUT", "level": 2 } ],
    "components": [ [ [ "cotton_patchwork", 25 ] ], [ [ "element", 5 ] ], [ [ "cable", 5 ] ] ]
  },
  {
    "result": "wearable_light",
    "type": "uncraft",
    "activity_level": "LIGHT_EXERCISE",
    "skill_used": "fabrication",
    "time": "30 s",
    "qualities": [ { "id": "CUT", "level": 1 } ],
    "components": [ [ [ "flashlight", 1 ] ], [ [ "cotton_patchwork", 2 ] ] ]
  },
  {
    "result": "miner_hat",
    "type": "uncraft",
    "activity_level": "LIGHT_EXERCISE",
    "skill_used": "fabrication",
    "time": "3 m",
    "qualities": [ { "id": "CUT", "level": 2 } ],
    "components": [
      [ [ "hat_hard", 1 ], [ "helmet_bike", 1 ] ],
      [ [ "flashlight", 1 ] ],
      [
        [ "cotton_patchwork", 2 ],
        [ "leather", 2 ],
        [ "cordage", 1, "LIST" ],
        [ "duct_tape", 10 ],
        [ "medical_tape", 20 ]
      ]
    ]
  },
  {
    "result": "adobe_pallet_done",
    "type": "uncraft",
    "activity_level": "LIGHT_EXERCISE",
    "skill_used": "fabrication",
    "time": "1 m",
    "difficulty": 1,
    "qualities": [ { "id": "HAMMER", "level": 1 } ],
    "components": [ [ [ "adobe_brick", 20 ] ], [ [ "frame_wood_light", 1 ] ] ]
  },
  {
    "result": "guitar_electric",
    "type": "uncraft",
    "activity_level": "LIGHT_EXERCISE",
    "skill_used": "electronics",
    "difficulty": 1,
    "time": "6 m",
    "qualities": [ { "id": "SCREW", "level": 1 }, { "id": "CUT", "level": 2 } ],
    "components": [
      [ [ "shoulder_strap", 1 ] ],
      [ [ "2x4", 1 ] ],
      [ [ "amplifier", 1 ] ],
      [ [ "cable", 10 ] ],
      [ [ "scrap", 1 ] ],
      [ [ "e_scrap", 2 ] ]
    ]
  },
  {
    "result": "amplifier_head",
    "type": "uncraft",
    "activity_level": "LIGHT_EXERCISE",
    "skill_used": "electronics",
    "difficulty": 1,
    "time": "1 h 15 m",
    "qualities": [ { "id": "SCREW", "level": 1 } ],
    "components": [
      [ [ "circuit", 1 ] ],
      [ [ "cable", 4 ] ],
      [ [ "amplifier", 4 ] ],
      [ [ "power_supply", 2 ] ],
      [ [ "plastic_chunk", 4 ] ],
      [ [ "scrap", 2 ] ],
      [ [ "splinter", 1 ] ],
      [ [ "solder_wire", 5 ] ],
      [ [ "e_scrap", 3 ] ],
      [ [ "RAM", 1 ] ]
    ]
  },
  {
    "result": "platinum_hairpin",
    "type": "uncraft",
    "activity_level": "LIGHT_EXERCISE",
    "time": "6 s",
    "qualities": [ { "id": "HAMMER", "level": 1 } ],
    "components": [ [ [ "platinum_small", 3 ] ] ]
  },
  {
    "result": "platinum_locket",
    "type": "uncraft",
    "activity_level": "LIGHT_EXERCISE",
    "time": "30 s",
    "qualities": [ { "id": "HAMMER", "level": 1 } ],
    "components": [ [ [ "platinum_small", 4 ] ] ]
  },
  {
    "result": "platinum_necklace",
    "type": "uncraft",
    "activity_level": "LIGHT_EXERCISE",
    "time": "30 s",
    "qualities": [ { "id": "HAMMER", "level": 1 } ],
    "components": [ [ [ "platinum_small", 3 ] ] ]
  },
  {
    "result": "platinum_bracelet",
    "type": "uncraft",
    "activity_level": "LIGHT_EXERCISE",
    "time": "36 s",
    "qualities": [ { "id": "HAMMER", "level": 1 } ],
    "components": [ [ [ "platinum_small", 8 ] ] ]
  },
  {
    "result": "garnet_platinum_bracelet",
    "type": "uncraft",
    "activity_level": "LIGHT_EXERCISE",
    "time": "1 m",
    "qualities": [ { "id": "HAMMER", "level": 1 } ],
    "components": [ [ [ "platinum_small", 8 ] ], [ [ "garnet", 4 ] ] ]
  },
  {
    "result": "amethyst_platinum_bracelet",
    "type": "uncraft",
    "activity_level": "LIGHT_EXERCISE",
    "time": "1 m",
    "qualities": [ { "id": "HAMMER", "level": 1 } ],
    "components": [ [ [ "platinum_small", 8 ] ], [ [ "amethyst", 4 ] ] ]
  },
  {
    "result": "aquamarine_platinum_bracelet",
    "type": "uncraft",
    "activity_level": "LIGHT_EXERCISE",
    "time": "1 m",
    "qualities": [ { "id": "HAMMER", "level": 1 } ],
    "components": [ [ [ "platinum_small", 8 ] ], [ [ "aquamarine", 4 ] ] ]
  },
  {
    "result": "emerald_platinum_bracelet",
    "type": "uncraft",
    "activity_level": "LIGHT_EXERCISE",
    "time": "1 m",
    "qualities": [ { "id": "HAMMER", "level": 1 } ],
    "components": [ [ [ "platinum_small", 8 ] ], [ [ "emerald", 4 ] ] ]
  },
  {
    "result": "alexandrite_platinum_bracelet",
    "type": "uncraft",
    "activity_level": "LIGHT_EXERCISE",
    "time": "1 m",
    "qualities": [ { "id": "HAMMER", "level": 1 } ],
    "components": [ [ [ "platinum_small", 8 ] ], [ [ "alexandrite", 4 ] ] ]
  },
  {
    "result": "ruby_platinum_bracelet",
    "type": "uncraft",
    "activity_level": "LIGHT_EXERCISE",
    "time": "1 m",
    "qualities": [ { "id": "HAMMER", "level": 1 } ],
    "components": [ [ [ "platinum_small", 8 ] ], [ [ "ruby", 4 ] ] ]
  },
  {
    "result": "peridot_platinum_bracelet",
    "type": "uncraft",
    "activity_level": "LIGHT_EXERCISE",
    "time": "1 m",
    "qualities": [ { "id": "HAMMER", "level": 1 } ],
    "components": [ [ [ "platinum_small", 8 ] ], [ [ "peridot", 4 ] ] ]
  },
  {
    "result": "sapphire_platinum_bracelet",
    "type": "uncraft",
    "activity_level": "LIGHT_EXERCISE",
    "time": "1 m",
    "qualities": [ { "id": "HAMMER", "level": 1 } ],
    "components": [ [ [ "platinum_small", 8 ] ], [ [ "sapphire", 4 ] ] ]
  },
  {
    "result": "tourmaline_platinum_bracelet",
    "type": "uncraft",
    "activity_level": "LIGHT_EXERCISE",
    "time": "1 m",
    "qualities": [ { "id": "HAMMER", "level": 1 } ],
    "components": [ [ [ "platinum_small", 8 ] ], [ [ "tourmaline", 4 ] ] ]
  },
  {
    "result": "citrine_platinum_bracelet",
    "type": "uncraft",
    "activity_level": "LIGHT_EXERCISE",
    "time": "1 m",
    "qualities": [ { "id": "HAMMER", "level": 1 } ],
    "components": [ [ [ "platinum_small", 8 ] ], [ [ "citrine", 4 ] ] ]
  },
  {
    "result": "blue_topaz_platinum_bracelet",
    "type": "uncraft",
    "activity_level": "LIGHT_EXERCISE",
    "time": "1 m",
    "qualities": [ { "id": "HAMMER", "level": 1 } ],
    "components": [ [ [ "platinum_small", 8 ] ], [ [ "blue_topaz", 4 ] ] ]
  },
  {
    "result": "opal_platinum_bracelet",
    "type": "uncraft",
    "activity_level": "LIGHT_EXERCISE",
    "time": "1 m",
    "qualities": [ { "id": "HAMMER", "level": 1 } ],
    "components": [ [ [ "platinum_small", 8 ] ], [ [ "opal", 4 ] ] ]
  },
  {
    "result": "pearl_platinum_bracelet",
    "type": "uncraft",
    "activity_level": "LIGHT_EXERCISE",
    "time": "1 m",
    "qualities": [ { "id": "HAMMER", "level": 1 } ],
    "components": [ [ [ "platinum_small", 8 ] ], [ [ "pearl", 4 ] ] ]
  },
  {
    "result": "onyx_platinum_bracelet",
    "type": "uncraft",
    "activity_level": "LIGHT_EXERCISE",
    "time": "1 m",
    "qualities": [ { "id": "HAMMER", "level": 1 } ],
    "components": [ [ [ "platinum_small", 8 ] ], [ [ "onyx", 4 ] ] ]
  },
  {
    "result": "diamond_platinum_bracelet",
    "type": "uncraft",
    "activity_level": "LIGHT_EXERCISE",
    "time": "1 m",
    "qualities": [ { "id": "HAMMER", "level": 1 } ],
    "components": [ [ [ "platinum_small", 8 ] ], [ [ "diamond", 4 ] ] ]
  },
  {
    "result": "platinum_dental_grill",
    "type": "uncraft",
    "activity_level": "LIGHT_EXERCISE",
    "time": "30 s",
    "qualities": [ { "id": "HAMMER", "level": 1 } ],
    "components": [ [ [ "platinum_small", 2 ] ] ]
  },
  {
    "result": "platinum_ear",
    "type": "uncraft",
    "activity_level": "LIGHT_EXERCISE",
    "time": "12 s",
    "qualities": [ { "id": "HAMMER", "level": 1 } ],
    "components": [ [ [ "platinum_small", 2 ] ] ]
  },
  {
    "result": "garnet_platinum_earring",
    "type": "uncraft",
    "activity_level": "LIGHT_EXERCISE",
    "time": "1 m",
    "qualities": [ { "id": "HAMMER", "level": 1 } ],
    "components": [ [ [ "platinum_small", 4 ] ], [ [ "garnet", 2 ] ] ]
  },
  {
    "result": "amethyst_platinum_earring",
    "type": "uncraft",
    "activity_level": "LIGHT_EXERCISE",
    "time": "1 m",
    "qualities": [ { "id": "HAMMER", "level": 1 } ],
    "components": [ [ [ "platinum_small", 4 ] ], [ [ "amethyst", 2 ] ] ]
  },
  {
    "result": "aquamarine_platinum_earring",
    "type": "uncraft",
    "activity_level": "LIGHT_EXERCISE",
    "time": "1 m",
    "qualities": [ { "id": "HAMMER", "level": 1 } ],
    "components": [ [ [ "platinum_small", 4 ] ], [ [ "aquamarine", 2 ] ] ]
  },
  {
    "result": "emerald_platinum_earring",
    "type": "uncraft",
    "activity_level": "LIGHT_EXERCISE",
    "time": "1 m",
    "qualities": [ { "id": "HAMMER", "level": 1 } ],
    "components": [ [ [ "platinum_small", 4 ] ], [ [ "emerald", 2 ] ] ]
  },
  {
    "result": "alexandrite_platinum_earring",
    "type": "uncraft",
    "activity_level": "LIGHT_EXERCISE",
    "time": "1 m",
    "qualities": [ { "id": "HAMMER", "level": 1 } ],
    "components": [ [ [ "platinum_small", 4 ] ], [ [ "alexandrite", 2 ] ] ]
  },
  {
    "result": "ruby_platinum_earring",
    "type": "uncraft",
    "activity_level": "LIGHT_EXERCISE",
    "time": "1 m",
    "qualities": [ { "id": "HAMMER", "level": 1 } ],
    "components": [ [ [ "platinum_small", 4 ] ], [ [ "ruby", 2 ] ] ]
  },
  {
    "result": "peridot_platinum_earring",
    "type": "uncraft",
    "activity_level": "LIGHT_EXERCISE",
    "time": "1 m",
    "qualities": [ { "id": "HAMMER", "level": 1 } ],
    "components": [ [ [ "platinum_small", 4 ] ], [ [ "peridot", 2 ] ] ]
  },
  {
    "result": "sapphire_platinum_earring",
    "type": "uncraft",
    "activity_level": "LIGHT_EXERCISE",
    "time": "1 m",
    "qualities": [ { "id": "HAMMER", "level": 1 } ],
    "components": [ [ [ "platinum_small", 4 ] ], [ [ "sapphire", 2 ] ] ]
  },
  {
    "result": "tourmaline_platinum_earring",
    "type": "uncraft",
    "activity_level": "LIGHT_EXERCISE",
    "time": "1 m",
    "qualities": [ { "id": "HAMMER", "level": 1 } ],
    "components": [ [ [ "platinum_small", 4 ] ], [ [ "tourmaline", 2 ] ] ]
  },
  {
    "result": "citrine_platinum_earring",
    "type": "uncraft",
    "activity_level": "LIGHT_EXERCISE",
    "time": "1 m",
    "qualities": [ { "id": "HAMMER", "level": 1 } ],
    "components": [ [ [ "platinum_small", 4 ] ], [ [ "citrine", 2 ] ] ]
  },
  {
    "result": "blue_topaz_platinum_earring",
    "type": "uncraft",
    "activity_level": "LIGHT_EXERCISE",
    "time": "1 m",
    "qualities": [ { "id": "HAMMER", "level": 1 } ],
    "components": [ [ [ "platinum_small", 4 ] ], [ [ "blue_topaz", 2 ] ] ]
  },
  {
    "result": "opal_platinum_earring",
    "type": "uncraft",
    "activity_level": "LIGHT_EXERCISE",
    "time": "1 m",
    "qualities": [ { "id": "HAMMER", "level": 1 } ],
    "components": [ [ [ "platinum_small", 4 ] ], [ [ "opal", 2 ] ] ]
  },
  {
    "result": "pearl_platinum_earring",
    "type": "uncraft",
    "activity_level": "LIGHT_EXERCISE",
    "time": "1 m",
    "qualities": [ { "id": "HAMMER", "level": 1 } ],
    "components": [ [ [ "platinum_small", 4 ] ], [ [ "pearl", 2 ] ] ]
  },
  {
    "result": "onyx_platinum_earring",
    "type": "uncraft",
    "activity_level": "LIGHT_EXERCISE",
    "time": "1 m",
    "qualities": [ { "id": "HAMMER", "level": 1 } ],
    "components": [ [ [ "platinum_small", 4 ] ], [ [ "onyx", 2 ] ] ]
  },
  {
    "result": "diamond_platinum_earring",
    "type": "uncraft",
    "activity_level": "LIGHT_EXERCISE",
    "time": "1 m",
    "qualities": [ { "id": "HAMMER", "level": 1 } ],
    "components": [ [ [ "platinum_small", 4 ] ], [ [ "diamond", 2 ] ] ]
  },
  {
    "result": "platinum_watch",
    "type": "uncraft",
    "activity_level": "LIGHT_EXERCISE",
    "time": "36 s",
    "qualities": [ { "id": "HAMMER", "level": 1 }, { "id": "SCREW", "level": 1 } ],
    "components": [ [ [ "platinum_small", 12 ] ], [ [ "clockworks", 1 ] ] ]
  },
  {
    "result": "platinum_ring",
    "type": "uncraft",
    "activity_level": "LIGHT_EXERCISE",
    "time": "30 s",
    "qualities": [ { "id": "HAMMER", "level": 1 } ],
    "components": [ [ [ "platinum_small", 2 ] ] ]
  },
  {
    "result": "garnet_platinum_ring",
    "type": "uncraft",
    "activity_level": "LIGHT_EXERCISE",
    "time": "1 m",
    "qualities": [ { "id": "HAMMER", "level": 1 } ],
    "components": [ [ [ "platinum_small", 2 ] ], [ [ "garnet", 1 ] ] ]
  },
  {
    "result": "amethyst_platinum_ring",
    "type": "uncraft",
    "activity_level": "LIGHT_EXERCISE",
    "time": "1 m",
    "qualities": [ { "id": "HAMMER", "level": 1 } ],
    "components": [ [ [ "platinum_small", 2 ] ], [ [ "amethyst", 1 ] ] ]
  },
  {
    "result": "aquamarine_platinum_ring",
    "type": "uncraft",
    "activity_level": "LIGHT_EXERCISE",
    "time": "1 m",
    "qualities": [ { "id": "HAMMER", "level": 1 } ],
    "components": [ [ [ "platinum_small", 2 ] ], [ [ "aquamarine", 1 ] ] ]
  },
  {
    "result": "emerald_platinum_ring",
    "type": "uncraft",
    "activity_level": "LIGHT_EXERCISE",
    "time": "1 m",
    "qualities": [ { "id": "HAMMER", "level": 1 } ],
    "components": [ [ [ "platinum_small", 2 ] ], [ [ "emerald", 1 ] ] ]
  },
  {
    "result": "alexandrite_platinum_ring",
    "type": "uncraft",
    "activity_level": "LIGHT_EXERCISE",
    "time": "1 m",
    "qualities": [ { "id": "HAMMER", "level": 1 } ],
    "components": [ [ [ "platinum_small", 2 ] ], [ [ "alexandrite", 1 ] ] ]
  },
  {
    "result": "ruby_platinum_ring",
    "type": "uncraft",
    "activity_level": "LIGHT_EXERCISE",
    "time": "1 m",
    "qualities": [ { "id": "HAMMER", "level": 1 } ],
    "components": [ [ [ "platinum_small", 2 ] ], [ [ "ruby", 1 ] ] ]
  },
  {
    "result": "peridot_platinum_ring",
    "type": "uncraft",
    "activity_level": "LIGHT_EXERCISE",
    "time": "1 m",
    "qualities": [ { "id": "HAMMER", "level": 1 } ],
    "components": [ [ [ "platinum_small", 2 ] ], [ [ "peridot", 1 ] ] ]
  },
  {
    "result": "sapphire_platinum_ring",
    "type": "uncraft",
    "activity_level": "LIGHT_EXERCISE",
    "time": "1 m",
    "qualities": [ { "id": "HAMMER", "level": 1 } ],
    "components": [ [ [ "platinum_small", 2 ] ], [ [ "sapphire", 1 ] ] ]
  },
  {
    "result": "tourmaline_platinum_ring",
    "type": "uncraft",
    "activity_level": "LIGHT_EXERCISE",
    "time": "1 m",
    "qualities": [ { "id": "HAMMER", "level": 1 } ],
    "components": [ [ [ "platinum_small", 2 ] ], [ [ "tourmaline", 1 ] ] ]
  },
  {
    "result": "citrine_platinum_ring",
    "type": "uncraft",
    "activity_level": "LIGHT_EXERCISE",
    "time": "1 m",
    "qualities": [ { "id": "HAMMER", "level": 1 } ],
    "components": [ [ [ "platinum_small", 2 ] ], [ [ "citrine", 1 ] ] ]
  },
  {
    "result": "blue_topaz_platinum_ring",
    "type": "uncraft",
    "activity_level": "LIGHT_EXERCISE",
    "time": "1 m",
    "qualities": [ { "id": "HAMMER", "level": 1 } ],
    "components": [ [ [ "platinum_small", 2 ] ], [ [ "blue_topaz", 1 ] ] ]
  },
  {
    "result": "opal_platinum_ring",
    "type": "uncraft",
    "activity_level": "LIGHT_EXERCISE",
    "time": "1 m",
    "qualities": [ { "id": "HAMMER", "level": 1 } ],
    "components": [ [ [ "platinum_small", 2 ] ], [ [ "opal", 1 ] ] ]
  },
  {
    "result": "pearl_platinum_ring",
    "type": "uncraft",
    "activity_level": "LIGHT_EXERCISE",
    "time": "1 m",
    "qualities": [ { "id": "HAMMER", "level": 1 } ],
    "components": [ [ [ "platinum_small", 2 ] ], [ [ "pearl", 1 ] ] ]
  },
  {
    "result": "onyx_platinum_ring",
    "type": "uncraft",
    "activity_level": "LIGHT_EXERCISE",
    "time": "1 m",
    "qualities": [ { "id": "HAMMER", "level": 1 } ],
    "components": [ [ [ "platinum_small", 2 ] ], [ [ "onyx", 1 ] ] ]
  },
  {
    "result": "diamond_platinum_ring",
    "type": "uncraft",
    "activity_level": "LIGHT_EXERCISE",
    "time": "1 m",
    "qualities": [ { "id": "HAMMER", "level": 1 } ],
    "components": [ [ [ "platinum_small", 2 ] ], [ [ "diamond", 1 ] ] ]
  },
  {
    "result": "razor_shaving",
    "type": "uncraft",
    "activity_level": "LIGHT_EXERCISE",
    "skill_used": "fabrication",
    "time": "6 s",
    "components": [ [ [ "plastic_chunk", 1 ] ], [ [ "razor_blade", 1 ] ] ]
  },
  {
    "result": "hair_dryer",
    "type": "uncraft",
    "activity_level": "LIGHT_EXERCISE",
    "skill_used": "mechanics",
    "difficulty": 1,
    "time": "5 m",
    "qualities": [ { "id": "SCREW", "level": 1 } ],
    "components": [ [ [ "plastic_chunk", 3 ] ], [ [ "motor_micro", 1 ] ], [ [ "cable", 1 ] ], [ [ "element", 1 ] ], [ [ "wire", 2 ] ] ]
  },
  {
    "result": "curling_iron",
    "type": "uncraft",
    "activity_level": "LIGHT_EXERCISE",
    "skill_used": "electronics",
    "difficulty": 1,
    "time": "10 m",
    "qualities": [ { "id": "SCREW", "level": 1 } ],
    "components": [ [ [ "element", 1 ] ], [ [ "ceramic_shard", 1 ] ], [ [ "scrap", 1 ] ], [ [ "cable", 1 ] ], [ [ "wire", 2 ] ] ]
  },
  {
    "result": "string_floss",
    "type": "uncraft",
    "activity_level": "LIGHT_EXERCISE",
    "skill_used": "fabrication",
    "time": "6 s",
    "//": "just unspool the floss, no need to make a big production out of it.",
    "components": [ [ [ "plastic_chunk", 1 ] ], [ [ "thread", 25 ] ] ]
  },
  {
    "result": "string_36",
    "type": "uncraft",
    "activity_level": "NO_EXERCISE",
    "skill_used": "tailor",
    "time": "60 s",
    "qualities": [ { "id": "CUT", "level": 1 } ],
    "components": [ [ [ "string_6", 6 ] ] ]
  },
  {
    "result": "rope_6",
    "type": "uncraft",
    "activity_level": "NO_EXERCISE",
    "skill_used": "tailor",
    "time": "60 s",
    "qualities": [ { "id": "CUT", "level": 2 } ],
    "components": [ [ [ "string_36", 6 ] ] ]
  },
  {
    "result": "rope_30",
    "type": "uncraft",
    "activity_level": "NO_EXERCISE",
    "skill_used": "tailor",
    "time": "60 s",
    "qualities": [ { "id": "CUT", "level": 2 } ],
    "components": [ [ [ "rope_6", 5 ] ] ]
  },
  {
    "result": "cordage_36",
    "type": "uncraft",
    "activity_level": "NO_EXERCISE",
    "skill_used": "tailor",
    "time": "60 s",
    "components": [ [ [ "cordage_6", 6 ] ] ]
  },
  {
    "result": "rope_makeshift_6",
    "type": "uncraft",
    "activity_level": "NO_EXERCISE",
    "skill_used": "tailor",
    "time": "60 s",
    "qualities": [ { "id": "CUT", "level": 2 } ],
    "components": [ [ [ "cordage_36", 6 ] ] ]
  },
  {
    "result": "rope_makeshift_30",
    "type": "uncraft",
    "activity_level": "NO_EXERCISE",
    "skill_used": "tailor",
    "time": "60 s",
    "qualities": [ { "id": "CUT", "level": 2 } ],
    "components": [ [ [ "rope_makeshift_6", 5 ] ] ]
  },
  {
    "result": "plunger_toilet",
    "type": "uncraft",
    "activity_level": "LIGHT_EXERCISE",
    "skill_used": "fabrication",
    "time": "12 s",
    "qualities": [ { "id": "CUT", "level": 2 } ],
    "components": [ [ [ "plastic_chunk", 2 ] ], [ [ "splinter", 3 ] ] ]
  },
  {
    "result": "icecream_scoop",
    "type": "uncraft",
    "activity_level": "MODERATE_EXERCISE",
    "skill_used": "fabrication",
    "time": "12 s",
    "qualities": [ { "id": "SCREW", "level": 1 } ],
    "components": [ [ [ "spoon", 1 ] ] ]
  },
  {
    "result": "cheese_grater",
    "type": "uncraft",
    "activity_level": "MODERATE_EXERCISE",
    "skill_used": "fabrication",
    "time": "12 s",
    "qualities": [ { "id": "SCREW", "level": 1 } ],
    "components": [ [ [ "plastic_chunk", 1 ] ], [ [ "scrap", 1 ] ] ]
  },
  {
    "result": "salt_lick",
    "type": "uncraft",
    "time": "5 m",
    "qualities": [ { "id": "HAMMER", "level": 1 } ],
    "components": [ [ [ "material_rocksalt", 10 ] ] ]
  },
  {
    "result": "broketent",
    "type": "uncraft",
    "activity_level": "LIGHT_EXERCISE",
    "skill_used": "tailor",
    "time": "10 m",
    "difficulty": 1,
    "qualities": [ { "id": "CUT", "level": 2 } ],
    "components": [ [ [ "tarp", 1 ] ], [ [ "tent_pole", 2 ] ] ]
  },
  {
    "result": "largebroketent",
    "type": "uncraft",
    "activity_level": "LIGHT_EXERCISE",
    "skill_used": "tailor",
    "time": "30 m",
    "difficulty": 1,
    "qualities": [ { "id": "CUT", "level": 2 } ],
    "components": [ [ [ "tarp", 2 ] ], [ [ "tent_pole", 5 ] ], [ [ "plastic_sheet", 2 ] ], [ [ "plastic_sheet_small", 5 ] ] ]
  },
  {
    "result": "knife_butter",
    "type": "uncraft",
    "activity_level": "MODERATE_EXERCISE",
    "time": "12 s",
    "qualities": [ { "id": "HAMMER", "level": 1 } ],
    "components": [ [ [ "scrap", 1 ] ] ]
  },
  {
    "result": "flask_hip",
    "type": "uncraft",
    "activity_level": "MODERATE_EXERCISE",
    "time": "12 s",
    "qualities": [ { "id": "HAMMER", "level": 1 } ],
    "components": [ [ [ "scrap", 2 ] ] ]
  },
  {
    "result": "clamp",
    "type": "uncraft",
    "activity_level": "MODERATE_EXERCISE",
    "time": "1 m",
    "qualities": [ { "id": "HAMMER", "level": 1 }, { "id": "SAW_M", "level": 1 } ],
    "components": [ [ [ "scrap", 4 ] ] ]
  },
  {
    "result": "e_tool",
    "type": "uncraft",
    "activity_level": "MODERATE_EXERCISE",
    "time": "2 m",
    "qualities": [ { "id": "SAW_M", "level": 1 } ],
    "components": [ [ [ "sheet_metal_small", 2 ] ], [ [ "scrap", 2 ] ] ]
  },
  {
    "result": "harmonica_holder",
    "type": "uncraft",
    "activity_level": "MODERATE_EXERCISE",
    "time": "12 s",
    "qualities": [ { "id": "HAMMER", "level": 1 } ],
    "components": [ [ [ "scrap", 2 ] ] ]
  },
  {
    "result": "coin_penny",
    "type": "uncraft",
    "activity_level": "MODERATE_EXERCISE",
    "time": "2 s",
    "qualities": [ { "id": "HAMMER", "level": 1 } ],
    "components": [ [ [ "copper", 3 ] ] ],
    "flags": [ "UNCRAFT_BY_CHARGE" ]
  },
  {
    "result": "coin_nickel",
    "type": "uncraft",
    "activity_level": "MODERATE_EXERCISE",
    "time": "2 s",
    "qualities": [ { "id": "HAMMER", "level": 1 } ],
    "components": [ [ [ "copper", 5 ] ] ],
    "flags": [ "UNCRAFT_BY_CHARGE" ]
  },
  {
    "result": "coin_dime",
    "type": "uncraft",
    "activity_level": "MODERATE_EXERCISE",
    "time": "2 s",
    "qualities": [ { "id": "HAMMER", "level": 1 } ],
    "components": [ [ [ "copper", 2 ] ] ],
    "flags": [ "UNCRAFT_BY_CHARGE" ]
  },
  {
    "result": "coin_quarter",
    "type": "uncraft",
    "activity_level": "MODERATE_EXERCISE",
    "time": "2 s",
    "qualities": [ { "id": "HAMMER", "level": 1 } ],
    "components": [ [ [ "copper", 6 ] ] ],
    "flags": [ "UNCRAFT_BY_CHARGE" ]
  },
  {
    "result": "coin_half_dollar",
    "type": "uncraft",
    "activity_level": "MODERATE_EXERCISE",
    "time": "2 s",
    "qualities": [ { "id": "HAMMER", "level": 1 } ],
    "components": [ [ [ "copper", 11 ] ] ],
    "flags": [ "UNCRAFT_BY_CHARGE" ]
  },
  {
    "result": "coin_dollar",
    "type": "uncraft",
    "activity_level": "MODERATE_EXERCISE",
    "time": "2 s",
    "qualities": [ { "id": "HAMMER", "level": 1 } ],
    "components": [ [ [ "copper", 8 ] ] ],
    "flags": [ "UNCRAFT_BY_CHARGE" ]
  },
  {
    "result": "coin_silver",
    "type": "uncraft",
    "activity_level": "MODERATE_EXERCISE",
    "time": "2 s",
    "qualities": [ { "id": "HAMMER", "level": 1 } ],
    "components": [ [ [ "silver_small", 31 ] ] ],
    "flags": [ "UNCRAFT_BY_CHARGE" ]
  },
  {
    "result": "coin_gold",
    "type": "uncraft",
    "activity_level": "MODERATE_EXERCISE",
    "time": "2 s",
    "qualities": [ { "id": "HAMMER", "level": 1 } ],
    "components": [ [ [ "gold_small", 31 ] ] ],
    "flags": [ "UNCRAFT_BY_CHARGE" ]
  },
  {
    "result": "spray_can",
    "type": "uncraft",
    "activity_level": "MODERATE_EXERCISE",
    "time": "2 m",
    "qualities": [ { "id": "SAW_M", "level": 1 } ],
    "components": [ [ [ "scrap_aluminum", 6 ] ] ]
  },
  {
    "result": "can_medium",
    "type": "uncraft",
    "activity_level": "MODERATE_EXERCISE",
    "time": "12 s",
    "qualities": [ { "id": "HAMMER", "level": 1 } ],
    "components": [ [ [ "scrap", 1 ] ] ]
  },
  {
    "result": "can_food_big",
    "type": "uncraft",
    "activity_level": "MODERATE_EXERCISE",
    "time": "1 m",
    "qualities": [ { "id": "SAW_M", "level": 1 } ],
    "components": [ [ [ "sheet_metal_small", 2 ] ], [ [ "scrap", 3 ] ] ]
  },
  {
    "result": "multitool",
    "type": "uncraft",
    "activity_level": "MODERATE_EXERCISE",
    "time": "40 s",
    "qualities": [ { "id": "HAMMER", "level": 1 }, { "id": "SCREW", "level": 1 } ],
    "components": [ [ [ "scrap", 3 ] ] ]
  },
  {
    "result": "thermos",
    "type": "uncraft",
    "activity_level": "MODERATE_EXERCISE",
    "time": "2 m",
    "qualities": [ { "id": "SAW_M", "level": 1 } ],
    "components": [ [ [ "sheet_metal_small", 2 ] ] ]
  },
  {
    "result": "scissors",
    "type": "uncraft",
    "activity_level": "MODERATE_EXERCISE",
    "time": "12 s",
    "qualities": [ { "id": "HAMMER", "level": 1 } ],
    "components": [ [ [ "scrap_aluminum", 2 ] ] ]
  },
  {
    "result": "shavingkit",
    "type": "uncraft",
    "activity_level": "MODERATE_EXERCISE",
    "time": "12 s",
    "qualities": [ { "id": "HAMMER", "level": 1 } ],
    "components": [ [ [ "plastic_chunk", 2 ] ] ]
  },
  {
    "result": "hammer",
    "type": "uncraft",
    "activity_level": "MODERATE_EXERCISE",
    "time": "30 s",
    "qualities": [ { "id": "HAMMER", "level": 1 } ],
    "components": [ [ [ "splinter", 1 ] ], [ [ "steel_chunk", 2 ] ] ]
  },
  {
    "result": "tongs",
    "type": "uncraft",
    "activity_level": "MODERATE_EXERCISE",
    "time": "2 m",
    "qualities": [ { "id": "HAMMER", "level": 1 }, { "id": "SAW_M", "level": 1 } ],
    "components": [ [ [ "steel_chunk", 2 ] ] ]
  },
  {
    "result": "umbrella",
    "type": "uncraft",
    "activity_level": "MODERATE_EXERCISE",
    "time": "1 m",
    "qualities": [ { "id": "CUT", "level": 2 }, { "id": "SAW_M", "level": 1 } ],
    "components": [ [ [ "plastic_chunk", 1 ] ], [ [ "scrap_aluminum", 1 ] ] ]
  },
  {
    "result": "mask_dust",
    "type": "uncraft",
    "activity_level": "LIGHT_EXERCISE",
    "time": "12 s",
    "components": [ [ [ "string_6", 1 ] ], [ [ "cotton_patchwork", 1 ] ] ]
  },
  {
    "result": "horn_bicycle",
    "type": "uncraft",
    "activity_level": "LIGHT_EXERCISE",
    "time": "12 s",
    "qualities": [ { "id": "HAMMER", "level": 1 }, { "id": "CUT", "level": 1 } ],
    "components": [ [ [ "scrap_aluminum", 1 ], [ "plastic_chunk", 2 ] ] ]
  },
  {
    "result": "cards_magic",
    "type": "uncraft",
    "activity_level": "NO_EXERCISE",
    "time": "2 s",
    "components": [ [ [ "paper", 20 ] ] ],
    "flags": [ "BLIND_EASY" ]
  },
  {
    "result": "webbing_belt",
    "type": "uncraft",
    "activity_level": "LIGHT_EXERCISE",
    "time": "30 s",
    "qualities": [ { "id": "CUT", "level": 2 } ],
    "components": [ [ [ "nylon", 3 ] ], [ [ "scrap", 1 ] ] ]
  },
  {
    "result": "kevlar_shears",
    "type": "uncraft",
    "activity_level": "MODERATE_EXERCISE",
    "time": "12 s",
    "qualities": [ { "id": "HAMMER", "level": 1 } ],
    "components": [ [ [ "scrap", 2 ] ] ]
  },
  {
    "result": "ballistic_vest_esapi",
    "type": "uncraft",
    "activity_level": "LIGHT_EXERCISE",
    "time": "5 m",
    "skill_used": "tailor",
    "difficulty": 3,
    "qualities": [ { "id": "FABRIC_CUT", "level": 2 } ],
    "components": [ [ [ "nylon", 10 ] ], [ [ "sheet_kevlar_layered", 12 ] ] ]
  },
  {
    "result": "soft_3a_vest",
    "type": "uncraft",
    "activity_level": "LIGHT_EXERCISE",
    "time": "5 m",
    "skill_used": "tailor",
    "difficulty": 3,
    "qualities": [ { "id": "FABRIC_CUT", "level": 2 } ],
    "components": [ [ [ "nylon", 10 ] ], [ [ "sheet_kevlar_layered", 12 ] ] ]
  },
  {
    "result": "level_3_vest",
    "type": "uncraft",
    "activity_level": "LIGHT_EXERCISE",
    "time": "5 m",
    "skill_used": "tailor",
    "difficulty": 3,
    "qualities": [ { "id": "FABRIC_CUT", "level": 2 } ],
    "components": [ [ [ "nylon", 10 ] ], [ [ "sheet_kevlar_layered", 12 ] ] ]
  },
  {
    "result": "ballistic_vest_light",
    "type": "uncraft",
    "activity_level": "LIGHT_EXERCISE",
    "time": "5 m",
    "skill_used": "tailor",
    "difficulty": 3,
    "qualities": [ { "id": "FABRIC_CUT", "level": 2 } ],
    "components": [ [ [ "nylon", 6 ] ] ]
  },
  {
    "result": "towel",
    "type": "uncraft",
    "activity_level": "LIGHT_EXERCISE",
    "time": "5 m",
    "qualities": [ { "id": "CUT_FINE", "level": 1 } ],
    "components": [ [ [ "thread", 7 ] ], [ [ "cotton_patchwork", 5 ] ] ]
  },
  {
    "result": "heavy_crowbar",
    "type": "uncraft",
    "activity_level": "MODERATE_EXERCISE",
    "time": "20 m",
    "qualities": [ { "id": "SAW_M", "level": 1 } ],
    "components": [ [ [ "steel_lump", 4 ] ] ]
  },
  {
    "result": "sheet_kevlar",
    "type": "uncraft",
    "activity_level": "LIGHT_EXERCISE",
    "time": "10 m",
    "skill_used": "tailor",
    "difficulty": 3,
    "qualities": [ { "id": "CUT_FINE", "level": 2 } ],
    "components": [ [ [ "thread_kevlar", 80 ] ] ],
    "//": "Realistically, this may be out of the question (though I have not found info to the contrary), and a full sheet would give way more thread, but this is to keep the time down"
  },
  {
    "result": "scrap_kevlar",
    "type": "uncraft",
    "activity_level": "NO_EXERCISE",
    "time": "1 m",
    "qualities": [ { "id": "CUT", "level": 2 } ],
    "components": [ [ [ "thread_kevlar", 2 ] ] ]
  },
  {
    "result": "sheet_kevlar_layered",
    "type": "uncraft",
    "activity_level": "NO_EXERCISE",
    "time": "10 m",
    "qualities": [ { "id": "CUT", "level": 2 } ],
    "components": [ [ [ "sheet_kevlar", 16 ] ] ],
    "//": "just ripping the seams to separate the 16 layers"
  },
  {
    "result": "office_letter_opener",
    "type": "uncraft",
    "activity_level": "LIGHT_EXERCISE",
    "time": "2 m",
    "qualities": [ { "id": "HAMMER", "level": 1 } ],
    "components": [ [ [ "silver_small", 8 ] ] ]
  },
  {
    "result": "leather_tarp",
    "type": "uncraft",
    "activity_level": "LIGHT_EXERCISE",
    "time": "10 m",
    "skill_used": "tailor",
    "difficulty": 1,
    "qualities": [ { "id": "CUT", "level": 2 } ],
    "components": [ [ [ "leather", 6 ] ] ]
  },
  {
    "result": "bag_garbage",
    "type": "uncraft",
    "activity_level": "LIGHT_EXERCISE",
    "time": "12 s",
    "components": [ [ [ "plastic_sheet", 1 ] ] ],
    "qualities": [ { "id": "CUT", "level": 1 } ]
  },
  {
    "result": "plastic_sheet",
    "type": "uncraft",
    "activity_level": "LIGHT_EXERCISE",
    "time": "24 s",
    "components": [ [ [ "plastic_sheet_small", 8 ] ] ],
    "qualities": [ { "id": "CUT", "level": 1 } ]
  },
  {
    "result": "cash_register",
    "type": "uncraft",
    "activity_level": "LIGHT_EXERCISE",
    "skill_used": "electronics",
    "time": "32 m",
    "using": [ [ "soldering_standard", 10 ] ],
    "qualities": [ { "id": "SCREW", "level": 1 }, { "id": "SAW_M", "level": 1 } ],
    "components": [
      [ [ "processor", 1 ] ],
      [ [ "RAM", 1 ] ],
      [ [ "circuit", 1 ] ],
      [ [ "amplifier", 1 ] ],
      [ [ "sheet_metal_small", 4 ] ],
      [ [ "cable", 6 ] ],
      [ [ "power_supply", 1 ] ],
      [ [ "plastic_chunk", 8 ] ],
      [ [ "small_lcd_screen", 1 ] ],
      [ [ "scrap", 4 ] ],
      [ [ "e_scrap", 3 ] ],
      [ [ "lock", 1 ] ]
    ]
  },
  {
    "result": "boots_combat",
    "type": "uncraft",
    "activity_level": "LIGHT_EXERCISE",
    "time": "24 s",
    "components": [ [ [ "sole_rubber", 1 ], [ "leather", 4 ], [ "scrap_kevlar", 4 ] ] ],
    "qualities": [ { "id": "CUT", "level": 1 } ]
  },
  {
    "result": "motorbike_boots",
    "type": "uncraft",
    "activity_level": "LIGHT_EXERCISE",
    "time": "24 s",
    "components": [ [ [ "sole_rubber", 1 ], [ "leather", 16 ], [ "scrap_kevlar", 16 ] ] ],
    "qualities": [ { "id": "CUT", "level": 1 } ]
  },
  {
    "result": "motor_police_boots",
    "type": "uncraft",
    "activity_level": "LIGHT_EXERCISE",
    "time": "24 s",
    "components": [ [ [ "sole_rubber", 1 ], [ "leather", 16 ] ] ],
    "qualities": [ { "id": "CUT", "level": 1 } ]
  },
  {
    "result": "boots_bunker",
    "type": "uncraft",
    "activity_level": "LIGHT_EXERCISE",
    "time": "24 s",
    "components": [ [ [ "sole_rubber", 1 ], [ "nomex", 24 ] ] ],
    "qualities": [ { "id": "CUT", "level": 1 } ]
  },
  {
    "result": "boots_fur",
    "type": "uncraft",
    "activity_level": "LIGHT_EXERCISE",
    "time": "24 s",
    "components": [ [ [ "sole_rubber", 1 ], [ "fur", 8 ], [ "leather", 10 ] ] ],
    "qualities": [ { "id": "CUT", "level": 1 } ]
  },
  {
    "result": "xs_boots_fur",
    "type": "uncraft",
    "activity_level": "LIGHT_EXERCISE",
    "time": "24 s",
    "components": [ [ [ "sole_rubber", 1 ], [ "fur", 6 ], [ "leather", 8 ] ] ],
    "qualities": [ { "id": "CUT", "level": 1 } ]
  },
  {
    "result": "xl_boots_fur",
    "type": "uncraft",
    "activity_level": "LIGHT_EXERCISE",
    "time": "24 s",
    "components": [ [ [ "sole_rubber", 1 ], [ "fur", 10 ], [ "leather", 12 ] ] ],
    "qualities": [ { "id": "CUT", "level": 1 } ]
  },
  {
    "result": "sneakers",
    "type": "uncraft",
    "activity_level": "LIGHT_EXERCISE",
    "time": "24 s",
    "components": [ [ [ "sole_rubber", 1 ], [ "cotton_patchwork", 8 ] ] ],
    "qualities": [ { "id": "CUT", "level": 1 } ]
  },
  {
    "result": "hat_boonie",
    "type": "uncraft",
    "activity_level": "LIGHT_EXERCISE",
    "time": "24 s",
    "components": [ [ [ "cotton_patchwork", 16 ] ] ],
    "qualities": [ { "id": "CUT", "level": 1 } ]
  },
  {
    "result": "hat_cotton",
    "type": "uncraft",
    "activity_level": "LIGHT_EXERCISE",
    "time": "24 s",
    "components": [ [ [ "cotton_patchwork", 12 ] ] ],
    "qualities": [ { "id": "CUT", "level": 1 } ]
  },
  {
    "result": "hat_fur",
    "type": "uncraft",
    "activity_level": "LIGHT_EXERCISE",
    "time": "24 s",
    "components": [ [ [ "fur", 3 ] ] ],
    "qualities": [ { "id": "CUT", "level": 1 } ]
  },
  {
    "result": "hat_faux_fur",
    "type": "uncraft",
    "activity_level": "LIGHT_EXERCISE",
    "time": "24 s",
    "components": [ [ [ "faux_fur", 3 ] ] ],
    "qualities": [ { "id": "CUT", "level": 1 } ]
  },
  {
    "result": "hat_hunting",
    "type": "uncraft",
    "activity_level": "LIGHT_EXERCISE",
    "time": "24 s",
    "components": [ [ [ "felt_patch", 32 ] ] ],
    "qualities": [ { "id": "CUT", "level": 1 } ]
  },
  {
    "result": "breeches",
    "type": "uncraft",
    "activity_level": "LIGHT_EXERCISE",
    "time": "60 s",
    "components": [ [ [ "cotton_patchwork", 32 ] ] ],
    "qualities": [ { "id": "CUT", "level": 1 } ]
  },
  {
    "result": "pants_cargo",
    "type": "uncraft",
    "activity_level": "LIGHT_EXERCISE",
    "time": "10 m",
    "components": [ [ [ "cotton_patchwork", 80 ] ] ],
    "qualities": [ { "id": "CUT", "level": 1 } ]
  },
  {
    "result": "pants_leather",
    "type": "uncraft",
    "activity_level": "LIGHT_EXERCISE",
    "time": "24 s",
    "components": [ [ [ "leather", 12 ] ] ],
    "qualities": [ { "id": "CUT", "level": 1 } ]
  },
  {
    "result": "heavy_punching_bag_sack",
    "type": "uncraft",
    "activity_level": "LIGHT_EXERCISE",
    "time": "30 m",
    "components": [ [ [ "leather", 16 ] ], [ [ "tanned_hide", 8 ] ] ],
    "qualities": [ { "id": "CUT", "level": 1 } ]
  },
  {
    "result": "sleeping_bag_fur_roll",
    "type": "uncraft",
    "activity_level": "LIGHT_EXERCISE",
    "time": "20 m",
    "components": [ [ [ "cotton_patchwork", 60 ], [ "fur", 8 ] ] ],
    "qualities": [ { "id": "CUT", "level": 1 } ]
  },
  {
    "result": "backpack",
    "type": "uncraft",
    "activity_level": "LIGHT_EXERCISE",
    "time": "10 m",
    "components": [ [ [ "nylon", 16 ] ] ],
    "qualities": [ { "id": "CUT", "level": 1 } ]
  },
  {
    "result": "blazer",
    "type": "uncraft",
    "activity_level": "LIGHT_EXERCISE",
    "time": "10 m",
    "components": [ [ [ "felt_patch", 150 ] ] ],
    "qualities": [ { "id": "CUT", "level": 1 } ]
  },
  {
    "result": "office_holepunch",
    "type": "uncraft",
    "activity_level": "MODERATE_EXERCISE",
    "time": "10 s",
    "qualities": [ { "id": "HAMMER", "level": 1 } ],
    "components": [ [ [ "scrap_aluminum", 1 ] ] ]
  },
  {
    "result": "mic_stand_tall",
    "type": "uncraft",
    "activity_level": "MODERATE_EXERCISE",
    "time": "5 m",
    "qualities": [ { "id": "HAMMER", "level": 2 }, { "id": "SAW_M", "level": 2 } ],
    "components": [ [ [ "scrap_aluminum", 30 ] ] ]
  },
  {
    "result": "guitar_stand",
    "type": "uncraft",
    "activity_level": "MODERATE_EXERCISE",
    "time": "5 m",
    "qualities": [ { "id": "HAMMER", "level": 2 }, { "id": "SAW_M", "level": 2 } ],
    "components": [ [ [ "scrap_aluminum", 10 ] ] ]
  },
  {
    "result": "bat_metal",
    "type": "uncraft",
    "activity_level": "MODERATE_EXERCISE",
    "time": "10 m",
    "qualities": [ { "id": "HAMMER", "level": 2 }, { "id": "SAW_M", "level": 2 } ],
    "components": [ [ [ "scrap_aluminum", 15 ] ] ]
  },
  {
    "result": "PR24-extended",
    "type": "uncraft",
    "activity_level": "MODERATE_EXERCISE",
    "time": "10 m",
    "qualities": [ { "id": "HAMMER", "level": 2 }, { "id": "CUT", "level": 1 }, { "id": "SAW_M", "level": 2 } ],
    "components": [ [ [ "scrap_aluminum", 10 ], [ "plastic_chunk", 3 ] ] ]
  },
  {
    "result": "PR24-retracted",
    "type": "uncraft",
    "activity_level": "MODERATE_EXERCISE",
    "time": "10 m",
    "qualities": [ { "id": "HAMMER", "level": 2 }, { "id": "CUT", "level": 1 }, { "id": "SAW_M", "level": 2 } ],
    "components": [ [ [ "scrap_aluminum", 10 ], [ "plastic_chunk", 3 ] ] ]
  },
  {
    "result": "sheet_cotton",
    "type": "uncraft",
    "activity_level": "NO_EXERCISE",
    "time": "30 s",
    "qualities": [ { "id": "CUT", "level": 2 } ],
    "components": [ [ [ "cotton_patchwork", 8 ] ] ]
  },
  {
    "result": "sheet_faux_fur",
    "type": "uncraft",
    "activity_level": "NO_EXERCISE",
    "time": "30 s",
    "qualities": [ { "id": "CUT", "level": 2 } ],
    "components": [ [ [ "faux_fur", 8 ] ] ]
  },
  {
    "result": "sheet_felt",
    "type": "uncraft",
    "activity_level": "NO_EXERCISE",
    "time": "30 s",
    "qualities": [ { "id": "CUT", "level": 2 } ],
    "components": [ [ [ "felt_patch", 8 ] ] ]
  },
  {
    "result": "sheet_lycra",
    "type": "uncraft",
    "activity_level": "NO_EXERCISE",
    "time": "30 s",
    "qualities": [ { "id": "CUT", "level": 2 } ],
    "components": [ [ [ "lycra_patch", 8 ] ] ]
  },
  {
    "result": "sheet_neoprene",
    "type": "uncraft",
    "activity_level": "NO_EXERCISE",
    "time": "30 s",
    "qualities": [ { "id": "CUT", "level": 2 } ],
    "components": [ [ [ "neoprene", 8 ] ] ]
  },
  {
    "result": "sheet_nomex",
    "type": "uncraft",
    "activity_level": "NO_EXERCISE",
    "time": "30 s",
    "qualities": [ { "id": "FABRIC_CUT", "level": 2 } ],
    "components": [ [ [ "nomex", 8 ] ] ]
  },
  {
    "result": "sheet_nylon",
    "type": "uncraft",
    "activity_level": "NO_EXERCISE",
    "time": "30 s",
    "qualities": [ { "id": "CUT", "level": 2 } ],
    "components": [ [ [ "nylon", 8 ] ] ]
  },
  {
    "result": "golf_club",
    "type": "uncraft",
    "activity_level": "MODERATE_EXERCISE",
    "time": "2 m",
    "qualities": [ { "id": "HAMMER", "level": 2 }, { "id": "SAW_M", "level": 2 } ],
    "components": [ [ [ "scrap_aluminum", 6 ] ] ]
  },
  {
    "result": "baton",
    "type": "uncraft",
    "activity_level": "MODERATE_EXERCISE",
    "time": "10 m",
    "qualities": [ { "id": "HAMMER", "level": 2 }, { "id": "SAW_M", "level": 2 } ],
    "components": [ [ [ "scrap_aluminum", 14 ] ] ]
  },
  {
    "result": "baton-extended",
    "type": "uncraft",
    "activity_level": "MODERATE_EXERCISE",
    "time": "10 m",
    "qualities": [ { "id": "HAMMER", "level": 2 }, { "id": "SAW_M", "level": 2 } ],
    "components": [ [ [ "scrap_aluminum", 14 ] ] ]
  },
  {
    "result": "pot_aluminum",
    "type": "uncraft",
    "activity_level": "MODERATE_EXERCISE",
    "skill_used": "fabrication",
    "difficulty": 1,
    "time": "3 m",
    "qualities": [ { "id": "SAW_M", "level": 2 } ],
    "components": [ [ [ "scrap_aluminum", 4 ] ] ]
  },
  {
    "result": "aluminum_pan",
    "type": "uncraft",
    "activity_level": "MODERATE_EXERCISE",
    "skill_used": "fabrication",
    "difficulty": 1,
    "time": "2 m",
    "qualities": [ { "id": "HAMMER", "level": 2 } ],
    "components": [ [ [ "scrap_aluminum", 4 ] ] ]
  },
  {
    "result": "aluminum_stepladder",
    "type": "uncraft",
    "activity_level": "MODERATE_EXERCISE",
    "time": "10 m",
    "qualities": [ { "id": "HAMMER", "level": 2 }, { "id": "SAW_M", "level": 2 } ],
    "components": [ [ [ "scrap_aluminum", 315 ] ] ]
  },
  {
    "result": "steel_scissors",
    "type": "uncraft",
    "activity_level": "MODERATE_EXERCISE",
    "time": "12 s",
    "qualities": [ { "id": "HAMMER", "level": 1 } ],
    "components": [ [ [ "scrap", 3 ] ] ]
  },
  {
    "result": "esbit_stove",
    "type": "uncraft",
    "activity_level": "MODERATE_EXERCISE",
    "skill_used": "fabrication",
    "difficulty": 1,
    "time": "1 m",
    "qualities": [ { "id": "SAW_M", "level": 2 } ],
    "components": [ [ [ "scrap_aluminum", 1 ] ] ]
  },
  {
    "result": "survival_kit_box",
    "type": "uncraft",
    "activity_level": "MODERATE_EXERCISE",
    "skill_used": "fabrication",
    "difficulty": 1,
    "time": "5 m",
    "qualities": [ { "id": "SAW_M", "level": 2 } ],
    "components": [ [ [ "scrap_aluminum", 16 ] ] ]
  },
  {
    "result": "airhorn",
    "type": "uncraft",
    "activity_level": "MODERATE_EXERCISE",
    "skill_used": "fabrication",
    "difficulty": 1,
    "time": "12 s",
    "qualities": [ { "id": "HAMMER", "level": 1 }, { "id": "CUT", "level": 1 } ],
    "components": [ [ [ "scrap_aluminum", 6 ] ], [ [ "plastic_chunk", 3 ] ] ]
  },
  {
    "result": "saddle",
    "type": "uncraft",
    "activity_level": "MODERATE_EXERCISE",
    "skill_used": "fabrication",
    "difficulty": 1,
    "time": "10 s",
    "qualities": [ { "id": "HAMMER", "level": 1 }, { "id": "CUT", "level": 1 } ],
    "components": [ [ [ "scrap_aluminum", 4 ] ], [ [ "leather", 2 ] ] ]
  },
  {
    "result": "tent_kit",
    "type": "uncraft",
    "activity_level": "LIGHT_EXERCISE",
    "skill_used": "tailor",
    "time": "10 m",
    "difficulty": 1,
    "qualities": [ { "id": "CUT", "level": 2 } ],
    "components": [ [ [ "tarp", 1 ] ], [ [ "tent_pole", 2 ] ], [ [ "plastic_sheet", 1 ] ], [ [ "plastic_sheet_small", 1 ] ] ]
  },
  {
    "result": "large_tent_kit",
    "type": "uncraft",
    "activity_level": "LIGHT_EXERCISE",
    "skill_used": "tailor",
    "time": "30 m",
    "difficulty": 1,
    "qualities": [ { "id": "CUT", "level": 2 } ],
    "components": [ [ [ "tarp", 4 ] ], [ [ "tent_pole", 5 ] ], [ [ "plastic_sheet", 3 ] ], [ [ "plastic_sheet_small", 3 ] ] ]
  },
  {
    "result": "tent_pole",
    "type": "uncraft",
    "activity_level": "MODERATE_EXERCISE",
    "time": "12 s",
    "qualities": [ { "id": "HAMMER", "level": 2 } ],
    "components": [ [ [ "scrap_aluminum", 4 ] ] ]
  },
  {
    "result": "hand_pump",
    "type": "uncraft",
    "activity_level": "MODERATE_EXERCISE",
    "skill_used": "fabrication",
    "difficulty": 1,
    "time": "12 s",
    "qualities": [ { "id": "HAMMER", "level": 1 }, { "id": "CUT", "level": 1 } ],
    "components": [ [ [ "scrap_aluminum", 1 ] ], [ [ "plastic_chunk", 1 ] ] ]
  },
  {
    "result": "mre_bag_small",
    "type": "uncraft",
    "activity_level": "NO_EXERCISE",
    "time": "5 s",
    "qualities": [ { "id": "CUT", "level": 1 } ],
    "components": [ [ [ "aluminum_foil", 22 ] ], [ [ "plastic_sheet_small", 4 ] ] ]
  },
  {
    "result": "mre_bag",
    "type": "uncraft",
    "activity_level": "NO_EXERCISE",
    "time": "5 s",
    "qualities": [ { "id": "CUT", "level": 1 } ],
    "components": [ [ [ "aluminum_foil", 66 ] ], [ [ "plastic_sheet_small", 9 ] ] ]
  },
  {
    "result": "mre_package",
    "type": "uncraft",
    "activity_level": "NO_EXERCISE",
    "time": "12 s",
    "qualities": [ { "id": "CUT", "level": 1 } ],
    "components": [ [ [ "aluminum_foil", 118 ] ], [ [ "plastic_sheet_small", 16 ] ] ]
  },
  {
    "result": "missing_poster_adult",
    "type": "uncraft",
    "activity_level": "NO_EXERCISE",
    "time": "6 s",
    "components": [ [ [ "paper", 2 ] ] ],
    "flags": [ "BLIND_EASY" ]
  },
  {
    "result": "missing_poster_child",
    "type": "uncraft",
    "activity_level": "NO_EXERCISE",
    "time": "6 s",
    "components": [ [ [ "paper", 2 ] ] ],
    "flags": [ "BLIND_EASY" ]
  },
  {
    "result": "missing_poster_dog",
    "type": "uncraft",
    "activity_level": "NO_EXERCISE",
    "time": "6 s",
    "components": [ [ [ "paper", 2 ] ] ],
    "flags": [ "BLIND_EASY" ]
  },
  {
    "result": "missing_poster_cat",
    "type": "uncraft",
    "activity_level": "NO_EXERCISE",
    "time": "6 s",
    "components": [ [ [ "paper", 2 ] ] ],
    "flags": [ "BLIND_EASY" ]
  },
  {
    "result": "letter",
    "type": "uncraft",
    "activity_level": "NO_EXERCISE",
    "time": "6 s",
    "components": [ [ [ "paper", 1 ] ] ],
    "flags": [ "BLIND_EASY" ]
  },
  {
    "result": "envelope",
    "type": "uncraft",
    "activity_level": "NO_EXERCISE",
    "time": "6 s",
    "components": [ [ [ "paper", 2 ] ] ],
    "flags": [ "BLIND_EASY" ]
  },
  {
    "result": "postcard",
    "type": "uncraft",
    "activity_level": "NO_EXERCISE",
    "time": "6 s",
    "components": [ [ [ "paper", 1 ] ] ],
    "flags": [ "BLIND_EASY" ]
  },
  {
    "result": "greeting_card",
    "type": "uncraft",
    "activity_level": "NO_EXERCISE",
    "time": "6 s",
    "components": [ [ [ "paper", 2 ] ] ],
    "flags": [ "BLIND_EASY" ]
  },
  {
    "result": "ref_lighter_butane",
    "type": "uncraft",
    "activity_level": "LIGHT_EXERCISE",
    "time": "1 m",
    "components": [ [ [ "pilot_light", 1 ] ] ]
  },
  {
    "result": "xlframe",
    "type": "uncraft",
    "activity_level": "MODERATE_EXERCISE",
    "time": "10 m",
    "qualities": [ { "id": "HAMMER", "level": 2 }, { "id": "SAW_M", "level": 2 } ],
    "components": [ [ [ "scrap_aluminum", 33 ] ] ]
  },
  {
    "result": "foldxlframe",
    "type": "uncraft",
    "activity_level": "MODERATE_EXERCISE",
    "time": "10 m",
    "qualities": [ { "id": "HAMMER", "level": 2 }, { "id": "SAW_M", "level": 2 } ],
    "components": [ [ [ "scrap_aluminum", 33 ] ] ]
  },
  {
    "result": "aquarium_medium",
    "type": "uncraft",
    "activity_level": "LIGHT_EXERCISE",
    "time": "1 s",
    "components": [ [ [ "glass_shard", 600 ] ] ],
    "flags": [ "BLIND_EASY" ]
  },
  {
    "result": "aquarium_small",
    "type": "uncraft",
    "activity_level": "LIGHT_EXERCISE",
    "time": "1 s",
    "components": [ [ [ "glass_shard", 285 ] ] ],
    "flags": [ "BLIND_EASY" ]
  },
  {
    "result": "aquarium_large",
    "type": "uncraft",
    "activity_level": "LIGHT_EXERCISE",
    "time": "1 s",
    "components": [ [ [ "glass_shard", 1000 ] ] ],
    "flags": [ "BLIND_EASY" ]
  },
  {
    "result": "material_aluminium_ingot",
    "type": "uncraft",
    "activity_level": "MODERATE_EXERCISE",
    "time": "5 m",
    "qualities": [ { "id": "SAW_M", "level": 2 } ],
    "components": [ [ [ "scrap_aluminum", 12 ] ] ]
  },
  {
    "result": "keg",
    "type": "uncraft",
    "activity_level": "MODERATE_EXERCISE",
    "time": "30 m",
    "qualities": [ { "id": "HAMMER", "level": 2 }, { "id": "SAW_M", "level": 2 } ],
    "components": [ [ [ "scrap_aluminum", 100 ] ] ]
  },
  {
    "result": "crutches",
    "type": "uncraft",
    "activity_level": "MODERATE_EXERCISE",
    "time": "10 m",
    "qualities": [ { "id": "HAMMER", "level": 2 }, { "id": "SAW_M", "level": 2 } ],
    "components": [ [ [ "scrap_aluminum", 44 ] ] ]
  },
  {
    "result": "small_scuba_tank",
    "type": "uncraft",
    "activity_level": "MODERATE_EXERCISE",
    "time": "10 m",
    "qualities": [ { "id": "HAMMER", "level": 2 }, { "id": "CUT", "level": 1 }, { "id": "SAW_M", "level": 2 } ],
    "components": [ [ [ "scrap_aluminum", 130 ], [ "plastic_chunk", 10 ] ] ]
  },
  {
    "result": "cot",
    "type": "uncraft",
    "activity_level": "MODERATE_EXERCISE",
    "time": "30 m",
    "qualities": [ { "id": "HAMMER", "level": 2 }, { "id": "CUT", "level": 1 }, { "id": "SAW_M", "level": 2 } ],
    "components": [ [ [ "scrap_aluminum", 149 ], [ "cotton_patchwork", 10 ] ] ]
  },
  {
    "result": "stethoscope",
    "type": "uncraft",
    "activity_level": "LIGHT_EXERCISE",
    "time": "2 m",
    "qualities": [ { "id": "HAMMER", "level": 1 }, { "id": "CUT", "level": 1 } ],
    "components": [ [ [ "scrap_aluminum", 1 ], [ "plastic_chunk", 2 ] ] ]
  },
  {
    "result": "cane",
    "type": "uncraft",
    "activity_level": "LIGHT_EXERCISE",
    "time": "2 m",
    "qualities": [ { "id": "HAMMER", "level": 2 } ],
    "components": [ [ [ "scrap_aluminum", 1 ], [ "splinter", 2 ] ] ]
  },
  {
    "result": "arming_sword_fake",
    "type": "uncraft",
    "activity_level": "MODERATE_EXERCISE",
    "time": "10 m",
    "qualities": [ { "id": "HAMMER", "level": 2 }, { "id": "SAW_M", "level": 2 } ],
    "components": [ [ [ "scrap_aluminum", 13 ] ] ]
  },
  {
    "result": "broadsword_fake",
    "type": "uncraft",
    "activity_level": "MODERATE_EXERCISE",
    "time": "10 m",
    "qualities": [ { "id": "HAMMER", "level": 2 }, { "id": "SAW_M", "level": 2 } ],
    "components": [ [ [ "scrap_aluminum", 14 ] ] ]
  },
  {
    "result": "cavalry_sabre_fake",
    "type": "uncraft",
    "activity_level": "MODERATE_EXERCISE",
    "time": "10 m",
    "qualities": [ { "id": "HAMMER", "level": 2 }, { "id": "SAW_M", "level": 2 } ],
    "components": [ [ [ "scrap_aluminum", 11 ] ] ]
  },
  {
    "result": "cutlass_fake",
    "type": "uncraft",
    "activity_level": "MODERATE_EXERCISE",
    "time": "10 m",
    "qualities": [ { "id": "HAMMER", "level": 2 }, { "id": "SAW_M", "level": 2 } ],
    "components": [ [ [ "scrap_aluminum", 12 ] ] ]
  },
  {
    "result": "estoc_fake",
    "type": "uncraft",
    "activity_level": "MODERATE_EXERCISE",
    "time": "10 m",
    "qualities": [ { "id": "HAMMER", "level": 2 }, { "id": "SAW_M", "level": 2 } ],
    "components": [ [ [ "scrap_aluminum", 18 ] ] ]
  },
  {
    "result": "jian_fake",
    "type": "uncraft",
    "activity_level": "MODERATE_EXERCISE",
    "time": "10 m",
    "qualities": [ { "id": "HAMMER", "level": 2 }, { "id": "SAW_M", "level": 2 } ],
    "components": [ [ [ "scrap_aluminum", 8 ] ] ]
  },
  {
    "result": "katana_fake",
    "type": "uncraft",
    "activity_level": "MODERATE_EXERCISE",
    "time": "10 m",
    "qualities": [ { "id": "HAMMER", "level": 2 }, { "id": "SAW_M", "level": 2 } ],
    "components": [ [ [ "scrap_aluminum", 14 ] ] ]
  },
  {
    "result": "kris_fake",
    "type": "uncraft",
    "activity_level": "MODERATE_EXERCISE",
    "time": "10 m",
    "qualities": [ { "id": "HAMMER", "level": 2 }, { "id": "SAW_M", "level": 2 } ],
    "components": [ [ [ "scrap_aluminum", 11 ] ] ]
  },
  {
    "result": "nodachi_fake",
    "type": "uncraft",
    "activity_level": "MODERATE_EXERCISE",
    "time": "30 m",
    "qualities": [ { "id": "HAMMER", "level": 2 }, { "id": "SAW_M", "level": 2 } ],
    "components": [ [ [ "scrap_aluminum", 37 ] ] ]
  },
  {
    "result": "rapier_fake",
    "type": "uncraft",
    "activity_level": "MODERATE_EXERCISE",
    "time": "10 m",
    "qualities": [ { "id": "HAMMER", "level": 2 }, { "id": "SAW_M", "level": 2 } ],
    "components": [ [ [ "scrap_aluminum", 13 ] ] ]
  },
  {
    "result": "scimitar_fake",
    "type": "uncraft",
    "activity_level": "MODERATE_EXERCISE",
    "time": "10 m",
    "qualities": [ { "id": "HAMMER", "level": 2 }, { "id": "SAW_M", "level": 2 } ],
    "components": [ [ [ "scrap_aluminum", 11 ] ] ]
  },
  {
    "result": "tanto_fake",
    "type": "uncraft",
    "activity_level": "MODERATE_EXERCISE",
    "time": "10 m",
    "qualities": [ { "id": "HAMMER", "level": 2 }, { "id": "SAW_M", "level": 2 } ],
    "components": [ [ [ "scrap_aluminum", 7 ] ] ]
  },
  {
    "result": "wakizashi_fake",
    "type": "uncraft",
    "activity_level": "MODERATE_EXERCISE",
    "time": "10 m",
    "qualities": [ { "id": "HAMMER", "level": 2 }, { "id": "SAW_M", "level": 2 } ],
    "components": [ [ [ "scrap_aluminum", 11 ] ] ]
  },
  {
    "result": "zweihander_fake",
    "type": "uncraft",
    "activity_level": "MODERATE_EXERCISE",
    "time": "30 m",
    "qualities": [ { "id": "HAMMER", "level": 2 }, { "id": "SAW_M", "level": 2 } ],
    "components": [ [ [ "scrap_aluminum", 63 ] ] ]
  },
  {
    "result": "battleaxe_fake",
    "type": "uncraft",
    "activity_level": "MODERATE_EXERCISE",
    "time": "30 m",
    "qualities": [ { "id": "HAMMER", "level": 2 }, { "id": "SAW_M", "level": 2 } ],
    "components": [ [ [ "scrap_aluminum", 34 ], [ "splinter", 2 ] ] ]
  },
  {
    "result": "halberd_fake",
    "type": "uncraft",
    "activity_level": "MODERATE_EXERCISE",
    "time": "30 m",
    "qualities": [ { "id": "HAMMER", "level": 2 }, { "id": "SAW_M", "level": 2 } ],
    "components": [ [ [ "scrap_aluminum", 26 ], [ "splinter", 2 ] ] ]
  },
  {
    "result": "longsword_fake",
    "type": "uncraft",
    "activity_level": "MODERATE_EXERCISE",
    "time": "10 m",
    "qualities": [ { "id": "HAMMER", "level": 2 }, { "id": "SAW_M", "level": 2 } ],
    "components": [ [ [ "scrap_aluminum", 18 ] ] ]
  },
  {
    "result": "lucern_hammerfake",
    "type": "uncraft",
    "activity_level": "MODERATE_EXERCISE",
    "time": "30 m",
    "qualities": [ { "id": "HAMMER", "level": 2 }, { "id": "SAW_M", "level": 2 } ],
    "components": [ [ [ "scrap_aluminum", 48 ], [ "splinter", 2 ] ] ]
  },
  {
    "result": "mace_fake",
    "type": "uncraft",
    "activity_level": "MODERATE_EXERCISE",
    "time": "10 m",
    "qualities": [ { "id": "HAMMER", "level": 2 }, { "id": "SAW_M", "level": 2 } ],
    "components": [ [ [ "scrap_aluminum", 12 ], [ "splinter", 1 ] ] ]
  },
  {
    "result": "morningstar_fake",
    "type": "uncraft",
    "activity_level": "MODERATE_EXERCISE",
    "time": "10 m",
    "qualities": [ { "id": "HAMMER", "level": 2 }, { "id": "SAW_M", "level": 2 } ],
    "components": [ [ [ "scrap_aluminum", 11 ], [ "splinter", 1 ] ] ]
  },
  {
    "result": "naginata_fake",
    "type": "uncraft",
    "activity_level": "MODERATE_EXERCISE",
    "time": "30 m",
    "qualities": [ { "id": "HAMMER", "level": 2 }, { "id": "SAW_M", "level": 2 } ],
    "components": [ [ [ "scrap_aluminum", 19 ], [ "splinter", 3 ] ] ]
  },
  {
    "result": "pike_fake",
    "type": "uncraft",
    "activity_level": "MODERATE_EXERCISE",
    "time": "30 m",
    "qualities": [ { "id": "HAMMER", "level": 2 }, { "id": "SAW_M", "level": 2 } ],
    "components": [ [ [ "scrap_aluminum", 28 ], [ "splinter", 4 ] ] ]
  },
  {
    "result": "scythe_fake",
    "type": "uncraft",
    "activity_level": "MODERATE_EXERCISE",
    "time": "30 m",
    "qualities": [ { "id": "HAMMER", "level": 2 }, { "id": "SAW_M", "level": 2 } ],
    "components": [ [ [ "scrap_aluminum", 30 ], [ "splinter", 2 ] ] ]
  },
  {
    "result": "jerrycan_big",
    "type": "uncraft",
    "activity_level": "MODERATE_EXERCISE",
    "time": "30 m",
    "qualities": [ { "id": "HAMMER", "level": 2 }, { "id": "SAW_M", "level": 2 } ],
    "components": [ [ [ "steel_chunk", 16 ], [ "scrap", 6 ] ] ]
  },
  {
    "result": "pliers",
    "type": "uncraft",
    "activity_level": "MODERATE_EXERCISE",
    "time": "2 m",
    "qualities": [ { "id": "HAMMER", "level": 2 } ],
    "components": [ [ [ "scrap", 4 ] ] ]
  },
  {
    "result": "cigar_cutter",
    "type": "uncraft",
    "activity_level": "MODERATE_EXERCISE",
    "time": "30 s",
    "qualities": [ { "id": "HAMMER", "level": 2 } ],
    "components": [ [ [ "scrap", 1 ] ] ]
  },
  {
    "result": "teapot",
    "type": "uncraft",
    "activity_level": "MODERATE_EXERCISE",
    "time": "2 m",
    "qualities": [ { "id": "HAMMER", "level": 2 } ],
    "components": [ [ [ "scrap", 5 ] ] ]
  },
  {
    "result": "pizza_cutter",
    "type": "uncraft",
    "activity_level": "MODERATE_EXERCISE",
    "time": "30 s",
    "qualities": [ { "id": "HAMMER", "level": 2 } ],
    "components": [ [ [ "scrap", 3 ] ] ]
  },
  {
    "result": "pliers_locking",
    "type": "uncraft",
    "activity_level": "MODERATE_EXERCISE",
    "time": "2 m",
    "qualities": [ { "id": "HAMMER", "level": 2 } ],
    "components": [ [ [ "scrap", 6 ] ] ]
  },
  {
    "result": "box_tea",
    "type": "uncraft",
    "activity_level": "NO_EXERCISE",
    "time": "1 s",
    "components": [ [ [ "cardboard", 1 ] ] ],
    "flags": [ "BLIND_EASY" ]
  },
  {
    "result": "matches",
    "type": "uncraft",
    "activity_level": "NO_EXERCISE",
    "time": "1 s",
    "components": [ [ [ "cardboard", 1 ] ] ],
    "flags": [ "BLIND_EASY" ]
  },
  {
    "result": "ref_matches",
    "type": "uncraft",
    "activity_level": "NO_EXERCISE",
    "time": "1 s",
    "components": [ [ [ "cardboard", 1 ] ] ],
    "flags": [ "BLIND_EASY" ]
  },
  {
    "result": "box_snack",
    "type": "uncraft",
    "activity_level": "NO_EXERCISE",
    "time": "1 s",
    "components": [ [ [ "cardboard", 1 ] ] ],
    "flags": [ "BLIND_EASY" ]
  },
  {
    "result": "carton_egg",
    "type": "uncraft",
    "activity_level": "NO_EXERCISE",
    "time": "1 s",
    "components": [ [ [ "cardboard", 2 ] ] ],
    "flags": [ "BLIND_EASY" ]
  },
  {
    "result": "rc_car_box",
    "type": "uncraft",
    "activity_level": "NO_EXERCISE",
    "time": "30 s",
    "components": [ [ [ "cardboard", 40 ] ] ],
    "flags": [ "BLIND_EASY" ]
  },
  {
    "result": "labmap",
    "type": "uncraft",
    "activity_level": "NO_EXERCISE",
    "time": "1 s",
    "components": [ [ [ "paper", 3 ] ] ],
    "flags": [ "BLIND_EASY" ]
  },
  {
    "result": "bag_paper_powder",
    "type": "uncraft",
    "activity_level": "NO_EXERCISE",
    "time": "1 s",
    "components": [ [ [ "paper", 1 ] ] ],
    "flags": [ "BLIND_EASY" ]
  },
  {
    "result": "lug_wrench",
    "type": "uncraft",
    "activity_level": "MODERATE_EXERCISE",
    "time": "15 m",
    "qualities": [ { "id": "HAMMER", "level": 2 }, { "id": "SAW_M", "level": 2 } ],
    "components": [ [ [ "steel_chunk", 1 ], [ "scrap", 4 ] ] ]
  },
  {
    "result": "metal_tank_little",
    "type": "uncraft",
    "activity_level": "MODERATE_EXERCISE",
    "time": "15 m",
    "qualities": [ { "id": "HAMMER", "level": 2 }, { "id": "SAW_M", "level": 2 } ],
    "components": [ [ [ "steel_chunk", 3 ], [ "scrap", 4 ] ] ]
  },
  {
<<<<<<< HEAD
    "result": "deck_chair",
    "type": "uncraft",
    "activity_level": "LIGHT_EXERCISE",
    "time": "30 m",
    "qualities": [ { "id": "PRY", "level": 1 }, { "id": "SAW_W", "level": 2 }, { "id": "SCREW", "level": 1 } ],
    "components": [ [ [ "plank_short", 2 ] ], [ [ "nuts_bolts", 12 ] ], [ [ "cotton_patchwork", 30 ] ], [ [ "splinter", 22 ] ] ]
  },
  {
    "result": "chair_wood",
    "type": "uncraft",
    "activity_level": "MODERATE_EXERCISE",
    "time": "30 m",
    "qualities": [ { "id": "PRY", "level": 1 }, { "id": "SAW_W", "level": 2 }, { "id": "SCREW", "level": 1 } ],
    "components": [ [ [ "wooden_post_short", 2 ] ], [ [ "wood_block", 24 ] ], [ [ "nuts_bolts", 30 ] ], [ [ "splinter", 10 ] ] ]
  },
  {
    "result": "armchair",
    "type": "uncraft",
    "activity_level": "MODERATE_EXERCISE",
    "time": "60 m",
    "qualities": [ { "id": "CUT_FINE", "level": 1 }, { "id": "SAW_W", "level": 2 }, { "id": "SCREW", "level": 1 } ],
    "components": [
      [ [ "cotton_patchwork", 110 ] ],
      [ [ "wooden_post_short", 6 ] ],
      [ [ "wood_block", 4 ] ],
      [ [ "nuts_bolts", 16 ] ],
      [ [ "splinter", 30 ] ]
    ]
  },
  {
    "result": "stool_wood",
    "type": "uncraft",
    "activity_level": "MODERATE_EXERCISE",
    "time": "30 m",
    "qualities": [ { "id": "PRY", "level": 1 }, { "id": "SAW_W", "level": 2 }, { "id": "SCREW", "level": 1 } ],
    "components": [ [ [ "wood_block", 12 ] ], [ [ "nuts_bolts", 10 ] ], [ [ "splinter", 4 ] ] ]
  },
  {
    "result": "stool_log",
    "type": "uncraft",
    "activity_level": "MODERATE_EXERCISE",
    "time": "10 m",
    "qualities": [ { "id": "AXE", "level": 3 } ],
    "components": [ [ [ "splinter", 80 ] ] ]
  },
  {
    "result": "barstool",
    "type": "uncraft",
    "activity_level": "MODERATE_EXERCISE",
    "time": "45 m",
    "qualities": [ { "id": "CUT_FINE", "level": 1 }, { "id": "SAW_M", "level": 2 } ],
    "components": [ [ [ "leather", 6 ] ], [ [ "steel_chunk", 29 ] ], [ [ "scrap", 2 ] ] ]
  },
  {
    "result": "chair_folding",
    "type": "uncraft",
    "activity_level": "MODERATE_EXERCISE",
    "time": "30 m",
    "qualities": [ { "id": "CUT", "level": 1 }, { "id": "SAW_M", "level": 2 } ],
    "components": [ [ [ "plastic_chunk", 20 ] ], [ [ "scrap", 38 ] ] ]
  },
  {
    "result": "chair_plywood",
    "type": "uncraft",
    "activity_level": "MODERATE_EXERCISE",
    "time": "30 m",
    "qualities": [ { "id": "HAMMER", "level": 1 }, { "id": "SAW_M", "level": 2 } ],
    "components": [ [ [ "splinter", 16 ] ], [ [ "scrap", 38 ] ] ]
  },
  {
    "result": "chair_wood_black",
    "type": "uncraft",
    "activity_level": "MODERATE_EXERCISE",
    "time": "30 m",
    "qualities": [ { "id": "PRY", "level": 1 }, { "id": "SAW_W", "level": 2 }, { "id": "SCREW", "level": 1 } ],
    "components": [ [ [ "wooden_post_short", 2 ] ], [ [ "wood_block", 24 ] ], [ [ "nuts_bolts", 30 ] ], [ [ "splinter", 10 ] ] ]
  },
  {
    "result": "chair_wood_white",
    "type": "uncraft",
    "activity_level": "MODERATE_EXERCISE",
    "time": "30 m",
    "qualities": [ { "id": "PRY", "level": 1 }, { "id": "SAW_W", "level": 2 }, { "id": "SCREW", "level": 1 } ],
    "components": [ [ [ "wooden_post_short", 2 ] ], [ [ "wood_block", 24 ] ], [ [ "nuts_bolts", 30 ] ], [ [ "splinter", 10 ] ] ]
=======
    "result": "skull_pig",
    "type": "uncraft",
    "activity_level": "MODERATE_EXERCISE",
    "time": "10 s",
    "qualities": [ { "id": "HAMMER", "level": 1 } ],
    "components": [ [ [ "bone", 2 ] ] ],
    "flags": [ "BLIND_EASY" ]
  },
  {
    "result": "skull_sheep",
    "type": "uncraft",
    "activity_level": "MODERATE_EXERCISE",
    "time": "10 s",
    "qualities": [ { "id": "HAMMER", "level": 1 } ],
    "components": [ [ [ "bone", 2 ] ] ],
    "flags": [ "BLIND_EASY" ]
  },
  {
    "result": "skull_goat",
    "type": "uncraft",
    "activity_level": "MODERATE_EXERCISE",
    "time": "10 s",
    "qualities": [ { "id": "HAMMER", "level": 1 } ],
    "components": [ [ [ "bone", 2 ] ] ],
    "flags": [ "BLIND_EASY" ]
  },
  {
    "result": "skull_bovine",
    "type": "uncraft",
    "activity_level": "MODERATE_EXERCISE",
    "time": "1 m",
    "qualities": [ { "id": "HAMMER", "level": 2 } ],
    "components": [ [ [ "bone", 43 ] ] ],
    "flags": [ "BLIND_EASY" ]
  },
  {
    "result": "skull_equine",
    "type": "uncraft",
    "activity_level": "MODERATE_EXERCISE",
    "time": "1 m",
    "qualities": [ { "id": "HAMMER", "level": 2 } ],
    "components": [ [ [ "bone", 43 ] ] ],
    "flags": [ "BLIND_EASY" ]
  },
  {
    "result": "skull_cervine",
    "type": "uncraft",
    "activity_level": "MODERATE_EXERCISE",
    "time": "10 s",
    "qualities": [ { "id": "HAMMER", "level": 1 } ],
    "components": [ [ [ "bone", 2 ] ] ],
    "flags": [ "BLIND_EASY" ]
  },
  {
    "result": "skull_moose",
    "type": "uncraft",
    "activity_level": "MODERATE_EXERCISE",
    "time": "1 m",
    "qualities": [ { "id": "HAMMER", "level": 2 } ],
    "components": [ [ [ "bone", 43 ] ] ],
    "flags": [ "BLIND_EASY" ]
  },
  {
    "result": "skull_moose_tusked",
    "type": "uncraft",
    "activity_level": "MODERATE_EXERCISE",
    "time": "1 m",
    "qualities": [ { "id": "HAMMER", "level": 2 } ],
    "components": [ [ [ "bone", 65 ] ] ],
    "flags": [ "BLIND_EASY" ]
>>>>>>> fae2b2ac
  }
]<|MERGE_RESOLUTION|>--- conflicted
+++ resolved
@@ -7237,7 +7237,78 @@
     "components": [ [ [ "steel_chunk", 3 ], [ "scrap", 4 ] ] ]
   },
   {
-<<<<<<< HEAD
+    "result": "skull_pig",
+    "type": "uncraft",
+    "activity_level": "MODERATE_EXERCISE",
+    "time": "10 s",
+    "qualities": [ { "id": "HAMMER", "level": 1 } ],
+    "components": [ [ [ "bone", 2 ] ] ],
+    "flags": [ "BLIND_EASY" ]
+  },
+  {
+    "result": "skull_sheep",
+    "type": "uncraft",
+    "activity_level": "MODERATE_EXERCISE",
+    "time": "10 s",
+    "qualities": [ { "id": "HAMMER", "level": 1 } ],
+    "components": [ [ [ "bone", 2 ] ] ],
+    "flags": [ "BLIND_EASY" ]
+  },
+  {
+    "result": "skull_goat",
+    "type": "uncraft",
+    "activity_level": "MODERATE_EXERCISE",
+    "time": "10 s",
+    "qualities": [ { "id": "HAMMER", "level": 1 } ],
+    "components": [ [ [ "bone", 2 ] ] ],
+    "flags": [ "BLIND_EASY" ]
+  },
+  {
+    "result": "skull_bovine",
+    "type": "uncraft",
+    "activity_level": "MODERATE_EXERCISE",
+    "time": "1 m",
+    "qualities": [ { "id": "HAMMER", "level": 2 } ],
+    "components": [ [ [ "bone", 43 ] ] ],
+    "flags": [ "BLIND_EASY" ]
+  },
+  {
+    "result": "skull_equine",
+    "type": "uncraft",
+    "activity_level": "MODERATE_EXERCISE",
+    "time": "1 m",
+    "qualities": [ { "id": "HAMMER", "level": 2 } ],
+    "components": [ [ [ "bone", 43 ] ] ],
+    "flags": [ "BLIND_EASY" ]
+  },
+  {
+    "result": "skull_cervine",
+    "type": "uncraft",
+    "activity_level": "MODERATE_EXERCISE",
+    "time": "10 s",
+    "qualities": [ { "id": "HAMMER", "level": 1 } ],
+    "components": [ [ [ "bone", 2 ] ] ],
+    "flags": [ "BLIND_EASY" ]
+  },
+  {
+    "result": "skull_moose",
+    "type": "uncraft",
+    "activity_level": "MODERATE_EXERCISE",
+    "time": "1 m",
+    "qualities": [ { "id": "HAMMER", "level": 2 } ],
+    "components": [ [ [ "bone", 43 ] ] ],
+    "flags": [ "BLIND_EASY" ]
+  },
+  {
+    "result": "skull_moose_tusked",
+    "type": "uncraft",
+    "activity_level": "MODERATE_EXERCISE",
+    "time": "1 m",
+    "qualities": [ { "id": "HAMMER", "level": 2 } ],
+    "components": [ [ [ "bone", 65 ] ] ],
+    "flags": [ "BLIND_EASY" ]
+  },
+  {
     "result": "deck_chair",
     "type": "uncraft",
     "activity_level": "LIGHT_EXERCISE",
@@ -7322,77 +7393,5 @@
     "time": "30 m",
     "qualities": [ { "id": "PRY", "level": 1 }, { "id": "SAW_W", "level": 2 }, { "id": "SCREW", "level": 1 } ],
     "components": [ [ [ "wooden_post_short", 2 ] ], [ [ "wood_block", 24 ] ], [ [ "nuts_bolts", 30 ] ], [ [ "splinter", 10 ] ] ]
-=======
-    "result": "skull_pig",
-    "type": "uncraft",
-    "activity_level": "MODERATE_EXERCISE",
-    "time": "10 s",
-    "qualities": [ { "id": "HAMMER", "level": 1 } ],
-    "components": [ [ [ "bone", 2 ] ] ],
-    "flags": [ "BLIND_EASY" ]
-  },
-  {
-    "result": "skull_sheep",
-    "type": "uncraft",
-    "activity_level": "MODERATE_EXERCISE",
-    "time": "10 s",
-    "qualities": [ { "id": "HAMMER", "level": 1 } ],
-    "components": [ [ [ "bone", 2 ] ] ],
-    "flags": [ "BLIND_EASY" ]
-  },
-  {
-    "result": "skull_goat",
-    "type": "uncraft",
-    "activity_level": "MODERATE_EXERCISE",
-    "time": "10 s",
-    "qualities": [ { "id": "HAMMER", "level": 1 } ],
-    "components": [ [ [ "bone", 2 ] ] ],
-    "flags": [ "BLIND_EASY" ]
-  },
-  {
-    "result": "skull_bovine",
-    "type": "uncraft",
-    "activity_level": "MODERATE_EXERCISE",
-    "time": "1 m",
-    "qualities": [ { "id": "HAMMER", "level": 2 } ],
-    "components": [ [ [ "bone", 43 ] ] ],
-    "flags": [ "BLIND_EASY" ]
-  },
-  {
-    "result": "skull_equine",
-    "type": "uncraft",
-    "activity_level": "MODERATE_EXERCISE",
-    "time": "1 m",
-    "qualities": [ { "id": "HAMMER", "level": 2 } ],
-    "components": [ [ [ "bone", 43 ] ] ],
-    "flags": [ "BLIND_EASY" ]
-  },
-  {
-    "result": "skull_cervine",
-    "type": "uncraft",
-    "activity_level": "MODERATE_EXERCISE",
-    "time": "10 s",
-    "qualities": [ { "id": "HAMMER", "level": 1 } ],
-    "components": [ [ [ "bone", 2 ] ] ],
-    "flags": [ "BLIND_EASY" ]
-  },
-  {
-    "result": "skull_moose",
-    "type": "uncraft",
-    "activity_level": "MODERATE_EXERCISE",
-    "time": "1 m",
-    "qualities": [ { "id": "HAMMER", "level": 2 } ],
-    "components": [ [ [ "bone", 43 ] ] ],
-    "flags": [ "BLIND_EASY" ]
-  },
-  {
-    "result": "skull_moose_tusked",
-    "type": "uncraft",
-    "activity_level": "MODERATE_EXERCISE",
-    "time": "1 m",
-    "qualities": [ { "id": "HAMMER", "level": 2 } ],
-    "components": [ [ [ "bone", 65 ] ] ],
-    "flags": [ "BLIND_EASY" ]
->>>>>>> fae2b2ac
   }
 ]