[
  {
    "result": "bead_bracelet",
    "type": "uncraft",
    "activity_level": "NO_EXERCISE",
    "time": "6 s",
    "qualities": [ { "id": "CUT", "level": 1 } ],
    "components": [ [ [ "wooden_bead", 10 ] ] ]
  },
  {
    "result": "bead_ear",
    "type": "uncraft",
    "activity_level": "LIGHT_EXERCISE",
    "time": "2 s",
    "qualities": [ { "id": "HAMMER", "level": 1 } ],
    "components": [ [ [ "splinter", 1 ] ] ]
  },
  {
    "result": "bead_necklace",
    "type": "uncraft",
    "activity_level": "NO_EXERCISE",
    "time": "12 s",
    "qualities": [ { "id": "CUT", "level": 1 } ],
    "components": [ [ [ "wooden_bead", 30 ] ] ]
  },
  {
    "type": "uncraft",
    "activity_level": "LIGHT_EXERCISE",
    "result": "bottle_opener",
    "time": "12 s",
    "qualities": [ { "id": "HAMMER", "level": 1 } ],
    "components": [ [ [ "scrap", 1 ] ] ]
  },
  {
    "result": "bracelet_friendship",
    "type": "uncraft",
    "activity_level": "LIGHT_EXERCISE",
    "time": "6 s",
    "qualities": [ { "id": "HAMMER", "level": 1 } ],
    "components": [ [ [ "splinter", 1 ] ], [ [ "plastic_chunk", 1 ] ] ]
  },
  {
    "result": "shears",
    "type": "uncraft",
    "activity_level": "MODERATE_EXERCISE",
    "time": "1 m",
    "qualities": [ { "id": "SAW_M", "level": 1 } ],
    "components": [ [ [ "scrap", 3 ] ], [ [ "plastic_chunk", 1 ] ] ]
  },
  {
    "result": "forged_shears",
    "type": "uncraft",
    "activity_level": "MODERATE_EXERCISE",
    "time": "1 m",
    "qualities": [ { "id": "SAW_M", "level": 1 } ],
    "components": [ [ [ "scrap", 5 ] ] ]
  },
  {
    "result": "elec_shears",
    "type": "uncraft",
    "activity_level": "MODERATE_EXERCISE",
    "time": "2 m",
    "qualities": [ { "id": "SAW_M", "level": 1 } ],
    "components": [ [ [ "scrap", 3 ] ], [ [ "plastic_chunk", 1 ] ], [ [ "e_scrap", 1 ] ], [ [ "motor_micro", 1 ] ] ]
  },
  {
    "result": "bronze_medal",
    "type": "uncraft",
    "activity_level": "LIGHT_EXERCISE",
    "time": "30 s",
    "qualities": [ { "id": "HAMMER", "level": 1 } ],
    "components": [ [ [ "scrap", 1 ] ] ]
  },
  {
    "type": "uncraft",
    "activity_level": "LIGHT_EXERCISE",
    "result": "can_opener",
    "time": "30 s",
    "qualities": [ { "id": "HAMMER", "level": 1 } ],
    "components": [ [ [ "scrap", 3 ] ] ]
  },
  {
    "type": "uncraft",
    "activity_level": "LIGHT_EXERCISE",
    "result": "carving_fork",
    "time": "30 s",
    "qualities": [ { "id": "HAMMER", "level": 1 } ],
    "components": [ [ [ "scrap", 3 ] ] ]
  },
  {
    "result": "colander_steel",
    "type": "uncraft",
    "activity_level": "LIGHT_EXERCISE",
    "time": "1 m",
    "qualities": [ { "id": "HAMMER", "level": 1 } ],
    "components": [ [ [ "scrap", 6 ] ] ]
  },
  {
    "result": "copper_hairpin",
    "type": "uncraft",
    "activity_level": "LIGHT_EXERCISE",
    "time": "12 s",
    "qualities": [ { "id": "HAMMER", "level": 1 } ],
    "components": [ [ [ "copper", 3 ] ] ]
  },
  {
    "result": "copper_locket",
    "type": "uncraft",
    "activity_level": "LIGHT_EXERCISE",
    "time": "12 s",
    "qualities": [ { "id": "HAMMER", "level": 1 } ],
    "components": [ [ [ "copper", 4 ] ] ]
  },
  {
    "result": "copper_necklace",
    "type": "uncraft",
    "activity_level": "LIGHT_EXERCISE",
    "time": "12 s",
    "qualities": [ { "id": "HAMMER", "level": 1 } ],
    "components": [ [ [ "copper", 4 ] ] ]
  },
  {
    "result": "copper_pan",
    "type": "uncraft",
    "activity_level": "MODERATE_EXERCISE",
    "skill_used": "fabrication",
    "difficulty": 1,
    "time": "2 m",
    "qualities": [ { "id": "HAMMER", "level": 1 } ],
    "components": [ [ [ "scrap_copper", 12 ] ], [ [ "scrap", 3 ] ] ]
  },
  {
    "result": "copper_ring",
    "type": "uncraft",
    "activity_level": "LIGHT_EXERCISE",
    "time": "12 s",
    "qualities": [ { "id": "HAMMER", "level": 1 } ],
    "components": [ [ [ "copper", 3 ] ] ]
  },
  {
    "type": "uncraft",
    "activity_level": "LIGHT_EXERCISE",
    "result": "corkscrew",
    "time": "6 s",
    "qualities": [ { "id": "HAMMER", "level": 1 } ],
    "components": [ [ [ "scrap", 1 ] ] ]
  },
  {
    "result": "cufflinks",
    "type": "uncraft",
    "activity_level": "LIGHT_EXERCISE",
    "time": "12 s",
    "qualities": [ { "id": "HAMMER", "level": 1 } ],
    "components": [ [ [ "silver_small", 3 ] ] ]
  },
  {
    "result": "cufflinks_intricate",
    "type": "uncraft",
    "activity_level": "LIGHT_EXERCISE",
    "time": "12 s",
    "qualities": [ { "id": "HAMMER", "level": 1 } ],
    "components": [ [ [ "silver_small", 2 ] ], [ [ "gold_small", 2 ] ] ]
  },
  {
    "result": "ear_spool",
    "type": "uncraft",
    "activity_level": "LIGHT_EXERCISE",
    "time": "6 s",
    "qualities": [ { "id": "CUT", "level": 2 } ],
    "components": [ [ [ "plastic_chunk", 1 ] ] ]
  },
  {
    "result": "gold_hairpin",
    "type": "uncraft",
    "activity_level": "LIGHT_EXERCISE",
    "time": "6 s",
    "qualities": [ { "id": "HAMMER", "level": 1 } ],
    "components": [ [ [ "gold_small", 3 ] ] ]
  },
  {
    "result": "gold_locket",
    "type": "uncraft",
    "activity_level": "LIGHT_EXERCISE",
    "time": "12 s",
    "qualities": [ { "id": "HAMMER", "level": 1 } ],
    "components": [ [ [ "gold_small", 4 ] ] ]
  },
  {
    "result": "gold_medal",
    "type": "uncraft",
    "activity_level": "LIGHT_EXERCISE",
    "time": "30 s",
    "qualities": [ { "id": "HAMMER", "level": 1 } ],
    "components": [ [ [ "gold_small", 3 ] ] ]
  },
  {
    "result": "gold_necklace",
    "type": "uncraft",
    "activity_level": "LIGHT_EXERCISE",
    "time": "12 s",
    "qualities": [ { "id": "HAMMER", "level": 1 } ],
    "components": [ [ [ "gold_small", 3 ] ] ]
  },
  {
    "result": "silver_watch",
    "type": "uncraft",
    "activity_level": "LIGHT_EXERCISE",
    "time": "30 s",
    "qualities": [ { "id": "HAMMER", "level": 1 } ],
    "components": [ [ [ "silver_small", 12 ] ], [ [ "clockworks", 1 ] ] ]
  },
  {
    "result": "holy_symbol_wood",
    "type": "uncraft",
    "time": "6 s",
    "activity_level": "LIGHT_EXERCISE",
    "qualities": [ { "id": "HAMMER", "level": 1 } ],
    "components": [ [ [ "splinter", 1 ] ] ]
  },
  {
    "result": "ring_engagement",
    "type": "uncraft",
    "activity_level": "LIGHT_EXERCISE",
    "time": "1 m",
    "qualities": [ { "id": "HAMMER", "level": 1 } ],
    "components": [ [ [ "gold_small", 3 ] ], [ [ "diamond", 1 ] ] ]
  },
  {
    "result": "ring_purity",
    "type": "uncraft",
    "activity_level": "LIGHT_EXERCISE",
    "time": "30 s",
    "qualities": [ { "id": "HAMMER", "level": 1 } ],
    "components": [ [ [ "silver_small", 3 ] ] ]
  },
  {
    "result": "ring_signet",
    "type": "uncraft",
    "activity_level": "LIGHT_EXERCISE",
    "time": "30 s",
    "qualities": [ { "id": "HAMMER", "level": 1 } ],
    "components": [ [ [ "gold_small", 2 ] ], [ [ "silver_small", 2 ] ] ]
  },
  {
    "result": "ring_wedding",
    "type": "uncraft",
    "activity_level": "LIGHT_EXERCISE",
    "time": "1 m",
    "qualities": [ { "id": "HAMMER", "level": 1 } ],
    "components": [ [ [ "gold_small", 2 ] ], [ [ "diamond", 2 ] ] ]
  },
  {
    "result": "silver_hairpin",
    "type": "uncraft",
    "activity_level": "LIGHT_EXERCISE",
    "time": "6 s",
    "qualities": [ { "id": "HAMMER", "level": 1 } ],
    "components": [ [ [ "silver_small", 3 ] ] ]
  },
  {
    "result": "silver_medal",
    "type": "uncraft",
    "activity_level": "LIGHT_EXERCISE",
    "time": "12 s",
    "qualities": [ { "id": "HAMMER", "level": 1 } ],
    "components": [ [ [ "silver_small", 3 ] ] ]
  },
  {
    "result": "silver_ring",
    "type": "uncraft",
    "activity_level": "LIGHT_EXERCISE",
    "time": "12 s",
    "qualities": [ { "id": "HAMMER", "level": 1 } ],
    "components": [ [ [ "silver_small", 3 ] ] ]
  },
  {
    "result": "garnet_silver_ring",
    "type": "uncraft",
    "activity_level": "LIGHT_EXERCISE",
    "time": "1 m",
    "qualities": [ { "id": "HAMMER", "level": 1 } ],
    "components": [ [ [ "silver_small", 2 ] ], [ [ "garnet", 1 ] ] ]
  },
  {
    "result": "amethyst_silver_ring",
    "type": "uncraft",
    "activity_level": "LIGHT_EXERCISE",
    "time": "1 m",
    "qualities": [ { "id": "HAMMER", "level": 1 } ],
    "components": [ [ [ "silver_small", 2 ] ], [ [ "amethyst", 1 ] ] ]
  },
  {
    "result": "aquamarine_silver_ring",
    "type": "uncraft",
    "activity_level": "LIGHT_EXERCISE",
    "time": "1 m",
    "qualities": [ { "id": "HAMMER", "level": 1 } ],
    "components": [ [ [ "silver_small", 2 ] ], [ [ "aquamarine", 1 ] ] ]
  },
  {
    "result": "emerald_silver_ring",
    "type": "uncraft",
    "activity_level": "LIGHT_EXERCISE",
    "time": "1 m",
    "qualities": [ { "id": "HAMMER", "level": 1 } ],
    "components": [ [ [ "silver_small", 2 ] ], [ [ "emerald", 1 ] ] ]
  },
  {
    "result": "alexandrite_silver_ring",
    "type": "uncraft",
    "activity_level": "LIGHT_EXERCISE",
    "time": "1 m",
    "qualities": [ { "id": "HAMMER", "level": 1 } ],
    "components": [ [ [ "silver_small", 2 ] ], [ [ "alexandrite", 1 ] ] ]
  },
  {
    "result": "ruby_silver_ring",
    "type": "uncraft",
    "activity_level": "LIGHT_EXERCISE",
    "time": "1 m",
    "qualities": [ { "id": "HAMMER", "level": 1 } ],
    "components": [ [ [ "silver_small", 2 ] ], [ [ "ruby", 1 ] ] ]
  },
  {
    "result": "peridot_silver_ring",
    "type": "uncraft",
    "activity_level": "LIGHT_EXERCISE",
    "time": "1 m",
    "qualities": [ { "id": "HAMMER", "level": 1 } ],
    "components": [ [ [ "silver_small", 2 ] ], [ [ "peridot", 1 ] ] ]
  },
  {
    "result": "sapphire_silver_ring",
    "type": "uncraft",
    "activity_level": "LIGHT_EXERCISE",
    "time": "1 m",
    "qualities": [ { "id": "HAMMER", "level": 1 } ],
    "components": [ [ [ "silver_small", 2 ] ], [ [ "sapphire", 1 ] ] ]
  },
  {
    "result": "tourmaline_silver_ring",
    "type": "uncraft",
    "activity_level": "LIGHT_EXERCISE",
    "time": "1 m",
    "qualities": [ { "id": "HAMMER", "level": 1 } ],
    "components": [ [ [ "silver_small", 2 ] ], [ [ "tourmaline", 1 ] ] ]
  },
  {
    "result": "citrine_silver_ring",
    "type": "uncraft",
    "activity_level": "LIGHT_EXERCISE",
    "time": "1 m",
    "qualities": [ { "id": "HAMMER", "level": 1 } ],
    "components": [ [ [ "silver_small", 2 ] ], [ [ "citrine", 1 ] ] ]
  },
  {
    "result": "blue_topaz_silver_ring",
    "type": "uncraft",
    "activity_level": "LIGHT_EXERCISE",
    "time": "1 m",
    "qualities": [ { "id": "HAMMER", "level": 1 } ],
    "components": [ [ [ "silver_small", 2 ] ], [ [ "blue_topaz", 1 ] ] ]
  },
  {
    "result": "opal_silver_ring",
    "type": "uncraft",
    "activity_level": "LIGHT_EXERCISE",
    "time": "1 m",
    "qualities": [ { "id": "HAMMER", "level": 1 } ],
    "components": [ [ [ "silver_small", 2 ] ], [ [ "opal", 1 ] ] ]
  },
  {
    "result": "pearl_silver_ring",
    "type": "uncraft",
    "activity_level": "LIGHT_EXERCISE",
    "time": "1 m",
    "qualities": [ { "id": "HAMMER", "level": 1 } ],
    "components": [ [ [ "silver_small", 2 ] ], [ [ "pearl", 1 ] ] ]
  },
  {
    "result": "onyx_silver_ring",
    "type": "uncraft",
    "activity_level": "LIGHT_EXERCISE",
    "time": "1 m",
    "qualities": [ { "id": "HAMMER", "level": 1 } ],
    "components": [ [ [ "silver_small", 2 ] ], [ [ "onyx", 1 ] ] ]
  },
  {
    "result": "diamond_silver_ring",
    "type": "uncraft",
    "activity_level": "LIGHT_EXERCISE",
    "time": "1 m",
    "qualities": [ { "id": "HAMMER", "level": 1 } ],
    "components": [ [ [ "silver_small", 2 ] ], [ [ "diamond", 1 ] ] ]
  },
  {
    "type": "uncraft",
    "activity_level": "LIGHT_EXERCISE",
    "result": "ladle",
    "time": "12 s",
    "qualities": [ { "id": "HAMMER", "level": 1 } ],
    "components": [ [ [ "scrap", 3 ] ] ]
  },
  {
    "result": "leather_collar",
    "type": "uncraft",
    "time": "12 s",
    "activity_level": "NO_EXERCISE",
    "qualities": [ { "id": "CUT", "level": 2 } ],
    "components": [ [ [ "leather", 1 ] ] ]
  },
  {
    "result": "jacket_leather",
    "type": "uncraft",
    "time": "10 m",
    "activity_level": "LIGHT_EXERCISE",
    "qualities": [ { "id": "CUT", "level": 2 } ],
    "components": [ [ [ "leather", 18 ] ], [ [ "zipper_long_plastic", 1 ] ] ]
  },
  {
    "result": "rad_badge",
    "type": "uncraft",
    "activity_level": "LIGHT_EXERCISE",
    "time": "12 s",
    "qualities": [ { "id": "CUT", "level": 2 } ],
    "components": [ [ [ "plastic_chunk", 1 ] ] ]
  },
  {
    "result": "badge_doctor",
    "type": "uncraft",
    "activity_level": "LIGHT_EXERCISE",
    "time": "12 s",
    "qualities": [ { "id": "CUT", "level": 2 } ],
    "components": [ [ [ "plastic_chunk", 1 ] ] ]
  },
  {
    "result": "badge_foodkid",
    "type": "uncraft",
    "activity_level": "LIGHT_EXERCISE",
    "time": "12 s",
    "qualities": [ { "id": "CUT", "level": 2 } ],
    "components": [ [ [ "plastic_chunk", 1 ] ] ]
  },
  {
    "result": "fur_cat_ears",
    "type": "uncraft",
    "time": "1 m",
    "activity_level": "NO_EXERCISE",
    "qualities": [ { "id": "CUT", "level": 2 } ],
    "components": [ [ [ "fur", 1 ] ], [ [ "plastic_chunk", 1 ] ] ]
  },
  {
    "result": "faux_fur_cat_ears",
    "type": "uncraft",
    "time": "1 m",
    "activity_level": "NO_EXERCISE",
    "qualities": [ { "id": "CUT", "level": 2 } ],
    "components": [ [ [ "faux_fur", 1 ] ] ]
  },
  {
    "result": "fur_cat_tail",
    "type": "uncraft",
    "time": "2 m",
    "activity_level": "NO_EXERCISE",
    "qualities": [ { "id": "CUT", "level": 2 } ],
    "components": [ [ [ "fur", 1 ] ], [ [ "plastic_chunk", 1 ] ] ]
  },
  {
    "result": "faux_fur_cat_tail",
    "type": "uncraft",
    "time": "2 m",
    "activity_level": "NO_EXERCISE",
    "qualities": [ { "id": "CUT", "level": 2 } ],
    "components": [ [ [ "faux_fur", 1 ] ] ]
  },
  {
    "result": "fur_collar",
    "type": "uncraft",
    "time": "1 m",
    "activity_level": "NO_EXERCISE",
    "qualities": [ { "id": "CUT", "level": 2 } ],
    "components": [ [ [ "fur", 1 ] ] ]
  },
  {
    "result": "faux_fur_collar",
    "type": "uncraft",
    "time": "1 m",
    "activity_level": "NO_EXERCISE",
    "qualities": [ { "id": "CUT", "level": 2 } ],
    "components": [ [ [ "faux_fur", 1 ] ] ]
  },
  {
    "result": "gartersheath1",
    "type": "uncraft",
    "time": "20 s",
    "activity_level": "NO_EXERCISE",
    "qualities": [ { "id": "CUT", "level": 2 } ],
    "components": [ [ [ "nylon", 1 ] ], [ [ "plastic_chunk", 1 ] ] ]
  },
  {
    "result": "gartersheath2",
    "type": "uncraft",
    "time": "30 s",
    "activity_level": "NO_EXERCISE",
    "qualities": [ { "id": "CUT", "level": 2 } ],
    "components": [ [ [ "nylon", 2 ] ], [ [ "plastic_chunk", 2 ] ] ]
  },
  {
    "result": "leather_belt",
    "type": "uncraft",
    "time": "1 m",
    "activity_level": "NO_EXERCISE",
    "qualities": [ { "id": "CUT", "level": 2 } ],
    "components": [ [ [ "leather", 1 ] ], [ [ "buckle_steel", 1 ] ] ]
  },
  {
    "result": "leather_cat_ears",
    "type": "uncraft",
    "time": "1 m",
    "activity_level": "NO_EXERCISE",
    "qualities": [ { "id": "CUT", "level": 2 } ],
    "components": [ [ [ "leather", 1 ] ] ]
  },
  {
    "result": "leather_cat_tail",
    "type": "uncraft",
    "time": "2 m",
    "activity_level": "NO_EXERCISE",
    "qualities": [ { "id": "CUT", "level": 2 } ],
    "components": [ [ [ "leather", 1 ] ] ]
  },
  {
    "result": "alarmclock",
    "type": "uncraft",
    "activity_level": "LIGHT_EXERCISE",
    "time": "30 s",
    "qualities": [ { "id": "SCREW", "level": 1 } ],
    "components": [ [ [ "scrap_aluminum", 4 ] ], [ [ "clockworks", 2 ] ] ]
  },
  {
    "result": "badge_cybercop",
    "type": "uncraft",
    "activity_level": "LIGHT_EXERCISE",
    "time": "12 s",
    "qualities": [ { "id": "HAMMER", "level": 1 } ],
    "components": [ [ [ "silver_small", 20 ] ] ]
  },
  {
    "result": "badge_deputy",
    "type": "uncraft",
    "activity_level": "LIGHT_EXERCISE",
    "time": "12 s",
    "qualities": [ { "id": "HAMMER", "level": 1 } ],
    "components": [ [ [ "silver_small", 20 ] ] ]
  },
  {
    "result": "badge_detective",
    "type": "uncraft",
    "activity_level": "LIGHT_EXERCISE",
    "time": "12 s",
    "qualities": [ { "id": "HAMMER", "level": 1 } ],
    "components": [ [ [ "gold_small", 20 ] ] ]
  },
  {
    "result": "badge_marshal",
    "type": "uncraft",
    "activity_level": "LIGHT_EXERCISE",
    "time": "12 s",
    "qualities": [ { "id": "HAMMER", "level": 1 } ],
    "components": [ [ [ "silver_small", 20 ] ] ]
  },
  {
    "result": "badge_swat",
    "type": "uncraft",
    "activity_level": "LIGHT_EXERCISE",
    "time": "12 s",
    "qualities": [ { "id": "HAMMER", "level": 1 } ],
    "components": [ [ [ "silver_small", 20 ] ] ]
  },
  {
    "result": "battery_car",
    "type": "uncraft",
    "activity_level": "LIGHT_EXERCISE",
    "time": "5 m",
    "qualities": [ { "id": "CUT", "level": 2 } ],
    "components": [ [ [ "chem_sulphuric_acid", 13 ] ], [ [ "lead", 2247 ] ], [ [ "plastic_chunk", 3 ] ] ]
  },
  {
    "result": "battery_motorbike",
    "type": "uncraft",
    "activity_level": "LIGHT_EXERCISE",
    "time": "5 m",
    "qualities": [ { "id": "CUT", "level": 2 } ],
    "components": [ [ [ "chem_sulphuric_acid", 3 ] ], [ [ "lead", 499 ] ], [ [ "plastic_chunk", 2 ] ] ]
  },
  {
    "result": "battery_motorbike_small",
    "type": "uncraft",
    "activity_level": "LIGHT_EXERCISE",
    "time": "5 m",
    "qualities": [ { "id": "CUT", "level": 2 } ],
    "components": [ [ [ "chem_sulphuric_acid", 1 ] ], [ [ "lead", 187 ] ], [ [ "plastic_chunk", 1 ] ] ]
  },
  {
    "result": "bindle",
    "type": "uncraft",
    "activity_level": "LIGHT_EXERCISE",
    "time": "6 s",
    "components": [ [ [ "cotton_patchwork", 4 ] ], [ [ "stick", 1 ] ] ],
    "flags": [ "BLIND_HARD" ]
  },
  {
    "result": "binoculars",
    "type": "uncraft",
    "activity_level": "LIGHT_EXERCISE",
    "time": "1 m 30 s",
    "qualities": [ { "id": "SCREW", "level": 1 } ],
    "components": [ [ [ "lens", 2 ] ], [ [ "plastic_chunk", 2 ] ], [ [ "scrap", 1 ] ] ]
  },
  {
    "result": "bio_blood_filter",
    "type": "uncraft",
    "activity_level": "LIGHT_EXERCISE",
    "skill_used": "electronics",
    "difficulty": 7,
    "skills_required": [ "firstaid", 5 ],
    "time": "50 m",
    "using": [ [ "soldering_standard", 20 ] ],
    "qualities": [ { "id": "SCREW", "level": 1 } ],
    "components": [ [ [ "burnt_out_bionic", 1 ] ] ]
  },
  {
    "result": "bio_digestion",
    "type": "uncraft",
    "activity_level": "LIGHT_EXERCISE",
    "skill_used": "electronics",
    "difficulty": 7,
    "skills_required": [ "firstaid", 5 ],
    "time": "50 m",
    "using": [ [ "soldering_standard", 20 ] ],
    "qualities": [ { "id": "SCREW", "level": 1 } ],
    "components": [ [ [ "burnt_out_bionic", 1 ] ] ]
  },
  {
    "result": "bio_face_mask",
    "type": "uncraft",
    "activity_level": "LIGHT_EXERCISE",
    "skill_used": "electronics",
    "difficulty": 7,
    "skills_required": [ "firstaid", 5 ],
    "time": "50 m",
    "using": [ [ "soldering_standard", 20 ] ],
    "qualities": [ { "id": "SCREW", "level": 1 } ],
    "components": [ [ [ "burnt_out_bionic", 1 ] ] ]
  },
  {
    "result": "bio_ground_sonar",
    "type": "uncraft",
    "activity_level": "LIGHT_EXERCISE",
    "skill_used": "electronics",
    "difficulty": 7,
    "skills_required": [ "firstaid", 5 ],
    "time": "50 m",
    "using": [ [ "soldering_standard", 20 ] ],
    "qualities": [ { "id": "SCREW", "level": 1 } ],
    "components": [ [ [ "burnt_out_bionic", 1 ] ] ]
  },
  {
    "result": "bio_metabolics",
    "type": "uncraft",
    "activity_level": "LIGHT_EXERCISE",
    "skill_used": "electronics",
    "difficulty": 7,
    "skills_required": [ "firstaid", 5 ],
    "time": "50 m",
    "using": [ [ "soldering_standard", 20 ] ],
    "qualities": [ { "id": "SCREW", "level": 1 } ],
    "components": [ [ [ "burnt_out_bionic", 1 ] ] ]
  },
  {
    "result": "bio_nanobots",
    "type": "uncraft",
    "activity_level": "LIGHT_EXERCISE",
    "skill_used": "electronics",
    "difficulty": 7,
    "skills_required": [ "firstaid", 5 ],
    "time": "50 m",
    "using": [ [ "soldering_standard", 20 ] ],
    "qualities": [ { "id": "SCREW", "level": 1 } ],
    "components": [ [ [ "burnt_out_bionic", 1 ] ] ]
  },
  {
    "result": "bio_recycler",
    "type": "uncraft",
    "activity_level": "LIGHT_EXERCISE",
    "skill_used": "electronics",
    "difficulty": 7,
    "skills_required": [ "firstaid", 5 ],
    "time": "50 m",
    "using": [ [ "soldering_standard", 20 ] ],
    "qualities": [ { "id": "SCREW", "level": 1 } ],
    "components": [ [ [ "burnt_out_bionic", 1 ] ] ]
  },
  {
    "result": "bikini_bottom",
    "type": "uncraft",
    "time": "1 m",
    "activity_level": "NO_EXERCISE",
    "qualities": [ { "id": "CUT_FINE", "level": 1 } ],
    "components": [ [ [ "sheet_lycra", 1 ] ], [ [ "thread_nomex", 5 ] ] ]
  },
  {
    "result": "bikini_top",
    "type": "uncraft",
    "time": "2 m",
    "activity_level": "NO_EXERCISE",
    "qualities": [ { "id": "CUT_FINE", "level": 1 } ],
    "components": [ [ [ "sheet_lycra", 1 ] ], [ [ "thread_nomex", 5 ] ], [ [ "thread", 10 ] ] ]
  },
  {
    "result": "bikini_top_fur",
    "type": "uncraft",
    "time": "20 s",
    "activity_level": "NO_EXERCISE",
    "qualities": [ { "id": "CUT_FINE", "level": 1 } ],
    "components": [ [ [ "fur", 1 ] ] ]
  },
  {
    "result": "bikini_top_leather",
    "type": "uncraft",
    "time": "20 s",
    "activity_level": "NO_EXERCISE",
    "qualities": [ { "id": "CUT_FINE", "level": 1 } ],
    "components": [ [ [ "leather", 1 ] ] ]
  },
  {
    "result": "blade",
    "type": "uncraft",
    "activity_level": "MODERATE_EXERCISE",
    "time": "1 m 30 s",
    "qualities": [ { "id": "HAMMER", "level": 1 } ],
    "components": [ [ [ "scrap", 3 ] ] ]
  },
  {
    "result": "boots_steel",
    "type": "uncraft",
    "activity_level": "LIGHT_EXERCISE",
    "skill_used": "tailor",
    "time": "3 m",
    "qualities": [ { "id": "CUT", "level": 2 } ],
    "components": [ [ [ "leather", 8 ] ], [ [ "scrap", 2 ] ], [ [ "sole_rubber", 2 ] ] ]
  },
  {
    "result": "sneakers_steel",
    "type": "uncraft",
    "activity_level": "LIGHT_EXERCISE",
    "skill_used": "tailor",
    "time": "4 m",
    "qualities": [ { "id": "CUT", "level": 2 } ],
    "components": [
      [ [ "leather", 2 ] ],
      [ [ "plastic_chunk", 2 ] ],
      [ [ "cotton_patchwork", 3 ] ],
      [ [ "scrap", 2 ] ],
      [ [ "sole_rubber", 2 ] ]
    ]
  },
  {
    "result": "box_cigarette",
    "type": "uncraft",
    "activity_level": "LIGHT_EXERCISE",
    "time": "6 s",
    "components": [ [ [ "paper", 1 ] ] ],
    "flags": [ "BLIND_EASY" ]
  },
  {
    "result": "case_cigar",
    "type": "uncraft",
    "activity_level": "LIGHT_EXERCISE",
    "time": "20 s",
    "components": [ [ [ "leather", 1 ] ], [ [ "splinter", 1 ] ] ]
  },
  {
    "result": "broken_EMP_hack",
    "type": "uncraft",
    "activity_level": "LIGHT_EXERCISE",
    "skill_used": "electronics",
    "difficulty": 4,
    "time": "15 m",
    "using": [ [ "soldering_standard", 5 ] ],
    "qualities": [ { "id": "SCREW", "level": 1 } ],
    "components": [
      [ [ "ai_module_basic", 1 ] ],
      [ [ "RAM", 1 ] ],
      [ [ "small_storage_battery", 1 ] ],
      [ [ "scrap", 1 ] ],
      [ [ "e_scrap", 1 ] ],
      [ [ "quad_rotors", 1 ] ],
      [ [ "sensor_module", 1 ] ],
      [ [ "identification_module", 1 ] ]
    ]
  },
  {
    "result": "broken_c4_hack",
    "type": "uncraft",
    "activity_level": "LIGHT_EXERCISE",
    "skill_used": "electronics",
    "difficulty": 4,
    "time": "15 m",
    "using": [ [ "soldering_standard", 5 ] ],
    "qualities": [ { "id": "SCREW", "level": 1 } ],
    "components": [
      [ [ "ai_module_basic", 1 ] ],
      [ [ "RAM", 1 ] ],
      [ [ "small_storage_battery", 1 ] ],
      [ [ "scrap", 1 ] ],
      [ [ "e_scrap", 1 ] ],
      [ [ "quad_rotors", 1 ] ],
      [ [ "sensor_module", 1 ] ],
      [ [ "identification_module", 1 ] ]
    ]
  },
  {
    "result": "broken_copbot",
    "type": "uncraft",
    "activity_level": "MODERATE_EXERCISE",
    "skill_used": "electronics",
    "difficulty": 6,
    "time": "2 h",
    "//": "These robot corpses should really be moved into the butcher mechanic",
    "using": [ [ "soldering_standard", 20 ], [ "welding_standard", 5 ] ],
    "qualities": [ { "id": "SCREW", "level": 1 }, { "id": "SAW_M", "level": 1 } ],
    "components": [
      [ [ "ai_module", 1 ] ],
      [ [ "sensor_module", 1 ] ],
      [ [ "memory_module", 1 ] ],
      [ [ "pathfinding_module", 1 ] ],
      [ [ "identification_module", 1 ] ],
      [ [ "omni_wheel", 1 ] ],
      [ [ "copbot_chassis", 1 ] ],
      [ [ "android_arms", 1 ] ],
      [ [ "power_supply", 4 ] ],
      [ [ "solar_cell", 2 ] ],
      [ [ "tazer", 1 ] ]
    ]
  },
  {
    "result": "broken_turret_speaker",
    "type": "uncraft",
    "activity_level": "LIGHT_EXERCISE",
    "skill_used": "electronics",
    "difficulty": 2,
    "time": "30 m",
    "using": [ [ "soldering_standard", 10 ] ],
    "qualities": [ { "id": "SCREW", "level": 1 } ],
    "components": [
      [ [ "ai_module_basic", 1 ] ],
      [ [ "RAM", 1 ] ],
      [ [ "medium_storage_battery", 1 ] ],
      [ [ "scrap", 2 ] ],
      [ [ "e_scrap", 2 ] ],
      [ [ "turret_chassis", 1 ] ],
      [ [ "amplifier", 1 ] ],
      [ [ "power_supply", 1 ] ]
    ]
  },
  {
    "result": "broken_tazer_hack",
    "type": "uncraft",
    "activity_level": "LIGHT_EXERCISE",
    "skill_used": "electronics",
    "difficulty": 5,
    "time": "15 m",
    "using": [ [ "soldering_standard", 5 ] ],
    "qualities": [ { "id": "SCREW", "level": 1 } ],
    "components": [
      [ [ "ai_module_basic", 1 ] ],
      [ [ "RAM", 1 ] ],
      [ [ "small_storage_battery", 1 ] ],
      [ [ "scrap", 1 ] ],
      [ [ "e_scrap", 1 ] ],
      [ [ "quad_rotors", 1 ] ],
      [ [ "tazer", 1 ] ],
      [ [ "sensor_module", 1 ] ],
      [ [ "identification_module", 1 ] ]
    ]
  },
  {
    "result": "broken_lab_security_drone_BS",
    "type": "uncraft",
    "activity_level": "LIGHT_EXERCISE",
    "skill_used": "electronics",
    "difficulty": 4,
    "time": "15 m",
    "using": [ [ "soldering_standard", 5 ] ],
    "qualities": [ { "id": "SCREW", "level": 1 } ],
    "components": [
      [ [ "ai_module", 1 ] ],
      [ [ "RAM", 1 ] ],
      [ [ "small_storage_battery", 1 ] ],
      [ [ "scrap", 1 ] ],
      [ [ "e_scrap", 1 ] ],
      [ [ "quad_rotors", 1 ] ],
      [ [ "sensor_module", 1 ] ],
      [ [ "identification_module", 1 ] ],
      [ [ "plastic_chunk", 1 ] ]
    ]
  },
  {
    "result": "broken_lab_security_drone_BM",
    "type": "uncraft",
    "activity_level": "LIGHT_EXERCISE",
    "skill_used": "electronics",
    "difficulty": 4,
    "time": "15 m",
    "using": [ [ "soldering_standard", 5 ] ],
    "qualities": [ { "id": "SCREW", "level": 1 } ],
    "components": [
      [ [ "ai_module", 1 ] ],
      [ [ "RAM", 1 ] ],
      [ [ "small_storage_battery", 1 ] ],
      [ [ "scrap", 1 ] ],
      [ [ "e_scrap", 1 ] ],
      [ [ "quad_rotors", 1 ] ],
      [ [ "sensor_module", 1 ] ],
      [ [ "identification_module", 1 ] ],
      [ [ "plastic_chunk", 1 ] ]
    ]
  },
  {
    "result": "broken_lab_security_drone_BM2",
    "type": "uncraft",
    "activity_level": "LIGHT_EXERCISE",
    "skill_used": "electronics",
    "difficulty": 4,
    "time": "15 m",
    "using": [ [ "soldering_standard", 5 ] ],
    "qualities": [ { "id": "SCREW", "level": 1 } ],
    "components": [
      [ [ "ai_module", 1 ] ],
      [ [ "RAM", 1 ] ],
      [ [ "small_storage_battery", 1 ] ],
      [ [ "scrap", 1 ] ],
      [ [ "e_scrap", 1 ] ],
      [ [ "quad_rotors", 1 ] ],
      [ [ "sensor_module", 1 ] ],
      [ [ "identification_module", 1 ] ],
      [ [ "plastic_chunk", 1 ] ]
    ]
  },
  {
    "result": "broken_lab_security_drone_GM",
    "type": "uncraft",
    "activity_level": "LIGHT_EXERCISE",
    "skill_used": "electronics",
    "difficulty": 4,
    "time": "15 m",
    "using": [ [ "soldering_standard", 5 ] ],
    "qualities": [ { "id": "SCREW", "level": 1 } ],
    "components": [
      [ [ "ai_module", 1 ] ],
      [ [ "RAM", 1 ] ],
      [ [ "small_storage_battery", 1 ] ],
      [ [ "scrap", 1 ] ],
      [ [ "e_scrap", 1 ] ],
      [ [ "quad_rotors", 1 ] ],
      [ [ "sensor_module", 1 ] ],
      [ [ "identification_module", 1 ] ],
      [ [ "plastic_chunk", 1 ] ]
    ]
  },
  {
    "result": "broken_lab_security_drone_GR",
    "type": "uncraft",
    "activity_level": "LIGHT_EXERCISE",
    "skill_used": "electronics",
    "difficulty": 4,
    "time": "15 m",
    "using": [ [ "soldering_standard", 5 ] ],
    "qualities": [ { "id": "SCREW", "level": 1 } ],
    "components": [
      [ [ "ai_module", 1 ] ],
      [ [ "RAM", 1 ] ],
      [ [ "small_storage_battery", 1 ] ],
      [ [ "scrap", 1 ] ],
      [ [ "e_scrap", 1 ] ],
      [ [ "quad_rotors", 1 ] ],
      [ [ "sensor_module", 1 ] ],
      [ [ "identification_module", 1 ] ],
      [ [ "plastic_chunk", 1 ] ]
    ]
  },
  {
    "result": "broken_lab_security_drone_YM",
    "type": "uncraft",
    "activity_level": "LIGHT_EXERCISE",
    "skill_used": "electronics",
    "difficulty": 4,
    "time": "15 m",
    "using": [ [ "soldering_standard", 5 ] ],
    "qualities": [ { "id": "SCREW", "level": 1 } ],
    "components": [
      [ [ "ai_module", 1 ] ],
      [ [ "RAM", 1 ] ],
      [ [ "small_storage_battery", 1 ] ],
      [ [ "scrap", 1 ] ],
      [ [ "e_scrap", 1 ] ],
      [ [ "quad_rotors", 1 ] ],
      [ [ "sensor_module", 1 ] ],
      [ [ "identification_module", 1 ] ],
      [ [ "plastic_chunk", 1 ] ]
    ]
  },
  {
    "result": "broken_robofac_prototype",
    "type": "uncraft",
    "activity_level": "MODERATE_EXERCISE",
    "skill_used": "electronics",
    "difficulty": 6,
    "time": "2 h",
    "using": [ [ "soldering_standard", 20 ], [ "welding_standard", 5 ] ],
    "qualities": [ { "id": "SCREW", "level": 1 }, { "id": "SAW_M", "level": 1 } ],
    "components": [
      [ [ "power_supply", 4 ] ],
      [ [ "plut_cell", 1 ] ],
      [ [ "motor", 2 ] ],
      [ [ "tazer", 1 ] ],
      [ [ "e_scrap", 3 ] ],
      [ [ "steel_chunk", 12 ] ]
    ]
  },
  {
    "result": "broken_robofac_laserturret_mk1",
    "type": "uncraft",
    "activity_level": "LIGHT_EXERCISE",
    "skill_used": "electronics",
    "difficulty": 6,
    "time": "3 h",
    "using": [ [ "soldering_standard", 10 ] ],
    "qualities": [ { "id": "SCREW", "level": 1 } ],
    "components": [
      [ [ "ai_module", 1 ] ],
      [ [ "gun_module", 1 ] ],
      [ [ "targeting_module", 1 ] ],
      [ [ "identification_module", 1 ] ],
      [ [ "sensor_module", 1 ] ],
      [ [ "medium_storage_battery", 1 ] ],
      [ [ "power_supply", 1 ] ],
      [ [ "robot_controls", 1 ] ],
      [ [ "turret_chassis", 1 ] ]
    ]
  },
  {
    "result": "broken_eyebot",
    "type": "uncraft",
    "activity_level": "LIGHT_EXERCISE",
    "skill_used": "electronics",
    "difficulty": 2,
    "time": "30 m",
    "using": [ [ "soldering_standard", 3 ] ],
    "qualities": [ { "id": "SCREW", "level": 1 } ],
    "components": [
      [ [ "ai_module", 1 ] ],
      [ [ "identification_module", 1 ] ],
      [ [ "pathfinding_module", 1 ] ],
      [ [ "sensor_module", 1 ] ],
      [ [ "small_storage_battery", 1 ] ],
      [ [ "RAM", 1 ] ],
      [ [ "processor", 1 ] ],
      [ [ "scrap", 1 ] ],
      [ [ "e_scrap", 1 ] ],
      [ [ "quad_rotors", 1 ] ],
      [ [ "lens", 1 ] ]
    ]
  },
  {
    "result": "broken_robofac_camspy",
    "type": "uncraft",
    "activity_level": "LIGHT_EXERCISE",
    "skill_used": "electronics",
    "difficulty": 2,
    "time": "30 m",
    "using": [ [ "soldering_standard", 3 ] ],
    "qualities": [ { "id": "SCREW", "level": 1 } ],
    "components": [
      [ [ "ai_module", 1 ] ],
      [ [ "identification_module", 1 ] ],
      [ [ "pathfinding_module", 1 ] ],
      [ [ "sensor_module", 1 ] ],
      [ [ "small_storage_battery", 1 ] ],
      [ [ "RAM", 1 ] ],
      [ [ "processor", 1 ] ],
      [ [ "scrap", 1 ] ],
      [ [ "e_scrap", 1 ] ],
      [ [ "quad_rotors", 1 ] ],
      [ [ "lens", 1 ] ]
    ]
  },
  {
    "result": "broken_flashbang_hack",
    "type": "uncraft",
    "activity_level": "LIGHT_EXERCISE",
    "skill_used": "electronics",
    "difficulty": 4,
    "time": "15 m",
    "using": [ [ "soldering_standard", 5 ] ],
    "qualities": [ { "id": "SCREW", "level": 1 } ],
    "components": [
      [ [ "ai_module_basic", 1 ] ],
      [ [ "RAM", 1 ] ],
      [ [ "small_storage_battery", 1 ] ],
      [ [ "scrap", 1 ] ],
      [ [ "e_scrap", 1 ] ],
      [ [ "quad_rotors", 1 ] ],
      [ [ "sensor_module", 1 ] ],
      [ [ "identification_module", 1 ] ]
    ]
  },
  {
    "result": "broken_gasbomb_hack",
    "type": "uncraft",
    "activity_level": "LIGHT_EXERCISE",
    "skill_used": "electronics",
    "difficulty": 4,
    "time": "15 m",
    "using": [ [ "soldering_standard", 5 ] ],
    "qualities": [ { "id": "SCREW", "level": 1 } ],
    "components": [
      [ [ "ai_module_basic", 1 ] ],
      [ [ "RAM", 1 ] ],
      [ [ "small_storage_battery", 1 ] ],
      [ [ "scrap", 1 ] ],
      [ [ "e_scrap", 1 ] ],
      [ [ "quad_rotors", 1 ] ],
      [ [ "sensor_module", 1 ] ],
      [ [ "identification_module", 1 ] ]
    ]
  },
  {
    "result": "broken_grenade_hack",
    "type": "uncraft",
    "activity_level": "LIGHT_EXERCISE",
    "skill_used": "electronics",
    "difficulty": 4,
    "time": "15 m",
    "using": [ [ "soldering_standard", 5 ] ],
    "qualities": [ { "id": "SCREW", "level": 1 } ],
    "components": [
      [ [ "ai_module_basic", 1 ] ],
      [ [ "RAM", 1 ] ],
      [ [ "small_storage_battery", 1 ] ],
      [ [ "scrap", 1 ] ],
      [ [ "e_scrap", 1 ] ],
      [ [ "quad_rotors", 1 ] ],
      [ [ "sensor_module", 1 ] ],
      [ [ "identification_module", 1 ] ]
    ]
  },
  {
    "result": "broken_manhack",
    "type": "uncraft",
    "activity_level": "LIGHT_EXERCISE",
    "skill_used": "electronics",
    "difficulty": 4,
    "time": "10 m",
    "using": [ [ "soldering_standard", 5 ] ],
    "qualities": [ { "id": "SCREW", "level": 1 } ],
    "components": [
      [ [ "ai_module_basic", 1 ] ],
      [ [ "RAM", 1 ] ],
      [ [ "small_storage_battery", 1 ] ],
      [ [ "scrap", 1 ] ],
      [ [ "e_scrap", 1 ] ],
      [ [ "quad_rotors", 1 ] ],
      [ [ "sensor_module", 1 ] ],
      [ [ "spike", 2 ] ],
      [ [ "identification_module", 1 ] ]
    ]
  },
  {
    "result": "broken_mininuke_hack",
    "type": "uncraft",
    "activity_level": "LIGHT_EXERCISE",
    "skill_used": "electronics",
    "difficulty": 5,
    "time": "25 m",
    "using": [ [ "soldering_standard", 10 ] ],
    "qualities": [ { "id": "SCREW", "level": 1 } ],
    "components": [
      [ [ "ai_module_basic", 1 ] ],
      [ [ "RAM", 1 ] ],
      [ [ "small_storage_battery", 1 ] ],
      [ [ "scrap", 1 ] ],
      [ [ "e_scrap", 1 ] ],
      [ [ "quad_rotors", 1 ] ],
      [ [ "sensor_module", 1 ] ],
      [ [ "identification_module", 1 ] ]
    ]
  },
  {
    "result": "broken_molebot",
    "type": "uncraft",
    "activity_level": "MODERATE_EXERCISE",
    "skill_used": "electronics",
    "difficulty": 3,
    "time": "3 h",
    "using": [ [ "welding_standard", 6 ] ],
    "qualities": [ { "id": "SAW_M", "level": 1 } ],
    "components": [
      [ [ "ai_module", 1 ] ],
      [ [ "sensor_module", 1 ] ],
      [ [ "memory_module", 1 ] ],
      [ [ "pathfinding_module", 1 ] ],
      [ [ "medium_storage_battery", 1 ] ],
      [ [ "robot_controls", 1 ] ],
      [ [ "steel_chunk", 20 ] ]
    ]
  },
  {
    "result": "broken_riotbot",
    "type": "uncraft",
    "activity_level": "MODERATE_EXERCISE",
    "skill_used": "electronics",
    "difficulty": 6,
    "time": "2 h",
    "using": [ [ "soldering_standard", 20 ], [ "welding_standard", 5 ] ],
    "qualities": [ { "id": "SCREW", "level": 1 }, { "id": "SAW_M", "level": 1 } ],
    "components": [
      [ [ "ai_module", 1 ] ],
      [ [ "sensor_module", 1 ] ],
      [ [ "memory_module", 1 ] ],
      [ [ "pathfinding_module", 1 ] ],
      [ [ "identification_module", 1 ] ],
      [ [ "omni_wheel", 1 ] ],
      [ [ "copbot_chassis", 1 ] ],
      [ [ "android_arms", 1 ] ],
      [ [ "power_supply", 4 ] ],
      [ [ "solar_cell", 2 ] ],
      [ [ "canister_empty", 1 ] ]
    ]
  },
  {
    "result": "broken_secubot",
    "type": "uncraft",
    "activity_level": "MODERATE_EXERCISE",
    "skill_used": "electronics",
    "difficulty": 6,
    "time": "2 h",
    "using": [ [ "soldering_standard", 20 ], [ "welding_standard", 5 ] ],
    "qualities": [ { "id": "SCREW", "level": 1 }, { "id": "SAW_M", "level": 1 } ],
    "components": [
      [ [ "ai_module", 1 ] ],
      [ [ "sensor_module", 1 ] ],
      [ [ "memory_module", 1 ] ],
      [ [ "pathfinding_module", 1 ] ],
      [ [ "identification_module", 1 ] ],
      [ [ "omni_wheel", 1 ] ],
      [ [ "copbot_chassis", 1 ] ],
      [ [ "gun_module", 1 ] ],
      [ [ "power_supply", 4 ] ],
      [ [ "solar_cell", 2 ] ],
      [ [ "m16a4", 1 ] ],
      [ [ "canister_empty", 1 ] ]
    ]
  },
  {
    "result": "broken_talon_m202a1",
    "type": "uncraft",
    "activity_level": "MODERATE_EXERCISE",
    "skill_used": "electronics",
    "difficulty": 6,
    "time": "2 h",
    "using": [ [ "soldering_standard", 20 ], [ "welding_standard", 5 ] ],
    "qualities": [ { "id": "SCREW", "level": 1 }, { "id": "SAW_M", "level": 1 } ],
    "components": [
      [ [ "ai_module", 1 ] ],
      [ [ "sensor_module", 1 ] ],
      [ [ "memory_module", 1 ] ],
      [ [ "pathfinding_module", 1 ] ],
      [ [ "identification_module", 1 ] ],
      [ [ "omni_wheel", 1 ] ],
      [ [ "copbot_chassis", 1 ] ],
      [ [ "gun_module", 1 ] ],
      [ [ "power_supply", 4 ] ],
      [ [ "solar_cell", 2 ] ],
      [ [ "m202_flash", 1 ] ],
      [ [ "canister_empty", 1 ] ]
    ]
  },
  {
    "result": "broken_skitterbot",
    "type": "uncraft",
    "activity_level": "LIGHT_EXERCISE",
    "skill_used": "electronics",
    "difficulty": 3,
    "time": "1 h",
    "using": [ [ "soldering_standard", 10 ] ],
    "qualities": [ { "id": "SCREW", "level": 1 } ],
    "components": [
      [ [ "ai_module", 1 ] ],
      [ [ "RAM", 1 ] ],
      [ [ "small_storage_battery", 1 ] ],
      [ [ "scrap", 5 ] ],
      [ [ "e_scrap", 2 ] ],
      [ [ "spidery_legs_small", 1 ] ],
      [ [ "sensor_module", 1 ] ],
      [ [ "pathfinding_module", 1 ] ],
      [ [ "identification_module", 1 ] ],
      [ [ "power_supply", 1 ] ],
      [ [ "tazer", 2 ] ]
    ]
  },
  {
    "result": "broken_turret",
    "type": "uncraft",
    "activity_level": "LIGHT_EXERCISE",
    "skill_used": "electronics",
    "difficulty": 4,
    "time": "1 h",
    "using": [ [ "soldering_standard", 10 ] ],
    "qualities": [ { "id": "SCREW", "level": 1 } ],
    "components": [
      [ [ "ai_module", 1 ] ],
      [ [ "identification_module", 1 ] ],
      [ [ "targeting_module", 1 ] ],
      [ [ "gun_module", 1 ] ],
      [ [ "sensor_module", 1 ] ],
      [ [ "small_storage_battery", 1 ] ],
      [ [ "power_supply", 1 ] ],
      [ [ "robot_controls", 1 ] ],
      [ [ "hk_mp5", 1 ] ],
      [ [ "turret_chassis", 1 ] ]
    ]
  },
  {
    "result": "broken_turret_rifle",
    "type": "uncraft",
    "activity_level": "LIGHT_EXERCISE",
    "skill_used": "electronics",
    "difficulty": 4,
    "time": "1 h",
    "using": [ [ "soldering_standard", 10 ] ],
    "qualities": [ { "id": "SCREW", "level": 1 } ],
    "components": [
      [ [ "ai_module", 1 ] ],
      [ [ "gun_module", 1 ] ],
      [ [ "targeting_module", 1 ] ],
      [ [ "identification_module", 1 ] ],
      [ [ "sensor_module", 1 ] ],
      [ [ "m249", 1 ] ],
      [ [ "small_storage_battery", 1 ] ],
      [ [ "power_supply", 1 ] ],
      [ [ "robot_controls", 1 ] ],
      [ [ "turret_chassis", 1 ] ]
    ]
  },
  {
    "result": "broken_crows_m240",
    "type": "uncraft",
    "activity_level": "LIGHT_EXERCISE",
    "skill_used": "electronics",
    "difficulty": 4,
    "time": "1 h",
    "using": [ [ "soldering_standard", 10 ] ],
    "qualities": [ { "id": "SCREW", "level": 1 } ],
    "components": [
      [ [ "ai_module", 1 ] ],
      [ [ "gun_module", 1 ] ],
      [ [ "targeting_module", 1 ] ],
      [ [ "identification_module", 1 ] ],
      [ [ "sensor_module", 1 ] ],
      [ [ "m240", 1 ] ],
      [ [ "small_storage_battery", 1 ] ],
      [ [ "power_supply", 1 ] ],
      [ [ "robot_controls", 1 ] ],
      [ [ "turret_chassis", 1 ] ]
    ]
  },
  {
    "result": "broken_turret_artisans",
    "type": "uncraft",
    "activity_level": "LIGHT_EXERCISE",
    "skill_used": "electronics",
    "difficulty": 4,
    "time": "1 h",
    "using": [ [ "soldering_standard", 10 ] ],
    "qualities": [ { "id": "SCREW", "level": 1 } ],
    "components": [
      [ [ "ai_module", 1 ] ],
      [ [ "gun_module", 1 ] ],
      [ [ "targeting_module", 1 ] ],
      [ [ "identification_module", 1 ] ],
      [ [ "sensor_module", 1 ] ],
      [ [ "m249", 1 ] ],
      [ [ "small_storage_battery", 1 ] ],
      [ [ "power_supply", 1 ] ],
      [ [ "robot_controls", 1 ] ],
      [ [ "turret_chassis", 1 ] ],
      [ [ "steel_armor", 3 ] ]
    ]
  },
  {
    "result": "broken_turret_bmg",
    "type": "uncraft",
    "activity_level": "LIGHT_EXERCISE",
    "skill_used": "electronics",
    "difficulty": 4,
    "time": "1 h",
    "using": [ [ "soldering_standard", 10 ] ],
    "qualities": [ { "id": "SCREW", "level": 1 } ],
    "components": [
      [ [ "ai_module", 1 ] ],
      [ [ "identification_module", 1 ] ],
      [ [ "sensor_module", 1 ] ],
      [ [ "gun_module", 1 ] ],
      [ [ "targeting_module", 1 ] ],
      [ [ "m2browning", 1 ] ],
      [ [ "small_storage_battery", 1 ] ],
      [ [ "robot_controls", 1 ] ],
      [ [ "power_supply", 1 ] ],
      [ [ "turret_chassis", 1 ] ]
    ]
  },
  {
    "result": "broken_turret_riot",
    "type": "uncraft",
    "activity_level": "LIGHT_EXERCISE",
    "skill_used": "electronics",
    "difficulty": 4,
    "time": "1 h",
    "using": [ [ "soldering_standard", 10 ] ],
    "qualities": [ { "id": "SCREW", "level": 1 } ],
    "components": [
      [ [ "ai_module", 1 ] ],
      [ [ "gun_module", 1 ] ],
      [ [ "targeting_module", 1 ] ],
      [ [ "identification_module", 1 ] ],
      [ [ "sensor_module", 1 ] ],
      [ [ "m203", 6 ] ],
      [ [ "small_storage_battery", 1 ] ],
      [ [ "power_supply", 3 ] ],
      [ [ "antenna", 1 ] ],
      [ [ "robot_controls", 1 ] ],
      [ [ "omni_wheel", 1 ] ],
      [ [ "copbot_chassis", 1 ] ]
    ]
  },
  {
    "result": "bot_turret_riot",
    "type": "uncraft",
    "activity_level": "LIGHT_EXERCISE",
    "skill_used": "electronics",
    "difficulty": 4,
    "time": "1 h",
    "using": [ [ "soldering_standard", 10 ] ],
    "qualities": [ { "id": "SCREW", "level": 1 } ],
    "components": [
      [ [ "ai_module", 1 ] ],
      [ [ "gun_module", 1 ] ],
      [ [ "targeting_module", 1 ] ],
      [ [ "identification_module", 1 ] ],
      [ [ "sensor_module", 1 ] ],
      [ [ "m203", 6 ] ],
      [ [ "small_storage_battery", 1 ] ],
      [ [ "power_supply", 3 ] ],
      [ [ "antenna", 1 ] ],
      [ [ "robot_controls", 1 ] ],
      [ [ "omni_wheel", 1 ] ],
      [ [ "copbot_chassis", 1 ] ]
    ]
  },
  {
    "result": "broken_science_bot",
    "type": "uncraft",
    "activity_level": "LIGHT_EXERCISE",
    "skill_used": "electronics",
    "difficulty": 5,
    "time": "2 h",
    "using": [ [ "soldering_standard", 20 ] ],
    "qualities": [ { "id": "WRENCH", "level": 1 }, { "id": "SCREW", "level": 1 } ],
    "components": [
      [ [ "ai_module", 1 ] ],
      [ [ "memory_module", 1 ] ],
      [ [ "medium_storage_battery", 1 ] ],
      [ [ "spidery_legs_small", 1 ] ],
      [ [ "sensor_module", 1 ] ],
      [ [ "pathfinding_module", 1 ] ],
      [ [ "identification_module", 1 ] ],
      [ [ "power_supply", 3 ] ],
      [ [ "geiger_off", 1 ] ],
      [ [ "tazer", 2 ] ],
      [ [ "scrap", 6 ] ],
      [ [ "e_scrap", 3 ] ],
      [ [ "plut_cell", 1 ] ],
      [ [ "steel_chunk", 6 ] ]
    ]
  },
  {
    "result": "broken_mech_recon",
    "type": "uncraft",
    "activity_level": "MODERATE_EXERCISE",
    "skill_used": "electronics",
    "difficulty": 8,
    "time": "10 h",
    "using": [ [ "soldering_standard", 30 ], [ "welding_standard", 20 ] ],
    "qualities": [ { "id": "SCREW", "level": 1 }, { "id": "WRENCH", "level": 1 }, { "id": "SAW_M", "level": 1 } ],
    "components": [
      [ [ "recon_mech_laser_single", 1 ] ],
      [ [ "ai_module", 1 ] ],
      [ [ "sensor_module", 1 ] ],
      [ [ "memory_module", 1 ] ],
      [ [ "pathfinding_module", 1 ] ],
      [ [ "identification_module", 1 ] ],
      [ [ "targeting_module", 1 ] ],
      [ [ "power_supply", 20 ] ],
      [ [ "medium_storage_battery", 2 ] ],
      [ [ "plut_cell", 4 ] ],
      [ [ "mil_plate", 15 ] ]
    ]
  },
  {
    "result": "broken_mech_lifter",
    "type": "uncraft",
    "activity_level": "MODERATE_EXERCISE",
    "skill_used": "electronics",
    "difficulty": 8,
    "time": "10 h",
    "using": [ [ "soldering_standard", 30 ], [ "welding_standard", 20 ] ],
    "qualities": [ { "id": "SCREW", "level": 1 }, { "id": "WRENCH", "level": 1 }, { "id": "SAW_M", "level": 1 } ],
    "components": [
      [ [ "ai_module", 1 ] ],
      [ [ "sensor_module", 1 ] ],
      [ [ "memory_module", 1 ] ],
      [ [ "pathfinding_module", 1 ] ],
      [ [ "identification_module", 1 ] ],
      [ [ "targeting_module", 1 ] ],
      [ [ "power_supply", 20 ] ],
      [ [ "medium_storage_battery", 2 ] ],
      [ [ "plut_cell", 4 ] ],
      [ [ "mil_plate", 6 ] ]
    ]
  },
  {
    "result": "broken_mech_combat",
    "type": "uncraft",
    "activity_level": "MODERATE_EXERCISE",
    "skill_used": "electronics",
    "difficulty": 8,
    "time": "10 h",
    "using": [ [ "soldering_standard", 30 ], [ "welding_standard", 20 ] ],
    "qualities": [ { "id": "SCREW", "level": 1 }, { "id": "WRENCH", "level": 1 }, { "id": "SAW_M", "level": 1 } ],
    "components": [
      [ [ "gatling_mech_laser_single", 1 ] ],
      [ [ "ai_module", 1 ] ],
      [ [ "sensor_module", 1 ] ],
      [ [ "memory_module", 1 ] ],
      [ [ "pathfinding_module", 1 ] ],
      [ [ "identification_module", 1 ] ],
      [ [ "targeting_module", 1 ] ],
      [ [ "power_supply", 20 ] ],
      [ [ "medium_storage_battery", 2 ] ],
      [ [ "plut_cell", 4 ] ],
      [ [ "mil_plate", 20 ] ]
    ]
  },
  {
    "result": "broken_nursebot",
    "type": "uncraft",
    "activity_level": "MODERATE_EXERCISE",
    "skill_used": "electronics",
    "difficulty": 6,
    "time": "2 h 30 m",
    "using": [ [ "soldering_standard", 20 ], [ "welding_standard", 5 ] ],
    "qualities": [ { "id": "SCREW", "level": 1 }, { "id": "SAW_M", "level": 1 } ],
    "components": [
      [ [ "ai_module_advanced", 1 ] ],
      [ [ "self_monitoring_module", 1 ] ],
      [ [ "sensor_module", 1 ] ],
      [ [ "memory_module", 1 ] ],
      [ [ "pathfinding_module", 1 ] ],
      [ [ "identification_module", 1 ] ],
      [ [ "android_legs", 1 ] ],
      [ [ "android_chassis", 1 ] ],
      [ [ "android_arms", 2 ] ],
      [ [ "medium_storage_battery", 1 ] ]
    ]
  },
  {
    "result": "broken_nursebot_defective",
    "type": "uncraft",
    "activity_level": "MODERATE_EXERCISE",
    "skill_used": "electronics",
    "difficulty": 6,
    "time": "2 h 30 m",
    "using": [ [ "soldering_standard", 20 ], [ "welding_standard", 5 ] ],
    "qualities": [ { "id": "SCREW", "level": 1 }, { "id": "SAW_M", "level": 1 } ],
    "components": [
      [ [ "ai_module_advanced", 1 ] ],
      [ [ "self_monitoring_module", 1 ] ],
      [ [ "sensor_module", 1 ] ],
      [ [ "memory_module", 1 ] ],
      [ [ "pathfinding_module", 1 ] ],
      [ [ "identification_module", 1 ] ],
      [ [ "android_legs", 1 ] ],
      [ [ "android_chassis", 1 ] ],
      [ [ "android_arms", 2 ] ],
      [ [ "medium_storage_battery", 1 ] ]
    ]
  },
  {
    "result": "broken_grocerybot",
    "type": "uncraft",
    "activity_level": "MODERATE_EXERCISE",
    "skill_used": "electronics",
    "difficulty": 6,
    "time": "150 m",
    "using": [ [ "soldering_standard", 20 ], [ "welding_standard", 5 ] ],
    "qualities": [ { "id": "SCREW", "level": 1 }, { "id": "SAW_M", "level": 1 } ],
    "components": [
      [ [ "ai_module", 1 ] ],
      [ [ "self_monitoring_module", 1 ] ],
      [ [ "sensor_module", 1 ] ],
      [ [ "memory_module", 1 ] ],
      [ [ "pathfinding_module", 1 ] ],
      [ [ "identification_module", 1 ] ],
      [ [ "android_legs", 1 ] ],
      [ [ "android_chassis", 1 ] ],
      [ [ "android_arms", 1 ] ],
      [ [ "medium_storage_battery", 1 ] ]
    ]
  },
  {
    "result": "broken_grocerybot_busted",
    "type": "uncraft",
    "activity_level": "MODERATE_EXERCISE",
    "skill_used": "electronics",
    "difficulty": 6,
    "time": "150 m",
    "using": [ [ "soldering_standard", 20 ], [ "welding_standard", 5 ] ],
    "qualities": [ { "id": "SCREW", "level": 1 }, { "id": "SAW_M", "level": 1 } ],
    "components": [
      [ [ "self_monitoring_module", 1 ] ],
      [ [ "sensor_module", 1 ] ],
      [ [ "memory_module", 1 ] ],
      [ [ "identification_module", 1 ] ],
      [ [ "android_legs", 1 ] ],
      [ [ "android_chassis", 1 ] ],
      [ [ "medium_storage_battery", 1 ] ]
    ]
  },
  {
    "result": "bot_grocerybot_busted",
    "type": "uncraft",
    "activity_level": "MODERATE_EXERCISE",
    "skill_used": "electronics",
    "difficulty": 6,
    "time": "150 m",
    "using": [ [ "soldering_standard", 20 ], [ "welding_standard", 5 ] ],
    "qualities": [ { "id": "SCREW", "level": 1 }, { "id": "SAW_M", "level": 1 } ],
    "components": [
      [ [ "self_monitoring_module", 1 ] ],
      [ [ "sensor_module", 1 ] ],
      [ [ "memory_module", 1 ] ],
      [ [ "identification_module", 1 ] ],
      [ [ "android_legs", 1 ] ],
      [ [ "android_chassis", 1 ] ],
      [ [ "medium_storage_battery", 1 ] ]
    ]
  },
  {
    "result": "broken_dispatch",
    "type": "uncraft",
    "activity_level": "MODERATE_EXERCISE",
    "skill_used": "electronics",
    "difficulty": 5,
    "time": "1 h",
    "using": [ [ "soldering_standard", 20 ] ],
    "qualities": [ { "id": "WRENCH", "level": 1 }, { "id": "SCREW", "level": 1 }, { "id": "SAW_M", "level": 1 } ],
    "components": [
      [ [ "ai_module", 1 ] ],
      [ [ "sensor_module", 1 ] ],
      [ [ "memory_module", 1 ] ],
      [ [ "pathfinding_module", 1 ] ],
      [ [ "identification_module", 1 ] ],
      [ [ "tank_tread", 1 ] ],
      [ [ "copbot_chassis", 1 ] ],
      [ [ "targeting_module", 1 ] ],
      [ [ "power_supply", 3 ] ],
      [ [ "plut_cell", 1 ] ],
      [ [ "broken_manhack", 4 ] ],
      [ [ "omnicamera", 1 ] ],
      [ [ "storage_battery", 1 ] ]
    ]
  },
  {
    "result": "broken_exodii_worker",
    "type": "uncraft",
    "activity_level": "MODERATE_EXERCISE",
    "skill_used": "electronics",
    "skills_required": [ [ "mechanics", 9 ], [ "computer", 9 ] ],
    "difficulty": 9,
    "time": "8 h",
    "//": "These should be in the butcher section",
    "using": [ [ "soldering_standard", 30 ], [ "welding_standard", 20 ] ],
    "qualities": [
      { "id": "SCREW", "level": 1 },
      { "id": "SCREW_FINE", "level": 1 },
      { "id": "WRENCH", "level": 2 },
      { "id": "WRENCH_FINE", "level": 1 },
      { "id": "HAMMER", "level": 3 },
      { "id": "SAW_M", "level": 1 }
    ],
    "components": [
      [ [ "android_legs", 1 ] ],
      [ [ "android_chassis", 1 ] ],
      [ [ "android_arms", 1 ] ],
      [ [ "self_monitoring_module", 1 ] ],
      [ [ "exodii_sensor", 1 ] ],
      [ [ "exodii_computer", 1 ] ],
      [ [ "exodii_module", 2 ] ],
      [ [ "exodii_motor", 6 ] ],
      [ [ "power_supply", 3 ] ],
      [ [ "amplifier", 1 ] ],
      [ [ "e_scrap", 10 ] ],
      [ [ "clockworks", 1 ] ],
      [ [ "steel_chunk", 2 ] ],
      [ [ "scrap", 2 ] ],
      [ [ "cyborg_matrix", 1 ] ],
      [ [ "storage_battery", 1 ] ],
      [ [ "plut_cell", 2 ] ],
      [ [ "steel_armor", 2 ] ],
      [ [ "sheet_metal_small", 6 ] ],
      [ [ "motor", 1 ] ],
      [ [ "cable", 2 ] ],
      [ [ "solder_wire", 20 ] ]
    ]
  },
  {
    "result": "broken_exodii_quad",
    "type": "uncraft",
    "activity_level": "MODERATE_EXERCISE",
    "skill_used": "electronics",
    "skills_required": [ [ "mechanics", 9 ], [ "computer", 9 ] ],
    "difficulty": 9,
    "time": "10 h",
    "using": [ [ "soldering_standard", 60 ], [ "welding_standard", 30 ] ],
    "qualities": [
      { "id": "SCREW", "level": 1 },
      { "id": "SCREW_FINE", "level": 1 },
      { "id": "WRENCH", "level": 2 },
      { "id": "WRENCH_FINE", "level": 1 },
      { "id": "HAMMER", "level": 3 },
      { "id": "SAW_M", "level": 1 }
    ],
    "components": [
      [ [ "sensor_module", 1 ] ],
      [ [ "spidery_legs_big", 2 ] ],
      [ [ "exodii_chassis", 1 ] ],
      [ [ "targeting_module", 1 ] ],
      [ [ "self_monitoring_module", 1 ] ],
      [ [ "exodii_sensor", 2 ] ],
      [ [ "exodii_computer", 1 ] ],
      [ [ "exodii_module", 2 ] ],
      [ [ "exodii_motor", 8 ] ],
      [ [ "gun_module", 3 ] ],
      [ [ "flamethrower", 1 ] ],
      [ [ "tazer", 1 ] ],
      [ [ "m4_carbine", 1 ] ],
      [ [ "pamd68", 1 ] ],
      [ [ "power_supply", 20 ] ],
      [ [ "amplifier", 5 ] ],
      [ [ "e_scrap", 50 ] ],
      [ [ "clockworks", 4 ] ],
      [ [ "steel_chunk", 10 ] ],
      [ [ "scrap", 10 ] ],
      [ [ "cyborg_matrix", 1 ] ],
      [ [ "storage_battery", 2 ] ],
      [ [ "plut_cell", 4 ] ],
      [ [ "mil_plate", 2 ] ],
      [ [ "hard_steel_armor", 10 ] ],
      [ [ "sheet_metal_small", 40 ] ],
      [ [ "motor", 1 ] ],
      [ [ "cable", 10 ] ],
      [ [ "omnicamera", 1 ] ],
      [ [ "betavoltaic", 20 ] ],
      [ [ "solder_wire", 20 ] ]
    ]
  },
  {
    "result": "broken_exodii_turret",
    "type": "uncraft",
    "activity_level": "MODERATE_EXERCISE",
    "skill_used": "electronics",
    "skills_required": [ [ "mechanics", 9 ], [ "computer", 9 ] ],
    "difficulty": 9,
    "time": "8 h",
    "using": [ [ "soldering_standard", 60 ], [ "welding_standard", 30 ] ],
    "qualities": [
      { "id": "SCREW", "level": 1 },
      { "id": "SCREW_FINE", "level": 1 },
      { "id": "WRENCH", "level": 2 },
      { "id": "WRENCH_FINE", "level": 1 },
      { "id": "HAMMER", "level": 3 },
      { "id": "SAW_M", "level": 1 }
    ],
    "components": [
      [ [ "turret_chassis", 1 ] ],
      [ [ "identification_module", 1 ] ],
      [ [ "self_monitoring_module", 1 ] ],
      [ [ "exodii_computer", 1 ] ],
      [ [ "exodii_module", 3 ] ],
      [ [ "exodii_sensor", 2 ] ],
      [ [ "exodii_motor", 4 ] ],
      [ [ "gun_module", 2 ] ],
      [ [ "targeting_module", 1 ] ],
      [ [ "pamd68", 1 ] ],
      [ [ "flamethrower", 1 ] ],
      [ [ "storage_battery", 1 ] ],
      [ [ "plut_cell", 4 ] ],
      [ [ "power_supply", 10 ] ],
      [ [ "amplifier", 3 ] ],
      [ [ "e_scrap", 30 ] ],
      [ [ "clockworks", 6 ] ],
      [ [ "steel_chunk", 10 ] ],
      [ [ "scrap", 15 ] ],
      [ [ "mil_plate", 2 ] ],
      [ [ "hard_steel_armor", 6 ] ],
      [ [ "sheet_metal_small", 40 ] ],
      [ [ "motor", 1 ] ],
      [ [ "cable", 25 ] ],
      [ [ "omnicamera", 1 ] ],
      [ [ "betavoltaic", 40 ] ],
      [ [ "solder_wire", 20 ] ]
    ]
  },
  {
    "result": "broken_exodii_sniper_drone",
    "type": "uncraft",
    "activity_level": "MODERATE_EXERCISE",
    "skill_used": "electronics",
    "skills_required": [ [ "mechanics", 9 ], [ "computer", 9 ] ],
    "difficulty": 9,
    "time": "8 h",
    "using": [ [ "soldering_standard", 50 ], [ "welding_standard", 20 ] ],
    "qualities": [
      { "id": "SCREW", "level": 1 },
      { "id": "SCREW_FINE", "level": 1 },
      { "id": "WRENCH", "level": 2 },
      { "id": "WRENCH_FINE", "level": 1 },
      { "id": "HAMMER", "level": 3 },
      { "id": "SAW_M", "level": 1 }
    ],
    "components": [
      [ [ "exodii_drone_chassis", 1 ] ],
      [ [ "exodii_computer", 1 ] ],
      [ [ "exodii_module", 1 ] ],
      [ [ "exodii_sensor", 1 ] ],
      [ [ "exodii_motor", 1 ] ],
      [ [ "gun_module", 1 ] ],
      [ [ "targeting_module", 1 ] ],
      [ [ "pamd71z", 1 ] ],
      [ [ "small_storage_battery", 1 ] ],
      [ [ "plut_cell", 2 ] ],
      [ [ "power_supply", 1 ] ],
      [ [ "amplifier", 1 ] ],
      [ [ "e_scrap", 20 ] ],
      [ [ "clockworks", 2 ] ],
      [ [ "scrap", 10 ] ],
      [ [ "sheet_metal_small", 20 ] ],
      [ [ "quad_rotors", 2 ] ],
      [ [ "omnicamera", 1 ] ],
      [ [ "betavoltaic", 5 ] ],
      [ [ "plastic_sheet", 8 ] ],
      [ [ "solder_wire", 3 ] ]
    ]
  },
  {
    "result": "broken_dispatch_military",
    "type": "uncraft",
    "activity_level": "MODERATE_EXERCISE",
    "skill_used": "electronics",
    "difficulty": 5,
    "time": "1 h",
    "using": [ [ "soldering_standard", 20 ] ],
    "qualities": [ { "id": "WRENCH", "level": 1 }, { "id": "SCREW", "level": 1 }, { "id": "SAW_M", "level": 1 } ],
    "components": [
      [ [ "ai_module", 1 ] ],
      [ [ "sensor_module", 1 ] ],
      [ [ "memory_module", 1 ] ],
      [ [ "pathfinding_module", 1 ] ],
      [ [ "identification_module", 1 ] ],
      [ [ "tank_tread", 1 ] ],
      [ [ "copbot_chassis", 1 ] ],
      [ [ "targeting_module", 1 ] ],
      [ [ "power_supply", 3 ] ],
      [ [ "plut_cell", 1 ] ],
      [ [ "broken_manhack", 4 ] ],
      [ [ "omnicamera", 1 ] ],
      [ [ "storage_battery", 1 ] ],
      [ [ "solder_wire", 20 ] ]
    ]
  },
  {
    "result": "targeting_module",
    "type": "uncraft",
    "activity_level": "LIGHT_EXERCISE",
    "skill_used": "electronics",
    "difficulty": 5,
    "time": "1 h",
    "using": [ [ "soldering_standard", 20 ] ],
    "components": [ [ [ "processor", 4 ] ], [ [ "power_supply", 1 ] ], [ [ "e_scrap", 6 ] ], [ [ "solder_wire", 1 ] ] ]
  },
  {
    "result": "identification_module",
    "type": "uncraft",
    "activity_level": "LIGHT_EXERCISE",
    "skill_used": "electronics",
    "difficulty": 5,
    "time": "1 h",
    "using": [ [ "soldering_standard", 20 ] ],
    "components": [ [ [ "processor", 4 ] ], [ [ "power_supply", 1 ] ], [ [ "e_scrap", 6 ] ], [ [ "solder_wire", 1 ] ] ]
  },
  {
    "result": "iron_pot",
    "type": "uncraft",
    "activity_level": "LIGHT_EXERCISE",
    "skill_used": "fabrication",
    "difficulty": 1,
    "time": "2 m",
    "qualities": [ { "id": "SAW_M", "level": 1 } ],
    "components": [ [ [ "sheet_metal_small", 10 ], [ "steel_chunk", 1 ] ] ]
  },
  {
    "result": "pathfinding_module",
    "type": "uncraft",
    "activity_level": "LIGHT_EXERCISE",
    "skill_used": "electronics",
    "difficulty": 5,
    "time": "1 h",
    "using": [ [ "soldering_standard", 20 ] ],
    "components": [ [ [ "processor", 4 ] ], [ [ "power_supply", 1 ] ], [ [ "e_scrap", 6 ] ], [ [ "solder_wire", 1 ] ] ]
  },
  {
    "result": "memory_module",
    "type": "uncraft",
    "activity_level": "LIGHT_EXERCISE",
    "skill_used": "electronics",
    "difficulty": 5,
    "time": "1 h",
    "using": [ [ "soldering_standard", 20 ] ],
    "components": [ [ [ "processor", 4 ] ], [ [ "RAM", 10 ] ], [ [ "power_supply", 1 ] ], [ [ "e_scrap", 6 ] ], [ [ "solder_wire", 1 ] ] ]
  },
  {
    "result": "sensor_module",
    "type": "uncraft",
    "activity_level": "LIGHT_EXERCISE",
    "skill_used": "electronics",
    "difficulty": 5,
    "time": "1 h",
    "using": [ [ "soldering_standard", 20 ] ],
    "components": [
      [ [ "processor", 4 ] ],
      [ [ "lens", 2 ] ],
      [ [ "lens_small", 2 ] ],
      [ [ "power_supply", 1 ] ],
      [ [ "e_scrap", 6 ] ],
      [ [ "solder_wire", 1 ] ]
    ]
  },
  {
    "result": "self_monitoring_module",
    "type": "uncraft",
    "activity_level": "LIGHT_EXERCISE",
    "skill_used": "electronics",
    "difficulty": 5,
    "time": "1 h",
    "using": [ [ "soldering_standard", 20 ] ],
    "components": [
      [ [ "processor", 4 ] ],
      [ [ "power_supply", 1 ] ],
      [ [ "cable", 4 ] ],
      [ [ "e_scrap", 6 ] ],
      [ [ "solder_wire", 1 ] ]
    ]
  },
  {
    "result": "ai_module",
    "type": "uncraft",
    "activity_level": "LIGHT_EXERCISE",
    "skill_used": "electronics",
    "difficulty": 5,
    "time": "2 h",
    "using": [ [ "soldering_standard", 20 ] ],
    "components": [
      [ [ "processor", 10 ] ],
      [ [ "RAM", 2 ] ],
      [ [ "power_supply", 1 ] ],
      [ [ "cable", 4 ] ],
      [ [ "e_scrap", 6 ] ],
      [ [ "solder_wire", 1 ] ]
    ]
  },
  {
    "result": "ai_module_basic",
    "type": "uncraft",
    "activity_level": "LIGHT_EXERCISE",
    "skill_used": "electronics",
    "difficulty": 5,
    "time": "1 h",
    "using": [ [ "soldering_standard", 20 ] ],
    "components": [
      [ [ "processor", 5 ] ],
      [ [ "RAM", 1 ] ],
      [ [ "power_supply", 1 ] ],
      [ [ "cable", 2 ] ],
      [ [ "e_scrap", 3 ] ],
      [ [ "solder_wire", 1 ] ]
    ]
  },
  {
    "result": "ai_module_advanced",
    "type": "uncraft",
    "activity_level": "LIGHT_EXERCISE",
    "skill_used": "electronics",
    "difficulty": 5,
    "time": "2 h 30 m",
    "using": [ [ "soldering_standard", 20 ] ],
    "components": [
      [ [ "processor", 15 ] ],
      [ [ "RAM", 6 ] ],
      [ [ "power_supply", 2 ] ],
      [ [ "cable", 4 ] ],
      [ [ "e_scrap", 6 ] ],
      [ [ "solder_wire", 1 ] ]
    ]
  },
  {
    "result": "gun_module",
    "type": "uncraft",
    "activity_level": "MODERATE_EXERCISE",
    "skill_used": "mechanics",
    "difficulty": 5,
    "time": "45 m",
    "using": [ [ "soldering_standard", 5 ] ],
    "qualities": [ { "id": "SCREW", "level": 1 }, { "id": "SAW_M", "level": 1 } ],
    "components": [
      [ [ "motor_micro", 6 ] ],
      [ [ "power_supply", 2 ] ],
      [ [ "cable", 2 ] ],
      [ [ "scrap", 6 ] ],
      [ [ "steel_chunk", 1 ] ]
    ]
  },
  {
    "result": "spidery_legs_big",
    "type": "uncraft",
    "activity_level": "MODERATE_EXERCISE",
    "skill_used": "mechanics",
    "difficulty": 4,
    "time": "6 h 40 m",
    "using": [ [ "soldering_standard", 5 ] ],
    "qualities": [ { "id": "SCREW", "level": 1 }, { "id": "SAW_M", "level": 1 } ],
    "components": [
      [ [ "motor_small", 24 ] ],
      [ [ "power_supply", 8 ] ],
      [ [ "cable", 16 ] ],
      [ [ "scrap", 6 ] ],
      [ [ "steel_chunk", 8 ] ]
    ]
  },
  {
    "result": "spidery_legs_small",
    "type": "uncraft",
    "activity_level": "MODERATE_EXERCISE",
    "skill_used": "mechanics",
    "difficulty": 4,
    "time": "6 h 40 m",
    "using": [ [ "soldering_standard", 5 ] ],
    "qualities": [ { "id": "SCREW_FINE", "level": 1 }, { "id": "SAW_M", "level": 1 } ],
    "components": [ [ [ "motor_tiny", 24 ] ], [ [ "power_supply", 8 ] ], [ [ "cable", 16 ] ], [ [ "scrap", 14 ] ] ]
  },
  {
    "result": "reverse_jointed_legs",
    "type": "uncraft",
    "activity_level": "MODERATE_EXERCISE",
    "skill_used": "mechanics",
    "difficulty": 4,
    "time": "6 h 40 m",
    "using": [ [ "soldering_standard", 5 ] ],
    "qualities": [ { "id": "SCREW", "level": 1 }, { "id": "SAW_M", "level": 1 } ],
    "components": [ [ [ "motor_small", 6 ] ], [ [ "power_supply", 6 ] ], [ [ "cable", 12 ] ], [ [ "steel_chunk", 6 ] ] ]
  },
  {
    "result": "omni_wheel",
    "type": "uncraft",
    "activity_level": "MODERATE_EXERCISE",
    "skill_used": "mechanics",
    "difficulty": 4,
    "time": "6 h 40 m",
    "using": [ [ "soldering_standard", 5 ] ],
    "qualities": [ { "id": "SCREW", "level": 1 }, { "id": "SAW_M", "level": 1 } ],
    "components": [
      [ [ "motor_small", 3 ] ],
      [ [ "power_supply", 3 ] ],
      [ [ "cable", 6 ] ],
      [ [ "plastic_chunk", 6 ] ],
      [ [ "steel_chunk", 2 ] ]
    ]
  },
  {
    "result": "quad_rotors",
    "type": "uncraft",
    "activity_level": "MODERATE_EXERCISE",
    "skill_used": "electronics",
    "difficulty": 4,
    "time": "3 h 20 m",
    "using": [ [ "soldering_standard", 5 ] ],
    "qualities": [ { "id": "SCREW_FINE", "level": 1 }, { "id": "SAW_M", "level": 1 } ],
    "components": [
      [ [ "motor_micro", 4 ] ],
      [ [ "power_supply", 1 ] ],
      [ [ "cable", 2 ] ],
      [ [ "plastic_chunk", 4 ] ],
      [ [ "scrap", 1 ] ]
    ]
  },
  {
    "result": "android_legs",
    "type": "uncraft",
    "activity_level": "MODERATE_EXERCISE",
    "skill_used": "mechanics",
    "difficulty": 5,
    "time": "6 h 40 m",
    "using": [ [ "soldering_standard", 5 ] ],
    "qualities": [ { "id": "SCREW", "level": 1 }, { "id": "SAW_M", "level": 1 }, { "id": "SCREW_FINE", "level": 1 } ],
    "components": [
      [ [ "motor_tiny", 4 ] ],
      [ [ "motor_micro", 10 ] ],
      [ [ "power_supply", 6 ] ],
      [ [ "cable", 12 ] ],
      [ [ "steel_chunk", 4 ] ],
      [ [ "plastic_chunk", 4 ] ],
      [ [ "scrap", 5 ] ]
    ]
  },
  {
    "result": "android_arms",
    "type": "uncraft",
    "activity_level": "MODERATE_EXERCISE",
    "skill_used": "mechanics",
    "difficulty": 5,
    "time": "6 h 40 m",
    "using": [ [ "soldering_standard", 5 ] ],
    "qualities": [ { "id": "SCREW", "level": 1 }, { "id": "SAW_M", "level": 1 }, { "id": "SCREW_FINE", "level": 1 } ],
    "components": [
      [ [ "motor_tiny", 4 ] ],
      [ [ "motor_micro", 10 ] ],
      [ [ "power_supply", 6 ] ],
      [ [ "cable", 12 ] ],
      [ [ "steel_chunk", 2 ] ],
      [ [ "plastic_chunk", 2 ] ],
      [ [ "scrap", 5 ] ]
    ]
  },
  {
    "result": "tank_tread",
    "type": "uncraft",
    "activity_level": "MODERATE_EXERCISE",
    "skill_used": "mechanics",
    "difficulty": 4,
    "time": "6 h 40 m",
    "using": [ [ "soldering_standard", 5 ] ],
    "qualities": [ { "id": "SCREW", "level": 1 }, { "id": "SAW_M", "level": 1 } ],
    "components": [ [ [ "motor", 2 ] ], [ [ "power_supply", 6 ] ], [ [ "cable", 4 ] ], [ [ "steel_lump", 6 ] ], [ [ "steel_chunk", 6 ] ] ]
  },
  {
    "result": "cable",
    "type": "uncraft",
    "time": "2 m",
    "//": "This may need to be modified, a plastic sheath would give plastic chunks, but there already is a plastic sheathed cable",
    "activity_level": "LIGHT_EXERCISE",
    "qualities": [ { "id": "CUT", "level": 2 } ],
    "components": [ [ [ "copper", 1 ] ] ]
  },
  {
    "result": "camera",
    "type": "uncraft",
    "activity_level": "LIGHT_EXERCISE",
    "time": "6 m",
    "qualities": [ { "id": "SCREW", "level": 1 } ],
    "components": [ [ [ "scrap", 2 ] ], [ [ "processor", 1 ] ], [ [ "plastic_chunk", 5 ] ], [ [ "e_scrap", 2 ] ], [ [ "lens", 1 ] ] ]
  },
  {
    "result": "camera_pro",
    "type": "uncraft",
    "activity_level": "LIGHT_EXERCISE",
    "time": "10 m",
    "qualities": [ { "id": "SCREW", "level": 1 } ],
    "components": [ [ [ "scrap", 5 ] ], [ [ "processor", 1 ] ], [ [ "plastic_chunk", 10 ] ], [ [ "e_scrap", 8 ] ], [ [ "lens", 2 ] ] ]
  },
  {
    "result": "candlestick",
    "type": "uncraft",
    "activity_level": "LIGHT_EXERCISE",
    "time": "5 m",
    "qualities": [ { "id": "HAMMER", "level": 1 }, { "id": "SCREW", "level": 1 } ],
    "components": [ [ [ "gold_small", 300 ] ] ]
  },
  {
    "result": "cannabis",
    "type": "uncraft",
    "activity_level": "LIGHT_EXERCISE",
    "time": "5 m",
    "qualities": [ { "id": "CUT", "level": 2 } ],
    "components": [ [ [ "weed", 20 ] ], [ [ "plant_fibre", 100 ] ], [ [ "withered", 1 ] ] ],
    "flags": [ "BLIND_HARD" ]
  },
  {
    "result": "cantilever_small",
    "type": "uncraft",
    "activity_level": "MODERATE_EXERCISE",
    "time": "20 m",
    "qualities": [ { "id": "SAW_M", "level": 1 }, { "id": "WRENCH", "level": 1 } ],
    "components": [ [ [ "scrap", 10 ] ], [ [ "pipe", 8 ] ], [ [ "wire", 8 ] ] ]
  },
  {
    "result": "cell_phone",
    "type": "uncraft",
    "activity_level": "LIGHT_EXERCISE",
    "time": "2 m",
    "qualities": [ { "id": "SCREW", "level": 1 } ],
    "components": [ [ [ "scrap_aluminum", 1 ] ], [ [ "small_lcd_screen", 1 ] ], [ [ "processor", 1 ] ] ]
  },
  {
    "result": "smart_phone",
    "type": "uncraft",
    "activity_level": "LIGHT_EXERCISE",
    "time": "3 m 30 s",
    "qualities": [ { "id": "SCREW", "level": 1 } ],
    "components": [
      [ [ "scrap_aluminum", 1 ] ],
      [ [ "light_plus_battery_cell", 1 ] ],
      [ [ "small_lcd_screen", 1 ] ],
      [ [ "mobile_memory_card", 1 ] ],
      [ [ "processor", 1 ] ],
      [ [ "lens_small", 1 ] ]
    ]
  },
  {
    "result": "mp3",
    "type": "uncraft",
    "activity_level": "LIGHT_EXERCISE",
    "time": "3 m",
    "qualities": [ { "id": "SCREW", "level": 1 } ],
    "components": [
      [ [ "scrap_aluminum", 1 ] ],
      [ [ "amplifier", 1 ] ],
      [ [ "small_lcd_screen", 1 ] ],
      [ [ "RAM", 1 ] ],
      [ [ "processor", 1 ] ]
    ]
  },
  {
    "result": "splatter_guard",
    "type": "uncraft",
    "activity_level": "LIGHT_EXERCISE",
    "time": "1 m",
    "qualities": [ { "id": "HAMMER", "level": 1 } ],
    "components": [ [ [ "scrap", 7 ] ] ]
  },
  {
    "result": "ceramic_bowl",
    "type": "uncraft",
    "activity_level": "LIGHT_EXERCISE",
    "time": "3 s",
    "components": [ [ [ "ceramic_shard", 1 ] ] ]
  },
  {
    "result": "ceramic_cup",
    "type": "uncraft",
    "activity_level": "LIGHT_EXERCISE",
    "time": "3 s",
    "components": [ [ [ "ceramic_shard", 1 ] ] ]
  },
  {
    "result": "ceramic_mug",
    "type": "uncraft",
    "activity_level": "LIGHT_EXERCISE",
    "time": "3 s",
    "components": [ [ [ "ceramic_shard", 1 ] ] ]
  },
  {
    "result": "ceramic_plate",
    "type": "uncraft",
    "activity_level": "LIGHT_EXERCISE",
    "time": "3 s",
    "components": [ [ [ "ceramic_shard", 1 ] ] ]
  },
  {
    "result": "char_purifier",
    "type": "uncraft",
    "time": "5 m",
    "activity_level": "LIGHT_EXERCISE",
    "components": [ [ [ "jug_plastic", 1 ] ], [ [ "cotton_patchwork", 4 ] ] ]
  },
  {
    "result": "char_purifier_clay",
    "type": "uncraft",
    "time": "5 m",
    "activity_level": "LIGHT_EXERCISE",
    "components": [ [ [ "clay_hydria", 1 ] ], [ [ "cotton_patchwork", 4 ] ] ]
  },
  {
    "result": "clock",
    "type": "uncraft",
    "activity_level": "LIGHT_EXERCISE",
    "time": "3 m",
    "qualities": [ { "id": "SCREW", "level": 1 } ],
    "components": [ [ [ "scrap", 3 ] ], [ [ "clockworks", 2 ] ] ]
  },
  {
    "result": "collarpin",
    "type": "uncraft",
    "activity_level": "LIGHT_EXERCISE",
    "time": "12 s",
    "qualities": [ { "id": "HAMMER", "level": 1 } ],
    "components": [ [ [ "silver_small", 4 ] ] ]
  },
  {
    "result": "copper_bracelet",
    "type": "uncraft",
    "time": "30 s",
    "activity_level": "MODERATE_EXERCISE",
    "qualities": [ { "id": "HAMMER", "level": 1 } ],
    "components": [ [ [ "copper", 43 ] ] ]
  },
  {
    "result": "copper_ear",
    "type": "uncraft",
    "activity_level": "LIGHT_EXERCISE",
    "time": "12 s",
    "qualities": [ { "id": "HAMMER", "level": 1 } ],
    "components": [ [ [ "copper", 25 ] ] ]
  },
  {
    "result": "creepy_doll",
    "type": "uncraft",
    "activity_level": "LIGHT_EXERCISE",
    "time": "3 m",
    "qualities": [ { "id": "SCREW", "level": 1 } ],
    "components": [
      [ [ "scrap", 1 ] ],
      [ [ "plastic_chunk", 2 ] ],
      [ [ "cotton_patchwork", 2 ] ],
      [ [ "RAM", 1 ] ],
      [ [ "e_scrap", 2 ] ]
    ]
  },
  {
    "result": "crown_golden",
    "type": "uncraft",
    "activity_level": "LIGHT_EXERCISE",
    "time": "1 m",
    "qualities": [ { "id": "HAMMER", "level": 1 } ],
    "components": [ [ [ "gold_small", 200 ] ] ]
  },
  {
    "result": "crown_golden_survivor",
    "type": "uncraft",
    "activity_level": "LIGHT_EXERCISE",
    "copy-from": "crown_golden"
  },
  {
    "result": "cu_pipe",
    "type": "uncraft",
    "activity_level": "MODERATE_EXERCISE",
    "time": "1 m 12 s",
    "qualities": [ { "id": "HAMMER", "level": 1 } ],
    "tools": [ [ [ "surface_heat", 10, "LIST" ] ] ],
    "components": [ [ [ "copper", 200 ] ] ]
  },
  {
    "result": "diamond_dental_grill",
    "type": "uncraft",
    "activity_level": "LIGHT_EXERCISE",
    "time": "1 m",
    "qualities": [ { "id": "HAMMER", "level": 1 } ],
    "components": [ [ [ "gold_small", 2 ] ], [ [ "diamond", 1 ] ] ]
  },
  {
    "result": "garnet_dental_grill",
    "type": "uncraft",
    "activity_level": "LIGHT_EXERCISE",
    "time": "1 m",
    "qualities": [ { "id": "HAMMER", "level": 1 } ],
    "components": [ [ [ "gold_small", 4 ] ], [ [ "garnet", 1 ] ] ]
  },
  {
    "result": "amethyst_dental_grill",
    "type": "uncraft",
    "activity_level": "LIGHT_EXERCISE",
    "time": "1 m",
    "qualities": [ { "id": "HAMMER", "level": 1 } ],
    "components": [ [ [ "gold_small", 4 ] ], [ [ "amethyst", 1 ] ] ]
  },
  {
    "result": "aquamarine_dental_grill",
    "type": "uncraft",
    "activity_level": "LIGHT_EXERCISE",
    "time": "1 m",
    "qualities": [ { "id": "HAMMER", "level": 1 } ],
    "components": [ [ [ "gold_small", 4 ] ], [ [ "aquamarine", 1 ] ] ]
  },
  {
    "result": "emerald_dental_grill",
    "type": "uncraft",
    "activity_level": "LIGHT_EXERCISE",
    "time": "1 m",
    "qualities": [ { "id": "HAMMER", "level": 1 } ],
    "components": [ [ [ "gold_small", 4 ] ], [ [ "emerald", 1 ] ] ]
  },
  {
    "result": "alexandrite_dental_grill",
    "type": "uncraft",
    "activity_level": "LIGHT_EXERCISE",
    "time": "1 m",
    "qualities": [ { "id": "HAMMER", "level": 1 } ],
    "components": [ [ [ "gold_small", 4 ] ], [ [ "alexandrite", 1 ] ] ]
  },
  {
    "result": "ruby_dental_grill",
    "type": "uncraft",
    "activity_level": "LIGHT_EXERCISE",
    "time": "1 m",
    "qualities": [ { "id": "HAMMER", "level": 1 } ],
    "components": [ [ [ "gold_small", 4 ] ], [ [ "ruby", 1 ] ] ]
  },
  {
    "result": "peridot_dental_grill",
    "type": "uncraft",
    "activity_level": "LIGHT_EXERCISE",
    "time": "1 m",
    "qualities": [ { "id": "HAMMER", "level": 1 } ],
    "components": [ [ [ "gold_small", 4 ] ], [ [ "peridot", 1 ] ] ]
  },
  {
    "result": "sapphire_dental_grill",
    "type": "uncraft",
    "activity_level": "LIGHT_EXERCISE",
    "time": "1 m",
    "qualities": [ { "id": "HAMMER", "level": 1 } ],
    "components": [ [ [ "gold_small", 4 ] ], [ [ "sapphire", 1 ] ] ]
  },
  {
    "result": "tourmaline_dental_grill",
    "type": "uncraft",
    "activity_level": "LIGHT_EXERCISE",
    "time": "1 m",
    "qualities": [ { "id": "HAMMER", "level": 1 } ],
    "components": [ [ [ "gold_small", 4 ] ], [ [ "tourmaline", 1 ] ] ]
  },
  {
    "result": "citrine_dental_grill",
    "type": "uncraft",
    "activity_level": "LIGHT_EXERCISE",
    "time": "1 m",
    "qualities": [ { "id": "HAMMER", "level": 1 } ],
    "components": [ [ [ "gold_small", 4 ] ], [ [ "citrine", 1 ] ] ]
  },
  {
    "result": "blue_topaz_dental_grill",
    "type": "uncraft",
    "activity_level": "LIGHT_EXERCISE",
    "time": "1 m",
    "qualities": [ { "id": "HAMMER", "level": 1 } ],
    "components": [ [ [ "gold_small", 4 ] ], [ [ "blue_topaz", 1 ] ] ]
  },
  {
    "result": "diamond_ring",
    "type": "uncraft",
    "activity_level": "LIGHT_EXERCISE",
    "time": "1 m",
    "qualities": [ { "id": "HAMMER", "level": 1 } ],
    "components": [ [ [ "gold_small", 2 ] ], [ [ "diamond", 1 ] ] ]
  },
  {
    "result": "diving_watch",
    "type": "uncraft",
    "activity_level": "LIGHT_EXERCISE",
    "time": "5 m",
    "qualities": [ { "id": "SCREW", "level": 1 } ],
    "components": [ [ [ "plastic_chunk", 1 ] ], [ [ "processor", 1 ] ], [ [ "light_minus_battery_cell", 1 ] ] ]
  },
  {
    "result": "down_pillow",
    "type": "uncraft",
    "activity_level": "NO_EXERCISE",
    "time": "1 m",
    "qualities": [ { "id": "CUT", "level": 1 } ],
    "components": [ [ [ "cotton_patchwork", 6 ] ], [ [ "down_feather", 40 ] ] ]
  },
  {
    "result": "sheet",
    "type": "uncraft",
    "activity_level": "NO_EXERCISE",
    "time": "8 s",
    "components": [ [ [ "sheet_cotton_patchwork", 12 ] ] ],
    "flags": [ "BLIND_EASY" ]
  },
  {
    "result": "sheet_cotton_patchwork",
    "type": "uncraft",
    "activity_level": "NO_EXERCISE",
    "time": "10 s",
    "qualities": [ { "id": "CUT", "level": 1 } ],
    "components": [ [ [ "cotton_patchwork", 8 ] ] ]
  },
  {
    "result": "cotton_patchwork",
    "type": "uncraft",
    "activity_level": "NO_EXERCISE",
    "time": "1 m",
    "qualities": [ { "id": "CUT", "level": 2 } ],
    "components": [ [ [ "scrap_cotton", 4 ] ] ]
  },
  {
    "result": "scrap_cotton",
    "type": "uncraft",
    "activity_level": "NO_EXERCISE",
    "time": "1 m",
    "qualities": [ { "id": "CUT", "level": 2 } ],
    "components": [ [ [ "thread", 1 ] ] ]
  },
  {
    "result": "sheet_canvas_patchwork",
    "type": "uncraft",
    "activity_level": "NO_EXERCISE",
    "time": "10 s",
    "qualities": [ { "id": "CUT", "level": 2 } ],
    "components": [ [ [ "canvas_patch", 8 ] ] ]
  },
  {
    "result": "sheet_canvas",
    "type": "uncraft",
    "activity_level": "NO_EXERCISE",
    "time": "30 s",
    "qualities": [ { "id": "CUT", "level": 2 } ],
    "components": [ [ [ "canvas_patch", 8 ] ] ]
  },
  {
    "result": "canvas_patch",
    "type": "uncraft",
    "activity_level": "NO_EXERCISE",
    "time": "1 m",
    "qualities": [ { "id": "CUT", "level": 2 } ],
    "components": [ [ [ "scrap_canvas", 4 ] ] ]
  },
  {
    "result": "scrap_canvas",
    "type": "uncraft",
    "activity_level": "NO_EXERCISE",
    "time": "1 m",
    "qualities": [ { "id": "CUT", "level": 2 } ],
    "components": [ [ [ "thread_canvas", 1 ] ] ]
  },
  {
    "result": "sheet_neoprene_patchwork",
    "type": "uncraft",
    "activity_level": "NO_EXERCISE",
    "time": "1 m",
    "qualities": [ { "id": "CUT", "level": 2 } ],
    "components": [ [ [ "neoprene", 8 ] ] ]
  },
  {
    "result": "sheet_nomex_patchwork",
    "type": "uncraft",
    "activity_level": "NO_EXERCISE",
    "time": "1 m",
    "qualities": [ { "id": "FABRIC_CUT", "level": 2 } ],
    "components": [ [ [ "nomex", 8 ] ] ]
  },
  {
    "result": "nomex",
    "type": "uncraft",
    "activity_level": "NO_EXERCISE",
    "time": "1 m",
    "qualities": [ { "id": "CUT", "level": 2 } ],
    "components": [ [ [ "scrap_nomex", 4 ] ] ]
  },
  {
    "result": "scrap_nomex",
    "type": "uncraft",
    "activity_level": "NO_EXERCISE",
    "time": "35 m",
    "qualities": [ { "id": "CUT_FINE", "level": 1 } ],
    "components": [ [ [ "thread_nomex", 2 ] ] ],
    "//": "Thread is odd so we're just kind of giving you some whole pieces of thread, when it shouldn't be near that, but we need a source."
  },
  {
    "result": "tanned_hide",
    "type": "uncraft",
    "time": "2 m",
    "activity_level": "LIGHT_EXERCISE",
    "qualities": [ { "id": "CUT", "level": 2 } ],
    "components": [ [ [ "leather", 8 ] ] ]
  },
  {
    "result": "tanned_pelt",
    "type": "uncraft",
    "time": "2 m",
    "activity_level": "LIGHT_EXERCISE",
    "qualities": [ { "id": "CUT", "level": 2 } ],
    "components": [ [ [ "fur", 8 ] ] ]
  },
  {
    "result": "eink_tablet_pc",
    "type": "uncraft",
    "activity_level": "LIGHT_EXERCISE",
    "time": "3 m",
    "qualities": [ { "id": "SCREW", "level": 1 } ],
    "components": [ [ [ "scrap", 1 ] ], [ [ "RAM", 1 ] ], [ [ "processor", 1 ] ], [ [ "plastic_chunk", 2 ] ], [ [ "e_scrap", 2 ] ] ]
  },
  {
    "result": "extinguisher",
    "type": "uncraft",
    "activity_level": "LIGHT_EXERCISE",
    "skill_used": "fabrication",
    "difficulty": 1,
    "time": "2 m",
    "qualities": [ { "id": "WRENCH", "level": 1 } ],
    "components": [ [ [ "scrap", 3 ] ], [ [ "hose", 1 ] ], [ [ "jerrycan_big", 1 ] ] ]
  },
  {
    "result": "fan",
    "type": "uncraft",
    "activity_level": "LIGHT_EXERCISE",
    "time": "2 m",
    "qualities": [ { "id": "SCREW", "level": 1 } ],
    "components": [ [ [ "scrap_aluminum", 1 ] ], [ [ "plastic_chunk", 3 ] ], [ [ "motor_micro", 1 ] ], [ [ "cable", 2 ] ] ]
  },
  {
    "result": "fancy_sunglasses",
    "type": "uncraft",
    "activity_level": "LIGHT_EXERCISE",
    "time": "6 s",
    "components": [ [ [ "glass_tinted", 1 ] ] ],
    "flags": [ "BLIND_EASY" ]
  },
  {
    "result": "fancy_sunglasses_bifocal",
    "type": "uncraft",
    "activity_level": "LIGHT_EXERCISE",
    "time": "6 s",
    "components": [ [ [ "glass_tinted", 1 ] ] ],
    "flags": [ "BLIND_EASY" ]
  },
  {
    "result": "fancy_sunglasses_reading",
    "type": "uncraft",
    "activity_level": "LIGHT_EXERCISE",
    "time": "6 s",
    "components": [ [ [ "glass_tinted", 1 ] ] ],
    "flags": [ "BLIND_EASY" ]
  },
  {
    "result": "file",
    "type": "uncraft",
    "activity_level": "NO_EXERCISE",
    "time": "6 s",
    "components": [ [ [ "paper", 3 ] ] ],
    "flags": [ "BLIND_EASY" ]
  },
  {
    "result": "fitover_sunglasses",
    "type": "uncraft",
    "activity_level": "LIGHT_EXERCISE",
    "time": "6 s",
    "components": [ [ [ "glass_tinted", 1 ] ] ],
    "flags": [ "BLIND_EASY" ]
  },
  {
    "result": "flyer",
    "type": "uncraft",
    "activity_level": "NO_EXERCISE",
    "time": "6 s",
    "components": [ [ [ "paper", 1 ] ] ],
    "flags": [ "BLIND_EASY" ]
  },
  {
    "result": "scorecard",
    "type": "uncraft",
    "activity_level": "NO_EXERCISE",
    "time": "6 s",
    "components": [ [ [ "paper", 1 ] ] ],
    "flags": [ "BLIND_EASY" ]
  },
  {
    "result": "foon",
    "type": "uncraft",
    "activity_level": "MODERATE_EXERCISE",
    "time": "30 s",
    "qualities": [ { "id": "HAMMER", "level": 1 } ],
    "components": [ [ [ "scrap", 1 ] ] ]
  },
  {
    "result": "football",
    "type": "uncraft",
    "activity_level": "LIGHT_EXERCISE",
    "time": "1 m",
    "qualities": [ { "id": "CUT", "level": 2 } ],
    "components": [ [ [ "leather", 4 ] ], [ [ "string_6", 3 ] ] ]
  },
  {
    "result": "fork",
    "type": "uncraft",
    "activity_level": "MODERATE_EXERCISE",
    "time": "12 s",
    "qualities": [ { "id": "HAMMER", "level": 1 } ],
    "components": [ [ [ "scrap", 1 ] ] ]
  },
  {
    "result": "glass",
    "type": "uncraft",
    "activity_level": "LIGHT_EXERCISE",
    "time": "1 s",
    "components": [ [ [ "glass_shard", 3 ] ] ]
  },
  {
    "result": "glass_bowl",
    "type": "uncraft",
    "activity_level": "LIGHT_EXERCISE",
    "time": "1 s",
    "components": [ [ [ "glass_shard", 4 ] ] ]
  },
  {
    "result": "glass_plate",
    "type": "uncraft",
    "activity_level": "LIGHT_EXERCISE",
    "time": "1 s",
    "components": [ [ [ "glass_shard", 4 ] ] ]
  },
  {
    "result": "jar_3l_glass_sealed",
    "type": "uncraft",
    "activity_level": "LIGHT_EXERCISE",
    "time": "1 s",
    "components": [ [ [ "glass_shard", 5 ] ] ]
  },
  {
    "result": "bottle_glass",
    "type": "uncraft",
    "activity_level": "LIGHT_EXERCISE",
    "time": "1 s",
    "components": [ [ [ "glass_shard", 3 ] ] ]
  },
  {
    "result": "flask_glass",
    "type": "uncraft",
    "activity_level": "LIGHT_EXERCISE",
    "time": "1 s",
    "components": [ [ [ "glass_shard", 1 ] ] ]
  },
  {
    "result": "jar_glass_sealed",
    "type": "uncraft",
    "activity_level": "LIGHT_EXERCISE",
    "time": "1 s",
    "components": [ [ [ "glass_shard", 2 ] ] ]
  },
  {
    "result": "beaker",
    "type": "uncraft",
    "activity_level": "LIGHT_EXERCISE",
    "time": "1 s",
    "components": [ [ [ "glass_shard", 2 ] ] ]
  },
  {
    "result": "gradcylinder",
    "type": "uncraft",
    "activity_level": "LIGHT_EXERCISE",
    "time": "1 s",
    "components": [ [ [ "glass_shard", 2 ] ] ]
  },
  {
    "result": "fish_bowl",
    "type": "uncraft",
    "activity_level": "LIGHT_EXERCISE",
    "time": "1 s",
    "components": [ [ [ "glass_shard", 7 ] ] ]
  },
  {
    "result": "mirror",
    "type": "uncraft",
    "activity_level": "LIGHT_EXERCISE",
    "time": "1 s",
    "components": [ [ [ "glass_shard", 3 ] ] ]
  },
  {
    "result": "glass_sheet",
    "type": "uncraft",
    "activity_level": "NO_EXERCISE",
    "time": "1 s",
    "components": [ [ [ "glass_shard", 88 ] ] ]
  },
  {
    "result": "game_watch",
    "type": "uncraft",
    "activity_level": "LIGHT_EXERCISE",
    "time": "6 m",
    "qualities": [ { "id": "SCREW", "level": 1 } ],
    "components": [ [ [ "plastic_chunk", 1 ] ], [ [ "processor", 1 ] ], [ [ "light_minus_battery_cell", 1 ] ] ]
  },
  {
    "result": "gold_bracelet",
    "type": "uncraft",
    "time": "30 s",
    "activity_level": "LIGHT_EXERCISE",
    "qualities": [ { "id": "HAMMER", "level": 1 } ],
    "components": [ [ [ "gold_small", 8 ] ] ]
  },
  {
    "result": "garnet_gold_bracelet",
    "type": "uncraft",
    "activity_level": "LIGHT_EXERCISE",
    "time": "1 m",
    "qualities": [ { "id": "HAMMER", "level": 1 } ],
    "components": [ [ [ "gold_small", 8 ] ], [ [ "garnet", 4 ] ] ]
  },
  {
    "result": "amethyst_gold_bracelet",
    "type": "uncraft",
    "activity_level": "LIGHT_EXERCISE",
    "time": "1 m",
    "qualities": [ { "id": "HAMMER", "level": 1 } ],
    "components": [ [ [ "gold_small", 8 ] ], [ [ "amethyst", 4 ] ] ]
  },
  {
    "result": "aquamarine_gold_bracelet",
    "type": "uncraft",
    "activity_level": "LIGHT_EXERCISE",
    "time": "1 m",
    "qualities": [ { "id": "HAMMER", "level": 1 } ],
    "components": [ [ [ "gold_small", 8 ] ], [ [ "aquamarine", 4 ] ] ]
  },
  {
    "result": "emerald_gold_bracelet",
    "type": "uncraft",
    "activity_level": "LIGHT_EXERCISE",
    "time": "1 m",
    "qualities": [ { "id": "HAMMER", "level": 1 } ],
    "components": [ [ [ "gold_small", 8 ] ], [ [ "emerald", 4 ] ] ]
  },
  {
    "result": "alexandrite_gold_bracelet",
    "type": "uncraft",
    "activity_level": "LIGHT_EXERCISE",
    "time": "1 m",
    "qualities": [ { "id": "HAMMER", "level": 1 } ],
    "components": [ [ [ "gold_small", 8 ] ], [ [ "alexandrite", 4 ] ] ]
  },
  {
    "result": "ruby_gold_bracelet",
    "type": "uncraft",
    "activity_level": "LIGHT_EXERCISE",
    "time": "1 m",
    "qualities": [ { "id": "HAMMER", "level": 1 } ],
    "components": [ [ [ "gold_small", 8 ] ], [ [ "ruby", 4 ] ] ]
  },
  {
    "result": "peridot_gold_bracelet",
    "type": "uncraft",
    "activity_level": "LIGHT_EXERCISE",
    "time": "1 m",
    "qualities": [ { "id": "HAMMER", "level": 1 } ],
    "components": [ [ [ "gold_small", 8 ] ], [ [ "peridot", 4 ] ] ]
  },
  {
    "result": "sapphire_gold_bracelet",
    "type": "uncraft",
    "activity_level": "LIGHT_EXERCISE",
    "time": "1 m",
    "qualities": [ { "id": "HAMMER", "level": 1 } ],
    "components": [ [ [ "gold_small", 8 ] ], [ [ "sapphire", 4 ] ] ]
  },
  {
    "result": "tourmaline_gold_bracelet",
    "type": "uncraft",
    "activity_level": "LIGHT_EXERCISE",
    "time": "1 m",
    "qualities": [ { "id": "HAMMER", "level": 1 } ],
    "components": [ [ [ "gold_small", 8 ] ], [ [ "tourmaline", 4 ] ] ]
  },
  {
    "result": "citrine_gold_bracelet",
    "type": "uncraft",
    "activity_level": "LIGHT_EXERCISE",
    "time": "1 m",
    "qualities": [ { "id": "HAMMER", "level": 1 } ],
    "components": [ [ [ "gold_small", 8 ] ], [ [ "citrine", 4 ] ] ]
  },
  {
    "result": "blue_topaz_gold_bracelet",
    "type": "uncraft",
    "activity_level": "LIGHT_EXERCISE",
    "time": "1 m",
    "qualities": [ { "id": "HAMMER", "level": 1 } ],
    "components": [ [ [ "gold_small", 8 ] ], [ [ "blue_topaz", 4 ] ] ]
  },
  {
    "result": "opal_gold_bracelet",
    "type": "uncraft",
    "activity_level": "LIGHT_EXERCISE",
    "time": "1 m",
    "qualities": [ { "id": "HAMMER", "level": 1 } ],
    "components": [ [ [ "gold_small", 8 ] ], [ [ "opal", 4 ] ] ]
  },
  {
    "result": "pearl_gold_bracelet",
    "type": "uncraft",
    "activity_level": "LIGHT_EXERCISE",
    "time": "1 m",
    "qualities": [ { "id": "HAMMER", "level": 1 } ],
    "components": [ [ [ "gold_small", 8 ] ], [ [ "pearl", 4 ] ] ]
  },
  {
    "result": "onyx_gold_bracelet",
    "type": "uncraft",
    "activity_level": "LIGHT_EXERCISE",
    "time": "1 m",
    "qualities": [ { "id": "HAMMER", "level": 1 } ],
    "components": [ [ [ "gold_small", 8 ] ], [ [ "onyx", 4 ] ] ]
  },
  {
    "result": "diamond_gold_bracelet",
    "type": "uncraft",
    "activity_level": "LIGHT_EXERCISE",
    "time": "1 m",
    "qualities": [ { "id": "HAMMER", "level": 1 } ],
    "components": [ [ [ "gold_small", 8 ] ], [ [ "diamond", 4 ] ] ]
  },
  {
    "result": "gold_dental_grill",
    "type": "uncraft",
    "activity_level": "LIGHT_EXERCISE",
    "time": "30 s",
    "qualities": [ { "id": "HAMMER", "level": 1 } ],
    "components": [ [ [ "gold_small", 2 ] ] ]
  },
  {
    "result": "gold_ear",
    "type": "uncraft",
    "activity_level": "LIGHT_EXERCISE",
    "time": "12 s",
    "qualities": [ { "id": "HAMMER", "level": 1 } ],
    "components": [ [ [ "gold_small", 2 ] ] ]
  },
  {
    "result": "garnet_gold_earring",
    "type": "uncraft",
    "activity_level": "LIGHT_EXERCISE",
    "time": "1 m",
    "qualities": [ { "id": "HAMMER", "level": 1 } ],
    "components": [ [ [ "gold_small", 4 ] ], [ [ "garnet", 2 ] ] ]
  },
  {
    "result": "amethyst_gold_earring",
    "type": "uncraft",
    "activity_level": "LIGHT_EXERCISE",
    "time": "1 m",
    "qualities": [ { "id": "HAMMER", "level": 1 } ],
    "components": [ [ [ "gold_small", 4 ] ], [ [ "amethyst", 2 ] ] ]
  },
  {
    "result": "aquamarine_gold_earring",
    "type": "uncraft",
    "activity_level": "LIGHT_EXERCISE",
    "time": "1 m",
    "qualities": [ { "id": "HAMMER", "level": 1 } ],
    "components": [ [ [ "gold_small", 4 ] ], [ [ "aquamarine", 2 ] ] ]
  },
  {
    "result": "emerald_gold_earring",
    "type": "uncraft",
    "activity_level": "LIGHT_EXERCISE",
    "time": "1 m",
    "qualities": [ { "id": "HAMMER", "level": 1 } ],
    "components": [ [ [ "gold_small", 4 ] ], [ [ "emerald", 2 ] ] ]
  },
  {
    "result": "alexandrite_gold_earring",
    "type": "uncraft",
    "activity_level": "LIGHT_EXERCISE",
    "time": "1 m",
    "qualities": [ { "id": "HAMMER", "level": 1 } ],
    "components": [ [ [ "gold_small", 4 ] ], [ [ "alexandrite", 2 ] ] ]
  },
  {
    "result": "ruby_gold_earring",
    "type": "uncraft",
    "activity_level": "LIGHT_EXERCISE",
    "time": "1 m",
    "qualities": [ { "id": "HAMMER", "level": 1 } ],
    "components": [ [ [ "gold_small", 4 ] ], [ [ "ruby", 2 ] ] ]
  },
  {
    "result": "peridot_gold_earring",
    "type": "uncraft",
    "activity_level": "LIGHT_EXERCISE",
    "time": "1 m",
    "qualities": [ { "id": "HAMMER", "level": 1 } ],
    "components": [ [ [ "gold_small", 4 ] ], [ [ "peridot", 2 ] ] ]
  },
  {
    "result": "sapphire_gold_earring",
    "type": "uncraft",
    "activity_level": "LIGHT_EXERCISE",
    "time": "1 m",
    "qualities": [ { "id": "HAMMER", "level": 1 } ],
    "components": [ [ [ "gold_small", 4 ] ], [ [ "sapphire", 2 ] ] ]
  },
  {
    "result": "tourmaline_gold_earring",
    "type": "uncraft",
    "activity_level": "LIGHT_EXERCISE",
    "time": "1 m",
    "qualities": [ { "id": "HAMMER", "level": 1 } ],
    "components": [ [ [ "gold_small", 4 ] ], [ [ "tourmaline", 2 ] ] ]
  },
  {
    "result": "citrine_gold_earring",
    "type": "uncraft",
    "activity_level": "LIGHT_EXERCISE",
    "time": "1 m",
    "qualities": [ { "id": "HAMMER", "level": 1 } ],
    "components": [ [ [ "gold_small", 4 ] ], [ [ "citrine", 2 ] ] ]
  },
  {
    "result": "blue_topaz_gold_earring",
    "type": "uncraft",
    "activity_level": "LIGHT_EXERCISE",
    "time": "1 m",
    "qualities": [ { "id": "HAMMER", "level": 1 } ],
    "components": [ [ [ "gold_small", 4 ] ], [ [ "blue_topaz", 2 ] ] ]
  },
  {
    "result": "opal_gold_earring",
    "type": "uncraft",
    "activity_level": "LIGHT_EXERCISE",
    "time": "1 m",
    "qualities": [ { "id": "HAMMER", "level": 1 } ],
    "components": [ [ [ "gold_small", 4 ] ], [ [ "opal", 2 ] ] ]
  },
  {
    "result": "pearl_gold_earring",
    "type": "uncraft",
    "activity_level": "LIGHT_EXERCISE",
    "time": "1 m",
    "qualities": [ { "id": "HAMMER", "level": 1 } ],
    "components": [ [ [ "gold_small", 4 ] ], [ [ "pearl", 2 ] ] ]
  },
  {
    "result": "onyx_gold_earring",
    "type": "uncraft",
    "activity_level": "LIGHT_EXERCISE",
    "time": "1 m",
    "qualities": [ { "id": "HAMMER", "level": 1 } ],
    "components": [ [ [ "gold_small", 4 ] ], [ [ "onyx", 2 ] ] ]
  },
  {
    "result": "diamond_gold_earring",
    "type": "uncraft",
    "activity_level": "LIGHT_EXERCISE",
    "time": "1 m",
    "qualities": [ { "id": "HAMMER", "level": 1 } ],
    "components": [ [ [ "gold_small", 4 ] ], [ [ "diamond", 2 ] ] ]
  },
  {
    "result": "gold_watch",
    "type": "uncraft",
    "activity_level": "LIGHT_EXERCISE",
    "time": "30 s",
    "qualities": [ { "id": "HAMMER", "level": 1 }, { "id": "SCREW", "level": 1 } ],
    "components": [ [ [ "gold_small", 12 ] ], [ [ "clockworks", 1 ] ] ]
  },
  {
    "result": "hd_steel_drum",
    "type": "uncraft",
    "activity_level": "MODERATE_EXERCISE",
    "skill_used": "fabrication",
    "difficulty": 4,
    "time": "2 h",
    "qualities": [ { "id": "SAW_M", "level": 1 } ],
    "tools": [ [ [ "welder", 500 ], [ "toolset", 750 ] ] ],
    "components": [ [ [ "steel_plate", 10 ] ], [ [ "steel_lump", 70 ] ] ]
  },
  {
    "result": "heavy_flashlight",
    "type": "uncraft",
    "activity_level": "MODERATE_EXERCISE",
    "skill_used": "electronics",
    "difficulty": 3,
    "time": "6 m",
    "qualities": [ { "id": "SCREW", "level": 1 }, { "id": "SAW_M", "level": 1 } ],
    "components": [ [ [ "cable", 12 ] ], [ [ "amplifier", 2 ] ], [ [ "lightstrip_inactive", 1 ] ], [ [ "scrap_aluminum", 4 ] ] ]
  },
  {
    "result": "holy_symbol",
    "type": "uncraft",
    "activity_level": "LIGHT_EXERCISE",
    "time": "30 s",
    "qualities": [ { "id": "HAMMER", "level": 1 } ],
    "components": [ [ [ "gold_small", 4 ] ] ]
  },
  {
    "result": "horn_big",
    "type": "uncraft",
    "activity_level": "LIGHT_EXERCISE",
    "skill_used": "electronics",
    "difficulty": 3,
    "time": "5 m",
    "qualities": [ { "id": "SCREW", "level": 1 } ],
    "components": [ [ [ "e_scrap", 4 ] ], [ [ "amplifier", 2 ] ], [ [ "scrap", 4 ] ] ]
  },
  {
    "result": "horn_car",
    "type": "uncraft",
    "activity_level": "LIGHT_EXERCISE",
    "skill_used": "electronics",
    "difficulty": 2,
    "time": "6 m",
    "qualities": [ { "id": "SCREW", "level": 1 } ],
    "components": [ [ [ "e_scrap", 2 ] ], [ [ "amplifier", 1 ] ], [ [ "scrap", 2 ] ] ]
  },
  {
    "result": "kettle",
    "type": "uncraft",
    "activity_level": "MODERATE_EXERCISE",
    "skill_used": "fabrication",
    "difficulty": 1,
    "time": "2 m",
    "qualities": [ { "id": "SAW_M", "level": 1 } ],
    "components": [ [ [ "sheet_metal_small", 3 ] ] ]
  },
  {
    "result": "kiln_done",
    "type": "uncraft",
    "activity_level": "LIGHT_EXERCISE",
    "skill_used": "fabrication",
    "difficulty": 1,
    "time": "3 m",
    "components": [ [ [ "charcoal", 200 ] ], [ [ "char_kiln", 1 ] ] ]
  },
  {
    "type": "uncraft",
    "activity_level": "MODERATE_EXERCISE",
    "result": "knife_bread",
    "time": "2 m",
    "qualities": [ { "id": "HAMMER", "level": 1 } ],
    "components": [ [ [ "steel_chunk", 1 ], [ "scrap", 5 ] ] ]
  },
  {
    "type": "uncraft",
    "activity_level": "MODERATE_EXERCISE",
    "result": "knife_butcher",
    "time": "10 m",
    "qualities": [ { "id": "HAMMER", "level": 1 }, { "id": "CUT", "level": 2 } ],
    "components": [ [ [ "spike", 1 ], [ "steel_chunk", 4 ], [ "scrap", 20 ] ], [ [ "leather", 1 ], [ "fur", 1 ] ] ]
  },
  {
    "type": "uncraft",
    "activity_level": "MODERATE_EXERCISE",
    "result": "knife_carving",
    "time": "5 m",
    "qualities": [ { "id": "HAMMER", "level": 1 } ],
    "components": [ [ [ "spike", 1 ], [ "scrap", 5 ] ] ]
  },
  {
    "type": "uncraft",
    "activity_level": "MODERATE_EXERCISE",
    "result": "knife_chef",
    "time": "5 m",
    "qualities": [ { "id": "HAMMER", "level": 1 } ],
    "components": [ [ [ "spike", 1 ], [ "scrap", 5 ] ] ]
  },
  {
    "type": "uncraft",
    "activity_level": "MODERATE_EXERCISE",
    "result": "knife_folding",
    "time": "3 m",
    "qualities": [ { "id": "HAMMER", "level": 1 } ],
    "components": [ [ [ "plastic_chunk", 1 ] ], [ [ "scrap", 4 ] ] ]
  },
  {
    "type": "uncraft",
    "activity_level": "MODERATE_EXERCISE",
    "result": "knife_meat_cleaver",
    "time": "5 m",
    "qualities": [ { "id": "HAMMER", "level": 1 } ],
    "components": [ [ [ "blade", 1 ], [ "scrap", 10 ] ] ]
  },
  {
    "type": "uncraft",
    "activity_level": "MODERATE_EXERCISE",
    "result": "knife_paring",
    "time": "3 m",
    "qualities": [ { "id": "HAMMER", "level": 1 } ],
    "components": [ [ [ "scrap", 2 ] ] ]
  },
  {
    "result": "knife_steak",
    "type": "uncraft",
    "time": "3 m",
    "//": "Another odd one",
    "activity_level": "MODERATE_EXERCISE",
    "components": [ [ [ "spike", 1 ] ] ],
    "flags": [ "BLIND_EASY" ]
  },
  {
    "type": "uncraft",
    "activity_level": "MODERATE_EXERCISE",
    "result": "knife_vegetable_cleaver",
    "time": "2 m",
    "qualities": [ { "id": "HAMMER", "level": 1 } ],
    "components": [ [ [ "blade", 1 ], [ "scrap", 5 ] ] ]
  },
  {
    "result": "laptop",
    "type": "uncraft",
    "activity_level": "LIGHT_EXERCISE",
    "skill_used": "electronics",
    "time": "45 m",
    "qualities": [ { "id": "SCREW", "level": 1 } ],
    "components": [
      [ [ "processor", 1 ] ],
      [ [ "RAM", 4 ] ],
      [ [ "circuit", 1 ] ],
      [ [ "cable", 6 ] ],
      [ [ "amplifier", 1 ] ],
      [ [ "power_supply", 1 ] ],
      [ [ "plastic_chunk", 6 ] ],
      [ [ "small_lcd_screen", 1 ] ]
    ]
  },
  {
    "result": "large_lcd_screen",
    "type": "uncraft",
    "activity_level": "LIGHT_EXERCISE",
    "skill_used": "electronics",
    "time": "30 m",
    "using": [ [ "soldering_standard", 15 ] ],
    "components": [ [ [ "e_scrap", 3 ] ], [ [ "plastic_chunk", 5 ] ] ]
  },
  {
    "result": "small_lcd_screen",
    "type": "uncraft",
    "activity_level": "LIGHT_EXERCISE",
    "skill_used": "electronics",
    "time": "10 m",
    "using": [ [ "soldering_standard", 5 ] ],
    "components": [ [ [ "e_scrap", 1 ] ], [ [ "plastic_chunk", 2 ] ] ]
  },
  {
    "result": "basket_laundry",
    "type": "uncraft",
    "activity_level": "LIGHT_EXERCISE",
    "time": "5 m",
    "qualities": [ { "id": "CUT", "level": 2 } ],
    "components": [ [ [ "plastic_chunk", 20 ] ] ]
  },
  {
    "result": "teleumbrella",
    "type": "uncraft",
    "activity_level": "LIGHT_EXERCISE",
    "time": "3 m",
    "qualities": [ { "id": "CUT", "level": 2 } ],
    "components": [ [ [ "plastic_chunk", 3 ] ], [ [ "scrap_aluminum", 1 ] ], [ [ "wire", 5 ] ] ]
  },
  {
    "result": "lawnmower",
    "type": "uncraft",
    "activity_level": "LIGHT_EXERCISE",
    "time": "45 m",
    "qualities": [ { "id": "WRENCH", "level": 1 } ],
    "components": [
      [ [ "scrap", 8 ] ],
      [ [ "spring", 2 ] ],
      [ [ "blade", 2 ] ],
      [ [ "1cyl_combustion", 1 ] ],
      [ [ "metal_tank_little", 1 ] ],
      [ [ "pipe", 3 ] ]
    ]
  },
  {
    "result": "lighter",
    "type": "uncraft",
    "activity_level": "LIGHT_EXERCISE",
    "time": "30 s",
    "components": [ [ [ "pilot_light", 1 ] ] ]
  },
  {
    "result": "silver_locket",
    "type": "uncraft",
    "activity_level": "LIGHT_EXERCISE",
    "time": "30 s",
    "qualities": [ { "id": "HAMMER", "level": 1 } ],
    "components": [ [ [ "silver_small", 10 ] ] ]
  },
  {
    "result": "makeshift_crowbar",
    "type": "uncraft",
    "activity_level": "MODERATE_EXERCISE",
    "skill_used": "mechanics",
    "time": "1 m",
    "qualities": [ { "id": "SAW_M", "level": 1 } ],
    "components": [ [ [ "scrap", 3 ] ], [ [ "steel_chunk", 1 ] ] ]
  },
  {
    "result": "makeshift_sling",
    "type": "uncraft",
    "activity_level": "NO_EXERCISE",
    "time": "6 s",
    "components": [ [ [ "sheet", 1 ] ] ],
    "flags": [ "BLIND_EASY" ]
  },
  {
    "result": "many_years_old_newspaper",
    "type": "uncraft",
    "activity_level": "NO_EXERCISE",
    "time": "30 s",
    "components": [ [ [ "paper", 2 ] ] ],
    "flags": [ "BLIND_EASY" ]
  },
  {
    "result": "material_shrd_limestone",
    "type": "uncraft",
    "activity_level": "MODERATE_EXERCISE",
    "time": "10 m",
    "qualities": [ { "id": "HAMMER", "level": 1 } ],
    "tools": [ [ [ "crucible", -1 ], [ "crucible_clay", -1 ] ] ],
    "components": [ [ [ "material_limestone", 10 ] ] ]
  },
  {
    "result": "mess_kit",
    "type": "uncraft",
    "activity_level": "LIGHT_EXERCISE",
    "skill_used": "electronics",
    "time": "10 m",
    "using": [ [ "soldering_standard", 10 ] ],
    "qualities": [ { "id": "SCREW", "level": 1 } ],
    "components": [
      [ [ "element", 3 ] ],
      [ [ "amplifier", 1 ] ],
      [ [ "scrap_aluminum", 6 ] ],
      [ [ "plastic_chunk", 1 ] ],
      [ [ "cable", 8 ] ]
    ]
  },
  {
    "result": "mess_tray",
    "type": "uncraft",
    "activity_level": "MODERATE_EXERCISE",
    "time": "2 m",
    "qualities": [ { "id": "HAMMER", "level": 1 } ],
    "components": [ [ [ "scrap", 5 ] ] ]
  },
  {
    "result": "microwave",
    "type": "uncraft",
    "activity_level": "LIGHT_EXERCISE",
    "skill_used": "electronics",
    "time": "45 m",
    "qualities": [ { "id": "SCREW", "level": 1 } ],
    "components": [
      [ [ "processor", 1 ] ],
      [ [ "cable", 4 ] ],
      [ [ "e_scrap", 3 ] ],
      [ [ "amplifier", 1 ] ],
      [ [ "power_supply", 4 ] ],
      [ [ "plastic_chunk", 8 ] ],
      [ [ "motor_micro", 1 ] ],
      [ [ "magnetron", 1 ] ]
    ]
  },
  {
    "result": "mil_mess_kit",
    "type": "uncraft",
    "activity_level": "LIGHT_EXERCISE",
    "skill_used": "electronics",
    "time": "10 m",
    "qualities": [ { "id": "SCREW", "level": 1 } ],
    "components": [ [ [ "element", 3 ] ], [ [ "amplifier", 1 ] ], [ [ "cable", 8 ] ] ]
  },
  {
    "result": "militarymap",
    "type": "uncraft",
    "activity_level": "NO_EXERCISE",
    "time": "30 s",
    "components": [ [ [ "paper", 10 ] ] ],
    "flags": [ "BLIND_EASY" ]
  },
  {
    "result": "mininuke",
    "type": "uncraft",
    "activity_level": "MODERATE_EXERCISE",
    "time": "3 h",
    "skill_used": "electronics",
    "difficulty": 8,
    "skills_required": [ [ "fabrication", 4 ], [ "mechanics", 6 ] ],
    "using": [ [ "soldering_standard", 150 ], [ "welding_standard", 6 ] ],
    "qualities": [
      { "id": "SCREW", "level": 1 },
      { "id": "SCREW_FINE", "level": 1 },
      { "id": "WRENCH", "level": 2 },
      { "id": "WRENCH_FINE", "level": 1 },
      { "id": "SAW_M", "level": 2 },
      { "id": "SAW_M_FINE", "level": 1 }
    ],
    "components": [
      [ [ "cable", 12 ] ],
      [ [ "chem_rdx", 20 ] ],
      [ [ "circuit", 6 ] ],
      [ [ "plutonium", 6 ] ],
      [ [ "power_supply", 1 ] ],
      [ [ "scrap", 200 ] ],
      [ [ "plut_cell", 1 ] ]
    ]
  },
  {
    "result": "months_old_newspaper",
    "type": "uncraft",
    "activity_level": "NO_EXERCISE",
    "time": "12 s",
    "components": [ [ [ "paper", 2 ] ] ],
    "flags": [ "BLIND_EASY" ]
  },
  {
    "result": "motor",
    "type": "uncraft",
    "activity_level": "MODERATE_EXERCISE",
    "skill_used": "mechanics",
    "difficulty": 4,
    "time": "30 m",
    "using": [ [ "soldering_standard", 40 ], [ "welding_standard", 3 ] ],
    "qualities": [ { "id": "SCREW", "level": 1 }, { "id": "WRENCH", "level": 1 }, { "id": "SAW_M", "level": 1 } ],
    "components": [ [ [ "amplifier", 2 ] ], [ [ "cable", 20 ] ], [ [ "bearing", 10 ] ], [ [ "steel_lump", 5 ] ], [ [ "e_scrap", 5 ] ] ]
  },
  {
    "result": "motor_large",
    "type": "uncraft",
    "activity_level": "MODERATE_EXERCISE",
    "skill_used": "mechanics",
    "difficulty": 6,
    "time": "50 m",
    "using": [ [ "soldering_standard", 50 ], [ "welding_standard", 5 ] ],
    "qualities": [ { "id": "SCREW", "level": 1 }, { "id": "WRENCH", "level": 1 }, { "id": "SAW_M", "level": 1 } ],
    "components": [
      [ [ "power_supply", 2 ] ],
      [ [ "amplifier", 4 ] ],
      [ [ "cable", 30 ] ],
      [ [ "bearing", 40 ] ],
      [ [ "steel_lump", 15 ] ],
      [ [ "e_scrap", 8 ] ]
    ]
  },
  {
    "result": "multi_cooker",
    "type": "uncraft",
    "activity_level": "LIGHT_EXERCISE",
    "skill_used": "electronics",
    "time": "1 h 15 m",
    "qualities": [ { "id": "SCREW", "level": 1 } ],
    "components": [
      [ [ "processor", 1 ] ],
      [ [ "RAM", 1 ] ],
      [ [ "cable", 8 ] ],
      [ [ "element", 4 ] ],
      [ [ "amplifier", 1 ] ],
      [ [ "power_supply", 4 ] ],
      [ [ "plastic_chunk", 12 ] ],
      [ [ "e_scrap", 4 ] ],
      [ [ "scrap", 10 ] ]
    ]
  },
  {
    "result": "silver_necklace",
    "type": "uncraft",
    "activity_level": "LIGHT_EXERCISE",
    "time": "30 s",
    "qualities": [ { "id": "HAMMER", "level": 1 } ],
    "components": [ [ [ "silver_small", 10 ] ] ]
  },
  {
    "result": "newest_newspaper",
    "type": "uncraft",
    "activity_level": "NO_EXERCISE",
    "time": "30 s",
    "components": [ [ [ "paper", 2 ] ] ],
    "flags": [ "BLIND_EASY" ]
  },
  {
    "result": "one_year_old_newspaper",
    "type": "uncraft",
    "activity_level": "NO_EXERCISE",
    "time": "30 s",
    "components": [ [ [ "paper", 2 ] ] ],
    "flags": [ "BLIND_EASY" ]
  },
  {
    "result": "oxy_torch",
    "type": "uncraft",
    "activity_level": "LIGHT_EXERCISE",
    "skill_used": "fabrication",
    "difficulty": 2,
    "time": "5 m",
    "qualities": [ { "id": "WRENCH", "level": 1 } ],
    "components": [
      [ [ "scrap", 5 ] ],
      [ [ "cu_pipe", 1 ] ],
      [ [ "pilot_light", 1 ] ],
      [ [ "cotton_patchwork", 5 ] ],
      [ [ "metal_tank_little", 2 ] ]
    ]
  },
  {
    "result": "oxygen_tank",
    "type": "uncraft",
    "activity_level": "LIGHT_EXERCISE",
    "skill_used": "fabrication",
    "difficulty": 1,
    "time": "5 m",
    "qualities": [ { "id": "WRENCH", "level": 1 } ],
    "components": [ [ [ "scrap", 1 ] ], [ [ "plastic_chunk", 1 ] ], [ [ "metal_tank_little", 1 ] ] ]
  },
  {
    "result": "peeler",
    "type": "uncraft",
    "activity_level": "MODERATE_EXERCISE",
    "time": "30 s",
    "qualities": [ { "id": "HAMMER", "level": 1 } ],
    "components": [ [ [ "scrap", 1 ] ] ]
  },
  {
    "result": "pot_makeshift_copper",
    "type": "uncraft",
    "activity_level": "MODERATE_EXERCISE",
    "time": "5 m",
    "qualities": [ { "id": "HAMMER", "level": 1 } ],
    "components": [ [ [ "copper_scrap_equivalent", 20, "LIST" ] ] ]
  },
  {
    "result": "potato_masher",
    "type": "uncraft",
    "activity_level": "MODERATE_EXERCISE",
    "time": "30 s",
    "qualities": [ { "id": "HAMMER", "level": 1 } ],
    "components": [ [ [ "scrap", 3 ] ] ]
  },
  {
    "result": "pillow",
    "type": "uncraft",
    "activity_level": "NO_EXERCISE",
    "time": "1 m",
    "qualities": [ { "id": "CUT", "level": 1 } ],
    "components": [ [ [ "cotton_patchwork", 4 ] ], [ [ "cotton_ball", 8 ] ] ]
  },
  {
    "result": "makeshift_pillow",
    "type": "uncraft",
    "activity_level": "NO_EXERCISE",
    "time": "1 m",
    "qualities": [ { "id": "CUT", "level": 1 } ],
    "components": [ [ [ "cotton_patchwork", 4 ] ], [ [ "withered", 12 ] ] ]
  },
  {
    "result": "pipe",
    "type": "uncraft",
    "activity_level": "BRISK_EXERCISE",
    "skill_used": "mechanics",
    "time": "5 m",
    "qualities": [ { "id": "SAW_M", "level": 1 } ],
    "components": [ [ [ "scrap", 7 ] ] ]
  },
  {
    "result": "hc_steel_lump",
    "type": "uncraft",
    "activity_level": "BRISK_EXERCISE",
    "time": "10 m",
    "qualities": [ { "id": "SAW_M", "level": 2 } ],
    "components": [ [ [ "hc_steel_chunk", 4 ] ] ]
  },
  {
    "result": "mc_steel_lump",
    "type": "uncraft",
    "activity_level": "BRISK_EXERCISE",
    "time": "10 m",
    "qualities": [ { "id": "SAW_M", "level": 2 } ],
    "components": [ [ [ "mc_steel_chunk", 4 ] ] ]
  },
  {
    "result": "lc_steel_lump",
    "type": "uncraft",
    "activity_level": "BRISK_EXERCISE",
    "time": "10 m",
    "qualities": [ { "id": "SAW_M", "level": 2 } ],
    "components": [ [ [ "lc_steel_chunk", 4 ] ] ]
  },
  {
    "result": "pocketwatch",
    "type": "uncraft",
    "activity_level": "LIGHT_EXERCISE",
    "time": "36 s",
    "qualities": [ { "id": "SCREW", "level": 1 } ],
    "components": [ [ [ "gold_small", 3 ] ], [ [ "clockworks", 1 ] ] ]
  },
  {
    "result": "polisher",
    "type": "uncraft",
    "activity_level": "LIGHT_EXERCISE",
    "skill_used": "electronics",
    "difficulty": 2,
    "time": "6 m",
    "using": [ [ "soldering_standard", 10 ] ],
    "qualities": [ { "id": "SCREW", "level": 1 } ],
    "components": [ [ [ "plastic_chunk", 8 ] ], [ [ "motor_small", 1 ] ], [ [ "scrap", 4 ] ] ]
  },
  {
    "result": "pot_copper",
    "type": "uncraft",
    "activity_level": "MODERATE_EXERCISE",
    "skill_used": "fabrication",
    "difficulty": 1,
    "time": "3 m",
    "qualities": [ { "id": "SAW_M", "level": 1 } ],
    "components": [ [ [ "scrap_copper", 6 ] ], [ [ "scrap", 1 ] ] ]
  },
  {
    "result": "power_armor_basic",
    "type": "uncraft",
    "activity_level": "MODERATE_EXERCISE",
    "skill_used": "fabrication",
    "difficulty": 7,
    "skills_required": [ "electronics", 5 ],
    "time": "2 h",
    "qualities": [ { "id": "SAW_M", "level": 1 }, { "id": "SCREW", "level": 1 }, { "id": "WRENCH", "level": 1 } ],
    "tools": [ [ [ "boltcutters", -1 ], [ "toolset", -1 ] ] ],
    "components": [
      [ [ "depowered_armor", 1 ] ],
      [ [ "power_supply", 6 ] ],
      [ [ "element", 2 ] ],
      [ [ "cable", 12 ] ],
      [ [ "circuit", 6 ] ],
      [ [ "transponder", 1 ] ]
    ]
  },
  {
    "result": "power_armor_helmet_basic",
    "type": "uncraft",
    "activity_level": "MODERATE_EXERCISE",
    "skill_used": "fabrication",
    "difficulty": 8,
    "skills_required": [ "electronics", 4 ],
    "time": "45 m",
    "qualities": [ { "id": "SAW_M", "level": 1 }, { "id": "SCREW", "level": 1 }, { "id": "WRENCH", "level": 1 } ],
    "tools": [ [ [ "boltcutters", -1 ], [ "toolset", -1 ] ] ],
    "components": [
      [ [ "depowered_helmet", 1 ] ],
      [ [ "power_supply", 1 ] ],
      [ [ "element", 1 ] ],
      [ [ "small_lcd_screen", 2 ] ],
      [ [ "circuit", 2 ] ],
      [ [ "RAM", 1 ] ]
    ]
  },
  {
    "result": "processor",
    "type": "uncraft",
    "activity_level": "LIGHT_EXERCISE",
    "skill_used": "electronics",
    "difficulty": 1,
    "time": "10 m",
    "qualities": [ { "id": "SCREW", "level": 1 } ],
    "components": [ [ [ "e_scrap", 3 ] ], [ [ "plastic_chunk", 1 ] ] ]
  },
  {
    "result": "radio_car",
    "type": "uncraft",
    "activity_level": "LIGHT_EXERCISE",
    "skill_used": "electronics",
    "time": "20 m",
    "qualities": [ { "id": "SCREW", "level": 1 } ],
    "components": [
      [ [ "antenna", 1 ] ],
      [ [ "cable", 8 ] ],
      [ [ "motor_tiny", 1 ] ],
      [ [ "motor_micro", 2 ] ],
      [ [ "amplifier", 2 ] ],
      [ [ "plastic_chunk", 8 ] ],
      [ [ "receiver", 1 ] ],
      [ [ "e_scrap", 2 ] ],
      [ [ "scrap_aluminum", 3 ] ],
      [ [ "radio_car_wheel", 1 ] ]
    ]
  },
  {
    "result": "radiocontrol",
    "type": "uncraft",
    "activity_level": "LIGHT_EXERCISE",
    "skill_used": "electronics",
    "time": "3 m",
    "qualities": [ { "id": "SCREW", "level": 1 } ],
    "components": [ [ [ "antenna", 1 ] ], [ [ "e_scrap", 2 ] ], [ [ "transponder", 1 ] ], [ [ "plastic_chunk", 1 ] ] ]
  },
  {
    "result": "stick_fiber",
    "type": "uncraft",
    "activity_level": "LIGHT_EXERCISE",
    "time": "30 m",
    "qualities": [ { "id": "CUT", "level": 2 } ],
    "components": [ [ [ "plant_fibre", 80 ] ] ]
  },
  {
    "result": "ref_lighter",
    "type": "uncraft",
    "activity_level": "LIGHT_EXERCISE",
    "time": "1 m",
    "components": [ [ [ "pilot_light", 1 ] ] ]
  },
  {
    "result": "restaurantmap",
    "type": "uncraft",
    "activity_level": "NO_EXERCISE",
    "time": "30 s",
    "components": [ [ [ "paper", 10 ] ] ],
    "flags": [ "BLIND_EASY" ]
  },
  {
    "type": "uncraft",
    "activity_level": "MODERATE_EXERCISE",
    "result": "garlic_press",
    "time": "30 s",
    "qualities": [ { "id": "HAMMER", "level": 1 } ],
    "components": [ [ [ "scrap", 3 ] ] ]
  },
  {
    "result": "gold_ring",
    "type": "uncraft",
    "activity_level": "LIGHT_EXERCISE",
    "time": "30 s",
    "qualities": [ { "id": "HAMMER", "level": 1 } ],
    "components": [ [ [ "gold_small", 2 ] ] ]
  },
  {
    "result": "gold_ring",
    "type": "uncraft",
    "activity_level": "LIGHT_EXERCISE",
    "time": "30 s",
    "qualities": [ { "id": "HAMMER", "level": 1 } ],
    "components": [ [ [ "gold_small", 2 ] ] ]
  },
  {
    "result": "garnet_gold_ring",
    "type": "uncraft",
    "activity_level": "LIGHT_EXERCISE",
    "time": "1 m",
    "qualities": [ { "id": "HAMMER", "level": 1 } ],
    "components": [ [ [ "gold_small", 2 ] ], [ [ "garnet", 1 ] ] ]
  },
  {
    "result": "amethyst_gold_ring",
    "type": "uncraft",
    "activity_level": "LIGHT_EXERCISE",
    "time": "1 m",
    "qualities": [ { "id": "HAMMER", "level": 1 } ],
    "components": [ [ [ "gold_small", 2 ] ], [ [ "amethyst", 1 ] ] ]
  },
  {
    "result": "aquamarine_gold_ring",
    "type": "uncraft",
    "activity_level": "LIGHT_EXERCISE",
    "time": "1 m",
    "qualities": [ { "id": "HAMMER", "level": 1 } ],
    "components": [ [ [ "gold_small", 2 ] ], [ [ "aquamarine", 1 ] ] ]
  },
  {
    "result": "emerald_gold_ring",
    "type": "uncraft",
    "activity_level": "LIGHT_EXERCISE",
    "time": "1 m",
    "qualities": [ { "id": "HAMMER", "level": 1 } ],
    "components": [ [ [ "gold_small", 2 ] ], [ [ "emerald", 1 ] ] ]
  },
  {
    "result": "alexandrite_gold_ring",
    "type": "uncraft",
    "activity_level": "LIGHT_EXERCISE",
    "time": "1 m",
    "qualities": [ { "id": "HAMMER", "level": 1 } ],
    "components": [ [ [ "gold_small", 2 ] ], [ [ "alexandrite", 1 ] ] ]
  },
  {
    "result": "ruby_gold_ring",
    "type": "uncraft",
    "activity_level": "LIGHT_EXERCISE",
    "time": "1 m",
    "qualities": [ { "id": "HAMMER", "level": 1 } ],
    "components": [ [ [ "gold_small", 2 ] ], [ [ "ruby", 1 ] ] ]
  },
  {
    "result": "peridot_gold_ring",
    "type": "uncraft",
    "activity_level": "LIGHT_EXERCISE",
    "time": "1 m",
    "qualities": [ { "id": "HAMMER", "level": 1 } ],
    "components": [ [ [ "gold_small", 2 ] ], [ [ "peridot", 1 ] ] ]
  },
  {
    "result": "sapphire_gold_ring",
    "type": "uncraft",
    "activity_level": "LIGHT_EXERCISE",
    "time": "1 m",
    "qualities": [ { "id": "HAMMER", "level": 1 } ],
    "components": [ [ [ "gold_small", 2 ] ], [ [ "sapphire", 1 ] ] ]
  },
  {
    "result": "tourmaline_gold_ring",
    "type": "uncraft",
    "activity_level": "LIGHT_EXERCISE",
    "time": "1 m",
    "qualities": [ { "id": "HAMMER", "level": 1 } ],
    "components": [ [ [ "gold_small", 2 ] ], [ [ "tourmaline", 1 ] ] ]
  },
  {
    "result": "citrine_gold_ring",
    "type": "uncraft",
    "activity_level": "LIGHT_EXERCISE",
    "time": "1 m",
    "qualities": [ { "id": "HAMMER", "level": 1 } ],
    "components": [ [ [ "gold_small", 2 ] ], [ [ "citrine", 1 ] ] ]
  },
  {
    "result": "blue_topaz_gold_ring",
    "type": "uncraft",
    "activity_level": "LIGHT_EXERCISE",
    "time": "1 m",
    "qualities": [ { "id": "HAMMER", "level": 1 } ],
    "components": [ [ [ "gold_small", 2 ] ], [ [ "blue_topaz", 1 ] ] ]
  },
  {
    "result": "opal_gold_ring",
    "type": "uncraft",
    "activity_level": "LIGHT_EXERCISE",
    "time": "1 m",
    "qualities": [ { "id": "HAMMER", "level": 1 } ],
    "components": [ [ [ "gold_small", 2 ] ], [ [ "opal", 1 ] ] ]
  },
  {
    "result": "pearl_gold_ring",
    "type": "uncraft",
    "activity_level": "LIGHT_EXERCISE",
    "time": "1 m",
    "qualities": [ { "id": "HAMMER", "level": 1 } ],
    "components": [ [ [ "gold_small", 2 ] ], [ [ "pearl", 1 ] ] ]
  },
  {
    "result": "onyx_gold_ring",
    "type": "uncraft",
    "activity_level": "LIGHT_EXERCISE",
    "time": "1 m",
    "qualities": [ { "id": "HAMMER", "level": 1 } ],
    "components": [ [ [ "gold_small", 2 ] ], [ [ "onyx", 1 ] ] ]
  },
  {
    "result": "roadmap",
    "type": "uncraft",
    "activity_level": "LIGHT_EXERCISE",
    "time": "30 s",
    "components": [ [ [ "paper", 10 ] ] ],
    "flags": [ "BLIND_EASY" ]
  },
  {
    "result": "vehicle_controls",
    "type": "uncraft",
    "activity_level": "MODERATE_EXERCISE",
    "skill_used": "mechanics",
    "difficulty": 3,
    "time": "15 m",
    "decomp_learn": 3,
    "qualities": [ { "id": "HAMMER", "level": 2 }, { "id": "SAW_M", "level": 1 }, { "id": "WRENCH", "level": 1 } ],
    "components": [ [ [ "pipe", 4 ] ], [ [ "scrap", 12 ] ], [ [ "wire", 2 ] ], [ [ "cable", 8 ] ] ]
  },
  {
    "result": "robot_controls",
    "type": "uncraft",
    "activity_level": "MODERATE_EXERCISE",
    "skill_used": "electronics",
    "difficulty": 8,
    "time": "45 m",
    "using": [ [ "soldering_standard", 20 ] ],
    "qualities": [ { "id": "SCREW", "level": 1 }, { "id": "WRENCH", "level": 1 }, { "id": "SAW_M", "level": 1 } ],
    "components": [ [ [ "motor_tiny", 3 ] ], [ [ "processor", 3 ] ], [ [ "RAM", 2 ] ], [ [ "plastic_chunk", 2 ] ] ]
  },
  {
    "result": "sewing_kit",
    "type": "uncraft",
    "activity_level": "NO_EXERCISE",
    "time": "30 s",
    "components": [ [ [ "scrap", 2 ] ], [ [ "plastic_chunk", 1 ] ] ]
  },
  {
    "result": "steel_pan",
    "type": "uncraft",
    "activity_level": "MODERATE_EXERCISE",
    "skill_used": "fabrication",
    "difficulty": 1,
    "time": "5 m",
    "qualities": [ { "id": "HAMMER", "level": 1 } ],
    "components": [ [ [ "steel_chunk", 3 ], [ "scrap", 15 ] ] ]
  },
  {
    "result": "scythe",
    "type": "uncraft",
    "time": "6 m",
    "activity_level": "MODERATE_EXERCISE",
    "qualities": [ { "id": "HAMMER", "level": 1 } ],
    "components": [ [ [ "blade_scythe", 1 ] ], [ [ "stick_long", 1 ] ] ]
  },
  {
    "result": "sf_watch",
    "type": "uncraft",
    "activity_level": "LIGHT_EXERCISE",
    "time": "30 s",
    "qualities": [ { "id": "HAMMER", "level": 1 }, { "id": "SCREW", "level": 1 } ],
    "components": [ [ [ "gold_small", 5 ] ], [ [ "silver_small", 12 ] ], [ [ "clockworks", 1 ] ] ]
  },
  {
    "result": "silver_bracelet",
    "type": "uncraft",
    "time": "30 s",
    "activity_level": "LIGHT_EXERCISE",
    "qualities": [ { "id": "HAMMER", "level": 1 } ],
    "components": [ [ [ "silver_small", 10 ] ] ]
  },
  {
    "result": "garnet_silver_bracelet",
    "type": "uncraft",
    "activity_level": "LIGHT_EXERCISE",
    "time": "1 m",
    "qualities": [ { "id": "HAMMER", "level": 1 } ],
    "components": [ [ [ "silver_small", 8 ] ], [ [ "garnet", 4 ] ] ]
  },
  {
    "result": "amethyst_silver_bracelet",
    "type": "uncraft",
    "activity_level": "LIGHT_EXERCISE",
    "time": "1 m",
    "qualities": [ { "id": "HAMMER", "level": 1 } ],
    "components": [ [ [ "silver_small", 8 ] ], [ [ "amethyst", 4 ] ] ]
  },
  {
    "result": "aquamarine_silver_bracelet",
    "type": "uncraft",
    "activity_level": "LIGHT_EXERCISE",
    "time": "1 m",
    "qualities": [ { "id": "HAMMER", "level": 1 } ],
    "components": [ [ [ "silver_small", 8 ] ], [ [ "aquamarine", 4 ] ] ]
  },
  {
    "result": "emerald_silver_bracelet",
    "type": "uncraft",
    "activity_level": "LIGHT_EXERCISE",
    "time": "1 m",
    "qualities": [ { "id": "HAMMER", "level": 1 } ],
    "components": [ [ [ "silver_small", 8 ] ], [ [ "emerald", 4 ] ] ]
  },
  {
    "result": "alexandrite_silver_bracelet",
    "type": "uncraft",
    "activity_level": "LIGHT_EXERCISE",
    "time": "1 m",
    "qualities": [ { "id": "HAMMER", "level": 1 } ],
    "components": [ [ [ "silver_small", 8 ] ], [ [ "alexandrite", 4 ] ] ]
  },
  {
    "result": "ruby_silver_bracelet",
    "type": "uncraft",
    "activity_level": "LIGHT_EXERCISE",
    "time": "1 m",
    "qualities": [ { "id": "HAMMER", "level": 1 } ],
    "components": [ [ [ "silver_small", 8 ] ], [ [ "ruby", 4 ] ] ]
  },
  {
    "result": "peridot_silver_bracelet",
    "type": "uncraft",
    "activity_level": "LIGHT_EXERCISE",
    "time": "1 m",
    "qualities": [ { "id": "HAMMER", "level": 1 } ],
    "components": [ [ [ "silver_small", 8 ] ], [ [ "peridot", 4 ] ] ]
  },
  {
    "result": "sapphire_silver_bracelet",
    "type": "uncraft",
    "activity_level": "LIGHT_EXERCISE",
    "time": "1 m",
    "qualities": [ { "id": "HAMMER", "level": 1 } ],
    "components": [ [ [ "silver_small", 8 ] ], [ [ "sapphire", 4 ] ] ]
  },
  {
    "result": "tourmaline_silver_bracelet",
    "type": "uncraft",
    "activity_level": "LIGHT_EXERCISE",
    "time": "1 m",
    "qualities": [ { "id": "HAMMER", "level": 1 } ],
    "components": [ [ [ "silver_small", 8 ] ], [ [ "tourmaline", 4 ] ] ]
  },
  {
    "result": "citrine_silver_bracelet",
    "type": "uncraft",
    "activity_level": "LIGHT_EXERCISE",
    "time": "1 m",
    "qualities": [ { "id": "HAMMER", "level": 1 } ],
    "components": [ [ [ "silver_small", 8 ] ], [ [ "citrine", 4 ] ] ]
  },
  {
    "result": "blue_topaz_silver_bracelet",
    "type": "uncraft",
    "activity_level": "LIGHT_EXERCISE",
    "time": "1 m",
    "qualities": [ { "id": "HAMMER", "level": 1 } ],
    "components": [ [ [ "silver_small", 8 ] ], [ [ "blue_topaz", 4 ] ] ]
  },
  {
    "result": "opal_silver_bracelet",
    "type": "uncraft",
    "activity_level": "LIGHT_EXERCISE",
    "time": "1 m",
    "qualities": [ { "id": "HAMMER", "level": 1 } ],
    "components": [ [ [ "silver_small", 8 ] ], [ [ "opal", 4 ] ] ]
  },
  {
    "result": "pearl_silver_bracelet",
    "type": "uncraft",
    "activity_level": "LIGHT_EXERCISE",
    "time": "1 m",
    "qualities": [ { "id": "HAMMER", "level": 1 } ],
    "components": [ [ [ "silver_small", 8 ] ], [ [ "pearl", 4 ] ] ]
  },
  {
    "result": "onyx_silver_bracelet",
    "type": "uncraft",
    "activity_level": "LIGHT_EXERCISE",
    "time": "1 m",
    "qualities": [ { "id": "HAMMER", "level": 1 } ],
    "components": [ [ [ "silver_small", 8 ] ], [ [ "onyx", 4 ] ] ]
  },
  {
    "result": "diamond_silver_bracelet",
    "type": "uncraft",
    "activity_level": "LIGHT_EXERCISE",
    "time": "1 m",
    "qualities": [ { "id": "HAMMER", "level": 1 } ],
    "components": [ [ [ "silver_small", 8 ] ], [ [ "diamond", 4 ] ] ]
  },
  {
    "result": "silver_ear",
    "type": "uncraft",
    "activity_level": "LIGHT_EXERCISE",
    "time": "30 s",
    "qualities": [ { "id": "HAMMER", "level": 1 } ],
    "components": [ [ [ "silver_small", 3 ] ] ]
  },
  {
    "result": "garnet_silver_earring",
    "type": "uncraft",
    "activity_level": "LIGHT_EXERCISE",
    "time": "1 m",
    "qualities": [ { "id": "HAMMER", "level": 1 } ],
    "components": [ [ [ "silver_small", 4 ] ], [ [ "garnet", 2 ] ] ]
  },
  {
    "result": "amethyst_silver_earring",
    "type": "uncraft",
    "activity_level": "LIGHT_EXERCISE",
    "time": "1 m",
    "qualities": [ { "id": "HAMMER", "level": 1 } ],
    "components": [ [ [ "silver_small", 4 ] ], [ [ "amethyst", 2 ] ] ]
  },
  {
    "result": "aquamarine_silver_earring",
    "type": "uncraft",
    "activity_level": "LIGHT_EXERCISE",
    "time": "1 m",
    "qualities": [ { "id": "HAMMER", "level": 1 } ],
    "components": [ [ [ "silver_small", 4 ] ], [ [ "aquamarine", 2 ] ] ]
  },
  {
    "result": "emerald_silver_earring",
    "type": "uncraft",
    "activity_level": "LIGHT_EXERCISE",
    "time": "1 m",
    "qualities": [ { "id": "HAMMER", "level": 1 } ],
    "components": [ [ [ "silver_small", 4 ] ], [ [ "emerald", 2 ] ] ]
  },
  {
    "result": "alexandrite_silver_earring",
    "type": "uncraft",
    "activity_level": "LIGHT_EXERCISE",
    "time": "1 m",
    "qualities": [ { "id": "HAMMER", "level": 1 } ],
    "components": [ [ [ "silver_small", 4 ] ], [ [ "alexandrite", 2 ] ] ]
  },
  {
    "result": "ruby_silver_earring",
    "type": "uncraft",
    "activity_level": "LIGHT_EXERCISE",
    "time": "1 m",
    "qualities": [ { "id": "HAMMER", "level": 1 } ],
    "components": [ [ [ "silver_small", 4 ] ], [ [ "ruby", 2 ] ] ]
  },
  {
    "result": "peridot_silver_earring",
    "type": "uncraft",
    "activity_level": "LIGHT_EXERCISE",
    "time": "1 m",
    "qualities": [ { "id": "HAMMER", "level": 1 } ],
    "components": [ [ [ "silver_small", 4 ] ], [ [ "peridot", 2 ] ] ]
  },
  {
    "result": "sapphire_silver_earring",
    "type": "uncraft",
    "activity_level": "LIGHT_EXERCISE",
    "time": "1 m",
    "qualities": [ { "id": "HAMMER", "level": 1 } ],
    "components": [ [ [ "silver_small", 4 ] ], [ [ "sapphire", 2 ] ] ]
  },
  {
    "result": "tourmaline_silver_earring",
    "type": "uncraft",
    "activity_level": "LIGHT_EXERCISE",
    "time": "1 m",
    "qualities": [ { "id": "HAMMER", "level": 1 } ],
    "components": [ [ [ "silver_small", 4 ] ], [ [ "tourmaline", 2 ] ] ]
  },
  {
    "result": "citrine_silver_earring",
    "type": "uncraft",
    "activity_level": "LIGHT_EXERCISE",
    "time": "1 m",
    "qualities": [ { "id": "HAMMER", "level": 1 } ],
    "components": [ [ [ "silver_small", 4 ] ], [ [ "citrine", 2 ] ] ]
  },
  {
    "result": "blue_topaz_silver_earring",
    "type": "uncraft",
    "activity_level": "LIGHT_EXERCISE",
    "time": "1 m",
    "qualities": [ { "id": "HAMMER", "level": 1 } ],
    "components": [ [ [ "silver_small", 4 ] ], [ [ "blue_topaz", 2 ] ] ]
  },
  {
    "result": "opal_silver_earring",
    "type": "uncraft",
    "activity_level": "LIGHT_EXERCISE",
    "time": "1 m",
    "qualities": [ { "id": "HAMMER", "level": 1 } ],
    "components": [ [ [ "silver_small", 4 ] ], [ [ "opal", 2 ] ] ]
  },
  {
    "result": "pearl_silver_earring",
    "type": "uncraft",
    "activity_level": "LIGHT_EXERCISE",
    "time": "1 m",
    "qualities": [ { "id": "HAMMER", "level": 1 } ],
    "components": [ [ [ "silver_small", 4 ] ], [ [ "pearl", 2 ] ] ]
  },
  {
    "result": "onyx_silver_earring",
    "type": "uncraft",
    "activity_level": "LIGHT_EXERCISE",
    "time": "1 m",
    "qualities": [ { "id": "HAMMER", "level": 1 } ],
    "components": [ [ [ "silver_small", 4 ] ], [ [ "onyx", 2 ] ] ]
  },
  {
    "result": "diamond_silver_earring",
    "type": "uncraft",
    "activity_level": "LIGHT_EXERCISE",
    "time": "1 m",
    "qualities": [ { "id": "HAMMER", "level": 1 } ],
    "components": [ [ [ "silver_small", 4 ] ], [ [ "diamond", 2 ] ] ]
  },
  {
    "result": "sm_extinguisher",
    "type": "uncraft",
    "activity_level": "LIGHT_EXERCISE",
    "skill_used": "fabrication",
    "difficulty": 1,
    "time": "1 m",
    "qualities": [ { "id": "WRENCH", "level": 1 } ],
    "components": [ [ [ "scrap", 1 ] ], [ [ "plastic_chunk", 1 ] ], [ [ "metal_tank_little", 1 ] ] ]
  },
  {
    "result": "small_relic",
    "type": "uncraft",
    "activity_level": "LIGHT_EXERCISE",
    "time": "1 m 30 s",
    "qualities": [ { "id": "HAMMER", "level": 1 } ],
    "components": [ [ [ "silver_small", 20 ] ] ]
  },
  {
    "result": "smoxygen_tank",
    "type": "uncraft",
    "activity_level": "LIGHT_EXERCISE",
    "skill_used": "fabrication",
    "difficulty": 1,
    "time": "1 m",
    "qualities": [ { "id": "WRENCH", "level": 1 } ],
    "components": [ [ [ "plastic_chunk", 2 ] ], [ [ "canister_empty", 1 ] ] ]
  },
  {
    "result": "spoon",
    "type": "uncraft",
    "activity_level": "MODERATE_EXERCISE",
    "time": "12 s",
    "qualities": [ { "id": "HAMMER", "level": 1 } ],
    "components": [ [ [ "scrap", 1 ] ] ]
  },
  {
    "result": "spork",
    "type": "uncraft",
    "activity_level": "MODERATE_EXERCISE",
    "time": "12 s",
    "qualities": [ { "id": "HAMMER", "level": 1 } ],
    "components": [ [ [ "scrap", 1 ] ] ]
  },
  {
    "result": "spring",
    "type": "uncraft",
    "activity_level": "MODERATE_EXERCISE",
    "time": "1 m 30 s",
    "qualities": [ { "id": "HAMMER", "level": 1 } ],
    "components": [ [ [ "scrap", 30 ] ] ]
  },
  {
    "result": "stick_long",
    "type": "uncraft",
    "activity_level": "LIGHT_EXERCISE",
    "time": "1 m",
    "qualities": [ { "id": "CUT", "level": 1 } ],
    "components": [ [ [ "stick", 2 ] ] ]
  },
  {
    "result": "stock_pot",
    "type": "uncraft",
    "activity_level": "MODERATE_EXERCISE",
    "skill_used": "fabrication",
    "difficulty": 1,
    "time": "3 m",
    "qualities": [ { "id": "SAW_M", "level": 1 } ],
    "components": [ [ [ "sheet_metal_small", 8 ], [ "steel_chunk", 1 ] ] ]
  },
  {
    "result": "straw_basket",
    "type": "uncraft",
    "activity_level": "LIGHT_EXERCISE",
    "time": "6 m",
    "components": [ [ [ "straw_pile", 4 ] ] ],
    "flags": [ "BLIND_HARD" ]
  },
  {
    "result": "straw_doll",
    "type": "uncraft",
    "activity_level": "LIGHT_EXERCISE",
    "time": "3 m",
    "components": [ [ [ "straw_pile", 1 ] ] ],
    "flags": [ "BLIND_HARD" ]
  },
  {
    "result": "straw_fedora",
    "type": "uncraft",
    "activity_level": "LIGHT_EXERCISE",
    "time": "6 m",
    "qualities": [ { "id": "CUT", "level": 1 } ],
    "components": [ [ [ "straw_pile", 5 ] ] ]
  },
  {
    "result": "straw_hat",
    "type": "uncraft",
    "activity_level": "LIGHT_EXERCISE",
    "time": "6 m",
    "components": [ [ [ "straw_pile", 2 ] ] ],
    "flags": [ "BLIND_HARD" ]
  },
  {
    "result": "straw_sandals",
    "type": "uncraft",
    "activity_level": "LIGHT_EXERCISE",
    "time": "5 m",
    "components": [ [ [ "straw_pile", 2 ] ] ],
    "flags": [ "BLIND_HARD" ]
  },
  {
    "result": "sunglasses",
    "type": "uncraft",
    "activity_level": "LIGHT_EXERCISE",
    "time": "6 s",
    "components": [ [ [ "glass_tinted", 1 ] ] ],
    "flags": [ "BLIND_EASY" ]
  },
  {
    "result": "sunglasses_bifocal",
    "type": "uncraft",
    "activity_level": "LIGHT_EXERCISE",
    "time": "6 s",
    "components": [ [ [ "glass_tinted", 1 ] ] ],
    "flags": [ "BLIND_EASY" ]
  },
  {
    "result": "sunglasses_reading",
    "type": "uncraft",
    "activity_level": "LIGHT_EXERCISE",
    "time": "6 s",
    "components": [ [ [ "glass_tinted", 1 ] ] ],
    "flags": [ "BLIND_EASY" ]
  },
  {
    "result": "survivormap",
    "type": "uncraft",
    "activity_level": "NO_EXERCISE",
    "time": "30 s",
    "components": [ [ [ "paper", 10 ] ] ],
    "flags": [ "BLIND_EASY" ]
  },
  {
    "result": "survnote",
    "type": "uncraft",
    "activity_level": "NO_EXERCISE",
    "time": "6 s",
    "components": [ [ [ "paper", 1 ] ] ],
    "flags": [ "BLIND_EASY" ]
  },
  {
    "result": "talking_doll",
    "type": "uncraft",
    "activity_level": "LIGHT_EXERCISE",
    "time": "30 s",
    "qualities": [ { "id": "SCREW", "level": 1 } ],
    "components": [
      [ [ "scrap", 1 ] ],
      [ [ "plastic_chunk", 2 ] ],
      [ [ "cotton_patchwork", 2 ] ],
      [ [ "RAM", 1 ] ],
      [ [ "e_scrap", 2 ] ]
    ]
  },
  {
    "result": "tank_top",
    "type": "uncraft",
    "activity_level": "NO_EXERCISE",
    "skill_used": "tailor",
    "time": "1 m",
    "components": [ [ [ "cotton_patchwork", 4 ] ] ],
    "flags": [ "BLIND_HARD" ]
  },
  {
    "result": "household_water_heater",
    "type": "uncraft",
    "activity_level": "LIGHT_EXERCISE",
    "skill_used": "electronics",
    "time": "1 h",
    "qualities": [ { "id": "SCREW", "level": 1 }, { "id": "WRENCH", "level": 1 } ],
    "components": [
      [ [ "pipe", 1 ] ],
      [ [ "scrap", 6 ] ],
      [ [ "steel_chunk", 3 ] ],
      [ [ "sheet_metal", 6 ] ],
      [ [ "cable", 15 ] ],
      [ [ "cu_pipe", 5 ] ],
      [ [ "hose", 2 ] ],
      [ [ "pilot_light", 1 ] ],
      [ [ "thermostat", 1 ] ],
      [ [ "water_faucet", 1 ] ],
      [ [ "pipe_fittings", 6 ] ],
      [ [ "metal_tank", 1 ] ]
    ]
  },
  {
    "result": "television",
    "type": "uncraft",
    "activity_level": "LIGHT_EXERCISE",
    "skill_used": "electronics",
    "time": "1 h",
    "qualities": [ { "id": "SCREW", "level": 1 } ],
    "components": [
      [ [ "large_lcd_screen", 1 ] ],
      [ [ "processor", 1 ] ],
      [ [ "RAM", 2 ] ],
      [ [ "cable", 8 ] ],
      [ [ "e_scrap", 4 ] ],
      [ [ "amplifier", 4 ] ],
      [ [ "power_supply", 2 ] ],
      [ [ "plastic_chunk", 8 ] ]
    ]
  },
  {
    "result": "thyme",
    "type": "uncraft",
    "activity_level": "LIGHT_EXERCISE",
    "time": "1 m",
    "qualities": [ { "id": "CUT", "level": 1 } ],
    "components": [ [ [ "wild_herbs", 10 ] ] ]
  },
  {
    "result": "hickory_nut",
    "type": "uncraft",
    "activity_level": "LIGHT_EXERCISE",
    "skill_used": "survival",
    "difficulty": 1,
    "time": "5 m",
    "qualities": [ { "id": "HAMMER", "level": 1 } ],
    "components": [ [ [ "hickory_nut_shelled", 1 ] ] ],
    "flags": [ "BLIND_EASY" ]
  },
  {
    "result": "hazelnut",
    "type": "uncraft",
    "activity_level": "LIGHT_EXERCISE",
    "skill_used": "survival",
    "difficulty": 1,
    "time": "5 m",
    "qualities": [ { "id": "HAMMER", "level": 1 } ],
    "components": [ [ [ "hazelnut_shelled", 1 ] ] ],
    "flags": [ "BLIND_EASY" ]
  },
  {
    "result": "chestnut",
    "type": "uncraft",
    "activity_level": "LIGHT_EXERCISE",
    "skill_used": "survival",
    "difficulty": 1,
    "time": "5 m",
    "qualities": [ { "id": "HAMMER", "level": 1 } ],
    "components": [ [ [ "chestnut_shelled", 1 ] ] ],
    "flags": [ "BLIND_EASY" ]
  },
  {
    "result": "almond",
    "type": "uncraft",
    "activity_level": "LIGHT_EXERCISE",
    "skill_used": "survival",
    "difficulty": 1,
    "time": "5 m",
    "qualities": [ { "id": "HAMMER", "level": 1 } ],
    "components": [ [ [ "almond_shelled", 1 ] ] ],
    "flags": [ "BLIND_EASY" ]
  },
  {
    "result": "pistachio",
    "type": "uncraft",
    "activity_level": "LIGHT_EXERCISE",
    "skill_used": "survival",
    "difficulty": 1,
    "time": "5 m",
    "qualities": [ { "id": "HAMMER", "level": 1 } ],
    "components": [ [ [ "pistachio_shelled", 1 ] ] ],
    "flags": [ "BLIND_EASY" ]
  },
  {
    "result": "pecan",
    "type": "uncraft",
    "activity_level": "LIGHT_EXERCISE",
    "skill_used": "survival",
    "difficulty": 1,
    "time": "5 m",
    "qualities": [ { "id": "HAMMER", "level": 1 } ],
    "components": [ [ [ "pecan_shelled", 1 ] ] ],
    "flags": [ "BLIND_EASY" ]
  },
  {
    "result": "walnut",
    "type": "uncraft",
    "activity_level": "LIGHT_EXERCISE",
    "skill_used": "survival",
    "difficulty": 1,
    "time": "10 m",
    "qualities": [ { "id": "HAMMER", "level": 1 } ],
    "components": [ [ [ "walnut_shelled", 1 ] ] ],
    "flags": [ "BLIND_EASY" ]
  },
  {
    "result": "whisk",
    "type": "uncraft",
    "activity_level": "LIGHT_EXERCISE",
    "time": "30 s",
    "qualities": [ { "id": "HAMMER", "level": 1 } ],
    "components": [ [ [ "scrap", 3 ] ] ]
  },
  {
    "result": "wine_glass",
    "type": "uncraft",
    "activity_level": "LIGHT_EXERCISE",
    "time": "1 s",
    "components": [ [ [ "glass_shard", 2 ] ] ]
  },
  {
    "result": "peanut",
    "type": "uncraft",
    "activity_level": "LIGHT_EXERCISE",
    "skill_used": "survival",
    "difficulty": 1,
    "time": "5 m",
    "qualities": [ { "id": "HAMMER", "level": 1 } ],
    "components": [ [ [ "peanut_shelled", 1 ] ] ],
    "flags": [ "BLIND_EASY" ]
  },
  {
    "result": "tieclip",
    "type": "uncraft",
    "activity_level": "LIGHT_EXERCISE",
    "time": "30 s",
    "qualities": [ { "id": "HAMMER", "level": 1 } ],
    "components": [ [ [ "silver_small", 4 ] ] ]
  },
  {
    "result": "toaster",
    "type": "uncraft",
    "activity_level": "LIGHT_EXERCISE",
    "skill_used": "electronics",
    "time": "12 m",
    "qualities": [ { "id": "SCREW", "level": 1 } ],
    "components": [ [ [ "cable", 2 ] ], [ [ "power_supply", 1 ] ], [ [ "scrap_aluminum", 2 ] ], [ [ "element", 4 ] ] ]
  },
  {
    "result": "touristmap",
    "type": "uncraft",
    "activity_level": "NO_EXERCISE",
    "time": "30 s",
    "components": [ [ [ "paper", 10 ] ] ],
    "flags": [ "BLIND_EASY" ]
  },
  {
    "result": "tshirt",
    "type": "uncraft",
    "activity_level": "NO_EXERCISE",
    "skill_used": "tailor",
    "time": "1 m",
    "components": [ [ [ "cotton_patchwork", 5 ] ] ],
    "flags": [ "BLIND_HARD" ]
  },
  {
    "result": "tshirt_tour",
    "type": "uncraft",
    "activity_level": "LIGHT_EXERCISE",
    "skill_used": "tailor",
    "time": "1 m",
    "components": [ [ [ "cotton_patchwork", 5 ] ] ],
    "flags": [ "BLIND_HARD" ]
  },
  {
    "result": "tshirt_text",
    "type": "uncraft",
    "activity_level": "NO_EXERCISE",
    "skill_used": "tailor",
    "time": "1 m",
    "components": [ [ [ "cotton_patchwork", 5 ] ] ],
    "flags": [ "BLIND_HARD" ]
  },
  {
    "result": "flag_shirt",
    "type": "uncraft",
    "activity_level": "NO_EXERCISE",
    "skill_used": "tailor",
    "time": "1 m",
    "components": [ [ [ "cotton_patchwork", 5 ] ] ],
    "flags": [ "BLIND_HARD" ]
  },
  {
    "result": "linuxtshirt",
    "type": "uncraft",
    "activity_level": "NO_EXERCISE",
    "skill_used": "tailor",
    "time": "1 m",
    "components": [ [ [ "cotton_patchwork", 5 ] ] ],
    "flags": [ "BLIND_HARD" ]
  },
  {
    "result": "dish_towel",
    "type": "uncraft",
    "activity_level": "LIGHT_EXERCISE",
    "time": "6 s",
    "components": [ [ [ "cotton_patchwork", 1 ] ] ],
    "flags": [ "BLIND_EASY" ]
  },
  {
    "result": "usb_drive",
    "type": "uncraft",
    "activity_level": "LIGHT_EXERCISE",
    "time": "1 m 30 s",
    "qualities": [ { "id": "SCREW", "level": 1 } ],
    "components": [ [ [ "RAM", 1 ] ] ]
  },
  {
    "result": "vac_sealer",
    "type": "uncraft",
    "activity_level": "LIGHT_EXERCISE",
    "time": "6 m",
    "qualities": [ { "id": "SCREW", "level": 1 } ],
    "components": [ [ [ "scrap_aluminum", 4 ] ], [ [ "element", 2 ] ], [ [ "hose", 1 ] ], [ [ "power_supply", 1 ] ] ]
  },
  {
    "result": "vehicle_dashboard",
    "type": "uncraft",
    "activity_level": "LIGHT_EXERCISE",
    "skill_used": "electronics",
    "difficulty": 2,
    "time": "30 m",
    "qualities": [ { "id": "SCREW", "level": 1 } ],
    "components": [ [ [ "electronics_controls", 1 ] ], [ [ "cable", 5 ] ], [ [ "plastic_chunk", 15 ] ] ]
  },
  {
    "result": "weeks_old_newspaper",
    "type": "uncraft",
    "activity_level": "NO_EXERCISE",
    "time": "30 s",
    "components": [ [ [ "paper", 2 ] ] ],
    "flags": [ "BLIND_EASY" ]
  },
  {
    "result": "hinge",
    "type": "uncraft",
    "activity_level": "MODERATE_EXERCISE",
    "time": "1 m",
    "qualities": [ { "id": "HAMMER", "level": 1 } ],
    "components": [ [ [ "sheet_metal_small", 1 ] ] ]
  },
  {
    "result": "wire",
    "type": "uncraft",
    "activity_level": "MODERATE_EXERCISE",
    "time": "30 s",
    "qualities": [ { "id": "HAMMER", "level": 1 } ],
    "components": [ [ [ "scrap", 1 ] ] ]
  },
  {
    "result": "wristwatch",
    "type": "uncraft",
    "activity_level": "LIGHT_EXERCISE",
    "time": "3 m",
    "qualities": [ { "id": "SCREW", "level": 1 } ],
    "components": [ [ [ "plastic_chunk", 1 ] ], [ [ "processor", 1 ] ], [ [ "light_minus_battery_cell", 1 ] ] ]
  },
  {
    "result": "years_old_newspaper",
    "type": "uncraft",
    "activity_level": "NO_EXERCISE",
    "time": "30 s",
    "components": [ [ [ "paper", 2 ] ] ],
    "flags": [ "BLIND_EASY" ]
  },
  {
    "result": "food_processor",
    "type": "uncraft",
    "activity_level": "LIGHT_EXERCISE",
    "skill_used": "fabrication",
    "difficulty": 4,
    "time": "15 m",
    "using": [ [ "soldering_standard", 20 ] ],
    "qualities": [ { "id": "SCREW", "level": 1, "amount": 1 }, { "id": "HAMMER", "level": 3, "amount": 1 } ],
    "components": [ [ [ "scrap", 4 ] ], [ [ "cable", 2 ] ], [ [ "pot", 1 ] ], [ [ "e_scrap", 1 ] ], [ [ "motor_micro", 1 ] ] ]
  },
  {
    "result": "box_small",
    "type": "uncraft",
    "activity_level": "LIGHT_EXERCISE",
    "time": "2 m",
    "qualities": [ { "id": "CUT", "level": 2 } ],
    "components": [ [ [ "cardboard", 4 ] ] ]
  },
  {
    "result": "box_medium",
    "type": "uncraft",
    "time": "3 m 30 s",
    "activity_level": "LIGHT_EXERCISE",
    "qualities": [ { "id": "CUT", "level": 2 } ],
    "components": [ [ [ "cardboard", 35 ] ] ]
  },
  {
    "result": "box_large",
    "type": "uncraft",
    "activity_level": "LIGHT_EXERCISE",
    "time": "6 m",
    "qualities": [ { "id": "CUT", "level": 2 } ],
    "components": [ [ [ "cardboard", 180 ] ] ]
  },
  {
    "result": "box_small_wood",
    "type": "uncraft",
    "activity_level": "LIGHT_EXERCISE",
    "time": "2 m",
    "qualities": [ { "id": "SAW_W", "level": 1 } ],
    "components": [ [ [ "splinter", 4 ] ] ]
  },
  {
    "result": "washing_machine",
    "type": "uncraft",
    "activity_level": "MODERATE_EXERCISE",
    "skill_used": "electronics",
    "time": "1 h 30 m",
    "qualities": [ { "id": "SCREW", "level": 1 }, { "id": "WRENCH", "level": 1 } ],
    "components": [
      [ [ "cable", 8 ] ],
      [ [ "hose", 1 ] ],
      [ [ "cu_pipe", 3 ] ],
      [ [ "motor_small", 1 ] ],
      [ [ "e_scrap", 4 ] ],
      [ [ "element", 4 ] ],
      [ [ "power_supply", 4 ] ],
      [ [ "processor", 1 ] ],
      [ [ "RAM", 1 ] ]
    ]
  },
  {
    "result": "household_washing_machine",
    "type": "uncraft",
    "activity_level": "MODERATE_EXERCISE",
    "skill_used": "electronics",
    "time": "2 h",
    "qualities": [ { "id": "SCREW", "level": 1 }, { "id": "WRENCH", "level": 1 } ],
    "components": [
      [ [ "pipe", 1 ] ],
      [ [ "scrap", 6 ] ],
      [ [ "e_scrap", 4 ] ],
      [ [ "steel_chunk", 3 ] ],
      [ [ "sheet_metal_small", 4 ] ],
      [ [ "sheet_metal", 6 ] ],
      [ [ "cable", 15 ] ],
      [ [ "hose", 2 ] ],
      [ [ "pipe_fittings", 6 ] ],
      [ [ "motor_small", 1 ] ],
      [ [ "cu_pipe", 5 ] ]
    ]
  },
  {
    "result": "dishwasher",
    "type": "uncraft",
    "activity_level": "MODERATE_EXERCISE",
    "skill_used": "electronics",
    "time": "1 h 30 m",
    "qualities": [ { "id": "SCREW", "level": 1 }, { "id": "WRENCH", "level": 1 } ],
    "components": [
      [ [ "cable", 8 ] ],
      [ [ "hose", 1 ] ],
      [ [ "cu_pipe", 3 ] ],
      [ [ "motor_tiny", 1 ] ],
      [ [ "e_scrap", 4 ] ],
      [ [ "element", 4 ] ],
      [ [ "power_supply", 4 ] ],
      [ [ "processor", 1 ] ],
      [ [ "RAM", 1 ] ]
    ]
  },
  {
    "result": "household_dishwasher",
    "type": "uncraft",
    "activity_level": "MODERATE_EXERCISE",
    "skill_used": "electronics",
    "time": "2 h",
    "qualities": [ { "id": "SCREW", "level": 1 }, { "id": "WRENCH", "level": 1 } ],
    "components": [
      [ [ "pipe", 1 ] ],
      [ [ "scrap", 2 ] ],
      [ [ "e_scrap", 2 ] ],
      [ [ "steel_chunk", 3 ] ],
      [ [ "sheet_metal_small", 4 ] ],
      [ [ "sheet_metal", 6 ] ],
      [ [ "cable", 15 ] ],
      [ [ "hose", 2 ] ],
      [ [ "motor_small", 1 ] ],
      [ [ "pipe_fittings", 6 ] ],
      [ [ "cu_pipe", 5 ] ]
    ]
  },
  {
    "//": "TODO: use copy-from inheritance for solarpack uncrafts -- it is currently not working properly #24702",
    "result": "solarpack",
    "type": "uncraft",
    "activity_level": "MODERATE_EXERCISE",
    "skill_used": "electronics",
    "difficulty": 8,
    "skills_required": [ [ "fabrication", 2 ], [ "mechanics", 2 ] ],
    "time": "50 m",
    "using": [ [ "soldering_standard", 35 ], [ "welding_standard", 20 ] ],
    "qualities": [ { "id": "SCREW", "level": 1 }, { "id": "HAMMER", "level": 2 }, { "id": "SAW_M", "level": 2 } ],
    "components": [
      [ [ "power_supply", 2 ] ],
      [ [ "amplifier", 2 ] ],
      [ [ "solar_panel", 1 ] ],
      [ [ "cable", 20 ] ],
      [ [ "sheet_metal", 1 ] ],
      [ [ "sheet_metal_small", 4 ] ],
      [ [ "steel_chunk", 4 ] ],
      [ [ "scrap", 8 ] ],
      [ [ "rope_6", 1 ] ]
    ]
  },
  {
    "//": "TODO: use copy-from inheritance for solarpack uncrafts -- it is currently not working properly #24702",
    "result": "solarpack_on",
    "type": "uncraft",
    "activity_level": "MODERATE_EXERCISE",
    "skill_used": "electronics",
    "difficulty": 8,
    "skills_required": [ [ "fabrication", 2 ], [ "mechanics", 2 ] ],
    "time": "50 m",
    "using": [ [ "soldering_standard", 35 ], [ "welding_standard", 20 ] ],
    "qualities": [ { "id": "SCREW", "level": 1 }, { "id": "HAMMER", "level": 2 }, { "id": "SAW_M", "level": 2 } ],
    "components": [
      [ [ "power_supply", 2 ] ],
      [ [ "amplifier", 2 ] ],
      [ [ "solar_panel", 1 ] ],
      [ [ "cable", 20 ] ],
      [ [ "sheet_metal", 1 ] ],
      [ [ "sheet_metal_small", 4 ] ],
      [ [ "steel_chunk", 4 ] ],
      [ [ "scrap", 8 ] ],
      [ [ "rope_6", 1 ] ]
    ]
  },
  {
    "result": "stationary_water_purifier",
    "type": "uncraft",
    "activity_level": "LIGHT_EXERCISE",
    "time": "60 m",
    "qualities": [ { "id": "SCREW", "level": 1 }, { "id": "WRENCH", "level": 1 } ],
    "components": [
      [ [ "scrap", 6 ] ],
      [ [ "steel_chunk", 3 ] ],
      [ [ "sheet_metal_small", 4 ] ],
      [ [ "sheet_metal", 2 ] ],
      [ [ "cable", 10 ] ],
      [ [ "hose", 4 ] ],
      [ [ "motor_small", 1 ] ],
      [ [ "pipe_fittings", 2 ] ],
      [ [ "solder_wire", 10 ] ],
      [ [ "cu_pipe", 4 ] ]
    ]
  },
  {
    "result": "drill_press",
    "type": "uncraft",
    "activity_level": "LIGHT_EXERCISE",
    "time": "360 m",
    "qualities": [ { "id": "SAW_M", "level": 1 }, { "id": "DRILL", "level": 1 }, { "id": "SCREW", "level": 1 } ],
    "components": [
      [ [ "cable", 6 ] ],
      [ [ "steel_chunk", 5 ] ],
      [ [ "steel_lump", 2 ] ],
      [ [ "scrap", 14 ] ],
      [ [ "steel_plate", 3 ] ],
      [ [ "spike", 1 ] ],
      [ [ "plastic_chunk", 8 ] ],
      [ [ "motor_small", 1 ] ]
    ]
  },
  {
    "result": "tablesaw",
    "type": "uncraft",
    "activity_level": "LIGHT_EXERCISE",
    "time": "360 m",
    "qualities": [ { "id": "SAW_M", "level": 1 }, { "id": "DRILL", "level": 1 }, { "id": "SCREW", "level": 1 } ],
    "components": [
      [ [ "cable", 6 ] ],
      [ [ "steel_chunk", 5 ] ],
      [ [ "steel_lump", 2 ] ],
      [ [ "scrap", 14 ] ],
      [ [ "steel_plate", 3 ] ],
      [ [ "circsaw_blade", 2 ] ],
      [ [ "plastic_chunk", 8 ] ],
      [ [ "motor_small", 1 ] ]
    ]
  },
  {
    "result": "mitresaw",
    "type": "uncraft",
    "activity_level": "LIGHT_EXERCISE",
    "time": "360 m",
    "qualities": [ { "id": "SAW_M", "level": 1 }, { "id": "DRILL", "level": 1 }, { "id": "SCREW", "level": 1 } ],
    "components": [
      [ [ "cable", 6 ] ],
      [ [ "steel_chunk", 5 ] ],
      [ [ "steel_lump", 2 ] ],
      [ [ "scrap", 14 ] ],
      [ [ "steel_plate", 3 ] ],
      [ [ "circsaw_blade", 2 ] ],
      [ [ "plastic_chunk", 8 ] ],
      [ [ "motor_small", 1 ] ]
    ]
  },
  {
    "result": "bandsaw",
    "type": "uncraft",
    "activity_level": "LIGHT_EXERCISE",
    "time": "360 m",
    "qualities": [ { "id": "SAW_M", "level": 1 }, { "id": "DRILL", "level": 1 }, { "id": "SCREW", "level": 1 } ],
    "components": [
      [ [ "cable", 6 ] ],
      [ [ "steel_chunk", 5 ] ],
      [ [ "steel_lump", 2 ] ],
      [ [ "scrap", 14 ] ],
      [ [ "steel_plate", 3 ] ],
      [ [ "wire", 2 ] ],
      [ [ "plastic_chunk", 8 ] ],
      [ [ "motor_small", 1 ] ]
    ]
  },
  {
    "result": "router",
    "type": "uncraft",
    "activity_level": "LIGHT_EXERCISE",
    "time": "360 m",
    "qualities": [ { "id": "SAW_M", "level": 1 }, { "id": "DRILL", "level": 1 }, { "id": "SCREW", "level": 1 } ],
    "components": [
      [ [ "cable", 6 ] ],
      [ [ "steel_chunk", 5 ] ],
      [ [ "steel_lump", 2 ] ],
      [ [ "scrap", 14 ] ],
      [ [ "steel_plate", 3 ] ],
      [ [ "spike", 2 ] ],
      [ [ "plastic_chunk", 8 ] ],
      [ [ "motor_small", 1 ] ]
    ]
  },
  {
    "result": "planer",
    "type": "uncraft",
    "activity_level": "LIGHT_EXERCISE",
    "time": "360 m",
    "qualities": [ { "id": "SAW_M", "level": 1 }, { "id": "DRILL", "level": 1 }, { "id": "SCREW", "level": 1 } ],
    "components": [
      [ [ "cable", 6 ] ],
      [ [ "steel_chunk", 5 ] ],
      [ [ "steel_lump", 2 ] ],
      [ [ "scrap", 14 ] ],
      [ [ "steel_plate", 3 ] ],
      [ [ "blade", 2 ] ],
      [ [ "plastic_chunk", 8 ] ],
      [ [ "motor_small", 1 ] ]
    ]
  },
  {
    "result": "jointer",
    "type": "uncraft",
    "activity_level": "LIGHT_EXERCISE",
    "time": "360 m",
    "qualities": [ { "id": "SAW_M", "level": 1 }, { "id": "DRILL", "level": 1 }, { "id": "SCREW", "level": 1 } ],
    "components": [
      [ [ "cable", 6 ] ],
      [ [ "steel_chunk", 5 ] ],
      [ [ "steel_lump", 2 ] ],
      [ [ "scrap", 14 ] ],
      [ [ "steel_plate", 3 ] ],
      [ [ "blade", 2 ] ],
      [ [ "plastic_chunk", 8 ] ],
      [ [ "motor_small", 1 ] ]
    ]
  },
  {
    "result": "air_compressor",
    "type": "uncraft",
    "activity_level": "LIGHT_EXERCISE",
    "time": "120 m",
    "qualities": [ { "id": "SAW_M", "level": 1 }, { "id": "DRILL", "level": 1 }, { "id": "SCREW", "level": 1 } ],
    "components": [
      [ [ "scrap", 6 ] ],
      [ [ "steel_chunk", 3 ] ],
      [ [ "sheet_metal_small", 4 ] ],
      [ [ "cable", 10 ] ],
      [ [ "hose", 5 ] ],
      [ [ "motor", 1 ] ],
      [ [ "metal_tank", 1 ] ],
      [ [ "plastic_chunk", 5 ] ],
      [ [ "pipe_fittings", 4 ] ],
      [ [ "solder_wire", 15 ] ]
    ]
  },
  {
    "result": "hydraulic_press",
    "type": "uncraft",
    "activity_level": "LIGHT_EXERCISE",
    "time": "120 m",
    "qualities": [ { "id": "SAW_M", "level": 1 }, { "id": "DRILL", "level": 1 }, { "id": "SCREW", "level": 1 } ],
    "components": [
      [ [ "cable", 6 ] ],
      [ [ "steel_chunk", 6 ] ],
      [ [ "steel_lump", 4 ] ],
      [ [ "scrap", 14 ] ],
      [ [ "steel_plate", 2 ] ],
      [ [ "pipe", 4 ] ],
      [ [ "chain", 1 ] ],
      [ [ "motor_small", 1 ] ]
    ]
  },
  {
    "result": "arcade_machine",
    "type": "uncraft",
    "activity_level": "LIGHT_EXERCISE",
    "time": "120 m",
    "qualities": [ { "id": "SAW_M", "level": 1 }, { "id": "DRILL", "level": 1 }, { "id": "SCREW", "level": 1 } ],
    "components": [
      [ [ "television", 1 ] ],
      [ [ "plastic_chunk", 6 ] ],
      [ [ "circuit", 6 ] ],
      [ [ "2x4", 8 ] ],
      [ [ "nail", 6 ] ],
      [ [ "cable", 20 ] ],
      [ [ "power_supply", 2 ] ],
      [ [ "RAM", 4 ] ]
    ]
  },
  {
    "result": "autoclave",
    "type": "uncraft",
    "activity_level": "LIGHT_EXERCISE",
    "time": "120 m",
    "qualities": [ { "id": "SAW_M", "level": 1 }, { "id": "DRILL", "level": 1 }, { "id": "SCREW", "level": 1 } ],
    "components": [
      [ [ "pipe", 1 ] ],
      [ [ "scrap", 6 ] ],
      [ [ "e_scrap", 6 ] ],
      [ [ "steel_chunk", 3 ] ],
      [ [ "sheet_metal_small", 4 ] ],
      [ [ "sheet_metal", 6 ] ],
      [ [ "cable", 15 ] ],
      [ [ "hose", 2 ] ],
      [ [ "motor_small", 1 ] ],
      [ [ "cu_pipe", 5 ] ]
    ]
  },
  {
    "result": "bundle_rag",
    "type": "uncraft",
    "activity_level": "NO_EXERCISE",
    "skill_used": "fabrication",
    "qualities": [ { "id": "CUT", "level": 1 } ],
    "components": [ [ [ "cotton_patchwork", 100 ] ], [ [ "thread", 8 ] ] ],
    "flags": [ "BLIND_EASY" ]
  },
  {
    "result": "bundle_cotton",
    "type": "uncraft",
    "activity_level": "NO_EXERCISE",
    "skill_used": "fabrication",
    "qualities": [ { "id": "CUT", "level": 1 } ],
    "components": [ [ [ "sheet_cotton", 25 ] ], [ [ "thread", 16 ] ] ],
    "flags": [ "BLIND_EASY" ]
  },
  {
    "result": "bundle_leather",
    "type": "uncraft",
    "activity_level": "NO_EXERCISE",
    "skill_used": "fabrication",
    "qualities": [ { "id": "CUT", "level": 1 } ],
    "components": [ [ [ "leather", 50 ] ], [ [ "thread", 8 ] ] ],
    "flags": [ "BLIND_EASY" ]
  },
  {
    "result": "bundle_wool",
    "type": "uncraft",
    "activity_level": "NO_EXERCISE",
    "skill_used": "fabrication",
    "qualities": [ { "id": "CUT", "level": 1 } ],
    "components": [ [ [ "felt_patch", 100 ] ], [ [ "thread", 8 ] ] ],
    "flags": [ "BLIND_EASY" ]
  },
  {
    "result": "nomex",
    "type": "uncraft",
    "activity_level": "NO_EXERCISE",
    "skill_used": "fabrication",
    "qualities": [ { "id": "CUT", "level": 1 } ],
    "time": "1 h",
    "components": [ [ [ "thread_nomex", 50 ] ] ],
    "flags": [ "BLIND_EASY" ]
  },
  {
    "result": "garlic",
    "type": "uncraft",
    "activity_level": "NO_EXERCISE",
    "time": "15 s",
    "components": [ [ [ "garlic_clove", 6 ] ] ],
    "flags": [ "BLIND_EASY" ]
  },
  {
    "result": "styrofoam_cup",
    "type": "uncraft",
    "activity_level": "LIGHT_EXERCISE",
    "time": "6 s",
    "components": [ [ [ "cardboard", 2 ] ], [ [ "plastic_chunk", 2 ] ] ],
    "flags": [ "BLIND_EASY" ]
  },
  {
    "result": "pan",
    "type": "uncraft",
    "activity_level": "MODERATE_EXERCISE",
    "skill_used": "fabrication",
    "difficulty": 1,
    "time": "3 m",
    "qualities": [ { "id": "SAW_M", "level": 1 } ],
    "components": [ [ [ "steel_chunk", 1 ] ], [ [ "sheet_metal_small", 9 ] ], [ [ "scrap", 3 ] ] ]
  },
  {
    "result": "pot",
    "type": "uncraft",
    "activity_level": "MODERATE_EXERCISE",
    "skill_used": "fabrication",
    "difficulty": 1,
    "time": "5 m",
    "qualities": [ { "id": "SAW_M", "level": 1 } ],
    "components": [ [ [ "scrap", 20 ] ] ]
  },
  {
    "result": "pot_canning",
    "type": "uncraft",
    "activity_level": "MODERATE_EXERCISE",
    "skill_used": "fabrication",
    "difficulty": 1,
    "time": "5 m",
    "qualities": [ { "id": "SAW_M", "level": 1 } ],
    "components": [ [ [ "sheet_metal_small", 20 ], [ "steel_chunk", 2 ] ] ]
  },
  {
    "result": "fluid_preserved_brain",
    "type": "uncraft",
    "activity_level": "NO_EXERCISE",
    "time": "30 s",
    "components": [ [ [ "chem_formaldehyde", 10 ] ], [ [ "human_brain_embalmed", 5 ] ], [ [ "jar_3l_glass_sealed", 1 ] ] ],
    "flags": [ "BLIND_EASY" ]
  },
  {
    "result": "trailmap",
    "type": "uncraft",
    "activity_level": "NO_EXERCISE",
    "time": "30 s",
    "components": [ [ [ "paper", 10 ] ] ],
    "flags": [ "BLIND_EASY" ]
  },
  {
    "result": "spectrophotometer",
    "type": "uncraft",
    "activity_level": "LIGHT_EXERCISE",
    "skill_used": "electronics",
    "difficulty": 4,
    "skills_required": [ "chemistry", 1 ],
    "time": "20 m",
    "qualities": [ { "id": "SCREW", "level": 1 } ],
    "components": [
      [ [ "sheet_metal_small", 2 ] ],
      [ [ "cable", 1 ] ],
      [ [ "amplifier", 1 ] ],
      [ [ "plastic_chunk", 6 ] ],
      [ [ "small_lcd_screen", 1 ] ],
      [ [ "light_detector", 1 ] ],
      [ [ "glass_prism", 1 ] ],
      [ [ "solder_wire", 10 ] ]
    ]
  },
  {
    "result": "melting_point",
    "type": "uncraft",
    "activity_level": "LIGHT_EXERCISE",
    "skill_used": "electronics",
    "time": "20 m",
    "qualities": [ { "id": "SCREW", "level": 1 } ],
    "components": [
      [ [ "sheet_metal_small", 2 ] ],
      [ [ "steel_lump", 1 ] ],
      [ [ "cable", 1 ] ],
      [ [ "hotplate", 1 ] ],
      [ [ "solder_wire", 6 ] ],
      [ [ "lens_small", 1 ] ]
    ]
  },
  {
    "result": "vortex",
    "type": "uncraft",
    "activity_level": "LIGHT_EXERCISE",
    "skill_used": "electronics",
    "time": "20 m",
    "qualities": [ { "id": "SCREW", "level": 1 } ],
    "components": [
      [ [ "sheet_metal_small", 2 ] ],
      [ [ "steel_lump", 1 ] ],
      [ [ "cable", 1 ] ],
      [ [ "motor_tiny", 1 ] ],
      [ [ "plastic_chunk", 2 ] ],
      [ [ "solder_wire", 10 ] ]
    ]
  },
  {
    "result": "ph_meter",
    "type": "uncraft",
    "activity_level": "LIGHT_EXERCISE",
    "skill_used": "electronics",
    "time": "5 m",
    "qualities": [ { "id": "SCREW", "level": 1 } ],
    "components": [ [ [ "voltmeter", 1 ] ], [ [ "glass_tube_small", 2 ] ] ]
  },
  {
    "result": "voltmeter",
    "type": "uncraft",
    "activity_level": "LIGHT_EXERCISE",
    "skill_used": "electronics",
    "time": "20 m",
    "qualities": [ { "id": "SCREW", "level": 1 } ],
    "components": [ [ [ "scrap", 2 ] ], [ [ "amplifier", 1 ] ], [ [ "cable", 6 ] ], [ [ "plastic_chunk", 4 ] ], [ [ "e_scrap", 3 ] ] ]
  },
  {
    "result": "microscope",
    "type": "uncraft",
    "activity_level": "LIGHT_EXERCISE",
    "skill_used": "fabrication",
    "time": "30 m",
    "qualities": [ { "id": "SCREW", "level": 1 } ],
    "components": [
      [ [ "steel_lump", 2 ] ],
      [ [ "amplifier", 1 ] ],
      [ [ "light_bulb", 1 ] ],
      [ [ "cable", 2 ] ],
      [ [ "scrap", 3 ] ],
      [ [ "plastic_chunk", 4 ] ],
      [ [ "lens_small", 8 ] ],
      [ [ "lens", 2 ] ]
    ]
  },
  {
    "result": "microscope_dissecting",
    "type": "uncraft",
    "activity_level": "LIGHT_EXERCISE",
    "skill_used": "fabrication",
    "time": "45 m",
    "qualities": [ { "id": "SCREW", "level": 1 } ],
    "components": [
      [ [ "steel_lump", 2 ] ],
      [ [ "amplifier", 2 ] ],
      [ [ "light_bulb", 1 ] ],
      [ [ "cable", 2 ] ],
      [ [ "scrap", 3 ] ],
      [ [ "plastic_chunk", 4 ] ],
      [ [ "lens_small", 4 ] ],
      [ [ "lens", 4 ] ]
    ]
  },
  {
    "result": "microcentrifuge",
    "type": "uncraft",
    "activity_level": "LIGHT_EXERCISE",
    "skill_used": "fabrication",
    "time": "45 m",
    "qualities": [ { "id": "SCREW", "level": 1 } ],
    "using": [ [ "soldering_standard", 15 ] ],
    "components": [
      [ [ "sheet_metal_small", 2 ] ],
      [ [ "steel_chunk", 4 ] ],
      [ [ "cable", 2 ] ],
      [ [ "motor_small", 1 ] ],
      [ [ "plastic_chunk", 6 ] ],
      [ [ "solder_wire", 10 ] ]
    ]
  },
  {
    "result": "gelbox",
    "type": "uncraft",
    "activity_level": "LIGHT_EXERCISE",
    "skill_used": "fabrication",
    "time": "40 m",
    "qualities": [ { "id": "SCREW", "level": 1 } ],
    "using": [ [ "soldering_standard", 10 ] ],
    "components": [
      [ [ "power_supply", 4 ] ],
      [ [ "amplifier", 4 ] ],
      [ [ "cable", 6 ] ],
      [ [ "plastic_chunk", 10 ] ],
      [ [ "solder_wire", 5 ] ]
    ]
  },
  {
    "result": "medium_storage_battery",
    "type": "uncraft",
    "activity_level": "LIGHT_EXERCISE",
    "skill_used": "electronics",
    "difficulty": 8,
    "time": "40 m",
    "decomp_learn": [ [ "electronics", 3 ], [ "fabrication", 1 ] ],
    "using": [ [ "soldering_standard", 20 ] ],
    "qualities": [ { "id": "SCREW", "level": 1 } ],
    "components": [ [ [ "small_storage_battery", 9 ] ], [ [ "e_scrap", 3 ] ], [ [ "scrap", 7 ] ], [ [ "cable", 4 ] ] ]
  },
  {
    "result": "storage_battery",
    "type": "uncraft",
    "activity_level": "LIGHT_EXERCISE",
    "skill_used": "electronics",
    "difficulty": 8,
    "time": "1 h 30 m",
    "decomp_learn": [ [ "electronics", 3 ], [ "fabrication", 2 ] ],
    "qualities": [ { "id": "SCREW", "level": 1 } ],
    "components": [ [ [ "small_storage_battery", 49 ] ], [ [ "e_scrap", 15 ] ], [ [ "scrap", 31 ] ], [ [ "cable", 19 ] ] ]
  },
  {
    "result": "electric_blanket",
    "type": "uncraft",
    "activity_level": "LIGHT_EXERCISE",
    "skill_used": "tailor",
    "time": "30 m",
    "difficulty": 1,
    "qualities": [ { "id": "CUT", "level": 2 } ],
    "components": [ [ [ "cotton_patchwork", 25 ] ], [ [ "element", 5 ] ], [ [ "cable", 5 ] ] ]
  },
  {
    "result": "wearable_light",
    "type": "uncraft",
    "activity_level": "LIGHT_EXERCISE",
    "skill_used": "fabrication",
    "time": "30 s",
    "qualities": [ { "id": "CUT", "level": 1 } ],
    "components": [ [ [ "flashlight", 1 ] ], [ [ "cotton_patchwork", 2 ] ] ]
  },
  {
    "result": "miner_hat",
    "type": "uncraft",
    "activity_level": "LIGHT_EXERCISE",
    "skill_used": "fabrication",
    "time": "3 m",
    "qualities": [ { "id": "CUT", "level": 2 } ],
    "components": [
      [ [ "hat_hard", 1 ], [ "helmet_bike", 1 ] ],
      [ [ "flashlight", 1 ] ],
      [
        [ "cotton_patchwork", 2 ],
        [ "leather", 2 ],
        [ "cordage", 1, "LIST" ],
        [ "duct_tape", 10 ],
        [ "medical_tape", 20 ]
      ]
    ]
  },
  {
    "result": "adobe_pallet_done",
    "type": "uncraft",
    "activity_level": "LIGHT_EXERCISE",
    "skill_used": "fabrication",
    "time": "1 m",
    "difficulty": 1,
    "qualities": [ { "id": "HAMMER", "level": 1 } ],
    "components": [ [ [ "adobe_brick", 20 ] ], [ [ "frame_wood_light", 1 ] ] ]
  },
  {
    "result": "guitar_electric",
    "type": "uncraft",
    "activity_level": "LIGHT_EXERCISE",
    "skill_used": "electronics",
    "difficulty": 1,
    "time": "6 m",
    "qualities": [ { "id": "SCREW", "level": 1 }, { "id": "CUT", "level": 2 } ],
    "components": [
      [ [ "shoulder_strap", 1 ] ],
      [ [ "2x4", 1 ] ],
      [ [ "amplifier", 1 ] ],
      [ [ "cable", 10 ] ],
      [ [ "scrap", 1 ] ],
      [ [ "e_scrap", 2 ] ]
    ]
  },
  {
    "result": "amplifier_head",
    "type": "uncraft",
    "activity_level": "LIGHT_EXERCISE",
    "skill_used": "electronics",
    "difficulty": 1,
    "time": "1 h 15 m",
    "qualities": [ { "id": "SCREW", "level": 1 } ],
    "components": [
      [ [ "circuit", 1 ] ],
      [ [ "cable", 4 ] ],
      [ [ "amplifier", 4 ] ],
      [ [ "power_supply", 2 ] ],
      [ [ "plastic_chunk", 4 ] ],
      [ [ "scrap", 2 ] ],
      [ [ "splinter", 1 ] ],
      [ [ "solder_wire", 5 ] ],
      [ [ "e_scrap", 3 ] ],
      [ [ "RAM", 1 ] ]
    ]
  },
  {
    "result": "platinum_hairpin",
    "type": "uncraft",
    "activity_level": "LIGHT_EXERCISE",
    "time": "6 s",
    "qualities": [ { "id": "HAMMER", "level": 1 } ],
    "components": [ [ [ "platinum_small", 3 ] ] ]
  },
  {
    "result": "platinum_locket",
    "type": "uncraft",
    "activity_level": "LIGHT_EXERCISE",
    "time": "30 s",
    "qualities": [ { "id": "HAMMER", "level": 1 } ],
    "components": [ [ [ "platinum_small", 4 ] ] ]
  },
  {
    "result": "platinum_necklace",
    "type": "uncraft",
    "activity_level": "LIGHT_EXERCISE",
    "time": "30 s",
    "qualities": [ { "id": "HAMMER", "level": 1 } ],
    "components": [ [ [ "platinum_small", 3 ] ] ]
  },
  {
    "result": "platinum_bracelet",
    "type": "uncraft",
    "activity_level": "LIGHT_EXERCISE",
    "time": "36 s",
    "qualities": [ { "id": "HAMMER", "level": 1 } ],
    "components": [ [ [ "platinum_small", 8 ] ] ]
  },
  {
    "result": "garnet_platinum_bracelet",
    "type": "uncraft",
    "activity_level": "LIGHT_EXERCISE",
    "time": "1 m",
    "qualities": [ { "id": "HAMMER", "level": 1 } ],
    "components": [ [ [ "platinum_small", 8 ] ], [ [ "garnet", 4 ] ] ]
  },
  {
    "result": "amethyst_platinum_bracelet",
    "type": "uncraft",
    "activity_level": "LIGHT_EXERCISE",
    "time": "1 m",
    "qualities": [ { "id": "HAMMER", "level": 1 } ],
    "components": [ [ [ "platinum_small", 8 ] ], [ [ "amethyst", 4 ] ] ]
  },
  {
    "result": "aquamarine_platinum_bracelet",
    "type": "uncraft",
    "activity_level": "LIGHT_EXERCISE",
    "time": "1 m",
    "qualities": [ { "id": "HAMMER", "level": 1 } ],
    "components": [ [ [ "platinum_small", 8 ] ], [ [ "aquamarine", 4 ] ] ]
  },
  {
    "result": "emerald_platinum_bracelet",
    "type": "uncraft",
    "activity_level": "LIGHT_EXERCISE",
    "time": "1 m",
    "qualities": [ { "id": "HAMMER", "level": 1 } ],
    "components": [ [ [ "platinum_small", 8 ] ], [ [ "emerald", 4 ] ] ]
  },
  {
    "result": "alexandrite_platinum_bracelet",
    "type": "uncraft",
    "activity_level": "LIGHT_EXERCISE",
    "time": "1 m",
    "qualities": [ { "id": "HAMMER", "level": 1 } ],
    "components": [ [ [ "platinum_small", 8 ] ], [ [ "alexandrite", 4 ] ] ]
  },
  {
    "result": "ruby_platinum_bracelet",
    "type": "uncraft",
    "activity_level": "LIGHT_EXERCISE",
    "time": "1 m",
    "qualities": [ { "id": "HAMMER", "level": 1 } ],
    "components": [ [ [ "platinum_small", 8 ] ], [ [ "ruby", 4 ] ] ]
  },
  {
    "result": "peridot_platinum_bracelet",
    "type": "uncraft",
    "activity_level": "LIGHT_EXERCISE",
    "time": "1 m",
    "qualities": [ { "id": "HAMMER", "level": 1 } ],
    "components": [ [ [ "platinum_small", 8 ] ], [ [ "peridot", 4 ] ] ]
  },
  {
    "result": "sapphire_platinum_bracelet",
    "type": "uncraft",
    "activity_level": "LIGHT_EXERCISE",
    "time": "1 m",
    "qualities": [ { "id": "HAMMER", "level": 1 } ],
    "components": [ [ [ "platinum_small", 8 ] ], [ [ "sapphire", 4 ] ] ]
  },
  {
    "result": "tourmaline_platinum_bracelet",
    "type": "uncraft",
    "activity_level": "LIGHT_EXERCISE",
    "time": "1 m",
    "qualities": [ { "id": "HAMMER", "level": 1 } ],
    "components": [ [ [ "platinum_small", 8 ] ], [ [ "tourmaline", 4 ] ] ]
  },
  {
    "result": "citrine_platinum_bracelet",
    "type": "uncraft",
    "activity_level": "LIGHT_EXERCISE",
    "time": "1 m",
    "qualities": [ { "id": "HAMMER", "level": 1 } ],
    "components": [ [ [ "platinum_small", 8 ] ], [ [ "citrine", 4 ] ] ]
  },
  {
    "result": "blue_topaz_platinum_bracelet",
    "type": "uncraft",
    "activity_level": "LIGHT_EXERCISE",
    "time": "1 m",
    "qualities": [ { "id": "HAMMER", "level": 1 } ],
    "components": [ [ [ "platinum_small", 8 ] ], [ [ "blue_topaz", 4 ] ] ]
  },
  {
    "result": "opal_platinum_bracelet",
    "type": "uncraft",
    "activity_level": "LIGHT_EXERCISE",
    "time": "1 m",
    "qualities": [ { "id": "HAMMER", "level": 1 } ],
    "components": [ [ [ "platinum_small", 8 ] ], [ [ "opal", 4 ] ] ]
  },
  {
    "result": "pearl_platinum_bracelet",
    "type": "uncraft",
    "activity_level": "LIGHT_EXERCISE",
    "time": "1 m",
    "qualities": [ { "id": "HAMMER", "level": 1 } ],
    "components": [ [ [ "platinum_small", 8 ] ], [ [ "pearl", 4 ] ] ]
  },
  {
    "result": "onyx_platinum_bracelet",
    "type": "uncraft",
    "activity_level": "LIGHT_EXERCISE",
    "time": "1 m",
    "qualities": [ { "id": "HAMMER", "level": 1 } ],
    "components": [ [ [ "platinum_small", 8 ] ], [ [ "onyx", 4 ] ] ]
  },
  {
    "result": "diamond_platinum_bracelet",
    "type": "uncraft",
    "activity_level": "LIGHT_EXERCISE",
    "time": "1 m",
    "qualities": [ { "id": "HAMMER", "level": 1 } ],
    "components": [ [ [ "platinum_small", 8 ] ], [ [ "diamond", 4 ] ] ]
  },
  {
    "result": "platinum_dental_grill",
    "type": "uncraft",
    "activity_level": "LIGHT_EXERCISE",
    "time": "30 s",
    "qualities": [ { "id": "HAMMER", "level": 1 } ],
    "components": [ [ [ "platinum_small", 2 ] ] ]
  },
  {
    "result": "platinum_ear",
    "type": "uncraft",
    "activity_level": "LIGHT_EXERCISE",
    "time": "12 s",
    "qualities": [ { "id": "HAMMER", "level": 1 } ],
    "components": [ [ [ "platinum_small", 2 ] ] ]
  },
  {
    "result": "garnet_platinum_earring",
    "type": "uncraft",
    "activity_level": "LIGHT_EXERCISE",
    "time": "1 m",
    "qualities": [ { "id": "HAMMER", "level": 1 } ],
    "components": [ [ [ "platinum_small", 4 ] ], [ [ "garnet", 2 ] ] ]
  },
  {
    "result": "amethyst_platinum_earring",
    "type": "uncraft",
    "activity_level": "LIGHT_EXERCISE",
    "time": "1 m",
    "qualities": [ { "id": "HAMMER", "level": 1 } ],
    "components": [ [ [ "platinum_small", 4 ] ], [ [ "amethyst", 2 ] ] ]
  },
  {
    "result": "aquamarine_platinum_earring",
    "type": "uncraft",
    "activity_level": "LIGHT_EXERCISE",
    "time": "1 m",
    "qualities": [ { "id": "HAMMER", "level": 1 } ],
    "components": [ [ [ "platinum_small", 4 ] ], [ [ "aquamarine", 2 ] ] ]
  },
  {
    "result": "emerald_platinum_earring",
    "type": "uncraft",
    "activity_level": "LIGHT_EXERCISE",
    "time": "1 m",
    "qualities": [ { "id": "HAMMER", "level": 1 } ],
    "components": [ [ [ "platinum_small", 4 ] ], [ [ "emerald", 2 ] ] ]
  },
  {
    "result": "alexandrite_platinum_earring",
    "type": "uncraft",
    "activity_level": "LIGHT_EXERCISE",
    "time": "1 m",
    "qualities": [ { "id": "HAMMER", "level": 1 } ],
    "components": [ [ [ "platinum_small", 4 ] ], [ [ "alexandrite", 2 ] ] ]
  },
  {
    "result": "ruby_platinum_earring",
    "type": "uncraft",
    "activity_level": "LIGHT_EXERCISE",
    "time": "1 m",
    "qualities": [ { "id": "HAMMER", "level": 1 } ],
    "components": [ [ [ "platinum_small", 4 ] ], [ [ "ruby", 2 ] ] ]
  },
  {
    "result": "peridot_platinum_earring",
    "type": "uncraft",
    "activity_level": "LIGHT_EXERCISE",
    "time": "1 m",
    "qualities": [ { "id": "HAMMER", "level": 1 } ],
    "components": [ [ [ "platinum_small", 4 ] ], [ [ "peridot", 2 ] ] ]
  },
  {
    "result": "sapphire_platinum_earring",
    "type": "uncraft",
    "activity_level": "LIGHT_EXERCISE",
    "time": "1 m",
    "qualities": [ { "id": "HAMMER", "level": 1 } ],
    "components": [ [ [ "platinum_small", 4 ] ], [ [ "sapphire", 2 ] ] ]
  },
  {
    "result": "tourmaline_platinum_earring",
    "type": "uncraft",
    "activity_level": "LIGHT_EXERCISE",
    "time": "1 m",
    "qualities": [ { "id": "HAMMER", "level": 1 } ],
    "components": [ [ [ "platinum_small", 4 ] ], [ [ "tourmaline", 2 ] ] ]
  },
  {
    "result": "citrine_platinum_earring",
    "type": "uncraft",
    "activity_level": "LIGHT_EXERCISE",
    "time": "1 m",
    "qualities": [ { "id": "HAMMER", "level": 1 } ],
    "components": [ [ [ "platinum_small", 4 ] ], [ [ "citrine", 2 ] ] ]
  },
  {
    "result": "blue_topaz_platinum_earring",
    "type": "uncraft",
    "activity_level": "LIGHT_EXERCISE",
    "time": "1 m",
    "qualities": [ { "id": "HAMMER", "level": 1 } ],
    "components": [ [ [ "platinum_small", 4 ] ], [ [ "blue_topaz", 2 ] ] ]
  },
  {
    "result": "opal_platinum_earring",
    "type": "uncraft",
    "activity_level": "LIGHT_EXERCISE",
    "time": "1 m",
    "qualities": [ { "id": "HAMMER", "level": 1 } ],
    "components": [ [ [ "platinum_small", 4 ] ], [ [ "opal", 2 ] ] ]
  },
  {
    "result": "pearl_platinum_earring",
    "type": "uncraft",
    "activity_level": "LIGHT_EXERCISE",
    "time": "1 m",
    "qualities": [ { "id": "HAMMER", "level": 1 } ],
    "components": [ [ [ "platinum_small", 4 ] ], [ [ "pearl", 2 ] ] ]
  },
  {
    "result": "onyx_platinum_earring",
    "type": "uncraft",
    "activity_level": "LIGHT_EXERCISE",
    "time": "1 m",
    "qualities": [ { "id": "HAMMER", "level": 1 } ],
    "components": [ [ [ "platinum_small", 4 ] ], [ [ "onyx", 2 ] ] ]
  },
  {
    "result": "diamond_platinum_earring",
    "type": "uncraft",
    "activity_level": "LIGHT_EXERCISE",
    "time": "1 m",
    "qualities": [ { "id": "HAMMER", "level": 1 } ],
    "components": [ [ [ "platinum_small", 4 ] ], [ [ "diamond", 2 ] ] ]
  },
  {
    "result": "platinum_watch",
    "type": "uncraft",
    "activity_level": "LIGHT_EXERCISE",
    "time": "36 s",
    "qualities": [ { "id": "HAMMER", "level": 1 }, { "id": "SCREW", "level": 1 } ],
    "components": [ [ [ "platinum_small", 12 ] ], [ [ "clockworks", 1 ] ] ]
  },
  {
    "result": "platinum_ring",
    "type": "uncraft",
    "activity_level": "LIGHT_EXERCISE",
    "time": "30 s",
    "qualities": [ { "id": "HAMMER", "level": 1 } ],
    "components": [ [ [ "platinum_small", 2 ] ] ]
  },
  {
    "result": "garnet_platinum_ring",
    "type": "uncraft",
    "activity_level": "LIGHT_EXERCISE",
    "time": "1 m",
    "qualities": [ { "id": "HAMMER", "level": 1 } ],
    "components": [ [ [ "platinum_small", 2 ] ], [ [ "garnet", 1 ] ] ]
  },
  {
    "result": "amethyst_platinum_ring",
    "type": "uncraft",
    "activity_level": "LIGHT_EXERCISE",
    "time": "1 m",
    "qualities": [ { "id": "HAMMER", "level": 1 } ],
    "components": [ [ [ "platinum_small", 2 ] ], [ [ "amethyst", 1 ] ] ]
  },
  {
    "result": "aquamarine_platinum_ring",
    "type": "uncraft",
    "activity_level": "LIGHT_EXERCISE",
    "time": "1 m",
    "qualities": [ { "id": "HAMMER", "level": 1 } ],
    "components": [ [ [ "platinum_small", 2 ] ], [ [ "aquamarine", 1 ] ] ]
  },
  {
    "result": "emerald_platinum_ring",
    "type": "uncraft",
    "activity_level": "LIGHT_EXERCISE",
    "time": "1 m",
    "qualities": [ { "id": "HAMMER", "level": 1 } ],
    "components": [ [ [ "platinum_small", 2 ] ], [ [ "emerald", 1 ] ] ]
  },
  {
    "result": "alexandrite_platinum_ring",
    "type": "uncraft",
    "activity_level": "LIGHT_EXERCISE",
    "time": "1 m",
    "qualities": [ { "id": "HAMMER", "level": 1 } ],
    "components": [ [ [ "platinum_small", 2 ] ], [ [ "alexandrite", 1 ] ] ]
  },
  {
    "result": "ruby_platinum_ring",
    "type": "uncraft",
    "activity_level": "LIGHT_EXERCISE",
    "time": "1 m",
    "qualities": [ { "id": "HAMMER", "level": 1 } ],
    "components": [ [ [ "platinum_small", 2 ] ], [ [ "ruby", 1 ] ] ]
  },
  {
    "result": "peridot_platinum_ring",
    "type": "uncraft",
    "activity_level": "LIGHT_EXERCISE",
    "time": "1 m",
    "qualities": [ { "id": "HAMMER", "level": 1 } ],
    "components": [ [ [ "platinum_small", 2 ] ], [ [ "peridot", 1 ] ] ]
  },
  {
    "result": "sapphire_platinum_ring",
    "type": "uncraft",
    "activity_level": "LIGHT_EXERCISE",
    "time": "1 m",
    "qualities": [ { "id": "HAMMER", "level": 1 } ],
    "components": [ [ [ "platinum_small", 2 ] ], [ [ "sapphire", 1 ] ] ]
  },
  {
    "result": "tourmaline_platinum_ring",
    "type": "uncraft",
    "activity_level": "LIGHT_EXERCISE",
    "time": "1 m",
    "qualities": [ { "id": "HAMMER", "level": 1 } ],
    "components": [ [ [ "platinum_small", 2 ] ], [ [ "tourmaline", 1 ] ] ]
  },
  {
    "result": "citrine_platinum_ring",
    "type": "uncraft",
    "activity_level": "LIGHT_EXERCISE",
    "time": "1 m",
    "qualities": [ { "id": "HAMMER", "level": 1 } ],
    "components": [ [ [ "platinum_small", 2 ] ], [ [ "citrine", 1 ] ] ]
  },
  {
    "result": "blue_topaz_platinum_ring",
    "type": "uncraft",
    "activity_level": "LIGHT_EXERCISE",
    "time": "1 m",
    "qualities": [ { "id": "HAMMER", "level": 1 } ],
    "components": [ [ [ "platinum_small", 2 ] ], [ [ "blue_topaz", 1 ] ] ]
  },
  {
    "result": "opal_platinum_ring",
    "type": "uncraft",
    "activity_level": "LIGHT_EXERCISE",
    "time": "1 m",
    "qualities": [ { "id": "HAMMER", "level": 1 } ],
    "components": [ [ [ "platinum_small", 2 ] ], [ [ "opal", 1 ] ] ]
  },
  {
    "result": "pearl_platinum_ring",
    "type": "uncraft",
    "activity_level": "LIGHT_EXERCISE",
    "time": "1 m",
    "qualities": [ { "id": "HAMMER", "level": 1 } ],
    "components": [ [ [ "platinum_small", 2 ] ], [ [ "pearl", 1 ] ] ]
  },
  {
    "result": "onyx_platinum_ring",
    "type": "uncraft",
    "activity_level": "LIGHT_EXERCISE",
    "time": "1 m",
    "qualities": [ { "id": "HAMMER", "level": 1 } ],
    "components": [ [ [ "platinum_small", 2 ] ], [ [ "onyx", 1 ] ] ]
  },
  {
    "result": "diamond_platinum_ring",
    "type": "uncraft",
    "activity_level": "LIGHT_EXERCISE",
    "time": "1 m",
    "qualities": [ { "id": "HAMMER", "level": 1 } ],
    "components": [ [ [ "platinum_small", 2 ] ], [ [ "diamond", 1 ] ] ]
  },
  {
    "result": "razor_shaving",
    "type": "uncraft",
    "activity_level": "LIGHT_EXERCISE",
    "skill_used": "fabrication",
    "time": "6 s",
    "components": [ [ [ "plastic_chunk", 1 ] ], [ [ "razor_blade", 1 ] ] ]
  },
  {
    "result": "hair_dryer",
    "type": "uncraft",
    "activity_level": "LIGHT_EXERCISE",
    "skill_used": "mechanics",
    "difficulty": 1,
    "time": "5 m",
    "qualities": [ { "id": "SCREW", "level": 1 } ],
    "components": [ [ [ "plastic_chunk", 3 ] ], [ [ "motor_micro", 1 ] ], [ [ "cable", 1 ] ], [ [ "element", 1 ] ], [ [ "wire", 2 ] ] ]
  },
  {
    "result": "curling_iron",
    "type": "uncraft",
    "activity_level": "LIGHT_EXERCISE",
    "skill_used": "electronics",
    "difficulty": 1,
    "time": "10 m",
    "qualities": [ { "id": "SCREW", "level": 1 } ],
    "components": [ [ [ "element", 1 ] ], [ [ "ceramic_shard", 1 ] ], [ [ "scrap", 1 ] ], [ [ "cable", 1 ] ], [ [ "wire", 2 ] ] ]
  },
  {
    "result": "string_floss",
    "type": "uncraft",
    "activity_level": "LIGHT_EXERCISE",
    "skill_used": "fabrication",
    "time": "6 s",
    "//": "just unspool the floss, no need to make a big production out of it.",
    "components": [ [ [ "plastic_chunk", 1 ] ], [ [ "thread", 25 ] ] ]
  },
  {
    "result": "string_36",
    "type": "uncraft",
    "activity_level": "NO_EXERCISE",
    "skill_used": "tailor",
    "time": "60 s",
    "qualities": [ { "id": "CUT", "level": 1 } ],
    "components": [ [ [ "string_6", 6 ] ] ]
  },
  {
    "result": "rope_6",
    "type": "uncraft",
    "activity_level": "NO_EXERCISE",
    "skill_used": "tailor",
    "time": "60 s",
    "qualities": [ { "id": "CUT", "level": 2 } ],
    "components": [ [ [ "string_36", 6 ] ] ]
  },
  {
    "result": "rope_30",
    "type": "uncraft",
    "activity_level": "NO_EXERCISE",
    "skill_used": "tailor",
    "time": "60 s",
    "qualities": [ { "id": "CUT", "level": 2 } ],
    "components": [ [ [ "rope_6", 5 ] ] ]
  },
  {
    "result": "cordage_36",
    "type": "uncraft",
    "activity_level": "NO_EXERCISE",
    "skill_used": "tailor",
    "time": "60 s",
    "components": [ [ [ "cordage_6", 6 ] ] ]
  },
  {
    "result": "rope_makeshift_6",
    "type": "uncraft",
    "activity_level": "NO_EXERCISE",
    "skill_used": "tailor",
    "time": "60 s",
    "qualities": [ { "id": "CUT", "level": 2 } ],
    "components": [ [ [ "cordage_36", 6 ] ] ]
  },
  {
    "result": "rope_makeshift_30",
    "type": "uncraft",
    "activity_level": "NO_EXERCISE",
    "skill_used": "tailor",
    "time": "60 s",
    "qualities": [ { "id": "CUT", "level": 2 } ],
    "components": [ [ [ "rope_makeshift_6", 5 ] ] ]
  },
  {
    "result": "plunger_toilet",
    "type": "uncraft",
    "activity_level": "LIGHT_EXERCISE",
    "skill_used": "fabrication",
    "time": "12 s",
    "qualities": [ { "id": "CUT", "level": 2 } ],
    "components": [ [ [ "plastic_chunk", 2 ] ], [ [ "splinter", 3 ] ] ]
  },
  {
    "result": "icecream_scoop",
    "type": "uncraft",
    "activity_level": "MODERATE_EXERCISE",
    "skill_used": "fabrication",
    "time": "12 s",
    "qualities": [ { "id": "SCREW", "level": 1 } ],
    "components": [ [ [ "spoon", 1 ] ] ]
  },
  {
    "result": "cheese_grater",
    "type": "uncraft",
    "activity_level": "MODERATE_EXERCISE",
    "skill_used": "fabrication",
    "time": "12 s",
    "qualities": [ { "id": "SCREW", "level": 1 } ],
    "components": [ [ [ "plastic_chunk", 1 ] ], [ [ "scrap", 1 ] ] ]
  },
  {
    "result": "salt_lick",
    "type": "uncraft",
    "time": "5 m",
    "qualities": [ { "id": "HAMMER", "level": 1 } ],
    "components": [ [ [ "material_rocksalt", 10 ] ] ]
  },
  {
    "result": "broketent",
    "type": "uncraft",
    "activity_level": "LIGHT_EXERCISE",
    "skill_used": "tailor",
    "time": "10 m",
    "difficulty": 1,
    "qualities": [ { "id": "CUT", "level": 2 } ],
    "components": [ [ [ "tarp", 1 ] ], [ [ "tent_pole", 2 ] ] ]
  },
  {
    "result": "largebroketent",
    "type": "uncraft",
    "activity_level": "LIGHT_EXERCISE",
    "skill_used": "tailor",
    "time": "30 m",
    "difficulty": 1,
    "qualities": [ { "id": "CUT", "level": 2 } ],
    "components": [ [ [ "tarp", 2 ] ], [ [ "tent_pole", 5 ] ], [ [ "plastic_sheet", 2 ] ], [ [ "plastic_sheet_small", 5 ] ] ]
  },
  {
    "result": "knife_butter",
    "type": "uncraft",
    "activity_level": "MODERATE_EXERCISE",
    "time": "12 s",
    "qualities": [ { "id": "HAMMER", "level": 1 } ],
    "components": [ [ [ "scrap", 1 ] ] ]
  },
  {
    "result": "flask_hip",
    "type": "uncraft",
    "activity_level": "MODERATE_EXERCISE",
    "time": "12 s",
    "qualities": [ { "id": "HAMMER", "level": 1 } ],
    "components": [ [ [ "scrap", 2 ] ] ]
  },
  {
    "result": "clamp",
    "type": "uncraft",
    "activity_level": "MODERATE_EXERCISE",
    "time": "1 m",
    "qualities": [ { "id": "HAMMER", "level": 1 }, { "id": "SAW_M", "level": 1 } ],
    "components": [ [ [ "scrap", 4 ] ] ]
  },
  {
    "result": "e_tool",
    "type": "uncraft",
    "activity_level": "MODERATE_EXERCISE",
    "time": "2 m",
    "qualities": [ { "id": "SAW_M", "level": 1 } ],
    "components": [ [ [ "sheet_metal_small", 2 ] ], [ [ "scrap", 2 ] ] ]
  },
  {
    "result": "harmonica_holder",
    "type": "uncraft",
    "activity_level": "MODERATE_EXERCISE",
    "time": "12 s",
    "qualities": [ { "id": "HAMMER", "level": 1 } ],
    "components": [ [ [ "scrap", 2 ] ] ]
  },
  {
    "result": "coin_penny",
    "type": "uncraft",
    "activity_level": "MODERATE_EXERCISE",
    "time": "2 s",
    "qualities": [ { "id": "HAMMER", "level": 1 } ],
    "components": [ [ [ "copper", 3 ] ] ],
    "flags": [ "UNCRAFT_BY_CHARGE" ]
  },
  {
    "result": "coin_nickel",
    "type": "uncraft",
    "activity_level": "MODERATE_EXERCISE",
    "time": "2 s",
    "qualities": [ { "id": "HAMMER", "level": 1 } ],
    "components": [ [ [ "copper", 5 ] ] ],
    "flags": [ "UNCRAFT_BY_CHARGE" ]
  },
  {
    "result": "coin_dime",
    "type": "uncraft",
    "activity_level": "MODERATE_EXERCISE",
    "time": "2 s",
    "qualities": [ { "id": "HAMMER", "level": 1 } ],
    "components": [ [ [ "copper", 2 ] ] ],
    "flags": [ "UNCRAFT_BY_CHARGE" ]
  },
  {
    "result": "coin_quarter",
    "type": "uncraft",
    "activity_level": "MODERATE_EXERCISE",
    "time": "2 s",
    "qualities": [ { "id": "HAMMER", "level": 1 } ],
    "components": [ [ [ "copper", 6 ] ] ],
    "flags": [ "UNCRAFT_BY_CHARGE" ]
  },
  {
    "result": "coin_half_dollar",
    "type": "uncraft",
    "activity_level": "MODERATE_EXERCISE",
    "time": "2 s",
    "qualities": [ { "id": "HAMMER", "level": 1 } ],
    "components": [ [ [ "copper", 11 ] ] ],
    "flags": [ "UNCRAFT_BY_CHARGE" ]
  },
  {
    "result": "coin_dollar",
    "type": "uncraft",
    "activity_level": "MODERATE_EXERCISE",
    "time": "2 s",
    "qualities": [ { "id": "HAMMER", "level": 1 } ],
    "components": [ [ [ "copper", 8 ] ] ],
    "flags": [ "UNCRAFT_BY_CHARGE" ]
  },
  {
    "result": "coin_silver",
    "type": "uncraft",
    "activity_level": "MODERATE_EXERCISE",
    "time": "2 s",
    "qualities": [ { "id": "HAMMER", "level": 1 } ],
    "components": [ [ [ "silver_small", 31 ] ] ],
    "flags": [ "UNCRAFT_BY_CHARGE" ]
  },
  {
    "result": "coin_gold",
    "type": "uncraft",
    "activity_level": "MODERATE_EXERCISE",
    "time": "2 s",
    "qualities": [ { "id": "HAMMER", "level": 1 } ],
    "components": [ [ [ "gold_small", 31 ] ] ],
    "flags": [ "UNCRAFT_BY_CHARGE" ]
  },
  {
    "result": "spray_can",
    "type": "uncraft",
    "activity_level": "MODERATE_EXERCISE",
    "time": "2 m",
    "qualities": [ { "id": "SAW_M", "level": 1 } ],
    "components": [ [ [ "scrap_aluminum", 6 ] ] ]
  },
  {
    "result": "can_medium",
    "type": "uncraft",
    "activity_level": "MODERATE_EXERCISE",
    "time": "12 s",
    "qualities": [ { "id": "HAMMER", "level": 1 } ],
    "components": [ [ [ "scrap", 1 ] ] ]
  },
  {
    "result": "can_food_big",
    "type": "uncraft",
    "activity_level": "MODERATE_EXERCISE",
    "time": "1 m",
    "qualities": [ { "id": "SAW_M", "level": 1 } ],
    "components": [ [ [ "sheet_metal_small", 2 ] ], [ [ "scrap", 3 ] ] ]
  },
  {
    "result": "multitool",
    "type": "uncraft",
    "activity_level": "MODERATE_EXERCISE",
    "time": "40 s",
    "qualities": [ { "id": "HAMMER", "level": 1 }, { "id": "SCREW", "level": 1 } ],
    "components": [ [ [ "scrap", 3 ] ] ]
  },
  {
    "result": "thermos",
    "type": "uncraft",
    "activity_level": "MODERATE_EXERCISE",
    "time": "2 m",
    "qualities": [ { "id": "SAW_M", "level": 1 } ],
    "components": [ [ [ "sheet_metal_small", 2 ] ] ]
  },
  {
    "result": "scissors",
    "type": "uncraft",
    "activity_level": "MODERATE_EXERCISE",
    "time": "12 s",
    "qualities": [ { "id": "HAMMER", "level": 1 } ],
    "components": [ [ [ "scrap_aluminum", 2 ] ] ]
  },
  {
    "result": "shavingkit",
    "type": "uncraft",
    "activity_level": "MODERATE_EXERCISE",
    "time": "12 s",
    "qualities": [ { "id": "HAMMER", "level": 1 } ],
    "components": [ [ [ "plastic_chunk", 2 ] ] ]
  },
  {
    "result": "hammer",
    "type": "uncraft",
    "activity_level": "MODERATE_EXERCISE",
    "time": "30 s",
    "qualities": [ { "id": "HAMMER", "level": 1 } ],
    "components": [ [ [ "splinter", 1 ] ], [ [ "steel_chunk", 2 ] ] ]
  },
  {
    "result": "tongs",
    "type": "uncraft",
    "activity_level": "MODERATE_EXERCISE",
    "time": "2 m",
    "qualities": [ { "id": "HAMMER", "level": 1 }, { "id": "SAW_M", "level": 1 } ],
    "components": [ [ [ "steel_chunk", 2 ] ] ]
  },
  {
    "result": "umbrella",
    "type": "uncraft",
    "activity_level": "MODERATE_EXERCISE",
    "time": "1 m",
    "qualities": [ { "id": "CUT", "level": 2 }, { "id": "SAW_M", "level": 1 } ],
    "components": [ [ [ "plastic_chunk", 1 ] ], [ [ "scrap_aluminum", 1 ] ] ]
  },
  {
    "result": "mask_dust",
    "type": "uncraft",
    "activity_level": "LIGHT_EXERCISE",
    "time": "12 s",
    "components": [ [ [ "string_6", 1 ] ], [ [ "cotton_patchwork", 1 ] ] ]
  },
  {
    "result": "horn_bicycle",
    "type": "uncraft",
    "activity_level": "LIGHT_EXERCISE",
    "time": "12 s",
    "qualities": [ { "id": "HAMMER", "level": 1 }, { "id": "CUT", "level": 1 } ],
    "components": [ [ [ "scrap_aluminum", 1 ], [ "plastic_chunk", 2 ] ] ]
  },
  {
    "result": "cards_magic",
    "type": "uncraft",
    "activity_level": "NO_EXERCISE",
    "time": "2 s",
    "components": [ [ [ "paper", 20 ] ] ],
    "flags": [ "BLIND_EASY" ]
  },
  {
    "result": "webbing_belt",
    "type": "uncraft",
    "activity_level": "LIGHT_EXERCISE",
    "time": "30 s",
    "qualities": [ { "id": "CUT", "level": 2 } ],
    "components": [ [ [ "nylon", 3 ] ], [ [ "scrap", 1 ] ] ]
  },
  {
    "result": "kevlar_shears",
    "type": "uncraft",
    "activity_level": "MODERATE_EXERCISE",
    "time": "12 s",
    "qualities": [ { "id": "HAMMER", "level": 1 } ],
    "components": [ [ [ "scrap", 2 ] ] ]
  },
  {
    "result": "ballistic_vest_esapi",
    "type": "uncraft",
    "activity_level": "LIGHT_EXERCISE",
    "time": "5 m",
    "skill_used": "tailor",
    "difficulty": 3,
    "qualities": [ { "id": "FABRIC_CUT", "level": 2 } ],
    "components": [ [ [ "nylon", 10 ] ], [ [ "sheet_kevlar_layered", 12 ] ] ]
  },
  {
    "result": "soft_3a_vest",
    "type": "uncraft",
    "activity_level": "LIGHT_EXERCISE",
    "time": "5 m",
    "skill_used": "tailor",
    "difficulty": 3,
    "qualities": [ { "id": "FABRIC_CUT", "level": 2 } ],
    "components": [ [ [ "nylon", 10 ] ], [ [ "sheet_kevlar_layered", 12 ] ] ]
  },
  {
    "result": "level_3_vest",
    "type": "uncraft",
    "activity_level": "LIGHT_EXERCISE",
    "time": "5 m",
    "skill_used": "tailor",
    "difficulty": 3,
    "qualities": [ { "id": "FABRIC_CUT", "level": 2 } ],
    "components": [ [ [ "nylon", 10 ] ], [ [ "sheet_kevlar_layered", 12 ] ] ]
  },
  {
    "result": "ballistic_vest_light",
    "type": "uncraft",
    "activity_level": "LIGHT_EXERCISE",
    "time": "5 m",
    "skill_used": "tailor",
    "difficulty": 3,
    "qualities": [ { "id": "FABRIC_CUT", "level": 2 } ],
    "components": [ [ [ "nylon", 6 ] ] ]
  },
  {
    "result": "towel",
    "type": "uncraft",
    "activity_level": "LIGHT_EXERCISE",
    "time": "5 m",
    "qualities": [ { "id": "CUT_FINE", "level": 1 } ],
    "components": [ [ [ "thread", 7 ] ], [ [ "cotton_patchwork", 5 ] ] ]
  },
  {
    "result": "heavy_crowbar",
    "type": "uncraft",
    "activity_level": "MODERATE_EXERCISE",
    "time": "20 m",
    "qualities": [ { "id": "SAW_M", "level": 1 } ],
    "components": [ [ [ "steel_lump", 4 ] ] ]
  },
  {
    "result": "sheet_kevlar",
    "type": "uncraft",
    "activity_level": "LIGHT_EXERCISE",
    "time": "10 m",
    "skill_used": "tailor",
    "difficulty": 3,
    "qualities": [ { "id": "CUT_FINE", "level": 2 } ],
    "components": [ [ [ "thread_kevlar", 80 ] ] ],
    "//": "Realistically, this may be out of the question (though I have not found info to the contrary), and a full sheet would give way more thread, but this is to keep the time down"
  },
  {
    "result": "scrap_kevlar",
    "type": "uncraft",
    "activity_level": "NO_EXERCISE",
    "time": "1 m",
    "qualities": [ { "id": "CUT", "level": 2 } ],
    "components": [ [ [ "thread_kevlar", 2 ] ] ]
  },
  {
    "result": "sheet_kevlar_layered",
    "type": "uncraft",
    "activity_level": "NO_EXERCISE",
    "time": "10 m",
    "qualities": [ { "id": "CUT", "level": 2 } ],
    "components": [ [ [ "sheet_kevlar", 16 ] ] ],
    "//": "just ripping the seams to separate the 16 layers"
  },
  {
    "result": "office_letter_opener",
    "type": "uncraft",
    "activity_level": "LIGHT_EXERCISE",
    "time": "2 m",
    "qualities": [ { "id": "HAMMER", "level": 1 } ],
    "components": [ [ [ "silver_small", 8 ] ] ]
  },
  {
    "result": "leather_tarp",
    "type": "uncraft",
    "activity_level": "LIGHT_EXERCISE",
    "time": "10 m",
    "skill_used": "tailor",
    "difficulty": 1,
    "qualities": [ { "id": "CUT", "level": 2 } ],
    "components": [ [ [ "leather", 6 ] ] ]
  },
  {
    "result": "bag_garbage",
    "type": "uncraft",
    "activity_level": "LIGHT_EXERCISE",
    "time": "12 s",
    "components": [ [ [ "plastic_sheet", 1 ] ] ],
    "qualities": [ { "id": "CUT", "level": 1 } ]
  },
  {
    "result": "plastic_sheet",
    "type": "uncraft",
    "activity_level": "LIGHT_EXERCISE",
    "time": "24 s",
    "components": [ [ [ "plastic_sheet_small", 8 ] ] ],
    "qualities": [ { "id": "CUT", "level": 1 } ]
  },
  {
    "result": "cash_register",
    "type": "uncraft",
    "activity_level": "LIGHT_EXERCISE",
    "skill_used": "electronics",
    "time": "32 m",
    "using": [ [ "soldering_standard", 10 ] ],
    "qualities": [ { "id": "SCREW", "level": 1 }, { "id": "SAW_M", "level": 1 } ],
    "components": [
      [ [ "processor", 1 ] ],
      [ [ "RAM", 1 ] ],
      [ [ "circuit", 1 ] ],
      [ [ "amplifier", 1 ] ],
      [ [ "sheet_metal_small", 4 ] ],
      [ [ "cable", 6 ] ],
      [ [ "power_supply", 1 ] ],
      [ [ "plastic_chunk", 8 ] ],
      [ [ "small_lcd_screen", 1 ] ],
      [ [ "scrap", 4 ] ],
      [ [ "e_scrap", 3 ] ],
      [ [ "lock", 1 ] ]
    ]
  },
  {
    "result": "boots_combat",
    "type": "uncraft",
    "activity_level": "LIGHT_EXERCISE",
    "time": "24 s",
    "components": [ [ [ "sole_rubber", 1 ], [ "leather", 4 ], [ "scrap_kevlar", 4 ] ] ],
    "qualities": [ { "id": "CUT", "level": 1 } ]
  },
  {
    "result": "motorbike_boots",
    "type": "uncraft",
    "activity_level": "LIGHT_EXERCISE",
    "time": "24 s",
    "components": [ [ [ "sole_rubber", 1 ], [ "leather", 16 ], [ "scrap_kevlar", 16 ] ] ],
    "qualities": [ { "id": "CUT", "level": 1 } ]
  },
  {
    "result": "motor_police_boots",
    "type": "uncraft",
    "activity_level": "LIGHT_EXERCISE",
    "time": "24 s",
    "components": [ [ [ "sole_rubber", 1 ], [ "leather", 16 ] ] ],
    "qualities": [ { "id": "CUT", "level": 1 } ]
  },
  {
    "result": "boots_bunker",
    "type": "uncraft",
    "activity_level": "LIGHT_EXERCISE",
    "time": "24 s",
    "components": [ [ [ "sole_rubber", 1 ], [ "nomex", 24 ] ] ],
    "qualities": [ { "id": "CUT", "level": 1 } ]
  },
  {
    "result": "boots_fur",
    "type": "uncraft",
    "activity_level": "LIGHT_EXERCISE",
    "time": "24 s",
    "components": [ [ [ "sole_rubber", 1 ], [ "fur", 8 ], [ "leather", 10 ] ] ],
    "qualities": [ { "id": "CUT", "level": 1 } ]
  },
  {
    "result": "xs_boots_fur",
    "type": "uncraft",
    "activity_level": "LIGHT_EXERCISE",
    "time": "24 s",
    "components": [ [ [ "sole_rubber", 1 ], [ "fur", 6 ], [ "leather", 8 ] ] ],
    "qualities": [ { "id": "CUT", "level": 1 } ]
  },
  {
    "result": "xl_boots_fur",
    "type": "uncraft",
    "activity_level": "LIGHT_EXERCISE",
    "time": "24 s",
    "components": [ [ [ "sole_rubber", 1 ], [ "fur", 10 ], [ "leather", 12 ] ] ],
    "qualities": [ { "id": "CUT", "level": 1 } ]
  },
  {
    "result": "sneakers",
    "type": "uncraft",
    "activity_level": "LIGHT_EXERCISE",
    "time": "24 s",
    "components": [ [ [ "sole_rubber", 1 ], [ "cotton_patchwork", 8 ] ] ],
    "qualities": [ { "id": "CUT", "level": 1 } ]
  },
  {
    "result": "hat_boonie",
    "type": "uncraft",
    "activity_level": "LIGHT_EXERCISE",
    "time": "24 s",
    "components": [ [ [ "cotton_patchwork", 16 ] ] ],
    "qualities": [ { "id": "CUT", "level": 1 } ]
  },
  {
    "result": "hat_cotton",
    "type": "uncraft",
    "activity_level": "LIGHT_EXERCISE",
    "time": "24 s",
    "components": [ [ [ "cotton_patchwork", 12 ] ] ],
    "qualities": [ { "id": "CUT", "level": 1 } ]
  },
  {
    "result": "hat_fur",
    "type": "uncraft",
    "activity_level": "LIGHT_EXERCISE",
    "time": "24 s",
    "components": [ [ [ "fur", 3 ] ] ],
    "qualities": [ { "id": "CUT", "level": 1 } ]
  },
  {
    "result": "hat_faux_fur",
    "type": "uncraft",
    "activity_level": "LIGHT_EXERCISE",
    "time": "24 s",
    "components": [ [ [ "faux_fur", 3 ] ] ],
    "qualities": [ { "id": "CUT", "level": 1 } ]
  },
  {
    "result": "hat_hunting",
    "type": "uncraft",
    "activity_level": "LIGHT_EXERCISE",
    "time": "24 s",
    "components": [ [ [ "felt_patch", 32 ] ] ],
    "qualities": [ { "id": "CUT", "level": 1 } ]
  },
  {
    "result": "breeches",
    "type": "uncraft",
    "activity_level": "LIGHT_EXERCISE",
    "time": "60 s",
    "components": [ [ [ "cotton_patchwork", 32 ] ] ],
    "qualities": [ { "id": "CUT", "level": 1 } ]
  },
  {
    "result": "pants_cargo",
    "type": "uncraft",
    "activity_level": "LIGHT_EXERCISE",
    "time": "10 m",
    "components": [ [ [ "cotton_patchwork", 80 ] ] ],
    "qualities": [ { "id": "CUT", "level": 1 } ]
  },
  {
    "result": "pants_leather",
    "type": "uncraft",
    "activity_level": "LIGHT_EXERCISE",
    "time": "24 s",
    "components": [ [ [ "leather", 12 ] ] ],
    "qualities": [ { "id": "CUT", "level": 1 } ]
  },
  {
    "result": "heavy_punching_bag_sack",
    "type": "uncraft",
    "activity_level": "LIGHT_EXERCISE",
    "time": "30 m",
    "components": [ [ [ "leather", 16 ] ], [ [ "tanned_hide", 8 ] ] ],
    "qualities": [ { "id": "CUT", "level": 1 } ]
  },
  {
    "result": "sleeping_bag_fur_roll",
    "type": "uncraft",
    "activity_level": "LIGHT_EXERCISE",
    "time": "20 m",
    "components": [ [ [ "cotton_patchwork", 60 ], [ "fur", 8 ] ] ],
    "qualities": [ { "id": "CUT", "level": 1 } ]
  },
  {
    "result": "backpack",
    "type": "uncraft",
    "activity_level": "LIGHT_EXERCISE",
    "time": "10 m",
    "components": [ [ [ "nylon", 16 ] ] ],
    "qualities": [ { "id": "CUT", "level": 1 } ]
  },
  {
    "result": "blazer",
    "type": "uncraft",
    "activity_level": "LIGHT_EXERCISE",
    "time": "10 m",
    "components": [ [ [ "felt_patch", 150 ] ] ],
    "qualities": [ { "id": "CUT", "level": 1 } ]
  },
  {
    "result": "office_holepunch",
    "type": "uncraft",
    "activity_level": "MODERATE_EXERCISE",
    "time": "10 s",
    "qualities": [ { "id": "HAMMER", "level": 1 } ],
    "components": [ [ [ "scrap_aluminum", 1 ] ] ]
  },
  {
    "result": "mic_stand_tall",
    "type": "uncraft",
    "activity_level": "MODERATE_EXERCISE",
    "time": "5 m",
    "qualities": [ { "id": "HAMMER", "level": 2 }, { "id": "SAW_M", "level": 2 } ],
    "components": [ [ [ "scrap_aluminum", 30 ] ] ]
  },
  {
    "result": "guitar_stand",
    "type": "uncraft",
    "activity_level": "MODERATE_EXERCISE",
    "time": "5 m",
    "qualities": [ { "id": "HAMMER", "level": 2 }, { "id": "SAW_M", "level": 2 } ],
    "components": [ [ [ "scrap_aluminum", 10 ] ] ]
  },
  {
    "result": "bat_metal",
    "type": "uncraft",
    "activity_level": "MODERATE_EXERCISE",
    "time": "10 m",
    "qualities": [ { "id": "HAMMER", "level": 2 }, { "id": "SAW_M", "level": 2 } ],
    "components": [ [ [ "scrap_aluminum", 15 ] ] ]
  },
  {
    "result": "PR24-extended",
    "type": "uncraft",
    "activity_level": "MODERATE_EXERCISE",
    "time": "10 m",
    "qualities": [ { "id": "HAMMER", "level": 2 }, { "id": "CUT", "level": 1 }, { "id": "SAW_M", "level": 2 } ],
    "components": [ [ [ "scrap_aluminum", 10 ], [ "plastic_chunk", 3 ] ] ]
  },
  {
    "result": "PR24-retracted",
    "type": "uncraft",
    "activity_level": "MODERATE_EXERCISE",
    "time": "10 m",
    "qualities": [ { "id": "HAMMER", "level": 2 }, { "id": "CUT", "level": 1 }, { "id": "SAW_M", "level": 2 } ],
    "components": [ [ [ "scrap_aluminum", 10 ], [ "plastic_chunk", 3 ] ] ]
  },
  {
    "result": "sheet_cotton",
    "type": "uncraft",
    "activity_level": "NO_EXERCISE",
    "time": "30 s",
    "qualities": [ { "id": "CUT", "level": 2 } ],
    "components": [ [ [ "cotton_patchwork", 8 ] ] ]
  },
  {
    "result": "sheet_faux_fur",
    "type": "uncraft",
    "activity_level": "NO_EXERCISE",
    "time": "30 s",
    "qualities": [ { "id": "CUT", "level": 2 } ],
    "components": [ [ [ "faux_fur", 8 ] ] ]
  },
  {
    "result": "sheet_felt",
    "type": "uncraft",
    "activity_level": "NO_EXERCISE",
    "time": "30 s",
    "qualities": [ { "id": "CUT", "level": 2 } ],
    "components": [ [ [ "felt_patch", 8 ] ] ]
  },
  {
    "result": "sheet_lycra",
    "type": "uncraft",
    "activity_level": "NO_EXERCISE",
    "time": "30 s",
    "qualities": [ { "id": "CUT", "level": 2 } ],
    "components": [ [ [ "lycra_patch", 8 ] ] ]
  },
  {
    "result": "sheet_neoprene",
    "type": "uncraft",
    "activity_level": "NO_EXERCISE",
    "time": "30 s",
    "qualities": [ { "id": "CUT", "level": 2 } ],
    "components": [ [ [ "neoprene", 8 ] ] ]
  },
  {
    "result": "sheet_nomex",
    "type": "uncraft",
    "activity_level": "NO_EXERCISE",
    "time": "30 s",
    "qualities": [ { "id": "FABRIC_CUT", "level": 2 } ],
    "components": [ [ [ "nomex", 8 ] ] ]
  },
  {
    "result": "sheet_nylon",
    "type": "uncraft",
    "activity_level": "NO_EXERCISE",
    "time": "30 s",
    "qualities": [ { "id": "CUT", "level": 2 } ],
    "components": [ [ [ "nylon", 8 ] ] ]
  },
  {
    "result": "golf_club",
    "type": "uncraft",
    "activity_level": "MODERATE_EXERCISE",
    "time": "2 m",
    "qualities": [ { "id": "HAMMER", "level": 2 }, { "id": "SAW_M", "level": 2 } ],
    "components": [ [ [ "scrap_aluminum", 6 ] ] ]
  },
  {
    "result": "baton",
    "type": "uncraft",
    "activity_level": "MODERATE_EXERCISE",
    "time": "10 m",
    "qualities": [ { "id": "HAMMER", "level": 2 }, { "id": "SAW_M", "level": 2 } ],
    "components": [ [ [ "scrap_aluminum", 14 ] ] ]
  },
  {
    "result": "baton-extended",
    "type": "uncraft",
    "activity_level": "MODERATE_EXERCISE",
    "time": "10 m",
    "qualities": [ { "id": "HAMMER", "level": 2 }, { "id": "SAW_M", "level": 2 } ],
    "components": [ [ [ "scrap_aluminum", 14 ] ] ]
  },
  {
    "result": "pot_aluminum",
    "type": "uncraft",
    "activity_level": "MODERATE_EXERCISE",
    "skill_used": "fabrication",
    "difficulty": 1,
    "time": "3 m",
    "qualities": [ { "id": "SAW_M", "level": 2 } ],
    "components": [ [ [ "scrap_aluminum", 4 ] ] ]
  },
  {
    "result": "aluminum_pan",
    "type": "uncraft",
    "activity_level": "MODERATE_EXERCISE",
    "skill_used": "fabrication",
    "difficulty": 1,
    "time": "2 m",
    "qualities": [ { "id": "HAMMER", "level": 2 } ],
    "components": [ [ [ "scrap_aluminum", 4 ] ] ]
  },
  {
    "result": "aluminum_stepladder",
    "type": "uncraft",
    "activity_level": "MODERATE_EXERCISE",
    "time": "10 m",
    "qualities": [ { "id": "HAMMER", "level": 2 }, { "id": "SAW_M", "level": 2 } ],
    "components": [ [ [ "scrap_aluminum", 315 ] ] ]
  },
  {
    "result": "steel_scissors",
    "type": "uncraft",
    "activity_level": "MODERATE_EXERCISE",
    "time": "12 s",
    "qualities": [ { "id": "HAMMER", "level": 1 } ],
    "components": [ [ [ "scrap", 3 ] ] ]
  },
  {
    "result": "esbit_stove",
    "type": "uncraft",
    "activity_level": "MODERATE_EXERCISE",
    "skill_used": "fabrication",
    "difficulty": 1,
    "time": "1 m",
    "qualities": [ { "id": "SAW_M", "level": 2 } ],
    "components": [ [ [ "scrap_aluminum", 1 ] ] ]
  },
  {
    "result": "survival_kit_box",
    "type": "uncraft",
    "activity_level": "MODERATE_EXERCISE",
    "skill_used": "fabrication",
    "difficulty": 1,
    "time": "5 m",
    "qualities": [ { "id": "SAW_M", "level": 2 } ],
    "components": [ [ [ "scrap_aluminum", 16 ] ] ]
  },
  {
    "result": "airhorn",
    "type": "uncraft",
    "activity_level": "MODERATE_EXERCISE",
    "skill_used": "fabrication",
    "difficulty": 1,
    "time": "12 s",
    "qualities": [ { "id": "HAMMER", "level": 1 }, { "id": "CUT", "level": 1 } ],
    "components": [ [ [ "scrap_aluminum", 6 ] ], [ [ "plastic_chunk", 3 ] ] ]
  },
  {
    "result": "saddle",
    "type": "uncraft",
    "activity_level": "MODERATE_EXERCISE",
    "skill_used": "fabrication",
    "difficulty": 1,
    "time": "10 s",
    "qualities": [ { "id": "HAMMER", "level": 1 }, { "id": "CUT", "level": 1 } ],
    "components": [ [ [ "scrap_aluminum", 4 ] ], [ [ "leather", 2 ] ] ]
  },
  {
    "result": "tent_kit",
    "type": "uncraft",
    "activity_level": "LIGHT_EXERCISE",
    "skill_used": "tailor",
    "time": "10 m",
    "difficulty": 1,
    "qualities": [ { "id": "CUT", "level": 2 } ],
    "components": [ [ [ "tarp", 1 ] ], [ [ "tent_pole", 2 ] ], [ [ "plastic_sheet", 1 ] ], [ [ "plastic_sheet_small", 1 ] ] ]
  },
  {
    "result": "large_tent_kit",
    "type": "uncraft",
    "activity_level": "LIGHT_EXERCISE",
    "skill_used": "tailor",
    "time": "30 m",
    "difficulty": 1,
    "qualities": [ { "id": "CUT", "level": 2 } ],
    "components": [ [ [ "tarp", 4 ] ], [ [ "tent_pole", 5 ] ], [ [ "plastic_sheet", 3 ] ], [ [ "plastic_sheet_small", 3 ] ] ]
  },
  {
    "result": "tent_pole",
    "type": "uncraft",
    "activity_level": "MODERATE_EXERCISE",
    "time": "12 s",
    "qualities": [ { "id": "HAMMER", "level": 2 } ],
    "components": [ [ [ "scrap_aluminum", 4 ] ] ]
  },
  {
    "result": "hand_pump",
    "type": "uncraft",
    "activity_level": "MODERATE_EXERCISE",
    "skill_used": "fabrication",
    "difficulty": 1,
    "time": "12 s",
    "qualities": [ { "id": "HAMMER", "level": 1 }, { "id": "CUT", "level": 1 } ],
    "components": [ [ [ "scrap_aluminum", 1 ] ], [ [ "plastic_chunk", 1 ] ] ]
  },
  {
    "result": "mre_bag_small",
    "type": "uncraft",
    "activity_level": "NO_EXERCISE",
    "time": "5 s",
    "qualities": [ { "id": "CUT", "level": 1 } ],
    "components": [ [ [ "aluminum_foil", 22 ] ], [ [ "plastic_sheet_small", 4 ] ] ]
  },
  {
    "result": "mre_bag",
    "type": "uncraft",
    "activity_level": "NO_EXERCISE",
    "time": "5 s",
    "qualities": [ { "id": "CUT", "level": 1 } ],
    "components": [ [ [ "aluminum_foil", 66 ] ], [ [ "plastic_sheet_small", 9 ] ] ]
  },
  {
    "result": "mre_package",
    "type": "uncraft",
    "activity_level": "NO_EXERCISE",
    "time": "12 s",
    "qualities": [ { "id": "CUT", "level": 1 } ],
    "components": [ [ [ "aluminum_foil", 118 ] ], [ [ "plastic_sheet_small", 16 ] ] ]
  },
  {
    "result": "missing_poster_adult",
    "type": "uncraft",
    "activity_level": "NO_EXERCISE",
    "time": "6 s",
    "components": [ [ [ "paper", 2 ] ] ],
    "flags": [ "BLIND_EASY" ]
  },
  {
    "result": "missing_poster_child",
    "type": "uncraft",
    "activity_level": "NO_EXERCISE",
    "time": "6 s",
    "components": [ [ [ "paper", 2 ] ] ],
    "flags": [ "BLIND_EASY" ]
  },
  {
    "result": "missing_poster_dog",
    "type": "uncraft",
    "activity_level": "NO_EXERCISE",
    "time": "6 s",
    "components": [ [ [ "paper", 2 ] ] ],
    "flags": [ "BLIND_EASY" ]
  },
  {
    "result": "missing_poster_cat",
    "type": "uncraft",
    "activity_level": "NO_EXERCISE",
    "time": "6 s",
    "components": [ [ [ "paper", 2 ] ] ],
    "flags": [ "BLIND_EASY" ]
  },
  {
    "result": "letter",
    "type": "uncraft",
    "activity_level": "NO_EXERCISE",
    "time": "6 s",
    "components": [ [ [ "paper", 1 ] ] ],
    "flags": [ "BLIND_EASY" ]
  },
  {
    "result": "envelope",
    "type": "uncraft",
    "activity_level": "NO_EXERCISE",
    "time": "6 s",
    "components": [ [ [ "paper", 2 ] ] ],
    "flags": [ "BLIND_EASY" ]
  },
  {
    "result": "postcard",
    "type": "uncraft",
    "activity_level": "NO_EXERCISE",
    "time": "6 s",
    "components": [ [ [ "paper", 1 ] ] ],
    "flags": [ "BLIND_EASY" ]
  },
  {
    "result": "greeting_card",
    "type": "uncraft",
    "activity_level": "NO_EXERCISE",
    "time": "6 s",
    "components": [ [ [ "paper", 2 ] ] ],
    "flags": [ "BLIND_EASY" ]
  },
  {
    "result": "ref_lighter_butane",
    "type": "uncraft",
    "activity_level": "LIGHT_EXERCISE",
    "time": "1 m",
    "components": [ [ [ "pilot_light", 1 ] ] ]
  },
  {
    "result": "xlframe",
    "type": "uncraft",
    "activity_level": "MODERATE_EXERCISE",
    "time": "10 m",
    "qualities": [ { "id": "HAMMER", "level": 2 }, { "id": "SAW_M", "level": 2 } ],
    "components": [ [ [ "scrap_aluminum", 33 ] ] ]
  },
  {
    "result": "foldxlframe",
    "type": "uncraft",
    "activity_level": "MODERATE_EXERCISE",
    "time": "10 m",
    "qualities": [ { "id": "HAMMER", "level": 2 }, { "id": "SAW_M", "level": 2 } ],
    "components": [ [ [ "scrap_aluminum", 33 ] ] ]
  },
  {
    "result": "aquarium_medium",
    "type": "uncraft",
    "activity_level": "LIGHT_EXERCISE",
    "time": "1 s",
    "components": [ [ [ "glass_shard", 600 ] ] ],
    "flags": [ "BLIND_EASY" ]
  },
  {
    "result": "aquarium_small",
    "type": "uncraft",
    "activity_level": "LIGHT_EXERCISE",
    "time": "1 s",
    "components": [ [ [ "glass_shard", 285 ] ] ],
    "flags": [ "BLIND_EASY" ]
  },
  {
    "result": "aquarium_large",
    "type": "uncraft",
    "activity_level": "LIGHT_EXERCISE",
    "time": "1 s",
    "components": [ [ [ "glass_shard", 1000 ] ] ],
    "flags": [ "BLIND_EASY" ]
  },
  {
    "result": "material_aluminium_ingot",
    "type": "uncraft",
    "activity_level": "MODERATE_EXERCISE",
    "time": "5 m",
    "qualities": [ { "id": "SAW_M", "level": 2 } ],
    "components": [ [ [ "scrap_aluminum", 12 ] ] ]
  },
  {
    "result": "keg",
    "type": "uncraft",
    "activity_level": "MODERATE_EXERCISE",
    "time": "30 m",
    "qualities": [ { "id": "HAMMER", "level": 2 }, { "id": "SAW_M", "level": 2 } ],
    "components": [ [ [ "scrap_aluminum", 100 ] ] ]
  },
  {
    "result": "crutches",
    "type": "uncraft",
    "activity_level": "MODERATE_EXERCISE",
    "time": "10 m",
    "qualities": [ { "id": "HAMMER", "level": 2 }, { "id": "SAW_M", "level": 2 } ],
    "components": [ [ [ "scrap_aluminum", 44 ] ] ]
  },
  {
    "result": "small_scuba_tank",
    "type": "uncraft",
    "activity_level": "MODERATE_EXERCISE",
    "time": "10 m",
    "qualities": [ { "id": "HAMMER", "level": 2 }, { "id": "CUT", "level": 1 }, { "id": "SAW_M", "level": 2 } ],
    "components": [ [ [ "scrap_aluminum", 130 ], [ "plastic_chunk", 10 ] ] ]
  },
  {
    "result": "cot",
    "type": "uncraft",
    "activity_level": "MODERATE_EXERCISE",
    "time": "30 m",
    "qualities": [ { "id": "HAMMER", "level": 2 }, { "id": "CUT", "level": 1 }, { "id": "SAW_M", "level": 2 } ],
    "components": [ [ [ "scrap_aluminum", 149 ], [ "cotton_patchwork", 10 ] ] ]
  },
  {
    "result": "stethoscope",
    "type": "uncraft",
    "activity_level": "LIGHT_EXERCISE",
    "time": "2 m",
    "qualities": [ { "id": "HAMMER", "level": 1 }, { "id": "CUT", "level": 1 } ],
    "components": [ [ [ "scrap_aluminum", 1 ], [ "plastic_chunk", 2 ] ] ]
  },
  {
    "result": "cane",
    "type": "uncraft",
    "activity_level": "LIGHT_EXERCISE",
    "time": "2 m",
    "qualities": [ { "id": "HAMMER", "level": 2 } ],
    "components": [ [ [ "scrap_aluminum", 1 ], [ "splinter", 2 ] ] ]
  },
  {
    "result": "arming_sword_fake",
    "type": "uncraft",
    "activity_level": "MODERATE_EXERCISE",
    "time": "10 m",
    "qualities": [ { "id": "HAMMER", "level": 2 }, { "id": "SAW_M", "level": 2 } ],
    "components": [ [ [ "scrap_aluminum", 13 ] ] ]
  },
  {
    "result": "broadsword_fake",
    "type": "uncraft",
    "activity_level": "MODERATE_EXERCISE",
    "time": "10 m",
    "qualities": [ { "id": "HAMMER", "level": 2 }, { "id": "SAW_M", "level": 2 } ],
    "components": [ [ [ "scrap_aluminum", 14 ] ] ]
  },
  {
    "result": "cavalry_sabre_fake",
    "type": "uncraft",
    "activity_level": "MODERATE_EXERCISE",
    "time": "10 m",
    "qualities": [ { "id": "HAMMER", "level": 2 }, { "id": "SAW_M", "level": 2 } ],
    "components": [ [ [ "scrap_aluminum", 11 ] ] ]
  },
  {
    "result": "cutlass_fake",
    "type": "uncraft",
    "activity_level": "MODERATE_EXERCISE",
    "time": "10 m",
    "qualities": [ { "id": "HAMMER", "level": 2 }, { "id": "SAW_M", "level": 2 } ],
    "components": [ [ [ "scrap_aluminum", 12 ] ] ]
  },
  {
    "result": "estoc_fake",
    "type": "uncraft",
    "activity_level": "MODERATE_EXERCISE",
    "time": "10 m",
    "qualities": [ { "id": "HAMMER", "level": 2 }, { "id": "SAW_M", "level": 2 } ],
    "components": [ [ [ "scrap_aluminum", 18 ] ] ]
  },
  {
    "result": "jian_fake",
    "type": "uncraft",
    "activity_level": "MODERATE_EXERCISE",
    "time": "10 m",
    "qualities": [ { "id": "HAMMER", "level": 2 }, { "id": "SAW_M", "level": 2 } ],
    "components": [ [ [ "scrap_aluminum", 8 ] ] ]
  },
  {
    "result": "katana_fake",
    "type": "uncraft",
    "activity_level": "MODERATE_EXERCISE",
    "time": "10 m",
    "qualities": [ { "id": "HAMMER", "level": 2 }, { "id": "SAW_M", "level": 2 } ],
    "components": [ [ [ "scrap_aluminum", 14 ] ] ]
  },
  {
    "result": "kris_fake",
    "type": "uncraft",
    "activity_level": "MODERATE_EXERCISE",
    "time": "10 m",
    "qualities": [ { "id": "HAMMER", "level": 2 }, { "id": "SAW_M", "level": 2 } ],
    "components": [ [ [ "scrap_aluminum", 11 ] ] ]
  },
  {
    "result": "nodachi_fake",
    "type": "uncraft",
    "activity_level": "MODERATE_EXERCISE",
    "time": "30 m",
    "qualities": [ { "id": "HAMMER", "level": 2 }, { "id": "SAW_M", "level": 2 } ],
    "components": [ [ [ "scrap_aluminum", 37 ] ] ]
  },
  {
    "result": "rapier_fake",
    "type": "uncraft",
    "activity_level": "MODERATE_EXERCISE",
    "time": "10 m",
    "qualities": [ { "id": "HAMMER", "level": 2 }, { "id": "SAW_M", "level": 2 } ],
    "components": [ [ [ "scrap_aluminum", 13 ] ] ]
  },
  {
    "result": "scimitar_fake",
    "type": "uncraft",
    "activity_level": "MODERATE_EXERCISE",
    "time": "10 m",
    "qualities": [ { "id": "HAMMER", "level": 2 }, { "id": "SAW_M", "level": 2 } ],
    "components": [ [ [ "scrap_aluminum", 11 ] ] ]
  },
  {
    "result": "tanto_fake",
    "type": "uncraft",
    "activity_level": "MODERATE_EXERCISE",
    "time": "10 m",
    "qualities": [ { "id": "HAMMER", "level": 2 }, { "id": "SAW_M", "level": 2 } ],
    "components": [ [ [ "scrap_aluminum", 7 ] ] ]
  },
  {
    "result": "wakizashi_fake",
    "type": "uncraft",
    "activity_level": "MODERATE_EXERCISE",
    "time": "10 m",
    "qualities": [ { "id": "HAMMER", "level": 2 }, { "id": "SAW_M", "level": 2 } ],
    "components": [ [ [ "scrap_aluminum", 11 ] ] ]
  },
  {
    "result": "zweihander_fake",
    "type": "uncraft",
    "activity_level": "MODERATE_EXERCISE",
    "time": "30 m",
    "qualities": [ { "id": "HAMMER", "level": 2 }, { "id": "SAW_M", "level": 2 } ],
    "components": [ [ [ "scrap_aluminum", 63 ] ] ]
  },
  {
    "result": "battleaxe_fake",
    "type": "uncraft",
    "activity_level": "MODERATE_EXERCISE",
    "time": "30 m",
    "qualities": [ { "id": "HAMMER", "level": 2 }, { "id": "SAW_M", "level": 2 } ],
    "components": [ [ [ "scrap_aluminum", 34 ], [ "splinter", 2 ] ] ]
  },
  {
    "result": "halberd_fake",
    "type": "uncraft",
    "activity_level": "MODERATE_EXERCISE",
    "time": "30 m",
    "qualities": [ { "id": "HAMMER", "level": 2 }, { "id": "SAW_M", "level": 2 } ],
    "components": [ [ [ "scrap_aluminum", 26 ], [ "splinter", 2 ] ] ]
  },
  {
    "result": "longsword_fake",
    "type": "uncraft",
    "activity_level": "MODERATE_EXERCISE",
    "time": "10 m",
    "qualities": [ { "id": "HAMMER", "level": 2 }, { "id": "SAW_M", "level": 2 } ],
    "components": [ [ [ "scrap_aluminum", 18 ] ] ]
  },
  {
    "result": "lucern_hammerfake",
    "type": "uncraft",
    "activity_level": "MODERATE_EXERCISE",
    "time": "30 m",
    "qualities": [ { "id": "HAMMER", "level": 2 }, { "id": "SAW_M", "level": 2 } ],
    "components": [ [ [ "scrap_aluminum", 48 ], [ "splinter", 2 ] ] ]
  },
  {
    "result": "mace_fake",
    "type": "uncraft",
    "activity_level": "MODERATE_EXERCISE",
    "time": "10 m",
    "qualities": [ { "id": "HAMMER", "level": 2 }, { "id": "SAW_M", "level": 2 } ],
    "components": [ [ [ "scrap_aluminum", 12 ], [ "splinter", 1 ] ] ]
  },
  {
    "result": "morningstar_fake",
    "type": "uncraft",
    "activity_level": "MODERATE_EXERCISE",
    "time": "10 m",
    "qualities": [ { "id": "HAMMER", "level": 2 }, { "id": "SAW_M", "level": 2 } ],
    "components": [ [ [ "scrap_aluminum", 11 ], [ "splinter", 1 ] ] ]
  },
  {
    "result": "naginata_fake",
    "type": "uncraft",
    "activity_level": "MODERATE_EXERCISE",
    "time": "30 m",
    "qualities": [ { "id": "HAMMER", "level": 2 }, { "id": "SAW_M", "level": 2 } ],
    "components": [ [ [ "scrap_aluminum", 19 ], [ "splinter", 3 ] ] ]
  },
  {
    "result": "pike_fake",
    "type": "uncraft",
    "activity_level": "MODERATE_EXERCISE",
    "time": "30 m",
    "qualities": [ { "id": "HAMMER", "level": 2 }, { "id": "SAW_M", "level": 2 } ],
    "components": [ [ [ "scrap_aluminum", 28 ], [ "splinter", 4 ] ] ]
  },
  {
    "result": "scythe_fake",
    "type": "uncraft",
    "activity_level": "MODERATE_EXERCISE",
    "time": "30 m",
    "qualities": [ { "id": "HAMMER", "level": 2 }, { "id": "SAW_M", "level": 2 } ],
    "components": [ [ [ "scrap_aluminum", 30 ], [ "splinter", 2 ] ] ]
  },
  {
    "result": "jerrycan_big",
    "type": "uncraft",
    "activity_level": "MODERATE_EXERCISE",
    "time": "30 m",
    "qualities": [ { "id": "HAMMER", "level": 2 }, { "id": "SAW_M", "level": 2 } ],
    "components": [ [ [ "steel_chunk", 16 ], [ "scrap", 6 ] ] ]
  },
  {
    "result": "pliers",
    "type": "uncraft",
    "activity_level": "MODERATE_EXERCISE",
    "time": "2 m",
    "qualities": [ { "id": "HAMMER", "level": 2 } ],
    "components": [ [ [ "scrap", 4 ] ] ]
  },
  {
    "result": "cigar_cutter",
    "type": "uncraft",
    "activity_level": "MODERATE_EXERCISE",
    "time": "30 s",
    "qualities": [ { "id": "HAMMER", "level": 2 } ],
    "components": [ [ [ "scrap", 1 ] ] ]
  },
  {
    "result": "teapot",
    "type": "uncraft",
    "activity_level": "MODERATE_EXERCISE",
    "time": "2 m",
    "qualities": [ { "id": "HAMMER", "level": 2 } ],
    "components": [ [ [ "scrap", 5 ] ] ]
  },
  {
    "result": "pizza_cutter",
    "type": "uncraft",
    "activity_level": "MODERATE_EXERCISE",
    "time": "30 s",
    "qualities": [ { "id": "HAMMER", "level": 2 } ],
    "components": [ [ [ "scrap", 3 ] ] ]
  },
  {
    "result": "pliers_locking",
    "type": "uncraft",
    "activity_level": "MODERATE_EXERCISE",
    "time": "2 m",
    "qualities": [ { "id": "HAMMER", "level": 2 } ],
    "components": [ [ [ "scrap", 6 ] ] ]
  },
  {
    "result": "box_tea",
    "type": "uncraft",
    "activity_level": "NO_EXERCISE",
    "time": "1 s",
    "components": [ [ [ "cardboard", 1 ] ] ],
    "flags": [ "BLIND_EASY" ]
  },
  {
<<<<<<< HEAD
    "result": "deck_chair",
    "type": "uncraft",
    "activity_level": "LIGHT_EXERCISE",
    "time": "30 m",
    "qualities": [ { "id": "PRY", "level": 1 }, { "id": "SAW_W", "level": 2 }, { "id": "SCREW", "level": 1 } ],
    "components": [ [ [ "plank_short", 2 ] ], [ [ "nuts_bolts", 12 ] ], [ [ "cotton_patchwork", 30 ] ], [ [ "splinter", 22 ] ] ]
  },
  {
    "result": "chair_wood",
    "type": "uncraft",
    "activity_level": "MODERATE_EXERCISE",
    "time": "30 m",
    "qualities": [ { "id": "PRY", "level": 1 }, { "id": "SAW_W", "level": 2 }, { "id": "SCREW", "level": 1 } ],
    "components": [ [ [ "wooden_post_short", 2 ] ], [ [ "wood_block", 24 ] ], [ [ "nuts_bolts", 30 ] ], [ [ "splinter", 10 ] ] ]
  },
  {
    "result": "armchair",
    "type": "uncraft",
    "activity_level": "MODERATE_EXERCISE",
    "time": "60 m",
    "qualities": [ { "id": "CUT_FINE", "level": 1 }, { "id": "SAW_W", "level": 2 }, { "id": "SCREW", "level": 1 } ],
    "components": [
      [ [ "cotton_patchwork", 110 ] ],
      [ [ "wooden_post_short", 6 ] ],
      [ [ "wood_block", 4 ] ],
      [ [ "nuts_bolts", 16 ] ],
      [ [ "splinter", 30 ] ]
    ]
  },
  {
    "result": "stool_wood",
    "type": "uncraft",
    "activity_level": "MODERATE_EXERCISE",
    "time": "30 m",
    "qualities": [ { "id": "PRY", "level": 1 }, { "id": "SAW_W", "level": 2 }, { "id": "SCREW", "level": 1 } ],
    "components": [ [ [ "wood_block", 12 ] ], [ [ "nuts_bolts", 10 ] ], [ [ "splinter", 4 ] ] ]
  },
  {
    "result": "stool_log",
    "type": "uncraft",
    "activity_level": "MODERATE_EXERCISE",
    "time": "10 m",
    "qualities": [ { "id": "AXE", "level": 3 } ],
    "components": [ [ [ "splinter", 80 ] ] ]
  },
  {
    "result": "barstool",
    "type": "uncraft",
    "activity_level": "MODERATE_EXERCISE",
    "time": "45 m",
    "qualities": [ { "id": "CUT_FINE", "level": 1 }, { "id": "SAW_M", "level": 2 } ],
    "components": [ [ [ "leather", 6 ] ], [ [ "steel_chunk", 29 ] ], [ [ "scrap", 2 ] ] ]
  },
  {
    "result": "chair_folding",
    "type": "uncraft",
    "activity_level": "MODERATE_EXERCISE",
    "time": "30 m",
    "qualities": [ { "id": "CUT", "level": 1 }, { "id": "SAW_M", "level": 2 } ],
    "components": [ [ [ "plastic_chunk", 20 ] ], [ [ "scrap", 38 ] ] ]
  },
  {
    "result": "chair_plywood",
    "type": "uncraft",
    "activity_level": "MODERATE_EXERCISE",
    "time": "30 m",
    "qualities": [ { "id": "HAMMER", "level": 1 }, { "id": "SAW_M", "level": 2 } ],
    "components": [ [ [ "splinter", 16 ] ], [ [ "scrap", 38 ] ] ]
  },
  {
    "result": "chair_wood_black",
    "type": "uncraft",
    "activity_level": "MODERATE_EXERCISE",
    "time": "30 m",
    "qualities": [ { "id": "PRY", "level": 1 }, { "id": "SAW_W", "level": 2 }, { "id": "SCREW", "level": 1 } ],
    "components": [ [ [ "wooden_post_short", 2 ] ], [ [ "wood_block", 24 ] ], [ [ "nuts_bolts", 30 ] ], [ [ "splinter", 10 ] ] ]
  },
  {
    "result": "chair_wood_white",
    "type": "uncraft",
    "activity_level": "MODERATE_EXERCISE",
    "time": "30 m",
    "qualities": [ { "id": "PRY", "level": 1 }, { "id": "SAW_W", "level": 2 }, { "id": "SCREW", "level": 1 } ],
    "components": [ [ [ "wooden_post_short", 2 ] ], [ [ "wood_block", 24 ] ], [ [ "nuts_bolts", 30 ] ], [ [ "splinter", 10 ] ] ]
=======
    "result": "matches",
    "type": "uncraft",
    "activity_level": "NO_EXERCISE",
    "time": "1 s",
    "components": [ [ [ "cardboard", 1 ] ] ],
    "flags": [ "BLIND_EASY" ]
  },
  {
    "result": "ref_matches",
    "type": "uncraft",
    "activity_level": "NO_EXERCISE",
    "time": "1 s",
    "components": [ [ [ "cardboard", 1 ] ] ],
    "flags": [ "BLIND_EASY" ]
  },
  {
    "result": "box_snack",
    "type": "uncraft",
    "activity_level": "NO_EXERCISE",
    "time": "1 s",
    "components": [ [ [ "cardboard", 1 ] ] ],
    "flags": [ "BLIND_EASY" ]
  },
  {
    "result": "carton_egg",
    "type": "uncraft",
    "activity_level": "NO_EXERCISE",
    "time": "1 s",
    "components": [ [ [ "cardboard", 2 ] ] ],
    "flags": [ "BLIND_EASY" ]
  },
  {
    "result": "rc_car_box",
    "type": "uncraft",
    "activity_level": "NO_EXERCISE",
    "time": "30 s",
    "components": [ [ [ "cardboard", 40 ] ] ],
    "flags": [ "BLIND_EASY" ]
  },
  {
    "result": "labmap",
    "type": "uncraft",
    "activity_level": "NO_EXERCISE",
    "time": "1 s",
    "components": [ [ [ "paper", 3 ] ] ],
    "flags": [ "BLIND_EASY" ]
  },
  {
    "result": "bag_paper_powder",
    "type": "uncraft",
    "activity_level": "NO_EXERCISE",
    "time": "1 s",
    "components": [ [ [ "paper", 1 ] ] ],
    "flags": [ "BLIND_EASY" ]
  },
  {
    "result": "lug_wrench",
    "type": "uncraft",
    "activity_level": "MODERATE_EXERCISE",
    "time": "15 m",
    "qualities": [ { "id": "HAMMER", "level": 2 }, { "id": "SAW_M", "level": 2 } ],
    "components": [ [ [ "steel_chunk", 1 ], [ "scrap", 4 ] ] ]
  },
  {
    "result": "metal_tank_little",
    "type": "uncraft",
    "activity_level": "MODERATE_EXERCISE",
    "time": "15 m",
    "qualities": [ { "id": "HAMMER", "level": 2 }, { "id": "SAW_M", "level": 2 } ],
    "components": [ [ [ "steel_chunk", 3 ], [ "scrap", 4 ] ] ]
>>>>>>> a2e69209
  }
]<|MERGE_RESOLUTION|>--- conflicted
+++ resolved
@@ -7165,7 +7165,78 @@
     "flags": [ "BLIND_EASY" ]
   },
   {
-<<<<<<< HEAD
+    "result": "matches",
+    "type": "uncraft",
+    "activity_level": "NO_EXERCISE",
+    "time": "1 s",
+    "components": [ [ [ "cardboard", 1 ] ] ],
+    "flags": [ "BLIND_EASY" ]
+  },
+  {
+    "result": "ref_matches",
+    "type": "uncraft",
+    "activity_level": "NO_EXERCISE",
+    "time": "1 s",
+    "components": [ [ [ "cardboard", 1 ] ] ],
+    "flags": [ "BLIND_EASY" ]
+  },
+  {
+    "result": "box_snack",
+    "type": "uncraft",
+    "activity_level": "NO_EXERCISE",
+    "time": "1 s",
+    "components": [ [ [ "cardboard", 1 ] ] ],
+    "flags": [ "BLIND_EASY" ]
+  },
+  {
+    "result": "carton_egg",
+    "type": "uncraft",
+    "activity_level": "NO_EXERCISE",
+    "time": "1 s",
+    "components": [ [ [ "cardboard", 2 ] ] ],
+    "flags": [ "BLIND_EASY" ]
+  },
+  {
+    "result": "rc_car_box",
+    "type": "uncraft",
+    "activity_level": "NO_EXERCISE",
+    "time": "30 s",
+    "components": [ [ [ "cardboard", 40 ] ] ],
+    "flags": [ "BLIND_EASY" ]
+  },
+  {
+    "result": "labmap",
+    "type": "uncraft",
+    "activity_level": "NO_EXERCISE",
+    "time": "1 s",
+    "components": [ [ [ "paper", 3 ] ] ],
+    "flags": [ "BLIND_EASY" ]
+  },
+  {
+    "result": "bag_paper_powder",
+    "type": "uncraft",
+    "activity_level": "NO_EXERCISE",
+    "time": "1 s",
+    "components": [ [ [ "paper", 1 ] ] ],
+    "flags": [ "BLIND_EASY" ]
+  },
+  {
+    "result": "lug_wrench",
+    "type": "uncraft",
+    "activity_level": "MODERATE_EXERCISE",
+    "time": "15 m",
+    "qualities": [ { "id": "HAMMER", "level": 2 }, { "id": "SAW_M", "level": 2 } ],
+    "components": [ [ [ "steel_chunk", 1 ], [ "scrap", 4 ] ] ]
+  },
+  {
+    "result": "metal_tank_little",
+    "type": "uncraft",
+    "activity_level": "MODERATE_EXERCISE",
+    "time": "15 m",
+    "qualities": [ { "id": "HAMMER", "level": 2 }, { "id": "SAW_M", "level": 2 } ],
+    "components": [ [ [ "steel_chunk", 3 ], [ "scrap", 4 ] ] ]
+  },
+  {
     "result": "deck_chair",
     "type": "uncraft",
     "activity_level": "LIGHT_EXERCISE",
@@ -7250,77 +7321,5 @@
     "time": "30 m",
     "qualities": [ { "id": "PRY", "level": 1 }, { "id": "SAW_W", "level": 2 }, { "id": "SCREW", "level": 1 } ],
     "components": [ [ [ "wooden_post_short", 2 ] ], [ [ "wood_block", 24 ] ], [ [ "nuts_bolts", 30 ] ], [ [ "splinter", 10 ] ] ]
-=======
-    "result": "matches",
-    "type": "uncraft",
-    "activity_level": "NO_EXERCISE",
-    "time": "1 s",
-    "components": [ [ [ "cardboard", 1 ] ] ],
-    "flags": [ "BLIND_EASY" ]
-  },
-  {
-    "result": "ref_matches",
-    "type": "uncraft",
-    "activity_level": "NO_EXERCISE",
-    "time": "1 s",
-    "components": [ [ [ "cardboard", 1 ] ] ],
-    "flags": [ "BLIND_EASY" ]
-  },
-  {
-    "result": "box_snack",
-    "type": "uncraft",
-    "activity_level": "NO_EXERCISE",
-    "time": "1 s",
-    "components": [ [ [ "cardboard", 1 ] ] ],
-    "flags": [ "BLIND_EASY" ]
-  },
-  {
-    "result": "carton_egg",
-    "type": "uncraft",
-    "activity_level": "NO_EXERCISE",
-    "time": "1 s",
-    "components": [ [ [ "cardboard", 2 ] ] ],
-    "flags": [ "BLIND_EASY" ]
-  },
-  {
-    "result": "rc_car_box",
-    "type": "uncraft",
-    "activity_level": "NO_EXERCISE",
-    "time": "30 s",
-    "components": [ [ [ "cardboard", 40 ] ] ],
-    "flags": [ "BLIND_EASY" ]
-  },
-  {
-    "result": "labmap",
-    "type": "uncraft",
-    "activity_level": "NO_EXERCISE",
-    "time": "1 s",
-    "components": [ [ [ "paper", 3 ] ] ],
-    "flags": [ "BLIND_EASY" ]
-  },
-  {
-    "result": "bag_paper_powder",
-    "type": "uncraft",
-    "activity_level": "NO_EXERCISE",
-    "time": "1 s",
-    "components": [ [ [ "paper", 1 ] ] ],
-    "flags": [ "BLIND_EASY" ]
-  },
-  {
-    "result": "lug_wrench",
-    "type": "uncraft",
-    "activity_level": "MODERATE_EXERCISE",
-    "time": "15 m",
-    "qualities": [ { "id": "HAMMER", "level": 2 }, { "id": "SAW_M", "level": 2 } ],
-    "components": [ [ [ "steel_chunk", 1 ], [ "scrap", 4 ] ] ]
-  },
-  {
-    "result": "metal_tank_little",
-    "type": "uncraft",
-    "activity_level": "MODERATE_EXERCISE",
-    "time": "15 m",
-    "qualities": [ { "id": "HAMMER", "level": 2 }, { "id": "SAW_M", "level": 2 } ],
-    "components": [ [ [ "steel_chunk", 3 ], [ "scrap", 4 ] ] ]
->>>>>>> a2e69209
   }
 ]