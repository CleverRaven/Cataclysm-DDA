[
  {
    "result": "bead_bracelet",
    "type": "uncraft",
    "activity_level": "NO_EXERCISE",
    "time": "6 s",
    "qualities": [ { "id": "CUT", "level": 1 } ],
    "components": [ [ [ "wooden_bead", 10 ] ] ]
  },
  {
    "result": "bead_ear",
    "type": "uncraft",
    "activity_level": "LIGHT_EXERCISE",
    "time": "2 s",
    "qualities": [ { "id": "HAMMER", "level": 1 } ],
    "components": [ [ [ "splinter", 1 ] ] ]
  },
  {
    "result": "bead_necklace",
    "type": "uncraft",
    "activity_level": "NO_EXERCISE",
    "time": "12 s",
    "qualities": [ { "id": "CUT", "level": 1 } ],
    "components": [ [ [ "wooden_bead", 30 ] ] ]
  },
  {
    "type": "uncraft",
    "activity_level": "LIGHT_EXERCISE",
    "result": "bottle_opener",
    "time": "12 s",
    "qualities": [ { "id": "HAMMER", "level": 1 } ],
    "components": [ [ [ "scrap", 1 ] ] ]
  },
  {
    "result": "bracelet_friendship",
    "type": "uncraft",
    "activity_level": "LIGHT_EXERCISE",
    "time": "6 s",
    "qualities": [ { "id": "HAMMER", "level": 1 } ],
    "components": [ [ [ "splinter", 1 ] ], [ [ "plastic_chunk", 1 ] ] ]
  },
  {
    "result": "shears",
    "type": "uncraft",
    "activity_level": "MODERATE_EXERCISE",
    "time": "1 m",
    "qualities": [ { "id": "SAW_M", "level": 1 } ],
    "components": [ [ [ "scrap", 3 ] ], [ [ "plastic_chunk", 1 ] ] ]
  },
  {
    "result": "forged_shears",
    "type": "uncraft",
    "activity_level": "MODERATE_EXERCISE",
    "time": "1 m",
    "qualities": [ { "id": "SAW_M", "level": 1 } ],
    "components": [ [ [ "scrap", 5 ] ] ]
  },
  {
    "result": "elec_shears",
    "type": "uncraft",
    "activity_level": "MODERATE_EXERCISE",
    "time": "2 m",
    "qualities": [ { "id": "SAW_M", "level": 1 } ],
    "components": [ [ [ "scrap", 3 ] ], [ [ "plastic_chunk", 1 ] ], [ [ "e_scrap", 1 ] ], [ [ "motor_micro", 1 ] ] ]
  },
  {
    "result": "bronze_medal",
    "type": "uncraft",
    "activity_level": "LIGHT_EXERCISE",
    "time": "30 s",
    "qualities": [ { "id": "HAMMER", "level": 1 } ],
    "components": [ [ [ "scrap", 1 ] ] ]
  },
  {
    "type": "uncraft",
    "activity_level": "LIGHT_EXERCISE",
    "result": "can_opener",
    "time": "30 s",
    "qualities": [ { "id": "HAMMER", "level": 1 } ],
    "components": [ [ [ "scrap", 3 ] ] ]
  },
  {
    "type": "uncraft",
    "activity_level": "LIGHT_EXERCISE",
    "result": "carving_fork",
    "time": "30 s",
    "qualities": [ { "id": "HAMMER", "level": 1 } ],
    "components": [ [ [ "scrap", 3 ] ] ]
  },
  {
    "result": "colander_steel",
    "type": "uncraft",
    "activity_level": "LIGHT_EXERCISE",
    "time": "1 m",
    "qualities": [ { "id": "HAMMER", "level": 1 } ],
    "components": [ [ [ "scrap", 6 ] ] ]
  },
  {
    "result": "copper_hairpin",
    "type": "uncraft",
    "activity_level": "LIGHT_EXERCISE",
    "time": "12 s",
    "qualities": [ { "id": "HAMMER", "level": 1 } ],
    "components": [ [ [ "copper", 3 ] ] ]
  },
  {
    "result": "copper_locket",
    "type": "uncraft",
    "activity_level": "LIGHT_EXERCISE",
    "time": "12 s",
    "qualities": [ { "id": "HAMMER", "level": 1 } ],
    "components": [ [ [ "copper", 4 ] ] ]
  },
  {
    "result": "copper_necklace",
    "type": "uncraft",
    "activity_level": "LIGHT_EXERCISE",
    "time": "12 s",
    "qualities": [ { "id": "HAMMER", "level": 1 } ],
    "components": [ [ [ "copper", 4 ] ] ]
  },
  {
    "result": "copper_pan",
    "type": "uncraft",
    "activity_level": "MODERATE_EXERCISE",
    "skill_used": "fabrication",
    "difficulty": 1,
    "time": "2 m",
    "qualities": [ { "id": "HAMMER", "level": 1 } ],
    "components": [ [ [ "scrap_copper", 12 ] ], [ [ "scrap", 3 ] ] ]
  },
  {
    "result": "copper_ring",
    "type": "uncraft",
    "activity_level": "LIGHT_EXERCISE",
    "time": "12 s",
    "qualities": [ { "id": "HAMMER", "level": 1 } ],
    "components": [ [ [ "copper", 3 ] ] ]
  },
  {
    "type": "uncraft",
    "activity_level": "LIGHT_EXERCISE",
    "result": "corkscrew",
    "time": "6 s",
    "qualities": [ { "id": "HAMMER", "level": 1 } ],
    "components": [ [ [ "scrap", 1 ] ] ]
  },
  {
    "result": "cufflinks",
    "type": "uncraft",
    "activity_level": "LIGHT_EXERCISE",
    "time": "12 s",
    "qualities": [ { "id": "HAMMER", "level": 1 } ],
    "components": [ [ [ "silver_small", 3 ] ] ]
  },
  {
    "result": "cufflinks_intricate",
    "type": "uncraft",
    "activity_level": "LIGHT_EXERCISE",
    "time": "12 s",
    "qualities": [ { "id": "HAMMER", "level": 1 } ],
    "components": [ [ [ "silver_small", 2 ] ], [ [ "gold_small", 2 ] ] ]
  },
  {
    "result": "ear_spool",
    "type": "uncraft",
    "activity_level": "LIGHT_EXERCISE",
    "time": "6 s",
    "qualities": [ { "id": "CUT", "level": 2 } ],
    "components": [ [ [ "plastic_chunk", 1 ] ] ]
  },
  {
    "result": "gold_hairpin",
    "type": "uncraft",
    "activity_level": "LIGHT_EXERCISE",
    "time": "6 s",
    "qualities": [ { "id": "HAMMER", "level": 1 } ],
    "components": [ [ [ "gold_small", 3 ] ] ]
  },
  {
    "result": "gold_locket",
    "type": "uncraft",
    "activity_level": "LIGHT_EXERCISE",
    "time": "12 s",
    "qualities": [ { "id": "HAMMER", "level": 1 } ],
    "components": [ [ [ "gold_small", 4 ] ] ]
  },
  {
    "result": "gold_medal",
    "type": "uncraft",
    "activity_level": "LIGHT_EXERCISE",
    "time": "30 s",
    "qualities": [ { "id": "HAMMER", "level": 1 } ],
    "components": [ [ [ "gold_small", 3 ] ] ]
  },
  {
    "result": "gold_necklace",
    "type": "uncraft",
    "activity_level": "LIGHT_EXERCISE",
    "time": "12 s",
    "qualities": [ { "id": "HAMMER", "level": 1 } ],
    "components": [ [ [ "gold_small", 3 ] ] ]
  },
  {
    "result": "silver_watch",
    "type": "uncraft",
    "activity_level": "LIGHT_EXERCISE",
    "time": "30 s",
    "qualities": [ { "id": "HAMMER", "level": 1 } ],
    "components": [ [ [ "silver_small", 12 ] ], [ [ "clockworks", 1 ] ] ]
  },
  {
    "result": "holy_symbol_wood",
    "type": "uncraft",
    "time": "6 s",
    "activity_level": "LIGHT_EXERCISE",
    "qualities": [ { "id": "HAMMER", "level": 1 } ],
    "components": [ [ [ "splinter", 1 ] ] ]
  },
  {
    "result": "ring_engagement",
    "type": "uncraft",
    "activity_level": "LIGHT_EXERCISE",
    "time": "1 m",
    "qualities": [ { "id": "HAMMER", "level": 1 } ],
    "components": [ [ [ "gold_small", 3 ] ], [ [ "diamond", 1 ] ] ]
  },
  {
    "result": "ring_purity",
    "type": "uncraft",
    "activity_level": "LIGHT_EXERCISE",
    "time": "30 s",
    "qualities": [ { "id": "HAMMER", "level": 1 } ],
    "components": [ [ [ "silver_small", 3 ] ] ]
  },
  {
    "result": "ring_signet",
    "type": "uncraft",
    "activity_level": "LIGHT_EXERCISE",
    "time": "30 s",
    "qualities": [ { "id": "HAMMER", "level": 1 } ],
    "components": [ [ [ "gold_small", 2 ] ], [ [ "silver_small", 2 ] ] ]
  },
  {
    "result": "ring_wedding",
    "type": "uncraft",
    "activity_level": "LIGHT_EXERCISE",
    "time": "1 m",
    "qualities": [ { "id": "HAMMER", "level": 1 } ],
    "components": [ [ [ "gold_small", 2 ] ], [ [ "diamond", 2 ] ] ]
  },
  {
    "result": "silver_hairpin",
    "type": "uncraft",
    "activity_level": "LIGHT_EXERCISE",
    "time": "6 s",
    "qualities": [ { "id": "HAMMER", "level": 1 } ],
    "components": [ [ [ "silver_small", 3 ] ] ]
  },
  {
    "result": "silver_medal",
    "type": "uncraft",
    "activity_level": "LIGHT_EXERCISE",
    "time": "12 s",
    "qualities": [ { "id": "HAMMER", "level": 1 } ],
    "components": [ [ [ "silver_small", 3 ] ] ]
  },
  {
    "result": "silver_ring",
    "type": "uncraft",
    "activity_level": "LIGHT_EXERCISE",
    "time": "12 s",
    "qualities": [ { "id": "HAMMER", "level": 1 } ],
    "components": [ [ [ "silver_small", 3 ] ] ]
  },
  {
    "result": "garnet_silver_ring",
    "type": "uncraft",
    "activity_level": "LIGHT_EXERCISE",
    "time": "1 m",
    "qualities": [ { "id": "HAMMER", "level": 1 } ],
    "components": [ [ [ "silver_small", 2 ] ], [ [ "garnet", 1 ] ] ]
  },
  {
    "result": "amethyst_silver_ring",
    "type": "uncraft",
    "activity_level": "LIGHT_EXERCISE",
    "time": "1 m",
    "qualities": [ { "id": "HAMMER", "level": 1 } ],
    "components": [ [ [ "silver_small", 2 ] ], [ [ "amethyst", 1 ] ] ]
  },
  {
    "result": "aquamarine_silver_ring",
    "type": "uncraft",
    "activity_level": "LIGHT_EXERCISE",
    "time": "1 m",
    "qualities": [ { "id": "HAMMER", "level": 1 } ],
    "components": [ [ [ "silver_small", 2 ] ], [ [ "aquamarine", 1 ] ] ]
  },
  {
    "result": "emerald_silver_ring",
    "type": "uncraft",
    "activity_level": "LIGHT_EXERCISE",
    "time": "1 m",
    "qualities": [ { "id": "HAMMER", "level": 1 } ],
    "components": [ [ [ "silver_small", 2 ] ], [ [ "emerald", 1 ] ] ]
  },
  {
    "result": "alexandrite_silver_ring",
    "type": "uncraft",
    "activity_level": "LIGHT_EXERCISE",
    "time": "1 m",
    "qualities": [ { "id": "HAMMER", "level": 1 } ],
    "components": [ [ [ "silver_small", 2 ] ], [ [ "alexandrite", 1 ] ] ]
  },
  {
    "result": "ruby_silver_ring",
    "type": "uncraft",
    "activity_level": "LIGHT_EXERCISE",
    "time": "1 m",
    "qualities": [ { "id": "HAMMER", "level": 1 } ],
    "components": [ [ [ "silver_small", 2 ] ], [ [ "ruby", 1 ] ] ]
  },
  {
    "result": "peridot_silver_ring",
    "type": "uncraft",
    "activity_level": "LIGHT_EXERCISE",
    "time": "1 m",
    "qualities": [ { "id": "HAMMER", "level": 1 } ],
    "components": [ [ [ "silver_small", 2 ] ], [ [ "peridot", 1 ] ] ]
  },
  {
    "result": "sapphire_silver_ring",
    "type": "uncraft",
    "activity_level": "LIGHT_EXERCISE",
    "time": "1 m",
    "qualities": [ { "id": "HAMMER", "level": 1 } ],
    "components": [ [ [ "silver_small", 2 ] ], [ [ "sapphire", 1 ] ] ]
  },
  {
    "result": "tourmaline_silver_ring",
    "type": "uncraft",
    "activity_level": "LIGHT_EXERCISE",
    "time": "1 m",
    "qualities": [ { "id": "HAMMER", "level": 1 } ],
    "components": [ [ [ "silver_small", 2 ] ], [ [ "tourmaline", 1 ] ] ]
  },
  {
    "result": "citrine_silver_ring",
    "type": "uncraft",
    "activity_level": "LIGHT_EXERCISE",
    "time": "1 m",
    "qualities": [ { "id": "HAMMER", "level": 1 } ],
    "components": [ [ [ "silver_small", 2 ] ], [ [ "citrine", 1 ] ] ]
  },
  {
    "result": "blue_topaz_silver_ring",
    "type": "uncraft",
    "activity_level": "LIGHT_EXERCISE",
    "time": "1 m",
    "qualities": [ { "id": "HAMMER", "level": 1 } ],
    "components": [ [ [ "silver_small", 2 ] ], [ [ "blue_topaz", 1 ] ] ]
  },
  {
    "result": "opal_silver_ring",
    "type": "uncraft",
    "activity_level": "LIGHT_EXERCISE",
    "time": "1 m",
    "qualities": [ { "id": "HAMMER", "level": 1 } ],
    "components": [ [ [ "silver_small", 2 ] ], [ [ "opal", 1 ] ] ]
  },
  {
    "result": "pearl_silver_ring",
    "type": "uncraft",
    "activity_level": "LIGHT_EXERCISE",
    "time": "1 m",
    "qualities": [ { "id": "HAMMER", "level": 1 } ],
    "components": [ [ [ "silver_small", 2 ] ], [ [ "pearl", 1 ] ] ]
  },
  {
    "result": "onyx_silver_ring",
    "type": "uncraft",
    "activity_level": "LIGHT_EXERCISE",
    "time": "1 m",
    "qualities": [ { "id": "HAMMER", "level": 1 } ],
    "components": [ [ [ "silver_small", 2 ] ], [ [ "onyx", 1 ] ] ]
  },
  {
    "result": "diamond_silver_ring",
    "type": "uncraft",
    "activity_level": "LIGHT_EXERCISE",
    "time": "1 m",
    "qualities": [ { "id": "HAMMER", "level": 1 } ],
    "components": [ [ [ "silver_small", 2 ] ], [ [ "diamond", 1 ] ] ]
  },
  {
    "type": "uncraft",
    "activity_level": "LIGHT_EXERCISE",
    "result": "ladle",
    "time": "12 s",
    "qualities": [ { "id": "HAMMER", "level": 1 } ],
    "components": [ [ [ "scrap", 3 ] ] ]
  },
  {
    "result": "leather_collar",
    "type": "uncraft",
    "time": "12 s",
    "activity_level": "NO_EXERCISE",
    "qualities": [ { "id": "CUT", "level": 2 } ],
    "components": [ [ [ "leather", 1 ] ] ]
  },
  {
    "result": "jacket_leather",
    "type": "uncraft",
    "time": "10 m",
    "activity_level": "LIGHT_EXERCISE",
    "qualities": [ { "id": "CUT", "level": 2 } ],
    "components": [ [ [ "leather", 18 ] ], [ [ "zipper_long_plastic", 1 ] ] ]
  },
  {
    "result": "rad_badge",
    "type": "uncraft",
    "activity_level": "LIGHT_EXERCISE",
    "time": "12 s",
    "qualities": [ { "id": "CUT", "level": 2 } ],
    "components": [ [ [ "plastic_chunk", 1 ] ] ]
  },
  {
    "result": "badge_doctor",
    "type": "uncraft",
    "activity_level": "LIGHT_EXERCISE",
    "time": "12 s",
    "qualities": [ { "id": "CUT", "level": 2 } ],
    "components": [ [ [ "plastic_chunk", 1 ] ] ]
  },
  {
    "result": "badge_foodkid",
    "type": "uncraft",
    "activity_level": "LIGHT_EXERCISE",
    "time": "12 s",
    "qualities": [ { "id": "CUT", "level": 2 } ],
    "components": [ [ [ "plastic_chunk", 1 ] ] ]
  },
  {
    "result": "fur_cat_ears",
    "type": "uncraft",
    "time": "1 m",
    "activity_level": "NO_EXERCISE",
    "qualities": [ { "id": "CUT", "level": 2 } ],
    "components": [ [ [ "fur", 1 ] ], [ [ "plastic_chunk", 1 ] ] ]
  },
  {
    "result": "faux_fur_cat_ears",
    "type": "uncraft",
    "time": "1 m",
    "activity_level": "NO_EXERCISE",
    "qualities": [ { "id": "CUT", "level": 2 } ],
    "components": [ [ [ "faux_fur", 1 ] ] ]
  },
  {
    "result": "fur_cat_tail",
    "type": "uncraft",
    "time": "2 m",
    "activity_level": "NO_EXERCISE",
    "qualities": [ { "id": "CUT", "level": 2 } ],
    "components": [ [ [ "fur", 1 ] ], [ [ "plastic_chunk", 1 ] ] ]
  },
  {
    "result": "faux_fur_cat_tail",
    "type": "uncraft",
    "time": "2 m",
    "activity_level": "NO_EXERCISE",
    "qualities": [ { "id": "CUT", "level": 2 } ],
    "components": [ [ [ "faux_fur", 1 ] ] ]
  },
  {
    "result": "fur_collar",
    "type": "uncraft",
    "time": "1 m",
    "activity_level": "NO_EXERCISE",
    "qualities": [ { "id": "CUT", "level": 2 } ],
    "components": [ [ [ "fur", 1 ] ] ]
  },
  {
    "result": "faux_fur_collar",
    "type": "uncraft",
    "time": "1 m",
    "activity_level": "NO_EXERCISE",
    "qualities": [ { "id": "CUT", "level": 2 } ],
    "components": [ [ [ "faux_fur", 1 ] ] ]
  },
  {
    "result": "gartersheath1",
    "type": "uncraft",
    "time": "20 s",
    "activity_level": "NO_EXERCISE",
    "qualities": [ { "id": "CUT", "level": 2 } ],
    "components": [ [ [ "nylon", 1 ] ], [ [ "plastic_chunk", 1 ] ] ]
  },
  {
    "result": "gartersheath2",
    "type": "uncraft",
    "time": "30 s",
    "activity_level": "NO_EXERCISE",
    "qualities": [ { "id": "CUT", "level": 2 } ],
    "components": [ [ [ "nylon", 2 ] ], [ [ "plastic_chunk", 2 ] ] ]
  },
  {
    "result": "leather_belt",
    "type": "uncraft",
    "time": "1 m",
    "activity_level": "NO_EXERCISE",
    "qualities": [ { "id": "CUT", "level": 2 } ],
    "components": [ [ [ "leather", 1 ] ], [ [ "buckle_steel", 1 ] ] ]
  },
  {
    "result": "leather_cat_ears",
    "type": "uncraft",
    "time": "1 m",
    "activity_level": "NO_EXERCISE",
    "qualities": [ { "id": "CUT", "level": 2 } ],
    "components": [ [ [ "leather", 1 ] ] ]
  },
  {
    "result": "leather_cat_tail",
    "type": "uncraft",
    "time": "2 m",
    "activity_level": "NO_EXERCISE",
    "qualities": [ { "id": "CUT", "level": 2 } ],
    "components": [ [ [ "leather", 1 ] ] ]
  },
  {
    "result": "alarmclock",
    "type": "uncraft",
    "activity_level": "LIGHT_EXERCISE",
    "time": "30 s",
    "qualities": [ { "id": "SCREW", "level": 1 } ],
    "components": [ [ [ "scrap_aluminum", 4 ] ], [ [ "clockworks", 2 ] ] ]
  },
  {
    "result": "badge_cybercop",
    "type": "uncraft",
    "activity_level": "LIGHT_EXERCISE",
    "time": "12 s",
    "qualities": [ { "id": "HAMMER", "level": 1 } ],
    "components": [ [ [ "silver_small", 20 ] ] ]
  },
  {
    "result": "badge_deputy",
    "type": "uncraft",
    "activity_level": "LIGHT_EXERCISE",
    "time": "12 s",
    "qualities": [ { "id": "HAMMER", "level": 1 } ],
    "components": [ [ [ "silver_small", 20 ] ] ]
  },
  {
    "result": "badge_detective",
    "type": "uncraft",
    "activity_level": "LIGHT_EXERCISE",
    "time": "12 s",
    "qualities": [ { "id": "HAMMER", "level": 1 } ],
    "components": [ [ [ "gold_small", 20 ] ] ]
  },
  {
    "result": "badge_marshal",
    "type": "uncraft",
    "activity_level": "LIGHT_EXERCISE",
    "time": "12 s",
    "qualities": [ { "id": "HAMMER", "level": 1 } ],
    "components": [ [ [ "silver_small", 20 ] ] ]
  },
  {
    "result": "badge_swat",
    "type": "uncraft",
    "activity_level": "LIGHT_EXERCISE",
    "time": "12 s",
    "qualities": [ { "id": "HAMMER", "level": 1 } ],
    "components": [ [ [ "silver_small", 20 ] ] ]
  },
  {
    "result": "battery_car",
    "type": "uncraft",
    "activity_level": "LIGHT_EXERCISE",
    "time": "5 m",
    "qualities": [ { "id": "CUT", "level": 2 } ],
    "components": [ [ [ "chem_sulphuric_acid", 13 ] ], [ [ "lead", 2247 ] ], [ [ "plastic_chunk", 3 ] ] ]
  },
  {
    "result": "battery_motorbike",
    "type": "uncraft",
    "activity_level": "LIGHT_EXERCISE",
    "time": "5 m",
    "qualities": [ { "id": "CUT", "level": 2 } ],
    "components": [ [ [ "chem_sulphuric_acid", 3 ] ], [ [ "lead", 499 ] ], [ [ "plastic_chunk", 2 ] ] ]
  },
  {
    "result": "battery_motorbike_small",
    "type": "uncraft",
    "activity_level": "LIGHT_EXERCISE",
    "time": "5 m",
    "qualities": [ { "id": "CUT", "level": 2 } ],
    "components": [ [ [ "chem_sulphuric_acid", 1 ] ], [ [ "lead", 187 ] ], [ [ "plastic_chunk", 1 ] ] ]
  },
  {
    "result": "bindle",
    "type": "uncraft",
    "activity_level": "LIGHT_EXERCISE",
    "time": "6 s",
    "components": [ [ [ "cotton_patchwork", 4 ] ], [ [ "stick", 1 ] ] ],
    "flags": [ "BLIND_HARD" ]
  },
  {
    "result": "binoculars",
    "type": "uncraft",
    "activity_level": "LIGHT_EXERCISE",
    "time": "1 m 30 s",
    "qualities": [ { "id": "SCREW", "level": 1 } ],
    "components": [ [ [ "lens", 2 ] ], [ [ "plastic_chunk", 2 ] ], [ [ "scrap", 1 ] ] ]
  },
  {
    "result": "bio_blood_filter",
    "type": "uncraft",
    "activity_level": "LIGHT_EXERCISE",
    "skill_used": "electronics",
    "difficulty": 7,
    "skills_required": [ "firstaid", 5 ],
    "time": "50 m",
    "using": [ [ "soldering_standard", 20 ] ],
    "qualities": [ { "id": "SCREW", "level": 1 } ],
    "components": [ [ [ "burnt_out_bionic", 1 ] ] ]
  },
  {
    "result": "bio_digestion",
    "type": "uncraft",
    "activity_level": "LIGHT_EXERCISE",
    "skill_used": "electronics",
    "difficulty": 7,
    "skills_required": [ "firstaid", 5 ],
    "time": "50 m",
    "using": [ [ "soldering_standard", 20 ] ],
    "qualities": [ { "id": "SCREW", "level": 1 } ],
    "components": [ [ [ "burnt_out_bionic", 1 ] ] ]
  },
  {
    "result": "bio_face_mask",
    "type": "uncraft",
    "activity_level": "LIGHT_EXERCISE",
    "skill_used": "electronics",
    "difficulty": 7,
    "skills_required": [ "firstaid", 5 ],
    "time": "50 m",
    "using": [ [ "soldering_standard", 20 ] ],
    "qualities": [ { "id": "SCREW", "level": 1 } ],
    "components": [ [ [ "burnt_out_bionic", 1 ] ] ]
  },
  {
    "result": "bio_ground_sonar",
    "type": "uncraft",
    "activity_level": "LIGHT_EXERCISE",
    "skill_used": "electronics",
    "difficulty": 7,
    "skills_required": [ "firstaid", 5 ],
    "time": "50 m",
    "using": [ [ "soldering_standard", 20 ] ],
    "qualities": [ { "id": "SCREW", "level": 1 } ],
    "components": [ [ [ "burnt_out_bionic", 1 ] ] ]
  },
  {
    "result": "bio_metabolics",
    "type": "uncraft",
    "activity_level": "LIGHT_EXERCISE",
    "skill_used": "electronics",
    "difficulty": 7,
    "skills_required": [ "firstaid", 5 ],
    "time": "50 m",
    "using": [ [ "soldering_standard", 20 ] ],
    "qualities": [ { "id": "SCREW", "level": 1 } ],
    "components": [ [ [ "burnt_out_bionic", 1 ] ] ]
  },
  {
    "result": "bio_nanobots",
    "type": "uncraft",
    "activity_level": "LIGHT_EXERCISE",
    "skill_used": "electronics",
    "difficulty": 7,
    "skills_required": [ "firstaid", 5 ],
    "time": "50 m",
    "using": [ [ "soldering_standard", 20 ] ],
    "qualities": [ { "id": "SCREW", "level": 1 } ],
    "components": [ [ [ "burnt_out_bionic", 1 ] ] ]
  },
  {
    "result": "bio_recycler",
    "type": "uncraft",
    "activity_level": "LIGHT_EXERCISE",
    "skill_used": "electronics",
    "difficulty": 7,
    "skills_required": [ "firstaid", 5 ],
    "time": "50 m",
    "using": [ [ "soldering_standard", 20 ] ],
    "qualities": [ { "id": "SCREW", "level": 1 } ],
    "components": [ [ [ "burnt_out_bionic", 1 ] ] ]
  },
  {
    "result": "bikini_bottom",
    "type": "uncraft",
    "time": "1 m",
    "activity_level": "NO_EXERCISE",
    "qualities": [ { "id": "CUT_FINE", "level": 1 } ],
    "components": [ [ [ "sheet_lycra", 1 ] ], [ [ "thread_nomex", 5 ] ] ]
  },
  {
    "result": "bikini_top",
    "type": "uncraft",
    "time": "2 m",
    "activity_level": "NO_EXERCISE",
    "qualities": [ { "id": "CUT_FINE", "level": 1 } ],
    "components": [ [ [ "sheet_lycra", 1 ] ], [ [ "thread_nomex", 5 ] ], [ [ "thread", 10 ] ] ]
  },
  {
    "result": "bikini_top_fur",
    "type": "uncraft",
    "time": "20 s",
    "activity_level": "NO_EXERCISE",
    "qualities": [ { "id": "CUT_FINE", "level": 1 } ],
    "components": [ [ [ "fur", 1 ] ] ]
  },
  {
    "result": "bikini_top_leather",
    "type": "uncraft",
    "time": "20 s",
    "activity_level": "NO_EXERCISE",
    "qualities": [ { "id": "CUT_FINE", "level": 1 } ],
    "components": [ [ [ "leather", 1 ] ] ]
  },
  {
    "result": "blade",
    "type": "uncraft",
    "activity_level": "MODERATE_EXERCISE",
    "time": "1 m 30 s",
    "qualities": [ { "id": "HAMMER", "level": 1 } ],
    "components": [ [ [ "scrap", 3 ] ] ]
  },
  {
    "result": "boots_steel",
    "type": "uncraft",
    "activity_level": "LIGHT_EXERCISE",
    "skill_used": "tailor",
    "time": "3 m",
    "qualities": [ { "id": "CUT", "level": 2 } ],
    "components": [ [ [ "leather", 8 ] ], [ [ "scrap", 2 ] ], [ [ "sole_rubber", 2 ] ] ]
  },
  {
    "result": "sneakers_steel",
    "type": "uncraft",
    "activity_level": "LIGHT_EXERCISE",
    "skill_used": "tailor",
    "time": "4 m",
    "qualities": [ { "id": "CUT", "level": 2 } ],
    "components": [
      [ [ "leather", 2 ] ],
      [ [ "plastic_chunk", 2 ] ],
      [ [ "cotton_patchwork", 3 ] ],
      [ [ "scrap", 2 ] ],
      [ [ "sole_rubber", 2 ] ]
    ]
  },
  {
    "result": "box_cigarette",
    "type": "uncraft",
    "activity_level": "LIGHT_EXERCISE",
    "time": "6 s",
    "components": [ [ [ "paper", 1 ] ] ],
    "flags": [ "BLIND_EASY" ]
  },
  {
    "result": "case_cigar",
    "type": "uncraft",
    "activity_level": "LIGHT_EXERCISE",
    "time": "20 s",
    "components": [ [ [ "leather", 1 ] ], [ [ "splinter", 1 ] ] ]
  },
  {
    "result": "broken_EMP_hack",
    "type": "uncraft",
    "activity_level": "LIGHT_EXERCISE",
    "skill_used": "electronics",
    "difficulty": 4,
    "time": "15 m",
    "using": [ [ "soldering_standard", 5 ] ],
    "qualities": [ { "id": "SCREW", "level": 1 } ],
    "components": [
      [ [ "ai_module_basic", 1 ] ],
      [ [ "RAM", 1 ] ],
      [ [ "small_storage_battery", 1 ] ],
      [ [ "scrap", 1 ] ],
      [ [ "e_scrap", 1 ] ],
      [ [ "quad_rotors", 1 ] ],
      [ [ "sensor_module", 1 ] ],
      [ [ "identification_module", 1 ] ]
    ]
  },
  {
    "result": "broken_c4_hack",
    "type": "uncraft",
    "activity_level": "LIGHT_EXERCISE",
    "skill_used": "electronics",
    "difficulty": 4,
    "time": "15 m",
    "using": [ [ "soldering_standard", 5 ] ],
    "qualities": [ { "id": "SCREW", "level": 1 } ],
    "components": [
      [ [ "ai_module_basic", 1 ] ],
      [ [ "RAM", 1 ] ],
      [ [ "small_storage_battery", 1 ] ],
      [ [ "scrap", 1 ] ],
      [ [ "e_scrap", 1 ] ],
      [ [ "quad_rotors", 1 ] ],
      [ [ "sensor_module", 1 ] ],
      [ [ "identification_module", 1 ] ]
    ]
  },
  {
    "result": "broken_copbot",
    "type": "uncraft",
    "activity_level": "MODERATE_EXERCISE",
    "skill_used": "electronics",
    "difficulty": 6,
    "time": "2 h",
    "//": "These robot corpses should really be moved into the butcher mechanic",
    "using": [ [ "soldering_standard", 20 ], [ "welding_standard", 5 ] ],
    "qualities": [ { "id": "SCREW", "level": 1 }, { "id": "SAW_M", "level": 1 } ],
    "components": [
      [ [ "ai_module", 1 ] ],
      [ [ "sensor_module", 1 ] ],
      [ [ "memory_module", 1 ] ],
      [ [ "pathfinding_module", 1 ] ],
      [ [ "identification_module", 1 ] ],
      [ [ "omni_wheel", 1 ] ],
      [ [ "copbot_chassis", 1 ] ],
      [ [ "android_arms", 1 ] ],
      [ [ "power_supply", 4 ] ],
      [ [ "solar_cell", 2 ] ],
      [ [ "tazer", 1 ] ]
    ]
  },
  {
    "result": "broken_turret_speaker",
    "type": "uncraft",
    "activity_level": "LIGHT_EXERCISE",
    "skill_used": "electronics",
    "difficulty": 2,
    "time": "30 m",
    "using": [ [ "soldering_standard", 10 ] ],
    "qualities": [ { "id": "SCREW", "level": 1 } ],
    "components": [
      [ [ "ai_module_basic", 1 ] ],
      [ [ "RAM", 1 ] ],
      [ [ "medium_storage_battery", 1 ] ],
      [ [ "scrap", 2 ] ],
      [ [ "e_scrap", 2 ] ],
      [ [ "turret_chassis", 1 ] ],
      [ [ "amplifier", 1 ] ],
      [ [ "power_supply", 1 ] ]
    ]
  },
  {
    "result": "broken_tazer_hack",
    "type": "uncraft",
    "activity_level": "LIGHT_EXERCISE",
    "skill_used": "electronics",
    "difficulty": 5,
    "time": "15 m",
    "using": [ [ "soldering_standard", 5 ] ],
    "qualities": [ { "id": "SCREW", "level": 1 } ],
    "components": [
      [ [ "ai_module_basic", 1 ] ],
      [ [ "RAM", 1 ] ],
      [ [ "small_storage_battery", 1 ] ],
      [ [ "scrap", 1 ] ],
      [ [ "e_scrap", 1 ] ],
      [ [ "quad_rotors", 1 ] ],
      [ [ "tazer", 1 ] ],
      [ [ "sensor_module", 1 ] ],
      [ [ "identification_module", 1 ] ]
    ]
  },
  {
    "result": "broken_lab_security_drone_BS",
    "type": "uncraft",
    "activity_level": "LIGHT_EXERCISE",
    "skill_used": "electronics",
    "difficulty": 4,
    "time": "15 m",
    "using": [ [ "soldering_standard", 5 ] ],
    "qualities": [ { "id": "SCREW", "level": 1 } ],
    "components": [
      [ [ "ai_module", 1 ] ],
      [ [ "RAM", 1 ] ],
      [ [ "small_storage_battery", 1 ] ],
      [ [ "scrap", 1 ] ],
      [ [ "e_scrap", 1 ] ],
      [ [ "quad_rotors", 1 ] ],
      [ [ "sensor_module", 1 ] ],
      [ [ "identification_module", 1 ] ],
      [ [ "plastic_chunk", 1 ] ]
    ]
  },
  {
    "result": "broken_lab_security_drone_BM",
    "type": "uncraft",
    "activity_level": "LIGHT_EXERCISE",
    "skill_used": "electronics",
    "difficulty": 4,
    "time": "15 m",
    "using": [ [ "soldering_standard", 5 ] ],
    "qualities": [ { "id": "SCREW", "level": 1 } ],
    "components": [
      [ [ "ai_module", 1 ] ],
      [ [ "RAM", 1 ] ],
      [ [ "small_storage_battery", 1 ] ],
      [ [ "scrap", 1 ] ],
      [ [ "e_scrap", 1 ] ],
      [ [ "quad_rotors", 1 ] ],
      [ [ "sensor_module", 1 ] ],
      [ [ "identification_module", 1 ] ],
      [ [ "plastic_chunk", 1 ] ]
    ]
  },
  {
    "result": "broken_lab_security_drone_BM2",
    "type": "uncraft",
    "activity_level": "LIGHT_EXERCISE",
    "skill_used": "electronics",
    "difficulty": 4,
    "time": "15 m",
    "using": [ [ "soldering_standard", 5 ] ],
    "qualities": [ { "id": "SCREW", "level": 1 } ],
    "components": [
      [ [ "ai_module", 1 ] ],
      [ [ "RAM", 1 ] ],
      [ [ "small_storage_battery", 1 ] ],
      [ [ "scrap", 1 ] ],
      [ [ "e_scrap", 1 ] ],
      [ [ "quad_rotors", 1 ] ],
      [ [ "sensor_module", 1 ] ],
      [ [ "identification_module", 1 ] ],
      [ [ "plastic_chunk", 1 ] ]
    ]
  },
  {
    "result": "broken_lab_security_drone_GM",
    "type": "uncraft",
    "activity_level": "LIGHT_EXERCISE",
    "skill_used": "electronics",
    "difficulty": 4,
    "time": "15 m",
    "using": [ [ "soldering_standard", 5 ] ],
    "qualities": [ { "id": "SCREW", "level": 1 } ],
    "components": [
      [ [ "ai_module", 1 ] ],
      [ [ "RAM", 1 ] ],
      [ [ "small_storage_battery", 1 ] ],
      [ [ "scrap", 1 ] ],
      [ [ "e_scrap", 1 ] ],
      [ [ "quad_rotors", 1 ] ],
      [ [ "sensor_module", 1 ] ],
      [ [ "identification_module", 1 ] ],
      [ [ "plastic_chunk", 1 ] ]
    ]
  },
  {
    "result": "broken_lab_security_drone_GR",
    "type": "uncraft",
    "activity_level": "LIGHT_EXERCISE",
    "skill_used": "electronics",
    "difficulty": 4,
    "time": "15 m",
    "using": [ [ "soldering_standard", 5 ] ],
    "qualities": [ { "id": "SCREW", "level": 1 } ],
    "components": [
      [ [ "ai_module", 1 ] ],
      [ [ "RAM", 1 ] ],
      [ [ "small_storage_battery", 1 ] ],
      [ [ "scrap", 1 ] ],
      [ [ "e_scrap", 1 ] ],
      [ [ "quad_rotors", 1 ] ],
      [ [ "sensor_module", 1 ] ],
      [ [ "identification_module", 1 ] ],
      [ [ "plastic_chunk", 1 ] ]
    ]
  },
  {
    "result": "broken_lab_security_drone_YM",
    "type": "uncraft",
    "activity_level": "LIGHT_EXERCISE",
    "skill_used": "electronics",
    "difficulty": 4,
    "time": "15 m",
    "using": [ [ "soldering_standard", 5 ] ],
    "qualities": [ { "id": "SCREW", "level": 1 } ],
    "components": [
      [ [ "ai_module", 1 ] ],
      [ [ "RAM", 1 ] ],
      [ [ "small_storage_battery", 1 ] ],
      [ [ "scrap", 1 ] ],
      [ [ "e_scrap", 1 ] ],
      [ [ "quad_rotors", 1 ] ],
      [ [ "sensor_module", 1 ] ],
      [ [ "identification_module", 1 ] ],
      [ [ "plastic_chunk", 1 ] ]
    ]
  },
  {
    "result": "broken_robofac_prototype",
    "type": "uncraft",
    "activity_level": "MODERATE_EXERCISE",
    "skill_used": "electronics",
    "difficulty": 6,
    "time": "2 h",
    "using": [ [ "soldering_standard", 20 ], [ "welding_standard", 5 ] ],
    "qualities": [ { "id": "SCREW", "level": 1 }, { "id": "SAW_M", "level": 1 } ],
    "components": [
      [ [ "power_supply", 4 ] ],
      [ [ "plut_cell", 1 ] ],
      [ [ "motor", 2 ] ],
      [ [ "tazer", 1 ] ],
      [ [ "e_scrap", 3 ] ],
      [ [ "steel_chunk", 12 ] ]
    ]
  },
  {
    "result": "broken_robofac_laserturret_mk1",
    "type": "uncraft",
    "activity_level": "LIGHT_EXERCISE",
    "skill_used": "electronics",
    "difficulty": 6,
    "time": "3 h",
    "using": [ [ "soldering_standard", 10 ] ],
    "qualities": [ { "id": "SCREW", "level": 1 } ],
    "components": [
      [ [ "ai_module", 1 ] ],
      [ [ "gun_module", 1 ] ],
      [ [ "targeting_module", 1 ] ],
      [ [ "identification_module", 1 ] ],
      [ [ "sensor_module", 1 ] ],
      [ [ "medium_storage_battery", 1 ] ],
      [ [ "power_supply", 1 ] ],
      [ [ "robot_controls", 1 ] ],
      [ [ "turret_chassis", 1 ] ]
    ]
  },
  {
    "result": "broken_eyebot",
    "type": "uncraft",
    "activity_level": "LIGHT_EXERCISE",
    "skill_used": "electronics",
    "difficulty": 2,
    "time": "30 m",
    "using": [ [ "soldering_standard", 3 ] ],
    "qualities": [ { "id": "SCREW", "level": 1 } ],
    "components": [
      [ [ "ai_module", 1 ] ],
      [ [ "identification_module", 1 ] ],
      [ [ "pathfinding_module", 1 ] ],
      [ [ "sensor_module", 1 ] ],
      [ [ "small_storage_battery", 1 ] ],
      [ [ "RAM", 1 ] ],
      [ [ "processor", 1 ] ],
      [ [ "scrap", 1 ] ],
      [ [ "e_scrap", 1 ] ],
      [ [ "quad_rotors", 1 ] ],
      [ [ "lens", 1 ] ]
    ]
  },
  {
    "result": "broken_robofac_camspy",
    "type": "uncraft",
    "activity_level": "LIGHT_EXERCISE",
    "skill_used": "electronics",
    "difficulty": 2,
    "time": "30 m",
    "using": [ [ "soldering_standard", 3 ] ],
    "qualities": [ { "id": "SCREW", "level": 1 } ],
    "components": [
      [ [ "ai_module", 1 ] ],
      [ [ "identification_module", 1 ] ],
      [ [ "pathfinding_module", 1 ] ],
      [ [ "sensor_module", 1 ] ],
      [ [ "small_storage_battery", 1 ] ],
      [ [ "RAM", 1 ] ],
      [ [ "processor", 1 ] ],
      [ [ "scrap", 1 ] ],
      [ [ "e_scrap", 1 ] ],
      [ [ "quad_rotors", 1 ] ],
      [ [ "lens", 1 ] ]
    ]
  },
  {
    "result": "broken_flashbang_hack",
    "type": "uncraft",
    "activity_level": "LIGHT_EXERCISE",
    "skill_used": "electronics",
    "difficulty": 4,
    "time": "15 m",
    "using": [ [ "soldering_standard", 5 ] ],
    "qualities": [ { "id": "SCREW", "level": 1 } ],
    "components": [
      [ [ "ai_module_basic", 1 ] ],
      [ [ "RAM", 1 ] ],
      [ [ "small_storage_battery", 1 ] ],
      [ [ "scrap", 1 ] ],
      [ [ "e_scrap", 1 ] ],
      [ [ "quad_rotors", 1 ] ],
      [ [ "sensor_module", 1 ] ],
      [ [ "identification_module", 1 ] ]
    ]
  },
  {
    "result": "broken_gasbomb_hack",
    "type": "uncraft",
    "activity_level": "LIGHT_EXERCISE",
    "skill_used": "electronics",
    "difficulty": 4,
    "time": "15 m",
    "using": [ [ "soldering_standard", 5 ] ],
    "qualities": [ { "id": "SCREW", "level": 1 } ],
    "components": [
      [ [ "ai_module_basic", 1 ] ],
      [ [ "RAM", 1 ] ],
      [ [ "small_storage_battery", 1 ] ],
      [ [ "scrap", 1 ] ],
      [ [ "e_scrap", 1 ] ],
      [ [ "quad_rotors", 1 ] ],
      [ [ "sensor_module", 1 ] ],
      [ [ "identification_module", 1 ] ]
    ]
  },
  {
    "result": "broken_grenade_hack",
    "type": "uncraft",
    "activity_level": "LIGHT_EXERCISE",
    "skill_used": "electronics",
    "difficulty": 4,
    "time": "15 m",
    "using": [ [ "soldering_standard", 5 ] ],
    "qualities": [ { "id": "SCREW", "level": 1 } ],
    "components": [
      [ [ "ai_module_basic", 1 ] ],
      [ [ "RAM", 1 ] ],
      [ [ "small_storage_battery", 1 ] ],
      [ [ "scrap", 1 ] ],
      [ [ "e_scrap", 1 ] ],
      [ [ "quad_rotors", 1 ] ],
      [ [ "sensor_module", 1 ] ],
      [ [ "identification_module", 1 ] ]
    ]
  },
  {
    "result": "broken_manhack",
    "type": "uncraft",
    "activity_level": "LIGHT_EXERCISE",
    "skill_used": "electronics",
    "difficulty": 4,
    "time": "10 m",
    "using": [ [ "soldering_standard", 5 ] ],
    "qualities": [ { "id": "SCREW", "level": 1 } ],
    "components": [
      [ [ "ai_module_basic", 1 ] ],
      [ [ "RAM", 1 ] ],
      [ [ "small_storage_battery", 1 ] ],
      [ [ "scrap", 1 ] ],
      [ [ "e_scrap", 1 ] ],
      [ [ "quad_rotors", 1 ] ],
      [ [ "sensor_module", 1 ] ],
      [ [ "spike", 2 ] ],
      [ [ "identification_module", 1 ] ]
    ]
  },
  {
    "result": "broken_mininuke_hack",
    "type": "uncraft",
    "activity_level": "LIGHT_EXERCISE",
    "skill_used": "electronics",
    "difficulty": 5,
    "time": "25 m",
    "using": [ [ "soldering_standard", 10 ] ],
    "qualities": [ { "id": "SCREW", "level": 1 } ],
    "components": [
      [ [ "ai_module_basic", 1 ] ],
      [ [ "RAM", 1 ] ],
      [ [ "small_storage_battery", 1 ] ],
      [ [ "scrap", 1 ] ],
      [ [ "e_scrap", 1 ] ],
      [ [ "quad_rotors", 1 ] ],
      [ [ "sensor_module", 1 ] ],
      [ [ "identification_module", 1 ] ]
    ]
  },
  {
    "result": "broken_molebot",
    "type": "uncraft",
    "activity_level": "MODERATE_EXERCISE",
    "skill_used": "electronics",
    "difficulty": 3,
    "time": "3 h",
    "using": [ [ "welding_standard", 6 ] ],
    "qualities": [ { "id": "SAW_M", "level": 1 } ],
    "components": [
      [ [ "ai_module", 1 ] ],
      [ [ "sensor_module", 1 ] ],
      [ [ "memory_module", 1 ] ],
      [ [ "pathfinding_module", 1 ] ],
      [ [ "medium_storage_battery", 1 ] ],
      [ [ "robot_controls", 1 ] ],
      [ [ "steel_chunk", 20 ] ]
    ]
  },
  {
    "result": "broken_riotbot",
    "type": "uncraft",
    "activity_level": "MODERATE_EXERCISE",
    "skill_used": "electronics",
    "difficulty": 6,
    "time": "2 h",
    "using": [ [ "soldering_standard", 20 ], [ "welding_standard", 5 ] ],
    "qualities": [ { "id": "SCREW", "level": 1 }, { "id": "SAW_M", "level": 1 } ],
    "components": [
      [ [ "ai_module", 1 ] ],
      [ [ "sensor_module", 1 ] ],
      [ [ "memory_module", 1 ] ],
      [ [ "pathfinding_module", 1 ] ],
      [ [ "identification_module", 1 ] ],
      [ [ "omni_wheel", 1 ] ],
      [ [ "copbot_chassis", 1 ] ],
      [ [ "android_arms", 1 ] ],
      [ [ "power_supply", 4 ] ],
      [ [ "solar_cell", 2 ] ],
      [ [ "canister_empty", 1 ] ]
    ]
  },
  {
    "result": "broken_secubot",
    "type": "uncraft",
    "activity_level": "MODERATE_EXERCISE",
    "skill_used": "electronics",
    "difficulty": 6,
    "time": "2 h",
    "using": [ [ "soldering_standard", 20 ], [ "welding_standard", 5 ] ],
    "qualities": [ { "id": "SCREW", "level": 1 }, { "id": "SAW_M", "level": 1 } ],
    "components": [
      [ [ "ai_module", 1 ] ],
      [ [ "sensor_module", 1 ] ],
      [ [ "memory_module", 1 ] ],
      [ [ "pathfinding_module", 1 ] ],
      [ [ "identification_module", 1 ] ],
      [ [ "omni_wheel", 1 ] ],
      [ [ "copbot_chassis", 1 ] ],
      [ [ "gun_module", 1 ] ],
      [ [ "power_supply", 4 ] ],
      [ [ "solar_cell", 2 ] ],
      [ [ "m16a4", 1 ] ],
      [ [ "canister_empty", 1 ] ]
    ]
  },
  {
    "result": "broken_talon_m202a1",
    "type": "uncraft",
    "activity_level": "MODERATE_EXERCISE",
    "skill_used": "electronics",
    "difficulty": 6,
    "time": "2 h",
    "using": [ [ "soldering_standard", 20 ], [ "welding_standard", 5 ] ],
    "qualities": [ { "id": "SCREW", "level": 1 }, { "id": "SAW_M", "level": 1 } ],
    "components": [
      [ [ "ai_module", 1 ] ],
      [ [ "sensor_module", 1 ] ],
      [ [ "memory_module", 1 ] ],
      [ [ "pathfinding_module", 1 ] ],
      [ [ "identification_module", 1 ] ],
      [ [ "omni_wheel", 1 ] ],
      [ [ "copbot_chassis", 1 ] ],
      [ [ "gun_module", 1 ] ],
      [ [ "power_supply", 4 ] ],
      [ [ "solar_cell", 2 ] ],
      [ [ "m202_flash", 1 ] ],
      [ [ "canister_empty", 1 ] ]
    ]
  },
  {
    "result": "broken_skitterbot",
    "type": "uncraft",
    "activity_level": "LIGHT_EXERCISE",
    "skill_used": "electronics",
    "difficulty": 3,
    "time": "1 h",
    "using": [ [ "soldering_standard", 10 ] ],
    "qualities": [ { "id": "SCREW", "level": 1 } ],
    "components": [
      [ [ "ai_module", 1 ] ],
      [ [ "RAM", 1 ] ],
      [ [ "small_storage_battery", 1 ] ],
      [ [ "scrap", 5 ] ],
      [ [ "e_scrap", 2 ] ],
      [ [ "spidery_legs_small", 1 ] ],
      [ [ "sensor_module", 1 ] ],
      [ [ "pathfinding_module", 1 ] ],
      [ [ "identification_module", 1 ] ],
      [ [ "power_supply", 1 ] ],
      [ [ "tazer", 2 ] ]
    ]
  },
  {
    "result": "broken_turret",
    "type": "uncraft",
    "activity_level": "LIGHT_EXERCISE",
    "skill_used": "electronics",
    "difficulty": 4,
    "time": "1 h",
    "using": [ [ "soldering_standard", 10 ] ],
    "qualities": [ { "id": "SCREW", "level": 1 } ],
    "components": [
      [ [ "ai_module", 1 ] ],
      [ [ "identification_module", 1 ] ],
      [ [ "targeting_module", 1 ] ],
      [ [ "gun_module", 1 ] ],
      [ [ "sensor_module", 1 ] ],
      [ [ "small_storage_battery", 1 ] ],
      [ [ "power_supply", 1 ] ],
      [ [ "robot_controls", 1 ] ],
      [ [ "hk_mp5", 1 ] ],
      [ [ "turret_chassis", 1 ] ]
    ]
  },
  {
    "result": "broken_turret_rifle",
    "type": "uncraft",
    "activity_level": "LIGHT_EXERCISE",
    "skill_used": "electronics",
    "difficulty": 4,
    "time": "1 h",
    "using": [ [ "soldering_standard", 10 ] ],
    "qualities": [ { "id": "SCREW", "level": 1 } ],
    "components": [
      [ [ "ai_module", 1 ] ],
      [ [ "gun_module", 1 ] ],
      [ [ "targeting_module", 1 ] ],
      [ [ "identification_module", 1 ] ],
      [ [ "sensor_module", 1 ] ],
      [ [ "m249", 1 ] ],
      [ [ "small_storage_battery", 1 ] ],
      [ [ "power_supply", 1 ] ],
      [ [ "robot_controls", 1 ] ],
      [ [ "turret_chassis", 1 ] ]
    ]
  },
  {
    "result": "broken_crows_m240",
    "type": "uncraft",
    "activity_level": "LIGHT_EXERCISE",
    "skill_used": "electronics",
    "difficulty": 4,
    "time": "1 h",
    "using": [ [ "soldering_standard", 10 ] ],
    "qualities": [ { "id": "SCREW", "level": 1 } ],
    "components": [
      [ [ "ai_module", 1 ] ],
      [ [ "gun_module", 1 ] ],
      [ [ "targeting_module", 1 ] ],
      [ [ "identification_module", 1 ] ],
      [ [ "sensor_module", 1 ] ],
      [ [ "m240", 1 ] ],
      [ [ "small_storage_battery", 1 ] ],
      [ [ "power_supply", 1 ] ],
      [ [ "robot_controls", 1 ] ],
      [ [ "turret_chassis", 1 ] ]
    ]
  },
  {
    "result": "broken_turret_artisans",
    "type": "uncraft",
    "activity_level": "LIGHT_EXERCISE",
    "skill_used": "electronics",
    "difficulty": 4,
    "time": "1 h",
    "using": [ [ "soldering_standard", 10 ] ],
    "qualities": [ { "id": "SCREW", "level": 1 } ],
    "components": [
      [ [ "ai_module", 1 ] ],
      [ [ "gun_module", 1 ] ],
      [ [ "targeting_module", 1 ] ],
      [ [ "identification_module", 1 ] ],
      [ [ "sensor_module", 1 ] ],
      [ [ "m249", 1 ] ],
      [ [ "small_storage_battery", 1 ] ],
      [ [ "power_supply", 1 ] ],
      [ [ "robot_controls", 1 ] ],
      [ [ "turret_chassis", 1 ] ],
      [ [ "steel_armor", 3 ] ]
    ]
  },
  {
    "result": "broken_turret_bmg",
    "type": "uncraft",
    "activity_level": "LIGHT_EXERCISE",
    "skill_used": "electronics",
    "difficulty": 4,
    "time": "1 h",
    "using": [ [ "soldering_standard", 10 ] ],
    "qualities": [ { "id": "SCREW", "level": 1 } ],
    "components": [
      [ [ "ai_module", 1 ] ],
      [ [ "identification_module", 1 ] ],
      [ [ "sensor_module", 1 ] ],
      [ [ "gun_module", 1 ] ],
      [ [ "targeting_module", 1 ] ],
      [ [ "m2browning", 1 ] ],
      [ [ "small_storage_battery", 1 ] ],
      [ [ "robot_controls", 1 ] ],
      [ [ "power_supply", 1 ] ],
      [ [ "turret_chassis", 1 ] ]
    ]
  },
  {
    "result": "broken_turret_riot",
    "type": "uncraft",
    "activity_level": "LIGHT_EXERCISE",
    "skill_used": "electronics",
    "difficulty": 4,
    "time": "1 h",
    "using": [ [ "soldering_standard", 10 ] ],
    "qualities": [ { "id": "SCREW", "level": 1 } ],
    "components": [
      [ [ "ai_module", 1 ] ],
      [ [ "gun_module", 1 ] ],
      [ [ "targeting_module", 1 ] ],
      [ [ "identification_module", 1 ] ],
      [ [ "sensor_module", 1 ] ],
      [ [ "m203", 6 ] ],
      [ [ "small_storage_battery", 1 ] ],
      [ [ "power_supply", 3 ] ],
      [ [ "antenna", 1 ] ],
      [ [ "robot_controls", 1 ] ],
      [ [ "omni_wheel", 1 ] ],
      [ [ "copbot_chassis", 1 ] ]
    ]
  },
  {
    "result": "bot_turret_riot",
    "type": "uncraft",
    "activity_level": "LIGHT_EXERCISE",
    "skill_used": "electronics",
    "difficulty": 4,
    "time": "1 h",
    "using": [ [ "soldering_standard", 10 ] ],
    "qualities": [ { "id": "SCREW", "level": 1 } ],
    "components": [
      [ [ "ai_module", 1 ] ],
      [ [ "gun_module", 1 ] ],
      [ [ "targeting_module", 1 ] ],
      [ [ "identification_module", 1 ] ],
      [ [ "sensor_module", 1 ] ],
      [ [ "m203", 6 ] ],
      [ [ "small_storage_battery", 1 ] ],
      [ [ "power_supply", 3 ] ],
      [ [ "antenna", 1 ] ],
      [ [ "robot_controls", 1 ] ],
      [ [ "omni_wheel", 1 ] ],
      [ [ "copbot_chassis", 1 ] ]
    ]
  },
  {
    "result": "broken_science_bot",
    "type": "uncraft",
    "activity_level": "LIGHT_EXERCISE",
    "skill_used": "electronics",
    "difficulty": 5,
    "time": "2 h",
    "using": [ [ "soldering_standard", 20 ] ],
    "qualities": [ { "id": "WRENCH", "level": 1 }, { "id": "SCREW", "level": 1 } ],
    "components": [
      [ [ "ai_module", 1 ] ],
      [ [ "memory_module", 1 ] ],
      [ [ "medium_storage_battery", 1 ] ],
      [ [ "spidery_legs_small", 1 ] ],
      [ [ "sensor_module", 1 ] ],
      [ [ "pathfinding_module", 1 ] ],
      [ [ "identification_module", 1 ] ],
      [ [ "power_supply", 3 ] ],
      [ [ "geiger_off", 1 ] ],
      [ [ "tazer", 2 ] ],
      [ [ "scrap", 6 ] ],
      [ [ "e_scrap", 3 ] ],
      [ [ "plut_cell", 1 ] ],
      [ [ "steel_chunk", 6 ] ]
    ]
  },
  {
    "result": "broken_mech_recon",
    "type": "uncraft",
    "activity_level": "MODERATE_EXERCISE",
    "skill_used": "electronics",
    "difficulty": 8,
    "time": "10 h",
    "using": [ [ "soldering_standard", 30 ], [ "welding_standard", 20 ] ],
    "qualities": [ { "id": "SCREW", "level": 1 }, { "id": "WRENCH", "level": 1 }, { "id": "SAW_M", "level": 1 } ],
    "components": [
      [ [ "recon_mech_laser_single", 1 ] ],
      [ [ "ai_module", 1 ] ],
      [ [ "sensor_module", 1 ] ],
      [ [ "memory_module", 1 ] ],
      [ [ "pathfinding_module", 1 ] ],
      [ [ "identification_module", 1 ] ],
      [ [ "targeting_module", 1 ] ],
      [ [ "power_supply", 20 ] ],
      [ [ "medium_storage_battery", 2 ] ],
      [ [ "plut_cell", 4 ] ],
      [ [ "mil_plate", 15 ] ]
    ]
  },
  {
    "result": "broken_mech_lifter",
    "type": "uncraft",
    "activity_level": "MODERATE_EXERCISE",
    "skill_used": "electronics",
    "difficulty": 8,
    "time": "10 h",
    "using": [ [ "soldering_standard", 30 ], [ "welding_standard", 20 ] ],
    "qualities": [ { "id": "SCREW", "level": 1 }, { "id": "WRENCH", "level": 1 }, { "id": "SAW_M", "level": 1 } ],
    "components": [
      [ [ "ai_module", 1 ] ],
      [ [ "sensor_module", 1 ] ],
      [ [ "memory_module", 1 ] ],
      [ [ "pathfinding_module", 1 ] ],
      [ [ "identification_module", 1 ] ],
      [ [ "targeting_module", 1 ] ],
      [ [ "power_supply", 20 ] ],
      [ [ "medium_storage_battery", 2 ] ],
      [ [ "plut_cell", 4 ] ],
      [ [ "mil_plate", 6 ] ]
    ]
  },
  {
    "result": "broken_mech_combat",
    "type": "uncraft",
    "activity_level": "MODERATE_EXERCISE",
    "skill_used": "electronics",
    "difficulty": 8,
    "time": "10 h",
    "using": [ [ "soldering_standard", 30 ], [ "welding_standard", 20 ] ],
    "qualities": [ { "id": "SCREW", "level": 1 }, { "id": "WRENCH", "level": 1 }, { "id": "SAW_M", "level": 1 } ],
    "components": [
      [ [ "gatling_mech_laser_single", 1 ] ],
      [ [ "ai_module", 1 ] ],
      [ [ "sensor_module", 1 ] ],
      [ [ "memory_module", 1 ] ],
      [ [ "pathfinding_module", 1 ] ],
      [ [ "identification_module", 1 ] ],
      [ [ "targeting_module", 1 ] ],
      [ [ "power_supply", 20 ] ],
      [ [ "medium_storage_battery", 2 ] ],
      [ [ "plut_cell", 4 ] ],
      [ [ "mil_plate", 20 ] ]
    ]
  },
  {
    "result": "broken_nursebot",
    "type": "uncraft",
    "activity_level": "MODERATE_EXERCISE",
    "skill_used": "electronics",
    "difficulty": 6,
    "time": "2 h 30 m",
    "using": [ [ "soldering_standard", 20 ], [ "welding_standard", 5 ] ],
    "qualities": [ { "id": "SCREW", "level": 1 }, { "id": "SAW_M", "level": 1 } ],
    "components": [
      [ [ "ai_module_advanced", 1 ] ],
      [ [ "self_monitoring_module", 1 ] ],
      [ [ "sensor_module", 1 ] ],
      [ [ "memory_module", 1 ] ],
      [ [ "pathfinding_module", 1 ] ],
      [ [ "identification_module", 1 ] ],
      [ [ "android_legs", 1 ] ],
      [ [ "android_chassis", 1 ] ],
      [ [ "android_arms", 2 ] ],
      [ [ "medium_storage_battery", 1 ] ]
    ]
  },
  {
    "result": "broken_nursebot_defective",
    "type": "uncraft",
    "activity_level": "MODERATE_EXERCISE",
    "skill_used": "electronics",
    "difficulty": 6,
    "time": "2 h 30 m",
    "using": [ [ "soldering_standard", 20 ], [ "welding_standard", 5 ] ],
    "qualities": [ { "id": "SCREW", "level": 1 }, { "id": "SAW_M", "level": 1 } ],
    "components": [
      [ [ "ai_module_advanced", 1 ] ],
      [ [ "self_monitoring_module", 1 ] ],
      [ [ "sensor_module", 1 ] ],
      [ [ "memory_module", 1 ] ],
      [ [ "pathfinding_module", 1 ] ],
      [ [ "identification_module", 1 ] ],
      [ [ "android_legs", 1 ] ],
      [ [ "android_chassis", 1 ] ],
      [ [ "android_arms", 2 ] ],
      [ [ "medium_storage_battery", 1 ] ]
    ]
  },
  {
    "result": "broken_grocerybot",
    "type": "uncraft",
    "activity_level": "MODERATE_EXERCISE",
    "skill_used": "electronics",
    "difficulty": 6,
    "time": "150 m",
    "using": [ [ "soldering_standard", 20 ], [ "welding_standard", 5 ] ],
    "qualities": [ { "id": "SCREW", "level": 1 }, { "id": "SAW_M", "level": 1 } ],
    "components": [
      [ [ "ai_module", 1 ] ],
      [ [ "self_monitoring_module", 1 ] ],
      [ [ "sensor_module", 1 ] ],
      [ [ "memory_module", 1 ] ],
      [ [ "pathfinding_module", 1 ] ],
      [ [ "identification_module", 1 ] ],
      [ [ "android_legs", 1 ] ],
      [ [ "android_chassis", 1 ] ],
      [ [ "android_arms", 1 ] ],
      [ [ "medium_storage_battery", 1 ] ]
    ]
  },
  {
    "result": "broken_grocerybot_busted",
    "type": "uncraft",
    "activity_level": "MODERATE_EXERCISE",
    "skill_used": "electronics",
    "difficulty": 6,
    "time": "150 m",
    "using": [ [ "soldering_standard", 20 ], [ "welding_standard", 5 ] ],
    "qualities": [ { "id": "SCREW", "level": 1 }, { "id": "SAW_M", "level": 1 } ],
    "components": [
      [ [ "self_monitoring_module", 1 ] ],
      [ [ "sensor_module", 1 ] ],
      [ [ "memory_module", 1 ] ],
      [ [ "identification_module", 1 ] ],
      [ [ "android_legs", 1 ] ],
      [ [ "android_chassis", 1 ] ],
      [ [ "medium_storage_battery", 1 ] ]
    ]
  },
  {
    "result": "bot_grocerybot_busted",
    "type": "uncraft",
    "activity_level": "MODERATE_EXERCISE",
    "skill_used": "electronics",
    "difficulty": 6,
    "time": "150 m",
    "using": [ [ "soldering_standard", 20 ], [ "welding_standard", 5 ] ],
    "qualities": [ { "id": "SCREW", "level": 1 }, { "id": "SAW_M", "level": 1 } ],
    "components": [
      [ [ "self_monitoring_module", 1 ] ],
      [ [ "sensor_module", 1 ] ],
      [ [ "memory_module", 1 ] ],
      [ [ "identification_module", 1 ] ],
      [ [ "android_legs", 1 ] ],
      [ [ "android_chassis", 1 ] ],
      [ [ "medium_storage_battery", 1 ] ]
    ]
  },
  {
    "result": "broken_dispatch",
    "type": "uncraft",
    "activity_level": "MODERATE_EXERCISE",
    "skill_used": "electronics",
    "difficulty": 5,
    "time": "1 h",
    "using": [ [ "soldering_standard", 20 ] ],
    "qualities": [ { "id": "WRENCH", "level": 1 }, { "id": "SCREW", "level": 1 }, { "id": "SAW_M", "level": 1 } ],
    "components": [
      [ [ "ai_module", 1 ] ],
      [ [ "sensor_module", 1 ] ],
      [ [ "memory_module", 1 ] ],
      [ [ "pathfinding_module", 1 ] ],
      [ [ "identification_module", 1 ] ],
      [ [ "tank_tread", 1 ] ],
      [ [ "copbot_chassis", 1 ] ],
      [ [ "targeting_module", 1 ] ],
      [ [ "power_supply", 3 ] ],
      [ [ "plut_cell", 1 ] ],
      [ [ "broken_manhack", 4 ] ],
      [ [ "omnicamera", 1 ] ],
      [ [ "storage_battery", 1 ] ]
    ]
  },
  {
    "result": "broken_exodii_worker",
    "type": "uncraft",
    "activity_level": "MODERATE_EXERCISE",
    "skill_used": "electronics",
    "skills_required": [ [ "mechanics", 9 ], [ "computer", 9 ] ],
    "difficulty": 9,
    "time": "8 h",
    "//": "These should be in the butcher section",
    "using": [ [ "soldering_standard", 30 ], [ "welding_standard", 20 ] ],
    "qualities": [
      { "id": "SCREW", "level": 1 },
      { "id": "SCREW_FINE", "level": 1 },
      { "id": "WRENCH", "level": 2 },
      { "id": "WRENCH_FINE", "level": 1 },
      { "id": "HAMMER", "level": 3 },
      { "id": "SAW_M", "level": 1 }
    ],
    "components": [
      [ [ "android_legs", 1 ] ],
      [ [ "android_chassis", 1 ] ],
      [ [ "android_arms", 1 ] ],
      [ [ "self_monitoring_module", 1 ] ],
      [ [ "exodii_sensor", 1 ] ],
      [ [ "exodii_computer", 1 ] ],
      [ [ "exodii_module", 2 ] ],
      [ [ "exodii_motor", 6 ] ],
      [ [ "power_supply", 3 ] ],
      [ [ "amplifier", 1 ] ],
      [ [ "e_scrap", 10 ] ],
      [ [ "clockworks", 1 ] ],
      [ [ "steel_chunk", 2 ] ],
      [ [ "scrap", 2 ] ],
      [ [ "cyborg_matrix", 1 ] ],
      [ [ "storage_battery", 1 ] ],
      [ [ "plut_cell", 2 ] ],
      [ [ "steel_armor", 2 ] ],
      [ [ "sheet_metal_small", 6 ] ],
      [ [ "motor", 1 ] ],
      [ [ "cable", 2 ] ],
      [ [ "solder_wire", 20 ] ]
    ]
  },
  {
    "result": "broken_exodii_quad",
    "type": "uncraft",
    "activity_level": "MODERATE_EXERCISE",
    "skill_used": "electronics",
    "skills_required": [ [ "mechanics", 9 ], [ "computer", 9 ] ],
    "difficulty": 9,
    "time": "10 h",
    "using": [ [ "soldering_standard", 60 ], [ "welding_standard", 30 ] ],
    "qualities": [
      { "id": "SCREW", "level": 1 },
      { "id": "SCREW_FINE", "level": 1 },
      { "id": "WRENCH", "level": 2 },
      { "id": "WRENCH_FINE", "level": 1 },
      { "id": "HAMMER", "level": 3 },
      { "id": "SAW_M", "level": 1 }
    ],
    "components": [
      [ [ "sensor_module", 1 ] ],
      [ [ "spidery_legs_big", 2 ] ],
      [ [ "exodii_chassis", 1 ] ],
      [ [ "targeting_module", 1 ] ],
      [ [ "self_monitoring_module", 1 ] ],
      [ [ "exodii_sensor", 2 ] ],
      [ [ "exodii_computer", 1 ] ],
      [ [ "exodii_module", 2 ] ],
      [ [ "exodii_motor", 8 ] ],
      [ [ "gun_module", 3 ] ],
      [ [ "flamethrower", 1 ] ],
      [ [ "tazer", 1 ] ],
      [ [ "m4_carbine", 1 ] ],
      [ [ "pamd68", 1 ] ],
      [ [ "power_supply", 20 ] ],
      [ [ "amplifier", 5 ] ],
      [ [ "e_scrap", 50 ] ],
      [ [ "clockworks", 4 ] ],
      [ [ "steel_chunk", 10 ] ],
      [ [ "scrap", 10 ] ],
      [ [ "cyborg_matrix", 1 ] ],
      [ [ "storage_battery", 2 ] ],
      [ [ "plut_cell", 4 ] ],
      [ [ "mil_plate", 2 ] ],
      [ [ "hard_steel_armor", 10 ] ],
      [ [ "sheet_metal_small", 40 ] ],
      [ [ "motor", 1 ] ],
      [ [ "cable", 10 ] ],
      [ [ "omnicamera", 1 ] ],
      [ [ "betavoltaic", 20 ] ],
      [ [ "solder_wire", 20 ] ]
    ]
  },
  {
    "result": "broken_exodii_turret",
    "type": "uncraft",
    "activity_level": "MODERATE_EXERCISE",
    "skill_used": "electronics",
    "skills_required": [ [ "mechanics", 9 ], [ "computer", 9 ] ],
    "difficulty": 9,
    "time": "8 h",
    "using": [ [ "soldering_standard", 60 ], [ "welding_standard", 30 ] ],
    "qualities": [
      { "id": "SCREW", "level": 1 },
      { "id": "SCREW_FINE", "level": 1 },
      { "id": "WRENCH", "level": 2 },
      { "id": "WRENCH_FINE", "level": 1 },
      { "id": "HAMMER", "level": 3 },
      { "id": "SAW_M", "level": 1 }
    ],
    "components": [
      [ [ "turret_chassis", 1 ] ],
      [ [ "identification_module", 1 ] ],
      [ [ "self_monitoring_module", 1 ] ],
      [ [ "exodii_computer", 1 ] ],
      [ [ "exodii_module", 3 ] ],
      [ [ "exodii_sensor", 2 ] ],
      [ [ "exodii_motor", 4 ] ],
      [ [ "gun_module", 2 ] ],
      [ [ "targeting_module", 1 ] ],
      [ [ "pamd68", 1 ] ],
      [ [ "flamethrower", 1 ] ],
      [ [ "storage_battery", 1 ] ],
      [ [ "plut_cell", 4 ] ],
      [ [ "power_supply", 10 ] ],
      [ [ "amplifier", 3 ] ],
      [ [ "e_scrap", 30 ] ],
      [ [ "clockworks", 6 ] ],
      [ [ "steel_chunk", 10 ] ],
      [ [ "scrap", 15 ] ],
      [ [ "mil_plate", 2 ] ],
      [ [ "hard_steel_armor", 6 ] ],
      [ [ "sheet_metal_small", 40 ] ],
      [ [ "motor", 1 ] ],
      [ [ "cable", 25 ] ],
      [ [ "omnicamera", 1 ] ],
      [ [ "betavoltaic", 40 ] ],
      [ [ "solder_wire", 20 ] ]
    ]
  },
  {
    "result": "broken_exodii_sniper_drone",
    "type": "uncraft",
    "activity_level": "MODERATE_EXERCISE",
    "skill_used": "electronics",
    "skills_required": [ [ "mechanics", 9 ], [ "computer", 9 ] ],
    "difficulty": 9,
    "time": "8 h",
    "using": [ [ "soldering_standard", 50 ], [ "welding_standard", 20 ] ],
    "qualities": [
      { "id": "SCREW", "level": 1 },
      { "id": "SCREW_FINE", "level": 1 },
      { "id": "WRENCH", "level": 2 },
      { "id": "WRENCH_FINE", "level": 1 },
      { "id": "HAMMER", "level": 3 },
      { "id": "SAW_M", "level": 1 }
    ],
    "components": [
      [ [ "exodii_drone_chassis", 1 ] ],
      [ [ "exodii_computer", 1 ] ],
      [ [ "exodii_module", 1 ] ],
      [ [ "exodii_sensor", 1 ] ],
      [ [ "exodii_motor", 1 ] ],
      [ [ "gun_module", 1 ] ],
      [ [ "targeting_module", 1 ] ],
      [ [ "pamd71z", 1 ] ],
      [ [ "small_storage_battery", 1 ] ],
      [ [ "plut_cell", 2 ] ],
      [ [ "power_supply", 1 ] ],
      [ [ "amplifier", 1 ] ],
      [ [ "e_scrap", 20 ] ],
      [ [ "clockworks", 2 ] ],
      [ [ "scrap", 10 ] ],
      [ [ "sheet_metal_small", 20 ] ],
      [ [ "quad_rotors", 2 ] ],
      [ [ "omnicamera", 1 ] ],
      [ [ "betavoltaic", 5 ] ],
      [ [ "plastic_sheet", 8 ] ],
      [ [ "solder_wire", 3 ] ]
    ]
  },
  {
    "result": "broken_dispatch_military",
    "type": "uncraft",
    "activity_level": "MODERATE_EXERCISE",
    "skill_used": "electronics",
    "difficulty": 5,
    "time": "1 h",
    "using": [ [ "soldering_standard", 20 ] ],
    "qualities": [ { "id": "WRENCH", "level": 1 }, { "id": "SCREW", "level": 1 }, { "id": "SAW_M", "level": 1 } ],
    "components": [
      [ [ "ai_module", 1 ] ],
      [ [ "sensor_module", 1 ] ],
      [ [ "memory_module", 1 ] ],
      [ [ "pathfinding_module", 1 ] ],
      [ [ "identification_module", 1 ] ],
      [ [ "tank_tread", 1 ] ],
      [ [ "copbot_chassis", 1 ] ],
      [ [ "targeting_module", 1 ] ],
      [ [ "power_supply", 3 ] ],
      [ [ "plut_cell", 1 ] ],
      [ [ "broken_manhack", 4 ] ],
      [ [ "omnicamera", 1 ] ],
      [ [ "storage_battery", 1 ] ],
      [ [ "solder_wire", 20 ] ]
    ]
  },
  {
    "result": "targeting_module",
    "type": "uncraft",
    "activity_level": "LIGHT_EXERCISE",
    "skill_used": "electronics",
    "difficulty": 5,
    "time": "1 h",
    "using": [ [ "soldering_standard", 20 ] ],
    "components": [ [ [ "processor", 4 ] ], [ [ "power_supply", 1 ] ], [ [ "e_scrap", 6 ] ], [ [ "solder_wire", 1 ] ] ]
  },
  {
    "result": "identification_module",
    "type": "uncraft",
    "activity_level": "LIGHT_EXERCISE",
    "skill_used": "electronics",
    "difficulty": 5,
    "time": "1 h",
    "using": [ [ "soldering_standard", 20 ] ],
    "components": [ [ [ "processor", 4 ] ], [ [ "power_supply", 1 ] ], [ [ "e_scrap", 6 ] ], [ [ "solder_wire", 1 ] ] ]
  },
  {
    "result": "iron_pot",
    "type": "uncraft",
    "activity_level": "LIGHT_EXERCISE",
    "skill_used": "fabrication",
    "difficulty": 1,
    "time": "2 m",
    "qualities": [ { "id": "SAW_M", "level": 1 } ],
    "components": [ [ [ "sheet_metal_small", 10 ], [ "steel_chunk", 1 ] ] ]
  },
  {
    "result": "pathfinding_module",
    "type": "uncraft",
    "activity_level": "LIGHT_EXERCISE",
    "skill_used": "electronics",
    "difficulty": 5,
    "time": "1 h",
    "using": [ [ "soldering_standard", 20 ] ],
    "components": [ [ [ "processor", 4 ] ], [ [ "power_supply", 1 ] ], [ [ "e_scrap", 6 ] ], [ [ "solder_wire", 1 ] ] ]
  },
  {
    "result": "memory_module",
    "type": "uncraft",
    "activity_level": "LIGHT_EXERCISE",
    "skill_used": "electronics",
    "difficulty": 5,
    "time": "1 h",
    "using": [ [ "soldering_standard", 20 ] ],
    "components": [ [ [ "processor", 4 ] ], [ [ "RAM", 10 ] ], [ [ "power_supply", 1 ] ], [ [ "e_scrap", 6 ] ], [ [ "solder_wire", 1 ] ] ]
  },
  {
    "result": "sensor_module",
    "type": "uncraft",
    "activity_level": "LIGHT_EXERCISE",
    "skill_used": "electronics",
    "difficulty": 5,
    "time": "1 h",
    "using": [ [ "soldering_standard", 20 ] ],
    "components": [
      [ [ "processor", 4 ] ],
      [ [ "lens", 2 ] ],
      [ [ "lens_small", 2 ] ],
      [ [ "power_supply", 1 ] ],
      [ [ "e_scrap", 6 ] ],
      [ [ "solder_wire", 1 ] ]
    ]
  },
  {
    "result": "self_monitoring_module",
    "type": "uncraft",
    "activity_level": "LIGHT_EXERCISE",
    "skill_used": "electronics",
    "difficulty": 5,
    "time": "1 h",
    "using": [ [ "soldering_standard", 20 ] ],
    "components": [
      [ [ "processor", 4 ] ],
      [ [ "power_supply", 1 ] ],
      [ [ "cable", 4 ] ],
      [ [ "e_scrap", 6 ] ],
      [ [ "solder_wire", 1 ] ]
    ]
  },
  {
    "result": "ai_module",
    "type": "uncraft",
    "activity_level": "LIGHT_EXERCISE",
    "skill_used": "electronics",
    "difficulty": 5,
    "time": "2 h",
    "using": [ [ "soldering_standard", 20 ] ],
    "components": [
      [ [ "processor", 10 ] ],
      [ [ "RAM", 2 ] ],
      [ [ "power_supply", 1 ] ],
      [ [ "cable", 4 ] ],
      [ [ "e_scrap", 6 ] ],
      [ [ "solder_wire", 1 ] ]
    ]
  },
  {
    "result": "ai_module_basic",
    "type": "uncraft",
    "activity_level": "LIGHT_EXERCISE",
    "skill_used": "electronics",
    "difficulty": 5,
    "time": "1 h",
    "using": [ [ "soldering_standard", 20 ] ],
    "components": [
      [ [ "processor", 5 ] ],
      [ [ "RAM", 1 ] ],
      [ [ "power_supply", 1 ] ],
      [ [ "cable", 2 ] ],
      [ [ "e_scrap", 3 ] ],
      [ [ "solder_wire", 1 ] ]
    ]
  },
  {
    "result": "ai_module_advanced",
    "type": "uncraft",
    "activity_level": "LIGHT_EXERCISE",
    "skill_used": "electronics",
    "difficulty": 5,
    "time": "2 h 30 m",
    "using": [ [ "soldering_standard", 20 ] ],
    "components": [
      [ [ "processor", 15 ] ],
      [ [ "RAM", 6 ] ],
      [ [ "power_supply", 2 ] ],
      [ [ "cable", 4 ] ],
      [ [ "e_scrap", 6 ] ],
      [ [ "solder_wire", 1 ] ]
    ]
  },
  {
    "result": "gun_module",
    "type": "uncraft",
    "activity_level": "MODERATE_EXERCISE",
    "skill_used": "mechanics",
    "difficulty": 5,
    "time": "45 m",
    "using": [ [ "soldering_standard", 5 ] ],
    "qualities": [ { "id": "SCREW", "level": 1 }, { "id": "SAW_M", "level": 1 } ],
    "components": [
      [ [ "motor_micro", 6 ] ],
      [ [ "power_supply", 2 ] ],
      [ [ "cable", 2 ] ],
      [ [ "scrap", 6 ] ],
      [ [ "steel_chunk", 1 ] ]
    ]
  },
  {
    "result": "spidery_legs_big",
    "type": "uncraft",
    "activity_level": "MODERATE_EXERCISE",
    "skill_used": "mechanics",
    "difficulty": 4,
    "time": "6 h 40 m",
    "using": [ [ "soldering_standard", 5 ] ],
    "qualities": [ { "id": "SCREW", "level": 1 }, { "id": "SAW_M", "level": 1 } ],
    "components": [
      [ [ "motor_small", 24 ] ],
      [ [ "power_supply", 8 ] ],
      [ [ "cable", 16 ] ],
      [ [ "scrap", 6 ] ],
      [ [ "steel_chunk", 8 ] ]
    ]
  },
  {
    "result": "spidery_legs_small",
    "type": "uncraft",
    "activity_level": "MODERATE_EXERCISE",
    "skill_used": "mechanics",
    "difficulty": 4,
    "time": "6 h 40 m",
    "using": [ [ "soldering_standard", 5 ] ],
    "qualities": [ { "id": "SCREW_FINE", "level": 1 }, { "id": "SAW_M", "level": 1 } ],
    "components": [ [ [ "motor_tiny", 24 ] ], [ [ "power_supply", 8 ] ], [ [ "cable", 16 ] ], [ [ "scrap", 14 ] ] ]
  },
  {
    "result": "reverse_jointed_legs",
    "type": "uncraft",
    "activity_level": "MODERATE_EXERCISE",
    "skill_used": "mechanics",
    "difficulty": 4,
    "time": "6 h 40 m",
    "using": [ [ "soldering_standard", 5 ] ],
    "qualities": [ { "id": "SCREW", "level": 1 }, { "id": "SAW_M", "level": 1 } ],
    "components": [ [ [ "motor_small", 6 ] ], [ [ "power_supply", 6 ] ], [ [ "cable", 12 ] ], [ [ "steel_chunk", 6 ] ] ]
  },
  {
    "result": "omni_wheel",
    "type": "uncraft",
    "activity_level": "MODERATE_EXERCISE",
    "skill_used": "mechanics",
    "difficulty": 4,
    "time": "6 h 40 m",
    "using": [ [ "soldering_standard", 5 ] ],
    "qualities": [ { "id": "SCREW", "level": 1 }, { "id": "SAW_M", "level": 1 } ],
    "components": [
      [ [ "motor_small", 3 ] ],
      [ [ "power_supply", 3 ] ],
      [ [ "cable", 6 ] ],
      [ [ "plastic_chunk", 6 ] ],
      [ [ "steel_chunk", 2 ] ]
    ]
  },
  {
    "result": "quad_rotors",
    "type": "uncraft",
    "activity_level": "MODERATE_EXERCISE",
    "skill_used": "electronics",
    "difficulty": 4,
    "time": "3 h 20 m",
    "using": [ [ "soldering_standard", 5 ] ],
    "qualities": [ { "id": "SCREW_FINE", "level": 1 }, { "id": "SAW_M", "level": 1 } ],
    "components": [
      [ [ "motor_micro", 4 ] ],
      [ [ "power_supply", 1 ] ],
      [ [ "cable", 2 ] ],
      [ [ "plastic_chunk", 4 ] ],
      [ [ "scrap", 1 ] ]
    ]
  },
  {
    "result": "android_legs",
    "type": "uncraft",
    "activity_level": "MODERATE_EXERCISE",
    "skill_used": "mechanics",
    "difficulty": 5,
    "time": "6 h 40 m",
    "using": [ [ "soldering_standard", 5 ] ],
    "qualities": [ { "id": "SCREW", "level": 1 }, { "id": "SAW_M", "level": 1 }, { "id": "SCREW_FINE", "level": 1 } ],
    "components": [
      [ [ "motor_tiny", 4 ] ],
      [ [ "motor_micro", 10 ] ],
      [ [ "power_supply", 6 ] ],
      [ [ "cable", 12 ] ],
      [ [ "steel_chunk", 4 ] ],
      [ [ "plastic_chunk", 4 ] ],
      [ [ "scrap", 5 ] ]
    ]
  },
  {
    "result": "android_arms",
    "type": "uncraft",
    "activity_level": "MODERATE_EXERCISE",
    "skill_used": "mechanics",
    "difficulty": 5,
    "time": "6 h 40 m",
    "using": [ [ "soldering_standard", 5 ] ],
    "qualities": [ { "id": "SCREW", "level": 1 }, { "id": "SAW_M", "level": 1 }, { "id": "SCREW_FINE", "level": 1 } ],
    "components": [
      [ [ "motor_tiny", 4 ] ],
      [ [ "motor_micro", 10 ] ],
      [ [ "power_supply", 6 ] ],
      [ [ "cable", 12 ] ],
      [ [ "steel_chunk", 2 ] ],
      [ [ "plastic_chunk", 2 ] ],
      [ [ "scrap", 5 ] ]
    ]
  },
  {
    "result": "tank_tread",
    "type": "uncraft",
    "activity_level": "MODERATE_EXERCISE",
    "skill_used": "mechanics",
    "difficulty": 4,
    "time": "6 h 40 m",
    "using": [ [ "soldering_standard", 5 ] ],
    "qualities": [ { "id": "SCREW", "level": 1 }, { "id": "SAW_M", "level": 1 } ],
    "components": [ [ [ "motor", 2 ] ], [ [ "power_supply", 6 ] ], [ [ "cable", 4 ] ], [ [ "steel_lump", 6 ] ], [ [ "steel_chunk", 6 ] ] ]
  },
  {
    "result": "cable",
    "type": "uncraft",
    "time": "2 m",
    "//": "This may need to be modified, a plastic sheath would give plastic chunks, but there already is a plastic sheathed cable",
    "activity_level": "LIGHT_EXERCISE",
    "qualities": [ { "id": "CUT", "level": 2 } ],
    "components": [ [ [ "copper", 1 ] ] ]
  },
  {
    "result": "camera",
    "type": "uncraft",
    "activity_level": "LIGHT_EXERCISE",
    "time": "6 m",
    "qualities": [ { "id": "SCREW", "level": 1 } ],
    "components": [ [ [ "scrap", 2 ] ], [ [ "processor", 1 ] ], [ [ "plastic_chunk", 5 ] ], [ [ "e_scrap", 2 ] ], [ [ "lens", 1 ] ] ]
  },
  {
    "result": "camera_pro",
    "type": "uncraft",
    "activity_level": "LIGHT_EXERCISE",
    "time": "10 m",
    "qualities": [ { "id": "SCREW", "level": 1 } ],
    "components": [ [ [ "scrap", 5 ] ], [ [ "processor", 1 ] ], [ [ "plastic_chunk", 10 ] ], [ [ "e_scrap", 8 ] ], [ [ "lens", 2 ] ] ]
  },
  {
    "result": "candlestick",
    "type": "uncraft",
    "activity_level": "LIGHT_EXERCISE",
    "time": "5 m",
    "qualities": [ { "id": "HAMMER", "level": 1 }, { "id": "SCREW", "level": 1 } ],
    "components": [ [ [ "gold_small", 300 ] ] ]
  },
  {
    "result": "cannabis",
    "type": "uncraft",
    "activity_level": "LIGHT_EXERCISE",
    "time": "5 m",
    "qualities": [ { "id": "CUT", "level": 2 } ],
    "components": [ [ [ "weed", 20 ] ], [ [ "plant_fibre", 100 ] ], [ [ "withered", 1 ] ] ],
    "flags": [ "BLIND_HARD" ]
  },
  {
    "result": "cantilever_small",
    "type": "uncraft",
    "activity_level": "MODERATE_EXERCISE",
    "time": "20 m",
    "qualities": [ { "id": "SAW_M", "level": 1 }, { "id": "WRENCH", "level": 1 } ],
    "components": [ [ [ "scrap", 10 ] ], [ [ "pipe", 8 ] ], [ [ "wire", 8 ] ] ]
  },
  {
    "result": "cell_phone",
    "type": "uncraft",
    "activity_level": "LIGHT_EXERCISE",
    "time": "2 m",
    "qualities": [ { "id": "SCREW", "level": 1 } ],
    "components": [ [ [ "scrap_aluminum", 1 ] ], [ [ "small_lcd_screen", 1 ] ], [ [ "processor", 1 ] ] ]
  },
  {
    "result": "smart_phone",
    "type": "uncraft",
    "activity_level": "LIGHT_EXERCISE",
    "time": "3 m 30 s",
    "qualities": [ { "id": "SCREW", "level": 1 } ],
    "components": [
      [ [ "scrap_aluminum", 1 ] ],
      [ [ "light_plus_battery_cell", 1 ] ],
      [ [ "small_lcd_screen", 1 ] ],
      [ [ "mobile_memory_card", 1 ] ],
      [ [ "processor", 1 ] ],
      [ [ "lens_small", 1 ] ]
    ]
  },
  {
    "result": "mp3",
    "type": "uncraft",
    "activity_level": "LIGHT_EXERCISE",
    "time": "3 m",
    "qualities": [ { "id": "SCREW", "level": 1 } ],
    "components": [
      [ [ "scrap_aluminum", 1 ] ],
      [ [ "amplifier", 1 ] ],
      [ [ "small_lcd_screen", 1 ] ],
      [ [ "RAM", 1 ] ],
      [ [ "processor", 1 ] ]
    ]
  },
  {
    "result": "splatter_guard",
    "type": "uncraft",
    "activity_level": "LIGHT_EXERCISE",
    "time": "1 m",
    "qualities": [ { "id": "HAMMER", "level": 1 } ],
    "components": [ [ [ "scrap", 7 ] ] ]
  },
  {
    "result": "ceramic_bowl",
    "type": "uncraft",
    "activity_level": "LIGHT_EXERCISE",
    "time": "3 s",
    "components": [ [ [ "ceramic_shard", 1 ] ] ]
  },
  {
    "result": "ceramic_cup",
    "type": "uncraft",
    "activity_level": "LIGHT_EXERCISE",
    "time": "3 s",
    "components": [ [ [ "ceramic_shard", 1 ] ] ]
  },
  {
    "result": "ceramic_mug",
    "type": "uncraft",
    "activity_level": "LIGHT_EXERCISE",
    "time": "3 s",
    "components": [ [ [ "ceramic_shard", 1 ] ] ]
  },
  {
    "result": "ceramic_plate",
    "type": "uncraft",
    "activity_level": "LIGHT_EXERCISE",
    "time": "3 s",
    "components": [ [ [ "ceramic_shard", 1 ] ] ]
  },
  {
    "result": "char_purifier",
    "type": "uncraft",
    "time": "5 m",
    "activity_level": "LIGHT_EXERCISE",
    "components": [ [ [ "jug_plastic", 1 ] ], [ [ "cotton_patchwork", 4 ] ] ]
  },
  {
    "result": "char_purifier_clay",
    "type": "uncraft",
    "time": "5 m",
    "activity_level": "LIGHT_EXERCISE",
    "components": [ [ [ "clay_hydria", 1 ] ], [ [ "cotton_patchwork", 4 ] ] ]
  },
  {
    "result": "clock",
    "type": "uncraft",
    "activity_level": "LIGHT_EXERCISE",
    "time": "3 m",
    "qualities": [ { "id": "SCREW", "level": 1 } ],
    "components": [ [ [ "scrap", 3 ] ], [ [ "clockworks", 2 ] ] ]
  },
  {
    "result": "collarpin",
    "type": "uncraft",
    "activity_level": "LIGHT_EXERCISE",
    "time": "12 s",
    "qualities": [ { "id": "HAMMER", "level": 1 } ],
    "components": [ [ [ "silver_small", 4 ] ] ]
  },
  {
    "result": "copper_bracelet",
    "type": "uncraft",
    "time": "30 s",
    "activity_level": "MODERATE_EXERCISE",
    "qualities": [ { "id": "HAMMER", "level": 1 } ],
    "components": [ [ [ "copper", 43 ] ] ]
  },
  {
    "result": "copper_ear",
    "type": "uncraft",
    "activity_level": "LIGHT_EXERCISE",
    "time": "12 s",
    "qualities": [ { "id": "HAMMER", "level": 1 } ],
    "components": [ [ [ "copper", 25 ] ] ]
  },
  {
    "result": "creepy_doll",
    "type": "uncraft",
    "activity_level": "LIGHT_EXERCISE",
    "time": "3 m",
    "qualities": [ { "id": "SCREW", "level": 1 } ],
    "components": [
      [ [ "scrap", 1 ] ],
      [ [ "plastic_chunk", 2 ] ],
      [ [ "cotton_patchwork", 2 ] ],
      [ [ "RAM", 1 ] ],
      [ [ "e_scrap", 2 ] ]
    ]
  },
  {
    "result": "crown_golden",
    "type": "uncraft",
    "activity_level": "LIGHT_EXERCISE",
    "time": "1 m",
    "qualities": [ { "id": "HAMMER", "level": 1 } ],
    "components": [ [ [ "gold_small", 200 ] ] ]
  },
  {
    "result": "crown_golden_survivor",
    "type": "uncraft",
    "activity_level": "LIGHT_EXERCISE",
    "copy-from": "crown_golden"
  },
  {
    "result": "cu_pipe",
    "type": "uncraft",
    "activity_level": "MODERATE_EXERCISE",
    "time": "1 m 12 s",
    "qualities": [ { "id": "HAMMER", "level": 1 } ],
    "tools": [ [ [ "surface_heat", 10, "LIST" ] ] ],
    "components": [ [ [ "copper", 200 ] ] ]
  },
  {
    "result": "diamond_dental_grill",
    "type": "uncraft",
    "activity_level": "LIGHT_EXERCISE",
    "time": "1 m",
    "qualities": [ { "id": "HAMMER", "level": 1 } ],
    "components": [ [ [ "gold_small", 2 ] ], [ [ "diamond", 1 ] ] ]
  },
  {
    "result": "garnet_dental_grill",
    "type": "uncraft",
    "activity_level": "LIGHT_EXERCISE",
    "time": "1 m",
    "qualities": [ { "id": "HAMMER", "level": 1 } ],
    "components": [ [ [ "gold_small", 4 ] ], [ [ "garnet", 1 ] ] ]
  },
  {
    "result": "amethyst_dental_grill",
    "type": "uncraft",
    "activity_level": "LIGHT_EXERCISE",
    "time": "1 m",
    "qualities": [ { "id": "HAMMER", "level": 1 } ],
    "components": [ [ [ "gold_small", 4 ] ], [ [ "amethyst", 1 ] ] ]
  },
  {
    "result": "aquamarine_dental_grill",
    "type": "uncraft",
    "activity_level": "LIGHT_EXERCISE",
    "time": "1 m",
    "qualities": [ { "id": "HAMMER", "level": 1 } ],
    "components": [ [ [ "gold_small", 4 ] ], [ [ "aquamarine", 1 ] ] ]
  },
  {
    "result": "emerald_dental_grill",
    "type": "uncraft",
    "activity_level": "LIGHT_EXERCISE",
    "time": "1 m",
    "qualities": [ { "id": "HAMMER", "level": 1 } ],
    "components": [ [ [ "gold_small", 4 ] ], [ [ "emerald", 1 ] ] ]
  },
  {
    "result": "alexandrite_dental_grill",
    "type": "uncraft",
    "activity_level": "LIGHT_EXERCISE",
    "time": "1 m",
    "qualities": [ { "id": "HAMMER", "level": 1 } ],
    "components": [ [ [ "gold_small", 4 ] ], [ [ "alexandrite", 1 ] ] ]
  },
  {
    "result": "ruby_dental_grill",
    "type": "uncraft",
    "activity_level": "LIGHT_EXERCISE",
    "time": "1 m",
    "qualities": [ { "id": "HAMMER", "level": 1 } ],
    "components": [ [ [ "gold_small", 4 ] ], [ [ "ruby", 1 ] ] ]
  },
  {
    "result": "peridot_dental_grill",
    "type": "uncraft",
    "activity_level": "LIGHT_EXERCISE",
    "time": "1 m",
    "qualities": [ { "id": "HAMMER", "level": 1 } ],
    "components": [ [ [ "gold_small", 4 ] ], [ [ "peridot", 1 ] ] ]
  },
  {
    "result": "sapphire_dental_grill",
    "type": "uncraft",
    "activity_level": "LIGHT_EXERCISE",
    "time": "1 m",
    "qualities": [ { "id": "HAMMER", "level": 1 } ],
    "components": [ [ [ "gold_small", 4 ] ], [ [ "sapphire", 1 ] ] ]
  },
  {
    "result": "tourmaline_dental_grill",
    "type": "uncraft",
    "activity_level": "LIGHT_EXERCISE",
    "time": "1 m",
    "qualities": [ { "id": "HAMMER", "level": 1 } ],
    "components": [ [ [ "gold_small", 4 ] ], [ [ "tourmaline", 1 ] ] ]
  },
  {
    "result": "citrine_dental_grill",
    "type": "uncraft",
    "activity_level": "LIGHT_EXERCISE",
    "time": "1 m",
    "qualities": [ { "id": "HAMMER", "level": 1 } ],
    "components": [ [ [ "gold_small", 4 ] ], [ [ "citrine", 1 ] ] ]
  },
  {
    "result": "blue_topaz_dental_grill",
    "type": "uncraft",
    "activity_level": "LIGHT_EXERCISE",
    "time": "1 m",
    "qualities": [ { "id": "HAMMER", "level": 1 } ],
    "components": [ [ [ "gold_small", 4 ] ], [ [ "blue_topaz", 1 ] ] ]
  },
  {
    "result": "diamond_ring",
    "type": "uncraft",
    "activity_level": "LIGHT_EXERCISE",
    "time": "1 m",
    "qualities": [ { "id": "HAMMER", "level": 1 } ],
    "components": [ [ [ "gold_small", 2 ] ], [ [ "diamond", 1 ] ] ]
  },
  {
    "result": "diving_watch",
    "type": "uncraft",
    "activity_level": "LIGHT_EXERCISE",
    "time": "5 m",
    "qualities": [ { "id": "SCREW", "level": 1 } ],
    "components": [ [ [ "plastic_chunk", 1 ] ], [ [ "processor", 1 ] ], [ [ "light_minus_battery_cell", 1 ] ] ]
  },
  {
    "result": "down_pillow",
    "type": "uncraft",
    "activity_level": "NO_EXERCISE",
    "time": "1 m",
    "qualities": [ { "id": "CUT", "level": 1 } ],
    "components": [ [ [ "cotton_patchwork", 6 ] ], [ [ "down_feather", 40 ] ] ]
  },
  {
    "result": "sheet",
    "type": "uncraft",
    "activity_level": "NO_EXERCISE",
    "time": "8 s",
    "components": [ [ [ "sheet_cotton_patchwork", 12 ] ] ],
    "flags": [ "BLIND_EASY" ]
  },
  {
    "result": "sheet_cotton_patchwork",
    "type": "uncraft",
    "activity_level": "NO_EXERCISE",
    "time": "10 s",
    "qualities": [ { "id": "CUT", "level": 1 } ],
    "components": [ [ [ "cotton_patchwork", 8 ] ] ]
  },
  {
    "result": "cotton_patchwork",
    "type": "uncraft",
    "activity_level": "NO_EXERCISE",
    "time": "1 m",
    "qualities": [ { "id": "CUT", "level": 2 } ],
    "components": [ [ [ "scrap_cotton", 4 ] ] ]
  },
  {
    "result": "scrap_cotton",
    "type": "uncraft",
    "activity_level": "NO_EXERCISE",
    "time": "1 m",
    "qualities": [ { "id": "CUT", "level": 2 } ],
    "components": [ [ [ "thread", 1 ] ] ]
  },
  {
    "result": "sheet_canvas_patchwork",
    "type": "uncraft",
    "activity_level": "NO_EXERCISE",
    "time": "10 s",
    "qualities": [ { "id": "CUT", "level": 2 } ],
    "components": [ [ [ "canvas_patch", 8 ] ] ]
  },
  {
    "result": "sheet_canvas",
    "type": "uncraft",
    "activity_level": "NO_EXERCISE",
    "time": "30 s",
    "qualities": [ { "id": "CUT", "level": 2 } ],
    "components": [ [ [ "canvas_patch", 8 ] ] ]
  },
  {
    "result": "canvas_patch",
    "type": "uncraft",
    "activity_level": "NO_EXERCISE",
    "time": "1 m",
    "qualities": [ { "id": "CUT", "level": 2 } ],
    "components": [ [ [ "scrap_canvas", 4 ] ] ]
  },
  {
    "result": "scrap_canvas",
    "type": "uncraft",
    "activity_level": "NO_EXERCISE",
    "time": "1 m",
    "qualities": [ { "id": "CUT", "level": 2 } ],
    "components": [ [ [ "thread_canvas", 1 ] ] ]
  },
  {
    "result": "sheet_neoprene_patchwork",
    "type": "uncraft",
    "activity_level": "NO_EXERCISE",
    "time": "1 m",
    "qualities": [ { "id": "CUT", "level": 2 } ],
    "components": [ [ [ "neoprene", 8 ] ] ]
  },
  {
    "result": "sheet_nomex_patchwork",
    "type": "uncraft",
    "activity_level": "NO_EXERCISE",
    "time": "1 m",
    "qualities": [ { "id": "FABRIC_CUT", "level": 2 } ],
    "components": [ [ [ "nomex", 8 ] ] ]
  },
  {
    "result": "nomex",
    "type": "uncraft",
    "activity_level": "NO_EXERCISE",
    "time": "1 m",
    "qualities": [ { "id": "CUT", "level": 2 } ],
    "components": [ [ [ "scrap_nomex", 4 ] ] ]
  },
  {
    "result": "scrap_nomex",
    "type": "uncraft",
    "activity_level": "NO_EXERCISE",
    "time": "35 m",
    "qualities": [ { "id": "CUT_FINE", "level": 1 } ],
    "components": [ [ [ "thread_nomex", 2 ] ] ],
    "//": "Thread is odd so we're just kind of giving you some whole pieces of thread, when it shouldn't be near that, but we need a source."
  },
  {
    "result": "tanned_hide",
    "type": "uncraft",
    "time": "2 m",
    "activity_level": "LIGHT_EXERCISE",
    "qualities": [ { "id": "CUT", "level": 2 } ],
    "components": [ [ [ "leather", 8 ] ] ]
  },
  {
    "result": "tanned_pelt",
    "type": "uncraft",
    "time": "2 m",
    "activity_level": "LIGHT_EXERCISE",
    "qualities": [ { "id": "CUT", "level": 2 } ],
    "components": [ [ [ "fur", 8 ] ] ]
  },
  {
    "result": "eink_tablet_pc",
    "type": "uncraft",
    "activity_level": "LIGHT_EXERCISE",
    "time": "3 m",
    "qualities": [ { "id": "SCREW", "level": 1 } ],
    "components": [ [ [ "scrap", 1 ] ], [ [ "RAM", 1 ] ], [ [ "processor", 1 ] ], [ [ "plastic_chunk", 2 ] ], [ [ "e_scrap", 2 ] ] ]
  },
  {
    "result": "extinguisher",
    "type": "uncraft",
    "activity_level": "LIGHT_EXERCISE",
    "skill_used": "fabrication",
    "difficulty": 1,
    "time": "2 m",
    "qualities": [ { "id": "WRENCH", "level": 1 } ],
    "components": [ [ [ "scrap", 3 ] ], [ [ "hose", 1 ] ], [ [ "jerrycan_big", 1 ] ] ]
  },
  {
    "result": "fan",
    "type": "uncraft",
    "activity_level": "LIGHT_EXERCISE",
    "time": "2 m",
    "qualities": [ { "id": "SCREW", "level": 1 } ],
    "components": [ [ [ "scrap_aluminum", 1 ] ], [ [ "plastic_chunk", 3 ] ], [ [ "motor_micro", 1 ] ], [ [ "cable", 2 ] ] ]
  },
  {
    "result": "fancy_sunglasses",
    "type": "uncraft",
    "activity_level": "LIGHT_EXERCISE",
    "time": "6 s",
    "components": [ [ [ "glass_tinted", 1 ] ] ],
    "flags": [ "BLIND_EASY" ]
  },
  {
    "result": "fancy_sunglasses_bifocal",
    "type": "uncraft",
    "activity_level": "LIGHT_EXERCISE",
    "time": "6 s",
    "components": [ [ [ "glass_tinted", 1 ] ] ],
    "flags": [ "BLIND_EASY" ]
  },
  {
    "result": "fancy_sunglasses_reading",
    "type": "uncraft",
    "activity_level": "LIGHT_EXERCISE",
    "time": "6 s",
    "components": [ [ [ "glass_tinted", 1 ] ] ],
    "flags": [ "BLIND_EASY" ]
  },
  {
    "result": "file",
    "type": "uncraft",
    "activity_level": "NO_EXERCISE",
    "time": "6 s",
    "components": [ [ [ "paper", 3 ] ] ],
    "flags": [ "BLIND_EASY" ]
  },
  {
    "result": "fitover_sunglasses",
    "type": "uncraft",
    "activity_level": "LIGHT_EXERCISE",
    "time": "6 s",
    "components": [ [ [ "glass_tinted", 1 ] ] ],
    "flags": [ "BLIND_EASY" ]
  },
  {
    "result": "flyer",
    "type": "uncraft",
    "activity_level": "NO_EXERCISE",
    "time": "6 s",
    "components": [ [ [ "paper", 1 ] ] ],
    "flags": [ "BLIND_EASY" ]
  },
  {
    "result": "scorecard",
    "type": "uncraft",
    "activity_level": "NO_EXERCISE",
    "time": "6 s",
    "components": [ [ [ "paper", 1 ] ] ],
    "flags": [ "BLIND_EASY" ]
  },
  {
    "result": "foon",
    "type": "uncraft",
    "activity_level": "MODERATE_EXERCISE",
    "time": "30 s",
    "qualities": [ { "id": "HAMMER", "level": 1 } ],
    "components": [ [ [ "scrap", 1 ] ] ]
  },
  {
    "result": "football",
    "type": "uncraft",
    "activity_level": "LIGHT_EXERCISE",
    "time": "1 m",
    "qualities": [ { "id": "CUT", "level": 2 } ],
    "components": [ [ [ "leather", 4 ] ], [ [ "string_6", 3 ] ] ]
  },
  {
    "result": "fork",
    "type": "uncraft",
    "activity_level": "MODERATE_EXERCISE",
    "time": "12 s",
    "qualities": [ { "id": "HAMMER", "level": 1 } ],
    "components": [ [ [ "scrap", 1 ] ] ]
  },
  {
    "result": "glass",
    "type": "uncraft",
    "activity_level": "LIGHT_EXERCISE",
    "time": "1 s",
    "components": [ [ [ "glass_shard", 3 ] ] ]
  },
  {
    "result": "glass_bowl",
    "type": "uncraft",
    "activity_level": "LIGHT_EXERCISE",
    "time": "1 s",
    "components": [ [ [ "glass_shard", 4 ] ] ]
  },
  {
    "result": "glass_plate",
    "type": "uncraft",
    "activity_level": "LIGHT_EXERCISE",
    "time": "1 s",
    "components": [ [ [ "glass_shard", 4 ] ] ]
  },
  {
    "result": "jar_3l_glass_sealed",
    "type": "uncraft",
    "activity_level": "LIGHT_EXERCISE",
    "time": "1 s",
    "components": [ [ [ "glass_shard", 5 ] ] ]
  },
  {
    "result": "bottle_glass",
    "type": "uncraft",
    "activity_level": "LIGHT_EXERCISE",
    "time": "1 s",
    "components": [ [ [ "glass_shard", 3 ] ] ]
  },
  {
    "result": "flask_glass",
    "type": "uncraft",
    "activity_level": "LIGHT_EXERCISE",
    "time": "1 s",
    "components": [ [ [ "glass_shard", 1 ] ] ]
  },
  {
    "result": "jar_glass_sealed",
    "type": "uncraft",
    "activity_level": "LIGHT_EXERCISE",
    "time": "1 s",
    "components": [ [ [ "glass_shard", 2 ] ] ]
  },
  {
    "result": "beaker",
    "type": "uncraft",
    "activity_level": "LIGHT_EXERCISE",
    "time": "1 s",
    "components": [ [ [ "glass_shard", 2 ] ] ]
  },
  {
    "result": "gradcylinder",
    "type": "uncraft",
    "activity_level": "LIGHT_EXERCISE",
    "time": "1 s",
    "components": [ [ [ "glass_shard", 2 ] ] ]
  },
  {
    "result": "fish_bowl",
    "type": "uncraft",
    "activity_level": "LIGHT_EXERCISE",
    "time": "1 s",
    "components": [ [ [ "glass_shard", 7 ] ] ]
  },
  {
    "result": "mirror",
    "type": "uncraft",
    "activity_level": "LIGHT_EXERCISE",
    "time": "1 s",
    "components": [ [ [ "glass_shard", 3 ] ] ]
  },
  {
    "result": "glass_sheet",
    "type": "uncraft",
    "activity_level": "NO_EXERCISE",
    "time": "1 s",
    "components": [ [ [ "glass_shard", 88 ] ] ]
  },
  {
    "result": "game_watch",
    "type": "uncraft",
    "activity_level": "LIGHT_EXERCISE",
    "time": "6 m",
    "qualities": [ { "id": "SCREW", "level": 1 } ],
    "components": [ [ [ "plastic_chunk", 1 ] ], [ [ "processor", 1 ] ], [ [ "light_minus_battery_cell", 1 ] ] ]
  },
  {
    "result": "gold_bracelet",
    "type": "uncraft",
    "time": "30 s",
    "activity_level": "LIGHT_EXERCISE",
    "qualities": [ { "id": "HAMMER", "level": 1 } ],
    "components": [ [ [ "gold_small", 8 ] ] ]
  },
  {
    "result": "garnet_gold_bracelet",
    "type": "uncraft",
    "activity_level": "LIGHT_EXERCISE",
    "time": "1 m",
    "qualities": [ { "id": "HAMMER", "level": 1 } ],
    "components": [ [ [ "gold_small", 8 ] ], [ [ "garnet", 4 ] ] ]
  },
  {
    "result": "amethyst_gold_bracelet",
    "type": "uncraft",
    "activity_level": "LIGHT_EXERCISE",
    "time": "1 m",
    "qualities": [ { "id": "HAMMER", "level": 1 } ],
    "components": [ [ [ "gold_small", 8 ] ], [ [ "amethyst", 4 ] ] ]
  },
  {
    "result": "aquamarine_gold_bracelet",
    "type": "uncraft",
    "activity_level": "LIGHT_EXERCISE",
    "time": "1 m",
    "qualities": [ { "id": "HAMMER", "level": 1 } ],
    "components": [ [ [ "gold_small", 8 ] ], [ [ "aquamarine", 4 ] ] ]
  },
  {
    "result": "emerald_gold_bracelet",
    "type": "uncraft",
    "activity_level": "LIGHT_EXERCISE",
    "time": "1 m",
    "qualities": [ { "id": "HAMMER", "level": 1 } ],
    "components": [ [ [ "gold_small", 8 ] ], [ [ "emerald", 4 ] ] ]
  },
  {
    "result": "alexandrite_gold_bracelet",
    "type": "uncraft",
    "activity_level": "LIGHT_EXERCISE",
    "time": "1 m",
    "qualities": [ { "id": "HAMMER", "level": 1 } ],
    "components": [ [ [ "gold_small", 8 ] ], [ [ "alexandrite", 4 ] ] ]
  },
  {
    "result": "ruby_gold_bracelet",
    "type": "uncraft",
    "activity_level": "LIGHT_EXERCISE",
    "time": "1 m",
    "qualities": [ { "id": "HAMMER", "level": 1 } ],
    "components": [ [ [ "gold_small", 8 ] ], [ [ "ruby", 4 ] ] ]
  },
  {
    "result": "peridot_gold_bracelet",
    "type": "uncraft",
    "activity_level": "LIGHT_EXERCISE",
    "time": "1 m",
    "qualities": [ { "id": "HAMMER", "level": 1 } ],
    "components": [ [ [ "gold_small", 8 ] ], [ [ "peridot", 4 ] ] ]
  },
  {
    "result": "sapphire_gold_bracelet",
    "type": "uncraft",
    "activity_level": "LIGHT_EXERCISE",
    "time": "1 m",
    "qualities": [ { "id": "HAMMER", "level": 1 } ],
    "components": [ [ [ "gold_small", 8 ] ], [ [ "sapphire", 4 ] ] ]
  },
  {
    "result": "tourmaline_gold_bracelet",
    "type": "uncraft",
    "activity_level": "LIGHT_EXERCISE",
    "time": "1 m",
    "qualities": [ { "id": "HAMMER", "level": 1 } ],
    "components": [ [ [ "gold_small", 8 ] ], [ [ "tourmaline", 4 ] ] ]
  },
  {
    "result": "citrine_gold_bracelet",
    "type": "uncraft",
    "activity_level": "LIGHT_EXERCISE",
    "time": "1 m",
    "qualities": [ { "id": "HAMMER", "level": 1 } ],
    "components": [ [ [ "gold_small", 8 ] ], [ [ "citrine", 4 ] ] ]
  },
  {
    "result": "blue_topaz_gold_bracelet",
    "type": "uncraft",
    "activity_level": "LIGHT_EXERCISE",
    "time": "1 m",
    "qualities": [ { "id": "HAMMER", "level": 1 } ],
    "components": [ [ [ "gold_small", 8 ] ], [ [ "blue_topaz", 4 ] ] ]
  },
  {
    "result": "opal_gold_bracelet",
    "type": "uncraft",
    "activity_level": "LIGHT_EXERCISE",
    "time": "1 m",
    "qualities": [ { "id": "HAMMER", "level": 1 } ],
    "components": [ [ [ "gold_small", 8 ] ], [ [ "opal", 4 ] ] ]
  },
  {
    "result": "pearl_gold_bracelet",
    "type": "uncraft",
    "activity_level": "LIGHT_EXERCISE",
    "time": "1 m",
    "qualities": [ { "id": "HAMMER", "level": 1 } ],
    "components": [ [ [ "gold_small", 8 ] ], [ [ "pearl", 4 ] ] ]
  },
  {
    "result": "onyx_gold_bracelet",
    "type": "uncraft",
    "activity_level": "LIGHT_EXERCISE",
    "time": "1 m",
    "qualities": [ { "id": "HAMMER", "level": 1 } ],
    "components": [ [ [ "gold_small", 8 ] ], [ [ "onyx", 4 ] ] ]
  },
  {
    "result": "diamond_gold_bracelet",
    "type": "uncraft",
    "activity_level": "LIGHT_EXERCISE",
    "time": "1 m",
    "qualities": [ { "id": "HAMMER", "level": 1 } ],
    "components": [ [ [ "gold_small", 8 ] ], [ [ "diamond", 4 ] ] ]
  },
  {
    "result": "gold_dental_grill",
    "type": "uncraft",
    "activity_level": "LIGHT_EXERCISE",
    "time": "30 s",
    "qualities": [ { "id": "HAMMER", "level": 1 } ],
    "components": [ [ [ "gold_small", 2 ] ] ]
  },
  {
    "result": "gold_ear",
    "type": "uncraft",
    "activity_level": "LIGHT_EXERCISE",
    "time": "12 s",
    "qualities": [ { "id": "HAMMER", "level": 1 } ],
    "components": [ [ [ "gold_small", 2 ] ] ]
  },
  {
    "result": "garnet_gold_earring",
    "type": "uncraft",
    "activity_level": "LIGHT_EXERCISE",
    "time": "1 m",
    "qualities": [ { "id": "HAMMER", "level": 1 } ],
    "components": [ [ [ "gold_small", 4 ] ], [ [ "garnet", 2 ] ] ]
  },
  {
    "result": "amethyst_gold_earring",
    "type": "uncraft",
    "activity_level": "LIGHT_EXERCISE",
    "time": "1 m",
    "qualities": [ { "id": "HAMMER", "level": 1 } ],
    "components": [ [ [ "gold_small", 4 ] ], [ [ "amethyst", 2 ] ] ]
  },
  {
    "result": "aquamarine_gold_earring",
    "type": "uncraft",
    "activity_level": "LIGHT_EXERCISE",
    "time": "1 m",
    "qualities": [ { "id": "HAMMER", "level": 1 } ],
    "components": [ [ [ "gold_small", 4 ] ], [ [ "aquamarine", 2 ] ] ]
  },
  {
    "result": "emerald_gold_earring",
    "type": "uncraft",
    "activity_level": "LIGHT_EXERCISE",
    "time": "1 m",
    "qualities": [ { "id": "HAMMER", "level": 1 } ],
    "components": [ [ [ "gold_small", 4 ] ], [ [ "emerald", 2 ] ] ]
  },
  {
    "result": "alexandrite_gold_earring",
    "type": "uncraft",
    "activity_level": "LIGHT_EXERCISE",
    "time": "1 m",
    "qualities": [ { "id": "HAMMER", "level": 1 } ],
    "components": [ [ [ "gold_small", 4 ] ], [ [ "alexandrite", 2 ] ] ]
  },
  {
    "result": "ruby_gold_earring",
    "type": "uncraft",
    "activity_level": "LIGHT_EXERCISE",
    "time": "1 m",
    "qualities": [ { "id": "HAMMER", "level": 1 } ],
    "components": [ [ [ "gold_small", 4 ] ], [ [ "ruby", 2 ] ] ]
  },
  {
    "result": "peridot_gold_earring",
    "type": "uncraft",
    "activity_level": "LIGHT_EXERCISE",
    "time": "1 m",
    "qualities": [ { "id": "HAMMER", "level": 1 } ],
    "components": [ [ [ "gold_small", 4 ] ], [ [ "peridot", 2 ] ] ]
  },
  {
    "result": "sapphire_gold_earring",
    "type": "uncraft",
    "activity_level": "LIGHT_EXERCISE",
    "time": "1 m",
    "qualities": [ { "id": "HAMMER", "level": 1 } ],
    "components": [ [ [ "gold_small", 4 ] ], [ [ "sapphire", 2 ] ] ]
  },
  {
    "result": "tourmaline_gold_earring",
    "type": "uncraft",
    "activity_level": "LIGHT_EXERCISE",
    "time": "1 m",
    "qualities": [ { "id": "HAMMER", "level": 1 } ],
    "components": [ [ [ "gold_small", 4 ] ], [ [ "tourmaline", 2 ] ] ]
  },
  {
    "result": "citrine_gold_earring",
    "type": "uncraft",
    "activity_level": "LIGHT_EXERCISE",
    "time": "1 m",
    "qualities": [ { "id": "HAMMER", "level": 1 } ],
    "components": [ [ [ "gold_small", 4 ] ], [ [ "citrine", 2 ] ] ]
  },
  {
    "result": "blue_topaz_gold_earring",
    "type": "uncraft",
    "activity_level": "LIGHT_EXERCISE",
    "time": "1 m",
    "qualities": [ { "id": "HAMMER", "level": 1 } ],
    "components": [ [ [ "gold_small", 4 ] ], [ [ "blue_topaz", 2 ] ] ]
  },
  {
    "result": "opal_gold_earring",
    "type": "uncraft",
    "activity_level": "LIGHT_EXERCISE",
    "time": "1 m",
    "qualities": [ { "id": "HAMMER", "level": 1 } ],
    "components": [ [ [ "gold_small", 4 ] ], [ [ "opal", 2 ] ] ]
  },
  {
    "result": "pearl_gold_earring",
    "type": "uncraft",
    "activity_level": "LIGHT_EXERCISE",
    "time": "1 m",
    "qualities": [ { "id": "HAMMER", "level": 1 } ],
    "components": [ [ [ "gold_small", 4 ] ], [ [ "pearl", 2 ] ] ]
  },
  {
    "result": "onyx_gold_earring",
    "type": "uncraft",
    "activity_level": "LIGHT_EXERCISE",
    "time": "1 m",
    "qualities": [ { "id": "HAMMER", "level": 1 } ],
    "components": [ [ [ "gold_small", 4 ] ], [ [ "onyx", 2 ] ] ]
  },
  {
    "result": "diamond_gold_earring",
    "type": "uncraft",
    "activity_level": "LIGHT_EXERCISE",
    "time": "1 m",
    "qualities": [ { "id": "HAMMER", "level": 1 } ],
    "components": [ [ [ "gold_small", 4 ] ], [ [ "diamond", 2 ] ] ]
  },
  {
    "result": "gold_watch",
    "type": "uncraft",
    "activity_level": "LIGHT_EXERCISE",
    "time": "30 s",
    "qualities": [ { "id": "HAMMER", "level": 1 }, { "id": "SCREW", "level": 1 } ],
    "components": [ [ [ "gold_small", 12 ] ], [ [ "clockworks", 1 ] ] ]
  },
  {
    "result": "hd_steel_drum",
    "type": "uncraft",
    "activity_level": "MODERATE_EXERCISE",
    "skill_used": "fabrication",
    "difficulty": 4,
    "time": "2 h",
    "qualities": [ { "id": "SAW_M", "level": 1 } ],
    "tools": [ [ [ "welder", 500 ], [ "toolset", 750 ] ] ],
    "components": [ [ [ "steel_plate", 10 ] ], [ [ "steel_lump", 70 ] ] ]
  },
  {
    "result": "heavy_flashlight",
    "type": "uncraft",
    "activity_level": "MODERATE_EXERCISE",
    "skill_used": "electronics",
    "difficulty": 3,
    "time": "6 m",
    "qualities": [ { "id": "SCREW", "level": 1 }, { "id": "SAW_M", "level": 1 } ],
    "components": [ [ [ "cable", 12 ] ], [ [ "amplifier", 2 ] ], [ [ "lightstrip_inactive", 1 ] ], [ [ "scrap_aluminum", 4 ] ] ]
  },
  {
    "result": "holy_symbol",
    "type": "uncraft",
    "activity_level": "LIGHT_EXERCISE",
    "time": "30 s",
    "qualities": [ { "id": "HAMMER", "level": 1 } ],
    "components": [ [ [ "gold_small", 4 ] ] ]
  },
  {
    "result": "horn_big",
    "type": "uncraft",
    "activity_level": "LIGHT_EXERCISE",
    "skill_used": "electronics",
    "difficulty": 3,
    "time": "5 m",
    "qualities": [ { "id": "SCREW", "level": 1 } ],
    "components": [ [ [ "e_scrap", 4 ] ], [ [ "amplifier", 2 ] ], [ [ "scrap", 4 ] ] ]
  },
  {
    "result": "horn_car",
    "type": "uncraft",
    "activity_level": "LIGHT_EXERCISE",
    "skill_used": "electronics",
    "difficulty": 2,
    "time": "6 m",
    "qualities": [ { "id": "SCREW", "level": 1 } ],
    "components": [ [ [ "e_scrap", 2 ] ], [ [ "amplifier", 1 ] ], [ [ "scrap", 2 ] ] ]
  },
  {
    "result": "kettle",
    "type": "uncraft",
    "activity_level": "MODERATE_EXERCISE",
    "skill_used": "fabrication",
    "difficulty": 1,
    "time": "2 m",
    "qualities": [ { "id": "SAW_M", "level": 1 } ],
    "components": [ [ [ "sheet_metal_small", 3 ] ] ]
  },
  {
    "result": "kiln_done",
    "type": "uncraft",
    "activity_level": "LIGHT_EXERCISE",
    "skill_used": "fabrication",
    "difficulty": 1,
    "time": "3 m",
    "components": [ [ [ "charcoal", 200 ] ], [ [ "char_kiln", 1 ] ] ]
  },
  {
    "type": "uncraft",
    "activity_level": "MODERATE_EXERCISE",
    "result": "knife_bread",
    "time": "2 m",
    "qualities": [ { "id": "HAMMER", "level": 1 } ],
    "components": [ [ [ "steel_chunk", 1 ], [ "scrap", 5 ] ] ]
  },
  {
    "type": "uncraft",
    "activity_level": "MODERATE_EXERCISE",
    "result": "knife_butcher",
    "time": "10 m",
    "qualities": [ { "id": "HAMMER", "level": 1 }, { "id": "CUT", "level": 2 } ],
    "components": [ [ [ "spike", 1 ], [ "steel_chunk", 4 ], [ "scrap", 20 ] ], [ [ "leather", 1 ], [ "fur", 1 ] ] ]
  },
  {
    "type": "uncraft",
    "activity_level": "MODERATE_EXERCISE",
    "result": "knife_carving",
    "time": "5 m",
    "qualities": [ { "id": "HAMMER", "level": 1 } ],
    "components": [ [ [ "spike", 1 ], [ "scrap", 5 ] ] ]
  },
  {
    "type": "uncraft",
    "activity_level": "MODERATE_EXERCISE",
    "result": "knife_chef",
    "time": "5 m",
    "qualities": [ { "id": "HAMMER", "level": 1 } ],
    "components": [ [ [ "spike", 1 ], [ "scrap", 5 ] ] ]
  },
  {
    "type": "uncraft",
    "activity_level": "MODERATE_EXERCISE",
    "result": "knife_folding",
    "time": "3 m",
    "qualities": [ { "id": "HAMMER", "level": 1 } ],
    "components": [ [ [ "plastic_chunk", 1 ] ], [ [ "scrap", 4 ] ] ]
  },
  {
    "type": "uncraft",
    "activity_level": "MODERATE_EXERCISE",
    "result": "knife_meat_cleaver",
    "time": "5 m",
    "qualities": [ { "id": "HAMMER", "level": 1 } ],
    "components": [ [ [ "blade", 1 ], [ "scrap", 10 ] ] ]
  },
  {
    "type": "uncraft",
    "activity_level": "MODERATE_EXERCISE",
    "result": "knife_paring",
    "time": "3 m",
    "qualities": [ { "id": "HAMMER", "level": 1 } ],
    "components": [ [ [ "scrap", 2 ] ] ]
  },
  {
    "result": "knife_steak",
    "type": "uncraft",
    "time": "3 m",
    "//": "Another odd one",
    "activity_level": "MODERATE_EXERCISE",
    "components": [ [ [ "spike", 1 ] ] ],
    "flags": [ "BLIND_EASY" ]
  },
  {
    "type": "uncraft",
    "activity_level": "MODERATE_EXERCISE",
    "result": "knife_vegetable_cleaver",
    "time": "2 m",
    "qualities": [ { "id": "HAMMER", "level": 1 } ],
    "components": [ [ [ "blade", 1 ], [ "scrap", 5 ] ] ]
  },
  {
    "result": "laptop",
    "type": "uncraft",
    "activity_level": "LIGHT_EXERCISE",
    "skill_used": "electronics",
    "time": "45 m",
    "qualities": [ { "id": "SCREW", "level": 1 } ],
    "components": [
      [ [ "processor", 1 ] ],
      [ [ "RAM", 4 ] ],
      [ [ "circuit", 1 ] ],
      [ [ "cable", 6 ] ],
      [ [ "amplifier", 1 ] ],
      [ [ "power_supply", 1 ] ],
      [ [ "plastic_chunk", 6 ] ],
      [ [ "small_lcd_screen", 1 ] ]
    ]
  },
  {
    "result": "large_lcd_screen",
    "type": "uncraft",
    "activity_level": "LIGHT_EXERCISE",
    "skill_used": "electronics",
    "time": "30 m",
    "using": [ [ "soldering_standard", 15 ] ],
    "components": [ [ [ "e_scrap", 3 ] ], [ [ "plastic_chunk", 5 ] ] ]
  },
  {
    "result": "small_lcd_screen",
    "type": "uncraft",
    "activity_level": "LIGHT_EXERCISE",
    "skill_used": "electronics",
    "time": "10 m",
    "using": [ [ "soldering_standard", 5 ] ],
    "components": [ [ [ "e_scrap", 1 ] ], [ [ "plastic_chunk", 2 ] ] ]
  },
  {
    "result": "basket_laundry",
    "type": "uncraft",
    "activity_level": "LIGHT_EXERCISE",
    "time": "5 m",
    "qualities": [ { "id": "CUT", "level": 2 } ],
    "components": [ [ [ "plastic_chunk", 20 ] ] ]
  },
  {
    "result": "teleumbrella",
    "type": "uncraft",
    "activity_level": "LIGHT_EXERCISE",
    "time": "3 m",
    "qualities": [ { "id": "CUT", "level": 2 } ],
    "components": [ [ [ "plastic_chunk", 3 ] ], [ [ "scrap_aluminum", 1 ] ], [ [ "wire", 5 ] ] ]
  },
  {
    "result": "lawnmower",
    "type": "uncraft",
    "activity_level": "LIGHT_EXERCISE",
    "time": "45 m",
    "qualities": [ { "id": "WRENCH", "level": 1 } ],
    "components": [
      [ [ "scrap", 8 ] ],
      [ [ "spring", 2 ] ],
      [ [ "blade", 2 ] ],
      [ [ "1cyl_combustion", 1 ] ],
      [ [ "metal_tank_little", 1 ] ],
      [ [ "pipe", 3 ] ]
    ]
  },
  {
    "result": "lighter",
    "type": "uncraft",
    "activity_level": "LIGHT_EXERCISE",
    "time": "30 s",
    "components": [ [ [ "pilot_light", 1 ] ] ]
  },
  {
    "result": "silver_locket",
    "type": "uncraft",
    "activity_level": "LIGHT_EXERCISE",
    "time": "30 s",
    "qualities": [ { "id": "HAMMER", "level": 1 } ],
    "components": [ [ [ "silver_small", 10 ] ] ]
  },
  {
    "result": "makeshift_crowbar",
    "type": "uncraft",
    "activity_level": "MODERATE_EXERCISE",
    "skill_used": "mechanics",
    "time": "1 m",
    "qualities": [ { "id": "SAW_M", "level": 1 } ],
    "components": [ [ [ "scrap", 3 ] ], [ [ "steel_chunk", 1 ] ] ]
  },
  {
    "result": "makeshift_sling",
    "type": "uncraft",
    "activity_level": "NO_EXERCISE",
    "time": "6 s",
    "components": [ [ [ "sheet", 1 ] ] ],
    "flags": [ "BLIND_EASY" ]
  },
  {
    "result": "many_years_old_newspaper",
    "type": "uncraft",
    "activity_level": "NO_EXERCISE",
    "time": "30 s",
    "components": [ [ [ "paper", 2 ] ] ],
    "flags": [ "BLIND_EASY" ]
  },
  {
    "result": "material_shrd_limestone",
    "type": "uncraft",
    "activity_level": "MODERATE_EXERCISE",
    "time": "10 m",
    "qualities": [ { "id": "HAMMER", "level": 1 } ],
    "tools": [ [ [ "crucible", -1 ], [ "crucible_clay", -1 ] ] ],
    "components": [ [ [ "material_limestone", 10 ] ] ]
  },
  {
    "result": "mess_kit",
    "type": "uncraft",
    "activity_level": "LIGHT_EXERCISE",
    "skill_used": "electronics",
    "time": "10 m",
    "using": [ [ "soldering_standard", 10 ] ],
    "qualities": [ { "id": "SCREW", "level": 1 } ],
    "components": [
      [ [ "element", 3 ] ],
      [ [ "amplifier", 1 ] ],
      [ [ "scrap_aluminum", 6 ] ],
      [ [ "plastic_chunk", 1 ] ],
      [ [ "cable", 8 ] ]
    ]
  },
  {
    "result": "mess_tray",
    "type": "uncraft",
    "activity_level": "MODERATE_EXERCISE",
    "time": "2 m",
    "qualities": [ { "id": "HAMMER", "level": 1 } ],
    "components": [ [ [ "scrap", 5 ] ] ]
  },
  {
    "result": "microwave",
    "type": "uncraft",
    "activity_level": "LIGHT_EXERCISE",
    "skill_used": "electronics",
    "time": "45 m",
    "qualities": [ { "id": "SCREW", "level": 1 } ],
    "components": [
      [ [ "processor", 1 ] ],
      [ [ "cable", 4 ] ],
      [ [ "e_scrap", 3 ] ],
      [ [ "amplifier", 1 ] ],
      [ [ "power_supply", 4 ] ],
      [ [ "plastic_chunk", 8 ] ],
      [ [ "motor_micro", 1 ] ],
      [ [ "magnetron", 1 ] ]
    ]
  },
  {
    "result": "mil_mess_kit",
    "type": "uncraft",
    "activity_level": "LIGHT_EXERCISE",
    "skill_used": "electronics",
    "time": "10 m",
    "qualities": [ { "id": "SCREW", "level": 1 } ],
    "components": [ [ [ "element", 3 ] ], [ [ "amplifier", 1 ] ], [ [ "cable", 8 ] ] ]
  },
  {
    "result": "militarymap",
    "type": "uncraft",
    "activity_level": "NO_EXERCISE",
    "time": "30 s",
    "components": [ [ [ "paper", 10 ] ] ],
    "flags": [ "BLIND_EASY" ]
  },
  {
    "result": "mininuke",
    "type": "uncraft",
    "activity_level": "MODERATE_EXERCISE",
    "time": "3 h",
    "skill_used": "electronics",
    "difficulty": 8,
    "skills_required": [ [ "fabrication", 4 ], [ "mechanics", 6 ] ],
    "using": [ [ "soldering_standard", 150 ], [ "welding_standard", 6 ] ],
    "qualities": [
      { "id": "SCREW", "level": 1 },
      { "id": "SCREW_FINE", "level": 1 },
      { "id": "WRENCH", "level": 2 },
      { "id": "WRENCH_FINE", "level": 1 },
      { "id": "SAW_M", "level": 2 },
      { "id": "SAW_M_FINE", "level": 1 }
    ],
    "components": [
      [ [ "cable", 12 ] ],
      [ [ "chem_rdx", 20 ] ],
      [ [ "circuit", 6 ] ],
      [ [ "plutonium", 6 ] ],
      [ [ "power_supply", 1 ] ],
      [ [ "scrap", 200 ] ],
      [ [ "plut_cell", 1 ] ]
    ]
  },
  {
    "result": "months_old_newspaper",
    "type": "uncraft",
    "activity_level": "NO_EXERCISE",
    "time": "12 s",
    "components": [ [ [ "paper", 2 ] ] ],
    "flags": [ "BLIND_EASY" ]
  },
  {
    "result": "motor",
    "type": "uncraft",
    "activity_level": "MODERATE_EXERCISE",
    "skill_used": "mechanics",
    "difficulty": 4,
    "time": "30 m",
    "using": [ [ "soldering_standard", 40 ], [ "welding_standard", 3 ] ],
    "qualities": [ { "id": "SCREW", "level": 1 }, { "id": "WRENCH", "level": 1 }, { "id": "SAW_M", "level": 1 } ],
    "components": [ [ [ "amplifier", 2 ] ], [ [ "cable", 20 ] ], [ [ "bearing", 10 ] ], [ [ "steel_lump", 5 ] ], [ [ "e_scrap", 5 ] ] ]
  },
  {
    "result": "motor_large",
    "type": "uncraft",
    "activity_level": "MODERATE_EXERCISE",
    "skill_used": "mechanics",
    "difficulty": 6,
    "time": "50 m",
    "using": [ [ "soldering_standard", 50 ], [ "welding_standard", 5 ] ],
    "qualities": [ { "id": "SCREW", "level": 1 }, { "id": "WRENCH", "level": 1 }, { "id": "SAW_M", "level": 1 } ],
    "components": [
      [ [ "power_supply", 2 ] ],
      [ [ "amplifier", 4 ] ],
      [ [ "cable", 30 ] ],
      [ [ "bearing", 40 ] ],
      [ [ "steel_lump", 15 ] ],
      [ [ "e_scrap", 8 ] ]
    ]
  },
  {
    "result": "multi_cooker",
    "type": "uncraft",
    "activity_level": "LIGHT_EXERCISE",
    "skill_used": "electronics",
    "time": "1 h 15 m",
    "qualities": [ { "id": "SCREW", "level": 1 } ],
    "components": [
      [ [ "processor", 1 ] ],
      [ [ "RAM", 1 ] ],
      [ [ "cable", 8 ] ],
      [ [ "element", 4 ] ],
      [ [ "amplifier", 1 ] ],
      [ [ "power_supply", 4 ] ],
      [ [ "plastic_chunk", 12 ] ],
      [ [ "e_scrap", 4 ] ],
      [ [ "scrap", 10 ] ]
    ]
  },
  {
    "result": "silver_necklace",
    "type": "uncraft",
    "activity_level": "LIGHT_EXERCISE",
    "time": "30 s",
    "qualities": [ { "id": "HAMMER", "level": 1 } ],
    "components": [ [ [ "silver_small", 10 ] ] ]
  },
  {
    "result": "newest_newspaper",
    "type": "uncraft",
    "activity_level": "NO_EXERCISE",
    "time": "30 s",
    "components": [ [ [ "paper", 2 ] ] ],
    "flags": [ "BLIND_EASY" ]
  },
  {
    "result": "one_year_old_newspaper",
    "type": "uncraft",
    "activity_level": "NO_EXERCISE",
    "time": "30 s",
    "components": [ [ [ "paper", 2 ] ] ],
    "flags": [ "BLIND_EASY" ]
  },
  {
    "result": "oxy_torch",
    "type": "uncraft",
    "activity_level": "LIGHT_EXERCISE",
    "skill_used": "fabrication",
    "difficulty": 2,
    "time": "5 m",
    "qualities": [ { "id": "WRENCH", "level": 1 } ],
    "components": [
      [ [ "scrap", 5 ] ],
      [ [ "cu_pipe", 1 ] ],
      [ [ "pilot_light", 1 ] ],
      [ [ "cotton_patchwork", 5 ] ],
      [ [ "metal_tank_little", 2 ] ]
    ]
  },
  {
    "result": "oxygen_tank",
    "type": "uncraft",
    "activity_level": "LIGHT_EXERCISE",
    "skill_used": "fabrication",
    "difficulty": 1,
    "time": "5 m",
    "qualities": [ { "id": "WRENCH", "level": 1 } ],
    "components": [ [ [ "scrap", 1 ] ], [ [ "plastic_chunk", 1 ] ], [ [ "metal_tank_little", 1 ] ] ]
  },
  {
    "result": "peeler",
    "type": "uncraft",
    "activity_level": "MODERATE_EXERCISE",
    "time": "30 s",
    "qualities": [ { "id": "HAMMER", "level": 1 } ],
    "components": [ [ [ "scrap", 1 ] ] ]
  },
  {
    "result": "pot_makeshift_copper",
    "type": "uncraft",
    "activity_level": "MODERATE_EXERCISE",
    "time": "5 m",
    "qualities": [ { "id": "HAMMER", "level": 1 } ],
    "components": [ [ [ "copper_scrap_equivalent", 20, "LIST" ] ] ]
  },
  {
    "result": "potato_masher",
    "type": "uncraft",
    "activity_level": "MODERATE_EXERCISE",
    "time": "30 s",
    "qualities": [ { "id": "HAMMER", "level": 1 } ],
    "components": [ [ [ "scrap", 3 ] ] ]
  },
  {
    "result": "pillow",
    "type": "uncraft",
    "activity_level": "NO_EXERCISE",
    "time": "1 m",
    "qualities": [ { "id": "CUT", "level": 1 } ],
    "components": [ [ [ "cotton_patchwork", 4 ] ], [ [ "cotton_ball", 8 ] ] ]
  },
  {
    "result": "makeshift_pillow",
    "type": "uncraft",
    "activity_level": "NO_EXERCISE",
    "time": "1 m",
    "qualities": [ { "id": "CUT", "level": 1 } ],
    "components": [ [ [ "cotton_patchwork", 4 ] ], [ [ "withered", 12 ] ] ]
  },
  {
    "result": "pipe",
    "type": "uncraft",
    "activity_level": "BRISK_EXERCISE",
    "skill_used": "mechanics",
    "time": "5 m",
    "qualities": [ { "id": "SAW_M", "level": 1 } ],
    "components": [ [ [ "scrap", 7 ] ] ]
  },
  {
    "result": "hc_steel_lump",
    "type": "uncraft",
    "activity_level": "BRISK_EXERCISE",
    "time": "10 m",
    "qualities": [ { "id": "SAW_M", "level": 2 } ],
    "components": [ [ [ "hc_steel_chunk", 4 ] ] ]
  },
  {
    "result": "mc_steel_lump",
    "type": "uncraft",
    "activity_level": "BRISK_EXERCISE",
    "time": "10 m",
    "qualities": [ { "id": "SAW_M", "level": 2 } ],
    "components": [ [ [ "mc_steel_chunk", 4 ] ] ]
  },
  {
    "result": "lc_steel_lump",
    "type": "uncraft",
    "activity_level": "BRISK_EXERCISE",
    "time": "10 m",
    "qualities": [ { "id": "SAW_M", "level": 2 } ],
    "components": [ [ [ "lc_steel_chunk", 4 ] ] ]
  },
  {
    "result": "pocketwatch",
    "type": "uncraft",
    "activity_level": "LIGHT_EXERCISE",
    "time": "36 s",
    "qualities": [ { "id": "SCREW", "level": 1 } ],
    "components": [ [ [ "gold_small", 3 ] ], [ [ "clockworks", 1 ] ] ]
  },
  {
    "result": "polisher",
    "type": "uncraft",
    "activity_level": "LIGHT_EXERCISE",
    "skill_used": "electronics",
    "difficulty": 2,
    "time": "6 m",
    "using": [ [ "soldering_standard", 10 ] ],
    "qualities": [ { "id": "SCREW", "level": 1 } ],
    "components": [ [ [ "plastic_chunk", 8 ] ], [ [ "motor_small", 1 ] ], [ [ "scrap", 4 ] ] ]
  },
  {
    "result": "pot_copper",
    "type": "uncraft",
    "activity_level": "MODERATE_EXERCISE",
    "skill_used": "fabrication",
    "difficulty": 1,
    "time": "3 m",
    "qualities": [ { "id": "SAW_M", "level": 1 } ],
    "components": [ [ [ "scrap_copper", 6 ] ], [ [ "scrap", 1 ] ] ]
  },
  {
    "result": "power_armor_basic",
    "type": "uncraft",
    "activity_level": "MODERATE_EXERCISE",
    "skill_used": "fabrication",
    "difficulty": 7,
    "skills_required": [ "electronics", 5 ],
    "time": "2 h",
    "qualities": [ { "id": "SAW_M", "level": 1 }, { "id": "SCREW", "level": 1 }, { "id": "WRENCH", "level": 1 } ],
    "tools": [ [ [ "boltcutters", -1 ], [ "toolset", -1 ] ] ],
    "components": [
      [ [ "depowered_armor", 1 ] ],
      [ [ "power_supply", 6 ] ],
      [ [ "element", 2 ] ],
      [ [ "cable", 12 ] ],
      [ [ "circuit", 6 ] ],
      [ [ "transponder", 1 ] ]
    ]
  },
  {
    "result": "power_armor_helmet_basic",
    "type": "uncraft",
    "activity_level": "MODERATE_EXERCISE",
    "skill_used": "fabrication",
    "difficulty": 8,
    "skills_required": [ "electronics", 4 ],
    "time": "45 m",
    "qualities": [ { "id": "SAW_M", "level": 1 }, { "id": "SCREW", "level": 1 }, { "id": "WRENCH", "level": 1 } ],
    "tools": [ [ [ "boltcutters", -1 ], [ "toolset", -1 ] ] ],
    "components": [
      [ [ "depowered_helmet", 1 ] ],
      [ [ "power_supply", 1 ] ],
      [ [ "element", 1 ] ],
      [ [ "small_lcd_screen", 2 ] ],
      [ [ "circuit", 2 ] ],
      [ [ "RAM", 1 ] ]
    ]
  },
  {
    "result": "processor",
    "type": "uncraft",
    "activity_level": "LIGHT_EXERCISE",
    "skill_used": "electronics",
    "difficulty": 1,
    "time": "10 m",
    "qualities": [ { "id": "SCREW", "level": 1 } ],
    "components": [ [ [ "e_scrap", 3 ] ], [ [ "plastic_chunk", 1 ] ] ]
  },
  {
    "result": "radio_car",
    "type": "uncraft",
    "activity_level": "LIGHT_EXERCISE",
    "skill_used": "electronics",
    "time": "20 m",
    "qualities": [ { "id": "SCREW", "level": 1 } ],
    "components": [
      [ [ "antenna", 1 ] ],
      [ [ "cable", 8 ] ],
      [ [ "motor_tiny", 1 ] ],
      [ [ "motor_micro", 2 ] ],
      [ [ "amplifier", 2 ] ],
      [ [ "plastic_chunk", 8 ] ],
      [ [ "receiver", 1 ] ],
      [ [ "e_scrap", 2 ] ],
      [ [ "scrap_aluminum", 3 ] ],
      [ [ "radio_car_wheel", 1 ] ]
    ]
  },
  {
    "result": "radiocontrol",
    "type": "uncraft",
    "activity_level": "LIGHT_EXERCISE",
    "skill_used": "electronics",
    "time": "3 m",
    "qualities": [ { "id": "SCREW", "level": 1 } ],
    "components": [ [ [ "antenna", 1 ] ], [ [ "e_scrap", 2 ] ], [ [ "transponder", 1 ] ], [ [ "plastic_chunk", 1 ] ] ]
  },
  {
    "result": "stick_fiber",
    "type": "uncraft",
    "activity_level": "LIGHT_EXERCISE",
    "time": "30 m",
    "qualities": [ { "id": "CUT", "level": 2 } ],
    "components": [ [ [ "plant_fibre", 80 ] ] ]
  },
  {
    "result": "ref_lighter",
    "type": "uncraft",
    "activity_level": "LIGHT_EXERCISE",
    "time": "1 m",
    "components": [ [ [ "pilot_light", 1 ] ] ]
  },
  {
    "result": "restaurantmap",
    "type": "uncraft",
    "activity_level": "NO_EXERCISE",
    "time": "30 s",
    "components": [ [ [ "paper", 10 ] ] ],
    "flags": [ "BLIND_EASY" ]
  },
  {
    "type": "uncraft",
    "activity_level": "MODERATE_EXERCISE",
    "result": "garlic_press",
    "time": "30 s",
    "qualities": [ { "id": "HAMMER", "level": 1 } ],
    "components": [ [ [ "scrap", 3 ] ] ]
  },
  {
    "result": "gold_ring",
    "type": "uncraft",
    "activity_level": "LIGHT_EXERCISE",
    "time": "30 s",
    "qualities": [ { "id": "HAMMER", "level": 1 } ],
    "components": [ [ [ "gold_small", 2 ] ] ]
  },
  {
    "result": "gold_ring",
    "type": "uncraft",
    "activity_level": "LIGHT_EXERCISE",
    "time": "30 s",
    "qualities": [ { "id": "HAMMER", "level": 1 } ],
    "components": [ [ [ "gold_small", 2 ] ] ]
  },
  {
    "result": "garnet_gold_ring",
    "type": "uncraft",
    "activity_level": "LIGHT_EXERCISE",
    "time": "1 m",
    "qualities": [ { "id": "HAMMER", "level": 1 } ],
    "components": [ [ [ "gold_small", 2 ] ], [ [ "garnet", 1 ] ] ]
  },
  {
    "result": "amethyst_gold_ring",
    "type": "uncraft",
    "activity_level": "LIGHT_EXERCISE",
    "time": "1 m",
    "qualities": [ { "id": "HAMMER", "level": 1 } ],
    "components": [ [ [ "gold_small", 2 ] ], [ [ "amethyst", 1 ] ] ]
  },
  {
    "result": "aquamarine_gold_ring",
    "type": "uncraft",
    "activity_level": "LIGHT_EXERCISE",
    "time": "1 m",
    "qualities": [ { "id": "HAMMER", "level": 1 } ],
    "components": [ [ [ "gold_small", 2 ] ], [ [ "aquamarine", 1 ] ] ]
  },
  {
    "result": "emerald_gold_ring",
    "type": "uncraft",
    "activity_level": "LIGHT_EXERCISE",
    "time": "1 m",
    "qualities": [ { "id": "HAMMER", "level": 1 } ],
    "components": [ [ [ "gold_small", 2 ] ], [ [ "emerald", 1 ] ] ]
  },
  {
    "result": "alexandrite_gold_ring",
    "type": "uncraft",
    "activity_level": "LIGHT_EXERCISE",
    "time": "1 m",
    "qualities": [ { "id": "HAMMER", "level": 1 } ],
    "components": [ [ [ "gold_small", 2 ] ], [ [ "alexandrite", 1 ] ] ]
  },
  {
    "result": "ruby_gold_ring",
    "type": "uncraft",
    "activity_level": "LIGHT_EXERCISE",
    "time": "1 m",
    "qualities": [ { "id": "HAMMER", "level": 1 } ],
    "components": [ [ [ "gold_small", 2 ] ], [ [ "ruby", 1 ] ] ]
  },
  {
    "result": "peridot_gold_ring",
    "type": "uncraft",
    "activity_level": "LIGHT_EXERCISE",
    "time": "1 m",
    "qualities": [ { "id": "HAMMER", "level": 1 } ],
    "components": [ [ [ "gold_small", 2 ] ], [ [ "peridot", 1 ] ] ]
  },
  {
    "result": "sapphire_gold_ring",
    "type": "uncraft",
    "activity_level": "LIGHT_EXERCISE",
    "time": "1 m",
    "qualities": [ { "id": "HAMMER", "level": 1 } ],
    "components": [ [ [ "gold_small", 2 ] ], [ [ "sapphire", 1 ] ] ]
  },
  {
    "result": "tourmaline_gold_ring",
    "type": "uncraft",
    "activity_level": "LIGHT_EXERCISE",
    "time": "1 m",
    "qualities": [ { "id": "HAMMER", "level": 1 } ],
    "components": [ [ [ "gold_small", 2 ] ], [ [ "tourmaline", 1 ] ] ]
  },
  {
    "result": "citrine_gold_ring",
    "type": "uncraft",
    "activity_level": "LIGHT_EXERCISE",
    "time": "1 m",
    "qualities": [ { "id": "HAMMER", "level": 1 } ],
    "components": [ [ [ "gold_small", 2 ] ], [ [ "citrine", 1 ] ] ]
  },
  {
    "result": "blue_topaz_gold_ring",
    "type": "uncraft",
    "activity_level": "LIGHT_EXERCISE",
    "time": "1 m",
    "qualities": [ { "id": "HAMMER", "level": 1 } ],
    "components": [ [ [ "gold_small", 2 ] ], [ [ "blue_topaz", 1 ] ] ]
  },
  {
    "result": "opal_gold_ring",
    "type": "uncraft",
    "activity_level": "LIGHT_EXERCISE",
    "time": "1 m",
    "qualities": [ { "id": "HAMMER", "level": 1 } ],
    "components": [ [ [ "gold_small", 2 ] ], [ [ "opal", 1 ] ] ]
  },
  {
    "result": "pearl_gold_ring",
    "type": "uncraft",
    "activity_level": "LIGHT_EXERCISE",
    "time": "1 m",
    "qualities": [ { "id": "HAMMER", "level": 1 } ],
    "components": [ [ [ "gold_small", 2 ] ], [ [ "pearl", 1 ] ] ]
  },
  {
    "result": "onyx_gold_ring",
    "type": "uncraft",
    "activity_level": "LIGHT_EXERCISE",
    "time": "1 m",
    "qualities": [ { "id": "HAMMER", "level": 1 } ],
    "components": [ [ [ "gold_small", 2 ] ], [ [ "onyx", 1 ] ] ]
  },
  {
    "result": "roadmap",
    "type": "uncraft",
    "activity_level": "LIGHT_EXERCISE",
    "time": "30 s",
    "components": [ [ [ "paper", 10 ] ] ],
    "flags": [ "BLIND_EASY" ]
  },
  {
    "result": "vehicle_controls",
    "type": "uncraft",
    "activity_level": "MODERATE_EXERCISE",
    "skill_used": "mechanics",
    "difficulty": 3,
    "time": "15 m",
    "decomp_learn": 3,
    "qualities": [ { "id": "HAMMER", "level": 2 }, { "id": "SAW_M", "level": 1 }, { "id": "WRENCH", "level": 1 } ],
    "components": [ [ [ "pipe", 4 ] ], [ [ "scrap", 12 ] ], [ [ "wire", 2 ] ], [ [ "cable", 8 ] ] ]
  },
  {
    "result": "robot_controls",
    "type": "uncraft",
    "activity_level": "MODERATE_EXERCISE",
    "skill_used": "electronics",
    "difficulty": 8,
    "time": "45 m",
    "using": [ [ "soldering_standard", 20 ] ],
    "qualities": [ { "id": "SCREW", "level": 1 }, { "id": "WRENCH", "level": 1 }, { "id": "SAW_M", "level": 1 } ],
    "components": [ [ [ "motor_tiny", 3 ] ], [ [ "processor", 3 ] ], [ [ "RAM", 2 ] ], [ [ "plastic_chunk", 2 ] ] ]
  },
  {
    "result": "sewing_kit",
    "type": "uncraft",
    "activity_level": "NO_EXERCISE",
    "time": "30 s",
    "components": [ [ [ "scrap", 2 ] ], [ [ "plastic_chunk", 1 ] ] ]
  },
  {
    "result": "steel_pan",
    "type": "uncraft",
    "activity_level": "MODERATE_EXERCISE",
    "skill_used": "fabrication",
    "difficulty": 1,
    "time": "5 m",
    "qualities": [ { "id": "HAMMER", "level": 1 } ],
    "components": [ [ [ "steel_chunk", 3 ], [ "scrap", 15 ] ] ]
  },
  {
    "result": "scythe",
    "type": "uncraft",
    "time": "6 m",
    "activity_level": "MODERATE_EXERCISE",
    "qualities": [ { "id": "HAMMER", "level": 1 } ],
    "components": [ [ [ "blade_scythe", 1 ] ], [ [ "stick_long", 1 ] ] ]
  },
  {
    "result": "sf_watch",
    "type": "uncraft",
    "activity_level": "LIGHT_EXERCISE",
    "time": "30 s",
    "qualities": [ { "id": "HAMMER", "level": 1 }, { "id": "SCREW", "level": 1 } ],
    "components": [ [ [ "gold_small", 5 ] ], [ [ "silver_small", 12 ] ], [ [ "clockworks", 1 ] ] ]
  },
  {
    "result": "silver_bracelet",
    "type": "uncraft",
    "time": "30 s",
    "activity_level": "LIGHT_EXERCISE",
    "qualities": [ { "id": "HAMMER", "level": 1 } ],
    "components": [ [ [ "silver_small", 10 ] ] ]
  },
  {
    "result": "garnet_silver_bracelet",
    "type": "uncraft",
    "activity_level": "LIGHT_EXERCISE",
    "time": "1 m",
    "qualities": [ { "id": "HAMMER", "level": 1 } ],
    "components": [ [ [ "silver_small", 8 ] ], [ [ "garnet", 4 ] ] ]
  },
  {
    "result": "amethyst_silver_bracelet",
    "type": "uncraft",
    "activity_level": "LIGHT_EXERCISE",
    "time": "1 m",
    "qualities": [ { "id": "HAMMER", "level": 1 } ],
    "components": [ [ [ "silver_small", 8 ] ], [ [ "amethyst", 4 ] ] ]
  },
  {
    "result": "aquamarine_silver_bracelet",
    "type": "uncraft",
    "activity_level": "LIGHT_EXERCISE",
    "time": "1 m",
    "qualities": [ { "id": "HAMMER", "level": 1 } ],
    "components": [ [ [ "silver_small", 8 ] ], [ [ "aquamarine", 4 ] ] ]
  },
  {
    "result": "emerald_silver_bracelet",
    "type": "uncraft",
    "activity_level": "LIGHT_EXERCISE",
    "time": "1 m",
    "qualities": [ { "id": "HAMMER", "level": 1 } ],
    "components": [ [ [ "silver_small", 8 ] ], [ [ "emerald", 4 ] ] ]
  },
  {
    "result": "alexandrite_silver_bracelet",
    "type": "uncraft",
    "activity_level": "LIGHT_EXERCISE",
    "time": "1 m",
    "qualities": [ { "id": "HAMMER", "level": 1 } ],
    "components": [ [ [ "silver_small", 8 ] ], [ [ "alexandrite", 4 ] ] ]
  },
  {
    "result": "ruby_silver_bracelet",
    "type": "uncraft",
    "activity_level": "LIGHT_EXERCISE",
    "time": "1 m",
    "qualities": [ { "id": "HAMMER", "level": 1 } ],
    "components": [ [ [ "silver_small", 8 ] ], [ [ "ruby", 4 ] ] ]
  },
  {
    "result": "peridot_silver_bracelet",
    "type": "uncraft",
    "activity_level": "LIGHT_EXERCISE",
    "time": "1 m",
    "qualities": [ { "id": "HAMMER", "level": 1 } ],
    "components": [ [ [ "silver_small", 8 ] ], [ [ "peridot", 4 ] ] ]
  },
  {
    "result": "sapphire_silver_bracelet",
    "type": "uncraft",
    "activity_level": "LIGHT_EXERCISE",
    "time": "1 m",
    "qualities": [ { "id": "HAMMER", "level": 1 } ],
    "components": [ [ [ "silver_small", 8 ] ], [ [ "sapphire", 4 ] ] ]
  },
  {
    "result": "tourmaline_silver_bracelet",
    "type": "uncraft",
    "activity_level": "LIGHT_EXERCISE",
    "time": "1 m",
    "qualities": [ { "id": "HAMMER", "level": 1 } ],
    "components": [ [ [ "silver_small", 8 ] ], [ [ "tourmaline", 4 ] ] ]
  },
  {
    "result": "citrine_silver_bracelet",
    "type": "uncraft",
    "activity_level": "LIGHT_EXERCISE",
    "time": "1 m",
    "qualities": [ { "id": "HAMMER", "level": 1 } ],
    "components": [ [ [ "silver_small", 8 ] ], [ [ "citrine", 4 ] ] ]
  },
  {
    "result": "blue_topaz_silver_bracelet",
    "type": "uncraft",
    "activity_level": "LIGHT_EXERCISE",
    "time": "1 m",
    "qualities": [ { "id": "HAMMER", "level": 1 } ],
    "components": [ [ [ "silver_small", 8 ] ], [ [ "blue_topaz", 4 ] ] ]
  },
  {
    "result": "opal_silver_bracelet",
    "type": "uncraft",
    "activity_level": "LIGHT_EXERCISE",
    "time": "1 m",
    "qualities": [ { "id": "HAMMER", "level": 1 } ],
    "components": [ [ [ "silver_small", 8 ] ], [ [ "opal", 4 ] ] ]
  },
  {
    "result": "pearl_silver_bracelet",
    "type": "uncraft",
    "activity_level": "LIGHT_EXERCISE",
    "time": "1 m",
    "qualities": [ { "id": "HAMMER", "level": 1 } ],
    "components": [ [ [ "silver_small", 8 ] ], [ [ "pearl", 4 ] ] ]
  },
  {
    "result": "onyx_silver_bracelet",
    "type": "uncraft",
    "activity_level": "LIGHT_EXERCISE",
    "time": "1 m",
    "qualities": [ { "id": "HAMMER", "level": 1 } ],
    "components": [ [ [ "silver_small", 8 ] ], [ [ "onyx", 4 ] ] ]
  },
  {
    "result": "diamond_silver_bracelet",
    "type": "uncraft",
    "activity_level": "LIGHT_EXERCISE",
    "time": "1 m",
    "qualities": [ { "id": "HAMMER", "level": 1 } ],
    "components": [ [ [ "silver_small", 8 ] ], [ [ "diamond", 4 ] ] ]
  },
  {
    "result": "silver_ear",
    "type": "uncraft",
    "activity_level": "LIGHT_EXERCISE",
    "time": "30 s",
    "qualities": [ { "id": "HAMMER", "level": 1 } ],
    "components": [ [ [ "silver_small", 3 ] ] ]
  },
  {
    "result": "garnet_silver_earring",
    "type": "uncraft",
    "activity_level": "LIGHT_EXERCISE",
    "time": "1 m",
    "qualities": [ { "id": "HAMMER", "level": 1 } ],
    "components": [ [ [ "silver_small", 4 ] ], [ [ "garnet", 2 ] ] ]
  },
  {
    "result": "amethyst_silver_earring",
    "type": "uncraft",
    "activity_level": "LIGHT_EXERCISE",
    "time": "1 m",
    "qualities": [ { "id": "HAMMER", "level": 1 } ],
    "components": [ [ [ "silver_small", 4 ] ], [ [ "amethyst", 2 ] ] ]
  },
  {
    "result": "aquamarine_silver_earring",
    "type": "uncraft",
    "activity_level": "LIGHT_EXERCISE",
    "time": "1 m",
    "qualities": [ { "id": "HAMMER", "level": 1 } ],
    "components": [ [ [ "silver_small", 4 ] ], [ [ "aquamarine", 2 ] ] ]
  },
  {
    "result": "emerald_silver_earring",
    "type": "uncraft",
    "activity_level": "LIGHT_EXERCISE",
    "time": "1 m",
    "qualities": [ { "id": "HAMMER", "level": 1 } ],
    "components": [ [ [ "silver_small", 4 ] ], [ [ "emerald", 2 ] ] ]
  },
  {
    "result": "alexandrite_silver_earring",
    "type": "uncraft",
    "activity_level": "LIGHT_EXERCISE",
    "time": "1 m",
    "qualities": [ { "id": "HAMMER", "level": 1 } ],
    "components": [ [ [ "silver_small", 4 ] ], [ [ "alexandrite", 2 ] ] ]
  },
  {
    "result": "ruby_silver_earring",
    "type": "uncraft",
    "activity_level": "LIGHT_EXERCISE",
    "time": "1 m",
    "qualities": [ { "id": "HAMMER", "level": 1 } ],
    "components": [ [ [ "silver_small", 4 ] ], [ [ "ruby", 2 ] ] ]
  },
  {
    "result": "peridot_silver_earring",
    "type": "uncraft",
    "activity_level": "LIGHT_EXERCISE",
    "time": "1 m",
    "qualities": [ { "id": "HAMMER", "level": 1 } ],
    "components": [ [ [ "silver_small", 4 ] ], [ [ "peridot", 2 ] ] ]
  },
  {
    "result": "sapphire_silver_earring",
    "type": "uncraft",
    "activity_level": "LIGHT_EXERCISE",
    "time": "1 m",
    "qualities": [ { "id": "HAMMER", "level": 1 } ],
    "components": [ [ [ "silver_small", 4 ] ], [ [ "sapphire", 2 ] ] ]
  },
  {
    "result": "tourmaline_silver_earring",
    "type": "uncraft",
    "activity_level": "LIGHT_EXERCISE",
    "time": "1 m",
    "qualities": [ { "id": "HAMMER", "level": 1 } ],
    "components": [ [ [ "silver_small", 4 ] ], [ [ "tourmaline", 2 ] ] ]
  },
  {
    "result": "citrine_silver_earring",
    "type": "uncraft",
    "activity_level": "LIGHT_EXERCISE",
    "time": "1 m",
    "qualities": [ { "id": "HAMMER", "level": 1 } ],
    "components": [ [ [ "silver_small", 4 ] ], [ [ "citrine", 2 ] ] ]
  },
  {
    "result": "blue_topaz_silver_earring",
    "type": "uncraft",
    "activity_level": "LIGHT_EXERCISE",
    "time": "1 m",
    "qualities": [ { "id": "HAMMER", "level": 1 } ],
    "components": [ [ [ "silver_small", 4 ] ], [ [ "blue_topaz", 2 ] ] ]
  },
  {
    "result": "opal_silver_earring",
    "type": "uncraft",
    "activity_level": "LIGHT_EXERCISE",
    "time": "1 m",
    "qualities": [ { "id": "HAMMER", "level": 1 } ],
    "components": [ [ [ "silver_small", 4 ] ], [ [ "opal", 2 ] ] ]
  },
  {
    "result": "pearl_silver_earring",
    "type": "uncraft",
    "activity_level": "LIGHT_EXERCISE",
    "time": "1 m",
    "qualities": [ { "id": "HAMMER", "level": 1 } ],
    "components": [ [ [ "silver_small", 4 ] ], [ [ "pearl", 2 ] ] ]
  },
  {
    "result": "onyx_silver_earring",
    "type": "uncraft",
    "activity_level": "LIGHT_EXERCISE",
    "time": "1 m",
    "qualities": [ { "id": "HAMMER", "level": 1 } ],
    "components": [ [ [ "silver_small", 4 ] ], [ [ "onyx", 2 ] ] ]
  },
  {
    "result": "diamond_silver_earring",
    "type": "uncraft",
    "activity_level": "LIGHT_EXERCISE",
    "time": "1 m",
    "qualities": [ { "id": "HAMMER", "level": 1 } ],
    "components": [ [ [ "silver_small", 4 ] ], [ [ "diamond", 2 ] ] ]
  },
  {
    "result": "sm_extinguisher",
    "type": "uncraft",
    "activity_level": "LIGHT_EXERCISE",
    "skill_used": "fabrication",
    "difficulty": 1,
    "time": "1 m",
    "qualities": [ { "id": "WRENCH", "level": 1 } ],
    "components": [ [ [ "scrap", 1 ] ], [ [ "plastic_chunk", 1 ] ], [ [ "metal_tank_little", 1 ] ] ]
  },
  {
    "result": "small_relic",
    "type": "uncraft",
    "activity_level": "LIGHT_EXERCISE",
    "time": "1 m 30 s",
    "qualities": [ { "id": "HAMMER", "level": 1 } ],
    "components": [ [ [ "silver_small", 20 ] ] ]
  },
  {
    "result": "smoxygen_tank",
    "type": "uncraft",
    "activity_level": "LIGHT_EXERCISE",
    "skill_used": "fabrication",
    "difficulty": 1,
    "time": "1 m",
    "qualities": [ { "id": "WRENCH", "level": 1 } ],
    "components": [ [ [ "plastic_chunk", 2 ] ], [ [ "canister_empty", 1 ] ] ]
  },
  {
    "result": "spoon",
    "type": "uncraft",
    "activity_level": "MODERATE_EXERCISE",
    "time": "12 s",
    "qualities": [ { "id": "HAMMER", "level": 1 } ],
    "components": [ [ [ "scrap", 1 ] ] ]
  },
  {
    "result": "spork",
    "type": "uncraft",
    "activity_level": "MODERATE_EXERCISE",
    "time": "12 s",
    "qualities": [ { "id": "HAMMER", "level": 1 } ],
    "components": [ [ [ "scrap", 1 ] ] ]
  },
  {
    "result": "spring",
    "type": "uncraft",
    "activity_level": "MODERATE_EXERCISE",
    "time": "1 m 30 s",
    "qualities": [ { "id": "HAMMER", "level": 1 } ],
    "components": [ [ [ "scrap", 30 ] ] ]
  },
  {
    "result": "stick_long",
    "type": "uncraft",
    "activity_level": "LIGHT_EXERCISE",
    "time": "1 m",
    "qualities": [ { "id": "CUT", "level": 1 } ],
    "components": [ [ [ "stick", 2 ] ] ]
  },
  {
    "result": "stock_pot",
    "type": "uncraft",
    "activity_level": "MODERATE_EXERCISE",
    "skill_used": "fabrication",
    "difficulty": 1,
    "time": "3 m",
    "qualities": [ { "id": "SAW_M", "level": 1 } ],
    "components": [ [ [ "sheet_metal_small", 8 ], [ "steel_chunk", 1 ] ] ]
  },
  {
    "result": "straw_basket",
    "type": "uncraft",
    "activity_level": "LIGHT_EXERCISE",
    "time": "6 m",
    "components": [ [ [ "straw_pile", 4 ] ] ],
    "flags": [ "BLIND_HARD" ]
  },
  {
    "result": "straw_doll",
    "type": "uncraft",
    "activity_level": "LIGHT_EXERCISE",
    "time": "3 m",
    "components": [ [ [ "straw_pile", 1 ] ] ],
    "flags": [ "BLIND_HARD" ]
  },
  {
    "result": "straw_fedora",
    "type": "uncraft",
    "activity_level": "LIGHT_EXERCISE",
    "time": "6 m",
    "qualities": [ { "id": "CUT", "level": 1 } ],
    "components": [ [ [ "straw_pile", 5 ] ] ]
  },
  {
    "result": "straw_hat",
    "type": "uncraft",
    "activity_level": "LIGHT_EXERCISE",
    "time": "6 m",
    "components": [ [ [ "straw_pile", 2 ] ] ],
    "flags": [ "BLIND_HARD" ]
  },
  {
    "result": "straw_sandals",
    "type": "uncraft",
    "activity_level": "LIGHT_EXERCISE",
    "time": "5 m",
    "components": [ [ [ "straw_pile", 2 ] ] ],
    "flags": [ "BLIND_HARD" ]
  },
  {
    "result": "sunglasses",
    "type": "uncraft",
    "activity_level": "LIGHT_EXERCISE",
    "time": "6 s",
    "components": [ [ [ "glass_tinted", 1 ] ] ],
    "flags": [ "BLIND_EASY" ]
  },
  {
    "result": "sunglasses_bifocal",
    "type": "uncraft",
    "activity_level": "LIGHT_EXERCISE",
    "time": "6 s",
    "components": [ [ [ "glass_tinted", 1 ] ] ],
    "flags": [ "BLIND_EASY" ]
  },
  {
    "result": "sunglasses_reading",
    "type": "uncraft",
    "activity_level": "LIGHT_EXERCISE",
    "time": "6 s",
    "components": [ [ [ "glass_tinted", 1 ] ] ],
    "flags": [ "BLIND_EASY" ]
  },
  {
    "result": "survivormap",
    "type": "uncraft",
    "activity_level": "NO_EXERCISE",
    "time": "30 s",
    "components": [ [ [ "paper", 10 ] ] ],
    "flags": [ "BLIND_EASY" ]
  },
  {
    "result": "survnote",
    "type": "uncraft",
    "activity_level": "NO_EXERCISE",
    "time": "6 s",
    "components": [ [ [ "paper", 1 ] ] ],
    "flags": [ "BLIND_EASY" ]
  },
  {
    "result": "talking_doll",
    "type": "uncraft",
    "activity_level": "LIGHT_EXERCISE",
    "time": "30 s",
    "qualities": [ { "id": "SCREW", "level": 1 } ],
    "components": [
      [ [ "scrap", 1 ] ],
      [ [ "plastic_chunk", 2 ] ],
      [ [ "cotton_patchwork", 2 ] ],
      [ [ "RAM", 1 ] ],
      [ [ "e_scrap", 2 ] ]
    ]
  },
  {
    "result": "tank_top",
    "type": "uncraft",
    "activity_level": "NO_EXERCISE",
    "skill_used": "tailor",
    "time": "1 m",
    "components": [ [ [ "cotton_patchwork", 4 ] ] ],
    "flags": [ "BLIND_HARD" ]
  },
  {
    "result": "household_water_heater",
    "type": "uncraft",
    "activity_level": "LIGHT_EXERCISE",
    "skill_used": "electronics",
    "time": "1 h",
    "qualities": [ { "id": "SCREW", "level": 1 }, { "id": "WRENCH", "level": 1 } ],
    "components": [
      [ [ "pipe", 1 ] ],
      [ [ "scrap", 6 ] ],
      [ [ "steel_chunk", 3 ] ],
      [ [ "sheet_metal", 6 ] ],
      [ [ "cable", 15 ] ],
      [ [ "cu_pipe", 5 ] ],
      [ [ "hose", 2 ] ],
      [ [ "pilot_light", 1 ] ],
      [ [ "thermostat", 1 ] ],
      [ [ "water_faucet", 1 ] ],
      [ [ "pipe_fittings", 6 ] ],
      [ [ "metal_tank", 1 ] ]
    ]
  },
  {
    "result": "television",
    "type": "uncraft",
    "activity_level": "LIGHT_EXERCISE",
    "skill_used": "electronics",
    "time": "1 h",
    "qualities": [ { "id": "SCREW", "level": 1 } ],
    "components": [
      [ [ "large_lcd_screen", 1 ] ],
      [ [ "processor", 1 ] ],
      [ [ "RAM", 2 ] ],
      [ [ "cable", 8 ] ],
      [ [ "e_scrap", 4 ] ],
      [ [ "amplifier", 4 ] ],
      [ [ "power_supply", 2 ] ],
      [ [ "plastic_chunk", 8 ] ]
    ]
  },
  {
    "result": "thyme",
    "type": "uncraft",
    "activity_level": "LIGHT_EXERCISE",
    "time": "1 m",
    "qualities": [ { "id": "CUT", "level": 1 } ],
    "components": [ [ [ "wild_herbs", 10 ] ] ]
  },
  {
    "result": "hickory_nut",
    "type": "uncraft",
    "activity_level": "LIGHT_EXERCISE",
    "skill_used": "survival",
    "difficulty": 1,
    "time": "5 m",
    "qualities": [ { "id": "HAMMER", "level": 1 } ],
    "components": [ [ [ "hickory_nut_shelled", 1 ] ] ],
    "flags": [ "BLIND_EASY" ]
  },
  {
    "result": "hazelnut",
    "type": "uncraft",
    "activity_level": "LIGHT_EXERCISE",
    "skill_used": "survival",
    "difficulty": 1,
    "time": "5 m",
    "qualities": [ { "id": "HAMMER", "level": 1 } ],
    "components": [ [ [ "hazelnut_shelled", 1 ] ] ],
    "flags": [ "BLIND_EASY" ]
  },
  {
    "result": "chestnut",
    "type": "uncraft",
    "activity_level": "LIGHT_EXERCISE",
    "skill_used": "survival",
    "difficulty": 1,
    "time": "5 m",
    "qualities": [ { "id": "HAMMER", "level": 1 } ],
    "components": [ [ [ "chestnut_shelled", 1 ] ] ],
    "flags": [ "BLIND_EASY" ]
  },
  {
    "result": "almond",
    "type": "uncraft",
    "activity_level": "LIGHT_EXERCISE",
    "skill_used": "survival",
    "difficulty": 1,
    "time": "5 m",
    "qualities": [ { "id": "HAMMER", "level": 1 } ],
    "components": [ [ [ "almond_shelled", 1 ] ] ],
    "flags": [ "BLIND_EASY" ]
  },
  {
    "result": "pistachio",
    "type": "uncraft",
    "activity_level": "LIGHT_EXERCISE",
    "skill_used": "survival",
    "difficulty": 1,
    "time": "5 m",
    "qualities": [ { "id": "HAMMER", "level": 1 } ],
    "components": [ [ [ "pistachio_shelled", 1 ] ] ],
    "flags": [ "BLIND_EASY" ]
  },
  {
    "result": "pecan",
    "type": "uncraft",
    "activity_level": "LIGHT_EXERCISE",
    "skill_used": "survival",
    "difficulty": 1,
    "time": "5 m",
    "qualities": [ { "id": "HAMMER", "level": 1 } ],
    "components": [ [ [ "pecan_shelled", 1 ] ] ],
    "flags": [ "BLIND_EASY" ]
  },
  {
    "result": "walnut",
    "type": "uncraft",
    "activity_level": "LIGHT_EXERCISE",
    "skill_used": "survival",
    "difficulty": 1,
    "time": "10 m",
    "qualities": [ { "id": "HAMMER", "level": 1 } ],
    "components": [ [ [ "walnut_shelled", 1 ] ] ],
    "flags": [ "BLIND_EASY" ]
  },
  {
    "result": "whisk",
    "type": "uncraft",
    "activity_level": "LIGHT_EXERCISE",
    "time": "30 s",
    "qualities": [ { "id": "HAMMER", "level": 1 } ],
    "components": [ [ [ "scrap", 3 ] ] ]
  },
  {
    "result": "wine_glass",
    "type": "uncraft",
    "activity_level": "LIGHT_EXERCISE",
    "time": "1 s",
    "components": [ [ [ "glass_shard", 2 ] ] ]
  },
  {
    "result": "peanut",
    "type": "uncraft",
    "activity_level": "LIGHT_EXERCISE",
    "skill_used": "survival",
    "difficulty": 1,
    "time": "5 m",
    "qualities": [ { "id": "HAMMER", "level": 1 } ],
    "components": [ [ [ "peanut_shelled", 1 ] ] ],
    "flags": [ "BLIND_EASY" ]
  },
  {
    "result": "tieclip",
    "type": "uncraft",
    "activity_level": "LIGHT_EXERCISE",
    "time": "30 s",
    "qualities": [ { "id": "HAMMER", "level": 1 } ],
    "components": [ [ [ "silver_small", 4 ] ] ]
  },
  {
    "result": "toaster",
    "type": "uncraft",
    "activity_level": "LIGHT_EXERCISE",
    "skill_used": "electronics",
    "time": "12 m",
    "qualities": [ { "id": "SCREW", "level": 1 } ],
    "components": [ [ [ "cable", 2 ] ], [ [ "power_supply", 1 ] ], [ [ "scrap_aluminum", 2 ] ], [ [ "element", 4 ] ] ]
  },
  {
    "result": "touristmap",
    "type": "uncraft",
    "activity_level": "NO_EXERCISE",
    "time": "30 s",
    "components": [ [ [ "paper", 10 ] ] ],
    "flags": [ "BLIND_EASY" ]
  },
  {
    "result": "tshirt",
    "type": "uncraft",
    "activity_level": "NO_EXERCISE",
    "skill_used": "tailor",
    "time": "1 m",
    "components": [ [ [ "cotton_patchwork", 5 ] ] ],
    "flags": [ "BLIND_HARD" ]
  },
  {
    "result": "tshirt_tour",
    "type": "uncraft",
    "activity_level": "LIGHT_EXERCISE",
    "skill_used": "tailor",
    "time": "1 m",
    "components": [ [ [ "cotton_patchwork", 5 ] ] ],
    "flags": [ "BLIND_HARD" ]
  },
  {
    "result": "tshirt_text",
    "type": "uncraft",
    "activity_level": "NO_EXERCISE",
    "skill_used": "tailor",
    "time": "1 m",
    "components": [ [ [ "cotton_patchwork", 5 ] ] ],
    "flags": [ "BLIND_HARD" ]
  },
  {
    "result": "flag_shirt",
    "type": "uncraft",
    "activity_level": "NO_EXERCISE",
    "skill_used": "tailor",
    "time": "1 m",
    "components": [ [ [ "cotton_patchwork", 5 ] ] ],
    "flags": [ "BLIND_HARD" ]
  },
  {
    "result": "linuxtshirt",
    "type": "uncraft",
    "activity_level": "NO_EXERCISE",
    "skill_used": "tailor",
    "time": "1 m",
    "components": [ [ [ "cotton_patchwork", 5 ] ] ],
    "flags": [ "BLIND_HARD" ]
  },
  {
    "result": "dish_towel",
    "type": "uncraft",
    "activity_level": "LIGHT_EXERCISE",
    "time": "6 s",
    "components": [ [ [ "cotton_patchwork", 1 ] ] ],
    "flags": [ "BLIND_EASY" ]
  },
  {
    "result": "usb_drive",
    "type": "uncraft",
    "activity_level": "LIGHT_EXERCISE",
    "time": "1 m 30 s",
    "qualities": [ { "id": "SCREW", "level": 1 } ],
    "components": [ [ [ "RAM", 1 ] ] ]
  },
  {
    "result": "vac_sealer",
    "type": "uncraft",
    "activity_level": "LIGHT_EXERCISE",
    "time": "6 m",
    "qualities": [ { "id": "SCREW", "level": 1 } ],
    "components": [ [ [ "scrap_aluminum", 4 ] ], [ [ "element", 2 ] ], [ [ "hose", 1 ] ], [ [ "power_supply", 1 ] ] ]
  },
  {
    "result": "vehicle_dashboard",
    "type": "uncraft",
    "activity_level": "LIGHT_EXERCISE",
    "skill_used": "electronics",
    "difficulty": 2,
    "time": "30 m",
    "qualities": [ { "id": "SCREW", "level": 1 } ],
    "components": [ [ [ "electronics_controls", 1 ] ], [ [ "cable", 5 ] ], [ [ "plastic_chunk", 15 ] ] ]
  },
  {
    "result": "weeks_old_newspaper",
    "type": "uncraft",
    "activity_level": "NO_EXERCISE",
    "time": "30 s",
    "components": [ [ [ "paper", 2 ] ] ],
    "flags": [ "BLIND_EASY" ]
  },
  {
    "result": "hinge",
    "type": "uncraft",
    "activity_level": "MODERATE_EXERCISE",
    "time": "1 m",
    "qualities": [ { "id": "HAMMER", "level": 1 } ],
    "components": [ [ [ "sheet_metal_small", 1 ] ] ]
  },
  {
    "result": "wire",
    "type": "uncraft",
    "activity_level": "MODERATE_EXERCISE",
    "time": "30 s",
    "qualities": [ { "id": "HAMMER", "level": 1 } ],
    "components": [ [ [ "scrap", 1 ] ] ]
  },
  {
    "result": "wristwatch",
    "type": "uncraft",
    "activity_level": "LIGHT_EXERCISE",
    "time": "3 m",
    "qualities": [ { "id": "SCREW", "level": 1 } ],
    "components": [ [ [ "plastic_chunk", 1 ] ], [ [ "processor", 1 ] ], [ [ "light_minus_battery_cell", 1 ] ] ]
  },
  {
    "result": "years_old_newspaper",
    "type": "uncraft",
    "activity_level": "NO_EXERCISE",
    "time": "30 s",
    "components": [ [ [ "paper", 2 ] ] ],
    "flags": [ "BLIND_EASY" ]
  },
  {
    "result": "food_processor",
    "type": "uncraft",
    "activity_level": "LIGHT_EXERCISE",
    "skill_used": "fabrication",
    "difficulty": 4,
    "time": "15 m",
    "using": [ [ "soldering_standard", 20 ] ],
    "qualities": [ { "id": "SCREW", "level": 1, "amount": 1 }, { "id": "HAMMER", "level": 3, "amount": 1 } ],
    "components": [ [ [ "scrap", 4 ] ], [ [ "cable", 2 ] ], [ [ "pot", 1 ] ], [ [ "e_scrap", 1 ] ], [ [ "motor_micro", 1 ] ] ]
  },
  {
    "result": "box_small",
    "type": "uncraft",
    "activity_level": "LIGHT_EXERCISE",
    "time": "2 m",
    "qualities": [ { "id": "CUT", "level": 2 } ],
    "components": [ [ [ "cardboard", 4 ] ] ]
  },
  {
    "result": "box_medium",
    "type": "uncraft",
    "time": "3 m 30 s",
    "activity_level": "LIGHT_EXERCISE",
    "qualities": [ { "id": "CUT", "level": 2 } ],
    "components": [ [ [ "cardboard", 35 ] ] ]
  },
  {
    "result": "box_large",
    "type": "uncraft",
    "activity_level": "LIGHT_EXERCISE",
    "time": "6 m",
    "qualities": [ { "id": "CUT", "level": 2 } ],
    "components": [ [ [ "cardboard", 180 ] ] ]
  },
  {
    "result": "box_small_wood",
    "type": "uncraft",
    "activity_level": "LIGHT_EXERCISE",
    "time": "2 m",
    "qualities": [ { "id": "SAW_W", "level": 1 } ],
    "components": [ [ [ "splinter", 4 ] ] ]
  },
  {
    "result": "washing_machine",
    "type": "uncraft",
    "activity_level": "MODERATE_EXERCISE",
    "skill_used": "electronics",
    "time": "1 h 30 m",
    "qualities": [ { "id": "SCREW", "level": 1 }, { "id": "WRENCH", "level": 1 } ],
    "components": [
      [ [ "cable", 8 ] ],
      [ [ "hose", 1 ] ],
      [ [ "cu_pipe", 3 ] ],
      [ [ "motor_small", 1 ] ],
      [ [ "e_scrap", 4 ] ],
      [ [ "element", 4 ] ],
      [ [ "power_supply", 4 ] ],
      [ [ "processor", 1 ] ],
      [ [ "RAM", 1 ] ]
    ]
  },
  {
    "result": "household_washing_machine",
    "type": "uncraft",
    "activity_level": "MODERATE_EXERCISE",
    "skill_used": "electronics",
    "time": "2 h",
    "qualities": [ { "id": "SCREW", "level": 1 }, { "id": "WRENCH", "level": 1 } ],
    "components": [
      [ [ "pipe", 1 ] ],
      [ [ "scrap", 6 ] ],
      [ [ "e_scrap", 4 ] ],
      [ [ "steel_chunk", 3 ] ],
      [ [ "sheet_metal_small", 4 ] ],
      [ [ "sheet_metal", 6 ] ],
      [ [ "cable", 15 ] ],
      [ [ "hose", 2 ] ],
      [ [ "pipe_fittings", 6 ] ],
      [ [ "motor_small", 1 ] ],
      [ [ "cu_pipe", 5 ] ]
    ]
  },
  {
    "result": "dishwasher",
    "type": "uncraft",
    "activity_level": "MODERATE_EXERCISE",
    "skill_used": "electronics",
    "time": "1 h 30 m",
    "qualities": [ { "id": "SCREW", "level": 1 }, { "id": "WRENCH", "level": 1 } ],
    "components": [
      [ [ "cable", 8 ] ],
      [ [ "hose", 1 ] ],
      [ [ "cu_pipe", 3 ] ],
      [ [ "motor_tiny", 1 ] ],
      [ [ "e_scrap", 4 ] ],
      [ [ "element", 4 ] ],
      [ [ "power_supply", 4 ] ],
      [ [ "processor", 1 ] ],
      [ [ "RAM", 1 ] ]
    ]
  },
  {
    "result": "household_dishwasher",
    "type": "uncraft",
    "activity_level": "MODERATE_EXERCISE",
    "skill_used": "electronics",
    "time": "2 h",
    "qualities": [ { "id": "SCREW", "level": 1 }, { "id": "WRENCH", "level": 1 } ],
    "components": [
      [ [ "pipe", 1 ] ],
      [ [ "scrap", 2 ] ],
      [ [ "e_scrap", 2 ] ],
      [ [ "steel_chunk", 3 ] ],
      [ [ "sheet_metal_small", 4 ] ],
      [ [ "sheet_metal", 6 ] ],
      [ [ "cable", 15 ] ],
      [ [ "hose", 2 ] ],
      [ [ "motor_small", 1 ] ],
      [ [ "pipe_fittings", 6 ] ],
      [ [ "cu_pipe", 5 ] ]
    ]
  },
  {
    "//": "TODO: use copy-from inheritance for solarpack uncrafts -- it is currently not working properly #24702",
    "result": "solarpack",
    "type": "uncraft",
    "activity_level": "MODERATE_EXERCISE",
    "skill_used": "electronics",
    "difficulty": 8,
    "skills_required": [ [ "fabrication", 2 ], [ "mechanics", 2 ] ],
    "time": "50 m",
    "using": [ [ "soldering_standard", 35 ], [ "welding_standard", 20 ] ],
    "qualities": [ { "id": "SCREW", "level": 1 }, { "id": "HAMMER", "level": 2 }, { "id": "SAW_M", "level": 2 } ],
    "components": [
      [ [ "power_supply", 2 ] ],
      [ [ "amplifier", 2 ] ],
      [ [ "solar_panel", 1 ] ],
      [ [ "cable", 20 ] ],
      [ [ "sheet_metal", 1 ] ],
      [ [ "sheet_metal_small", 4 ] ],
      [ [ "steel_chunk", 4 ] ],
      [ [ "scrap", 8 ] ],
      [ [ "rope_6", 1 ] ]
    ]
  },
  {
    "//": "TODO: use copy-from inheritance for solarpack uncrafts -- it is currently not working properly #24702",
    "result": "solarpack_on",
    "type": "uncraft",
    "activity_level": "MODERATE_EXERCISE",
    "skill_used": "electronics",
    "difficulty": 8,
    "skills_required": [ [ "fabrication", 2 ], [ "mechanics", 2 ] ],
    "time": "50 m",
    "using": [ [ "soldering_standard", 35 ], [ "welding_standard", 20 ] ],
    "qualities": [ { "id": "SCREW", "level": 1 }, { "id": "HAMMER", "level": 2 }, { "id": "SAW_M", "level": 2 } ],
    "components": [
      [ [ "power_supply", 2 ] ],
      [ [ "amplifier", 2 ] ],
      [ [ "solar_panel", 1 ] ],
      [ [ "cable", 20 ] ],
      [ [ "sheet_metal", 1 ] ],
      [ [ "sheet_metal_small", 4 ] ],
      [ [ "steel_chunk", 4 ] ],
      [ [ "scrap", 8 ] ],
      [ [ "rope_6", 1 ] ]
    ]
  },
  {
    "result": "stationary_water_purifier",
    "type": "uncraft",
    "activity_level": "LIGHT_EXERCISE",
    "time": "60 m",
    "qualities": [ { "id": "SCREW", "level": 1 }, { "id": "WRENCH", "level": 1 } ],
    "components": [
      [ [ "scrap", 6 ] ],
      [ [ "steel_chunk", 3 ] ],
      [ [ "sheet_metal_small", 4 ] ],
      [ [ "sheet_metal", 2 ] ],
      [ [ "cable", 10 ] ],
      [ [ "hose", 4 ] ],
      [ [ "motor_small", 1 ] ],
      [ [ "pipe_fittings", 2 ] ],
      [ [ "solder_wire", 10 ] ],
      [ [ "cu_pipe", 4 ] ]
    ]
  },
  {
    "result": "drill_press",
    "type": "uncraft",
    "activity_level": "LIGHT_EXERCISE",
    "time": "360 m",
    "qualities": [ { "id": "SAW_M", "level": 1 }, { "id": "DRILL", "level": 1 }, { "id": "SCREW", "level": 1 } ],
    "components": [
      [ [ "cable", 6 ] ],
      [ [ "steel_chunk", 5 ] ],
      [ [ "steel_lump", 2 ] ],
      [ [ "scrap", 14 ] ],
      [ [ "steel_plate", 3 ] ],
      [ [ "spike", 1 ] ],
      [ [ "plastic_chunk", 8 ] ],
      [ [ "motor_small", 1 ] ]
    ]
  },
  {
    "result": "tablesaw",
    "type": "uncraft",
    "activity_level": "LIGHT_EXERCISE",
    "time": "360 m",
    "qualities": [ { "id": "SAW_M", "level": 1 }, { "id": "DRILL", "level": 1 }, { "id": "SCREW", "level": 1 } ],
    "components": [
      [ [ "cable", 6 ] ],
      [ [ "steel_chunk", 5 ] ],
      [ [ "steel_lump", 2 ] ],
      [ [ "scrap", 14 ] ],
      [ [ "steel_plate", 3 ] ],
      [ [ "circsaw_blade", 2 ] ],
      [ [ "plastic_chunk", 8 ] ],
      [ [ "motor_small", 1 ] ]
    ]
  },
  {
    "result": "mitresaw",
    "type": "uncraft",
    "activity_level": "LIGHT_EXERCISE",
    "time": "360 m",
    "qualities": [ { "id": "SAW_M", "level": 1 }, { "id": "DRILL", "level": 1 }, { "id": "SCREW", "level": 1 } ],
    "components": [
      [ [ "cable", 6 ] ],
      [ [ "steel_chunk", 5 ] ],
      [ [ "steel_lump", 2 ] ],
      [ [ "scrap", 14 ] ],
      [ [ "steel_plate", 3 ] ],
      [ [ "circsaw_blade", 2 ] ],
      [ [ "plastic_chunk", 8 ] ],
      [ [ "motor_small", 1 ] ]
    ]
  },
  {
    "result": "bandsaw",
    "type": "uncraft",
    "activity_level": "LIGHT_EXERCISE",
    "time": "360 m",
    "qualities": [ { "id": "SAW_M", "level": 1 }, { "id": "DRILL", "level": 1 }, { "id": "SCREW", "level": 1 } ],
    "components": [
      [ [ "cable", 6 ] ],
      [ [ "steel_chunk", 5 ] ],
      [ [ "steel_lump", 2 ] ],
      [ [ "scrap", 14 ] ],
      [ [ "steel_plate", 3 ] ],
      [ [ "wire", 2 ] ],
      [ [ "plastic_chunk", 8 ] ],
      [ [ "motor_small", 1 ] ]
    ]
  },
  {
    "result": "router",
    "type": "uncraft",
    "activity_level": "LIGHT_EXERCISE",
    "time": "360 m",
    "qualities": [ { "id": "SAW_M", "level": 1 }, { "id": "DRILL", "level": 1 }, { "id": "SCREW", "level": 1 } ],
    "components": [
      [ [ "cable", 6 ] ],
      [ [ "steel_chunk", 5 ] ],
      [ [ "steel_lump", 2 ] ],
      [ [ "scrap", 14 ] ],
      [ [ "steel_plate", 3 ] ],
      [ [ "spike", 2 ] ],
      [ [ "plastic_chunk", 8 ] ],
      [ [ "motor_small", 1 ] ]
    ]
  },
  {
    "result": "planer",
    "type": "uncraft",
    "activity_level": "LIGHT_EXERCISE",
    "time": "360 m",
    "qualities": [ { "id": "SAW_M", "level": 1 }, { "id": "DRILL", "level": 1 }, { "id": "SCREW", "level": 1 } ],
    "components": [
      [ [ "cable", 6 ] ],
      [ [ "steel_chunk", 5 ] ],
      [ [ "steel_lump", 2 ] ],
      [ [ "scrap", 14 ] ],
      [ [ "steel_plate", 3 ] ],
      [ [ "blade", 2 ] ],
      [ [ "plastic_chunk", 8 ] ],
      [ [ "motor_small", 1 ] ]
    ]
  },
  {
    "result": "jointer",
    "type": "uncraft",
    "activity_level": "LIGHT_EXERCISE",
    "time": "360 m",
    "qualities": [ { "id": "SAW_M", "level": 1 }, { "id": "DRILL", "level": 1 }, { "id": "SCREW", "level": 1 } ],
    "components": [
      [ [ "cable", 6 ] ],
      [ [ "steel_chunk", 5 ] ],
      [ [ "steel_lump", 2 ] ],
      [ [ "scrap", 14 ] ],
      [ [ "steel_plate", 3 ] ],
      [ [ "blade", 2 ] ],
      [ [ "plastic_chunk", 8 ] ],
      [ [ "motor_small", 1 ] ]
    ]
  },
  {
    "result": "air_compressor",
    "type": "uncraft",
    "activity_level": "LIGHT_EXERCISE",
    "time": "120 m",
    "qualities": [ { "id": "SAW_M", "level": 1 }, { "id": "DRILL", "level": 1 }, { "id": "SCREW", "level": 1 } ],
    "components": [
      [ [ "scrap", 6 ] ],
      [ [ "steel_chunk", 3 ] ],
      [ [ "sheet_metal_small", 4 ] ],
      [ [ "cable", 10 ] ],
      [ [ "hose", 5 ] ],
      [ [ "motor", 1 ] ],
      [ [ "metal_tank", 1 ] ],
      [ [ "plastic_chunk", 5 ] ],
      [ [ "pipe_fittings", 4 ] ],
      [ [ "solder_wire", 15 ] ]
    ]
  },
  {
    "result": "hydraulic_press",
    "type": "uncraft",
    "activity_level": "LIGHT_EXERCISE",
    "time": "120 m",
    "qualities": [ { "id": "SAW_M", "level": 1 }, { "id": "DRILL", "level": 1 }, { "id": "SCREW", "level": 1 } ],
    "components": [
      [ [ "cable", 6 ] ],
      [ [ "steel_chunk", 6 ] ],
      [ [ "steel_lump", 4 ] ],
      [ [ "scrap", 14 ] ],
      [ [ "steel_plate", 2 ] ],
      [ [ "pipe", 4 ] ],
      [ [ "chain", 1 ] ],
      [ [ "motor_small", 1 ] ]
    ]
  },
  {
    "result": "arcade_machine",
    "type": "uncraft",
    "activity_level": "LIGHT_EXERCISE",
    "time": "120 m",
    "qualities": [ { "id": "SAW_M", "level": 1 }, { "id": "DRILL", "level": 1 }, { "id": "SCREW", "level": 1 } ],
    "components": [
      [ [ "television", 1 ] ],
      [ [ "plastic_chunk", 6 ] ],
      [ [ "circuit", 6 ] ],
      [ [ "2x4", 8 ] ],
      [ [ "nail", 6 ] ],
      [ [ "cable", 20 ] ],
      [ [ "power_supply", 2 ] ],
      [ [ "RAM", 4 ] ]
    ]
  },
  {
    "result": "autoclave",
    "type": "uncraft",
    "activity_level": "LIGHT_EXERCISE",
    "time": "120 m",
    "qualities": [ { "id": "SAW_M", "level": 1 }, { "id": "DRILL", "level": 1 }, { "id": "SCREW", "level": 1 } ],
    "components": [
      [ [ "pipe", 1 ] ],
      [ [ "scrap", 6 ] ],
      [ [ "e_scrap", 6 ] ],
      [ [ "steel_chunk", 3 ] ],
      [ [ "sheet_metal_small", 4 ] ],
      [ [ "sheet_metal", 6 ] ],
      [ [ "cable", 15 ] ],
      [ [ "hose", 2 ] ],
      [ [ "motor_small", 1 ] ],
      [ [ "cu_pipe", 5 ] ]
    ]
  },
  {
    "result": "bundle_rag",
    "type": "uncraft",
    "activity_level": "NO_EXERCISE",
    "skill_used": "fabrication",
    "qualities": [ { "id": "CUT", "level": 1 } ],
    "components": [ [ [ "cotton_patchwork", 100 ] ], [ [ "thread", 8 ] ] ],
    "flags": [ "BLIND_EASY" ]
  },
  {
    "result": "bundle_cotton",
    "type": "uncraft",
    "activity_level": "NO_EXERCISE",
    "skill_used": "fabrication",
    "qualities": [ { "id": "CUT", "level": 1 } ],
    "components": [ [ [ "cotton_patchwork", 25 ] ], [ [ "thread", 16 ] ] ],
    "flags": [ "BLIND_EASY" ]
  },
  {
    "result": "bundle_leather",
    "type": "uncraft",
    "activity_level": "NO_EXERCISE",
    "skill_used": "fabrication",
    "qualities": [ { "id": "CUT", "level": 1 } ],
    "components": [ [ [ "leather", 50 ] ], [ [ "thread", 8 ] ] ],
    "flags": [ "BLIND_EASY" ]
  },
  {
    "result": "bundle_wool",
    "type": "uncraft",
    "activity_level": "NO_EXERCISE",
    "skill_used": "fabrication",
    "qualities": [ { "id": "CUT", "level": 1 } ],
    "components": [ [ [ "felt_patch", 100 ] ], [ [ "thread", 8 ] ] ],
    "flags": [ "BLIND_EASY" ]
  },
  {
    "result": "nomex",
    "type": "uncraft",
    "activity_level": "NO_EXERCISE",
    "skill_used": "fabrication",
    "qualities": [ { "id": "CUT", "level": 1 } ],
    "time": "1 h",
    "components": [ [ [ "thread_nomex", 50 ] ] ],
    "flags": [ "BLIND_EASY" ]
  },
  {
    "result": "garlic",
    "type": "uncraft",
    "activity_level": "NO_EXERCISE",
    "time": "15 s",
    "components": [ [ [ "garlic_clove", 6 ] ] ],
    "flags": [ "BLIND_EASY" ]
  },
  {
    "result": "styrofoam_cup",
    "type": "uncraft",
    "activity_level": "LIGHT_EXERCISE",
    "time": "6 s",
    "components": [ [ [ "cardboard", 2 ] ], [ [ "plastic_chunk", 2 ] ] ],
    "flags": [ "BLIND_EASY" ]
  },
  {
    "result": "pan",
    "type": "uncraft",
    "activity_level": "MODERATE_EXERCISE",
    "skill_used": "fabrication",
    "difficulty": 1,
    "time": "3 m",
    "qualities": [ { "id": "SAW_M", "level": 1 } ],
    "components": [ [ [ "steel_chunk", 1 ] ], [ [ "sheet_metal_small", 9 ] ], [ [ "scrap", 3 ] ] ]
  },
  {
    "result": "pot",
    "type": "uncraft",
    "activity_level": "MODERATE_EXERCISE",
    "skill_used": "fabrication",
    "difficulty": 1,
    "time": "5 m",
    "qualities": [ { "id": "SAW_M", "level": 1 } ],
    "components": [ [ [ "scrap", 20 ] ] ]
  },
  {
    "result": "pot_canning",
    "type": "uncraft",
    "activity_level": "MODERATE_EXERCISE",
    "skill_used": "fabrication",
    "difficulty": 1,
    "time": "5 m",
    "qualities": [ { "id": "SAW_M", "level": 1 } ],
    "components": [ [ [ "sheet_metal_small", 20 ], [ "steel_chunk", 2 ] ] ]
  },
  {
    "result": "fluid_preserved_brain",
    "type": "uncraft",
    "activity_level": "NO_EXERCISE",
    "time": "30 s",
    "components": [ [ [ "chem_formaldehyde", 10 ] ], [ [ "human_brain_embalmed", 5 ] ], [ [ "jar_3l_glass_sealed", 1 ] ] ],
    "flags": [ "BLIND_EASY" ]
  },
  {
    "result": "trailmap",
    "type": "uncraft",
    "activity_level": "NO_EXERCISE",
    "time": "30 s",
    "components": [ [ [ "paper", 10 ] ] ],
    "flags": [ "BLIND_EASY" ]
  },
  {
    "result": "spectrophotometer",
    "type": "uncraft",
    "activity_level": "LIGHT_EXERCISE",
    "skill_used": "electronics",
    "difficulty": 4,
    "skills_required": [ "chemistry", 1 ],
    "time": "20 m",
    "qualities": [ { "id": "SCREW", "level": 1 } ],
    "components": [
      [ [ "sheet_metal_small", 2 ] ],
      [ [ "cable", 1 ] ],
      [ [ "amplifier", 1 ] ],
      [ [ "plastic_chunk", 6 ] ],
      [ [ "small_lcd_screen", 1 ] ],
      [ [ "light_detector", 1 ] ],
      [ [ "glass_prism", 1 ] ],
      [ [ "solder_wire", 10 ] ]
    ]
  },
  {
    "result": "melting_point",
    "type": "uncraft",
    "activity_level": "LIGHT_EXERCISE",
    "skill_used": "electronics",
    "time": "20 m",
    "qualities": [ { "id": "SCREW", "level": 1 } ],
    "components": [
      [ [ "sheet_metal_small", 2 ] ],
      [ [ "steel_lump", 1 ] ],
      [ [ "cable", 1 ] ],
      [ [ "hotplate", 1 ] ],
      [ [ "solder_wire", 6 ] ],
      [ [ "lens_small", 1 ] ]
    ]
  },
  {
    "result": "vortex",
    "type": "uncraft",
    "activity_level": "LIGHT_EXERCISE",
    "skill_used": "electronics",
    "time": "20 m",
    "qualities": [ { "id": "SCREW", "level": 1 } ],
    "components": [
      [ [ "sheet_metal_small", 2 ] ],
      [ [ "steel_lump", 1 ] ],
      [ [ "cable", 1 ] ],
      [ [ "motor_tiny", 1 ] ],
      [ [ "plastic_chunk", 2 ] ],
      [ [ "solder_wire", 10 ] ]
    ]
  },
  {
    "result": "ph_meter",
    "type": "uncraft",
    "activity_level": "LIGHT_EXERCISE",
    "skill_used": "electronics",
    "time": "5 m",
    "qualities": [ { "id": "SCREW", "level": 1 } ],
    "components": [ [ [ "voltmeter", 1 ] ], [ [ "glass_tube_small", 2 ] ] ]
  },
  {
    "result": "voltmeter",
    "type": "uncraft",
    "activity_level": "LIGHT_EXERCISE",
    "skill_used": "electronics",
    "time": "20 m",
    "qualities": [ { "id": "SCREW", "level": 1 } ],
    "components": [ [ [ "scrap", 2 ] ], [ [ "amplifier", 1 ] ], [ [ "cable", 6 ] ], [ [ "plastic_chunk", 4 ] ], [ [ "e_scrap", 3 ] ] ]
  },
  {
    "result": "microscope",
    "type": "uncraft",
    "activity_level": "LIGHT_EXERCISE",
    "skill_used": "fabrication",
    "time": "30 m",
    "qualities": [ { "id": "SCREW", "level": 1 } ],
    "components": [
      [ [ "steel_lump", 2 ] ],
      [ [ "amplifier", 1 ] ],
      [ [ "light_bulb", 1 ] ],
      [ [ "cable", 2 ] ],
      [ [ "scrap", 3 ] ],
      [ [ "plastic_chunk", 4 ] ],
      [ [ "lens_small", 8 ] ],
      [ [ "lens", 2 ] ]
    ]
  },
  {
    "result": "microscope_dissecting",
    "type": "uncraft",
    "activity_level": "LIGHT_EXERCISE",
    "skill_used": "fabrication",
    "time": "45 m",
    "qualities": [ { "id": "SCREW", "level": 1 } ],
    "components": [
      [ [ "steel_lump", 2 ] ],
      [ [ "amplifier", 2 ] ],
      [ [ "light_bulb", 1 ] ],
      [ [ "cable", 2 ] ],
      [ [ "scrap", 3 ] ],
      [ [ "plastic_chunk", 4 ] ],
      [ [ "lens_small", 4 ] ],
      [ [ "lens", 4 ] ]
    ]
  },
  {
    "result": "microcentrifuge",
    "type": "uncraft",
    "activity_level": "LIGHT_EXERCISE",
    "skill_used": "fabrication",
    "time": "45 m",
    "qualities": [ { "id": "SCREW", "level": 1 } ],
    "using": [ [ "soldering_standard", 15 ] ],
    "components": [
      [ [ "sheet_metal_small", 2 ] ],
      [ [ "steel_chunk", 4 ] ],
      [ [ "cable", 2 ] ],
      [ [ "motor_small", 1 ] ],
      [ [ "plastic_chunk", 6 ] ],
      [ [ "solder_wire", 10 ] ]
    ]
  },
  {
    "result": "gelbox",
    "type": "uncraft",
    "activity_level": "LIGHT_EXERCISE",
    "skill_used": "fabrication",
    "time": "40 m",
    "qualities": [ { "id": "SCREW", "level": 1 } ],
    "using": [ [ "soldering_standard", 10 ] ],
    "components": [
      [ [ "power_supply", 4 ] ],
      [ [ "amplifier", 4 ] ],
      [ [ "cable", 6 ] ],
      [ [ "plastic_chunk", 10 ] ],
      [ [ "solder_wire", 5 ] ]
    ]
  },
  {
    "result": "medium_storage_battery",
    "type": "uncraft",
    "activity_level": "LIGHT_EXERCISE",
    "skill_used": "electronics",
    "difficulty": 8,
    "time": "40 m",
    "decomp_learn": [ [ "electronics", 3 ], [ "fabrication", 1 ] ],
    "using": [ [ "soldering_standard", 20 ] ],
    "qualities": [ { "id": "SCREW", "level": 1 } ],
    "components": [ [ [ "small_storage_battery", 9 ] ], [ [ "e_scrap", 3 ] ], [ [ "scrap", 7 ] ], [ [ "cable", 4 ] ] ]
  },
  {
    "result": "storage_battery",
    "type": "uncraft",
    "activity_level": "LIGHT_EXERCISE",
    "skill_used": "electronics",
    "difficulty": 8,
    "time": "1 h 30 m",
    "decomp_learn": [ [ "electronics", 3 ], [ "fabrication", 2 ] ],
    "qualities": [ { "id": "SCREW", "level": 1 } ],
    "components": [ [ [ "small_storage_battery", 49 ] ], [ [ "e_scrap", 15 ] ], [ [ "scrap", 31 ] ], [ [ "cable", 19 ] ] ]
  },
  {
    "result": "electric_blanket",
    "type": "uncraft",
    "activity_level": "LIGHT_EXERCISE",
    "skill_used": "tailor",
    "time": "30 m",
    "difficulty": 1,
    "qualities": [ { "id": "CUT", "level": 2 } ],
    "components": [ [ [ "cotton_patchwork", 25 ] ], [ [ "element", 5 ] ], [ [ "cable", 5 ] ] ]
  },
  {
    "result": "wearable_light",
    "type": "uncraft",
    "activity_level": "LIGHT_EXERCISE",
    "skill_used": "fabrication",
    "time": "30 s",
    "qualities": [ { "id": "CUT", "level": 1 } ],
    "components": [ [ [ "flashlight", 1 ] ], [ [ "cotton_patchwork", 2 ] ] ]
  },
  {
    "result": "miner_hat",
    "type": "uncraft",
    "activity_level": "LIGHT_EXERCISE",
    "skill_used": "fabrication",
    "time": "3 m",
    "qualities": [ { "id": "CUT", "level": 2 } ],
    "components": [
      [ [ "hat_hard", 1 ], [ "helmet_bike", 1 ] ],
      [ [ "flashlight", 1 ] ],
      [
        [ "cotton_patchwork", 2 ],
        [ "leather", 2 ],
        [ "cordage", 1, "LIST" ],
        [ "duct_tape", 10 ],
        [ "medical_tape", 20 ]
      ]
    ]
  },
  {
    "result": "adobe_pallet_done",
    "type": "uncraft",
    "activity_level": "LIGHT_EXERCISE",
    "skill_used": "fabrication",
    "time": "1 m",
    "difficulty": 1,
    "qualities": [ { "id": "HAMMER", "level": 1 } ],
    "components": [ [ [ "adobe_brick", 20 ] ], [ [ "frame_wood_light", 1 ] ] ]
  },
  {
    "result": "guitar_electric",
    "type": "uncraft",
    "activity_level": "LIGHT_EXERCISE",
    "skill_used": "electronics",
    "difficulty": 1,
    "time": "6 m",
    "qualities": [ { "id": "SCREW", "level": 1 }, { "id": "CUT", "level": 2 } ],
    "components": [
      [ [ "shoulder_strap", 1 ] ],
      [ [ "2x4", 1 ] ],
      [ [ "amplifier", 1 ] ],
      [ [ "cable", 10 ] ],
      [ [ "scrap", 1 ] ],
      [ [ "e_scrap", 2 ] ]
    ]
  },
  {
    "result": "amplifier_head",
    "type": "uncraft",
    "activity_level": "LIGHT_EXERCISE",
    "skill_used": "electronics",
    "difficulty": 1,
    "time": "1 h 15 m",
    "qualities": [ { "id": "SCREW", "level": 1 } ],
    "components": [
      [ [ "circuit", 1 ] ],
      [ [ "cable", 4 ] ],
      [ [ "amplifier", 4 ] ],
      [ [ "power_supply", 2 ] ],
      [ [ "plastic_chunk", 4 ] ],
      [ [ "scrap", 2 ] ],
      [ [ "splinter", 1 ] ],
      [ [ "solder_wire", 5 ] ],
      [ [ "e_scrap", 3 ] ],
      [ [ "RAM", 1 ] ]
    ]
  },
  {
    "result": "platinum_hairpin",
    "type": "uncraft",
    "activity_level": "LIGHT_EXERCISE",
    "time": "6 s",
    "qualities": [ { "id": "HAMMER", "level": 1 } ],
    "components": [ [ [ "platinum_small", 3 ] ] ]
  },
  {
    "result": "platinum_locket",
    "type": "uncraft",
    "activity_level": "LIGHT_EXERCISE",
    "time": "30 s",
    "qualities": [ { "id": "HAMMER", "level": 1 } ],
    "components": [ [ [ "platinum_small", 4 ] ] ]
  },
  {
    "result": "platinum_necklace",
    "type": "uncraft",
    "activity_level": "LIGHT_EXERCISE",
    "time": "30 s",
    "qualities": [ { "id": "HAMMER", "level": 1 } ],
    "components": [ [ [ "platinum_small", 3 ] ] ]
  },
  {
    "result": "platinum_bracelet",
    "type": "uncraft",
    "activity_level": "LIGHT_EXERCISE",
    "time": "36 s",
    "qualities": [ { "id": "HAMMER", "level": 1 } ],
    "components": [ [ [ "platinum_small", 8 ] ] ]
  },
  {
    "result": "garnet_platinum_bracelet",
    "type": "uncraft",
    "activity_level": "LIGHT_EXERCISE",
    "time": "1 m",
    "qualities": [ { "id": "HAMMER", "level": 1 } ],
    "components": [ [ [ "platinum_small", 8 ] ], [ [ "garnet", 4 ] ] ]
  },
  {
    "result": "amethyst_platinum_bracelet",
    "type": "uncraft",
    "activity_level": "LIGHT_EXERCISE",
    "time": "1 m",
    "qualities": [ { "id": "HAMMER", "level": 1 } ],
    "components": [ [ [ "platinum_small", 8 ] ], [ [ "amethyst", 4 ] ] ]
  },
  {
    "result": "aquamarine_platinum_bracelet",
    "type": "uncraft",
    "activity_level": "LIGHT_EXERCISE",
    "time": "1 m",
    "qualities": [ { "id": "HAMMER", "level": 1 } ],
    "components": [ [ [ "platinum_small", 8 ] ], [ [ "aquamarine", 4 ] ] ]
  },
  {
    "result": "emerald_platinum_bracelet",
    "type": "uncraft",
    "activity_level": "LIGHT_EXERCISE",
    "time": "1 m",
    "qualities": [ { "id": "HAMMER", "level": 1 } ],
    "components": [ [ [ "platinum_small", 8 ] ], [ [ "emerald", 4 ] ] ]
  },
  {
    "result": "alexandrite_platinum_bracelet",
    "type": "uncraft",
    "activity_level": "LIGHT_EXERCISE",
    "time": "1 m",
    "qualities": [ { "id": "HAMMER", "level": 1 } ],
    "components": [ [ [ "platinum_small", 8 ] ], [ [ "alexandrite", 4 ] ] ]
  },
  {
    "result": "ruby_platinum_bracelet",
    "type": "uncraft",
    "activity_level": "LIGHT_EXERCISE",
    "time": "1 m",
    "qualities": [ { "id": "HAMMER", "level": 1 } ],
    "components": [ [ [ "platinum_small", 8 ] ], [ [ "ruby", 4 ] ] ]
  },
  {
    "result": "peridot_platinum_bracelet",
    "type": "uncraft",
    "activity_level": "LIGHT_EXERCISE",
    "time": "1 m",
    "qualities": [ { "id": "HAMMER", "level": 1 } ],
    "components": [ [ [ "platinum_small", 8 ] ], [ [ "peridot", 4 ] ] ]
  },
  {
    "result": "sapphire_platinum_bracelet",
    "type": "uncraft",
    "activity_level": "LIGHT_EXERCISE",
    "time": "1 m",
    "qualities": [ { "id": "HAMMER", "level": 1 } ],
    "components": [ [ [ "platinum_small", 8 ] ], [ [ "sapphire", 4 ] ] ]
  },
  {
    "result": "tourmaline_platinum_bracelet",
    "type": "uncraft",
    "activity_level": "LIGHT_EXERCISE",
    "time": "1 m",
    "qualities": [ { "id": "HAMMER", "level": 1 } ],
    "components": [ [ [ "platinum_small", 8 ] ], [ [ "tourmaline", 4 ] ] ]
  },
  {
    "result": "citrine_platinum_bracelet",
    "type": "uncraft",
    "activity_level": "LIGHT_EXERCISE",
    "time": "1 m",
    "qualities": [ { "id": "HAMMER", "level": 1 } ],
    "components": [ [ [ "platinum_small", 8 ] ], [ [ "citrine", 4 ] ] ]
  },
  {
    "result": "blue_topaz_platinum_bracelet",
    "type": "uncraft",
    "activity_level": "LIGHT_EXERCISE",
    "time": "1 m",
    "qualities": [ { "id": "HAMMER", "level": 1 } ],
    "components": [ [ [ "platinum_small", 8 ] ], [ [ "blue_topaz", 4 ] ] ]
  },
  {
    "result": "opal_platinum_bracelet",
    "type": "uncraft",
    "activity_level": "LIGHT_EXERCISE",
    "time": "1 m",
    "qualities": [ { "id": "HAMMER", "level": 1 } ],
    "components": [ [ [ "platinum_small", 8 ] ], [ [ "opal", 4 ] ] ]
  },
  {
    "result": "pearl_platinum_bracelet",
    "type": "uncraft",
    "activity_level": "LIGHT_EXERCISE",
    "time": "1 m",
    "qualities": [ { "id": "HAMMER", "level": 1 } ],
    "components": [ [ [ "platinum_small", 8 ] ], [ [ "pearl", 4 ] ] ]
  },
  {
    "result": "onyx_platinum_bracelet",
    "type": "uncraft",
    "activity_level": "LIGHT_EXERCISE",
    "time": "1 m",
    "qualities": [ { "id": "HAMMER", "level": 1 } ],
    "components": [ [ [ "platinum_small", 8 ] ], [ [ "onyx", 4 ] ] ]
  },
  {
    "result": "diamond_platinum_bracelet",
    "type": "uncraft",
    "activity_level": "LIGHT_EXERCISE",
    "time": "1 m",
    "qualities": [ { "id": "HAMMER", "level": 1 } ],
    "components": [ [ [ "platinum_small", 8 ] ], [ [ "diamond", 4 ] ] ]
  },
  {
    "result": "platinum_dental_grill",
    "type": "uncraft",
    "activity_level": "LIGHT_EXERCISE",
    "time": "30 s",
    "qualities": [ { "id": "HAMMER", "level": 1 } ],
    "components": [ [ [ "platinum_small", 2 ] ] ]
  },
  {
    "result": "platinum_ear",
    "type": "uncraft",
    "activity_level": "LIGHT_EXERCISE",
    "time": "12 s",
    "qualities": [ { "id": "HAMMER", "level": 1 } ],
    "components": [ [ [ "platinum_small", 2 ] ] ]
  },
  {
    "result": "garnet_platinum_earring",
    "type": "uncraft",
    "activity_level": "LIGHT_EXERCISE",
    "time": "1 m",
    "qualities": [ { "id": "HAMMER", "level": 1 } ],
    "components": [ [ [ "platinum_small", 4 ] ], [ [ "garnet", 2 ] ] ]
  },
  {
    "result": "amethyst_platinum_earring",
    "type": "uncraft",
    "activity_level": "LIGHT_EXERCISE",
    "time": "1 m",
    "qualities": [ { "id": "HAMMER", "level": 1 } ],
    "components": [ [ [ "platinum_small", 4 ] ], [ [ "amethyst", 2 ] ] ]
  },
  {
    "result": "aquamarine_platinum_earring",
    "type": "uncraft",
    "activity_level": "LIGHT_EXERCISE",
    "time": "1 m",
    "qualities": [ { "id": "HAMMER", "level": 1 } ],
    "components": [ [ [ "platinum_small", 4 ] ], [ [ "aquamarine", 2 ] ] ]
  },
  {
    "result": "emerald_platinum_earring",
    "type": "uncraft",
    "activity_level": "LIGHT_EXERCISE",
    "time": "1 m",
    "qualities": [ { "id": "HAMMER", "level": 1 } ],
    "components": [ [ [ "platinum_small", 4 ] ], [ [ "emerald", 2 ] ] ]
  },
  {
    "result": "alexandrite_platinum_earring",
    "type": "uncraft",
    "activity_level": "LIGHT_EXERCISE",
    "time": "1 m",
    "qualities": [ { "id": "HAMMER", "level": 1 } ],
    "components": [ [ [ "platinum_small", 4 ] ], [ [ "alexandrite", 2 ] ] ]
  },
  {
    "result": "ruby_platinum_earring",
    "type": "uncraft",
    "activity_level": "LIGHT_EXERCISE",
    "time": "1 m",
    "qualities": [ { "id": "HAMMER", "level": 1 } ],
    "components": [ [ [ "platinum_small", 4 ] ], [ [ "ruby", 2 ] ] ]
  },
  {
    "result": "peridot_platinum_earring",
    "type": "uncraft",
    "activity_level": "LIGHT_EXERCISE",
    "time": "1 m",
    "qualities": [ { "id": "HAMMER", "level": 1 } ],
    "components": [ [ [ "platinum_small", 4 ] ], [ [ "peridot", 2 ] ] ]
  },
  {
    "result": "sapphire_platinum_earring",
    "type": "uncraft",
    "activity_level": "LIGHT_EXERCISE",
    "time": "1 m",
    "qualities": [ { "id": "HAMMER", "level": 1 } ],
    "components": [ [ [ "platinum_small", 4 ] ], [ [ "sapphire", 2 ] ] ]
  },
  {
    "result": "tourmaline_platinum_earring",
    "type": "uncraft",
    "activity_level": "LIGHT_EXERCISE",
    "time": "1 m",
    "qualities": [ { "id": "HAMMER", "level": 1 } ],
    "components": [ [ [ "platinum_small", 4 ] ], [ [ "tourmaline", 2 ] ] ]
  },
  {
    "result": "citrine_platinum_earring",
    "type": "uncraft",
    "activity_level": "LIGHT_EXERCISE",
    "time": "1 m",
    "qualities": [ { "id": "HAMMER", "level": 1 } ],
    "components": [ [ [ "platinum_small", 4 ] ], [ [ "citrine", 2 ] ] ]
  },
  {
    "result": "blue_topaz_platinum_earring",
    "type": "uncraft",
    "activity_level": "LIGHT_EXERCISE",
    "time": "1 m",
    "qualities": [ { "id": "HAMMER", "level": 1 } ],
    "components": [ [ [ "platinum_small", 4 ] ], [ [ "blue_topaz", 2 ] ] ]
  },
  {
    "result": "opal_platinum_earring",
    "type": "uncraft",
    "activity_level": "LIGHT_EXERCISE",
    "time": "1 m",
    "qualities": [ { "id": "HAMMER", "level": 1 } ],
    "components": [ [ [ "platinum_small", 4 ] ], [ [ "opal", 2 ] ] ]
  },
  {
    "result": "pearl_platinum_earring",
    "type": "uncraft",
    "activity_level": "LIGHT_EXERCISE",
    "time": "1 m",
    "qualities": [ { "id": "HAMMER", "level": 1 } ],
    "components": [ [ [ "platinum_small", 4 ] ], [ [ "pearl", 2 ] ] ]
  },
  {
    "result": "onyx_platinum_earring",
    "type": "uncraft",
    "activity_level": "LIGHT_EXERCISE",
    "time": "1 m",
    "qualities": [ { "id": "HAMMER", "level": 1 } ],
    "components": [ [ [ "platinum_small", 4 ] ], [ [ "onyx", 2 ] ] ]
  },
  {
    "result": "diamond_platinum_earring",
    "type": "uncraft",
    "activity_level": "LIGHT_EXERCISE",
    "time": "1 m",
    "qualities": [ { "id": "HAMMER", "level": 1 } ],
    "components": [ [ [ "platinum_small", 4 ] ], [ [ "diamond", 2 ] ] ]
  },
  {
    "result": "platinum_watch",
    "type": "uncraft",
    "activity_level": "LIGHT_EXERCISE",
    "time": "36 s",
    "qualities": [ { "id": "HAMMER", "level": 1 }, { "id": "SCREW", "level": 1 } ],
    "components": [ [ [ "platinum_small", 12 ] ], [ [ "clockworks", 1 ] ] ]
  },
  {
    "result": "platinum_ring",
    "type": "uncraft",
    "activity_level": "LIGHT_EXERCISE",
    "time": "30 s",
    "qualities": [ { "id": "HAMMER", "level": 1 } ],
    "components": [ [ [ "platinum_small", 2 ] ] ]
  },
  {
    "result": "garnet_platinum_ring",
    "type": "uncraft",
    "activity_level": "LIGHT_EXERCISE",
    "time": "1 m",
    "qualities": [ { "id": "HAMMER", "level": 1 } ],
    "components": [ [ [ "platinum_small", 2 ] ], [ [ "garnet", 1 ] ] ]
  },
  {
    "result": "amethyst_platinum_ring",
    "type": "uncraft",
    "activity_level": "LIGHT_EXERCISE",
    "time": "1 m",
    "qualities": [ { "id": "HAMMER", "level": 1 } ],
    "components": [ [ [ "platinum_small", 2 ] ], [ [ "amethyst", 1 ] ] ]
  },
  {
    "result": "aquamarine_platinum_ring",
    "type": "uncraft",
    "activity_level": "LIGHT_EXERCISE",
    "time": "1 m",
    "qualities": [ { "id": "HAMMER", "level": 1 } ],
    "components": [ [ [ "platinum_small", 2 ] ], [ [ "aquamarine", 1 ] ] ]
  },
  {
    "result": "emerald_platinum_ring",
    "type": "uncraft",
    "activity_level": "LIGHT_EXERCISE",
    "time": "1 m",
    "qualities": [ { "id": "HAMMER", "level": 1 } ],
    "components": [ [ [ "platinum_small", 2 ] ], [ [ "emerald", 1 ] ] ]
  },
  {
    "result": "alexandrite_platinum_ring",
    "type": "uncraft",
    "activity_level": "LIGHT_EXERCISE",
    "time": "1 m",
    "qualities": [ { "id": "HAMMER", "level": 1 } ],
    "components": [ [ [ "platinum_small", 2 ] ], [ [ "alexandrite", 1 ] ] ]
  },
  {
    "result": "ruby_platinum_ring",
    "type": "uncraft",
    "activity_level": "LIGHT_EXERCISE",
    "time": "1 m",
    "qualities": [ { "id": "HAMMER", "level": 1 } ],
    "components": [ [ [ "platinum_small", 2 ] ], [ [ "ruby", 1 ] ] ]
  },
  {
    "result": "peridot_platinum_ring",
    "type": "uncraft",
    "activity_level": "LIGHT_EXERCISE",
    "time": "1 m",
    "qualities": [ { "id": "HAMMER", "level": 1 } ],
    "components": [ [ [ "platinum_small", 2 ] ], [ [ "peridot", 1 ] ] ]
  },
  {
    "result": "sapphire_platinum_ring",
    "type": "uncraft",
    "activity_level": "LIGHT_EXERCISE",
    "time": "1 m",
    "qualities": [ { "id": "HAMMER", "level": 1 } ],
    "components": [ [ [ "platinum_small", 2 ] ], [ [ "sapphire", 1 ] ] ]
  },
  {
    "result": "tourmaline_platinum_ring",
    "type": "uncraft",
    "activity_level": "LIGHT_EXERCISE",
    "time": "1 m",
    "qualities": [ { "id": "HAMMER", "level": 1 } ],
    "components": [ [ [ "platinum_small", 2 ] ], [ [ "tourmaline", 1 ] ] ]
  },
  {
    "result": "citrine_platinum_ring",
    "type": "uncraft",
    "activity_level": "LIGHT_EXERCISE",
    "time": "1 m",
    "qualities": [ { "id": "HAMMER", "level": 1 } ],
    "components": [ [ [ "platinum_small", 2 ] ], [ [ "citrine", 1 ] ] ]
  },
  {
    "result": "blue_topaz_platinum_ring",
    "type": "uncraft",
    "activity_level": "LIGHT_EXERCISE",
    "time": "1 m",
    "qualities": [ { "id": "HAMMER", "level": 1 } ],
    "components": [ [ [ "platinum_small", 2 ] ], [ [ "blue_topaz", 1 ] ] ]
  },
  {
    "result": "opal_platinum_ring",
    "type": "uncraft",
    "activity_level": "LIGHT_EXERCISE",
    "time": "1 m",
    "qualities": [ { "id": "HAMMER", "level": 1 } ],
    "components": [ [ [ "platinum_small", 2 ] ], [ [ "opal", 1 ] ] ]
  },
  {
    "result": "pearl_platinum_ring",
    "type": "uncraft",
    "activity_level": "LIGHT_EXERCISE",
    "time": "1 m",
    "qualities": [ { "id": "HAMMER", "level": 1 } ],
    "components": [ [ [ "platinum_small", 2 ] ], [ [ "pearl", 1 ] ] ]
  },
  {
    "result": "onyx_platinum_ring",
    "type": "uncraft",
    "activity_level": "LIGHT_EXERCISE",
    "time": "1 m",
    "qualities": [ { "id": "HAMMER", "level": 1 } ],
    "components": [ [ [ "platinum_small", 2 ] ], [ [ "onyx", 1 ] ] ]
  },
  {
    "result": "diamond_platinum_ring",
    "type": "uncraft",
    "activity_level": "LIGHT_EXERCISE",
    "time": "1 m",
    "qualities": [ { "id": "HAMMER", "level": 1 } ],
    "components": [ [ [ "platinum_small", 2 ] ], [ [ "diamond", 1 ] ] ]
  },
  {
    "result": "razor_shaving",
    "type": "uncraft",
    "activity_level": "LIGHT_EXERCISE",
    "skill_used": "fabrication",
    "time": "6 s",
    "components": [ [ [ "plastic_chunk", 1 ] ], [ [ "razor_blade", 1 ] ] ]
  },
  {
    "result": "hair_dryer",
    "type": "uncraft",
    "activity_level": "LIGHT_EXERCISE",
    "skill_used": "mechanics",
    "difficulty": 1,
    "time": "5 m",
    "qualities": [ { "id": "SCREW", "level": 1 } ],
    "components": [ [ [ "plastic_chunk", 3 ] ], [ [ "motor_micro", 1 ] ], [ [ "cable", 1 ] ], [ [ "element", 1 ] ], [ [ "wire", 2 ] ] ]
  },
  {
    "result": "curling_iron",
    "type": "uncraft",
    "activity_level": "LIGHT_EXERCISE",
    "skill_used": "electronics",
    "difficulty": 1,
    "time": "10 m",
    "qualities": [ { "id": "SCREW", "level": 1 } ],
    "components": [ [ [ "element", 1 ] ], [ [ "ceramic_shard", 1 ] ], [ [ "scrap", 1 ] ], [ [ "cable", 1 ] ], [ [ "wire", 2 ] ] ]
  },
  {
    "result": "string_floss",
    "type": "uncraft",
    "activity_level": "LIGHT_EXERCISE",
    "skill_used": "fabrication",
    "time": "6 s",
    "//": "just unspool the floss, no need to make a big production out of it.",
    "components": [ [ [ "plastic_chunk", 1 ] ], [ [ "thread", 25 ] ] ]
  },
  {
    "result": "string_36",
    "type": "uncraft",
    "activity_level": "NO_EXERCISE",
    "skill_used": "tailor",
    "time": "60 s",
    "qualities": [ { "id": "CUT", "level": 1 } ],
    "components": [ [ [ "string_6", 6 ] ] ]
  },
  {
    "result": "rope_6",
    "type": "uncraft",
    "activity_level": "NO_EXERCISE",
    "skill_used": "tailor",
    "time": "60 s",
    "qualities": [ { "id": "CUT", "level": 2 } ],
    "components": [ [ [ "string_36", 6 ] ] ]
  },
  {
    "result": "rope_30",
    "type": "uncraft",
    "activity_level": "NO_EXERCISE",
    "skill_used": "tailor",
    "time": "60 s",
    "qualities": [ { "id": "CUT", "level": 2 } ],
    "components": [ [ [ "rope_6", 5 ] ] ]
  },
  {
    "result": "cordage_36",
    "type": "uncraft",
    "activity_level": "NO_EXERCISE",
    "skill_used": "tailor",
    "time": "60 s",
    "components": [ [ [ "cordage_6", 6 ] ] ]
  },
  {
    "result": "rope_makeshift_6",
    "type": "uncraft",
    "activity_level": "NO_EXERCISE",
    "skill_used": "tailor",
    "time": "60 s",
    "qualities": [ { "id": "CUT", "level": 2 } ],
    "components": [ [ [ "cordage_36", 6 ] ] ]
  },
  {
    "result": "rope_makeshift_30",
    "type": "uncraft",
    "activity_level": "NO_EXERCISE",
    "skill_used": "tailor",
    "time": "60 s",
    "qualities": [ { "id": "CUT", "level": 2 } ],
    "components": [ [ [ "rope_makeshift_6", 5 ] ] ]
  },
  {
    "result": "plunger_toilet",
    "type": "uncraft",
    "activity_level": "LIGHT_EXERCISE",
    "skill_used": "fabrication",
    "time": "12 s",
    "qualities": [ { "id": "CUT", "level": 2 } ],
    "components": [ [ [ "plastic_chunk", 2 ] ], [ [ "splinter", 3 ] ] ]
  },
  {
    "result": "icecream_scoop",
    "type": "uncraft",
    "activity_level": "MODERATE_EXERCISE",
    "skill_used": "fabrication",
    "time": "12 s",
    "qualities": [ { "id": "SCREW", "level": 1 } ],
    "components": [ [ [ "spoon", 1 ] ] ]
  },
  {
    "result": "cheese_grater",
    "type": "uncraft",
    "activity_level": "MODERATE_EXERCISE",
    "skill_used": "fabrication",
    "time": "12 s",
    "qualities": [ { "id": "SCREW", "level": 1 } ],
    "components": [ [ [ "plastic_chunk", 1 ] ], [ [ "scrap", 1 ] ] ]
  },
  {
    "result": "salt_lick",
    "type": "uncraft",
    "time": "5 m",
    "qualities": [ { "id": "HAMMER", "level": 1 } ],
    "components": [ [ [ "material_rocksalt", 10 ] ] ]
  },
  {
    "result": "broketent",
    "type": "uncraft",
    "activity_level": "LIGHT_EXERCISE",
    "skill_used": "tailor",
    "time": "10 m",
    "difficulty": 1,
    "qualities": [ { "id": "CUT", "level": 2 } ],
    "components": [ [ [ "tarp", 1 ] ], [ [ "tent_pole", 2 ] ] ]
  },
  {
    "result": "largebroketent",
    "type": "uncraft",
    "activity_level": "LIGHT_EXERCISE",
    "skill_used": "tailor",
    "time": "30 m",
    "difficulty": 1,
    "qualities": [ { "id": "CUT", "level": 2 } ],
    "components": [ [ [ "tarp", 2 ] ], [ [ "tent_pole", 5 ] ], [ [ "plastic_sheet", 2 ] ], [ [ "plastic_sheet_small", 5 ] ] ]
  },
  {
    "result": "knife_butter",
    "type": "uncraft",
    "activity_level": "MODERATE_EXERCISE",
    "time": "12 s",
    "qualities": [ { "id": "HAMMER", "level": 1 } ],
    "components": [ [ [ "scrap", 1 ] ] ]
  },
  {
    "result": "flask_hip",
    "type": "uncraft",
    "activity_level": "MODERATE_EXERCISE",
    "time": "12 s",
    "qualities": [ { "id": "HAMMER", "level": 1 } ],
    "components": [ [ [ "scrap", 2 ] ] ]
  },
  {
    "result": "clamp",
    "type": "uncraft",
    "activity_level": "MODERATE_EXERCISE",
    "time": "1 m",
    "qualities": [ { "id": "HAMMER", "level": 1 }, { "id": "SAW_M", "level": 1 } ],
    "components": [ [ [ "scrap", 4 ] ] ]
  },
  {
    "result": "e_tool",
    "type": "uncraft",
    "activity_level": "MODERATE_EXERCISE",
    "time": "2 m",
    "qualities": [ { "id": "SAW_M", "level": 1 } ],
    "components": [ [ [ "sheet_metal_small", 2 ] ], [ [ "scrap", 2 ] ] ]
  },
  {
    "result": "harmonica_holder",
    "type": "uncraft",
    "activity_level": "MODERATE_EXERCISE",
    "time": "12 s",
    "qualities": [ { "id": "HAMMER", "level": 1 } ],
    "components": [ [ [ "scrap", 2 ] ] ]
  },
  {
    "result": "coin_penny",
    "type": "uncraft",
    "activity_level": "MODERATE_EXERCISE",
    "time": "2 s",
    "qualities": [ { "id": "HAMMER", "level": 1 } ],
    "components": [ [ [ "copper", 3 ] ] ],
    "flags": [ "UNCRAFT_BY_CHARGE" ]
  },
  {
    "result": "coin_nickel",
    "type": "uncraft",
    "activity_level": "MODERATE_EXERCISE",
    "time": "2 s",
    "qualities": [ { "id": "HAMMER", "level": 1 } ],
    "components": [ [ [ "copper", 5 ] ] ],
    "flags": [ "UNCRAFT_BY_CHARGE" ]
  },
  {
    "result": "coin_dime",
    "type": "uncraft",
    "activity_level": "MODERATE_EXERCISE",
    "time": "2 s",
    "qualities": [ { "id": "HAMMER", "level": 1 } ],
    "components": [ [ [ "copper", 2 ] ] ],
    "flags": [ "UNCRAFT_BY_CHARGE" ]
  },
  {
    "result": "coin_quarter",
    "type": "uncraft",
    "activity_level": "MODERATE_EXERCISE",
    "time": "2 s",
    "qualities": [ { "id": "HAMMER", "level": 1 } ],
    "components": [ [ [ "copper", 6 ] ] ],
    "flags": [ "UNCRAFT_BY_CHARGE" ]
  },
  {
    "result": "coin_half_dollar",
    "type": "uncraft",
    "activity_level": "MODERATE_EXERCISE",
    "time": "2 s",
    "qualities": [ { "id": "HAMMER", "level": 1 } ],
    "components": [ [ [ "copper", 11 ] ] ],
    "flags": [ "UNCRAFT_BY_CHARGE" ]
  },
  {
    "result": "coin_dollar",
    "type": "uncraft",
    "activity_level": "MODERATE_EXERCISE",
    "time": "2 s",
    "qualities": [ { "id": "HAMMER", "level": 1 } ],
    "components": [ [ [ "copper", 8 ] ] ],
    "flags": [ "UNCRAFT_BY_CHARGE" ]
  },
  {
    "result": "coin_silver",
    "type": "uncraft",
    "activity_level": "MODERATE_EXERCISE",
    "time": "2 s",
    "qualities": [ { "id": "HAMMER", "level": 1 } ],
    "components": [ [ [ "silver_small", 31 ] ] ],
    "flags": [ "UNCRAFT_BY_CHARGE" ]
  },
  {
    "result": "coin_gold",
    "type": "uncraft",
    "activity_level": "MODERATE_EXERCISE",
    "time": "2 s",
    "qualities": [ { "id": "HAMMER", "level": 1 } ],
    "components": [ [ [ "gold_small", 31 ] ] ],
    "flags": [ "UNCRAFT_BY_CHARGE" ]
  },
  {
    "result": "spray_can",
    "type": "uncraft",
    "activity_level": "MODERATE_EXERCISE",
    "time": "2 m",
    "qualities": [ { "id": "SAW_M", "level": 1 } ],
    "components": [ [ [ "scrap_aluminum", 6 ] ] ]
  },
  {
    "result": "can_medium",
    "type": "uncraft",
    "activity_level": "MODERATE_EXERCISE",
    "time": "12 s",
    "qualities": [ { "id": "HAMMER", "level": 1 } ],
    "components": [ [ [ "scrap", 1 ] ] ]
  },
  {
    "result": "can_food_big",
    "type": "uncraft",
    "activity_level": "MODERATE_EXERCISE",
    "time": "1 m",
    "qualities": [ { "id": "SAW_M", "level": 1 } ],
    "components": [ [ [ "sheet_metal_small", 2 ] ], [ [ "scrap", 3 ] ] ]
  },
  {
    "result": "multitool",
    "type": "uncraft",
    "activity_level": "MODERATE_EXERCISE",
    "time": "40 s",
    "qualities": [ { "id": "HAMMER", "level": 1 }, { "id": "SCREW", "level": 1 } ],
    "components": [ [ [ "scrap", 3 ] ] ]
  },
  {
    "result": "thermos",
    "type": "uncraft",
    "activity_level": "MODERATE_EXERCISE",
    "time": "2 m",
    "qualities": [ { "id": "SAW_M", "level": 1 } ],
    "components": [ [ [ "sheet_metal_small", 2 ] ] ]
  },
  {
    "result": "scissors",
    "type": "uncraft",
    "activity_level": "MODERATE_EXERCISE",
    "time": "12 s",
    "qualities": [ { "id": "HAMMER", "level": 1 } ],
    "components": [ [ [ "scrap_aluminum", 2 ] ] ]
  },
  {
    "result": "shavingkit",
    "type": "uncraft",
    "activity_level": "MODERATE_EXERCISE",
    "time": "12 s",
    "qualities": [ { "id": "HAMMER", "level": 1 } ],
    "components": [ [ [ "plastic_chunk", 2 ] ] ]
  },
  {
    "result": "hammer",
    "type": "uncraft",
    "activity_level": "MODERATE_EXERCISE",
    "time": "30 s",
    "qualities": [ { "id": "HAMMER", "level": 1 } ],
    "components": [ [ [ "splinter", 1 ] ], [ [ "steel_chunk", 2 ] ] ]
  },
  {
    "result": "tongs",
    "type": "uncraft",
    "activity_level": "MODERATE_EXERCISE",
    "time": "2 m",
    "qualities": [ { "id": "HAMMER", "level": 1 }, { "id": "SAW_M", "level": 1 } ],
    "components": [ [ [ "steel_chunk", 2 ] ] ]
  },
  {
    "result": "umbrella",
    "type": "uncraft",
    "activity_level": "MODERATE_EXERCISE",
    "time": "1 m",
    "qualities": [ { "id": "CUT", "level": 2 }, { "id": "SAW_M", "level": 1 } ],
    "components": [ [ [ "plastic_chunk", 1 ] ], [ [ "scrap_aluminum", 1 ] ] ]
  },
  {
    "result": "mask_dust",
    "type": "uncraft",
    "activity_level": "LIGHT_EXERCISE",
    "time": "12 s",
    "components": [ [ [ "string_6", 1 ] ], [ [ "cotton_patchwork", 1 ] ] ]
  },
  {
    "result": "horn_bicycle",
    "type": "uncraft",
    "activity_level": "LIGHT_EXERCISE",
    "time": "12 s",
    "qualities": [ { "id": "HAMMER", "level": 1 }, { "id": "CUT", "level": 1 } ],
    "components": [ [ [ "scrap_aluminum", 1 ], [ "plastic_chunk", 2 ] ] ]
  },
  {
    "result": "cards_magic",
    "type": "uncraft",
    "activity_level": "NO_EXERCISE",
    "time": "2 s",
    "components": [ [ [ "paper", 20 ] ] ],
    "flags": [ "BLIND_EASY" ]
  },
  {
    "result": "webbing_belt",
    "type": "uncraft",
    "activity_level": "LIGHT_EXERCISE",
    "time": "30 s",
    "qualities": [ { "id": "CUT", "level": 2 } ],
    "components": [ [ [ "nylon", 3 ] ], [ [ "scrap", 1 ] ] ]
  },
  {
    "result": "kevlar_shears",
    "type": "uncraft",
    "activity_level": "MODERATE_EXERCISE",
    "time": "12 s",
    "qualities": [ { "id": "HAMMER", "level": 1 } ],
    "components": [ [ [ "scrap", 2 ] ] ]
  },
  {
    "result": "ballistic_vest_esapi",
    "type": "uncraft",
    "activity_level": "LIGHT_EXERCISE",
    "time": "5 m",
    "skill_used": "tailor",
    "difficulty": 3,
    "qualities": [ { "id": "FABRIC_CUT", "level": 2 } ],
    "components": [ [ [ "nylon", 10 ] ], [ [ "sheet_kevlar_layered", 12 ] ] ]
  },
  {
    "result": "soft_3a_vest",
    "type": "uncraft",
    "activity_level": "LIGHT_EXERCISE",
    "time": "5 m",
    "skill_used": "tailor",
    "difficulty": 3,
    "qualities": [ { "id": "FABRIC_CUT", "level": 2 } ],
    "components": [ [ [ "nylon", 10 ] ], [ [ "sheet_kevlar_layered", 12 ] ] ]
  },
  {
    "result": "level_3_vest",
    "type": "uncraft",
    "activity_level": "LIGHT_EXERCISE",
    "time": "5 m",
    "skill_used": "tailor",
    "difficulty": 3,
    "qualities": [ { "id": "FABRIC_CUT", "level": 2 } ],
    "components": [ [ [ "nylon", 10 ] ], [ [ "sheet_kevlar_layered", 12 ] ] ]
  },
  {
    "result": "ballistic_vest_light",
    "type": "uncraft",
    "activity_level": "LIGHT_EXERCISE",
    "time": "5 m",
    "skill_used": "tailor",
    "difficulty": 3,
    "qualities": [ { "id": "FABRIC_CUT", "level": 2 } ],
    "components": [ [ [ "nylon", 6 ] ] ]
  },
  {
    "result": "towel",
    "type": "uncraft",
    "activity_level": "LIGHT_EXERCISE",
    "time": "5 m",
    "qualities": [ { "id": "CUT_FINE", "level": 1 } ],
    "components": [ [ [ "thread", 7 ] ], [ [ "cotton_patchwork", 5 ] ] ]
  },
  {
    "result": "heavy_crowbar",
    "type": "uncraft",
    "activity_level": "MODERATE_EXERCISE",
    "time": "20 m",
    "qualities": [ { "id": "SAW_M", "level": 1 } ],
    "components": [ [ [ "steel_lump", 4 ] ] ]
  },
  {
    "result": "sheet_kevlar",
    "type": "uncraft",
    "activity_level": "LIGHT_EXERCISE",
    "time": "10 m",
    "skill_used": "tailor",
    "difficulty": 3,
    "qualities": [ { "id": "CUT_FINE", "level": 2 } ],
    "components": [ [ [ "thread_kevlar", 80 ] ] ],
    "//": "Realistically, this may be out of the question (though I have not found info to the contrary), and a full sheet would give way more thread, but this is to keep the time down"
  },
  {
    "result": "scrap_kevlar",
    "type": "uncraft",
    "activity_level": "NO_EXERCISE",
    "time": "1 m",
    "qualities": [ { "id": "CUT", "level": 2 } ],
    "components": [ [ [ "thread_kevlar", 2 ] ] ]
  },
  {
    "result": "sheet_kevlar_layered",
    "type": "uncraft",
    "activity_level": "NO_EXERCISE",
    "time": "10 m",
    "qualities": [ { "id": "CUT", "level": 2 } ],
    "components": [ [ [ "sheet_kevlar", 16 ] ] ],
    "//": "just ripping the seams to separate the 16 layers"
  },
  {
    "result": "office_letter_opener",
    "type": "uncraft",
    "activity_level": "LIGHT_EXERCISE",
    "time": "2 m",
    "qualities": [ { "id": "HAMMER", "level": 1 } ],
    "components": [ [ [ "silver_small", 8 ] ] ]
  },
  {
    "result": "leather_tarp",
    "type": "uncraft",
    "activity_level": "LIGHT_EXERCISE",
    "time": "10 m",
    "skill_used": "tailor",
    "difficulty": 1,
    "qualities": [ { "id": "CUT", "level": 2 } ],
    "components": [ [ [ "leather", 6 ] ] ]
  },
  {
    "result": "bag_garbage",
    "type": "uncraft",
    "activity_level": "LIGHT_EXERCISE",
    "time": "12 s",
    "components": [ [ [ "plastic_sheet", 1 ] ] ],
    "qualities": [ { "id": "CUT", "level": 1 } ]
  },
  {
    "result": "plastic_sheet",
    "type": "uncraft",
    "activity_level": "LIGHT_EXERCISE",
    "time": "24 s",
    "components": [ [ [ "plastic_sheet_small", 8 ] ] ],
    "qualities": [ { "id": "CUT", "level": 1 } ]
  },
  {
    "result": "cash_register",
    "type": "uncraft",
    "activity_level": "LIGHT_EXERCISE",
    "skill_used": "electronics",
    "time": "32 m",
    "using": [ [ "soldering_standard", 10 ] ],
    "qualities": [ { "id": "SCREW", "level": 1 }, { "id": "SAW_M", "level": 1 } ],
    "components": [
      [ [ "processor", 1 ] ],
      [ [ "RAM", 1 ] ],
      [ [ "circuit", 1 ] ],
      [ [ "amplifier", 1 ] ],
      [ [ "sheet_metal_small", 4 ] ],
      [ [ "cable", 6 ] ],
      [ [ "power_supply", 1 ] ],
      [ [ "plastic_chunk", 8 ] ],
      [ [ "small_lcd_screen", 1 ] ],
      [ [ "scrap", 4 ] ],
      [ [ "e_scrap", 3 ] ],
      [ [ "lock", 1 ] ]
    ]
  },
  {
    "result": "boots_combat",
    "type": "uncraft",
    "activity_level": "LIGHT_EXERCISE",
    "time": "24 s",
    "components": [ [ [ "sole_rubber", 1 ], [ "leather", 4 ], [ "scrap_kevlar", 4 ] ] ],
    "qualities": [ { "id": "CUT", "level": 1 } ]
  },
  {
    "result": "motorbike_boots",
    "type": "uncraft",
    "activity_level": "LIGHT_EXERCISE",
    "time": "24 s",
    "components": [ [ [ "sole_rubber", 1 ], [ "leather", 16 ], [ "scrap_kevlar", 16 ] ] ],
    "qualities": [ { "id": "CUT", "level": 1 } ]
  },
  {
    "result": "motor_police_boots",
    "type": "uncraft",
    "activity_level": "LIGHT_EXERCISE",
    "time": "24 s",
    "components": [ [ [ "sole_rubber", 1 ], [ "leather", 16 ] ] ],
    "qualities": [ { "id": "CUT", "level": 1 } ]
  },
  {
    "result": "boots_bunker",
    "type": "uncraft",
    "activity_level": "LIGHT_EXERCISE",
    "time": "24 s",
    "components": [ [ [ "sole_rubber", 1 ], [ "nomex", 24 ] ] ],
    "qualities": [ { "id": "CUT", "level": 1 } ]
  },
  {
    "result": "boots_fur",
    "type": "uncraft",
    "activity_level": "LIGHT_EXERCISE",
    "time": "24 s",
    "components": [ [ [ "sole_rubber", 1 ], [ "fur", 8 ], [ "leather", 10 ] ] ],
    "qualities": [ { "id": "CUT", "level": 1 } ]
  },
  {
    "result": "xs_boots_fur",
    "type": "uncraft",
    "activity_level": "LIGHT_EXERCISE",
    "time": "24 s",
    "components": [ [ [ "sole_rubber", 1 ], [ "fur", 6 ], [ "leather", 8 ] ] ],
    "qualities": [ { "id": "CUT", "level": 1 } ]
  },
  {
    "result": "xl_boots_fur",
    "type": "uncraft",
    "activity_level": "LIGHT_EXERCISE",
    "time": "24 s",
    "components": [ [ [ "sole_rubber", 1 ], [ "fur", 10 ], [ "leather", 12 ] ] ],
    "qualities": [ { "id": "CUT", "level": 1 } ]
  },
  {
    "result": "sneakers",
    "type": "uncraft",
    "activity_level": "LIGHT_EXERCISE",
    "time": "24 s",
    "components": [ [ [ "sole_rubber", 1 ], [ "cotton_patchwork", 8 ] ] ],
    "qualities": [ { "id": "CUT", "level": 1 } ]
  },
  {
    "result": "hat_boonie",
    "type": "uncraft",
    "activity_level": "LIGHT_EXERCISE",
    "time": "24 s",
    "components": [ [ [ "cotton_patchwork", 16 ] ] ],
    "qualities": [ { "id": "CUT", "level": 1 } ]
  },
  {
    "result": "hat_cotton",
    "type": "uncraft",
    "activity_level": "LIGHT_EXERCISE",
    "time": "24 s",
    "components": [ [ [ "cotton_patchwork", 12 ] ] ],
    "qualities": [ { "id": "CUT", "level": 1 } ]
  },
  {
    "result": "hat_fur",
    "type": "uncraft",
    "activity_level": "LIGHT_EXERCISE",
    "time": "24 s",
    "components": [ [ [ "fur", 3 ] ] ],
    "qualities": [ { "id": "CUT", "level": 1 } ]
  },
  {
    "result": "hat_faux_fur",
    "type": "uncraft",
    "activity_level": "LIGHT_EXERCISE",
    "time": "24 s",
    "components": [ [ [ "faux_fur", 3 ] ] ],
    "qualities": [ { "id": "CUT", "level": 1 } ]
  },
  {
    "result": "hat_hunting",
    "type": "uncraft",
    "activity_level": "LIGHT_EXERCISE",
    "time": "24 s",
    "components": [ [ [ "felt_patch", 32 ] ] ],
    "qualities": [ { "id": "CUT", "level": 1 } ]
  },
  {
    "result": "breeches",
    "type": "uncraft",
    "activity_level": "LIGHT_EXERCISE",
    "time": "60 s",
    "components": [ [ [ "cotton_patchwork", 32 ] ] ],
    "qualities": [ { "id": "CUT", "level": 1 } ]
  },
  {
    "result": "pants_cargo",
    "type": "uncraft",
    "activity_level": "LIGHT_EXERCISE",
    "time": "10 m",
    "components": [ [ [ "cotton_patchwork", 80 ] ] ],
    "qualities": [ { "id": "CUT", "level": 1 } ]
  },
  {
    "result": "pants_leather",
    "type": "uncraft",
    "activity_level": "LIGHT_EXERCISE",
    "time": "24 s",
    "components": [ [ [ "leather", 12 ] ] ],
    "qualities": [ { "id": "CUT", "level": 1 } ]
  },
  {
    "result": "heavy_punching_bag_sack",
    "type": "uncraft",
    "activity_level": "LIGHT_EXERCISE",
    "time": "30 m",
    "components": [ [ [ "leather", 16 ] ], [ [ "tanned_hide", 8 ] ] ],
    "qualities": [ { "id": "CUT", "level": 1 } ]
  },
  {
    "result": "sleeping_bag_fur_roll",
    "type": "uncraft",
    "activity_level": "LIGHT_EXERCISE",
    "time": "20 m",
    "components": [ [ [ "cotton_patchwork", 60 ], [ "fur", 8 ] ] ],
    "qualities": [ { "id": "CUT", "level": 1 } ]
  },
  {
    "result": "backpack",
    "type": "uncraft",
    "activity_level": "LIGHT_EXERCISE",
    "time": "10 m",
    "components": [ [ [ "nylon", 16 ] ] ],
    "qualities": [ { "id": "CUT", "level": 1 } ]
  },
  {
    "result": "blazer",
    "type": "uncraft",
    "activity_level": "LIGHT_EXERCISE",
    "time": "10 m",
    "components": [ [ [ "felt_patch", 150 ] ] ],
    "qualities": [ { "id": "CUT", "level": 1 } ]
  },
  {
    "result": "office_holepunch",
    "type": "uncraft",
    "activity_level": "MODERATE_EXERCISE",
    "time": "10 s",
    "qualities": [ { "id": "HAMMER", "level": 1 } ],
    "components": [ [ [ "scrap_aluminum", 1 ] ] ]
  },
  {
    "result": "mic_stand_tall",
    "type": "uncraft",
    "activity_level": "MODERATE_EXERCISE",
    "time": "5 m",
    "qualities": [ { "id": "HAMMER", "level": 2 }, { "id": "SAW_M", "level": 2 } ],
    "components": [ [ [ "scrap_aluminum", 30 ] ] ]
  },
  {
    "result": "guitar_stand",
    "type": "uncraft",
    "activity_level": "MODERATE_EXERCISE",
    "time": "5 m",
    "qualities": [ { "id": "HAMMER", "level": 2 }, { "id": "SAW_M", "level": 2 } ],
    "components": [ [ [ "scrap_aluminum", 10 ] ] ]
  },
  {
    "result": "bat_metal",
    "type": "uncraft",
    "activity_level": "MODERATE_EXERCISE",
    "time": "10 m",
    "qualities": [ { "id": "HAMMER", "level": 2 }, { "id": "SAW_M", "level": 2 } ],
    "components": [ [ [ "scrap_aluminum", 15 ] ] ]
  },
  {
    "result": "PR24-extended",
    "type": "uncraft",
    "activity_level": "MODERATE_EXERCISE",
    "time": "10 m",
    "qualities": [ { "id": "HAMMER", "level": 2 }, { "id": "CUT", "level": 1 }, { "id": "SAW_M", "level": 2 } ],
    "components": [ [ [ "scrap_aluminum", 10 ], [ "plastic_chunk", 3 ] ] ]
  },
  {
    "result": "PR24-retracted",
    "type": "uncraft",
    "activity_level": "MODERATE_EXERCISE",
    "time": "10 m",
    "qualities": [ { "id": "HAMMER", "level": 2 }, { "id": "CUT", "level": 1 }, { "id": "SAW_M", "level": 2 } ],
    "components": [ [ [ "scrap_aluminum", 10 ], [ "plastic_chunk", 3 ] ] ]
  },
  {
    "result": "sheet_cotton",
    "type": "uncraft",
    "activity_level": "NO_EXERCISE",
    "time": "30 s",
    "qualities": [ { "id": "CUT", "level": 2 } ],
    "components": [ [ [ "cotton_patchwork", 8 ] ] ]
  },
  {
    "result": "sheet_faux_fur",
    "type": "uncraft",
    "activity_level": "NO_EXERCISE",
    "time": "30 s",
    "qualities": [ { "id": "CUT", "level": 2 } ],
    "components": [ [ [ "faux_fur", 8 ] ] ]
  },
  {
    "result": "sheet_felt",
    "type": "uncraft",
    "activity_level": "NO_EXERCISE",
    "time": "30 s",
    "qualities": [ { "id": "CUT", "level": 2 } ],
    "components": [ [ [ "felt_patch", 8 ] ] ]
  },
  {
    "result": "sheet_lycra",
    "type": "uncraft",
    "activity_level": "NO_EXERCISE",
    "time": "30 s",
    "qualities": [ { "id": "CUT", "level": 2 } ],
    "components": [ [ [ "lycra_patch", 8 ] ] ]
  },
  {
    "result": "sheet_neoprene",
    "type": "uncraft",
    "activity_level": "NO_EXERCISE",
    "time": "30 s",
    "qualities": [ { "id": "CUT", "level": 2 } ],
    "components": [ [ [ "neoprene", 8 ] ] ]
  },
  {
    "result": "sheet_nomex",
    "type": "uncraft",
    "activity_level": "NO_EXERCISE",
    "time": "30 s",
    "qualities": [ { "id": "FABRIC_CUT", "level": 2 } ],
    "components": [ [ [ "nomex", 8 ] ] ]
  },
  {
    "result": "sheet_nylon",
    "type": "uncraft",
    "activity_level": "NO_EXERCISE",
    "time": "30 s",
    "qualities": [ { "id": "CUT", "level": 2 } ],
    "components": [ [ [ "nylon", 8 ] ] ]
  },
  {
    "result": "golf_club",
    "type": "uncraft",
    "activity_level": "MODERATE_EXERCISE",
    "time": "2 m",
    "qualities": [ { "id": "HAMMER", "level": 2 }, { "id": "SAW_M", "level": 2 } ],
    "components": [ [ [ "scrap_aluminum", 6 ] ] ]
  },
  {
    "result": "baton",
    "type": "uncraft",
    "activity_level": "MODERATE_EXERCISE",
    "time": "10 m",
    "qualities": [ { "id": "HAMMER", "level": 2 }, { "id": "SAW_M", "level": 2 } ],
    "components": [ [ [ "scrap_aluminum", 14 ] ] ]
  },
  {
    "result": "baton-extended",
    "type": "uncraft",
    "activity_level": "MODERATE_EXERCISE",
    "time": "10 m",
    "qualities": [ { "id": "HAMMER", "level": 2 }, { "id": "SAW_M", "level": 2 } ],
    "components": [ [ [ "scrap_aluminum", 14 ] ] ]
  },
  {
    "result": "pot_aluminum",
    "type": "uncraft",
    "activity_level": "MODERATE_EXERCISE",
    "skill_used": "fabrication",
    "difficulty": 1,
    "time": "3 m",
    "qualities": [ { "id": "SAW_M", "level": 2 } ],
    "components": [ [ [ "scrap_aluminum", 4 ] ] ]
  },
  {
    "result": "aluminum_pan",
    "type": "uncraft",
    "activity_level": "MODERATE_EXERCISE",
    "skill_used": "fabrication",
    "difficulty": 1,
    "time": "2 m",
    "qualities": [ { "id": "HAMMER", "level": 2 } ],
    "components": [ [ [ "scrap_aluminum", 4 ] ] ]
  },
  {
    "result": "aluminum_stepladder",
    "type": "uncraft",
    "activity_level": "MODERATE_EXERCISE",
    "time": "10 m",
    "qualities": [ { "id": "HAMMER", "level": 2 }, { "id": "SAW_M", "level": 2 } ],
    "components": [ [ [ "scrap_aluminum", 315 ] ] ]
  },
  {
    "result": "steel_scissors",
    "type": "uncraft",
    "activity_level": "MODERATE_EXERCISE",
    "time": "12 s",
    "qualities": [ { "id": "HAMMER", "level": 1 } ],
    "components": [ [ [ "scrap", 3 ] ] ]
  },
  {
    "result": "esbit_stove",
    "type": "uncraft",
    "activity_level": "MODERATE_EXERCISE",
    "skill_used": "fabrication",
    "difficulty": 1,
    "time": "1 m",
    "qualities": [ { "id": "SAW_M", "level": 2 } ],
    "components": [ [ [ "scrap_aluminum", 1 ] ] ]
  },
  {
    "result": "survival_kit_box",
    "type": "uncraft",
    "activity_level": "MODERATE_EXERCISE",
    "skill_used": "fabrication",
    "difficulty": 1,
    "time": "5 m",
    "qualities": [ { "id": "SAW_M", "level": 2 } ],
    "components": [ [ [ "scrap_aluminum", 16 ] ] ]
  },
  {
    "result": "airhorn",
    "type": "uncraft",
    "activity_level": "MODERATE_EXERCISE",
    "skill_used": "fabrication",
    "difficulty": 1,
    "time": "12 s",
    "qualities": [ { "id": "HAMMER", "level": 1 }, { "id": "CUT", "level": 1 } ],
    "components": [ [ [ "scrap_aluminum", 6 ] ], [ [ "plastic_chunk", 3 ] ] ]
  },
  {
    "result": "saddle",
    "type": "uncraft",
    "activity_level": "MODERATE_EXERCISE",
    "skill_used": "fabrication",
    "difficulty": 1,
    "time": "10 s",
    "qualities": [ { "id": "HAMMER", "level": 1 }, { "id": "CUT", "level": 1 } ],
    "components": [ [ [ "scrap_aluminum", 4 ] ], [ [ "leather", 2 ] ] ]
  },
  {
    "result": "tent_kit",
    "type": "uncraft",
    "activity_level": "LIGHT_EXERCISE",
    "skill_used": "tailor",
    "time": "10 m",
    "difficulty": 1,
    "qualities": [ { "id": "CUT", "level": 2 } ],
    "components": [ [ [ "tarp", 1 ] ], [ [ "tent_pole", 2 ] ], [ [ "plastic_sheet", 1 ] ], [ [ "plastic_sheet_small", 1 ] ] ]
  },
  {
    "result": "large_tent_kit",
    "type": "uncraft",
    "activity_level": "LIGHT_EXERCISE",
    "skill_used": "tailor",
    "time": "30 m",
    "difficulty": 1,
    "qualities": [ { "id": "CUT", "level": 2 } ],
    "components": [ [ [ "tarp", 4 ] ], [ [ "tent_pole", 5 ] ], [ [ "plastic_sheet", 3 ] ], [ [ "plastic_sheet_small", 3 ] ] ]
  },
  {
    "result": "tent_pole",
    "type": "uncraft",
    "activity_level": "MODERATE_EXERCISE",
    "time": "12 s",
    "qualities": [ { "id": "HAMMER", "level": 2 } ],
    "components": [ [ [ "scrap_aluminum", 4 ] ] ]
  },
  {
    "result": "hand_pump",
    "type": "uncraft",
    "activity_level": "MODERATE_EXERCISE",
    "skill_used": "fabrication",
    "difficulty": 1,
    "time": "12 s",
    "qualities": [ { "id": "HAMMER", "level": 1 }, { "id": "CUT", "level": 1 } ],
    "components": [ [ [ "scrap_aluminum", 1 ] ], [ [ "plastic_chunk", 1 ] ] ]
  },
  {
    "result": "mre_bag_small",
    "type": "uncraft",
    "activity_level": "NO_EXERCISE",
    "time": "5 s",
    "qualities": [ { "id": "CUT", "level": 1 } ],
    "components": [ [ [ "aluminum_foil", 22 ] ], [ [ "plastic_sheet_small", 4 ] ] ]
  },
  {
    "result": "mre_bag",
    "type": "uncraft",
    "activity_level": "NO_EXERCISE",
    "time": "5 s",
    "qualities": [ { "id": "CUT", "level": 1 } ],
    "components": [ [ [ "aluminum_foil", 66 ] ], [ [ "plastic_sheet_small", 9 ] ] ]
  },
  {
    "result": "mre_package",
    "type": "uncraft",
    "activity_level": "NO_EXERCISE",
    "time": "12 s",
    "qualities": [ { "id": "CUT", "level": 1 } ],
    "components": [ [ [ "aluminum_foil", 118 ] ], [ [ "plastic_sheet_small", 16 ] ] ]
  },
  {
    "result": "missing_poster_adult",
    "type": "uncraft",
    "activity_level": "NO_EXERCISE",
    "time": "6 s",
    "components": [ [ [ "paper", 2 ] ] ],
    "flags": [ "BLIND_EASY" ]
  },
  {
    "result": "missing_poster_child",
    "type": "uncraft",
    "activity_level": "NO_EXERCISE",
    "time": "6 s",
    "components": [ [ [ "paper", 2 ] ] ],
    "flags": [ "BLIND_EASY" ]
  },
  {
    "result": "missing_poster_dog",
    "type": "uncraft",
    "activity_level": "NO_EXERCISE",
    "time": "6 s",
    "components": [ [ [ "paper", 2 ] ] ],
    "flags": [ "BLIND_EASY" ]
  },
  {
    "result": "missing_poster_cat",
    "type": "uncraft",
    "activity_level": "NO_EXERCISE",
    "time": "6 s",
    "components": [ [ [ "paper", 2 ] ] ],
    "flags": [ "BLIND_EASY" ]
  },
  {
    "result": "letter",
    "type": "uncraft",
    "activity_level": "NO_EXERCISE",
    "time": "6 s",
    "components": [ [ [ "paper", 1 ] ] ],
    "flags": [ "BLIND_EASY" ]
  },
  {
    "result": "envelope",
    "type": "uncraft",
    "activity_level": "NO_EXERCISE",
    "time": "6 s",
    "components": [ [ [ "paper", 2 ] ] ],
    "flags": [ "BLIND_EASY" ]
  },
  {
    "result": "postcard",
    "type": "uncraft",
    "activity_level": "NO_EXERCISE",
    "time": "6 s",
    "components": [ [ [ "paper", 1 ] ] ],
    "flags": [ "BLIND_EASY" ]
  },
  {
    "result": "greeting_card",
    "type": "uncraft",
    "activity_level": "NO_EXERCISE",
    "time": "6 s",
    "components": [ [ [ "paper", 2 ] ] ],
    "flags": [ "BLIND_EASY" ]
  },
  {
    "result": "ref_lighter_butane",
    "type": "uncraft",
    "activity_level": "LIGHT_EXERCISE",
    "time": "1 m",
    "components": [ [ [ "pilot_light", 1 ] ] ]
  },
  {
    "result": "xlframe",
    "type": "uncraft",
    "activity_level": "MODERATE_EXERCISE",
    "time": "10 m",
    "qualities": [ { "id": "HAMMER", "level": 2 }, { "id": "SAW_M", "level": 2 } ],
    "components": [ [ [ "scrap_aluminum", 33 ] ] ]
  },
  {
    "result": "foldxlframe",
    "type": "uncraft",
    "activity_level": "MODERATE_EXERCISE",
    "time": "10 m",
    "qualities": [ { "id": "HAMMER", "level": 2 }, { "id": "SAW_M", "level": 2 } ],
    "components": [ [ [ "scrap_aluminum", 33 ] ] ]
  },
  {
    "result": "aquarium_medium",
    "type": "uncraft",
    "activity_level": "LIGHT_EXERCISE",
    "time": "1 s",
    "components": [ [ [ "glass_shard", 600 ] ] ],
    "flags": [ "BLIND_EASY" ]
  },
  {
    "result": "aquarium_small",
    "type": "uncraft",
    "activity_level": "LIGHT_EXERCISE",
    "time": "1 s",
    "components": [ [ [ "glass_shard", 285 ] ] ],
    "flags": [ "BLIND_EASY" ]
  },
  {
    "result": "aquarium_large",
    "type": "uncraft",
    "activity_level": "LIGHT_EXERCISE",
    "time": "1 s",
    "components": [ [ [ "glass_shard", 1000 ] ] ],
    "flags": [ "BLIND_EASY" ]
  },
  {
    "result": "material_aluminium_ingot",
    "type": "uncraft",
    "activity_level": "MODERATE_EXERCISE",
    "time": "5 m",
    "qualities": [ { "id": "SAW_M", "level": 2 } ],
    "components": [ [ [ "scrap_aluminum", 12 ] ] ]
  },
  {
    "result": "keg",
    "type": "uncraft",
    "activity_level": "MODERATE_EXERCISE",
    "time": "30 m",
    "qualities": [ { "id": "HAMMER", "level": 2 }, { "id": "SAW_M", "level": 2 } ],
    "components": [ [ [ "scrap_aluminum", 100 ] ] ]
  },
  {
    "result": "crutches",
    "type": "uncraft",
    "activity_level": "MODERATE_EXERCISE",
    "time": "10 m",
    "qualities": [ { "id": "HAMMER", "level": 2 }, { "id": "SAW_M", "level": 2 } ],
    "components": [ [ [ "scrap_aluminum", 44 ] ] ]
  },
  {
    "result": "small_scuba_tank",
    "type": "uncraft",
    "activity_level": "MODERATE_EXERCISE",
    "time": "10 m",
    "qualities": [ { "id": "HAMMER", "level": 2 }, { "id": "CUT", "level": 1 }, { "id": "SAW_M", "level": 2 } ],
    "components": [ [ [ "scrap_aluminum", 130 ], [ "plastic_chunk", 10 ] ] ]
  },
  {
    "result": "cot",
    "type": "uncraft",
    "activity_level": "MODERATE_EXERCISE",
    "time": "30 m",
    "qualities": [ { "id": "HAMMER", "level": 2 }, { "id": "CUT", "level": 1 }, { "id": "SAW_M", "level": 2 } ],
    "components": [ [ [ "scrap_aluminum", 149 ], [ "cotton_patchwork", 10 ] ] ]
  },
  {
    "result": "stethoscope",
    "type": "uncraft",
    "activity_level": "LIGHT_EXERCISE",
    "time": "2 m",
    "qualities": [ { "id": "HAMMER", "level": 1 }, { "id": "CUT", "level": 1 } ],
    "components": [ [ [ "scrap_aluminum", 1 ], [ "plastic_chunk", 2 ] ] ]
  },
  {
    "result": "cane",
    "type": "uncraft",
    "activity_level": "LIGHT_EXERCISE",
    "time": "2 m",
    "qualities": [ { "id": "HAMMER", "level": 2 } ],
    "components": [ [ [ "scrap_aluminum", 1 ], [ "splinter", 2 ] ] ]
  },
  {
    "result": "arming_sword_fake",
    "type": "uncraft",
    "activity_level": "MODERATE_EXERCISE",
    "time": "10 m",
    "qualities": [ { "id": "HAMMER", "level": 2 }, { "id": "SAW_M", "level": 2 } ],
    "components": [ [ [ "scrap_aluminum", 13 ] ] ]
  },
  {
    "result": "broadsword_fake",
    "type": "uncraft",
    "activity_level": "MODERATE_EXERCISE",
    "time": "10 m",
    "qualities": [ { "id": "HAMMER", "level": 2 }, { "id": "SAW_M", "level": 2 } ],
    "components": [ [ [ "scrap_aluminum", 14 ] ] ]
  },
  {
    "result": "cavalry_sabre_fake",
    "type": "uncraft",
    "activity_level": "MODERATE_EXERCISE",
    "time": "10 m",
    "qualities": [ { "id": "HAMMER", "level": 2 }, { "id": "SAW_M", "level": 2 } ],
    "components": [ [ [ "scrap_aluminum", 11 ] ] ]
  },
  {
    "result": "cutlass_fake",
    "type": "uncraft",
    "activity_level": "MODERATE_EXERCISE",
    "time": "10 m",
    "qualities": [ { "id": "HAMMER", "level": 2 }, { "id": "SAW_M", "level": 2 } ],
    "components": [ [ [ "scrap_aluminum", 12 ] ] ]
  },
  {
    "result": "estoc_fake",
    "type": "uncraft",
    "activity_level": "MODERATE_EXERCISE",
    "time": "10 m",
    "qualities": [ { "id": "HAMMER", "level": 2 }, { "id": "SAW_M", "level": 2 } ],
    "components": [ [ [ "scrap_aluminum", 18 ] ] ]
  },
  {
    "result": "jian_fake",
    "type": "uncraft",
    "activity_level": "MODERATE_EXERCISE",
    "time": "10 m",
    "qualities": [ { "id": "HAMMER", "level": 2 }, { "id": "SAW_M", "level": 2 } ],
    "components": [ [ [ "scrap_aluminum", 8 ] ] ]
  },
  {
    "result": "katana_fake",
    "type": "uncraft",
    "activity_level": "MODERATE_EXERCISE",
    "time": "10 m",
    "qualities": [ { "id": "HAMMER", "level": 2 }, { "id": "SAW_M", "level": 2 } ],
    "components": [ [ [ "scrap_aluminum", 14 ] ] ]
  },
  {
    "result": "kris_fake",
    "type": "uncraft",
    "activity_level": "MODERATE_EXERCISE",
    "time": "10 m",
    "qualities": [ { "id": "HAMMER", "level": 2 }, { "id": "SAW_M", "level": 2 } ],
    "components": [ [ [ "scrap_aluminum", 11 ] ] ]
  },
  {
    "result": "nodachi_fake",
    "type": "uncraft",
    "activity_level": "MODERATE_EXERCISE",
    "time": "30 m",
    "qualities": [ { "id": "HAMMER", "level": 2 }, { "id": "SAW_M", "level": 2 } ],
    "components": [ [ [ "scrap_aluminum", 37 ] ] ]
  },
  {
    "result": "rapier_fake",
    "type": "uncraft",
    "activity_level": "MODERATE_EXERCISE",
    "time": "10 m",
    "qualities": [ { "id": "HAMMER", "level": 2 }, { "id": "SAW_M", "level": 2 } ],
    "components": [ [ [ "scrap_aluminum", 13 ] ] ]
  },
  {
    "result": "scimitar_fake",
    "type": "uncraft",
    "activity_level": "MODERATE_EXERCISE",
    "time": "10 m",
    "qualities": [ { "id": "HAMMER", "level": 2 }, { "id": "SAW_M", "level": 2 } ],
    "components": [ [ [ "scrap_aluminum", 11 ] ] ]
  },
  {
    "result": "tanto_fake",
    "type": "uncraft",
    "activity_level": "MODERATE_EXERCISE",
    "time": "10 m",
    "qualities": [ { "id": "HAMMER", "level": 2 }, { "id": "SAW_M", "level": 2 } ],
    "components": [ [ [ "scrap_aluminum", 7 ] ] ]
  },
  {
    "result": "wakizashi_fake",
    "type": "uncraft",
    "activity_level": "MODERATE_EXERCISE",
    "time": "10 m",
    "qualities": [ { "id": "HAMMER", "level": 2 }, { "id": "SAW_M", "level": 2 } ],
    "components": [ [ [ "scrap_aluminum", 11 ] ] ]
  },
  {
    "result": "zweihander_fake",
    "type": "uncraft",
    "activity_level": "MODERATE_EXERCISE",
    "time": "30 m",
    "qualities": [ { "id": "HAMMER", "level": 2 }, { "id": "SAW_M", "level": 2 } ],
    "components": [ [ [ "scrap_aluminum", 63 ] ] ]
  },
  {
    "result": "battleaxe_fake",
    "type": "uncraft",
    "activity_level": "MODERATE_EXERCISE",
    "time": "30 m",
    "qualities": [ { "id": "HAMMER", "level": 2 }, { "id": "SAW_M", "level": 2 } ],
    "components": [ [ [ "scrap_aluminum", 34 ], [ "splinter", 2 ] ] ]
  },
  {
    "result": "halberd_fake",
    "type": "uncraft",
    "activity_level": "MODERATE_EXERCISE",
    "time": "30 m",
    "qualities": [ { "id": "HAMMER", "level": 2 }, { "id": "SAW_M", "level": 2 } ],
    "components": [ [ [ "scrap_aluminum", 26 ], [ "splinter", 2 ] ] ]
  },
  {
    "result": "longsword_fake",
    "type": "uncraft",
    "activity_level": "MODERATE_EXERCISE",
    "time": "10 m",
    "qualities": [ { "id": "HAMMER", "level": 2 }, { "id": "SAW_M", "level": 2 } ],
    "components": [ [ [ "scrap_aluminum", 18 ] ] ]
  },
  {
    "result": "lucern_hammerfake",
    "type": "uncraft",
    "activity_level": "MODERATE_EXERCISE",
    "time": "30 m",
    "qualities": [ { "id": "HAMMER", "level": 2 }, { "id": "SAW_M", "level": 2 } ],
    "components": [ [ [ "scrap_aluminum", 48 ], [ "splinter", 2 ] ] ]
  },
  {
    "result": "mace_fake",
    "type": "uncraft",
    "activity_level": "MODERATE_EXERCISE",
    "time": "10 m",
    "qualities": [ { "id": "HAMMER", "level": 2 }, { "id": "SAW_M", "level": 2 } ],
    "components": [ [ [ "scrap_aluminum", 12 ], [ "splinter", 1 ] ] ]
  },
  {
    "result": "morningstar_fake",
    "type": "uncraft",
    "activity_level": "MODERATE_EXERCISE",
    "time": "10 m",
    "qualities": [ { "id": "HAMMER", "level": 2 }, { "id": "SAW_M", "level": 2 } ],
    "components": [ [ [ "scrap_aluminum", 11 ], [ "splinter", 1 ] ] ]
  },
  {
    "result": "naginata_fake",
    "type": "uncraft",
    "activity_level": "MODERATE_EXERCISE",
    "time": "30 m",
    "qualities": [ { "id": "HAMMER", "level": 2 }, { "id": "SAW_M", "level": 2 } ],
    "components": [ [ [ "scrap_aluminum", 19 ], [ "splinter", 3 ] ] ]
  },
  {
    "result": "pike_fake",
    "type": "uncraft",
    "activity_level": "MODERATE_EXERCISE",
    "time": "30 m",
    "qualities": [ { "id": "HAMMER", "level": 2 }, { "id": "SAW_M", "level": 2 } ],
    "components": [ [ [ "scrap_aluminum", 28 ], [ "splinter", 4 ] ] ]
  },
  {
    "result": "scythe_fake",
    "type": "uncraft",
    "activity_level": "MODERATE_EXERCISE",
    "time": "30 m",
    "qualities": [ { "id": "HAMMER", "level": 2 }, { "id": "SAW_M", "level": 2 } ],
    "components": [ [ [ "scrap_aluminum", 30 ], [ "splinter", 2 ] ] ]
  },
  {
<<<<<<< HEAD
    "result": "skull_pig",
    "type": "uncraft",
    "activity_level": "MODERATE_EXERCISE",
    "time": "10 s",
    "qualities": [ { "id": "HAMMER", "level": 1 } ],
    "components": [ [ [ "bone", 2 ] ] ],
    "flags": [ "BLIND_EASY" ]
  },
  {
    "result": "skull_sheep",
    "type": "uncraft",
    "activity_level": "MODERATE_EXERCISE",
    "time": "10 s",
    "qualities": [ { "id": "HAMMER", "level": 1 } ],
    "components": [ [ [ "bone", 2 ] ] ],
    "flags": [ "BLIND_EASY" ]
  },
  {
    "result": "skull_goat",
    "type": "uncraft",
    "activity_level": "MODERATE_EXERCISE",
    "time": "10 s",
    "qualities": [ { "id": "HAMMER", "level": 1 } ],
    "components": [ [ [ "bone", 2 ] ] ],
    "flags": [ "BLIND_EASY" ]
  },
  {
    "result": "skull_bovine",
    "type": "uncraft",
    "activity_level": "MODERATE_EXERCISE",
    "time": "1 m",
    "qualities": [ { "id": "HAMMER", "level": 2 } ],
    "components": [ [ [ "bone", 43 ] ] ],
    "flags": [ "BLIND_EASY" ]
  },
  {
    "result": "skull_equine",
    "type": "uncraft",
    "activity_level": "MODERATE_EXERCISE",
    "time": "1 m",
    "qualities": [ { "id": "HAMMER", "level": 2 } ],
    "components": [ [ [ "bone", 43 ] ] ],
    "flags": [ "BLIND_EASY" ]
  },
  {
    "result": "skull_cervine",
    "type": "uncraft",
    "activity_level": "MODERATE_EXERCISE",
    "time": "10 s",
    "qualities": [ { "id": "HAMMER", "level": 1 } ],
    "components": [ [ [ "bone", 2 ] ] ],
    "flags": [ "BLIND_EASY" ]
  },
  {
    "result": "skull_moose",
    "type": "uncraft",
    "activity_level": "MODERATE_EXERCISE",
    "time": "1 m",
    "qualities": [ { "id": "HAMMER", "level": 2 } ],
    "components": [ [ [ "bone", 43 ] ] ],
    "flags": [ "BLIND_EASY" ]
  },
  {
    "result": "skull_moose_tusked",
    "type": "uncraft",
    "activity_level": "MODERATE_EXERCISE",
    "time": "1 m",
    "qualities": [ { "id": "HAMMER", "level": 2 } ],
    "components": [ [ [ "bone", 65 ] ] ],
=======
    "result": "jerrycan_big",
    "type": "uncraft",
    "activity_level": "MODERATE_EXERCISE",
    "time": "30 m",
    "qualities": [ { "id": "HAMMER", "level": 2 }, { "id": "SAW_M", "level": 2 } ],
    "components": [ [ [ "steel_chunk", 16 ], [ "scrap", 6 ] ] ]
  },
  {
    "result": "pliers",
    "type": "uncraft",
    "activity_level": "MODERATE_EXERCISE",
    "time": "2 m",
    "qualities": [ { "id": "HAMMER", "level": 2 } ],
    "components": [ [ [ "scrap", 4 ] ] ]
  },
  {
    "result": "cigar_cutter",
    "type": "uncraft",
    "activity_level": "MODERATE_EXERCISE",
    "time": "30 s",
    "qualities": [ { "id": "HAMMER", "level": 2 } ],
    "components": [ [ [ "scrap", 1 ] ] ]
  },
  {
    "result": "teapot",
    "type": "uncraft",
    "activity_level": "MODERATE_EXERCISE",
    "time": "2 m",
    "qualities": [ { "id": "HAMMER", "level": 2 } ],
    "components": [ [ [ "scrap", 5 ] ] ]
  },
  {
    "result": "pizza_cutter",
    "type": "uncraft",
    "activity_level": "MODERATE_EXERCISE",
    "time": "30 s",
    "qualities": [ { "id": "HAMMER", "level": 2 } ],
    "components": [ [ [ "scrap", 3 ] ] ]
  },
  {
    "result": "pliers_locking",
    "type": "uncraft",
    "activity_level": "MODERATE_EXERCISE",
    "time": "2 m",
    "qualities": [ { "id": "HAMMER", "level": 2 } ],
    "components": [ [ [ "scrap", 6 ] ] ]
  },
  {
    "result": "box_tea",
    "type": "uncraft",
    "activity_level": "NO_EXERCISE",
    "time": "1 s",
    "components": [ [ [ "cardboard", 1 ] ] ],
>>>>>>> 41acb301
    "flags": [ "BLIND_EASY" ]
  }
]<|MERGE_RESOLUTION|>--- conflicted
+++ resolved
@@ -7109,7 +7109,62 @@
     "components": [ [ [ "scrap_aluminum", 30 ], [ "splinter", 2 ] ] ]
   },
   {
-<<<<<<< HEAD
+    "result": "jerrycan_big",
+    "type": "uncraft",
+    "activity_level": "MODERATE_EXERCISE",
+    "time": "30 m",
+    "qualities": [ { "id": "HAMMER", "level": 2 }, { "id": "SAW_M", "level": 2 } ],
+    "components": [ [ [ "steel_chunk", 16 ], [ "scrap", 6 ] ] ]
+  },
+  {
+    "result": "pliers",
+    "type": "uncraft",
+    "activity_level": "MODERATE_EXERCISE",
+    "time": "2 m",
+    "qualities": [ { "id": "HAMMER", "level": 2 } ],
+    "components": [ [ [ "scrap", 4 ] ] ]
+  },
+  {
+    "result": "cigar_cutter",
+    "type": "uncraft",
+    "activity_level": "MODERATE_EXERCISE",
+    "time": "30 s",
+    "qualities": [ { "id": "HAMMER", "level": 2 } ],
+    "components": [ [ [ "scrap", 1 ] ] ]
+  },
+  {
+    "result": "teapot",
+    "type": "uncraft",
+    "activity_level": "MODERATE_EXERCISE",
+    "time": "2 m",
+    "qualities": [ { "id": "HAMMER", "level": 2 } ],
+    "components": [ [ [ "scrap", 5 ] ] ]
+  },
+  {
+    "result": "pizza_cutter",
+    "type": "uncraft",
+    "activity_level": "MODERATE_EXERCISE",
+    "time": "30 s",
+    "qualities": [ { "id": "HAMMER", "level": 2 } ],
+    "components": [ [ [ "scrap", 3 ] ] ]
+  },
+  {
+    "result": "pliers_locking",
+    "type": "uncraft",
+    "activity_level": "MODERATE_EXERCISE",
+    "time": "2 m",
+    "qualities": [ { "id": "HAMMER", "level": 2 } ],
+    "components": [ [ [ "scrap", 6 ] ] ]
+  },
+  {
+    "result": "box_tea",
+    "type": "uncraft",
+    "activity_level": "NO_EXERCISE",
+    "time": "1 s",
+    "components": [ [ [ "cardboard", 1 ] ] ],
+    "flags": [ "BLIND_EASY" ]
+  },
+  {
     "result": "skull_pig",
     "type": "uncraft",
     "activity_level": "MODERATE_EXERCISE",
@@ -7179,61 +7234,6 @@
     "time": "1 m",
     "qualities": [ { "id": "HAMMER", "level": 2 } ],
     "components": [ [ [ "bone", 65 ] ] ],
-=======
-    "result": "jerrycan_big",
-    "type": "uncraft",
-    "activity_level": "MODERATE_EXERCISE",
-    "time": "30 m",
-    "qualities": [ { "id": "HAMMER", "level": 2 }, { "id": "SAW_M", "level": 2 } ],
-    "components": [ [ [ "steel_chunk", 16 ], [ "scrap", 6 ] ] ]
-  },
-  {
-    "result": "pliers",
-    "type": "uncraft",
-    "activity_level": "MODERATE_EXERCISE",
-    "time": "2 m",
-    "qualities": [ { "id": "HAMMER", "level": 2 } ],
-    "components": [ [ [ "scrap", 4 ] ] ]
-  },
-  {
-    "result": "cigar_cutter",
-    "type": "uncraft",
-    "activity_level": "MODERATE_EXERCISE",
-    "time": "30 s",
-    "qualities": [ { "id": "HAMMER", "level": 2 } ],
-    "components": [ [ [ "scrap", 1 ] ] ]
-  },
-  {
-    "result": "teapot",
-    "type": "uncraft",
-    "activity_level": "MODERATE_EXERCISE",
-    "time": "2 m",
-    "qualities": [ { "id": "HAMMER", "level": 2 } ],
-    "components": [ [ [ "scrap", 5 ] ] ]
-  },
-  {
-    "result": "pizza_cutter",
-    "type": "uncraft",
-    "activity_level": "MODERATE_EXERCISE",
-    "time": "30 s",
-    "qualities": [ { "id": "HAMMER", "level": 2 } ],
-    "components": [ [ [ "scrap", 3 ] ] ]
-  },
-  {
-    "result": "pliers_locking",
-    "type": "uncraft",
-    "activity_level": "MODERATE_EXERCISE",
-    "time": "2 m",
-    "qualities": [ { "id": "HAMMER", "level": 2 } ],
-    "components": [ [ [ "scrap", 6 ] ] ]
-  },
-  {
-    "result": "box_tea",
-    "type": "uncraft",
-    "activity_level": "NO_EXERCISE",
-    "time": "1 s",
-    "components": [ [ [ "cardboard", 1 ] ] ],
->>>>>>> 41acb301
     "flags": [ "BLIND_EASY" ]
   }
 ]