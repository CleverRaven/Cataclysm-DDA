--- conflicted
+++ resolved
@@ -5847,22 +5847,31 @@
     "components": [ [ [ "thread_kevlar", 2 ] ] ]
   },
   {
-<<<<<<< HEAD
+    "result": "office_letter_opener",
+    "type": "uncraft",
+    "activity_level": "LIGHT_EXERCISE",
+    "time": "2 m",
+    "qualities": [
+      {
+        "id": "HAMMER",
+        "level": 1
+      }
+    ],
+    "components": [ [ [ "silver_small", 8 ] ] ]
+  },
+  {
     "result": "leather_tarp",
     "type": "uncraft",
     "activity_level": "LIGHT_EXERCISE",
     "time": "10 m",
     "skill_used": "tailor",
     "difficulty": 1,
-    "qualities": [ { "id": "CUT", "level": 2 } ],
+    "qualities": [
+      {
+        "id": "CUT",
+        "level": 2
+      }
+    ],
     "components": [ [ [ "leather", 6 ] ] ]
-=======
-    "result": "office_letter_opener",
-    "type": "uncraft",
-    "activity_level": "LIGHT_EXERCISE",
-    "time": "2 m",
-    "qualities": [ { "id": "HAMMER", "level": 1 } ],
-    "components": [ [ [ "silver_small", 8 ] ] ]
->>>>>>> 8f8e2b47
   }
 ]