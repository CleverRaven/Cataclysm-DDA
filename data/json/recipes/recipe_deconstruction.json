--- conflicted
+++ resolved
@@ -4201,7 +4201,6 @@
     "flags": [ "BLIND_EASY" ]
   },
   {
-<<<<<<< HEAD
     "result": "nomex",
     "type": "uncraft",
     "activity_level": "NO_EXERCISE",
@@ -4247,8 +4246,6 @@
     "flags": [ "BLIND_EASY" ]
   },
   {
-=======
->>>>>>> 4fc94be0
     "result": "garlic",
     "type": "uncraft",
     "activity_level": "NO_EXERCISE",
