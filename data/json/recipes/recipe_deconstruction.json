--- conflicted
+++ resolved
@@ -7401,14 +7401,6 @@
     "components": [ [ [ "wooden_post_short", 2 ] ], [ [ "wood_block", 24 ] ], [ [ "nuts_bolts", 30 ] ], [ [ "splinter", 10 ] ] ]
   },
   {
-<<<<<<< HEAD
-    "result": "paint_can_steel",
-    "type": "uncraft",
-    "activity_level": "LIGHT_EXERCISE",
-    "time": "1 m",
-    "qualities": [ { "id": "HAMMER", "level": 2 } ],
-    "components": [ [ [ "scrap", 8 ] ] ]
-=======
     "result": "fish_trap_basket",
     "type": "uncraft",
     "activity_level": "LIGHT_EXERCISE",
@@ -7454,6 +7446,13 @@
     "time": "1 h",
     "qualities": [ { "id": "HAMMER", "level": 2 }, { "id": "SAW_M", "level": 2 } ],
     "components": [ [ [ "scrap_aluminum", 200 ] ] ]
->>>>>>> bb53c119
+  },
+  {
+    "result": "paint_can_steel",
+    "type": "uncraft",
+    "activity_level": "LIGHT_EXERCISE",
+    "time": "1 m",
+    "qualities": [ { "id": "HAMMER", "level": 2 } ],
+    "components": [ [ [ "scrap", 8 ] ] ]
   }
 ]