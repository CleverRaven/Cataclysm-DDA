[
  {
    "type": "recipe",
    "result": "salt_water",
    "category": "CC_CHEM",
    "subcategory": "CSC_CHEM_OTHER",
    "skill_used": "cooking",
    "time": "1 m",
    "autolearn": true,
    "flags": [ "BLIND_HARD" ],
    "components": [ [ [ "water_clean", 1 ], [ "water", 1 ] ], [ [ "salt", 10 ] ] ]
  },
  {
    "type": "recipe",
    "result": "saline",
    "category": "CC_OTHER",
    "subcategory": "CSC_OTHER_MEDICAL",
    "skill_used": "firstaid",
    "difficulty": 2,
    "skills_required": [ "cooking", 2 ],
    "time": "30 m",
    "book_learn": [
      [ "textbook_firstaid", 2 ],
      [ "pocket_firstaid", 2 ],
      [ "manual_first_aid", 2 ],
      [ "atomic_survival", 4 ],
      [ "textbook_chemistry", 5 ],
      [ "adv_chemistry", 4 ],
      [ "emergency_book", 3 ]
    ],
    "qualities": [ { "id": "BOIL", "level": 1 } ],
    "tools": [ [ [ "surface_heat", 3, "LIST" ] ] ],
    "components": [ [ [ "water_clean", 1 ] ], [ [ "salt", 10 ] ] ]
  },
  {
    "type": "recipe",
    "result": "acid",
    "category": "CC_CHEM",
    "subcategory": "CSC_CHEM_CHEMICALS",
    "skill_used": "cooking",
    "difficulty": 4,
    "time": "10 m",
    "autolearn": true,
    "qualities": [ { "id": "BOIL", "level": 2 } ],
    "tools": [ [ [ "surface_heat", 3, "LIST" ] ] ],
    "components": [ [ [ "water_acid", 1 ], [ "water_acid_weak", 2 ] ] ]
  },
  {
    "type": "recipe",
    "result": "acid",
    "id_suffix": "from batteries",
    "category": "CC_CHEM",
    "subcategory": "CSC_CHEM_CHEMICALS",
    "skill_used": "electronics",
    "skills_required": [ "mechanics", 1 ],
    "difficulty": 2,
    "time": "5 m",
    "autolearn": true,
    "qualities": [ { "id": "SCREW", "level": 1 } ],
    "components": [
      [
        [ "light_minus_battery_cell", 20 ],
        [ "light_battery_cell", 10 ],
        [ "light_plus_battery_cell", 5 ],
        [ "medium_battery_cell", 2 ],
        [ "medium_plus_battery_cell", 2 ],
        [ "heavy_battery_cell", 1 ],
        [ "heavy_plus_battery_cell", 1 ]
      ]
    ]
  },
  {
    "type": "recipe",
    "result": "water_acid",
    "category": "CC_CHEM",
    "subcategory": "CSC_CHEM_CHEMICALS",
    "skill_used": "cooking",
    "skills_required": [ "electronics", 1 ],
    "difficulty": 2,
    "time": "10 m",
    "book_learn": [ [ "adv_chemistry", 1 ], [ "textbook_chemistry", 1 ] ],
    "qualities": [ { "id": "CHEM", "level": 3 } ],
    "components": [ [ [ "salt_water", 1 ] ] ]
  },
  {
    "type": "recipe",
    "result": "tallow_tainted",
    "category": "CC_CHEM",
    "subcategory": "CSC_CHEM_OTHER",
    "skill_used": "cooking",
    "difficulty": 2,
    "time": "15 m",
    "autolearn": true,
    "qualities": [ { "id": "CUT", "level": 1 }, { "id": "COOK", "level": 2 } ],
    "tools": [ [ [ "surface_heat", 7, "LIST" ] ] ],
    "components": [ [ [ "fat_tainted", 4 ] ], [ [ "water", 1 ], [ "water_clean", 1 ] ] ]
  },
  {
    "type": "recipe",
    "result": "handrolled_cig",
    "category": "CC_CHEM",
    "subcategory": "CSC_CHEM_DRUGS",
    "skill_used": "fabrication",
    "time": "2 m",
    "autolearn": true,
    "reversible": true,
    "flags": [ "BLIND_HARD" ],
    "components": [ [ [ "rolling_paper", 1 ] ], [ [ "tobacco", 1 ], [ "cig_butt", 5 ], [ "cigar_butt", 5 ] ] ]
  },
  {
    "type": "recipe",
    "result": "tobacco",
    "category": "CC_CHEM",
    "subcategory": "CSC_CHEM_DRUGS",
    "skill_used": "cooking",
    "difficulty": 2,
    "time": "18 m",
    "autolearn": true,
    "batch_time_factors": [ 67, 5 ],
    "tools": [ [ [ "dehydrator", 25 ], [ "char_smoker", 25 ] ] ],
    "components": [ [ [ "tobacco_raw", 1 ] ] ]
  },
  {
    "type": "recipe",
    "result": "joint",
    "category": "CC_CHEM",
    "subcategory": "CSC_CHEM_DRUGS",
    "skill_used": "fabrication",
    "time": "2 m",
    "autolearn": true,
    "reversible": true,
    "flags": [ "BLIND_HARD" ],
    "components": [ [ [ "rolling_paper", 1 ] ], [ [ "weed", 1 ], [ "joint_roach", 5 ] ] ]
  },
  {
    "type": "recipe",
    "result": "meth",
    "category": "CC_CHEM",
    "subcategory": "CSC_CHEM_DRUGS",
    "skill_used": "cooking",
    "difficulty": 5,
    "time": "20 m",
    "book_learn": [ [ "textbook_chemistry", 5 ], [ "adv_chemistry", 5 ], [ "recipe_labchem", 5 ] ],
    "qualities": [ { "id": "CHEM", "level": 3 } ],
    "tools": [ [ [ "surface_heat", 15, "LIST" ] ] ],
    "components": [
      [ [ "dayquil", 2 ], [ "royal_jelly", 1 ] ],
      [ [ "aspirin", 40 ] ],
      [ [ "caffeine", 20 ], [ "adderall", 5 ], [ "energy_drink", 2 ] ]
    ]
  },
  {
    "type": "recipe",
    "result": "crack",
    "category": "CC_CHEM",
    "subcategory": "CSC_CHEM_DRUGS",
    "skill_used": "cooking",
    "difficulty": 4,
    "time": "30 m",
    "book_learn": [ [ "textbook_chemistry", 4 ], [ "adv_chemistry", 4 ], [ "recipe_labchem", 4 ] ],
    "qualities": [ { "id": "CHEM", "level": 3 } ],
    "tools": [ [ [ "surface_heat", 8, "LIST" ] ] ],
    "components": [ [ [ "water", 1 ], [ "water_clean", 1 ] ], [ [ "coke", 12 ] ], [ [ "ammonia", 1 ] ] ]
  },
  {
    "type": "recipe",
    "result": "poppy_sleep",
    "category": "CC_CHEM",
    "subcategory": "CSC_CHEM_DRUGS",
    "skill_used": "cooking",
    "skills_required": [ "survival", 1 ],
    "difficulty": 2,
    "time": "5 m",
    "book_learn": [
      [ "textbook_chemistry", 2 ],
      [ "adv_chemistry", 2 ],
      [ "pocket_survival", 3 ],
      [ "atomic_survival", 2 ],
      [ "textbook_survival", 2 ],
      [ "survival_book", 3 ],
      [ "isherwood_herbal_remedies", 2 ]
    ],
    "qualities": [ { "id": "CHEM", "level": 2 } ],
    "tools": [ [ [ "surface_heat", 2, "LIST" ] ] ],
    "components": [ [ [ "poppy_bud", 2 ] ] ]
  },
  {
    "type": "recipe",
    "result": "bonemeal_tablet",
    "category": "CC_CHEM",
    "subcategory": "CSC_CHEM_DRUGS",
    "skill_used": "cooking",
    "skills_required": [ "survival", 2 ],
    "difficulty": 2,
    "time": "20 m",
    "book_learn": [
      [ "pocket_survival", 3 ],
      [ "atomic_survival", 2 ],
      [ "textbook_survival", 2 ],
      [ "survival_book", 3 ],
      [ "isherwood_herbal_remedies", 1 ]
    ],
    "tools": [ [ [ "surface_heat", 8, "LIST" ] ] ],
    "components": [ [ [ "meal_bone", 1 ] ], [ [ "water_clean", 1 ] ] ]
  },
  {
    "type": "recipe",
    "result": "flavored_bonemeal_tablet",
    "category": "CC_CHEM",
    "subcategory": "CSC_CHEM_DRUGS",
    "skill_used": "cooking",
    "skills_required": [ "survival", 2 ],
    "difficulty": 3,
    "time": "30 m",
    "book_learn": [
      [ "pocket_survival", 3 ],
      [ "atomic_survival", 2 ],
      [ "textbook_survival", 2 ],
      [ "survival_book", 3 ],
      [ "isherwood_herbal_remedies", 2 ]
    ],
    "tools": [ [ [ "surface_heat", 8, "LIST" ] ] ],
    "components": [ [ [ "meal_bone", 1 ] ], [ [ "dry_fruit", 1 ], [ "sugar", 45 ] ], [ [ "water_clean", 1 ] ] ]
  },
  {
    "type": "recipe",
    "result": "poppy_pain",
    "category": "CC_CHEM",
    "subcategory": "CSC_CHEM_DRUGS",
    "skill_used": "cooking",
    "skills_required": [ "survival", 1 ],
    "difficulty": 2,
    "time": "5 m",
    "book_learn": [
      [ "textbook_chemistry", 2 ],
      [ "adv_chemistry", 2 ],
      [ "pocket_survival", 3 ],
      [ "atomic_survival", 2 ],
      [ "textbook_survival", 2 ],
      [ "survival_book", 3 ],
      [ "isherwood_herbal_remedies", 2 ]
    ],
    "qualities": [ { "id": "CHEM", "level": 2 } ],
    "tools": [ [ [ "surface_heat", 2, "LIST" ] ] ],
    "components": [ [ [ "poppy_bud", 2 ] ] ]
  },
  {
    "type": "recipe",
    "result": "fungicide",
    "category": "CC_CHEM",
    "subcategory": "CSC_CHEM_CHEMICALS",
    "skill_used": "cooking",
    "skills_required": [ "survival", 1 ],
    "difficulty": 2,
    "time": "5 m",
    "book_learn": [
      [ "textbook_chemistry", 2 ],
      [ "adv_chemistry", 2 ],
      [ "pocket_survival", 2 ],
      [ "atomic_survival", 2 ],
      [ "textbook_survival", 1 ],
      [ "survival_book", 3 ],
      [ "recipe_labchem", 2 ]
    ],
    "qualities": [ { "id": "CHEM", "level": 2 } ],
    "tools": [ [ [ "surface_heat", 2, "LIST" ] ] ],
    "components": [ [ [ "fighter_sting", 1 ], [ "disinfectant", 20 ], [ "oxy_powder", 100 ] ], [ [ "bleach", 5 ] ] ]
  },
  {
    "type": "recipe",
    "result": "antifungal",
    "category": "CC_CHEM",
    "subcategory": "CSC_CHEM_DRUGS",
    "skill_used": "cooking",
    "difficulty": 4,
    "time": "30 m",
    "book_learn": [
      [ "textbook_chemistry", 5 ],
      [ "adv_chemistry", 4 ],
      [ "pocket_survival", 5 ],
      [ "atomic_survival", 5 ],
      [ "textbook_survival", 5 ],
      [ "survival_book", 5 ],
      [ "recipe_labchem", 4 ],
      [ "isherwood_herbal_remedies", 3 ]
    ],
    "qualities": [ { "id": "CHEM", "level": 3 } ],
    "tools": [ [ [ "surface_heat", 20, "LIST" ] ] ],
    "components": [ [ [ "fungicide", 10 ] ], [ [ "ammonia", 2 ], [ "lye_powder", 200 ] ], [ [ "salt", 10 ] ] ]
  },
  {
    "type": "recipe",
    "result": "insecticide",
    "category": "CC_CHEM",
    "subcategory": "CSC_CHEM_CHEMICALS",
    "skill_used": "cooking",
    "difficulty": 4,
    "time": "30 m",
    "book_learn": [ [ "textbook_chemistry", 4 ], [ "adv_chemistry", 4 ], [ "recipe_labchem", 4 ] ],
    "qualities": [ { "id": "CHEM", "level": 2 } ],
    "tools": [ [ [ "surface_heat", 2, "LIST" ] ] ],
    "components": [
      [ [ "chem_sulphur", 10 ] ],
      [ [ "oxy_powder", 100 ] ],
      [ [ "ammonia", 5 ] ],
      [ [ "acid", 1 ] ],
      [ [ "chem_saltpetre", 5 ] ],
      [ [ "bleach", 5 ] ]
    ]
  },
  {
    "type": "recipe",
    "result": "insecticide",
    "id_suffix": "nicotine",
    "category": "CC_CHEM",
    "subcategory": "CSC_CHEM_CHEMICALS",
    "skill_used": "cooking",
    "difficulty": 4,
    "time": "30 m",
    "book_learn": [ [ "textbook_chemistry", 4 ], [ "adv_chemistry", 4 ], [ "recipe_labchem", 4 ] ],
    "qualities": [ { "id": "CHEM", "level": 2 } ],
    "tools": [ [ [ "surface_heat", 2, "LIST" ] ] ],
    "components": [
      [
        [ "tobacco", 50 ],
        [ "cig", 50 ],
        [ "cig_butt", 100 ],
        [ "cigar", 10 ],
        [ "tobacco_raw", 50 ],
        [ "nicotine_liquid", 50 ]
      ],
      [ [ "lye", 50 ] ]
    ]
  },
  {
    "type": "recipe",
    "result": "antiparasitic",
    "category": "CC_CHEM",
    "subcategory": "CSC_CHEM_DRUGS",
    "skill_used": "cooking",
    "difficulty": 6,
    "time": "30 m",
    "book_learn": [
      [ "textbook_chemistry", 7 ],
      [ "adv_chemistry", 6 ],
      [ "pocket_survival", 8 ],
      [ "atomic_survival", 6 ],
      [ "textbook_survival", 6 ],
      [ "survival_book", 7 ],
      [ "recipe_labchem", 6 ],
      [ "isherwood_herbal_remedies", 5 ]
    ],
    "qualities": [ { "id": "CHEM", "level": 3 } ],
    "tools": [ [ [ "surface_heat", 20, "LIST" ] ] ],
    "components": [
      [ [ "vitamins", 5 ] ],
      [ [ "aspirin", 10 ] ],
      [ [ "acid", 1 ], [ "datura_seed", 8 ] ],
      [ [ "bleach", 1 ], [ "oxy_powder", 100 ] ]
    ]
  },
  {
    "type": "recipe",
    "result": "adrenaline_injector",
    "category": "CC_CHEM",
    "subcategory": "CSC_CHEM_DRUGS",
    "skill_used": "cooking",
    "difficulty": 6,
    "time": "30 m",
    "book_learn": [
      [ "textbook_chemistry", 8 ],
      [ "adv_chemistry", 7 ],
      [ "pocket_survival", 8 ],
      [ "atomic_survival", 8 ],
      [ "textbook_survival", 8 ],
      [ "survival_book", 8 ],
      [ "recipe_labchem", 7 ]
    ],
    "qualities": [ { "id": "CHEM", "level": 3 } ],
    "tools": [ [ [ "surface_heat", 20, "LIST" ] ] ],
    "components": [
      [ [ "syringe", 1 ] ],
      [ [ "charcoal", 5 ], [ "coal_lump", 5 ] ],
      [ [ "datura_seed", 8 ] ],
      [ [ "salt_water", 1 ], [ "saline", 5 ] ],
      [ [ "bleach", 1 ], [ "oxy_powder", 100 ] ]
    ]
  },
  {
    "type": "recipe",
    "result": "heroin",
    "category": "CC_CHEM",
    "subcategory": "CSC_CHEM_DRUGS",
    "skill_used": "cooking",
    "difficulty": 6,
    "time": "2 m",
    "book_learn": [ [ "textbook_chemistry", 7 ], [ "adv_chemistry", 7 ], [ "atomic_survival", 6 ], [ "recipe_labchem", 6 ] ],
    "qualities": [ { "id": "CHEM", "level": 2 } ],
    "tools": [ [ [ "surface_heat", 3, "LIST" ] ] ],
    "components": [
      [ [ "salt_water", 1 ], [ "salt", 10 ], [ "saline", 5 ] ],
      [ [ "codeine", 25 ], [ "morphine", 3 ], [ "oxycodone", 2 ] ]
    ]
  },
  {
    "type": "recipe",
    "result": "diazepam",
    "category": "CC_CHEM",
    "subcategory": "CSC_CHEM_DRUGS",
    "skill_used": "cooking",
    "difficulty": 6,
    "time": "4 m",
    "book_learn": [ [ "textbook_chemistry", 7 ], [ "adv_chemistry", 7 ], [ "atomic_survival", 6 ], [ "recipe_labchem", 6 ] ],
    "qualities": [ { "id": "CHEM", "level": 2 } ],
    "tools": [ [ [ "surface_heat", 3, "LIST" ] ] ],
    "components": [ [ [ "salt_water", 1 ], [ "salt", 10 ], [ "saline", 5 ] ], [ [ "aspirin", 5 ] ], [ [ "oxy_powder", 50 ] ] ]
  },
  {
    "type": "recipe",
    "result": "thorazine",
    "category": "CC_CHEM",
    "subcategory": "CSC_CHEM_DRUGS",
    "skill_used": "cooking",
    "difficulty": 7,
    "time": "4 m",
    "book_learn": [ [ "textbook_chemistry", 8 ], [ "adv_chemistry", 8 ], [ "atomic_survival", 7 ], [ "recipe_labchem", 7 ] ],
    "qualities": [ { "id": "CHEM", "level": 2 } ],
    "tools": [ [ [ "surface_heat", 3, "LIST" ] ] ],
    "components": [ [ [ "salt_water", 1 ], [ "salt", 10 ], [ "saline", 5 ] ], [ [ "diazepam", 5 ] ], [ [ "oxy_powder", 50 ] ] ]
  },
  {
    "type": "recipe",
    "result": "lsd",
    "category": "CC_CHEM",
    "subcategory": "CSC_CHEM_DRUGS",
    "skill_used": "cooking",
    "difficulty": 6,
    "time": "30 m",
    "book_learn": [ [ "textbook_chemistry", 8 ], [ "adv_chemistry", 6 ], [ "recipe_labchem", 7 ] ],
    "qualities": [ { "id": "CHEM", "level": 3 } ],
    "tools": [ [ [ "surface_heat", 20, "LIST" ] ] ],
    "components": [
      [ [ "datura_seed", 2 ] ],
      [ [ "acid", 1 ] ],
      [ [ "aspirin", 10 ] ],
      [ [ "salt_water", 1 ], [ "saline", 5 ] ],
      [ [ "ammonia", 1 ], [ "lye_powder", 100 ] ]
    ]
  },
  {
    "type": "recipe",
    "result": "canister_goo",
    "category": "CC_CHEM",
    "subcategory": "CSC_CHEM_CHEMICALS",
    "skill_used": "fabrication",
    "difficulty": 2,
    "time": "5 m",
    "autolearn": true,
    "note": "'stick the blob globs in a can and seal it' does not seem hugely challenging",
    "qualities": [ { "id": "SCREW", "level": 1 } ],
    "components": [ [ [ "canister_empty", 1 ] ], [ [ "slime_scrap", 10 ] ] ]
  },
  {
    "type": "recipe",
    "result": "iodine",
    "category": "CC_CHEM",
    "subcategory": "CSC_CHEM_DRUGS",
    "skill_used": "cooking",
    "skills_required": [ "firstaid", 1 ],
    "difficulty": 6,
    "time": "24 m",
    "book_learn": [ [ "adv_chemistry", 5 ], [ "textbook_chemistry", 5 ], [ "recipe_labchem", 5 ], [ "atomic_survival", 5 ] ],
    "qualities": [ { "id": "CHEM", "level": 2 } ],
    "tools": [ [ [ "surface_heat", 25, "LIST" ] ] ],
    "components": [ [ [ "disinfectant", 10 ], [ "salt", 50 ] ], [ [ "aspirin", 10 ] ] ]
  },
  {
    "type": "recipe",
    "result": "prussian_blue",
    "category": "CC_CHEM",
    "subcategory": "CSC_CHEM_DRUGS",
    "skill_used": "cooking",
    "skills_required": [ "firstaid", 1 ],
    "difficulty": 7,
    "time": "36 m",
    "book_learn": [ [ "adv_chemistry", 6 ], [ "textbook_chemistry", 7 ], [ "recipe_labchem", 6 ], [ "atomic_survival", 5 ] ],
    "qualities": [ { "id": "CHEM", "level": 2 }, { "id": "CONTAIN", "level": 1 } ],
    "tools": [ [ [ "surface_heat", 25, "LIST" ] ] ],
    "components": [
      [ [ "material_quicklime", 1 ] ],
      [ [ "scrap", 1 ] ],
      [ [ "ammonia", 1 ] ],
      [ [ "charcoal", 5 ], [ "coal_lump", 5 ] ],
      [ [ "lye_powder", 5 ] ]
    ]
  },
  {
    "type": "recipe",
    "result": "aspirin",
    "category": "CC_CHEM",
    "subcategory": "CSC_CHEM_DRUGS",
    "skill_used": "cooking",
    "skills_required": [ "firstaid", 1 ],
    "difficulty": 4,
    "time": "24 m",
    "book_learn": [
      [ "adv_chemistry", 2 ],
      [ "textbook_chemistry", 2 ],
      [ "recipe_labchem", 2 ],
      [ "atomic_survival", 3 ],
      [ "isherwood_herbal_remedies", 2 ]
    ],
    "qualities": [ { "id": "CHEM", "level": 2 } ],
    "tools": [ [ [ "surface_heat", 25, "LIST" ] ] ],
    "components": [ [ [ "water_clean", 1 ] ], [ [ "oxy_powder", 5 ] ], [ [ "willowbark", 10 ] ] ]
  },
  {
    "type": "recipe",
    "result": "pur_tablets",
    "category": "CC_CHEM",
    "subcategory": "CSC_CHEM_OTHER",
    "skill_used": "cooking",
    "difficulty": 6,
    "time": "24 m",
    "book_learn": [
      [ "adv_chemistry", 5 ],
      [ "textbook_chemistry", 5 ],
      [ "recipe_labchem", 4 ],
      [ "atomic_survival", 4 ],
      [ "textbook_survival", 4 ]
    ],
    "qualities": [ { "id": "CHEM", "level": 2 } ],
    "tools": [ [ [ "surface_heat", 25, "LIST" ] ] ],
    "components": [ [ [ "iodine", 10 ] ], [ [ "aspirin", 10 ] ], [ [ "bleach", 1 ], [ "oxy_powder", 50 ] ] ]
  },
  {
    "type": "recipe",
    "result": "bleach",
    "category": "CC_CHEM",
    "subcategory": "CSC_CHEM_CHEMICALS",
    "skill_used": "cooking",
    "difficulty": 6,
    "time": "24 m",
    "book_learn": [ [ "adv_chemistry", 5 ], [ "textbook_chemistry", 5 ], [ "recipe_labchem", 5 ], [ "isherwood_herbal_remedies", 4 ] ],
    "qualities": [ { "id": "CHEM", "level": 2 } ],
    "tools": [ [ [ "surface_heat", 20, "LIST" ] ] ],
    "components": [ [ [ "salt_water", 2 ], [ "saline", 10 ] ] ]
  },
  {
    "type": "recipe",
    "result": "ammonia",
    "category": "CC_CHEM",
    "subcategory": "CSC_CHEM_CHEMICALS",
    "skill_used": "cooking",
    "difficulty": 6,
    "time": "36 m",
    "book_learn": [ [ "adv_chemistry", 5 ], [ "textbook_chemistry", 5 ], [ "recipe_labchem", 5 ] ],
    "qualities": [ { "id": "CHEM", "level": 2 } ],
    "tools": [ [ [ "surface_heat", 20, "LIST" ] ] ],
    "components": [
      [ [ "water_clean", 1 ], [ "water", 1 ] ],
      [ [ "scrap", 1 ] ],
      [ [ "charcoal", 5 ], [ "coal_lump", 5 ], [ "lye_powder", 20 ] ]
    ]
  },
  {
    "type": "recipe",
    "result": "oxy_powder",
    "category": "CC_CHEM",
    "subcategory": "CSC_CHEM_CHEMICALS",
    "skill_used": "cooking",
    "difficulty": 8,
    "time": "12 m",
    "book_learn": [ [ "adv_chemistry", 5 ], [ "textbook_chemistry", 5 ], [ "recipe_labchem", 5 ] ],
    "qualities": [ { "id": "CHEM", "level": 2 } ],
    "tools": [ [ [ "surface_heat", 25, "LIST" ] ] ],
    "components": [ [ [ "bleach", 1 ] ], [ [ "water_clean", 1 ], [ "water", 1 ] ] ]
  },
  {
    "type": "recipe",
    "result": "lye_powder",
    "category": "CC_CHEM",
    "subcategory": "CSC_CHEM_CHEMICALS",
    "skill_used": "cooking",
    "difficulty": 4,
    "time": "3 h",
    "batch_time_factors": [ 80, 4 ],
    "book_learn": [ [ "adv_chemistry", 5 ], [ "textbook_chemistry", 5 ], [ "recipe_labchem", 5 ] ],
    "qualities": [ { "id": "CHEM", "level": 1 } ],
    "tools": [ [ [ "surface_heat", 25, "LIST" ] ] ],
    "components": [ [ [ "charcoal", 50 ] ], [ [ "water_clean", 2 ], [ "water", 2 ] ] ]
  },
  {
    "type": "recipe",
    "result": "lye_powder",
    "id_suffix": "from_lye",
    "category": "CC_CHEM",
    "subcategory": "CSC_CHEM_CHEMICALS",
    "skill_used": "cooking",
    "difficulty": 3,
    "time": "1 h 30 m",
    "autolearn": true,
    "batch_time_factors": [ 80, 4 ],
    "qualities": [ { "id": "BOIL", "level": 1 } ],
    "tools": [ [ [ "water_boiling_heat", 120, "LIST" ] ] ],
    "components": [ [ [ "lye", 6 ] ] ]
  },
  {
    "type": "recipe",
    "result": "heatpack",
    "category": "CC_CHEM",
    "subcategory": "CSC_CHEM_OTHER",
    "skill_used": "cooking",
    "difficulty": 3,
    "time": "6 m",
    "book_learn": [ [ "adv_chemistry", 3 ], [ "textbook_chemistry", 3 ], [ "atomic_survival", 4 ] ],
    "using": [ [ "sewing_standard", 1 ] ],
    "qualities": [ { "id": "CHEM", "level": 2 } ],
    "tools": [ [ [ "surface_heat", 2, "LIST" ] ] ],
    "components": [ [ [ "rag", 1 ], [ "bag_plastic", 1 ], [ "heatpack_used", 1 ] ], [ [ "oxy_powder", 5 ] ], [ [ "scrap", 1 ] ] ]
  },
  {
    "type": "recipe",
    "result": "pheromone",
    "category": "CC_CHEM",
    "subcategory": "CSC_CHEM_CHEMICALS",
    "skill_used": "cooking",
    "skills_required": [ "survival", 1 ],
    "difficulty": 3,
    "time": "1 m 12 s",
    "book_learn": [ [ "adv_chemistry", 6 ], [ "textbook_chemistry", 6 ], [ "recipe_labchem", 3 ] ],
    "tools": [ [ [ "surface_heat", 18, "LIST" ] ] ],
    "components": [ [ [ "meat_tainted", 1 ], [ "dry_meat_tainted", 1 ] ], [ [ "ammonia", 1 ] ] ]
  },
  {
    "type": "recipe",
    "result": "fertilizer_liquid",
    "id_suffix": "simple",
    "category": "CC_CHEM",
    "subcategory": "CSC_CHEM_CHEMICALS",
    "skill_used": "survival",
    "difficulty": 2,
    "time": "20 m",
    "autolearn": true,
    "batch_time_factors": [ 80, 4 ],
    "flags": [ "BLIND_HARD", "ALLOW_ROTTEN" ],
    "qualities": [ { "id": "BOIL", "level": 1 } ],
    "tools": [ [ [ "surface_heat", 10, "LIST" ] ] ],
    "components": [
      [ [ "water", 4 ], [ "water_clean", 4 ] ],
      [ [ "meal_bone", 2 ] ],
      [ [ "meal_chitin_piece", 1 ] ],
      [ [ "feces_bird", 10 ], [ "feces_cow", 4 ], [ "feces_manure", 6 ] ]
    ]
  },
  {
    "type": "recipe",
    "result": "fertilizer_liquid",
    "category": "CC_CHEM",
    "subcategory": "CSC_CHEM_CHEMICALS",
    "skill_used": "cooking",
    "skills_required": [ "survival", 2 ],
    "difficulty": 3,
    "time": "20 m",
    "autolearn": true,
    "book_learn": [ [ "adv_chemistry", 2 ], [ "textbook_chemistry", 2 ], [ "recipe_labchem", 3 ], [ "atomic_survival", 2 ] ],
    "flags": [ "ALLOW_ROTTEN" ],
    "qualities": [ { "id": "CHEM", "level": 2 } ],
    "tools": [ [ [ "surface_heat", 5, "LIST" ] ] ],
    "components": [
      [ [ "water", 4 ], [ "water_clean", 4 ] ],
      [ [ "meal_bone", 2 ] ],
      [ [ "meal_chitin_piece", 1 ] ],
      [ [ "ammonia", 1 ], [ "lye_powder", 100 ], [ "chem_saltpetre", 50 ] ]
    ]
  },
  {
    "type": "recipe",
    "result": "flask_yeast",
    "category": "CC_CHEM",
    "subcategory": "CSC_CHEM_OTHER",
    "skill_used": "cooking",
    "difficulty": 2,
    "time": "30 m",
    "autolearn": true,
    "tools": [ [ [ "surface_heat", 7, "LIST" ] ] ],
    "components": [
      [ [ "water", 1 ], [ "water_clean", 1 ] ],
      [ [ "flask_glass", 1 ] ],
      [ [ "yeast", 1 ] ],
      [ [ "sugar", 10 ], [ "honey_bottled", 1 ] ]
    ]
  },
  {
    "type": "recipe",
    "result": "slime_scrap",
    "category": "CC_CHEM",
    "subcategory": "CSC_CHEM_CHEMICALS",
    "skill_used": "cooking",
    "difficulty": 6,
    "time": "45 m",
    "book_learn": [ [ "recipe_creepy", 7 ], [ "recipe_serum", 7 ] ],
    "qualities": [ { "id": "CUT", "level": 1 }, { "id": "CHEM", "level": 2 } ],
    "tools": [ [ [ "surface_heat", 20, "LIST" ] ] ],
    "components": [ [ [ "meat_tainted", 1 ], [ "dry_meat_tainted", 1 ] ] ]
  },
  {
    "type": "recipe",
    "result": "soap",
    "category": "CC_CHEM",
    "subcategory": "CSC_CHEM_CHEMICALS",
    "skill_used": "cooking",
    "difficulty": 3,
    "time": "45 m",
    "qualities": [ { "id": "CHEM", "level": 1 } ],
    "autolearn": true,
    "tools": [ [ [ "surface_heat", 18, "LIST" ] ] ],
    "components": [
      [ [ "tallow", 2 ], [ "lard", 2 ], [ "cooking_oil", 16 ], [ "cooking_oil2", 16 ] ],
      [ [ "lye", 2 ], [ "lye_powder", 75 ] ],
      [ [ "water", 2 ], [ "water_clean", 2 ] ]
    ],
    "flags": [ "ALLOW_ROTTEN" ]
  },
  {
    "type": "recipe",
    "result": "poppysyrup",
    "category": "CC_CHEM",
    "subcategory": "CSC_CHEM_DRUGS",
    "skill_used": "cooking",
    "skills_required": [ "survival", 1 ],
    "difficulty": 2,
    "time": "5 m",
    "book_learn": [
      [ "textbook_chemistry", 2 ],
      [ "adv_chemistry", 2 ],
      [ "pocket_survival", 3 ],
      [ "atomic_survival", 2 ],
      [ "textbook_survival", 2 ],
      [ "survival_book", 3 ],
      [ "isherwood_herbal_remedies", 2 ]
    ],
    "qualities": [ { "id": "CHEM", "level": 1 } ],
    "tools": [ [ [ "surface_heat", 2, "LIST" ] ] ],
    "components": [ [ [ "poppy_bud", 2 ] ] ]
  },
  {
    "type": "recipe",
    "result": "chem_hydrogen_peroxide_conc",
    "category": "CC_CHEM",
    "subcategory": "CSC_CHEM_CHEMICALS",
    "skill_used": "cooking",
    "difficulty": 7,
    "time": "25 m",
    "book_learn": [ [ "recipe_labchem", 7 ], [ "textbook_chemistry", 7 ] ],
    "qualities": [ { "id": "BOIL", "level": 2 } ],
    "tools": [ [ [ "surface_heat", 25, "LIST" ] ] ],
    "components": [ [ [ "chem_hydrogen_peroxide", 50 ] ] ]
  },
  {
    "type": "recipe",
    "result": "chem_hydrogen_peroxide",
    "result_mult": 5,
    "category": "CC_CHEM",
    "subcategory": "CSC_CHEM_DRUGS",
    "skill_used": "cooking",
    "skills_required": [ [ "firstaid", 3 ] ],
    "difficulty": 4,
    "time": "6 m",
    "autolearn": true,
    "book_learn": [ [ "recipe_labchem", 3 ], [ "textbook_chemistry", 3 ] ],
    "qualities": [ { "id": "BOIL", "level": 2 }, { "id": "CHEM", "level": 1 } ],
    "tools": [ [ [ "surface_heat", 10, "LIST" ] ] ],
    "components": [ [ [ "chem_hydrogen_peroxide_conc", 1 ] ], [ [ "water", 4 ], [ "water_clean", 4 ] ] ]
  },
  {
    "type": "recipe",
    "result": "chem_muriatic_acid",
    "category": "CC_CHEM",
    "subcategory": "CSC_CHEM_CHEMICALS",
    "skill_used": "cooking",
    "difficulty": 4,
    "time": "15 m",
    "book_learn": [ [ "recipe_labchem", 3 ], [ "textbook_chemistry", 3 ] ],
    "qualities": [ { "id": "BOIL", "level": 2 }, { "id": "CHEM", "level": 2 } ],
    "tools": [ [ [ "surface_heat", 10, "LIST" ] ] ],
    "components": [ [ [ "salt", 210 ] ], [ [ "chem_sulphuric_acid", 1 ] ], [ [ "water_clean", 1 ] ] ]
  },
  {
    "type": "recipe",
    "result": "chem_sulphuric_acid",
    "category": "CC_CHEM",
    "subcategory": "CSC_CHEM_CHEMICALS",
    "skill_used": "cooking",
    "difficulty": 7,
    "time": "15 m",
    "autolearn": true,
    "qualities": [ { "id": "BOIL", "level": 2 }, { "id": "CHEM", "level": 2 } ],
    "tools": [ [ [ "surface_heat", 10, "LIST" ] ] ],
    "components": [ [ [ "chem_hydrogen_peroxide_conc", 1 ] ], [ [ "chem_sulphur", 25 ] ] ]
  },
  {
    "type": "recipe",
    "result": "chem_nitric_acid",
    "category": "CC_CHEM",
    "subcategory": "CSC_CHEM_CHEMICALS",
    "skill_used": "cooking",
    "difficulty": 5,
    "time": "10 m",
    "autolearn": true,
    "qualities": [ { "id": "BOIL", "level": 2 }, { "id": "CHEM", "level": 2 } ],
    "tools": [ [ [ "surface_heat", 50, "LIST" ] ] ],
    "components": [ [ [ "chem_sulphuric_acid", 1 ] ], [ [ "chem_saltpetre", 25 ] ] ]
  },
  {
    "type": "recipe",
    "result": "chem_nitric_acid",
    "id_suffix": "from ammonia",
    "category": "CC_CHEM",
    "subcategory": "CSC_CHEM_CHEMICALS",
    "skill_used": "cooking",
    "difficulty": 6,
    "time": "40 m",
    "book_learn": [ [ "adv_chemistry", 6 ], [ "textbook_chemistry", 6 ] ],
    "batch_time_factors": [ 80, 4 ],
    "qualities": [ { "id": "BOIL", "level": 2 }, { "id": "CHEM", "level": 2 }, { "id": "DISTILL", "level": 1 } ],
    "tools": [ [ [ "surface_heat", 25, "LIST" ] ], [ [ "pressure_cooker", -1 ] ], [ [ "platinum_grille", -1 ] ] ],
    "components": [ [ [ "water", 3 ], [ "water_clean", 3 ] ], [ [ "ammonia", 1 ] ] ]
  },
  {
    "type": "recipe",
    "result": "chem_nitric_acid",
    "byproducts": [ [ "chem_potassium_chloride" ] ],
    "category": "CC_CHEM",
    "subcategory": "CSC_CHEM_CHEMICALS",
    "skill_used": "cooking",
    "difficulty": 5,
    "time": "10 m",
    "autolearn": true,
    "qualities": [ { "id": "BOIL", "level": 2 }, { "id": "CHEM", "level": 2 } ],
    "tools": [ [ [ "surface_heat", 50, "LIST" ] ] ],
    "components": [ [ [ "chem_muriatic_acid", 1 ] ], [ [ "chem_saltpetre", 25 ] ] ]
  },
  {
    "type": "recipe",
    "result": "chem_aluminium_sulphate",
    "category": "CC_CHEM",
    "subcategory": "CSC_CHEM_CHEMICALS",
    "skill_used": "cooking",
    "difficulty": 5,
    "time": "2 m 30 s",
    "autolearn": true,
    "qualities": [ { "id": "BOIL", "level": 2 }, { "id": "CHEM", "level": 2 } ],
    "tools": [ [ [ "surface_heat", 25, "LIST" ] ] ],
    "components": [ [ [ "chem_sulphuric_acid", 1 ] ], [ [ "chem_hydrogen_peroxide", 10 ] ], [ [ "chem_aluminium_powder", 25 ] ] ]
  },
  {
    "type": "recipe",
    "result": "chem_ammonium_nitrate",
    "byproducts": [ [ "water" ] ],
    "category": "CC_CHEM",
    "subcategory": "CSC_CHEM_CHEMICALS",
    "skill_used": "cooking",
    "difficulty": 4,
    "time": "3 m",
    "autolearn": true,
    "qualities": [ { "id": "BOIL", "level": 2 }, { "id": "CHEM", "level": 2 } ],
    "tools": [ [ [ "surface_heat", 25, "LIST" ] ] ],
    "components": [ [ [ "chem_nitric_acid", 5 ] ], [ [ "ammonia", 5 ] ] ]
  },
  {
    "type": "recipe",
    "result": "chem_potassium_hydroxide",
    "byproducts": [ [ "water" ] ],
    "category": "CC_CHEM",
    "subcategory": "CSC_CHEM_CHEMICALS",
    "skill_used": "cooking",
    "difficulty": 5,
    "time": "45 m",
    "book_learn": [ [ "textbook_chemistry", 4 ], [ "adv_chemistry", 5 ] ],
    "tools": [
      [ [ "electrolysis_kit", 100 ] ],
      [ [ "chemistry_set_basic", -1 ], [ "chemistry_set", -1 ] ],
      [ [ "platinum_small", -1 ] ],
      [ [ "silver_small", -1 ] ],
      [ [ "salt", -1 ] ]
    ],
    "components": [ [ [ "water_clean", 3 ] ], [ [ "chem_potassium_chloride", 25 ] ] ]
  },
  {
    "type": "recipe",
    "result": "chem_saltpetre",
    "byproducts": [ [ "ammonia", 1 ] ],
    "category": "CC_CHEM",
    "subcategory": "CSC_CHEM_CHEMICALS",
    "skill_used": "cooking",
    "difficulty": 5,
    "time": "25 m",
    "book_learn": [ [ "textbook_anarch", 7 ], [ "recipe_labchem", 5 ], [ "textbook_chemistry", 6 ] ],
    "qualities": [ { "id": "BOIL", "level": 2 }, { "id": "CHEM", "level": 2 } ],
    "tools": [ [ [ "surface_heat", 25, "LIST" ] ] ],
    "components": [ [ [ "chem_ammonium_nitrate", 25 ] ], [ [ "lye_powder", 150 ] ] ]
  },
  {
    "type": "recipe",
    "result": "chem_saltpetre",
    "id_suffix": "niter",
    "result_mult": 5,
    "category": "CC_CHEM",
    "subcategory": "CSC_CHEM_CHEMICALS",
    "skill_used": "cooking",
    "difficulty": 4,
    "time": "40 m",
    "batch_time_factors": [ 80, 4 ],
    "autolearn": true,
    "qualities": [ { "id": "BOIL", "level": 2 }, { "id": "CONTAIN", "level": 1 } ],
    "tools": [ [ [ "surface_heat", 25, "LIST" ] ] ],
    "components": [ [ [ "material_niter", 1 ] ], [ [ "water_clean", 3 ], [ "water", 3 ] ] ]
  },
  {
    "type": "recipe",
    "result": "chem_black_powder",
    "category": "CC_AMMO",
    "subcategory": "CSC_AMMO_COMPONENTS",
    "skill_used": "cooking",
    "difficulty": 4,
    "time": "20 m",
    "book_learn": [ [ "textbook_anarch", 6 ], [ "recipe_labchem", 4 ], [ "textbook_chemistry", 5 ], [ "textbook_armschina", 5 ] ],
    "qualities": [ { "id": "CONTAIN", "level": 1 } ],
    "components": [ [ [ "chem_saltpetre", 150 ] ], [ [ "chem_sulphur", 20 ] ], [ [ "charcoal", 10 ], [ "coal_lump", 10 ] ] ]
  },
  {
    "type": "recipe",
    "result": "chem_black_powder",
    "id_suffix": "generic",
    "category": "CC_AMMO",
    "subcategory": "CSC_AMMO_COMPONENTS",
    "skill_used": "fabrication",
    "skills_required": [ "cooking", 1 ],
    "difficulty": 4,
    "time": "20 m",
    "book_learn": [
      [ "textbook_anarch", 4 ],
      [ "recipe_bullets", 2 ],
      [ "manual_shotgun", 3 ],
      [ "manual_pistol", 3 ],
      [ "adv_chemistry", 3 ],
      [ "textbook_chemistry", 3 ]
    ],
    "qualities": [ { "id": "CHEM", "level": 2 } ],
    "tools": [ [ [ "hotplate", 50 ], [ "toolset", 50 ] ] ],
    "components": [ [ [ "oxy_powder", 200 ] ], [ [ "ammonia", 2 ], [ "lye_powder", 200 ] ], [ [ "charcoal", 25 ] ] ]
  },
  {
    "type": "recipe",
    "result": "chem_anfo",
    "category": "CC_CHEM",
    "subcategory": "CSC_CHEM_CHEMICALS",
    "skill_used": "cooking",
    "difficulty": 5,
    "time": "3 h",
    "book_learn": [ [ "textbook_anarch", 6 ], [ "recipe_labchem", 5 ], [ "textbook_chemistry", 7 ] ],
    "qualities": [ { "id": "CONTAIN", "level": 1 } ],
    "components": [ [ [ "chem_ammonium_nitrate", 90 ] ], [ [ "diesel", 500 ], [ "gasoline", 500 ] ] ]
  },
  {
    "type": "recipe",
    "result": "chem_acetic_acid",
    "category": "CC_CHEM",
    "subcategory": "CSC_CHEM_CHEMICALS",
    "skill_used": "cooking",
    "difficulty": 4,
    "time": "30 m",
    "autolearn": true,
    "qualities": [ { "id": "FINE_DISTILL", "level": 1 } ],
    "tools": [ [ [ "surface_heat", 10, "LIST" ] ] ],
    "components": [ [ [ "vinegar", 160 ] ] ]
  },
  {
    "type": "recipe",
    "result": "chem_hexamine",
    "category": "CC_CHEM",
    "subcategory": "CSC_CHEM_CHEMICALS",
    "skill_used": "cooking",
    "difficulty": 6,
    "time": "30 m",
    "batch_time_factors": [ 67, 5 ],
    "book_learn": [ [ "recipe_labchem", 6 ] ],
    "qualities": [ { "id": "BOIL", "level": 2 }, { "id": "CHEM", "level": 3 } ],
    "components": [ [ [ "ammonia", 4 ] ], [ [ "chem_formaldehyde", 6 ] ] ]
  },
  {
    "type": "recipe",
    "result": "chem_formaldehyde",
    "category": "CC_CHEM",
    "subcategory": "CSC_CHEM_CHEMICALS",
    "skill_used": "cooking",
    "difficulty": 5,
    "time": "15 m",
    "batch_time_factors": [ 80, 4 ],
    "book_learn": [ [ "textbook_chemistry", 5 ], [ "adv_chemistry", 5 ] ],
    "qualities": [ { "id": "BOIL", "level": 2 }, { "id": "CHEM", "level": 2 } ],
    "tools": [ [ [ "surface_heat", 50, "LIST" ] ] ],
    "components": [ [ [ "chem_methanol", 50 ] ] ]
  },
  {
    "type": "recipe",
    "result": "chem_methanol",
    "byproducts": [ [ "chem_ethanol", 2 ] ],
    "category": "CC_CHEM",
    "subcategory": "CSC_CHEM_CHEMICALS",
    "skill_used": "cooking",
    "difficulty": 3,
    "time": "10 m",
    "batch_time_factors": [ 80, 4 ],
    "autolearn": true,
    "qualities": [ { "id": "BOIL", "level": 2 }, { "id": "DISTILL", "level": 1 } ],
    "tools": [ [ [ "water_boiling_heat", 25, "LIST" ] ] ],
    "components": [ [ [ "denat_alcohol", 1000 ] ] ]
  },
  {
    "type": "recipe",
    "result": "chem_methanol",
    "id_suffix": "from wood",
    "category": "CC_CHEM",
    "subcategory": "CSC_CHEM_CHEMICALS",
    "skill_used": "cooking",
    "difficulty": 4,
    "time": "1 h",
    "batch_time_factors": [ 80, 4 ],
    "autolearn": true,
    "qualities": [ { "id": "BOIL", "level": 2 }, { "id": "DISTILL", "level": 1 } ],
    "tools": [ [ [ "surface_heat", 25, "LIST" ] ] ],
    "components": [ [ [ "splinter", 40 ], [ "2x4", 12 ] ], [ [ "water", 3 ], [ "water_clean", 3 ] ] ]
  },
  {
    "type": "recipe",
    "result": "chem_rdx",
    "category": "CC_CHEM",
    "subcategory": "CSC_CHEM_CHEMICALS",
    "skill_used": "cooking",
    "difficulty": 7,
    "time": "1 h 15 m",
    "book_learn": [ [ "recipe_labchem", 8 ], [ "textbook_anarch", 10 ] ],
    "qualities": [ { "id": "BOIL", "level": 2 }, { "id": "CHEM", "level": 3 } ],
    "tools": [ [ [ "surface_heat", 20, "LIST" ] ] ],
    "components": [ [ [ "chem_hexamine", 50 ] ], [ [ "chem_nitric_acid", 5 ] ], [ [ "chem_sulphuric_acid", 2 ] ] ]
  },
  {
    "type": "recipe",
    "result": "chem_thermite",
    "category": "CC_CHEM",
    "subcategory": "CSC_CHEM_CHEMICALS",
    "skill_used": "cooking",
    "difficulty": 4,
    "time": "2 m",
    "autolearn": true,
    "qualities": [ { "id": "BOIL", "level": 2 } ],
    "components": [ [ [ "chem_aluminium_powder", 50 ] ], [ [ "chem_chromium_oxide", 50 ] ] ]
  },
  {
    "type": "recipe",
    "result": "chem_hmtd",
    "category": "CC_CHEM",
    "subcategory": "CSC_CHEM_CHEMICALS",
    "skill_used": "cooking",
    "difficulty": 7,
    "time": "55 m",
    "book_learn": [ [ "recipe_labchem", 8 ] ],
    "qualities": [ { "id": "BOIL", "level": 2 } ],
    "components": [ [ [ "chem_hexamine", 25 ] ], [ [ "chem_hydrogen_peroxide_conc", 5 ] ], [ [ "chem_acetic_acid", 2 ] ] ]
  },
  {
    "type": "recipe",
    "result": "chem_rocket_fuel",
    "category": "CC_CHEM",
    "subcategory": "CSC_CHEM_CHEMICALS",
    "skill_used": "cooking",
    "difficulty": 4,
    "time": "5 m",
    "book_learn": [ [ "textbook_anarch", 5 ], [ "recipe_labchem", 4 ], [ "textbook_chemistry", 5 ] ],
    "qualities": [ { "id": "BOIL", "level": 2 } ],
    "components": [ [ [ "chem_zinc_powder", 50 ] ], [ [ "chem_sulphur", 50 ] ], [ [ "superglue", 2 ] ] ]
  },
  {
    "type": "recipe",
    "result": "tool_rocket_candy",
    "category": "CC_CHEM",
    "subcategory": "CSC_CHEM_CHEMICALS",
    "skill_used": "cooking",
    "difficulty": 3,
    "time": "30 m",
    "book_learn": [ [ "textbook_anarch", 4 ], [ "recipe_labchem", 3 ], [ "textbook_chemistry", 5 ] ],
    "qualities": [ { "id": "BOIL", "level": 2 } ],
    "tools": [ [ [ "hotplate", 50 ], [ "toolset", 50 ] ] ],
    "components": [ [ [ "chem_saltpetre", 50 ] ], [ [ "sugar", 50 ] ] ]
  },
  {
    "result": "lye",
    "type": "recipe",
    "category": "CC_CHEM",
    "subcategory": "CSC_CHEM_OTHER",
    "skill_used": "survival",
    "difficulty": 2,
    "skills_required": [ "cooking", 1 ],
    "time": "1 h",
    "batch_time_factors": [ 99, 1 ],
    "autolearn": true,
    "qualities": [ { "id": "CHEM", "level": 1 } ],
    "tools": [ [ [ "surface_heat", 5, "LIST" ] ] ],
    "components": [ [ [ "water", 1 ], [ "water_clean", 1 ] ], [ [ "ash", 500 ] ] ]
  },
  {
    "result": "anesthetic",
    "type": "recipe",
    "category": "CC_OTHER",
    "subcategory": "CC_OTHER_MEDICAL",
    "skill_used": "firstaid",
    "difficulty": 3,
    "batch_time_factors": [ 99, 1 ],
    "//": "This difficulty assumes that anaesthesia administration will be handled by the autodoc or the person using the kit. The included amount of ether is an estimate, based on average body size.",
    "time": "2 m 30 s",
    "book_learn": [ [ "textbook_firstaid", 6 ], [ "emergency_book", 5 ] ],
    "qualities": [ { "id": "CONTAIN", "level": 1 } ],
    "components": [
      [ [ "ether", 540 ] ],
      [ [ "heroin", 1 ], [ "oxycodone", 2 ], [ "tramadol", 3 ], [ "codeine", 4 ], [ "poppy_pain", 4 ] ]
    ]
  },
  {
    "result": "ether",
    "type": "recipe",
    "category": "CC_CHEM",
    "subcategory": "CSC_CHEM_CHEMICALS",
    "skill_used": "cooking",
    "difficulty": 6,
    "time": "1 h 20 m",
    "book_learn": [ [ "textbook_chemistry", 4 ], [ "adv_chemistry", 7 ] ],
    "charges": 250,
    "qualities": [ { "id": "CHEM", "level": 2 }, { "id": "CONTAIN", "level": 1 } ],
    "byproducts": [ [ "water_clean" ] ],
    "components": [
      [ [ "chem_ethanol", 250 ] ],
      [ [ "chem_acetic_acid", 1 ], [ "chem_nitric_acid", 1 ], [ "chem_sulphuric_acid", 1 ], [ "acid", 1 ] ]
    ]
  },
  {
    "result": "zinc_metal",
    "type": "recipe",
    "category": "CC_CHEM",
    "subcategory": "CSC_CHEM_CHEMICALS",
    "skill_used": "cooking",
    "difficulty": 3,
<<<<<<< HEAD
    "time": "2 h",
=======
    "time": "120 m",
    "autolearn": true,
>>>>>>> 8a66f1fd
    "byproducts": [ [ "chem_zinc" ] ],
    "qualities": [ { "id": "CONTAIN", "level": 1 }, { "id": "BOIL", "level": 2 } ],
    "components": [ [ [ "material_zincite", 1 ] ], [ [ "coal_lump", 1 ] ] ]
  },
  {
    "result": "chem_zinc_powder",
    "type": "recipe",
    "category": "CC_CHEM",
    "subcategory": "CSC_CHEM_CHEMICALS",
    "skill_used": "cooking",
    "difficulty": 3,
<<<<<<< HEAD
    "time": "2 h",
=======
    "time": "120 m",
    "autolearn": true,
>>>>>>> 8a66f1fd
    "qualities": [ { "id": "CONTAIN", "level": 1 }, { "id": "BOIL", "level": 2 } ],
    "components": [ [ [ "chem_zinc", 50 ] ], [ [ "coal_lump", 25 ], [ "charcoal", 50 ] ] ]
  },
  {
    "result": "chem_manganese_dioxide",
    "type": "recipe",
    "category": "CC_CHEM",
    "subcategory": "CSC_CHEM_CHEMICALS",
    "skill_used": "fabrication",
    "difficulty": 4,
<<<<<<< HEAD
    "time": "1 h",
=======
    "time": "60 m",
    "autolearn": true,
>>>>>>> 8a66f1fd
    "byproducts": [ [ "chem_manganese_dioxide", 50 ] ],
    "qualities": [ { "id": "CHISEL", "level": 2 }, { "id": "HAMMER", "level": 2 } ],
    "components": [ [ [ "material_rhodonite", 1 ] ] ]
  }
]<|MERGE_RESOLUTION|>--- conflicted
+++ resolved
@@ -1151,12 +1151,8 @@
     "subcategory": "CSC_CHEM_CHEMICALS",
     "skill_used": "cooking",
     "difficulty": 3,
-<<<<<<< HEAD
     "time": "2 h",
-=======
-    "time": "120 m",
-    "autolearn": true,
->>>>>>> 8a66f1fd
+    "autolearn": true,
     "byproducts": [ [ "chem_zinc" ] ],
     "qualities": [ { "id": "CONTAIN", "level": 1 }, { "id": "BOIL", "level": 2 } ],
     "components": [ [ [ "material_zincite", 1 ] ], [ [ "coal_lump", 1 ] ] ]
@@ -1168,12 +1164,8 @@
     "subcategory": "CSC_CHEM_CHEMICALS",
     "skill_used": "cooking",
     "difficulty": 3,
-<<<<<<< HEAD
     "time": "2 h",
-=======
-    "time": "120 m",
-    "autolearn": true,
->>>>>>> 8a66f1fd
+    "autolearn": true,
     "qualities": [ { "id": "CONTAIN", "level": 1 }, { "id": "BOIL", "level": 2 } ],
     "components": [ [ [ "chem_zinc", 50 ] ], [ [ "coal_lump", 25 ], [ "charcoal", 50 ] ] ]
   },
@@ -1184,12 +1176,8 @@
     "subcategory": "CSC_CHEM_CHEMICALS",
     "skill_used": "fabrication",
     "difficulty": 4,
-<<<<<<< HEAD
     "time": "1 h",
-=======
-    "time": "60 m",
-    "autolearn": true,
->>>>>>> 8a66f1fd
+    "autolearn": true,
     "byproducts": [ [ "chem_manganese_dioxide", 50 ] ],
     "qualities": [ { "id": "CHISEL", "level": 2 }, { "id": "HAMMER", "level": 2 } ],
     "components": [ [ [ "material_rhodonite", 1 ] ] ]
