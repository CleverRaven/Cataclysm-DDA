--- conflicted
+++ resolved
@@ -3163,14 +3163,9 @@
       [ "fish_smoked", 1 ],
       [ "dry_fish", 1 ],
       [ "rehydrated_fish", 1 ],
-<<<<<<< HEAD
       [ "fish_canned", 1],
-      [ "sausage", 1 ],
-      [ "bacon", 1 ],
-=======
       [ "sausage", 2 ],
       [ "bacon", 2 ],
->>>>>>> 6358fdbe
       [ "powder_eggs", 10 ],
       [ "egg_bird", 2 ],
       [ "egg_reptile", 2 ],
@@ -3553,14 +3548,9 @@
       [ "fish_smoked", 1 ],
       [ "dry_fish", 1 ],
       [ "rehydrated_fish", 1 ],
-<<<<<<< HEAD
       [ "fish_canned", 1 ],
-      [ "sausage", 1 ],
-      [ "bacon", 1 ],
-=======
       [ "sausage", 2 ],
       [ "bacon", 2 ], 
->>>>>>> 6358fdbe
       [ "powder_eggs", 10 ],
       [ "egg_bird", 2 ],
       [ "egg_reptile", 2 ]
@@ -3687,14 +3677,9 @@
       [ "fish_smoked", 1 ],
       [ "dry_fish", 1 ],
       [ "rehydrated_fish", 1 ],
-<<<<<<< HEAD
       [ "fish_canned", 1 ],
-      [ "sausage", 1 ],
-      [ "bacon", 1 ],
-=======
       [ "sausage", 2 ],
       [ "bacon", 2 ], 
->>>>>>> 6358fdbe
       [ "powder_eggs", 10 ],
       [ "egg_bird", 2 ],
       [ "egg_reptile", 2 ]
@@ -3818,14 +3803,9 @@
       [ "fish_smoked", 1 ],
       [ "dry_fish", 1 ],
       [ "rehydrated_fish", 1 ],
-<<<<<<< HEAD
       [ "fish_canned", 1 ],
-      [ "sausage", 1 ],
-      [ "bacon", 1 ],
-=======
       [ "sausage", 2 ],
       [ "bacon", 2 ], 
->>>>>>> 6358fdbe
       [ "powder_eggs", 10 ],
       [ "egg_bird", 2 ],
       [ "egg_reptile", 2 ]
