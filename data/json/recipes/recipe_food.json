--- conflicted
+++ resolved
@@ -9369,43 +9369,6 @@
         [ "honey_glassed", 5 ]
       ]
     ]
-<<<<<<< HEAD
-},{
-  "type" : "recipe",
-  "result": "haggis",
-  "category": "CC_FOOD",
-  "subcategory": "CSC_FOOD_MEAT",
-  "skill_used": "cooking",
-  "difficulty": 3,
-  "skills_required": [ "tailor", 1 ],
-  "time": 30000,
-  "book_learn": [[ "survival_book", 6 ], [ "scots_cookbook", 3 ]],
-  "batch_time_factors":[50, 4],
-  "using": [ [ "sewing_standard", 2 ] ],
-  "qualities":[
-    {"id":"BOIL","level":1},
-    {"id":"COOK","level":3},
-    {"id":"CUT","level":1}
-  ], "tools": [ [ [ "surface_heat", 5, "LIST" ] ] ],
-  "components": [
-    [
-      [ "water", 1 ],
-      [ "water_clean", 1 ]
-    ],
-    [
-      [ "stomach", 1 ]
-    ],
-    [
-      [ "offal", 1 ]
-    ],
-    [
-      [ "oatmeal", 1 ],
-      [ "buckwheat", 1 ]
-    ],
-    [
-      [ "fat", 1 ],
-      [ "tallow", 1 ]
-=======
 },
   {
     "type" : "recipe",
@@ -9426,8 +9389,7 @@
       [ [ "stomach", 1 ], [ "stomach_large", 1 ] ],
       [ [ "offal", 1 ] ],
       [ [ "oatmeal", 1 ], [ "buckwheat", 1 ] ],
-      [ [ "fat", 1 ], [ "tallow", 1 ], [ "lard", 1 ] ]
->>>>>>> 4dd8ad18
+      [ [ "fat", 1 ], [ "tallow", 1 ] ]
     ]
   },
   {
@@ -9451,7 +9413,7 @@
       [ [ "stomach", 2 ], [ "stomach_large", 1 ] ],
       [ [ "offal", 2 ] ],
       [ [ "oatmeal", 2 ], [ "buckwheat", 2 ] ],
-      [ [ "fat", 2 ], [ "tallow", 2 ], [ "lard", 2 ] ]
+      [ [ "fat", 2 ], [ "tallow", 2 ] ]
     ]
   },
 {
