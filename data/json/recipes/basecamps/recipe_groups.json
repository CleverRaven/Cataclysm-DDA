[
  {
    "type": "recipe_group",
    "id": "all_faction_base_types",
    "building_type": "NONE",
    "recipes": [
      { "id": "faction_base_modular_hub_field_0", "description": "Field Camp", "om_terrains": [ "field" ] },
      {
        "id": "faction_base_firestation_0",
        "description": "Side Bunkroom Firestation Base",
        "om_terrains": [ "fire_station" ]
      },
      {
        "id": "faction_base_shelter_0",
        "description": "Open Center Evac Shelter Base",
        "om_terrains": [ "shelter", "shelter_vandal" ]
      },
      {
        "id": "faction_base_shelter_1_0",
        "description": "Corner Stairs Evac Shelter Base",
        "om_terrains": [ "shelter_1", "shelter_1_vandal" ]
      },
      {
        "id": "faction_base_shelter_2_0",
        "description": "Central Stairs Evac Shelter Base",
        "om_terrains": [ "shelter_2", "shelter_2_vandal" ]
      },
<<<<<<< HEAD
      {
        "id": "faction_base_lightindustry_0",
        "description": "Light Industry Office Base",
        "om_terrains": [ "s_lightindustry_00", "s_lightindustry_scen_00" ]
      },
      {
        "id": "faction_base_lightindustry_alt_0",
        "description": "Light Industry Office With Glass Walls Base",
        "om_terrains": [ "s_lightindustry_10", "s_lightindustry_scen_10" ]
=======
      { "id": "faction_base_helipad_0", "description": "Military Helipad Base", "om_terrains": [ "helipad_nw" ] },
      {
        "id": "faction_base_outpost_normal_0",
        "description": "Normal Military Outpost Base",
        "om_terrains": [ "outpost" ]
      },
      {
        "id": "faction_base_outpost_cross_0",
        "description": "Cross Military Outpost Base",
        "om_terrains": [ "outpost_cross" ]
>>>>>>> 98152770
      },
      { "id": "faction_base_lighthouse_0", "description": "Lighthouse Base", "om_terrains": [ "lighthouse_ground" ] },
      {
        "id": "faction_base_pottery_cottage_0",
        "description": "Pottery Cottage Camp",
        "om_terrains": [ "pottery_cottage" ]
      },
      {
        "id": "faction_base_radio_tower_0",
        "description": "Radio Tower Without Building Base",
        "om_terrains": [ "radio_tower" ]
      },
      {
        "id": "faction_base_radio_tower_1_0",
        "description": "Radio Tower With Building Base",
        "om_terrains": [ "radio_tower_1" ]
      },
      {
        "id": "faction_base_fire_lookout_tower_0",
        "description": "Fire Lookout Tower Base",
        "om_terrains": [ "ws_fire_lookout_tower_base" ]
      },
      {
        "id": "faction_base_mansion_+1_0",
        "description": "Mansion Fountain Garden Base",
        "om_terrains": [ "mansion_+1" ]
      },
      {
        "id": "faction_base_mansion_+2_0",
        "description": "Mansion Dance Floor Room Base",
        "om_terrains": [ "mansion_+2" ]
      },
      {
        "id": "faction_base_mansion_+3_0",
        "description": "Mansion Basketball Room Base",
        "om_terrains": [ "mansion_+3" ]
      },
      {
        "id": "faction_base_mansion_+4_0",
        "description": "Mansion Garden With Columns Base",
        "om_terrains": [ "mansion_+4" ]
      }
    ]
  },
  {
    "type": "recipe_group",
    "id": "all_faction_base_expansions",
    "building_type": "NONE",
    "recipes": [
      { "id": "faction_base_farm_0", "description": "Farm", "om_terrains": [ "field" ] },
      { "id": "faction_base_garage_0", "description": "Garage", "om_terrains": [ "field" ] },
      { "id": "faction_base_canteen_0", "description": "Canteen", "om_terrains": [ "field" ] },
      { "id": "faction_base_livestock_0", "description": "Livestock Area", "om_terrains": [ "field" ] },
      { "id": "faction_base_storehouse_0", "description": "Central Storage Building", "om_terrains": [ "field" ] },
      { "id": "faction_base_saltworks_0", "description": "Saltworks Area", "om_terrains": [ "field" ] },
      { "id": "faction_base_workshop_0", "description": "Fabrication Workshop", "om_terrains": [ "field" ] },
      {
<<<<<<< HEAD
        "id": "faction_base_lightindustry_workshop_0",
        "description": "Light Industry Workshop",
        "om_terrains": [ "s_lightindustry_11", "s_lightindustry_01", "s_lightindustry_scen_11", "s_lightindustry_scen_01" ]
=======
        "id": "faction_base_helipad_garage_0",
        "description": "Military Helipad Garage",
        "om_terrains": [ "helipad_ne" ]
>>>>>>> 98152770
      },
      { "id": "faction_base_mansion_e1", "description": "Mansion's Entrance", "om_terrains": [ "mansion_e1" ] },
      { "id": "faction_base_mansion_e2", "description": "Mansion's Entrance", "om_terrains": [ "mansion_e2" ] },
      { "id": "faction_base_mansion_t1", "description": "Mansion's Swimming Pool", "om_terrains": [ "mansion_t1" ] },
      { "id": "faction_base_mansion_t2", "description": "Mansion's Bedrooms", "om_terrains": [ "mansion_t2" ] },
      { "id": "faction_base_mansion_t3", "description": "Mansion's???", "om_terrains": [ "mansion_t3" ] },
      { "id": "faction_base_mansion_t4", "description": "Mansion's Kitchen", "om_terrains": [ "mansion_t4" ] },
      { "id": "faction_base_mansion_t5", "description": "Mansion's Library", "om_terrains": [ "mansion_t5" ] },
      { "id": "faction_base_mansion_t6", "description": "Mansion's Bedroom", "om_terrains": [ "mansion_t6" ] },
      { "id": "faction_base_mansion_t7", "description": "Mansion's Living Rooms", "om_terrains": [ "mansion_t7" ] },
      { "id": "faction_base_mansion_c1", "description": "Mansion's Swimming Pool", "om_terrains": [ "mansion_c1" ] },
      { "id": "faction_base_mansion_c2", "description": "Mansion's Bar", "om_terrains": [ "mansion_c2" ] },
      { "id": "faction_base_mansion_c3", "description": "Mansion's Living Rooms", "om_terrains": [ "mansion_c3" ] },
      { "id": "faction_base_mansion_c4", "description": "Mansion's Bedroom", "om_terrains": [ "mansion_c4" ] },
      { "id": "faction_base_mansion_c5", "description": "Mansion's Kitchen", "om_terrains": [ "mansion_c5" ] }
    ]
  },
  {
    "type": "recipe_group",
    "id": "kitchen_recipes_1",
    "building_type": "COOK",
    "recipes": [
      { "id": "tinder", "description": " Craft: Tinder" },
      { "id": "meat_cooked", "description": " Cook: Meat, Cooked" },
      { "id": "fish_cooked", "description": " Cook: Fish, Cooked" },
      { "id": "veggy_cooked", "description": " Cook: Veggy, Cooked" },
      { "id": "boiled_egg", "description": " Cook: Egg, Boiled" },
      { "id": "starch", "description": " Cook: Starch" },
      { "id": "starch_from_fibrous_stuff", "description": " Cook: Cattail Starch" },
      { "id": "flatbread", "description": " Cook: Flatbread" },
      { "id": "veggy_wild_cooked", "description": " Cook: Veggy, Cooked Wild" }
    ]
  },
  {
    "type": "recipe_group",
    "id": "kitchen_recipes_2",
    "building_type": "COOK",
    "recipes": [
      { "id": "flour", "description": " Cook: Flour" },
      { "id": "salt", "description": " Cook: Salt" },
      { "id": "bread", "description": " Cook: Bread" },
      { "id": "fruit_leather", "description": " Cook: Fruit Leather" },
      { "id": "jerky", "description": " Cook: Meat Jerky" },
      { "id": "mushroom_cooked", "description": " Cook: Mushroom, Cooked" },
      { "id": "lard", "description": " Cook: Lard" },
      { "id": "cornmeal", "description": " Cook: Cornmeal" },
      { "id": "meat_smoked", "description": " Cook: Meat, Smoked" },
      { "id": "fish_smoked", "description": " Cook: Fish, Smoked" },
      { "id": "dry_mushroom", "description": " Cook: Mushroom, Dried" },
      { "id": "dry_fruit", "description": " Cook: Fruit, Dehydrated" },
      { "id": "sausage", "description": " Cook: Sausage" },
      { "id": "sausage_wasteland", "description": " Cook: Sausage, Wasteland" }
    ]
  },
  {
    "type": "recipe_group",
    "id": "kitchen_recipes_3",
    "building_type": "COOK",
    "recipes": [
      { "id": "pie_meat", "description": " Cook: Meat Pie" },
      { "id": "pie_veggy", "description": " Cook: Veggy Pie" },
      { "id": "sugar", "description": " Cook: Sugar" },
      { "id": "hardtack", "description": " Cook: Hardtack" },
      { "id": "veggy_pickled_jarred", "description": " Cook: Veggy, Pickled" },
      { "id": "cheese_hard", "description": " Cook: Cheese, Hard" },
      { "id": "pemmican", "description": " Cook: Pemmican" },
      { "id": "veggy_aspic", "description": " Cook: Veggy Aspic" },
      { "id": "meat_canned_jarred", "description": " Cook: Meat, Canned" },
      { "id": "meat_aspic", "description": " Cook: Meat Aspic" },
      { "id": "kompot", "description": " Cook: Kompot" }
    ]
  },
  {
    "type": "recipe_group",
    "id": "saltworks_recipes_1",
    "building_type": "COOK",
    "recipes": [
      { "id": "salt_from_salt_water", "description": " Craft: Salt from salt water" },
      { "id": "salted_fish", "description": " Cook: Fish, Salted" }
    ]
  },
  {
    "type": "recipe_group",
    "id": "saltworks_recipes_2",
    "building_type": "COOK",
    "recipes": [
      { "id": "brew_fruit_wine", "description": " Brew: Fruit Wine Must" },
      { "id": "brew_mead", "description": " Brew: Spiced Wine Must" },
      { "id": "brew_dandelion_wine", "description": " Brew: Dandelion Wine Must" },
      { "id": "brew_burdock_wine", "description": " Brew: Burdock Wine Must" },
      { "id": "brew_pine_wine", "description": " Brew: Pine Wine Must" },
      { "id": "brew_hb_beer", "description": " Brew: Beer" }
    ]
  },
  {
    "type": "recipe_group",
    "id": "saltworks_recipes_3",
    "building_type": "COOK",
    "recipes": [
      { "id": "brandy", "description": " Distill: Brandy" },
      { "id": "gin_from_mash", "description": " Distill: Gin" },
      { "id": "vodka_from_wash", "description": " Distill: Vodka" },
      { "id": "rum", "description": " Distill: Rum" }
    ]
  },
  {
    "type": "recipe_group",
    "id": "primitive_camp_recipes_1",
    "building_type": "BASE",
    "recipes": [
      { "id": "tinder", "description": " Craft: Tinder" },
      { "id": "pointy_stick", "description": " Craft: Pointy Sticks" },
      { "id": "wood_panel_from nailed planks", "description": " Craft: Wooden Panel, Nailed Planks" },
      { "id": "wood_panel_from wooden beams", "description": " Craft: Wooden Panel, Wooden Beams" },
      { "id": "wood_beam_from logs", "description": " Craft: Wooden Beam" }
    ]
  },
  {
    "type": "recipe_group",
    "id": "farm_recipes_1",
    "building_type": "FARM",
    "recipes": [
      { "id": "seed_veggy_wild", "description": " Craft: Wild Veggy Stems" },
      { "id": "seed_raw_dandelion", "description": " Craft: Dandelion Seeds" },
      { "id": "seed_potato_raw", "description": " Craft: Potato, Starter" },
      { "id": "seed_buckwheat", "description": " Craft: Buckwheat Seeds" }
    ]
  },
  {
    "type": "recipe_group",
    "id": "blacksmith_recipes_1",
    "building_type": "SMITH",
    "recipes": [
      { "id": "scrap_copper", "description": " Craft: Copper, Scrap" },
      { "id": "charcoal_npc", "description": " Craft: Charcoal" },
      { "id": "spike", "description": " Craft: Spike" },
      { "id": "caltrops_glass", "description": " Craft: Glass Caltrops" },
      { "id": "steel_chunk", "description": " Craft: Steel, Chunk" },
      { "id": "crucible", "description": " Craft: Crucible" },
      { "id": "anvil", "description": " Craft: Anvil" },
      { "id": "steel_lump", "description": " Craft: Steel, Lump" }
    ]
  },
  {
    "type": "recipe_group",
    "id": "blacksmith_recipes_2",
    "building_type": "SMITH",
    "recipes": [
      { "id": "copper_knife", "description": " Craft: Knife, Copper" },
      { "id": "sword_crude", "description": " Craft: Sword, Crude" },
      { "id": "pot_copper", "description": " Craft: Pot, Copper" },
      { "id": "bolt_metal", "description": " Craft: Crossbow Bolt, Steel" },
      { "id": "armor_scrapsuit", "description": " Craft: Armor, Scrap Suit" },
      { "id": "helmet_scrap", "description": " Craft: Armor, Scrap Helmet" },
      { "id": "cuirass_scrap", "description": " Craft: Armor, Scrap Cuirass" },
      { "id": "armguard_scrap", "description": " Craft: Armor, Scrap Arm Guards" },
      { "id": "legguard_scrap", "description": " Craft: Armor, Scrap Leg Guards" },
      { "id": "boots_scrap", "description": " Craft: Armor, Scrap Boots" },
      { "id": "copper_ax", "description": " Craft: Axe, Copper" },
      { "id": "spear_copper", "description": " Craft: Spear, Copper" }
    ]
  },
  {
    "type": "recipe_group",
    "id": "blacksmith_recipes_3",
    "building_type": "SMITH",
    "recipes": [
      { "id": "chisel", "description": " Craft: Metalworking Chisel" },
      { "id": "hammer", "description": " Craft: Hammer" },
      { "id": "tongs", "description": " Craft: Metal Tongs" },
      { "id": "nail", "description": " Craft: Nail" },
      { "id": "wire", "description": " Craft: Wire" },
      { "id": "swage", "description": " Craft: Swage and Die Set" }
    ]
  },
  {
    "type": "recipe_group",
    "id": "blacksmith_recipes_4",
    "building_type": "SMITH",
    "recipes": [
      { "id": "blade", "description": " Craft: Blade" },
      { "id": "bearing", "description": " Craft: Bearings" },
      { "id": "caltrops", "description": " Craft: Caltrops" },
      { "id": "hand_drill", "description": " Craft: Hand Drill" },
      { "id": "sheet_metal", "description": " Craft: Sheet Metal" },
      { "id": "chain", "description": " Craft: Chain" },
      { "id": "shovel", "description": " Craft: Shovel" },
      { "id": "rebar", "description": " Craft: Rebar" },
      { "id": "gold_ring", "description": " Craft: Gold Ring" },
      { "id": "hammer_sledge", "description": " Craft: Hammer, Sledge" }
    ]
  },
  {
    "type": "recipe_group",
    "id": "blacksmith_recipes_5",
    "building_type": "SMITH",
    "recipes": [
      { "id": "knife_combat", "description": " Craft: Knife, Combat" },
      { "id": "spear_steel", "description": " Craft: Spear, Steel" },
      { "id": "machete", "description": " Craft: Machete" },
      { "id": "pipe", "description": " Craft: Pipe" },
      { "id": "screwdriver", "description": " Craft: Screwdriver" },
      { "id": "throwing_axe", "description": " Craft: Axe, Throwing" },
      { "id": "wrench", "description": " Craft: Wrench" },
      { "id": "hatchet", "description": " Craft: Hatchet" },
      { "id": "throwing_knife", "description": " Craft: Knife, Throwing" },
      { "id": "crowbar", "description": " Craft: Crowbar" },
      { "id": "pot", "description": " Craft: Pot" },
      { "id": "hoe", "description": " Craft: Hoe" }
    ]
  },
  {
    "type": "recipe_group",
    "id": "blacksmith_recipes_6",
    "building_type": "SMITH",
    "recipes": [
      { "id": "pliers", "description": " Craft: Pliers" },
      { "id": "halberd", "description": " Craft: Halberd" },
      { "id": "cuirass_lightplate", "description": " Craft: Armor, Cuirass" },
      { "id": "pockknife", "description": " Craft: Knife, Pocket" },
      { "id": "warhammer", "description": " Craft: Hammer, War" },
      { "id": "helmet_plate", "description": " Craft: Helm, Great" },
      { "id": "armor_lightplate", "description": " Craft: Armor, Plate" },
      { "id": "broadsword", "description": " Craft: Sword, Broadsword" },
      { "id": "scimitar", "description": " Craft: Sword, Scimitar" },
      { "id": "fire_ax", "description": " Craft: Axe, Fire" },
      { "id": "hacksaw", "description": " Craft: Hacksaw" },
      { "id": "saw", "description": " Craft: Woodsaw" },
      { "id": "pike", "description": " Craft: Spear, Awl Pike" },
      { "id": "rapier", "description": " Craft: Sword, Rapier" },
      { "id": "halligan", "description": " Craft: Halligan Bar" },
      { "id": "zweihander", "description": " Craft: Sword, Zweihander" },
      { "id": "pickaxe", "description": " Craft: Pickaxe" }
    ]
  },
  {
    "type": "recipe_group",
    "id": "blacksmith_recipes_7",
    "building_type": "SMITH",
    "recipes": [
      { "id": "sheet_metal_npc_drop", "description": " Craft: Sheet Metal, Drop Hammer" },
      { "id": "chain_npc_drop", "description": " Craft: Chain, Drop Hammer" },
      { "id": "nail_npc_drop", "description": " Craft: Nail, Drop Hammer" },
      { "id": "wire_npc_drop", "description": " Craft: Wire, Drop Hammer" },
      { "id": "pipe_npc_drop", "description": " Craft: Pipe, Drop Hammer" },
      { "id": "rebar_npc_drop", "description": " Craft: Rebar, Drop Hammer" }
    ]
  },
  {
    "type": "recipe_group",
    "id": "fishing_recipes",
    "building_type": "COOK",
    "recipes": [
      { "id": "fish_npc_fish_trap", "description": " Fishing: fish, plastic fish trap" },
      { "id": "fish_npc_fish_rod", "description": " Fishing: fish, basic fishing rod" },
      { "id": "fish_npc_fish_rod_pro", "description": " Fishing: fish, pro fishing rod" }
    ]
  },
  {
    "type": "recipe_group",
    "id": "hack_recipes_general",
    "building_type": "BASE",
    "recipes": [
      { "id": "mobile_memory_card_npc_hack", "description": " Hack & Download: random data, SD-Memory card" },
      { "id": "software_useless_npc_hack", "description": " Hack & Download: misc software, USB drive" },
      { "id": "software_math_npc_hack", "description": " Hack & Download: MatheMAX, USB drive" }
    ]
  },
  {
    "type": "recipe_group",
    "id": "clay_recipes_1",
    "building_type": "SMITH",
    "recipes": [
      { "id": "brick", "description": " Craft: Brick" },
      { "id": "fire_brick", "description": " Craft: Fire Brick" },
      { "id": "pebble_clay", "description": " Craft: Clay Pellet" },
      { "id": "clay_canister", "description": " Craft: Clay Canister" },
      { "id": "clay_hydria", "description": " Craft: Clay Hydria" }
    ]
  },
  {
    "type": "recipe_group",
    "id": "hack_recipes_science",
    "building_type": "BASE",
    "recipes": [
      { "id": "mobile_memory_card_science_npc_hack", "description": " Hack & Download: science data, SD-Memory card" },
      { "id": "software_medical_npc_hack", "description": " Hack & Download: MediSoft, USB drive" },
      {
        "id": "software_electronics_reference_npc_hack",
        "description": " Hack & Download: IC datasheet archives, USB drive"
      }
    ]
  },
  {
    "type": "recipe_group",
    "id": "hack_recipes_satellite",
    "building_type": "BASE",
    "recipes": [ { "id": "satellitemap_npc_hack", "description": " Hack & Download: Satellite Map, sketch" } ]
  }
]<|MERGE_RESOLUTION|>--- conflicted
+++ resolved
@@ -25,7 +25,6 @@
         "description": "Central Stairs Evac Shelter Base",
         "om_terrains": [ "shelter_2", "shelter_2_vandal" ]
       },
-<<<<<<< HEAD
       {
         "id": "faction_base_lightindustry_0",
         "description": "Light Industry Office Base",
@@ -35,7 +34,7 @@
         "id": "faction_base_lightindustry_alt_0",
         "description": "Light Industry Office With Glass Walls Base",
         "om_terrains": [ "s_lightindustry_10", "s_lightindustry_scen_10" ]
-=======
+      },
       { "id": "faction_base_helipad_0", "description": "Military Helipad Base", "om_terrains": [ "helipad_nw" ] },
       {
         "id": "faction_base_outpost_normal_0",
@@ -46,7 +45,6 @@
         "id": "faction_base_outpost_cross_0",
         "description": "Cross Military Outpost Base",
         "om_terrains": [ "outpost_cross" ]
->>>>>>> 98152770
       },
       { "id": "faction_base_lighthouse_0", "description": "Lighthouse Base", "om_terrains": [ "lighthouse_ground" ] },
       {
@@ -104,15 +102,14 @@
       { "id": "faction_base_saltworks_0", "description": "Saltworks Area", "om_terrains": [ "field" ] },
       { "id": "faction_base_workshop_0", "description": "Fabrication Workshop", "om_terrains": [ "field" ] },
       {
-<<<<<<< HEAD
         "id": "faction_base_lightindustry_workshop_0",
         "description": "Light Industry Workshop",
         "om_terrains": [ "s_lightindustry_11", "s_lightindustry_01", "s_lightindustry_scen_11", "s_lightindustry_scen_01" ]
-=======
+      },
+      {
         "id": "faction_base_helipad_garage_0",
         "description": "Military Helipad Garage",
         "om_terrains": [ "helipad_ne" ]
->>>>>>> 98152770
       },
       { "id": "faction_base_mansion_e1", "description": "Mansion's Entrance", "om_terrains": [ "mansion_e1" ] },
       { "id": "faction_base_mansion_e2", "description": "Mansion's Entrance", "om_terrains": [ "mansion_e2" ] },
