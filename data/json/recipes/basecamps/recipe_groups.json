--- conflicted
+++ resolved
@@ -25,9 +25,7 @@
         "description": "Central Stairs Evac Shelter Base",
         "om_terrains": [ "shelter_2", "shelter_2_vandal" ]
       },
-<<<<<<< HEAD
       { "id": "faction_base_helipad_0", "description": "Military Helipad Base", "om_terrains": [ "helipad_nw" ] },
-=======
       {
         "id": "faction_base_outpost_normal_0",
         "description": "Normal Military Outpost Base",
@@ -38,7 +36,6 @@
         "description": "Cross Military Outpost Base",
         "om_terrains": [ "outpost_cross" ]
       },
->>>>>>> 18551045
       { "id": "faction_base_lighthouse_0", "description": "Lighthouse Base", "om_terrains": [ "lighthouse_ground" ] },
       {
         "id": "faction_base_pottery_cottage_0",
