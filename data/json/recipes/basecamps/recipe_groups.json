--- conflicted
+++ resolved
@@ -16,11 +16,9 @@
       { "id": "faction_base_blacksmith_0", "description": "Blacksmith Shop", "om_terrains": [ "field" ] },
       { "id": "faction_base_livestock_0", "description": "Livestock Area", "om_terrains": [ "field" ] },
       { "id": "faction_base_storehouse_0", "description": "Central Storage Building", "om_terrains": [ "field" ] },
-<<<<<<< HEAD
-      { "id": "faction_base_saltworks_0", "description": "Saltworks Area", "om_terrains": [ "field" ] }
-=======
+      { "id": "faction_base_saltworks_0", "description": "Saltworks Area", "om_terrains": [ "field" ] },
       { "id": "faction_base_workshop_0", "description": "Fabrication workshop", "om_terrains": [ "field" ] }
->>>>>>> 8d08e41c
+
     ]
   },
   {
