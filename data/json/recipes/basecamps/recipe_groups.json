--- conflicted
+++ resolved
@@ -3,14 +3,10 @@
     "type": "recipe_group",
     "name": "all_faction_base_types",
     "building_type": "NONE",
-<<<<<<< HEAD
     "recipes": [
       { "id": "faction_base_modular_hub_field_0", "description": "Field Camp", "om_terrains": [ "field" ] },
       { "id": "faction_base_firestation_0", "description": "Firestation Base", "om_terrains": [ "fire_station" ] }
     ]
-=======
-    "recipes": [ { "id": "faction_base_modular_hub_field_0", "description": "Field Camp", "om_terrains": [ "field" ] } ]
->>>>>>> 9a548795
   },
   {
     "type": "recipe_group",
