--- conflicted
+++ resolved
@@ -359,7 +359,6 @@
   },
   {
     "type": "recipe_group",
-<<<<<<< HEAD
     "id": "power_saw_recipes",
     "building_type": "SMITH",
     "recipes": [
@@ -368,7 +367,8 @@
       { "id": "wood_beam_with_planer", "description": " Craft: Wooden Beam, Planer" },
       { "id": "2x4_with_power_saw", "description": " Craft: Planks, Power Saw" }
     ]
-=======
+  },
+  {
     "id": "fishing_recipes",
     "building_type": "COOK",
     "recipes": [
@@ -417,6 +417,5 @@
     "id": "hack_recipes_satellite",
     "building_type": "BASE",
     "recipes": [ { "id": "satellitemap_npc_hack", "description": " Hack & Download: Satellite Map, sketch" } ]
->>>>>>> 5c2defc6
   }
 ]