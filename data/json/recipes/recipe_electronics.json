[
{
  "type" : "recipe",
  "result": "carver_off",
  "category": "CC_ELECTRONIC",
  "subcategory": "CSC_ELECTRONIC_TOOLS",
  "skill_used": "fabrication",
  "skills_required" : [ "electronics", 3 ],
  "difficulty": 4,
  "time": 20000,
  "reversible": true,
  "decomp_learn": 4,
  "book_learn": [["advanced_electronics", 3] , ["textbook_electronics", 3]],
  "using": [ [ "soldering_standard", 10 ], [ "surface_heat", 10 ] ],
  "qualities" : [
    {"id":"SCREW","level":1}
  ],
  "tools" : [
     [ ["mold_plastic", -1] ]
  ],
  "components" : [
     [ ["plastic_chunk", 6] ],
     [ ["blade", 2] ],
     [ ["motor_tiny", 1] ],
     [ ["power_supply", 1] ],
     [ [ "scrap", 1 ] ],
     [ [ "cable", 5 ] ]
    ]
},{
  "type" : "recipe",
  "result": "cordless_drill",
  "category": "CC_ELECTRONIC",
  "subcategory": "CSC_ELECTRONIC_TOOLS",
  "skill_used": "fabrication",
  "skills_required" : [ "electronics", 3 ],
  "difficulty": 4,
  "time": 20000,
  "reversible": true,
  "decomp_learn": 4,
  "book_learn": [["advanced_electronics", 3] , ["textbook_electronics", 3]],
  "using": [ [ "soldering_standard", 10 ], [ "surface_heat", 10 ] ],
  "qualities" : [
    {"id":"SCREW","level":1}
  ],
  "tools" : [
    [ ["mold_plastic", -1] ]
  ],
  "components": [
    [
      [ "antenna", 1 ],
      [ "screwdriver", 1 ],
      [ "xacto", 1 ],
      [ "knife_butter", 1 ]
    ],
    [ ["plastic_chunk", 6] ],
    [ [ "motor_small", 1 ] ],
    [ [ "power_supply", 1 ] ],
    [ [ "cable", 5 ] ],
    [
      [ "scrap", 1 ],
      [ "steel_chunk", 1 ]
<<<<<<< HEAD
=======
    ]
  ]
},{
  "type" : "recipe",
  "result": "trimmer_off",
  "category": "CC_ELECTRONIC",
  "subcategory": "CSC_ELECTRONIC_TOOLS",
  "skill_used": "fabrication",
  "skills_required" : [ "electronics", 3 ],
  "difficulty": 5,
  "time": 20000,
  "reversible": true,
  "decomp_learn": 5,
  "book_learn": [["advanced_electronics", 4] , ["textbook_electronics", 4]],
  "using": [ [ "soldering_standard", 12 ], [ "surface_heat", 12 ] ],
  "qualities" : [
    {"id":"SCREW","level":1}
  ],
  "tools" : [
    [ ["mold_plastic", -1] ]
  ],
  "components" : [
    [ ["plastic_chunk", 6] ],
    [ ["chain", 1] ],
    [ ["motor_micro", 1] ],
    [ ["metal_tank_little", 1] ],
    [ [ "scrap", 2 ] ],
    [ [ "cable", 4 ] ],
    [ [ "1cyl_combustion_small", 1 ] ]
  ]
},{
  "type" : "recipe",
  "result": "circsaw_off",
  "category": "CC_ELECTRONIC",
  "subcategory": "CSC_ELECTRONIC_TOOLS",
  "skill_used": "fabrication",
  "skills_required" : [ "electronics", 3 ],
  "difficulty": 5,
  "time": 20000,
  "reversible": true,
  "book_learn": [["advanced_electronics", 4] , ["textbook_electronics", 4] , ["textbook_carpentry", 5]],
  "using": [ [ "soldering_standard", 10 ], [ "surface_heat", 10 ] ],
  "qualities" : [ {"id":"SCREW","level":1} ],
   "tools" : [
    [ ["mold_plastic", -1] ]
  ],
  "components" : [
    [ ["plastic_chunk", 6] ],
    [ ["circsaw_blade", 1] ],
    [ ["motor_small", 1] ],
    [ ["power_supply", 1] ],
    [ [ "scrap", 1 ] ],
    [ [ "cable", 5 ] ]
  ]
},{
  "type" : "recipe",
  "result": "antenna",
  "category": "CC_ELECTRONIC",
  "subcategory": "CSC_ELECTRONIC_COMPONENTS",
  "skill_used": "electronics",
  "time": 3000,
  "book_learn": [[ "radio_book", 1 ] , [ "textbook_anarch", 1 ]],
  "qualities":[ {"id":"SAW_M","level":1} ],
  "components": [
    [
      [ "steel_chunk", 1 ],
      [ "scrap", 3 ],
      [ "knife_butter", 2 ]
>>>>>>> 1ee397aa
    ]
  ]
},{
  "type" : "recipe",
<<<<<<< HEAD
  "result": "trimmer_off",
  "category": "CC_ELECTRONIC",
  "subcategory": "CSC_ELECTRONIC_TOOLS",
  "skill_used": "fabrication",
  "skills_required" : [ "electronics", 3 ],
  "difficulty": 5,
  "time": 20000,
  "reversible": true,
  "decomp_learn": 5,
  "book_learn": [["advanced_electronics", 4] , ["textbook_electronics", 4]],
  "using": [ [ "soldering_standard", 12 ], [ "surface_heat", 12 ] ],
  "qualities" : [
    {"id":"SCREW","level":1}
  ],
  "tools" : [
    [ ["mold_plastic", -1] ]
  ],
  "components" : [
    [ ["plastic_chunk", 6] ],
    [ ["chain", 1] ],
    [ ["motor_micro", 1] ],
    [ ["metal_tank_little", 1] ],
    [ [ "scrap", 2 ] ],
    [ [ "cable", 4 ] ],
    [ [ "1cyl_combustion_small", 1 ] ]
  ]
},{
  "type" : "recipe",
  "result": "circsaw_off",
  "category": "CC_ELECTRONIC",
  "subcategory": "CSC_ELECTRONIC_TOOLS",
  "skill_used": "fabrication",
  "skills_required" : [ "electronics", 3 ],
  "difficulty": 5,
  "time": 20000,
  "reversible": true,
  "book_learn": [["advanced_electronics", 4] , ["textbook_electronics", 4] , ["textbook_carpentry", 5]],
  "using": [ [ "soldering_standard", 10 ], [ "surface_heat", 10 ] ],
  "qualities" : [ {"id":"SCREW","level":1} ],
   "tools" : [
    [ ["mold_plastic", -1] ]
  ],
  "components" : [
    [ ["plastic_chunk", 6] ],
    [ ["circsaw_blade", 1] ],
    [ ["motor_small", 1] ],
    [ ["power_supply", 1] ],
    [ [ "scrap", 1 ] ],
    [ [ "cable", 5 ] ]
  ]
},{
  "type" : "recipe",
  "result": "antenna",
  "category": "CC_ELECTRONIC",
  "subcategory": "CSC_ELECTRONIC_COMPONENTS",
  "skill_used": "electronics",
  "time": 3000,
  "book_learn": [[ "radio_book", 1 ] , [ "textbook_anarch", 1 ]],
  "qualities":[ {"id":"SAW_M","level":1} ],
  "components": [
    [
      [ "steel_chunk", 1 ],
      [ "scrap", 3 ],
      [ "knife_butter", 2 ]
    ]
  ]
},{
  "type" : "recipe",
=======
>>>>>>> 1ee397aa
  "result": "directional_antenna",
  "category": "CC_ELECTRONIC",
  "subcategory": "CSC_ELECTRONIC_COMPONENTS",
  "skill_used": "electronics",
  "difficulty": 4,
  "time": 5000,
  "reversible": true,
  "decomp_learn": 3,
  "book_learn": [[ "radio_book", 3 ] , [ "textbook_anarch", 5 ]],
  "qualities":[
    {"id":"HAMMER","level":2},
    {"id":"SAW_M","level":1}
  ],
  "components": [
    [ [ "amplifier", 1 ] ],
    [ [ "wire", 6 ] ],
    [ [ "2x4", 2 ] ],
    [ [ "nail", 12 ] ]
  ]
},{
  "type" : "recipe",
  "result": "amplifier",
  "category": "CC_ELECTRONIC",
  "subcategory": "CSC_ELECTRONIC_COMPONENTS",
  "skill_used": "electronics",
  "difficulty": 1,
  "time": 4000,
  "reversible": true,
  "decomp_learn": 1,
  "book_learn": [[ "radio_book", 3 ] , [ "manual_electronics", 1 ]],
  "using": [ [ "soldering_standard", 4 ] ],
  "qualities" : [ {"id":"SCREW","level":1} ],
  "components": [
    [ [ "circuit", 1 ] ],
    [ [ "e_scrap", 3 ] ],
    [ [ "cable", 1 ] ]
  ]
},{
  "type" : "recipe",
  "result": "power_supply",
  "category": "CC_ELECTRONIC",
  "subcategory": "CSC_ELECTRONIC_COMPONENTS",
  "skill_used": "electronics",
  "difficulty": 1,
  "time": 6500,
  "book_learn": [[ "manual_electronics", 1 ] , [ "textbook_electronics", 2 ] , [ "advanced_electronics", 2 ]],
  "using": [ [ "soldering_standard", 3 ] ],
  "qualities" : [ {"id":"SCREW","level":1} ],
  "components": [
    [ [ "amplifier", 2 ] ],
    [ [ "cable", 20 ] ]
  ]
},{
  "type" : "recipe",
  "result": "element",
  "category": "CC_ELECTRONIC",
  "subcategory": "CSC_ELECTRONIC_COMPONENTS",
  "skill_used": "electronics",
  "difficulty": 1,
  "time": 7000,
  "autolearn": [[ "electronics", 3 ]],
  "book_learn": [[ "manual_electronics", 1 ] , [ "textbook_electronics", 1 ] , [ "advanced_electronics", 1 ]],
  "using": [ [ "soldering_standard", 5 ] ],
  "components": [ [ [ "cable", 40 ] ] ]
},{
  "type" : "recipe",
  "result": "receiver",
  "category": "CC_ELECTRONIC",
  "subcategory": "CSC_ELECTRONIC_COMPONENTS",
  "skill_used": "electronics",
  "difficulty": 2,
  "time": 12000,
  "reversible": true,
  "decomp_learn": 2,
  "book_learn": [[ "manual_electronics", 1 ] , [ "radio_book", 1 ] , [ "textbook_electronics", 2 ]],
  "using": [ [ "soldering_standard", 4 ] ],
  "qualities" : [ {"id":"SCREW","level":1} ],
  "components": [
    [ [ "circuit", 2 ] ],
    [ [ "e_scrap", 5 ] ],
    [ [ "cable", 2 ] ],
    [ [ "amplifier", 1 ] ]
  ]
},{
  "type" : "recipe",
  "result": "transponder",
  "category": "CC_ELECTRONIC",
  "subcategory": "CSC_ELECTRONIC_COMPONENTS",
  "skill_used": "electronics",
  "difficulty": 3,
  "time": 14000,
  "reversible": true,
  "decomp_learn": 3,
  "book_learn": [[ "manual_electronics", 1 ] , [ "textbook_electronics", 2 ] , [ "textbook_anarch", 3 ]],
  "using": [ [ "soldering_standard", 7 ] ],
  "qualities" : [ {"id":"SCREW","level":1} ],
  "components": [
    [ [ "circuit", 3 ] ],
    [ [ "e_scrap", 7 ] ],
    [ [ "cable", 3 ] ],
    [ [ "amplifier", 2 ] ]
  ]
},{
  "type" : "recipe",
  "result": "electric_lantern",
  "category": "CC_ELECTRONIC",
  "subcategory": "CSC_ELECTRONIC_LIGHTING",
  "skill_used": "electronics",
  "difficulty": 3,
  "time": 10000,
  "reversible": true,
  "book_learn": [[ "manual_electronics", 3 ] , [ "mag_electronics", 4 ] , [ "textbook_electronics", 2 ]],
  "using": [ [ "soldering_standard", 7 ] ],
  "qualities" : [ {"id":"SCREW","level":1} ],
  "components": [
    [ [ "cable", 8 ] ],
    [ [ "plastic_chunk", 2 ] ],
    [ [ "circuit", 2 ] ],
    [ [ "e_scrap", 2 ] ],
    [ [ "amplifier", 1 ] ]
  ]
},{
  "type" : "recipe",
  "result": "lightstrip_dead",
  "category": "CC_ELECTRONIC",
  "subcategory": "CSC_ELECTRONIC_LIGHTING",
  "skill_used": "electronics",
  "difficulty": 1,
  "time": 10000,
  "book_learn": [[ "manual_electronics", 1 ] , [ "mag_electronics", 1 ]],
  "components": [
    [ [ "amplifier", 1 ] ],
    [ [ "cable", 5 ] ],
    [ [ "e_scrap", 1 ] ]
  ]
},{
   "type" : "recipe",
  "result": "lightstrip_inactive",
  "category": "CC_ELECTRONIC",
  "subcategory": "CSC_ELECTRONIC_LIGHTING",
  "skill_used": "electronics",
  "time": 1000,
  "flags": ["BLIND_EASY"],
  "components": [
    [ [ "lightstrip_dead", 1 ] ],
    [ [ "battery", 15 ] ]
  ]
},{
  "type" : "recipe",
  "result": "sheet_metal_lit",
  "category": "CC_ELECTRONIC",
  "subcategory": "CSC_ELECTRONIC_LIGHTING",
  "skill_used": "electronics",
  "difficulty": 1,
  "time": 15000,
  "book_learn": [[ "manual_electronics", 1 ] , [ "mag_electronics", 1 ]],
  "using": [ [ "soldering_standard", 5 ] ],
  "components": [
    [
      [ "sheet_metal", 1 ]
    ],
    [
      [ "lightstrip_inactive", 1 ],
      [ "flashlight", 1 ]
    ],
    [
      [ "cable", 10 ]
    ],
    [
      [ "plastic_chunk", 2 ]
    ]
  ]
},{
  "type" : "recipe",
  "result": "flashlight",
  "category": "CC_ELECTRONIC",
  "subcategory": "CSC_ELECTRONIC_LIGHTING",
  "skill_used": "electronics",
  "difficulty": 1,
  "time": 10000,
  "reversible": true,
  "decomp_learn": 0,
  "book_learn": [[ "manual_electronics", 0 ] , [ "mag_electronics", 1 ]],
  "components": [
    [ [ "amplifier", 1 ] ],
    [
      [ "scrap", 4 ],
      [ "can_drink_unsealed", 1 ],
      [ "can_food_unsealed", 1 ],
      [ "canister_empty", 1 ],
      [ "bottle_glass", 1 ],
      [ "bottle_plastic", 1 ],
      [ "bottle_plastic_small", 1 ]
    ],
    [
      [ "lightstrip_dead", 1 ],
      [ "light_bulb", 1 ]
    ],
    [ [ "cable", 10 ] ]
  ]
},{
  "type" : "recipe",
  "result": "floodlight",
  "category": "CC_ELECTRONIC",
  "subcategory": "CSC_ELECTRONIC_LIGHTING",
  "skill_used": "mechanics",
  "skills_required": [ "electronics", 1 ],
  "difficulty": 2,
  "time": 15000,
  "reversible": true,
  "decomp_learn": 1,
  "book_learn": [[ "manual_electronics", 1 ] , [ "mag_electronics", 2 ]],
  "components": [
    [ [ "amplifier", 4 ] ],
    [
      [ "steel_chunk", 2 ],
      [ "scrap", 6 ]
    ],
    [
      [ "lightstrip_dead", 4 ],
      [ "light_bulb", 4 ]
    ],
    [ [ "cable", 10 ] ]
  ]
},{
  "type" : "recipe",
  "result": "directed_floodlight",
  "category": "CC_ELECTRONIC",
  "subcategory": "CSC_ELECTRONIC_LIGHTING",
  "skill_used": "mechanics",
  "skills_required": [ "electronics", 1 ],
  "difficulty": 2,
  "time": 15000,
  "reversible": true,
  "decomp_learn": 1,
  "book_learn": [[ "manual_electronics", 1 ] , [ "mag_electronics", 2 ]],
  "components": [
    [ [ "amplifier", 4 ] ],
    [
      [ "steel_chunk", 2 ],
      [ "scrap", 6 ]
    ],
    [
      [ "lightstrip_dead", 4 ],
      [ "light_bulb", 4 ]
    ],
    [ [ "cable", 10 ] ]
  ]
},{
  "type" : "recipe",
  "result": "car_headlight",
  "category": "CC_ELECTRONIC",
  "subcategory": "CSC_ELECTRONIC_LIGHTING",
  "skill_used": "mechanics",
  "skills_required": [ "electronics", 1 ],
  "difficulty": 2,
  "time": 12000,
  "reversible": true,
  "decomp_learn": 1,
  "book_learn": [[ "manual_electronics", 1 ] , [ "mag_electronics", 2 ]],
  "components": [
    [ [ "amplifier", 2 ] ],
    [
      [ "plastic_chunk", 2 ],
      [ "scrap", 3 ]
    ],
    [
      [ "lightstrip_dead", 2 ],
      [ "light_bulb", 2 ]
    ],
    [ [ "cable", 10 ] ]
  ]
},{
  "type" : "recipe",
  "result": "car_wide_headlight",
  "category": "CC_ELECTRONIC",
  "subcategory": "CSC_ELECTRONIC_LIGHTING",
  "skill_used": "mechanics",
  "skills_required": [ "electronics", 1 ],
  "difficulty": 2,
  "reversible": true,
  "decomp_learn": 1,
  "book_learn": [[ "manual_electronics", 1 ] , [ "mag_electronics", 2 ]],
  "time": 14000,
  "components": [
    [ [ "amplifier", 3 ] ],
    [
      [ "plastic_chunk", 3 ],
      [ "scrap", 4 ]
    ],
    [
      [ "lightstrip_dead", 3 ],
      [ "light_bulb", 3 ]
    ],
    [ [ "cable", 12 ] ]
  ]
},{
  "type" : "recipe",
  "result": "soldering_iron",
  "category": "CC_ELECTRONIC",
  "subcategory": "CSC_ELECTRONIC_TOOLS",
  "skill_used": "electronics",
  "difficulty": 1,
  "time": 20000,
  "reversible": true,
  "decomp_learn": 0,
  "autolearn": [[ "electronics", 2 ]],
  "book_learn": [[ "manual_electronics", 1 ] , [ "advanced_electronics", 2 ] , [ "textbook_anarch", 2 ]],
  "components": [
    [
      [ "antenna", 1 ],
      [ "screwdriver", 1 ],
      [ "xacto", 1 ],
      [ "knife_butter", 1 ]
    ],
    [ [ "power_supply", 1 ] ],
    [ [ "element", 1 ] ],
    [ [ "scrap", 2 ] ]
  ]
},{
  "type" : "recipe",
<<<<<<< HEAD
  "result": "battery",
  "category": "CC_ELECTRONIC",
  "subcategory": "CSC_ELECTRONIC_COMPONENTS",
  "skill_used": "fabrication",
  "skills_required": [ "electronics", 1 ],
  "difficulty": 2,
  "time": 5000,
  "book_learn": [[ "manual_electronics", 1 ] , [ "mag_electronics", 1 ] , [ "textbook_anarch", 2 ]],
  "qualities" : [ {"id":"SCREW","level":1} ],
  "components": [
    [
      [ "lemon", 1 ],
      [ "irradiated_lemon", 1 ],
      [ "orange", 1 ],
      [ "irradiated_orange", 1 ],
      [ "grapefruit", 1 ],
      [ "irradiated_grapefruit", 1 ],
      [ "acid", 1 ],
      [ "vinegar", 2 ]
    ],
    [
      [ "steel_chunk", 1 ],
      [ "knife_butter", 1 ],
      [ "knife_steak", 1 ],
      [ "bolt_steel", 1 ],
      [ "scrap", 1 ]
    ],
    [
      [ "can_drink_unsealed", 1 ],
      [ "can_food_unsealed", 1 ],
      [ "canister_empty", 1 ]
    ]
  ]
},{
  "type" : "recipe",
=======
>>>>>>> 1ee397aa
  "result": "noise_emitter",
  "id_suffix": "radio-mod",
  "category": "CC_ELECTRONIC",
  "subcategory": "CSC_ELECTRONIC_TOOLS",
  "skill_used": "electronics",
  "difficulty": 1,
  "time": 15000,
  "book_learn": [[ "radio_book", 1 ] , [ "textbook_anarch", 2 ]],
  "using": [ [ "soldering_standard", 5 ] ],
  "qualities" : [ {"id":"SCREW","level":1} ],
  "components": [
    [ [ "radio", 1 ] ],
    [ [ "amplifier", 2 ] ]
  ]
},{
  "type" : "recipe",
  "result": "noise_emitter",
  "category": "CC_ELECTRONIC",
  "subcategory": "CSC_ELECTRONIC_TOOLS",
  "skill_used": "electronics",
  "difficulty": 2,
  "time": 30000,
  "reversible": true,
  "book_learn": [[ "textbook_anarch", 2 ]],
  "using": [ [ "soldering_standard", 10 ] ],
  "qualities" : [ {"id":"SCREW","level":1} ],
  "components": [
    [ [ "amplifier", 2 ] ],
    [ [ "antenna", 1 ] ],
    [ [ "scrap", 5 ] ],
    [ [ "cable", 7 ] ]
  ]
},{
  "type" : "recipe",
  "result": "radio",
  "category": "CC_ELECTRONIC",
  "subcategory": "CSC_ELECTRONIC_TOOLS",
  "skill_used": "electronics",
  "difficulty": 2,
  "time": 25000,
  "reversible": true,
  "book_learn": [[ "radio_book", 2] , [ "textbook_anarch", 3 ]],
  "using": [ [ "soldering_standard", 10 ] ],
  "qualities" : [ {"id":"SCREW","level":1} ],
  "components": [
    [ [ "receiver", 1 ] ],
    [ [ "antenna", 1 ] ],
    [ [ "scrap", 5 ] ],
    [ [ "cable", 7 ] ]
  ]
},{
  "type" : "recipe",
  "result": "water_purifier",
  "category": "CC_ELECTRONIC",
  "subcategory": "CSC_ELECTRONIC_TOOLS",
  "skill_used": "mechanics",
  "skills_required": [ "electronics", 1 ],
  "difficulty": 3,
  "time": 25000,
  "reversible": true,
  "decomp_learn": 2,
  "book_learn": [[ "advanced_electronics", 3 ] , [ "manual_electronics", 2 ]],
  "qualities" : [ {"id":"SCREW","level":1} ],
  "components": [
    [ [ "element", 8 ] ],
    [
      [ "bottle_glass", 2 ],
      [ "bottle_plastic", 5 ],
      [ "bottle_plastic_small", 10 ]
    ],
    [ [ "hose", 1 ] ],
    [ [ "scrap", 3 ] ],
    [ [ "cable", 5 ] ]
  ]
},{
  "type" : "recipe",
  "result": "hotplate",
  "category": "CC_ELECTRONIC",
  "subcategory": "CSC_ELECTRONIC_TOOLS",
  "skill_used": "electronics",
  "difficulty": 3,
  "time": 30000,
  "reversible": true,
  "decomp_learn": 2,
  "book_learn": [[ "advanced_electronics", 1 ] , [ "mag_electronics", 3 ] , [ "manual_electronics", 2 ]],
  "qualities" : [ {"id":"SCREW","level":1} ],
  "components": [
    [ [ "element", 4 ] ],
    [ [ "amplifier", 1 ] ],
    [
      [ "scrap", 2 ],
      [ "pan", 1 ],
      [ "pot", 1 ],
      [ "pot_copper", 1 ],
      [ "knife_butcher", 2 ],
      [ "knife_steak", 6 ],
      [ "knife_butter", 6 ],
      [ "muffler", 1 ]
    ],
    [ [ "cable", 10 ] ]
  ]
},{
  "type" : "recipe",
  "result": "mess_kit",
  "category": "CC_ELECTRONIC",
  "subcategory": "CSC_ELECTRONIC_TOOLS",
  "skill_used": "fabrication",
  "skills_required" : [[ "electronics", 3 ], [ "survival", 3 ]],
  "difficulty": 4,
  "time": 60000,
  "decomp_learn": 4,
  "book_learn": [[ "textbook_survival", 3 ] , [ "advanced_electronics", 3 ] , [ "manual_electronics", 3 ]],
  "using": [ [ "soldering_standard", 10 ], [ "forging_standard", 10 ] ],
  "qualities" : [
    { "id": "ANVIL", "level": 3 },
    {"id":"SCREW","level":1},
    {"id":"HAMMER","level":3}
  ],
  "tools": [
    [ ["tongs", -1] ]
  ],
  "components": [
    [ [ "element", 3 ] ],
    [ [ "amplifier", 1 ] ],
    [
      [ "steel_chunk", 3 ],
      [ "scrap", 9 ]
    ],
    [ [ "plastic_chunk", 2] ],
    [ [ "cable", 10 ] ]
  ]
},{
  "type" : "recipe",
  "result": "coffeemaker",
  "category": "CC_ELECTRONIC",
  "subcategory": "CSC_ELECTRONIC_TOOLS",
  "skill_used": "electronics",
  "difficulty": 3,
  "time": 30000,
  "reversible": true,
  "decomp_learn": 2,
  "book_learn": [[ "advanced_electronics", 1 ] , [ "mag_electronics", 3 ] , [ "manual_electronics", 2 ]],
  "using": [ [ "soldering_standard", 10 ] ],
  "qualities" : [ {"id":"SCREW","level":1} ],
  "components": [
    [ [ "element", 4 ] ],
    [ [ "amplifier", 1 ] ],
    [
      [ "scrap", 2 ],
      [ "pan", 1 ],
      [ "pot", 1 ],
      [ "pot_copper", 1 ],
      [ "knife_butcher", 2 ],
      [ "knife_steak", 6 ],
      [ "knife_butter", 6 ],
      [ "muffler", 1 ]
    ],
    [ [ "cable", 15 ] ]
  ]
},{
  "type" : "recipe",
  "result": "tazer",
  "category": "CC_ELECTRONIC",
  "subcategory": "CSC_ELECTRONIC_TOOLS",
  "skill_used": "electronics",
  "difficulty": 3,
  "time": 25000,
  "reversible": true,
  "decomp_learn": 3,
  "book_learn": [[ "advanced_electronics", 2 ] , [ "textbook_electronics", 3 ] , [ "textbook_anarch", 3 ]],
  "using": [ [ "soldering_standard", 10 ] ],
  "qualities" : [ {"id":"SCREW","level":1} ],
  "components": [
    [ [ "amplifier", 1 ] ],
    [ [ "power_supply", 1 ] ],
    [ [ "scrap", 2 ] ]
  ]
},{
  "type" : "recipe",
  "result": "beeper",
  "category": "CC_ELECTRONIC",
  "subcategory": "CSC_ELECTRONIC_PARTS",
  "skill_used": "electronics",
  "difficulty": 2,
  "time": 11000,
  "reversible": true,
  "decomp_learn": 2,
  "book_learn": [[ "mag_electronics", 2 ]],
  "using": [ [ "soldering_standard", 6 ] ],
  "qualities" : [ {"id":"SCREW","level":1} ],
  "components": [
    [ [ "amplifier", 1 ] ],
    [ [ "scrap", 2 ] ],
    [ [ "cable", 4 ] ]
  ]
},{
  "type" : "recipe",
  "result": "two_way_radio",
  "category": "CC_ELECTRONIC",
  "subcategory": "CSC_ELECTRONIC_TOOLS",
  "skill_used": "electronics",
  "difficulty": 4,
  "time": 30000,
  "reversible": true,
  "decomp_learn": 4,
  "using": [ [ "soldering_standard", 14 ] ],
  "qualities" : [ {"id":"SCREW","level":1} ],
  "components": [
    [ [ "amplifier", 1 ] ],
    [ [ "transponder", 1 ] ],
    [ [ "receiver", 1 ] ],
    [ [ "antenna", 1 ] ],
    [ [ "scrap", 5 ] ],
    [ [ "cable", 10 ] ]
  ]
},{
  "type" : "recipe",
  "result": "electrohack",
  "category": "CC_ELECTRONIC",
  "subcategory": "CSC_ELECTRONIC_TOOLS",
  "skill_used": "electronics",
  "skills_required": [ "computer", 1 ],
  "difficulty": 4,
  "time": 35000,
  "reversible": true,
  "decomp_learn": 4,
  "book_learn": [[ "textbook_anarch", 3 ] , [ "advanced_electronics", 5 ]],
  "using": [ [ "soldering_standard", 10 ] ],
  "qualities" : [ {"id":"SCREW","level":1} ],
  "components": [
    [ [ "processor", 1 ] ],
    [ [ "RAM", 1 ] ],
    [ [ "scrap", 4 ] ],
    [ [ "cable", 10 ] ]
  ]
},{
  "type" : "recipe",
  "result": "mp3",
  "category": "CC_ELECTRONIC",
  "subcategory": "CSC_ELECTRONIC_TOOLS",
  "skill_used": "electronics",
  "skills_required": [ "computer", 1 ],
  "difficulty": 5,
  "time": 40000,
  "reversible": true,
  "note": "you might be able to reverse-engineer assembly, but not the music",
  "book_learn": [[ "textbook_electronics", 6 ] , [ "textbook_robots", 5 ]],
  "using": [ [ "soldering_standard", 5 ] ],
  "qualities" : [ {"id":"SCREW","level":1} ],
  "components": [
    [ [ "superglue", 1 ] ],
    [ [ "processor", 1 ] ],
    [ [ "RAM", 1 ] ],
    [ [ "amplifier", 1 ] ],
    [ [ "cable", 2 ] ]
  ]
},{
  "type" : "recipe",
  "result": "portable_game",
  "category": "CC_ELECTRONIC",
  "subcategory": "CSC_ELECTRONIC_TOOLS",
  "skill_used": "electronics",
  "skills_required": ["computer",  5],
  "difficulty": 8,
  "time": 60000,
  "reversible": true,
  "note": "as with mp3, no learning how to encode the software from taking it apart",
  "book_learn": [[ "textbook_electronics", 7 ] , [ "textbook_robots", 6 ]],
  "using": [ [ "soldering_standard", 10 ] ],
  "qualities" : [ {"id":"SCREW","level":1} ],
  "components": [
    [ ["superglue", 1] ],
    [ ["processor", 1] ],
    [ ["RAM", 2] ],
    [ ["amplifier", 1] ],
    [ ["cable", 2] ],
    [ ["plastic_chunk", 2] ],
    [ ["small_lcd_screen", 1] ]
  ]
},{
  "type" : "recipe",
  "result": "geiger_off",
  "category": "CC_ELECTRONIC",
  "subcategory": "CSC_ELECTRONIC_TOOLS",
  "skill_used": "electronics",
  "difficulty": 5,
  "time": 35000,
  "reversible": true,
  "decomp_learn": 5,
  "book_learn": [["advanced_electronics", 4] , ["textbook_electronics", 4] , ["atomic_survival", 3]],
  "using": [ [ "soldering_standard", 14 ] ],
  "qualities" : [ {"id":"SCREW","level":1} ],
  "components": [
    [ [ "power_supply", 1 ] ],
    [ [ "amplifier", 2 ] ],
    [ [ "scrap", 6 ] ],
    [ [ "cable", 10 ] ]
  ]
},{
  "type" : "recipe",
  "result": "rad_monitor",
  "category": "CC_ELECTRONIC",
  "subcategory": "CSC_ELECTRONIC_TOOLS",
  "skill_used": "electronics",
  "difficulty": 7,
  "time": 35000,
  "reversible": true,
  "decomp_learn": 7,
  "book_learn": [["advanced_electronics", 6] , ["textbook_electronics", 6] , ["atomic_survival", 5]],
  "using": [ [ "soldering_standard", 14 ] ],
  "qualities" : [ {"id":"SCREW","level":1} ],
  "components": [
    [ [ "processor", 1 ] ],
    [ [ "e_scrap", 1 ] ],
    [ [ "amplifier", 1 ] ],
    [ [ "plastic_chunk", 1 ] ]
  ]
},{
  "type" : "recipe",
  "result": "UPS_off",
  "category": "CC_ELECTRONIC",
  "subcategory": "CSC_ELECTRONIC_COMPONENTS",
  "skill_used": "electronics",
  "difficulty": 5,
  "time": 45000,
  "reversible": true,
  "decomp_learn": 4,
  "autolearn": true,
  "book_learn": [[ "advanced_electronics", 4] , [ "recipe_lab_elec", 4 ] , [ "textbook_anarch", 4]],
  "using": [ [ "soldering_standard", 24 ] ],
  "qualities" : [ {"id":"SCREW","level":1} ],
  "components": [
    [ [ "power_supply", 4 ] ],
    [ [ "small_storage_battery", 1 ] ],
    [ [ "amplifier", 3 ] ],
    [ [ "scrap", 4 ] ],
    [ [ "cable", 10 ] ]
  ]
},{
  "type" : "recipe",
  "result" : "adv_UPS_off",
  "category" : "CC_ELECTRONIC",
  "subcategory": "CSC_ELECTRONIC_COMPONENTS",
  "skill_used" : "electronics",
  "skills_required": [ "mechanics", 1 ],
  "difficulty" : 9,
  "time" : 85000,
  "reversible" : true,
  "decomp_learn" : 4,
  "book_learn": [[ "recipe_lab_elec", 7 ]],
  "using": [ [ "soldering_standard", 24 ] ],
  "qualities" : [ {"id":"SCREW","level":1} ],
  "components" : [
    [ [ "power_supply", 6 ] ],
    [ [ "amplifier", 5 ] ],
    [ [ "scrap", 4 ] ],
    [ [ "cable", 14 ] ],
    [ [ "plut_cell", 2 ] ]
  ]
},{
  "type" : "recipe",
  "result": "bio_armor_head",
  "category": "CC_ELECTRONIC",
  "subcategory": "CSC_ELECTRONIC_CBMS",
  "skill_used": "electronics",
  "skills_required": [ "firstaid", 5 ],
  "difficulty": 6,
  "time": 50000,
  "reversible": true,
  "decomp_learn": 5,
  "book_learn": [[ "recipe_lab_elec", 6 ] , [ "recipe_mil_augs", 5 ]],
  "using": [ [ "soldering_standard", 20 ] ],
  "qualities":[
    {"id":"HAMMER","level":3},
    {"id":"SCREW","level":1},
    {"id":"WRENCH","level":1}
  ],
  "components": [
    [
      [ "alloy_sheet", 4 ],
      [ "alloy_plate", 1 ]
    ],
    [ [ "burnt_out_bionic", 1 ] ]
  ]
},{
  "type" : "recipe",
  "result": "bio_armor_arms",
  "category": "CC_ELECTRONIC",
  "subcategory": "CSC_ELECTRONIC_CBMS",
  "skill_used": "electronics",
  "skills_required": [ "firstaid", 5 ],
  "difficulty": 6,
  "time": 50000,
  "reversible": true,
  "decomp_learn": 5,
  "book_learn": [[ "recipe_lab_elec", 6 ] , [ "recipe_mil_augs", 5 ]],
  "using": [ [ "soldering_standard", 20 ] ],
  "qualities":[
    {"id":"HAMMER","level":3},
    {"id":"SCREW","level":1},
    {"id":"WRENCH","level":1}
  ],
  "components": [
    [
      [ "alloy_sheet", 4 ],
      [ "alloy_plate", 1 ]
    ],
    [ [ "burnt_out_bionic", 1 ] ]
  ]
},{
  "type" : "recipe",
  "result": "bio_armor_torso",
  "category": "CC_ELECTRONIC",
  "subcategory": "CSC_ELECTRONIC_CBMS",
  "skill_used": "electronics",
  "skills_required": [ "firstaid", 5 ],
  "difficulty": 6,
  "time": 50000,
  "reversible": true,
  "decomp_learn": 5,
  "book_learn": [[ "recipe_lab_elec", 6 ] , [ "recipe_mil_augs", 5 ]],
  "using": [ [ "soldering_standard", 20 ] ],
  "qualities":[
    {"id":"HAMMER","level":3},
    {"id":"SCREW","level":1},
    {"id":"WRENCH","level":1}
  ],
  "components": [
    [
      [ "alloy_sheet", 4 ],
      [ "alloy_plate", 1 ]
    ],
    [ [ "burnt_out_bionic", 1 ] ]
  ]
},{
  "type" : "recipe",
  "result": "bio_armor_legs",
  "category": "CC_ELECTRONIC",
  "subcategory": "CSC_ELECTRONIC_CBMS",
  "skill_used": "electronics",
  "skills_required": [ "firstaid", 5 ],
  "difficulty": 6,
  "time": 50000,
  "reversible": true,
  "decomp_learn": 5,
  "book_learn": [[ "recipe_lab_elec", 6 ] , [ "recipe_mil_augs", 6 ]],
  "using": [ [ "soldering_standard", 20 ] ],
  "qualities":[
    {"id":"HAMMER","level":3},
    {"id":"SCREW","level":1},
    {"id":"WRENCH","level":1}
  ],
  "components": [
    [
      [ "alloy_sheet", 4 ],
      [ "alloy_plate", 1 ]
    ],
    [ [ "burnt_out_bionic", 1 ] ]
  ]
},{
  "type" : "recipe",
  "result": "recharge_station",
  "category": "CC_ELECTRONIC",
  "subcategory": "CSC_ELECTRONIC_PARTS",
  "skill_used": "electronics",
  "difficulty": 6,
  "time": 50000,
  "reversible": true,
  "decomp_learn": 6,
  "book_learn": [["textbook_mechanics", 8] , ["textbook_electronics", 7] , ["advanced_electronics", 7] , ["textbook_robots", 6]],
  "using": [ [ "soldering_standard", 35 ] ],
  "qualities" : [ {"id":"SCREW","level":1} ],
  "components": [
    [["power_supply", 2]],
    [["processor", 2]],
    [["scrap", 5]],
    [["cable", 8]]
  ]
},{
  "type" : "recipe",
  "result": "solarpack",
  "category": "CC_ELECTRONIC",
  "subcategory": "CSC_ELECTRONIC_OTHER",
  "skill_used": "electronics",
  "skills_required": [ [ "fabrication", 2 ], [ "mechanics", 2 ] ],
  "difficulty": 8,
  "time": 50000,
  "decomp_learn": 5,
  "autolearn": true,
  "book_learn": [ [ "manual_electronics", 7 ], [ "textbook_electronics", 6 ], [ "advanced_electronics", 6 ] ],
  "using": [ [ "soldering_standard", 35 ], [ "welding_standard", 20 ] ],
  "qualities": [ { "id": "SCREW", "level": 1 }, { "id": "HAMMER", "level": 2 }, { "id": "SAW_M", "level": 2 } ],
  "byproducts": [
    [ "sheet_metal_small", 8 ],
    [ "scrap", 8 ]
  ],
  "components": [
    [ [ "power_supply", 2 ] ],
    [ [ "amplifier", 2 ] ],
    [ [ "solar_panel", 1 ] ],
    [ [ "cable", 20 ] ],
    [ [ "sheet_metal", 2 ] ],
    [ [ "rope_6", 1 ] ]
  ]
},{
  "type" : "recipe",
  "result": "q_solarpack",
  "category": "CC_ELECTRONIC",
  "subcategory": "CSC_ELECTRONIC_OTHER",
  "skill_used": "electronics",
  "skills_required": [ [ "fabrication", 2 ], [ "mechanics", 2 ] ],
  "difficulty": 10,
  "time": 50000,
  "decomp_learn": 5,
  "autolearn": true,
  "book_learn": [ [ "recipe_augs" , 7 ], [ "recipe_lab_elec", 7 ], [ "advanced_electronics", 8 ] ],
  "using": [ [ "soldering_standard", 35 ], [ "welding_standard", 20 ] ],
  "qualities": [ { "id": "SCREW", "level": 1 }, { "id": "HAMMER", "level": 2 }, { "id": "SAW_M", "level": 2 } ],
  "byproducts": [
    [ "sheet_metal_small", 8 ],
    [ "scrap", 8 ]
  ],
  "components": [
    [ [ "power_supply", 2 ] ],
    [ [ "amplifier", 2 ] ],
    [ [ "cable", 20 ] ],
    [ [ "solar_panel_v3", 1 ] ],
    [ [ "sheet_metal", 2 ] ],
    [ [ "rope_6", 1 ] ]
  ]
},{
  "type" : "recipe",
  "result": "solar_panel",
  "category": "CC_ELECTRONIC",
  "subcategory": "CSC_ELECTRONIC_PARTS",
  "skill_used": "electronics",
  "difficulty": 8,
  "time": 50000,
  "reversible": true,
  "decomp_learn": 5,
  "autolearn": true,
  "book_learn": [["manual_electronics", 7] , ["textbook_electronics", 6] , ["advanced_electronics", 6]],
  "using": [ [ "soldering_standard", 35 ] ],
  "qualities" : [ {"id": "SCREW","level":1} ],
  "components": [
    [ [ "power_supply", 2 ] ],
    [ [ "amplifier", 2 ] ],
    [ [ "solar_cell", 12 ] ],
    [ [ "cable", 20 ] ]
  ]
},{
  "type" : "recipe",
  "result": "wind_turbine",
  "category": "CC_ELECTRONIC",
  "subcategory": "CSC_ELECTRONIC_PARTS",
  "skill_used": "fabrication",
  "skills_required": ["electronics", 3],
  "difficulty": 3,
  "time": 60000,
  "reversible": true,
  "decomp_learn": 2,
  "autolearn": true,
  "book_learn": [["manual_electronics", 7] , ["textbook_electronics", 6] , ["advanced_electronics", 6]],
  "using": [ [ "soldering_standard", 35 ] ],
  "qualities" : [ {"id": "SCREW","level":1}, { "id": "HAMMER", "level": 2 }, { "id": "SAW_M", "level": 2 } ],
  "components": [
    [ [ "motor_small", 1 ], [ "alternator_bicycle", 1 ], [ "alternator_motorbike", 1 ] ],
    [ [ "2x4", 5 ], [ "frame_wood", 1 ] ],
    [ [ "sheet_metal_small", 3 ] ],
    [ [ "nail", 20 ] ],
    [ [ "pipe", 4 ] ]
  ]
},{
  "type": "recipe",
  "result": "water_wheel",
  "category": "CC_ELECTRONIC",
  "subcategory": "CSC_ELECTRONIC_PARTS",
  "skill_used": "fabrication",
  "skills_required": [ "electronics", 4 ],
  "difficulty": 4,
  "time": 60000,
  "reversible": true,
  "decomp_learn": 3,
  "autolearn": true,
  "book_learn": [ [ "manual_electronics", 7 ], [ "textbook_electronics", 6 ], [ "advanced_electronics", 6 ] ],
  "using": [ [ "soldering_standard", 35 ] ],
  "qualities": [
    { "id": "SCREW", "level": 1 },
    { "id": "HAMMER", "level": 2 },
    { "id": "SAW_M", "level": 2 },
    { "id": "SAW_W", "level": 2 }
  ],
  "components": [
    [ [ "motor_small", 1 ], [ "alternator_bicycle", 1 ], [ "alternator_motorbike", 1 ] ],
    [ [ "2x4", 20 ], [ "frame_wood", 3 ] ],
    [ [ "sheet_metal_small", 6 ] ],
    [ [ "nail", 80 ] ],
    [ [ "pipe", 8 ] ],
    [ [ "wheel_wood_b", 2 ] ]
  ]
},{
  "type" : "recipe",
  "result": "solar_panel_v2",
  "category": "CC_ELECTRONIC",
  "subcategory": "CSC_ELECTRONIC_PARTS",
  "skill_used": "electronics",
  "difficulty": 10,
  "time": 50000,
  "reversible": true,
  "decomp_learn": 5,
  "book_learn": [["textbook_robots", 8]],
  "using": [ [ "soldering_standard", 35 ] ],
  "qualities" : [ {"id":"SCREW","level":1} ],
  "components": [
    [ [ "power_supply", 2 ] ],
    [ [ "amplifier", 2 ] ],
    [ [ "solar_cell", 8 ] ],
    [ [ "cable", 10 ] ],
    [ [ "solar_panel", 1 ] ]
  ]
},{
  "type" : "recipe",
  "result": "kitchen_unit",
  "category": "CC_ELECTRONIC",
  "subcategory": "CSC_ELECTRONIC_PARTS",
  "skill_used": "mechanics",
  "difficulty": 4,
  "time": 60000,
  "reversible": true,
  "decomp_learn": 3,
  "autolearn": true,
  "using": [ [ "welding_standard", 10 ] ],
  "qualities":[
    {"id":"HAMMER","level":2},
    {"id":"SAW_M","level":1},
    {"id":"WRENCH","level":1}
  ],
  "components": [
    [[ "frame", 1 ]],
    [[ "hotplate", 1 ]],
    [[ "pot", 1 ], [ "pot_copper", 1 ]],
    [[ "pan", 1 ]],
    [[ "water_faucet", 1 ]],
    [[ "cable", 5 ]]
  ]
},{
  "type" : "recipe",
  "result": "forgerig",
  "category": "CC_ELECTRONIC",
  "subcategory": "CSC_ELECTRONIC_PARTS",
  "skill_used": "fabrication",
  "skills_required": ["electronics",4],
  "difficulty": 4,
  "time": 20000,
  "reversible": true,
  "decomp_learn": 4,
  "book_learn": [["textbook_mechanics", 6] , ["textbook_electronics", 8] , ["textbook_fabrication", 8] , ["welding_book", 5]],
  "using": [ [ "soldering_standard", 10 ] ],
  "qualities" : [ {"id":"SCREW","level":1} ],
  "components": [
    [ [ "power_supply", 2 ] ],
    [ [ "forge", 1 ] ],
    [ [ "cable", 5] ]
  ]
},{
  "type" : "recipe",
  "result": "kilnrig",
  "category": "CC_ELECTRONIC",
  "subcategory": "CSC_ELECTRONIC_PARTS",
  "skill_used": "fabrication",
  "skills_required": ["electronics",4],
  "difficulty": 4,
  "time": 20000,
  "reversible": true,
  "decomp_learn": 4,
  "book_learn": [["textbook_mechanics", 6] , ["textbook_electronics", 8] , ["textbook_fabrication", 8] , ["welding_book", 5]],
  "using": [ [ "soldering_standard", 10 ] ],
  "qualities" : [ {"id":"SCREW","level":1} ],
  "components": [
    [ [ "power_supply", 2 ] ],
    [ [ "kiln", 1 ] ],
    [ [ "cable", 5] ]
  ]
},{
  "type" : "recipe",
  "result": "weldrig",
  "category": "CC_ELECTRONIC",
  "subcategory": "CSC_ELECTRONIC_PARTS",
  "skill_used": "mechanics",
  "skills_required": ["electronics",4],
  "difficulty": 4,
  "time": 60000,
  "reversible": true,
  "decomp_learn": 4,
  "book_learn": [["textbook_mechanics", 6] , ["textbook_electronics", 8] , ["textbook_fabrication", 8] , ["welding_book", 5]],
  "using": [ [ "welding_standard", 10 ] ],
  "qualities":[
    {"id":"HAMMER","level":2},
    {"id":"SAW_M","level":1},
    {"id":"WRENCH","level":1}
  ],
  "components": [
    [ [ "frame", 1 ] ],
    [ ["soldering_iron", 1] ],
    [
      [ "welder", 1 ],
      [ "welder_crude", 2 ]
    ],
    [ ["cable", 5] ]
  ]
},{
  "type" : "recipe",
  "result": "craftrig",
  "category": "CC_ELECTRONIC",
  "subcategory": "CSC_ELECTRONIC_PARTS",
  "skill_used": "fabrication",
  "skills_required": ["electronics",3],
  "difficulty": 4,
  "time": 60000,
  "reversible": true,
  "decomp_learn": 3,
  "book_learn": [["textbook_fabrication", 3] , ["manual_fabrication", 3] , ["manual_electronics", 3] , ["manual_mechanics", 3]],
  "using": [ [ "welding_standard", 10 ] ],
  "qualities":[
    {"id":"HAMMER","level":2},
    {"id":"SAW_M","level":1},
    {"id":"WRENCH","level":1}
  ],
  "components": [
    [ [ "frame", 1 ] ],
    [ [ "vac_sealer", 1 ], [ "makeshift_sealer", 1 ] ],
    [ [ "dehydrator", 1 ] ],
    [ [ "water_purifier", 1 ] ],
    [ [ "food_processor", 1 ] ],
    [ [ "press", 1 ] ],
    [ [ "cable", 5 ] ]
  ]
},{
  "type" : "recipe",
  "result": "chemlab",
  "category": "CC_ELECTRONIC",
  "subcategory": "CSC_ELECTRONIC_PARTS",
  "skill_used": "fabrication",
  "skills_required": ["electronics",3],
  "difficulty": 4,
  "time": 60000,
  "reversible": true,
  "decomp_learn": 3,
  "book_learn": [["textbook_fabrication", 3] , ["manual_fabrication", 3] , ["manual_electronics", 3] , ["manual_mechanics", 3]],
  "using": [ [ "welding_standard", 10 ] ],
  "qualities":[
    {"id":"HAMMER","level":3},
    {"id":"SAW_M","level":1},
    {"id":"WRENCH","level":1}
  ],
  "components": [
    [ [ "frame", 1 ] ],
    [ [ "chemistry_set", 1 ] ],
    [ [ "water_faucet", 1 ] ],
    [ [ "power_supply", 1 ] ],
    [ [ "cable", 5 ] ]
  ]
},{
  "type" : "recipe",
  "result": "medium_storage_battery",
  "category": "CC_ELECTRONIC",
  "subcategory": "CSC_ELECTRONIC_PARTS",
  "skill_used": "electronics",
  "skills_required": [ "fabrication", 1 ],
  "difficulty": 3,
  "time": 10000,
  "reversible": true,
  "decomp_learn": 3,
  "book_learn": [[ "manual_electronics", 2 ] , [ "mag_electronics", 2 ] , [ "manual_mechanics", 3]],
  "using": [ [ "soldering_standard", 10 ] ],
  "qualities" : [ {"id":"SCREW","level":1} ],
  "components": [
    [ [ "small_storage_battery", 8 ] ],
    [ [ "scrap", 4 ] ],
    [ [ "cable", 5 ] ]
  ]
},{
  "type" : "recipe",
  "result": "storage_battery",
  "category": "CC_ELECTRONIC",
  "subcategory": "CSC_ELECTRONIC_PARTS",
  "skill_used": "electronics",
  "skills_required": [ "fabrication", 1 ],
  "difficulty": 3,
  "time": 20000,
  "reversible": true,
  "decomp_learn": 3,
  "book_learn": [[ "manual_electronics", 2 ] , [ "mag_electronics", 2 ] , [ "manual_mechanics", 3]],
  "using": [ [ "soldering_standard", 20 ] ],
  "qualities" : [ {"id":"SCREW","level":1} ],
  "components": [
    [ [ "medium_storage_battery", 4 ] ],
    [ [ "scrap", 8 ] ],
    [ [ "cable", 10 ] ]
  ]
},{
  "type" : "recipe",
  "result": "bot_turret",
  "category": "CC_ELECTRONIC",
  "subcategory": "CSC_ELECTRONIC_PARTS",
  "skill_used": "mechanics",
  "skills_required": [[ "electronics", 5 ], [ "computer", 5 ], [ "gun", 3 ]],
  "difficulty": 7,
  "time": 9000,
  "reversible": true,
  "decomp_learn": 8,
  "book_learn": [[ "recipe_lab_elec", 7 ] , [ "textbook_robots", 9 ]],
  "using": [ [ "soldering_standard", 14 ] ],
  "qualities" : [ {"id":"SCREW","level":1} ],
  "components": [
    [
      [ "uzi", 1 ],
      [ "tec9", 1 ],
      [ "calico", 1 ],
      [ "hk_mp5", 1 ]
    ],
    [ [ "processor", 2 ] ],
    [ [ "RAM", 2 ] ],
    [
      [ "power_supply", 1 ],
      [ "plut_cell", 1 ]
    ],
    [ [ "scrap", 10 ] ]
  ]
},{
  "type" : "recipe",
  "result": "bot_laserturret",
  "category": "CC_ELECTRONIC",
  "subcategory": "CSC_ELECTRONIC_PARTS",
  "skill_used": "mechanics",
  "skills_required": [[ "electronics", 8 ], [ "computer", 5 ], [ "gun", 3 ]],
  "difficulty": 8,
  "time": 12000,
  "reversible": true,
  "decomp_learn": 9,
  "book_learn": [[ "recipe_lab_elec", 8 ]],
  "using": [ [ "soldering_standard", 14 ] ],
  "qualities" : [ {"id":"SCREW","level":1} ],
  "components": [
    [
      [ "cerberus_laser", 3 ],
      [ "laser_rifle", 3 ],
      [ "v29_cheap", 3 ],
      [ "v29", 3 ]
    ],
    [
      [ "processor", 2 ]
    ],
    [ [ "RAM", 2 ] ],
    [ [ "motor", 1 ] ],
    [ [ "solar_cell", 4 ] ],
    [ [ "cable", 10 ] ],
    [
      [ "power_supply", 1 ],
      [ "plut_cell", 1 ]
    ],
    [ [ "scrap", 10 ] ]
  ]
},{
  "type" : "recipe",
  "result": "bot_rifleturret",
  "category": "CC_ELECTRONIC",
  "subcategory": "CSC_ELECTRONIC_PARTS",
  "skill_used": "mechanics",
  "skills_required": [[ "electronics", 5 ], [ "computer", 5 ], [ "gun", 3 ]],
  "difficulty": 8,
  "time": 9000,
  "reversible": true,
  "decomp_learn": 8,
  "book_learn": [[ "recipe_lab_elec", 7 ] , [ "textbook_robots", 9 ]],
  "using": [ [ "soldering_standard", 14 ] ],
  "qualities" : [ {"id":"SCREW","level":1} ],
  "components": [
    [
      [ "m4a1", 1 ],
      [ "sig552", 1 ],
      [ "h&k416a5", 1 ],
      [ "m27iar", 1 ],
      [ "acr", 1 ],
      [ "hk_g36", 1 ]
    ],
    [ [ "processor", 2 ] ],
    [ [ "RAM", 2 ] ],
    [
      [ "power_supply", 1 ],
      [ "plut_cell", 1 ]
    ],
    [ [ "scrap", 15 ] ]
  ]
},{
  "type" : "recipe",
  "result": "control_laptop",
  "category": "CC_ELECTRONIC",
  "subcategory": "CSC_ELECTRONIC_TOOLS",
  "skill_used": "electronics",
  "skills_required": [ "computer", 4 ],
  "difficulty": 7,
  "time": 25000,
  "book_learn": [[ "recipe_lab_elec", 7 ] , [ "textbook_robots", 7 ]],
  "using": [ [ "soldering_standard", 14 ] ],
  "qualities" : [ {"id":"SCREW","level":1} ],
  "tools": [
    [ [ "software_hacking", -1 ] ]
  ],
  "components": [
    [ [ "laptop", 1 ] ],
    [ [ "receiver", 2 ] ],
    [ [ "e_scrap", 2 ] ],
    [ [ "antenna", 1] ]
  ]
},{
  "type" : "recipe",
  "result": "dehydrator",
  "category": "CC_ELECTRONIC",
  "subcategory": "CSC_ELECTRONIC_TOOLS",
  "skill_used": "electronics",
  "difficulty": 4,
  "time": 36000,
  "reversible": true,
  "decomp_learn": 4,
  "autolearn": true,
  "book_learn": [["textbook_electronics", 3] , ["advanced_electronics", 3] , ["textbook_chemistry", 5]],
  "using": [ [ "soldering_standard", 20 ] ],
  "qualities" : [ {"id":"SCREW","level":1} ],
  "components": [
    [ [ "element", 2 ] ],
    [ [ "amplifier", 2 ] ],
    [ [ "power_supply", 1 ] ],
    [ [ "cable", 10 ] ],
    [ [ "pot", 1 ], [ "pot_copper", 1 ] ],
    [ [ "plastic_chunk", 18 ] ]
  ]
},{
  "type" : "recipe",
  "result": "atomic_light",
  "category": "CC_ELECTRONIC",
  "subcategory": "CSC_ELECTRONIC_LIGHTING",
  "skill_used": "electronics",
  "difficulty": 3,
  "time": 20000,
  "reversible": true,
  "book_learn": [[ "recipe_caseless", 6 ]],
  "qualities" : [ {"id":"SCREW","level":1} ],
  "components": [
    [ [ "plastic_chunk", 1 ] ],
    [ [ "superglue", 1 ] ],
    [ [ "power_supply", 1 ] ],
    [ [ "cable", 1 ] ],
    [ [ "plut_cell", 1 ] ]
  ]
},{
  "type" : "recipe",
  "result": "atomic_lamp",
  "category": "CC_ELECTRONIC",
  "subcategory": "CSC_ELECTRONIC_LIGHTING",
  "skill_used": "electronics",
  "difficulty": 3,
  "time": 30000,
  "reversible": true,
  "book_learn": [[ "recipe_caseless", 6 ]],
  "qualities" : [ {"id":"SCREW","level":1} ],
  "components": [
    [ [ "plastic_chunk", 2 ] ],
    [ [ "superglue", 1 ] ],
    [ [ "power_supply", 1 ] ],
    [ [ "cable", 2 ] ],
    [ [ "plut_cell", 2 ] ]
  ]
},{
  "type" : "recipe",
  "result": "atomic_coffeepot",
  "category": "CC_ELECTRONIC",
  "subcategory": "CSC_ELECTRONIC_TOOLS",
  "skill_used": "electronics",
  "difficulty": 4,
  "time": 3000,
  "reversible": true,
  "book_learn": [[ "recipe_caseless", 8 ]],
  "qualities" : [ {"id":"SCREW","level":1} ],
  "components": [
    [ [ "plastic_chunk", 5 ] ],
    [ [ "superglue", 1 ] ],
    [ [ "power_supply", 1 ] ],
    [ [ "element", 1 ] ],
    [ [ "scrap", 2 ] ],
    [ [ "plut_cell", 1 ] ]
  ]
},{
  "type": "recipe",
  "result": "motor_micro",
  "category": "CC_ELECTRONIC",
  "subcategory": "CSC_ELECTRONIC_COMPONENTS",
  "skill_used": "electronics",
  "skills_required": [
    "fabrication",
    1
  ],
  "difficulty": 3,
  "time": 21000,
  "reversible": true,
  "decomp_learn": 3,
  "book_learn": [
    [ "manual_electronics", 2 ],
    [ "mag_electronics", 2 ]
  ],
  "using": [
    [ "soldering_standard", 5 ]
  ],
  "qualities": [
    { "id": "SCREW", "level": 1 }
  ],
  "components": [
    [ [ "e_scrap", 1 ] ],
    [ [ "scrap", 1 ] ],
    [ [ "cable", 3 ] ]
  ]
},{
  "type": "recipe",
  "result": "motor_tiny",
  "category": "CC_ELECTRONIC",
  "subcategory": "CSC_ELECTRONIC_PARTS",
  "skill_used": "electronics",
  "skills_required": [ "fabrication", 1 ],
  "difficulty": 3,
  "time": 20000,
  "reversible": true,
  "decomp_learn": 2,
  "book_learn": [ [ "manual_electronics", 2 ], [ "mag_electronics", 2 ], [ "manual_mechanics", 2 ] ],
  "using": [ [ "soldering_standard", 5 ] ],
  "qualities": [
    { "id": "HAMMER", "level": 1 },
    { "id": "SCREW_FINE", "level": 1 }
  ],
  "components": [
    [ [ "plastic_chunk", 1 ] ],
    [ [ "scrap", 3 ] ],
    [ [ "cable", 3 ] ]
  ]
},{
  "type" : "recipe",
  "result": "motor_small",
  "category": "CC_ELECTRONIC",
  "subcategory": "CSC_ELECTRONIC_PARTS",
  "skill_used": "electronics",
  "skills_required": [ "fabrication", 1 ],
  "difficulty": 3,
  "time": 20000,
  "reversible": true,
  "decomp_learn": 2,
  "book_learn": [[ "manual_electronics", 2 ] , [ "mag_electronics", 2 ] , [ "manual_mechanics", 2]],
  "using": [ [ "soldering_standard", 5 ] ],
  "qualities" : [
    {"id":"HAMMER","level":1},
    {"id":"SCREW","level":1}
  ],
  "components": [
    [ [ "steel_chunk", 2 ] ],
    [ [ "scrap", 2 ] ],
    [ [ "cable", 6 ] ]
  ]
},{
  "type" : "recipe",
  "result": "cable",
  "category": "CC_ELECTRONIC",
  "subcategory": "CSC_ELECTRONIC_COMPONENTS",
  "skill_used": "fabrication",
  "skills_required" : [ "electronics", 2 ],
  "difficulty": 5,
  "time": 40000,
  "autolearn": true,
  "qualities" : [
    {"id":"SAW_M","level":1},
    {"id":"CUT","level":1},
    {"id":"HAMMER","level":2}
  ],
  "tools": [ [ [ "boltcutters", -1 ], [ "toolset", -1 ] ] ],
  "components": [
    [ [ "copper", 100 ], [ "scrap_copper", 1 ] ],
    [ [ "duct_tape", 100 ] ]
  ]
},{
  "type" : "recipe",
  "result": "elec_jackhammer",
  "category": "CC_ELECTRONIC",
  "subcategory": "CSC_ELECTRONIC_TOOLS",
  "skill_used": "electronics",
  "difficulty": 5,
  "time": 25000,
  "reversible": true,
  "decomp_learn": 5,
  "book_learn": [["textbook_mechanics", 6] , ["textbook_carpentry", 6] , ["advanced_electronics", 5] , ["textbook_electronics", 5]],
  "using": [ [ "welding_standard", 10 ] ],
  "qualities":[
    {"id":"HAMMER","level":3},
    {"id":"SCREW","level":1},
    {"id":"WRENCH","level":1}
  ],
  "components": [
    [ [ "motor_small", 1 ] ],
    [ [ "cable", 12 ] ],
    [
      [ "rebar", 2 ],
      [ "steel_chunk", 4 ]
    ],
    [ [ "scrap", 3 ] ]
  ]
},{
  "type" : "recipe",
  "result": "elec_chainsaw_off",
  "category": "CC_ELECTRONIC",
  "subcategory": "CSC_ELECTRONIC_TOOLS",
  "skill_used": "electronics",
  "difficulty": 4,
  "time": 20000,
  "reversible": true,
  "decomp_learn": 4,
  "book_learn": [["textbook_mechanics", 4] , ["textbook_carpentry", 4] , ["advanced_electronics", 3] , ["textbook_electronics", 3]],
  "using": [ [ "welding_standard", 10 ] ],
  "qualities":[
    {"id":"HAMMER","level":2},
    {"id":"SCREW","level":1},
    {"id":"WRENCH","level":1}
  ],
  "components": [
    [ [ "motor_small", 1 ] ],
    [ [ "cable", 12 ] ],
    [ [ "chain", 1 ] ],
    [ [ "scrap", 3 ] ]
  ]
},{
  "type" : "recipe",
  "result": "remotevehcontrol",
  "category": "CC_ELECTRONIC",
  "subcategory": "CSC_ELECTRONIC_TOOLS",
  "skill_used": "electronics",
  "skills_required": [ "computer", 2 ],
  "difficulty": 7,
  "time": 60000,
  "reversible": true,
  "autolearn": true,
  "book_learn": [[ "recipe_lab_elec", 5 ] , [ "textbook_robots", 5 ]],
  "using": [ [ "soldering_standard", 14 ] ],
  "qualities" : [ {"id":"SCREW","level":1} ],
  "components": [
    [ [ "e_scrap", 5 ] ],
    [ [ "amplifier", 1 ] ],
    [ [ "receiver", 1 ] ],
    [ [ "antenna", 1 ] ],
    [ [ "processor", 1 ] ],
    [ [ "RAM", 1 ] ],
    [ ["small_lcd_screen", 1 ] ]
  ]
},{
  "type" : "recipe",
  "result": "drive_by_wire_controls",
  "category": "CC_ELECTRONIC",
  "subcategory": "CSC_ELECTRONIC_TOOLS",
  "skill_used": "mechanics",
  "skills_required": [ "electronics", 4 ],
  "difficulty": 8,
  "time": 120000,
  "reversible": true,
  "book_learn": [ ["textbook_mechanics", 8], [ "textbook_robots", 7 ] ],
  "using": [ [ "soldering_standard", 30 ], [ "welding_standard", 5 ] ],
  "qualities":[
      {"id":"HAMMER","level":2},
      {"id":"SAW_M","level":1},
      {"id":"WRENCH","level":1},
      {"id":"SCREW","level":1}
  ],
  "components": [
    [ [ "vehicle_controls", 1 ] ],
    [ [ "motor_tiny", 3 ] ],
    [ [ "receiver", 3 ] ],
    [ [ "processor", 3 ] ],
    [ [ "RAM", 3 ] ],
    [ [ "circuit", 3 ] ]
  ]
},{
  "type" : "recipe",
  "result": "electronics_controls",
  "category": "CC_ELECTRONIC",
  "subcategory": "CSC_ELECTRONIC_TOOLS",
  "skill_used": "electronics",
  "skills_required": [ "mechanics", 1 ],
  "difficulty": 3,
  "time": 60000,
  "reversible": true,
  "autolearn": true,
  "using": [ [ "soldering_standard", 150 ] ],
  "qualities":[
      {"id":"SCREW","level":1}
  ],
  "components": [
    [ [ "e_scrap", 5 ] ],
    [ [ "amplifier", 1 ] ],
    [ [ "cable", 5 ] ],
    [ [ "plastic_chunk", 5 ] ]
  ]
},{
  "type" : "recipe",
  "result": "camera_control",
  "category": "CC_ELECTRONIC",
  "subcategory": "CSC_ELECTRONIC_PARTS",
  "skill_used": "electronics",
  "skills_required": [ "computer", 2 ],
  "difficulty": 6,
  "time": 120000,
  "reversible": true,
  "autolearn": true,
  "using": [ [ "soldering_standard", 150 ] ],
  "qualities":[ {"id":"SCREW","level":1} ],
  "components": [
    [ [ "small_lcd_screen", 10 ] ],
    [ [ "processor", 3 ] ],
    [ [ "RAM", 2 ] ],
    [ [ "cable", 20 ] ]
  ]
},{
  "type" : "recipe",
  "result": "omnicamera",
  "category": "CC_ELECTRONIC",
  "subcategory": "CSC_ELECTRONIC_PARTS",
  "skill_used": "electronics",
  "skills_required": [ "computer", 3 ],
  "difficulty": 7,
  "time": 180000,
  "book_learn": [ [ "textbook_electronics", 6 ], ["advanced_electronics", 6 ] ],
  "using": [ [ "soldering_standard", 50 ] ],
  "qualities":[ {"id":"SCREW","level":1} ],
  "tools": [
    [ [ "mold_plastic", -1 ] ]
  ],
  "components": [
    [ [ "lens", 4 ] ],
    [ [ "e_scrap", 10 ] ],
    [ [ "amplifier", 4 ] ],
    [ [ "cable", 20 ] ],
    [ [ "plastic_chunk", 5 ] ]
  ]
},{
  "type" : "recipe",
  "result": "omnicamera",
  "id_suffix": "from-cameras",
  "category": "CC_ELECTRONIC",
  "subcategory": "CSC_ELECTRONIC_PARTS",
  "skill_used": "electronics",
  "skills_required": [ "computer", 1 ],
  "difficulty": 5,
  "time": 90000,
  "autolearn": true,
  "using": [ [ "soldering_standard", 10 ] ],
  "qualities":[
    {"id":"SCREW","level":1},
    {"id":"SAW_M","level":1}
  ],
  "components": [
    [ [ "camera", 2 ], [ "camera_pro", 2 ], [ "broken_eyebot", 2 ], [ "smart_phone", 2 ] ],
    [ [ "power_supply", 1 ] ],
    [ [ "cable", 5 ] ]
  ]
},{
  "type" : "recipe",
  "result": "makeshift_sealer",
  "category": "CC_ELECTRONIC",
  "subcategory": "CSC_ELECTRONIC_TOOLS",
  "skill_used": "electronics",
  "skills_required": [ "mechanics", 2 ],
  "difficulty": 4,
  "time": 40000,
  "reversible": true,
  "book_learn": [[ "advanced_electronics", 4 ] , [ "mag_electronics", 6 ] , [ "manual_electronics", 5 ]],
  "using": [ [ "soldering_standard", 10 ] ],
  "qualities" : [
    {"id":"SCREW","level":1}
  ],
  "components": [
    [
      [ "scrap", 4 ]
    ],
    [
      [ "plastic_chunk", 2 ]
    ],
    [
      [ "motor_micro", 1 ]
    ],
    [
      [ "superglue", 2 ]
    ],
    [
      [ "element", 2 ]
    ],
    [
      [ "hose", 1 ]
    ],
    [
      [ "power_supply", 1 ]
    ]
  ]
},{
  "type" : "recipe",
  "result": "radio_repeater_mod",
  "category": "CC_ELECTRONIC",
  "subcategory": "CSC_ELECTRONIC_PARTS",
  "skill_used": "fabrication",
  "skills_required": [ "electronics", 5 ],
  "difficulty": 5,
  "time": 15000,
  "reversible": true,
  "decomp_learn": 4,
  "book_learn": [[ "repeater_mod_guide", 2 ]],
  "using": [ [ "soldering_standard", 15 ] ],
  "qualities" : [ {"id":"SCREW","level":1} ],
  "components": [
    [ [ "processor", 1 ] ],
    [ [ "scrap", 2 ] ],
    [ [ "wire", 5 ] ],
    [ [ "power_supply", 2 ] ],
    [ [ "transponder", 1 ] ],
    [ [ "e_scrap", 2 ] ],
    [ [ "amplifier", 2 ] ],
    [ [ "cable", 1 ] ],
    [ [ "battery_car", 1 ] ]
  ]
},{
  "type" : "recipe",
  "result": "elec_hairtrimmer",
  "category": "CC_ELECTRONIC",
  "subcategory": "CSC_ELECTRONIC_TOOLS",
  "skill_used": "fabrication",
  "skills_required" : [ "electronics", 1 ],
  "difficulty": 3,
  "time": 20000,
  "reversible": true,
  "book_learn": [["advanced_electronics", 4] , ["textbook_electronics", 3] , ["textbook_fabrication", 3] , ["manual_fabrication", 4]],
  "using": [ [ "soldering_standard", 10 ], [ "surface_heat", 10 ] ],
  "qualities" : [ {"id":"SCREW","level":1} ],
   "tools" : [
    [ ["mold_plastic", -1] ]
  ],
  "components" : [
    [ [ "razor_blade", 1 ] ],
    [ [ "motor_micro", 1 ] ],
    [ [ "power_supply", 1 ] ],
    [ [ "plastic_chunk", 1 ] ]
  ]
},{
  "type" : "recipe",
  "result": "radio_mod",
  "category": "CC_ELECTRONIC",
  "subcategory": "CSC_ELECTRONIC_TOOLS",
  "skill_used": "electronics",
  "skills_required" : [ "fabrication", 2 ],
  "book_learn": [["advanced_electronics", 3] , ["textbook_electronics", 2]],
  "using": [ [ "soldering_standard", 5 ] ],
  "difficulty": 4,
  "time": 15000,
  "reversible": true,
  "autolearn": true,
  "qualities" : [ {"id":"SCREW","level":1} ],
  "components": [
    [ [ "antenna", 1 ] ],
    [ [ "pilot_light", 1 ] ],
    [ [ "battery", 10 ] ],
    [ [ "amplifier", 1 ] ],
    [ [ "cable", 2 ] ]
  ]
},{
  "type" : "recipe",
  "result": "electrolysis_kit",
  "category": "CC_ELECTRONIC",
  "subcategory": "CSC_ELECTRONIC_TOOLS",
  "skill_used": "electronics",
  "using": [ [ "soldering_standard", 10 ] ],
  "difficulty": 2,
  "time": 10000,
  "reversible": true,
  "autolearn": true,
  "qualities" : [ {"id":"CUT","level":1} ],
  "components": [
    [ [ "cable", 50 ], [ "jumper_cable", 1 ] ],
    [ [ "scrap", 2 ] ]
  ]
},{
  "type": "recipe",
  "result": "condensor_coil",
  "category": "CC_ELECTRONIC",
  "subcategory": "CSC_ELECTRONIC_COMPONENTS",
  "skill_used": "mechanics",
  "using": [ [ "soldering_standard", 10 ] ],
  "difficulty": 4,
  "book_learn": [ [ "textbook_mechanics", 5 ] ],
  "time": 60000,
  "qualities": [ { "id": "SCREW", "level": 1 }, { "id": "WRENCH", "level": 2 } ],
  "components": [
    [ [ "cu_pipe", 3 ] ],
    [ [ "motor_tiny", 1 ] ],
    [ [ "sheet_metal_small", 5 ] ],
    [ [ "scrap", 12 ], [ "steel_chunk", 4 ] ]
  ]
},{
  "type": "recipe",
  "result": "evaporator_coil",
  "category": "CC_ELECTRONIC",
  "subcategory": "CSC_ELECTRONIC_COMPONENTS",
  "skill_used": "mechanics",
  "using": [ [ "soldering_standard", 50 ] ],
  "difficulty": 4,
  "book_learn": [ [ "textbook_mechanics", 5 ] ],
  "time": 60000,
  "qualities": [ { "id": "HAMMER", "level": 3 }, { "id": "ANVIL", "level": 2 } ],
  "components": [
    [ [ "cu_pipe", 4 ] ],
    [ [ "sheet_metal_small", 8 ] ],
    [ [ "sheet_metal", 2 ] ]
  ]
}
]<|MERGE_RESOLUTION|>--- conflicted
+++ resolved
@@ -59,8 +59,6 @@
     [
       [ "scrap", 1 ],
       [ "steel_chunk", 1 ]
-<<<<<<< HEAD
-=======
     ]
   ]
 },{
@@ -129,82 +127,10 @@
       [ "steel_chunk", 1 ],
       [ "scrap", 3 ],
       [ "knife_butter", 2 ]
->>>>>>> 1ee397aa
     ]
   ]
 },{
   "type" : "recipe",
-<<<<<<< HEAD
-  "result": "trimmer_off",
-  "category": "CC_ELECTRONIC",
-  "subcategory": "CSC_ELECTRONIC_TOOLS",
-  "skill_used": "fabrication",
-  "skills_required" : [ "electronics", 3 ],
-  "difficulty": 5,
-  "time": 20000,
-  "reversible": true,
-  "decomp_learn": 5,
-  "book_learn": [["advanced_electronics", 4] , ["textbook_electronics", 4]],
-  "using": [ [ "soldering_standard", 12 ], [ "surface_heat", 12 ] ],
-  "qualities" : [
-    {"id":"SCREW","level":1}
-  ],
-  "tools" : [
-    [ ["mold_plastic", -1] ]
-  ],
-  "components" : [
-    [ ["plastic_chunk", 6] ],
-    [ ["chain", 1] ],
-    [ ["motor_micro", 1] ],
-    [ ["metal_tank_little", 1] ],
-    [ [ "scrap", 2 ] ],
-    [ [ "cable", 4 ] ],
-    [ [ "1cyl_combustion_small", 1 ] ]
-  ]
-},{
-  "type" : "recipe",
-  "result": "circsaw_off",
-  "category": "CC_ELECTRONIC",
-  "subcategory": "CSC_ELECTRONIC_TOOLS",
-  "skill_used": "fabrication",
-  "skills_required" : [ "electronics", 3 ],
-  "difficulty": 5,
-  "time": 20000,
-  "reversible": true,
-  "book_learn": [["advanced_electronics", 4] , ["textbook_electronics", 4] , ["textbook_carpentry", 5]],
-  "using": [ [ "soldering_standard", 10 ], [ "surface_heat", 10 ] ],
-  "qualities" : [ {"id":"SCREW","level":1} ],
-   "tools" : [
-    [ ["mold_plastic", -1] ]
-  ],
-  "components" : [
-    [ ["plastic_chunk", 6] ],
-    [ ["circsaw_blade", 1] ],
-    [ ["motor_small", 1] ],
-    [ ["power_supply", 1] ],
-    [ [ "scrap", 1 ] ],
-    [ [ "cable", 5 ] ]
-  ]
-},{
-  "type" : "recipe",
-  "result": "antenna",
-  "category": "CC_ELECTRONIC",
-  "subcategory": "CSC_ELECTRONIC_COMPONENTS",
-  "skill_used": "electronics",
-  "time": 3000,
-  "book_learn": [[ "radio_book", 1 ] , [ "textbook_anarch", 1 ]],
-  "qualities":[ {"id":"SAW_M","level":1} ],
-  "components": [
-    [
-      [ "steel_chunk", 1 ],
-      [ "scrap", 3 ],
-      [ "knife_butter", 2 ]
-    ]
-  ]
-},{
-  "type" : "recipe",
-=======
->>>>>>> 1ee397aa
   "result": "directional_antenna",
   "category": "CC_ELECTRONIC",
   "subcategory": "CSC_ELECTRONIC_COMPONENTS",
@@ -526,44 +452,6 @@
   ]
 },{
   "type" : "recipe",
-<<<<<<< HEAD
-  "result": "battery",
-  "category": "CC_ELECTRONIC",
-  "subcategory": "CSC_ELECTRONIC_COMPONENTS",
-  "skill_used": "fabrication",
-  "skills_required": [ "electronics", 1 ],
-  "difficulty": 2,
-  "time": 5000,
-  "book_learn": [[ "manual_electronics", 1 ] , [ "mag_electronics", 1 ] , [ "textbook_anarch", 2 ]],
-  "qualities" : [ {"id":"SCREW","level":1} ],
-  "components": [
-    [
-      [ "lemon", 1 ],
-      [ "irradiated_lemon", 1 ],
-      [ "orange", 1 ],
-      [ "irradiated_orange", 1 ],
-      [ "grapefruit", 1 ],
-      [ "irradiated_grapefruit", 1 ],
-      [ "acid", 1 ],
-      [ "vinegar", 2 ]
-    ],
-    [
-      [ "steel_chunk", 1 ],
-      [ "knife_butter", 1 ],
-      [ "knife_steak", 1 ],
-      [ "bolt_steel", 1 ],
-      [ "scrap", 1 ]
-    ],
-    [
-      [ "can_drink_unsealed", 1 ],
-      [ "can_food_unsealed", 1 ],
-      [ "canister_empty", 1 ]
-    ]
-  ]
-},{
-  "type" : "recipe",
-=======
->>>>>>> 1ee397aa
   "result": "noise_emitter",
   "id_suffix": "radio-mod",
   "category": "CC_ELECTRONIC",
