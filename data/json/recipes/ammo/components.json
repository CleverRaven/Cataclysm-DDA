--- conflicted
+++ resolved
@@ -26,8 +26,6 @@
     "qualities": [ { "id": "SAW_M", "level": 1 }, { "id": "DRILL", "level": 2 } ],
     "tools": [ [ [ "press", -1 ] ], [ [ "cordless_drill", 2 ] ] ],
     "components": [ [ [ "308_casing", 1 ], [ "3006_casing", 1 ] ] ]
-<<<<<<< HEAD
-=======
   },
   {
     "type": "recipe",
@@ -43,6 +41,5 @@
     "qualities": [ { "id": "SAW_M", "level": 1 }, { "id": "DRILL", "level": 2 } ],
     "tools": [ [ [ "press", -1 ] ], [ [ "cordless_drill", 2 ] ] ],
     "components": [ [ [ "223_casing", 1 ] ] ]
->>>>>>> c33633ca
   }
 ]