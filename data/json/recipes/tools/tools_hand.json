--- conflicted
+++ resolved
@@ -29,11 +29,7 @@
       { "proficiency": "prof_blacksmithing" },
       { "proficiency": "prof_toolsmithing" }
     ],
-<<<<<<< HEAD
     "qualities": [ { "id": "SAW_M", "level": 2 }, { "id": "CUT", "level": 1 } ],
-=======
-    "qualities": [ { "id": "CHISEL", "level": 3 }, { "id": "SAW_M", "level": 2 }, { "id": "CUT", "level": 1 } ],
->>>>>>> 81ae2675
     "tools": [ [ [ "hotcut", -1 ] ] ],
     "components": [ [ [ "plastic_chunk", 2 ], [ "2x4", 1 ], [ "stick", 2 ] ] ]
   },
@@ -328,11 +324,7 @@
       { "proficiency": "prof_blacksmithing" },
       { "proficiency": "prof_toolsmithing" }
     ],
-<<<<<<< HEAD
     "qualities": [ { "id": "GRIND", "level": 2 } ]
-=======
-    "qualities": [ { "id": "CHISEL", "level": 3 } ]
->>>>>>> 81ae2675
   },
   {
     "type": "recipe",
@@ -350,10 +342,6 @@
       { "proficiency": "prof_blacksmithing" },
       { "proficiency": "prof_toolsmithing" }
     ],
-<<<<<<< HEAD
-=======
-    "qualities": [ { "id": "CHISEL", "level": 3 } ],
->>>>>>> 81ae2675
     "components": [ [ [ "plastic_chunk", 1 ], [ "scrap", 1 ] ] ]
   },
   {
@@ -394,11 +382,7 @@
       { "proficiency": "prof_toolsmithing" }
     ],
     "book_learn": [ [ "manual_mechanics", 4 ], [ "manual_fabrication", 4 ], [ "textbook_fabrication", 4 ] ],
-<<<<<<< HEAD
     "qualities": [ { "id": "GRIND", "level": 2 } ]
-=======
-    "qualities": [ { "id": "CHISEL", "level": 3 } ]
->>>>>>> 81ae2675
   },
   {
     "type": "recipe",
@@ -417,10 +401,6 @@
       { "proficiency": "prof_toolsmithing" }
     ],
     "book_learn": [ [ "manual_fabrication", 2 ], [ "textbook_fabrication", 3 ] ],
-<<<<<<< HEAD
-=======
-    "qualities": [ { "id": "CHISEL", "level": 3 } ],
->>>>>>> 81ae2675
     "components": [ [ [ "2x4", 2 ] ] ]
   },
   {
@@ -440,11 +420,7 @@
       { "proficiency": "prof_toolsmithing" }
     ],
     "book_learn": [ [ "manual_fabrication", 3 ], [ "textbook_fabrication", 4 ] ],
-<<<<<<< HEAD
-    "qualities": [ { "id": "GRIND", "level": 2 } ],
-=======
-    "qualities": [ { "id": "CHISEL", "level": 3 } ],
->>>>>>> 81ae2675
+    "qualities": [ { "id": "GRIND", "level": 2 } ],
     "tools": [ [ [ "hotcut", -1 ] ] ]
   },
   {
@@ -464,11 +440,7 @@
       { "proficiency": "prof_toolsmithing" }
     ],
     "book_learn": [ [ "manual_fabrication", 3 ], [ "textbook_fabrication", 4 ] ],
-<<<<<<< HEAD
-    "qualities": [ { "id": "GRIND", "level": 2 } ],
-=======
-    "qualities": [ { "id": "CHISEL", "level": 3 } ],
->>>>>>> 81ae2675
+    "qualities": [ { "id": "GRIND", "level": 2 } ],
     "components": [ [ [ "2x4", 2 ], [ "stick", 4 ] ] ]
   },
   {
@@ -489,11 +461,7 @@
       { "proficiency": "prof_bladesmith" }
     ],
     "book_learn": [ [ "textbook_fabrication", 4 ] ],
-<<<<<<< HEAD
-    "qualities": [ { "id": "GRIND", "level": 2 } ],
-=======
-    "qualities": [ { "id": "CHISEL", "level": 3 } ],
->>>>>>> 81ae2675
+    "qualities": [ { "id": "GRIND", "level": 2 } ],
     "components": [ [ [ "2x4", 3 ], [ "stick", 6 ] ] ]
   },
   {
@@ -513,10 +481,6 @@
       { "proficiency": "prof_blacksmithing" },
       { "proficiency": "prof_toolsmithing" }
     ],
-<<<<<<< HEAD
-=======
-    "qualities": [ { "id": "CHISEL", "level": 3 } ],
->>>>>>> 81ae2675
     "components": [ [ [ "2x4", 2 ] ] ]
   },
   {
@@ -536,10 +500,6 @@
       { "proficiency": "prof_blacksmithing" },
       { "proficiency": "prof_toolsmithing" }
     ],
-<<<<<<< HEAD
-=======
-    "qualities": [ { "id": "CHISEL", "level": 3 } ],
->>>>>>> 81ae2675
     "components": [ [ [ "2x4", 1 ] ] ]
   },
   {
@@ -560,10 +520,6 @@
       { "proficiency": "prof_blacksmithing" },
       { "proficiency": "prof_toolsmithing" }
     ],
-<<<<<<< HEAD
-=======
-    "qualities": [ { "id": "CHISEL", "level": 3 } ],
->>>>>>> 81ae2675
     "components": [ [ [ "2x4", 1 ] ] ]
   },
   {
@@ -598,10 +554,6 @@
       { "proficiency": "prof_blacksmithing" },
       { "proficiency": "prof_toolsmithing" }
     ],
-<<<<<<< HEAD
-=======
-    "qualities": [ { "id": "CHISEL", "level": 3 } ],
->>>>>>> 81ae2675
     "components": [ [ [ "2x4", 1 ] ] ]
   },
   {
@@ -621,10 +573,6 @@
       { "proficiency": "prof_blacksmithing" },
       { "proficiency": "prof_toolsmithing" }
     ],
-<<<<<<< HEAD
-=======
-    "qualities": [ { "id": "CHISEL", "level": 3 } ],
->>>>>>> 81ae2675
     "components": [ [ [ "2x4", 1 ] ] ]
   },
   {
@@ -661,11 +609,7 @@
       { "proficiency": "prof_bladesmith" }
     ],
     "using": [ [ "blacksmithing_standard", 4 ], [ "steel_standard", 1 ] ],
-<<<<<<< HEAD
-    "qualities": [ { "id": "GRIND", "level": 2 } ],
-=======
-    "qualities": [ { "id": "CHISEL", "level": 3 } ],
->>>>>>> 81ae2675
+    "qualities": [ { "id": "GRIND", "level": 2 } ],
     "components": [ [ [ "filament", 100, "LIST" ] ], [ [ "rag", 2 ], [ "felt_patch", 2 ], [ "leather", 2 ], [ "fur", 2 ] ] ]
   },
   {
@@ -728,11 +672,7 @@
       { "proficiency": "prof_bladesmith" }
     ],
     "using": [ [ "blacksmithing_standard", 16 ], [ "steel_standard", 4 ] ],
-<<<<<<< HEAD
-    "qualities": [ { "id": "GRIND", "level": 2 } ],
-=======
-    "qualities": [ { "id": "CHISEL", "level": 3 } ],
->>>>>>> 81ae2675
+    "qualities": [ { "id": "GRIND", "level": 2 } ],
     "components": [ [ [ "2x4", 2 ], [ "stick", 4 ] ] ]
   },
   {
@@ -1015,11 +955,7 @@
       { "proficiency": "prof_blacksmithing" },
       { "proficiency": "prof_toolsmithing" }
     ],
-<<<<<<< HEAD
     "qualities": [ { "id": "ANVIL", "level": 3 }, { "id": "HAMMER", "level": 3 } ],
-=======
-    "qualities": [ { "id": "ANVIL", "level": 3 }, { "id": "HAMMER", "level": 3 }, { "id": "CHISEL", "level": 3 } ],
->>>>>>> 81ae2675
     "tools": [ [ [ "tongs", -1 ], [ "drift", -1 ] ] ],
     "components": [ [ [ "2x4", 2 ], [ "stick", 4 ] ] ]
   },
@@ -1040,11 +976,7 @@
       { "proficiency": "prof_blacksmithing" },
       { "proficiency": "prof_toolsmithing" }
     ],
-<<<<<<< HEAD
     "qualities": [ { "id": "ANVIL", "level": 3 }, { "id": "HAMMER", "level": 3 } ],
-=======
-    "qualities": [ { "id": "ANVIL", "level": 3 }, { "id": "HAMMER", "level": 3 }, { "id": "CHISEL", "level": 3 } ],
->>>>>>> 81ae2675
     "tools": [ [ [ "tongs", -1 ] ] ]
   },
   {
@@ -1064,11 +996,7 @@
       { "proficiency": "prof_blacksmithing" },
       { "proficiency": "prof_toolsmithing" }
     ],
-<<<<<<< HEAD
     "qualities": [ { "id": "ANVIL", "level": 3 }, { "id": "HAMMER", "level": 3 } ],
-=======
-    "qualities": [ { "id": "ANVIL", "level": 3 }, { "id": "HAMMER", "level": 3 }, { "id": "CHISEL", "level": 3 } ],
->>>>>>> 81ae2675
     "tools": [ [ [ "tongs", -1 ] ] ]
   },
   {
@@ -1088,11 +1016,7 @@
       { "proficiency": "prof_blacksmithing" },
       { "proficiency": "prof_toolsmithing" }
     ],
-<<<<<<< HEAD
     "qualities": [ { "id": "ANVIL", "level": 3 }, { "id": "HAMMER", "level": 3 } ],
-=======
-    "qualities": [ { "id": "ANVIL", "level": 3 }, { "id": "HAMMER", "level": 3 }, { "id": "CHISEL", "level": 3 } ],
->>>>>>> 81ae2675
     "tools": [ [ [ "tongs", -1 ] ] ]
   },
   {
@@ -1112,11 +1036,7 @@
       { "proficiency": "prof_blacksmithing" },
       { "proficiency": "prof_toolsmithing" }
     ],
-<<<<<<< HEAD
     "qualities": [ { "id": "ANVIL", "level": 3 }, { "id": "HAMMER", "level": 3 }, { "id": "GRIND", "level": 2 } ],
-=======
-    "qualities": [ { "id": "ANVIL", "level": 3 }, { "id": "HAMMER", "level": 3 }, { "id": "CHISEL", "level": 3 } ],
->>>>>>> 81ae2675
     "tools": [ [ [ "tongs", -1 ] ] ],
     "components": [
       [ [ "steel_lump", 1 ], [ "steel_chunk", 4 ], [ "scrap", 20 ] ],
@@ -1150,11 +1070,7 @@
     "reversible": true,
     "autolearn": true,
     "using": [ [ "forging_standard", 8 ] ],
-<<<<<<< HEAD
     "qualities": [ { "id": "ANVIL", "level": 3 }, { "id": "HAMMER", "level": 3 }, { "id": "GRIND", "level": 2 } ],
-=======
-    "qualities": [ { "id": "ANVIL", "level": 3 }, { "id": "HAMMER", "level": 3 }, { "id": "CHISEL", "level": 3 } ],
->>>>>>> 81ae2675
     "tools": [ [ [ "tongs", -1 ] ] ],
     "proficiencies": [
       { "proficiency": "prof_metalworking" },
@@ -1191,11 +1107,7 @@
     "reversible": true,
     "autolearn": true,
     "using": [ [ "forging_standard", 8 ] ],
-<<<<<<< HEAD
     "qualities": [ { "id": "ANVIL", "level": 3 }, { "id": "HAMMER_FINE", "level": 1 }, { "id": "GRIND", "level": 2 } ],
-=======
-    "qualities": [ { "id": "ANVIL", "level": 3 }, { "id": "HAMMER_FINE", "level": 1 }, { "id": "CHISEL", "level": 3 } ],
->>>>>>> 81ae2675
     "tools": [ [ [ "tongs", -1 ] ] ],
     "proficiencies": [
       { "proficiency": "prof_metalworking" },
