[
{
  "type" : "recipe",
  "result": "makeshift_machete",
  "category": "CC_WEAPON",
  "subcategory": "CSC_WEAPON_CUTTING",
  "skill_used": "fabrication",
  "difficulty": 0,
  "time": 5000,
  "reversible": true,
  "autolearn": true,
  "components": [
    [
      [ "duct_tape", 50 ]
    ],
    [
      [ "blade", 1 ]
    ]
  ]
},{
  "type" : "recipe",
  "result": "makeshift_halberd",
  "category": "CC_WEAPON",
  "subcategory": "CSC_WEAPON_CUTTING",
  "skill_used": "fabrication",
  "difficulty": 0,
  "time": 5000,
  "reversible": true,
  "autolearn": true,
  "components": [
    [
      [ "duct_tape", 100 ]
    ],
    [
      [ "blade", 1 ]
    ],
    [
      [ "stick", 1 ],
      [ "2x4", 1 ],
      [ "broom", 1 ]
    ]
  ]
},{
  "type" : "recipe",
  "result": "scythe_war",
  "category": "CC_WEAPON",
  "subcategory": "CSC_WEAPON_CUTTING",
  "skill_used": "fabrication",
  "difficulty": 2,
  "time": 20000,
  "reversible": true,
  "decomp_learn": 1,
  "autolearn": true,
  "qualities":[
    {"id":"HAMMER","level":1,"amount":1}
  ], "components": [
    [
      [ "duct_tape", 50 ]
    ],
    [
      [ "scythe", 1 ]
    ]
  ]
},{
  "type" : "recipe",
  "result": "copper_knife",
  "category": "CC_WEAPON",
  "subcategory": "CSC_WEAPON_PIERCING",
  "skill_used": "fabrication",
  "difficulty": 1,
  "time": 5000,
  "reversible": true,
  "autolearn": true,
  "qualities":[
    {"id":"HAMMER","level":1,"amount":1}
  ],
  "tools": [
    [
      [ "toolset", 10 ],
      [ "fire", -1 ]
    ]
  ],
  "components": [
    [
      [ "rag", 1 ],
      [ "felt_patch", 1 ],
      [ "duct_tape", 50 ],
      [ "string_6", 2 ],
      [ "sinew", 50 ],
      [ "thread", 50 ],
      [ "yarn", 50 ],
      [ "plant_fibre", 50 ],
      [ "withered", 1 ]
    ],
    [
      [ "scrap_copper", 2 ],
      [ "copper", 200 ]
    ]
  ]
},{
  "type" : "recipe",
  "result": "makeshift_knife",
  "category": "CC_WEAPON",
  "subcategory": "CSC_WEAPON_PIERCING",
  "skill_used": "fabrication",
  "difficulty": 0,
  "time": 5000,
  "reversible": true,
  "autolearn": true,
  "qualities":[
    {"id":"HAMMER","level":1,"amount":1}
  ], "components": [
    [
      [ "rag", 1 ],
      [ "duct_tape", 50 ],
      [ "string_6", 2 ],
      [ "sinew", 100 ],
      [ "thread", 100 ],
      [ "plant_fibre", 100 ]
    ],
    [
      [ "spike", 1 ]
    ]
  ]
},{
  "type" : "recipe",
  "result": "pointy_stick",
  "category": "CC_WEAPON",
  "subcategory": "CSC_WEAPON_PIERCING",
  "skill_used": "fabrication",
  "difficulty": 0,
  "time": 800,
  "reversible": false,
  "autolearn": true,
  "qualities":[
    {"id":"CUT","level":1,"amount":1}
  ],
  "components": [
    [
      [ "stick", 1 ],
      [ "broom", 1 ],
      [ "2x4", 1 ],
      [ "pool_cue", 1 ]
    ]
  ]
},{
  "type" : "recipe",
  "result": "cudgel",
  "category": "CC_WEAPON",
  "subcategory": "CSC_WEAPON_BASHING",
  "skill_used": "fabrication",
  "difficulty": 0,
  "time": 1000,
  "reversible": false,
  "autolearn": true,
  "qualities":[
    {"id":"CUT","level":1,"amount":1}
  ],
  "components": [
    [
      [ "stick", 1 ],
      [ "broom", 1 ],
      [ "2x4", 1 ],
      [ "pool_cue", 1 ]
    ]
  ]
},{
       "type" : "recipe",
  "result": "spear_rebar",
  "category": "CC_WEAPON",
  "subcategory": "CSC_WEAPON_PIERCING",
  "skill_used": "fabrication",
  "difficulty": 0,
  "time": 100000,
  "reversible": false,
  "autolearn": true,
  "qualities":[
    {"id":"HAMMER","level":1,"amount":1}
  ], "components": [
    [
      [ "rebar", 1 ]
    ]
  ]
},{
  "type" : "recipe",
  "result": "sling",
  "category": "CC_WEAPON",
  "subcategory": "CSC_WEAPON_RANGED",
  "skill_used": "fabrication",
  "difficulty": 0,
  "time": 1000,
  "reversible": true,
  "autolearn": true,
  "qualities":[
    {"id":"CUT","level":1,"amount":1}
  ],
  "components": [
    [
      [ "leather", 1 ],
      [ "fur", 1 ]
    ],
    [
      [ "plant_fibre", 20 ],
      [ "sinew", 20 ],
      [ "thread", 20 ]
    ]
  ]
},{
  "type" : "recipe",
  "result": "sling",
  "id_suffix": "cord",
  "category": "CC_WEAPON",
  "subcategory": "CSC_WEAPON_RANGED",
  "skill_used": "fabrication",
  "difficulty": 1,
  "time": 3000,
  "reversible": true,
  "autolearn": true,
  "components": [
    [
      [ "string_36", 3 ],
      [ "string_6", 18 ]
    ]
  ]
},{
  "type" : "recipe",
  "result": "slingshot",
  "category": "CC_WEAPON",
  "subcategory": "CSC_WEAPON_RANGED",
  "skill_used": "fabrication",
  "difficulty": 0,
  "time": 3000,
  "reversible": false,
  "autolearn": true,
  "qualities":[
    {"id":"CUT","level":1,"amount":1}
  ],
  "components": [
    [
      [ "stick", 1 ],
      [ "2x4", 1 ]
    ],
    [
      [ "hose", 1 ]
    ]
  ]
},{
  "type" : "recipe",
  "result": "bullwhip",
  "category": "CC_WEAPON",
  "subcategory": "CSC_WEAPON_RANGED",
  "skill_used": "fabrication",
  "difficulty": 6,
  "time": 180000,
  "reversible": true,
  "autolearn": true,
  "qualities":[
    {"id":"CUT","level":1,"amount":1}
  ],
  "components": [
    [
      [ "leather", 20 ]
    ],
    [
      [ "rope_6", 2 ]
    ]
  ]
},{
  "type" : "recipe",
  "result": "spear_wood",
  "category": "CC_WEAPON",
  "subcategory": "CSC_WEAPON_PIERCING",
  "skill_used": "fabrication",
  "skills_required": [ "survival", 1 ],
  "difficulty": 2,
  "time": 2000,
  "reversible": false,
  "autolearn": true,
  "qualities":[
    {"id":"CUT","level":1,"amount":1}
  ],
  "tools": [
    [
      [ "fire", -1 ]
    ]
  ],
  "components": [
    [
      [ "stick", 1 ],
      [ "broom", 1 ],
      [ "2x4", 1 ],
      [ "pool_cue", 1 ],
      [ "pointy_stick", 1 ]
    ],
    [
      [ "rag", 1 ],
      [ "leather", 1 ],
      [ "fur", 1 ]
    ],
    [
      [ "plant_fibre", 20 ],
      [ "sinew", 20 ],
      [ "thread", 20 ],
      [ "duct_tape", 20 ]
    ]
  ]
},{
  "type" : "recipe",
  "result": "spear_copper",
  "category": "CC_WEAPON",
  "subcategory": "CSC_WEAPON_PIERCING",
  "skill_used": "fabrication",
  "difficulty": 3,
  "time": 2400,
  "reversible": true,
  "autolearn": true,
  "qualities":[
    {"id":"CUT","level":1,"amount":1},
    {"id":"HAMMER","level":1,"amount":1}
  ],
  "tools": [
    [
      [ "toolset", 10 ],
      [ "fire", -1 ]
    ]
  ],
  "components": [
    [
      [ "stick", 1 ],
      [ "broom", 1 ],
      [ "2x4", 1 ],
      [ "pool_cue", 1 ],
      [ "pointy_stick", 1 ]
    ],
    [
      [ "rag", 1 ],
      [ "felt_patch", 1 ],
      [ "leather", 1 ],
      [ "fur", 1 ]
    ],
    [
      [ "plant_fibre", 20 ],
      [ "sinew", 20 ],
      [ "thread", 20 ],
      [ "yarn", 20 ],
      [ "duct_tape", 20 ],
      [ "withered", 1 ]
    ],
    [
      [ "scrap_copper", 3 ],
      [ "copper", 300 ]
    ]
  ]
},{
  "type" : "recipe",
  "result": "spear_forked",
  "category": "CC_WEAPON",
  "subcategory": "CSC_WEAPON_PIERCING",
  "skill_used": "fabrication",
  "skills_required": ["survival", 1 ],
  "difficulty": 2,
  "time": 2600,
  "reversible": false,
  "autolearn": true,
  "//" : "Hammer to kinda shape the spikes for stable attachment--no forge used",
  "qualities":[
    {"id":"HAMMER","level":1,"amount":1}
  ],
  "//" : "Extra duct tape/string needed to attach the spikes; rag/leather for grip.",
  "components": [
    [
      [ "stick", 1 ],
      [ "broom", 1 ],
      [ "2x4", 1 ],
      [ "pool_cue", 1 ]
    ],
    [
      [ "rag", 1 ],
      [ "leather", 1 ],
      [ "duct_tape", 20 ],
      [ "fur", 1 ]
    ],
    [
      [ "string_6", 9 ],
      [ "string_36", 2 ],
      [ "duct_tape", 75 ]
    ],
    [
      [ "spike", 3 ]
    ]
  ]
},{
  "type" : "recipe",
  "result": "javelin",
  "category": "CC_WEAPON",
  "subcategory": "CSC_WEAPON_PIERCING",
  "skill_used": "fabrication",
  "skills_required": [[ "survival", 1 ], [ "throw", 2 ]],
  "difficulty": 3,
  "time": 5000,
  "reversible": false,
  "autolearn": true,
  "qualities":[
    {"id":"CUT","level":1,"amount":1}
  ],
  "tools": [
    [
      [ "fire", -1 ]
    ]
  ],
  "components": [
    [
      [ "spear_wood", 1 ],
      [ "pointy_stick", 1 ]
    ],
    [
      [ "rag", 1 ],
      [ "leather", 1 ],
      [ "fur", 1 ]
    ],
    [
      [ "plant_fibre", 20 ],
      [ "sinew", 20 ],
      [ "thread", 20 ],
      [ "duct_tape", 20 ]
    ]
  ]
},{
  "type" : "recipe",
  "result": "javelin_iron",
  "category": "CC_WEAPON",
  "subcategory": "CSC_WEAPON_PIERCING",
  "skill_used": "fabrication",
  "skills_required": [ "throw", 2 ],
  "difficulty": 2,
  "time": 60000,
  "reversible": false,
  "autolearn": true,
  "qualities":[
    {"id":"HAMMER","level":3,"amount":1},
    { "id": "CHISEL", "level": 3 }
  ], "tools": [
      [
      ["tongs", -1]
      ],
      [
      ["anvil", -1]
      ],
      [
      ["forge", 50], ["oxy_torch", 10]
      ]
      ],
  "components":
    [
     [
     [ "javelin", 1 ]
     ],
     [
     ["scrap", 1]
     ]
    ]
},{
  "type" : "recipe",
  "result": "spear_knife",
  "category": "CC_WEAPON",
  "subcategory": "CSC_WEAPON_PIERCING",
  "skill_used": "fabrication",
  "skills_required": [ "survival", 1 ],
  "difficulty": 0,
  "time": 600,
  "reversible": true,
  "autolearn": true,
  "components": [
    [
      [ "stick", 1 ],
      [ "2x4", 1 ],
      [ "broom", 1 ]
    ],
    [
      [ "spike", 1 ]
    ],
    [
      [ "rag", 1 ],
      [ "leather", 1 ],
      [ "fur", 1 ]
    ],
    [
      [ "string_6", 6 ],
      [ "string_36", 1 ],
      [ "duct_tape", 50 ]
    ]
  ]
},{
  "type" : "recipe",
  "result": "spear_steel",
  "category": "CC_WEAPON",
  "subcategory": "CSC_WEAPON_PIERCING",
  "skill_used": "fabrication",
  "skills_required": [ "melee", 1 ],
  "difficulty": 1,
  "time": 60000,
  "reversible": false,
  "autolearn": true,
  "qualities":[
    {"id":"HAMMER","level":3,"amount":1},
    {"id":"SAW_M","level":1,"amount":1},
    { "id" : "GLARE", "level" : 2 }
  ], "tools": [
      [
      [ "oxy_torch", 4 ],
      [ "welder", 20 ],
      [ "welder_crude", 30 ],
      [ "toolset", 30 ]
      ]
      ],
  "components":
     [
     [
      [ "pipe", 1 ]
     ],
     [
     [ "steel_chunk", 1 ],
     [ "scrap", 3 ]
     ]
    ]
},{
  "type" : "recipe",
  "result": "longbow",
  "category": "CC_WEAPON",
  "subcategory": "CSC_WEAPON_RANGED",
  "skill_used": "fabrication",
  "skills_required": [ "archery", 3 ],
  "difficulty": 3,
  "time": 15000,
  "reversible": true,
  "decomp_learn": 1,
  "autolearn": true,
  "book_learn": [[ "manual_archery", 2 ] , [ "recipe_bows", 1 ] , [ "book_archery", 3]],
  "qualities":[
    {"id":"CUT","level":1,"amount":1}
  ],
  "components": [
    [
      [ "stick", 1 ],
      [ "2x4", 1 ]
    ],
    [
      [ "string_36", 2 ],
      [ "thread", 200 ],
      [ "sinew", 200 ],
      [ "plant_fibre", 200 ]
    ]
  ]
},{
  "type" : "recipe",
  "result": "selfbow",
  "category": "CC_WEAPON",
  "subcategory": "CSC_WEAPON_RANGED",
  "skill_used": "fabrication",
  "skills_required": [ "survival", 1 ],
  "difficulty": 0,
  "time": 12000,
  "reversible": true,
  "autolearn": true,
  "qualities":[
    {"id":"CUT","level":1,"amount":1}
  ],
  "components": [
    [
      [ "stick", 1 ],
      [ "2x4", 1 ]
    ],
    [
      [ "string_36", 2 ],
      [ "thread", 200 ],
      [ "sinew", 200 ],
      [ "plant_fibre", 200 ]
    ]
  ]
},{
  "type" : "recipe",
  "result": "shortbow",
  "category": "CC_WEAPON",
  "subcategory": "CSC_WEAPON_RANGED",
  "skill_used": "fabrication",
  "skills_required": [ "archery", 1 ],
  "difficulty": 2,
  "time": 15000,
  "reversible": true,
  "decomp_learn": 1,
  "autolearn": true,
  "book_learn": [[ "recipe_bows", 1 ] , [ "manual_archery", 2 ] , [ "book_archery", 2 ]],
  "qualities":[
    {"id":"CUT","level":1,"amount":1}
  ],
  "components": [
    [
      [ "stick", 1 ],
      [ "2x4", 1 ]
    ],
    [
      [ "string_36", 2 ],
      [ "thread", 200 ],
      [ "sinew", 200 ],
      [ "plant_fibre", 200 ]
    ]
  ]
},{
  "type" : "recipe",
  "result": "reflexrecurvebow",
  "category": "CC_WEAPON",
  "subcategory": "CSC_WEAPON_RANGED",
  "skill_used": "fabrication",
  "skills_required": [[ "archery", 7 ]],
  "difficulty": 5,
  "time": 25000,
  "reversible": false,
  "autolearn": false,
  "book_learn" : [[ "recipe_bows", 6 ] , [ "manual_archery", 7]],
  "qualities":[
    {"id":"CUT","level":1,"amount":1}
  ],
  "components": [
    [
      [ "stick", 3 ],
      [ "2x4", 2 ]
    ],
    [
      [ "bone", 3 ],
      [ "bone_human", 3 ]
    ],
    [
      [ "string_36", 2 ],
      [ "thread", 200 ],
      [ "sinew", 200 ],
      [ "plant_fibre", 200 ]
    ]
  ]
},{
  "type" : "recipe",
  "result": "nailboard",
  "category": "CC_WEAPON",
  "subcategory": "CSC_WEAPON_BASHING",
  "skill_used": "fabrication",
  "difficulty": 0,
  "time": 1000,
  "reversible": false,
  "autolearn": true,
  "qualities":[
    {"id":"HAMMER","level":1,"amount":1}
  ], "components": [
    [
      [ "2x4", 1 ],
      [ "stick", 1 ]
    ],
    [
      [ "nail", 6 ]
    ]
  ]
},{
  "type" : "recipe",
  "result": "homewrecker",
  "category": "CC_WEAPON",
  "subcategory": "CSC_WEAPON_BASHING",
  "skill_used": "fabrication",
  "difficulty": 0,
  "time": 5000,
  "reversible": true,
  "autolearn": true,
  "components": [
    [
      [ "string_36", 8 ]
    ],
    [
      [ "steel_chunk", 4 ]
    ],
    [
      [ "stick", 1 ],
      [ "2x4", 1 ],
      [ "broom", 1 ]
    ]
  ]
},{
  "type" : "recipe",
  "result": "nailbat",
  "category": "CC_WEAPON",
  "subcategory": "CSC_WEAPON_BASHING",
  "skill_used": "fabrication",
  "difficulty": 0,
  "time": 1000,
  "reversible": false,
  "autolearn": true,
  "qualities":[
    {"id":"HAMMER","level":1,"amount":1}
  ], "components": [
    [
      [ "bat", 1 ]
    ],
    [
      [ "nail", 6 ]
    ]
  ]
},{
  "type" : "recipe",
  "result": "bwirebat",
  "category": "CC_WEAPON",
  "subcategory": "CSC_WEAPON_BASHING",
  "skill_used": "fabrication",
  "difficulty": 0,
  "time": 5000,
  "reversible": true,
  "autolearn": true,
  "components": [
    [
      [ "bat", 1 ]
    ],
    [
      [ "wire_barbed", 1 ]
    ]
  ]
},{
  "type" : "recipe",
<<<<<<< HEAD
  "result": "pipebomb",
  "category": "CC_WEAPON",
  "subcategory": "CSC_WEAPON_EXPLOSIVE",
  "skill_used": "fabrication",
  "difficulty": 1,
  "time": 5000,
  "reversible": false,
  "autolearn": true,
  "qualities":[
    {"id":"SAW_M","level":1,"amount":1}
  ], "components": [
    [
      [ "pipe", 1 ]
    ],
    [
      [ "gasoline", 200 ],
      [ "diesel", 200 ],
      [ "gunpowder", 72 ],
      [ "chem_black_powder", 144 ],
      [ "shot_bird", 6 ],
      [ "shot_00", 3 ],
      [ "shot_slug", 2 ]
    ],
    [
      [ "string_36", 1 ],
      [ "string_6", 1 ]
    ]
  ]
},{
  "type" : "recipe",
  "result": "dynamite",
  "category": "CC_WEAPON",
  "subcategory": "CSC_WEAPON_EXPLOSIVE",
  "skill_used": "cooking",
  "difficulty": 7,
  "time": 10000,
  "reversible": false,
  "autolearn": false,
  "book_learn": [[ "textbook_anarch", 5 ] , [ "adv_chemistry", 6 ] , [ "textbook_chemistry", 6 ]],
  "qualities":[
    {"id":"CHEM","level":2,"amount":1}
  ], "tools": [
    [
      [ "hotplate", 25 ],
      [ "toolset", 25 ],
      [ "fire", -1 ]
    ]
  ],
  "components": [
    [
      [ "paper", 5 ],
      [ "rolling_paper", 32]
    ],
    [
      [ "acid", 2 ]
    ],
    [
      [ "ammonia", 1 ]
    ],
    [
      [ "soap", 3 ],
      [ "tallow", 2 ],
      [ "tallow_tainted", 2 ],
      [ "lard", 2 ],
      [ "cooking_oil", 2 ]
=======
  "result": "bowling_axe",
  "category": "CC_WEAPON",
  "subcategory": "CSC_WEAPON_PIERCING",
  "skill_used": "fabrication",
  "difficulty": 0,
  "time": 1000,
  "reversible": true,
  "autolearn": true,
  "components": [
    [
      [ "bowling_pin", 1 ]
    ],
    [
      [ "spike", 2 ]
    ],
    [
      [ "duct_tape", 100]
>>>>>>> 488f7768
    ]
  ]
},{
  "type" : "recipe",
  "result": "revolver_shotgun",
  "category": "CC_WEAPON",
  "subcategory": "CSC_WEAPON_RANGED",
  "skill_used": "mechanics",
  "skills_required": [[ "gun", 3 ]],
  "difficulty": 3,
  "time": 6000,
  "reversible": false,
  "autolearn": true,
  "book_learn": [[ "manual_shotgun", 2 ] , [ "manual_pistol", 2 ]],
  "qualities":[
    {"id":"SAW_M_FINE","level":1,"amount":1},
    { "id" : "GLARE", "level" : 2 }
  ], "tools": [
    [
      [ "oxy_torch", 6 ],
      [ "welder", 30 ],
      [ "welder_crude", 45 ],
      [ "toolset", 45 ],
      [ "small_repairkit", 150 ],
      [ "large_repairkit", 30 ]
    ]
  ],
  "components": [
    [
     [ "shotgun_s", 1 ],
     [ "pipe_shotgun", 1 ]
    ],
    [
      ["pipe", 3]
    ],
    [
      ["steel_chunk", 3],
      ["scrap", 9]
    ]
  ]
},{
  "type" : "recipe",
  "result": "surv_six_shooter",
  "category": "CC_WEAPON",
  "subcategory": "CSC_WEAPON_RANGED",
  "skill_used": "mechanics",
  "skills_required": [[ "gun", 3 ]],
  "difficulty": 4,
  "time": 400000,
  "reversible": false,
  "autolearn": true,
  "book_learn": [ [ "manual_pistol", 3 ]],
  "qualities":[
    {"id":"SAW_M_FINE","level":1,"amount":1},
    { "id" : "GLARE", "level" : 2 }
  ], "tools": [
    [
      [ "oxy_torch", 6 ],
      [ "welder", 30 ],
      [ "welder_crude", 45 ],
      [ "toolset", 45 ],
      [ "small_repairkit", 150 ],
      [ "large_repairkit", 30 ]
    ]
  ],
  "components": [
      [
        [ "pipe", 1 ]
      ],
      [
        [ "spring", 1 ]
      ],
      [
        [ "steel_chunk", 2 ]
      ]
  ]
},{
  "type" : "recipe",
  "result": "surv_hand_cannon",
  "category": "CC_WEAPON",
  "subcategory": "CSC_WEAPON_RANGED",
  "skill_used": "mechanics",
  "skills_required": [[ "gun", 4 ]],
  "difficulty": 5,
  "time": 600000,
  "reversible": false,
  "autolearn": true,
  "book_learn": [ [ "manual_pistol", 5 ]],
  "qualities":[
    {"id":"SAW_M_FINE","level":1,"amount":1},
    { "id" : "GLARE", "level" : 2 }
  ], "tools": [
    [
      [ "oxy_torch", 6 ],
      [ "welder", 30 ],
      [ "welder_crude", 45 ],
      [ "toolset", 45 ],
      [ "small_repairkit", 150 ],
      [ "large_repairkit", 30 ]
    ]
  ],
  "components":
    [
      [
        [ "pipe", 1]
      ],
      [
        [ "spring", 1]
      ],
      [
        [ "steel_chunk", 2]
      ]
    ]
},{
  "type" : "recipe",
  "result": "mosin91_30",
  "byproducts": { "id" : "mn_ebr_kit", "amount" : 1 },
  "category": "CC_WEAPON",
  "subcategory": "CSC_WEAPON_RANGED",
  "skill_used": "mechanics",
  "skills_required": [[ "gun", 4 ]],
  "difficulty": 5,
  "time": 180000, "//": "Three hours to remove the action, preserve the old stock, install the action in the new stock, and prep it for use",
  "reversible": false,
  "autolearn": true,
  "//": "Firearms kits are mandatory by design--you're doing significant modifications to your gun and should use the right gear to sight everything in, etc.",
  "tools": [
    [
      [ "small_repairkit", -1 ],
      [ "large_repairkit", -1 ]
    ]
  ],
  "components": [
    [
      [ "mosin91_30_ebr", 1 ]
    ],
    [
      [ "mn_classic_kit", 1 ]
    ]
  ]
},{
  "type" : "recipe",
  "result": "mosin44",
  "byproducts": { "id" : "mn_ebr_kit", "amount" : 1 },
  "category": "CC_WEAPON",
  "subcategory": "CSC_WEAPON_RANGED",
  "skill_used": "mechanics",
  "skills_required": [[ "gun", 4 ]],
  "difficulty": 5,
  "time": 180000, "//": "Three hours to remove the action, preserve the old stock, install the action in the new stock, and prep it for use",
  "reversible": false,
  "autolearn": true,
  "//": "Firearms kits are mandatory by design--you're doing significant modifications to your gun and should use the right gear to sight everything in, etc.",
  "tools": [
    [
      [ "small_repairkit", -1 ],
      [ "large_repairkit", -1 ]
    ]
  ],
  "components": [
    [
      [ "mosin44_ebr", 1 ]
    ],
    [
      [ "mn_classic_kit", 1 ]
    ]
  ]
},{
  "type" : "recipe",
  "result": "mosin91_30_ebr",
  "byproducts": { "id" : "mn_classic_kit", "amount" : 1 },
  "category": "CC_WEAPON",
  "subcategory": "CSC_WEAPON_RANGED",
  "skill_used": "mechanics",
  "skills_required": [[ "gun", 4 ]],
  "difficulty": 5,
  "time": 180000, "//": "Three hours to remove the action, preserve the old stock, install the action in the new stock, and prep it for use",
  "reversible": false,
  "autolearn": true,
  "//": "Firearms kits are mandatory by design--you're doing significant modifications to your gun and should use the right gear to sight everything in, etc.",
  "tools": [
    [
      [ "small_repairkit", -1 ],
      [ "large_repairkit", -1 ]
    ]
  ],
  "components": [
    [
      [ "mosin91_30", 1 ]
    ],
    [
      [ "mn_ebr_kit", 1 ]
    ]
  ]
},{
  "type" : "recipe",
  "result": "mosin44_ebr",
  "byproducts": { "id" : "mn_classic_kit", "amount" : 1 },
  "category": "CC_WEAPON",
  "subcategory": "CSC_WEAPON_RANGED",
  "skill_used": "mechanics",
  "skills_required": [[ "gun", 4 ]],
  "difficulty": 5,
  "time": 180000, "//": "Three hours to remove the action, preserve the old stock, install the action in the new stock, and prep it for use",
  "reversible": false,
  "autolearn": true,
  "//": "Firearms kits are mandatory by design--you're doing significant modifications to your gun and should use the right gear to sight everything in, etc.",
  "tools": [
    [
      [ "small_repairkit", -1 ],
      [ "large_repairkit", -1 ]
    ]
  ],
  "components": [
    [
      [ "mosin44", 1 ]
    ],
    [
      [ "mn_ebr_kit", 1 ]
    ]
  ]
},{
  "type" : "recipe",
  "result": "l_car_223",
  "category": "CC_WEAPON",
  "subcategory": "CSC_WEAPON_RANGED",
  "skill_used": "mechanics",
  "skills_required": [[ "gun", 4 ]],
  "difficulty": 5,
  "time": 90000, "//": "90 minutes to set up",
  "reversible": true,
  "autolearn": true,
  "//": "Firearms kits are mandatory by design--you're doing significant modifications to your gun and should use the right gear to sight everything in, etc.",
  "tools": [
    [
      [ "small_repairkit", -1 ],
      [ "large_repairkit", -1 ]
    ]
  ],
  "components": [
    [
      [ "l_base_223", 1 ]
    ],
    [
      [ "l_car_223_kit", 1 ]
    ]
  ]
},{
  "type" : "recipe",
  "result": "l_mbr_223",
  "category": "CC_WEAPON",
  "subcategory": "CSC_WEAPON_RANGED",
  "skill_used": "mechanics",
  "skills_required": [[ "gun", 4 ]],
  "difficulty": 5,
  "time": 95000,
  "reversible": true,
  "autolearn": true,
  "//": "Firearms kits are mandatory by design--you're doing significant modifications to your gun and should use the right gear to sight everything in, etc.",
  "tools": [
    [
      [ "small_repairkit", -1 ],
      [ "large_repairkit", -1 ]
    ]
  ],
  "components": [
    [
      [ "l_base_223", 1 ]
    ],
    [
      [ "l_mbr_223_kit", 1 ]
    ]
  ]
},{
  "type" : "recipe",
  "result": "l_dsr_223",
  "category": "CC_WEAPON",
  "subcategory": "CSC_WEAPON_RANGED",
  "skill_used": "mechanics",
  "skills_required": [[ "gun", 6 ]],
  "difficulty": 6,
  "time": 120000,
  "reversible": true,
  "autolearn": true,
  "//": "Firearms kits are mandatory by design--you're doing significant modifications to your gun and should use the right gear to sight everything in, etc.",
  "tools": [
    [
      [ "small_repairkit", -1 ],
      [ "large_repairkit", -1 ]
    ]
  ],
  "components": [
    [
      [ "l_base_223", 1 ]
    ],
    [
      [ "l_dsr_223_kit", 1 ]
    ]
  ]
},{
  "type" : "recipe",
  "result": "l_lmg_223",
  "category": "CC_WEAPON",
  "subcategory": "CSC_WEAPON_RANGED",
  "skill_used": "mechanics",
  "skills_required": [[ "gun", 5 ]],
  "difficulty": 7,
  "time": 100000, "//": "Should be 100 minutes",
  "reversible": true,
  "autolearn": true,
  "//": "Firearms kits are mandatory by design--you're doing significant modifications to your gun and should use the right gear to sight everything in, etc.",
  "tools": [
    [
      [ "small_repairkit", -1 ],
      [ "large_repairkit", -1 ]
    ]
  ],
  "components": [
    [
      [ "l_base_223", 1 ]
    ],
    [
      [ "l_lmg_223_kit", 1 ]
    ]
  ]
},{
  "type" : "recipe",
  "result": "hand_crossbow",
  "category": "CC_WEAPON",
  "subcategory": "CSC_WEAPON_RANGED",
  "skill_used": "mechanics",
  "skills_required": [ "archery", 3 ],
  "difficulty": 3,
  "time": 30000,
  "reversible": true,
  "decomp_learn": 3,
  "autolearn": false,
  "book_learn" : [[ "recipe_bows", 3 ] , [ "manual_archery", 5] , [ "book_archery", 4]],
  "qualities":[
    {"id":"CUT","level":1,"amount":1},
    {"id":"HAMMER","level":2,"amount":1},
    {"id":"SCREW","level":1,"amount":1},
    {"id":"WRENCH","level":1,"amount":1}
  ], "components": [
    [
      [ "2x4", 2 ],
      [ "stick", 3 ]
    ],
    [
      [ "string_6", 1 ]
    ],
    [
      [ "spring", 1 ]
    ],
    [
      [ "scrap", 4 ]
    ],
    [
      [ "nail", 10 ]
    ]
  ]
},{
  "type" : "recipe",
  "result": "crossbow",
  "category": "CC_WEAPON",
  "subcategory": "CSC_WEAPON_RANGED",
  "skill_used": "mechanics",
  "skills_required": [ "archery", 3 ],
  "difficulty": 3,
  "time": 15000,
  "reversible": true,
  "decomp_learn": 2,
  "autolearn": false,
  "book_learn" : [[ "recipe_bows", 2 ] , [ "manual_archery", 4] , [ "book_archery", 3], [ "scots_cookbook", 6 ], [ "textbook_armschina", 5 ]],
  "qualities" : [
    {"id":"SCREW","level":1,"amount":1},
    {"id":"WRENCH","level":1,"amount":1}
  ], "components": [
    [
      [ "2x4", 2 ],
      [ "stick", 4 ]
    ],
    [
      [ "scrap", 1 ]
    ],
    [
      [ "string_36", 3 ]
    ]
  ]
},{
  "type" : "recipe",
  "result": "bullet_crossbow",
  "category": "CC_WEAPON",
  "subcategory": "CSC_WEAPON_RANGED",
  "skill_used": "mechanics",
  "skills_required": [ "archery", 2 ],
  "difficulty": 3,
  "time": 15000,
  "reversible": true,
  "decomp_learn": 2,
  "autolearn": false,
  "book_learn" : [[ "recipe_bows", 1 ] , [ "manual_archery", 3] , [ "book_archery", 2]],
  "qualities" : [
    {"id":"SCREW","level":1,"amount":1},
    {"id":"WRENCH","level":1,"amount":1}
  ], "components": [
    [
      [ "2x4", 2 ],
      [ "stick", 4 ]
    ],
    [
      [ "scrap", 1 ]
    ],
    [
      [ "string_36", 3 ]
    ],
    [
      [ "leather", 1 ]
    ]
  ]
},{
  "type" : "recipe",
  "result": "2_shot_special",
  "category": "CC_WEAPON",
  "subcategory": "CSC_WEAPON_RANGED",
  "skill_used": "mechanics",
  "difficulty": 1,
  "time": 12000,
  "reversible": true,
  "autolearn": true,
  "qualities":[
    {"id":"SAW_M_FINE","level":1,"amount":1},
    {"id":"SCREW_FINE","level":1,"amount":1}
  ], "components": [
    [
      [ "pipe", 1 ]
    ],
    [
      [ "scrap", 1 ]
    ],
    [
      [ "duct_tape", 50 ]
    ]
  ]
},{
  "type" : "recipe",
  "result": "rifle_22",
  "category": "CC_WEAPON",
  "subcategory": "CSC_WEAPON_RANGED",
  "skill_used": "mechanics",
  "skills_required": [ "gun", 1 ],
  "difficulty": 3,
  "time": 12000,
  "reversible": true,
  "autolearn": true,
  "qualities":[
    {"id":"SAW_M_FINE","level":1,"amount":1},
    {"id":"SCREW_FINE","level":1,"amount":1}
  ], "components": [
    [
      [ "pipe", 1 ]
    ],
    [
      [ "2x4", 1 ]
    ]
  ]
},{
  "type" : "recipe",
  "result": "blunderbuss",
  "category": "CC_WEAPON",
  "subcategory": "CSC_WEAPON_RANGED",
  "skill_used": "mechanics",
  "skills_required": [ "gun", 1 ],
  "difficulty": 2,
  "time": 12000,
  "reversible": false,
  "autolearn": true,
  "qualities":[
    {"id":"SAW_M_FINE","level":1,"amount":1},
    {"id":"SCREW_FINE","level":1,"amount":1}
  ], "components": [
    [
      [ "pipe", 1 ]
    ],
    [
      [ "2x4", 1 ]
    ],
    [
      [ "scrap", 1 ]
    ]
  ]
},{
  "type" : "recipe",
  "result": "pipe_shotgun",
  "category": "CC_WEAPON",
  "subcategory": "CSC_WEAPON_RANGED",
  "skill_used": "mechanics",
  "skills_required": [ "gun", 1 ],
  "difficulty": 2,
  "time": 12000,
  "reversible": true,
  "autolearn": true,
  "qualities":[
    {"id":"SAW_M_FINE","level":1,"amount":1},
    {"id":"SCREW_FINE","level":1,"amount":1}
  ], "components": [
    [
      [ "pipe", 1 ]
    ],
    [
      [ "scrap", 2 ]
    ],
    [
      [ "2x4", 1 ]
    ]
  ]
},{
  "type" : "recipe",
  "result": "pipe_double_shotgun",
  "category": "CC_WEAPON",
  "subcategory": "CSC_WEAPON_RANGED",
  "skill_used": "mechanics",
  "skills_required": [ "gun", 1 ],
  "difficulty": 3,
  "time": 18000,
  "reversible": true,
  "autolearn": true,
  "qualities":[
    {"id":"SAW_M_FINE","level":1,"amount":1},
    {"id":"SCREW_FINE","level":1,"amount":1}
  ], "components": [
    [
      [ "pipe", 2 ]
    ],
    [
      [ "scrap", 3 ]
    ],
    [
      [ "2x4", 1 ]
    ]
  ]
},{
  "type" : "recipe",
  "result": "pipe_combination_gun",
  "category": "CC_WEAPON",
  "subcategory": "CSC_WEAPON_RANGED",
  "skill_used": "mechanics",
  "skills_required": [ "gun", 1 ],
  "difficulty": 4,
  "time": 18000,
  "reversible": true,
  "autolearn": true,
  "qualities":[
    {"id":"SAW_M_FINE","level":1,"amount":1},
    {"id":"SCREW_FINE","level":1,"amount":1}
  ], "components": [
    [
      [ "pipe", 2 ]
    ],
    [
      [ "nail", 2 ]
    ],
    [
      [ "spring", 2 ]
    ],
    [
      [ "scrap", 3 ]
    ],
    [
      [ "2x4", 1 ]
    ]
  ]
},{
  "type" : "recipe",
  "result": "rifle_9mm",
  "category": "CC_WEAPON",
  "subcategory": "CSC_WEAPON_RANGED",
  "skill_used": "mechanics",
  "skills_required": [ "gun", 1 ],
  "difficulty": 3,
  "time": 14000,
  "reversible": true,
  "autolearn": true,
  "qualities":[
    {"id":"SAW_M_FINE","level":1,"amount":1},
    {"id":"SCREW_FINE","level":1,"amount":1}
  ], "components": [
    [
      [ "pipe", 1 ]
    ],
    [
      [ "scrap", 2 ]
    ],
    [
      [ "2x4", 1 ]
    ]
  ]
},{
  "type" : "recipe",
  "result": "rifle_308",
  "category": "CC_WEAPON",
  "subcategory": "CSC_WEAPON_RANGED",
  "skill_used": "mechanics",
  "skills_required": [ "gun", 3 ],
  "difficulty": 5,
  "time": 14000,
  "reversible": true,
  "autolearn": true,
  "qualities":[
    {"id":"SAW_M_FINE","level":1,"amount":1},
    {"id":"SCREW_FINE","level":1,"amount":1}
  ], "components": [
    [
      [ "pipe", 1 ]
    ],
    [
      [ "2x4", 1 ]
    ],
    [
      [ "scrap", 3 ]
    ]
  ]
},{
  "type" : "recipe",
  "result": "surv_carbine_223",
  "category": "CC_WEAPON",
  "subcategory": "CSC_WEAPON_RANGED",
  "skill_used": "mechanics",
  "skills_required": [ "gun", 5 ],
  "difficulty": 7,
  "time": 14000,
  "reversible": false,
  "autolearn": true,
  "qualities":[
    {"id":"SAW_M_FINE","level":1,"amount":1},
    {"id":"SCREW_FINE","level":1,"amount":1},
    {"id":"WRENCH_FINE","level":1,"amount":1},
    { "id" : "GLARE", "level" : 2 }
  ], "tools": [
    [
      ["oxy_torch", 60], ["welder", 300], ["welder_crude", 450], ["toolset", 450]
    ]
  ], "components": [
    [
      [ "pipe", 2 ]
    ],
    [
      [ "spring", 1 ]
    ],
    [
      [ "steel_chunk", 3 ]
    ],
    [
      [ "2x4", 1 ]
    ]
  ]
},{
  "type" : "recipe",
  "result": "rifle_3006",
  "category": "CC_WEAPON",
  "subcategory": "CSC_WEAPON_RANGED",
  "skill_used": "mechanics",
  "skills_required": [ "gun", 4 ],
  "difficulty": 6,
  "time": 240000,
  "reversible": false,
  "autolearn": true,
  "qualities" : [ { "id" : "GLARE", "level" : 2 } ],
  "tools": [
    [
      ["oxy_torch", 30],
      ["welder", 150],
      ["large_repairkit", 75],
      ["small_repairkit", 150],
      ["welder_crude", 225],
      ["toolset", 225]
    ]
  ], "components": [
    [ [ "pipe", 3 ] ],
    [ [ "spring", 2 ] ],
    [ [ "steel_chunk", 3 ] ],
    [ [ "2x4", 1 ] ]
  ]
},{
  "type" : "recipe",
  "result": "triple_launcher_simple",
  "category": "CC_WEAPON",
  "subcategory": "CSC_WEAPON_RANGED",
  "skill_used": "mechanics",
  "skills_required": [ "launcher", 4 ],
  "difficulty": 7,
  "time": 240000,
  "reversible": false,
  "autolearn": true,
  "qualities":[
    {"id":"SAW_M_FINE","level":1,"amount":1},
    {"id":"SCREW_FINE","level":1,"amount":1},
    {"id":"WRENCH_FINE","level":1,"amount":1},
    { "id" : "GLARE", "level" : 2 }
  ], "tools": [
    [
      ["oxy_torch", 40],
      ["welder", 200],
      ["large_repairkit", 100],
      ["small_repairkit", 200],
      ["welder_crude", 300],
      ["toolset", 300]
    ]
  ], "components": [
    [ [ "pipe", 3 ] ],
    [ [ "nail", 3 ] ],
    [ [ "scrap", 3 ] ],
    [ [ "2x4", 1 ] ]
  ]
},{
  "type" : "recipe",
  "result": "flamethrower_simple",
  "category": "CC_WEAPON",
  "subcategory": "CSC_WEAPON_RANGED",
  "skill_used": "mechanics",
  "skills_required": [ "gun", 3 ],
  "difficulty": 6,
  "time": 12000,
  "reversible": true,
  "autolearn": true,
  "qualities":[
    {"id":"SAW_M_FINE","level":1,"amount":1},
    {"id":"SCREW_FINE","level":1,"amount":1}
  ], "components": [
    [
      [ "pilot_light", 2 ]
    ],
    [
      [ "pipe", 1 ]
    ],
    [
      [ "hose", 2 ]
    ],
    [
      [ "bottle_glass", 4 ],
      [ "bottle_plastic", 6 ],
      [ "bottle_plastic_small", 12 ]
    ]
  ]
},{
  "type" : "recipe",
  "result": "launcher_simple",
  "note": "standalone_weapon",
  "category": "CC_WEAPON",
  "subcategory": "CSC_WEAPON_RANGED",
  "skill_used": "mechanics",
  "skills_required": [ "launcher", 3 ],
  "difficulty": 6,
  "time": 6000,
  "reversible": true,
  "autolearn": true,
  "qualities":[
    {"id":"SAW_M_FINE","level":1,"amount":1}
  ], "components": [
    [
      [ "pipe", 1 ]
    ],
    [
      [ "2x4", 1 ],
      [ "stick", 2 ]
    ],
    [
      [ "nail", 1 ]
    ]
  ]
},{
  "type" : "recipe",
  "result": "pipe_launcher40mm",
  "note": "underbarrel_mount",
  "category": "CC_WEAPON",
  "subcategory": "CSC_WEAPON_MODS",
  "skill_used": "mechanics",
  "skills_required": [ "launcher", 3 ],
  "difficulty": 6,
  "time": 8000,
  "reversible": false,
  "autolearn": false,
  "book_learn": [[ "manual_launcher", 3 ] , [ "mag_launcher", 4 ]],
  "qualities":[
    {"id":"SAW_M","level":1,"amount":1}
  ], "components": [
    [
      [ "pipe", 1 ]
    ],
    [
      [ "duct_tape", 50 ]
    ],
    [
      [ "nail", 1 ]
    ]
  ]
},{
  "type": "recipe",
  "result": "m320",
  "category": "CC_WEAPON",
  "subcategory": "CSC_WEAPON_RANGED",
  "skill_used": "launcher",
  "difficulty": 0,
  "time": 5000,
  "reversible": true,
  "autolearn": true,
  "decomp_learn": 0,
  "components": [
    [
      [ "m320_mod", 1 ]
    ],
    [
      [ "ugl_buttstock", 1 ]
    ]
  ]
},{
  "type" : "recipe",
  "result": "u_shotgun",
  "category": "CC_WEAPON",
  "subcategory": "CSC_WEAPON_MODS",
  "skill_used": "mechanics",
  "skills_required": [ "shotgun", 3 ],
  "difficulty": 6,
  "time": 8000,
  "reversible": false,
  "autolearn": false,
  "book_learn": [[ "manual_shotgun", 4 ] , [ "mag_shotgun", 5 ]],
  "qualities":[
    {"id":"SAW_M_FINE","level":1,"amount":1}
  ], "components": [
    [
      [ "pipe", 2 ]
    ],
    [
      [ "duct_tape", 75 ]
    ],
    [
      [ "nail", 2 ]
    ]
  ]
},{
  "type" : "recipe",
  "result": "aux_flamer",
  "category": "CC_WEAPON",
  "subcategory": "CSC_WEAPON_MODS",
  "skill_used": "mechanics",
  "skills_required": [ "fabrication", 3 ],
  "difficulty": 6,
  "time": 18000,
  "reversible": true,
  "decomp_learn": 5,
  "autolearn": true,
  "book_learn": [["book_icef", 4]],
  "qualities":[
    {"id":"SAW_M","level":1,"amount":1},
    {"id":"SCREW","level":1,"amount":1}
  ], "components": [
    [
      [ "duct_tape", 50 ]
    ],
    [
      [ "pilot_light", 1 ]
    ],
    [
      [ "pipe", 1 ]
    ],
    [
      [ "hose", 2 ]
    ],
    [
      [ "metal_tank_little", 1 ]
    ]
  ]
},{
  "type" : "recipe",
  "result": "combatsaw_off",
  "category": "CC_WEAPON",
  "subcategory": "CSC_WEAPON_CUTTING",
  "skill_used": "mechanics",
  "skills_required": ["melee",  2],
  "difficulty": 6,
  "time": 30000,
  "reversible": false,
  "autolearn": true,
  "book_learn": [[ "textbook_mechanics", 4 ] , [ "recipe_melee", 5 ]],
  "qualities":[
    {"id":"HAMMER","level":2,"amount":1},
    {"id":"SAW_M","level":1,"amount":1},
    {"id":"SCREW","level":1,"amount":1},
    {"id":"WRENCH","level":1,"amount":1},
    { "id" : "GLARE", "level" : 2 }
  ], "tools": [
    [
      [ "oxy_torch", 20 ],
      [ "welder", 100],
      [ "welder_crude", 150],
      [ "toolset", 150]
    ]
  ],
  "components": [
    [
      [ "chainsaw_off", 1 ]
    ],
    [
      [ "metal_tank_little", 1 ]
    ],
    [
      [ "steel_chunk", 3 ],
      [ "scrap", 9 ]
    ]
  ]
},{
  "type" : "recipe",
  "result": "coilgun",
  "category": "CC_WEAPON",
  "subcategory": "CSC_WEAPON_RANGED",
  "skill_used": "electronics",
  "skills_required": [ "gun", 1 ],
  "difficulty": 3,
  "time": 25000,
  "reversible": true,
  "autolearn": false,
  "book_learn": [[ "advanced_electronics", 3 ] , [ "textbook_electronics", 3 ] , [ "textbook_anarch", 4 ]],
  "qualities":[
    {"id":"SAW_M_FINE","level":1,"amount":1}
  ], "tools": [
    [
      [ "soldering_iron", 10 ],
      [ "toolset", 10 ],
      [ "small_repairkit", 10 ],
      [ "large_repairkit", 5 ]
    ]
  ],
  "components": [
    [
      [ "pipe", 1 ]
    ],
    [
      [ "power_supply", 1 ]
    ],
    [
      [ "amplifier", 1 ]
    ],
    [
      [ "scrap", 6 ]
    ],
    [
      [ "cable", 20 ]
    ]
  ]
},{
  "type" : "recipe",
  "result": "makeshift_crowbar",
  "category": "CC_WEAPON",
  "subcategory": "CSC_WEAPON_BASHING",
  "skill_used": "fabrication",
  "difficulty": 0,
  "time": 1000,
  "reversible": false,
  "autolearn": true,
  "qualities":[
    {"id":"HAMMER","level":1,"amount":1}
  ], "components": [
    [
      [ "pipe", 1 ]
    ]
  ]
},{
  "type" : "recipe",
  "result": "shoulder_strap",
  "category": "CC_WEAPON",
  "subcategory": "CSC_WEAPON_MODS",
  "skill_used": "fabrication",
  "difficulty": 1,
  "time": 1000,
  "reversible": false,
  "autolearn": true,
  "qualities":[
    {"id":"CUT","level":1,"amount":1}
  ],
  "components": [
    [
      [ "rope_6", 1 ],
      [ "rag", 3 ],
      [ "string_36", 6 ]
    ]
  ]
},{
  "type" : "recipe",
  "result": "bayonet",
  "category": "CC_WEAPON",
  "subcategory": "CSC_WEAPON_MODS",
  "skill_used": "fabrication",
  "difficulty": 1,
  "time": 500,
  "reversible": true,
  "autolearn": true,
  "components": [
    [
      [ "spike", 1 ]
    ],
    [
      [ "string_36", 1 ]
    ]
  ]
},{
  "type" : "recipe",
  "result": "sword_bayonet",
  "category": "CC_WEAPON",
  "subcategory": "CSC_WEAPON_MODS",
  "skill_used": "fabrication",
  "difficulty": 1,
  "time": 500,
  "reversible": true,
  "autolearn": true,
  "components": [
    [
      [ "makeshift_machete", 1 ]
    ],
    [
      [ "string_36", 1 ]
    ]
  ]
},{
  "type" : "recipe",
  "result": "pistol_bayonet",
  "category": "CC_WEAPON",
  "subcategory": "CSC_WEAPON_MODS",
  "skill_used": "fabrication",
  "difficulty": 1,
  "time": 500,
  "reversible": true,
  "autolearn": true,
  "components": [
    [
      [ "spike", 1 ]
    ],
    [
      [ "string_6", 2 ]
    ]
  ]
},{
  "type" : "recipe",
  "result": "crafted_suppressor",
  "category": "CC_WEAPON",
  "subcategory": "CSC_WEAPON_MODS",
  "skill_used": "mechanics",
  "skills_required": [ "gun", 1 ],
  "difficulty": 1,
  "time": 650,
  "reversible": false,
  "autolearn": true,
  "qualities":[
    {"id":"SAW_M_FINE","level":1,"amount":1}
  ], "components": [
    [
      [ "muffler", 1 ],
      [ "rag", 4 ]
    ],
    [
      [ "pipe", 1 ]
    ]
  ]
},{
  "type" : "recipe",
  "result": "suppressor",
  "category": "CC_WEAPON",
  "subcategory": "CSC_WEAPON_MODS",
  "skill_used": "mechanics",
  "skills_required": [ "gun", 1 ],
  "difficulty": 8,
  "time": 60000,
  "reversible": false,
  "autolearn": true,
  "tools": [
    [
      [ "large_repairkit", 250 ]
    ]
  ],
  "components": [
    [
      [ "scrap", 1 ]
    ],
    [
      [ "pipe", 2 ]
    ]
  ]
},{
  "type" : "recipe",
  "result": "barrel_big",
  "category": "CC_WEAPON",
  "subcategory": "CSC_WEAPON_MODS",
  "skill_used": "mechanics",
  "skills_required": [ "gun", 1 ],
  "difficulty": 6,
  "time": 30000,
  "reversible": false,
  "autolearn": true,
  "tools": [
    [
      [ "large_repairkit", 100 ],
      [ "small_repairkit", 300 ]
    ]
  ],
  "components": [
    [
      [ "pipe", 2 ]
    ]
  ]
},{
  "type" : "recipe",
  "result": "brass_catcher",
  "category": "CC_WEAPON",
  "subcategory": "CSC_WEAPON_MODS",
  "skill_used": "tailor",
  "skills_required": [ "gun", 1 ],
  "difficulty": 3,
  "time": 65000,
  "reversible": true,
  "autolearn": true,
  "tools": [
    [
      [ "sewing_kit", 4 ]
    ]
  ],
  "components": [
    [
      [ "rag", 4 ]
    ]
  ]
},{
  "type" : "recipe",
  "result": "adjustable_stock",
  "category": "CC_WEAPON",
  "subcategory": "CSC_WEAPON_MODS",
  "skill_used": "fabrication",
  "skills_required": [[ "gun", 3 ]],
  "difficulty": 5,
  "time": 25000,
  "reversible": false,
  "autolearn": true,
  "book_learn": [[ "manual_fabrication", 3 ] , [ "manual_shotgun", 4] , [ "manual_smg", 4] , [ "manual_rifle", 4] , [ "manual_launcher", 4]],
  "qualities":[
    {"id":"HAMMER_FINE","level":1,"amount":1},
    {"id":"SAW_M_FINE","level":1,"amount":1},
    {"id":"SCREW_FINE","level":1,"amount":1},
    { "id" : "GLARE", "level" : 2 }
  ],
  "tools": [
    [
      [ "oxy_torch", 3 ],
      [ "welder", 15 ],
      [ "welder_crude", 25 ],
      [ "toolset", 25 ],
      [ "small_repairkit", 15 ],
      [ "large_repairkit", 15 ]
    ]
  ],
  "components": [
    [
      [ "scrap", 6 ],
      [ "pipe", 1 ],
      [ "steel_chunk", 2 ]
    ],
    [
      [ "plastic_chunk", 3 ]
    ]
  ]
},{
  "type" : "recipe",
  "result": "folding_stock",
  "category": "CC_WEAPON",
  "subcategory": "CSC_WEAPON_MODS",
  "skill_used": "fabrication",
  "skills_required": [[ "gun", 3 ]],
  "difficulty": 4,
  "time": 25000,
  "reversible": false,
  "autolearn": true,
  "book_learn": [[ "manual_fabrication", 3 ] , [ "manual_shotgun", 4] , [ "manual_smg", 4] , [ "manual_rifle", 4]],
  "qualities":[
    {"id":"HAMMER_FINE","level":1,"amount":1},
    {"id":"SAW_M_FINE","level":1,"amount":1},
    {"id":"SCREW_FINE","level":1,"amount":1},
    { "id" : "GLARE", "level" : 2 }
  ],
  "tools": [
    [
      [ "oxy_torch", 3 ],
      [ "welder", 15 ],
      [ "welder_crude", 25 ],
      [ "toolset", 25 ],
      [ "small_repairkit", 15 ],
      [ "large_repairkit", 15 ]
    ]
  ],
  "components": [
    [
      [ "scrap", 6 ],
      [ "pipe", 1 ],
      [ "steel_chunk", 2 ]
    ],
    [
      [ "spring", 1 ]
    ],
    [
      [ "plastic_chunk", 3 ]
    ]
  ]
},{
  "type" : "recipe",
  "result": "barrel_ported",
  "category": "CC_WEAPON",
  "subcategory": "CSC_WEAPON_MODS",
  "skill_used": "mechanics",
  "skills_required": [[ "gun", 3 ]],
  "difficulty": 6,
  "time": 30000,
  "reversible": false,
  "autolearn": false,
  "book_learn": [[ "textbook_mechanics", 3 ] , [ "manual_pistol", 4] , [ "manual_shotgun", 4] , [ "manual_smg", 4] , [ "manual_rifle", 4]],
  "tools": [
    [
      [ "large_repairkit", 75 ]
    ],
    [
      [ "swage", -1 ]
    ]
  ],
  "components": [
    [
      [ "pipe", 1 ]
    ]
  ]
},{
  "type" : "recipe",
  "result": "bipod",
  "category": "CC_WEAPON",
  "subcategory": "CSC_WEAPON_MODS",
  "skill_used": "fabrication",
  "skills_required": [[ "gun", 2 ]],
  "difficulty": 4,
  "time": 20000,
  "reversible": false,
  "autolearn": true,
  "book_learn": [[ "manual_fabrication", 2 ] , [ "manual_rifle", 3] , [ "manual_launcher", 3]],
  "qualities":[
    {"id":"HAMMER_FINE","level":1,"amount":1},
    {"id":"SAW_M_FINE","level":1,"amount":1},
    {"id":"SCREW_FINE","level":1,"amount":1},
    { "id" : "GLARE", "level" : 2 }
  ],
  "tools": [
    [
      [ "oxy_torch", 2 ],
      [ "welder", 10 ],
      [ "welder_crude", 20 ],
      [ "toolset", 20 ],
      [ "small_repairkit", 10 ],
      [ "large_repairkit", 10 ]
    ]
  ],
  "components": [
    [
      [ "scrap", 6 ],
      [ "pipe", 1 ],
      [ "steel_chunk", 2 ]
    ],
    [
      [ "plastic_chunk", 3 ]
    ]
  ]
},{
  "type" : "recipe",
  "result": "blowback",
  "category": "CC_WEAPON",
  "subcategory": "CSC_WEAPON_MODS",
  "skill_used": "mechanics",
  "skills_required": [[ "gun", 4 ]],
  "difficulty": 8,
  "time": 20000,
  "reversible": false,
  "autolearn": false,
  "book_learn": [[ "book_icef", 4 ] , [ "textbook_mechanics", 4] , [ "manual_pistol", 6] , [ "manual_smg", 5] , [ "manual_rifle", 5]],
  "tools": [
    [
      [ "large_repairkit", 50 ]
    ]
  ],
  "components": [
    [
      [ "scrap", 3 ],
      [ "steel_chunk", 1 ]
    ]
  ]
},{
  "type" : "recipe",
  "result": "grip",
  "category": "CC_WEAPON",
  "subcategory": "CSC_WEAPON_MODS",
  "skill_used": "fabrication",
  "skills_required": [[ "gun", 3 ]],
  "difficulty": 5,
  "time": 15000,
  "reversible": false,
  "autolearn": true,
  "book_learn": [[ "manual_fabrication", 3 ] , [ "manual_pistol", 3] , [ "manual_shotgun", 4] , [ "manual_smg", 4] , [ "manual_rifle", 4] , [ "manual_launcher", 4]],
  "qualities":[
    {"id":"HAMMER_FINE","level":1,"amount":1},
    {"id":"SAW_M_FINE","level":1,"amount":1},
    {"id":"SCREW_FINE","level":1,"amount":1}
  ],
  "tools": [
    [
      [ "soldering_iron", 10 ],
      [ "toolset", 10 ],
      [ "small_repairkit", 10 ],
      [ "large_repairkit", 10 ]
    ]
  ],
  "components": [
    [
      [ "scrap", 3 ],
      [ "steel_chunk", 1 ]
    ],
    [
      [ "plastic_chunk", 2 ]
    ]
  ]
},{
  "type" : "recipe",
  "result": "laser_sight",
  "category": "CC_WEAPON",
  "subcategory": "CSC_WEAPON_MODS",
  "skill_used": "electronics",
  "difficulty": 4,
  "time": 15000,
  "reversible": false,
  "autolearn": false,
  "book_learn": [[ "manual_electronics", 2 ] , [ "textbook_electronics", 2 ]],
  "qualities" : [
    {"id":"SCREW_FINE","level":1,"amount":1}
  ], "tools": [
    [
      [ "soldering_iron", 10 ],
      [ "toolset", 10 ]
    ]
  ],
    "components": [
    [
      [ "amplifier", 1 ]
    ],
    [
      [ "power_supply", 1 ]
    ],
    [
      [ "lens", 2 ]
    ],
    [
      [ "battery", 100 ],
      [ "plut_cell", 1 ]
    ],
    [
      [ "scrap", 1 ],
      [ "can_drink_unsealed", 1 ],
      [ "can_food_unsealed", 1 ],
      [ "canister_empty", 1 ],
      [ "plastic_chunk", 1 ]
    ],
    [
      [ "cable", 5 ]
    ]
  ]
},{
  "type" : "recipe",
  "result": "muzzle_brake",
  "category": "CC_WEAPON",
  "subcategory": "CSC_WEAPON_MODS",
  "skill_used": "mechanics",
  "skills_required": [[ "gun", 4 ]],
  "difficulty": 8,
  "time": 60000,
  "reversible": false,
  "autolearn": false,
  "book_learn": [[ "textbook_mechanics", 4 ] , [ "manual_shotgun", 5] , [ "manual_rifle", 5]],
  "tools": [
    [
      [ "large_repairkit", 150 ]
    ],
    [
      [ "swage", -1 ]
    ]
  ],
  "components": [
    [
      [ "pipe", 1 ]
    ]
  ]
},{
  "type" : "recipe",
  "result": "pistol_grip",
  "category": "CC_WEAPON",
  "subcategory": "CSC_WEAPON_MODS",
  "skill_used": "fabrication",
  "skills_required": [[ "gun", 3 ]],
  "difficulty": 6,
  "time": 15000,
  "reversible": false,
  "autolearn": true,
  "book_learn": [[ "textbook_mechanics", 3 ] , [ "manual_pistol", 4] , [ "manual_shotgun", 4] , [ "manual_smg", 4] , [ "manual_rifle", 4]],
  "qualities":[
    {"id":"HAMMER_FINE","level":1,"amount":1},
    {"id":"SCREW_FINE","level":1,"amount":1}
  ],
  "tools": [
    [
      [ "soldering_iron", 10 ],
      [ "toolset", 10 ],
      [ "small_repairkit", 10 ],
      [ "large_repairkit", 10 ]
    ]
  ],
  "components": [
    [
      [ "scrap", 1 ]
    ]
  ]
},{
  "type" : "recipe",
  "result": "pistol_stock",
  "category": "CC_WEAPON",
  "subcategory": "CSC_WEAPON_MODS",
  "skill_used": "fabrication",
  "skills_required": [[ "gun", 3 ]],
  "difficulty": 6,
  "time": 30000,
  "reversible": false,
  "autolearn": true,
  "book_learn": [[ "manual_fabrication", 3 ] , [ "manual_pistol", 4]],
  "qualities":[
    {"id":"HAMMER_FINE","level":1,"amount":1},
    {"id":"SAW_M_FINE","level":1,"amount":1},
    {"id":"SCREW_FINE","level":1,"amount":1},
    { "id" : "GLARE", "level" : 2 }
  ],
  "tools": [
    [
      [ "oxy_torch", 3 ],
      [ "welder", 15 ],
      [ "welder_crude", 25 ],
      [ "toolset", 25 ],
      [ "small_repairkit", 15 ],
      [ "large_repairkit", 15 ]
    ]
  ],
  "components": [
    [
      [ "scrap", 6 ],
      [ "pipe", 1 ],
      [ "steel_chunk", 3 ]
    ],
    [
      [ "plastic_chunk", 3 ]
    ]
  ]
},{
  "type" : "recipe",
  "result": "rail_laser_sight",
  "category": "CC_WEAPON",
  "subcategory": "CSC_WEAPON_MODS",
  "skill_used": "electronics",
  "difficulty": 4,
  "time": 15000,
  "reversible": false,
  "autolearn": false,
  "book_learn": [[ "manual_electronics", 2 ] , [ "textbook_electronics", 2 ]],
  "qualities" : [
    {"id":"SCREW_FINE","level":1,"amount":1}
  ], "tools": [
    [
      [ "soldering_iron", 10 ],
      [ "toolset", 10 ]
    ]
  ],
  "components": [
    [
      [ "amplifier", 1 ]
    ],
    [
      [ "power_supply", 1 ]
    ],
    [
      [ "lens", 2 ]
    ],
    [
      [ "battery", 100 ],
      [ "plut_cell", 1 ]
    ],
    [
      [ "scrap", 1 ],
      [ "can_drink_unsealed", 1 ],
      [ "can_food_unsealed", 1 ],
      [ "canister_empty", 1 ],
      [ "plastic_chunk", 1 ]
    ],
    [
      [ "cable", 5 ]
    ]
  ]
},{
  "type" : "recipe",
  "result": "recoil_stock",
  "category": "CC_WEAPON",
  "subcategory": "CSC_WEAPON_MODS",
  "skill_used": "fabrication",
  "skills_required": [[ "gun", 3 ]],
  "difficulty": 6,
  "time": 30000,
  "reversible": false,
  "autolearn": true,
  "book_learn": [[ "manual_fabrication", 3 ] , [ "manual_shotgun", 4] , [ "manual_smg", 4] , [ "manual_rifle", 4] , [ "manual_launcher", 4]],
  "qualities":[
    {"id":"HAMMER_FINE","level":1,"amount":1},
    {"id":"SAW_M_FINE","level":1,"amount":1},
    {"id":"SCREW_FINE","level":1,"amount":1},
    { "id" : "GLARE", "level" : 2 }
  ],
  "tools": [
    [
      [ "oxy_torch", 3 ],
      [ "welder", 15 ],
      [ "welder_crude", 25 ],
      [ "toolset", 25 ],
      [ "small_repairkit", 15 ],
      [ "large_repairkit", 15 ]
    ]
  ],
  "components": [
    [
      [ "scrap", 6 ],
      [ "pipe", 1 ],
      [ "steel_chunk", 2 ]
    ],
    [
      [ "plastic_chunk", 3 ]
    ],
    [
      [ "spring", 2 ]
    ]
  ]
},{
  "type" : "recipe",
  "result": "waterproof_gunmod",
  "category": "CC_WEAPON",
  "subcategory": "CSC_WEAPON_MODS",
  "skill_used": "mechanics",
  "skills_required": [[ "gun", 3 ]],
  "difficulty": 6,
  "time": 20000,
  "reversible": false,
  "autolearn": true,
  "book_learn": [[ "textbook_mechanics", 3 ] , [ "manual_pistol", 4] , [ "manual_shotgun", 4] , [ "manual_smg", 4] , [ "manual_rifle", 4]],
  "qualities":[
    {"id":"CUT","level":1,"amount":1}
  ],
  "tools": [
    [
      [ "soldering_iron", 15 ],
      [ "toolset", 15 ]
    ]
  ],
  "components": [
    [
      [ "plastic_chunk", 3 ]
    ]
  ]
},{
  "type" : "recipe",
  "result": "bow_sight",
  "category": "CC_WEAPON",
  "subcategory": "CSC_WEAPON_MODS",
  "skill_used": "fabrication",
  "skills_required": [[ "archery", 2 ]],
  "difficulty": 3,
  "time": 10000,
  "reversible": false,
  "autolearn": true,
  "book_learn": [[ "manual_gun", 3 ] , [ "mag_archery", 2] , [ "manual_archery", 1]],
  "qualities":[
    {"id":"HAMMER_FINE","level":1,"amount":1},
    {"id":"SAW_M_FINE","level":1,"amount":1}
  ],
  "tools": [
    [
      [ "soldering_iron", 10 ],
      [ "toolset", 10 ]
    ]
  ],
  "components": [
    [
      [ "scrap", 1 ]
    ],
    [
      [ "plastic_chunk", 1 ]
    ]
  ]
},{
  "type" : "recipe",
  "result": "bow_stabilizer",
  "category": "CC_WEAPON",
  "subcategory": "CSC_WEAPON_MODS",
  "skill_used": "fabrication",
  "skills_required": [[ "archery", 3 ]],
  "difficulty": 3,
  "time": 5000,
  "reversible": false,
  "autolearn": true,
  "book_learn": [[ "mag_archery", 3] , [ "manual_archery", 2]],
  "qualities":[
    {"id":"CUT","level":1,"amount":1}
  ],
  "tools": [
    [
      [ "soldering_iron", 10 ],
      [ "toolset", 10 ]
    ]
  ],
  "components": [
    [
      [ "plastic_chunk", 2 ]
    ]
  ]
},{
  "type" : "recipe",
  "result": "arrowrest",
  "category": "CC_WEAPON",
  "subcategory": "CSC_WEAPON_MODS",
  "skill_used": "fabrication",
  "skills_required": [[ "archery", 1 ]],
  "difficulty": 2,
  "time": 5000,
  "reversible": false,
  "autolearn": true,
  "book_learn": [[ "mag_archery", 2] , [ "manual_archery", 1]],
  "qualities":[
    {"id":"CUT","level":1,"amount":1}
  ],
  "tools": [
    [
      [ "soldering_iron", 5 ],
      [ "toolset", 5 ]
    ]
  ],
  "components": [
    [
      [ "plastic_chunk", 1 ]
    ]
  ]
},{
  "type" : "recipe",
  "result": "gun_crossbow",
  "category": "CC_WEAPON",
  "subcategory": "CSC_WEAPON_MODS",
  "skill_used": "mechanics",
  "skills_required": [ "archery", 3 ],
  "difficulty": 4,
  "time": 35000,
  "reversible": false,
  "autolearn": false,
  "book_learn" : [[ "recipe_bows", 3 ] , [ "manual_archery", 5] , [ "book_archery", 4]],
  "qualities":[
    {"id":"CUT","level":1,"amount":1},
    {"id":"HAMMER","level":2,"amount":1},
    {"id":"SCREW","level":1,"amount":1},
    {"id":"WRENCH","level":1,"amount":1}
  ], "components": [
    [
      [ "2x4", 1 ],
      [ "stick", 2 ]
    ],
    [
      [ "string_6", 1 ]
    ],
    [
      [ "spring", 1 ]
    ],
    [
      [ "scrap", 4 ]
    ],
    [
      [ "nail", 10 ]
    ],
    [
      [ "plastic_chunk", 2 ]
    ]
  ]
},{
  "type" : "recipe",
   "result": "sword_wood",
   "category": "CC_WEAPON",
  "subcategory": "CSC_WEAPON_CUTTING",
   "skill_used": "fabrication",
   "difficulty": 0,
   "time": 25000,
   "reversible": false,
   "autolearn": true,
   "qualities" : [
     {"id":"CUT","level":1,"amount":1}
   ],
   "components": [
     [
       ["2x4", 2],
      [ "stick", 4 ]
     ]
   ]
},{
  "type" : "recipe",
  "result": "sword_nail",
  "category": "CC_WEAPON",
  "subcategory": "CSC_WEAPON_BASHING",
  "skill_used": "fabrication",
  "difficulty": 2,
  "time": 5000,
  "reversible": false,
  "autolearn": true,
  "qualities" : [
    {"id":"HAMMER","level":1,"amount":1}
  ], "components": [
    [
      ["sword_wood", 1]
    ],
    [
      ["nail", 12]
    ]
  ]
},{
  "type" : "recipe",
  "result": "tihar",
  "category": "CC_WEAPON",
  "subcategory": "CSC_WEAPON_RANGED",
  "skill_used": "mechanics",
  "skills_required": ["gun",2],
  "difficulty": 6,
  "time": 160000,
  "reversible": false,
  "autolearn": true,
  "qualities":[
    {"id":"SAW_M_FINE","level":1,"amount":1},
    {"id":"SCREW_FINE","level":1,"amount":1},
    {"id":"WRENCH_FINE","level":1,"amount":1},
    { "id" : "GLARE", "level" : 2 }
  ], "tools": [
    [
      ["oxy_torch", 30], ["welder", 150], ["welder_crude", 225], ["toolset", 225]
    ]
  ],
  "components": [
    [
        ["pipe", 4]
    ],
    [
        ["duct_tape", 100],
        ["superglue", 1]
    ],
    [
        ["2x4", 1],
        ["stick", 1 ]
    ],
    [
        ["metal_tank_little", 1]
    ],
    [
        ["steel_chunk", 3],
        ["scrap", 9 ]
    ]
  ]
},{
  "type" : "recipe",
  "result": "bigun",
  "category": "CC_WEAPON",
  "subcategory": "CSC_WEAPON_RANGED",
  "skill_used": "mechanics",
  "skills_required": ["gun",2],
  "difficulty": 7,
  "time": 17000,
  "reversible": false,
  "autolearn": true,
  "qualities":[
    {"id":"SAW_M","level":1,"amount":1},
    {"id":"SAW_M_FINE","level":1,"amount":1},
    {"id":"SCREW_FINE","level":1,"amount":1},
    {"id":"WRENCH_FINE","level":1,"amount":1},
    { "id" : "GLARE", "level" : 2 }
  ], "tools": [
    [
      ["oxy_torch", 40], ["welder", 200], ["welder_crude", 300], ["toolset", 300]
    ]
  ],
  "components": [
    [
      ["xlframe", 1]
    ],
    [
      ["foot_crank", 1]
    ],
    [
      ["spring", 1]
    ],
    [
      ["pipe", 6]
    ],
    [
      ["duct_tape", 100]
    ],
    [
      ["scrap", 2]
    ]
  ]
},{
  "type" : "recipe",
  "result": "helsing",
  "category": "CC_WEAPON",
  "subcategory": "CSC_WEAPON_RANGED",
  "skill_used": "mechanics",
  "skills_required": ["gun",3],
  "difficulty": 8,
  "time": 180000,
  "reversible": false,
  "autolearn": true,
  "qualities":[
    {"id":"SAW_M_FINE","level":1,"amount":1},
    {"id":"SCREW_FINE","level":1,"amount":1},
    {"id":"WRENCH_FINE","level":1,"amount":1},
    { "id" : "GLARE", "level" : 2 }
  ], "tools": [
    [
      ["oxy_torch", 60], ["welder", 300], ["welder_crude", 450], ["toolset", 450]
    ]
  ],
  "components": [
    [
      ["pipe", 8]
    ],
    [
      ["duct_tape", 100],
      ["superglue", 1]
    ],
    [
      ["2x4", 1],
      ["stick", 1 ]
    ],
    [
      ["metal_tank_little", 1]
    ],
    [
      ["steel_chunk", 3],
      ["scrap", 9]
    ]
  ]
},{
  "type" : "recipe",
  "result": "mininuke_launcher",
  "category": "CC_WEAPON",
  "subcategory": "CSC_WEAPON_RANGED",
  "skill_used": "mechanics",
  "skills_required": ["gun",3],
  "difficulty": 8,
  "time": 240000,
  "reversible": false,
  "autolearn": false,
  "book_learn": [["recipe_mininuke_launch", 5]],
  "qualities":[
    {"id":"SAW_M_FINE","level":1,"amount":1},
    {"id":"SCREW_FINE","level":1,"amount":1},
    {"id":"WRENCH_FINE","level":1,"amount":1},
    { "id" : "GLARE", "level" : 2 }
  ], "tools": [
    [
      ["oxy_torch", 40], ["welder", 200], ["welder_crude", 300], ["toolset", 300]
    ]
  ],
  "components": [
    [
      ["pipe", 2],
      ["rebar", 2]
    ],
    [
      ["duct_tape", 200]
    ],
    [
      ["2x4", 2],
      ["stick", 2 ]
    ],
    [
      ["spring", 2]
    ],
    [
      ["steel_chunk", 3],
      ["scrap", 9]
    ]
  ]
},{
  "type" : "recipe",
  "result": "ashot",
  "category": "CC_WEAPON",
  "subcategory": "CSC_WEAPON_RANGED",
  "skill_used": "mechanics",
  "skills_required": ["gun", 2],
  "difficulty": 3,
  "time": 180000,
  "reversible": false,
  "autolearn": true,
  "book_learn": [["textbook_fabrication", 2]],
  "qualities":[
    {"id":"SAW_M_FINE","level":1,"amount":1},
    {"id":"SCREW_FINE","level":1,"amount":1},
    {"id":"WRENCH_FINE","level":1,"amount":1},
    { "id" : "GLARE", "level" : 2 }
  ], "tools": [
    [
      ["oxy_torch", 20], ["welder", 100], ["welder_crude", 150], ["toolset", 150]
    ]
  ],
  "components": [
    [
      ["pipe", 1]
    ],
    [
      ["2x4", 1],
      [ "stick", 1 ]
    ],
    [
      ["scrap", 2]
    ]
  ]
},{
  "type" : "recipe",
  "result": "rebar_rifle",
  "category": "CC_WEAPON",
  "subcategory": "CSC_WEAPON_RANGED",
  "skill_used": "electronics",
  "skills_required": ["mechanics",6],
  "difficulty": 9,
  "time": 360000,
  "reversible": false,
  "autolearn": true,
  "qualities":[
    {"id":"SAW_M_FINE","level":1,"amount":1},
    {"id":"SCREW_FINE","level":1,"amount":1},
    {"id":"WRENCH_FINE","level":1,"amount":1},
    { "id" : "GLARE", "level" : 2 }
  ], "tools": [
    [
      ["oxy_torch", 60], ["welder", 300], ["welder_crude", 450], ["toolset", 450]
    ]
  ],
  "components": [
    [
      ["cable", 80]
    ],
    [
      ["2x4", 1],
      [ "stick", 1 ]
    ],
    [
      ["power_supply", 2]
    ],
    [
      ["steel_chunk", 3],
      [ "scrap", 18]
    ],
    [
      ["rebar", 1],
      ["pipe", 1 ]
    ],
    [
      ["e_scrap", 20]
    ]
  ]
},{
  "type" : "recipe",
  "result": "flamethrower_crude",
  "category": "CC_WEAPON",
  "subcategory": "CSC_WEAPON_RANGED",
  "skill_used": "survival",
  "difficulty": 1,
  "time": 5000,
  "reversible": false,
  "autolearn": true,
  "qualities" : [
    {"id":"CUT","level":1,"amount":1}
  ],
  "components": [ [ ["spray_can", 1] ],
    [ ["duct_tape", 25] ],
    [ ["lighter", 1] ] ]
},{
  "type" : "recipe",
  "result": "knuckle_steel",
  "category": "CC_WEAPON",
  "subcategory": "CSC_WEAPON_BASHING",
  "skill_used": "fabrication",
  "skills_required": ["bashing",1],
  "difficulty": 2,
  "time": 20000,
  "reversible": false,
  "autolearn": true,
  "qualities":[
    {"id":"HAMMER","level":1,"amount":1},
    {"id":"SAW_M","level":1,"amount":1}
  ], "components":
    [
    [ ["rag", 4] ],
    [ ["scrap", 4] ]
  ]
},{
  "type" : "recipe",
  "result": "knuckle_katar",
  "category": "CC_WEAPON",
  "subcategory": "CSC_WEAPON_CUTTING",
  "skill_used": "fabrication",
  "skills_required": ["bashing",1],
  "difficulty": 4,
  "time": 30000,
  "reversible": false,
  "autolearn": false,
  "book_learn": [[ "recipe_melee", 3 ] , ["textbook_weapeast", 8]],
  "qualities":[
    {"id":"SAW_M","level":1,"amount":1},
    {"id":"SCREW","level":1,"amount":1}
  ], "components": [ [ ["2x4", 4], [ "stick", 8 ] ],
    [ ["rebar", 5] ] ]
},{
  "type" : "recipe",
  "result": "knuckle_nail",
  "category": "CC_WEAPON",
  "subcategory": "CSC_WEAPON_BASHING",
  "skill_used": "fabrication",
  "difficulty": 0,
  "time": 5000,
  "reversible": true,
  "autolearn": true,
  "qualities":[
    {"id":"HAMMER","level":1,"amount":1}
  ], "components": [
    [
      [ "string_36", 4 ]
    ],
    [
      [ "nail", 16 ]
    ],
    [
      [ "stick", 1 ],
      [ "2x4", 1 ]
    ]
  ]
},{
  "type" : "recipe",
  "result": "cestus",
  "category": "CC_WEAPON",
  "subcategory": "CSC_WEAPON_BASHING",
  "skill_used": "fabrication",
  "skills_required": ["bashing",1],
  "difficulty": 2,
  "time": 20000,
  "reversible": false,
  "autolearn": false,
  "book_learn": [[ "recipe_melee", 1 ] , ["textbook_weapeast", 7]],
  "qualities":[
    {"id":"HAMMER","level":1,"amount":1},
    {"id":"SAW_M","level":1,"amount":1}
  ], "components": [ [ ["leather", 4] ],
    [ ["scrap", 8] ] ]
},{
  "type" : "recipe",
  "result": "hatchet",
  "category": "CC_WEAPON",
  "subcategory": "CSC_WEAPON_CUTTING",
  "skill_used": "fabrication",
  "difficulty": 6,
  "time": 300000,
  "reversible": false,
  "autolearn": true,
  "qualities":[
    {"id":"HAMMER","level":3,"amount":1},
    { "id": "CHISEL", "level": 3 }
  ], "tools": [
      [
      ["tongs", -1]
      ],
      [
      ["anvil", -1]
      ],
      [
      ["swage", -1]
      ],
      [
      ["forge", 300],
      [ "oxy_torch", 60]
      ]
      ],
  "components":
    [
     [
     [ "steel_lump", 1 ],
     [ "steel_chunk", 4 ],
     [ "scrap", 12 ]
     ],
     [
      [ "2x4", 1 ],
      [ "stick", 2 ]
     ]
    ]
},{
  "type" : "recipe",
  "result": "machete",
  "category": "CC_WEAPON",
  "subcategory": "CSC_WEAPON_CUTTING",
  "skill_used": "fabrication",
  "difficulty": 4,
  "time": 360000,
  "reversible": false,
  "autolearn": true,
  "qualities":[
    {"id":"HAMMER","level":3,"amount":1},
    { "id": "CHISEL", "level": 3 }
  ], "tools": [
      [
      ["tongs", -1]
      ],
      [
      ["anvil", -1]
      ],
      [
      ["swage", -1]
      ],
      [
      ["forge", 200], [ "oxy_torch", 40]
      ]
      ],
  "components":
    [
     [
     [ "steel_lump", 2 ],
     [ "steel_chunk", 8 ],
     [ "scrap", 24 ]
     ],
     [
      [ "2x4", 1 ],
      [ "stick", 2 ]
     ],
     [
      [ "fur", 2 ],
      [ "leather", 2 ]
     ]
    ]
},{
  "type" : "recipe",
  "result": "knife_butcher",
  "category": "CC_WEAPON",
  "subcategory": "CSC_WEAPON_CUTTING",
  "skill_used": "fabrication",
  "difficulty": 4,
  "time": 240000,
  "reversible": false,
  "autolearn": true,
  "qualities":[
    {"id":"HAMMER","level":3,"amount":1},
    { "id": "CHISEL", "level": 3 }
  ], "tools": [
      [
      ["tongs", -1]
      ],
      [
      ["anvil", -1]
      ],
      [
      ["swage", -1]
      ],
      [
      ["forge", 200], [ "oxy_torch", 40]
      ]
      ],
  "components":
    [
     [
     [ "steel_lump", 1 ],
     [ "steel_chunk", 4 ],
     [ "scrap", 12 ]
     ],
     [
      [ "fur", 1 ],
      [ "leather", 1 ]
     ]
    ]
},{
  "type" : "recipe",
  "result": "knife_combat",
  "category": "CC_WEAPON",
  "subcategory": "CSC_WEAPON_CUTTING",
  "skill_used": "fabrication",
  "difficulty": 6,
  "time": 360000,
  "reversible": false,
  "autolearn": false,
  "book_learn": [[ "manual_knives", 4 ] , [ "recipe_melee", 5 ]],
  "qualities":[
    {"id":"HAMMER","level":3,"amount":1},
    { "id": "CHISEL", "level": 3 }
  ], "tools": [
      [
      ["tongs", -1]
      ],
      [
      ["anvil", -1]
      ],
      [
      ["swage", -1]
      ],
      [
      ["forge", 300], [ "oxy_torch", 60]
      ]
      ],
  "components":
    [
     [
     [ "steel_lump", 1 ],
     [ "steel_chunk", 4 ],
     [ "scrap", 12 ]
     ],
     [
      [ "fur", 2 ],
      [ "leather", 2 ]
     ]
    ]
},{
  "type" : "recipe",
  "result": "knife_trench",
  "category": "CC_WEAPON",
  "subcategory": "CSC_WEAPON_CUTTING",
  "skill_used": "fabrication",
  "difficulty": 6,
  "time": 390000,
  "reversible": false,
  "autolearn": false,
  "book_learn": [[ "manual_knives", 4 ] , [ "recipe_melee", 5 ]],
  "qualities":[
    {"id":"HAMMER","level":3,"amount":1},
    { "id": "CHISEL", "level": 3 }
  ], "tools": [
      [
      ["tongs", -1]
      ],
      [
      ["anvil", -1]
      ],
      [
      ["swage", -1]
      ],
      [
      ["forge", 300], [ "oxy_torch", 60]
      ]
      ],
  "components":
    [
     [
     [ "steel_lump", 2 ],
     [ "steel_chunk", 8 ],
     [ "scrap", 24 ]
     ],
     [
      [ "2x4", 1 ],
      [ "stick", 1 ]
     ]
    ]
},{
  "type" : "recipe",
  "result": "knife_hunting",
  "category": "CC_WEAPON",
  "subcategory": "CSC_WEAPON_CUTTING",
  "skill_used": "fabrication",
  "difficulty": 4,
  "time": 390000,
  "reversible": false,
  "autolearn": false,
  "book_learn": [[ "manual_knives", 3 ] , [ "recipe_melee", 4 ]],
  "qualities":[
    {"id":"HAMMER","level":3,"amount":1},
    { "id": "CHISEL", "level": 3 }
  ], "tools": [
      [
      ["tongs", -1]
      ],
      [
      ["anvil", -1]
      ],
      [
      ["swage", -1]
      ],
      [
      ["forge", 200], [ "oxy_torch", 40]
      ]
      ],
  "components":
    [
     [
     [ "steel_lump", 1 ],
     [ "steel_chunk", 4 ],
     [ "scrap", 12 ]
     ],
     [
      [ "fur", 1 ],
      [ "leather", 1 ]
     ]
    ]
},{
  "type" : "recipe",
  "result": "kukri",
  "category": "CC_WEAPON",
  "subcategory": "CSC_WEAPON_CUTTING",
  "skill_used": "fabrication",
  "difficulty": 8,
  "time": 360000,
  "reversible": false,
  "autolearn": false,
  "book_learn": [[ "manual_knives", 9 ] , [ "textbook_weapeast", 8 ]],
  "qualities":[
    {"id":"HAMMER","level":3,"amount":1},
    { "id": "CHISEL", "level": 3 }
  ], "tools": [
      [
      ["tongs", -1]
      ],
      [
      ["anvil", -1]
      ],
      [
      ["swage", -1]
      ],
      [
      ["forge", 400], [ "oxy_torch", 80]
      ]
      ],
  "components":
    [
     [
     [ "steel_lump", 1 ],
     [ "steel_chunk", 4 ],
     [ "scrap", 12 ]
     ],
     [
      [ "plastic_chunk", 2 ]
     ]
    ]
},{
  "type" : "recipe",
  "result": "diamond_kukri",
  "category": "CC_WEAPON",
  "subcategory": "CSC_WEAPON_CUTTING",
  "skill_used": "fabrication",
  "difficulty": 10,
  "time": 280000,
  "reversible": false,
  "autolearn": false,
  "book_learn": [[ "recipe_lab_cvd", 9 ]],
  "qualities":[
    {"id":"HAMMER","level":3,"amount":1},
    { "id": "CHISEL", "level": 3 }
  ], "tools": [
      [
      ["cvd_machine", -1]
      ],
      [
      [ "oxy_torch", 4 ],
      [ "welder", 20 ],
      [ "welder_crude", 30 ],
      [ "toolset", 30 ]
      ]
      ],
  "components":
    [
     [
     ["charcoal", 50],
     ["coal_lump", 50]
     ],
     [
     [ "plasma", 20 ]
     ],
     [
     [ "kukri", 1 ]
     ]
    ]
},{
  "type" : "recipe",
  "result": "throwing_knife",
  "category": "CC_WEAPON",
  "subcategory": "CSC_WEAPON_RANGED",
  "skill_used": "fabrication",
  "difficulty": 4,
  "time": 240000,
  "reversible": false,
  "autolearn": true,
  "qualities":[
    {"id":"HAMMER","level":3,"amount":1},
    { "id": "CHISEL", "level": 3 }
  ], "tools": [
      [
      ["tongs", -1]
      ],
      [
      ["anvil", -1]
      ],
      [
      ["swage", -1]
      ],
      [
      ["forge", 200], [ "oxy_torch", 40]
      ]
      ],
  "components":
    [
     [
     [ "steel_chunk", 2 ],
     [ "scrap", 6 ]
     ]
    ]
},{
  "type" : "recipe",
  "result": "throwing_axe",
  "category": "CC_WEAPON",
  "subcategory": "CSC_WEAPON_RANGED",
  "skill_used": "fabrication",
  "difficulty": 3,
  "time": 180000,
  "reversible": false,
  "autolearn": true,
  "qualities" : [
    {"id":"CUT","level":1,"amount":1},
    {"id":"HAMMER","level":3,"amount":1},
    { "id": "CHISEL", "level": 3 }
  ],
  "tools": [
      [
      ["tongs", -1]
      ],
      [
      ["anvil", -1]
      ],
      [
      ["forge", 150], [ "oxy_torch", 30]
      ]
      ],
  "components":
    [
     [
     [ "steel_chunk", 3 ],
     [ "scrap", 9 ]
     ],
    [
      [ "2x4", 1 ],
      [ "stick", 1 ]
    ]
    ]
},{
  "type" : "recipe",
  "result" : "lawn_dart",
  "category" : "CC_WEAPON",
  "subcategory": "CSC_WEAPON_RANGED",
  "skill_used" : "fabrication",
  "skills_required" : ["throw", 1],
  "difficulty" : 6,
  "time" : 30000,
  "reversible" : false,
  "autolearn" : true,
  "qualities":[
    {"id":"HAMMER","level":1,"amount":1}
  ], "tools" : [
    [
      ["mold_plastic", -1] ],
    [
      ["hotplate", 10],
      ["toolset", 10],
      ["fire", -1]
    ]
  ],
  "components" : [
  [
  ["plastic_chunk", 4]
  ],
  [
  [ "scrap", 2 ]
  ]
  ]
},{
  "type" : "recipe",
  "result": "diamond_knife",
  "category": "CC_WEAPON",
  "subcategory": "CSC_WEAPON_CUTTING",
  "skill_used": "fabrication",
  "difficulty": 10,
  "time": 220000,
  "reversible": false,
  "autolearn": false,
  "book_learn": [[ "recipe_lab_cvd", 9 ]],
  "qualities":[
    {"id":"HAMMER","level":3,"amount":1},
    { "id": "CHISEL", "level": 3 }
  ], "tools": [
      [
      ["cvd_machine", -1]
      ],
      [
      [ "oxy_torch", 2 ],
      [ "welder", 10 ],
      [ "welder_crude", 15 ],
      [ "toolset", 15 ]
      ]
      ],
  "components":
    [
     [
     ["charcoal", 25],
     ["coal_lump", 25]
     ],
     [
     [ "plasma", 10 ]
     ],
     [
     [ "makeshift_knife", 1 ],
     [ "knife_combat", 1 ],
     [ "tanto", 1]
     ]
    ]
},{
  "type" : "recipe",
  "result": "diamond_machete",
  "category": "CC_WEAPON",
  "subcategory": "CSC_WEAPON_CUTTING",
  "skill_used": "fabrication",
  "difficulty": 10,
  "time": 280000,
  "reversible": false,
  "autolearn": false,
  "book_learn": [[ "recipe_lab_cvd", 9 ]],
  "qualities":[
    {"id":"HAMMER","level":3,"amount":1},
    { "id": "CHISEL", "level": 3 }
  ], "tools": [
      [
      ["cvd_machine", -1]
      ],
      [
      [ "oxy_torch", 4 ],
      [ "welder", 20 ],
      [ "welder_crude", 30 ],
      [ "toolset", 30 ]
      ]
      ],
  "components":
    [
     [
     ["charcoal", 50],
     ["coal_lump", 50]
     ],
     [
     [ "plasma", 20 ]
     ],
     [
     [ "makeshift_machete", 1 ],
     [ "machete", 1 ]
     ]
    ]
},{
  "type" : "recipe",
  "result": "diamond_katana",
  "category": "CC_WEAPON",
  "subcategory": "CSC_WEAPON_CUTTING",
  "skill_used": "fabrication",
  "difficulty": 10,
  "time": 360000,
  "reversible": false,
  "autolearn": false,
  "book_learn": [[ "recipe_lab_cvd", 9 ]],
  "qualities":[
    {"id":"HAMMER","level":3,"amount":1},
    { "id": "CHISEL", "level": 3 }
  ], "tools": [
      [
      ["cvd_machine", -1]
      ],
      [
      [ "oxy_torch", 6 ],
      [ "welder", 30 ],
      [ "welder_crude", 45 ],
      [ "toolset", 45 ]
      ]
      ],
  "components":
    [
     [
     ["charcoal", 100],
     ["coal_lump", 100]
     ],
     [
     [ "plasma", 40 ]
     ],
     [
     [ "katana", 1 ]
     ]
    ]
},{
  "type" : "recipe",
  "result": "diamond_broadsword",
  "category": "CC_WEAPON",
  "subcategory": "CSC_WEAPON_CUTTING",
  "skill_used": "fabrication",
  "difficulty": 10,
  "time": 360000,
  "reversible": false,
  "autolearn": false,
  "book_learn": [[ "recipe_lab_cvd", 9 ]],
  "qualities":[
    {"id":"HAMMER","level":3,"amount":1},
    { "id": "CHISEL", "level": 3 }
  ], "tools": [
      [
      ["cvd_machine", -1]
      ],
      [
      [ "oxy_torch", 6 ],
      [ "welder", 30 ],
      [ "welder_crude", 45 ],
      [ "toolset", 45 ]
      ]
      ],
  "components":
    [
     [
     ["charcoal", 100],
     ["coal_lump", 100]
     ],
     [
     [ "plasma", 40 ]
     ],
     [
     [ "broadsword", 1 ]
     ]
    ]
},{
  "type" : "recipe",
  "result": "diamond_rapier",
  "category": "CC_WEAPON",
  "subcategory": "CSC_WEAPON_PIERCING",
  "skill_used": "fabrication",
  "difficulty": 10,
  "time": 320000,
  "reversible": false,
  "autolearn": false,
  "book_learn": [[ "recipe_lab_cvd", 9 ]],
  "qualities":[
    {"id":"HAMMER","level":3,"amount":1},
    { "id": "CHISEL", "level": 3 }
  ], "tools": [
      [
      ["cvd_machine", -1]
      ],
      [
      [ "oxy_torch", 5 ],
      [ "welder", 25 ],
      [ "welder_crude", 35 ],
      [ "toolset", 35 ]
      ]
      ],
  "components":
    [
     [
     ["charcoal", 75],
     ["coal_lump", 75]
     ],
     [
     [ "plasma", 30 ]
     ],
     [
     [ "rapier", 1 ]
     ]
    ]
},{
  "type" : "recipe",
  "result": "diamond_zweihander",
  "category": "CC_WEAPON",
  "subcategory": "CSC_WEAPON_CUTTING",
  "skill_used": "fabrication",
  "difficulty": 10,
  "time": 460000,
  "reversible": false,
  "autolearn": false,
  "book_learn": [[ "recipe_lab_cvd", 9 ]],
  "qualities":[
    {"id":"HAMMER","level":3,"amount":1},
    { "id": "CHISEL", "level": 3 }
  ], "tools": [
      [
      ["cvd_machine", -1]
      ],
      [
      [ "oxy_torch", 10 ],
      [ "welder", 50 ],
      [ "welder_crude", 75 ],
      [ "toolset", 75 ]
      ]
      ],
  "components":
    [
     [
     ["charcoal", 175],
     ["coal_lump", 175]
     ],
     [
     [ "plasma", 70 ]
     ],
     [
     [ "zweihander", 1 ]
     ]
    ]
},{
  "type" : "recipe",
  "result": "diamond_wakizashi",
  "category": "CC_WEAPON",
  "subcategory": "CSC_WEAPON_CUTTING",
  "skill_used": "fabrication",
  "difficulty": 10,
  "time": 320000,
  "reversible": false,
  "autolearn": false,
  "book_learn": [[ "recipe_lab_cvd", 9 ]],
  "qualities":[
    {"id":"HAMMER","level":3,"amount":1},
    { "id": "CHISEL", "level": 3 }
  ], "tools": [
      [
      ["cvd_machine", -1]
      ],
      [
      [ "oxy_torch", 5 ],
      [ "welder", 25 ],
      [ "welder_crude", 35 ],
      [ "toolset", 35 ]
      ]
      ],
  "components":
    [
     [
     ["charcoal", 75],
     ["coal_lump", 75]
     ],
     [
     [ "plasma", 30 ]
     ],
     [
     [ "wakizashi", 1 ]
     ]
    ]
},{
  "type" : "recipe",
  "result": "diamond_nodachi",
  "category": "CC_WEAPON",
  "subcategory": "CSC_WEAPON_CUTTING",
  "skill_used": "fabrication",
  "difficulty": 10,
  "time": 540000,
  "reversible": false,
  "autolearn": false,
  "book_learn": [[ "recipe_lab_cvd", 9 ]],
  "qualities":[
    {"id":"HAMMER","level":3,"amount":1},
    { "id": "CHISEL", "level": 3 }
  ], "tools": [
      [
      ["cvd_machine", -1]
      ],
      [
      [ "oxy_torch", 12 ],
      [ "welder", 60 ],
      [ "welder_crude", 90 ],
      [ "toolset", 90 ]
      ]
      ],
  "components":
    [
     [
     ["charcoal", 175],
     ["coal_lump", 175]
     ],
     [
     [ "plasma", 70 ]
     ],
     [
     [ "nodachi", 1 ]
     ]
    ]
},{
  "type" : "recipe",
  "result": "diamond_punch_dagger",
  "category": "CC_WEAPON",
  "subcategory": "CSC_WEAPON_PIERCING",
  "skill_used": "fabrication",
  "difficulty": 10,
  "time": 220000,
  "book_learn": [ [ "recipe_lab_cvd", 9 ] ],
  "qualities":[
    { "id": "HAMMER", "level": 3 },
    { "id": "CHISEL", "level": 3 }
  ],
  "tools": [
    [ ["cvd_machine", -1 ] ],
    [
      [ "oxy_torch", 2 ],
      [ "welder", 10 ],
      [ "welder_crude", 15 ],
      [ "toolset", 15 ]
    ]
  ],
  "components": [
    [
      [ "charcoal" , 25 ],
      [ "coal_lump" , 25 ]
    ],
    [ [ "plasma", 10 ] ],
    [ [ "punch_dagger", 1 ] ]
  ]
},{
  "type" : "recipe",
  "result": "switchblade",
  "category": "CC_WEAPON",
  "subcategory": "CSC_WEAPON_PIERCING",
  "skill_used": "fabrication",
  "difficulty": 8,
  "time": 460000,
  "reversible": false,
  "autolearn": true,
  "book_learn": [[ "manual_knives", 5 ] , [ "recipe_melee", 5 ]],
  "qualities":[
    {"id":"HAMMER","level":3,"amount":1},
    { "id": "CHISEL", "level": 3 }
  ], "tools": [
      [
      ["tongs", -1]
      ],
      [
      ["anvil", -1]
      ],
      [
      ["swage", -1]
      ],
      [
      ["forge", 400], [ "oxy_torch", 80]
      ]
      ],
  "components":
    [
     [
     [ "steel_chunk", 3 ],
     [ "scrap", 9 ]
     ],
     [
     [ "plastic_chunk", 1 ]
     ]
    ]
},{
  "type" : "recipe",
  "result": "diveknife",
  "category": "CC_WEAPON",
  "subcategory": "CSC_WEAPON_CUTTING",
  "skill_used": "fabrication",
  "difficulty": 7,
  "time": 360000,
  "reversible": false,
  "autolearn": true,
  "book_learn": [[ "manual_knives", 5 ] , [ "recipe_melee", 6 ]],
  "qualities":[
    {"id":"HAMMER","level":3,"amount":1},
    { "id": "CHISEL", "level": 3 }
  ], "tools": [
      [
      ["tongs", -1]
      ],
      [
      ["anvil", -1]
      ],
      [
      ["swage", -1]
      ],
      [
      ["forge", 350], [ "oxy_torch", 70]
      ]
      ],
  "components":
    [
     [
     [ "steel_chunk", 2 ],
     [ "scrap", 6 ]
     ],
     [
     [ "plastic_chunk", 2 ]
     ]
    ]
},{
  "type" : "recipe",
  "result": "punch_dagger",
  "category": "CC_WEAPON",
  "subcategory": "CSC_WEAPON_PIERCING",
  "skill_used": "fabrication",
  "difficulty": 4,
  "time": 90000,
  "reversible": false,
  "autolearn": true,
  "book_learn": [[ "manual_knives", 3 ] , [ "recipe_melee", 2 ]],
  "qualities":[
    {"id":"HAMMER","level":3,"amount":1},
    { "id": "CHISEL", "level": 3 }
  ], "tools": [
      [
      ["tongs", -1]
      ],
      [
      ["anvil", -1]
      ],
      [
      ["swage", -1]
      ],
      [
      ["forge", 200], [ "oxy_torch", 40]
      ]
      ],
  "components":
    [
     [
     [ "steel_lump", 1 ],
     [ "steel_chunk", 4 ],
     [ "scrap", 12 ]
     ]
    ]
},{
  "type" : "recipe",
  "result": "crowbar",
  "category": "CC_WEAPON",
  "subcategory": "CSC_WEAPON_BASHING",
  "skill_used": "fabrication",
  "difficulty": 3,
  "time": 300000,
  "reversible": false,
  "autolearn": true,
  "qualities":[
    {"id":"HAMMER","level":3,"amount":1},
    { "id": "CHISEL", "level": 3 }
  ], "tools": [
     [
      ["tongs", -1]
     ],
     [
      ["anvil", -1]
     ],
     [
      ["crucible", -1],
      ["crucible_clay", -1]
     ],
     [
      ["forge", 150], [ "oxy_torch", 30]
     ]
    ],
  "components":
    [
     [
     [ "steel_lump", 2 ],
     [ "steel_chunk", 8 ],
     [ "scrap", 24 ]
     ]
    ]
},{
  "type" : "recipe",
  "result": "halligan",
  "category": "CC_WEAPON",
  "subcategory": "CSC_WEAPON_BASHING",
  "skill_used": "fabrication",
  "difficulty": 8,
  "time": 420000,
  "reversible": false,
  "autolearn": false,
  "book_learn": [[ "textbook_fireman", 8 ]],
  "qualities":[
    {"id":"HAMMER","level":3,"amount":1},
    { "id": "CHISEL", "level": 3 }
  ], "tools": [
     [
      ["tongs", -1]
     ],
     [
      ["anvil", -1]
     ],
     [
      ["crucible", -1],
      ["crucible_clay", -1]
     ],
     [
      ["forge", 400], [ "oxy_torch", 80]
     ]
    ],
  "components":
    [
     [
     [ "steel_lump", 3 ],
     [ "steel_chunk", 9 ],
     [ "scrap", 27 ]
     ]
    ]
},{
  "type" : "recipe",
  "result": "fire_ax",
  "category": "CC_WEAPON",
  "subcategory": "CSC_WEAPON_CUTTING",
  "skill_used": "fabrication",
  "difficulty": 9,
  "time": 420000,
  "reversible": false,
  "autolearn": false,
  "book_learn": [[ "textbook_fireman", 8 ] , ["textbook_fabrication", 9]],
  "qualities":[
    {"id":"HAMMER","level":3,"amount":1},
    { "id": "CHISEL", "level": 3 }
  ], "tools": [
     [
      ["tongs", -1]
     ],
     [
      ["anvil", -1]
     ],
     [
      ["crucible", -1],
      ["crucible_clay", -1]
     ],
     [
      ["forge", 450], [ "oxy_torch", 90]
     ]
    ],
  "components":
   [
    [
     [ "steel_lump", 4 ],
     [ "steel_chunk", 12 ],
     [ "scrap", 36 ]
    ],
    [
     [ "2x4", 2 ],
     [ "stick", 4 ]
    ]
   ]
},{
  "type" : "recipe",
  "result": "scythe",
  "category": "CC_WEAPON",
  "subcategory": "CSC_WEAPON_CUTTING",
  "skill_used": "fabrication",
  "difficulty": 6,
  "time": 460000,
  "reversible": false,
  "autolearn": true,
  "qualities":[
    {"id":"HAMMER","level":3,"amount":1},
    { "id": "CHISEL", "level": 3 }
  ], "tools": [
     [
      ["tongs", -1]
     ],
     [
      ["anvil", -1]
     ],
     [
      ["swage", -1]
     ],
     [
      ["forge", 300], [ "oxy_torch", 60]
     ]
    ],
  "components":
   [
    [
     [ "steel_lump", 6 ],
     [ "steel_chunk", 18 ]
    ],
    [
     [ "2x4", 2 ],
     [ "stick", 4 ]
     ]
    ]
},{
  "type" : "recipe",
  "result": "pockknife",
  "category": "CC_WEAPON",
  "subcategory": "CSC_WEAPON_PIERCING",
  "skill_used": "fabrication",
  "difficulty": 7,
  "time": 260000,
  "reversible": false,
  "autolearn": false,
  "book_learn": [[ "manual_knives", 3 ] , [ "recipe_melee", 5 ]],
  "qualities":[
    {"id":"HAMMER","level":3,"amount":1},
    { "id": "CHISEL", "level": 3 }
  ], "tools": [
     [
      ["tongs", -1]
     ],
     [
      ["anvil", -1]
     ],
     [
      ["swage", -1]
     ],
     [
      ["forge", 350], [ "oxy_torch", 70]
     ]
    ],
  "components": [
    [
     [ "steel_lump", 1 ],
     [ "steel_chunk", 4 ],
     [ "scrap", 12 ]
    ],
     [
      [ "plastic_chunk", 1 ]
     ]
  ]
},{
  "type" : "recipe",
  "result": "rock_sock",
  "category": "CC_WEAPON",
  "subcategory": "CSC_WEAPON_BASHING",
  "skill_used": "fabrication",
  "difficulty": 0,
  "time": 1000,
  "reversible": true,
  "autolearn": true,
  "flags": ["BLIND_EASY"],
  "components": [
    [
      [ "rock", 1 ]
    ],
    [
      [ "socks", 1 ],
      [ "socks_wool", 1 ]
    ]
  ]
},{
  "type" : "recipe",
  "result": "unbio_blaster_gun",
  "category": "CC_WEAPON",
  "subcategory": "CSC_WEAPON_RANGED",
  "skill_used": "electronics",
  "skills_required": [ "fabrication", 4, "gun", 2 ],
  "difficulty": 6,
  "time": 30000,
  "reversible": false,
  "autolearn": false,
  "book_learn": [[ "recipe_lab_elec", 5]],
  "qualities":[
    {"id":"SCREW_FINE","level":1,"amount":1}
  ], "tools": [
    [
      [ "soldering_iron", 20 ],
      [ "toolset", 20 ],
      [ "small_repairkit", 20 ],
      [ "large_repairkit", 10 ]
    ]
  ],
  "components": [
    [
      [ "bio_blaster", 1 ]
    ],
    [
      [ "power_supply", 1 ]
    ],
    [
      [ "2x4", 1 ],
      [ "stick", 1 ]
    ],
    [
      ["cable", 3]
    ],
    [
      ["plastic_chunk", 3]
    ]
  ]
},{
  "type" : "recipe",
  "result" : "tonfa",
  "category" : "CC_WEAPON",
  "subcategory": "CSC_WEAPON_BASHING",
  "skill_used" : "fabrication",
  "skills_required" : ["melee", 1],
  "difficulty" : 6,
  "time" : 30000,
  "reversible" : false,
  "autolearn" : false,
  "book_learn": [[ "recipe_melee", 4 ]],
  "tools" : [ [ ["mold_plastic", -1] ],
    [
      ["hotplate", 10],
      ["toolset", 10],
      ["fire", -1]
    ]
  ],
  "components" : [ [ ["plastic_chunk", 10] ] ]
},{
  "type" : "recipe",
  "result": "tonfa_wood",
  "category": "CC_WEAPON",
  "subcategory": "CSC_WEAPON_BASHING",
  "skill_used": "fabrication",
  "skills_required": [ "bashing", 3 ],
  "difficulty": 4,
  "time": 30000,
  "reversible": false,
  "autolearn": false,
  "book_learn": [[ "recipe_melee", 3 ]],
  "qualities" : [
    {"id":"CUT","level":1,"amount":1}
  ],
  "components": [
    [
      [ "2x4", 1 ],
      [ "stick", 2 ]
    ]
  ]
},{
  "type" : "recipe",
  "result" : "shocktonfa_off",
  "category" : "CC_WEAPON",
  "subcategory": "CSC_WEAPON_BASHING",
  "skill_used" : "fabrication",
  "skills_required" : [ "electronics", 3 ],
  "difficulty" : 6,
  "time" : 45000,
  "reversible" : false,
  "autolearn" : false,
  "book_learn": [[ "recipe_melee", 5 ]],
  "qualities" : [
    {"id":"SCREW","level":1,"amount":1}
  ], "tools" : [
     [ ["mold_plastic", -1] ],
     [
      ["hotplate", 10],
      ["toolset", 10],
      ["fire", -1]
     ],
     [
      [ "soldering_iron", 10 ],
      [ "toolset", 10 ]
     ]
  ],
  "components" : [
     [
      ["plastic_chunk", 10]
     ],
     [
     ["amplifier", 2]
     ],
     [
     ["power_supply", 1]
     ],
     [
      [ "scrap", 2 ]
     ],
     [
      [ "cable", 10 ]
     ]
    ]
},{
  "type" : "recipe",
  "result": "speargun",
  "category": "CC_WEAPON",
  "skill_used": "mechanics",
  "skills_required": [ "fabrication", 2 ],
  "difficulty": 3,
  "time": 60000,
  "reversible": false,
  "autolearn": true,
  "qualities":[
    {"id":"SAW_M","level":1,"amount":1},
    {"id":"SCREW","level":1,"amount":1}
  ], "components": [
    [
      [ "2x4", 2 ],
      [ "stick", 2 ]
    ],
    [
      [ "hose", 4 ]
    ],
    [
      [ "scrap", 4 ]
    ]
  ]
},{
  "type" : "recipe",
  "result": "doublespeargun",
  "category": "CC_WEAPON",
  "skill_used": "mechanics",
  "skills_required": [ "fabrication", 2 ],
  "difficulty": 4,
  "time": 90000,
  "reversible": false,
  "autolearn": true,
  "qualities":[
    {"id":"SAW_M","level":1,"amount":1},
    {"id":"SCREW","level":1,"amount":1}
  ], "components": [
    [
      [ "2x4", 3 ],
      [ "stick", 3 ]
    ],
    [
      [ "hose", 8 ]
    ],
    [
      [ "scrap", 6 ]
    ]
  ]
},{
  "type" : "recipe",
  "result": "minispeargun",
  "category": "CC_WEAPON",
  "skill_used": "mechanics",
  "skills_required": [ "fabrication", 2 ],
  "difficulty": 4,
  "time": 45000,
  "reversible": false,
  "autolearn": true,
  "qualities":[
    {"id":"SAW_M","level":1,"amount":1},
    {"id":"SCREW","level":1,"amount":1}
  ], "components": [
    [
      [ "2x4", 1 ],
      [ "stick", 1 ]
    ],
    [
      [ "hose", 2 ]
    ],
    [
      [ "scrap", 3 ]
    ]
  ]
},{
  "type" : "recipe",
  "result": "glass_shiv",
  "category": "CC_WEAPON",
  "subcategory": "CSC_WEAPON_CUTTING",
  "skill_used": "fabrication",
  "skills_required": [],
  "difficulty": 0,
  "time": 1000,
  "reversible": true,
  "autolearn": true,
  "tools": [],
  "components": [
    [
      [ "glass_shard", 1 ]
    ],
    [
      [ "rag", 1 ],
      [ "duct_tape", 10]
    ]
  ]
},{
  "type" : "recipe",
  "result": "sword_crude",
  "category": "CC_WEAPON",
  "subcategory": "CSC_WEAPON_CUTTING",
  "skill_used": "fabrication",
  "difficulty": 2,
  "time": 20000,
  "reversible": false,
  "autolearn": true,
  "qualities": [
    {"id":"HAMMER","level":1,"amount":1}
  ],
  "components": [
    [
      ["sword_wood", 1]
    ],
    [
      ["scrap", 4]
    ]
  ]
},{
  "type" : "recipe",
  "result": "cutlass",
  "category": "CC_WEAPON",
  "subcategory": "CSC_WEAPON_CUTTING",
  "skill_used": "fabrication",
  "difficulty": 7,
  "time": 400000,
  "reversible": false,
  "autolearn": false,
  "book_learn": [[ "textbook_weapwest", 6 ], [ "scots_cookbook", 8 ]],
  "qualities": [
    {"id":"HAMMER","level":3,"amount":1},
    { "id": "CHISEL", "level": 3 }
  ],
  "tools": [
      [
      ["tongs", -1]
      ],
      [
      ["anvil", -1]
      ],
      [
      ["swage", -1]
      ],
      [
      ["forge", 300],
      [ "oxy_torch", 60]
      ]
      ],
  "components":
    [
     [
     [ "steel_lump", 3 ],
     [ "steel_chunk", 12 ],
     [ "scrap", 36 ]
     ],
     [
      [ "2x4", 1 ],
      [ "stick", 2 ]
     ],
     [
      [ "fur", 1 ],
      [ "leather", 1 ]
     ]
    ]
},{
  "type" : "recipe",
  "result": "arming_sword",
  "category": "CC_WEAPON",
  "subcategory": "CSC_WEAPON_CUTTING",
  "skill_used": "fabrication",
  "difficulty": 8,
  "time": 480000,
  "reversible": false,
  "autolearn": false,
  "book_learn": [[ "textbook_weapwest", 7 ], [ "scots_cookbook", 9 ]],
  "qualities": [
    {"id":"HAMMER","level":3,"amount":1},
    { "id": "CHISEL", "level": 3 }
  ],
  "tools": [
    [ [ "tongs", -1 ] ],
    [ [ "anvil", -1 ] ],
    [ [ "swage", -1 ] ],
    [
      [ "forge", 425 ],
      [ "oxy_torch", 85 ]
    ]
  ],
  "components": [
    [
      [ "steel_lump", 3 ],
      [ "steel_chunk", 12 ],
      [ "scrap", 36 ]
    ],
    [
      [ "2x4", 1 ],
      [ "stick", 2 ]
    ],
    [
      [ "fur", 1 ],
      [ "leather", 1 ]
    ]
  ]
},{
  "type" : "recipe",
  "result": "broadsword",
  "category": "CC_WEAPON",
  "subcategory": "CSC_WEAPON_CUTTING",
  "skill_used": "fabrication",
  "difficulty": 8,
  "time": 420000,
  "reversible": false,
  "autolearn": false,
  "book_learn": [[ "textbook_weapwest", 7 ], [ "scots_cookbook", 9 ]],
  "qualities": [
    {"id":"HAMMER","level":3,"amount":1},
    { "id": "CHISEL", "level": 3 }
  ],
  "tools": [
      [
      ["tongs", -1]
      ],
      [
      ["anvil", -1]
      ],
      [
      ["swage", -1]
      ],
      [
      ["forge", 400],
      [ "oxy_torch", 80]
      ]
      ],
  "components":
    [
     [
     [ "steel_lump", 3 ],
     [ "steel_chunk", 12 ],
     [ "scrap", 36 ]
     ],
     [
      [ "2x4", 1 ],
      [ "stick", 2 ]
     ],
     [
      [ "fur", 1 ],
      [ "leather", 1 ]
     ]
    ]
},{
  "type" : "recipe",
  "result": "battleaxe",
  "category": "CC_WEAPON",
  "subcategory": "CSC_WEAPON_CUTTING",
  "skill_used": "fabrication",
  "difficulty": 8,
  "time": 480000,
  "reversible": false,
  "autolearn": false,
  "book_learn": [[ "textbook_weapwest", 8 ] , ["recipe_melee", 7 ], [ "scots_cookbook", 9 ]],
  "qualities": [
    {"id":"HAMMER","level":3,"amount":1},
    { "id": "CHISEL", "level": 3 }
  ],
  "tools": [
      [
      ["tongs", -1]
      ],
      [
      ["anvil", -1]
      ],
      [
      ["swage", -1]
      ],
      [
      ["forge", 400],
      [ "oxy_torch", 80]
      ]
      ],
  "components":
    [
     [
     [ "steel_lump", 3 ],
     [ "steel_chunk", 12 ],
     [ "scrap", 36 ]
     ],
     [
      [ "2x4", 2 ],
      [ "stick", 4 ]
     ],
     [
      [ "fur", 2 ],
      [ "leather", 2 ]
     ]
    ]
},{
  "type" : "recipe",
  "result": "warhammer",
  "category": "CC_WEAPON",
  "subcategory": "CSC_WEAPON_BASHING",
  "skill_used": "fabrication",
  "difficulty": 7,
  "time": 480000,
  "reversible": false,
  "autolearn": false,
  "book_learn": [[ "textbook_weapwest", 8 ] , [ "recipe_melee", 6 ]],
  "qualities": [
    {"id":"HAMMER","level":3,"amount":1},
    { "id": "CHISEL", "level": 3 }
  ],
  "tools": [
      [
      ["tongs", -1]
      ],
      [
      ["anvil", -1]
      ],
      [
      ["swage", -1]
      ],
      [
      ["forge", 350],
      [ "oxy_torch", 70]
      ]
      ],
  "components":
    [
     [
     [ "steel_lump", 2 ],
     [ "steel_chunk", 8 ],
     [ "scrap", 24 ]
     ],
     [
      [ "2x4", 1 ],
      [ "stick", 2 ]
     ]
    ]
},{
  "type" : "recipe",
  "result": "rapier",
  "category": "CC_WEAPON",
  "subcategory": "CSC_WEAPON_PIERCING",
  "skill_used": "fabrication",
  "difficulty": 9,
  "time": 420000,
  "reversible": false,
  "autolearn": false,
  "book_learn": [[ "textbook_weapwest", 8 ]],
  "qualities": [
    {"id":"HAMMER","level":3,"amount":1},
    { "id": "CHISEL", "level": 3 }
  ],
  "tools": [
      [
      ["tongs", -1]
      ],
      [
      ["anvil", -1]
      ],
      [
      ["swage", -1]
      ],
      [
      ["forge", 450],
      [ "oxy_torch", 90]
      ]
      ],
  "components":
    [
     [
     [ "steel_lump", 2 ],
     [ "steel_chunk", 8 ],
     [ "scrap", 24 ]
     ],
     [
      [ "2x4", 1 ],
      [ "stick", 2 ]
     ],
     [
      [ "fur", 2 ],
      [ "leather", 2 ]
     ]
    ]
},{
  "type" : "recipe",
  "result": "jian",
  "category": "CC_WEAPON",
  "subcategory": "CSC_WEAPON_CUTTING",
  "skill_used": "fabrication",
  "difficulty": 8,
  "time": 480000,
  "reversible": false,
  "autolearn": false,
  "book_learn": [[ "textbook_armschina", 7 ]],
  "qualities": [
    {"id":"HAMMER","level":3,"amount":1},
    { "id": "CHISEL", "level": 3 }
  ],
  "tools": [
    [ [ "tongs", -1 ] ],
    [ [ "anvil", -1 ] ],
    [ [ "swage", -1 ] ],
    [
      [ "forge", 425 ],
      [ "oxy_torch", 85 ]
    ]
  ],
  "components": [
    [
      [ "steel_lump", 3 ],
      [ "steel_chunk", 12 ],
      [ "scrap", 36 ]
    ],
    [
      [ "2x4", 1 ],
      [ "stick", 2 ]
    ],
    [
      [ "fur", 1 ],
      [ "leather", 1 ]
    ],
    [
      [ "thread", 100 ],
      [ "sinew", 100 ],
      [ "plant_fibre", 100 ],
      [ "yarn", 100 ]
   ]
  ]
},{
  "type" : "recipe",
  "result": "scimitar",
  "category": "CC_WEAPON",
  "subcategory": "CSC_WEAPON_CUTTING",
  "skill_used": "fabrication",
  "difficulty": 8,
  "time": 420000,
  "reversible": false,
  "autolearn": false,
  "book_learn": [[ "textbook_armschina", 7 ]],
  "qualities": [
    {"id":"HAMMER","level":3,"amount":1},
    { "id": "CHISEL", "level": 3 }
  ],
  "tools": [
    [ [ "tongs", -1 ] ],
    [ [ "anvil", -1 ] ],
    [ [ "swage", -1 ] ],
    [
      [ "forge", 450 ],
      [ "oxy_torch", 90 ]
    ]
  ],
  "components": [
    [
      [ "steel_lump", 3 ],
      [ "steel_chunk", 12 ],
      [ "scrap", 36 ]
    ],
    [
      [ "2x4", 1 ],
      [ "stick", 2 ]
    ],
    [
      [ "fur", 1 ],
      [ "leather", 1 ]
    ]
  ]
},{
  "type" : "recipe",
  "result": "estoc",
  "category": "CC_WEAPON",
  "subcategory": "CSC_WEAPON_CUTTING",
  "skill_used": "fabrication",
  "difficulty": 8,
  "time": 490000,
  "reversible": false,
  "autolearn": false,
  "book_learn": [[ "textbook_weapwest", 7 ], [ "scots_cookbook", 9 ]],
  "qualities": [
    {"id":"HAMMER","level":3,"amount":1},
    { "id": "CHISEL", "level": 3 }
  ],
  "tools": [
    [ [ "tongs", -1 ] ],
    [ [ "anvil", -1 ] ],
    [ [ "swage", -1 ] ],
    [
      [ "forge", 450 ],
      [ "oxy_torch", 90 ]
    ]
  ],
  "components": [
    [
      [ "steel_lump", 4 ],
      [ "steel_chunk", 16 ],
      [ "scrap", 48 ]
    ],
    [
      [ "2x4", 1 ],
      [ "stick", 2 ]
    ],
    [
      [ "fur", 1 ],
      [ "leather", 1 ]
    ]
  ]
},{
  "type" : "recipe",
  "result": "longsword",
  "category": "CC_WEAPON",
  "subcategory": "CSC_WEAPON_CUTTING",
  "skill_used": "fabrication",
  "difficulty": 8,
  "time": 420000,
  "reversible": false,
  "autolearn": false,
  "book_learn": [[ "textbook_weapwest", 7 ], [ "scots_cookbook", 9 ]],
  "qualities": [
    {"id":"HAMMER","level":3,"amount":1},
    { "id": "CHISEL", "level": 3 }
  ],
  "tools": [
    [ [ "tongs", -1 ] ],
    [ [ "anvil", -1 ] ],
    [ [ "swage", -1 ] ],
    [
      [ "forge", 450 ],
      [ "oxy_torch", 90 ]
    ]
  ],
  "components": [
    [
      [ "steel_lump", 4 ],
      [ "steel_chunk", 16 ],
      [ "scrap", 48 ]
    ],
    [
      [ "2x4", 1 ],
      [ "stick", 2 ]
    ],
    [
      [ "fur", 1 ],
      [ "leather", 1 ]
    ]
  ]
},{
  "type" : "recipe",
  "result": "zweihander",
  "category": "CC_WEAPON",
  "subcategory": "CSC_WEAPON_CUTTING",
  "skill_used": "fabrication",
  "difficulty": 9,
  "time": 480000,
  "reversible": false,
  "autolearn": false,
  "book_learn": [[ "textbook_weapwest", 8 ], [ "scots_cookbook", 10 ]],
  "qualities": [
    {"id":"HAMMER","level":3,"amount":1},
    { "id": "CHISEL", "level": 3 }
  ],
  "tools": [
      [
      ["tongs", -1]
      ],
      [
      ["anvil", -1]
      ],
      [
      ["swage", -1]
      ],
      [
      ["forge", 450],
      [ "oxy_torch", 90]
      ]
      ],
  "components":
    [
     [
     [ "steel_lump", 4 ],
     [ "steel_chunk", 16 ],
     [ "scrap", 48 ]
     ],
     [
      [ "2x4", 2 ],
      [ "stick", 4 ]
     ],
     [
      [ "fur", 2 ],
      [ "leather", 2 ]
     ]
    ]
},{
  "type" : "recipe",
  "result": "bokken",
  "byproducts": { "id" : "splinter", "amount" : 30 },
  "category": "CC_WEAPON",
  "subcategory": "CSC_WEAPON_BASHING",
  "skill_used": "fabrication",
  "difficulty": 7,
  "time": 340000,
  "reversible": false,
  "autolearn": false,
  "book_learn": [[ "textbook_weapeast", 6 ]],
  "qualities": [
    {"id":"SAW_W","level":1,"amount":1},
    {"id":"CUT","level":1,"amount":1}
  ],
  "//" : "Bokken is a single piece of wood, and the heavy stick just isn't large enough.",
  "components":
    [
     [
      [ "log", 1 ]
     ],
     [
      [ "tallow", 2 ],
      [ "tallow_tainted", 2 ],
      [ "cooking_oil", 2 ],
      [ "lamp_oil", 250 ]
     ],
     [
      [ "fur", 2 ],
      [ "leather", 2 ]
     ],
     [
      [ "plant_fibre", 20 ],
      [ "sinew", 20 ],
      [ "thread", 20 ],
      [ "duct_tape", 20 ]
     ]
    ]
},{
  "type" : "recipe",
  "result": "tanto",
  "category": "CC_WEAPON",
  "subcategory": "CSC_WEAPON_CUTTING",
  "skill_used": "fabrication",
  "difficulty": 7,
  "time": 380000,
  "reversible": false,
  "autolearn": false,
  "book_learn": [[ "textbook_weapeast", 6 ], [ "manual_knives", 7 ] , [ "recipe_melee", 8 ]],
  "qualities": [
    {"id":"HAMMER","level":3,"amount":1},
    { "id": "CHISEL", "level": 3 }
  ],
  "tools": [
      [
      ["tongs", -1]
      ],
      [
      ["anvil", -1]
      ],
      [
      ["swage", -1]
      ],
      [
      ["forge", 310],
      [ "oxy_torch", 70]
      ]
      ],
  "components":
    [
     [
     [ "steel_lump", 1 ],
     [ "steel_chunk", 5 ],
     [ "scrap", 14 ]
     ],
     [
      [ "2x4", 1 ],
      [ "stick", 1 ]
     ],
     [
      [ "fur", 2 ],
      [ "leather", 2 ]
     ]
    ]
},{
  "type" : "recipe",
  "result": "wakizashi",
  "category": "CC_WEAPON",
  "subcategory": "CSC_WEAPON_CUTTING",
  "skill_used": "fabrication",
  "difficulty": 8,
  "time": 420000,
  "reversible": false,
  "autolearn": false,
  "book_learn": [[ "textbook_weapeast", 7 ]],
  "qualities": [
    {"id":"HAMMER","level":3,"amount":1},
    { "id": "CHISEL", "level": 3 }
  ],
  "tools": [
      [
      ["tongs", -1]
      ],
      [
      ["anvil", -1]
      ],
      [
      ["swage", -1]
      ],
      [
      ["forge", 400],
      [ "oxy_torch", 80]
      ]
      ],
  "components":
    [
     [
     [ "steel_lump", 2 ],
     [ "steel_chunk", 6 ],
     [ "scrap", 18 ]
     ],
     [
      [ "2x4", 1 ],
      [ "stick", 2 ]
     ],
     [
      [ "fur", 2 ],
      [ "leather", 2 ]
     ]
    ]
},{
  "type" : "recipe",
  "result": "katana",
  "category": "CC_WEAPON",
  "subcategory": "CSC_WEAPON_CUTTING",
  "skill_used": "fabrication",
  "difficulty": 9,
  "time": 480000,
  "reversible": false,
  "autolearn": false,
  "book_learn": [[ "textbook_weapeast", 8 ]],
  "qualities": [
    {"id":"HAMMER","level":3,"amount":1},
    { "id": "CHISEL", "level": 3 }
  ],
  "tools": [
      [
      ["tongs", -1]
      ],
      [
      ["anvil", -1]
      ],
      [
      ["swage", -1]
      ],
      [
      ["forge", 450],
      [ "oxy_torch", 90]
      ]
      ],
  "components":
    [
     [
     [ "steel_lump", 2 ],
     [ "steel_chunk", 8 ],
     [ "scrap", 24 ]
     ],
     [
      [ "2x4", 2 ],
      [ "stick", 4 ]
     ],
     [
      [ "fur", 2 ],
      [ "leather", 2 ]
     ]
    ]
},{
  "type" : "recipe",
  "result": "nodachi",
  "category": "CC_WEAPON",
  "subcategory": "CSC_WEAPON_CUTTING",
  "skill_used": "fabrication",
  "difficulty": 10,
  "time": 580000,
  "reversible": false,
  "autolearn": false,
  "book_learn": [[ "textbook_weapeast", 8 ]],
  "qualities":[
    {"id":"HAMMER","level":3,"amount":1},
    { "id": "CHISEL", "level": 3 }
  ],
  "tools": [
      [
      ["tongs", -1]
      ],
      [
      ["anvil", -1]
      ],
      [
      ["swage", -1]
      ],
      [
      ["forge", 500], ["oxy_torch", 100]
      ]
      ],
  "components":
    [
     [
     [ "steel_lump", 5 ],
     [ "steel_chunk", 20 ],
     [ "scrap", 60 ]
     ],
     [
      [ "2x4", 3 ],
      [ "stick", 6 ]
     ],
     [
      [ "fur", 3 ],
      [ "leather", 3 ]
     ]
    ]
},{
  "type" : "recipe",
  "result": "mace",
  "category": "CC_WEAPON",
  "subcategory": "CSC_WEAPON_BASHING",
  "skill_used": "fabrication",
  "difficulty": 4,
  "time": 180000,
  "reversible": false,
  "autolearn": false,
  "book_learn": [[ "textbook_weapwest", 3 ] , [ "recipe_melee", 4 ]],
  "qualities":[
    {"id":"HAMMER","level":3,"amount":1},
    { "id": "CHISEL", "level": 3 }
  ],
  "tools": [
      [
      ["tongs", -1]
      ],
      [
      ["anvil", -1]
      ],
      [
      ["forge", 200], ["oxy_torch", 40]
      ]
      ],
  "components":
    [
     [
     [ "steel_lump", 3 ],
     [ "steel_chunk", 12 ],
     [ "scrap", 36 ]
     ],
     [
      [ "2x4", 3 ],
      [ "stick", 6 ]
     ],
     [
      [ "fur", 3 ],
      [ "leather", 3 ]
     ]
    ]
},{
  "type" : "recipe",
  "result": "morningstar",
  "category": "CC_WEAPON",
  "subcategory": "CSC_WEAPON_BASHING",
  "skill_used": "fabrication",
  "difficulty": 6,
  "time": 240000,
  "reversible": false,
  "autolearn": false,
  "book_learn": [[ "textbook_weapwest", 5 ]],
  "qualities":[
    {"id":"HAMMER","level":3,"amount":1},
    { "id": "CHISEL", "level": 3 }
  ],
  "tools": [
      [
      ["tongs", -1]
      ],
      [
      ["anvil", -1]
      ],
      [
      ["swage", -1]
      ],
      [
      ["forge", 300], ["oxy_torch", 60]
      ]
      ],
  "components":
    [
     [
     [ "steel_lump", 4 ],
     [ "steel_chunk", 16 ],
     [ "scrap", 48 ]
     ],
     [
      [ "2x4", 3 ],
      [ "stick", 6 ]
     ],
     [
      [ "fur", 3 ],
      [ "leather", 3 ]
     ]
    ]
},{
  "type" : "recipe",
  "result": "pike",
  "category": "CC_WEAPON",
  "subcategory": "CSC_WEAPON_PIERCING",
  "skill_used": "fabrication",
  "difficulty": 7,
  "time": 360000,
  "reversible": false,
  "autolearn": false,
  "book_learn": [[ "textbook_weapwest", 6 ]],
  "qualities":[
    {"id":"HAMMER","level":3,"amount":1},
    { "id": "CHISEL", "level": 3 }
  ],
  "tools": [
      [
      ["tongs", -1]
      ],
      [
      ["anvil", -1]
      ],
      [
      ["swage", -1]
      ],
      [
      ["forge", 350],
      [ "oxy_torch", 70]
      ]
      ],
  "components":
    [
     [
     [ "steel_lump", 2 ],
     [ "steel_chunk", 8 ],
     [ "scrap", 24 ]
     ],
     [
      [ "2x4", 4 ],
      [ "stick", 8 ]
     ],
     [
      [ "fur", 2 ],
      [ "leather", 2 ]
     ]
    ]
},{
  "type" : "recipe",
  "result": "q_staff",
  "category": "CC_WEAPON",
  "subcategory": "CSC_WEAPON_BASHING",
  "skill_used": "fabrication",
  "skills_required": [ "bashing", 2 ],
  "difficulty": 2,
  "time": 18000,
  "reversible": false,
  "autolearn": true,
  "qualities" : [
    {"id":"CUT","level":1,"amount":1}
  ],
  "components": [
    [
      [ "2x4", 1 ],
      [ "stick", 2 ]
    ],
    [
      [ "leather", 2 ]
    ]
  ]
},{
  "type" : "recipe",
  "result": "i_staff",
  "category": "CC_WEAPON",
  "subcategory": "CSC_WEAPON_BASHING",
  "skill_used": "fabrication",
  "difficulty": 3,
  "time": 24000,
  "reversible": false,
  "autolearn": true,
  "book_learn": [[ "textbook_weapwest", 2 ] , [ "recipe_melee", 3 ]],
  "qualities":[
    {"id":"HAMMER","level":3,"amount":1}
  ],
  "tools": [
    [
      ["tongs", -1]
    ],
    [
      ["anvil", -1]
    ],
    [
      ["forge", 150], ["oxy_torch", 30]
      ]
    ],
  "components": [
    [
      [ "q_staff", 1 ]
    ],
    [
      [ "scrap", 6 ]
    ]
  ]
},{
  "type" : "recipe",
  "result": "bagh_nakha",
  "category": "CC_WEAPON",
  "subcategory": "CSC_WEAPON_CUTTING",
  "skill_used": "fabrication",
  "difficulty": 5,
  "time": 480000,
  "reversible": false,
  "autolearn": false,
  "book_learn": [[ "textbook_weapeast", 9 ] , [ "recipe_melee", 4 ]],
  "qualities":[
    {"id":"HAMMER","level":3,"amount":1},
    { "id": "CHISEL", "level": 3 }
  ],
  "tools": [
      [
      ["tongs", -1]
      ],
      [
      ["anvil", -1]
      ],
      [
      ["swage", -1]
      ],
      [
      ["forge", 250], ["oxy_torch", 50]
      ]
      ],
  "components":
    [
     [
     [ "steel_chunk", 3 ],
     [ "scrap", 9 ]
     ]
    ]
},{
  "type" : "recipe",
  "result": "shock_staff",
  "category": "CC_WEAPON",
  "subcategory": "CSC_WEAPON_BASHING",
  "skill_used": "fabrication",
  "skills_required" : [ "electronics", 3 ],
  "difficulty": 3,
  "time": 15000,
  "reversible": true,
  "autolearn": false,
  "book_learn": [[ "textbook_electronics", 3 ] , ["advanced_electronics", 3] , [ "recipe_melee", 4 ]],
  "qualities": [
    {"id":"SCREW","level":1,"amount":1}
  ],
  "tools": [
    [
      [ "toolset", 10 ],
      [ "soldering_iron", 10 ]
    ]
  ],
  "components": [
    [
      [ "i_staff", 1 ]
    ],
    [
      [ "tazer", 1 ]
    ],
    [
      [ "cable", 10 ]
    ]
  ]
},{
  "type" : "recipe",
  "result": "lajatang",
  "category": "CC_WEAPON",
  "subcategory": "CSC_WEAPON_CUTTING",
  "skill_used": "fabrication",
  "difficulty": 3,
  "time": 15000,
  "reversible": false,
  "autolearn": true,
  "components": [
    [
      [ "q_staff", 1 ]
    ],
    [
      [ "duct_tape", 100 ]
    ],
    [
      [ "blade", 2 ]
    ]
  ]
},{
  "type" : "recipe",
  "result": "huge_crossbow",
  "category": "CC_WEAPON",
  "subcategory": "CSC_WEAPON_RANGED",
  "skill_used": "mechanics",
  "skills_required": [ "archery", 3 ],
  "difficulty": 6,
  "time": 60000,
  "reversible": true,
  "decomp_learn": 5,
  "autolearn": false,
  "book_learn" : [[ "recipe_bows", 6 ] , [ "textbook_weapwest", 6]],
  "qualities" : [
    {"id":"CUT","level":1,"amount":1},
    {"id":"HAMMER","level":1,"amount":1},
    {"id":"SCREW","level":1,"amount":1},
    {"id":"WRENCH","level":1,"amount":1},
    {"id":"SAW_M","level":1,"amount":1},
    {"id":"SAW_W","level":1,"amount":1}
  ],
  "components": [
    [
      [ "2x4", 8 ],
      [ "stick", 16 ]
    ],
    [
      [ "rope_6", 2 ]
    ],
    [
      [ "foot_crank", 1 ]
    ],
    [
      [ "spring", 4 ]
    ],
    [
      [ "steel_chunk", 4 ],
      [ "scrap", 12 ]
    ],
    [
      [ "nail", 60 ]
    ]
  ]
},{
    "type" : "recipe",
    "result": "rifle_flintlock",
    "category": "CC_WEAPON",
    "subcategory": "CSC_WEAPON_RANGED",
    "skill_used": "fabrication",
    "skills_required": [ "gun", 4 ],
    "difficulty": 8,
    "time": 240000,
    "reversible": false,
    "autolearn": true,
    "book_learn": [[ "manual_rifle", 5 ] , [ "mag_rifle", 6 ]],
    "qualities":[
      {"id":"CUT","level":1,"amount":1},
      {"id":"HAMMER","level":3,"amount":1},
      {"id":"SCREW_FINE","level":1,"amount":1},
      { "id": "CHISEL", "level": 3 }
    ],
    "tools":[
      [
        ["tongs", -1]
      ],
      [
        ["anvil", -1]
      ],
      [
        ["swage", -1]
      ],
      [
        ["forge", 400],
        [ "oxy_torch", 80]
      ]
    ],
    "components": [
      [
        [ "2x4", 2 ]
      ],
      [
       [ "steel_lump", 3 ],
       [ "steel_chunk", 12 ],
       [ "scrap", 36 ]
      ],
      [
       [ "pipe", 1]
      ]
    ]
  },{
    "type" : "recipe",
    "result": "carbine_flintlock",
    "category": "CC_WEAPON",
    "subcategory": "CSC_WEAPON_RANGED",
    "skill_used": "fabrication",
    "skills_required": [ "gun", 4 ],
    "difficulty": 7,
    "time": 240000,
    "reversible": false,
    "autolearn": true,
    "book_learn": [[ "manual_rifle", 5 ] , [ "mag_rifle", 6 ]],
    "qualities":[
      {"id":"CUT","level":1,"amount":1},
      {"id":"HAMMER","level":3,"amount":1},
      {"id":"SCREW_FINE","level":1,"amount":1},
      { "id": "CHISEL", "level": 3 }
    ],
    "tools":[
      [
        ["tongs", -1]
      ],
      [
        ["anvil", -1]
      ],
      [
        ["swage", -1]
      ],
      [
        ["forge", 350],
        [ "oxy_torch", 70]
      ]
    ],
    "components": [
      [
        [ "2x4", 2 ]
      ],
      [
       [ "steel_lump", 3 ],
       [ "steel_chunk", 12 ],
       [ "scrap", 36 ]
      ],
      [
       [ "pipe", 1]
      ]
    ]
  },{
    "type" : "recipe",
    "result": "pistol_flintlock",
    "category": "CC_WEAPON",
    "subcategory": "CSC_WEAPON_RANGED",
    "skill_used": "fabrication",
    "skills_required": [ "gun", 4 ],
    "difficulty": 8,
    "time": 80000,
    "reversible": false,
    "autolearn": true,
    "book_learn": [[ "manual_pistol", 5 ] , [ "mag_pistol", 6 ]],
    "qualities":[
      { "id": "CUT", "level": 1 },
      { "id": "HAMMER", "level": 3 },
      { "id": "SCREW_FINE", "level": 1 },
      { "id": "CHISEL", "level": 3 }
    ],
    "tools":[
      [
        ["tongs", -1]
      ],
      [
        ["anvil", -1]
      ],
      [
        ["swage", -1]
      ],
      [
        ["forge", 400],
        [ "oxy_torch", 80]
      ]
    ],
    "components": [
      [
        [ "2x4", 2 ]
      ],
      [
       [ "steel_lump", 3 ],
       [ "steel_chunk", 9 ],
       [ "scrap", 27 ]
      ],
      [
       [ "pipe", 1]
      ]
    ]
  },{
  "type" : "recipe",
  "result": "rep_crossbow",
  "category": "CC_WEAPON",
  "subcategory": "CSC_WEAPON_RANGED",
  "skill_used": "mechanics",
  "skills_required": [ "archery", 3 ],
  "difficulty": 3,
  "time": 45000,
  "reversible": true,
  "decomp_learn": 4,
  "autolearn":false,
  "book_learn" : [[ "recipe_bows", 4 ] , [ "textbook_weapeast", 6]],
  "qualities":[
    {"id":"CUT","level":1,"amount":1},
    {"id":"SCREW","level":1,"amount":1},
    {"id":"HAMMER","level":1,"amount":1}
  ],
  "components": [
    [
      [ "2x4", 4 ],
      [ "stick", 8 ]
    ],
    [
      [ "spring", 1 ]
    ],
    [
      [ "string_36", 1 ]
    ],
    [
      [ "nail", 20 ]
    ]
  ]
  },{
  "type" : "recipe",
  "result": "ugl_buttstock",
  "category": "CC_WEAPON",
  "skill_used": "fabrication",
  "skills_required": [ "launcher", 3 ],
  "difficulty": 3,
  "time": 10000,
  "reversible": false,
  "autolearn": true,
  "qualities":[
    {"id":"SAW_W","level":1,"amount":1},
    {"id":"SCREW","level":1,"amount":1}
  ], "components": [
    [
      [ "2x4", 2 ],
      [ "stick", 2 ]
    ],
    [
      [ "scrap", 1 ]
    ]
  ]
},{
  "type" : "recipe",
  "result": "glass_macuahuitl",
  "category": "CC_WEAPON",
  "subcategory": "CSC_WEAPON_CUTTING",
  "skill_used": "fabrication",
  "skills_required": [],
  "difficulty": 1,
  "time": 8000,
  "reversible": true,
  "autolearn": true,
  "tools": [],
  "components": [
    [ [ "rock", 5 ], [ "ceramic_shard", 5 ], [ "sharp_rock", 5 ] ],
    [ [ "stick", 1 ], [ "2x4", 1 ] ],
    [ [ "superglue", 1 ], [ "bone_glue", 2 ] ]
  ]
},{
  "type" : "recipe",
  "result": "laser_cannon",
  "category": "CC_WEAPON",
  "subcategory": "CSC_WEAPON_RANGED",
  "skill_used": "electronics",
  "skills_required": [ "gun", 1 ],
  "difficulty": 5,
  "time": 30000,
  "reversible": true,
  "autolearn": true,
  "qualities":[
    {"id":"SAW_M_FINE","level":1,"amount":1},
    {"id":"SCREW_FINE","level":1,"amount":1}
  ],
  "components": [
    [ [ "cerberus_laser", 1 ] ],
    [ [ "battery_ups", 1 ] ],
    [ [ "cable", 15 ] ]
  ]
},{
  "type" : "recipe",
  "result": "knife_steak",
  "category": "CC_WEAPON",
  "subcategory": "CSC_WEAPON_CUTTING",
  "skill_used": "fabrication",
  "difficulty": 3,
  "time": 60000,
  "reversible": false,
  "autolearn": true,
  "qualities":[
    {"id":"HAMMER","level":3,"amount":1},
    { "id": "CHISEL", "level": 3 }
  ], "tools": [
     [
      ["tongs", -1]
     ],
     [
      ["swage", -1]
     ],
     [
      ["anvil", -1]
     ],
     [
      ["forge", 50], [ "oxy_torch", 10]
     ]
    ],
  "components":
   [
    [
     [ "steel_chunk", 2 ],
     [ "scrap", 6 ]
    ]
   ]
},{
  "type" : "recipe",
  "result": "knife_rambo",
  "category": "CC_WEAPON",
  "subcategory": "CSC_WEAPON_CUTTING",
  "skill_used": "fabrication",
  "difficulty": 6,
  "time": 180000,
  "reversible": false,
  "autolearn": true,
  "qualities":[
    {"id":"HAMMER","level":3,"amount":1},
    { "id": "CHISEL", "level": 3 }
  ], "tools": [
     [
      ["tongs", -1]
     ],
     [
      ["swage", -1]
     ],
     [
      ["anvil", -1]
     ],
     [
      ["forge", 100], [ "oxy_torch", 20]
     ]
    ],
  "components":
   [
    [
     [ "steel_lump", 1 ],
     [ "steel_chunk", 4 ],
     [ "scrap", 12 ]
    ]
   ]
},{
  "type" : "recipe",
  "result": "qiang",
  "category": "CC_WEAPON",
  "subcategory": "CSC_WEAPON_PIERCING",
  "skill_used": "fabrication",
  "difficulty": 7,
  "time": 460000,
  "reversible": false,
  "autolearn": false,
  "book_learn": [[ "textbook_armschina", 6 ]],
  "qualities" : [
    {"id":"HAMMER","level":3,"amount":1},
    { "id": "CHISEL", "level": 3 }
  ],
  "tools": [
    [ [ "tongs", -1 ]  ],
    [ [ "anvil", -1 ]  ],
    [ [ "swage", -1 ] ],
    [
      [ "forge", 450 ],
      [ "oxy_torch", 90 ]
    ]
  ],
  "components": [
    [
      [ "steel_lump", 1 ],
      [ "steel_chunk", 4 ],
      [ "scrap", 12 ]
    ],
    [
      [ "2x4", 3 ],
      [ "stick", 6 ]
    ],
    [
      [ "fur", 2 ],
      [ "leather", 2 ]
    ],
    [
      [ "thread", 100 ],
      [ "sinew", 100 ],
      [ "plant_fibre", 100 ],
      [ "yarn", 100 ]
    ]
  ]
},{
  "type" : "recipe",
  "result": "halberd",
  "category": "CC_WEAPON",
  "subcategory": "CSC_WEAPON_CUTTING",
  "skill_used": "fabrication",
  "difficulty": 7,
  "time": 360000,
  "reversible": false,
  "autolearn": false,
  "book_learn": [[ "textbook_weapwest", 6 ]],
  "qualities":[
    {"id":"HAMMER","level":3,"amount":1},
    { "id": "CHISEL", "level": 3 }
  ],
  "tools": [
    [ [ "tongs", -1 ] ],
    [ [ "anvil", -1 ] ],
    [ [ "swage", -1 ] ],
    [
      [ "forge", 350 ],
      [ "oxy_torch", 70 ]
    ]
  ],
  "components": [
    [
      [ "steel_lump", 3 ],
      [ "steel_chunk", 12 ],
      [ "scrap", 36 ]
    ],
    [
      [ "2x4", 4 ],
      [ "stick", 8 ]
    ],
    [
      [ "fur", 2 ],
      [ "leather", 2 ]
    ]
  ]
},{
  "type" : "recipe",
  "result": "glaive",
  "category": "CC_WEAPON",
  "subcategory": "CSC_WEAPON_CUTTING",
  "skill_used": "fabrication",
  "difficulty": 7,
  "time": 460000,
  "reversible": false,
  "autolearn": false,
  "book_learn": [[ "textbook_weapwest", 6 ]],
  "qualities" : [
    {"id":"HAMMER","level":3,"amount":1},
    { "id": "CHISEL", "level": 3 }
  ],
  "tools": [
    [ [ "tongs", -1 ] ],
    [ [ "anvil", -1 ] ],
    [ [ "swage", -1 ] ],
    [
      [ "forge", 450],
      [ "oxy_torch", 90]
    ]
  ],
  "components": [
    [
     [ "steel_lump", 2 ],
     [ "steel_chunk", 8 ],
     [ "scrap", 24 ]
    ],
    [
      [ "2x4", 3 ],
      [ "stick", 6 ]
    ],
    [
      [ "fur", 2 ],
      [ "leather", 2 ]
    ]
  ]
},{
  "type" : "recipe",
  "result": "naginata",
  "category": "CC_WEAPON",
  "subcategory": "CSC_WEAPON_CUTTING",
  "skill_used": "fabrication",
  "difficulty": 7,
  "time": 460000,
  "reversible": false,
  "autolearn": false,
  "book_learn": [[ "textbook_weapeast", 6 ]],
  "qualities" : [
    {"id":"HAMMER","level":3,"amount":1},
    { "id": "CHISEL", "level": 3 }
  ],
  "tools": [
    [ [ "tongs", -1 ] ],
    [ [ "anvil", -1 ] ],
    [ [ "swage", -1 ] ],
    [
      [ "forge", 450 ],
      [ "oxy_torch", 90 ]
    ]
  ],
  "components": [
    [
      [ "steel_lump", 2 ],
      [ "steel_chunk", 8 ],
      [ "scrap", 24 ]
    ],
    [
      [ "2x4", 3 ],
      [ "stick", 6 ]
    ],
    [
      [ "fur", 2 ],
      [ "leather", 2 ]
    ]
  ]
},{
  "type" : "recipe",
  "result": "naginata",
  "id_suffix": "reforged",
  "category": "CC_WEAPON",
  "subcategory": "CSC_WEAPON_CUTTING",
  "skill_used": "fabrication",
  "difficulty": 7,
  "time": 46000,
  "reversible": false,
  "autolearn": false,
  "book_learn": [[ "textbook_weapeast", 6 ]],
  "qualities" : [
    {"id":"HAMMER","level":3,"amount":1},
    { "id": "CHISEL", "level": 3 }
  ],
  "tools": [
    [ [ "tongs", -1 ] ],
    [ [ "swage", -1 ] ],
    [ [ "anvil", -1 ] ],
    [
      [ "forge", 100 ],
      [ "oxy_torch", 20 ]
    ]
  ],
  "components": [
    [ [ "katana", 1 ] ],
    [
      [ "2x4", 2 ],
      [ "stick", 4 ]
    ]
  ]
},{
  "type" : "recipe",
  "result": "spear_survivor",
  "category": "CC_WEAPON",
  "subcategory": "CSC_WEAPON_CUTTING",
  "skill_used": "fabrication",
  "difficulty": 6,
  "skills_required" : [ "melee", 5 ],
  "time": 5000,
  "reversible": false,
  "autolearn": true,
  "qualities" : [
    {"id":"HAMMER","level":1,"amount":1},
    {"id":"SAW_M","level":1,"amount":1},
    { "id": "CHISEL", "level": 3 }
  ], "tools": [
     [
      ["tongs", -1]
     ],
     [
      ["swage", -1]
     ],
     [
      ["anvil", -1]
     ],
     [
      ["forge", 100], [ "oxy_torch", 20]
     ]
    ],
  "components": [
    [
      [ "blade", 1 ]
    ],
    [
      [ "spike", 1 ]
    ],
    [
      [ "pipe", 2 ]
    ],
    [
      [ "duct_tape", 100 ]
    ]
  ]
},{
  "type" : "recipe",
  "result": "survivor_machete",
  "category": "CC_WEAPON",
  "subcategory": "CSC_WEAPON_CUTTING",
  "skill_used": "fabrication",
  "difficulty": 6,
  "skills_required" : [ "melee", 5 ],
  "time": 5000,
  "reversible": false,
  "autolearn": true,
  "qualities" : [
    {"id":"HAMMER","level":1,"amount":1},
    {"id":"SAW_M","level":1,"amount":1}
  ], "tools": [
    [
      [ "soldering_iron", 20 ],
      [ "toolset", 20 ]
    ]
  ],
  "components": [
    [
      [ "machete", 1 ],
      [ "makeshift_machete", 1 ]
    ],
    [
      [ "duct_tape", 100 ]
    ]
  ]
},
{
  "type" : "recipe",
  "result": "m2browning_sawn",
  "category": "CC_WEAPON",
  "subcategory": "CSC_WEAPON_RANGED",
  "skill_used": "mechanics",
  "skills_required": [ "gun", 4 ],
  "difficulty": 6,
  "time": 180000,
  "reversible": false,
  "autolearn": true,
  "qualities":[
    {"id":"SAW_M_FINE","level":1,"amount":1},
    {"id":"SCREW_FINE","level":1,"amount":1},
    { "id" : "GLARE", "level" : 2 }
  ], "tools": [
    [
      [ "oxy_torch", 6 ],
      [ "welder", 30 ],
      [ "welder_crude", 45 ],
      [ "toolset", 45 ]
    ],
    [
      [ "small_repairkit", 150 ],
      [ "large_repairkit", 30 ]
    ]
  ],
  "components": [
    [
      [ "m2browning", 1 ]
    ],
    [
      [ "2x4", 1 ]
    ]
  ]
},
{
    "type" : "recipe",
    "result": "diamond_bayonet",
    "category": "CC_WEAPON",
    "subcategory": "CSC_WEAPON_MODS",
    "skill_used": "fabrication",
    "difficulty": 1,
    "time": 500,
    "reversible": true,
    "autolearn": false,
        "book_learn": [[ "recipe_lab_cvd", 9 ]],
    "components": [
        [
            [ "diamond_knife", 1 ]
        ],
        [
            [ "string_36", 1 ]
        ]
    ]
},
{
    "type" : "recipe",
    "result": "diamond_sword_bayonet",
    "category": "CC_WEAPON",
    "subcategory": "CSC_WEAPON_MODS",
    "skill_used": "fabrication",
    "difficulty": 1,
    "time": 500,
    "reversible": true,
    "autolearn": false,
        "book_learn": [[ "recipe_lab_cvd", 9 ]],
    "components": [
        [
            [ "diamond_machete", 1 ]
        ],
        [
            [ "string_36", 1 ]
        ]
    ]
},
{
    "type" : "recipe",
    "result": "diamond_pistol_bayonet",
    "category": "CC_WEAPON",
    "subcategory": "CSC_WEAPON_MODS",
    "skill_used": "fabrication",
    "difficulty": 1,
    "time": 500,
    "reversible": true,
    "autolearn": false,
        "book_learn": [[ "recipe_lab_cvd", 9 ]],
    "components": [
        [
            [ "diamond_knife", 1 ]
        ],
        [
            [ "string_6", 2 ]
        ]
    ]
},
{
"type" : "recipe",
"result": "surv_rocket_launcher",
"category": "CC_WEAPON",
"subcategory": "CSC_WEAPON_RANGED",
"skill_used": "fabrication",
"difficulty": 6,
"time": 210000,
"reversible": false,
"autolearn": false,
"book_learn": [[ "manual_launcher", 7 ]],
"qualities":[
{"id":"HAMMER","level":3,"amount":1},
{"id":"SAW_M","level":1,"amount":1},
{ "id" : "GLARE", "level" : 2 }
], "tools": [
[
[ "oxy_torch", 6 ],
[ "welder", 30 ],
[ "welder_crude", 45 ],
[ "toolset", 45 ]
]
],
"components":
[
[
[ "sheet_metal", 4 ]
],
[
[ "pilot_light", 2 ]
],
[
[ "battery", 200 ]
],
[
[ "processor", 2 ]
]
]
},
{
  "type" : "recipe",
  "result": "heavy_rail_rifle",
  "category": "CC_WEAPON",
  "subcategory": "CSC_WEAPON_RANGED",
  "skill_used": "fabrication",
  "skills_required": [["mechanics", 10], ["electronics", 9], ["computer", 2]],
  "difficulty": 10,
  "time": 720000,
  "reversible": false,
  "autolearn": true,
  "qualities":
    [
      {"id":"SAW_M","level":1,"amount":1},
      {"id":"SAW_M_FINE","level":1,"amount":1},
      {"id":"SCREW_FINE","level":1,"amount":1},
      {"id":"WRENCH_FINE","level":1,"amount":1},
      {"id":"HAMMER","level":3,"amount":1},
      { "id" : "GLARE", "level" : 2 },
      { "id": "CHISEL", "level": 3 }
    ],
  "tools":
    [
      [
        ["tongs", -1]
      ],
      [
        ["anvil", -1]
      ],
      [
        ["crucible", -1],
        ["crucible_clay", -1]
      ],
      [
        ["swage", -1]
      ],
      [
        ["forge", 400],
        ["oxy_torch", 80]
      ],
      [
        ["oxy_torch", 100],
        ["welder", 500],
        ["welder_crude", 750],
        ["toolset", 750]
      ],
      [
        ["mold_plastic", -1]
      ],
      [
        ["hotplate", 30],
        ["toolset", 30],
        ["fire", -1]
      ],
      [
        ["soldering_iron", 20],
        ["toolset", 20]
      ]
    ],
  "components":
    [
      [
        ["steel_lump", 6],
        ["steel_chunk", 24],
        ["scrap", 72]
      ],
      [
        ["plastic_chunk", 20]
      ],
      [
        ["sheet_metal", 1]
      ],
      [
        ["cable", 240]
      ],
      [
        ["amplifier", 11]
      ],
      [
        ["power_supply", 11]
      ],
      [
        ["e_scrap", 30]
      ],
      [
        ["processor", 1]
      ],
      [
        ["RAM", 1]
      ],
      [
        ["small_lcd_screen", 1]
      ],
      [
        ["battery_ups", 1]
      ],
      [
        [ "small_storage_battery", 2],
        [ "UPS_off", 2]
      ]
    ]
},
{
  "type": "recipe",
  "result": "abzats",
  "category": "CC_WEAPON",
  "subcategory": "CSC_WEAPON_RANGED",
  "skill_used": "fabrication",
  "skills_required": [["mechanics", 6], ["gun", 4]],
  "difficulty": 6,
  "time": 180000,
  "reversible": false,
  "autolearn": true,
  "qualities":
  [
    {"id":"SAW_M","level":1,"amount":1},
    {"id":"SAW_M_FINE","level":1,"amount":1},
    {"id":"SCREW_FINE","level":1,"amount":1},
    {"id":"WRENCH_FINE","level":1,"amount":1},
    {"id":"HAMMER","level":2,"amount":1},
    { "id" : "GLARE", "level" : 2 }
  ],
  "tools":
  [
    [
      ["oxy_torch", 60],
      ["welder", 300],
      ["welder_crude", 450],
      ["toolset", 450]
    ],
    [
      ["small_repairkit", 150],
      ["large_repairkit", 30]
    ]
  ], "components":
  [
    [["m2browning", 1]],
    [["2x4", 1]],
    [["pipe", 1]],
    [["steel_lump", 1],
    ["steel_chunk", 4],
    ["scrap", 12]]
  ]
},
{
  "type" : "recipe",
  "result": "chemical_thrower",
  "category": "CC_WEAPON",
  "subcategory": "CSC_WEAPON_RANGED",
  "skill_used": "mechanics",
  "skills_required": [ "launcher", 2 ],
  "difficulty": 6,
  "time": 12000,
  "reversible": true,
  "autolearn": true,
  "qualities":[
    {"id":"SAW_M_FINE","level":1,"amount":1},
    {"id":"SCREW_FINE","level":1,"amount":1},
    {"id":"HAMMER","level":2,"amount":1},
    { "id" : "GLARE", "level" : 2 }
  ],
  "tools":
  [
    [
      ["oxy_torch", 80],
      ["welder", 400],
      ["welder_crude", 600],
      ["toolset", 600]
    ]
  ],
  "components": [
    [
      [ "pilot_light", 1 ]
    ],
    [
      [ "metal_tank_little", 1]
    ],
    [
      [ "pipe", 2 ]
    ],
    [
      [ "hose", 2 ]
    ],
    [
      [ "steel_lump", 1],
      [ "steel_chunk", 4],
      [ "scrap", 12]
    ]
  ]
}
]<|MERGE_RESOLUTION|>--- conflicted
+++ resolved
@@ -720,7 +720,6 @@
   ]
 },{
   "type" : "recipe",
-<<<<<<< HEAD
   "result": "pipebomb",
   "category": "CC_WEAPON",
   "subcategory": "CSC_WEAPON_EXPLOSIVE",
@@ -786,25 +785,6 @@
       [ "tallow_tainted", 2 ],
       [ "lard", 2 ],
       [ "cooking_oil", 2 ]
-=======
-  "result": "bowling_axe",
-  "category": "CC_WEAPON",
-  "subcategory": "CSC_WEAPON_PIERCING",
-  "skill_used": "fabrication",
-  "difficulty": 0,
-  "time": 1000,
-  "reversible": true,
-  "autolearn": true,
-  "components": [
-    [
-      [ "bowling_pin", 1 ]
-    ],
-    [
-      [ "spike", 2 ]
-    ],
-    [
-      [ "duct_tape", 100]
->>>>>>> 488f7768
     ]
   ]
 },{
