[
  {
    "type": "recipe",
    "result": "brain_cooked",
    "charges": 1,
    "category": "CC_FOOD",
    "subcategory": "CSC_FOOD_MEAT",
    "skill_used": "cooking",
    "difficulty": 1,
    "time": 45000,
    "autolearn": true,
    "qualities": [ { "id": "COOK", "level": 1 } ],
    "tools": [ [ [ "surface_heat", 100, "LIST" ] ] ],
    "components": [ [ [ "brain", 1 ] ] ]
  },
  {
    "type": "recipe",
    "copy-from": "brain_cooked",
    "result": "lung_cooked",
    "qualities": [ { "id": "COOK", "level": 1 } ],
    "tools": [ [ [ "surface_heat", 100, "LIST" ] ] ],
    "components": [ [ [ "lung", 1 ] ] ]
  },
  {
    "type": "recipe",
    "copy-from": "brain_cooked",
    "result": "kidney_cooked",
    "qualities": [ { "id": "COOK", "level": 1 } ],
    "tools": [ [ [ "surface_heat", 100, "LIST" ] ] ],
    "components": [ [ [ "kidney", 1 ] ] ]
  },
  {
    "type": "recipe",
    "copy-from": "brain_cooked",
    "result": "sweetbread_cooked",
    "qualities": [ { "id": "COOK", "level": 1 } ],
    "tools": [ [ [ "surface_heat", 100, "LIST" ] ] ],
    "components": [ [ [ "sweetbread", 1 ] ] ]
  },
  {
    "type": "recipe",
    "copy-from": "brain_cooked",
    "result": "liver_cooked",
    "qualities": [ { "id": "COOK", "level": 1 } ],
    "tools": [ [ [ "surface_heat", 100, "LIST" ] ] ],
    "components": [ [ [ "liver", 1 ] ] ]
  },
  {
    "type": "recipe",
    "result": "foie_gras",
    "category": "CC_FOOD",
    "skill_used": "cooking",
    "difficulty": 6,
    "charges": 1,
    "time": 40000,
    "book_learn": [ [ "mag_cooking", 4 ], [ "mag_glam", 5 ] ],
    "qualities": [ { "id": "CUT", "level": 1 }, { "id": "COOK", "level": 3 } ],
    "tools": [ [ [ "surface_heat", 100, "LIST" ] ] ],
    "components": [ [ [ "liver", 3 ] ], [ [ "salt", 1 ] ], [ [ "sweet_fruit_like", 1, "LIST" ] ], [ [ "vinegar", 2 ] ] ]
  },
  {
    "type": "recipe",
    "result": "liver_onion",
    "category": "CC_FOOD",
    "skill_used": "cooking",
    "difficulty": 2,
    "time": 30000,
    "book_learn": [ [ "scots_cookbook", 2 ], [ "family_cookbook", 0 ], [ "cookbook", 0 ] ],
    "qualities": [ { "id": "CUT", "level": 1 }, { "id": "COOK", "level": 2 } ],
    "tools": [ [ [ "surface_heat", 75, "LIST" ] ] ],
    "components": [ [ [ "liver", 2 ] ], [ [ "onion", 1 ], [ "irradiated_onion", 1 ] ] ]
  },
  {
    "type": "recipe",
    "result": "fried_livers",
    "category": "CC_FOOD",
    "skill_used": "cooking",
    "difficulty": 4,
    "time": 15000,
    "book_learn": [ [ "family_cookbook", 2 ], [ "cookbook", 2 ] ],
    "qualities": [ { "id": "CUT", "level": 1 }, { "id": "COOK", "level": 2 } ],
    "tools": [ [ [ "surface_heat", 25, "LIST" ] ] ],
    "components": [
      [ [ "liver", 3 ] ],
      [ [ "cooking_oil", 1 ] ],
      [ [ "milk", 1 ], [ "con_milk", 1 ], [ "can_coconut", 1 ] ],
      [ [ "batter", 4, "LIST" ] ],
      [ [ "salt", 1 ] ],
      [ [ "seasoning_mild", 1, "LIST" ], [ "chilly-p", 1 ], [ "curry_powder", 1 ] ]
    ]
  },
  {
    "type": "recipe",
    "result": "humble_pie",
    "category": "CC_FOOD",
    "skill_used": "cooking",
    "difficulty": 3,
    "time": 25000,
    "autolearn": true,
    "qualities": [ { "id": "COOK", "level": 2 } ],
    "tools": [ [ [ "surface_heat", 45, "LIST" ] ] ],
<<<<<<< HEAD
    "components": [ [ [ "flour", 2 ] ], [ [ "liver", 4 ], [ "lung", 4 ], [ "kidney", 4 ] ], [ [ "water", 1 ], [ "water_clean", 1 ] ] ]
=======
    "components": [ [ [ "flour", 20 ] ], [ [ "meat_offal", 1, "LIST" ] ], [ [ "water", 1 ], [ "water_clean", 1 ] ] ]
>>>>>>> c74bfc65
  },
  {
    "type": "recipe",
    "result": "fried_tripe",
    "category": "CC_FOOD",
    "skill_used": "cooking",
    "skills_required": [ "survival", 2 ],
    "time": 65000,
    "charges": 2,
    "book_learn": [ [ "cookbook", 1 ], [ "scots_cookbook", 2 ] ],
    "difficulty": 3,
    "qualities": [ { "id": "CUT", "level": 1 }, { "id": "COOK", "level": 3 } ],
    "tools": [ [ [ "surface_heat", 125, "LIST" ] ] ],
    "components": [ [ [ "stomach", 1 ] ], [ [ "batter", 3, "LIST" ] ], [ [ "cooking_oil", 4 ] ] ]
  },
  {
    "type": "recipe",
    "result": "leverpostej",
    "category": "CC_FOOD",
    "skill_used": "cooking",
    "difficulty": 5,
    "time": 90000,
    "book_learn": [ [ "cookbook", 3 ], [ "family_cookbook", 3 ] ],
    "qualities": [ { "id": "COOK", "level": 3 }, { "id": "CUT", "level": 1 } ],
    "tools": [ [ [ "surface_heat", 150, "LIST" ] ], [ [ "rock_quern", -1 ], [ "clay_quern", -1 ], [ "food_processor", 20 ] ] ],
    "components": [
      [ [ "liver", 8 ] ],
      [ [ "fat", 2 ], [ "lard", 2 ] ],
      [ [ "powder_eggs", 10 ], [ "eggs_bird", 2, "LIST" ] ],
      [ [ "onion", 1 ], [ "irradiated_onion", 1 ] ],
      [ [ "flour", 2 ] ],
      [ [ "salt", 3 ] ],
      [ [ "milk", 2 ], [ "con_milk", 2 ], [ "can_coconut", 2 ] ]
    ]
  },
  {
    "type": "recipe",
    "result": "fried_brain",
    "category": "CC_FOOD",
    "skill_used": "cooking",
    "difficulty": 4,
    "time": 25000,
    "book_learn": [ [ "cookbook", 2 ] ],
    "qualities": [ { "id": "COOK", "level": 2 }, { "id": "CUT", "level": 1 } ],
    "tools": [ [ [ "surface_heat", 45, "LIST" ] ] ],
    "components": [
      [ [ "brain", 2 ] ],
      [ [ "eggs_bird", 1, "LIST" ] ],
      [ [ "batter", 3, "LIST" ] ],
      [ [ "salt", 1 ] ],
      [ [ "seasoning_mild", 4, "LIST" ] ]
    ]
  },
  {
    "type": "recipe",
    "result": "deviled_kidney",
    "category": "CC_FOOD",
    "skill_used": "cooking",
    "difficulty": 4,
    "time": 60000,
    "charges": 1,
    "book_learn": [ [ "cookbook", 2 ], [ "family_cookbook", 2 ] ],
    "qualities": [ { "id": "COOK", "level": 3 }, { "id": "CUT", "level": 1 } ],
    "tools": [ [ [ "surface_heat", 100, "LIST" ] ] ],
    "components": [
      [ [ "kidney", 2 ] ],
      [ [ "flour", 2 ] ],
      [ [ "onion", 1 ], [ "irradiated_onion", 1 ] ],
      [ [ "soysauce", 1 ] ],
      [ [ "salt", 1 ] ],
      [ [ "water", 1 ], [ "water_clean", 1 ] ],
      [ [ "mustard", 1 ] ],
      [ [ "sauce_pesto", 1 ], [ "sauce_red", 1 ], [ "tomato", 1 ] ]
    ]
  },
  {
    "type": "recipe",
    "result": "grilled_sweetbread",
    "category": "CC_FOOD",
    "skill_used": "cooking",
    "difficulty": 3,
    "time": 60000,
    "book_learn": [ [ "scots_cookbook", 2 ], [ "cookbook", 1 ], [ "textbook_survival", 3 ] ],
    "qualities": [ { "id": "COOK", "level": 3 } ],
    "tools": [ [ [ "surface_heat", 100, "LIST" ] ] ],
    "components": [ [ [ "sweetbread", 1 ] ], [ [ "water", 2 ], [ "water_clean", 2 ] ], [ [ "vinegar", 1 ] ], [ [ "salt", 2 ] ] ]
  },
  {
    "type": "recipe",
    "result": "canned_liver",
    "category": "CC_FOOD",
    "skill_used": "cooking",
    "difficulty": 5,
    "time": 80000,
    "qualities": [ { "id": "COOK", "level": 3 }, { "id": "CUT", "level": 1 } ],
    "tools": [ [ [ "surface_heat", 100, "LIST" ] ], [ [ "pot_canning", -1 ] ] ],
    "autolearn": true,
    "container": "jar_glass_sealed",
    "charges": 8,
    "components": [ [ [ "water", 11 ], [ "water_clean", 11 ] ], [ [ "jar_glass", 1 ] ], [ [ "liver", 8 ] ] ]
  },
  {
    "type": "recipe",
    "result": "canned_liver",
    "category": "CC_FOOD",
    "skill_used": "cooking",
    "difficulty": 5,
    "time": 80000,
    "contained": true,
    "qualities": [
      { "id": "SAW_M", "level": 1 },
      { "id": "HAMMER", "level": 1 },
      { "id": "CUT", "level": 1 },
      { "id": "COOK", "level": 3 }
    ],
    "tools": [ [ [ "surface_heat", 10, "LIST" ] ], [ [ "can_sealer", -1 ] ] ],
    "components": [
      [ [ "canister_empty", 1 ], [ "can_food_unsealed", 1 ] ],
      [ [ "scrap", 1 ] ],
      [ [ "water", 1 ], [ "water_clean", 1 ] ],
      [ [ "liver", 8 ] ]
    ],
    "charges": 8,
    "autolearn": true
  }
]<|MERGE_RESOLUTION|>--- conflicted
+++ resolved
@@ -99,11 +99,7 @@
     "autolearn": true,
     "qualities": [ { "id": "COOK", "level": 2 } ],
     "tools": [ [ [ "surface_heat", 45, "LIST" ] ] ],
-<<<<<<< HEAD
-    "components": [ [ [ "flour", 2 ] ], [ [ "liver", 4 ], [ "lung", 4 ], [ "kidney", 4 ] ], [ [ "water", 1 ], [ "water_clean", 1 ] ] ]
-=======
     "components": [ [ [ "flour", 20 ] ], [ [ "meat_offal", 1, "LIST" ] ], [ [ "water", 1 ], [ "water_clean", 1 ] ] ]
->>>>>>> c74bfc65
   },
   {
     "type": "recipe",
