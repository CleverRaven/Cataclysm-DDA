--- conflicted
+++ resolved
@@ -35,7 +35,6 @@
     "id_suffix": "with_from_food_processor",
     "name": "%s with food processor",
     "result": "bread_flour",
-    "name": "%s with food processor",
     "category": "CC_*",
     "subcategory": "CSC_*_NESTED",
     "skill_used": "cooking",
@@ -277,11 +276,7 @@
     "activity_level": "LIGHT_EXERCISE",
     "result": "flour",
     "id_suffix": "mortar",
-<<<<<<< HEAD
     "name": "%s with mortar",
-=======
-    "name": "%s with quern",
->>>>>>> c1af859d
     "category": "CC_*",
     "subcategory": "CSC_*_NESTED",
     "skill_used": "cooking",
