--- conflicted
+++ resolved
@@ -219,9 +219,6 @@
     "activity_level": "LIGHT_EXERCISE",
     "result": "PBJ_Toast",
     "copy-from": "toast",
-<<<<<<< HEAD
-    "components": [ [ [ "jam_fruit", 1 ] ], [ [ "butter", 1 ] ], [ [ "peanutbutter", 1 ] ], [ [ "toast", 1 ] ] ]
-=======
     "components": [ [ [ "jam_fruit", 1 ] ], [ [ "butter", 1 ] ], [ [ "peanutbutter", 1 ] ], [ [ "bread", 1 ] ] ]
   },
   {
@@ -230,6 +227,5 @@
     "result": "PBJ_Toast_wheat_free",
     "copy-from": "toast_wheat_free",
     "components": [ [ [ "jam_fruit", 1 ] ], [ [ "butter", 1 ] ], [ [ "peanutbutter", 1 ] ], [ [ "bread_wheat_free", 1 ] ] ]
->>>>>>> 718579c8
   }
 ]