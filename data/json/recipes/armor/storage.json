[
  {
    "result": "XL_holster",
    "type": "recipe",
    "category": "CC_ARMOR",
    "subcategory": "CSC_ARMOR_STORAGE",
    "skill_used": "tailor",
    "difficulty": 5,
    "skills_required": [ "pistol", 3 ],
    "time": 15000,
    "autolearn": true,
    "qualities": [
      { "id": "HAMMER", "level": 2 },
      { "id": "SEW", "level": 1 }
    ],
    "components": [
      [ [ "leather", 9 ], [ "tanned_hide", 1 ] ],
      [ [ "scrap", 3 ] ],
      [ [ "filament", 40, "LIST" ], [ "cordage", 2, "LIST" ] ]
    ]
  },
  {
    "result": "ammo_satchel",
    "type": "recipe",
    "category": "CC_ARMOR",
    "subcategory": "CSC_ARMOR_STORAGE",
    "skill_used": "tailor",
    "difficulty": 3,
    "skills_required": [ "gun", 1 ],
    "time": 80000,
    "autolearn": true,
    "qualities": [ { "id": "SEW", "level": 1 } ],
    "components": [
      [ [ "leather", 8 ], [ "rag", 8 ] ],
      [ [ "filament", 20, "LIST" ], [ "cordage", 1, "LIST" ] ]
    ]
  },
  {
    "result": "magbandolier",
    "type": "recipe",
    "category": "CC_ARMOR",
    "subcategory": "CSC_ARMOR_STORAGE",
    "skill_used": "tailor",
    "difficulty": 2,
    "skills_required": [ "gun", 2 ],
    "time": 25000,
    "autolearn": true,
    "qualities": [ { "id": "SEW", "level": 1 } ],
    "components": [
      [ [ "leather", 5 ], [ "rag", 5 ] ],
      [ [ "chestpouch", 4 ], [ "legpouch_large", 2 ] ],
      [ [ "filament", 40, "LIST" ], [ "cordage", 2, "LIST" ] ]
    ]
  },
  {
    "result": "back_holster",
    "type": "recipe",
    "category": "CC_ARMOR",
    "subcategory": "CSC_ARMOR_STORAGE",
    "skill_used": "tailor",
    "difficulty": 3,
    "skills_required": [ "gun", 1 ],
    "time": 18000,
    "autolearn": true,
    "qualities": [ { "id": "SEW", "level": 1 } ],
    "components": [
      [ [ "leather", 6 ], [ "tanned_hide", 1 ] ],
      [ [ "filament", 60, "LIST" ], [ "cordage", 3, "LIST" ] ]
    ]
  },
  {
    "result": "backpack",
    "type": "recipe",
    "category": "CC_ARMOR",
    "subcategory": "CSC_ARMOR_STORAGE",
    "skill_used": "tailor",
    "difficulty": 3,
    "time": 50000,
    "autolearn": true,
    "using": [ [ "sewing_standard", 20 ] ],
    "components": [ [ [ "rag", 20 ] ] ]
  },
  {
    "result": "backpack_leather",
    "type": "recipe",
    "category": "CC_ARMOR",
    "subcategory": "CSC_ARMOR_STORAGE",
    "skill_used": "tailor",
    "difficulty": 3,
    "time": 50000,
    "autolearn": true,
    "using": [ [ "sewing_standard", 20 ] ],
    "components": [
      [ [ "leather", 20 ], [ "tanned_hide", 3 ] ],
      [ [ "scrap", 6 ] ]
    ]
  },
  {
    "result": "baldric",
    "type": "recipe",
    "category": "CC_ARMOR",
    "subcategory": "CSC_ARMOR_STORAGE",
    "skill_used": "tailor",
    "difficulty": 5,
    "skills_required": [ "cutting", 1 ],
    "time": 40000,
    "autolearn": true,
    "using": [ [ "adhesive", 1 ] ],
    "qualities": [
      { "id": "HAMMER", "level": 1 },
      { "id": "CUT", "level": 1 }
    ],
    "components": [
      [ [ "leather", 12 ], [ "tanned_hide", 2 ] ],
      [ [ "2x4", 2 ] ],
      [ [ "nail", 8 ] ]
    ]
  },
  {
    "result": "bandolier_pistol",
    "type": "recipe",
    "category": "CC_ARMOR",
    "subcategory": "CSC_ARMOR_STORAGE",
    "skill_used": "tailor",
    "difficulty": 3,
    "skills_required": [ [ "gun", 1 ], [ "pistol", 1 ] ],
    "time": 80000,
    "autolearn": true,
    "using": [ [ "sewing_standard", 40 ], [ "cordage", 1 ] ],
    "components": [ [ [ "leather", 8 ] ] ]
  },
  {
    "result": "bandolier_rifle",
    "type": "recipe",
    "category": "CC_ARMOR",
    "subcategory": "CSC_ARMOR_STORAGE",
    "skill_used": "tailor",
    "difficulty": 3,
    "skills_required": [ [ "gun", 1 ], [ "rifle", 1 ] ],
    "time": 80000,
    "autolearn": true,
    "using": [ [ "sewing_standard", 40 ], [ "cordage", 1 ] ],
    "components": [ [ [ "leather", 8 ] ] ]
  },
  {
    "result": "bandolier_shotgun",
    "type": "recipe",
    "category": "CC_ARMOR",
    "subcategory": "CSC_ARMOR_STORAGE",
    "skill_used": "tailor",
    "difficulty": 3,
    "skills_required": [ [ "gun", 1 ], [ "shotgun", 1 ] ],
    "time": 80000,
    "autolearn": true,
    "using": [ [ "sewing_standard", 40 ], [ "cordage", 1 ] ],
    "components": [ [ [ "leather", 8 ] ] ]
  },
  {
    "result": "bandolier_wrist",
    "type": "recipe",
    "category": "CC_ARMOR",
    "subcategory": "CSC_ARMOR_STORAGE",
    "skill_used": "tailor",
    "difficulty": 3,
    "skills_required": [ [ "gun", 1 ], [ "rifle", 1 ] ],
    "time": 80000,
    "autolearn": true,
    "qualities": [ { "id": "SEW", "level": 1 } ],
    "components": [
      [ [ "rag", 4 ] ],
      [ [ "string_6", 4 ], [ "filament", 40, "LIST" ] ]
    ]
  },
  {
    "result": "bindle",
    "type": "recipe",
    "category": "CC_ARMOR",
    "subcategory": "CSC_ARMOR_STORAGE",
    "skill_used": "survival",
    "time": 800,
    "reversible": true,
    "autolearn": true,
    "components": [
      [ [ "rag", 6 ], [ "fur", 2 ], [ "leather", 1 ] ],
      [ [ "stick", 1 ], [ "broom", 1 ], [ "2x4", 1 ], [ "pool_cue", 1 ], [ "pointy_stick", 1 ] ]
    ],
    "flags": [ "BLIND_HARD" ]
  },
  {
    "result": "bootsheath",
    "type": "recipe",
    "category": "CC_ARMOR",
    "subcategory": "CSC_ARMOR_STORAGE",
    "skill_used": "tailor",
    "difficulty": 3,
    "skills_required": [ "stabbing", 1 ],
    "time": 65000,
    "autolearn": true,
    "qualities": [ { "id": "SEW", "level": 1 } ],
    "components": [
      [ [ "leather", 3 ] ],
      [ [ "string_6", 3 ], [ "filament", 10, "LIST" ] ]
    ]
  },
  {
    "result": "bootstrap",
    "type": "recipe",
    "category": "CC_ARMOR",
    "subcategory": "CSC_ARMOR_STORAGE",
    "skill_used": "tailor",
    "difficulty": 3,
    "skills_required": [ "gun", 1 ],
    "time": 75000,
    "autolearn": true,
    "qualities": [ { "id": "SEW", "level": 1 } ],
    "components": [
      [ [ "leather", 3 ] ],
      [ [ "string_6", 3 ], [ "filament", 10, "LIST" ] ]
    ]
  },
  {
    "result": "bow_sling",
    "type": "recipe",
    "category": "CC_ARMOR",
    "subcategory": "CSC_ARMOR_STORAGE",
    "skill_used": "tailor",
    "difficulty": 3,
    "skills_required": [ "archery", 1 ],
    "time": 18000,
    "autolearn": true,
    "using": [ [ "filament", 40 ] ],
    "qualities": [ { "id": "SEW", "level": 1 } ],
    "components": [
      [ [ "rag", 10 ], [ "leather", 10 ] ],
      [ [ "plastic_chunk", 2 ], [ "scrap", 1 ] ],
      [ [ "rope_makeshift_6", 1 ], [ "rope_6", 1 ] ]
    ]
  },
  {
    "result": "bscabbard",
    "type": "recipe",
    "category": "CC_ARMOR",
    "subcategory": "CSC_ARMOR_STORAGE",
    "skill_used": "tailor",
    "difficulty": 5,
    "skills_required": [ "cutting", 2 ],
    "time": 40000,
    "autolearn": true,
    "using": [ [ "adhesive", 1 ] ],
    "qualities": [
      { "id": "HAMMER", "level": 1 },
      { "id": "CUT", "level": 1 }
    ],
    "components": [
      [ [ "leather", 15 ], [ "tanned_hide", 3 ] ],
      [ [ "2x4", 2 ] ],
      [ [ "nail", 10 ] ]
    ]
  },
  {
    "result": "chestpouch",
    "type": "recipe",
    "category": "CC_ARMOR",
    "subcategory": "CSC_ARMOR_STORAGE",
    "skill_used": "tailor",
    "difficulty": 3,
    "skills_required": [ "gun", 1 ],
    "time": 78000,
    "autolearn": true,
    "qualities": [ { "id": "SEW", "level": 1 } ],
    "components": [
      [ [ "leather", 4 ], [ "rag", 4 ] ],
      [ [ "filament", 10, "LIST" ], [ "cordage_short", 1, "LIST" ] ]
    ]
  },
  {
    "result": "chestrig",
    "type": "recipe",
    "category": "CC_ARMOR",
    "subcategory": "CSC_ARMOR_STORAGE",
    "skill_used": "tailor",
    "difficulty": 5,
    "skills_required": [ "fabrication", 2 ],
    "time": 30000,
    "autolearn": true,
    "using": [ [ "sewing_standard", 25 ] ],
    "tools": [
      [ [ "surface_heat", 5, "LIST" ] ],
      [ [ "mold_plastic", -1 ] ]
    ],
    "components": [
      [ [ "rag", 20 ] ],
      [ [ "ragpouch", 2 ], [ "leather_pouch", 2 ] ],
      [ [ "chestpouch", 4 ], [ "legpouch_large", 2 ], [ "magbandolier", 1 ] ],
      [ [ "plastic_chunk", 2 ] ]
    ]
  },
  {
    "result": "duffelbag",
    "type": "recipe",
    "category": "CC_ARMOR",
    "subcategory": "CSC_ARMOR_STORAGE",
    "skill_used": "tailor",
    "difficulty": 2,
    "time": 80000,
    "autolearn": true,
    "using": [ [ "sewing_standard", 30 ] ],
    "components": [ [ [ "rag", 40 ], [ "fur", 32 ], [ "tanned_pelt", 6 ], [ "leather", 24 ], [ "tanned_hide", 6 ] ] ]
  },
  {
    "result": "flintlock_pouch",
    "type": "recipe",
    "category": "CC_ARMOR",
    "subcategory": "CSC_ARMOR_STORAGE",
    "skill_used": "tailor",
    "difficulty": 3,
    "skills_required": [ [ "gun", 1 ] ],
    "time": 80000,
    "autolearn": true,
    "qualities": [ { "id": "SEW", "level": 1 } ],
    "components": [
      [ [ "leather", 6 ], [ "tanned_hide", 1 ] ],
      [ [ "filament", 20, "LIST" ], [ "cordage", 1, "LIST" ] ]
    ]
  },
  {
    "result": "grenade_pouch",
    "type": "recipe",
    "category": "CC_ARMOR",
    "subcategory": "CSC_ARMOR_STORAGE",
    "skill_used": "tailor",
    "difficulty": 3,
    "skills_required": [ [ "gun", 1 ], [ "launcher", 1 ] ],
    "time": 80000,
    "autolearn": true,
    "qualities": [ { "id": "SEW", "level": 1 } ],
    "tools": [ [ [ "mold_plastic", -1 ] ] ],
    "components": [
      [ [ "rag", 4 ] ],
      [ [ "plastic_chunk", 2 ] ],
      [ [ "filament", 20, "LIST" ], [ "cordage", 1, "LIST" ] ]
    ]
  },
  {
    "result": "hide_bag",
    "type": "recipe",
    "category": "CC_ARMOR",
    "subcategory": "CSC_ARMOR_STORAGE",
    "skill_used": "survival",
    "time": 600,
    "reversible": true,
    "autolearn": true,
    "components": [ [ [ "raw_leather", 1 ], [ "raw_hleather", 1 ], [ "raw_fur", 1 ] ] ],
    "flags": [ "BLIND_EASY" ]
  },
  {
    "result": "hide_tainted_bag",
    "type": "recipe",
    "category": "CC_ARMOR",
    "subcategory": "CSC_ARMOR_STORAGE",
    "skill_used": "survival",
    "time": 600,
    "reversible": true,
    "autolearn": true,
    "components": [ [ [ "raw_tainted_leather", 1 ], [ "raw_tainted_fur", 1 ] ] ],
    "flags": [ "BLIND_EASY" ]
  },
  {
    "result": "holster",
    "type": "recipe",
    "category": "CC_ARMOR",
    "subcategory": "CSC_ARMOR_STORAGE",
    "skill_used": "tailor",
    "difficulty": 3,
    "skills_required": [ "pistol", 1 ],
    "time": 15000,
    "autolearn": true,
    "qualities": [ { "id": "SEW", "level": 1 } ],
    "components": [
      [ [ "leather", 6 ], [ "tanned_hide", 1 ] ],
      [ [ "filament", 20, "LIST" ], [ "cordage", 1, "LIST" ] ]
    ]
  },
  {
    "result": "jerrypack",
    "type": "recipe",
    "category": "CC_ARMOR",
    "subcategory": "CSC_ARMOR_STORAGE",
    "skill_used": "fabrication",
    "difficulty": 2,
    "time": 1500,
    "autolearn": true,
    "using": [ [ "adhesive", 3 ] ],
    "qualities": [ { "id": "HAMMER", "level": 3 } ],
    "components": [
      [ [ "rag", 6 ], [ "leather", 6 ], [ "cordage_short", 3, "LIST" ] ],
      [ [ "jerrycan", 1 ] ]
    ]
  },
  {
    "result": "leather_belt",
    "type": "recipe",
    "category": "CC_ARMOR",
    "subcategory": "CSC_ARMOR_STORAGE",
    "skill_used": "tailor",
    "time": 8000,
    "autolearn": true,
    "using": [ [ "sewing_standard", 12 ] ],
    "components": [ [ [ "leather", 6 ], [ "tanned_hide", 1 ] ] ]
  },
  {
    "result": "leather_pouch",
    "type": "recipe",
    "category": "CC_ARMOR",
    "subcategory": "CSC_ARMOR_STORAGE",
    "skill_used": "tailor",
    "difficulty": 2,
    "skills_required": [ "survival", 1 ],
    "time": 10000,
    "autolearn": true,
    "qualities": [ { "id": "SEW", "level": 1 } ],
    "components": [
      [ [ "leather", 6 ], [ "tanned_hide", 1 ], [ "fur", 6 ], [ "tanned_pelt", 1 ] ],
      [ [ "filament", 20, "LIST" ], [ "cordage", 1, "LIST" ] ]
    ]
  },
  {
    "result": "legpouch",
    "type": "recipe",
    "category": "CC_ARMOR",
    "subcategory": "CSC_ARMOR_STORAGE",
    "skill_used": "tailor",
    "difficulty": 3,
    "skills_required": [ "gun", 1 ],
    "time": 68000,
    "autolearn": true,
    "qualities": [ { "id": "SEW", "level": 1 } ],
    "components": [
      [ [ "leather", 3 ], [ "rag", 3 ] ],
      [ [ "filament", 10, "LIST" ], [ "cordage_short", 1, "LIST" ] ]
    ]
  },
  {
    "result": "legpouch_large",
    "type": "recipe",
    "category": "CC_ARMOR",
    "subcategory": "CSC_ARMOR_STORAGE",
    "skill_used": "tailor",
    "difficulty": 3,
    "skills_required": [ "gun", 1 ],
    "time": 76000,
    "autolearn": true,
    "qualities": [ { "id": "SEW", "level": 1 } ],
    "components": [
      [ [ "leather", 6 ], [ "rag", 6 ] ],
      [ [ "chestpouch", 2 ] ],
      [ [ "filament", 25, "LIST" ], [ "cordage_short", 2, "LIST" ] ]
    ]
  },
  {
    "result": "legrig",
    "type": "recipe",
    "category": "CC_ARMOR",
    "subcategory": "CSC_ARMOR_STORAGE",
    "skill_used": "tailor",
    "difficulty": 4,
    "skills_required": [ "fabrication", 2 ],
    "time": 20000,
    "autolearn": true,
    "using": [ [ "sewing_standard", 15 ] ],
    "tools": [
      [ [ "surface_heat", 5, "LIST" ] ],
      [ [ "mold_plastic", -1 ] ]
    ],
    "components": [
      [ [ "rag", 10 ] ],
      [ [ "plastic_chunk", 2 ] ]
    ]
  },
  {
    "result": "makeshift_knapsack",
    "type": "recipe",
    "category": "CC_ARMOR",
    "subcategory": "CSC_ARMOR_STORAGE",
    "skill_used": "survival",
    "time": 800,
    "reversible": true,
    "autolearn": true,
    "using": [ [ "cordage", 1 ] ],
    "components": [ [ [ "pants", 1 ], [ "pants_cargo", 1 ], [ "pants_army", 1 ], [ "pants_checkered", 1 ], [ "striped_pants", 1 ], [ "technician_pants_gray", 1 ], [ "jeans", 1 ] ] ],
    "flags": [ "BLIND_HARD" ]
  },
  {
    "result": "makeshift_sling",
    "type": "recipe",
    "category": "CC_ARMOR",
    "subcategory": "CSC_ARMOR_STORAGE",
    "skill_used": "survival",
    "time": 800,
    "reversible": true,
    "autolearn": true,
    "components": [ [ [ "sheet", 1 ] ] ],
    "flags": [ "BLIND_EASY" ]
  },
  {
    "result": "plastic_shopping_bag",
    "type": "recipe",
    "category": "CC_ARMOR",
    "subcategory": "CSC_ARMOR_STORAGE",
    "skill_used": "fabrication",
    "difficulty": 1,
    "time": 15000,
    "autolearn": true,
    "using": [ [ "cordage", 2 ] ],
    "qualities": [ { "id": "CUT", "level": 1 } ],
    "components": [ [ [ "bag_plastic", 8 ] ] ]
  },
  {
    "result": "quiver",
    "type": "recipe",
    "category": "CC_ARMOR",
    "subcategory": "CSC_ARMOR_STORAGE",
    "skill_used": "tailor",
    "difficulty": 2,
    "skills_required": [ "archery", 1 ],
    "time": 10000,
    "reversible": true,
    "decomp_learn": 3,
    "autolearn": true,
    "book_learn": [ [ "recipe_arrows", 1 ] ],
    "using": [ [ "sewing_standard", 2 ] ],
    "components": [ [ [ "leather", 2 ] ] ]
  },
  {
    "result": "quiver_birchbark",
    "type": "recipe",
    "category": "CC_ARMOR",
    "subcategory": "CSC_ARMOR_STORAGE",
    "skill_used": "tailor",
    "difficulty": 3,
    "skills_required": [ [ "survival", 1 ], [ "archery", 1 ] ],
    "time": 20000,
    "reversible": true,
    "decomp_learn": 3,
    "autolearn": true,
    "book_learn": [ [ "recipe_arrows", 2 ] ],
    "qualities": [ { "id": "CUT", "level": 1 } ],
    "components": [ [ [ "birchbark", 3 ] ] ]
  },
  {
    "result": "quiver_large",
    "type": "recipe",
    "category": "CC_ARMOR",
    "subcategory": "CSC_ARMOR_STORAGE",
    "skill_used": "tailor",
    "difficulty": 3,
    "skills_required": [ "archery", 2 ],
    "time": 20000,
    "reversible": true,
    "decomp_learn": 3,
    "autolearn": true,
    "book_learn": [ [ "recipe_arrows", 2 ] ],
    "using": [ [ "sewing_standard", 8 ], [ "steel_tiny", 1 ] ],
    "qualities": [
      { "id": "HAMMER", "level": 2 }
    ],
    "components": [ [ [ "leather", 8 ], [ "tanned_hide", 1 ] ] ]
  },
  {
    "result": "quiver_large_birchbark",
    "type": "recipe",
    "category": "CC_ARMOR",
    "subcategory": "CSC_ARMOR_STORAGE",
    "skill_used": "tailor",
    "difficulty": 4,
    "skills_required": [ [ "survival", 2 ], [ "archery", 2 ] ],
    "time": 40000,
    "reversible": true,
    "decomp_learn": 4,
    "autolearn": true,
    "book_learn": [ [ "recipe_arrows", 3 ] ],
    "qualities": [ { "id": "CUT", "level": 1 } ],
    "components": [ [ [ "birchbark", 10 ] ] ]
  },
  {
    "result": "ragpouch",
    "type": "recipe",
    "category": "CC_ARMOR",
    "subcategory": "CSC_ARMOR_STORAGE",
    "skill_used": "tailor",
    "time": 10000,
    "autolearn": true,
    "qualities": [ { "id": "SEW", "level": 1 } ],
    "components": [
      [ [ "rag", 6 ] ],
      [ [ "filament", 20, "LIST" ], [ "cordage", 1, "LIST" ] ]
    ]
  },
  {
    "result": "scabbard",
    "type": "recipe",
    "category": "CC_ARMOR",
    "subcategory": "CSC_ARMOR_STORAGE",
    "skill_used": "tailor",
    "difficulty": 5,
    "skills_required": [ "cutting", 1 ],
    "time": 40000,
    "autolearn": true,
    "using": [ [ "adhesive", 1 ] ],
    "qualities": [
      { "id": "HAMMER", "level": 1 },
      { "id": "CUT", "level": 1 }
    ],
    "components": [
      [ [ "leather", 10 ], [ "tanned_hide", 2 ] ],
      [ [ "2x4", 2 ] ],
      [ [ "nail", 5 ] ]
    ]
  },
  {
    "result": "sheath",
    "type": "recipe",
    "category": "CC_ARMOR",
    "subcategory": "CSC_ARMOR_STORAGE",
    "skill_used": "tailor",
    "difficulty": 3,
    "skills_required": [ "cutting", 1 ],
    "time": 15000,
    "autolearn": true,
    "qualities": [ { "id": "SEW", "level": 1 } ],
    "components": [
      [ [ "leather", 6 ], [ "tanned_hide", 1 ] ],
      [ [ "filament", 20, "LIST" ], [ "cordage", 1, "LIST" ] ]
    ]
  },
  {
    "result": "sholster",
    "type": "recipe",
    "category": "CC_ARMOR",
    "subcategory": "CSC_ARMOR_STORAGE",
    "skill_used": "tailor",
    "difficulty": 3,
    "skills_required": [ "pistol", 2 ],
    "time": 15000,
    "autolearn": true,
    "qualities": [ { "id": "SEW", "level": 1 } ],
    "components": [
      [ [ "leather", 6 ], [ "tanned_hide", 1 ] ],
      [ [ "filament", 20, "LIST" ], [ "cordage", 2, "LIST" ] ]
    ]
  },
  {
    "result": "spearsling",
    "type": "recipe",
    "category": "CC_ARMOR",
    "subcategory": "CSC_ARMOR_STORAGE",
    "skill_used": "tailor",
    "difficulty": 3,
    "skills_required": [ "stabbing", 2 ],
    "time": 15000,
    "autolearn": true,
    "qualities": [ { "id": "SEW", "level": 1 } ],
    "components": [
      [ [ "rag", 7 ], [ "felt_patch", 7 ], [ "leather", 7 ], [ "fur", 7 ] ],
      [ [ "filament", 20, "LIST" ], [ "cordage", 2, "LIST" ] ]
    ]
  },
  {
    "result": "straw_basket",
    "type": "recipe",
    "category": "CC_ARMOR",
    "subcategory": "CSC_ARMOR_STORAGE",
    "skill_used": "tailor",
    "difficulty": 1,
    "time": 18000,
    "autolearn": true,
    "components": [ [ [ "straw_pile", 5 ], [ "birchbark", 7 ] ] ]
  },
  {
    "result": "survivor_duffel_bag",
    "type": "recipe",
    "category": "CC_ARMOR",
    "subcategory": "CSC_ARMOR_STORAGE",
    "skill_used": "tailor",
    "difficulty": 7,
    "skills_required": [ "fabrication", 6 ],
    "time": 100000,
    "autolearn": true,
    "using": [ [ "sewing_standard", 200 ] ],
    "components": [
      [ [ "rag", 18 ] ],
      [ [ "leather", 20 ], [ "tanned_hide", 4 ] ],
      [ [ "molle_pack", 4 ], [ "duffelbag", 2 ], [ "rucksack", 4 ] ],
      [ [ "chestrig", 1 ], [ "legrig", 1 ], [ "vest", 1 ], [ "tool_belt", 1 ], [ "ragpouch", 4 ], [ "leather_pouch", 2 ], [ "dump_pouch", 1 ], [ "purse", 2 ], [ "fanny", 2 ] ],
      [ [ "duct_tape", 200 ] ]
    ]
  },
  {
    "result": "survivor_pack",
    "type": "recipe",
    "category": "CC_ARMOR",
    "subcategory": "CSC_ARMOR_STORAGE",
    "skill_used": "tailor",
    "difficulty": 5,
    "skills_required": [ "fabrication", 4 ],
    "time": 80000,
    "autolearn": true,
    "using": [ [ "sewing_standard", 120 ] ],
    "components": [
      [ [ "rag", 10 ] ],
      [ [ "leather", 10 ], [ "tanned_hide", 2 ] ],
      [ [ "runner_bag", 4 ], [ "backpack", 2 ], [ "backpack_leather", 2 ], [ "mbag", 4 ] ],
      [ [ "chestrig", 1 ], [ "legrig", 1 ], [ "vest", 1 ], [ "tool_belt", 1 ], [ "ragpouch", 4 ], [ "leather_pouch", 2 ], [ "dump_pouch", 1 ], [ "purse", 2 ], [ "fanny", 2 ] ],
      [ [ "duct_tape", 120 ] ]
    ]
  },
  {
    "result": "survivor_rucksack",
    "type": "recipe",
    "category": "CC_ARMOR",
    "subcategory": "CSC_ARMOR_STORAGE",
    "skill_used": "tailor",
    "difficulty": 6,
    "skills_required": [ "fabrication", 5 ],
    "time": 90000,
    "autolearn": true,
    "using": [ [ "sewing_standard", 160 ] ],
    "components": [
      [ [ "rag", 14 ] ],
      [ [ "leather", 16 ], [ "tanned_hide", 3 ] ],
      [ [ "backpack", 4 ], [ "backpack_leather", 4 ], [ "molle_pack", 2 ], [ "duffelbag", 1 ], [ "rucksack", 2 ] ],
      [ [ "chestrig", 1 ], [ "legrig", 1 ], [ "vest", 1 ], [ "tool_belt", 1 ], [ "ragpouch", 4 ], [ "leather_pouch", 2 ], [ "dump_pouch", 1 ], [ "purse", 2 ], [ "fanny", 2 ] ],
      [ [ "duct_tape", 160 ] ]
    ]
  },
  {
    "result": "survivor_runner_pack",
    "type": "recipe",
    "category": "CC_ARMOR",
    "subcategory": "CSC_ARMOR_STORAGE",
    "skill_used": "tailor",
    "difficulty": 4,
    "skills_required": [ "fabrication", 3 ],
    "time": 70000,
    "autolearn": true,
    "using": [ [ "sewing_standard", 80 ] ],
    "components": [
      [ [ "rag", 6 ] ],
      [ [ "leather", 8 ], [ "tanned_hide", 2 ] ],
      [ [ "runner_bag", 2 ], [ "backpack", 1 ], [ "backpack_leather", 1 ], [ "mbag", 2 ] ],
      [ [ "chestrig", 1 ], [ "legrig", 1 ], [ "vest", 1 ], [ "tool_belt", 1 ], [ "ragpouch", 4 ], [ "leather_pouch", 2 ], [ "dump_pouch", 1 ], [ "purse", 2 ], [ "fanny", 2 ] ],
      [ [ "duct_tape", 80 ] ]
    ]
  },
  {
    "result": "survivor_vest",
    "type": "recipe",
    "category": "CC_ARMOR",
    "subcategory": "CSC_ARMOR_STORAGE",
    "skill_used": "tailor",
    "difficulty": 5,
    "skills_required": [ "fabrication", 3 ],
    "time": 70000,
    "autolearn": true,
    "using": [ [ "sewing_standard", 100 ] ],
    "components": [
      [ [ "rag", 6 ] ],
      [ [ "leather", 6 ], [ "tanned_hide", 1 ] ],
      [ [ "holster", 1 ], [ "sholster", 1 ] ],
      [ [ "chestrig", 1 ], [ "legrig", 1 ], [ "vest", 1 ], [ "tool_belt", 1 ], [ "ragpouch", 4 ], [ "leather_pouch", 2 ], [ "dump_pouch", 1 ], [ "purse", 2 ], [ "fanny", 2 ] ],
      [ [ "duct_tape", 50 ] ]
    ]
  },
  {
    "result": "swag_bag",
    "type": "recipe",
    "category": "CC_ARMOR",
    "subcategory": "CSC_ARMOR_STORAGE",
    "skill_used": "survival",
    "time": 600,
    "reversible": true,
    "autolearn": true,
    "components": [ [ [ "bag_canvas", 1 ] ] ],
    "flags": [ "BLIND_EASY" ]
  },
  {
    "result": "tool_belt",
    "type": "recipe",
    "category": "CC_ARMOR",
    "subcategory": "CSC_ARMOR_STORAGE",
    "skill_used": "tailor",
    "difficulty": 3,
    "time": 16000,
    "autolearn": true,
    "using": [ [ "sewing_standard", 8 ] ],
    "components": [
      [ [ "leather", 6 ], [ "tanned_hide", 1 ], [ "leather_belt", 1 ] ],
      [ [ "leather_pouch", 5 ] ]
    ]
  },
  {
<<<<<<< HEAD
    "result": "grenadebandolier",
    "type": "recipe",
    "category": "CC_ARMOR",
    "subcategory": "CSC_ARMOR_STORAGE",
    "skill_used": "tailor",
	 "skills_required": [ [ "gun", 1 ], [ "throw", 1 ] ],
    "difficulty": 3,
    "time": 50000,
    "autolearn": true,
    "using": [ [ "sewing_standard", 20 ] ],
    "components": [ [ [ "rag", 6 ] ] ]
  }
=======
  "result": "javelin_bag",
  "type": "recipe",
  "category": "CC_ARMOR",
  "subcategory": "CSC_ARMOR_STORAGE",
  "skill_used": "tailor",
  "skills_required": [
    [ "throw", 2 ]
  ],
  "difficulty": 2,
  "time": 80000,
  "autolearn": true,
  "using": [
    [ "sewing_standard", 30 ]
  ],
  "components": [
    [ [ "fur", 32 ], [ "tanned_pelt", 6 ], [ "leather", 32 ], [ "tanned_hide", 6 ] ]
  ]
}
>>>>>>> 3499ccab
]<|MERGE_RESOLUTION|>--- conflicted
+++ resolved
@@ -799,20 +799,6 @@
     ]
   },
   {
-<<<<<<< HEAD
-    "result": "grenadebandolier",
-    "type": "recipe",
-    "category": "CC_ARMOR",
-    "subcategory": "CSC_ARMOR_STORAGE",
-    "skill_used": "tailor",
-	 "skills_required": [ [ "gun", 1 ], [ "throw", 1 ] ],
-    "difficulty": 3,
-    "time": 50000,
-    "autolearn": true,
-    "using": [ [ "sewing_standard", 20 ] ],
-    "components": [ [ [ "rag", 6 ] ] ]
-  }
-=======
   "result": "javelin_bag",
   "type": "recipe",
   "category": "CC_ARMOR",
@@ -830,6 +816,18 @@
   "components": [
     [ [ "fur", 32 ], [ "tanned_pelt", 6 ], [ "leather", 32 ], [ "tanned_hide", 6 ] ]
   ]
-}
->>>>>>> 3499ccab
+},
+{
+    "result": "grenadebandolier",
+    "type": "recipe",
+    "category": "CC_ARMOR",
+    "subcategory": "CSC_ARMOR_STORAGE",
+    "skill_used": "tailor",
+	 "skills_required": [ [ "gun", 1 ], [ "throw", 1 ] ],
+    "difficulty": 3,
+    "time": 50000,
+    "autolearn": true,
+    "using": [ [ "sewing_standard", 20 ] ],
+    "components": [ [ [ "rag", 6 ] ] ]
+  }
 ]