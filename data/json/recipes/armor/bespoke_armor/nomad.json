[
  {
    "result": "helmet_nomad",
    "type": "recipe",
    "activity_level": "LIGHT_EXERCISE",
    "category": "CC_ARMOR",
    "subcategory": "CSC_ARMOR_HEAD",
    "skill_used": "tailor",
    "difficulty": 5,
    "time": "2 h",
    "book_learn": [ [ "bp_nomad_cowl", 4 ] ],
    "using": [ [ "sewing_standard", 65 ] ],
    "components": [
      [ [ "hat_ball", 1 ], [ "hat_boonie", 1 ] ],
      [ [ "glasses_safety", 1 ], [ "glasses_bal", 1 ] ],
      [ [ "leather", 8 ], [ "tanned_hide", 2 ] ]
    ],
    "proficiencies": [
      { "proficiency": "prof_leatherworking_basic" },
      { "proficiency": "prof_leatherworking" },
      { "proficiency": "prof_closures_waterproofing" }
    ]
  },
  {
    "result": "xs_helmet_nomad",
    "type": "recipe",
    "copy-from": "helmet_nomad",
    "time": "2 h",
    "using": [ [ "sewing_standard", 48 ] ],
    "components": [
      [ [ "hat_ball", 1 ], [ "hat_boonie", 1 ] ],
      [ [ "glasses_safety", 1 ], [ "glasses_bal", 1 ] ],
      [ [ "leather", 4 ], [ "tanned_hide", 1 ] ]
    ]
  },
  {
    "result": "xl_helmet_nomad",
    "type": "recipe",
    "copy-from": "helmet_nomad",
    "time": "2 h 15 m",
    "book_learn": [ [ "bp_nomad_cowl", 7 ] ],
    "using": [ [ "sewing_standard", 85 ] ],
    "components": [
      [ [ "hat_ball", 1 ], [ "hat_boonie", 1 ] ],
      [ [ "glasses_safety", 1 ], [ "glasses_bal", 1 ] ],
      [ [ "leather", 12 ], [ "tanned_hide", 3 ] ]
    ]
  },
  {
    "result": "armor_nomad",
    "//": "nomad jumpsuit",
    "type": "recipe",
    "activity_level": "LIGHT_EXERCISE",
    "category": "CC_ARMOR",
    "subcategory": "CSC_ARMOR_SUIT",
    "skill_used": "tailor",
    "difficulty": 5,
    "time": "4 h 20 m",
    "book_learn": [ [ "bp_nomad_jumpsuit", 4 ] ],
    "using": [ [ "sewing_standard", 90 ], [ "fabric_lycra", 24 ], [ "tailoring_cotton_patchwork", 4 ] ],
    "qualities": [ { "id": "LEATHER_AWL", "level": 1 } ],
    "proficiencies": [
      { "proficiency": "prof_elastics" },
      { "proficiency": "prof_closures" },
      { "proficiency": "prof_closures_waterproofing" }
    ],
    "components": [
<<<<<<< HEAD
      [ [ "cotton_patchwork", 2 ], [ "sheet_cotton_patchwork", 1 ] ],
      [ [ "vest", 1 ], [ "tacvest", 1 ] ],
      [ [ "ragpouch", 2 ], [ "leather_pouch", 2 ], [ "dump_pouch", 2 ], [ "fanny", 2 ] ],
      [ [ "tool_belt", 1 ], [ "legrig", 1 ] ],
      [ [ "pants_cargo", 1 ], [ "pants_army", 1 ] ],
      [ [ "leather", 24 ], [ "tanned_hide", 4 ] ]
=======
      [ [ "leather_belt", 2 ], [ "webbing_belt", 2 ] ],
      [ [ "leather_belt", 2 ], [ "webbing_belt", 2 ] ],
      [ [ "jumpsuit", 1 ], [ "combat_shirt", 1 ], [ "longshirt", 1 ], [ "sweatshirt", 1 ] ],
      [ [ "pants_cargo", 1 ], [ "pants_army", 1 ] ]
>>>>>>> a8f310de
    ]
  },
  {
    "result": "armor_nomad",
    "//": "nomad jumpsuit",
    "id_suffix": "upgrade light jumpsuit",
    "type": "recipe",
    "activity_level": "LIGHT_EXERCISE",
    "category": "CC_ARMOR",
    "subcategory": "CSC_ARMOR_SUIT",
    "skill_used": "tailor",
    "difficulty": 5,
    "time": "2 h 20 m",
    "book_learn": [ [ "bp_nomad_jumpsuit", 4 ] ],
    "using": [ [ "sewing_standard", 90 ], [ "fabric_lycra", 24 ], [ "tailoring_cotton_patchwork", 2 ] ],
    "qualities": [ { "id": "LEATHER_AWL", "level": 1 } ],
    "proficiencies": [
      { "proficiency": "prof_elastics" },
      { "proficiency": "prof_closures" },
      { "proficiency": "prof_closures_waterproofing" }
    ],
    "components": [ [ [ "armor_nomad_light", 1 ] ] ]
  },
  {
    "result": "armor_nomad_light",
    "type": "recipe",
    "activity_level": "LIGHT_EXERCISE",
    "category": "CC_ARMOR",
    "subcategory": "CSC_ARMOR_SUIT",
    "skill_used": "tailor",
    "difficulty": 4,
    "time": "2 h 20 m",
    "book_learn": [ [ "bp_nomad_jumpsuit", 3 ] ],
    "using": [ [ "sewing_standard", 90 ], [ "tailoring_cotton_patchwork", 2 ] ],
    "proficiencies": [ { "proficiency": "prof_closures" }, { "proficiency": "prof_closures_waterproofing" } ],
    "components": [
      [ [ "shorts_cargo", 1 ], [ "pants_cargo", 1 ] ],
      [ [ "leather_belt", 2 ], [ "webbing_belt", 2 ] ],
      [ [ "leather_belt", 2 ], [ "webbing_belt", 2 ] ],
      [ [ "jumpsuit", 1 ], [ "combat_shirt", 1 ], [ "longshirt", 1 ], [ "sweatshirt", 1 ] ]
    ]
  },
  {
    "result": "armor_nomad_advanced",
    "//": "advanced nomad jumpsuit",
    "type": "recipe",
    "activity_level": "LIGHT_EXERCISE",
    "category": "CC_ARMOR",
    "subcategory": "CSC_ARMOR_SUIT",
    "skill_used": "tailor",
    "difficulty": 5,
    "time": "3 h 30 m",
    "book_learn": [ [ "bp_nomad_jumpsuit", 4 ] ],
    "using": [ [ "sewing_standard", 90 ], [ "soldering_standard", 10 ] ],
    "qualities": [ { "id": "LEATHER_AWL", "level": 1 } ],
    "components": [ [ [ "armor_nomad", 1 ] ], [ [ "exodii_wire_kit", 1 ] ], [ [ "exodii_ac_kit", 1 ] ] ]
  },
  {
    "result": "nomad_rig",
    "//": "nomad harness",
    "type": "recipe",
    "activity_level": "LIGHT_EXERCISE",
    "category": "CC_ARMOR",
    "subcategory": "CSC_ARMOR_SUIT",
    "skill_used": "tailor",
    "difficulty": 5,
    "time": "5 h 30 m",
    "book_learn": [ [ "bp_nomad_jumpsuit", 4 ] ],
    "using": [
      [ "sewing_standard", 90 ],
      [ "soldering_standard", 10 ],
      [ "tailoring_leather_small", 4 ],
      [ "tailoring_nylon_patchwork", 4 ]
    ],
    "qualities": [ { "id": "LEATHER_AWL", "level": 1 } ],
    "components": [
      [ [ "exodii_wire_kit", 1 ] ],
      [ [ "exodii_ac_kit", 1 ] ],
      [ [ "flashlight", 1 ], [ "heavy_flashlight", 1 ] ],
      [ [ "plastic_sheet", 2 ] ],
      [ [ "vest", 1 ], [ "tacvest", 1 ], [ "light_load_bearing_vest", 1 ], [ "load_bearing_vest", 1 ] ],
      [ [ "ragpouch", 2 ], [ "leather_pouch", 2 ], [ "dump_pouch", 2 ], [ "fanny", 2 ] ],
      [ [ "tool_belt", 1 ], [ "legrig", 1 ] ]
    ]
  },
  {
    "result": "nomad_bodyglove_1",
    "type": "recipe",
    "activity_level": "LIGHT_EXERCISE",
    "category": "CC_ARMOR",
    "subcategory": "CSC_ARMOR_SUIT",
    "skill_used": "tailor",
    "difficulty": 4,
    "time": "3 h 40 m",
    "book_learn": [ [ "bp_nomad_bodyglove", 3 ] ],
    "using": [
      [ "sewing_standard", 90 ],
      [ "fastener_large", 2 ],
      [ "tailoring_lycra_patchwork", 1 ],
      [ "tailoring_cotton_patchwork", 1 ]
    ],
    "qualities": [ { "id": "LEATHER_AWL", "level": 1 } ],
    "proficiencies": [ { "proficiency": "prof_closures" } ],
    "components": [ [ [ "chunk_rubber", 2 ] ], [ [ "rubber_cement", 2 ] ] ]
  },
  {
    "result": "nomad_bodyglove_2",
    "type": "recipe",
    "activity_level": "LIGHT_EXERCISE",
    "category": "CC_ARMOR",
    "subcategory": "CSC_ARMOR_SUIT",
    "skill_used": "tailor",
    "difficulty": 5,
    "time": "5 h",
    "book_learn": [ [ "bp_nomad_bodyglove", 4 ] ],
    "using": [
      [ "sewing_standard", 90 ],
      [ "fastener_large", 2 ],
      [ "tailoring_lycra_patchwork", 1 ],
      [ "tailoring_cotton_patchwork", 1 ]
    ],
    "qualities": [ { "id": "LEATHER_AWL", "level": 1 } ],
    "proficiencies": [ { "proficiency": "prof_closures" }, { "proficiency": "prof_polymerworking" } ],
    "components": [ [ [ "chunk_rubber", 2 ] ], [ [ "thread_kevlar", 20 ] ], [ [ "rubber_cement", 2 ] ] ]
  }
]<|MERGE_RESOLUTION|>--- conflicted
+++ resolved
@@ -65,19 +65,10 @@
       { "proficiency": "prof_closures_waterproofing" }
     ],
     "components": [
-<<<<<<< HEAD
-      [ [ "cotton_patchwork", 2 ], [ "sheet_cotton_patchwork", 1 ] ],
-      [ [ "vest", 1 ], [ "tacvest", 1 ] ],
-      [ [ "ragpouch", 2 ], [ "leather_pouch", 2 ], [ "dump_pouch", 2 ], [ "fanny", 2 ] ],
-      [ [ "tool_belt", 1 ], [ "legrig", 1 ] ],
-      [ [ "pants_cargo", 1 ], [ "pants_army", 1 ] ],
-      [ [ "leather", 24 ], [ "tanned_hide", 4 ] ]
-=======
       [ [ "leather_belt", 2 ], [ "webbing_belt", 2 ] ],
       [ [ "leather_belt", 2 ], [ "webbing_belt", 2 ] ],
       [ [ "jumpsuit", 1 ], [ "combat_shirt", 1 ], [ "longshirt", 1 ], [ "sweatshirt", 1 ] ],
       [ [ "pants_cargo", 1 ], [ "pants_army", 1 ] ]
->>>>>>> a8f310de
     ]
   },
   {
