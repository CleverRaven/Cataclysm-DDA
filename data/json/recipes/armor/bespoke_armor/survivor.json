--- conflicted
+++ resolved
@@ -10,13 +10,8 @@
     "skills_required": [ "fabrication", 6 ],
     "time": "10 h",
     "autolearn": true,
-<<<<<<< HEAD
     "using": [ [ "sewing_kevlar", 200 ], [ "fabric_lycra", 20 ], [ "fabric_fauxfur", 20 ] ],
     "qualities": [ { "id": "LEATHER_AWL", "level": 1 } ],
-=======
-    "using": [ [ "sewing_standard", 200 ], [ "fabric_standard_nostretch", 10 ], [ "fabric_fauxfur", 20 ] ],
-    "qualities": [ { "id": "LEATHER_AWL", "level": 1 }, { "id": "FABRIC_CUT", "level": 2 } ],
->>>>>>> 2dda6db8
     "proficiencies": [
       { "proficiency": "prof_closures" },
       { "proficiency": "prof_closures_waterproofing" },
@@ -35,13 +30,8 @@
     "activity_level": "LIGHT_EXERCISE",
     "copy-from": "wsurvivor_jumpsuit_nofur",
     "time": "10 h",
-<<<<<<< HEAD
     "using": [ [ "sewing_kevlar", 150 ], [ "fabric_lycra", 15 ], [ "fabric_fauxfur", 15 ] ],
-    "tools": [ [ [ "welder", 28 ], [ "welder_crude", 42 ], [ "soldering_iron", 42 ], [ "toolset", 42 ] ] ],
-=======
-    "using": [ [ "sewing_standard", 150 ], [ "fabric_standard_nostretch", 7 ], [ "fabric_fauxfur", 15 ] ],
     "qualities": [ { "id": "LEATHER_AWL", "level": 1 }, { "id": "FABRIC_CUT", "level": 2 } ],
->>>>>>> 2dda6db8
     "components": [
       [ [ "leather", 15 ], [ "tanned_hide", 3 ] ],
       [ [ "coat_rain", 1 ], [ "jacket_windbreaker", 1 ], [ "jacket_evac", 1 ], [ "coat_gut", 1 ] ],
@@ -55,19 +45,8 @@
     "activity_level": "LIGHT_EXERCISE",
     "copy-from": "wsurvivor_jumpsuit_nofur",
     "time": "11 h 36 m",
-<<<<<<< HEAD
     "using": [ [ "sewing_kevlar", 300 ], [ "fabric_lycra", 30 ], [ "fabric_fauxfur", 30 ] ],
     "qualities": [ { "id": "LEATHER_AWL", "level": 1 } ],
-    "tools": [ [ [ "welder", 56 ], [ "welder_crude", 104 ], [ "soldering_iron", 104 ], [ "toolset", 104 ] ] ],
-=======
-    "using": [
-      [ "sewing_standard", 300 ],
-      [ "fabric_standard_nostretch", 20 ],
-      [ "fabric_leather_hide", 6 ],
-      [ "fabric_fauxfur", 30 ]
-    ],
-    "qualities": [ { "id": "LEATHER_AWL", "level": 1 }, { "id": "FABRIC_CUT", "level": 2 } ],
->>>>>>> 2dda6db8
     "components": [
       [ [ "coat_rain", 2 ], [ "jacket_windbreaker", 2 ], [ "jacket_evac", 2 ], [ "coat_gut", 2 ] ],
       [ [ "duct_tape", 400 ] ],
@@ -105,13 +84,8 @@
     "copy-from": "h20survivor_jumpsuit",
     "activity_level": "LIGHT_EXERCISE",
     "time": "12 h",
-<<<<<<< HEAD
     "using": [ [ "sewing_kevlar", 150 ] ],
-    "tools": [ [ [ "welder", 42 ], [ "welder_crude", 63 ], [ "soldering_iron", 63 ], [ "toolset", 63 ] ] ],
-=======
-    "using": [ [ "sewing_standard", 150 ] ],
     "qualities": [ { "id": "SEW_CURVED", "level": 1 }, { "id": "FABRIC_CUT", "level": 2 } ],
->>>>>>> 2dda6db8
     "components": [
       [ [ "wetsuit", 1 ], [ "sheet_neoprene_patchwork", 2 ], [ "neoprene", 7 ], [ "sheet_neoprene", 105 ] ],
       [ [ "duct_tape", 300 ] ],
@@ -124,13 +98,8 @@
     "copy-from": "h20survivor_jumpsuit",
     "activity_level": "LIGHT_EXERCISE",
     "time": "14 h",
-<<<<<<< HEAD
     "using": [ [ "sewing_kevlar", 300 ] ],
-    "tools": [ [ [ "welder", 84 ], [ "welder_crude", 126 ], [ "soldering_iron", 126 ], [ "toolset", 126 ] ] ],
-=======
-    "using": [ [ "sewing_standard", 300 ] ],
-    "qualities": [ { "id": "SEW_CURVED", "level": 1 }, { "id": "FABRIC_CUT", "level": 2 } ],
->>>>>>> 2dda6db8
+    "qualities": [ { "id": "SEW_CURVED", "level": 1 } ],
     "components": [
       [ [ "wetsuit", 1 ], [ "sheet_neoprene_patchwork", 3 ], [ "neoprene", 15 ], [ "sheet_neoprene", 210 ] ],
       [ [ "duct_tape", 600 ] ],
@@ -167,13 +136,7 @@
     "type": "recipe",
     "copy-from": "lsurvivor_jumpsuit",
     "time": "6 h",
-<<<<<<< HEAD
     "using": [ [ "sewing_kevlar", 75 ], [ "fabric_lycra", 15 ] ],
-    "tools": [ [ [ "welder", 28 ], [ "welder_crude", 42 ], [ "soldering_iron", 42 ], [ "toolset", 42 ] ] ],
-=======
-    "using": [ [ "sewing_standard", 75 ] ],
-    "qualities": [ { "id": "FABRIC_CUT", "level": 2 } ],
->>>>>>> 2dda6db8
     "components": [
       [ [ "coat_rain", 1 ], [ "jacket_windbreaker", 1 ], [ "jacket_evac", 1 ], [ "coat_gut", 1 ] ],
       [ [ "duct_tape", 150 ] ],
@@ -185,13 +148,7 @@
     "type": "recipe",
     "copy-from": "lsurvivor_jumpsuit",
     "time": "7 h",
-<<<<<<< HEAD
     "using": [ [ "sewing_kevlar", 150 ], [ "fabric_lycra", 30 ] ],
-    "tools": [ [ [ "welder", 36 ], [ "welder_crude", 58 ], [ "soldering_iron", 58 ], [ "toolset", 58 ] ] ],
-=======
-    "using": [ [ "sewing_standard", 150 ] ],
-    "qualities": [ { "id": "FABRIC_CUT", "level": 2 } ],
->>>>>>> 2dda6db8
     "components": [
       [ [ "coat_rain", 2 ], [ "jacket_windbreaker", 2 ], [ "jacket_evac", 2 ], [ "coat_gut", 2 ] ],
       [ [ "duct_tape", 300 ] ],
@@ -209,12 +166,7 @@
     "skills_required": [ "fabrication", 6 ],
     "time": "7 h",
     "autolearn": true,
-<<<<<<< HEAD
     "using": [ [ "sewing_kevlar", 150 ], [ "fabric_lycra", 20 ] ],
-=======
-    "using": [ [ "sewing_standard", 150 ] ],
-    "qualities": [ { "id": "LEATHER_AWL", "level": 1 }, { "id": "FABRIC_CUT", "level": 2 } ],
->>>>>>> 2dda6db8
     "proficiencies": [
       { "proficiency": "prof_closures" },
       { "proficiency": "prof_closures_waterproofing" },
@@ -233,13 +185,7 @@
     "copy-from": "survivor_jumpsuit",
     "activity_level": "LIGHT_EXERCISE",
     "time": "7 h",
-<<<<<<< HEAD
     "using": [ [ "sewing_kevlar", 112 ], [ "fabric_lycra", 15 ] ],
-    "tools": [ [ [ "welder", 28 ], [ "welder_crude", 42 ], [ "soldering_iron", 42 ], [ "toolset", 42 ] ] ],
-=======
-    "using": [ [ "sewing_standard", 112 ] ],
-    "qualities": [ { "id": "LEATHER_AWL", "level": 1 }, { "id": "FABRIC_CUT", "level": 2 } ],
->>>>>>> 2dda6db8
     "components": [
       [ [ "coat_rain", 1 ], [ "jacket_windbreaker", 1 ], [ "jacket_evac", 1 ], [ "coat_gut", 1 ] ],
       [ [ "duct_tape", 225 ] ],
@@ -252,13 +198,7 @@
     "copy-from": "survivor_jumpsuit",
     "activity_level": "LIGHT_EXERCISE",
     "time": "8 h 10 m",
-<<<<<<< HEAD
     "using": [ [ "sewing_kevlar", 200 ], [ "fabric_lycra", 30 ] ],
-    "tools": [ [ [ "welder", 56 ], [ "welder_crude", 84 ], [ "soldering_iron", 84 ], [ "toolset", 84 ] ] ],
-=======
-    "using": [ [ "sewing_standard", 200 ] ],
-    "qualities": [ { "id": "LEATHER_AWL", "level": 1 }, { "id": "FABRIC_CUT", "level": 2 } ],
->>>>>>> 2dda6db8
     "components": [
       [ [ "coat_rain", 2 ], [ "jacket_windbreaker", 2 ], [ "jacket_evac", 2 ], [ "coat_gut", 2 ] ],
       [ [ "duct_tape", 450 ] ],
@@ -276,13 +216,8 @@
     "skills_required": [ "fabrication", 6 ],
     "time": "10 h",
     "autolearn": true,
-<<<<<<< HEAD
     "using": [ [ "sewing_kevlar", 200 ], [ "fabric_lycra", 20 ], [ "fabric_fur_pelt", 3 ] ],
     "qualities": [ { "id": "LEATHER_AWL", "level": 1 } ],
-=======
-    "using": [ [ "sewing_standard", 200 ], [ "fabric_leather_hide", 2 ], [ "fabric_fur_pelt", 3 ] ],
-    "qualities": [ { "id": "LEATHER_AWL", "level": 1 }, { "id": "FABRIC_CUT", "level": 2 } ],
->>>>>>> 2dda6db8
     "proficiencies": [
       { "proficiency": "prof_furriery" },
       { "proficiency": "prof_closures" },
@@ -302,14 +237,8 @@
     "copy-from": "wsurvivor_jumpsuit",
     "activity_level": "LIGHT_EXERCISE",
     "time": "10 h",
-<<<<<<< HEAD
     "using": [ [ "sewing_kevlar", 150 ], [ "fabric_lycra", 15 ], [ "fabric_fur_pelt", 2 ] ],
     "qualities": [ { "id": "LEATHER_AWL", "level": 1 } ],
-    "tools": [ [ [ "welder", 21 ], [ "welder_crude", 32 ], [ "soldering_iron", 32 ], [ "toolset", 32 ] ] ],
-=======
-    "using": [ [ "sewing_standard", 150 ], [ "fabric_leather_hide", 2 ], [ "fabric_fur_pelt", 2 ] ],
-    "qualities": [ { "id": "LEATHER_AWL", "level": 1 }, { "id": "FABRIC_CUT", "level": 2 } ],
->>>>>>> 2dda6db8
     "components": [
       [ [ "coat_rain", 1 ], [ "jacket_windbreaker", 1 ], [ "jacket_evac", 1 ], [ "coat_gut", 1 ] ],
       [ [ "duct_tape", 225 ] ],
@@ -322,14 +251,8 @@
     "copy-from": "wsurvivor_jumpsuit",
     "activity_level": "LIGHT_EXERCISE",
     "time": "11 h 36 m",
-<<<<<<< HEAD
     "using": [ [ "sewing_kevlar", 300 ], [ "fabric_lycra", 30 ], [ "fabric_fur_pelt", 5 ] ],
     "qualities": [ { "id": "LEATHER_AWL", "level": 1 } ],
-    "tools": [ [ [ "welder", 42 ], [ "welder_crude", 63 ], [ "soldering_iron", 63 ], [ "toolset", 63 ] ] ],
-=======
-    "using": [ [ "sewing_standard", 300 ], [ "fabric_leather_hide", 3 ], [ "fabric_fur_pelt", 5 ] ],
-    "qualities": [ { "id": "LEATHER_AWL", "level": 1 }, { "id": "FABRIC_CUT", "level": 2 } ],
->>>>>>> 2dda6db8
     "components": [
       [ [ "coat_rain", 2 ], [ "jacket_windbreaker", 2 ], [ "jacket_evac", 2 ], [ "coat_gut", 2 ] ],
       [ [ "duct_tape", 450 ] ],
@@ -372,13 +295,7 @@
     "time": "12 h 20 m",
     "autolearn": true,
     "book_learn": [ [ "tailor_portfolio", 7 ], [ "textbook_fireman", 7 ] ],
-<<<<<<< HEAD
     "using": [ [ "sewing_kevlar", 200 ] ],
-    "tools": [ [ [ "welder", 28 ], [ "welder_crude", 42 ], [ "soldering_iron", 42 ], [ "toolset", 42 ] ] ],
-=======
-    "using": [ [ "sewing_standard", 200 ] ],
-    "qualities": [ { "id": "FABRIC_CUT", "level": 2 } ],
->>>>>>> 2dda6db8
     "proficiencies": [
       { "proficiency": "prof_closures" },
       { "proficiency": "prof_closures_waterproofing" },
@@ -396,13 +313,7 @@
     "type": "recipe",
     "copy-from": "fsurvivor_jumpsuit",
     "time": "12 h 20 m",
-<<<<<<< HEAD
     "using": [ [ "sewing_kevlar", 150 ] ],
-    "tools": [ [ [ "welder", 28 ], [ "welder_crude", 42 ], [ "soldering_iron", 42 ], [ "toolset", 42 ] ] ],
-=======
-    "using": [ [ "sewing_standard", 150 ] ],
-    "qualities": [ { "id": "FABRIC_CUT", "level": 2 } ],
->>>>>>> 2dda6db8
     "components": [
       [ [ "nomex_suit", 1 ], [ "entry_suit", 1 ], [ "sheet_nomex_patchwork", 2 ], [ "nomex", 7 ], [ "sheet_nomex", 105 ] ],
       [ [ "coat_rain", 1 ], [ "jacket_windbreaker", 1 ], [ "jacket_evac", 1 ], [ "coat_gut", 1 ] ],
@@ -415,13 +326,7 @@
     "type": "recipe",
     "copy-from": "fsurvivor_jumpsuit",
     "time": "14 h 18 m",
-<<<<<<< HEAD
     "using": [ [ "sewing_kevlar", 300 ] ],
-    "tools": [ [ [ "welder", 45 ], [ "welder_crude", 90 ], [ "soldering_iron", 90 ], [ "toolset", 90 ] ] ],
-=======
-    "using": [ [ "sewing_standard", 300 ] ],
-    "qualities": [ { "id": "FABRIC_CUT", "level": 2 } ],
->>>>>>> 2dda6db8
     "components": [
       [ [ "nomex_suit", 1 ], [ "entry_suit", 1 ], [ "sheet_nomex_patchwork", 3 ], [ "nomex", 15 ], [ "sheet_nomex", 210 ] ],
       [ [ "coat_rain", 2 ], [ "jacket_windbreaker", 2 ], [ "jacket_evac", 2 ], [ "coat_gut", 2 ] ],
