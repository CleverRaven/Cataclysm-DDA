--- conflicted
+++ resolved
@@ -977,11 +977,7 @@
     "book_learn": [ [ "textbook_fabrication", 3 ], [ "tailor_portfolio", 4 ], [ "textbook_tailor", 3 ], [ "atomic_survival", 3 ] ],
     "using": [ [ "sewing_standard", 6 ], [ "soldering_standard", 20 ] ],
     "proficiencies": [ { "proficiency": "prof_elec_soldering" } ],
-<<<<<<< HEAD
-    "components": [ [ [ "rag", 2 ], [ "socks", 2 ], [ "socks_wool", 1 ] ], [ [ "element", 2 ] ], [ [ "cable", 4 ] ] ]
-=======
-    "components": [ [ [ "socks", 1 ], [ "socks_wool", 1 ] ], [ [ "element", 2 ] ], [ [ "cable", 4 ] ] ]
->>>>>>> fe457b7a
+    "components": [ [ [ "socks", 2 ], [ "socks_wool", 1 ] ], [ [ "element", 2 ] ], [ [ "cable", 4 ] ] ]
   },
   {
     "result": "wetsuit_booties",
