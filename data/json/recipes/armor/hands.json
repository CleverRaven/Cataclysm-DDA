[
  {
    "result": "gauntlets_chitin",
    "type": "recipe",
    "activity_level": "LIGHT_EXERCISE",
    "category": "CC_ARMOR",
    "subcategory": "CSC_ARMOR_HANDS",
    "skill_used": "tailor",
    "difficulty": 4,
    "skills_required": [ [ "fabrication", 3 ] ],
    "time": "10 h",
    "autolearn": true,
    "book_learn": [ [ "textbook_arthropod", 3 ] ],
    "reversible": true,
    "using": [ [ "armor_chitin", 8 ], [ "strap_small", 2 ], [ "clasps", 2 ] ],
    "qualities": [ { "id": "CUT_FINE", "level": 1 } ],
    "proficiencies": [
      { "proficiency": "prof_leatherworking_basic" },
      { "proficiency": "prof_chitinworking" },
      { "proficiency": "prof_articulation" }
    ]
  },
  {
    "result": "xl_gauntlets_chitin",
    "type": "recipe",
    "copy-from": "gauntlets_chitin",
<<<<<<< HEAD
    "time": "11 h 15 m",
    "using": [ [ "armor_chitin", 12 ], [ "strap_small", 2 ], [ "clasps", 2 ] ]
=======
    "time": "13 h",
    "using": [ [ "armor_chitin", 12 ], [ "strap_small", 2 ], [ "clasps", 2 ] ],
    "qualities": [ { "id": "CUT_FINE", "level": 1 } ]
>>>>>>> e055bd15
  },
  {
    "result": "gauntlets_acidchitin",
    "type": "recipe",
    "activity_level": "LIGHT_EXERCISE",
    "category": "CC_ARMOR",
    "subcategory": "CSC_ARMOR_HANDS",
    "skill_used": "tailor",
    "difficulty": 5,
    "skills_required": [ [ "fabrication", 3 ], [ "chemistry", 2 ] ],
    "time": "12 h",
    "autolearn": true,
    "book_learn": [ [ "textbook_arthropod", 4 ] ],
    "reversible": true,
    "using": [ [ "armor_acidchitin", 8 ], [ "strap_small", 2 ], [ "clasps", 2 ] ],
    "proficiencies": [
      { "proficiency": "prof_leatherworking_basic" },
      { "proficiency": "prof_chitinworking" },
      { "proficiency": "prof_articulation" }
    ],
    "qualities": [ { "id": "CUT_FINE", "level": 1 } ],
    "components": [ [ [ "cordage_superior", 1, "LIST" ] ] ]
  },
  {
    "result": "xl_gauntlets_acidchitin",
    "type": "recipe",
    "copy-from": "gauntlets_acidchitin",
<<<<<<< HEAD
    "time": "13 h 30 m",
    "using": [ [ "armor_acidchitin", 12 ], [ "strap_small", 2 ], [ "clasps", 2 ] ]
=======
    "time": "17 h",
    "using": [ [ "armor_acidchitin", 12 ], [ "strap_small", 2 ], [ "clasps", 2 ] ],
    "qualities": [ { "id": "CUT_FINE", "level": 1 } ],
    "components": [ [ [ "cordage_superior", 2, "LIST" ] ] ]
>>>>>>> e055bd15
  },
  {
    "result": "gauntlets_larmor",
    "type": "recipe",
    "activity_level": "LIGHT_EXERCISE",
    "category": "CC_ARMOR",
    "subcategory": "CSC_ARMOR_HANDS",
    "skill_used": "tailor",
    "difficulty": 2,
    "time": "9 h",
    "autolearn": true,
    "using": [ [ "sewing_standard", 12 ], [ "tailoring_leather_small", 4 ] ],
    "proficiencies": [
      { "proficiency": "prof_leatherworking_basic" },
      { "proficiency": "prof_leatherworking" },
      { "proficiency": "prof_articulation" }
    ]
  },
  {
    "result": "xl_gauntlets_larmor",
    "type": "recipe",
    "copy-from": "gauntlets_larmor",
    "time": "10 h 10 m",
    "using": [ [ "sewing_standard", 16 ], [ "tailoring_leather_small", 6 ] ]
  },
  {
    "result": "gloves_bag",
    "type": "recipe",
    "activity_level": "NO_EXERCISE",
    "category": "CC_ARMOR",
    "subcategory": "CSC_ARMOR_HANDS",
    "skill_used": "survival",
    "time": "1 m",
    "autolearn": true,
    "components": [ [ [ "plastic_shopping_bag", 2 ] ] ],
    "flags": [ "BLIND_HARD" ]
  },
  {
    "result": "gloves_fingerless",
    "type": "recipe",
    "activity_level": "NO_EXERCISE",
    "category": "CC_ARMOR",
    "subcategory": "CSC_ARMOR_HANDS",
    "skill_used": "tailor",
    "time": "16 m",
    "autolearn": true,
    "qualities": [ { "id": "CUT", "level": 1 } ],
    "components": [ [ [ "gloves_leather", 1 ] ] ]
  },
  {
    "result": "gloves_fingerless",
    "type": "recipe",
    "activity_level": "LIGHT_EXERCISE",
    "id_suffix": "from patches",
    "category": "CC_ARMOR",
    "subcategory": "CSC_ARMOR_HANDS",
    "skill_used": "tailor",
    "difficulty": 3,
    "time": "4 h",
    "autolearn": true,
    "book_learn": [ [ "manual_tailor", 2 ], [ "textbook_tailor", 2 ], [ "recipe_melee", 2 ] ],
    "using": [ [ "sewing_standard", 5 ], [ "tailoring_leather_small", 1 ] ],
    "proficiencies": [ { "proficiency": "prof_leatherworking_basic" }, { "proficiency": "prof_leatherworking" } ]
  },
  {
    "result": "gloves_fingerless_mod",
    "type": "recipe",
    "activity_level": "LIGHT_EXERCISE",
    "category": "CC_ARMOR",
    "subcategory": "CSC_ARMOR_HANDS",
    "skill_used": "tailor",
    "difficulty": 1,
    "skills_required": [ "fabrication", 1 ],
    "time": "24 m",
    "autolearn": true,
    "using": [ [ "sewing_standard", 10 ] ],
    "qualities": [ { "id": "HAMMER", "level": 2 } ],
    "components": [ [ [ "gloves_fingerless", 1 ] ], [ [ "scrap", 2 ] ] ]
  },
  {
    "result": "gloves_fsurvivor",
    "type": "recipe",
    "activity_level": "LIGHT_EXERCISE",
    "category": "CC_ARMOR",
    "subcategory": "CSC_ARMOR_HANDS",
    "skill_used": "tailor",
    "difficulty": 8,
    "skills_required": [ "fabrication", 6 ],
    "time": "20 h",
    "autolearn": true,
    "using": [ [ "tailoring_leather_small", 2 ], [ "tailoring_nomex_patchwork", 2 ], [ "tailoring_kevlar_fabric", 1 ] ],
    "proficiencies": [
      { "proficiency": "prof_closures_waterproofing" },
      { "proficiency": "prof_leatherworking_basic" },
      { "proficiency": "prof_polymerworking" }
    ],
    "components": [ [ [ "duct_tape", 120 ] ], [ [ "nomex_gloves", 1 ], [ "fire_gauntlets", 1 ] ] ]
  },
  {
    "result": "xl_gloves_fsurvivor",
    "type": "recipe",
    "copy-from": "gloves_fsurvivor",
    "time": "22 h 45 m",
    "using": [ [ "tailoring_leather_small", 3 ], [ "tailoring_nomex_patchwork", 3 ], [ "tailoring_kevlar_fabric", 2 ] ],
    "components": [ [ [ "duct_tape", 170 ] ], [ [ "nomex_gloves", 1 ], [ "fire_gauntlets", 1 ] ] ]
  },
  {
    "result": "gloves_fur",
    "type": "recipe",
    "activity_level": "LIGHT_EXERCISE",
    "category": "CC_ARMOR",
    "subcategory": "CSC_ARMOR_HANDS",
    "skill_used": "tailor",
    "difficulty": 2,
    "skills_required": [ "survival", 1 ],
    "time": "9 h",
    "autolearn": true,
    "book_learn": [ [ "manual_tailor", 1 ], [ "textbook_survival", 1 ], [ "pocket_survival", 1 ] ],
    "using": [ [ "tailoring_fur_small", 3 ] ],
    "proficiencies": [ { "proficiency": "prof_leatherworking_basic" }, { "proficiency": "prof_furriery" } ]
  },
  {
    "result": "xl_gloves_fur",
    "type": "recipe",
    "copy-from": "gloves_fur",
    "time": "10 h 10 m",
    "using": [ [ "tailoring_fur_small", 5 ] ]
  },
  {
    "result": "gloves_wsurvivor_nofur",
    "type": "recipe",
    "activity_level": "LIGHT_EXERCISE",
    "category": "CC_ARMOR",
    "subcategory": "CSC_ARMOR_HANDS",
    "skill_used": "tailor",
    "difficulty": 7,
    "skills_required": [ "fabrication", 5 ],
    "time": "20 h",
    "autolearn": true,
    "using": [ [ "sewing_standard", 50 ], [ "tailoring_kevlar_fabric", 1 ] ],
    "proficiencies": [
      { "proficiency": "prof_closures_waterproofing" },
      { "proficiency": "prof_polymerworking" },
      { "proficiency": "prof_leatherworking_basic" },
      { "proficiency": "prof_articulation" }
    ],
    "components": [
      [ [ "duct_tape", 80 ] ],
      [ [ "faux_fur", 4 ] ],
      [
        [ "gloves_leather", 1 ],
        [ "gloves_light", 1 ],
        [ "gloves_liner", 1 ],
        [ "wetsuit_gloves", 1 ],
        [ "fire_gauntlets", 1 ]
      ]
    ]
  },
  {
    "result": "xl_gloves_wsurvivor_nofur",
    "type": "recipe",
    "copy-from": "gloves_wsurvivor_nofur",
    "time": "26 h",
    "using": [ [ "sewing_standard", 75 ], [ "tailoring_kevlar_fabric", 2 ] ],
    "components": [
      [ [ "duct_tape", 120 ] ],
      [ [ "faux_fur", 5 ] ],
      [
        [ "gloves_leather", 1 ],
        [ "gloves_light", 1 ],
        [ "gloves_liner", 1 ],
        [ "wetsuit_gloves", 1 ],
        [ "fire_gauntlets", 1 ]
      ]
    ]
  },
  {
    "result": "gloves_h20survivor",
    "type": "recipe",
    "activity_level": "LIGHT_EXERCISE",
    "category": "CC_ARMOR",
    "subcategory": "CSC_ARMOR_HANDS",
    "skill_used": "tailor",
    "difficulty": 7,
    "skills_required": [ "fabrication", 6 ],
    "time": "20 h",
    "autolearn": true,
    "using": [ [ "sewing_standard", 50 ], [ "plastic_molding", 4 ], [ "tailoring_kevlar_fabric", 1 ] ],
    "proficiencies": [
      { "proficiency": "prof_closures_waterproofing" },
      { "proficiency": "prof_polymerworking" },
      { "proficiency": "prof_articulation" }
    ],
    "components": [ [ [ "duct_tape", 120 ] ], [ [ "wetsuit_gloves", 1 ] ] ]
  },
  {
    "result": "gloves_hsurvivor",
    "type": "recipe",
    "activity_level": "LIGHT_EXERCISE",
    "category": "CC_ARMOR",
    "subcategory": "CSC_ARMOR_HANDS",
    "skill_used": "tailor",
    "difficulty": 7,
    "skills_required": [ "fabrication", 5 ],
    "time": "20 h",
    "autolearn": true,
    "using": [ [ "tailoring_leather_small", 2 ], [ "tailoring_cotton_patchwork", 1 ], [ "tailoring_kevlar_fabric", 1 ] ],
    "proficiencies": [
      { "proficiency": "prof_closures_waterproofing" },
      { "proficiency": "prof_polymerworking" },
      { "proficiency": "prof_leatherworking_basic" },
      { "proficiency": "prof_articulation" }
    ],
    "components": [
      [ [ "scrap", 4 ] ],
      [ [ "duct_tape", 50 ] ],
      [
        [ "gloves_leather", 1 ],
        [ "gloves_light", 1 ],
        [ "gloves_liner", 1 ],
        [ "wetsuit_gloves", 1 ],
        [ "fire_gauntlets", 1 ]
      ]
    ]
  },
  {
    "result": "xl_gloves_hsurvivor",
    "type": "recipe",
    "copy-from": "gloves_hsurvivor",
    "time": "22 h 30 m",
    "using": [ [ "tailoring_leather_small", 3 ], [ "tailoring_cotton_patchwork", 2 ], [ "tailoring_kevlar_fabric", 2 ] ],
    "components": [
      [ [ "scrap", 5 ] ],
      [ [ "duct_tape", 80 ] ],
      [
        [ "gloves_leather", 1 ],
        [ "gloves_light", 1 ],
        [ "gloves_liner", 1 ],
        [ "wetsuit_gloves", 1 ],
        [ "fire_gauntlets", 1 ]
      ]
    ]
  },
  {
    "result": "gloves_leather",
    "type": "recipe",
    "activity_level": "LIGHT_EXERCISE",
    "category": "CC_ARMOR",
    "subcategory": "CSC_ARMOR_HANDS",
    "skill_used": "tailor",
    "difficulty": 2,
    "time": "8 h",
    "autolearn": true,
    "book_learn": [ [ "manual_tailor", 1 ], [ "mag_tailor", 0 ], [ "textbook_survival", 1 ], [ "pocket_survival", 1 ] ],
    "proficiencies": [ { "proficiency": "prof_leatherworking_basic" }, { "proficiency": "prof_leatherworking" } ],
    "using": [ [ "tailoring_leather_small", 2 ] ]
  },
  {
    "result": "xl_gloves_leather",
    "type": "recipe",
    "copy-from": "gloves_leather",
    "time": "9 h",
    "using": [ [ "tailoring_leather_small", 3 ] ]
  },
  {
    "result": "gloves_light",
    "type": "recipe",
    "activity_level": "LIGHT_EXERCISE",
    "category": "CC_ARMOR",
    "subcategory": "CSC_ARMOR_HANDS",
    "skill_used": "tailor",
    "difficulty": 1,
    "time": "5 h",
    "autolearn": true,
    "using": [ [ "tailoring_cotton_patchwork", 4 ] ]
  },
  {
    "result": "xl_gloves_light",
    "type": "recipe",
    "copy-from": "gloves_light",
    "time": "5 h 40 m",
    "using": [ [ "tailoring_cotton_patchwork", 6 ] ]
  },
  {
    "result": "gloves_liner",
    "type": "recipe",
    "activity_level": "LIGHT_EXERCISE",
    "category": "CC_ARMOR",
    "subcategory": "CSC_ARMOR_HANDS",
    "skill_used": "tailor",
    "difficulty": 1,
    "time": "4 h",
    "book_learn": [ [ "manual_tailor", 1 ], [ "mag_tailor", 0 ], [ "textbook_survival", 2 ], [ "pocket_survival", 2 ] ],
    "using": [ [ "tailoring_cotton_patchwork", 1 ] ]
  },
  {
    "result": "xl_gloves_liner",
    "type": "recipe",
    "copy-from": "gloves_liner",
    "time": "4 h 30 m",
    "using": [ [ "tailoring_cotton_patchwork", 2 ] ]
  },
  {
    "result": "gloves_lsurvivor",
    "type": "recipe",
    "activity_level": "LIGHT_EXERCISE",
    "category": "CC_ARMOR",
    "subcategory": "CSC_ARMOR_HANDS",
    "skill_used": "tailor",
    "difficulty": 5,
    "skills_required": [ "fabrication", 3 ],
    "time": "18 h",
    "autolearn": true,
    "using": [ [ "tailoring_leather_small", 2 ], [ "tailoring_cotton_patchwork", 1 ], [ "tailoring_kevlar_fabric", 1 ] ],
    "proficiencies": [
      { "proficiency": "prof_closures_waterproofing" },
      { "proficiency": "prof_polymerworking" },
      { "proficiency": "prof_leatherworking_basic" },
      { "proficiency": "prof_leatherworking" }
    ],
    "components": [
      [ [ "duct_tape", 80 ] ],
      [
        [ "gloves_leather", 1 ],
        [ "gloves_light", 1 ],
        [ "gloves_liner", 1 ],
        [ "wetsuit_gloves", 1 ],
        [ "fire_gauntlets", 1 ]
      ]
    ]
  },
  {
    "result": "xl_gloves_lsurvivor",
    "type": "recipe",
    "copy-from": "gloves_lsurvivor",
    "time": "20 h 15 m",
    "using": [ [ "tailoring_leather_small", 3 ], [ "tailoring_cotton_patchwork", 2 ], [ "tailoring_kevlar_fabric", 2 ] ],
    "components": [
      [ [ "duct_tape", 120 ] ],
      [
        [ "gloves_leather", 1 ],
        [ "gloves_light", 1 ],
        [ "gloves_liner", 1 ],
        [ "wetsuit_gloves", 1 ],
        [ "fire_gauntlets", 1 ]
      ]
    ]
  },
  {
    "result": "gloves_survivor_fingerless",
    "type": "recipe",
    "activity_level": "NO_EXERCISE",
    "category": "CC_ARMOR",
    "subcategory": "CSC_ARMOR_HANDS",
    "skill_used": "tailor",
    "time": "30 m",
    "autolearn": true,
    "qualities": [ { "id": "CUT", "level": 1 } ],
    "components": [ [ [ "gloves_survivor", 1 ] ] ]
  },
  {
    "result": "xl_gloves_survivor_fingerless",
    "type": "recipe",
    "copy-from": "gloves_survivor_fingerless",
    "time": "40 m",
    "qualities": [ { "id": "CUT", "level": 1 } ],
    "components": [ [ [ "xl_gloves_survivor", 1 ] ] ]
  },
  {
    "result": "gloves_lsurvivor_fingerless",
    "type": "recipe",
    "activity_level": "NO_EXERCISE",
    "category": "CC_ARMOR",
    "subcategory": "CSC_ARMOR_HANDS",
    "skill_used": "tailor",
    "time": "30 m",
    "autolearn": true,
    "qualities": [ { "id": "CUT", "level": 1 } ],
    "components": [ [ [ "gloves_lsurvivor", 1 ] ] ]
  },
  {
    "result": "xl_gloves_lsurvivor_fingerless",
    "type": "recipe",
    "copy-from": "gloves_lsurvivor_fingerless",
    "time": "40 m",
    "qualities": [ { "id": "CUT", "level": 1 } ],
    "components": [ [ [ "xl_gloves_lsurvivor", 1 ] ] ]
  },
  {
    "result": "gloves_plate",
    "type": "recipe",
    "activity_level": "BRISK_EXERCISE",
    "category": "CC_ARMOR",
    "subcategory": "CSC_ARMOR_HANDS",
    "skill_used": "fabrication",
    "difficulty": 6,
    "time": "7 h",
    "book_learn": [ [ "textbook_armwest", 5 ] ],
    "using": [ [ "blacksmithing_standard", 24 ], [ "steel_standard", 6 ], [ "clasps", 2 ], [ "strap_small", 2 ] ],
    "proficiencies": [
      { "proficiency": "prof_metalworking" },
      { "proficiency": "prof_blacksmithing" },
      { "proficiency": "prof_armorsmithing" },
      {
        "proficiency": "prof_closures",
        "required": false,
        "time_multiplier": 1.5,
        "fail_multiplier": 1.15,
        "learning_time_multiplier": 0.25
      },
      { "proficiency": "prof_articulation" }
    ],
    "qualities": [ { "id": "CHISEL", "level": 3 } ],
    "tools": [ [ [ "swage", -1 ] ] ]
  },
  {
    "result": "xl_gloves_plate",
    "type": "recipe",
    "copy-from": "gloves_plate",
<<<<<<< HEAD
    "time": "7 h 50 m",
    "using": [ [ "blacksmithing_standard", 30 ], [ "steel_standard", 9 ], [ "clasps", 2 ], [ "strap_small", 2 ] ]
=======
    "time": "10 h",
    "using": [ [ "blacksmithing_standard", 30 ], [ "steel_standard", 9 ], [ "clasps", 2 ], [ "strap_small", 2 ] ],
    "qualities": [ { "id": "CHISEL", "level": 3 } ],
    "tools": [ [ [ "swage", -1 ] ] ]
>>>>>>> e055bd15
  },
  {
    "result": "gloves_survivor",
    "type": "recipe",
    "activity_level": "LIGHT_EXERCISE",
    "category": "CC_ARMOR",
    "subcategory": "CSC_ARMOR_HANDS",
    "skill_used": "tailor",
    "difficulty": 6,
    "skills_required": [ "fabrication", 4 ],
    "time": "20 h",
    "autolearn": true,
    "using": [ [ "sewing_standard", 50 ], [ "tailoring_leather_small", 6 ], [ "tailoring_kevlar_fabric", 1 ] ],
    "proficiencies": [
      { "proficiency": "prof_closures_waterproofing" },
      { "proficiency": "prof_polymerworking" },
      { "proficiency": "prof_leatherworking_basic" },
      { "proficiency": "prof_leatherworking" },
      { "proficiency": "prof_articulation" }
    ],
    "components": [
      [ [ "duct_tape", 80 ] ],
      [
        [ "gloves_leather", 1 ],
        [ "gloves_light", 1 ],
        [ "gloves_liner", 1 ],
        [ "wetsuit_gloves", 1 ],
        [ "fire_gauntlets", 1 ]
      ]
    ]
  },
  {
    "result": "gloves_wool",
    "type": "recipe",
    "activity_level": "NO_EXERCISE",
    "category": "CC_ARMOR",
    "subcategory": "CSC_ARMOR_HANDS",
    "skill_used": "tailor",
    "difficulty": 1,
    "time": "6 h",
    "autolearn": true,
    "reversible": true,
    "proficiencies": [ { "proficiency": "prof_knitting" }, { "proficiency": "prof_knitting_speed" } ],
    "using": [ [ "tailoring_wool_knitting", 100 ] ]
  },
  {
    "result": "xl_gloves_wool",
    "type": "recipe",
    "copy-from": "gloves_wool",
    "time": "6 h 45 m",
    "using": [ [ "tailoring_wool_knitting", 140 ] ]
  },
  {
    "result": "gloves_work",
    "type": "recipe",
    "activity_level": "LIGHT_EXERCISE",
    "category": "CC_ARMOR",
    "subcategory": "CSC_ARMOR_HANDS",
    "skill_used": "tailor",
    "difficulty": 2,
    "time": "8 h",
    "book_learn": [ [ "manual_tailor", 2 ], [ "mag_tailor", 3 ], [ "textbook_survival", 2 ] ],
    "proficiencies": [ { "proficiency": "prof_leatherworking_basic" }, { "proficiency": "prof_leatherworking" } ],
    "using": [ [ "sewing_standard", 6 ], [ "tailoring_leather_small", 2 ] ]
  },
  {
    "result": "gloves_wraps",
    "type": "recipe",
    "activity_level": "NO_EXERCISE",
    "category": "CC_ARMOR",
    "subcategory": "CSC_ARMOR_HANDS",
    "skill_used": "tailor",
    "time": "1 m",
    "reversible": true,
    "autolearn": true,
    "components": [ [ [ "rag", 4 ] ] ],
    "flags": [ "BLIND_HARD" ]
  },
  {
    "result": "gloves_wraps_fur",
    "type": "recipe",
    "activity_level": "NO_EXERCISE",
    "category": "CC_ARMOR",
    "subcategory": "CSC_ARMOR_HANDS",
    "skill_used": "tailor",
    "time": "1 m 30 s",
    "reversible": true,
    "autolearn": true,
    "components": [ [ [ "fur", 6 ] ] ],
    "flags": [ "BLIND_HARD" ]
  },
  {
    "result": "gloves_wraps_leather",
    "type": "recipe",
    "activity_level": "NO_EXERCISE",
    "category": "CC_ARMOR",
    "subcategory": "CSC_ARMOR_HANDS",
    "skill_used": "tailor",
    "time": "1 m 30 s",
    "reversible": true,
    "autolearn": true,
    "components": [ [ [ "leather", 6 ] ] ],
    "flags": [ "BLIND_HARD" ]
  },
  {
    "result": "gloves_wraps_wool",
    "type": "recipe",
    "activity_level": "NO_EXERCISE",
    "category": "CC_ARMOR",
    "subcategory": "CSC_ARMOR_HANDS",
    "skill_used": "tailor",
    "time": "1 m",
    "reversible": true,
    "autolearn": true,
    "components": [ [ [ "felt_patch", 4 ] ] ],
    "flags": [ "BLIND_HARD" ]
  },
  {
    "result": "gloves_wsurvivor",
    "type": "recipe",
    "activity_level": "LIGHT_EXERCISE",
    "category": "CC_ARMOR",
    "subcategory": "CSC_ARMOR_HANDS",
    "skill_used": "tailor",
    "difficulty": 7,
    "skills_required": [ "fabrication", 5 ],
    "time": "20 h",
    "autolearn": true,
    "using": [ [ "sewing_standard", 50 ], [ "tailoring_fur_small", 4 ], [ "tailoring_kevlar_fabric", 1 ] ],
    "proficiencies": [
      { "proficiency": "prof_closures_waterproofing" },
      { "proficiency": "prof_polymerworking" },
      { "proficiency": "prof_leatherworking_basic" },
      { "proficiency": "prof_furriery" },
      { "proficiency": "prof_articulation" }
    ],
    "components": [
      [ [ "duct_tape", 80 ] ],
      [
        [ "gloves_leather", 1 ],
        [ "gloves_light", 1 ],
        [ "gloves_liner", 1 ],
        [ "wetsuit_gloves", 1 ],
        [ "fire_gauntlets", 1 ]
      ]
    ]
  },
  {
    "result": "xl_gloves_wsurvivor",
    "type": "recipe",
    "copy-from": "gloves_wsurvivor",
    "time": "22 h 30 m",
    "using": [ [ "sewing_standard", 75 ], [ "tailoring_fur_small", 5 ], [ "tailoring_kevlar_fabric", 2 ] ],
    "components": [
      [ [ "duct_tape", 120 ] ],
      [
        [ "gloves_leather", 1 ],
        [ "gloves_light", 1 ],
        [ "gloves_liner", 1 ],
        [ "wetsuit_gloves", 1 ],
        [ "fire_gauntlets", 1 ]
      ]
    ]
  },
  {
    "result": "xl_gloves_survivor",
    "type": "recipe",
    "activity_level": "LIGHT_EXERCISE",
    "category": "CC_ARMOR",
    "subcategory": "CSC_ARMOR_HANDS",
    "skill_used": "tailor",
    "difficulty": 6,
    "skills_required": [ "fabrication", 4 ],
    "time": "22h 30 m",
    "autolearn": true,
    "using": [ [ "sewing_standard", 100 ], [ "tailoring_leather_small", 16 ], [ "tailoring_kevlar_fabric", 2 ] ],
    "proficiencies": [
      { "proficiency": "prof_closures_waterproofing" },
      { "proficiency": "prof_polymerworking" },
      { "proficiency": "prof_leatherworking_basic" },
      { "proficiency": "prof_leatherworking" },
      { "proficiency": "prof_articulation" }
    ],
    "components": [ [ [ "rag", 6 ] ], [ [ "scrap", 2 ] ], [ [ "duct_tape", 160 ] ] ]
  },
  {
    "result": "mittens",
    "type": "recipe",
    "activity_level": "NO_EXERCISE",
    "category": "CC_ARMOR",
    "subcategory": "CSC_ARMOR_HANDS",
    "skill_used": "tailor",
    "difficulty": 1,
    "time": "50 m",
    "autolearn": true,
    "reversible": true,
    "proficiencies": [ { "proficiency": "prof_knitting" }, { "proficiency": "prof_knitting_speed" } ],
    "using": [ [ "tailoring_wool_knitting", 36 ] ]
  },
  {
    "result": "nomex_gloves",
    "type": "recipe",
    "activity_level": "LIGHT_EXERCISE",
    "category": "CC_ARMOR",
    "subcategory": "CSC_ARMOR_HANDS",
    "skill_used": "tailor",
    "difficulty": 6,
    "time": "8 h",
    "proficiencies": [ { "proficiency": "prof_polymerworking" } ],
    "book_learn": [ [ "textbook_fireman", 6 ], [ "textbook_tailor", 5 ], [ "tailor_portfolio", 5 ] ],
    "using": [ [ "tailoring_nomex_patchwork", 2 ] ]
  },
  {
    "result": "sockmitts",
    "type": "recipe",
    "activity_level": "LIGHT_EXERCISE",
    "category": "CC_ARMOR",
    "subcategory": "CSC_ARMOR_HANDS",
    "skill_used": "survival",
    "time": "1 m",
    "autolearn": true,
    "reversible": true,
    "components": [ [ [ "socks", 1 ] ] ],
    "flags": [ "BLIND_EASY", "NO_RESIZE" ]
  },
  {
    "result": "thermal_gloves",
    "type": "recipe",
    "activity_level": "LIGHT_EXERCISE",
    "category": "CC_ARMOR",
    "subcategory": "CSC_ARMOR_HANDS",
    "skill_used": "electronics",
    "difficulty": 4,
    "skills_required": [ "tailor", 2 ],
    "time": "2 h",
    "book_learn": [ [ "textbook_fabrication", 3 ], [ "tailor_portfolio", 4 ], [ "textbook_tailor", 3 ], [ "atomic_survival", 3 ] ],
    "using": [ [ "sewing_standard", 8 ], [ "soldering_standard", 20 ] ],
    "proficiencies": [ { "proficiency": "prof_elec_soldering" } ],
    "components": [ [ [ "rag", 4 ], [ "gloves_light", 1 ], [ "gloves_liner", 1 ] ], [ [ "element", 2 ] ], [ [ "cable", 2 ] ] ]
  },
  {
    "result": "wetsuit_gloves",
    "type": "recipe",
    "activity_level": "LIGHT_EXERCISE",
    "category": "CC_ARMOR",
    "subcategory": "CSC_ARMOR_HANDS",
    "skill_used": "tailor",
    "difficulty": 4,
    "time": "6 h",
    "book_learn": [ [ "textbook_tailor", 4 ], [ "manual_tailor", 5 ], [ "tailor_portfolio", 4 ] ],
    "using": [ [ "tailoring_neoprene_patchwork", 2 ], [ "adhesive", 2 ] ],
    "proficiencies": [ { "proficiency": "prof_elastics" }, { "proficiency": "prof_closures_waterproofing" } ]
  },
  {
    "result": "chainmail_hands",
    "type": "recipe",
    "activity_level": "LIGHT_EXERCISE",
    "category": "CC_ARMOR",
    "subcategory": "CSC_ARMOR_HANDS",
    "skill_used": "fabrication",
    "difficulty": 7,
    "time": "2 h",
    "book_learn": [ [ "textbook_armwest", 6 ], [ "textbook_fabrication", 6 ], [ "recipe_melee", 6 ] ],
    "proficiencies": [ { "proficiency": "prof_chain_armour" } ],
    "using": [ [ "armor_chainmail_assembling", 2 ], [ "strap_small", 2 ] ]
  },
  {
    "result": "xl_chainmail_hands",
    "type": "recipe",
    "copy-from": "chainmail_hands",
    "time": "2 h 15 m",
    "using": [ [ "armor_chainmail_assembling", 3 ], [ "strap_small", 2 ] ]
  },
  {
    "result": "gloves_studded",
    "type": "recipe",
    "activity_level": "LIGHT_EXERCISE",
    "category": "CC_ARMOR",
    "subcategory": "CSC_ARMOR_HANDS",
    "skill_used": "tailor",
    "difficulty": 3,
    "time": "30 m",
    "autolearn": true,
    "using": [ [ "sewing_standard", 4 ] ],
    "proficiencies": [ { "proficiency": "prof_leatherworking_basic" }, { "proficiency": "prof_leatherworking" } ],
    "qualities": [ { "id": "LEATHER_AWL", "level": 1 } ],
    "tools": [ [ [ "pliers", -1 ], [ "multitool", -1 ], [ "toolset", -1 ] ] ],
    "components": [ [ [ "gloves_light", 1 ], [ "gloves_liner", 1 ] ], [ [ "gloves_leather", 1 ] ], [ [ "scrap", 4 ] ] ]
  }
]<|MERGE_RESOLUTION|>--- conflicted
+++ resolved
@@ -24,14 +24,9 @@
     "result": "xl_gauntlets_chitin",
     "type": "recipe",
     "copy-from": "gauntlets_chitin",
-<<<<<<< HEAD
     "time": "11 h 15 m",
-    "using": [ [ "armor_chitin", 12 ], [ "strap_small", 2 ], [ "clasps", 2 ] ]
-=======
-    "time": "13 h",
     "using": [ [ "armor_chitin", 12 ], [ "strap_small", 2 ], [ "clasps", 2 ] ],
     "qualities": [ { "id": "CUT_FINE", "level": 1 } ]
->>>>>>> e055bd15
   },
   {
     "result": "gauntlets_acidchitin",
@@ -59,15 +54,10 @@
     "result": "xl_gauntlets_acidchitin",
     "type": "recipe",
     "copy-from": "gauntlets_acidchitin",
-<<<<<<< HEAD
     "time": "13 h 30 m",
-    "using": [ [ "armor_acidchitin", 12 ], [ "strap_small", 2 ], [ "clasps", 2 ] ]
-=======
-    "time": "17 h",
     "using": [ [ "armor_acidchitin", 12 ], [ "strap_small", 2 ], [ "clasps", 2 ] ],
     "qualities": [ { "id": "CUT_FINE", "level": 1 } ],
     "components": [ [ [ "cordage_superior", 2, "LIST" ] ] ]
->>>>>>> e055bd15
   },
   {
     "result": "gauntlets_larmor",
@@ -487,15 +477,10 @@
     "result": "xl_gloves_plate",
     "type": "recipe",
     "copy-from": "gloves_plate",
-<<<<<<< HEAD
     "time": "7 h 50 m",
     "using": [ [ "blacksmithing_standard", 30 ], [ "steel_standard", 9 ], [ "clasps", 2 ], [ "strap_small", 2 ] ]
-=======
-    "time": "10 h",
-    "using": [ [ "blacksmithing_standard", 30 ], [ "steel_standard", 9 ], [ "clasps", 2 ], [ "strap_small", 2 ] ],
     "qualities": [ { "id": "CHISEL", "level": 3 } ],
     "tools": [ [ [ "swage", -1 ] ] ]
->>>>>>> e055bd15
   },
   {
     "result": "gloves_survivor",
