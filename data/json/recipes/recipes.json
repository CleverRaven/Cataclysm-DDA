--- conflicted
+++ resolved
@@ -24450,7 +24450,7 @@
     ]
   ]
 },{
-        "type" : "recipe",
+  "type" : "recipe",
   "result": "brioche",
   "category": "CC_FOOD",
   "subcategory": "CSC_FOOD_BREAD",
@@ -24494,7 +24494,7 @@
     ]
   ]
 },{
-        "type" : "recipe",
+  "type" : "recipe",
   "result": "flint_ammo",
   "category": "CC_AMMO",
   "subcategory": "CSC_AMMO_BULLETS",
@@ -24537,7 +24537,7 @@
     ]
   ]
 },{
-        "type" : "recipe",
+  "type" : "recipe",
   "result": "rifle_flint",
   "category": "CC_WEAPON",
   "subcategory": "CSC_WEAPON_RANGED",
@@ -24599,7 +24599,6 @@
       [ "string_36", 1]
     ]
   ]
-<<<<<<< HEAD
 },{
   "type" : "recipe",
   "result": "footrags",
@@ -24634,71 +24633,10 @@
       [ "fire", -1 ],
       [ "toolset", 1 ],
       [ "press", 2 ]
-=======
-},
-{
-        "type" : "recipe",
-  "result": "speargun",
-  "category": "CC_WEAPON",
-  "skill_used": "mechanics",
-  "skills_required": [ "fabrication", 2 ],
-  "difficulty": 3,
-  "time": 60000,
-  "reversible": false,
-  "autolearn": true,
-  "qualities":[
-    {"id":"CUT","level":1,"amount":1}
-  ],
-  "tools": [
-    [
-      [ "hacksaw", -1 ],
-      [ "toolset", -1 ]
-    ],
-    [
-      [ "screwdriver", -1 ],
-      [ "toolset", -1 ]
-    ]
-  ],
-  "components": [
-    [
-      [ "2x4", 2 ],
-      [ "stick", 2 ]
-    ],
-    [
-      [ "hose", 4 ]
-    ],
-    [
-      [ "scrap", 4 ]
-    ]
-  ]
-},
-{
-        "type" : "recipe",
-  "result": "doublespeargun",
-  "category": "CC_WEAPON",
-  "skill_used": "mechanics",
-  "skills_required": [ "fabrication", 2 ],
-  "difficulty": 4,
-  "time": 90000,
-  "reversible": false,
-  "autolearn": true,
-  "qualities":[
-    {"id":"CUT","level":1,"amount":1}
-  ],
-  "tools": [
-    [
-      [ "hacksaw", -1 ],
-      [ "toolset", -1 ]
-    ],
-    [
-      [ "screwdriver", -1 ],
-      [ "toolset", -1 ]
->>>>>>> 45a7a4b3
-    ]
-  ],
-  "components": [
-    [
-<<<<<<< HEAD
+    ]
+  ],
+  "components": [
+    [
      [ "40mm_casing", 4 ]
     ],
     [
@@ -24738,7 +24676,82 @@
       [ "fire", -1 ],
       [ "toolset", 1 ],
       [ "press", 2 ]
-=======
+    ]
+  ],
+  "components": [
+    [
+     [ "40mm_casing", 4 ]
+    ],
+    [
+     [ "shotgun_primer", 4 ]
+    ],
+    [
+     [ "gunpowder", 160 ]
+    ],
+    [
+     [ "nail", 120 ]
+    ]
+  ]
+},{
+  "type" : "recipe",
+  "result": "speargun",
+  "category": "CC_WEAPON",
+  "skill_used": "mechanics",
+  "skills_required": [ "fabrication", 2 ],
+  "difficulty": 3,
+  "time": 60000,
+  "reversible": false,
+  "autolearn": true,
+  "qualities":[
+    {"id":"CUT","level":1,"amount":1}
+  ],
+  "tools": [
+    [
+      [ "hacksaw", -1 ],
+      [ "toolset", -1 ]
+    ],
+    [
+      [ "screwdriver", -1 ],
+      [ "toolset", -1 ]
+    ]
+  ],
+  "components": [
+    [
+      [ "2x4", 2 ],
+      [ "stick", 2 ]
+    ],
+    [
+      [ "hose", 4 ]
+    ],
+    [
+      [ "scrap", 4 ]
+    ]
+  ]
+},{
+  "type" : "recipe",
+  "result": "doublespeargun",
+  "category": "CC_WEAPON",
+  "skill_used": "mechanics",
+  "skills_required": [ "fabrication", 2 ],
+  "difficulty": 4,
+  "time": 90000,
+  "reversible": false,
+  "autolearn": true,
+  "qualities":[
+    {"id":"CUT","level":1,"amount":1}
+  ],
+  "tools": [
+    [
+      [ "hacksaw", -1 ],
+      [ "toolset", -1 ]
+    ],
+    [
+      [ "screwdriver", -1 ],
+      [ "toolset", -1 ]
+    ]
+  ],
+  "components": [
+    [
       [ "2x4", 3 ],
       [ "stick", 3 ]
     ],
@@ -24749,9 +24762,8 @@
       [ "scrap", 6 ]
     ]
   ]
-},
-{
-        "type" : "recipe",
+},{
+  "type" : "recipe",
   "result": "minispeargun",
   "category": "CC_WEAPON",
   "skill_used": "mechanics",
@@ -24771,27 +24783,10 @@
     [
       [ "screwdriver", -1 ],
       [ "toolset", -1 ]
->>>>>>> 45a7a4b3
-    ]
-  ],
-  "components": [
-    [
-<<<<<<< HEAD
-     [ "40mm_casing", 4 ]
-    ],
-    [
-     [ "shotgun_primer", 4 ]
-    ],
-    [
-     [ "gunpowder", 160 ]
-    ],
-    [
-     [ "nail", 120 ]
-    ]
-  ]
-},{
-  "type" : "recipe",
-=======
+    ]
+  ],
+  "components": [
+    [
       [ "2x4", 1 ],
       [ "stick", 1 ]
     ],
@@ -24802,10 +24797,8 @@
       [ "scrap", 3 ]
     ]
   ]
-},
-{
-        "type" : "recipe",
->>>>>>> 45a7a4b3
+},{
+  "type" : "recipe",
   "result": "pistol_flint",
   "category": "CC_WEAPON",
   "subcategory": "CSC_WEAPON_RANGED",
