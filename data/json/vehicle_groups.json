--- conflicted
+++ resolved
@@ -380,18 +380,6 @@
   },
   {
     "type": "vehicle_group",
-<<<<<<< HEAD
-    "id": "industrial_transport",
-    "//": "Industrial transport vehicles for transporting goods.",
-    "vehicles": [
-      [ "semi_truck", 200 ],
-      [ "truck_trailer", 200 ],
-      [ "cube_van", 400 ],
-      [ "cube_van_cheap", 500 ],
-      [ "flatbed_truck", 300 ],
-      [ "tatra_truck", 200 ],
-      [ "pickup", 100 ]
-=======
     "id": "bikeshop",
     "vehicles": [
       [ "bicycle", 1000 ],
@@ -402,7 +390,20 @@
       [ "scooter_electric", 50 ],
       [ "tandem", 300 ],
       [ "tricycle", 50 ]
->>>>>>> 46f5ee42
+    ]
+  },
+  {
+    "type": "vehicle_group",
+    "id": "industrial_transport",
+    "//": "Industrial transport vehicles for transporting goods.",
+    "vehicles": [
+      [ "semi_truck", 200 ],
+      [ "truck_trailer", 200 ],
+      [ "cube_van", 400 ],
+      [ "cube_van_cheap", 500 ],
+      [ "flatbed_truck", 300 ],
+      [ "tatra_truck", 200 ],
+      [ "pickup", 100 ]
     ]
   }
 ]