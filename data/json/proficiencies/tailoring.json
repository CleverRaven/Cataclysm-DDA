--- conflicted
+++ resolved
@@ -44,20 +44,21 @@
   },
   {
     "type": "proficiency",
-<<<<<<< HEAD
     "id": "prof_spinning",
     "name": { "str": "Spinning" },
     "description": "The art of spinning fiber into thread.",
+    "//": "In the future, having this proficiency could give a boost to learning rope making and vice versa",
     "can_learn": true,
     "time_to_learn": "6 h"
-=======
+  },
+  {
+    "type": "proficiency",
     "id": "prof_millinery",
     "name": { "str": "Millinery" },
     "description": "Like a solitary mouse, you've learned how to construct hats by hand.",
     "can_learn": true,
     "time_to_learn": "10 h",
     "required_proficiencies": [ "prof_leatherworking_basic" ]
->>>>>>> 994a2c3d
   },
   {
     "type": "proficiency",
