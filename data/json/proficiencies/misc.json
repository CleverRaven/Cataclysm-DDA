--- conflicted
+++ resolved
@@ -151,8 +151,8 @@
     "id": "prof_parkour",
     "name": { "str": "Parkour Expert" },
     "description": "You're skilled at clearing obstacles; terrain like railings or counters are as easy for you to move on as solid ground.",
-<<<<<<< HEAD
-    "can_learn": false
+    "can_learn": true,
+    "time_to_learn": "8 h"
   },
   {
     "type": "proficiency",
@@ -163,9 +163,7 @@
     "default_time_multiplier": 2,
     "default_fail_multiplier": 1.1,
     "time_to_learn": "5 h"
-=======
     "can_learn": true,
     "time_to_learn": "8 h"
->>>>>>> 80c5f8dd
   }
 ]