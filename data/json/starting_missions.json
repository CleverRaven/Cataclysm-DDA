[
  {
    "id": "MISSION_ASSASSINATION",
    "type": "mission_definition",
    "name": { "str": "Finish your mission" },
    "description": "Your mission required you to eliminate a certain high-ranking individual in hiding.  Your mark seems to have turned feral while escaping and the world appears to be ending, but not even that can stop you from finishing your mission.",
    "goal": "MGOAL_KILL_MONSTER",
    "difficulty": 4,
    "start": {
      "assign_mission_target": { "om_terrain": "s_air_term", "om_special": "o_airport", "reveal_radius": 6, "min_distance": 15, "z": 0 },
      "update_mapgen": {
        "place_monster": [
          { "monster": "mon_feral_scientist_scalpel", "name": "The Target", "x": 11, "y": 11, "target": true },
          { "monster": "mon_feral_labsecurity_9mm", "name": "The Guard", "x": 12, "y": 12 },
          { "monster": "mon_feral_soldier", "name": "The Collaborator", "x": 9, "y": 9 },
          { "monster": "mon_feral_fancy_rapier", "name": "The Aristocrat", "x": 13, "y": 13 },
          { "monster": "mon_feral_maid_broom", "name": "The Servant", "x": 12, "y": 13 }
        ]
      }
    },
    "origins": [ "ORIGIN_GAME_START" ],
    "value": 0,
    "end": {
      "effect": [
        {
          "u_add_morale": "morale_feeling_good",
          "bonus": 20,
          "max_bonus": 50,
          "duration": "120 minutes",
          "decay_start": "120 minutes"
        }
      ]
    }
  },
  {
    "id": "MISSION_ASSASSIN_CONVICT_PRISON",
    "type": "mission_definition",
    "name": { "str": "Kill your mark" },
    "description": "Your employer could be no longer responding but you have decided to finish your mission.  Hunt down and kill your mark.",
    "goal": "MGOAL_KILL_MONSTER",
    "difficulty": 3,
    "start": {
      "assign_mission_target": { "om_terrain": "prison_1_3", "om_special": "Prison", "reveal_radius": 1, "min_distance": 1, "z": 0 },
      "update_mapgen": {
        "place_monster": [ { "monster": "mon_zombie_prisoner_brute", "name": "The Target", "x": 18, "y": 23, "target": true } ]
      }
    },
    "origins": [ "ORIGIN_GAME_START" ],
    "value": 0,
    "end": {
      "effect": [
        {
          "u_add_morale": "morale_feeling_good",
          "bonus": 20,
          "max_bonus": 50,
          "duration": "60 minutes",
          "decay_start": "60 minutes"
        }
      ]
    }
  },
  {
    "id": "MISSION_ASSASSIN_CONVICT_PRISON_ISLAND1",
    "type": "mission_definition",
    "name": { "str": "Kill your mark" },
    "description": "Your employer could be no longer responding but you have decided to finish your mission.  Hunt down and kill your mark.",
    "goal": "MGOAL_KILL_MONSTER",
    "difficulty": 3,
    "start": {
      "assign_mission_target": { "om_terrain": "prison_alcatraz_9", "om_special": "Alcatraz Prison", "reveal_radius": 1, "min_distance": 1, "z": 0 },
      "update_mapgen": {
        "place_monster": [ { "monster": "mon_zombie_prisoner_brute", "name": "The Target", "x": 18, "y": 15, "target": true } ]
      }
    },
    "origins": [ "ORIGIN_GAME_START" ],
    "value": 0,
    "end": {
      "effect": [
        {
          "u_add_morale": "morale_feeling_good",
          "bonus": 30,
          "max_bonus": 50,
          "duration": "60 minutes",
          "decay_start": "60 minutes"
        }
      ]
    }
  },
  {
    "id": "MISSION_ASSASSIN_CONVICT_PRISON_ISLAND2",
    "type": "mission_definition",
    "name": { "str": "Kill your mark" },
    "description": "Your employer could be no longer responding but you have decided to finish your mission.  Hunt down and kill your mark.",
    "goal": "MGOAL_KILL_MONSTER",
    "difficulty": 3,
    "start": {
      "assign_mission_target": { "om_terrain": "prison_island_1_8", "om_special": "Island prison", "reveal_radius": 1, "min_distance": 1, "z": 0 },
      "update_mapgen": {
        "place_monster": [ { "monster": "mon_zombie_prisoner_brute", "name": "The Target", "x": 18, "y": 10, "target": true } ]
      }
    },
    "origins": [ "ORIGIN_GAME_START" ],
    "value": 0,
    "end": {
      "effect": [
        {
          "u_add_morale": "morale_feeling_good",
          "bonus": 40,
          "max_bonus": 50,
          "duration": "60 minutes",
          "decay_start": "60 minutes"
        }
      ]
    }
  },
  {
    "id": "MISSION_PATIENT",
    "type": "mission_definition",
    "name": { "str": "Life vow" },
    "description": "Live your life to the fullest, prove to yourself that you can survive this new obstacle in the same way that you have survived the last.",
    "goal": "MGOAL_CONDITION",
    "goal_condition": { "math": [ "time_since('cataclysm', 'unit':'days') >= 7" ] },
    "difficulty": 4,
    "value": 0,
    "end": {
      "effect": [
        {
          "u_add_morale": "morale_feeling_good",
          "bonus": 10,
          "max_bonus": 50,
          "duration": "24 hours",
          "decay_start": "24 hours"
        }
      ]
    },
    "origins": [ "ORIGIN_GAME_START" ]
  },
  {
    "id": "MISSION_CLOWN",
    "type": "mission_definition",
    "name": { "str": "Prepare for your next show" },
    "description": "Become the best clown, make sure that your next show will make everyone laugh by training your social skills to perfection.",
    "goal": "MGOAL_CONDITION",
    "goal_condition": { "math": [ "u_skill('speech') >= 6" ] },
    "difficulty": 3,
    "value": 0,
    "end": {
      "effect": [
        {
          "u_add_morale": "morale_feeling_good",
          "bonus": 20,
          "max_bonus": 50,
          "duration": "120 minutes",
          "decay_start": "120 minutes"
        }
      ]
    },
    "origins": [ "ORIGIN_GAME_START" ]
  },
  {
    "id": "MISSION_LOST_SUB",
    "type": "mission_definition",
    "name": { "str": "Find a memory of your master" },
    "description": "Find and wield a whip to remember your master even when separated.",
    "goal": "MGOAL_CONDITION",
    "goal_condition": { "u_has_wielded_with_flag": "WHIP" },
    "difficulty": 3,
    "value": 0,
    "end": {
      "effect": [
        {
          "u_add_morale": "morale_feeling_good",
          "bonus": 20,
          "max_bonus": 50,
          "duration": "120 minutes",
          "decay_start": "120 minutes"
        }
      ]
    },
    "origins": [ "ORIGIN_GAME_START" ]
  },
  {
    "id": "MISSION_BLACK_BELT_GOAL",
    "type": "mission_definition",
    "name": { "str": "Obtain your black belt" },
    "description": "You could have become a master in martial arts if you had the chance, so train until you achieve the level of a master in the old world, and find yourself a nice black belt to commemorate the occasion.",
    "goal": "MGOAL_CONDITION",
    "goal_condition": {
      "and": [
        { "math": [ "u_skill('melee') >= 5" ] },
        { "math": [ "u_skill('dodge') >= 5" ] },
        { "u_has_item": "judo_belt_black" }
      ]
    },
    "difficulty": 4,
    "value": 0,
    "end": {
      "effect": [
        {
          "u_add_morale": "morale_feeling_good",
          "bonus": 20,
          "max_bonus": 50,
          "duration": "120 minutes",
          "decay_start": "120 minutes"
        }
      ]
    },
    "origins": [ "ORIGIN_GAME_START" ]
  },
  {
    "id": "MISSION_URBAN_SAMURAI",
    "type": "mission_definition",
    "name": { "str": "Find a real katana" },
    "description": "The world has ended, but as an authentic samurai you lack a katana, you must find one, quickly.",
    "goal": "MGOAL_CONDITION",
    "goal_condition": { "u_has_item": "katana" },
    "difficulty": 4,
    "value": 0,
    "end": {
      "effect": [
        {
          "u_add_morale": "morale_feeling_good",
          "bonus": 20,
          "max_bonus": 50,
          "duration": "120 minutes",
          "decay_start": "120 minutes"
        }
      ]
    },
    "origins": [ "ORIGIN_GAME_START" ]
  },
  {
    "id": "MISSION_FIND_RIFLE",
    "type": "mission_definition",
    "name": { "str": "Find a new rifle" },
    "description": "When you were escaping an evacuation point that was overrun, you had to leave your rifle behind.  Shame on you, what's a hunter without their hunting rifle?  You have to find one immediately.",
    "goal": "MGOAL_CONDITION",
    "goal_condition": {
      "or": [
        { "u_has_item": "remmington_700" },
        { "u_has_item": "modular_ar15" },
        { "u_has_item": "remington700_270" },
        { "u_has_item": "savage_111f" }
      ]
    },
    "difficulty": 3,
    "value": 0,
    "end": {
      "effect": [
        {
          "u_add_morale": "morale_feeling_good",
          "bonus": 20,
          "max_bonus": 50,
          "duration": "120 minutes",
          "decay_start": "120 minutes"
        }
      ]
    },
    "origins": [ "ORIGIN_GAME_START" ]
  },
  {
    "id": "MISSION_DOG_LOVER",
    "type": "mission_definition",
    "name": { "str": "Protect your canine friends" },
    "description": "You have saved your dogs from the fall of the world, but they could still suffer from danger everywhere.  Police dogs used some Kevlar harnesses for protection…  Maybe your friends could use some too?",
    "goal": "MGOAL_FIND_ITEM",
    "difficulty": 2,
    "item": "kevlar_harness",
    "origins": [ "ORIGIN_GAME_START" ],
    "value": 0,
    "end": {
      "effect": [
        {
          "u_add_morale": "morale_feeling_good",
          "bonus": 10,
          "max_bonus": 50,
          "duration": "60 minutes",
          "decay_start": "60 minutes"
        }
      ]
    }
  },
  {
    "id": "MISSION_HUNTER",
    "type": "mission_definition",
    "name": { "str": "Hunt big game" },
    "description": "The end of the world could have arrived, but you still crave for that one big hunt.  Search and kill a black bear to remember the old days.",
    "goal": "MGOAL_KILL_MONSTER_TYPE",
    "monster_type": "mon_bear",
    "monster_kill_goal": 1,
    "difficulty": 3,
    "value": 0,
    "end": {
      "effect": [
        {
          "u_add_morale": "morale_feeling_good",
          "bonus": 15,
          "max_bonus": 50,
          "duration": "120 minutes",
          "decay_start": "120 minutes"
        }
      ]
    },
    "origins": [ "ORIGIN_GAME_START" ]
  },
  {
    "id": "MISSION_OTAKU",
    "type": "mission_definition",
    "name": { "str": "Become the protagonist" },
    "description": "The world has become like an anime!  Zombies, mutants, the end of civilization as we know it…  You must become the protagonist if you want to survive, the plot armor will help you.  Go and kill 50 zombies to show your protagonist potential.",
    "goal": "MGOAL_KILL_MONSTER_SPEC",
    "monster_species": "ZOMBIE",
    "monster_kill_goal": 50,
    "difficulty": 4,
    "value": 0,
    "end": {
      "effect": [
        {
          "u_add_morale": "morale_feeling_good",
          "bonus": 30,
          "max_bonus": 50,
          "duration": "12 hours",
          "decay_start": "12 hours"
        }
      ]
    },
    "origins": [ "ORIGIN_GAME_START" ]
  },
  {
    "id": "MISSION_MAFIA_BOSS",
    "type": "mission_definition",
    "name": { "str": "Make the cops pay" },
    "description": "They wanted to put you behind bars, but are now dead, make them pay with blood, unliving blood.",
    "goal": "MGOAL_KILL_MONSTER_TYPE",
    "monster_type": "mon_zombie_cop",
    "monster_kill_goal": 10,
    "difficulty": 4,
    "value": 0,
    "end": {
      "effect": [
        {
          "u_add_morale": "morale_feeling_good",
          "bonus": 20,
          "max_bonus": 50,
          "duration": "120 minutes",
          "decay_start": "120 minutes"
        }
      ]
    },
    "origins": [ "ORIGIN_GAME_START" ]
  },
  {
    "id": "MISSION_MUTANT_VOLUNTEER",
    "type": "mission_definition",
    "name": { "str": "Continue with your evolution" },
    "description": "Your evolution to a more perfect form was interrupted by the Cataclysm.  Restart your transformation process whatever it costs.",
    "goal": "MGOAL_CONDITION",
    "goal_condition": { "u_has_trait": "CHANGING" },
    "difficulty": 5,
    "value": 0,
    "end": {
      "effect": [
        {
          "u_add_morale": "morale_feeling_good",
          "bonus": 50,
          "max_bonus": 50,
          "duration": "24 hours",
          "decay_start": "24 hours"
        }
      ]
    },
    "origins": [ "ORIGIN_GAME_START" ]
  },
  {
    "id": "MISSION_PORTAL_TRAVELER",
    "type": "mission_definition",
    "name": { "str": "Recover a part of yourself" },
    "description": "They took away something from you, something important.  You feel a connection with this weather, maybe you can recover some portion of what you lost in one of these storms.",
    "goal": "MGOAL_CONDITION",
    "goal_condition": { "u_has_trait": "REALITY_GRASP" },
    "difficulty": 6,
    "value": 0,
    "end": {
      "effect": [
        {
          "u_add_morale": "morale_feeling_good",
          "bonus": 50,
          "max_bonus": 50,
          "duration": "24 hours",
          "decay_start": "24 hours"
        }
      ]
    },
    "origins": [ "ORIGIN_GAME_START" ]
  },
  {
    "id": "MISSION_SOCIAL_BUTTERFLY",
    "type": "mission_definition",
    "name": { "str": "Social butterfly" },
    "description": "You have always had good social abilities.  Go and recruit 2 followers and establish your leadership among them.  Don't forget to order them to build a base of operations for you in the form of a survivor camp.",
    "goal": "MGOAL_CONDITION",
    "goal_condition": { "and": [ { "u_at_om_location": "FACTION_CAMP_ANY" }, { "npc_allies": 2 } ] },
    "difficulty": 3,
    "value": 0,
    "end": {
      "effect": [
        {
          "u_add_morale": "morale_feeling_good",
          "bonus": 20,
          "max_bonus": 50,
          "duration": "120 minutes",
          "decay_start": "120 minutes"
        }
      ]
    },
    "origins": [ "ORIGIN_GAME_START" ]
  },
  {
    "id": "MISSION_NINJA",
    "type": "mission_definition",
    "name": { "str": "Kill your rivals" },
    "description": "As a real ninja, you can't allow competitors for the night.  Kill 10 shady zombies and demonstrate who is the real ninja here.",
    "goal": "MGOAL_KILL_MONSTER_TYPE",
    "monster_type": "mon_zombie_shady",
    "monster_kill_goal": 10,
    "difficulty": 4,
    "value": 0,
    "end": {
      "effect": [
        {
          "u_add_morale": "morale_feeling_good",
          "bonus": 20,
          "max_bonus": 50,
          "duration": "120 minutes",
          "decay_start": "120 minutes"
        }
      ]
    },
    "origins": [ "ORIGIN_GAME_START" ]
  },
  {
    "id": "MISSION_COSPLAY",
    "type": "mission_definition",
    "name": { "str": "Find some cosplay suits" },
    "description": "The world could have ended, but there are still some fantastic costumes out there, just waiting for you to wear them.  Search them until you find them.",
    "goal": "MGOAL_CONDITION",
    "goal_condition": {
      "or": [
        { "u_has_item": "flag_jumpsuit" },
        { "u_has_item": "jumpsuit_skeleton" },
        { "u_has_item": "mummy_jumpsuit" },
        { "u_has_item": "bodysuit_lycra" },
        { "u_has_item": "fursuit" },
        { "u_has_item": "bondage_suit" },
        { "u_has_item": "clown_suit" },
        { "u_has_item": "jumpsuit_skeleton_zipped" },
        { "u_has_item": "maid_dress" },
        { "u_has_item": "mummy_dress" },
        { "u_has_item": "bee_dress" },
        { "u_has_item": "sinister_dress" },
        { "u_has_item": "cloak_vampire" },
        { "u_has_item": "cloak_vampire_red" },
        { "u_has_item": "robe_wizard" },
        { "u_has_item": "ninja_dress" },
        { "u_has_item": "ninja_dress_sleeveless" },
        { "u_has_item": "jacket_ninja" },
        { "u_has_item": "santa_dress" },
        { "u_has_item": "santa_dress_short" },
        { "u_has_item": "santa_dress_long" },
        { "u_has_item": "santa_jacket" },
        { "u_has_item": "santa_jacket_short" },
        { "u_has_item": "grim_reaper_robe" },
        { "u_has_item": "grim_reaper_robe_faceless" },
        { "u_has_item": "ghost_robe" },
        { "u_has_item": "jedi_cloak" },
        { "u_has_item": "zentai" }
      ]
    },
    "difficulty": 2,
    "value": 0,
    "end": {
      "effect": [
        {
          "u_add_morale": "morale_feeling_good",
          "bonus": 10,
          "max_bonus": 50,
          "duration": "60 minutes",
          "decay_start": "60 minutes"
        }
      ]
    },
    "origins": [ "ORIGIN_GAME_START" ]
  },
  {
    "id": "MISSION_SKATES",
    "type": "mission_definition",
    "name": { "str": "Find some skates" },
    "description": "You are a skater at heart, and as such you need some skates to drive by, any kind will suffice.",
    "goal": "MGOAL_CONDITION",
    "goal_condition": {
      "or": [
        { "u_has_item": "roller_shoes_off" },
        { "u_has_item": "roller_shoes_on" },
        { "u_has_item": "roller_blades" },
        { "u_has_item": "rollerskates" }
      ]
    },
    "difficulty": 2,
    "value": 0,
    "end": {
      "effect": [
        {
          "u_add_morale": "morale_feeling_good",
          "bonus": 10,
          "max_bonus": 50,
          "duration": "60 minutes",
          "decay_start": "60 minutes"
        }
      ]
    },
    "origins": [ "ORIGIN_GAME_START" ]
  },
  {
    "id": "MISSION_STYLISH",
    "type": "mission_definition",
    "name": { "str": "Dress with style" },
    "description": "You need to always dress in style and fashion.  Find a dress or tuxedo for your personal use.",
    "goal": "MGOAL_CONDITION",
<<<<<<< HEAD
    "goal_condition": {
      "or": [
        { "u_has_item": "dress" },
        { "u_has_item": "dress_long" },
        { "u_has_item": "dress_sleeves" },
        { "u_has_item": "dress_long_sleeves" },
        { "u_has_item": "tux" }
      ]
    },
=======
    "goal_condition": { "or": [ { "u_has_item": "dress" }, { "u_has_item": "sinister_gown" }, { "u_has_item": "tux" } ] },
>>>>>>> 1ca3385d
    "difficulty": 2,
    "value": 0,
    "end": {
      "effect": [
        {
          "u_add_morale": "morale_feeling_good",
          "bonus": 10,
          "max_bonus": 50,
          "duration": "60 minutes",
          "decay_start": "60 minutes"
        }
      ]
    },
    "origins": [ "ORIGIN_GAME_START" ]
  },
  {
    "id": "MISSION_GAME_MASTER",
    "type": "mission_definition",
    "name": { "str": "Find a tabletop game" },
    "description": "As a Game Master, it's just unacceptable that you now lack your means to play.  Find any tabletop game to play with any survivors you could find, even a cards game will suffice.",
    "goal": "MGOAL_CONDITION",
    "goal_condition": {
      "or": [
        { "u_has_item": "dnd" },
        { "u_has_item": "g_warhammer" },
        { "u_has_item": "g_warhammer40k" },
        { "u_has_item": "deck_of_cards" },
        { "u_has_item": "chess" },
        { "u_has_item": "checkers" },
        { "u_has_item": "pictionary" },
        { "u_has_item": "catan" },
        { "u_has_item": "battleship" },
        { "u_has_item": "clue" },
        { "u_has_item": "catan" }
      ]
    },
    "difficulty": 1,
    "value": 0,
    "end": {
      "effect": [
        {
          "u_add_morale": "morale_feeling_good",
          "bonus": 10,
          "max_bonus": 50,
          "duration": "60 minutes",
          "decay_start": "60 minutes"
        }
      ]
    },
    "origins": [ "ORIGIN_GAME_START" ]
  },
  {
    "id": "MISSION_MANSION_START",
    "type": "mission_definition",
    "name": { "str": "Ready or Not" },
    "description": "Survive all day from the crazy inhabitants of the mansion.",
    "goal": "MGOAL_CONDITION",
    "goal_condition": { "math": [ "time_since('cataclysm', 'unit':'days') >= 1" ] },
    "difficulty": 3,
    "value": 0,
    "end": {
      "effect": [
        {
          "u_add_morale": "morale_feeling_good",
          "bonus": 50,
          "max_bonus": 50,
          "duration": "60 minutes",
          "decay_start": "60 minutes"
        }
      ]
    },
    "origins": [ "ORIGIN_GAME_START" ]
  },
  {
    "id": "MISSION_INFECTED_START_FIND_ANTIBIOTICS",
    "type": "mission_definition",
    "name": { "str": "Find Antibiotics Before You Die!" },
    "goal": "MGOAL_CONDITION",
    "goal_condition": { "or": [ { "u_has_item": "strong_antibiotic" }, { "u_has_item": "antibiotic" }, { "u_has_item": "weak_antibiotic" } ] },
    "difficulty": 1,
    "value": 0,
    "origins": [ "ORIGIN_GAME_START" ]
  },
  {
    "id": "MISSION_HELICOPTER_REFUEL",
    "type": "mission_definition",
    "name": { "str": "Refuel your helicopter." },
    "description": "You were flying towards a nearby private airport before your forced landing.  You could still reach it by ground, and scavenge it for fuel.",
    "goal": "MGOAL_GO_TO_TYPE",
    "destination": "s_air_hangars",
    "difficulty": 1,
    "value": 0,
    "start": { "assign_mission_target": { "om_terrain": "s_air_hangars", "reveal_radius": 5, "om_special": "o_airport" } },
    "origins": [ "ORIGIN_GAME_START" ]
  },
  {
    "id": "MISSION_HELICOPTER_CRASH",
    "type": "mission_definition",
    "name": { "str": "Return to base" },
    "description": "Your helicopter was crashed to the ground, communications were lost with ground base, and the rest of your team died while landing, at least you still know the way back to the base.",
    "goal": "MGOAL_GO_TO_TYPE",
    "destination": "helipad_nw",
    "difficulty": 4,
    "value": 0,
    "start": {
      "assign_mission_target": { "om_terrain": "helipad_nw", "reveal_radius": 10, "om_special": "military helipad", "min_distance": 25, "z": 0 }
    },
    "origins": [ "ORIGIN_GAME_START" ]
  },
  {
    "id": "MISSION_HELICOPTER_PILOT",
    "type": "mission_definition",
    "name": { "str": "Go to the refueling stop" },
    "description": "Your bird is now on the ground, never again able to fly, you could search for a new one in the closest refueling stop requisitioned by the military.",
    "goal": "MGOAL_GO_TO_TYPE",
    "difficulty": 3,
    "start": {
      "assign_mission_target": { "om_terrain": "s_air_helicopter_pad", "om_special": "o_airport", "reveal_radius": 6, "min_distance": 15, "z": 0 },
      "update_mapgen": {
        "place_monster": [
          { "monster": "mon_zombie_military_pilot", "x": 1, "y": 1 },
          { "monster": "mon_feral_soldier", "x": 3, "y": 3 },
          { "monster": "mon_zombie_soldier", "x": 7, "y": 3 },
          { "monster": "mon_zombie_soldier", "x": 8, "y": 2 },
          { "monster": "mon_zombie_soldier", "x": 7, "y": 6 }
        ]
      }
    },
    "origins": [ "ORIGIN_GAME_START" ],
    "value": 0,
    "end": {
      "effect": [
        {
          "u_add_morale": "morale_feeling_good",
          "bonus": 10,
          "max_bonus": 50,
          "duration": "120 minutes",
          "decay_start": "60 minutes"
        }
      ]
    }
  },
  {
    "id": "MISSION_LAST_DELIVERY",
    "type": "mission_definition",
    "name": { "str": "Deliver Your Cargo" },
    "description": "You're not sure who orders takeout when the world's ending, but that doesn't matter.  Evacuation doesn't matter.  Nothing, indeed, matters, save for safely delivering your precious cargo to its destination: a remote mansion.",
    "goal": "MGOAL_GO_TO_TYPE",
    "destination": "mansion_c3",
    "difficulty": 1,
    "value": 0,
    "start": { "assign_mission_target": { "om_terrain": "mansion_c3", "om_special": "Mansion_Road" } },
    "origins": [ "ORIGIN_GAME_START" ]
  },
  {
    "id": "MISSION_KILL_NEMESIS",
    "type": "mission_definition",
    "name": { "str": "Kill your pursuer" },
    "description": "Since the start of the Cataclysm, something has been hunting you relentlessly.  You can outrun it but never truly escape it.  It won't end until one of you dies.",
    "goal": "MGOAL_KILL_NEMESIS",
    "difficulty": 5,
    "value": 0,
    "//": "monster_kill_goal MUST be 1 or else the mission will spawn a new nemesis on its death.",
    "monster_kill_goal": 1,
    "start": "kill_nemesis",
    "end": { "effect": [ { "u_lose_trait": "HAS_NEMESIS" } ] },
    "origins": [ "ORIGIN_GAME_START" ]
  },
  {
    "id": "MISSION_SURVIVE_NEMESIS",
    "type": "mission_definition",
    "name": { "str": "Survive your pursuer" },
    "description": "Since the start of the Cataclysm, something has been hunting you relentlessly.  You can fight it but never truly kill it.  It won't end until you die.",
    "goal": "MGOAL_KILL_NEMESIS",
    "difficulty": 10,
    "value": 0,
    "start": "kill_nemesis",
    "origins": [ "ORIGIN_GAME_START" ]
  }
]<|MERGE_RESOLUTION|>--- conflicted
+++ resolved
@@ -526,19 +526,7 @@
     "name": { "str": "Dress with style" },
     "description": "You need to always dress in style and fashion.  Find a dress or tuxedo for your personal use.",
     "goal": "MGOAL_CONDITION",
-<<<<<<< HEAD
-    "goal_condition": {
-      "or": [
-        { "u_has_item": "dress" },
-        { "u_has_item": "dress_long" },
-        { "u_has_item": "dress_sleeves" },
-        { "u_has_item": "dress_long_sleeves" },
-        { "u_has_item": "tux" }
-      ]
-    },
-=======
     "goal_condition": { "or": [ { "u_has_item": "dress" }, { "u_has_item": "sinister_gown" }, { "u_has_item": "tux" } ] },
->>>>>>> 1ca3385d
     "difficulty": 2,
     "value": 0,
     "end": {
