[
  {
    "id": "autosweeper",
    "type": "vehicle",
    "name": "Automatic Street Sweeper",
    "blueprint": [
      [ "o--o" ],
      [ "+=Xo" ],
      [ "o--o" ]
    ],
    "parts": [
      { "x": 0, "y": 0, "parts": [ "frame#cross", "robot_controls", "dashboard", "engine_electric", "roof" ] },
      { "x": 0, "y": -1, "parts": [ "frame#vertical_left", "board#vertical_left" ] },
      { "x": 0, "y": 1, "parts": [ "frame#vertical_right", "board#vertical_right" ] },
      { "x": 1, "y": -1, "parts": [ "frame#nw", "wheel_mount_medium_steerable", "wheel" ] },
      { "x": 1, "y": -1, "parts": [ "board#nw" ] },
      { "x": 1, "y": 0, "parts": [ "frame#horizontal_front", "board#horizontal_front" ] },
      { "x": 1, "y": 0, "parts": [ "headlight", "omnicam" ] },
      { "x": 1, "y": 1, "parts": [ "frame#ne", "wheel_mount_medium_steerable", "wheel" ] },
      { "x": 1, "y": 1, "parts": [ "board#ne" ] },
      { "x": -1, "y": -1, "parts": [ "frame#vertical_left", "board#vertical_left" ] },
      { "x": -1, "y": 0, "parts": [ "frame#cross", "roof", "vehicle_scoop" ] },
      { "x": -1, "y": 1, "parts": [ "frame#vertical_right", "board#vertical_right" ] },
      { "x": -2, "y": -1, "parts": [ "frame#sw", "wheel_mount_medium_steerable", "wheel" ] },
      { "x": -2, "y": -1, "parts": [ "storage_battery_mount", "storage_battery_removable" ] },
      { "x": -2, "y": -1, "parts": [ "board#sw" ] },
      { "x": -2, "y": 0, "parts": [ "frame#horizontal_rear", "hatch#horizontal_rear" ] },
      { "x": -2, "y": 1, "parts": [ "frame#se", "wheel_mount_medium_steerable", "wheel" ] },
      { "x": -2, "y": 1, "parts": [ "storage_battery_mount", "storage_battery_removable" ] },
      { "x": -2, "y": 1, "parts": [ "board#se" ] }
    ],
    "items": [
      { "x": -2, "y": 0, "chance": 50, "item_groups": [ "trash", "trash", "trash", "trash", "trash", "trash" ] },
      { "x": -1, "y": 0, "chance": 100, "item_groups": [ "trash" ] }
    ]
  },
  {
    "id": "excavator",
    "type": "vehicle",
    "name": "Excavator",
    "blueprint": [
      [ "o-=o" ],
      [ "|X={" ],
      [ "o-=o" ]
    ],
    "parts": [
      { "x": 0, "y": 0, "parts": [ "frame#cross", "seat", "seatbelt", "roof", "floodlight" ] },
      {
        "x": 0,
        "y": 0,
        "parts": [ "controls", "integrated_heater_small", "integrated_cooler", "dashboard", "horn_big" ]
      },
      { "x": 0, "y": -1, "parts": [ "frame#vertical_left", "roof", "door#nw" ] },
      { "x": 0, "y": 1, "parts": [ "frame#vertical_right", "roof", "door#ne" ] },
      { "x": 1, "y": -1, "parts": [ "frame#vertical_left", "reinforced_windshield#nw", "roof" ] },
      { "x": 1, "y": -1, "parts": [ "wheel_mount_medium_steerable", "wheel" ] },
      { "x": 1, "y": 0, "parts": [ "frame#cross", "reinforced_windshield#horizontal_front" ] },
      { "x": 1, "y": 0, "parts": [ "roof", "diesel_engine_i6", "alternator_truck" ] },
      { "x": 1, "y": 0, "parts": [ "battery_car" ] },
      { "x": 1, "y": 1, "parts": [ "frame#vertical_right", "roof" ] },
      { "x": 1, "y": 1, "parts": [ "wheel_mount_medium_steerable", "wheel" ] },
      { "x": 1, "y": 1, "parts": [ "reinforced_windshield#ne" ] },
      { "x": 2, "y": -1, "parts": [ "frame#nw", "halfboard#nw", "headlight_reinforced" ] },
      { "x": 2, "y": 0, "parts": [ "crane_medium" ] },
      { "x": 2, "y": 1, "parts": [ "frame#ne", "halfboard#ne", "headlight_reinforced" ] },
      { "x": -1, "y": -1, "parts": [ "frame#sw", "board#sw", "roof", "wheel_mount_medium" ] },
      { "x": -1, "y": -1, "parts": [ "wheel" ] },
      { "x": -1, "y": 0, "parts": [ "frame#horizontal", "hatch#horizontal_rear", "roof" ] },
      { "x": -1, "y": 0, "parts": [ { "part": "tank", "fuel": "diesel" } ] },
      { "x": -1, "y": 1, "parts": [ "frame#se", "board#se", "roof", "wheel_mount_medium" ] },
      { "x": -1, "y": 1, "parts": [ "wheel", "muffler" ] }
    ]
  },
  {
<<<<<<< HEAD
    "id": "makeshift_solar_farm",
    "type": "vehicle",
    "name": "Makeshift Solar Farm",
    "blueprint": [ [ "o" ] ],
    "parts": [
      {
        "x": 0,
        "y": 0,
        "parts": [ "frame_wood#cross", "wood box", "battery_charger", "dashboard", "battery_car", "solar_panel" ]
      }
=======
    "id": "portable_generator",
    "type": "vehicle",
    "name": "Portable Generator",
    "blueprint": [ [ "o-" ] ],
    "parts": [
      { "x": 0, "y": 0, "parts": [ "frame#cross", "small_storage_battery", "engine_vtwin" ] },
      { "x": 0, "y": 0, "parts": [ "generator_7500w", "wheel_mount_light", "wheel_small" ] },
      { "x": 1, "y": 0, "parts": [ "frame#cross" ] },
      { "x": 1, "y": 0, "parts": [ { "part": "tank_small", "fuel": "gasoline" } ] },
      { "x": 1, "y": 0, "parts": [ "box", "controls" ] },
      { "x": 1, "y": 0, "parts": [ "wheel_mount_light", "wheel_small" ] }
    ],
    "items": [
      { "x": 1, "y": 0, "chance": 50, "items": [ "jumper_cable" ] },
      { "x": 1, "y": 0, "chance": 30, "items": [ "jumper_cable_heavy" ] },
      { "x": 1, "y": 0, "chance": 20, "item_groups": [ "fuel_gasoline" ] }
    ]
  },
  {
    "id": "portable_diesel_generator",
    "type": "vehicle",
    "name": "Portable Diesel Generator",
    "blueprint": [ [ "o-" ] ],
    "parts": [
      { "x": 0, "y": 0, "parts": [ "frame#cross", "small_storage_battery", "engine_1cyl_diesel_large" ] },
      { "x": 0, "y": 0, "parts": [ "generator_7500w", "wheel_mount_light", "wheel_small" ] },
      { "x": 1, "y": 0, "parts": [ "frame#cross" ] },
      { "x": 1, "y": 0, "parts": [ { "part": "tank_small", "fuel": "diesel" } ] },
      { "x": 1, "y": 0, "parts": [ "box", "controls" ] },
      { "x": 1, "y": 0, "parts": [ "wheel_mount_light", "wheel_small" ] }
    ],
    "items": [
      { "x": 1, "y": 0, "chance": 50, "items": [ "jumper_cable" ] },
      { "x": 1, "y": 0, "chance": 30, "items": [ "jumper_cable_heavy" ] },
      { "x": 1, "y": 0, "chance": 20, "item_groups": [ "fuel_diesel" ] }
>>>>>>> bf9445fd
    ]
  },
  {
    "id": "road_roller",
    "type": "vehicle",
    "name": "Road Roller",
    "blueprint": [
      [ "B--+'B" ],
      [ "B='H'B" ],
      [ "B=+#'B" ],
      [ "B='H'B" ],
      [ "B--+'B" ]
    ],
    "parts": [
      { "x": 0, "y": 0, "parts": [ "frame#cross", "seat", "seatbelt", "controls", "dashboard" ] },
      { "x": 0, "y": 0, "parts": [ "vehicle_alarm", "horn_car", "roof" ] },
      { "x": 0, "y": -1, "parts": [ "frame#horizontal_2", "roof", "trunk_floor" ] },
      { "x": 0, "y": -2, "parts": [ "frame#vertical_T_left", "door#nw", "roof" ] },
      { "x": 0, "y": 1, "parts": [ "frame#horizontal_2", "roof", "trunk_floor" ] },
      { "x": 0, "y": 2, "parts": [ "frame#vertical_T_right", "door#front_right", "roof" ] },
      { "x": 1, "y": -1, "parts": [ "frame#vertical", "windshield#horizontal_front" ] },
      { "x": 1, "y": -1, "parts": [ "headlight", "roof" ] },
      { "x": 1, "y": -2, "parts": [ "frame#vertical_left", "windshield#nw", "roof" ] },
      { "x": 1, "y": 0, "parts": [ "frame#vertical", "windshield#horizontal_front" ] },
      { "x": 1, "y": 0, "parts": [ "diesel_engine_i6", "roof", "alternator_truck" ] },
      { "x": 1, "y": 0, "parts": [ "battery_car" ] },
      { "x": 1, "y": 1, "parts": [ "frame#vertical", "windshield#horizontal_front" ] },
      { "x": 1, "y": 1, "parts": [ "headlight", "roof" ] },
      { "x": 1, "y": 2, "parts": [ "frame#vertical_right", "windshield#ne", "roof" ] },
      { "x": 2, "y": -1, "parts": [ "frame#horizontal_front", "roller_drum" ] },
      { "x": 2, "y": -2, "parts": [ "frame#nw", "roller_drum" ] },
      { "x": 2, "y": 0, "parts": [ "frame#horizontal_front", "roller_drum" ] },
      { "x": 2, "y": 1, "parts": [ "frame#horizontal_front", "roller_drum" ] },
      { "x": 2, "y": 2, "parts": [ "frame#ne", "roller_drum" ] },
      { "x": -1, "y": -1, "parts": [ "frame#cross", "windshield#horizontal_rear", "roof" ] },
      { "x": -1, "y": -2, "parts": [ "frame#vertical_left" ] },
      { "x": -1, "y": -2, "parts": [ { "part": "tank", "fuel": "diesel" }, "roof" ] },
      { "x": -1, "y": -2, "parts": [ "halfboard#vertical_left" ] },
      { "x": -1, "y": 0, "parts": [ "frame#cross", "door#rear", "roof" ] },
      { "x": -1, "y": 1, "parts": [ "frame#cross", "windshield#horizontal_rear", "roof" ] },
      { "x": -1, "y": 2, "parts": [ "frame#vertical_right", "halfboard#vertical_right" ] },
      { "x": -1, "y": 2, "parts": [ { "part": "tank", "fuel": "diesel" }, "roof" ] },
      { "x": -2, "y": -1, "parts": [ "frame#horizontal_2", "trunk" ] },
      { "x": -2, "y": -2, "parts": [ "frame#vertical_T_left", "halfboard#sw" ] },
      { "x": -2, "y": 0, "parts": [ "frame#horizontal", "trunk" ] },
      { "x": -2, "y": 1, "parts": [ "frame#horizontal_2", "trunk" ] },
      { "x": -2, "y": 2, "parts": [ "frame#vertical_T_right", "halfboard#se" ] },
      { "x": -3, "y": -1, "parts": [ "frame#horizontal_rear", "roller_drum" ] },
      { "x": -3, "y": -2, "parts": [ "frame#sw", "roller_drum" ] },
      { "x": -3, "y": 0, "parts": [ "frame#horizontal_rear", "roller_drum" ] },
      { "x": -3, "y": 1, "parts": [ "frame#horizontal_rear", "roller_drum" ] },
      { "x": -3, "y": 2, "parts": [ "frame#se", "roller_drum" ] }
    ],
    "items": [ { "x": 0, "y": 0, "chance": 5, "items": [ "hat_hard" ] } ]
  },
  {
    "type": "vehicle",
    "id": "forklift",
    "name": "Electric Forklift",
    "blueprint": [
      [ "|" ],
      [ "^" ],
      [ "#" ],
      [ "-" ]
    ],
    "parts": [
      {
        "x": -1,
        "y": 0,
        "parts": [ "frame#cover", "counterweight#horizontal_rear", "wheel_mount_light_steerable", "wheel_small", "muffler" ]
      },
      { "x": 0, "y": 0, "parts": [ "frame#vertical_T_left", "seat", "roof", "controls", "dashboard" ] },
      {
        "x": 1,
        "y": 0,
        "parts": [
          "frame#vertical_2",
          "halfboard#cover",
          "wheel_mount_medium",
          "wheel",
          "headlight",
          "engine_electric",
          "storage_battery"
        ]
      },
      { "x": 2, "y": 0, "parts": [ "forklift_fork" ] }
    ],
    "items": [
      { "x": 0, "y": 0, "chance": 5, "items": [ "hat_hard" ] },
      { "x": 0, "y": 0, "chance": 8, "items": [ "vest" ] },
      { "x": 2, "y": 0, "chance": 10, "items": [ "2x4" ] }
    ]
  },
  {
    "type": "vehicle",
    "id": "forklift_diesel",
    "name": "Heavy-Duty Forklift",
    "blueprint": [
      [ "o#o-" ],
      [ "o|o-" ]
    ],
    "parts": [
      { "x": 0, "y": 0, "parts": [ "hdframe#vertical_T_left", "seat", "hdroof", "controls" ] },
      { "x": 0, "y": 0, "parts": [ "dashboard" ] },
      { "x": 0, "y": 1, "parts": [ "hdframe#vertical_T_right", "hdhalfboard#vertical_right", "hdroof" ] },
      { "x": 0, "y": 1, "parts": [ "diesel_engine_inline4", "alternator_car", "battery_car" ] },
      { "x": 1, "y": 0, "parts": [ "hdframe#nw", "hdhalfboard#nw", "wheel_mount_medium" ] },
      { "x": 1, "y": 0, "parts": [ "wheel", "headlight" ] },
      { "x": 1, "y": 1, "parts": [ "hdframe#ne", "hdhalfboard#ne", "wheel_mount_medium" ] },
      { "x": 1, "y": 1, "parts": [ "wheel", "headlight" ] },
      { "x": 2, "y": 0, "parts": [ "forklift_fork" ] },
      { "x": 2, "y": 1, "parts": [ "forklift_fork" ] },
      { "x": -1, "y": 0, "parts": [ "hdframe#sw", "counterweight#sw", "wheel_mount_light_steerable" ] },
      { "x": -1, "y": 0, "parts": [ "wheel_small" ] },
      { "x": -1, "y": 0, "parts": [ { "part": "tank_medium", "fuel": "diesel" } ] },
      { "x": -1, "y": 1, "parts": [ "hdframe#se", "counterweight#se", "wheel_mount_light_steerable" ] },
      { "x": -1, "y": 1, "parts": [ "wheel_small", "muffler" ] },
      { "x": -1, "y": 1, "parts": [ { "part": "tank_medium", "fuel": "diesel" } ] }
    ],
    "items": [
      { "x": 0, "y": 0, "chance": 5, "items": [ "hat_hard" ] },
      { "x": 0, "y": 0, "chance": 8, "items": [ "vest" ] },
      { "x": 2, "y": 0, "chance": 10, "items": [ "2x4" ] },
      { "x": 2, "y": 1, "chance": 10, "items": [ "2x4" ] }
    ]
  },
  {
    "id": "trencher",
    "type": "vehicle",
    "name": "Trencher",
    "blueprint": [
      [ "o-=o " ],
      [ "|X==&" ],
      [ "o-=o " ]
    ],
    "parts": [
      { "x": 0, "y": 0, "parts": [ "frame#cross", "roof", "seat", "seatbelt", "floodlight" ] },
      { "x": 0, "y": 0, "parts": [ "controls", "dashboard", "horn_big", "engine_electric" ] },
      { "x": 0, "y": 0, "parts": [ "storage_battery" ] },
      { "x": 0, "y": -1, "parts": [ "frame#vertical_left", "roof", "door#nw" ] },
      { "x": 0, "y": 1, "parts": [ "frame#vertical_right", "roof", "door#ne" ] },
      { "x": 1, "y": -1, "parts": [ "frame#vertical_left", "roof" ] },
      { "x": 1, "y": -1, "parts": [ "wheel_mount_medium_steerable", "wheel_wide_or" ] },
      { "x": 1, "y": -1, "parts": [ "reinforced_windshield#nw" ] },
      { "x": 1, "y": 0, "parts": [ "frame#cross", "roof" ] },
      { "x": 1, "y": 0, "parts": [ "reinforced_windshield#horizontal_front" ] },
      { "x": 1, "y": 1, "parts": [ "frame#vertical_right", "roof" ] },
      { "x": 1, "y": 1, "parts": [ "wheel_mount_medium_steerable", "wheel_wide_or" ] },
      { "x": 1, "y": 1, "parts": [ "reinforced_windshield#ne" ] },
      { "x": 2, "y": -1, "parts": [ "frame#nw", "halfboard#nw", "headlight_reinforced" ] },
      { "x": 2, "y": 0, "parts": [ "frame#horizontal_front", "halfboard#horizontal_front" ] },
      { "x": 2, "y": 1, "parts": [ "frame#ne", "halfboard#ne", "headlight_reinforced" ] },
      { "x": 3, "y": 0, "parts": [ "rockwheel" ] },
      { "x": -1, "y": -1, "parts": [ "frame#sw", "roof", "wheel_mount_medium", "wheel_wide_or" ] },
      { "x": -1, "y": -1, "parts": [ "board#sw" ] },
      { "x": -1, "y": 0, "parts": [ "frame#horizontal_rear", "roof", "hatch#horizontal_rear" ] },
      { "x": -1, "y": 1, "parts": [ "frame#se", "roof", "wheel_mount_medium", "wheel_wide_or" ] },
      { "x": -1, "y": 1, "parts": [ "board#se" ] }
    ]
  }
]<|MERGE_RESOLUTION|>--- conflicted
+++ resolved
@@ -69,57 +69,6 @@
       { "x": -1, "y": 0, "parts": [ { "part": "tank", "fuel": "diesel" } ] },
       { "x": -1, "y": 1, "parts": [ "frame#se", "board#se", "roof", "wheel_mount_medium" ] },
       { "x": -1, "y": 1, "parts": [ "wheel", "muffler" ] }
-    ]
-  },
-  {
-<<<<<<< HEAD
-    "id": "makeshift_solar_farm",
-    "type": "vehicle",
-    "name": "Makeshift Solar Farm",
-    "blueprint": [ [ "o" ] ],
-    "parts": [
-      {
-        "x": 0,
-        "y": 0,
-        "parts": [ "frame_wood#cross", "wood box", "battery_charger", "dashboard", "battery_car", "solar_panel" ]
-      }
-=======
-    "id": "portable_generator",
-    "type": "vehicle",
-    "name": "Portable Generator",
-    "blueprint": [ [ "o-" ] ],
-    "parts": [
-      { "x": 0, "y": 0, "parts": [ "frame#cross", "small_storage_battery", "engine_vtwin" ] },
-      { "x": 0, "y": 0, "parts": [ "generator_7500w", "wheel_mount_light", "wheel_small" ] },
-      { "x": 1, "y": 0, "parts": [ "frame#cross" ] },
-      { "x": 1, "y": 0, "parts": [ { "part": "tank_small", "fuel": "gasoline" } ] },
-      { "x": 1, "y": 0, "parts": [ "box", "controls" ] },
-      { "x": 1, "y": 0, "parts": [ "wheel_mount_light", "wheel_small" ] }
-    ],
-    "items": [
-      { "x": 1, "y": 0, "chance": 50, "items": [ "jumper_cable" ] },
-      { "x": 1, "y": 0, "chance": 30, "items": [ "jumper_cable_heavy" ] },
-      { "x": 1, "y": 0, "chance": 20, "item_groups": [ "fuel_gasoline" ] }
-    ]
-  },
-  {
-    "id": "portable_diesel_generator",
-    "type": "vehicle",
-    "name": "Portable Diesel Generator",
-    "blueprint": [ [ "o-" ] ],
-    "parts": [
-      { "x": 0, "y": 0, "parts": [ "frame#cross", "small_storage_battery", "engine_1cyl_diesel_large" ] },
-      { "x": 0, "y": 0, "parts": [ "generator_7500w", "wheel_mount_light", "wheel_small" ] },
-      { "x": 1, "y": 0, "parts": [ "frame#cross" ] },
-      { "x": 1, "y": 0, "parts": [ { "part": "tank_small", "fuel": "diesel" } ] },
-      { "x": 1, "y": 0, "parts": [ "box", "controls" ] },
-      { "x": 1, "y": 0, "parts": [ "wheel_mount_light", "wheel_small" ] }
-    ],
-    "items": [
-      { "x": 1, "y": 0, "chance": 50, "items": [ "jumper_cable" ] },
-      { "x": 1, "y": 0, "chance": 30, "items": [ "jumper_cable_heavy" ] },
-      { "x": 1, "y": 0, "chance": 20, "item_groups": [ "fuel_diesel" ] }
->>>>>>> bf9445fd
     ]
   },
   {
