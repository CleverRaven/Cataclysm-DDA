--- conflicted
+++ resolved
@@ -539,73 +539,6 @@
     ]
   },
   {
-<<<<<<< HEAD
-=======
-    "name": "GROUP_MANSION",
-    "type": "monstergroup",
-    "monsters": [
-      { "monster": "mon_zombie", "weight": 760 },
-      { "monster": "mon_zombie", "weight": 100, "cost_multiplier": 2, "pack_size": [ 2, 3 ] },
-      { "monster": "mon_zombie_crawler", "weight": 30 },
-      { "monster": "mon_zombie_fat", "weight": 30 },
-      { "monster": "mon_zombie_tough", "weight": 30 },
-      { "monster": "mon_zombie_child", "weight": 10 },
-      { "monster": "mon_zombie_dog", "weight": 10 },
-      { "monster": "mon_dog_zombie_rot", "weight": 5, "cost_multiplier": 4 },
-      { "monster": "mon_zombie_static", "weight": 5, "cost_multiplier": 5 },
-      { "monster": "mon_zombie_runner", "weight": 10, "cost_multiplier": 5, "pack_size": [ 1, 2 ] },
-      { "monster": "mon_feral_maid_broom", "weight": 10 },
-      { "monster": "mon_feral_maid_candlestick", "weight": 10 },
-      { "monster": "mon_feral_maid_knife", "weight": 10 },
-      { "monster": "mon_feral_fancy_rapier", "weight": 5, "cost_multiplier": 5 },
-      { "monster": "mon_feral_fancy_rapier_fake", "weight": 10 },
-      { "monster": "mon_feral_armored_mace", "weight": 1, "cost_multiplier": 10 },
-      { "monster": "mon_feral_armored_battleaxe", "weight": 1, "cost_multiplier": 10 }
-    ]
-  },
-  {
-    "name": "GROUP_MANSION_ESCAPE",
-    "type": "monstergroup",
-    "monsters": [
-      { "group": "GROUP_MANSION", "weight": 500 },
-      { "monster": "mon_feral_maid_broom", "weight": 100 },
-      { "monster": "mon_feral_maid_candlestick", "weight": 100 },
-      { "monster": "mon_feral_maid_knife", "weight": 100 },
-      { "monster": "mon_feral_fancy_rapier", "weight": 50, "cost_multiplier": 5 },
-      { "monster": "mon_feral_fancy_rapier_fake", "weight": 100 },
-      { "monster": "mon_feral_armored_mace", "weight": 3, "cost_multiplier": 10 },
-      { "monster": "mon_feral_armored_battleaxe", "weight": 3, "cost_multiplier": 10 }
-    ]
-  },
-  {
-    "name": "GROUP_PANICROOM",
-    "type": "monstergroup",
-    "monsters": [
-      { "monster": "mon_zombie_child", "weight": 350 },
-      { "monster": "mon_zombie", "weight": 20, "cost_multiplier": 2 },
-      { "monster": "mon_feral_maid_broom", "weight": 20 },
-      { "monster": "mon_feral_maid_candlestick", "weight": 20 },
-      { "monster": "mon_feral_maid_knife", "weight": 20 },
-      { "monster": "mon_feral_fancy_rapier", "weight": 140, "cost_multiplier": 5 },
-      { "monster": "mon_feral_fancy_rapier_fake", "weight": 120, "cost_multiplier": 3 },
-      { "monster": "mon_dog_rottweiler", "weight": 100, "cost_multiplier": 2 },
-      { "monster": "mon_dog_gpyrenees", "weight": 100, "cost_multiplier": 2 },
-      { "monster": "mon_zombie_dog", "weight": 20 }
-    ]
-  },
-  {
-    "type": "monstergroup",
-    "name": "GROUP_MANSION_SEX_LAIR",
-    "monsters": [
-      { "monster": "mon_zombie_resort_dancer", "weight": 650, "cost_multiplier": 0 },
-      { "monster": "mon_feral_maid_candlestick", "weight": 100 },
-      { "monster": "mon_feral_maid_broom", "weight": 85 },
-      { "monster": "mon_feral_fancy_rapier", "weight": 10, "cost_multiplier": 2 },
-      { "monster": "mon_feral_fancy_rapier_fake", "weight": 20, "cost_multiplier": 2 }
-    ]
-  },
-  {
->>>>>>> dd4e109b
     "type": "monstergroup",
     "name": "GROUP_ZOMBULL_FROG_UPGRADE",
     "monsters": [
@@ -634,31 +567,6 @@
   },
   {
     "type": "monstergroup",
-<<<<<<< HEAD
-=======
-    "name": "GROUP_MANSION_POOL",
-    "monsters": [
-      { "monster": "mon_zombie_swimmer_base", "weight": 850 },
-      { "monster": "mon_zombie_swimmer_base", "weight": 250, "cost_multiplier": 10, "pack_size": [ 2, 3 ] },
-      {
-        "monster": "mon_feral_swimmer_kickboard",
-        "weight": 10,
-        "ends": "165 days",
-        "conditions": [ "SPRING", "SUMMER", "AUTUMN" ]
-      },
-      { "monster": "mon_zombie_child", "weight": 250 },
-      { "monster": "mon_zombie", "weight": 100 },
-      { "monster": "mon_zombie_tough", "weight": 100 },
-      { "monster": "mon_feral_maid_broom", "weight": 10 },
-      { "monster": "mon_feral_maid_candlestick", "weight": 10 },
-      { "monster": "mon_feral_maid_knife", "weight": 10 },
-      { "monster": "mon_feral_fancy_rapier", "weight": 5, "cost_multiplier": 5 },
-      { "monster": "mon_feral_fancy_rapier_fake", "weight": 10 }
-    ]
-  },
-  {
-    "type": "monstergroup",
->>>>>>> dd4e109b
     "name": "GROUP_HOSPITAL",
     "//": "Hospital monster spawns. Same as GROUP_ZOMBIE, but without Z-dogs + 20% medical",
     "monsters": [
