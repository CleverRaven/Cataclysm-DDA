--- conflicted
+++ resolved
@@ -404,16 +404,13 @@
       { "monster": "mon_zombie_medical", "weight": 5, "cost_multiplier": 2 },
       { "monster": "mon_zombie_static", "weight": 5, "cost_multiplier": 5 },
       { "monster": "mon_zombie_runner", "weight": 10, "cost_multiplier": 5, "pack_size": [ 1, 2 ] }
-<<<<<<< HEAD
-      { "monster": "mon_feral_maid_broom", "weight": 10, "cost_multiplier": 1 },
-      { "monster": "mon_feral_maid_candlestick", "weight": 10, "cost_multiplier": 1 },
-      { "monster": "mon_feral_maid_knife", "weight": 10, "cost_multiplier": 1 },
+      { "monster": "mon_feral_maid_broom", "weight": 10 },
+      { "monster": "mon_feral_maid_candlestick", "weight": 10 },
+      { "monster": "mon_feral_maid_knife", "weight": 10 },
       { "monster": "mon_feral_fancy_rapier", "weight": 5, "cost_multiplier": 5 },
-      { "monster": "mon_feral_fancy_rapier_fake", "weight": 10, "cost_multiplier": 1 },
+      { "monster": "mon_feral_fancy_rapier_fake", "weight": 10 },
       { "monster": "mon_feral_fancy_crossbow", "weight": 5, "cost_multiplier": 5 },
       { "monster": "mon_feral_armored_mace", "weight": 1, "cost_multiplier": 10 }
-=======
->>>>>>> 042913df
     ]
   },
   {
@@ -427,14 +424,11 @@
       { "monster": "mon_skeleton", "weight": 30 },
       { "monster": "mon_zombie_static", "weight": 15 },
       { "monster": "mon_zombie_fat", "weight": 10 }
-<<<<<<< HEAD
       { "monster": "mon_feral_fancy_rapier", "weight": 100 },
       { "monster": "mon_feral_fancy_rapier_fake", "weight": 80 },
       { "monster": "mon_feral_fancy_crossbow", "weight": 80 },
       { "monster": "mon_dog_rottweiler", "weight": 50 },
       { "monster": "mon_dog_gpyrenees", "weight": 50 }
-=======
->>>>>>> 042913df
     ]
   },
   {
