[
  {
    "type": "monstergroup",
    "name": "GROUP_CAVE",
    "default": "mon_null",
    "is_animal": true,
    "monsters": [
      { "monster": "mon_bat", "freq": 600, "cost_multiplier": 5, "pack_size": [ 6, 32 ] },
      { "monster": "mon_bear", "freq": 100, "cost_multiplier": 10, "pack_size": [ 1, 3 ] },
      { "monster": "mon_cougar", "freq": 100, "cost_multiplier": 20, "pack_size": [ 1, 2 ] },
      { "monster": "mon_mutant_experimental", "freq": 25, "cost_multiplier": 3 },
      { "monster": "mon_nakedmolerat_giant", "freq": 100, "cost_multiplier": 3 },
      { "monster": "mon_mole_cricket", "freq": 60, "cost_multiplier": 3 }
    ]
  },
  {
    "type": "monstergroup",
    "name": "GROUP_FOREST",
    "default": "mon_null",
    "is_animal": true,
    "monsters": [
      {
        "monster": "mon_bat",
        "freq": 50,
        "cost_multiplier": 2,
        "pack_size": [ 3, 12 ],
        "conditions": [ "DAWN", "DUSK", "SPRING", "SUMMER", "AUTUMN" ]
      },
      { "monster": "mon_bear", "freq": 1, "cost_multiplier": 10, "conditions": [ "SPRING", "SUMMER", "AUTUMN" ] },
      {
        "monster": "mon_bear",
        "freq": 3,
        "cost_multiplier": 10,
        "conditions": [ "NIGHT", "SPRING", "SUMMER", "AUTUMN" ]
      },
      {
        "monster": "mon_bear",
        "freq": 1,
        "cost_multiplier": 10,
        "ends": 72,
        "conditions": [ "SPRING", "SUMMER", "AUTUMN" ]
      },
      {
        "monster": "mon_bear",
        "freq": 3,
        "cost_multiplier": 10,
        "ends": 72,
        "conditions": [ "NIGHT", "SPRING", "SUMMER", "AUTUMN" ]
      },
      {
        "monster": "mon_bear",
        "freq": 1,
        "cost_multiplier": 10,
        "ends": 168,
        "conditions": [ "SPRING", "SUMMER", "AUTUMN" ]
      },
      {
        "monster": "mon_bear",
        "freq": 3,
        "cost_multiplier": 10,
        "ends": 168,
        "conditions": [ "NIGHT", "SPRING", "SUMMER", "AUTUMN" ]
      },
      {
        "monster": "mon_bear",
        "freq": 1,
        "cost_multiplier": 10,
        "ends": 672,
        "conditions": [ "SPRING", "SUMMER", "AUTUMN" ]
      },
      {
        "monster": "mon_bear",
        "freq": 3,
        "cost_multiplier": 10,
        "ends": 672,
        "conditions": [ "NIGHT", "SPRING", "SUMMER", "AUTUMN" ]
      },
      {
        "monster": "mon_bear",
        "freq": 1,
        "cost_multiplier": 10,
        "ends": 2160,
        "conditions": [ "SPRING", "SUMMER", "AUTUMN" ]
      },
      {
        "monster": "mon_bear",
        "freq": 3,
        "cost_multiplier": 10,
        "ends": 2160,
        "conditions": [ "NIGHT", "SPRING", "SUMMER", "AUTUMN" ]
      },
      { "monster": "mon_bear_mutant_3headed", "freq": 1, "cost_multiplier": 10 },
      { "monster": "mon_bear_mutant_3headed", "freq": 2, "cost_multiplier": 10, "starts": 672 },
      { "monster": "mon_zombear", "freq": 1, "cost_multiplier": 10, "starts": 72 },
      { "monster": "mon_zombear", "freq": 2, "cost_multiplier": 10, "starts": 168 },
      { "monster": "mon_zombear", "freq": 3, "cost_multiplier": 10, "starts": 672 },
      { "monster": "mon_zombear", "freq": 4, "cost_multiplier": 10, "starts": 2160 },
      { "monster": "mon_bobcat", "freq": 7, "cost_multiplier": 2 },
      { "monster": "mon_bobcat", "freq": 13, "cost_multiplier": 2, "conditions": [ "DAWN", "DUSK" ] },
      { "monster": "mon_boar_wild", "freq": 2, "cost_multiplier": 2, "pack_size": [ 1, 4 ] },
      { "monster": "mon_boar_wild", "freq": 4, "cost_multiplier": 2, "pack_size": [ 1, 4 ], "conditions": [ "DAY" ] },
      { "monster": "mon_cat", "freq": 10, "cost_multiplier": 1 },
      { "monster": "mon_cat", "freq": 15, "cost_multiplier": 1, "conditions": [ "DAWN", "DUSK" ] },
      { "monster": "mon_cat", "freq": 1, "cost_multiplier": 1, "pack_size": [ 2, 8 ] },
      {
        "monster": "mon_cat",
        "freq": 4,
        "cost_multiplier": 1,
        "pack_size": [ 2, 8 ],
        "conditions": [ "DAWN", "DUSK" ]
      },
      { "monster": "mon_cat_mutant_prism", "freq": 1, "cost_multiplier": 1, "pack_size": [ 1, 2 ] },
      {
        "monster": "mon_cat_mutant_prism",
        "freq": 2,
        "cost_multiplier": 1,
        "pack_size": [ 1, 2 ],
        "conditions": [ "DAWN", "DUSK" ]
      },
      {
        "monster": "mon_cat_mutant_prism",
        "freq": 3,
        "cost_multiplier": 1,
        "pack_size": [ 1, 3 ],
        "conditions": [ "SUMMER", "AUTUMN", "WINTER" ]
      },
      {
        "monster": "mon_chipmunk",
        "freq": 30,
        "cost_multiplier": 0,
        "pack_size": [ 1, 2 ],
        "conditions": [ "DAY", "SPRING", "SUMMER", "AUTUMN" ]
      },
      { "monster": "mon_cougar", "freq": 1, "cost_multiplier": 3 },
      { "monster": "mon_cougar", "freq": 2, "cost_multiplier": 3, "conditions": [ "DAWN", "DUSK" ] },
      { "monster": "mon_cougar", "freq": 1, "cost_multiplier": 3, "ends": 168 },
      { "monster": "mon_cougar", "freq": 2, "cost_multiplier": 3, "ends": 168, "conditions": [ "DAWN", "DUSK" ] },
      { "monster": "mon_cougar", "freq": 1, "cost_multiplier": 3, "ends": 504 },
      { "monster": "mon_cougar", "freq": 2, "cost_multiplier": 3, "ends": 504, "conditions": [ "DAWN", "DUSK" ] },
      { "monster": "mon_cougar", "freq": 1, "cost_multiplier": 3, "ends": 1008 },
      { "monster": "mon_cougar", "freq": 2, "cost_multiplier": 3, "ends": 1008, "conditions": [ "DAWN", "DUSK" ] },
      { "monster": "mon_cougar", "freq": 1, "cost_multiplier": 3, "ends": 2160 },
      { "monster": "mon_cougar", "freq": 2, "cost_multiplier": 3, "ends": 2160, "conditions": [ "DAWN", "DUSK" ] },
      { "monster": "mon_zougar", "freq": 3, "cost_multiplier": 10, "starts": 168 },
      { "monster": "mon_zougar", "freq": 3, "cost_multiplier": 10, "starts": 504 },
      { "monster": "mon_zougar", "freq": 3, "cost_multiplier": 10, "starts": 1008 },
      { "monster": "mon_zougar", "freq": 3, "cost_multiplier": 10, "starts": 2160 },
      { "monster": "mon_crow", "freq": 5, "cost_multiplier": 0, "pack_size": [ 1, 14 ] },
      { "monster": "mon_crow", "freq": 25, "cost_multiplier": 0, "pack_size": [ 1, 14 ], "conditions": [ "DAY" ] },
      { "monster": "mon_crow_mutant_small", "freq": 3, "cost_multiplier": 0, "pack_size": [ 1, 8 ] },
      {
        "monster": "mon_pigeon",
        "freq": 5,
        "cost_multiplier": 0,
        "pack_size": [ 1, 3 ],
        "conditions": [ "DAWN", "DUSK", "DAY" ]
      },
      { "monster": "mon_deer", "freq": 4, "cost_multiplier": 2, "pack_size": [ 1, 5 ] },
      {
        "monster": "mon_reindeer",
        "freq": 3,
        "cost_multiplier": 3,
        "pack_size": [ 2, 6 ],
        "conditions": [ "AUTUMN", "WINTER" ]
      },
      { "monster": "mon_zeindeer", "freq": 1, "cost_multiplier": 15, "pack_size": [ 2, 5 ], "starts": 180 },
      {
        "monster": "mon_zeindeer",
        "freq": 4,
        "cost_multiplier": 10,
        "pack_size": [ 3, 5 ],
        "starts": 180,
        "conditions": [ "AUTUMN", "WINTER" ]
      },
      { "monster": "mon_deer", "freq": 16, "cost_multiplier": 2, "pack_size": [ 1, 5 ], "conditions": [ "DAY" ] },
      { "monster": "mon_zeer", "freq": 4, "cost_multiplier": 10, "pack_size": [ 1, 5 ], "starts": 72 },
      { "monster": "mon_zeer", "freq": 4, "cost_multiplier": 10, "pack_size": [ 1, 5 ], "starts": 168 },
      { "monster": "mon_zeer", "freq": 4, "cost_multiplier": 10, "pack_size": [ 1, 5 ], "starts": 672 },
      { "monster": "mon_zeer", "freq": 4, "cost_multiplier": 10, "pack_size": [ 1, 5 ], "starts": 2160 },
      { "monster": "mon_dog", "freq": 3, "cost_multiplier": 25, "pack_size": [ 1, 6 ] },
      { "monster": "mon_deer_mutant_spider", "freq": 2, "cost_multiplier": 2, "pack_size": [ 1, 3 ], "starts": 168 },
      {
        "monster": "mon_deer_mutant_spider",
        "freq": 3,
        "cost_multiplier": 2,
        "pack_size": [ 1, 3 ],
        "starts": 168,
        "conditions": [ "DUSK", "NIGHT" ]
      },
      {
        "monster": "mon_dog",
        "freq": 2,
        "cost_multiplier": 25,
        "pack_size": [ 1, 6 ],
        "conditions": [ "DAWN", "DUSK" ]
      },
      { "monster": "mon_dog_bull", "freq": 1, "cost_multiplier": 25, "pack_size": [ 1, 3 ] },
      {
        "monster": "mon_dog_bull",
        "freq": 1,
        "cost_multiplier": 25,
        "pack_size": [ 1, 3 ],
        "conditions": [ "DAWN", "DUSK" ]
      },
      { "monster": "mon_dog_auscattle", "freq": 1, "cost_multiplier": 25, "pack_size": [ 1, 3 ] },
      {
        "monster": "mon_dog_auscattle",
        "freq": 1,
        "cost_multiplier": 25,
        "pack_size": [ 1, 3 ],
        "conditions": [ "DAWN", "DUSK" ]
      },
      { "monster": "mon_dog_pitbullmix", "freq": 3, "cost_multiplier": 25, "pack_size": [ 1, 3 ] },
      {
        "monster": "mon_dog_pitbullmix",
        "freq": 2,
        "cost_multiplier": 25,
        "pack_size": [ 1, 3 ],
        "conditions": [ "DAWN", "DUSK" ]
      },
      { "monster": "mon_dog_beagle", "freq": 1, "cost_multiplier": 25, "pack_size": [ 1, 6 ] },
      {
        "monster": "mon_dog_beagle",
        "freq": 1,
        "cost_multiplier": 25,
        "pack_size": [ 1, 6 ],
        "conditions": [ "DAWN", "DUSK" ]
      },
      { "monster": "mon_dog_bcollie", "freq": 1, "cost_multiplier": 25, "pack_size": [ 1, 3 ] },
      {
        "monster": "mon_dog_bcollie",
        "freq": 1,
        "cost_multiplier": 25,
        "pack_size": [ 1, 3 ],
        "conditions": [ "DAWN", "DUSK" ]
      },
      { "monster": "mon_dog_boxer", "freq": 1, "cost_multiplier": 25, "pack_size": [ 1, 3 ] },
      {
        "monster": "mon_dog_boxer",
        "freq": 1,
        "cost_multiplier": 25,
        "pack_size": [ 1, 3 ],
        "conditions": [ "DAWN", "DUSK" ]
      },
      { "monster": "mon_dog_chihuahua", "freq": 1, "cost_multiplier": 25, "pack_size": [ 1, 3 ] },
      {
        "monster": "mon_dog_chihuahua",
        "freq": 1,
        "cost_multiplier": 25,
        "pack_size": [ 1, 3 ],
        "conditions": [ "DAWN", "DUSK" ]
      },
      { "monster": "mon_dog_dachshund", "freq": 1, "cost_multiplier": 25, "pack_size": [ 1, 3 ] },
      {
        "monster": "mon_dog_dachshund",
        "freq": 1,
        "cost_multiplier": 25,
        "pack_size": [ 1, 3 ],
        "conditions": [ "DAWN", "DUSK" ]
      },
      { "monster": "mon_dog_gshepherd", "freq": 1, "cost_multiplier": 25, "pack_size": [ 1, 3 ] },
      {
        "monster": "mon_dog_gshepherd",
        "freq": 1,
        "cost_multiplier": 25,
        "pack_size": [ 1, 3 ],
        "conditions": [ "DAWN", "DUSK" ]
      },
      { "monster": "mon_dog", "freq": 3, "cost_multiplier": 25, "ends": 72, "pack_size": [ 1, 6 ] },
      {
        "monster": "mon_dog",
        "freq": 2,
        "cost_multiplier": 25,
        "ends": 72,
        "pack_size": [ 1, 6 ],
        "conditions": [ "DAWN", "DUSK" ]
      },
      { "monster": "mon_dog_bull", "freq": 1, "cost_multiplier": 25, "ends": 72, "pack_size": [ 1, 3 ] },
      {
        "monster": "mon_dog_bull",
        "freq": 1,
        "cost_multiplier": 25,
        "ends": 72,
        "pack_size": [ 1, 3 ],
        "conditions": [ "DAWN", "DUSK" ]
      },
      { "monster": "mon_dog_auscattle", "freq": 1, "cost_multiplier": 25, "ends": 72, "pack_size": [ 1, 3 ] },
      {
        "monster": "mon_dog_auscattle",
        "freq": 1,
        "cost_multiplier": 25,
        "ends": 72,
        "pack_size": [ 1, 3 ],
        "conditions": [ "DAWN", "DUSK" ]
      },
      { "monster": "mon_dog_pitbullmix", "freq": 3, "cost_multiplier": 25, "ends": 72, "pack_size": [ 1, 3 ] },
      {
        "monster": "mon_dog_pitbullmix",
        "freq": 2,
        "cost_multiplier": 25,
        "ends": 72,
        "pack_size": [ 1, 3 ],
        "conditions": [ "DAWN", "DUSK" ]
      },
      { "monster": "mon_dog_beagle", "freq": 1, "cost_multiplier": 25, "ends": 72, "pack_size": [ 1, 6 ] },
      {
        "monster": "mon_dog_beagle",
        "freq": 1,
        "cost_multiplier": 25,
        "ends": 72,
        "pack_size": [ 1, 6 ],
        "conditions": [ "DAWN", "DUSK" ]
      },
      { "monster": "mon_dog_bcollie", "freq": 1, "cost_multiplier": 25, "ends": 72, "pack_size": [ 1, 3 ] },
      {
        "monster": "mon_dog_bcollie",
        "freq": 1,
        "cost_multiplier": 25,
        "ends": 72,
        "pack_size": [ 1, 3 ],
        "conditions": [ "DAWN", "DUSK" ]
      },
      { "monster": "mon_dog_boxer", "freq": 1, "cost_multiplier": 25, "ends": 72, "pack_size": [ 1, 3 ] },
      {
        "monster": "mon_dog_boxer",
        "freq": 1,
        "cost_multiplier": 25,
        "ends": 72,
        "pack_size": [ 1, 3 ],
        "conditions": [ "DAWN", "DUSK" ]
      },
      { "monster": "mon_dog_chihuahua", "freq": 1, "cost_multiplier": 25, "ends": 72, "pack_size": [ 1, 3 ] },
      {
        "monster": "mon_dog_chihuahua",
        "freq": 1,
        "cost_multiplier": 25,
        "ends": 72,
        "pack_size": [ 1, 3 ],
        "conditions": [ "DAWN", "DUSK" ]
      },
      { "monster": "mon_dog_dachshund", "freq": 1, "cost_multiplier": 25, "ends": 72, "pack_size": [ 1, 3 ] },
      {
        "monster": "mon_dog_dachshund",
        "freq": 1,
        "cost_multiplier": 25,
        "ends": 72,
        "pack_size": [ 1, 3 ],
        "conditions": [ "DAWN", "DUSK" ]
      },
      { "monster": "mon_dog_gshepherd", "freq": 1, "cost_multiplier": 25, "ends": 72, "pack_size": [ 1, 3 ] },
      {
        "monster": "mon_dog_gshepherd",
        "freq": 1,
        "cost_multiplier": 25,
        "ends": 72,
        "pack_size": [ 1, 3 ],
        "conditions": [ "DAWN", "DUSK" ]
      },
      { "monster": "mon_dog", "freq": 3, "cost_multiplier": 25, "ends": 168, "pack_size": [ 1, 6 ] },
      {
        "monster": "mon_dog",
        "freq": 2,
        "cost_multiplier": 25,
        "ends": 168,
        "pack_size": [ 1, 6 ],
        "conditions": [ "DAWN", "DUSK" ]
      },
      { "monster": "mon_dog_bull", "freq": 1, "cost_multiplier": 25, "ends": 168, "pack_size": [ 1, 3 ] },
      {
        "monster": "mon_dog_bull",
        "freq": 1,
        "cost_multiplier": 25,
        "ends": 168,
        "pack_size": [ 1, 3 ],
        "conditions": [ "DAWN", "DUSK" ]
      },
      { "monster": "mon_dog_auscattle", "freq": 1, "cost_multiplier": 25, "ends": 168, "pack_size": [ 1, 3 ] },
      {
        "monster": "mon_dog_auscattle",
        "freq": 1,
        "cost_multiplier": 25,
        "ends": 168,
        "pack_size": [ 1, 3 ],
        "conditions": [ "DAWN", "DUSK" ]
      },
      { "monster": "mon_dog_pitbullmix", "freq": 3, "cost_multiplier": 25, "ends": 168, "pack_size": [ 1, 3 ] },
      {
        "monster": "mon_dog_pitbullmix",
        "freq": 2,
        "cost_multiplier": 25,
        "ends": 168,
        "pack_size": [ 1, 3 ],
        "conditions": [ "DAWN", "DUSK" ]
      },
      { "monster": "mon_dog_beagle", "freq": 1, "cost_multiplier": 25, "ends": 168, "pack_size": [ 1, 6 ] },
      {
        "monster": "mon_dog_beagle",
        "freq": 1,
        "cost_multiplier": 25,
        "ends": 168,
        "pack_size": [ 1, 6 ],
        "conditions": [ "DAWN", "DUSK" ]
      },
      { "monster": "mon_dog_bcollie", "freq": 1, "cost_multiplier": 25, "ends": 168, "pack_size": [ 1, 3 ] },
      {
        "monster": "mon_dog_bcollie",
        "freq": 1,
        "cost_multiplier": 25,
        "ends": 168,
        "pack_size": [ 1, 3 ],
        "conditions": [ "DAWN", "DUSK" ]
      },
      { "monster": "mon_dog_boxer", "freq": 1, "cost_multiplier": 25, "ends": 168, "pack_size": [ 1, 3 ] },
      {
        "monster": "mon_dog_boxer",
        "freq": 1,
        "cost_multiplier": 25,
        "ends": 168,
        "pack_size": [ 1, 3 ],
        "conditions": [ "DAWN", "DUSK" ]
      },
      { "monster": "mon_dog_chihuahua", "freq": 1, "cost_multiplier": 25, "ends": 168, "pack_size": [ 1, 3 ] },
      {
        "monster": "mon_dog_chihuahua",
        "freq": 1,
        "cost_multiplier": 25,
        "ends": 168,
        "pack_size": [ 1, 3 ],
        "conditions": [ "DAWN", "DUSK" ]
      },
      { "monster": "mon_dog_dachshund", "freq": 1, "cost_multiplier": 25, "ends": 168, "pack_size": [ 1, 3 ] },
      {
        "monster": "mon_dog_dachshund",
        "freq": 1,
        "cost_multiplier": 25,
        "ends": 168,
        "pack_size": [ 1, 3 ],
        "conditions": [ "DAWN", "DUSK" ]
      },
      { "monster": "mon_dog_gshepherd", "freq": 1, "cost_multiplier": 25, "ends": 168, "pack_size": [ 1, 3 ] },
      {
        "monster": "mon_dog_gshepherd",
        "freq": 1,
        "cost_multiplier": 25,
        "ends": 168,
        "pack_size": [ 1, 3 ],
        "conditions": [ "DAWN", "DUSK" ]
      },
      { "monster": "mon_dog", "freq": 3, "cost_multiplier": 25, "ends": 672, "pack_size": [ 1, 6 ] },
      {
        "monster": "mon_dog",
        "freq": 2,
        "cost_multiplier": 25,
        "ends": 672,
        "pack_size": [ 1, 6 ],
        "conditions": [ "DAWN", "DUSK" ]
      },
      { "monster": "mon_dog_bull", "freq": 1, "cost_multiplier": 25, "ends": 672, "pack_size": [ 1, 3 ] },
      {
        "monster": "mon_dog_bull",
        "freq": 1,
        "cost_multiplier": 25,
        "ends": 672,
        "pack_size": [ 1, 3 ],
        "conditions": [ "DAWN", "DUSK" ]
      },
      { "monster": "mon_dog_auscattle", "freq": 1, "cost_multiplier": 25, "ends": 672, "pack_size": [ 1, 3 ] },
      {
        "monster": "mon_dog_auscattle",
        "freq": 1,
        "cost_multiplier": 25,
        "ends": 672,
        "pack_size": [ 1, 3 ],
        "conditions": [ "DAWN", "DUSK" ]
      },
      { "monster": "mon_dog_pitbullmix", "freq": 3, "cost_multiplier": 25, "ends": 672, "pack_size": [ 1, 3 ] },
      {
        "monster": "mon_dog_pitbullmix",
        "freq": 2,
        "cost_multiplier": 25,
        "ends": 672,
        "pack_size": [ 1, 3 ],
        "conditions": [ "DAWN", "DUSK" ]
      },
      { "monster": "mon_dog_beagle", "freq": 1, "cost_multiplier": 25, "ends": 672, "pack_size": [ 1, 6 ] },
      {
        "monster": "mon_dog_beagle",
        "freq": 1,
        "cost_multiplier": 25,
        "ends": 672,
        "pack_size": [ 1, 6 ],
        "conditions": [ "DAWN", "DUSK" ]
      },
      { "monster": "mon_dog_bcollie", "freq": 1, "cost_multiplier": 25, "ends": 672, "pack_size": [ 1, 3 ] },
      {
        "monster": "mon_dog_bcollie",
        "freq": 1,
        "cost_multiplier": 25,
        "ends": 672,
        "pack_size": [ 1, 3 ],
        "conditions": [ "DAWN", "DUSK" ]
      },
      { "monster": "mon_dog_boxer", "freq": 1, "cost_multiplier": 25, "ends": 672, "pack_size": [ 1, 3 ] },
      {
        "monster": "mon_dog_boxer",
        "freq": 1,
        "cost_multiplier": 25,
        "ends": 672,
        "pack_size": [ 1, 3 ],
        "conditions": [ "DAWN", "DUSK" ]
      },
      { "monster": "mon_dog_chihuahua", "freq": 1, "cost_multiplier": 25, "ends": 672, "pack_size": [ 1, 3 ] },
      {
        "monster": "mon_dog_chihuahua",
        "freq": 1,
        "cost_multiplier": 25,
        "ends": 672,
        "pack_size": [ 1, 3 ],
        "conditions": [ "DAWN", "DUSK" ]
      },
      { "monster": "mon_dog_dachshund", "freq": 1, "cost_multiplier": 25, "ends": 672, "pack_size": [ 1, 3 ] },
      {
        "monster": "mon_dog_dachshund",
        "freq": 1,
        "cost_multiplier": 25,
        "ends": 672,
        "pack_size": [ 1, 3 ],
        "conditions": [ "DAWN", "DUSK" ]
      },
      { "monster": "mon_dog_gshepherd", "freq": 1, "cost_multiplier": 25, "ends": 672, "pack_size": [ 1, 3 ] },
      {
        "monster": "mon_dog_gshepherd",
        "freq": 1,
        "cost_multiplier": 25,
        "ends": 672,
        "pack_size": [ 1, 3 ],
        "conditions": [ "DAWN", "DUSK" ]
      },
      { "monster": "mon_dog", "freq": 3, "cost_multiplier": 25, "ends": 2160, "pack_size": [ 1, 6 ] },
      {
        "monster": "mon_dog",
        "freq": 2,
        "cost_multiplier": 25,
        "ends": 2160,
        "pack_size": [ 1, 6 ],
        "conditions": [ "DAWN", "DUSK" ]
      },
      { "monster": "mon_dog_bull", "freq": 1, "cost_multiplier": 25, "ends": 2160, "pack_size": [ 1, 3 ] },
      {
        "monster": "mon_dog_bull",
        "freq": 1,
        "cost_multiplier": 25,
        "ends": 2160,
        "pack_size": [ 1, 3 ],
        "conditions": [ "DAWN", "DUSK" ]
      },
      { "monster": "mon_dog_auscattle", "freq": 1, "cost_multiplier": 25, "ends": 2160, "pack_size": [ 1, 3 ] },
      {
        "monster": "mon_dog_auscattle",
        "freq": 1,
        "cost_multiplier": 25,
        "ends": 2160,
        "pack_size": [ 1, 3 ],
        "conditions": [ "DAWN", "DUSK" ]
      },
      { "monster": "mon_dog_pitbullmix", "freq": 3, "cost_multiplier": 25, "ends": 2160, "pack_size": [ 1, 3 ] },
      {
        "monster": "mon_dog_pitbullmix",
        "freq": 2,
        "cost_multiplier": 25,
        "ends": 2160,
        "pack_size": [ 1, 3 ],
        "conditions": [ "DAWN", "DUSK" ]
      },
      { "monster": "mon_dog_beagle", "freq": 1, "cost_multiplier": 25, "ends": 2160, "pack_size": [ 1, 6 ] },
      {
        "monster": "mon_dog_beagle",
        "freq": 1,
        "cost_multiplier": 25,
        "ends": 2160,
        "pack_size": [ 1, 6 ],
        "conditions": [ "DAWN", "DUSK" ]
      },
      { "monster": "mon_dog_bcollie", "freq": 1, "cost_multiplier": 25, "ends": 2160, "pack_size": [ 1, 3 ] },
      {
        "monster": "mon_dog_bcollie",
        "freq": 1,
        "cost_multiplier": 25,
        "ends": 2160,
        "pack_size": [ 1, 3 ],
        "conditions": [ "DAWN", "DUSK" ]
      },
      { "monster": "mon_dog_boxer", "freq": 1, "cost_multiplier": 25, "ends": 2160, "pack_size": [ 1, 3 ] },
      {
        "monster": "mon_dog_boxer",
        "freq": 1,
        "cost_multiplier": 25,
        "ends": 2160,
        "pack_size": [ 1, 3 ],
        "conditions": [ "DAWN", "DUSK" ]
      },
      { "monster": "mon_dog_chihuahua", "freq": 1, "cost_multiplier": 25, "ends": 2160, "pack_size": [ 1, 3 ] },
      {
        "monster": "mon_dog_chihuahua",
        "freq": 1,
        "cost_multiplier": 25,
        "ends": 2160,
        "pack_size": [ 1, 3 ],
        "conditions": [ "DAWN", "DUSK" ]
      },
      { "monster": "mon_dog_dachshund", "freq": 1, "cost_multiplier": 25, "ends": 2160, "pack_size": [ 1, 3 ] },
      {
        "monster": "mon_dog_dachshund",
        "freq": 1,
        "cost_multiplier": 25,
        "ends": 2160,
        "pack_size": [ 1, 3 ],
        "conditions": [ "DAWN", "DUSK" ]
      },
      { "monster": "mon_dog_gshepherd", "freq": 1, "cost_multiplier": 25, "ends": 2160, "pack_size": [ 1, 3 ] },
      {
        "monster": "mon_dog_gshepherd",
        "freq": 1,
        "cost_multiplier": 25,
        "ends": 2160,
        "pack_size": [ 1, 3 ],
        "conditions": [ "DAWN", "DUSK" ]
      },
      { "monster": "mon_dog_mutant_mongrel", "freq": 1, "cost_multiplier": 0 },
      { "monster": "mon_dog_mutant_mongrel", "freq": 1, "cost_multiplier": 0, "conditions": [ "DAWN", "DUSK" ] },
      {
        "monster": "mon_dog_mutant_mongrel",
        "freq": 1,
        "cost_multiplier": 0,
        "conditions": [ "DAWN", "DUSK", "SUMMER", "AUTUMN", "WINTER" ]
      },
      { "monster": "mon_fox_gray", "freq": 1, "cost_multiplier": 0 },
      { "monster": "mon_fox_gray", "freq": 2, "cost_multiplier": 0, "conditions": [ "DAWN", "DUSK" ] },
      { "monster": "mon_fox_gray", "freq": 1, "cost_multiplier": 0, "ends": 72 },
      { "monster": "mon_fox_gray", "freq": 2, "cost_multiplier": 0, "ends": 72, "conditions": [ "DAWN", "DUSK" ] },
      { "monster": "mon_fox_gray", "freq": 1, "cost_multiplier": 0, "ends": 168 },
      { "monster": "mon_fox_gray", "freq": 2, "cost_multiplier": 0, "ends": 168, "conditions": [ "DAWN", "DUSK" ] },
      { "monster": "mon_fox_gray", "freq": 1, "cost_multiplier": 0, "ends": 672 },
      { "monster": "mon_fox_gray", "freq": 2, "cost_multiplier": 0, "ends": 672, "conditions": [ "DAWN", "DUSK" ] },
      { "monster": "mon_fox_gray", "freq": 1, "cost_multiplier": 0, "ends": 2160 },
      { "monster": "mon_fox_gray", "freq": 2, "cost_multiplier": 0, "ends": 2160, "conditions": [ "DAWN", "DUSK" ] },
      { "monster": "mon_fox_red", "freq": 1, "cost_multiplier": 0 },
      { "monster": "mon_fox_red", "freq": 2, "cost_multiplier": 0, "conditions": [ "DAWN", "DUSK" ] },
      { "monster": "mon_fox_red", "freq": 1, "cost_multiplier": 0, "ends": 72 },
      { "monster": "mon_fox_red", "freq": 2, "cost_multiplier": 0, "ends": 72, "conditions": [ "DAWN", "DUSK" ] },
      { "monster": "mon_fox_red", "freq": 1, "cost_multiplier": 0, "ends": 168 },
      { "monster": "mon_fox_red", "freq": 2, "cost_multiplier": 0, "ends": 168, "conditions": [ "DAWN", "DUSK" ] },
      { "monster": "mon_fox_red", "freq": 1, "cost_multiplier": 0, "ends": 672 },
      { "monster": "mon_fox_red", "freq": 2, "cost_multiplier": 0, "ends": 672, "conditions": [ "DAWN", "DUSK" ] },
      { "monster": "mon_fox_red", "freq": 1, "cost_multiplier": 0, "ends": 2160 },
      { "monster": "mon_fox_red", "freq": 2, "cost_multiplier": 0, "ends": 2160, "conditions": [ "DAWN", "DUSK" ] },
      { "monster": "mon_wolf", "freq": 1, "cost_multiplier": 2, "pack_size": [ 2, 5 ] },
      { "monster": "mon_wolf", "freq": 2, "cost_multiplier": 2, "pack_size": [ 2, 5 ], "conditions": [ "NIGHT" ] },
      { "monster": "mon_wolf", "freq": 1, "cost_multiplier": 2, "ends": 72, "pack_size": [ 2, 5 ] },
      {
        "monster": "mon_wolf",
        "freq": 2,
        "cost_multiplier": 2,
        "ends": 72,
        "pack_size": [ 2, 5 ],
        "conditions": [ "NIGHT" ]
      },
      { "monster": "mon_wolf", "freq": 1, "cost_multiplier": 2, "ends": 168, "pack_size": [ 2, 5 ] },
      {
        "monster": "mon_wolf",
        "freq": 2,
        "cost_multiplier": 2,
        "ends": 168,
        "pack_size": [ 2, 5 ],
        "conditions": [ "NIGHT" ]
      },
      { "monster": "mon_wolf", "freq": 1, "cost_multiplier": 2, "ends": 672, "pack_size": [ 2, 5 ] },
      {
        "monster": "mon_wolf",
        "freq": 2,
        "cost_multiplier": 2,
        "ends": 672,
        "pack_size": [ 2, 5 ],
        "conditions": [ "NIGHT" ]
      },
      { "monster": "mon_wolf", "freq": 1, "cost_multiplier": 2, "ends": 2160, "pack_size": [ 2, 5 ] },
      {
        "monster": "mon_wolf",
        "freq": 2,
        "cost_multiplier": 2,
        "ends": 2160,
        "pack_size": [ 2, 5 ],
        "conditions": [ "NIGHT" ]
      },
      { "monster": "mon_wolf_mutant_huge", "freq": 1, "cost_multiplier": 0, "starts": 504 },
      {
        "monster": "mon_wolf_mutant_huge",
        "freq": 2,
        "cost_multiplier": 0,
        "starts": 504,
        "pack_size": [ 1, 2 ],
        "conditions": [ "NIGHT" ]
      },
      { "monster": "mon_coyote", "freq": 1, "cost_multiplier": 2, "pack_size": [ 1, 6 ] },
      { "monster": "mon_coyote", "freq": 2, "cost_multiplier": 2, "pack_size": [ 1, 6 ], "conditions": [ "NIGHT" ] },
      { "monster": "mon_coyote", "freq": 1, "cost_multiplier": 2, "ends": 72, "pack_size": [ 1, 6 ] },
      {
        "monster": "mon_coyote",
        "freq": 2,
        "cost_multiplier": 2,
        "ends": 72,
        "pack_size": [ 1, 6 ],
        "conditions": [ "NIGHT" ]
      },
      { "monster": "mon_coyote", "freq": 1, "cost_multiplier": 2, "ends": 168, "pack_size": [ 1, 6 ] },
      {
        "monster": "mon_coyote",
        "freq": 2,
        "cost_multiplier": 2,
        "ends": 168,
        "pack_size": [ 1, 6 ],
        "conditions": [ "NIGHT" ]
      },
      { "monster": "mon_coyote", "freq": 1, "cost_multiplier": 2, "ends": 672, "pack_size": [ 1, 6 ] },
      {
        "monster": "mon_coyote",
        "freq": 2,
        "cost_multiplier": 2,
        "ends": 672,
        "pack_size": [ 1, 6 ],
        "conditions": [ "NIGHT" ]
      },
      { "monster": "mon_coyote", "freq": 1, "cost_multiplier": 2, "ends": 2160, "pack_size": [ 1, 6 ] },
      {
        "monster": "mon_coyote",
        "freq": 2,
        "cost_multiplier": 2,
        "ends": 2160,
        "pack_size": [ 1, 6 ],
        "conditions": [ "NIGHT" ]
      },
      { "monster": "mon_coyote_mutant_shark", "freq": 1, "cost_multiplier": 2, "pack_size": [ 1, 6 ] },
      {
        "monster": "mon_coyote_mutant_shark",
        "freq": 2,
        "cost_multiplier": 2,
        "pack_size": [ 1, 6 ],
        "conditions": [ "NIGHT" ]
      },
      { "monster": "mon_coyote_mutant_venom", "freq": 2, "cost_multiplier": 2, "pack_size": [ 1, 8 ] },
      {
        "monster": "mon_coyote_mutant_venom",
        "freq": 3,
        "cost_multiplier": 2,
        "pack_size": [ 1, 8 ],
        "conditions": [ "NIGHT" ]
      },
      { "monster": "mon_coyote_wolf", "freq": 1, "cost_multiplier": 2, "pack_size": [ 1, 8 ] },
      {
        "monster": "mon_coyote_wolf",
        "freq": 2,
        "cost_multiplier": 2,
        "pack_size": [ 1, 8 ],
        "conditions": [ "NIGHT" ]
      },
      { "monster": "mon_coyote_wolf", "freq": 1, "cost_multiplier": 2, "ends": 72, "pack_size": [ 1, 8 ] },
      {
        "monster": "mon_coyote_wolf",
        "freq": 2,
        "cost_multiplier": 2,
        "ends": 72,
        "pack_size": [ 1, 8 ],
        "conditions": [ "NIGHT" ]
      },
      { "monster": "mon_coyote_wolf", "freq": 1, "cost_multiplier": 2, "ends": 168, "pack_size": [ 1, 8 ] },
      {
        "monster": "mon_coyote_wolf",
        "freq": 2,
        "cost_multiplier": 2,
        "ends": 168,
        "pack_size": [ 1, 8 ],
        "conditions": [ "NIGHT" ]
      },
      { "monster": "mon_coyote_wolf", "freq": 1, "cost_multiplier": 2, "ends": 672, "pack_size": [ 1, 8 ] },
      {
        "monster": "mon_coyote_wolf",
        "freq": 2,
        "cost_multiplier": 2,
        "ends": 672,
        "pack_size": [ 1, 8 ],
        "conditions": [ "NIGHT" ]
      },
      { "monster": "mon_coyote_wolf", "freq": 1, "cost_multiplier": 2, "ends": 2160, "pack_size": [ 1, 8 ] },
      {
        "monster": "mon_coyote_wolf",
        "freq": 2,
        "cost_multiplier": 2,
        "ends": 2160,
        "pack_size": [ 1, 8 ],
        "conditions": [ "NIGHT" ]
      },
      { "monster": "mon_zombie_dog", "freq": 4, "cost_multiplier": 2, "starts": 72 },
      { "monster": "mon_zombie_dog", "freq": 4, "cost_multiplier": 2, "starts": 168 },
      { "monster": "mon_zombie_dog", "freq": 4, "cost_multiplier": 2, "starts": 336 },
      { "monster": "mon_zombie_dog", "freq": 4, "cost_multiplier": 2, "starts": 504 },
      { "monster": "mon_zombie_dog", "freq": 4, "cost_multiplier": 2, "starts": 672 },
      { "monster": "mon_zombie_dog", "freq": 4, "cost_multiplier": 2, "starts": 890 },
      { "monster": "mon_zombie_dog", "freq": 4, "cost_multiplier": 2, "starts": 1008 },
      { "monster": "mon_zombie_dog", "freq": 4, "cost_multiplier": 2, "starts": 1344 },
      { "monster": "mon_zombie_dog", "freq": 4, "cost_multiplier": 2, "starts": 1680 },
      { "monster": "mon_zombie_dog", "freq": 4, "cost_multiplier": 2, "starts": 2160 },
      { "monster": "mon_zolf", "freq": 2, "cost_multiplier": 2, "starts": 72, "pack_size": [ 1, 4 ] },
      { "monster": "mon_zolf", "freq": 2, "cost_multiplier": 2, "starts": 168, "pack_size": [ 1, 4 ] },
      { "monster": "mon_zolf", "freq": 2, "cost_multiplier": 2, "starts": 672, "pack_size": [ 1, 4 ] },
      { "monster": "mon_zolf", "freq": 2, "cost_multiplier": 2, "starts": 2160, "pack_size": [ 1, 4 ] },
      {
        "monster": "mon_zombie_horse",
        "freq": 2,
        "cost_multiplier": 15,
        "ends": 2000,
        "conditions": [ "DAWN", "SPRING", "SUMMER", "AUTUMN" ],
        "pack_size": [ 1, 4 ]
      },
      {
        "monster": "mon_groundhog",
        "freq": 30,
        "cost_multiplier": 5,
        "pack_size": [ 1, 6 ],
        "conditions": [ "DAWN", "DAY", "DUSK", "SPRING", "SUMMER", "AUTUMN" ]
      },
      { "monster": "mon_hare", "freq": 12, "cost_multiplier": 2, "pack_size": [ 1, 6 ] },
      { "monster": "mon_hare", "freq": 18, "cost_multiplier": 2, "pack_size": [ 1, 6 ], "conditions": [ "NIGHT" ] },
      { "monster": "mon_moose", "freq": 1, "cost_multiplier": 3 },
      { "monster": "mon_moose", "freq": 2, "cost_multiplier": 3, "conditions": [ "DAY" ] },
      { "monster": "mon_moose", "freq": 1, "cost_multiplier": 3, "ends": 72 },
      { "monster": "mon_moose", "freq": 2, "cost_multiplier": 3, "ends": 72, "conditions": [ "DAY" ] },
      { "monster": "mon_moose", "freq": 1, "cost_multiplier": 3, "ends": 168 },
      { "monster": "mon_moose", "freq": 2, "cost_multiplier": 3, "ends": 168, "conditions": [ "DAY" ] },
      { "monster": "mon_moose", "freq": 1, "cost_multiplier": 3, "ends": 672 },
      { "monster": "mon_moose", "freq": 2, "cost_multiplier": 3, "ends": 672, "conditions": [ "DAY" ] },
      { "monster": "mon_moose", "freq": 1, "cost_multiplier": 3, "ends": 2160 },
      { "monster": "mon_moose", "freq": 2, "cost_multiplier": 3, "ends": 2160, "conditions": [ "DAY" ] },
      { "monster": "mon_zoose", "freq": 1, "cost_multiplier": 10, "starts": 72 },
      { "monster": "mon_zoose", "freq": 1, "cost_multiplier": 10, "starts": 168 },
      { "monster": "mon_zoose", "freq": 1, "cost_multiplier": 10, "starts": 672 },
      { "monster": "mon_zoose", "freq": 1, "cost_multiplier": 10, "starts": 2160 },
      { "monster": "mon_rabbit", "freq": 10, "cost_multiplier": 0, "pack_size": [ 1, 5 ] },
      {
        "monster": "mon_rabbit",
        "freq": 15,
        "cost_multiplier": 0,
        "pack_size": [ 1, 5 ],
        "conditions": [ "DUSK", "NIGHT", "DAWN" ]
      },
      { "monster": "mon_squirrel", "freq": 50, "cost_multiplier": 0, "pack_size": [ 1, 2 ], "conditions": [ "DAY" ] },
      {
        "monster": "mon_squirrel",
        "freq": 25,
        "cost_multiplier": 0,
        "pack_size": [ 1, 2 ],
        "conditions": [ "DAWN", "DUSK" ]
      },
      {
        "monster": "mon_squirrel_red",
        "freq": 50,
        "cost_multiplier": 0,
        "pack_size": [ 1, 2 ],
        "conditions": [ "DAY" ]
      },
      {
        "monster": "mon_squirrel_red",
        "freq": 25,
        "cost_multiplier": 0,
        "pack_size": [ 1, 2 ],
        "conditions": [ "DAWN", "DUSK" ]
      },
      { "monster": "mon_weasel", "freq": 5, "cost_multiplier": 5 },
      { "monster": "mon_weasel", "freq": 15, "cost_multiplier": 5, "conditions": [ "NIGHT" ] },
      { "monster": "mon_turkey", "freq": 6, "cost_multiplier": 2, "pack_size": [ 1, 18 ] },
      { "monster": "mon_turkey", "freq": 9, "cost_multiplier": 2, "pack_size": [ 1, 18 ], "conditions": [ "DAY" ] },
      {
        "monster": "mon_duck",
        "freq": 4,
        "cost_multiplier": 5,
        "pack_size": [ 1, 4 ],
        "conditions": [ "SPRING", "SUMMER", "AUTUMN" ]
      },
      {
        "monster": "mon_duck",
        "freq": 6,
        "cost_multiplier": 5,
        "pack_size": [ 1, 4 ],
        "conditions": [ "DAWN", "DAY", "SPRING", "SUMMER", "AUTUMN" ]
      },
      {
        "monster": "mon_goose_canadian",
        "freq": 4,
        "cost_multiplier": 5,
        "pack_size": [ 1, 4 ],
        "conditions": [ "SPRING", "SUMMER", "AUTUMN" ]
      },
      {
        "monster": "mon_goose_canadian",
        "freq": 6,
        "cost_multiplier": 5,
        "pack_size": [ 1, 4 ],
        "conditions": [ "DAWN", "DAY", "SPRING", "SUMMER", "AUTUMN" ]
      },
      {
        "monster": "mon_raccoon",
        "freq": 8,
        "cost_multiplier": 0,
        "pack_size": [ 1, 3 ],
        "conditions": [ "SPRING", "SUMMER", "AUTUMN" ]
      },
      {
        "monster": "mon_raccoon",
        "freq": 12,
        "cost_multiplier": 0,
        "pack_size": [ 1, 3 ],
        "conditions": [ "DAY", "SPRING", "SUMMER", "AUTUMN" ]
      },
      {
        "monster": "mon_opossum",
        "freq": 8,
        "cost_multiplier": 0,
        "pack_size": [ 1, 3 ],
        "conditions": [ "SPRING", "SUMMER", "AUTUMN" ]
      },
      {
        "monster": "mon_opossum",
        "freq": 12,
        "cost_multiplier": 0,
        "pack_size": [ 1, 3 ],
        "conditions": [ "DAY", "SPRING", "SUMMER", "AUTUMN" ]
      },
      { "monster": "mon_black_rat", "freq": 10, "cost_multiplier": 0, "pack_size": [ 1, 5 ], "conditions": [ "DAY" ] },
      {
        "monster": "mon_black_rat",
        "freq": 15,
        "cost_multiplier": 0,
        "pack_size": [ 1, 5 ],
        "conditions": [ "NIGHT" ]
      },
      {
        "monster": "mon_rattlesnake",
        "freq": 15,
        "cost_multiplier": 5,
        "conditions": [ "SPRING", "SUMMER", "AUTUMN" ]
      },
      {
        "monster": "mon_rattlesnake_giant",
        "freq": 10,
        "cost_multiplier": 5,
        "conditions": [ "SPRING", "SUMMER", "AUTUMN" ]
      },
      {
        "monster": "mon_bee_small",
        "freq": 3,
        "cost_multiplier": 0,
        "conditions": [ "DAY", "SPRING", "SUMMER", "AUTUMN" ]
      },
      {
        "monster": "mon_bee_small",
        "freq": 2,
        "cost_multiplier": 0,
        "starts": 24,
        "conditions": [ "DAY", "SPRING", "SUMMER", "AUTUMN" ]
      },
      {
        "monster": "mon_bee_small",
        "freq": 3,
        "cost_multiplier": 0,
        "starts": 72,
        "conditions": [ "DAY", "SPRING", "SUMMER", "AUTUMN" ]
      },
      {
        "monster": "mon_bee_small",
        "freq": 2,
        "cost_multiplier": 0,
        "starts": 120,
        "conditions": [ "DAY", "SPRING", "SUMMER", "AUTUMN" ]
      },
      {
        "monster": "mon_bee_small",
        "freq": 3,
        "cost_multiplier": 0,
        "starts": 168,
        "conditions": [ "DAY", "SPRING", "SUMMER", "AUTUMN" ]
      },
      {
        "monster": "mon_bee_small",
        "freq": 2,
        "cost_multiplier": 0,
        "starts": 216,
        "conditions": [ "DAY", "SPRING", "SUMMER", "AUTUMN" ]
      },
      {
        "monster": "mon_bee_small",
        "freq": 3,
        "cost_multiplier": 0,
        "starts": 288,
        "conditions": [ "DAY", "SPRING", "SUMMER", "AUTUMN" ]
      },
      {
        "monster": "mon_bee_small",
        "freq": 2,
        "cost_multiplier": 0,
        "starts": 336,
        "conditions": [ "DAY", "SPRING", "SUMMER", "AUTUMN" ]
      },
      {
        "monster": "mon_bee_small",
        "freq": 3,
        "cost_multiplier": 0,
        "starts": 384,
        "conditions": [ "DAY", "SPRING", "SUMMER", "AUTUMN" ]
      },
      {
        "monster": "mon_bee_small",
        "freq": 2,
        "cost_multiplier": 0,
        "starts": 456,
        "conditions": [ "DAY", "SPRING", "SUMMER", "AUTUMN" ]
      },
      {
        "monster": "mon_bee_small",
        "freq": 3,
        "cost_multiplier": 0,
        "starts": 504,
        "conditions": [ "DAY", "SPRING", "SUMMER", "AUTUMN" ]
      },
      {
        "monster": "mon_bee_small",
        "freq": 2,
        "cost_multiplier": 0,
        "starts": 552,
        "conditions": [ "DAY", "SPRING", "SUMMER", "AUTUMN" ]
      },
      {
        "monster": "mon_bee_small",
        "freq": 3,
        "cost_multiplier": 0,
        "starts": 624,
        "conditions": [ "DAY", "SPRING", "SUMMER", "AUTUMN" ]
      },
      {
        "monster": "mon_bee_small",
        "freq": 2,
        "cost_multiplier": 0,
        "starts": 672,
        "conditions": [ "DAY", "SPRING", "SUMMER", "AUTUMN" ]
      },
      {
        "monster": "mon_bee_small",
        "freq": 3,
        "cost_multiplier": 0,
        "starts": 720,
        "conditions": [ "DAY", "SPRING", "SUMMER", "AUTUMN" ]
      },
      {
        "monster": "mon_bee_small",
        "freq": 2,
        "cost_multiplier": 0,
        "starts": 792,
        "conditions": [ "DAY", "SPRING", "SUMMER", "AUTUMN" ]
      },
      { "monster": "mon_fly_small", "freq": 1, "cost_multiplier": 0, "conditions": [ "SPRING", "SUMMER", "AUTUMN" ] },
      {
        "monster": "mon_fly_small",
        "freq": 3,
        "cost_multiplier": 0,
        "conditions": [ "DAY", "SPRING", "SUMMER", "AUTUMN" ]
      },
      {
        "monster": "mon_fly_small",
        "freq": 2,
        "cost_multiplier": 0,
        "starts": 24,
        "conditions": [ "SPRING", "SUMMER", "AUTUMN" ]
      },
      {
        "monster": "mon_fly_small",
        "freq": 3,
        "cost_multiplier": 0,
        "starts": 24,
        "conditions": [ "DAY", "SPRING", "SUMMER", "AUTUMN" ]
      },
      {
        "monster": "mon_fly_small",
        "freq": 1,
        "cost_multiplier": 0,
        "starts": 72,
        "conditions": [ "SPRING", "SUMMER", "AUTUMN" ]
      },
      {
        "monster": "mon_fly_small",
        "freq": 3,
        "cost_multiplier": 0,
        "starts": 72,
        "conditions": [ "DAY", "SPRING", "SUMMER", "AUTUMN" ]
      },
      {
        "monster": "mon_fly_small",
        "freq": 2,
        "cost_multiplier": 0,
        "starts": 120,
        "conditions": [ "SPRING", "SUMMER", "AUTUMN" ]
      },
      {
        "monster": "mon_fly_small",
        "freq": 3,
        "cost_multiplier": 0,
        "starts": 120,
        "conditions": [ "DAY", "SPRING", "SUMMER", "AUTUMN" ]
      },
      {
        "monster": "mon_fly_small",
        "freq": 1,
        "cost_multiplier": 0,
        "starts": 168,
        "conditions": [ "SPRING", "SUMMER", "AUTUMN" ]
      },
      {
        "monster": "mon_fly_small",
        "freq": 3,
        "cost_multiplier": 0,
        "starts": 168,
        "conditions": [ "DAY", "SPRING", "SUMMER", "AUTUMN" ]
      },
      {
        "monster": "mon_fly_small",
        "freq": 2,
        "cost_multiplier": 0,
        "starts": 216,
        "conditions": [ "SPRING", "SUMMER", "AUTUMN" ]
      },
      {
        "monster": "mon_fly_small",
        "freq": 3,
        "cost_multiplier": 0,
        "starts": 216,
        "conditions": [ "DAY", "SPRING", "SUMMER", "AUTUMN" ]
      },
      {
        "monster": "mon_fly_small",
        "freq": 1,
        "cost_multiplier": 0,
        "starts": 288,
        "conditions": [ "SPRING", "SUMMER", "AUTUMN" ]
      },
      {
        "monster": "mon_fly_small",
        "freq": 3,
        "cost_multiplier": 0,
        "starts": 288,
        "conditions": [ "DAY", "SPRING", "SUMMER", "AUTUMN" ]
      },
      {
        "monster": "mon_fly_small",
        "freq": 2,
        "cost_multiplier": 0,
        "starts": 336,
        "conditions": [ "SPRING", "SUMMER", "AUTUMN" ]
      },
      {
        "monster": "mon_fly_small",
        "freq": 3,
        "cost_multiplier": 0,
        "starts": 336,
        "conditions": [ "DAY", "SPRING", "SUMMER", "AUTUMN" ]
      },
      {
        "monster": "mon_fly_small",
        "freq": 1,
        "cost_multiplier": 0,
        "starts": 384,
        "conditions": [ "SPRING", "SUMMER", "AUTUMN" ]
      },
      {
        "monster": "mon_fly_small",
        "freq": 3,
        "cost_multiplier": 0,
        "starts": 384,
        "conditions": [ "DAY", "SPRING", "SUMMER", "AUTUMN" ]
      },
      {
        "monster": "mon_fly_small",
        "freq": 2,
        "cost_multiplier": 0,
        "starts": 456,
        "conditions": [ "SPRING", "SUMMER", "AUTUMN" ]
      },
      {
        "monster": "mon_fly_small",
        "freq": 3,
        "cost_multiplier": 0,
        "starts": 456,
        "conditions": [ "DAY", "SPRING", "SUMMER", "AUTUMN" ]
      },
      {
        "monster": "mon_fly_small",
        "freq": 1,
        "cost_multiplier": 0,
        "starts": 504,
        "conditions": [ "SPRING", "SUMMER", "AUTUMN" ]
      },
      {
        "monster": "mon_fly_small",
        "freq": 3,
        "cost_multiplier": 0,
        "starts": 504,
        "conditions": [ "DAY", "SPRING", "SUMMER", "AUTUMN" ]
      },
      {
        "monster": "mon_fly_small",
        "freq": 2,
        "cost_multiplier": 0,
        "starts": 552,
        "conditions": [ "SPRING", "SUMMER", "AUTUMN" ]
      },
      {
        "monster": "mon_fly_small",
        "freq": 3,
        "cost_multiplier": 0,
        "starts": 552,
        "conditions": [ "DAY", "SPRING", "SUMMER", "AUTUMN" ]
      },
      {
        "monster": "mon_fly_small",
        "freq": 1,
        "cost_multiplier": 0,
        "starts": 624,
        "conditions": [ "SPRING", "SUMMER", "AUTUMN" ]
      },
      {
        "monster": "mon_fly_small",
        "freq": 3,
        "cost_multiplier": 0,
        "starts": 624,
        "conditions": [ "DAY", "SPRING", "SUMMER", "AUTUMN" ]
      },
      {
        "monster": "mon_fly_small",
        "freq": 2,
        "cost_multiplier": 0,
        "starts": 672,
        "conditions": [ "SPRING", "SUMMER", "AUTUMN" ]
      },
      {
        "monster": "mon_fly_small",
        "freq": 3,
        "cost_multiplier": 0,
        "starts": 672,
        "conditions": [ "DAY", "SPRING", "SUMMER", "AUTUMN" ]
      },
      {
        "monster": "mon_fly_small",
        "freq": 1,
        "cost_multiplier": 0,
        "starts": 720,
        "conditions": [ "SPRING", "SUMMER", "AUTUMN" ]
      },
      {
        "monster": "mon_fly_small",
        "freq": 3,
        "cost_multiplier": 0,
        "starts": 720,
        "conditions": [ "DAY", "SPRING", "SUMMER", "AUTUMN" ]
      },
      {
        "monster": "mon_fly_small",
        "freq": 2,
        "cost_multiplier": 0,
        "starts": 793,
        "conditions": [ "SPRING", "SUMMER", "AUTUMN" ]
      },
      {
        "monster": "mon_fly_small",
        "freq": 3,
        "cost_multiplier": 0,
        "starts": 792,
        "conditions": [ "DAY", "SPRING", "SUMMER", "AUTUMN" ]
      },
      {
        "monster": "mon_spider_jumping_small",
        "freq": 0,
        "cost_multiplier": 0,
        "conditions": [ "SPRING", "SUMMER", "AUTUMN" ]
      },
      {
        "monster": "mon_spider_jumping_small",
        "freq": 2,
        "cost_multiplier": 0,
        "conditions": [ "DAWN", "DAY", "DUSK", "SPRING", "SUMMER", "AUTUMN" ]
      },
      {
        "monster": "mon_spider_jumping_small",
        "freq": 1,
        "cost_multiplier": 0,
        "starts": 24,
        "conditions": [ "SPRING", "SUMMER", "AUTUMN" ]
      },
      {
        "monster": "mon_spider_jumping_small",
        "freq": 2,
        "cost_multiplier": 0,
        "starts": 24,
        "conditions": [ "DAWN", "DAY", "DUSK", "SPRING", "SUMMER", "AUTUMN" ]
      },
      {
        "monster": "mon_spider_jumping_small",
        "freq": 0,
        "cost_multiplier": 0,
        "starts": 72,
        "conditions": [ "SPRING", "SUMMER", "AUTUMN" ]
      },
      {
        "monster": "mon_spider_jumping_small",
        "freq": 2,
        "cost_multiplier": 0,
        "starts": 72,
        "conditions": [ "DAWN", "DAY", "DUSK", "SPRING", "SUMMER", "AUTUMN" ]
      },
      {
        "monster": "mon_spider_jumping_small",
        "freq": 1,
        "cost_multiplier": 0,
        "starts": 120,
        "conditions": [ "SPRING", "SUMMER", "AUTUMN" ]
      },
      {
        "monster": "mon_spider_jumping_small",
        "freq": 2,
        "cost_multiplier": 0,
        "starts": 120,
        "conditions": [ "DAWN", "DAY", "DUSK", "SPRING", "SUMMER", "AUTUMN" ]
      },
      {
        "monster": "mon_spider_jumping_small",
        "freq": 0,
        "cost_multiplier": 0,
        "starts": 168,
        "conditions": [ "SPRING", "SUMMER", "AUTUMN" ]
      },
      {
        "monster": "mon_spider_jumping_small",
        "freq": 2,
        "cost_multiplier": 0,
        "starts": 168,
        "conditions": [ "DAWN", "DAY", "DUSK", "SPRING", "SUMMER", "AUTUMN" ]
      },
      {
        "monster": "mon_spider_jumping_small",
        "freq": 1,
        "cost_multiplier": 0,
        "starts": 216,
        "conditions": [ "SPRING", "SUMMER", "AUTUMN" ]
      },
      {
        "monster": "mon_spider_jumping_small",
        "freq": 2,
        "cost_multiplier": 0,
        "starts": 216,
        "conditions": [ "DAWN", "DAY", "DUSK", "SPRING", "SUMMER", "AUTUMN" ]
      },
      {
        "monster": "mon_spider_jumping_small",
        "freq": 0,
        "cost_multiplier": 0,
        "starts": 288,
        "conditions": [ "SPRING", "SUMMER", "AUTUMN" ]
      },
      {
        "monster": "mon_spider_jumping_small",
        "freq": 2,
        "cost_multiplier": 0,
        "starts": 288,
        "conditions": [ "DAWN", "DAY", "DUSK", "SPRING", "SUMMER", "AUTUMN" ]
      },
      {
        "monster": "mon_spider_jumping_small",
        "freq": 1,
        "cost_multiplier": 0,
        "starts": 336,
        "conditions": [ "SPRING", "SUMMER", "AUTUMN" ]
      },
      {
        "monster": "mon_spider_jumping_small",
        "freq": 2,
        "cost_multiplier": 0,
        "starts": 336,
        "conditions": [ "DAWN", "DAY", "DUSK", "SPRING", "SUMMER", "AUTUMN" ]
      },
      {
        "monster": "mon_spider_jumping_small",
        "freq": 0,
        "cost_multiplier": 0,
        "starts": 384,
        "conditions": [ "SPRING", "SUMMER", "AUTUMN" ]
      },
      {
        "monster": "mon_spider_jumping_small",
        "freq": 2,
        "cost_multiplier": 0,
        "starts": 384,
        "conditions": [ "DAWN", "DAY", "DUSK", "SPRING", "SUMMER", "AUTUMN" ]
      },
      {
        "monster": "mon_spider_jumping_small",
        "freq": 1,
        "cost_multiplier": 0,
        "starts": 456,
        "conditions": [ "SPRING", "SUMMER", "AUTUMN" ]
      },
      {
        "monster": "mon_spider_jumping_small",
        "freq": 2,
        "cost_multiplier": 0,
        "starts": 456,
        "conditions": [ "DAWN", "DAY", "DUSK", "SPRING", "SUMMER", "AUTUMN" ]
      },
      {
        "monster": "mon_spider_jumping_small",
        "freq": 0,
        "cost_multiplier": 0,
        "starts": 504,
        "conditions": [ "SPRING", "SUMMER", "AUTUMN" ]
      },
      {
        "monster": "mon_spider_jumping_small",
        "freq": 2,
        "cost_multiplier": 0,
        "starts": 504,
        "conditions": [ "DAWN", "DAY", "DUSK", "SPRING", "SUMMER", "AUTUMN" ]
      },
      {
        "monster": "mon_spider_jumping_small",
        "freq": 1,
        "cost_multiplier": 0,
        "starts": 552,
        "conditions": [ "SPRING", "SUMMER", "AUTUMN" ]
      },
      {
        "monster": "mon_spider_jumping_small",
        "freq": 2,
        "cost_multiplier": 0,
        "starts": 552,
        "conditions": [ "DAWN", "DAY", "DUSK", "SPRING", "SUMMER", "AUTUMN" ]
      },
      {
        "monster": "mon_spider_jumping_small",
        "freq": 0,
        "cost_multiplier": 0,
        "starts": 624,
        "conditions": [ "SPRING", "SUMMER", "AUTUMN" ]
      },
      {
        "monster": "mon_spider_jumping_small",
        "freq": 2,
        "cost_multiplier": 0,
        "starts": 624,
        "conditions": [ "DAWN", "DAY", "DUSK", "SPRING", "SUMMER", "AUTUMN" ]
      },
      {
        "monster": "mon_spider_jumping_small",
        "freq": 1,
        "cost_multiplier": 0,
        "starts": 672,
        "conditions": [ "SPRING", "SUMMER", "AUTUMN" ]
      },
      {
        "monster": "mon_spider_jumping_small",
        "freq": 2,
        "cost_multiplier": 0,
        "starts": 672,
        "conditions": [ "DAWN", "DAY", "DUSK", "SPRING", "SUMMER", "AUTUMN" ]
      },
      {
        "monster": "mon_spider_jumping_small",
        "freq": 0,
        "cost_multiplier": 0,
        "starts": 720,
        "conditions": [ "SPRING", "SUMMER", "AUTUMN" ]
      },
      {
        "monster": "mon_spider_jumping_small",
        "freq": 2,
        "cost_multiplier": 0,
        "starts": 720,
        "conditions": [ "DAWN", "DAY", "DUSK", "SPRING", "SUMMER", "AUTUMN" ]
      },
      {
        "monster": "mon_spider_jumping_small",
        "freq": 1,
        "cost_multiplier": 0,
        "starts": 792,
        "conditions": [ "SPRING", "SUMMER", "AUTUMN" ]
      },
      {
        "monster": "mon_spider_jumping_small",
        "freq": 2,
        "cost_multiplier": 0,
        "starts": 792,
        "conditions": [ "DAWN", "DAY", "DUSK", "SPRING", "SUMMER", "AUTUMN" ]
      },
      {
        "monster": "mon_spider_wolf_small",
        "freq": 0,
        "cost_multiplier": 0,
        "conditions": [ "SPRING", "SUMMER", "AUTUMN" ]
      },
      {
        "monster": "mon_spider_wolf_small",
        "freq": 2,
        "cost_multiplier": 0,
        "conditions": [ "DUSK", "NIGHT", "DAWN", "SPRING", "SUMMER", "AUTUMN" ]
      },
      {
        "monster": "mon_spider_wolf_small",
        "freq": 1,
        "cost_multiplier": 0,
        "starts": 24,
        "conditions": [ "SPRING", "SUMMER", "AUTUMN" ]
      },
      {
        "monster": "mon_spider_wolf_small",
        "freq": 2,
        "cost_multiplier": 0,
        "starts": 24,
        "conditions": [ "DUSK", "NIGHT", "DAWN", "SPRING", "SUMMER", "AUTUMN" ]
      },
      {
        "monster": "mon_spider_wolf_small",
        "freq": 0,
        "cost_multiplier": 0,
        "starts": 72,
        "conditions": [ "SPRING", "SUMMER", "AUTUMN" ]
      },
      {
        "monster": "mon_spider_wolf_small",
        "freq": 2,
        "cost_multiplier": 0,
        "starts": 72,
        "conditions": [ "DUSK", "NIGHT", "DAWN", "SPRING", "SUMMER", "AUTUMN" ]
      },
      {
        "monster": "mon_spider_wolf_small",
        "freq": 1,
        "cost_multiplier": 0,
        "starts": 120,
        "conditions": [ "SPRING", "SUMMER", "AUTUMN" ]
      },
      {
        "monster": "mon_spider_wolf_small",
        "freq": 2,
        "cost_multiplier": 0,
        "starts": 120,
        "conditions": [ "DUSK", "NIGHT", "DAWN", "SPRING", "SUMMER", "AUTUMN" ]
      },
      {
        "monster": "mon_spider_wolf_small",
        "freq": 0,
        "cost_multiplier": 0,
        "starts": 168,
        "conditions": [ "SPRING", "SUMMER", "AUTUMN" ]
      },
      {
        "monster": "mon_spider_wolf_small",
        "freq": 2,
        "cost_multiplier": 0,
        "starts": 168,
        "conditions": [ "DUSK", "NIGHT", "DAWN", "SPRING", "SUMMER", "AUTUMN" ]
      },
      {
        "monster": "mon_spider_wolf_small",
        "freq": 1,
        "cost_multiplier": 0,
        "starts": 216,
        "conditions": [ "SPRING", "SUMMER", "AUTUMN" ]
      },
      {
        "monster": "mon_spider_wolf_small",
        "freq": 2,
        "cost_multiplier": 0,
        "starts": 216,
        "conditions": [ "DUSK", "NIGHT", "DAWN", "SPRING", "SUMMER", "AUTUMN" ]
      },
      {
        "monster": "mon_spider_wolf_small",
        "freq": 0,
        "cost_multiplier": 0,
        "starts": 288,
        "conditions": [ "SPRING", "SUMMER", "AUTUMN" ]
      },
      {
        "monster": "mon_spider_wolf_small",
        "freq": 2,
        "cost_multiplier": 0,
        "starts": 288,
        "conditions": [ "DUSK", "NIGHT", "DAWN", "SPRING", "SUMMER", "AUTUMN" ]
      },
      {
        "monster": "mon_spider_wolf_small",
        "freq": 1,
        "cost_multiplier": 0,
        "starts": 336,
        "conditions": [ "SPRING", "SUMMER", "AUTUMN" ]
      },
      {
        "monster": "mon_spider_wolf_small",
        "freq": 2,
        "cost_multiplier": 0,
        "starts": 336,
        "conditions": [ "DUSK", "NIGHT", "DAWN", "SPRING", "SUMMER", "AUTUMN" ]
      },
      {
        "monster": "mon_spider_wolf_small",
        "freq": 0,
        "cost_multiplier": 0,
        "starts": 384,
        "conditions": [ "SPRING", "SUMMER", "AUTUMN" ]
      },
      {
        "monster": "mon_spider_wolf_small",
        "freq": 2,
        "cost_multiplier": 0,
        "starts": 384,
        "conditions": [ "DUSK", "NIGHT", "DAWN", "SPRING", "SUMMER", "AUTUMN" ]
      },
      {
        "monster": "mon_spider_wolf_small",
        "freq": 1,
        "cost_multiplier": 0,
        "starts": 456,
        "conditions": [ "SPRING", "SUMMER", "AUTUMN" ]
      },
      {
        "monster": "mon_spider_wolf_small",
        "freq": 2,
        "cost_multiplier": 0,
        "starts": 456,
        "conditions": [ "DUSK", "NIGHT", "DAWN", "SPRING", "SUMMER", "AUTUMN" ]
      },
      {
        "monster": "mon_spider_wolf_small",
        "freq": 0,
        "cost_multiplier": 0,
        "starts": 504,
        "conditions": [ "SPRING", "SUMMER", "AUTUMN" ]
      },
      {
        "monster": "mon_spider_wolf_small",
        "freq": 2,
        "cost_multiplier": 0,
        "starts": 504,
        "conditions": [ "DUSK", "NIGHT", "DAWN", "SPRING", "SUMMER", "AUTUMN" ]
      },
      {
        "monster": "mon_spider_wolf_small",
        "freq": 1,
        "cost_multiplier": 0,
        "starts": 552,
        "conditions": [ "SPRING", "SUMMER", "AUTUMN" ]
      },
      {
        "monster": "mon_spider_wolf_small",
        "freq": 2,
        "cost_multiplier": 0,
        "starts": 552,
        "conditions": [ "DUSK", "NIGHT", "DAWN", "SPRING", "SUMMER", "AUTUMN" ]
      },
      {
        "monster": "mon_spider_wolf_small",
        "freq": 0,
        "cost_multiplier": 0,
        "starts": 624,
        "conditions": [ "SPRING", "SUMMER", "AUTUMN" ]
      },
      {
        "monster": "mon_spider_wolf_small",
        "freq": 2,
        "cost_multiplier": 0,
        "starts": 624,
        "conditions": [ "DUSK", "NIGHT", "DAWN", "SPRING", "SUMMER", "AUTUMN" ]
      },
      {
        "monster": "mon_spider_wolf_small",
        "freq": 1,
        "cost_multiplier": 0,
        "starts": 672,
        "conditions": [ "SPRING", "SUMMER", "AUTUMN" ]
      },
      {
        "monster": "mon_spider_wolf_small",
        "freq": 2,
        "cost_multiplier": 0,
        "starts": 672,
        "conditions": [ "DUSK", "NIGHT", "DAWN", "SPRING", "SUMMER", "AUTUMN" ]
      },
      {
        "monster": "mon_spider_wolf_small",
        "freq": 0,
        "cost_multiplier": 0,
        "starts": 720,
        "conditions": [ "SPRING", "SUMMER", "AUTUMN" ]
      },
      {
        "monster": "mon_spider_wolf_small",
        "freq": 2,
        "cost_multiplier": 0,
        "starts": 720,
        "conditions": [ "DUSK", "NIGHT", "DAWN", "SPRING", "SUMMER", "AUTUMN" ]
      },
      {
        "monster": "mon_spider_wolf_small",
        "freq": 1,
        "cost_multiplier": 0,
        "starts": 792,
        "conditions": [ "SPRING", "SUMMER", "AUTUMN" ]
      },
      {
        "monster": "mon_spider_wolf_small",
        "freq": 2,
        "cost_multiplier": 0,
        "starts": 792,
        "conditions": [ "DUSK", "NIGHT", "DAWN", "SPRING", "SUMMER", "AUTUMN" ]
      },
      { "monster": "mon_zpider_mass", "freq": 1, "cost_multiplier": 10, "starts": 72 },
      { "monster": "mon_zpider_mass", "freq": 1, "cost_multiplier": 10, "starts": 168 },
      { "monster": "mon_zpider_mass", "freq": 1, "cost_multiplier": 10, "starts": 672 },
      { "monster": "mon_zpider_mass", "freq": 1, "cost_multiplier": 10, "starts": 2160 },
      {
        "monster": "mon_wasp_small",
        "freq": 3,
        "cost_multiplier": 0,
        "conditions": [ "DAY", "SPRING", "SUMMER", "AUTUMN" ]
      },
      {
        "monster": "mon_wasp_small",
        "freq": 2,
        "cost_multiplier": 0,
        "starts": 24,
        "conditions": [ "DAY", "SPRING", "SUMMER", "AUTUMN" ]
      },
      {
        "monster": "mon_wasp_small",
        "freq": 3,
        "cost_multiplier": 0,
        "starts": 72,
        "conditions": [ "DAY", "SPRING", "SUMMER", "AUTUMN" ]
      },
      {
        "monster": "mon_wasp_small",
        "freq": 2,
        "cost_multiplier": 0,
        "starts": 120,
        "conditions": [ "DAY", "SPRING", "SUMMER", "AUTUMN" ]
      },
      {
        "monster": "mon_wasp_small",
        "freq": 3,
        "cost_multiplier": 0,
        "starts": 168,
        "conditions": [ "DAY", "SPRING", "SUMMER", "AUTUMN" ]
      },
      {
        "monster": "mon_wasp_small",
        "freq": 2,
        "cost_multiplier": 0,
        "starts": 216,
        "conditions": [ "DAY", "SPRING", "SUMMER", "AUTUMN" ]
      },
      {
        "monster": "mon_wasp_small",
        "freq": 3,
        "cost_multiplier": 0,
        "starts": 288,
        "conditions": [ "DAY", "SPRING", "SUMMER", "AUTUMN" ]
      },
      {
        "monster": "mon_wasp_small",
        "freq": 2,
        "cost_multiplier": 0,
        "starts": 336,
        "conditions": [ "DAY", "SPRING", "SUMMER", "AUTUMN" ]
      },
      {
        "monster": "mon_wasp_small",
        "freq": 3,
        "cost_multiplier": 0,
        "starts": 384,
        "conditions": [ "DAY", "SPRING", "SUMMER", "AUTUMN" ]
      },
      {
        "monster": "mon_wasp_small",
        "freq": 2,
        "cost_multiplier": 0,
        "starts": 456,
        "conditions": [ "DAY", "SPRING", "SUMMER", "AUTUMN" ]
      },
      {
        "monster": "mon_wasp_small",
        "freq": 3,
        "cost_multiplier": 0,
        "starts": 504,
        "conditions": [ "DAY", "SPRING", "SUMMER", "AUTUMN" ]
      },
      {
        "monster": "mon_wasp_small",
        "freq": 2,
        "cost_multiplier": 0,
        "starts": 552,
        "conditions": [ "DAY", "SPRING", "SUMMER", "AUTUMN" ]
      },
      {
        "monster": "mon_wasp_small",
        "freq": 3,
        "cost_multiplier": 0,
        "starts": 624,
        "conditions": [ "DAY", "SPRING", "SUMMER", "AUTUMN" ]
      },
      {
        "monster": "mon_wasp_small",
        "freq": 2,
        "cost_multiplier": 0,
        "starts": 672,
        "conditions": [ "DAY", "SPRING", "SUMMER", "AUTUMN" ]
      },
      {
        "monster": "mon_wasp_small",
        "freq": 3,
        "cost_multiplier": 0,
        "starts": 720,
        "conditions": [ "DAY", "SPRING", "SUMMER", "AUTUMN" ]
      },
      {
        "monster": "mon_wasp_small",
        "freq": 2,
        "cost_multiplier": 0,
        "starts": 792,
        "conditions": [ "DAY", "SPRING", "SUMMER", "AUTUMN" ]
      },
      { "monster": "mon_worm_small", "freq": 1, "cost_multiplier": 0, "conditions": [ "SPRING", "SUMMER", "AUTUMN" ] },
      {
        "monster": "mon_worm_small",
        "freq": 1,
        "cost_multiplier": 0,
        "starts": 168,
        "conditions": [ "SPRING", "SUMMER", "AUTUMN" ]
      },
      {
        "monster": "mon_worm_small",
        "freq": 1,
        "cost_multiplier": 0,
        "starts": 336,
        "conditions": [ "SPRING", "SUMMER", "AUTUMN" ]
      },
      {
        "monster": "mon_worm_small",
        "freq": 1,
        "cost_multiplier": 0,
        "starts": 504,
        "conditions": [ "SPRING", "SUMMER", "AUTUMN" ]
      },
      {
        "monster": "mon_worm_small",
        "freq": 1,
        "cost_multiplier": 0,
        "starts": 672,
        "conditions": [ "SPRING", "SUMMER", "AUTUMN" ]
      },
      { "monster": "mon_nakedmolerat_giant", "freq": 1, "cost_multiplier": 3, "conditions": [ "DUSK", "NIGHT" ] },
      { "monster": "mon_mutant_experimental", "freq": 3, "cost_multiplier": 0, "conditions": [ "DUSK", "NIGHT" ] },
      { "monster": "mon_mantis_small", "freq": 8, "cost_multiplier": 10 },
      { "monster": "mon_lady_bug_giant", "freq": 5, "cost_multiplier": 10},
      { "monster": "mon_aphid", "freq": 15, "pack_size": [ 1, 5 ], "cost_multiplier": 0 },
      { "monster": "mon_grasshopper_small", "freq": 15, "pack_size": [1, 3], "cost_multiplier": 0 },
      { "monster": "mon_antlion_larva", "freq": 7, "cost_multiplier": 10 },
      { "monster": "mon_antlion_giant", "freq": 2, "cost_multiplier": 10 }
    ]
  },
  {
    "type": "monstergroup",
    "name": "GROUP_RIVER",
    "default": "mon_null",
    "is_animal": true,
    "monsters": [
      { "monster": "mon_beaver", "freq": 30, "cost_multiplier": 10, "pack_size": [ 1, 3 ] },
      { "monster": "mon_beaver", "freq": 60, "cost_multiplier": 10, "pack_size": [ 1, 3 ], "conditions": [ "NIGHT" ] },
      { "monster": "mon_beaver", "freq": 30, "cost_multiplier": 10, "pack_size": [ 1, 3 ], "starts": 72 },
      { "monster": "mon_beaver", "freq": 30, "cost_multiplier": 10, "pack_size": [ 1, 3 ], "starts": 168 },
      { "monster": "mon_beaver", "freq": 30, "cost_multiplier": 10, "pack_size": [ 1, 3 ], "starts": 672 },
      { "monster": "mon_beaver", "freq": 30, "cost_multiplier": 10, "pack_size": [ 1, 3 ], "starts": 2160 },
      { "monster": "mon_beaver_mutant_huge", "freq": 10, "cost_multiplier": 5, "pack_size": [ 1, 2 ] },
      {
        "monster": "mon_beaver_mutant_huge",
        "freq": 10,
        "cost_multiplier": 5,
        "pack_size": [ 1, 2 ],
        "conditions": [ "NIGHT" ]
      },
      { "monster": "mon_beaver_mutant_avian", "freq": 6, "cost_multiplier": 3, "pack_size": [ 1, 2 ] },
      {
        "monster": "mon_beaver_mutant_avian",
        "freq": 6,
        "cost_multiplier": 3,
        "pack_size": [ 1, 2 ],
        "conditions": [ "NIGHT" ]
      },
      {
        "monster": "mon_mink",
        "freq": 10,
        "cost_multiplier": 20,
        "pack_size": [ 1, 2 ],
        "conditions": [ "SPRING", "SUMMER", "AUTUMN" ]
      },
      {
        "monster": "mon_mink",
        "freq": 20,
        "cost_multiplier": 20,
        "pack_size": [ 1, 2 ],
        "conditions": [ "DUSK", "NIGHT", "DAWN", "SPRING", "SUMMER", "AUTUMN" ]
      },
      {
        "monster": "mon_muskrat",
        "freq": 30,
        "cost_multiplier": 5,
        "pack_size": [ 1, 5 ],
        "conditions": [ "SPRING", "SUMMER", "AUTUMN" ]
      },
      {
        "monster": "mon_muskrat",
        "freq": 60,
        "cost_multiplier": 5,
        "pack_size": [ 1, 5 ],
        "conditions": [ "NIGHT", "SPRING", "SUMMER", "AUTUMN" ]
      },
      {
        "monster": "mon_otter",
        "freq": 10,
        "cost_multiplier": 5,
        "pack_size": [ 1, 8 ],
        "conditions": [ "SPRING", "SUMMER", "AUTUMN" ]
      },
      {
        "monster": "mon_otter",
        "freq": 20,
        "cost_multiplier": 5,
        "pack_size": [ 1, 8 ],
        "conditions": [ "NIGHT", "SPRING", "SUMMER", "AUTUMN" ]
      },
      {
        "monster": "mon_duck",
        "freq": 30,
        "cost_multiplier": 5,
        "pack_size": [ 1, 4 ],
        "conditions": [ "SPRING", "SUMMER", "AUTUMN" ]
      },
      {
        "monster": "mon_duck",
        "freq": 60,
        "cost_multiplier": 5,
        "pack_size": [ 1, 4 ],
        "conditions": [ "DAWN", "DAY", "SPRING", "SUMMER", "AUTUMN" ]
      },
      {
        "monster": "mon_goose_canadian",
        "freq": 30,
        "cost_multiplier": 5,
        "pack_size": [ 1, 4 ],
        "conditions": [ "SPRING", "SUMMER", "AUTUMN" ]
      },
      {
        "monster": "mon_goose_canadian",
        "freq": 60,
        "cost_multiplier": 5,
        "pack_size": [ 1, 4 ],
        "conditions": [ "DAWN", "DAY", "SPRING", "SUMMER", "AUTUMN" ]
      },
      {
        "monster": "mon_sludge_crawler",
        "freq": 3,
        "cost_multiplier": 2,
        "starts": 168,
        "conditions": [ "DUSK", "NIGHT", "DAWN", "SPRING", "SUMMER", "AUTUMN" ]
      },
      {
        "monster": "mon_sludge_crawler",
        "freq": 3,
        "cost_multiplier": 2,
        "starts": 336,
        "conditions": [ "DUSK", "NIGHT", "DAWN", "SPRING", "SUMMER", "AUTUMN" ]
      },
      {
        "monster": "mon_sludge_crawler",
        "freq": 4,
        "cost_multiplier": 2,
        "starts": 504,
        "conditions": [ "DUSK", "NIGHT", "DAWN", "SPRING", "SUMMER", "AUTUMN" ]
      },
      {
        "monster": "mon_sludge_crawler",
        "freq": 3,
        "cost_multiplier": 2,
        "starts": 672,
        "conditions": [ "DUSK", "NIGHT", "DAWN", "SPRING", "SUMMER", "AUTUMN" ]
      },
      {
        "monster": "mon_sludge_crawler",
        "freq": 3,
        "cost_multiplier": 2,
        "starts": 840,
        "conditions": [ "DUSK", "NIGHT", "DAWN", "SPRING", "SUMMER", "AUTUMN" ]
      },
      {
        "monster": "mon_sludge_crawler",
        "freq": 4,
        "cost_multiplier": 2,
        "starts": 1008,
        "conditions": [ "DUSK", "NIGHT", "DAWN", "SPRING", "SUMMER", "AUTUMN" ]
      },
      { "monster": "mon_zhark", "freq": 1, "cost_multiplier": 25, "starts": 24, "pack_size": [ 1, 3 ] },
      { "monster": "mon_zhark", "freq": 2, "cost_multiplier": 25, "starts": 672, "pack_size": [ 1, 3 ] },
      { "monster": "mon_mutant_carp", "freq": 3, "cost_multiplier": 15, "starts": 168 },
      { "monster": "mon_mutant_salmon", "freq": 2, "cost_multiplier": 15, "starts": 168 },
      { "monster": "mon_fish_eel", "freq": 25, "cost_multiplier": 3, "pack_size": [ 1, 3 ] },
      {
        "monster": "mon_fish_eel",
        "freq": 50,
        "cost_multiplier": 3,
        "conditions": [ "DAWN", "DUSK" ],
        "pack_size": [ 1, 3 ]
      },
      { "monster": "mon_fish_bowfin", "freq": 25, "cost_multiplier": 3, "pack_size": [ 1, 3 ] },
      {
        "monster": "mon_fish_bowfin",
        "freq": 50,
        "cost_multiplier": 3,
        "conditions": [ "DAWN", "DUSK" ],
        "pack_size": [ 1, 3 ]
      },
      { "monster": "mon_fish_bullhead", "freq": 25, "cost_multiplier": 3, "pack_size": [ 1, 3 ] },
      {
        "monster": "mon_fish_bullhead",
        "freq": 50,
        "cost_multiplier": 3,
        "conditions": [ "DAWN", "DUSK" ],
        "pack_size": [ 1, 3 ]
      },
      { "monster": "mon_fish_trout", "freq": 15, "cost_multiplier": 8, "pack_size": [ 1, 3 ] },
      {
        "monster": "mon_fish_trout",
        "freq": 20,
        "cost_multiplier": 8,
        "conditions": [ "DAWN", "DUSK" ],
        "pack_size": [ 1, 3 ]
      },
      { "monster": "mon_fish_brown_trout", "freq": 15, "cost_multiplier": 8, "pack_size": [ 1, 3 ] },
      {
        "monster": "mon_fish_brown_trout",
        "freq": 20,
        "cost_multiplier": 8,
        "conditions": [ "DAWN", "DUSK" ],
        "pack_size": [ 1, 3 ]
      },
      { "monster": "mon_fish_brook_trout", "freq": 15, "cost_multiplier": 8, "pack_size": [ 1, 3 ] },
      {
        "monster": "mon_fish_brook_trout",
        "freq": 20,
        "cost_multiplier": 8,
        "conditions": [ "DAWN", "DUSK" ],
        "pack_size": [ 1, 3 ]
      },
      { "monster": "mon_fish_lake_trout", "freq": 15, "cost_multiplier": 8, "pack_size": [ 1, 3 ] },
      {
        "monster": "mon_fish_lake_trout",
        "freq": 20,
        "cost_multiplier": 8,
        "conditions": [ "DAWN", "DUSK" ],
        "pack_size": [ 1, 3 ]
      },
      { "monster": "mon_fish_rainbow_trout", "freq": 15, "cost_multiplier": 8, "pack_size": [ 1, 3 ] },
      {
        "monster": "mon_fish_rainbow_trout",
        "freq": 20,
        "cost_multiplier": 8,
        "conditions": [ "DAWN", "DUSK" ],
        "pack_size": [ 1, 3 ]
      },
      { "monster": "mon_fish_steelhead_trout", "freq": 15, "cost_multiplier": 8, "pack_size": [ 1, 3 ] },
      {
        "monster": "mon_fish_steelhead_trout",
        "freq": 20,
        "cost_multiplier": 8,
        "conditions": [ "DAWN", "DUSK" ],
        "pack_size": [ 1, 3 ]
      },
      { "monster": "mon_fish_kokanee_salmon", "freq": 15, "cost_multiplier": 8, "pack_size": [ 1, 3 ] },
      {
        "monster": "mon_fish_kokanee_salmon",
        "freq": 20,
        "cost_multiplier": 8,
        "conditions": [ "DAWN", "DUSK" ],
        "pack_size": [ 1, 3 ]
      },
      { "monster": "mon_fish_chinook_salmon", "freq": 15, "cost_multiplier": 8, "pack_size": [ 1, 3 ] },
      {
        "monster": "mon_fish_chinook_salmon",
        "freq": 20,
        "cost_multiplier": 8,
        "conditions": [ "DAWN", "DUSK" ],
        "pack_size": [ 1, 3 ]
      },
      { "monster": "mon_fish_coho_salmon", "freq": 15, "cost_multiplier": 8, "pack_size": [ 1, 3 ] },
      {
        "monster": "mon_fish_coho_salmon",
        "freq": 20,
        "cost_multiplier": 8,
        "conditions": [ "DAWN", "DUSK" ],
        "pack_size": [ 1, 3 ]
      },
      { "monster": "mon_fish_white_bass", "freq": 15, "cost_multiplier": 8, "pack_size": [ 1, 3 ] },
      {
        "monster": "mon_fish_white_bass",
        "freq": 20,
        "cost_multiplier": 8,
        "conditions": [ "DAWN", "DUSK" ],
        "pack_size": [ 1, 3 ]
      },
      { "monster": "mon_fish_walleye", "freq": 15, "cost_multiplier": 8, "pack_size": [ 1, 3 ] },
      {
        "monster": "mon_fish_walleye",
        "freq": 20,
        "cost_multiplier": 8,
        "conditions": [ "DAWN", "DUSK" ],
        "pack_size": [ 1, 3 ]
      },
      { "monster": "mon_fish_pumpkinseed", "freq": 15, "cost_multiplier": 8, "pack_size": [ 1, 3 ] },
      {
        "monster": "mon_fish_pumpkinseed",
        "freq": 20,
        "cost_multiplier": 8,
        "conditions": [ "DAWN", "DUSK" ],
        "pack_size": [ 1, 3 ]
      },
      { "monster": "mon_fish_redbreast", "freq": 15, "cost_multiplier": 8, "pack_size": [ 1, 3 ] },
      {
        "monster": "mon_fish_redbreast",
        "freq": 20,
        "cost_multiplier": 8,
        "conditions": [ "DAWN", "DUSK" ],
        "pack_size": [ 1, 3 ]
      },
      { "monster": "mon_fish_green_sunfish", "freq": 15, "cost_multiplier": 8, "pack_size": [ 1, 3 ] },
      {
        "monster": "mon_fish_green_sunfish",
        "freq": 20,
        "cost_multiplier": 8,
        "conditions": [ "DAWN", "DUSK" ],
        "pack_size": [ 1, 3 ]
      },
      { "monster": "mon_fish_longear_sunfish", "freq": 15, "cost_multiplier": 8, "pack_size": [ 1, 3 ] },
      {
        "monster": "mon_fish_longear_sunfish",
        "freq": 20,
        "cost_multiplier": 8,
        "conditions": [ "DAWN", "DUSK" ],
        "pack_size": [ 1, 3 ]
      },
      { "monster": "mon_fish_redear_sunfish", "freq": 15, "cost_multiplier": 8, "pack_size": [ 1, 3 ] },
      {
        "monster": "mon_fish_redear_sunfish",
        "freq": 20,
        "cost_multiplier": 8,
        "conditions": [ "DAWN", "DUSK" ],
        "pack_size": [ 1, 3 ]
      },
      { "monster": "mon_fish_rock_bass", "freq": 15, "cost_multiplier": 8, "pack_size": [ 1, 3 ] },
      {
        "monster": "mon_fish_rock_bass",
        "freq": 20,
        "cost_multiplier": 8,
        "conditions": [ "DAWN", "DUSK" ],
        "pack_size": [ 1, 3 ]
      },
      { "monster": "mon_fish_calico_bass", "freq": 15, "cost_multiplier": 8, "pack_size": [ 1, 3 ] },
      {
        "monster": "mon_fish_calico_bass",
        "freq": 20,
        "cost_multiplier": 8,
        "conditions": [ "DAWN", "DUSK" ],
        "pack_size": [ 1, 3 ]
      },
      { "monster": "mon_fish_warmouth", "freq": 15, "cost_multiplier": 8, "pack_size": [ 1, 3 ] },
      {
        "monster": "mon_fish_warmouth",
        "freq": 20,
        "cost_multiplier": 8,
        "conditions": [ "DAWN", "DUSK" ],
        "pack_size": [ 1, 3 ]
      },
      { "monster": "mon_fish_channel_catfish", "freq": 15, "cost_multiplier": 8, "pack_size": [ 1, 3 ] },
      {
        "monster": "mon_fish_channel_catfish",
        "freq": 20,
        "cost_multiplier": 8,
        "conditions": [ "DAWN", "DUSK" ],
        "pack_size": [ 1, 3 ]
      },
      { "monster": "mon_fish_white_catfish", "freq": 15, "cost_multiplier": 8, "pack_size": [ 1, 3 ] },
      {
        "monster": "mon_fish_white_catfish",
        "freq": 20,
        "cost_multiplier": 8,
        "conditions": [ "DAWN", "DUSK" ],
        "pack_size": [ 1, 3 ]
      },
      { "monster": "mon_fish_muskellunge", "freq": 15, "cost_multiplier": 8, "pack_size": [ 1, 3 ] },
      {
        "monster": "mon_fish_muskellunge",
        "freq": 20,
        "cost_multiplier": 8,
        "conditions": [ "DAWN", "DUSK" ],
        "pack_size": [ 1, 3 ]
      },
      { "monster": "mon_fish_white_sucker", "freq": 15, "cost_multiplier": 8, "pack_size": [ 1, 3 ] },
      {
        "monster": "mon_fish_white_sucker",
        "freq": 20,
        "cost_multiplier": 8,
        "conditions": [ "DAWN", "DUSK" ],
        "pack_size": [ 1, 3 ]
      },
      { "monster": "mon_fish_grass_carp", "freq": 15, "cost_multiplier": 8, "pack_size": [ 1, 3 ] },
      {
        "monster": "mon_fish_grass_carp",
        "freq": 20,
        "cost_multiplier": 8,
        "conditions": [ "DAWN", "DUSK" ],
        "pack_size": [ 1, 3 ]
      },
      { "monster": "mon_fish_fallfish", "freq": 15, "cost_multiplier": 8, "pack_size": [ 1, 3 ] },
      {
        "monster": "mon_fish_fallfish",
        "freq": 20,
        "cost_multiplier": 8,
        "conditions": [ "DAWN", "DUSK" ],
        "pack_size": [ 1, 3 ]
      },
      { "monster": "mon_fish_carp", "freq": 10, "cost_multiplier": 10, "pack_size": [ 1, 3 ] },
      {
        "monster": "mon_fish_carp",
        "freq": 15,
        "cost_multiplier": 10,
        "conditions": [ "DAWN", "DUSK" ],
        "pack_size": [ 1, 3 ]
      },
      { "monster": "mon_fish_pike", "freq": 15, "cost_multiplier": 8, "pack_size": [ 1, 3 ] },
      {
        "monster": "mon_fish_pike",
        "freq": 20,
        "cost_multiplier": 8,
        "conditions": [ "DAWN", "DUSK" ],
        "pack_size": [ 1, 3 ]
      },
      { "monster": "mon_fish_sbass", "freq": 25, "cost_multiplier": 3, "pack_size": [ 1, 3 ] },
      {
        "monster": "mon_fish_sbass",
        "freq": 50,
        "cost_multiplier": 3,
        "conditions": [ "DAWN", "DUSK" ],
        "pack_size": [ 1, 3 ]
      },
      { "monster": "mon_fish_perch", "freq": 30, "cost_multiplier": 3, "pack_size": [ 1, 3 ] },
      {
        "monster": "mon_fish_perch",
        "freq": 55,
        "cost_multiplier": 3,
        "conditions": [ "DAWN", "DUSK" ],
        "pack_size": [ 1, 3 ]
      },
      { "monster": "mon_fish_salmon", "freq": 15, "cost_multiplier": 8, "pack_size": [ 4, 6 ] },
      {
        "monster": "mon_fish_salmon",
        "freq": 20,
        "cost_multiplier": 8,
        "conditions": [ "DAWN", "DUSK" ],
        "pack_size": [ 4, 6 ]
      },
      { "monster": "mon_fish_lbass", "freq": 25, "cost_multiplier": 3, "pack_size": [ 1, 3 ] },
      {
        "monster": "mon_fish_lbass",
        "freq": 50,
        "cost_multiplier": 3,
        "conditions": [ "DAWN", "DUSK" ],
        "pack_size": [ 1, 3 ]
      },
      { "monster": "mon_fish_pbass", "freq": 25, "cost_multiplier": 3, "pack_size": [ 1, 3 ] },
      {
        "monster": "mon_fish_pbass",
        "freq": 50,
        "cost_multiplier": 3,
        "conditions": [ "DAWN", "DUSK" ],
        "pack_size": [ 1, 3 ]
      },
      { "monster": "mon_fish_bluegill", "freq": 25, "cost_multiplier": 3, "pack_size": [ 1, 3 ] },
      {
        "monster": "mon_fish_bluegill",
        "freq": 50,
        "cost_multiplier": 3,
        "conditions": [ "DAWN", "DUSK" ],
        "pack_size": [ 1, 3 ]
      },
      { "monster": "mon_fish_whitefish", "freq": 30, "cost_multiplier": 2, "pack_size": [ 4, 6 ] },
      {
        "monster": "mon_fish_whitefish",
        "freq": 55,
        "cost_multiplier": 2,
        "conditions": [ "DAWN", "DUSK" ],
        "pack_size": [ 4, 6 ]
      },
      { "monster": "mon_fish_pickerel", "freq": 15, "cost_multiplier": 10, "pack_size": [ 1, 3 ] },
      {
        "monster": "mon_fish_pickerel",
        "freq": 20,
        "cost_multiplier": 10,
        "conditions": [ "DAWN", "DUSK" ],
        "pack_size": [ 1, 3 ]
      },
      { "monster": "mon_fish_blinky", "freq": 5, "cost_multiplier": 3, "pack_size": [ 1, 3 ] },
      { "monster": "mon_dragonfly_naiad", "freq": 10, "cost_multiplier": 2, "ends": 168 },
      { "monster": "mon_dragonfly_naiad", "freq": 30, "cost_multiplier": 3, "starts": 168, "pack_size": [ 1, 3 ] },
      { "monster": "mon_strider_small", "freq": 15, "cost_multiplier": 3, "pack_size": [ 2, 4 ] }
    ]
  },
  {
    "type": "monstergroup",
    "name": "GROUP_SWAMP",
    "default": "mon_null",
    "is_animal": true,
    "monsters": [
      {
        "monster": "mon_lemming",
        "freq": 50,
        "cost_multiplier": 1,
        "pack_size": [ 2, 7 ],
        "ends": 360,
        "conditions": [ "SPRING", "SUMMER", "AUTUMN" ]
      },
      {
        "monster": "mon_firefly",
        "freq": 30,
        "cost_multiplier": 1,
        "pack_size": [ 1, 4 ],
        "conditions": [ "SPRING", "SUMMER", "AUTUMN" ]
      },
      {
        "monster": "mon_mosquito_small",
        "freq": 50,
        "cost_multiplier": 1,
        "pack_size": [ 1, 3 ],
        "ends": 42,
        "conditions": [ "SPRING", "SUMMER", "AUTUMN" ]
      },
      {
        "monster": "mon_mosquito_small",
        "freq": 60,
        "cost_multiplier": 1,
        "pack_size": [ 1, 5 ],
        "starts": 42,
        "ends": 84,
        "conditions": [ "SPRING", "SUMMER", "AUTUMN" ]
      },
      {
        "monster": "mon_mosquito_small",
        "freq": 70,
        "cost_multiplier": 1,
        "pack_size": [ 2, 6 ],
        "starts": 84,
        "ends": 180,
        "conditions": [ "SPRING", "SUMMER", "AUTUMN" ]
      },
      {
        "monster": "mon_mosquito_giant",
        "freq": 70,
        "cost_multiplier": 1,
        "pack_size": [ 2, 5 ],
        "starts": 180,
        "ends": 360,
        "conditions": [ "SPRING", "SUMMER", "AUTUMN" ]
      },
      {
        "monster": "mon_mosquito_giant",
        "freq": 80,
        "cost_multiplier": 1,
        "pack_size": [ 2, 6 ],
        "starts": 360,
        "ends": 540,
        "conditions": [ "SPRING", "SUMMER", "AUTUMN" ]
      },
      {
        "monster": "mon_mosquito_giant",
        "freq": 80,
        "cost_multiplier": 1,
        "pack_size": [ 3, 7 ],
        "starts": 540,
        "conditions": [ "SPRING", "SUMMER", "AUTUMN" ]
      },
      {
        "monster": "mon_dragonfly_giant",
        "freq": 35,
        "cost_multiplier": 2,
        "ends": 42,
        "conditions": [ "SPRING", "SUMMER", "AUTUMN" ]
      },
      {
        "monster": "mon_dragonfly_giant",
        "freq": 45,
        "cost_multiplier": 2,
        "starts": 42,
        "ends": 84,
        "conditions": [ "SPRING", "SUMMER", "AUTUMN" ]
      },
      {
        "monster": "mon_dragonfly_giant",
        "freq": 45,
        "cost_multiplier": 2,
        "starts": 84,
        "ends": 180,
        "pack_size": [ 1, 3 ],
        "conditions": [ "SPRING", "SUMMER", "AUTUMN" ]
      },
      {
        "monster": "mon_dragonfly_giant",
        "freq": 55,
        "pack_size": [ 2, 5 ],
        "cost_multiplier": 2,
        "starts": 180,
        "ends": 360,
        "conditions": [ "SPRING", "SUMMER", "AUTUMN" ]
      },
      {
        "monster": "mon_dragonfly_giant",
        "freq": 55,
        "pack_size": [ 4, 7 ],
        "cost_multiplier": 2,
        "starts": 360,
        "ends": 540,
        "conditions": [ "SPRING", "SUMMER", "AUTUMN" ]
      },
      {
        "monster": "mon_dragonfly_giant",
        "freq": 65,
        "pack_size": [ 4, 7 ],
        "cost_multiplier": 2,
        "starts": 540,
        "conditions": [ "SPRING", "SUMMER", "AUTUMN" ]
      },
      {
        "monster": "mon_dragonfly_mega",
        "freq": 10,
        "starts": 180,
        "conditions": [ "SPRING", "SUMMER", "AUTUMN" ],
        "cost_multiplier": 2
      },
      {
        "monster": "mon_fly_small",
        "freq": 100,
        "cost_multiplier": 1,
        "conditions": [ "SPRING", "SUMMER", "AUTUMN" ],
        "//": "No scaling, since they don't (yet) add challenge"
      },
      {
        "monster": "mon_centipede_small",
        "freq": 40,
        "cost_multiplier": 2,
        "ends": 42,
        "conditions": [ "SPRING", "SUMMER", "AUTUMN" ]
      },
      {
        "monster": "mon_centipede_small",
        "freq": 50,
        "cost_multiplier": 2,
        "starts": 42,
        "ends": 84,
        "conditions": [ "SPRING", "SUMMER", "AUTUMN" ]
      },
      {
        "monster": "mon_centipede_small",
        "freq": 50,
        "pack_size": [ 1, 3 ],
        "cost_multiplier": 2,
        "starts": 84,
        "ends": 180,
        "conditions": [ "SPRING", "SUMMER", "AUTUMN" ]
      },
      {
        "monster": "mon_centipede_small",
        "freq": 60,
        "cost_multiplier": 2,
        "pack_size": [ 2, 3 ],
        "starts": 180,
        "ends": 360,
        "conditions": [ "SPRING", "SUMMER", "AUTUMN" ]
      },
      {
        "monster": "mon_centipede_giant",
        "freq": 45,
        "pack_size": [ 2, 3 ],
        "cost_multiplier": 2,
        "starts": 360,
        "ends": 540,
        "conditions": [ "SPRING", "SUMMER", "AUTUMN" ]
      },
      {
        "monster": "mon_centipede_mom",
        "freq": 15,
        "pack_size": [ 1, 2 ],
        "cost_multiplier": 2,
        "starts": 360,
        "ends": 540,
        "conditions": [ "SPRING", "SUMMER", "AUTUMN" ]
      },
      {
        "monster": "mon_centipede_giant",
        "freq": 60,
        "cost_multiplier": 2,
        "pack_size": [ 2, 3 ],
        "starts": 540,
        "conditions": [ "SPRING", "SUMMER", "AUTUMN" ]
      },
      {
        "monster": "mon_centipede_mom",
        "freq": 20,
        "cost_multiplier": 2,
        "pack_size": [ 1, 3 ],
        "starts": 540,
        "conditions": [ "SPRING", "SUMMER", "AUTUMN" ]
      },
      {
        "monster": "mon_centipede_mega",
        "freq": 20,
        "cost_multiplier": 2,
        "pack_size": [ 1, 3 ],
        "starts": 720,
        "conditions": [ "SPRING", "SUMMER", "AUTUMN" ]
      },
      {
        "monster": "mon_spider_jumping_small",
        "freq": 20,
        "cost_multiplier": 2,
        "ends": 42,
        "conditions": [ "SPRING", "SUMMER", "AUTUMN" ]
      },
      {
        "monster": "mon_spider_jumping_small",
        "freq": 25,
        "cost_multiplier": 2,
        "pack_size": [ 1, 3 ],
        "starts": 42,
        "ends": 84,
        "conditions": [ "SPRING", "SUMMER", "AUTUMN" ]
      },
      {
        "monster": "mon_spider_jumping_small",
        "freq": 30,
        "cost_multiplier": 2,
        "pack_size": [ 1, 3 ],
        "starts": 84,
        "ends": 180,
        "conditions": [ "SPRING", "SUMMER", "AUTUMN" ]
      },
      {
        "monster": "mon_spider_jumping_small",
        "freq": 35,
        "cost_multiplier": 2,
        "pack_size": [ 2, 3 ],
        "starts": 180,
        "ends": 360,
        "conditions": [ "SPRING", "SUMMER", "AUTUMN" ]
      },
      {
        "monster": "mon_spider_jumping_giant",
        "freq": 35,
        "cost_multiplier": 2,
        "pack_size": [ 2, 3 ],
        "starts": 360,
        "ends": 540,
        "conditions": [ "SPRING", "SUMMER", "AUTUMN" ]
      },
      {
        "monster": "mon_spider_jumping_giant",
        "freq": 40,
        "cost_multiplier": 2,
        "pack_size": [ 2, 3 ],
        "starts": 540,
        "conditions": [ "SPRING", "SUMMER", "AUTUMN" ]
      },
      {
        "monster": "mon_spider_wolf_small",
        "freq": 20,
        "cost_multiplier": 2,
        "ends": 42,
        "conditions": [ "SPRING", "SUMMER", "AUTUMN" ]
      },
      {
        "monster": "mon_spider_wolf_small",
        "freq": 25,
        "cost_multiplier": 2,
        "pack_size": [ 1, 3 ],
        "starts": 42,
        "ends": 84,
        "conditions": [ "SPRING", "SUMMER", "AUTUMN" ]
      },
      {
        "monster": "mon_spider_wolf_small",
        "freq": 30,
        "cost_multiplier": 2,
        "pack_size": [ 1, 3 ],
        "starts": 84,
        "ends": 180,
        "conditions": [ "SPRING", "SUMMER", "AUTUMN" ]
      },
      {
        "monster": "mon_spider_wolf_small",
        "freq": 35,
        "cost_multiplier": 2,
        "pack_size": [ 2, 3 ],
        "starts": 180,
        "ends": 360,
        "conditions": [ "SPRING", "SUMMER", "AUTUMN" ]
      },
      {
        "monster": "mon_spider_wolf_giant",
        "freq": 35,
        "cost_multiplier": 2,
        "pack_size": [ 2, 3 ],
        "starts": 360,
        "ends": 540,
        "conditions": [ "SPRING", "SUMMER", "AUTUMN" ]
      },
      {
        "monster": "mon_spider_wolf_giant",
        "freq": 40,
        "cost_multiplier": 2,
        "pack_size": [ 2, 3 ],
        "starts": 540,
        "conditions": [ "SPRING", "SUMMER", "AUTUMN" ]
      },
      { "monster": "mon_zpider_mass", "freq": 5, "cost_multiplier": 2, "starts": 42, "ends": 84 },
      { "monster": "mon_zpider_mass", "freq": 10, "cost_multiplier": 2, "starts": 84, "ends": 180 },
      { "monster": "mon_zpider_mass", "freq": 20, "cost_multiplier": 2, "starts": 180, "ends": 360 },
      { "monster": "mon_zpider_mass", "freq": 25, "cost_multiplier": 2, "starts": 360, "ends": 540 },
      { "monster": "mon_zpider_mass", "freq": 25, "cost_multiplier": 2, "pack_size": [ 1, 3 ], "starts": 540 },
      {
        "monster": "mon_wasp_small",
        "freq": 20,
        "cost_multiplier": 2,
        "conditions": [ "SPRING", "SUMMER", "AUTUMN" ],
        "ends": 42
      },
      {
        "monster": "mon_wasp_small",
        "freq": 25,
        "cost_multiplier": 2,
        "starts": 42,
        "ends": 84,
        "conditions": [ "SPRING", "SUMMER", "AUTUMN" ]
      },
      {
        "monster": "mon_wasp_small",
        "freq": 25,
        "cost_multiplier": 2,
        "pack_size": [ 1, 3 ],
        "starts": 84,
        "ends": 180,
        "conditions": [ "SPRING", "SUMMER", "AUTUMN" ]
      },
      {
        "monster": "mon_wasp",
        "freq": 30,
        "cost_multiplier": 2,
        "pack_size": [ 1, 3 ],
        "starts": 180,
        "ends": 360,
        "conditions": [ "SPRING", "SUMMER", "AUTUMN" ]
      },
      {
        "monster": "mon_wasp",
        "freq": 30,
        "cost_multiplier": 2,
        "pack_size": [ 2, 4 ],
        "starts": 360,
        "conditions": [ "SPRING", "SUMMER", "AUTUMN" ]
      },
      {
        "monster": "mon_dermatik_larva",
        "freq": 15,
        "cost_multiplier": 2,
        "ends": 42,
        "conditions": [ "SPRING", "SUMMER", "AUTUMN" ]
      },
      {
        "monster": "mon_dermatik_larva",
        "freq": 20,
        "cost_multiplier": 2,
        "starts": 42,
        "ends": 84,
        "conditions": [ "SPRING", "SUMMER", "AUTUMN" ]
      },
      {
        "monster": "mon_dermatik_larva",
        "freq": 25,
        "cost_multiplier": 2,
        "starts": 84,
        "ends": 180,
        "conditions": [ "SPRING", "SUMMER", "AUTUMN" ]
      },
      {
        "monster": "mon_dermatik_larva",
        "freq": 30,
        "cost_multiplier": 2,
        "starts": 180,
        "ends": 360,
        "conditions": [ "SPRING", "SUMMER", "AUTUMN" ]
      },
      {
        "monster": "mon_dermatik",
        "freq": 40,
        "cost_multiplier": 2,
        "starts": 360,
        "ends": 540,
        "conditions": [ "SPRING", "SUMMER", "AUTUMN" ]
      },
      {
        "monster": "mon_dermatik",
        "freq": 50,
        "cost_multiplier": 2,
        "starts": 540,
        "conditions": [ "SPRING", "SUMMER", "AUTUMN" ]
      },
      {
        "monster": "mon_slug_small",
        "freq": 15,
        "cost_multiplier": 2,
        "ends": 42,
        "conditions": [ "SPRING", "SUMMER", "AUTUMN" ]
      },
      {
        "monster": "mon_slug_small",
        "freq": 20,
        "cost_multiplier": 2,
        "starts": 42,
        "ends": 84,
        "conditions": [ "SPRING", "SUMMER", "AUTUMN" ]
      },
      {
        "monster": "mon_slug_small",
        "freq": 25,
        "cost_multiplier": 2,
        "starts": 84,
        "ends": 180,
        "conditions": [ "SPRING", "SUMMER", "AUTUMN" ]
      },
      {
        "monster": "mon_slug_giant",
        "freq": 25,
        "cost_multiplier": 2,
        "starts": 180,
        "ends": 360,
        "conditions": [ "SPRING", "SUMMER", "AUTUMN" ]
      },
      {
        "monster": "mon_slug_giant",
        "freq": 30,
        "cost_multiplier": 2,
        "starts": 360,
        "ends": 540,
        "conditions": [ "SPRING", "SUMMER", "AUTUMN" ]
      },
      {
        "monster": "mon_slug_giant",
        "freq": 35,
        "cost_multiplier": 2,
        "starts": 540,
        "conditions": [ "SPRING", "SUMMER", "AUTUMN" ]
      },
      {
        "monster": "mon_sludge_crawler",
        "freq": 10,
        "cost_multiplier": 1,
        "conditions": [ "SPRING", "SUMMER", "AUTUMN" ],
        "//": "No scaling, since they are more like setpieces"
      },
      {
        "monster": "mon_frog_small",
        "freq": 20,
        "cost_multiplier": 2,
        "ends": 84,
        "conditions": [ "SPRING", "SUMMER", "AUTUMN" ]
      },
      {
        "monster": "mon_frog_small",
        "freq": 25,
        "cost_multiplier": 2,
        "starts": 84,
        "ends": 180,
        "conditions": [ "SPRING", "SUMMER", "AUTUMN" ]
      },
      {
        "monster": "mon_frog_small",
        "freq": 30,
        "cost_multiplier": 2,
        "starts": 180,
        "ends": 360,
        "conditions": [ "SPRING", "SUMMER", "AUTUMN" ]
      },
      {
        "monster": "mon_frog_giant",
        "freq": 30,
        "cost_multiplier": 2,
        "starts": 360,
        "ends": 540,
        "conditions": [ "SPRING", "SUMMER", "AUTUMN" ]
      },
      {
        "monster": "mon_frog_giant",
        "freq": 40,
        "cost_multiplier": 2,
        "starts": 540,
        "conditions": [ "SPRING", "SUMMER", "AUTUMN" ]
      },
      {
        "monster": "mon_crayfish_small",
        "freq": 10,
        "cost_multiplier": 1,
        "ends": 42,
        "conditions": [ "SPRING", "SUMMER", "AUTUMN" ]
      },
      {
        "monster": "mon_crayfish_small",
        "freq": 15,
        "cost_multiplier": 1,
        "starts": 42,
        "ends": 84,
        "conditions": [ "SPRING", "SUMMER", "AUTUMN" ]
      },
      {
        "monster": "mon_crayfish_small",
        "freq": 20,
        "cost_multiplier": 1,
        "starts": 84,
        "ends": 180,
        "conditions": [ "SPRING", "SUMMER", "AUTUMN" ]
      },
      {
        "monster": "mon_crayfish_small",
        "freq": 30,
        "cost_multiplier": 1,
        "starts": 180,
        "ends": 360,
        "conditions": [ "SPRING", "SUMMER", "AUTUMN" ]
      },
      {
        "monster": "mon_giant_crayfish",
        "freq": 30,
        "cost_multiplier": 1,
        "starts": 360,
        "conditions": [ "SPRING", "SUMMER", "AUTUMN" ]
      },
      { "monster": "mon_mutant_experimental", "freq": 2, "cost_multiplier": 6 },
      {"monster": "mon_mantis_small", "freq": 2, "cost_multiplier": 8},
<<<<<<< HEAD
      {"monster": "mon_aphid", "freq": 10, "cost_multiplier": 0},
      { "monster": "mon_antlion_giant", "freq": 4, "cost_multiplier": 10 },
      { "monster": "mon_strider_small", "freq": 15, "cost_multiplier": 3, "pack_size": [ 4, 8 ] }
=======
      { "monster": "mon_antlion_giant", "freq": 4, "cost_multiplier": 10 },
>>>>>>> f7b0ba99
    ]
  },
  {
    "type": "monstergroup",
    "name": "GROUP_PARK_ANIMAL",
    "default": "mon_null",
    "is_animal": true,
    "monsters": [
      { "monster": "mon_crow", "freq": 50, "cost_multiplier": 0 },
      { "monster": "mon_crow_mutant_small", "freq": 25, "cost_multiplier": 2 },
      {
        "monster": "mon_pigeon",
        "freq": 50,
        "cost_multiplier": 0,
        "pack_size": [ 1, 3 ],
        "conditions": [ "DAWN", "DUSK", "DAY", "SPRING", "SUMMER", "AUTUMN" ]
      },
      {
        "monster": "mon_pigeon",
        "freq": 15,
        "cost_multiplier": 0,
        "pack_size": [ 1, 3 ],
        "conditions": [ "DAWN", "DUSK", "DAY", "WINTER" ]
      },
      { "monster": "mon_cat", "freq": 50, "cost_multiplier": 0 },
      { "monster": "mon_chipmunk", "freq": 50, "cost_multiplier": 0 },
      { "monster": "mon_fox_red", "freq": 50, "cost_multiplier": 0 },
      { "monster": "mon_rabbit", "freq": 50, "cost_multiplier": 0 },
      { "monster": "mon_squirrel", "freq": 50, "cost_multiplier": 0 },
      { "monster": "mon_squirrel_red", "freq": 50, "cost_multiplier": 0 },
      { "monster": "mon_mantis_small", "freq": 5, "cost_multiplier": 10 },
      { "monster": "mon_lady_bug_giant", "freq": 8, "cost_multiplier": 10},
      { "monster": "mon_aphid", "freq": 20,  "cost_multiplier": 0 },
      { "monster": "mon_grasshopper_small", "freq": 30, "cost_multiplier": 0 },
      { "monster": "mon_antlion_larva", "freq": 7, "cost_multiplier": 10 },
      { "monster": "mon_antlion_giant", "freq": 5, "cost_multiplier": 10 }
    ]
  },
  {
    "type": "monstergroup",
    "name": "GROUP_ROOF_ANIMAL",
    "default": "mon_null",
    "is_animal": true,
    "monsters": [
      { "monster": "mon_crow", "freq": 50, "cost_multiplier": 0 },
      { "monster": "mon_crow_mutant_small", "freq": 25, "cost_multiplier": 0 },
      {
        "monster": "mon_pigeon",
        "freq": 40,
        "cost_multiplier": 0,
        "pack_size": [ 1, 7 ],
        "conditions": [ "DAWN", "DUSK", "DAY", "SPRING", "SUMMER", "AUTUMN" ]
      },
      {
        "monster": "mon_pigeon",
        "freq": 15,
        "cost_multiplier": 0,
        "pack_size": [ 1, 7 ],
        "conditions": [ "DAWN", "DUSK", "DAY", "WINTER" ]
      },
      { "monster": "mon_cat", "freq": 50, "cost_multiplier": 0 },
      { "monster": "mon_chipmunk", "freq": 50, "cost_multiplier": 0 },
      { "monster": "mon_squirrel", "freq": 50, "cost_multiplier": 0 },
      { "monster": "mon_squirrel_red", "freq": 50, "cost_multiplier": 0 },
      { "monster": "mon_chicken", "freq": 10, "cost_multiplier": 1 },
      { "monster": "mon_turkey", "freq": 10, "cost_multiplier": 1 },
      {
        "monster": "mon_raccoon",
        "freq": 25,
        "cost_multiplier": 0,
        "pack_size": [ 1, 3 ],
        "conditions": [ "DAWN", "DUSK", "NIGHT", "SPRING", "SUMMER", "AUTUMN" ]
      },
      {
        "monster": "mon_opossum",
        "freq": 25,
        "cost_multiplier": 0,
        "pack_size": [ 1, 3 ],
        "conditions": [ "DAWN", "DUSK", "NIGHT", "SPRING", "SUMMER", "AUTUMN" ]
      },
      {
        "monster": "mon_bat",
        "freq": 20,
        "cost_multiplier": 0,
        "pack_size": [ 6, 12 ],
        "conditions": [ "DAWN", "DUSK", "NIGHT", "SPRING", "SUMMER", "AUTUMN" ]
      }
    ]
  },
  {
    "type": "monstergroup",
    "name": "GROUP_POND_ANIMAL",
    "default": "mon_null",
    "is_animal": true,
    "monsters": [
      { "monster": "mon_rabbit", "freq": 50, "cost_multiplier": 0 },
      { "monster": "mon_squirrel_red", "freq": 50, "cost_multiplier": 0 },
      { "monster": "mon_squirrel", "freq": 50, "cost_multiplier": 0 }
    ]
  },
  {
    "type": "monstergroup",
    "name": "GROUP_POND_BIRD",
    "default": "mon_null",
    "is_animal": true,
    "monsters": [
      { "monster": "mon_duck", "freq": 50, "cost_multiplier": 0 },
      { "monster": "mon_goose_canadian", "freq": 50, "cost_multiplier": 0 }
    ]
  },
  {
    "type": "monstergroup",
    "name": "GROUP_POND_FISH",
    "default": "mon_null",
    "is_animal": true,
    "monsters": [
      { "monster": "mon_fish_bluegill", "freq": 50, "cost_multiplier": 0 },
      { "monster": "mon_fish_carp", "freq": 50, "cost_multiplier": 0 },
      { "monster": "mon_fish_sbass", "freq": 50, "cost_multiplier": 0 },
      { "monster": "mon_strider_small", "freq": 30, "cost_multiplier": 0, "pack_size": [ 3, 6 ] }
    ]
  }
]<|MERGE_RESOLUTION|>--- conflicted
+++ resolved
@@ -2871,13 +2871,7 @@
       },
       { "monster": "mon_mutant_experimental", "freq": 2, "cost_multiplier": 6 },
       {"monster": "mon_mantis_small", "freq": 2, "cost_multiplier": 8},
-<<<<<<< HEAD
-      {"monster": "mon_aphid", "freq": 10, "cost_multiplier": 0},
       { "monster": "mon_antlion_giant", "freq": 4, "cost_multiplier": 10 },
-      { "monster": "mon_strider_small", "freq": 15, "cost_multiplier": 3, "pack_size": [ 4, 8 ] }
-=======
-      { "monster": "mon_antlion_giant", "freq": 4, "cost_multiplier": 10 },
->>>>>>> f7b0ba99
     ]
   },
   {
