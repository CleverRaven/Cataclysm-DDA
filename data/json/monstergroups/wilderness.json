[
  {
    "type": "monstergroup",
    "name": "GROUP_CAVE",
    "is_animal": true,
    "monsters": [
      { "monster": "mon_bat", "weight": 600, "cost_multiplier": 5, "pack_size": [ 6, 32 ] },
      { "group": "GROUP_BEARS", "weight": 100, "cost_multiplier": 10, "pack_size": [ 1, 3 ] },
      { "monster": "mon_cougar", "weight": 100, "cost_multiplier": 20, "pack_size": [ 1, 2 ] },
      { "monster": "mon_mutant_experimental", "weight": 25, "cost_multiplier": 3 },
      { "monster": "mon_mole_cricket", "weight": 60, "cost_multiplier": 3 },
      { "monster": "mon_woodlouse", "weight": 60, "cost_multiplier": 3, "pack_size": [ 2, 4 ] },
      { "monster": "mon_stag_beetle_larva", "weight": 40, "cost_multiplier": 5 }
    ]
  },
  {
    "type": "monstergroup",
    "name": "GROUP_FOREST",
    "default": "mon_null",
    "is_animal": true,
    "monsters": [
      { "group": "GROUP_WILDERNESS_FOREST_MAMMAL", "weight": 75, "conditions": [ "SPRING", "SUMMER", "AUTUMN" ] },
      {
        "group": "GROUP_WILDERNESS_FOREST_MAMMAL",
        "weight": 75,
        "ends": "3 days",
        "conditions": [ "SPRING", "SUMMER", "AUTUMN" ]
      },
      {
        "group": "GROUP_WILDERNESS_FOREST_MAMMAL",
        "weight": 75,
        "ends": "7 days",
        "conditions": [ "SPRING", "SUMMER", "AUTUMN" ]
      },
      {
        "group": "GROUP_WILDERNESS_FOREST_MAMMAL",
        "weight": 75,
        "ends": "28 days",
        "conditions": [ "SPRING", "SUMMER", "AUTUMN" ]
      },
      {
        "group": "GROUP_WILDERNESS_FOREST_MAMMAL",
        "weight": 75,
        "ends": "90 days",
        "conditions": [ "SPRING", "SUMMER", "AUTUMN" ]
      },
      { "group": "GROUP_WILDERNESS_FOREST_MAMMAL_WINTER", "weight": 75, "conditions": [ "WINTER" ] },
      { "group": "GROUP_WILDERNESS_FOREST_MAMMAL_WINTER", "weight": 75, "ends": "3 days", "conditions": [ "WINTER" ] },
      { "group": "GROUP_WILDERNESS_FOREST_MAMMAL_WINTER", "weight": 75, "ends": "7 days", "conditions": [ "WINTER" ] },
      {
        "group": "GROUP_WILDERNESS_FOREST_MAMMAL_WINTER",
        "weight": 75,
        "ends": "28 days",
        "conditions": [ "WINTER" ]
      },
      {
        "group": "GROUP_WILDERNESS_FOREST_MAMMAL_WINTER",
        "weight": 75,
        "ends": "90 days",
        "conditions": [ "WINTER" ]
      },
      { "group": "GROUP_WILDERNESS_FOREST_BIRD", "weight": 300 },
      {
        "group": "GROUP_WILDERNESS_FOREST_INSECT_HARMLESS",
        "weight": 75,
        "conditions": [ "SPRING", "SUMMER", "AUTUMN" ]
      },
      {
        "group": "GROUP_WILDERNESS_FOREST_INSECT",
        "weight": 75,
        "conditions": [ "SPRING", "SUMMER", "AUTUMN" ],
        "starts": "3 days"
      },
      {
        "group": "GROUP_WILDERNESS_FOREST_INSECT",
        "weight": 75,
        "conditions": [ "SPRING", "SUMMER", "AUTUMN" ],
        "starts": "7 days"
      },
      {
        "group": "GROUP_WILDERNESS_FOREST_INSECT",
        "weight": 75,
        "conditions": [ "SPRING", "SUMMER", "AUTUMN" ],
        "starts": "28 days"
      },
      {
        "group": "GROUP_WILDERNESS_FOREST_INSECT",
        "weight": 75,
        "conditions": [ "SPRING", "SUMMER", "AUTUMN" ],
        "starts": "90 days"
      },
      {
        "group": "GROUP_WILDERNESS_FOREST_ZOMBIE",
        "weight": 50,
        "conditions": [ "SPRING", "SUMMER", "AUTUMN" ],
        "starts": "3 days"
      },
      {
        "group": "GROUP_WILDERNESS_FOREST_ZOMBIE",
        "weight": 50,
        "conditions": [ "SPRING", "SUMMER", "AUTUMN" ],
        "starts": "7 days"
      },
      {
        "group": "GROUP_WILDERNESS_FOREST_ZOMBIE",
        "weight": 50,
        "conditions": [ "SPRING", "SUMMER", "AUTUMN" ],
        "starts": "28 days"
      },
      {
        "group": "GROUP_WILDERNESS_FOREST_ZOMBIE",
        "weight": 50,
        "conditions": [ "SPRING", "SUMMER", "AUTUMN" ],
        "starts": "90 days"
      },
      {
        "monster": "mon_rattlesnake",
        "weight": 3,
        "cost_multiplier": 5,
        "conditions": [ "SPRING", "SUMMER", "AUTUMN" ]
      },
<<<<<<< HEAD
      { "group": "GROUP_FROGS_FOREST", "weight": 10 },
      { "group": "GROUP_MUTAFROGS_FOREST", "weight": 8, "starts": "7 days" }
=======
      { "group": "GROUP_FROGS_FOREST", "weight": 10 }
>>>>>>> 6942b2ff
    ]
  },
  {
    "type": "monstergroup",
    "name": "GROUP_WILDERNESS_FOREST_MAMMAL",
    "default": "mon_null",
    "is_animal": true,
    "monsters": [
      { "monster": "mon_bat", "weight": 10, "cost_multiplier": 2, "pack_size": [ 3, 12 ] },
      { "group": "GROUP_BEARS", "weight": 1, "cost_multiplier": 10, "pack_size": [ 1, 3 ] },
      { "group": "GROUP_PIGS", "weight": 1, "cost_multiplier": 2, "pack_size": [ 1, 6 ] },
      { "group": "GROUP_SHEEPS", "weight": 1, "cost_multiplier": 2, "pack_size": [ 1, 4 ] },
      { "group": "GROUP_STRAY_CATS", "weight": 10 },
      { "group": "GROUP_STRAY_CATS", "weight": 1, "pack_size": [ 2, 8 ] },
      { "monster": "mon_ferret", "weight": 1, "cost_multiplier": 5 },
      { "monster": "mon_chipmunk", "weight": 30, "cost_multiplier": 0, "pack_size": [ 1, 2 ] },
      { "group": "GROUP_STRAY_DOGS", "weight": 6, "cost_multiplier": 25, "pack_size": [ 1, 6 ] },
      { "group": "GROUP_HORSES", "weight": 1, "cost_multiplier": 15, "pack_size": [ 1, 4 ] },
      { "monster": "mon_groundhog", "weight": 30, "cost_multiplier": 5, "pack_size": [ 1, 6 ] },
      { "group": "GROUP_RABBIT_WILD", "weight": 20, "pack_size": [ 1, 5 ] },
      { "monster": "mon_squirrel", "weight": 50, "cost_multiplier": 0, "pack_size": [ 1, 2 ] },
      { "monster": "mon_squirrel_red", "weight": 50, "cost_multiplier": 0, "pack_size": [ 1, 2 ] },
      { "monster": "mon_weasel", "weight": 5, "cost_multiplier": 5 },
      { "monster": "mon_raccoon", "weight": 8, "cost_multiplier": 0, "pack_size": [ 1, 3 ] },
      { "monster": "mon_opossum", "weight": 8, "cost_multiplier": 0, "pack_size": [ 1, 3 ] },
      { "monster": "mon_black_rat", "weight": 10, "cost_multiplier": 0, "pack_size": [ 1, 5 ] },
      { "group": "GROUP_WILDERNESS_FOREST_MAMMAL_WINTER", "weight": 22 },
      { "group": "GROUP_WILDERNESS_FOREST_MAMMAL_MUTANT", "weight": 1, "starts": "14 days" },
      { "group": "GROUP_WILDERNESS_FOREST_MAMMAL_MUTANT", "weight": 2, "starts": "28 days" },
      { "group": "GROUP_WILDERNESS_FOREST_MAMMAL_MUTANT", "weight": 4, "starts": "90 days" }
    ]
  },
  {
    "type": "monstergroup",
    "name": "GROUP_WILDERNESS_FOREST_MAMMAL_WINTER",
    "default": "mon_null",
    "is_animal": true,
    "monsters": [
      { "monster": "mon_bobcat", "weight": 7, "cost_multiplier": 2 },
      { "group": "GROUP_BOARS", "weight": 2, "cost_multiplier": 2, "pack_size": [ 1, 4 ] },
      { "monster": "mon_cougar", "weight": 1, "cost_multiplier": 3 },
      { "group": "GROUP_DEERS", "weight": 4, "cost_multiplier": 2, "pack_size": [ 1, 5 ] },
      { "group": "GROUP_REINDEERS", "weight": 3, "cost_multiplier": 3, "pack_size": [ 2, 6 ], "event": "christmas" },
      { "monster": "mon_fox_gray", "weight": 1, "cost_multiplier": 0 },
      { "monster": "mon_fox_red", "weight": 1, "cost_multiplier": 0 },
      { "monster": "mon_coyote", "weight": 1, "cost_multiplier": 2, "pack_size": [ 1, 6 ] },
      { "monster": "mon_coyote_wolf", "weight": 1, "cost_multiplier": 2, "pack_size": [ 1, 8 ] },
      { "group": "GROUP_MOOSE", "weight": 1, "cost_multiplier": 3, "pack_size": [ 1, 3 ] }
    ]
  },
  {
    "type": "monstergroup",
    "name": "GROUP_WILDERNESS_FOREST_MAMMAL_MUTANT",
    "default": "mon_null",
    "is_animal": true,
    "monsters": [
      { "group": "GROUP_DEER_MUT_SPIDERS", "weight": 4, "cost_multiplier": 2, "pack_size": [ 1, 3 ] },
      { "group": "GROUP_TUSKED_MOOSE", "weight": 1, "cost_multiplier": 3, "pack_size": [ 1, 3 ] },
      { "monster": "mon_bear_mutant_3headed", "weight": 1, "cost_multiplier": 10 }
    ]
  },
  {
    "type": "monstergroup",
    "name": "GROUP_WILDERNESS_FOREST_BIRD",
    "default": "mon_null",
    "is_animal": true,
    "monsters": [
      { "monster": "mon_bluejay", "weight": 2, "cost_multiplier": 0, "pack_size": [ 1, 10 ] },
      { "monster": "mon_crow", "weight": 5, "cost_multiplier": 0, "pack_size": [ 1, 14 ] },
      { "monster": "mon_crow_mutant_small", "weight": 2, "cost_multiplier": 2, "starts": "14 days" },
      { "monster": "mon_raven", "weight": 5, "cost_multiplier": 0, "pack_size": [ 1, 14 ] },
      { "monster": "mon_robin", "weight": 4, "cost_multiplier": 0, "pack_size": [ 1, 14 ] },
      { "monster": "mon_sparrow", "weight": 5, "cost_multiplier": 0, "pack_size": [ 1, 15 ] },
      { "monster": "mon_pigeon", "weight": 1, "cost_multiplier": 0, "pack_size": [ 1, 3 ] },
      { "monster": "mon_turkey", "weight": 6, "cost_multiplier": 2, "pack_size": [ 1, 18 ] },
      {
        "monster": "mon_duck",
        "weight": 4,
        "cost_multiplier": 5,
        "pack_size": [ 1, 4 ],
        "conditions": [ "SPRING", "SUMMER", "AUTUMN" ]
      },
      {
        "monster": "mon_goose_canadian",
        "weight": 4,
        "cost_multiplier": 5,
        "pack_size": [ 1, 4 ],
        "conditions": [ "SPRING", "SUMMER", "AUTUMN" ]
      },
      { "monster": "mon_hummingbird", "weight": 5, "cost_multiplier": 0, "pack_size": [ 1, 3 ] },
      { "monster": "mon_woodpecker", "weight": 5, "cost_multiplier": 0, "pack_size": [ 1, 3 ] }
    ]
  },
  {
    "type": "monstergroup",
    "name": "GROUP_WILDERNESS_FOREST_INSECT_HARMLESS",
    "default": "mon_null",
    "is_animal": true,
    "monsters": [
      { "monster": "mon_fly_small", "weight": 2, "cost_multiplier": 0 },
      { "monster": "mon_aphid", "weight": 3, "pack_size": [ 1, 5 ], "cost_multiplier": 0 }
    ]
  },
  {
    "type": "monstergroup",
    "name": "GROUP_WILDERNESS_FOREST_INSECT",
    "default": "mon_null",
    "is_animal": true,
    "monsters": [
      { "monster": "mon_fly_small", "weight": 2, "cost_multiplier": 0 },
      { "monster": "mon_spider_jumping_small", "weight": 1, "cost_multiplier": 0 },
      { "monster": "mon_spider_wolf_small", "weight": 1, "cost_multiplier": 0 },
      { "monster": "mon_mantis_small", "weight": 2, "cost_multiplier": 10 },
      { "monster": "mon_lady_bug", "weight": 5, "cost_multiplier": 10 },
      { "monster": "mon_aphid", "weight": 3, "pack_size": [ 1, 5 ], "cost_multiplier": 0 },
      { "monster": "mon_locust_small", "weight": 3, "pack_size": [ 3, 9 ], "cost_multiplier": 0 },
      { "monster": "mon_grasshopper_small", "weight": 3, "pack_size": [ 1, 3 ], "cost_multiplier": 0 },
      { "monster": "mon_antlion_giant", "weight": 1, "cost_multiplier": 10 },
      { "monster": "mon_stag_beetle_small", "weight": 2, "cost_multiplier": 10 },
      { "monster": "mon_woodlouse", "weight": 3, "cost_multiplier": 3 },
      { "monster": "mon_butterfly", "weight": 2, "cost_multiplier": 3 },
      { "monster": "mon_moth", "weight": 2, "cost_multiplier": 3 },
      { "monster": "mon_cicada", "weight": 1, "cost_multiplier": 3 },
      { "monster": "mon_worm_small", "weight": 1, "cost_multiplier": 0 }
    ]
  },
  {
    "type": "monstergroup",
    "name": "GROUP_WILDERNESS_FOREST_ZOMBIE",
    "default": "mon_null",
    "is_animal": true,
    "monsters": [
      { "monster": "mon_zeer", "weight": 4, "cost_multiplier": 10, "pack_size": [ 1, 5 ] },
      { "monster": "mon_zougar", "weight": 2, "cost_multiplier": 10 },
      { "monster": "mon_zolf", "weight": 2, "cost_multiplier": 2, "pack_size": [ 1, 4 ] },
      { "monster": "mon_zombear", "weight": 1, "cost_multiplier": 10 },
      { "monster": "mon_zeindeer", "weight": 1, "cost_multiplier": 15, "pack_size": [ 2, 5 ], "event": "christmas" },
      { "monster": "mon_zombie_dog", "weight": 1, "cost_multiplier": 2 },
      { "monster": "mon_zombie_horse", "weight": 1, "cost_multiplier": 15, "pack_size": [ 1, 4 ] },
      { "monster": "mon_zoose", "weight": 1, "cost_multiplier": 10 },
      { "monster": "mon_zpider_mass", "weight": 1, "cost_multiplier": 10 }
    ]
  },
  {
    "type": "monstergroup",
    "name": "GROUP_RIVER",
    "default": "mon_null",
    "is_animal": true,
    "monsters": [
      { "monster": "mon_beaver", "weight": 8, "cost_multiplier": 10, "pack_size": [ 1, 3 ] },
      {
        "monster": "mon_mink",
        "weight": 3,
        "cost_multiplier": 20,
        "pack_size": [ 1, 2 ],
        "conditions": [ "SPRING", "SUMMER", "AUTUMN" ]
      },
      {
        "monster": "mon_muskrat",
        "weight": 8,
        "cost_multiplier": 5,
        "pack_size": [ 1, 5 ],
        "conditions": [ "SPRING", "SUMMER", "AUTUMN" ]
      },
      {
        "monster": "mon_otter",
        "weight": 5,
        "cost_multiplier": 5,
        "pack_size": [ 1, 8 ],
        "conditions": [ "SPRING", "SUMMER", "AUTUMN" ]
      },
      {
        "monster": "mon_duck",
        "weight": 20,
        "cost_multiplier": 5,
        "pack_size": [ 1, 4 ],
        "conditions": [ "SPRING", "SUMMER", "AUTUMN" ]
      },
      {
        "monster": "mon_goose_canadian",
        "weight": 20,
        "cost_multiplier": 5,
        "pack_size": [ 1, 4 ],
        "conditions": [ "SPRING", "SUMMER", "AUTUMN" ]
      },
      { "monster": "mon_zhark", "weight": 1, "cost_multiplier": 25, "starts": "3 days", "pack_size": [ 1, 3 ] },
      { "monster": "mon_zhark", "weight": 2, "cost_multiplier": 25, "starts": "28 days", "pack_size": [ 1, 3 ] },
      { "monster": "mon_fish_eel", "weight": 6, "cost_multiplier": 3, "pack_size": [ 1, 3 ] },
      { "monster": "mon_fish_bowfin", "weight": 6, "cost_multiplier": 3, "pack_size": [ 1, 3 ] },
      { "monster": "mon_fish_bullhead", "weight": 6, "cost_multiplier": 3, "pack_size": [ 1, 3 ] },
      { "monster": "mon_fish_goldfish", "weight": 6, "cost_multiplier": 8, "pack_size": [ 1, 3 ] },
      { "monster": "mon_fish_gar_longnose", "weight": 6, "cost_multiplier": 8, "pack_size": [ 1, 3 ] },
      { "monster": "mon_fish_burbot", "weight": 6, "cost_multiplier": 8, "pack_size": [ 1, 3 ] },
      { "monster": "mon_fish_sturgeon_lake", "weight": 6, "cost_multiplier": 8, "pack_size": [ 1, 3 ] },
      { "monster": "mon_fish_sturgeon_shortnose", "weight": 6, "cost_multiplier": 8, "pack_size": [ 1, 3 ] },
      { "monster": "mon_fish_pickerel_american", "weight": 6, "cost_multiplier": 8, "pack_size": [ 1, 3 ] },
      { "monster": "mon_fish_bullhead_yellow", "weight": 6, "cost_multiplier": 8, "pack_size": [ 1, 3 ] },
      { "monster": "mon_fish_whitefish_round", "weight": 6, "cost_multiplier": 8, "pack_size": [ 1, 3 ] },
      { "monster": "mon_fish_brown_trout", "weight": 6, "cost_multiplier": 8, "pack_size": [ 1, 3 ] },
      { "monster": "mon_fish_brook_trout", "weight": 6, "cost_multiplier": 8, "pack_size": [ 1, 3 ] },
      { "monster": "mon_fish_lake_trout", "weight": 6, "cost_multiplier": 8, "pack_size": [ 1, 3 ] },
      { "monster": "mon_fish_rainbow_trout", "weight": 6, "cost_multiplier": 8, "pack_size": [ 1, 3 ] },
      { "monster": "mon_fish_kokanee_salmon", "weight": 6, "cost_multiplier": 8, "pack_size": [ 1, 3 ] },
      { "monster": "mon_fish_walleye", "weight": 6, "cost_multiplier": 8, "pack_size": [ 1, 3 ] },
      { "monster": "mon_fish_pumpkinseed", "weight": 6, "cost_multiplier": 8, "pack_size": [ 1, 3 ] },
      { "monster": "mon_fish_redbreast", "weight": 6, "cost_multiplier": 8, "pack_size": [ 1, 3 ] },
      { "monster": "mon_fish_green_sunfish", "weight": 6, "cost_multiplier": 8, "pack_size": [ 1, 3 ] },
      { "monster": "mon_fish_rock_bass", "weight": 6, "cost_multiplier": 8, "pack_size": [ 1, 3 ] },
      { "monster": "mon_fish_calico_bass", "weight": 6, "cost_multiplier": 8, "pack_size": [ 1, 3 ] },
      { "monster": "mon_fish_warmouth", "weight": 6, "cost_multiplier": 8, "pack_size": [ 1, 3 ] },
      { "monster": "mon_fish_channel_catfish", "weight": 6, "cost_multiplier": 8, "pack_size": [ 1, 3 ] },
      { "monster": "mon_fish_white_catfish", "weight": 6, "cost_multiplier": 8, "pack_size": [ 1, 3 ] },
      { "monster": "mon_fish_muskellunge", "weight": 6, "cost_multiplier": 8, "pack_size": [ 1, 3 ] },
      { "monster": "mon_fish_white_sucker", "weight": 6, "cost_multiplier": 8, "pack_size": [ 1, 3 ] },
      { "monster": "mon_fish_grass_carp", "weight": 6, "cost_multiplier": 8, "pack_size": [ 1, 3 ] },
      { "monster": "mon_fish_fallfish", "weight": 6, "cost_multiplier": 8, "pack_size": [ 1, 3 ] },
      { "monster": "mon_fish_carp", "weight": 4, "cost_multiplier": 10, "pack_size": [ 1, 3 ] },
      { "monster": "mon_fish_pike", "weight": 6, "cost_multiplier": 8, "pack_size": [ 1, 3 ] },
      { "monster": "mon_fish_sbass", "weight": 10, "cost_multiplier": 3, "pack_size": [ 1, 3 ] },
      { "monster": "mon_fish_perch", "weight": 10, "cost_multiplier": 3, "pack_size": [ 1, 3 ] },
      { "monster": "mon_fish_salmon", "weight": 6, "cost_multiplier": 8, "pack_size": [ 4, 6 ] },
      { "monster": "mon_fish_lbass", "weight": 10, "cost_multiplier": 3, "pack_size": [ 1, 3 ] },
      { "monster": "mon_fish_pbass", "weight": 10, "cost_multiplier": 3, "pack_size": [ 1, 3 ] },
      { "monster": "mon_fish_bluegill", "weight": 10, "cost_multiplier": 3, "pack_size": [ 1, 3 ] },
      { "monster": "mon_fish_whitefish", "weight": 10, "cost_multiplier": 2, "pack_size": [ 4, 6 ] },
      { "monster": "mon_fish_pickerel", "weight": 6, "cost_multiplier": 10, "pack_size": [ 1, 3 ] },
      { "monster": "mon_dragonfly_naiad", "weight": 10, "cost_multiplier": 2, "ends": "7 days" },
      {
        "monster": "mon_dragonfly_naiad",
        "weight": 30,
        "cost_multiplier": 3,
        "starts": "7 days",
        "pack_size": [ 1, 3 ]
      },
      { "monster": "mon_strider_small", "weight": 15, "cost_multiplier": 3, "pack_size": [ 2, 4 ] },
      { "monster": "mon_goose", "weight": 15, "cost_multiplier": 5, "pack_size": [ 1, 4 ] },
      { "monster": "mon_coot", "weight": 15, "cost_multiplier": 5, "pack_size": [ 1, 6 ] },
      { "monster": "mon_moorhen", "weight": 15, "cost_multiplier": 5, "pack_size": [ 1, 6 ] },
      { "monster": "mon_cormorant", "weight": 15, "cost_multiplier": 5, "pack_size": [ 1, 4 ] },
      { "monster": "mon_grebe", "weight": 15, "cost_multiplier": 5, "pack_size": [ 1, 4 ] },
      { "monster": "mon_diving_larva", "weight": 10, "cost_multiplier": 2, "starts": "3 days" },
      { "monster": "mon_diving_larva", "weight": 20, "cost_multiplier": 3, "starts": "7 days", "pack_size": [ 1, 3 ] },
      { "monster": "mon_water_scorpion_larva", "weight": 10, "cost_multiplier": 2, "ends": "7 days" },
      {
        "monster": "mon_water_scorpion_larva",
        "weight": 30,
        "cost_multiplier": 3,
        "starts": "7 days",
        "pack_size": [ 1, 3 ]
      },
      { "monster": "mon_diving_beetle_small", "weight": 4, "cost_multiplier": 10 },
      { "monster": "mon_water_scorpion", "weight": 4, "cost_multiplier": 10 },
      { "group": "GROUP_TADPOLES_RIVER", "weight": 25, "conditions": [ "SUMMER", "AUTUMN" ] },
<<<<<<< HEAD
      { "group": "GROUP_FROGS_RIVER", "weight": 15, "conditions": [ "SPRING", "SUMMER", "AUTUMN" ] },
      { "group": "GROUP_MUTAFROGS_RIVER", "weight": 8, "starts": "7 days" }
=======
      { "group": "GROUP_FROGS_RIVER", "weight": 15, "conditions": [ "SPRING", "SUMMER", "AUTUMN" ] }
>>>>>>> 6942b2ff
    ]
  },
  {
    "type": "monstergroup",
    "name": "GROUP_SWAMP",
    "default": "mon_null",
    "is_animal": true,
    "monsters": [
      {
        "group": "GROUP_WILDERNESS_SWAMP_INSECT",
        "weight": 100,
        "conditions": [ "SPRING", "SUMMER", "AUTUMN" ],
        "starts": "3 days"
      },
      {
        "group": "GROUP_WILDERNESS_SWAMP_INSECT",
        "weight": 100,
        "conditions": [ "SPRING", "SUMMER", "AUTUMN" ],
        "starts": "7 days"
      },
      {
        "group": "GROUP_WILDERNESS_SWAMP_INSECT",
        "weight": 100,
        "conditions": [ "SPRING", "SUMMER", "AUTUMN" ],
        "starts": "28 days"
      },
      {
        "group": "GROUP_WILDERNESS_SWAMP_INSECT",
        "weight": 100,
        "conditions": [ "SPRING", "SUMMER", "AUTUMN" ],
        "starts": "90 days"
      },
      {
        "monster": "mon_lemming",
        "weight": 50,
        "pack_size": [ 2, 7 ],
        "ends": "90 days",
        "conditions": [ "SPRING", "SUMMER", "AUTUMN" ]
      },
      {
        "monster": "mon_slug_forest",
        "weight": 15,
        "cost_multiplier": 2,
        "conditions": [ "SPRING", "SUMMER", "AUTUMN" ]
      },
      {
        "monster": "mon_snail_forest",
        "weight": 15,
        "cost_multiplier": 2,
        "conditions": [ "SPRING", "SUMMER", "AUTUMN" ]
      },
      { "group": "GROUP_TADPOLES_SWAMP", "weight": 100, "pack_size": [ 3, 6 ] },
<<<<<<< HEAD
      { "group": "GROUP_FROGS_SWAMP", "weight": 100, "pack_size": [ 1, 3 ] },
      { "group": "GROUP_MUTAFROGS_SWAMP", "weight": 75, "starts": "7 days" }
=======
      { "group": "GROUP_FROGS_SWAMP", "weight": 100, "pack_size": [ 1, 3 ] }
>>>>>>> 6942b2ff
    ]
  },
  {
    "type": "monstergroup",
    "name": "GROUP_WILDERNESS_SWAMP_INSECT",
    "default": "mon_null",
    "is_animal": true,
    "monsters": [
      { "monster": "mon_firefly", "weight": 30, "pack_size": [ 1, 4 ] },
      { "monster": "mon_mosquito_small", "weight": 50, "pack_size": [ 1, 6 ] },
      { "monster": "mon_dragonfly_giant", "weight": 35, "cost_multiplier": 2, "pack_size": [ 1, 3 ] },
      { "monster": "mon_centipede_small", "weight": 40, "cost_multiplier": 2 },
      { "monster": "mon_dermatik", "weight": 40, "cost_multiplier": 2 },
      { "monster": "mon_crayfish_small", "weight": 10 }
    ]
  },
  {
    "type": "monstergroup",
    "name": "GROUP_PARK_ANIMAL",
    "is_animal": true,
    "monsters": [
      { "monster": "mon_crow", "weight": 50, "cost_multiplier": 0 },
      { "monster": "mon_crow_mutant_small", "weight": 20, "cost_multiplier": 2, "starts": "14 days" },
      { "monster": "mon_raven", "weight": 45, "cost_multiplier": 0 },
      { "monster": "mon_pigeon", "weight": 50, "cost_multiplier": 0, "pack_size": [ 1, 3 ] },
      { "monster": "mon_bluejay", "weight": 25, "cost_multiplier": 0 },
      { "monster": "mon_cardinal", "weight": 25, "cost_multiplier": 0 },
      { "monster": "mon_robin", "weight": 35, "cost_multiplier": 0 },
      { "monster": "mon_sparrow", "weight": 25, "cost_multiplier": 0 },
      { "group": "GROUP_STRAY_CATS", "weight": 50, "cost_multiplier": 0 },
      { "monster": "mon_chipmunk", "weight": 50, "cost_multiplier": 0 },
      { "monster": "mon_fox_red", "weight": 50, "cost_multiplier": 0 },
      { "group": "GROUP_RABBIT_WILD", "weight": 50, "cost_multiplier": 0 },
      { "monster": "mon_squirrel", "weight": 50, "cost_multiplier": 0 },
      { "monster": "mon_squirrel_red", "weight": 50, "cost_multiplier": 0 },
      { "monster": "mon_mantis_small", "weight": 5, "cost_multiplier": 10 },
      { "monster": "mon_lady_bug", "weight": 8, "cost_multiplier": 10 },
      { "monster": "mon_aphid", "weight": 20, "cost_multiplier": 0 },
      { "monster": "mon_locust_small", "weight": 15, "pack_size": [ 3, 9 ], "cost_multiplier": 0 },
      { "monster": "mon_grasshopper_small", "weight": 30, "cost_multiplier": 0 },
      { "monster": "mon_antlion_giant", "weight": 5, "cost_multiplier": 10 },
      { "monster": "mon_hummingbird", "weight": 25, "cost_multiplier": 0 },
      { "monster": "mon_woodpecker", "weight": 25, "cost_multiplier": 0 }
    ]
  },
  {
    "type": "monstergroup",
    "name": "GROUP_ROOF_ANIMAL",
    "is_animal": true,
    "monsters": [
      { "monster": "mon_crow", "weight": 45, "cost_multiplier": 0 },
      { "monster": "mon_crow_mutant_small", "weight": 20, "cost_multiplier": 2, "starts": "14 days" },
      { "monster": "mon_raven", "weight": 45, "cost_multiplier": 0 },
      { "monster": "mon_robin", "weight": 25, "cost_multiplier": 0 },
      { "monster": "mon_sparrow", "weight": 25, "cost_multiplier": 0 },
      { "monster": "mon_pigeon", "weight": 40, "cost_multiplier": 0, "pack_size": [ 1, 7 ] },
      { "group": "GROUP_STRAY_CATS", "weight": 50, "cost_multiplier": 0 },
      { "monster": "mon_chipmunk", "weight": 50, "cost_multiplier": 0 },
      { "monster": "mon_squirrel", "weight": 50, "cost_multiplier": 0 },
      { "monster": "mon_squirrel_red", "weight": 50, "cost_multiplier": 0 },
      { "monster": "mon_chicken", "weight": 10 },
      { "monster": "mon_turkey", "weight": 10 },
      {
        "monster": "mon_raccoon",
        "weight": 25,
        "cost_multiplier": 0,
        "pack_size": [ 1, 3 ],
        "conditions": [ "SPRING", "SUMMER", "AUTUMN" ]
      },
      {
        "monster": "mon_opossum",
        "weight": 25,
        "cost_multiplier": 0,
        "pack_size": [ 1, 3 ],
        "conditions": [ "SPRING", "SUMMER", "AUTUMN" ]
      },
      {
        "monster": "mon_bat",
        "weight": 20,
        "cost_multiplier": 0,
        "pack_size": [ 6, 12 ],
        "conditions": [ "SPRING", "SUMMER", "AUTUMN" ]
      },
      { "monster": "mon_woodpecker", "weight": 25, "cost_multiplier": 0 }
    ]
  },
  {
    "type": "monstergroup",
    "name": "GROUP_POND_ANIMAL",
    "is_animal": true,
    "monsters": [
      { "group": "GROUP_RABBIT_WILD", "weight": 50, "cost_multiplier": 0 },
      { "monster": "mon_squirrel_red", "weight": 50, "cost_multiplier": 0 },
      { "monster": "mon_squirrel", "weight": 50, "cost_multiplier": 0 },
      { "group": "GROUP_FROGS_ALL", "weight": 100, "cost_multiplier": 0 }
    ]
  },
  {
    "type": "monstergroup",
    "name": "GROUP_POND_BIRD",
    "is_animal": true,
    "monsters": [
      { "monster": "mon_duck", "weight": 50, "cost_multiplier": 0 },
      { "monster": "mon_goose_canadian", "weight": 50, "cost_multiplier": 0 },
      { "monster": "mon_goose", "weight": 50, "cost_multiplier": 0 },
      { "monster": "mon_coot", "weight": 50, "cost_multiplier": 0 },
      { "monster": "mon_moorhen", "weight": 50, "cost_multiplier": 0 },
      { "monster": "mon_cormorant", "weight": 50, "cost_multiplier": 0 },
      { "monster": "mon_grebe", "weight": 50, "cost_multiplier": 0 },
      { "monster": "mon_goose_golden", "weight": 10, "cost_multiplier": 0 }
    ]
  },
  {
    "type": "monstergroup",
    "name": "GROUP_POND_FISH",
    "is_animal": true,
    "monsters": [
      { "group": "GROUP_POND_FISH_2", "weight": 200, "cost_multiplier": 0 },
      { "monster": "mon_strider_small", "weight": 30, "cost_multiplier": 0, "pack_size": [ 3, 6 ] },
      { "monster": "mon_water_scorpion_larva", "weight": 30, "cost_multiplier": 0 },
      { "group": "GROUP_TADPOLES_ALL", "weight": 75, "cost_multiplier": 0, "pack_size": [ 3, 6 ] }
    ]
  },
  {
    "type": "monstergroup",
    "name": "GROUP_POND_FISH_2",
    "is_animal": true,
    "monsters": [
      { "monster": "mon_fish_bluegill", "weight": 50, "cost_multiplier": 0 },
      { "monster": "mon_fish_carp", "weight": 50, "cost_multiplier": 0 },
      { "monster": "mon_fish_goldfish", "weight": 50, "cost_multiplier": 0 },
      { "monster": "mon_fish_sbass", "weight": 50, "cost_multiplier": 0 }
    ]
  },
  {
    "type": "monstergroup",
    "name": "GROUP_BIRDFEEDER",
    "is_animal": true,
    "monsters": [
      { "monster": "mon_bluejay", "weight": 50, "cost_multiplier": 0 },
      { "monster": "mon_cardinal", "weight": 50, "cost_multiplier": 0 },
      { "monster": "mon_robin", "weight": 50, "cost_multiplier": 0 },
      { "monster": "mon_sparrow", "weight": 50, "cost_multiplier": 0 },
      { "monster": "mon_squirrel", "weight": 25, "cost_multiplier": 0 },
      { "monster": "mon_hummingbird", "weight": 50, "cost_multiplier": 0 },
      { "monster": "mon_woodpecker", "weight": 50, "cost_multiplier": 0 }
    ]
  }
]<|MERGE_RESOLUTION|>--- conflicted
+++ resolved
@@ -119,12 +119,8 @@
         "cost_multiplier": 5,
         "conditions": [ "SPRING", "SUMMER", "AUTUMN" ]
       },
-<<<<<<< HEAD
       { "group": "GROUP_FROGS_FOREST", "weight": 10 },
       { "group": "GROUP_MUTAFROGS_FOREST", "weight": 8, "starts": "7 days" }
-=======
-      { "group": "GROUP_FROGS_FOREST", "weight": 10 }
->>>>>>> 6942b2ff
     ]
   },
   {
@@ -378,12 +374,8 @@
       { "monster": "mon_diving_beetle_small", "weight": 4, "cost_multiplier": 10 },
       { "monster": "mon_water_scorpion", "weight": 4, "cost_multiplier": 10 },
       { "group": "GROUP_TADPOLES_RIVER", "weight": 25, "conditions": [ "SUMMER", "AUTUMN" ] },
-<<<<<<< HEAD
       { "group": "GROUP_FROGS_RIVER", "weight": 15, "conditions": [ "SPRING", "SUMMER", "AUTUMN" ] },
       { "group": "GROUP_MUTAFROGS_RIVER", "weight": 8, "starts": "7 days" }
-=======
-      { "group": "GROUP_FROGS_RIVER", "weight": 15, "conditions": [ "SPRING", "SUMMER", "AUTUMN" ] }
->>>>>>> 6942b2ff
     ]
   },
   {
@@ -436,12 +428,8 @@
         "conditions": [ "SPRING", "SUMMER", "AUTUMN" ]
       },
       { "group": "GROUP_TADPOLES_SWAMP", "weight": 100, "pack_size": [ 3, 6 ] },
-<<<<<<< HEAD
       { "group": "GROUP_FROGS_SWAMP", "weight": 100, "pack_size": [ 1, 3 ] },
       { "group": "GROUP_MUTAFROGS_SWAMP", "weight": 75, "starts": "7 days" }
-=======
-      { "group": "GROUP_FROGS_SWAMP", "weight": 100, "pack_size": [ 1, 3 ] }
->>>>>>> 6942b2ff
     ]
   },
   {
