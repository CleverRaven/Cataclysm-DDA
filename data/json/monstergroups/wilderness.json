[
  {
    "type": "monstergroup",
    "name": "GROUP_CAVE",
    "default": "mon_null",
    "is_animal": true,
    "monsters": [
      { "monster": "mon_bat", "freq": 600, "cost_multiplier": 5, "pack_size": [ 6, 32 ] },
      { "monster": "mon_bear", "freq": 100, "cost_multiplier": 10, "pack_size": [ 1, 3 ] },
      { "monster": "mon_cougar", "freq": 100, "cost_multiplier": 20, "pack_size": [ 1, 2 ] },
      { "monster": "mon_mutant_experimental", "freq": 25, "cost_multiplier": 3 },
      { "monster": "mon_nakedmolerat_giant", "freq": 100, "cost_multiplier": 3 }
    ]
  },
  {
    "type": "monstergroup",
    "name": "GROUP_FOREST",
    "default": "mon_null",
    "is_animal": true,
    "monsters": [
      {
        "monster": "mon_bat",
        "freq": 50,
        "cost_multiplier": 2,
        "pack_size": [ 3, 12 ],
        "conditions": [ "DAWN", "DUSK", "SPRING", "SUMMER", "AUTUMN" ]
      },
      { "monster": "mon_bear", "freq": 1, "cost_multiplier": 10, "conditions": [ "SPRING", "SUMMER", "AUTUMN" ] },
      {
        "monster": "mon_bear",
        "freq": 3,
        "cost_multiplier": 10,
        "conditions": [ "NIGHT", "SPRING", "SUMMER", "AUTUMN" ]
      },
      {
        "monster": "mon_bear",
        "freq": 1,
        "cost_multiplier": 10,
        "ends": 72,
        "conditions": [ "SPRING", "SUMMER", "AUTUMN" ]
      },
      {
        "monster": "mon_bear",
        "freq": 3,
        "cost_multiplier": 10,
        "ends": 72,
        "conditions": [ "NIGHT", "SPRING", "SUMMER", "AUTUMN" ]
      },
      {
        "monster": "mon_bear",
        "freq": 1,
        "cost_multiplier": 10,
        "ends": 168,
        "conditions": [ "SPRING", "SUMMER", "AUTUMN" ]
      },
      {
        "monster": "mon_bear",
        "freq": 3,
        "cost_multiplier": 10,
        "ends": 168,
        "conditions": [ "NIGHT", "SPRING", "SUMMER", "AUTUMN" ]
      },
      {
        "monster": "mon_bear",
        "freq": 1,
        "cost_multiplier": 10,
        "ends": 672,
        "conditions": [ "SPRING", "SUMMER", "AUTUMN" ]
      },
      {
        "monster": "mon_bear",
        "freq": 3,
        "cost_multiplier": 10,
        "ends": 672,
        "conditions": [ "NIGHT", "SPRING", "SUMMER", "AUTUMN" ]
      },
      {
        "monster": "mon_bear",
        "freq": 1,
        "cost_multiplier": 10,
        "ends": 2160,
        "conditions": [ "SPRING", "SUMMER", "AUTUMN" ]
      },
      {
        "monster": "mon_bear",
        "freq": 3,
        "cost_multiplier": 10,
        "ends": 2160,
        "conditions": [ "NIGHT", "SPRING", "SUMMER", "AUTUMN" ]
      },
      { "monster": "mon_bear_mutant_3headed", "freq": 1, "cost_multiplier": 10 },
      { "monster": "mon_bear_mutant_3headed", "freq": 2, "cost_multiplier": 10, "starts": 672 },
      { "monster": "mon_zombear", "freq": 1, "cost_multiplier": 10, "starts": 72 },
      { "monster": "mon_zombear", "freq": 2, "cost_multiplier": 10, "starts": 168 },
      { "monster": "mon_zombear", "freq": 3, "cost_multiplier": 10, "starts": 672 },
      { "monster": "mon_zombear", "freq": 4, "cost_multiplier": 10, "starts": 2160 },
      { "monster": "mon_bobcat", "freq": 7, "cost_multiplier": 2 },
      { "monster": "mon_bobcat", "freq": 13, "cost_multiplier": 2, "conditions": [ "DAWN", "DUSK" ] },
      { "monster": "mon_boar_wild", "freq": 2, "cost_multiplier": 2, "pack_size": [ 1, 4 ] },
      { "monster": "mon_boar_wild", "freq": 4, "cost_multiplier": 2, "pack_size": [ 1, 4 ], "conditions": [ "DAY" ] },
      { "monster": "mon_cat", "freq": 10, "cost_multiplier": 1 },
      { "monster": "mon_cat", "freq": 15, "cost_multiplier": 1, "conditions": [ "DAWN", "DUSK" ] },
      { "monster": "mon_cat", "freq": 1, "cost_multiplier": 1, "pack_size": [ 2, 8 ] },
      {
        "monster": "mon_cat",
        "freq": 4,
        "cost_multiplier": 1,
        "pack_size": [ 2, 8 ],
        "conditions": [ "DAWN", "DUSK" ]
      },
      { "monster": "mon_cat_mutant_prism", "freq": 1, "cost_multiplier": 1, "pack_size": [ 1, 2 ] },
      {
        "monster": "mon_cat_mutant_prism",
        "freq": 2,
        "cost_multiplier": 1,
        "pack_size": [ 1, 2 ],
        "conditions": [ "DAWN", "DUSK" ]
      },
      {
        "monster": "mon_cat_mutant_prism",
        "freq": 3,
        "cost_multiplier": 1,
        "pack_size": [ 1, 3 ],
        "conditions": [ "SUMMER", "AUTUMN", "WINTER" ]
      },
      {
        "monster": "mon_chipmunk",
        "freq": 30,
        "cost_multiplier": 0,
        "pack_size": [ 1, 2 ],
        "conditions": [ "DAY", "SPRING", "SUMMER", "AUTUMN" ]
      },
      { "monster": "mon_cougar", "freq": 1, "cost_multiplier": 3 },
      { "monster": "mon_cougar", "freq": 2, "cost_multiplier": 3, "conditions": [ "DAWN", "DUSK" ] },
      { "monster": "mon_cougar", "freq": 1, "cost_multiplier": 3, "ends": 168 },
      { "monster": "mon_cougar", "freq": 2, "cost_multiplier": 3, "ends": 168, "conditions": [ "DAWN", "DUSK" ] },
      { "monster": "mon_cougar", "freq": 1, "cost_multiplier": 3, "ends": 504 },
      { "monster": "mon_cougar", "freq": 2, "cost_multiplier": 3, "ends": 504, "conditions": [ "DAWN", "DUSK" ] },
      { "monster": "mon_cougar", "freq": 1, "cost_multiplier": 3, "ends": 1008 },
      { "monster": "mon_cougar", "freq": 2, "cost_multiplier": 3, "ends": 1008, "conditions": [ "DAWN", "DUSK" ] },
      { "monster": "mon_cougar", "freq": 1, "cost_multiplier": 3, "ends": 2160 },
      { "monster": "mon_cougar", "freq": 2, "cost_multiplier": 3, "ends": 2160, "conditions": [ "DAWN", "DUSK" ] },
      { "monster": "mon_zougar", "freq": 3, "cost_multiplier": 10, "starts": 168 },
      { "monster": "mon_zougar", "freq": 3, "cost_multiplier": 10, "starts": 504 },
      { "monster": "mon_zougar", "freq": 3, "cost_multiplier": 10, "starts": 1008 },
      { "monster": "mon_zougar", "freq": 3, "cost_multiplier": 10, "starts": 2160 },
      { "monster": "mon_crow", "freq": 5, "cost_multiplier": 0, "pack_size": [ 1, 14 ] },
      { "monster": "mon_crow", "freq": 25, "cost_multiplier": 0, "pack_size": [ 1, 14 ], "conditions": [ "DAY" ] },
      { "monster": "mon_crow_mutant_small", "freq": 3, "cost_multiplier": 0, "pack_size": [ 1, 8 ] },
      { "monster": "mon_deer", "freq": 4, "cost_multiplier": 2, "pack_size": [ 1, 5 ] },
      { "monster": "mon_deer", "freq": 16, "cost_multiplier": 2, "pack_size": [ 1, 5 ], "conditions": [ "DAY" ] },
      { "monster": "mon_zeer", "freq": 4, "cost_multiplier": 10, "pack_size": [ 1, 5 ], "starts": 72 },
      { "monster": "mon_zeer", "freq": 4, "cost_multiplier": 10, "pack_size": [ 1, 5 ], "starts": 168 },
      { "monster": "mon_zeer", "freq": 4, "cost_multiplier": 10, "pack_size": [ 1, 5 ], "starts": 672 },
      { "monster": "mon_zeer", "freq": 4, "cost_multiplier": 10, "pack_size": [ 1, 5 ], "starts": 2160 },
      { "monster": "mon_dog", "freq": 3, "cost_multiplier": 25, "pack_size": [ 1, 6 ] },
      { "monster": "mon_deer_mutant_spider", "freq": 2, "cost_multiplier": 2, "pack_size": [ 1, 3 ], "starts": 168 },
      {
        "monster": "mon_deer_mutant_spider",
        "freq": 3,
        "cost_multiplier": 2,
        "pack_size": [ 1, 3 ],
        "starts": 168,
        "conditions": [ "DUSK", "NIGHT" ]
      },
      {
        "monster": "mon_dog",
        "freq": 2,
        "cost_multiplier": 25,
        "pack_size": [ 1, 6 ],
        "conditions": [ "DAWN", "DUSK" ]
      },
      { "monster": "mon_dog_bull", "freq": 1, "cost_multiplier": 25, "pack_size": [ 1, 3 ] },
      {
        "monster": "mon_dog_bull",
        "freq": 1,
        "cost_multiplier": 25,
        "pack_size": [ 1, 3 ],
        "conditions": [ "DAWN", "DUSK" ]
      },
      { "monster": "mon_dog_auscattle", "freq": 1, "cost_multiplier": 25, "pack_size": [ 1, 3 ] },
      {
        "monster": "mon_dog_auscattle",
        "freq": 1,
        "cost_multiplier": 25,
        "pack_size": [ 1, 3 ],
        "conditions": [ "DAWN", "DUSK" ]
      },
      { "monster": "mon_dog_pitbullmix", "freq": 3, "cost_multiplier": 25, "pack_size": [ 1, 3 ] },
      {
        "monster": "mon_dog_pitbullmix",
        "freq": 2,
        "cost_multiplier": 25,
        "pack_size": [ 1, 3 ],
        "conditions": [ "DAWN", "DUSK" ]
      },
      { "monster": "mon_dog_beagle", "freq": 1, "cost_multiplier": 25, "pack_size": [ 1, 6 ] },
      {
        "monster": "mon_dog_beagle",
        "freq": 1,
        "cost_multiplier": 25,
        "pack_size": [ 1, 6 ],
        "conditions": [ "DAWN", "DUSK" ]
      },
      { "monster": "mon_dog_bcollie", "freq": 1, "cost_multiplier": 25, "pack_size": [ 1, 3 ] },
      {
        "monster": "mon_dog_bcollie",
        "freq": 1,
        "cost_multiplier": 25,
        "pack_size": [ 1, 3 ],
        "conditions": [ "DAWN", "DUSK" ]
      },
      { "monster": "mon_dog_boxer", "freq": 1, "cost_multiplier": 25, "pack_size": [ 1, 3 ] },
      {
        "monster": "mon_dog_boxer",
        "freq": 1,
        "cost_multiplier": 25,
        "pack_size": [ 1, 3 ],
        "conditions": [ "DAWN", "DUSK" ]
      },
      { "monster": "mon_dog_chihuahua", "freq": 1, "cost_multiplier": 25, "pack_size": [ 1, 3 ] },
      {
        "monster": "mon_dog_chihuahua",
        "freq": 1,
        "cost_multiplier": 25,
        "pack_size": [ 1, 3 ],
        "conditions": [ "DAWN", "DUSK" ]
      },
      { "monster": "mon_dog_dachshund", "freq": 1, "cost_multiplier": 25, "pack_size": [ 1, 3 ] },
      {
        "monster": "mon_dog_dachshund",
        "freq": 1,
        "cost_multiplier": 25,
        "pack_size": [ 1, 3 ],
        "conditions": [ "DAWN", "DUSK" ]
      },
      { "monster": "mon_dog_gshepherd", "freq": 1, "cost_multiplier": 25, "pack_size": [ 1, 3 ] },
      {
        "monster": "mon_dog_gshepherd",
        "freq": 1,
        "cost_multiplier": 25,
        "pack_size": [ 1, 3 ],
        "conditions": [ "DAWN", "DUSK" ]
      },
      { "monster": "mon_dog", "freq": 3, "cost_multiplier": 25, "ends": 72, "pack_size": [ 1, 6 ] },
      {
        "monster": "mon_dog",
        "freq": 2,
        "cost_multiplier": 25,
        "ends": 72,
        "pack_size": [ 1, 6 ],
        "conditions": [ "DAWN", "DUSK" ]
      },
      { "monster": "mon_dog_bull", "freq": 1, "cost_multiplier": 25, "ends": 72, "pack_size": [ 1, 3 ] },
      {
        "monster": "mon_dog_bull",
        "freq": 1,
        "cost_multiplier": 25,
        "ends": 72,
        "pack_size": [ 1, 3 ],
        "conditions": [ "DAWN", "DUSK" ]
      },
      { "monster": "mon_dog_auscattle", "freq": 1, "cost_multiplier": 25, "ends": 72, "pack_size": [ 1, 3 ] },
      {
        "monster": "mon_dog_auscattle",
        "freq": 1,
        "cost_multiplier": 25,
        "ends": 72,
        "pack_size": [ 1, 3 ],
        "conditions": [ "DAWN", "DUSK" ]
      },
      { "monster": "mon_dog_pitbullmix", "freq": 3, "cost_multiplier": 25, "ends": 72, "pack_size": [ 1, 3 ] },
      {
        "monster": "mon_dog_pitbullmix",
        "freq": 2,
        "cost_multiplier": 25,
        "ends": 72,
        "pack_size": [ 1, 3 ],
        "conditions": [ "DAWN", "DUSK" ]
      },
      { "monster": "mon_dog_beagle", "freq": 1, "cost_multiplier": 25, "ends": 72, "pack_size": [ 1, 6 ] },
      {
        "monster": "mon_dog_beagle",
        "freq": 1,
        "cost_multiplier": 25,
        "ends": 72,
        "pack_size": [ 1, 6 ],
        "conditions": [ "DAWN", "DUSK" ]
      },
      { "monster": "mon_dog_bcollie", "freq": 1, "cost_multiplier": 25, "ends": 72, "pack_size": [ 1, 3 ] },
      {
        "monster": "mon_dog_bcollie",
        "freq": 1,
        "cost_multiplier": 25,
        "ends": 72,
        "pack_size": [ 1, 3 ],
        "conditions": [ "DAWN", "DUSK" ]
      },
      { "monster": "mon_dog_boxer", "freq": 1, "cost_multiplier": 25, "ends": 72, "pack_size": [ 1, 3 ] },
      {
        "monster": "mon_dog_boxer",
        "freq": 1,
        "cost_multiplier": 25,
        "ends": 72,
        "pack_size": [ 1, 3 ],
        "conditions": [ "DAWN", "DUSK" ]
      },
      { "monster": "mon_dog_chihuahua", "freq": 1, "cost_multiplier": 25, "ends": 72, "pack_size": [ 1, 3 ] },
      {
        "monster": "mon_dog_chihuahua",
        "freq": 1,
        "cost_multiplier": 25,
        "ends": 72,
        "pack_size": [ 1, 3 ],
        "conditions": [ "DAWN", "DUSK" ]
      },
      { "monster": "mon_dog_dachshund", "freq": 1, "cost_multiplier": 25, "ends": 72, "pack_size": [ 1, 3 ] },
      {
        "monster": "mon_dog_dachshund",
        "freq": 1,
        "cost_multiplier": 25,
        "ends": 72,
        "pack_size": [ 1, 3 ],
        "conditions": [ "DAWN", "DUSK" ]
      },
      { "monster": "mon_dog_gshepherd", "freq": 1, "cost_multiplier": 25, "ends": 72, "pack_size": [ 1, 3 ] },
      {
        "monster": "mon_dog_gshepherd",
        "freq": 1,
        "cost_multiplier": 25,
        "ends": 72,
        "pack_size": [ 1, 3 ],
        "conditions": [ "DAWN", "DUSK" ]
      },
      { "monster": "mon_dog", "freq": 3, "cost_multiplier": 25, "ends": 168, "pack_size": [ 1, 6 ] },
      {
        "monster": "mon_dog",
        "freq": 2,
        "cost_multiplier": 25,
        "ends": 168,
        "pack_size": [ 1, 6 ],
        "conditions": [ "DAWN", "DUSK" ]
      },
      { "monster": "mon_dog_bull", "freq": 1, "cost_multiplier": 25, "ends": 168, "pack_size": [ 1, 3 ] },
      {
        "monster": "mon_dog_bull",
        "freq": 1,
        "cost_multiplier": 25,
        "ends": 168,
        "pack_size": [ 1, 3 ],
        "conditions": [ "DAWN", "DUSK" ]
      },
      { "monster": "mon_dog_auscattle", "freq": 1, "cost_multiplier": 25, "ends": 168, "pack_size": [ 1, 3 ] },
      {
        "monster": "mon_dog_auscattle",
        "freq": 1,
        "cost_multiplier": 25,
        "ends": 168,
        "pack_size": [ 1, 3 ],
        "conditions": [ "DAWN", "DUSK" ]
      },
      { "monster": "mon_dog_pitbullmix", "freq": 3, "cost_multiplier": 25, "ends": 168, "pack_size": [ 1, 3 ] },
      {
        "monster": "mon_dog_pitbullmix",
        "freq": 2,
        "cost_multiplier": 25,
        "ends": 168,
        "pack_size": [ 1, 3 ],
        "conditions": [ "DAWN", "DUSK" ]
      },
      { "monster": "mon_dog_beagle", "freq": 1, "cost_multiplier": 25, "ends": 168, "pack_size": [ 1, 6 ] },
      {
        "monster": "mon_dog_beagle",
        "freq": 1,
        "cost_multiplier": 25,
        "ends": 168,
        "pack_size": [ 1, 6 ],
        "conditions": [ "DAWN", "DUSK" ]
      },
      { "monster": "mon_dog_bcollie", "freq": 1, "cost_multiplier": 25, "ends": 168, "pack_size": [ 1, 3 ] },
      {
        "monster": "mon_dog_bcollie",
        "freq": 1,
        "cost_multiplier": 25,
        "ends": 168,
        "pack_size": [ 1, 3 ],
        "conditions": [ "DAWN", "DUSK" ]
      },
      { "monster": "mon_dog_boxer", "freq": 1, "cost_multiplier": 25, "ends": 168, "pack_size": [ 1, 3 ] },
      {
        "monster": "mon_dog_boxer",
        "freq": 1,
        "cost_multiplier": 25,
        "ends": 168,
        "pack_size": [ 1, 3 ],
        "conditions": [ "DAWN", "DUSK" ]
      },
      { "monster": "mon_dog_chihuahua", "freq": 1, "cost_multiplier": 25, "ends": 168, "pack_size": [ 1, 3 ] },
      {
        "monster": "mon_dog_chihuahua",
        "freq": 1,
        "cost_multiplier": 25,
        "ends": 168,
        "pack_size": [ 1, 3 ],
        "conditions": [ "DAWN", "DUSK" ]
      },
      { "monster": "mon_dog_dachshund", "freq": 1, "cost_multiplier": 25, "ends": 168, "pack_size": [ 1, 3 ] },
      {
        "monster": "mon_dog_dachshund",
        "freq": 1,
        "cost_multiplier": 25,
        "ends": 168,
        "pack_size": [ 1, 3 ],
        "conditions": [ "DAWN", "DUSK" ]
      },
      { "monster": "mon_dog_gshepherd", "freq": 1, "cost_multiplier": 25, "ends": 168, "pack_size": [ 1, 3 ] },
      {
        "monster": "mon_dog_gshepherd",
        "freq": 1,
        "cost_multiplier": 25,
        "ends": 168,
        "pack_size": [ 1, 3 ],
        "conditions": [ "DAWN", "DUSK" ]
      },
      { "monster": "mon_dog", "freq": 3, "cost_multiplier": 25, "ends": 672, "pack_size": [ 1, 6 ] },
      {
        "monster": "mon_dog",
        "freq": 2,
        "cost_multiplier": 25,
        "ends": 672,
        "pack_size": [ 1, 6 ],
        "conditions": [ "DAWN", "DUSK" ]
      },
      { "monster": "mon_dog_bull", "freq": 1, "cost_multiplier": 25, "ends": 672, "pack_size": [ 1, 3 ] },
      {
        "monster": "mon_dog_bull",
        "freq": 1,
        "cost_multiplier": 25,
        "ends": 672,
        "pack_size": [ 1, 3 ],
        "conditions": [ "DAWN", "DUSK" ]
      },
      { "monster": "mon_dog_auscattle", "freq": 1, "cost_multiplier": 25, "ends": 672, "pack_size": [ 1, 3 ] },
      {
        "monster": "mon_dog_auscattle",
        "freq": 1,
        "cost_multiplier": 25,
        "ends": 672,
        "pack_size": [ 1, 3 ],
        "conditions": [ "DAWN", "DUSK" ]
      },
      { "monster": "mon_dog_pitbullmix", "freq": 3, "cost_multiplier": 25, "ends": 672, "pack_size": [ 1, 3 ] },
      {
        "monster": "mon_dog_pitbullmix",
        "freq": 2,
        "cost_multiplier": 25,
        "ends": 672,
        "pack_size": [ 1, 3 ],
        "conditions": [ "DAWN", "DUSK" ]
      },
      { "monster": "mon_dog_beagle", "freq": 1, "cost_multiplier": 25, "ends": 672, "pack_size": [ 1, 6 ] },
      {
        "monster": "mon_dog_beagle",
        "freq": 1,
        "cost_multiplier": 25,
        "ends": 672,
        "pack_size": [ 1, 6 ],
        "conditions": [ "DAWN", "DUSK" ]
      },
      { "monster": "mon_dog_bcollie", "freq": 1, "cost_multiplier": 25, "ends": 672, "pack_size": [ 1, 3 ] },
      {
        "monster": "mon_dog_bcollie",
        "freq": 1,
        "cost_multiplier": 25,
        "ends": 672,
        "pack_size": [ 1, 3 ],
        "conditions": [ "DAWN", "DUSK" ]
      },
      { "monster": "mon_dog_boxer", "freq": 1, "cost_multiplier": 25, "ends": 672, "pack_size": [ 1, 3 ] },
      {
        "monster": "mon_dog_boxer",
        "freq": 1,
        "cost_multiplier": 25,
        "ends": 672,
        "pack_size": [ 1, 3 ],
        "conditions": [ "DAWN", "DUSK" ]
      },
      { "monster": "mon_dog_chihuahua", "freq": 1, "cost_multiplier": 25, "ends": 672, "pack_size": [ 1, 3 ] },
      {
        "monster": "mon_dog_chihuahua",
        "freq": 1,
        "cost_multiplier": 25,
        "ends": 672,
        "pack_size": [ 1, 3 ],
        "conditions": [ "DAWN", "DUSK" ]
      },
      { "monster": "mon_dog_dachshund", "freq": 1, "cost_multiplier": 25, "ends": 672, "pack_size": [ 1, 3 ] },
      {
        "monster": "mon_dog_dachshund",
        "freq": 1,
        "cost_multiplier": 25,
        "ends": 672,
        "pack_size": [ 1, 3 ],
        "conditions": [ "DAWN", "DUSK" ]
      },
      { "monster": "mon_dog_gshepherd", "freq": 1, "cost_multiplier": 25, "ends": 672, "pack_size": [ 1, 3 ] },
      {
        "monster": "mon_dog_gshepherd",
        "freq": 1,
        "cost_multiplier": 25,
        "ends": 672,
        "pack_size": [ 1, 3 ],
        "conditions": [ "DAWN", "DUSK" ]
      },
      { "monster": "mon_dog", "freq": 3, "cost_multiplier": 25, "ends": 2160, "pack_size": [ 1, 6 ] },
      {
        "monster": "mon_dog",
        "freq": 2,
        "cost_multiplier": 25,
        "ends": 2160,
        "pack_size": [ 1, 6 ],
        "conditions": [ "DAWN", "DUSK" ]
      },
      { "monster": "mon_dog_bull", "freq": 1, "cost_multiplier": 25, "ends": 2160, "pack_size": [ 1, 3 ] },
      {
        "monster": "mon_dog_bull",
        "freq": 1,
        "cost_multiplier": 25,
        "ends": 2160,
        "pack_size": [ 1, 3 ],
        "conditions": [ "DAWN", "DUSK" ]
      },
      { "monster": "mon_dog_auscattle", "freq": 1, "cost_multiplier": 25, "ends": 2160, "pack_size": [ 1, 3 ] },
      {
        "monster": "mon_dog_auscattle",
        "freq": 1,
        "cost_multiplier": 25,
        "ends": 2160,
        "pack_size": [ 1, 3 ],
        "conditions": [ "DAWN", "DUSK" ]
      },
      { "monster": "mon_dog_pitbullmix", "freq": 3, "cost_multiplier": 25, "ends": 2160, "pack_size": [ 1, 3 ] },
      {
        "monster": "mon_dog_pitbullmix",
        "freq": 2,
        "cost_multiplier": 25,
        "ends": 2160,
        "pack_size": [ 1, 3 ],
        "conditions": [ "DAWN", "DUSK" ]
      },
      { "monster": "mon_dog_beagle", "freq": 1, "cost_multiplier": 25, "ends": 2160, "pack_size": [ 1, 6 ] },
      {
        "monster": "mon_dog_beagle",
        "freq": 1,
        "cost_multiplier": 25,
        "ends": 2160,
        "pack_size": [ 1, 6 ],
        "conditions": [ "DAWN", "DUSK" ]
      },
      { "monster": "mon_dog_bcollie", "freq": 1, "cost_multiplier": 25, "ends": 2160, "pack_size": [ 1, 3 ] },
      {
        "monster": "mon_dog_bcollie",
        "freq": 1,
        "cost_multiplier": 25,
        "ends": 2160,
        "pack_size": [ 1, 3 ],
        "conditions": [ "DAWN", "DUSK" ]
      },
      { "monster": "mon_dog_boxer", "freq": 1, "cost_multiplier": 25, "ends": 2160, "pack_size": [ 1, 3 ] },
      {
        "monster": "mon_dog_boxer",
        "freq": 1,
        "cost_multiplier": 25,
        "ends": 2160,
        "pack_size": [ 1, 3 ],
        "conditions": [ "DAWN", "DUSK" ]
      },
      { "monster": "mon_dog_chihuahua", "freq": 1, "cost_multiplier": 25, "ends": 2160, "pack_size": [ 1, 3 ] },
      {
        "monster": "mon_dog_chihuahua",
        "freq": 1,
        "cost_multiplier": 25,
        "ends": 2160,
        "pack_size": [ 1, 3 ],
        "conditions": [ "DAWN", "DUSK" ]
      },
      { "monster": "mon_dog_dachshund", "freq": 1, "cost_multiplier": 25, "ends": 2160, "pack_size": [ 1, 3 ] },
      {
        "monster": "mon_dog_dachshund",
        "freq": 1,
        "cost_multiplier": 25,
        "ends": 2160,
        "pack_size": [ 1, 3 ],
        "conditions": [ "DAWN", "DUSK" ]
      },
      { "monster": "mon_dog_gshepherd", "freq": 1, "cost_multiplier": 25, "ends": 2160, "pack_size": [ 1, 3 ] },
      {
        "monster": "mon_dog_gshepherd",
        "freq": 1,
        "cost_multiplier": 25,
        "ends": 2160,
        "pack_size": [ 1, 3 ],
        "conditions": [ "DAWN", "DUSK" ]
      },
      { "monster": "mon_dog_mutant_mongrel", "freq": 1, "cost_multiplier": 0 },
      { "monster": "mon_dog_mutant_mongrel", "freq": 1, "cost_multiplier": 0, "conditions": [ "DAWN", "DUSK" ] },
      {
        "monster": "mon_dog_mutant_mongrel",
        "freq": 1,
        "cost_multiplier": 0,
        "conditions": [ "DAWN", "DUSK", "SUMMER", "AUTUMN", "WINTER" ]
      },
      { "monster": "mon_fox_gray", "freq": 1, "cost_multiplier": 0 },
      { "monster": "mon_fox_gray", "freq": 2, "cost_multiplier": 0, "conditions": [ "DAWN", "DUSK" ] },
      { "monster": "mon_fox_gray", "freq": 1, "cost_multiplier": 0, "ends": 72 },
      { "monster": "mon_fox_gray", "freq": 2, "cost_multiplier": 0, "ends": 72, "conditions": [ "DAWN", "DUSK" ] },
      { "monster": "mon_fox_gray", "freq": 1, "cost_multiplier": 0, "ends": 168 },
      { "monster": "mon_fox_gray", "freq": 2, "cost_multiplier": 0, "ends": 168, "conditions": [ "DAWN", "DUSK" ] },
      { "monster": "mon_fox_gray", "freq": 1, "cost_multiplier": 0, "ends": 672 },
      { "monster": "mon_fox_gray", "freq": 2, "cost_multiplier": 0, "ends": 672, "conditions": [ "DAWN", "DUSK" ] },
      { "monster": "mon_fox_gray", "freq": 1, "cost_multiplier": 0, "ends": 2160 },
      { "monster": "mon_fox_gray", "freq": 2, "cost_multiplier": 0, "ends": 2160, "conditions": [ "DAWN", "DUSK" ] },
      { "monster": "mon_fox_red", "freq": 1, "cost_multiplier": 0 },
      { "monster": "mon_fox_red", "freq": 2, "cost_multiplier": 0, "conditions": [ "DAWN", "DUSK" ] },
      { "monster": "mon_fox_red", "freq": 1, "cost_multiplier": 0, "ends": 72 },
      { "monster": "mon_fox_red", "freq": 2, "cost_multiplier": 0, "ends": 72, "conditions": [ "DAWN", "DUSK" ] },
      { "monster": "mon_fox_red", "freq": 1, "cost_multiplier": 0, "ends": 168 },
      { "monster": "mon_fox_red", "freq": 2, "cost_multiplier": 0, "ends": 168, "conditions": [ "DAWN", "DUSK" ] },
      { "monster": "mon_fox_red", "freq": 1, "cost_multiplier": 0, "ends": 672 },
      { "monster": "mon_fox_red", "freq": 2, "cost_multiplier": 0, "ends": 672, "conditions": [ "DAWN", "DUSK" ] },
      { "monster": "mon_fox_red", "freq": 1, "cost_multiplier": 0, "ends": 2160 },
      { "monster": "mon_fox_red", "freq": 2, "cost_multiplier": 0, "ends": 2160, "conditions": [ "DAWN", "DUSK" ] },
      { "monster": "mon_wolf", "freq": 1, "cost_multiplier": 2, "pack_size": [ 2, 5 ] },
      { "monster": "mon_wolf", "freq": 2, "cost_multiplier": 2, "pack_size": [ 2, 5 ], "conditions": [ "NIGHT" ] },
      { "monster": "mon_wolf", "freq": 1, "cost_multiplier": 2, "ends": 72, "pack_size": [ 2, 5 ] },
      {
        "monster": "mon_wolf",
        "freq": 2,
        "cost_multiplier": 2,
        "ends": 72,
        "pack_size": [ 2, 5 ],
        "conditions": [ "NIGHT" ]
      },
      { "monster": "mon_wolf", "freq": 1, "cost_multiplier": 2, "ends": 168, "pack_size": [ 2, 5 ] },
      {
        "monster": "mon_wolf",
        "freq": 2,
        "cost_multiplier": 2,
        "ends": 168,
        "pack_size": [ 2, 5 ],
        "conditions": [ "NIGHT" ]
      },
      { "monster": "mon_wolf", "freq": 1, "cost_multiplier": 2, "ends": 672, "pack_size": [ 2, 5 ] },
      {
        "monster": "mon_wolf",
        "freq": 2,
        "cost_multiplier": 2,
        "ends": 672,
        "pack_size": [ 2, 5 ],
        "conditions": [ "NIGHT" ]
      },
      { "monster": "mon_wolf", "freq": 1, "cost_multiplier": 2, "ends": 2160, "pack_size": [ 2, 5 ] },
      {
        "monster": "mon_wolf",
        "freq": 2,
        "cost_multiplier": 2,
        "ends": 2160,
        "pack_size": [ 2, 5 ],
        "conditions": [ "NIGHT" ]
      },
      { "monster": "mon_wolf_mutant_huge", "freq": 1, "cost_multiplier": 0, "starts": 504 },
      {
        "monster": "mon_wolf_mutant_huge",
        "freq": 2,
        "cost_multiplier": 0,
        "starts": 504,
        "pack_size": [ 1, 2 ],
        "conditions": [ "NIGHT" ]
      },
      { "monster": "mon_coyote", "freq": 1, "cost_multiplier": 2, "pack_size": [ 1, 6 ] },
      { "monster": "mon_coyote", "freq": 2, "cost_multiplier": 2, "pack_size": [ 1, 6 ], "conditions": [ "NIGHT" ] },
      { "monster": "mon_coyote", "freq": 1, "cost_multiplier": 2, "ends": 72, "pack_size": [ 1, 6 ] },
      {
        "monster": "mon_coyote",
        "freq": 2,
        "cost_multiplier": 2,
        "ends": 72,
        "pack_size": [ 1, 6 ],
        "conditions": [ "NIGHT" ]
      },
      { "monster": "mon_coyote", "freq": 1, "cost_multiplier": 2, "ends": 168, "pack_size": [ 1, 6 ] },
      {
        "monster": "mon_coyote",
        "freq": 2,
        "cost_multiplier": 2,
        "ends": 168,
        "pack_size": [ 1, 6 ],
        "conditions": [ "NIGHT" ]
      },
      { "monster": "mon_coyote", "freq": 1, "cost_multiplier": 2, "ends": 672, "pack_size": [ 1, 6 ] },
      {
        "monster": "mon_coyote",
        "freq": 2,
        "cost_multiplier": 2,
        "ends": 672,
        "pack_size": [ 1, 6 ],
        "conditions": [ "NIGHT" ]
      },
      { "monster": "mon_coyote", "freq": 1, "cost_multiplier": 2, "ends": 2160, "pack_size": [ 1, 6 ] },
      {
        "monster": "mon_coyote",
        "freq": 2,
        "cost_multiplier": 2,
        "ends": 2160,
        "pack_size": [ 1, 6 ],
        "conditions": [ "NIGHT" ]
      },
      { "monster": "mon_coyote_mutant_shark", "freq": 1, "cost_multiplier": 2, "pack_size": [ 1, 6 ] },
      {
        "monster": "mon_coyote_mutant_shark",
        "freq": 2,
        "cost_multiplier": 2,
        "pack_size": [ 1, 6 ],
        "conditions": [ "NIGHT" ]
      },
      { "monster": "mon_coyote_mutant_venom", "freq": 2, "cost_multiplier": 2, "pack_size": [ 1, 8 ] },
      {
        "monster": "mon_coyote_mutant_venom",
        "freq": 3,
        "cost_multiplier": 2,
        "pack_size": [ 1, 8 ],
        "conditions": [ "NIGHT" ]
      },
      { "monster": "mon_coyote_wolf", "freq": 1, "cost_multiplier": 2, "pack_size": [ 1, 8 ] },
      {
        "monster": "mon_coyote_wolf",
        "freq": 2,
        "cost_multiplier": 2,
        "pack_size": [ 1, 8 ],
        "conditions": [ "NIGHT" ]
      },
      { "monster": "mon_coyote_wolf", "freq": 1, "cost_multiplier": 2, "ends": 72, "pack_size": [ 1, 8 ] },
      {
        "monster": "mon_coyote_wolf",
        "freq": 2,
        "cost_multiplier": 2,
        "ends": 72,
        "pack_size": [ 1, 8 ],
        "conditions": [ "NIGHT" ]
      },
      { "monster": "mon_coyote_wolf", "freq": 1, "cost_multiplier": 2, "ends": 168, "pack_size": [ 1, 8 ] },
      {
        "monster": "mon_coyote_wolf",
        "freq": 2,
        "cost_multiplier": 2,
        "ends": 168,
        "pack_size": [ 1, 8 ],
        "conditions": [ "NIGHT" ]
      },
      { "monster": "mon_coyote_wolf", "freq": 1, "cost_multiplier": 2, "ends": 672, "pack_size": [ 1, 8 ] },
      {
        "monster": "mon_coyote_wolf",
        "freq": 2,
        "cost_multiplier": 2,
        "ends": 672,
        "pack_size": [ 1, 8 ],
        "conditions": [ "NIGHT" ]
      },
      { "monster": "mon_coyote_wolf", "freq": 1, "cost_multiplier": 2, "ends": 2160, "pack_size": [ 1, 8 ] },
      {
        "monster": "mon_coyote_wolf",
        "freq": 2,
        "cost_multiplier": 2,
        "ends": 2160,
        "pack_size": [ 1, 8 ],
        "conditions": [ "NIGHT" ]
      },
      { "monster": "mon_zombie_dog", "freq": 4, "cost_multiplier": 2, "starts": 72 },
      { "monster": "mon_zombie_dog", "freq": 4, "cost_multiplier": 2, "starts": 168 },
      { "monster": "mon_zombie_dog", "freq": 4, "cost_multiplier": 2, "starts": 336 },
      { "monster": "mon_zombie_dog", "freq": 4, "cost_multiplier": 2, "starts": 504 },
      { "monster": "mon_zombie_dog", "freq": 4, "cost_multiplier": 2, "starts": 672 },
      { "monster": "mon_zombie_dog", "freq": 4, "cost_multiplier": 2, "starts": 890 },
      { "monster": "mon_zombie_dog", "freq": 4, "cost_multiplier": 2, "starts": 1008 },
      { "monster": "mon_zombie_dog", "freq": 4, "cost_multiplier": 2, "starts": 1344 },
      { "monster": "mon_zombie_dog", "freq": 4, "cost_multiplier": 2, "starts": 1680 },
      { "monster": "mon_zombie_dog", "freq": 4, "cost_multiplier": 2, "starts": 2160 },
      { "monster": "mon_zolf", "freq": 2, "cost_multiplier": 2, "starts": 72, "pack_size": [ 1, 4 ] },
      { "monster": "mon_zolf", "freq": 2, "cost_multiplier": 2, "starts": 168, "pack_size": [ 1, 4 ] },
      { "monster": "mon_zolf", "freq": 2, "cost_multiplier": 2, "starts": 672, "pack_size": [ 1, 4 ] },
      { "monster": "mon_zolf", "freq": 2, "cost_multiplier": 2, "starts": 2160, "pack_size": [ 1, 4 ] },
      {
        "monster": "mon_zombie_horse",
        "freq": 2,
        "cost_multiplier": 15,
        "ends": 2000,
        "conditions": [ "DAWN", "SPRING", "SUMMER", "AUTUMN" ],
        "pack_size": [ 1, 4 ]
      },
      {
        "monster": "mon_groundhog",
        "freq": 30,
        "cost_multiplier": 5,
        "pack_size": [ 1, 6 ],
        "conditions": [ "DAWN", "DAY", "DUSK", "SPRING", "SUMMER", "AUTUMN" ]
      },
      { "monster": "mon_hare", "freq": 12, "cost_multiplier": 2, "pack_size": [ 1, 6 ] },
      { "monster": "mon_hare", "freq": 18, "cost_multiplier": 2, "pack_size": [ 1, 6 ], "conditions": [ "NIGHT" ] },
      { "monster": "mon_moose", "freq": 1, "cost_multiplier": 3 },
      { "monster": "mon_moose", "freq": 2, "cost_multiplier": 3, "conditions": [ "DAY" ] },
      { "monster": "mon_moose", "freq": 1, "cost_multiplier": 3, "ends": 72 },
      { "monster": "mon_moose", "freq": 2, "cost_multiplier": 3, "ends": 72, "conditions": [ "DAY" ] },
      { "monster": "mon_moose", "freq": 1, "cost_multiplier": 3, "ends": 168 },
      { "monster": "mon_moose", "freq": 2, "cost_multiplier": 3, "ends": 168, "conditions": [ "DAY" ] },
      { "monster": "mon_moose", "freq": 1, "cost_multiplier": 3, "ends": 672 },
      { "monster": "mon_moose", "freq": 2, "cost_multiplier": 3, "ends": 672, "conditions": [ "DAY" ] },
      { "monster": "mon_moose", "freq": 1, "cost_multiplier": 3, "ends": 2160 },
      { "monster": "mon_moose", "freq": 2, "cost_multiplier": 3, "ends": 2160, "conditions": [ "DAY" ] },
      { "monster": "mon_zoose", "freq": 1, "cost_multiplier": 10, "starts": 72 },
      { "monster": "mon_zoose", "freq": 1, "cost_multiplier": 10, "starts": 168 },
      { "monster": "mon_zoose", "freq": 1, "cost_multiplier": 10, "starts": 672 },
      { "monster": "mon_zoose", "freq": 1, "cost_multiplier": 10, "starts": 2160 },
      { "monster": "mon_rabbit", "freq": 10, "cost_multiplier": 0, "pack_size": [ 1, 5 ] },
      {
        "monster": "mon_rabbit",
        "freq": 15,
        "cost_multiplier": 0,
        "pack_size": [ 1, 5 ],
        "conditions": [ "DUSK", "NIGHT", "DAWN" ]
      },
      { "monster": "mon_squirrel", "freq": 50, "cost_multiplier": 0, "pack_size": [ 1, 2 ], "conditions": [ "DAY" ] },
      {
        "monster": "mon_squirrel",
        "freq": 25,
        "cost_multiplier": 0,
        "pack_size": [ 1, 2 ],
        "conditions": [ "DAWN", "DUSK" ]
      },
      {
        "monster": "mon_squirrel_red",
        "freq": 50,
        "cost_multiplier": 0,
        "pack_size": [ 1, 2 ],
        "conditions": [ "DAY" ]
      },
      {
        "monster": "mon_squirrel_red",
        "freq": 25,
        "cost_multiplier": 0,
        "pack_size": [ 1, 2 ],
        "conditions": [ "DAWN", "DUSK" ]
      },
      { "monster": "mon_weasel", "freq": 5, "cost_multiplier": 5 },
      { "monster": "mon_weasel", "freq": 15, "cost_multiplier": 5, "conditions": [ "NIGHT" ] },
      { "monster": "mon_turkey", "freq": 6, "cost_multiplier": 2, "pack_size": [ 1, 18 ] },
      { "monster": "mon_turkey", "freq": 9, "cost_multiplier": 2, "pack_size": [ 1, 18 ], "conditions": [ "DAY" ] },
      {
        "monster": "mon_duck",
        "freq": 4,
        "cost_multiplier": 5,
        "pack_size": [ 1, 4 ],
        "conditions": [ "SPRING", "SUMMER", "AUTUMN" ]
      },
      {
        "monster": "mon_duck",
        "freq": 6,
        "cost_multiplier": 5,
        "pack_size": [ 1, 4 ],
        "conditions": [ "DAWN", "DAY", "SPRING", "SUMMER", "AUTUMN" ]
      },
      {
        "monster": "mon_goose_canadian",
        "freq": 4,
        "cost_multiplier": 5,
        "pack_size": [ 1, 4 ],
        "conditions": [ "SPRING", "SUMMER", "AUTUMN" ]
      },
      {
        "monster": "mon_goose_canadian",
        "freq": 6,
        "cost_multiplier": 5,
        "pack_size": [ 1, 4 ],
        "conditions": [ "DAWN", "DAY", "SPRING", "SUMMER", "AUTUMN" ]
      },
      {
        "monster": "mon_raccoon",
        "freq": 8,
        "cost_multiplier": 0,
        "pack_size": [ 1, 3 ],
        "conditions": [ "SPRING", "SUMMER", "AUTUMN" ]
      },
      {
        "monster": "mon_raccoon",
        "freq": 12,
        "cost_multiplier": 0,
        "pack_size": [ 1, 3 ],
        "conditions": [ "DAY", "SPRING", "SUMMER", "AUTUMN" ]
      },
      {
        "monster": "mon_opossum",
        "freq": 8,
        "cost_multiplier": 0,
        "pack_size": [ 1, 3 ],
        "conditions": [ "SPRING", "SUMMER", "AUTUMN" ]
      },
      {
        "monster": "mon_opossum",
        "freq": 12,
        "cost_multiplier": 0,
        "pack_size": [ 1, 3 ],
        "conditions": [ "DAY", "SPRING", "SUMMER", "AUTUMN" ]
      },
      { "monster": "mon_black_rat", "freq": 10, "cost_multiplier": 0, "pack_size": [ 1, 5 ], "conditions": [ "DAY" ] },
      {
        "monster": "mon_black_rat",
        "freq": 15,
        "cost_multiplier": 0,
        "pack_size": [ 1, 5 ],
        "conditions": [ "NIGHT" ]
      },
      {
        "monster": "mon_rattlesnake",
        "freq": 15,
        "cost_multiplier": 5,
        "conditions": [ "SPRING", "SUMMER", "AUTUMN" ]
      },
      {
        "monster": "mon_rattlesnake_giant",
        "freq": 10,
        "cost_multiplier": 5,
        "conditions": [ "SPRING", "SUMMER", "AUTUMN" ]
      },
      {
        "monster": "mon_bee_small",
        "freq": 3,
        "cost_multiplier": 0,
        "conditions": [ "DAY", "SPRING", "SUMMER", "AUTUMN" ]
      },
      {
        "monster": "mon_bee_small",
        "freq": 2,
        "cost_multiplier": 0,
        "starts": 24,
        "conditions": [ "DAY", "SPRING", "SUMMER", "AUTUMN" ]
      },
      {
        "monster": "mon_bee_small",
        "freq": 3,
        "cost_multiplier": 0,
        "starts": 72,
        "conditions": [ "DAY", "SPRING", "SUMMER", "AUTUMN" ]
      },
      {
        "monster": "mon_bee_small",
        "freq": 2,
        "cost_multiplier": 0,
        "starts": 120,
        "conditions": [ "DAY", "SPRING", "SUMMER", "AUTUMN" ]
      },
      {
        "monster": "mon_bee_small",
        "freq": 3,
        "cost_multiplier": 0,
        "starts": 168,
        "conditions": [ "DAY", "SPRING", "SUMMER", "AUTUMN" ]
      },
      {
        "monster": "mon_bee_small",
        "freq": 2,
        "cost_multiplier": 0,
        "starts": 216,
        "conditions": [ "DAY", "SPRING", "SUMMER", "AUTUMN" ]
      },
      {
        "monster": "mon_bee_small",
        "freq": 3,
        "cost_multiplier": 0,
        "starts": 288,
        "conditions": [ "DAY", "SPRING", "SUMMER", "AUTUMN" ]
      },
      {
        "monster": "mon_bee_small",
        "freq": 2,
        "cost_multiplier": 0,
        "starts": 336,
        "conditions": [ "DAY", "SPRING", "SUMMER", "AUTUMN" ]
      },
      {
        "monster": "mon_bee_small",
        "freq": 3,
        "cost_multiplier": 0,
        "starts": 384,
        "conditions": [ "DAY", "SPRING", "SUMMER", "AUTUMN" ]
      },
      {
        "monster": "mon_bee_small",
        "freq": 2,
        "cost_multiplier": 0,
        "starts": 456,
        "conditions": [ "DAY", "SPRING", "SUMMER", "AUTUMN" ]
      },
      {
        "monster": "mon_bee_small",
        "freq": 3,
        "cost_multiplier": 0,
        "starts": 504,
        "conditions": [ "DAY", "SPRING", "SUMMER", "AUTUMN" ]
      },
      {
        "monster": "mon_bee_small",
        "freq": 2,
        "cost_multiplier": 0,
        "starts": 552,
        "conditions": [ "DAY", "SPRING", "SUMMER", "AUTUMN" ]
      },
      {
        "monster": "mon_bee_small",
        "freq": 3,
        "cost_multiplier": 0,
        "starts": 624,
        "conditions": [ "DAY", "SPRING", "SUMMER", "AUTUMN" ]
      },
      {
        "monster": "mon_bee_small",
        "freq": 2,
        "cost_multiplier": 0,
        "starts": 672,
        "conditions": [ "DAY", "SPRING", "SUMMER", "AUTUMN" ]
      },
      {
        "monster": "mon_bee_small",
        "freq": 3,
        "cost_multiplier": 0,
        "starts": 720,
        "conditions": [ "DAY", "SPRING", "SUMMER", "AUTUMN" ]
      },
      {
        "monster": "mon_bee_small",
        "freq": 2,
        "cost_multiplier": 0,
        "starts": 792,
        "conditions": [ "DAY", "SPRING", "SUMMER", "AUTUMN" ]
      },
      { "monster": "mon_fly_small", "freq": 1, "cost_multiplier": 0, "conditions": [ "SPRING", "SUMMER", "AUTUMN" ] },
      {
        "monster": "mon_fly_small",
        "freq": 3,
        "cost_multiplier": 0,
        "conditions": [ "DAY", "SPRING", "SUMMER", "AUTUMN" ]
      },
      {
        "monster": "mon_fly_small",
        "freq": 2,
        "cost_multiplier": 0,
        "starts": 24,
        "conditions": [ "SPRING", "SUMMER", "AUTUMN" ]
      },
      {
        "monster": "mon_fly_small",
        "freq": 3,
        "cost_multiplier": 0,
        "starts": 24,
        "conditions": [ "DAY", "SPRING", "SUMMER", "AUTUMN" ]
      },
      {
        "monster": "mon_fly_small",
        "freq": 1,
        "cost_multiplier": 0,
        "starts": 72,
        "conditions": [ "SPRING", "SUMMER", "AUTUMN" ]
      },
      {
        "monster": "mon_fly_small",
        "freq": 3,
        "cost_multiplier": 0,
        "starts": 72,
        "conditions": [ "DAY", "SPRING", "SUMMER", "AUTUMN" ]
      },
      {
        "monster": "mon_fly_small",
        "freq": 2,
        "cost_multiplier": 0,
        "starts": 120,
        "conditions": [ "SPRING", "SUMMER", "AUTUMN" ]
      },
      {
        "monster": "mon_fly_small",
        "freq": 3,
        "cost_multiplier": 0,
        "starts": 120,
        "conditions": [ "DAY", "SPRING", "SUMMER", "AUTUMN" ]
      },
      {
        "monster": "mon_fly_small",
        "freq": 1,
        "cost_multiplier": 0,
        "starts": 168,
        "conditions": [ "SPRING", "SUMMER", "AUTUMN" ]
      },
      {
        "monster": "mon_fly_small",
        "freq": 3,
        "cost_multiplier": 0,
        "starts": 168,
        "conditions": [ "DAY", "SPRING", "SUMMER", "AUTUMN" ]
      },
      {
        "monster": "mon_fly_small",
        "freq": 2,
        "cost_multiplier": 0,
        "starts": 216,
        "conditions": [ "SPRING", "SUMMER", "AUTUMN" ]
      },
      {
        "monster": "mon_fly_small",
        "freq": 3,
        "cost_multiplier": 0,
        "starts": 216,
        "conditions": [ "DAY", "SPRING", "SUMMER", "AUTUMN" ]
      },
      {
        "monster": "mon_fly_small",
        "freq": 1,
        "cost_multiplier": 0,
        "starts": 288,
        "conditions": [ "SPRING", "SUMMER", "AUTUMN" ]
      },
      {
        "monster": "mon_fly_small",
        "freq": 3,
        "cost_multiplier": 0,
        "starts": 288,
        "conditions": [ "DAY", "SPRING", "SUMMER", "AUTUMN" ]
      },
      {
        "monster": "mon_fly_small",
        "freq": 2,
        "cost_multiplier": 0,
        "starts": 336,
        "conditions": [ "SPRING", "SUMMER", "AUTUMN" ]
      },
      {
        "monster": "mon_fly_small",
        "freq": 3,
        "cost_multiplier": 0,
        "starts": 336,
        "conditions": [ "DAY", "SPRING", "SUMMER", "AUTUMN" ]
      },
      {
        "monster": "mon_fly_small",
        "freq": 1,
        "cost_multiplier": 0,
        "starts": 384,
        "conditions": [ "SPRING", "SUMMER", "AUTUMN" ]
      },
      {
        "monster": "mon_fly_small",
        "freq": 3,
        "cost_multiplier": 0,
        "starts": 384,
        "conditions": [ "DAY", "SPRING", "SUMMER", "AUTUMN" ]
      },
      {
        "monster": "mon_fly_small",
        "freq": 2,
        "cost_multiplier": 0,
        "starts": 456,
        "conditions": [ "SPRING", "SUMMER", "AUTUMN" ]
      },
      {
        "monster": "mon_fly_small",
        "freq": 3,
        "cost_multiplier": 0,
        "starts": 456,
        "conditions": [ "DAY", "SPRING", "SUMMER", "AUTUMN" ]
      },
      {
        "monster": "mon_fly_small",
        "freq": 1,
        "cost_multiplier": 0,
        "starts": 504,
        "conditions": [ "SPRING", "SUMMER", "AUTUMN" ]
      },
      {
        "monster": "mon_fly_small",
        "freq": 3,
        "cost_multiplier": 0,
        "starts": 504,
        "conditions": [ "DAY", "SPRING", "SUMMER", "AUTUMN" ]
      },
      {
        "monster": "mon_fly_small",
        "freq": 2,
        "cost_multiplier": 0,
        "starts": 552,
        "conditions": [ "SPRING", "SUMMER", "AUTUMN" ]
      },
      {
        "monster": "mon_fly_small",
        "freq": 3,
        "cost_multiplier": 0,
        "starts": 552,
        "conditions": [ "DAY", "SPRING", "SUMMER", "AUTUMN" ]
      },
      {
        "monster": "mon_fly_small",
        "freq": 1,
        "cost_multiplier": 0,
        "starts": 624,
        "conditions": [ "SPRING", "SUMMER", "AUTUMN" ]
      },
      {
        "monster": "mon_fly_small",
        "freq": 3,
        "cost_multiplier": 0,
        "starts": 624,
        "conditions": [ "DAY", "SPRING", "SUMMER", "AUTUMN" ]
      },
      {
        "monster": "mon_fly_small",
        "freq": 2,
        "cost_multiplier": 0,
        "starts": 672,
        "conditions": [ "SPRING", "SUMMER", "AUTUMN" ]
      },
      {
        "monster": "mon_fly_small",
        "freq": 3,
        "cost_multiplier": 0,
        "starts": 672,
        "conditions": [ "DAY", "SPRING", "SUMMER", "AUTUMN" ]
      },
      {
        "monster": "mon_fly_small",
        "freq": 1,
        "cost_multiplier": 0,
        "starts": 720,
        "conditions": [ "SPRING", "SUMMER", "AUTUMN" ]
      },
      {
        "monster": "mon_fly_small",
        "freq": 3,
        "cost_multiplier": 0,
        "starts": 720,
        "conditions": [ "DAY", "SPRING", "SUMMER", "AUTUMN" ]
      },
      {
        "monster": "mon_fly_small",
        "freq": 2,
        "cost_multiplier": 0,
        "starts": 793,
        "conditions": [ "SPRING", "SUMMER", "AUTUMN" ]
      },
      {
        "monster": "mon_fly_small",
        "freq": 3,
        "cost_multiplier": 0,
        "starts": 792,
        "conditions": [ "DAY", "SPRING", "SUMMER", "AUTUMN" ]
      },
      {
        "monster": "mon_spider_jumping_small",
        "freq": 0,
        "cost_multiplier": 0,
        "conditions": [ "SPRING", "SUMMER", "AUTUMN" ]
      },
      {
        "monster": "mon_spider_jumping_small",
        "freq": 2,
        "cost_multiplier": 0,
        "conditions": [ "DAWN", "DAY", "DUSK", "SPRING", "SUMMER", "AUTUMN" ]
      },
      {
        "monster": "mon_spider_jumping_small",
        "freq": 1,
        "cost_multiplier": 0,
        "starts": 24,
        "conditions": [ "SPRING", "SUMMER", "AUTUMN" ]
      },
      {
        "monster": "mon_spider_jumping_small",
        "freq": 2,
        "cost_multiplier": 0,
        "starts": 24,
        "conditions": [ "DAWN", "DAY", "DUSK", "SPRING", "SUMMER", "AUTUMN" ]
      },
      {
        "monster": "mon_spider_jumping_small",
        "freq": 0,
        "cost_multiplier": 0,
        "starts": 72,
        "conditions": [ "SPRING", "SUMMER", "AUTUMN" ]
      },
      {
        "monster": "mon_spider_jumping_small",
        "freq": 2,
        "cost_multiplier": 0,
        "starts": 72,
        "conditions": [ "DAWN", "DAY", "DUSK", "SPRING", "SUMMER", "AUTUMN" ]
      },
      {
        "monster": "mon_spider_jumping_small",
        "freq": 1,
        "cost_multiplier": 0,
        "starts": 120,
        "conditions": [ "SPRING", "SUMMER", "AUTUMN" ]
      },
      {
        "monster": "mon_spider_jumping_small",
        "freq": 2,
        "cost_multiplier": 0,
        "starts": 120,
        "conditions": [ "DAWN", "DAY", "DUSK", "SPRING", "SUMMER", "AUTUMN" ]
      },
      {
        "monster": "mon_spider_jumping_small",
        "freq": 0,
        "cost_multiplier": 0,
        "starts": 168,
        "conditions": [ "SPRING", "SUMMER", "AUTUMN" ]
      },
      {
        "monster": "mon_spider_jumping_small",
        "freq": 2,
        "cost_multiplier": 0,
        "starts": 168,
        "conditions": [ "DAWN", "DAY", "DUSK", "SPRING", "SUMMER", "AUTUMN" ]
      },
      {
        "monster": "mon_spider_jumping_small",
        "freq": 1,
        "cost_multiplier": 0,
        "starts": 216,
        "conditions": [ "SPRING", "SUMMER", "AUTUMN" ]
      },
      {
        "monster": "mon_spider_jumping_small",
        "freq": 2,
        "cost_multiplier": 0,
        "starts": 216,
        "conditions": [ "DAWN", "DAY", "DUSK", "SPRING", "SUMMER", "AUTUMN" ]
      },
      {
        "monster": "mon_spider_jumping_small",
        "freq": 0,
        "cost_multiplier": 0,
        "starts": 288,
        "conditions": [ "SPRING", "SUMMER", "AUTUMN" ]
      },
      {
        "monster": "mon_spider_jumping_small",
        "freq": 2,
        "cost_multiplier": 0,
        "starts": 288,
        "conditions": [ "DAWN", "DAY", "DUSK", "SPRING", "SUMMER", "AUTUMN" ]
      },
      {
        "monster": "mon_spider_jumping_small",
        "freq": 1,
        "cost_multiplier": 0,
        "starts": 336,
        "conditions": [ "SPRING", "SUMMER", "AUTUMN" ]
      },
      {
        "monster": "mon_spider_jumping_small",
        "freq": 2,
        "cost_multiplier": 0,
        "starts": 336,
        "conditions": [ "DAWN", "DAY", "DUSK", "SPRING", "SUMMER", "AUTUMN" ]
      },
      {
        "monster": "mon_spider_jumping_small",
        "freq": 0,
        "cost_multiplier": 0,
        "starts": 384,
        "conditions": [ "SPRING", "SUMMER", "AUTUMN" ]
      },
      {
        "monster": "mon_spider_jumping_small",
        "freq": 2,
        "cost_multiplier": 0,
        "starts": 384,
        "conditions": [ "DAWN", "DAY", "DUSK", "SPRING", "SUMMER", "AUTUMN" ]
      },
      {
        "monster": "mon_spider_jumping_small",
        "freq": 1,
        "cost_multiplier": 0,
        "starts": 456,
        "conditions": [ "SPRING", "SUMMER", "AUTUMN" ]
      },
      {
        "monster": "mon_spider_jumping_small",
        "freq": 2,
        "cost_multiplier": 0,
        "starts": 456,
        "conditions": [ "DAWN", "DAY", "DUSK", "SPRING", "SUMMER", "AUTUMN" ]
      },
      {
        "monster": "mon_spider_jumping_small",
        "freq": 0,
        "cost_multiplier": 0,
        "starts": 504,
        "conditions": [ "SPRING", "SUMMER", "AUTUMN" ]
      },
      {
        "monster": "mon_spider_jumping_small",
        "freq": 2,
        "cost_multiplier": 0,
        "starts": 504,
        "conditions": [ "DAWN", "DAY", "DUSK", "SPRING", "SUMMER", "AUTUMN" ]
      },
      {
        "monster": "mon_spider_jumping_small",
        "freq": 1,
        "cost_multiplier": 0,
        "starts": 552,
        "conditions": [ "SPRING", "SUMMER", "AUTUMN" ]
      },
      {
        "monster": "mon_spider_jumping_small",
        "freq": 2,
        "cost_multiplier": 0,
        "starts": 552,
        "conditions": [ "DAWN", "DAY", "DUSK", "SPRING", "SUMMER", "AUTUMN" ]
      },
      {
        "monster": "mon_spider_jumping_small",
        "freq": 0,
        "cost_multiplier": 0,
        "starts": 624,
        "conditions": [ "SPRING", "SUMMER", "AUTUMN" ]
      },
      {
        "monster": "mon_spider_jumping_small",
        "freq": 2,
        "cost_multiplier": 0,
        "starts": 624,
        "conditions": [ "DAWN", "DAY", "DUSK", "SPRING", "SUMMER", "AUTUMN" ]
      },
      {
        "monster": "mon_spider_jumping_small",
        "freq": 1,
        "cost_multiplier": 0,
        "starts": 672,
        "conditions": [ "SPRING", "SUMMER", "AUTUMN" ]
      },
      {
        "monster": "mon_spider_jumping_small",
        "freq": 2,
        "cost_multiplier": 0,
        "starts": 672,
        "conditions": [ "DAWN", "DAY", "DUSK", "SPRING", "SUMMER", "AUTUMN" ]
      },
      {
        "monster": "mon_spider_jumping_small",
        "freq": 0,
        "cost_multiplier": 0,
        "starts": 720,
        "conditions": [ "SPRING", "SUMMER", "AUTUMN" ]
      },
      {
        "monster": "mon_spider_jumping_small",
        "freq": 2,
        "cost_multiplier": 0,
        "starts": 720,
        "conditions": [ "DAWN", "DAY", "DUSK", "SPRING", "SUMMER", "AUTUMN" ]
      },
      {
        "monster": "mon_spider_jumping_small",
        "freq": 1,
        "cost_multiplier": 0,
        "starts": 792,
        "conditions": [ "SPRING", "SUMMER", "AUTUMN" ]
      },
      {
        "monster": "mon_spider_jumping_small",
        "freq": 2,
        "cost_multiplier": 0,
        "starts": 792,
        "conditions": [ "DAWN", "DAY", "DUSK", "SPRING", "SUMMER", "AUTUMN" ]
      },
      {
        "monster": "mon_spider_wolf_small",
        "freq": 0,
        "cost_multiplier": 0,
        "conditions": [ "SPRING", "SUMMER", "AUTUMN" ]
      },
      {
        "monster": "mon_spider_wolf_small",
        "freq": 2,
        "cost_multiplier": 0,
        "conditions": [ "DUSK", "NIGHT", "DAWN", "SPRING", "SUMMER", "AUTUMN" ]
      },
      {
        "monster": "mon_spider_wolf_small",
        "freq": 1,
        "cost_multiplier": 0,
        "starts": 24,
        "conditions": [ "SPRING", "SUMMER", "AUTUMN" ]
      },
      {
        "monster": "mon_spider_wolf_small",
        "freq": 2,
        "cost_multiplier": 0,
        "starts": 24,
        "conditions": [ "DUSK", "NIGHT", "DAWN", "SPRING", "SUMMER", "AUTUMN" ]
      },
      {
        "monster": "mon_spider_wolf_small",
        "freq": 0,
        "cost_multiplier": 0,
        "starts": 72,
        "conditions": [ "SPRING", "SUMMER", "AUTUMN" ]
      },
      {
        "monster": "mon_spider_wolf_small",
        "freq": 2,
        "cost_multiplier": 0,
        "starts": 72,
        "conditions": [ "DUSK", "NIGHT", "DAWN", "SPRING", "SUMMER", "AUTUMN" ]
      },
      {
        "monster": "mon_spider_wolf_small",
        "freq": 1,
        "cost_multiplier": 0,
        "starts": 120,
        "conditions": [ "SPRING", "SUMMER", "AUTUMN" ]
      },
      {
        "monster": "mon_spider_wolf_small",
        "freq": 2,
        "cost_multiplier": 0,
        "starts": 120,
        "conditions": [ "DUSK", "NIGHT", "DAWN", "SPRING", "SUMMER", "AUTUMN" ]
      },
      {
        "monster": "mon_spider_wolf_small",
        "freq": 0,
        "cost_multiplier": 0,
        "starts": 168,
        "conditions": [ "SPRING", "SUMMER", "AUTUMN" ]
      },
      {
        "monster": "mon_spider_wolf_small",
        "freq": 2,
        "cost_multiplier": 0,
        "starts": 168,
        "conditions": [ "DUSK", "NIGHT", "DAWN", "SPRING", "SUMMER", "AUTUMN" ]
      },
      {
        "monster": "mon_spider_wolf_small",
        "freq": 1,
        "cost_multiplier": 0,
        "starts": 216,
        "conditions": [ "SPRING", "SUMMER", "AUTUMN" ]
      },
      {
        "monster": "mon_spider_wolf_small",
        "freq": 2,
        "cost_multiplier": 0,
        "starts": 216,
        "conditions": [ "DUSK", "NIGHT", "DAWN", "SPRING", "SUMMER", "AUTUMN" ]
      },
      {
        "monster": "mon_spider_wolf_small",
        "freq": 0,
        "cost_multiplier": 0,
        "starts": 288,
        "conditions": [ "SPRING", "SUMMER", "AUTUMN" ]
      },
      {
        "monster": "mon_spider_wolf_small",
        "freq": 2,
        "cost_multiplier": 0,
        "starts": 288,
        "conditions": [ "DUSK", "NIGHT", "DAWN", "SPRING", "SUMMER", "AUTUMN" ]
      },
      {
        "monster": "mon_spider_wolf_small",
        "freq": 1,
        "cost_multiplier": 0,
        "starts": 336,
        "conditions": [ "SPRING", "SUMMER", "AUTUMN" ]
      },
      {
        "monster": "mon_spider_wolf_small",
        "freq": 2,
        "cost_multiplier": 0,
        "starts": 336,
        "conditions": [ "DUSK", "NIGHT", "DAWN", "SPRING", "SUMMER", "AUTUMN" ]
      },
      {
        "monster": "mon_spider_wolf_small",
        "freq": 0,
        "cost_multiplier": 0,
        "starts": 384,
        "conditions": [ "SPRING", "SUMMER", "AUTUMN" ]
      },
      {
        "monster": "mon_spider_wolf_small",
        "freq": 2,
        "cost_multiplier": 0,
        "starts": 384,
        "conditions": [ "DUSK", "NIGHT", "DAWN", "SPRING", "SUMMER", "AUTUMN" ]
      },
      {
        "monster": "mon_spider_wolf_small",
        "freq": 1,
        "cost_multiplier": 0,
        "starts": 456,
        "conditions": [ "SPRING", "SUMMER", "AUTUMN" ]
      },
      {
        "monster": "mon_spider_wolf_small",
        "freq": 2,
        "cost_multiplier": 0,
        "starts": 456,
        "conditions": [ "DUSK", "NIGHT", "DAWN", "SPRING", "SUMMER", "AUTUMN" ]
      },
      {
        "monster": "mon_spider_wolf_small",
        "freq": 0,
        "cost_multiplier": 0,
        "starts": 504,
        "conditions": [ "SPRING", "SUMMER", "AUTUMN" ]
      },
      {
        "monster": "mon_spider_wolf_small",
        "freq": 2,
        "cost_multiplier": 0,
        "starts": 504,
        "conditions": [ "DUSK", "NIGHT", "DAWN", "SPRING", "SUMMER", "AUTUMN" ]
      },
      {
        "monster": "mon_spider_wolf_small",
        "freq": 1,
        "cost_multiplier": 0,
        "starts": 552,
        "conditions": [ "SPRING", "SUMMER", "AUTUMN" ]
      },
      {
        "monster": "mon_spider_wolf_small",
        "freq": 2,
        "cost_multiplier": 0,
        "starts": 552,
        "conditions": [ "DUSK", "NIGHT", "DAWN", "SPRING", "SUMMER", "AUTUMN" ]
      },
      {
        "monster": "mon_spider_wolf_small",
        "freq": 0,
        "cost_multiplier": 0,
        "starts": 624,
        "conditions": [ "SPRING", "SUMMER", "AUTUMN" ]
      },
      {
        "monster": "mon_spider_wolf_small",
        "freq": 2,
        "cost_multiplier": 0,
        "starts": 624,
        "conditions": [ "DUSK", "NIGHT", "DAWN", "SPRING", "SUMMER", "AUTUMN" ]
      },
      {
        "monster": "mon_spider_wolf_small",
        "freq": 1,
        "cost_multiplier": 0,
        "starts": 672,
        "conditions": [ "SPRING", "SUMMER", "AUTUMN" ]
      },
      {
        "monster": "mon_spider_wolf_small",
        "freq": 2,
        "cost_multiplier": 0,
        "starts": 672,
        "conditions": [ "DUSK", "NIGHT", "DAWN", "SPRING", "SUMMER", "AUTUMN" ]
      },
      {
        "monster": "mon_spider_wolf_small",
        "freq": 0,
        "cost_multiplier": 0,
        "starts": 720,
        "conditions": [ "SPRING", "SUMMER", "AUTUMN" ]
      },
      {
        "monster": "mon_spider_wolf_small",
        "freq": 2,
        "cost_multiplier": 0,
        "starts": 720,
        "conditions": [ "DUSK", "NIGHT", "DAWN", "SPRING", "SUMMER", "AUTUMN" ]
      },
      {
        "monster": "mon_spider_wolf_small",
        "freq": 1,
        "cost_multiplier": 0,
        "starts": 792,
        "conditions": [ "SPRING", "SUMMER", "AUTUMN" ]
      },
      {
        "monster": "mon_spider_wolf_small",
        "freq": 2,
        "cost_multiplier": 0,
        "starts": 792,
        "conditions": [ "DUSK", "NIGHT", "DAWN", "SPRING", "SUMMER", "AUTUMN" ]
      },
      { "monster": "mon_zpider_mass", "freq": 1, "cost_multiplier": 10, "starts": 72 },
      { "monster": "mon_zpider_mass", "freq": 1, "cost_multiplier": 10, "starts": 168 },
      { "monster": "mon_zpider_mass", "freq": 1, "cost_multiplier": 10, "starts": 672 },
      { "monster": "mon_zpider_mass", "freq": 1, "cost_multiplier": 10, "starts": 2160 },
      {
        "monster": "mon_wasp_small",
        "freq": 3,
        "cost_multiplier": 0,
        "conditions": [ "DAY", "SPRING", "SUMMER", "AUTUMN" ]
      },
      {
        "monster": "mon_wasp_small",
        "freq": 2,
        "cost_multiplier": 0,
        "starts": 24,
        "conditions": [ "DAY", "SPRING", "SUMMER", "AUTUMN" ]
      },
      {
        "monster": "mon_wasp_small",
        "freq": 3,
        "cost_multiplier": 0,
        "starts": 72,
        "conditions": [ "DAY", "SPRING", "SUMMER", "AUTUMN" ]
      },
      {
        "monster": "mon_wasp_small",
        "freq": 2,
        "cost_multiplier": 0,
        "starts": 120,
        "conditions": [ "DAY", "SPRING", "SUMMER", "AUTUMN" ]
      },
      {
        "monster": "mon_wasp_small",
        "freq": 3,
        "cost_multiplier": 0,
        "starts": 168,
        "conditions": [ "DAY", "SPRING", "SUMMER", "AUTUMN" ]
      },
      {
        "monster": "mon_wasp_small",
        "freq": 2,
        "cost_multiplier": 0,
        "starts": 216,
        "conditions": [ "DAY", "SPRING", "SUMMER", "AUTUMN" ]
      },
      {
        "monster": "mon_wasp_small",
        "freq": 3,
        "cost_multiplier": 0,
        "starts": 288,
        "conditions": [ "DAY", "SPRING", "SUMMER", "AUTUMN" ]
      },
      {
        "monster": "mon_wasp_small",
        "freq": 2,
        "cost_multiplier": 0,
        "starts": 336,
        "conditions": [ "DAY", "SPRING", "SUMMER", "AUTUMN" ]
      },
      {
        "monster": "mon_wasp_small",
        "freq": 3,
        "cost_multiplier": 0,
        "starts": 384,
        "conditions": [ "DAY", "SPRING", "SUMMER", "AUTUMN" ]
      },
      {
        "monster": "mon_wasp_small",
        "freq": 2,
        "cost_multiplier": 0,
        "starts": 456,
        "conditions": [ "DAY", "SPRING", "SUMMER", "AUTUMN" ]
      },
      {
        "monster": "mon_wasp_small",
        "freq": 3,
        "cost_multiplier": 0,
        "starts": 504,
        "conditions": [ "DAY", "SPRING", "SUMMER", "AUTUMN" ]
      },
      {
        "monster": "mon_wasp_small",
        "freq": 2,
        "cost_multiplier": 0,
        "starts": 552,
        "conditions": [ "DAY", "SPRING", "SUMMER", "AUTUMN" ]
      },
      {
        "monster": "mon_wasp_small",
        "freq": 3,
        "cost_multiplier": 0,
        "starts": 624,
        "conditions": [ "DAY", "SPRING", "SUMMER", "AUTUMN" ]
      },
      {
        "monster": "mon_wasp_small",
        "freq": 2,
        "cost_multiplier": 0,
        "starts": 672,
        "conditions": [ "DAY", "SPRING", "SUMMER", "AUTUMN" ]
      },
      {
        "monster": "mon_wasp_small",
        "freq": 3,
        "cost_multiplier": 0,
        "starts": 720,
        "conditions": [ "DAY", "SPRING", "SUMMER", "AUTUMN" ]
      },
      {
        "monster": "mon_wasp_small",
        "freq": 2,
        "cost_multiplier": 0,
        "starts": 792,
        "conditions": [ "DAY", "SPRING", "SUMMER", "AUTUMN" ]
      },
      { "monster": "mon_worm_small", "freq": 1, "cost_multiplier": 0, "conditions": [ "SPRING", "SUMMER", "AUTUMN" ] },
      {
        "monster": "mon_worm_small",
        "freq": 1,
        "cost_multiplier": 0,
        "starts": 168,
        "conditions": [ "SPRING", "SUMMER", "AUTUMN" ]
      },
      {
        "monster": "mon_worm_small",
        "freq": 1,
        "cost_multiplier": 0,
        "starts": 336,
        "conditions": [ "SPRING", "SUMMER", "AUTUMN" ]
      },
      {
        "monster": "mon_worm_small",
        "freq": 1,
        "cost_multiplier": 0,
        "starts": 504,
        "conditions": [ "SPRING", "SUMMER", "AUTUMN" ]
      },
      {
        "monster": "mon_worm_small",
        "freq": 1,
        "cost_multiplier": 0,
        "starts": 672,
        "conditions": [ "SPRING", "SUMMER", "AUTUMN" ]
      },
      { "monster": "mon_nakedmolerat_giant", "freq": 1, "cost_multiplier": 3, "conditions": [ "DUSK", "NIGHT" ] },
      { "monster": "mon_mutant_experimental", "freq": 3, "cost_multiplier": 0, "conditions": [ "DUSK", "NIGHT" ] }
    ]
  },
  {
    "type": "monstergroup",
    "name": "GROUP_RIVER",
    "default": "mon_null",
    "is_animal": true,
    "monsters": [
      { "monster": "mon_beaver", "freq": 30, "cost_multiplier": 10, "pack_size": [ 1, 3 ] },
      { "monster": "mon_beaver", "freq": 60, "cost_multiplier": 10, "pack_size": [ 1, 3 ], "conditions": [ "NIGHT" ] },
      { "monster": "mon_beaver", "freq": 30, "cost_multiplier": 10, "pack_size": [ 1, 3 ], "starts": 72 },
      { "monster": "mon_beaver", "freq": 30, "cost_multiplier": 10, "pack_size": [ 1, 3 ], "starts": 168 },
      { "monster": "mon_beaver", "freq": 30, "cost_multiplier": 10, "pack_size": [ 1, 3 ], "starts": 672 },
      { "monster": "mon_beaver", "freq": 30, "cost_multiplier": 10, "pack_size": [ 1, 3 ], "starts": 2160 },
      { "monster": "mon_beaver_mutant_huge", "freq": 10, "cost_multiplier": 5, "pack_size": [ 1, 2 ] },
      {
        "monster": "mon_beaver_mutant_huge",
        "freq": 10,
        "cost_multiplier": 5,
        "pack_size": [ 1, 2 ],
        "conditions": [ "NIGHT" ]
      },
      { "monster": "mon_beaver_mutant_avian", "freq": 6, "cost_multiplier": 3, "pack_size": [ 1, 2 ] },
      {
        "monster": "mon_beaver_mutant_avian",
        "freq": 6,
        "cost_multiplier": 3,
        "pack_size": [ 1, 2 ],
        "conditions": [ "NIGHT" ]
      },
      {
        "monster": "mon_mink",
        "freq": 10,
        "cost_multiplier": 20,
        "pack_size": [ 1, 2 ],
        "conditions": [ "SPRING", "SUMMER", "AUTUMN" ]
      },
      {
        "monster": "mon_mink",
        "freq": 20,
        "cost_multiplier": 20,
        "pack_size": [ 1, 2 ],
        "conditions": [ "DUSK", "NIGHT", "DAWN", "SPRING", "SUMMER", "AUTUMN" ]
      },
      {
        "monster": "mon_muskrat",
        "freq": 30,
        "cost_multiplier": 5,
        "pack_size": [ 1, 5 ],
        "conditions": [ "SPRING", "SUMMER", "AUTUMN" ]
      },
      {
        "monster": "mon_muskrat",
        "freq": 60,
        "cost_multiplier": 5,
        "pack_size": [ 1, 5 ],
        "conditions": [ "NIGHT", "SPRING", "SUMMER", "AUTUMN" ]
      },
      {
        "monster": "mon_otter",
        "freq": 10,
        "cost_multiplier": 5,
        "pack_size": [ 1, 8 ],
        "conditions": [ "SPRING", "SUMMER", "AUTUMN" ]
      },
      {
        "monster": "mon_otter",
        "freq": 20,
        "cost_multiplier": 5,
        "pack_size": [ 1, 8 ],
        "conditions": [ "NIGHT", "SPRING", "SUMMER", "AUTUMN" ]
      },
      {
        "monster": "mon_duck",
        "freq": 30,
        "cost_multiplier": 5,
        "pack_size": [ 1, 4 ],
        "conditions": [ "SPRING", "SUMMER", "AUTUMN" ]
      },
      {
        "monster": "mon_duck",
        "freq": 60,
        "cost_multiplier": 5,
        "pack_size": [ 1, 4 ],
        "conditions": [ "DAWN", "DAY", "SPRING", "SUMMER", "AUTUMN" ]
      },
      {
        "monster": "mon_goose_canadian",
        "freq": 30,
        "cost_multiplier": 5,
        "pack_size": [ 1, 4 ],
        "conditions": [ "SPRING", "SUMMER", "AUTUMN" ]
      },
      {
        "monster": "mon_goose_canadian",
        "freq": 60,
        "cost_multiplier": 5,
        "pack_size": [ 1, 4 ],
        "conditions": [ "DAWN", "DAY", "SPRING", "SUMMER", "AUTUMN" ]
      },
      {
        "monster": "mon_sludge_crawler",
        "freq": 3,
        "cost_multiplier": 2,
        "starts": 168,
        "conditions": [ "DUSK", "NIGHT", "DAWN", "SPRING", "SUMMER", "AUTUMN" ]
      },
      {
        "monster": "mon_sludge_crawler",
        "freq": 3,
        "cost_multiplier": 2,
        "starts": 336,
        "conditions": [ "DUSK", "NIGHT", "DAWN", "SPRING", "SUMMER", "AUTUMN" ]
      },
      {
        "monster": "mon_sludge_crawler",
        "freq": 4,
        "cost_multiplier": 2,
        "starts": 504,
        "conditions": [ "DUSK", "NIGHT", "DAWN", "SPRING", "SUMMER", "AUTUMN" ]
      },
      {
        "monster": "mon_sludge_crawler",
        "freq": 3,
        "cost_multiplier": 2,
        "starts": 672,
        "conditions": [ "DUSK", "NIGHT", "DAWN", "SPRING", "SUMMER", "AUTUMN" ]
      },
      {
        "monster": "mon_sludge_crawler",
        "freq": 3,
        "cost_multiplier": 2,
        "starts": 840,
        "conditions": [ "DUSK", "NIGHT", "DAWN", "SPRING", "SUMMER", "AUTUMN" ]
      },
      {
        "monster": "mon_sludge_crawler",
        "freq": 4,
        "cost_multiplier": 2,
        "starts": 1008,
        "conditions": [ "DUSK", "NIGHT", "DAWN", "SPRING", "SUMMER", "AUTUMN" ]
      },
      { "monster": "mon_zhark", "freq": 1, "cost_multiplier": 25, "starts": 24, "pack_size": [ 1, 3 ] },
      { "monster": "mon_zhark", "freq": 2, "cost_multiplier": 25, "starts": 672, "pack_size": [ 1, 3 ] },
      { "monster": "mon_mutant_carp", "freq": 3, "cost_multiplier": 15, "starts": 168 },
      { "monster": "mon_mutant_salmon", "freq": 2, "cost_multiplier": 15, "starts": 168 },
      { "monster": "mon_fish_eel", "freq": 25, "cost_multiplier": 3, "pack_size": [ 1, 3 ] },
      {
        "monster": "mon_fish_eel",
        "freq": 50,
        "cost_multiplier": 3,
        "conditions": [ "DAWN", "DUSK" ],
        "pack_size": [ 1, 3 ]
      },
      { "monster": "mon_fish_bowfin", "freq": 25, "cost_multiplier": 3, "pack_size": [ 1, 3 ] },
      {
        "monster": "mon_fish_bowfin",
        "freq": 50,
        "cost_multiplier": 3,
        "conditions": [ "DAWN", "DUSK" ],
        "pack_size": [ 1, 3 ]
      },
      { "monster": "mon_fish_bullhead", "freq": 25, "cost_multiplier": 3, "pack_size": [ 1, 3 ] },
      {
        "monster": "mon_fish_bullhead",
        "freq": 50,
        "cost_multiplier": 3,
        "conditions": [ "DAWN", "DUSK" ],
        "pack_size": [ 1, 3 ]
      },
      { "monster": "mon_fish_trout", "freq": 15, "cost_multiplier": 8, "pack_size": [ 1, 3 ] },
      {
        "monster": "mon_fish_trout",
        "freq": 20,
        "cost_multiplier": 8,
        "conditions": [ "DAWN", "DUSK" ],
        "pack_size": [ 1, 3 ]
      },
      { "monster": "mon_fish_brown_trout", "freq": 15, "cost_multiplier": 8, "pack_size": [ 1, 3 ] },
      {
        "monster": "mon_fish_brown_trout",
        "freq": 20,
        "cost_multiplier": 8,
        "conditions": [ "DAWN", "DUSK" ],
        "pack_size": [ 1, 3 ]
      },
      { "monster": "mon_fish_brook_trout", "freq": 15, "cost_multiplier": 8, "pack_size": [ 1, 3 ] },
      {
        "monster": "mon_fish_brook_trout",
        "freq": 20,
        "cost_multiplier": 8,
        "conditions": [ "DAWN", "DUSK" ],
        "pack_size": [ 1, 3 ]
      },
      { "monster": "mon_fish_lake_trout", "freq": 15, "cost_multiplier": 8, "pack_size": [ 1, 3 ] },
      {
        "monster": "mon_fish_lake_trout",
        "freq": 20,
        "cost_multiplier": 8,
        "conditions": [ "DAWN", "DUSK" ],
        "pack_size": [ 1, 3 ]
      },
      { "monster": "mon_fish_rainbow_trout", "freq": 15, "cost_multiplier": 8, "pack_size": [ 1, 3 ] },
      {
        "monster": "mon_fish_rainbow_trout",
        "freq": 20,
        "cost_multiplier": 8,
        "conditions": [ "DAWN", "DUSK" ],
        "pack_size": [ 1, 3 ]
      },
      { "monster": "mon_fish_steelhead_trout", "freq": 15, "cost_multiplier": 8, "pack_size": [ 1, 3 ] },
      {
        "monster": "mon_fish_steelhead_trout",
        "freq": 20,
        "cost_multiplier": 8,
        "conditions": [ "DAWN", "DUSK" ],
        "pack_size": [ 1, 3 ]
      },
      { "monster": "mon_fish_kokanee_salmon", "freq": 15, "cost_multiplier": 8, "pack_size": [ 1, 3 ] },
      {
        "monster": "mon_fish_kokanee_salmon",
        "freq": 20,
        "cost_multiplier": 8,
        "conditions": [ "DAWN", "DUSK" ],
        "pack_size": [ 1, 3 ]
      },
      { "monster": "mon_fish_chinook_salmon", "freq": 15, "cost_multiplier": 8, "pack_size": [ 1, 3 ] },
      {
        "monster": "mon_fish_chinook_salmon",
        "freq": 20,
        "cost_multiplier": 8,
        "conditions": [ "DAWN", "DUSK" ],
        "pack_size": [ 1, 3 ]
      },
      { "monster": "mon_fish_coho_salmon", "freq": 15, "cost_multiplier": 8, "pack_size": [ 1, 3 ] },
      {
        "monster": "mon_fish_coho_salmon",
        "freq": 20,
        "cost_multiplier": 8,
        "conditions": [ "DAWN", "DUSK" ],
        "pack_size": [ 1, 3 ]
      },
      { "monster": "mon_fish_white_bass", "freq": 15, "cost_multiplier": 8, "pack_size": [ 1, 3 ] },
      {
        "monster": "mon_fish_white_bass",
        "freq": 20,
        "cost_multiplier": 8,
        "conditions": [ "DAWN", "DUSK" ],
        "pack_size": [ 1, 3 ]
      },
      { "monster": "mon_fish_walleye", "freq": 15, "cost_multiplier": 8, "pack_size": [ 1, 3 ] },
      {
        "monster": "mon_fish_walleye",
        "freq": 20,
        "cost_multiplier": 8,
        "conditions": [ "DAWN", "DUSK" ],
        "pack_size": [ 1, 3 ]
      },
      { "monster": "mon_fish_pumpkinseed", "freq": 15, "cost_multiplier": 8, "pack_size": [ 1, 3 ] },
      {
        "monster": "mon_fish_pumpkinseed",
        "freq": 20,
        "cost_multiplier": 8,
        "conditions": [ "DAWN", "DUSK" ],
        "pack_size": [ 1, 3 ]
      },
      { "monster": "mon_fish_redbreast", "freq": 15, "cost_multiplier": 8, "pack_size": [ 1, 3 ] },
      {
        "monster": "mon_fish_redbreast",
        "freq": 20,
        "cost_multiplier": 8,
        "conditions": [ "DAWN", "DUSK" ],
        "pack_size": [ 1, 3 ]
      },
      { "monster": "mon_fish_green_sunfish", "freq": 15, "cost_multiplier": 8, "pack_size": [ 1, 3 ] },
      {
        "monster": "mon_fish_green_sunfish",
        "freq": 20,
        "cost_multiplier": 8,
        "conditions": [ "DAWN", "DUSK" ],
        "pack_size": [ 1, 3 ]
      },
      { "monster": "mon_fish_longear_sunfish", "freq": 15, "cost_multiplier": 8, "pack_size": [ 1, 3 ] },
      {
        "monster": "mon_fish_longear_sunfish",
        "freq": 20,
        "cost_multiplier": 8,
        "conditions": [ "DAWN", "DUSK" ],
        "pack_size": [ 1, 3 ]
      },
      { "monster": "mon_fish_redear_sunfish", "freq": 15, "cost_multiplier": 8, "pack_size": [ 1, 3 ] },
      {
        "monster": "mon_fish_redear_sunfish",
        "freq": 20,
        "cost_multiplier": 8,
        "conditions": [ "DAWN", "DUSK" ],
        "pack_size": [ 1, 3 ]
      },
      { "monster": "mon_fish_rock_bass", "freq": 15, "cost_multiplier": 8, "pack_size": [ 1, 3 ] },
      {
        "monster": "mon_fish_rock_bass",
        "freq": 20,
        "cost_multiplier": 8,
        "conditions": [ "DAWN", "DUSK" ],
        "pack_size": [ 1, 3 ]
      },
      { "monster": "mon_fish_calico_bass", "freq": 15, "cost_multiplier": 8, "pack_size": [ 1, 3 ] },
      {
        "monster": "mon_fish_calico_bass",
        "freq": 20,
        "cost_multiplier": 8,
        "conditions": [ "DAWN", "DUSK" ],
        "pack_size": [ 1, 3 ]
      },
      { "monster": "mon_fish_warmouth", "freq": 15, "cost_multiplier": 8, "pack_size": [ 1, 3 ] },
      {
        "monster": "mon_fish_warmouth",
        "freq": 20,
        "cost_multiplier": 8,
        "conditions": [ "DAWN", "DUSK" ],
        "pack_size": [ 1, 3 ]
      },
      { "monster": "mon_fish_channel_catfish", "freq": 15, "cost_multiplier": 8, "pack_size": [ 1, 3 ] },
      {
        "monster": "mon_fish_channel_catfish",
        "freq": 20,
        "cost_multiplier": 8,
        "conditions": [ "DAWN", "DUSK" ],
        "pack_size": [ 1, 3 ]
      },
      { "monster": "mon_fish_white_catfish", "freq": 15, "cost_multiplier": 8, "pack_size": [ 1, 3 ] },
      {
        "monster": "mon_fish_white_catfish",
        "freq": 20,
        "cost_multiplier": 8,
        "conditions": [ "DAWN", "DUSK" ],
        "pack_size": [ 1, 3 ]
      },
      { "monster": "mon_fish_muskellunge", "freq": 15, "cost_multiplier": 8, "pack_size": [ 1, 3 ] },
      {
        "monster": "mon_fish_muskellunge",
        "freq": 20,
        "cost_multiplier": 8,
        "conditions": [ "DAWN", "DUSK" ],
        "pack_size": [ 1, 3 ]
      },
      { "monster": "mon_fish_white_sucker", "freq": 15, "cost_multiplier": 8, "pack_size": [ 1, 3 ] },
      {
        "monster": "mon_fish_white_sucker",
        "freq": 20,
        "cost_multiplier": 8,
        "conditions": [ "DAWN", "DUSK" ],
        "pack_size": [ 1, 3 ]
      },
      { "monster": "mon_fish_grass_carp", "freq": 15, "cost_multiplier": 8, "pack_size": [ 1, 3 ] },
      {
        "monster": "mon_fish_grass_carp",
        "freq": 20,
        "cost_multiplier": 8,
        "conditions": [ "DAWN", "DUSK" ],
        "pack_size": [ 1, 3 ]
      },
      { "monster": "mon_fish_fallfish", "freq": 15, "cost_multiplier": 8, "pack_size": [ 1, 3 ] },
      {
        "monster": "mon_fish_fallfish",
        "freq": 20,
        "cost_multiplier": 8,
        "conditions": [ "DAWN", "DUSK" ],
        "pack_size": [ 1, 3 ]
      },
      { "monster": "mon_fish_carp", "freq": 10, "cost_multiplier": 10, "pack_size": [ 1, 3 ] },
      {
        "monster": "mon_fish_carp",
        "freq": 15,
        "cost_multiplier": 10,
        "conditions": [ "DAWN", "DUSK" ],
        "pack_size": [ 1, 3 ]
      },
      { "monster": "mon_fish_pike", "freq": 15, "cost_multiplier": 8, "pack_size": [ 1, 3 ] },
      {
        "monster": "mon_fish_pike",
        "freq": 20,
        "cost_multiplier": 8,
        "conditions": [ "DAWN", "DUSK" ],
        "pack_size": [ 1, 3 ]
      },
      { "monster": "mon_fish_sbass", "freq": 25, "cost_multiplier": 3, "pack_size": [ 1, 3 ] },
      {
        "monster": "mon_fish_sbass",
        "freq": 50,
        "cost_multiplier": 3,
        "conditions": [ "DAWN", "DUSK" ],
        "pack_size": [ 1, 3 ]
      },
      { "monster": "mon_fish_perch", "freq": 30, "cost_multiplier": 3, "pack_size": [ 1, 3 ] },
      {
        "monster": "mon_fish_perch",
        "freq": 55,
        "cost_multiplier": 3,
        "conditions": [ "DAWN", "DUSK" ],
        "pack_size": [ 1, 3 ]
      },
      { "monster": "mon_fish_salmon", "freq": 15, "cost_multiplier": 8, "pack_size": [ 4, 6 ] },
      {
        "monster": "mon_fish_salmon",
        "freq": 20,
        "cost_multiplier": 8,
        "conditions": [ "DAWN", "DUSK" ],
        "pack_size": [ 4, 6 ]
      },
      { "monster": "mon_fish_lbass", "freq": 25, "cost_multiplier": 3, "pack_size": [ 1, 3 ] },
      {
        "monster": "mon_fish_lbass",
        "freq": 50,
        "cost_multiplier": 3,
        "conditions": [ "DAWN", "DUSK" ],
        "pack_size": [ 1, 3 ]
      },
      { "monster": "mon_fish_pbass", "freq": 25, "cost_multiplier": 3, "pack_size": [ 1, 3 ] },
      {
        "monster": "mon_fish_pbass",
        "freq": 50,
        "cost_multiplier": 3,
        "conditions": [ "DAWN", "DUSK" ],
        "pack_size": [ 1, 3 ]
      },
      { "monster": "mon_fish_bluegill", "freq": 25, "cost_multiplier": 3, "pack_size": [ 1, 3 ] },
      {
        "monster": "mon_fish_bluegill",
        "freq": 50,
        "cost_multiplier": 3,
        "conditions": [ "DAWN", "DUSK" ],
        "pack_size": [ 1, 3 ]
      },
      { "monster": "mon_fish_whitefish", "freq": 30, "cost_multiplier": 2, "pack_size": [ 4, 6 ] },
      {
        "monster": "mon_fish_whitefish",
        "freq": 55,
        "cost_multiplier": 2,
        "conditions": [ "DAWN", "DUSK" ],
        "pack_size": [ 4, 6 ]
      },
      { "monster": "mon_fish_pickerel", "freq": 15, "cost_multiplier": 10, "pack_size": [ 1, 3 ] },
      {
        "monster": "mon_fish_pickerel",
        "freq": 20,
        "cost_multiplier": 10,
        "conditions": [ "DAWN", "DUSK" ],
        "pack_size": [ 1, 3 ]
      },
      { "monster": "mon_fish_blinky", "freq": 5, "cost_multiplier": 3, "pack_size": [ 1, 3 ] },
      {
        "monster": "mon_dragonfly_naiad",
        "freq": 50,
        "cost_multiplier": 2,
        "conditions": [ "SPRING", "SUMMER" ],
        "pack_size": [ 1, 3 ]
      }
    ]
  },
  {
    "type": "monstergroup",
    "name": "GROUP_SWAMP",
    "default": "mon_null",
    "is_animal": true,
    "monsters": [
      {
        "monster": "mon_lemming",
        "freq": 50,
        "cost_multiplier": 1,
        "pack_size": [ 2, 7 ],
        "ends": 1440,
        "conditions": [ "SPRING", "SUMMER", "AUTUMN" ]
      },
      {
        "monster": "mon_mosquito_small",
        "freq": 50,
        "cost_multiplier": 1,
        "pack_size": [ 1, 3 ],
        "ends": 168,
        "conditions": [ "SPRING", "SUMMER", "AUTUMN" ]
      },
      {
        "monster": "mon_mosquito_small",
        "freq": 60,
        "cost_multiplier": 1,
        "pack_size": [ 1, 5 ],
        "starts": 168,
        "ends": 336,
        "conditions": [ "SPRING", "SUMMER", "AUTUMN" ]
      },
      {
        "monster": "mon_mosquito_small",
        "freq": 70,
        "cost_multiplier": 1,
        "pack_size": [ 2, 6 ],
        "starts": 336,
        "ends": 720,
        "conditions": [ "SPRING", "SUMMER", "AUTUMN" ]
      },
      {
        "monster": "mon_mosquito_giant",
        "freq": 70,
        "cost_multiplier": 1,
        "pack_size": [ 2, 5 ],
        "starts": 720,
        "ends": 1440,
        "conditions": [ "SPRING", "SUMMER", "AUTUMN" ]
      },
      {
        "monster": "mon_mosquito_giant",
        "freq": 80,
        "cost_multiplier": 1,
        "pack_size": [ 2, 6 ],
        "starts": 1440,
        "ends": 2160,
        "conditions": [ "SPRING", "SUMMER", "AUTUMN" ]
      },
      {
        "monster": "mon_mosquito_giant",
        "freq": 80,
        "cost_multiplier": 1,
        "pack_size": [ 3, 7 ],
        "starts": 2160,
        "conditions": [ "SPRING", "SUMMER", "AUTUMN" ]
      },
      {
<<<<<<< HEAD
        "monster": "mon_dragonfly_giant",
        "freq": 10,
        "cost_multiplier": 1,
        "ends": 72,
        "conditions": [ "SPRING", "SUMMER", "AUTUMN" ]
      },
      {
        "monster": "mon_dragonfly_giant",
        "freq": 50,
        "cost_multiplier": 1,
        "starts": 72,
        "ends": 168,
        "conditions": [ "SPRING", "SUMMER", "AUTUMN" ]
      },
      {
        "monster": "mon_dragonfly_giant",
        "freq": 60,
        "cost_multiplier": 1,
        "starts": 168,
        "ends": 504,
        "pack_size": [ 1, 3 ],
        "conditions": [ "SPRING", "SUMMER", "AUTUMN" ]
      },
      {
        "monster": "mon_dragonfly_giant",
        "freq": 70,
        "pack_size": [ 2, 5 ],
        "cost_multiplier": 1,
        "starts": 504,
        "ends": 1008,
        "conditions": [ "SPRING", "SUMMER", "AUTUMN" ]
      },
      {
        "monster": "mon_dragonfly_giant",
        "freq": 70,
        "pack_size": [ 4, 7 ],
        "starts": 1008,
        "conditions": [ "SPRING", "SUMMER", "AUTUMN" ],
        "cost_multiplier": 1
      },
      {
        "monster": "mon_dragonfly_mega",
        "freq": 10,
        "starts": 1008,
        "conditions": [ "SPRING", "SUMMER", "AUTUMN" ],
        "cost_multiplier": 1
=======
        "monster": "mon_dragonfly_small",
        "freq": 40,
        "cost_multiplier": 2,
        "conditions": [ "SPRING", "SUMMER", "AUTUMN" ]
      },
      {
        "monster": "mon_dragonfly_small",
        "freq": 5,
        "cost_multiplier": 2,
        "starts": 24,
        "conditions": [ "DAY", "SPRING", "SUMMER", "AUTUMN" ]
      },
      {
        "monster": "mon_dragonfly_small",
        "freq": 5,
        "cost_multiplier": 2,
        "starts": 72,
        "conditions": [ "DAY", "SPRING", "SUMMER", "AUTUMN" ]
      },
      {
        "monster": "mon_dragonfly_small",
        "freq": 5,
        "cost_multiplier": 2,
        "starts": 120,
        "conditions": [ "DAY", "SPRING", "SUMMER", "AUTUMN" ]
      },
      {
        "monster": "mon_dragonfly_small",
        "freq": 5,
        "cost_multiplier": 2,
        "starts": 168,
        "conditions": [ "DAY", "SPRING", "SUMMER", "AUTUMN" ]
      },
      {
        "monster": "mon_dragonfly_small",
        "freq": 5,
        "cost_multiplier": 2,
        "starts": 216,
        "conditions": [ "DAY", "SPRING", "SUMMER", "AUTUMN" ]
      },
      {
        "monster": "mon_dragonfly_small",
        "freq": 5,
        "cost_multiplier": 2,
        "starts": 288,
        "conditions": [ "DAY", "SPRING", "SUMMER", "AUTUMN" ]
      },
      {
        "monster": "mon_dragonfly_small",
        "freq": 5,
        "cost_multiplier": 2,
        "starts": 336,
        "conditions": [ "DAY", "SPRING", "SUMMER", "AUTUMN" ]
      },
      {
        "monster": "mon_dragonfly_small",
        "freq": 5,
        "cost_multiplier": 2,
        "starts": 384,
        "conditions": [ "DAY", "SPRING", "SUMMER", "AUTUMN" ]
      },
      {
        "monster": "mon_dragonfly_small",
        "freq": 5,
        "cost_multiplier": 2,
        "starts": 456,
        "conditions": [ "DAY", "SPRING", "SUMMER", "AUTUMN" ]
      },
      {
        "monster": "mon_dragonfly_small",
        "freq": 5,
        "cost_multiplier": 2,
        "starts": 504,
        "conditions": [ "DAY", "SPRING", "SUMMER", "AUTUMN" ]
      },
      {
        "monster": "mon_dragonfly_small",
        "freq": 5,
        "cost_multiplier": 2,
        "starts": 552,
        "conditions": [ "DAY", "SPRING", "SUMMER", "AUTUMN" ]
      },
      {
        "monster": "mon_dragonfly_small",
        "freq": 5,
        "cost_multiplier": 2,
        "starts": 624,
        "conditions": [ "DAY", "SPRING", "SUMMER", "AUTUMN" ]
      },
      {
        "monster": "mon_dragonfly_small",
        "freq": 5,
        "cost_multiplier": 2,
        "starts": 672,
        "conditions": [ "DAY", "SPRING", "SUMMER", "AUTUMN" ]
      },
      {
        "monster": "mon_dragonfly_small",
        "freq": 5,
        "cost_multiplier": 2,
        "starts": 720,
        "conditions": [ "DAY", "SPRING", "SUMMER", "AUTUMN" ]
      },
      {
        "monster": "mon_dragonfly_small",
        "freq": 5,
        "cost_multiplier": 2,
        "starts": 792,
        "conditions": [ "DAY", "SPRING", "SUMMER", "AUTUMN" ]
>>>>>>> 2a4f985f
      },
      {
        "monster": "mon_fly_small",
        "freq": 100,
        "cost_multiplier": 1,
        "conditions": [ "SPRING", "SUMMER", "AUTUMN" ],
        "//": "No scaling, since they don't (yet) add challenge"
      },
      {
        "monster": "mon_centipede_small",
        "freq": 20,
        "cost_multiplier": 2,
        "ends": 168,
        "conditions": [ "SPRING", "SUMMER", "AUTUMN" ]
      },
      {
        "monster": "mon_centipede_small",
        "freq": 30,
        "cost_multiplier": 2,
        "starts": 168,
        "ends": 336,
        "conditions": [ "SPRING", "SUMMER", "AUTUMN" ]
      },
      {
        "monster": "mon_centipede_small",
        "freq": 30,
        "pack_size": [ 1, 3 ],
        "cost_multiplier": 2,
        "starts": 336,
        "ends": 720,
        "conditions": [ "SPRING", "SUMMER", "AUTUMN" ]
      },
      {
        "monster": "mon_centipede_small",
        "freq": 40,
        "cost_multiplier": 2,
        "pack_size": [ 2, 3 ],
        "starts": 720,
        "ends": 1440,
        "conditions": [ "SPRING", "SUMMER", "AUTUMN" ]
      },
      {
        "monster": "mon_centipede_giant",
        "freq": 40,
        "pack_size": [ 2, 3 ],
        "cost_multiplier": 2,
        "starts": 1440,
        "ends": 2160,
        "conditions": [ "SPRING", "SUMMER", "AUTUMN" ]
      },
      {
        "monster": "mon_centipede_giant",
        "freq": 50,
        "cost_multiplier": 2,
        "pack_size": [ 2, 3 ],
        "starts": 2160,
        "conditions": [ "SPRING", "SUMMER", "AUTUMN" ]
      },
      {
        "monster": "mon_spider_jumping_small",
        "freq": 20,
        "cost_multiplier": 2,
        "ends": 168,
        "conditions": [ "SPRING", "SUMMER", "AUTUMN" ]
      },
      {
        "monster": "mon_spider_jumping_small",
        "freq": 25,
        "cost_multiplier": 2,
        "pack_size": [ 1, 3 ],
        "starts": 168,
        "ends": 336,
        "conditions": [ "SPRING", "SUMMER", "AUTUMN" ]
      },
      {
        "monster": "mon_spider_jumping_small",
        "freq": 30,
        "cost_multiplier": 2,
        "pack_size": [ 1, 3 ],
        "starts": 336,
        "ends": 720,
        "conditions": [ "SPRING", "SUMMER", "AUTUMN" ]
      },
      {
        "monster": "mon_spider_jumping_small",
        "freq": 35,
        "cost_multiplier": 2,
        "pack_size": [ 2, 3 ],
        "starts": 720,
        "ends": 1440,
        "conditions": [ "SPRING", "SUMMER", "AUTUMN" ]
      },
      {
        "monster": "mon_spider_jumping_giant",
        "freq": 35,
        "cost_multiplier": 2,
        "pack_size": [ 2, 3 ],
        "starts": 1440,
        "ends": 2160,
        "conditions": [ "SPRING", "SUMMER", "AUTUMN" ]
      },
      {
        "monster": "mon_spider_jumping_giant",
        "freq": 40,
        "cost_multiplier": 2,
        "pack_size": [ 2, 3 ],
        "starts": 2160,
        "conditions": [ "SPRING", "SUMMER", "AUTUMN" ]
      },
      {
        "monster": "mon_spider_wolf_small",
        "freq": 20,
        "cost_multiplier": 2,
        "ends": 168,
        "conditions": [ "SPRING", "SUMMER", "AUTUMN" ]
      },
      {
        "monster": "mon_spider_wolf_small",
        "freq": 25,
        "cost_multiplier": 2,
        "pack_size": [ 1, 3 ],
        "starts": 168,
        "ends": 336,
        "conditions": [ "SPRING", "SUMMER", "AUTUMN" ]
      },
      {
        "monster": "mon_spider_wolf_small",
        "freq": 30,
        "cost_multiplier": 2,
        "pack_size": [ 1, 3 ],
        "starts": 336,
        "ends": 720,
        "conditions": [ "SPRING", "SUMMER", "AUTUMN" ]
      },
      {
        "monster": "mon_spider_wolf_small",
        "freq": 35,
        "cost_multiplier": 2,
        "pack_size": [ 2, 3 ],
        "starts": 720,
        "ends": 1440,
        "conditions": [ "SPRING", "SUMMER", "AUTUMN" ]
      },
      {
        "monster": "mon_spider_wolf_giant",
        "freq": 35,
        "cost_multiplier": 2,
        "pack_size": [ 2, 3 ],
        "starts": 1440,
        "ends": 2160,
        "conditions": [ "SPRING", "SUMMER", "AUTUMN" ]
      },
      {
        "monster": "mon_spider_wolf_giant",
        "freq": 40,
        "cost_multiplier": 2,
        "pack_size": [ 2, 3 ],
        "starts": 2160,
        "conditions": [ "SPRING", "SUMMER", "AUTUMN" ]
      },
      { "monster": "mon_zpider_mass", "freq": 5, "cost_multiplier": 2, "starts": 168, "ends": 336 },
      { "monster": "mon_zpider_mass", "freq": 10, "cost_multiplier": 2, "starts": 336, "ends": 720 },
      { "monster": "mon_zpider_mass", "freq": 20, "cost_multiplier": 2, "starts": 720, "ends": 1440 },
      { "monster": "mon_zpider_mass", "freq": 25, "cost_multiplier": 2, "starts": 1440, "ends": 2160 },
      { "monster": "mon_zpider_mass", "freq": 25, "cost_multiplier": 2, "pack_size": [ 1, 3 ], "starts": 2160 },
      {
        "monster": "mon_wasp_small",
        "freq": 20,
        "cost_multiplier": 2,
        "conditions": [ "SPRING", "SUMMER", "AUTUMN" ],
        "ends": 168
      },
      {
        "monster": "mon_wasp_small",
        "freq": 25,
        "cost_multiplier": 2,
        "starts": 168,
        "ends": 336,
        "conditions": [ "SPRING", "SUMMER", "AUTUMN" ]
      },
      {
        "monster": "mon_wasp_small",
        "freq": 25,
        "cost_multiplier": 2,
        "pack_size": [ 1, 3 ],
        "starts": 336,
        "ends": 720,
        "conditions": [ "SPRING", "SUMMER", "AUTUMN" ]
      },
      {
        "monster": "mon_wasp",
        "freq": 30,
        "cost_multiplier": 2,
        "pack_size": [ 1, 3 ],
        "starts": 720,
        "ends": 1440,
        "conditions": [ "SPRING", "SUMMER", "AUTUMN" ]
      },
      {
        "monster": "mon_wasp",
        "freq": 30,
        "cost_multiplier": 2,
        "pack_size": [ 2, 4 ],
        "starts": 1440,
        "conditions": [ "SPRING", "SUMMER", "AUTUMN" ]
      },
      {
        "monster": "mon_dermatik_larva",
        "freq": 5,
        "cost_multiplier": 2,
        "ends": 168,
        "conditions": [ "SPRING", "SUMMER", "AUTUMN" ]
      },
      {
        "monster": "mon_dermatik_larva",
        "freq": 10,
        "cost_multiplier": 2,
        "starts": 168,
        "ends": 336,
        "conditions": [ "SPRING", "SUMMER", "AUTUMN" ]
      },
      {
        "monster": "mon_dermatik_larva",
        "freq": 15,
        "cost_multiplier": 2,
        "starts": 336,
        "ends": 720,
        "conditions": [ "SPRING", "SUMMER", "AUTUMN" ]
      },
      {
        "monster": "mon_dermatik_larva",
        "freq": 20,
        "cost_multiplier": 2,
        "starts": 720,
        "ends": 1440,
        "conditions": [ "SPRING", "SUMMER", "AUTUMN" ]
      },
      {
        "monster": "mon_dermatik",
        "freq": 30,
        "cost_multiplier": 2,
        "starts": 1440,
        "ends": 2160,
        "conditions": [ "SPRING", "SUMMER", "AUTUMN" ]
      },
      {
        "monster": "mon_dermatik",
        "freq": 40,
        "cost_multiplier": 2,
        "starts": 2160,
        "conditions": [ "SPRING", "SUMMER", "AUTUMN" ]
      },
      {
        "monster": "mon_slug_small",
        "freq": 20,
        "cost_multiplier": 2,
        "ends": 168,
        "conditions": [ "SPRING", "SUMMER", "AUTUMN" ]
      },
      {
        "monster": "mon_slug_small",
        "freq": 25,
        "cost_multiplier": 2,
        "starts": 168,
        "ends": 336,
        "conditions": [ "SPRING", "SUMMER", "AUTUMN" ]
      },
      {
        "monster": "mon_slug_small",
        "freq": 30,
        "cost_multiplier": 2,
        "starts": 336,
        "ends": 720,
        "conditions": [ "SPRING", "SUMMER", "AUTUMN" ]
      },
      {
        "monster": "mon_slug_giant",
        "freq": 30,
        "cost_multiplier": 2,
        "starts": 720,
        "ends": 1440,
        "conditions": [ "SPRING", "SUMMER", "AUTUMN" ]
      },
      {
        "monster": "mon_slug_giant",
        "freq": 35,
        "cost_multiplier": 2,
        "starts": 1440,
        "ends": 2160,
        "conditions": [ "SPRING", "SUMMER", "AUTUMN" ]
      },
      {
        "monster": "mon_slug_giant",
        "freq": 40,
        "cost_multiplier": 2,
        "starts": 2160,
        "conditions": [ "SPRING", "SUMMER", "AUTUMN" ]
      },
      {
        "monster": "mon_sludge_crawler",
        "freq": 20,
        "cost_multiplier": 1,
        "conditions": [ "SPRING", "SUMMER", "AUTUMN" ],
        "//": "No scaling, since they are more like setpieces"
      },
      {
        "monster": "mon_frog_small",
        "freq": 40,
        "cost_multiplier": 2,
        "ends": 336,
        "conditions": [ "SPRING", "SUMMER", "AUTUMN" ]
      },
      {
        "monster": "mon_frog_small",
        "freq": 45,
        "cost_multiplier": 2,
        "starts": 336,
        "ends": 720,
        "conditions": [ "SPRING", "SUMMER", "AUTUMN" ]
      },
      {
        "monster": "mon_frog_small",
        "freq": 50,
        "cost_multiplier": 2,
        "starts": 720,
        "ends": 1440,
        "conditions": [ "SPRING", "SUMMER", "AUTUMN" ]
      },
      {
        "monster": "mon_frog_giant",
        "freq": 50,
        "cost_multiplier": 2,
        "starts": 1440,
        "ends": 2160,
        "conditions": [ "SPRING", "SUMMER", "AUTUMN" ]
      },
      {
        "monster": "mon_frog_giant",
        "freq": 60,
        "cost_multiplier": 2,
        "starts": 2160,
        "conditions": [ "SPRING", "SUMMER", "AUTUMN" ]
      },
      {
        "monster": "mon_crayfish_small",
        "freq": 20,
        "cost_multiplier": 1,
        "ends": 168,
        "conditions": [ "SPRING", "SUMMER", "AUTUMN" ]
      },
      {
        "monster": "mon_crayfish_small",
        "freq": 25,
        "cost_multiplier": 1,
        "starts": 168,
        "ends": 336,
        "conditions": [ "SPRING", "SUMMER", "AUTUMN" ]
      },
      {
        "monster": "mon_crayfish_small",
        "freq": 30,
        "cost_multiplier": 1,
        "starts": 336,
        "ends": 720,
        "conditions": [ "SPRING", "SUMMER", "AUTUMN" ]
      },
      {
        "monster": "mon_crayfish_small",
        "freq": 40,
        "cost_multiplier": 1,
        "starts": 720,
        "ends": 1440,
        "conditions": [ "SPRING", "SUMMER", "AUTUMN" ]
      },
      {
        "monster": "mon_giant_crayfish",
        "freq": 40,
        "cost_multiplier": 1,
        "starts": 1440,
        "ends": 2160,
        "conditions": [ "SPRING", "SUMMER", "AUTUMN" ]
      },
      {
        "monster": "mon_giant_crayfish",
        "freq": 50,
        "cost_multiplier": 1,
        "starts": 2160,
        "conditions": [ "SPRING", "SUMMER", "AUTUMN" ]
      },
      { "monster": "mon_mutant_experimental", "freq": 2, "cost_multiplier": 6 }
    ]
  },
  {
    "type": "monstergroup",
    "name": "GROUP_PARK_ANIMAL",
    "default": "mon_null",
    "is_animal": true,
    "monsters": [
      { "monster": "mon_crow", "freq": 50, "cost_multiplier": 0 },
      { "monster": "mon_crow_mutant_small", "freq": 25, "cost_multiplier": 2 },
      { "monster": "mon_cat", "freq": 50, "cost_multiplier": 0 },
      { "monster": "mon_chipmunk", "freq": 50, "cost_multiplier": 0 },
      { "monster": "mon_fox_red", "freq": 50, "cost_multiplier": 0 },
      { "monster": "mon_rabbit", "freq": 50, "cost_multiplier": 0 },
      { "monster": "mon_squirrel", "freq": 50, "cost_multiplier": 0 },
      { "monster": "mon_squirrel_red", "freq": 50, "cost_multiplier": 0 }
    ]
  },
  {
    "type": "monstergroup",
    "name": "GROUP_ROOF_ANIMAL",
    "default": "mon_null",
    "is_animal": true,
    "monsters": [
      { "monster": "mon_crow", "freq": 50, "cost_multiplier": 0 },
      { "monster": "mon_crow_mutant_small", "freq": 25, "cost_multiplier": 0 },
      { "monster": "mon_cat", "freq": 50, "cost_multiplier": 0 },
      { "monster": "mon_chipmunk", "freq": 50, "cost_multiplier": 0 },
      { "monster": "mon_squirrel", "freq": 50, "cost_multiplier": 0 },
      { "monster": "mon_squirrel_red", "freq": 50, "cost_multiplier": 0 },
      { "monster": "mon_chicken", "freq": 10, "cost_multiplier": 1 },
      { "monster": "mon_turkey", "freq": 10, "cost_multiplier": 1 },
      {
        "monster": "mon_raccoon",
        "freq": 25,
        "cost_multiplier": 0,
        "pack_size": [ 1, 3 ],
        "conditions": [ "DAWN", "DUSK", "NIGHT", "SPRING", "SUMMER", "AUTUMN" ]
      },
      {
        "monster": "mon_opossum",
        "freq": 25,
        "cost_multiplier": 0,
        "pack_size": [ 1, 3 ],
        "conditions": [ "DAWN", "DUSK", "NIGHT", "SPRING", "SUMMER", "AUTUMN" ]
      },
      {
        "monster": "mon_bat",
        "freq": 20,
        "cost_multiplier": 0,
        "pack_size": [ 6, 12 ],
        "conditions": [ "DAWN", "DUSK", "NIGHT", "SPRING", "SUMMER", "AUTUMN" ]
      }
    ]
  },
  {
    "type": "monstergroup",
    "name": "GROUP_POND_ANIMAL",
    "default": "mon_null",
    "is_animal": true,
    "monsters": [
      { "monster": "mon_rabbit", "freq": 50, "cost_multiplier": 0 },
      { "monster": "mon_squirrel_red", "freq": 50, "cost_multiplier": 0 },
      { "monster": "mon_squirrel", "freq": 50, "cost_multiplier": 0 }
    ]
  },
  {
    "type": "monstergroup",
    "name": "GROUP_POND_BIRD",
    "default": "mon_null",
    "is_animal": true,
    "monsters": [
      { "monster": "mon_duck", "freq": 50, "cost_multiplier": 0 },
      { "monster": "mon_goose_canadian", "freq": 50, "cost_multiplier": 0 }
    ]
  },
  {
    "type": "monstergroup",
    "name": "GROUP_POND_FISH",
    "default": "mon_null",
    "is_animal": true,
    "monsters": [
      { "monster": "mon_fish_bluegill", "freq": 50, "cost_multiplier": 0 },
      { "monster": "mon_fish_carp", "freq": 50, "cost_multiplier": 0 },
      { "monster": "mon_fish_sbass", "freq": 50, "cost_multiplier": 0 }
    ]
  }
]<|MERGE_RESOLUTION|>--- conflicted
+++ resolved
@@ -2298,14 +2298,7 @@
         "conditions": [ "DAWN", "DUSK" ],
         "pack_size": [ 1, 3 ]
       },
-      { "monster": "mon_fish_blinky", "freq": 5, "cost_multiplier": 3, "pack_size": [ 1, 3 ] },
-      {
-        "monster": "mon_dragonfly_naiad",
-        "freq": 50,
-        "cost_multiplier": 2,
-        "conditions": [ "SPRING", "SUMMER" ],
-        "pack_size": [ 1, 3 ]
-      }
+      { "monster": "mon_fish_blinky", "freq": 5, "cost_multiplier": 3, "pack_size": [ 1, 3 ] }
     ]
   },
   {
@@ -2375,54 +2368,6 @@
         "conditions": [ "SPRING", "SUMMER", "AUTUMN" ]
       },
       {
-<<<<<<< HEAD
-        "monster": "mon_dragonfly_giant",
-        "freq": 10,
-        "cost_multiplier": 1,
-        "ends": 72,
-        "conditions": [ "SPRING", "SUMMER", "AUTUMN" ]
-      },
-      {
-        "monster": "mon_dragonfly_giant",
-        "freq": 50,
-        "cost_multiplier": 1,
-        "starts": 72,
-        "ends": 168,
-        "conditions": [ "SPRING", "SUMMER", "AUTUMN" ]
-      },
-      {
-        "monster": "mon_dragonfly_giant",
-        "freq": 60,
-        "cost_multiplier": 1,
-        "starts": 168,
-        "ends": 504,
-        "pack_size": [ 1, 3 ],
-        "conditions": [ "SPRING", "SUMMER", "AUTUMN" ]
-      },
-      {
-        "monster": "mon_dragonfly_giant",
-        "freq": 70,
-        "pack_size": [ 2, 5 ],
-        "cost_multiplier": 1,
-        "starts": 504,
-        "ends": 1008,
-        "conditions": [ "SPRING", "SUMMER", "AUTUMN" ]
-      },
-      {
-        "monster": "mon_dragonfly_giant",
-        "freq": 70,
-        "pack_size": [ 4, 7 ],
-        "starts": 1008,
-        "conditions": [ "SPRING", "SUMMER", "AUTUMN" ],
-        "cost_multiplier": 1
-      },
-      {
-        "monster": "mon_dragonfly_mega",
-        "freq": 10,
-        "starts": 1008,
-        "conditions": [ "SPRING", "SUMMER", "AUTUMN" ],
-        "cost_multiplier": 1
-=======
         "monster": "mon_dragonfly_small",
         "freq": 40,
         "cost_multiplier": 2,
@@ -2532,7 +2477,6 @@
         "cost_multiplier": 2,
         "starts": 792,
         "conditions": [ "DAY", "SPRING", "SUMMER", "AUTUMN" ]
->>>>>>> 2a4f985f
       },
       {
         "monster": "mon_fly_small",
