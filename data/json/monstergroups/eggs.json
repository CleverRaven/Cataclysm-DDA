--- conflicted
+++ resolved
@@ -168,17 +168,11 @@
   {
     "name": "GROUP_EGG_MANTIS",
     "type": "monstergroup",
-<<<<<<< HEAD
-    "default": "mon_mantis_small",
-    "monsters": [ { "monster": "mon_mantis_small", "freq": 1000, "cost_multiplier": 1 } ]
+    "monsters": [ { "monster": "mon_mantis_small" } ]
   },
   {
     "name": "GROUP_EGG_FROG",
     "type": "monstergroup",
-    "default": "mon_tadpole",
-    "monsters": [ { "monster": "mon_tadpole", "freq": 100, "cost_multiplier": 1 } ]
-=======
-    "monsters": [ { "monster": "mon_mantis_small" } ]
->>>>>>> 0ad2fdd3
+    "monsters": [ { "monster": "mon_tadpole" } ]
   }
 ]