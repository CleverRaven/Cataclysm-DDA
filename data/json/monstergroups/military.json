[
  {
    "type": "monstergroup",
    "name": "GROUP_MAYBE_MIL",
    "//": "50% chance military zombie or robot",
    "monsters": [
      { "monster": "mon_null", "weight": 925 },
      { "monster": "mon_zombie_soldier", "weight": 35 },
      { "monster": "mon_dispatch", "weight": 10, "cost_multiplier": 50 },
      { "monster": "mon_dispatch_military", "weight": 5, "cost_multiplier": 80 },
      { "monster": "mon_talon_m202a1", "weight": 15, "cost_multiplier": 50 },
      { "monster": "mon_zombie_flamer", "weight": 10, "cost_multiplier": 50 },
      { "monster": "mon_zombie_military_pilot", "weight": 0 },
      { "monster": "mon_feral_soldier", "weight": 15 }
    ]
  },
  {
    "name": "GROUP_MIL_WEAK",
    "type": "monstergroup",
    "monsters": [
      { "monster": "mon_zombie_soldier", "weight": 645 },
      { "monster": "mon_zombie_soldier", "weight": 150, "cost_multiplier": 2, "pack_size": [ 1, 4 ] },
      { "monster": "mon_zombie_flamer", "weight": 200, "cost_multiplier": 30 },
      { "monster": "mon_zombie_military_pilot", "weight": 5 }
    ]
  },
  {
    "name": "GROUP_MIL_STRONG",
    "type": "monstergroup",
    "monsters": [
      { "monster": "mon_zombie_soldier", "weight": 565 },
      { "monster": "mon_zombie_soldier", "weight": 100, "cost_multiplier": 2, "pack_size": [ 1, 4 ] },
      { "monster": "mon_zombie_soldier", "weight": 150, "cost_multiplier": 2, "pack_size": [ 2, 6 ] },
      { "monster": "mon_zombie_flamer", "weight": 100, "cost_multiplier": 30 },
      { "monster": "mon_zombie_military_pilot", "weight": 5 },
      { "monster": "mon_zombie_bio_op", "weight": 50, "cost_multiplier": 5 },
      { "monster": "mon_zombie_bio_op2", "weight": 25, "cost_multiplier": 5, "starts": "60 days" },
      { "monster": "mon_zombie_armored", "weight": 10, "cost_multiplier": 5 },
      { "monster": "mon_feral_soldier", "weight": 15 }
    ]
  },
  {
    "name": "GROUP_MIL_BASE",
    "type": "monstergroup",
    "monsters": [
      { "monster": "mon_zombie_soldier", "weight": 580 },
      { "monster": "mon_zombie_soldier", "weight": 100, "cost_multiplier": 2 },
      { "monster": "mon_zombie_soldier_acid_1", "weight": 15, "cost_multiplier": 5 },
      { "monster": "mon_zombie_kevlar_1", "weight": 50, "cost_multiplier": 10 },
      { "monster": "mon_zombie_flamer", "weight": 50, "cost_multiplier": 5 },
      { "monster": "mon_zombie_military_pilot", "weight": 5 },
      { "monster": "mon_zombie_milbase_personnel", "weight": 40 },
      { "monster": "mon_zombie_bio_op", "weight": 30, "cost_multiplier": 5 },
      { "monster": "mon_zombie_soldier_blackops_1", "weight": 15, "cost_multiplier": 10 },
      { "monster": "mon_zombie_armored", "weight": 5, "cost_multiplier": 5 },
      { "monster": "mon_zombie_scorched", "weight": 25 },
      { "monster": "mon_zombie_hazmat", "weight": 25 },
      { "monster": "mon_zombie", "weight": 10 },
      { "monster": "mon_feral_soldier", "weight": 15 }
    ]
  },
  {
    "type": "monstergroup",
    "name": "GROUP_MIL_BASE_CIVILIAN",
    "//": "Civilians with soldiers and burned ones.",
    "monsters": [
      { "monster": "mon_zombie", "weight": 415 },
      { "monster": "mon_zombie_fat", "weight": 60, "cost_multiplier": 2 },
      { "monster": "mon_zombie_child", "weight": 30 },
      { "monster": "mon_zombie_tough", "weight": 40, "cost_multiplier": 3 },
      { "monster": "mon_zombie_rot", "weight": 20, "cost_multiplier": 2 },
      { "monster": "mon_zombie_crawler", "weight": 10, "cost_multiplier": 2 },
      { "monster": "mon_zombie_runner", "weight": 40, "cost_multiplier": 5, "pack_size": [ 1, 4 ] },
      { "monster": "mon_zombie_brainless", "weight": 20 },
      { "monster": "mon_zombie_cop", "weight": 20, "cost_multiplier": 2 },
      { "monster": "mon_zombie_hazmat", "weight": 10, "cost_multiplier": 2 },
      { "monster": "mon_zombie_fireman", "weight": 5, "cost_multiplier": 2 },
      { "monster": "mon_dog_zombie_cop", "weight": 2, "cost_multiplier": 2 },
      { "monster": "mon_zombie_dog", "weight": 5, "cost_multiplier": 2 },
      { "monster": "mon_dog_zombie_rot", "weight": 5, "cost_multiplier": 2 },
      { "monster": "mon_zombie_swimmer", "weight": 5, "cost_multiplier": 2 },
      { "monster": "mon_zombie_static", "weight": 30, "cost_multiplier": 5 },
      { "monster": "mon_zombie_survivor", "weight": 1, "cost_multiplier": 25 },
      { "monster": "mon_zombie_survivor_elite", "weight": 1, "cost_multiplier": 25, "starts": "60 days" },
      { "monster": "mon_zombie_scorched", "weight": 25, "cost_multiplier": 2 },
      { "monster": "mon_zombie_soldier", "weight": 200, "cost_multiplier": 2 },
      { "monster": "mon_zombie_milbase_personnel", "weight": 50 },
      { "monster": "mon_zombie_military_pilot", "weight": 5 },
      { "monster": "mon_zombie_flamer", "weight": 1, "cost_multiplier": 30 },
      { "monster": "mon_feral_soldier", "weight": 75 }
    ]
  },
  {
    "type": "monstergroup",
    "name": "GROUP_MIL_BASE_HOSPITAL",
    "//": "Civilians with soldiers, doctors and burned ones. More hazmat.",
    "monsters": [
      { "monster": "mon_zombie", "weight": 50, "cost_multiplier": 2 },
      { "monster": "mon_zombie_fat", "weight": 60, "cost_multiplier": 2 },
      { "monster": "mon_zombie_child", "weight": 40 },
      { "monster": "mon_zombie_tough", "weight": 40, "cost_multiplier": 3 },
      { "monster": "mon_zombie_rot", "weight": 20, "cost_multiplier": 2 },
      { "monster": "mon_zombie_crawler", "weight": 10, "cost_multiplier": 2 },
      { "monster": "mon_zombie_runner", "weight": 40, "cost_multiplier": 5, "pack_size": [ 1, 4 ] },
      { "monster": "mon_zombie_brainless", "weight": 20 },
      { "monster": "mon_zombie_cop", "weight": 20, "cost_multiplier": 2 },
      { "monster": "mon_zombie_hazmat", "weight": 100, "cost_multiplier": 2 },
      { "monster": "mon_zombie_fireman", "weight": 20, "cost_multiplier": 2 },
      { "monster": "mon_dog_zombie_cop", "weight": 5, "cost_multiplier": 2 },
      { "monster": "mon_zombie_dog", "weight": 10, "cost_multiplier": 2 },
      { "monster": "mon_dog_zombie_rot", "weight": 5, "cost_multiplier": 2 },
      { "monster": "mon_zombie_swimmer", "weight": 10, "cost_multiplier": 2 },
      { "monster": "mon_zombie_static", "weight": 30, "cost_multiplier": 5 },
      { "monster": "mon_zombie_survivor", "weight": 1, "cost_multiplier": 25 },
      { "monster": "mon_zombie_survivor_elite", "weight": 1, "cost_multiplier": 25, "starts": "60 days" },
      { "monster": "mon_zombie_scorched", "weight": 25 },
      { "monster": "mon_zombie_soldier", "weight": 322, "cost_multiplier": 2 },
      { "monster": "mon_zombie_milbase_personnel", "weight": 50 },
      { "monster": "mon_zombie_military_pilot", "weight": 20 },
      { "monster": "mon_zombie_flamer", "weight": 1, "cost_multiplier": 30 },
      { "monster": "mon_zombie_scientist", "weight": 100 },
      { "monster": "mon_feral_soldier", "weight": 75 }
    ]
  },
  {
<<<<<<< HEAD
    "name": "GROUP_MIL_MASS_GRAVE",
    "type": "monstergroup",
    "//": "Lots of hazmats and burners.",
    "monsters": [
      { "monster": "mon_zombie_soldier", "weight": 10 },
      { "monster": "mon_zombie_flamer", "weight": 20 },
      { "monster": "mon_zombie_hazmat", "weight": 20 }
=======
    "name": "GROUP_AIRCRAFT_CARRIER",
    "type": "monstergroup",
    "//": "no children, 40% tech personel 20% civilian personel (med, fire, cook, clercs etc), 20% uniformed zombie, 10% army pilots, and 10% military zeds",
    "monsters": [
      { "monster": "mon_zombie_technician", "weight": 15 },
      { "monster": "mon_feral_human_tool", "weight": 15 },
      { "monster": "mon_zombie_tough", "weight": 6 },
      { "monster": "mon_zombie_static", "weight": 10 },
      { "monster": "mon_zombie_fireman", "weight": 6 },
      { "monster": "mon_zombie_medical", "weight": 6 },
      { "monster": "mon_zombie_fat", "weight": 6 },
      { "monster": "mon_zombie_rot", "weight": 6 },
      { "monster": "mon_zombie_crawler", "weight": 6 },
      { "monster": "mon_zombie_brainless", "weight": 6 },
      { "monster": "mon_zombie_milbase_personnel", "weight": 18 },
      { "monster": "mon_zombie_military_pilot", "weight": 18 },
      { "monster": "mon_zombie_soldier", "weight": 6 },
      { "monster": "mon_zombie_flamer", "weight": 12, "cost_multiplier": 2 },
      { "monster": "mon_zombie_military_pilot", "weight": 6 },
      { "monster": "mon_zombie_soldier", "weight": 15, "cost_multiplier": 5, "pack_size": [ 2, 4 ] },
      { "monster": "mon_zombie_bio_op", "weight": 2, "cost_multiplier": 10 },
      { "monster": "mon_zombie_bio_op2", "weight": 2, "cost_multiplier": 10, "starts": "60 days" },
      { "monster": "mon_feral_human_pipe", "weight": 6 },
      { "monster": "mon_feral_human_crowbar", "weight": 6 },
      { "monster": "mon_feral_human_axe", "weight": 6 },
      { "monster": "mon_feral_sapien_spear", "weight": 6 },
      { "monster": "mon_feral_human_pipe", "weight": 6 },
      { "monster": "mon_feral_soldier", "weight": 6 }
    ]
  },
  {
    "name": "GROUP_AIRCRAFT_CARRIER_TECHNICIANS",
    "type": "monstergroup",
    "monsters": [
      { "monster": "mon_zombie_technician", "weight": 67 },
      { "monster": "mon_feral_human_tool", "weight": 67 },
      { "monster": "mon_zombie_static", "weight": 12 },
      { "monster": "mon_zombie_fireman", "weight": 6 },
      { "monster": "mon_zombie_medical", "weight": 6 },
      { "monster": "mon_zombie_fat", "weight": 6 },
      { "monster": "mon_feral_human_pipe", "weight": 6 },
      { "monster": "mon_feral_human_crowbar", "weight": 6 },
      { "monster": "mon_feral_human_axe", "weight": 6 },
      { "monster": "mon_feral_sapien_spear", "weight": 6 },
      { "monster": "mon_feral_human_pipe", "weight": 6 },
      { "monster": "mon_feral_soldier", "weight": 6 }
>>>>>>> abd3c3e1
    ]
  }
]<|MERGE_RESOLUTION|>--- conflicted
+++ resolved
@@ -123,15 +123,6 @@
     ]
   },
   {
-<<<<<<< HEAD
-    "name": "GROUP_MIL_MASS_GRAVE",
-    "type": "monstergroup",
-    "//": "Lots of hazmats and burners.",
-    "monsters": [
-      { "monster": "mon_zombie_soldier", "weight": 10 },
-      { "monster": "mon_zombie_flamer", "weight": 20 },
-      { "monster": "mon_zombie_hazmat", "weight": 20 }
-=======
     "name": "GROUP_AIRCRAFT_CARRIER",
     "type": "monstergroup",
     "//": "no children, 40% tech personel 20% civilian personel (med, fire, cook, clercs etc), 20% uniformed zombie, 10% army pilots, and 10% military zeds",
@@ -178,7 +169,16 @@
       { "monster": "mon_feral_sapien_spear", "weight": 6 },
       { "monster": "mon_feral_human_pipe", "weight": 6 },
       { "monster": "mon_feral_soldier", "weight": 6 }
->>>>>>> abd3c3e1
+    ]
+  },
+  {
+    "name": "GROUP_MIL_MASS_GRAVE",
+    "type": "monstergroup",
+    "//": "Lots of hazmats and burners.",
+    "monsters": [
+      { "monster": "mon_zombie_soldier", "weight": 10 },
+      { "monster": "mon_zombie_flamer", "weight": 20 },
+      { "monster": "mon_zombie_hazmat", "weight": 20 }
     ]
   }
 ]