[
  {
    "//": "After changing this file, you might want to run the 'generate_monfactions_attitude_matrix' on-demand test",
    "type": "MONSTER_FACTION",
    "name": "",
    "base_faction": "",
    "by_mood": [ "" ]
  },
  {
    "type": "MONSTER_FACTION",
    "name": "factionless",
    "by_mood": "factionless"
  },
  {
    "type": "MONSTER_FACTION",
    "name": "human",
    "neutral": [ "mech_bot" ],
    "by_mood": "exodii"
  },
  {
    "type": "MONSTER_FACTION",
    "name": "player",
    "base_faction": "human"
  },
  {
    "type": "MONSTER_FACTION",
    "name": "zombie",
    "friendly": [ "slime" ],
    "neutral": [ "cult", "small_animal", "fish", "insect", "aquatic_predator" ],
    "by_mood": [ "ant", "acid_ant", "bee", "wasp" ]
  },
  {
    "type": "MONSTER_FACTION",
    "name": "zombie_aquatic",
    "base_faction": "zombie",
    "hate": [ "aquatic_predator" ],
    "by_mood": [ "fish" ]
  },
  {
    "type": "MONSTER_FACTION",
    "name": "science",
    "base_faction": "zombie",
    "neutral": [ "defense_bot", "mech_bot" ]
  },
  {
    "type": "MONSTER_FACTION",
    "name": "cult",
    "base_faction": "zombie",
    "neutral": [ "slime", "zombie", "nether", "vortex" ],
    "by_mood": "leech_plant"
  },
  {
    "type": "MONSTER_FACTION",
    "name": "animal",
    "by_mood": "animal",
    "neutral": [ "small_animal", "fish", "bot", "aquatic_predator", "robofac" ]
  },
  {
    "type": "MONSTER_FACTION",
    "name": "small_animal",
    "base_faction": "animal",
    "neutral": [ "zombie", "fish", "exodii", "nether", "animal" ],
    "by_mood": [ "cat", "bear", "fox", "big_cat", "dog", "wolf" ]
  },
  {
    "type": "MONSTER_FACTION",
    "name": "herbivore",
    "base_faction": "animal",
    "neutral": [ "small_animal", "fish", "exodii" ]
  },
  {
    "type": "MONSTER_FACTION",
    "name": "vermin",
    "base_faction": "small_animal"
  },
  {
    "type": "MONSTER_FACTION",
    "name": "bear",
    "base_faction": "animal",
    "//": "Hunts small things, can't resist honey",
    "by_mood": "fish",
    "hate": [ "small_animal", "bee" ]
  },
  {
    "type": "MONSTER_FACTION",
    "name": "fox",
    "base_faction": "animal",
    "hate": "small_animal"
  },
  {
    "type": "MONSTER_FACTION",
    "name": "big_cat",
    "base_faction": "animal",
    "by_mood": "fish",
    "hate": [ "small_animal", "herbivore" ]
  },
  {
    "type": "MONSTER_FACTION",
    "name": "cat",
    "base_faction": "small_animal",
    "hate": "small_animal"
  },
  {
    "type": "MONSTER_FACTION",
    "name": "dog",
    "base_faction": "animal",
    "hate": "small_animal"
  },
  {
    "type": "MONSTER_FACTION",
    "name": "pig",
    "base_faction": "herbivore"
  },
  {
    "type": "MONSTER_FACTION",
    "name": "wolf",
    "base_faction": "animal",
    "hate": [ "small_animal", "herbivore" ]
  },
  {
    "type": "MONSTER_FACTION",
    "name": "rat",
    "base_faction": "vermin"
  },
  {
    "type": "MONSTER_FACTION",
    "name": "fish",
    "base_faction": "animal",
    "hate": [ "aquatic_predator", "zombie_aquatic", "gator", "crayfish" ],
    "by_mood": [ "bear", "big_cat" ],
    "neutral": [ "zombie", "bot", "animal", "small_animal", "exodii", "plant", "nether", "jabberwock", "insect", "mutant", "fungus" ]
  },
  {
    "type": "MONSTER_FACTION",
    "name": "nether",
    "neutral": [ "cult", "small_animal", "fish", "slime", "mi-go" ],
    "by_mood": [ "leech_plant", "vortex" ]
  },
  {
    "type": "MONSTER_FACTION",
    "name": "vortex",
    "base_faction": "nether",
    "by_mood": [ "nether", "slime", "mi-go" ],
    "neutral": "mutant_with_vortex"
  },
  {
    "type": "MONSTER_FACTION",
    "name": "slime",
    "base_faction": "nether",
    "friendly": "zombie",
    "neutral": "nether"
  },
  {
    "type": "MONSTER_FACTION",
    "name": "leech_plant",
    "base_faction": "nether",
    "by_mood": [ "cult", "nether", "slime", "mi-go" ]
  },
  {
    "type": "MONSTER_FACTION",
    "name": "mutant",
    "//": "Assorted mutated wildlife, more aggressive",
    "//2": "Primarily meant as a base_faction;",
    "//3": "if used as a faction, they may attack each other.",
    "neutral": [ "fish" ],
    "by_mood": [ "mutant" ],
    "hate": [ "insect", "animal" ]
  },
  {
    "type": "MONSTER_FACTION",
    "name": "razorclaw",
    "base_faction": "mutant",
    "//": "Protect their nest, grumpy",
    "by_mood": [ "small_animal" ]
  },
  {
    "type": "MONSTER_FACTION",
    "name": "frog",
    "base_faction": "mutant",
    "by_mood": [ "animal" ],
    "hate": [ "small_animal", "insect" ]
  },
  {
    "type": "MONSTER_FACTION",
    "name": "worm",
    "base_faction": "mutant"
  },
  {
    "type": "MONSTER_FACTION",
    "name": "slug",
    "base_faction": "mutant"
  },
  {
    "type": "MONSTER_FACTION",
    "name": "gator",
    "base_faction": "mutant",
    "hate": "fish"
  },
  {
    "type": "MONSTER_FACTION",
    "name": "molerat",
    "base_faction": "mutant"
  },
  {
    "type": "MONSTER_FACTION",
    "name": "amigara",
    "base_faction": "mutant"
  },
  {
    "type": "MONSTER_FACTION",
    "name": "mutant_with_vortex",
    "base_faction": "mutant",
    "neutral": "vortex"
  },
  {
    "type": "MONSTER_FACTION",
    "name": "corvid",
    "base_faction": "mutant"
  },
  {
    "type": "MONSTER_FACTION",
    "name": "bot",
    "neutral": [ "bot", "animal", "insect", "plant", "fish", "robofac", "fungus", "aquatic_predator" ]
  },
  {
    "type": "MONSTER_FACTION",
    "name": "utility_bot",
    "base_faction": "bot"
  },
  {
    "type": "MONSTER_FACTION",
    "name": "military",
    "base_faction": "bot"
  },
  {
    "type": "MONSTER_FACTION",
    "name": "defense_bot",
    "base_faction": "bot",
    "friendly": "science"
  },
  {
    "type": "MONSTER_FACTION",
    "name": "cop_bot",
    "base_faction": "bot"
  },
  {
    "type": "MONSTER_FACTION",
    "name": "mech_bot",
    "base_faction": "bot",
    "neutral": [ "science", "human" ]
  },
  {
    "type": "MONSTER_FACTION",
    "name": "nurse_bot",
    "base_faction": "bot",
    "by_mood": "zombie"
  },
  {
    "type": "MONSTER_FACTION",
    "name": "berserk_bot",
    "//": "No base_faction to allow normally bot-neutral to fight back"
  },
  {
    "type": "MONSTER_FACTION",
    "name": "insect",
    "neutral": [ "fish", "bot", "zombie", "aquatic_predator" ],
    "by_mood": [ "insect" ]
  },
  {
    "type": "MONSTER_FACTION",
    "name": "locust",
    "base_faction": "insect"
  },
  {
    "type": "MONSTER_FACTION",
    "name": "wasp",
    "base_faction": "insect",
    "neutral": [ "spider", "centipede" ],
    "by_mood": [ "zombie", "fungus", "ant", "acid_ant", "bee" ],
    "hate": [ "insect", "small_animal" ]
  },
  {
    "type": "MONSTER_FACTION",
    "name": "bee",
    "base_faction": "insect",
    "friendly": "plant",
    "neutral": [ "spider", "centipede" ],
    "by_mood": [ "zombie", "fungus" ]
  },
  {
    "type": "MONSTER_FACTION",
    "name": "roach",
    "base_faction": "insect"
  },
  {
    "type": "MONSTER_FACTION",
    "name": "mosquito",
    "base_faction": "insect",
    "hate": "animal"
  },
  {
    "type": "MONSTER_FACTION",
    "name": "dragonfly",
    "base_faction": "insect",
    "by_mood": [ "centipede", "spider", "ant", "acid_ant" ],
    "hate": [ "insect", "small_animal" ]
  },
  {
    "type": "MONSTER_FACTION",
    "name": "centipede",
    "base_faction": "insect",
    "neutral": [ "spider", "bee", "wasp" ],
    "hate": [ "insect", "animal" ]
  },
  {
    "type": "MONSTER_FACTION",
    "name": "dermatik",
    "base_faction": "insect",
    "hate": [ "small_animal", "herbivore", "dog" ]
  },
  {
    "type": "MONSTER_FACTION",
    "name": "spider",
    "base_faction": "insect",
    "neutral": [ "centipede", "bee", "wasp" ],
    "hate": [ "insect", "animal" ],
    "by_mood": "spider"
  },
  {
    "type": "MONSTER_FACTION",
    "name": "spider_wolf",
    "base_faction": "spider"
  },
  {
    "type": "MONSTER_FACTION",
    "name": "spider_web",
    "base_faction": "spider"
  },
  {
    "type": "MONSTER_FACTION",
    "name": "spider_jumping",
    "base_faction": "spider"
  },
  {
    "type": "MONSTER_FACTION",
    "name": "spider_trapdoor",
    "base_faction": "spider"
  },
  {
    "type": "MONSTER_FACTION",
    "name": "spider_widow",
    "base_faction": "spider"
  },
  {
    "type": "MONSTER_FACTION",
    "name": "spider_cellar",
    "base_faction": "spider"
  },
  {
    "type": "MONSTER_FACTION",
    "name": "ant",
    "base_faction": "insect",
    "by_mood": [ "zombie", "fungus" ]
  },
  {
    "type": "MONSTER_FACTION",
    "name": "acid_ant",
    "base_faction": "insect",
    "by_mood": [ "zombie", "fungus" ]
  },
  {
    "type": "MONSTER_FACTION",
    "name": "crayfish",
    "base_faction": "insect",
    "hate": "fish"
  },
  {
    "type": "MONSTER_FACTION",
    "name": "antlion_grub",
    "base_faction": "insect",
    "neutral": [ "antlion_grub", "antlion_adult" ],
    "by_mood": [ "zombie", "fungus", "bee" ],
    "hate": [ "insect", "small_animal", "ant", "acid_ant" ]
  },
  {
    "type": "MONSTER_FACTION",
<<<<<<< HEAD
    "name": "antlion_adult",
    "base_faction": "insect",
    "neutral": [ "antlion_grub", "antlion_adult" ]
  },
  {
   "type": "MONSTER_FACTION",
=======
>>>>>>> 54b035c1
    "name": "ladybug",
    "base_faction": "insect",
    "by_mood": [ "zombie", "bee", "insect" ],
    "hate": [ "small_animal", "ant", "acid_ant" ]
  },
  {
    "type": "MONSTER_FACTION",
    "name": "mantis",
    "base_faction": "insect",
    "by_mood": [ "centipede", "spider", "ant", "acid_ant" ],
    "hate": [ "insect", "small_animal" ]
  },
  {
    "type": "MONSTER_FACTION",
    "name": "strider",
    "base_faction": "insect",
    "hate": [ "small_animal", "fish" ]
  },
  {
    "type": "MONSTER_FACTION",
    "name": "fungus",
    "neutral": [ "bot", "fish" ]
  },
  {
    "type": "MONSTER_FACTION",
    "name": "jabberwock",
    "neutral": [ "fish" ],
    "by_mood": [ "jabberwock" ],
    "hate": [ "zombie", "animal", "insect", "mutant", "human" ]
  },
  {
    "type": "MONSTER_FACTION",
    "name": "robofac",
    "neutral": [ "bot", "animal" ],
    "hate": [ "zombie", "fungus", "cult", "triffid", "nether" ]
  },
  {
    "type": "MONSTER_FACTION",
    "name": "exodii",
    "base_faction": "human",
    "neutral": [ "fish", "small_animal", "herbivore" ],
    "by_mood": [ "animal", "nether", "human" ],
    "hate": [ "zombie", "fungus", "triffid", "mi-go" ]
  },
  {
    "type": "MONSTER_FACTION",
    "name": "mi-go",
    "base_faction": "nether",
    "neutral": [ "fish", "small_animal", "nether", "slime" ],
    "hate": [ "zombie", "triffid", "fungus", "exodii" ]
  },
  {
    "type": "MONSTER_FACTION",
    "name": "plant",
    "neutral": [ "bot", "fish" ],
    "friendly": "bee"
  },
  {
    "type": "MONSTER_FACTION",
    "name": "triffid",
    "base_faction": "plant"
  },
  {
    "type": "MONSTER_FACTION",
    "name": "aquatic_predator",
    "base_faction": "insect",
    "neutral": [ "bot", "insect", "animal", "zombie" ],
    "hate": [ "fish", "zombie_aquatic" ]
  }
]<|MERGE_RESOLUTION|>--- conflicted
+++ resolved
@@ -384,15 +384,12 @@
   },
   {
     "type": "MONSTER_FACTION",
-<<<<<<< HEAD
     "name": "antlion_adult",
     "base_faction": "insect",
     "neutral": [ "antlion_grub", "antlion_adult" ]
   },
   {
    "type": "MONSTER_FACTION",
-=======
->>>>>>> 54b035c1
     "name": "ladybug",
     "base_faction": "insect",
     "by_mood": [ "zombie", "bee", "insect" ],
