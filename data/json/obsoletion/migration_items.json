--- conflicted
+++ resolved
@@ -112,14 +112,13 @@
     "replace": "burnt_out_bionic"
   },
   {
-<<<<<<< HEAD
     "id": "generic_figurine_plastic",
     "type": "MIGRATION",
     "replace": "toy_figurine"
-=======
+  },
+  {
     "id": "bookmark_note_catalytic",
     "type": "MIGRATION",
     "replace": "paper"
->>>>>>> 195b437e
   }
 ]