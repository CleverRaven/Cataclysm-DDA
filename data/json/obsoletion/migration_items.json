[
  {
    "id": "armor_bio_carbon_filament",
    "type": "MIGRATION",
    "replace": "tinfoil_hat"
  },
  {
    "id": "mobile_memory_card_used",
    "type": "MIGRATION",
    "replace": "memory_card"
  },
  {
    "id": "mobile_memory_card",
    "type": "MIGRATION",
    "replace": "memory_card_unread",
    "reset_item_vars": true
  },
  {
    "id": "mobile_memory_card_encrypted",
    "type": "MIGRATION",
    "replace": "memory_card_unread",
    "reset_item_vars": true
  },
  {
    "id": "mobile_memory_card_science",
    "type": "MIGRATION",
    "replace": "memory_card_science",
    "reset_item_vars": true
  },
  {
    "id": "nato_assault_rifle",
    "from_variant": "scar_l",
    "type": "MIGRATION",
    "replace": "scar_l"
  },
  {
    "id": "modular_m27_assault_rifle",
    "from_variant": "scar_l",
    "type": "MIGRATION",
    "replace": "scar_l"
  },
  {
    "id": "r_paint",
    "type": "MIGRATION",
    "replace": "paint_can_steel",
    "contents": [ { "id": "paint_red", "count": 15 } ]
  },
  {
    "id": "b_paint",
    "type": "MIGRATION",
    "replace": "paint_can_steel",
    "contents": [ { "id": "paint_blue", "count": 15 } ]
  },
  {
    "id": "g_paint",
    "type": "MIGRATION",
    "replace": "paint_can_steel",
    "contents": [ { "id": "paint_green", "count": 15 } ]
  },
  {
    "id": "y_paint",
    "type": "MIGRATION",
    "replace": "paint_can_steel",
    "contents": [ { "id": "paint_yellow", "count": 15 } ]
  },
  {
    "id": "p_paint",
    "type": "MIGRATION",
    "replace": "paint_can_steel",
    "contents": [ { "id": "paint_purple", "count": 15 } ]
  },
  {
    "id": "w_paint",
    "type": "MIGRATION",
    "replace": "paint_can_steel",
    "contents": [ { "id": "paint_white", "count": 15 } ]
  },
  {
    "id": "black_paint",
    "type": "MIGRATION",
    "replace": "paint_can_steel",
    "contents": [ { "id": "paint_black", "count": 15 } ]
  },
  {
    "id": "chem_zinc",
    "type": "MIGRATION",
    "replace": "chem_zinc_oxide"
  },
  {
    "id": "steel_scissors",
    "type": "MIGRATION",
    "replace": "scissors"
  },
  {
    "id": "teddy",
    "type": "MIGRATION",
    "replace": "teddy_bear",
    "variant": "toy_plush_teddy",
    "flags": [ "FILTHY" ]
  },
  {
    "id": "toothbrush_dirty",
    "type": "MIGRATION",
    "replace": "toothbrush_plain",
    "flags": [ "FILTHY" ]
  },
  {
    "id": "egg_lady_bug_giant",
    "type": "MIGRATION",
    "replace": "egg_lady_bug"
  },
  {
    "id": "spider_egg",
    "type": "MIGRATION",
    "replace": "egg_spider_cellar"
  },
  {
    "id": "mess_tin",
    "type": "MIGRATION",
    "replace": "mess_kit"
  },
  {
    "id": "badge_cybercop",
    "type": "MIGRATION",
    "replace": "badge_marshal"
  },
  {
    "id": "bio_power_armor_interface",
    "type": "MIGRATION",
    "replace": "burnt_out_bionic"
  },
  {
    "id": "bio_power_armor_interface_mkII",
    "type": "MIGRATION",
    "replace": "burnt_out_bionic"
  },
  {
    "id": "generic_figurine_plastic",
    "type": "MIGRATION",
    "replace": "toy_figurine"
  },
  {
    "id": "bookmark_note_catalytic",
    "type": "MIGRATION",
    "replace": "paper"
  },
  {
    "id": "ar15_retool_300blk",
    "type": "MIGRATION",
    "replace": "iwi_tavor_x95_300blk"
  },
  {
    "id": "army_top",
    "type": "MIGRATION",
    "replace": "tank_top",
    "variant": "tank_top_camo"
  },
  {
    "id": "cheerleader_top",
    "type": "MIGRATION",
    "replace": "tank_top",
    "variant": "tank_top_cheerleader"
  },
  {
    "id": "UPS_off",
    "type": "MIGRATION",
    "replace": "UPS_ON",
    "flags": [ "IS_UPS" ]
  },
  {
<<<<<<< HEAD
    "id": "generic_device_cable",
    "type": "MIGRATION",
    "replace": "oxygen",
    "reset_item_vars": true
  },
  {
    "id": "rebreather_filter",
    "type": "MIGRATION",
    "replace": "rebreather_filler_soda_lime"
  },
  {
    "id": "coat_fur_sf",
    "type": "MIGRATION",
    "replace": "coat_fur",
    "variant": "coat_sable_fur"
  },
  {
    "id": "flag_pants",
    "type": "MIGRATION",
    "replace": "pants",
    "variant": "pants_flag"
  },
  {
    "id": "waterproof_smart_phone_case",
    "from_variant": "bejewelled_smart_phone_case",
    "type": "MIGRATION",
    "replace": "waterproof_smart_phone_case_migration"
  },
  {
    "id": "survivor_light",
    "type": "MIGRATION",
    "replace": "wearable_light"
  },
  {
    "id": "survivor_light_on",
    "type": "MIGRATION",
    "replace": "wearable_light_on"
  },
  {
    "id": "bodypillow_makeshift",
    "type": "MIGRATION",
    "replace": "bodypillow",
    "variant": "bodypillow_makeshift"
  },
  {
    "id": "sword_sheets_bolted",
    "type": "MIGRATION",
    "replace": "sword_sheets_welded",
    "variant": "sword_sheets_bolted"
  },
  {
    "id": "sword_sheets_bolted_large",
    "type": "MIGRATION",
    "replace": "sword_sheets_welded_large",
    "variant": "sword_sheets_bolted_large"
  },
  {
    "id": "burdock_stalk",
    "type": "MIGRATION",
    "replace": "plant_stalk"
=======
    "id": "beverage_bag",
    "type": "MIGRATION",
    "replace": "bag_zipper",
    "sealed": false
>>>>>>> c152b5ea
  }
]<|MERGE_RESOLUTION|>--- conflicted
+++ resolved
@@ -168,7 +168,6 @@
     "flags": [ "IS_UPS" ]
   },
   {
-<<<<<<< HEAD
     "id": "generic_device_cable",
     "type": "MIGRATION",
     "replace": "oxygen",
@@ -229,11 +228,11 @@
     "id": "burdock_stalk",
     "type": "MIGRATION",
     "replace": "plant_stalk"
-=======
+  },
+  {
     "id": "beverage_bag",
     "type": "MIGRATION",
     "replace": "bag_zipper",
     "sealed": false
->>>>>>> c152b5ea
   }
 ]