[
  {
    "id": "armor_bio_carbon_filament",
    "type": "MIGRATION",
    "replace": "tinfoil_hat"
  },
  {
    "id": "mobile_memory_card_used",
    "type": "MIGRATION",
    "replace": "memory_card"
  },
  {
    "id": "mobile_memory_card",
    "type": "MIGRATION",
    "replace": "memory_card_unread",
    "reset_item_vars": true
  },
  {
    "id": "mobile_memory_card_encrypted",
    "type": "MIGRATION",
    "replace": "memory_card_unread",
    "reset_item_vars": true
  },
  {
    "id": "mobile_memory_card_science",
    "type": "MIGRATION",
    "replace": "memory_card_science",
    "reset_item_vars": true
  },
  {
    "id": "nato_assault_rifle",
    "from_variant": "scar_l",
    "type": "MIGRATION",
    "replace": "scar_l"
  },
  {
    "id": "modular_m27_assault_rifle",
    "from_variant": "scar_l",
    "type": "MIGRATION",
    "replace": "scar_l"
  },
  {
    "id": "ammunition_box_223",
    "type": "MIGRATION",
    "replace": "ammo_box_army_10_338"
  },
  {
    "id": "ammunition_box_308",
    "type": "MIGRATION",
    "replace": "ammo_box_2"
  },
  {
    "id": "ammunition_box_50bmg",
    "type": "MIGRATION",
    "replace": "ammo_box_4"
  },
  {
    "id": "r_paint",
    "type": "MIGRATION",
    "replace": "paint_can_steel",
    "contents": [ { "id": "paint_red", "count": 15 } ]
  },
  {
    "id": "b_paint",
    "type": "MIGRATION",
    "replace": "paint_can_steel",
    "contents": [ { "id": "paint_blue", "count": 15 } ]
  },
  {
    "id": "g_paint",
    "type": "MIGRATION",
    "replace": "paint_can_steel",
    "contents": [ { "id": "paint_green", "count": 15 } ]
  },
  {
    "id": "y_paint",
    "type": "MIGRATION",
    "replace": "paint_can_steel",
    "contents": [ { "id": "paint_yellow", "count": 15 } ]
  },
  {
    "id": "p_paint",
    "type": "MIGRATION",
    "replace": "paint_can_steel",
    "contents": [ { "id": "paint_purple", "count": 15 } ]
  },
  {
    "id": "w_paint",
    "type": "MIGRATION",
    "replace": "paint_can_steel",
    "contents": [ { "id": "paint_white", "count": 15 } ]
  },
  {
    "id": "black_paint",
    "type": "MIGRATION",
    "replace": "paint_can_steel",
    "contents": [ { "id": "paint_black", "count": 15 } ]
  },
  {
    "id": "chem_zinc",
    "type": "MIGRATION",
    "replace": "chem_zinc_oxide"
  },
  {
    "id": "steel_scissors",
    "type": "MIGRATION",
    "replace": "scissors"
  },
  {
    "id": "teddy",
    "type": "MIGRATION",
    "replace": "teddy_bear",
    "variant": "toy_plush_teddy",
    "flags": [ "FILTHY" ]
  },
  {
    "id": "toothbrush_dirty",
    "type": "MIGRATION",
    "replace": "toothbrush_plain",
    "flags": [ "FILTHY" ]
  },
  {
    "id": "egg_lady_bug_giant",
    "type": "MIGRATION",
    "replace": "egg_lady_bug"
  },
  {
    "id": "spider_egg",
    "type": "MIGRATION",
    "replace": "egg_spider_cellar"
  },
  {
    "id": "mess_tin",
    "type": "MIGRATION",
    "replace": "mess_kit"
  },
  {
    "id": "badge_cybercop",
    "type": "MIGRATION",
    "replace": "badge_marshal"
  },
  {
    "id": "bio_power_armor_interface",
    "type": "MIGRATION",
    "replace": "burnt_out_bionic"
  },
  {
    "id": "bio_power_armor_interface_mkII",
    "type": "MIGRATION",
    "replace": "burnt_out_bionic"
  },
  {
    "id": "generic_figurine_plastic",
    "type": "MIGRATION",
    "replace": "toy_figurine"
  },
  {
    "id": "bookmark_note_catalytic",
    "type": "MIGRATION",
    "replace": "paper"
  },
  {
    "id": "ar15_retool_300blk",
    "type": "MIGRATION",
    "replace": "iwi_tavor_x95_300blk"
  },
  {
    "id": "army_top",
    "type": "MIGRATION",
    "replace": "tank_top",
    "variant": "tank_top_camo"
  },
  {
    "id": "cheerleader_top",
    "type": "MIGRATION",
    "replace": "tank_top",
    "variant": "tank_top_cheerleader"
  },
  {
    "id": "UPS_off",
    "type": "MIGRATION",
    "replace": "UPS_ON",
    "flags": [ "IS_UPS" ]
  },
  {
    "id": "generic_device_cable",
    "type": "MIGRATION",
    "replace": "oxygen",
    "reset_item_vars": true
  },
  {
    "id": "rebreather_filter",
    "type": "MIGRATION",
    "replace": "rebreather_filler_soda_lime"
  },
  {
    "id": "coat_fur_sf",
    "type": "MIGRATION",
    "replace": "coat_fur",
    "variant": "coat_sable_fur"
  },
  {
    "id": "flag_pants",
    "type": "MIGRATION",
    "replace": "pants",
    "variant": "pants_flag"
  },
  {
    "id": "waterproof_smart_phone_case",
    "from_variant": "bejewelled_smart_phone_case",
    "type": "MIGRATION",
    "replace": "waterproof_smart_phone_case_migration"
  },
  {
    "id": "survivor_light",
    "type": "MIGRATION",
    "replace": "wearable_light"
  },
  {
    "id": "survivor_light_on",
    "type": "MIGRATION",
    "replace": "wearable_light_on"
  },
  {
    "id": "bodypillow_makeshift",
    "type": "MIGRATION",
    "replace": "bodypillow",
    "variant": "bodypillow_makeshift"
  },
  {
    "id": "sword_sheets_bolted",
    "type": "MIGRATION",
    "replace": "sword_sheets_welded",
    "variant": "sword_sheets_bolted"
  },
  {
    "id": "sword_sheets_bolted_large",
    "type": "MIGRATION",
    "replace": "sword_sheets_welded_large",
    "variant": "sword_sheets_bolted_large"
  },
  {
    "id": "burdock_stalk",
    "type": "MIGRATION",
    "replace": "plant_stalk"
  },
  {
    "id": "beverage_bag",
    "type": "MIGRATION",
    "replace": "bag_zipper",
    "sealed": false
  },
  {
    "id": "bot_mininuke_hack",
    "type": "MIGRATION",
    "replace": "broken_mininuke_hack"
  },
  {
<<<<<<< HEAD
    "id": "knife_combat_marine_mod",
    "type": "MIGRATION",
    "replace": "knife_combat_marine"
  },
  {
    "id": "knife_combat_army_mod",
    "type": "MIGRATION",
    "replace": "knife_combat_army"
  },
  {
    "id": "knife_combat_mod",
    "type": "MIGRATION",
    "replace": "knife_combat"
  },
  {
    "id": "sword_bayonet_mod",
    "type": "MIGRATION",
    "replace": "sword_bayonet"
=======
    "id": "20x66_bootleg_flechette",
    "type": "MIGRATION",
    "replace": "20x66_shot"
  },
  {
    "id": "20x66_bootleg_shot",
    "type": "MIGRATION",
    "replace": "20x66_shot"
  },
  {
    "id": "20x66_bootleg_slug",
    "type": "MIGRATION",
    "replace": "20x66_shot"
  },
  {
    "id": "20x66_flechette",
    "type": "MIGRATION",
    "replace": "20x66_shot"
  },
  {
    "id": "20x66_inc",
    "type": "MIGRATION",
    "replace": "20x66_shot"
>>>>>>> 80878306
  }
]<|MERGE_RESOLUTION|>--- conflicted
+++ resolved
@@ -256,7 +256,6 @@
     "replace": "broken_mininuke_hack"
   },
   {
-<<<<<<< HEAD
     "id": "knife_combat_marine_mod",
     "type": "MIGRATION",
     "replace": "knife_combat_marine"
@@ -275,7 +274,8 @@
     "id": "sword_bayonet_mod",
     "type": "MIGRATION",
     "replace": "sword_bayonet"
-=======
+  },
+  {
     "id": "20x66_bootleg_flechette",
     "type": "MIGRATION",
     "replace": "20x66_shot"
@@ -299,6 +299,5 @@
     "id": "20x66_inc",
     "type": "MIGRATION",
     "replace": "20x66_shot"
->>>>>>> 80878306
   }
 ]