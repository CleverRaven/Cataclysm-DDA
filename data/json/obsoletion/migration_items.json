--- conflicted
+++ resolved
@@ -125,11 +125,11 @@
     "replace": "badge_marshal"
   },
   {
-<<<<<<< HEAD
     "id": "rm298",
     "type": "MIGRATION",
     "replace": "rm614_lmg"
-=======
+  },
+  {
     "id": "bio_power_armor_interface",
     "type": "MIGRATION",
     "replace": "burnt_out_bionic"
@@ -160,6 +160,5 @@
     "type": "MIGRATION",
     "replace": "tank_top",
     "variant": "tank_top_cheerleader"
->>>>>>> b8c049e6
   }
 ]