--- conflicted
+++ resolved
@@ -3677,7 +3677,6 @@
   },
   {
     "type": "speech",
-<<<<<<< HEAD
     "speaker": [ "mon_nether_huntsman" ],
     "sound": "wet clicking, turning into a drone.",
     "volume": 20
@@ -3699,7 +3698,9 @@
     "speaker": [ "mon_nether_huntsman" ],
     "sound": "a quiet drone.",
     "volume": 10
-=======
+  },
+  {
+    "type": "speech",
     "speaker": [
       "mon_feral_human_pipe",
       "mon_feral_sapien_spear",
@@ -4005,6 +4006,5 @@
     ],
     "sound": "exasperated screaming.",
     "volume": 12
->>>>>>> 1b654242
   }
 ]