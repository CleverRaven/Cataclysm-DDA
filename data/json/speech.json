--- conflicted
+++ resolved
@@ -2702,7 +2702,6 @@
   },
   {
     "type": "speech",
-<<<<<<< HEAD
     "speaker": [ "mon_feral_granny" ],
     "sound": "\"Do you want a cookie, honey?\"",
     "volume": 20
@@ -2775,8 +2774,6 @@
     "volume": 25
   },
   {
-=======
->>>>>>> d98a4cc3
     "speaker": [ "mon_zombie_brute_shocker", "mon_zombie_electric", "mon_zombie_nullfield", "mon_skeleton_electric" ],
     "sound": "crackling sounds.",
     "volume": 20
