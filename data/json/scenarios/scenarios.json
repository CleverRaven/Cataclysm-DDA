[
  {
    "type": "scenario",
    "ident": "evacuee",
    "name": "Survivor",
    "points": 0,
    "description": "You have survived the initial wave of panic, and have either achieved (relative) safety in one of the many government evac shelters, or missed the evacuation and got stuck in a city full of the risen dead.",
    "allowed_locs": [
      "shelter",
      "shelter_1",
      "shelter_2",
      "house",
      "school",
      "s_grocery",
      "s_grocery_1",
      "s_gun",
      "s_garage",
      "pawn",
      "bank",
      "mil_surplus",
      "furniture",
      "s_library",
      "s_bookstore",
      "boarded_house",
      "zoo_0_1",
      "zoo_1_1",
      "golfcourse_11",
      "golfcourse_31",
      "mall_a_12",
      "mall_a_30",
      "fire_station",
      "police",
      "apartments_con_tower_114",
      "apartments_con_tower_014",
      "apartments_con_tower_104",
      "apartments_con_tower_004",
      "religous_church",
      "religous_cemetery",
      "hospital_1",
      "hospital_2",
      "hospital_3",
      "hospital_4",
      "hospital_5",
      "hospital_6",
      "hospital_7",
      "hospital_8",
      "hospital_9"
    ],
    "start_name": "In Building",
    "flags": [ "CITY_START" ]
  },
  {
    "type": "scenario",
    "ident": "surrounded",
    "name": "Surrounded",
    "points": -2,
    "description": "You've attracted the attention of living dead in some way, now they're all around and you'll likely have to fight thorough them if you want to escape.",
    "allowed_locs": [
      "shelter",
      "shelter_1",
      "shelter_2",
      "house",
      "school",
      "s_grocery",
      "s_grocery_1",
      "s_gun",
      "s_garage",
      "pawn",
      "bank",
      "mil_surplus",
      "furniture",
      "s_library",
      "s_bookstore",
      "boarded_house",
      "zoo_0_1",
      "zoo_1_1",
      "golfcourse_11",
      "golfcourse_31",
      "mall_a_12",
      "mall_a_30",
      "fire_station",
      "police",
      "apartments_con_tower_114",
      "apartments_con_tower_014",
      "apartments_con_tower_104",
      "apartments_con_tower_004",
      "religous_church",
      "religous_cemetery",
      "hospital_1",
      "hospital_2",
      "hospital_3",
      "hospital_4",
      "hospital_5",
      "hospital_6",
      "hospital_7",
      "hospital_8",
      "hospital_9"
    ],
    "start_name": "In Building",
    "flags": [ "SUR_START", "CITY_START", "LONE_START" ]
  },
  {
    "type": "scenario",
    "ident": "isolationist",
    "name": "Safe Place",
    "points": 1,
    "description": "You've either made it to one of the refugee centers, but they've refused to let you join the others underground, or found some other distant safe place devoid of the living dead.  Looks like you're on your own...",
    "allowed_locs": [ "refugee", "Swamp Shack", "survivalist farm", "cabin", "lmoe" ],
    "start_name": "Safe Building",
    "flags": [ "LONE_START" ]
  },
  {
    "type": "scenario",
    "name": "Infected",
    "description": "In the chaos and panic of evacuation, you got bitten by something!  You didn't get proper medical care, and now the wound has started turning green.",
    "flags": [ "INFECTED", "CITY_START" ],
    "ident": "infected",
    "points": -4,
    "start_name": "In Building",
    "allowed_locs": [
      "shelter",
      "shelter_1",
      "shelter_2",
      "house",
      "school",
      "s_grocery",
      "s_grocery_1",
      "s_gun",
      "s_garage",
      "pawn",
      "bank",
      "mil_surplus",
      "furniture",
      "s_library",
      "s_bookstore",
      "boarded_house",
      "zoo_0_1",
      "zoo_1_1",
      "golfcourse_11",
      "golfcourse_31",
      "mall_a_12",
      "mall_a_30",
      "fire_station",
      "police",
      "apartments_con_tower_114",
      "apartments_con_tower_014",
      "apartments_con_tower_104",
      "apartments_con_tower_004",
      "religous_church",
      "religous_cemetery",
      "hospital_1",
      "hospital_2",
      "hospital_3",
      "hospital_4",
      "hospital_5",
      "hospital_6",
      "hospital_7",
      "hospital_8",
      "hospital_9"
    ],
    "missions": [ "MISSION_INFECTED_START_FIND_ANTIBIOTICS" ]
  },
  {
    "type": "scenario",
    "name": "Burning Building",
    "description": "The building you had chosen to reside in has suddenly caught fire!  You might want to leave.",
    "flags": [ "FIRE_START", "CITY_START" ],
    "ident": "fire",
    "points": -2,
    "start_name": "In Burning Building",
    "allowed_locs": [
      "shelter",
      "shelter_1",
      "shelter_2",
      "house",
      "school",
      "s_grocery",
      "s_grocery_1",
      "s_gun",
      "s_garage",
      "pawn",
      "bank",
      "mil_surplus",
      "furniture",
      "s_library",
      "s_bookstore",
      "boarded_house",
      "zoo_0_1",
      "zoo_1_1",
      "golfcourse_11",
      "golfcourse_31",
      "mall_a_12",
      "mall_a_30",
      "fire_station",
      "police",
      "apartments_con_tower_114",
      "apartments_con_tower_014",
      "apartments_con_tower_104",
      "apartments_con_tower_004",
      "religous_church",
      "religous_cemetery",
      "hospital_1",
      "hospital_2",
      "hospital_3",
      "hospital_4",
      "hospital_5",
      "hospital_6",
      "hospital_7",
      "hospital_8",
      "hospital_9"
    ]
  },
  {
    "type": "scenario",
    "ident": "bad_day",
    "name": "Challenge - Really Bad Day",
    "points": -8,
    "description": "You start drunk to the point of incapacitation, depressed, infected, surrounded by fire, and sick with the flu.  This day went downhill really fast.",
    "start_name": "In Burning Building",
    "allowed_locs": [
      "shelter",
      "shelter_1",
      "shelter_2",
      "house",
      "school",
      "s_grocery",
      "s_grocery_1",
      "s_gun",
      "s_garage",
      "pawn",
      "bank",
      "mil_surplus",
      "furniture",
      "s_library",
      "s_bookstore",
      "boarded_house",
      "zoo_0_1",
      "zoo_1_1",
      "golfcourse_11",
      "golfcourse_31",
      "mall_a_12",
      "mall_a_30",
      "fire_station",
      "police",
      "apartments_con_tower_114",
      "apartments_con_tower_014",
      "apartments_con_tower_104",
      "apartments_con_tower_004",
      "religous_church",
      "religous_cemetery",
      "hospital_1",
      "hospital_2",
      "hospital_3",
      "hospital_4",
      "hospital_5",
      "hospital_6",
      "hospital_7",
      "hospital_8",
      "hospital_9"
    ],
    "flags": [ "FIRE_START", "INFECTED", "BAD_DAY", "CHALLENGE", "CITY_START" ]
  },
  {
    "type": "scenario",
    "ident": "medieval",
    "name": "Challenge - Medieval Peasant",
    "points": -6,
    "description": "Som nigromancie hath brought yow hidder!  Ye have only the hoose on youre legges and the knyf at youre syde and youre prayeres to Marie moder of God.",
    "start_name": "Wilderness",
    "allowed_locs": [ "forest", "field" ],
    "professions": [ "churl" ],
    "forced_traits": [ "ILLITERATE", "ANTIJUNK", "STRONGSTOMACH" ],
    "forbidden_traits": [ "FASTREADER", "SLOWREADER" ],
    "flags": [ "CHALLENGE", "LONE_START" ]
  },
  {
    "type": "scenario",
    "ident": "lab_chal",
    "name": "Challenge - Lab Patient",
    "points": -8,
    "description": "You've been locked in a lab with no (obvious) way out!  Find a way to escape or starve to death.",
    "start_name": "Locked Lab",
    "professions": [
      "mutant_patient",
      "mutant_volunteer",
      "broken_cyborg",
      "bionic_patient",
      "patient",
      "faulty_bionic",
      "convict",
      "death_row_convict",
      "cykotic",
      "cyberjunkie",
      "tweaker",
      "naked"
    ],
    "allowed_locs": [ "lab_escape_cells", "lab_random", "lab_finale", "ice_lab_stairs", "ice_lab_finale" ],
    "traits": [
      "ELFAEYES",
      "URSINE_EYE",
      "FANGS",
      "GILLS",
      "SPINES",
      "PLANTSKIN",
      "NAILS",
      "RADIOGENIC",
      "PADDED_FEET",
      "RAP_TALONS",
      "HOOVES",
      "CANINE_EARS",
      "FELINE_EARS",
      "TAIL_FLUFFY",
      "TAIL_LONG",
      "WEB_WALKER",
      "WHISKERS",
      "SLIT_NOSTRILS",
      "TROGLO",
      "WEBBED",
      "BEAK",
      "UNSTABLE",
      "RADIOACTIVE1",
      "SLIMY",
      "HERBIVORE",
      "CARNIVORE",
      "PONDEROUS1",
      "SUNLIGHT_DEPENDENT",
      "COLDBLOOD",
      "GROWL",
      "ARM_FEATHERS",
      "ARM_TENTACLES",
      "LEG_TENTACLES",
      "CHAOTIC",
      "ALCMET",
      "LIGHT_BONES",
      "CHITIN",
      "ELECTRORECEPTORS"
    ],
    "flags": [ "CHALLENGE", "CITY_START", "LONE_START" ]
  },
  {
    "type": "scenario",
    "ident": "lab_staff",
    "name": "Challenge - Lab Staff",
    "points": -8,
    "description": "You've been locked in a lab with no (obvious) way out!  Find a way to escape or starve to death.",
    "start_name": "Locked Lab",
    "professions": [
      "unemployed",
      "labtech",
      "science_club_mem",
      "soldier",
      "specops",
      "security",
      "mall_cop",
      "medic",
      "homemaker",
      "electrician",
      "construction_worker",
      "mechanic",
      "chef",
      "fastfoodcook",
      "firefighter",
      "bionic_firefighter",
      "bionic_worker",
      "bionic_mentat",
      "bio_soldier",
      "bio_sniper",
      "bionic_spy",
      "bionic_hitman",
      "drone_op",
      "bionic_installer",
      "bio_medic",
      "svictim"
    ],
    "allowed_locs": [ "lab_escape_cells", "lab_random", "lab_finale", "ice_lab_stairs", "ice_lab_finale" ],
    "flags": [ "CHALLENGE", "CITY_START", "LONE_START" ]
  },
  {
    "type": "scenario",
    "ident": "ambushed",
    "name": "Ambush",
    "points": 0,
    "description": "It is the winter after zero hour.  At some point in the past, you've joined a survivor camp, in which you lived until fairly recently, when you were exiled for reasons that aren't important now, and wandered far away.  As you were wandering around, looking for food and a warm place to stay at, you heard the sound of lots of movement nearby.",
    "allowed_locs": [
      "cabin",
      "forest",
      "field",
      "Swamp Shack",
      "survivalist farm",
      "campsite_a",
      "campsite",
      "campground_1a",
      "campground_2b"
    ],
    "start_name": "Outside Town",
    "flags": [ "SUR_START", "WIN_START", "LONE_START" ],
    "add_professions": true,
    "professions": [
      "sheltered_survivor",
      "sheltered_militia",
      "winter_survivor",
      "winter_scavenger",
      "winter_army",
      "road_warrior",
      "player_bandit",
      "waste_ranger"
    ]
  },
  {
    "type": "scenario",
    "ident": "summer_advanced_start",
    "name": "The Next Summer",
    "points": 0,
    "description": "A little over a year has passed since the apocalypse started, and you're about to face your second summer in Hell.  At some point in the past, you've joined a survivor camp, in which you lived until fairly recently, when you were exiled for reasons that aren't important now, and wandered far away.",
    "allowed_locs": [
      "forest",
      "field",
      "cabin",
      "Swamp Shack",
      "survivalist farm",
      "campsite_a",
      "campsite",
      "campground_1a",
      "campground_2b"
    ],
    "start_name": "Outside Town",
    "flags": [ "SUM_ADV_START", "LONE_START" ],
    "add_professions": true,
    "professions": [
      "sheltered_survivor",
      "sheltered_militia",
      "winter_survivor",
      "winter_scavenger",
      "winter_army",
      "road_warrior",
      "player_bandit",
      "waste_ranger"
    ]
  },
  {
    "type": "scenario",
    "ident": "alone",
    "name": "Sheltered",
    "points": 2,
    "description": "When the apocalypse broke out, you were funneled into a nearby shelter.  Here you have lived, never leaving, lest the unknowns of the outside world hurt you.  Supplies are running low, and for the first time since the cataclysm, you will be forced to face the outside world.",
    "allowed_locs": [ "lmoe", "shelter" ],
    "start_name": "Enclosed Shelter",
    "flags": [ "WIN_START", "LONE_START" ],
    "add_professions": true,
    "professions": [
      "sheltered_militia",
      "sheltered_survivor",
      "winter_survivor",
      "winter_scavenger",
      "winter_army",
      "waste_ranger",
      "road_warrior",
      "player_bandit"
    ]
  },
  {
    "type": "scenario",
    "ident": "patient",
    "name": "Challenge - Abandoned",
    "points": -8,
    "description": "Sickly and frail, you have spent most of your life in the patient's ward of the hospital.  When yours was evacuated, you were left behind because you were a lost cause.  You awaken to the sound of movement around the hospital.",
    "allowed_locs": [
      "hospital_1",
      "hospital_2",
      "hospital_3",
      "hospital_4",
      "hospital_5",
      "hospital_6",
      "hospital_7",
      "hospital_8",
      "hospital_9"
    ],
    "start_name": "Hospital",
    "forced_traits": [ "FLIMSY2" ],
    "forbidden_traits": [ "TOUGH", "DISRESISTANT" ],
    "professions": [ "unemployed", "bionic_patient", "patient", "broken_cyborg" ],
    "flags": [ "CHALLENGE", "CITY_START", "LONE_START" ]
  },
  {
    "type": "scenario",
    "ident": "prisonbreak",
    "name": "Prison",
    "points": -4,
    "description": "When the cataclysm happened, you were in prison, either as a convict or as a staff member.  Now the prisoners have turned into mindless horrors and the security bots are shooting on sight... you might need to expedite your escape plans.",
    "allowed_locs": [ "prison" ],
    "start_name": "Prison",
    "professions": [
      "convict",
      "death_row_convict",
      "chef",
      "medic",
      "homemaker",
      "k9_cop",
      "cop",
      "detective",
      "swat",
      "swat_heavy",
      "sniper_police",
      "riot_police",
      "construction_worker",
      "fastfoodcook",
      "electrician",
      "svictim",
      "bionic_worker",
      "bionic_cop",
      "drone_op",
      "naked",
      "unemployed",
      "bio_medic"
    ],
    "flags": [ "CITY_START", "LONE_START" ]
  },
  {
    "type": "scenario",
    "ident": "alcatraz",
    "name": "Challenge - Island Prison Break",
    "points": -6,
    "description": "You were sent to some high-security prison right before the Cataclysm.  You almost managed to escape the walls of a prison...  Too bad it's located on a remote island, and now you need to find out how to escape it too.",
    "allowed_locs": [ "alcatraz" ],
    "start_name": "Island prison",
    "professions": [
      "convict",
      "death_row_convict",
      "chef",
      "medic",
      "homemaker",
      "k9_cop",
      "cop",
      "detective",
      "swat",
      "swat_heavy",
      "sniper_police",
      "riot_police",
      "construction_worker",
      "fastfoodcook",
      "electrician",
      "svictim",
      "bionic_worker",
      "bionic_cop",
      "drone_op",
      "naked",
      "unemployed",
      "bio_medic"
    ],
    "flags": [ "LONE_START", "CHALLENGE", "OUTDOOR" ]
  },
  {
    "type": "scenario",
    "ident": "mutant",
    "name": "Experiment",
    "points": 2,
    "description": "Since birth, your sole purpose in life has been the advancement of genetic science, willingly or not.  Once the cataclysm struck, you left the lab, and wandered aimlessly, ending up in a forest.",
    "start_name": "Wilderness",
    "allowed_locs": [ "forest", "field" ],
    "professions": [ "unemployed", "mutant_patient", "mutant_volunteer", "broken_cyborg", "faulty_bionic", "cykotic" ],
    "traits": [
      "ELFAEYES",
      "URSINE_EYE",
      "FANGS",
      "GILLS",
      "SPINES",
      "PLANTSKIN",
      "NAILS",
      "RADIOGENIC",
      "PADDED_FEET",
      "RAP_TALONS",
      "HOOVES",
      "CANINE_EARS",
      "FELINE_EARS",
      "TAIL_FLUFFY",
      "TAIL_LONG",
      "WEB_WALKER",
      "WHISKERS",
      "SLIT_NOSTRILS",
      "TROGLO",
      "WEBBED",
      "BEAK",
      "UNSTABLE",
      "RADIOACTIVE1",
      "SLIMY",
      "HERBIVORE",
      "CARNIVORE",
      "PONDEROUS1",
      "SUNLIGHT_DEPENDENT",
      "COLDBLOOD",
      "GROWL",
      "ARM_FEATHERS",
      "ARM_TENTACLES",
      "LEG_TENTACLES",
      "CHAOTIC",
      "ALCMET",
      "LIGHT_BONES",
      "CHITIN",
      "ELECTRORECEPTORS"
    ],
    "flags": [ "LONE_START" ]
  },
  {
    "type": "scenario",
    "ident": "wilderness",
    "name": "Wilderness",
    "points": 0,
    "description": "When the cataclysm happened, you either already were in wilderness, or fled there to escape from the monsters.  The screaming and the moaning is fainter this far from civilization, but you'd better know what you're doing out here.",
    "start_name": "Wilderness",
    "allowed_locs": [ "forest", "field", "campsite_a", "campsite", "campground_1a", "campground_2b" ],
    "flags": [ "LONE_START" ]
  },
  {
    "type": "scenario",
    "ident": "heli_crash",
    "name": "Helicopter Crash",
    "points": -5,
    "description": "You've crashed your precious helicopter, it'll never fly again.  You're the only survivor, but life without your Bird is worthless anyway.",
    "start_name": "Crash site",
    "allowed_locs": [ "field", "forest" ],
    "map_special": "mx_helicopter",
    "flags": [ "HELI_CRASH", "LONE_START" ]
  },
  {
    "type": "scenario",
    "ident": "Mine_bottom",
    "name": "Bottom of a Mine",
    "points": 1,
    "description": "You were participating in a mining operation when you found... something.  You're not sure what, but it sure is dark down here.",
    "start_name": "Bottom of a mine",
    "allowed_locs": [ "mine_finale" ],
    "professions": [ "miner", "labtech", "security", "bionic_worker", "archaeologist", "drone_op", "science_club_mem", "unemployed" ],
    "flags": [ "CITY_START", "LONE_START" ]
  },
  {
    "type": "scenario",
    "ident": "cyberpunk",
    "name": "High Tech, Low Life",
    "description": "Before the world ended, bionics were reserved for the rich and the famous.  You might not have been either, but you wanted in.  Hidden offices sequestered away in basements, anesthetic smuggled out of hospitals, and desperate people with little to lose could get you what you wanted.  If you went too deep, however, your augmentation may have come at a price...",
    "flags": [ "CITY_START", "LONE_START" ],
    "points": 2,
    "start_name": "Shady Basement",
    "allowed_locs": [ "basement_bionic" ],
<<<<<<< HEAD
    "professions": [
      "cyberjunkie",
      "faulty_bionic",
      "cykotic",
      "razorgirl",
      "bionic_installer",
      "vagabond",
      "gangster",
      "labtech",
      "mechanic",
      "scoundrel",
      "medic",
      "homemaker",
      "crackhead",
      "homeless",
      "tweaker",
      "salesman",
      "electrician",
      "hacker",
      "svictim",
      "bionic_thief",
      "broken_cyborg",
      "convict",
      "death_row_convict",
      "burglar",
      "jdelinquent",
      "unemployed"
    ]
=======
    "professions": [ "cyberjunkie", "faulty_bionic", "cykotic", "razorgirl", "bionic_installer" ]
  },
  {
    "type": "scenario",
    "ident": "zoostart",
    "name": "At the Zoo",
    "description": "It was a slow day at the zoo, until you heard people screaming outside the walls.  The animals seem to be getting agitated..",
    "flags": [ "CITY_START", "LONE_START" ],
    "points": 0,
    "start_name": "Zoo Start",
    "allowed_locs": [ "zoo_0_1", "zoo_1_1" ],
    "professions": [ "zoo_keeper" ]
  },
  {
    "type": "scenario",
    "ident": "golfcourse",
    "name": "Out Golfing",
    "description": "You decided to spend your day off doing what you love, golfing!",
    "flags": [ "CITY_START", "LONE_START" ],
    "points": 0,
    "start_name": "Out Golfing",
    "allowed_locs": [ "golfcourse_11", "golfcourse_31" ],
    "professions": [ "golfer" ]
  },
  {
    "type": "scenario",
    "ident": "camping",
    "name": "Camping",
    "description": "You and your friends decided to get away for the week and enjoy the outdoors via sleeping in a tent under the stars.",
    "points": 0,
    "start_name": "Camping",
    "allowed_locs": [ "campsite_a", "campsite", "campground_1a", "campground_2b" ],
    "professions": [ "camper" ]
  },
  {
    "type": "scenario",
    "ident": "apartmentroofstart",
    "name": "Apartment Rooftop",
    "description": "Seeking safety and rescue amidst the chaos you rushed to the rooftop of an apartment building.  The passing helicopters are long gone and the screams echoing in the distance have faded.  Now you’re left alone with the undead closing in.",
    "flags": [ "SUR_START", "CITY_START", "LONE_START" ],
    "points": 0,
    "start_name": "Apartment Rooftop",
    "allowed_locs": [ "apartments_con_tower_114", "apartments_con_tower_014", "apartments_con_tower_104", "apartments_con_tower_004" ]
  },
  {
    "type": "scenario",
    "ident": "rancher",
    "name": "Rancher",
    "points": 4,
    "description": "You've lived on your ranch for most of your life, through hard times and easy times. One heck of a hard time is ahead..",
    "allowed_locs": [ "horse_farm_13" ],
    "start_name": "Horse Farm",
    "professions": [ "rancher" ]
>>>>>>> b69b9a15
  }
]<|MERGE_RESOLUTION|>--- conflicted
+++ resolved
@@ -105,7 +105,7 @@
     "name": "Safe Place",
     "points": 1,
     "description": "You've either made it to one of the refugee centers, but they've refused to let you join the others underground, or found some other distant safe place devoid of the living dead.  Looks like you're on your own...",
-    "allowed_locs": [ "refugee", "Swamp Shack", "survivalist farm", "cabin", "lmoe" ],
+    "allowed_locs": [ "refugee", "Swamp Shack", "survivalist farm", "cabin", "lmoe", "horse_farm_13" ],
     "start_name": "Safe Building",
     "flags": [ "LONE_START" ]
   },
@@ -641,7 +641,6 @@
     "points": 2,
     "start_name": "Shady Basement",
     "allowed_locs": [ "basement_bionic" ],
-<<<<<<< HEAD
     "professions": [
       "cyberjunkie",
       "faulty_bionic",
@@ -670,60 +669,5 @@
       "jdelinquent",
       "unemployed"
     ]
-=======
-    "professions": [ "cyberjunkie", "faulty_bionic", "cykotic", "razorgirl", "bionic_installer" ]
-  },
-  {
-    "type": "scenario",
-    "ident": "zoostart",
-    "name": "At the Zoo",
-    "description": "It was a slow day at the zoo, until you heard people screaming outside the walls.  The animals seem to be getting agitated..",
-    "flags": [ "CITY_START", "LONE_START" ],
-    "points": 0,
-    "start_name": "Zoo Start",
-    "allowed_locs": [ "zoo_0_1", "zoo_1_1" ],
-    "professions": [ "zoo_keeper" ]
-  },
-  {
-    "type": "scenario",
-    "ident": "golfcourse",
-    "name": "Out Golfing",
-    "description": "You decided to spend your day off doing what you love, golfing!",
-    "flags": [ "CITY_START", "LONE_START" ],
-    "points": 0,
-    "start_name": "Out Golfing",
-    "allowed_locs": [ "golfcourse_11", "golfcourse_31" ],
-    "professions": [ "golfer" ]
-  },
-  {
-    "type": "scenario",
-    "ident": "camping",
-    "name": "Camping",
-    "description": "You and your friends decided to get away for the week and enjoy the outdoors via sleeping in a tent under the stars.",
-    "points": 0,
-    "start_name": "Camping",
-    "allowed_locs": [ "campsite_a", "campsite", "campground_1a", "campground_2b" ],
-    "professions": [ "camper" ]
-  },
-  {
-    "type": "scenario",
-    "ident": "apartmentroofstart",
-    "name": "Apartment Rooftop",
-    "description": "Seeking safety and rescue amidst the chaos you rushed to the rooftop of an apartment building.  The passing helicopters are long gone and the screams echoing in the distance have faded.  Now you’re left alone with the undead closing in.",
-    "flags": [ "SUR_START", "CITY_START", "LONE_START" ],
-    "points": 0,
-    "start_name": "Apartment Rooftop",
-    "allowed_locs": [ "apartments_con_tower_114", "apartments_con_tower_014", "apartments_con_tower_104", "apartments_con_tower_004" ]
-  },
-  {
-    "type": "scenario",
-    "ident": "rancher",
-    "name": "Rancher",
-    "points": 4,
-    "description": "You've lived on your ranch for most of your life, through hard times and easy times. One heck of a hard time is ahead..",
-    "allowed_locs": [ "horse_farm_13" ],
-    "start_name": "Horse Farm",
-    "professions": [ "rancher" ]
->>>>>>> b69b9a15
   }
 ]