[
    {
        "type" : "mutation",
        "id" : "FLEET",
        "name" : "Fleet-Footed",
        "points" : 2,
        "description" : "You can move more quickly than most, resulting in a 15% speed bonus on sure footing.",
        "starting_trait" : true,
        "changes_to" : ["FLEET2"],
        "category" : ["MUTCAT_SPIDER"],
        "cancels" : ["SLOWRUNNER", "PONDEROUS1", "PONDEROUS2", "PONDEROUS3"]
    },{
        "type" : "mutation",
        "id" : "GOODHEARING",
        "name" : "Good Hearing",
        "points" : 1,
        "description" : "Your hearing is better than average, and you can hear distant sounds more easily.",
        "starting_trait" : true,
        "category" : ["MUTCAT_ALPHA"],
        "cancels" : ["BADHEARING"]
    },{
        "type" : "mutation",
        "id" : "OUTDOORSMAN",
        "name" : "Outdoorsman",
        "points" : 1,
        "description" : "You are accustomed to being exposed to the elements.  This decreases morale penalties for being wet.",
        "starting_trait" : true,
        "valid" : false,
        "wet_protection" : [
            { "part" : "HEAD", "ignored" : 6 },
            { "part" : "LEG_L", "ignored" : 8 },
            { "part" : "LEG_R", "ignored" : 8 },
            { "part" : "FOOT_L", "ignored" : 2 },
            { "part" : "FOOT_R", "ignored" : 2 },
            { "part" : "ARM_L", "ignored" : 8 },
            { "part" : "ARM_R", "ignored" : 8 },
            { "part" : "HAND_L", "ignored" : 12 },
            { "part" : "HAND_R", "ignored" : 12 },
            { "part" : "TORSO", "ignored" : 10 }
        ]
    },{
        "type" : "mutation",
        "id" : "PARKOUR",
        "name" : "Parkour Expert",
        "points" : 2,
        "description" : "You're skilled at clearing obstacles; terrain like railings or counters are as easy for you to move on as solid ground.",
        "starting_trait" : true,
        "valid" : false,
        "cancels" : ["BADKNEES"]
    },{
        "type" : "mutation",
        "id" : "GOODCARDIO",
        "name" : "Indefatigable",
        "points" : 2,
        "description" : "Whether due to exercise and good diet, or due to a natural propensity to physical endurance, you tire due to physical exertion much less readily than others.  Your maximum stamina is 25% higher than usual.",
        "starting_trait" : true,
        "valid" : false,
        "cancels" : ["BADCARDIO"],
        "category" : ["MUTCAT_FISH"]
    },{
        "type" : "mutation",
        "id" : "QUICK",
        "name" : "Quick",
        "points" : 3,
        "description" : "You're just generally quick!  You get a 10% bonus to action points.",
        "starting_trait" : true,
        "category" : ["MUTCAT_FISH", "MUTCAT_BIRD", "MUTCAT_INSECT", "MUTCAT_TROGLOBITE", "MUTCAT_CHIMERA", "MUTCAT_RAPTOR"]
    },{
        "type" : "mutation",
        "id" : "OPTIMISTIC",
        "name" : "Optimist",
        "points" : 2,
        "description" : "Nothing gets you down!  You savor the joys of life, ignore its hardships, and are generally happier than most people.",
        "starting_trait" : true,
        "valid" : false,
        "cancels" : ["BADTEMPER"]
    },{
        "type" : "mutation",
        "id" : "FASTHEALER",
        "name" : "Fast Healer",
        "points" : 2,
        "description" : "You heal faster when sleeping and will even recover small amount of HP when not sleeping.",
        "starting_trait" : true,
        "cancels" : ["ROT1", "ROT2", "ROT3", "SLOWHEALER", "MET_RAT"],
        "changes_to" : ["FASTHEALER2", "REGEN_LIZ"],
        "category" : ["MUTCAT_MEDICAL"],
        "healing_awake" : 0.002,
        "healing_resting" : 0.005
    },{
        "type" : "mutation",
        "id" : "LIGHTEATER",
        "name" : "Light Eater",
        "points" : 2,
        "description" : "Your metabolism is a little slower, and you require less food than most.",
        "starting_trait" : true,
        "cancels" : ["HUNGER", "HUNGER2", "HUNGER3", "EATHEALTH"],
        "changes_to" : [ "GIZZARD", "COLDBLOOD" ],
        "category" : ["MUTCAT_FISH", "MUTCAT_BIRD", "MUTCAT_INSECT", "MUTCAT_TROGLOBITE"],
        "metabolism_modifier": -0.333
    },{
        "type" : "mutation",
        "id" : "EASYSLEEPER",
        "name" : "Accomplished Sleeper",
        "points" : 1,
        "description" : "You have always been able to fall asleep easily, even when sleeping in less than ideal circumstances.",
        "starting_trait" : true,
        "valid" : false,
        "cancels" : ["INSOMNIA"]
    },{
        "type" : "mutation",
        "id" : "PAINRESIST",
        "name" : "Pain Resistant",
        "points" : 2,
        "description" : "You have a high tolerance for pain.",
        "starting_trait" : true,
        "valid" : false,
        "category" : ["MUTCAT_MEDICAL"]
    },{
        "type" : "mutation",
        "id" : "NIGHTVISION",
        "name" : "Night Vision",
        "points" : 2,
        "description" : "You possess natural night vision, and can see further in the dark than most.  Activate to toggle NV-visible areas on or off.",
        "starting_trait" : true,
        "changes_to" : ["NIGHTVISION2"],
        "cancels": ["ELFA_NV", "ELFA_FNV", "FEL_NV", "URSINE_EYE"],
        "category" : ["MUTCAT_BIRD", "MUTCAT_CATTLE", "MUTCAT_INSECT"],
        "active" : true,
        "starts_active" : true
    },{
        "type" : "mutation",
        "id" : "POISRESIST",
        "name" : "Poison Resistant",
        "points" : 1,
        "description" : "Your system is rather tolerant of poisons and toxins, and most will affect you less.",
        "starting_trait" : true,
        "leads_to" : ["EATPOISON"],
        "category" : ["MUTCAT_INSECT", "MUTCAT_SLIME", "MUTCAT_SPIDER", "MUTCAT_MEDICAL"]
    },{
        "type" : "mutation",
        "id" : "FASTREADER",
        "name" : "Fast Reader",
        "points" : 1,
        "description" : "You're a quick reader, and can get through books a lot faster than most.",
        "starting_trait" : true,
        "valid" : false,
        "cancels" : ["ILLITERATE", "SLOWREADER"]
    },{
        "type" : "mutation",
        "id" : "TOUGH_FEET",
        "name" : "Tough Feet",
        "points" : 1,
        "description" : "The bottoms of your feet are tough and you are accustomed to going barefoot.  You receive no movement penalty for not wearing shoes.",
        "starting_trait" : true,
        "valid" : false
    },{
        "type" : "mutation",
        "id" : "TOUGH",
        "name" : "Tough",
        "points" : 2,
        "description" : "It takes a lot to bring you down!  You get a 20% bonus to all hit points.",
        "starting_trait" : true,
        "valid" : false,
        "cancels" : ["FLIMSY", "FLIMSY2", "FLIMSY3", "GLASSJAW"],
        "changes_to" : ["TOUGH2"],
        "hp_modifier" : 0.2
    },{
        "type" : "mutation",
        "id" : "TOUGH2",
        "name" : "Durable",
        "points" : 3,
        "description" : "You can shrug off almost anything!  You get a 30% bonus to all hit points.",
        "valid" : false,
        "cancels" : ["FLIMSY", "FLIMSY2", "FLIMSY3", "GLASSJAW"],
        "prereqs" : ["TOUGH"],
        "changes_to" : ["TOUGH3"],
        "hp_modifier" : 0.3
    },{
        "type" : "mutation",
        "id" : "TOUGH3",
        "name" : "Unbreakable",
        "points" : 4,
        "description" : "Nothing can break you!  You get a 40% bonus to all hit points.",
        "valid" : false,
        "cancels" : ["FLIMSY", "FLIMSY2", "FLIMSY3", "GLASSJAW"],
        "prereqs" : ["TOUGH2"],
        "hp_modifier" : 0.4
    },{
        "type" : "mutation",
        "id" : "THICKSKIN",
        "name" : "Thick-Skinned",
        "points" : 1,
        "description" : "Your skin is tough.  Cutting damage is slightly reduced for you.  Slightly decreases wet penalties.",
        "starting_trait" : true,
        "category" : ["MUTCAT_LIZARD", "MUTCAT_CATTLE", "MUTCAT_CHIMERA", "MUTCAT_RAPTOR"],
        "cancels" : ["THINSKIN"],
        "wet_protection" : [
            { "part" : "LEG_L", "neutral" : 2 },
            { "part" : "LEG_R", "neutral" : 2 },
            { "part" : "ARM_L", "neutral" : 2 },
            { "part" : "ARM_R", "neutral" : 2 },
            { "part" : "TORSO", "neutral" : 4 }
        ],
        "armor" : [ { "parts" : "ALL", "cut" : 1 } ]
    },{
        "type" : "mutation",
        "id" : "PACKMULE",
        "name" : "Packmule",
        "points" : 2,
        "description" : "You can manage to find space for anything!  You can carry 40% more volume.",
        "starting_trait" : true,
        "valid" : false,
        "cancels" : ["DISORGANIZED"]
    },{
        "type" : "mutation",
        "id" : "STRONGBACK",
        "name" : "Strong Back",
        "points" : 2,
        "description" : "You are capable of carrying far more than someone with similar strength could.  Your maximum weight carried is increased by 35%.",
        "starting_trait" : true,
        "valid" : false,
        "cancels" : ["BADBACK"]
    },{
        "type" : "mutation",
        "id" : "FASTLEARNER",
        "name" : "Fast Learner",
        "points" : 3,
        "description" : "You have a flexible mind, allowing you to learn skills much faster than others.  Note that this only applies to real-world experience, not to skill gain from other sources like books.",
        "starting_trait" : true,
        "valid" : false,
        "cancels" : ["SLOWLEARNER"]
    },{
        "type" : "mutation",
        "id" : "STRONGSTOMACH",
        "name" : "Strong Stomach",
        "points" : 1,
        "description" : "You are less likely to throw up from food poisoning, alcohol, etc.  If you throw up nevertheless, you won't suffer a residual nausea.",
        "starting_trait" : true,
        "changes_to" : ["NAUSEA"],
        "//" : "nope.  This does NOT lead to EATPOISON.  Stomach problems are part of the GI upgrades--one advantage to not having Robust Genetics.",
        "cancels" : ["WEAKSTOMACH"]
    },{
        "type" : "mutation",
        "id" : "GOODMEMORY",
        "name" : "Good Memory",
        "points" : 3,
        "description" : "You have a an exceptional memory, and find it easy to remember things.  Your skills will erode slightly slower than usual.",
        "starting_trait" : true,
        "valid" : false,
        "cancels" : ["FORGETFUL"]
    },{
        "type" : "mutation",
        "id" : "DEFT",
        "name" : "Deft",
        "points" : 1,
        "description" : "While you're not any better at melee combat, you are better at recovering from a miss, and will be able to attempt another strike faster.",
        "starting_trait" : true,
        "category" : ["MUTCAT_BIRD", "MUTCAT_BEAST", "MUTCAT_RAPTOR"]
    },{
        "type" : "mutation",
        "id" : "DRUNKEN",
        "name" : "Drunken Master",
        "points" : 1,
        "description" : "The ancient arts of drunken brawling come naturally to you!  While under the influence of alcohol, your melee skill will rise considerably, especially unarmed combat.",
        "starting_trait" : true,
        "valid" : false,
        "cancels" : ["LIGHTWEIGHT"]
    },{
        "type" : "mutation",
        "id" : "SPIRITUAL",
        "name" : "Spiritual",
        "points" : 1,
        "description" : "You've always felt that there is more to the world than we can see.  Whether driven by religious beliefs or philosophical interest, you find great inspiration in studying holy texts and experiencing mystical things.",
        "starting_trait" : true,
        "valid" : false
    },{
        "type" : "mutation",
        "id" : "TOLERANCE",
        "name" : "Substance Tolerance",
        "points" : 1,
        "description" : "You can handle intoxicants well.  Their effects clear up more quickly for you.",
        "starting_trait" : true,
        "leads_to" : ["ALCMET", "EATPOISON"],
        "cancels" : ["LIGHTWEIGHT"]
    },{
        "type" : "mutation",
        "id" : "GOURMAND",
        "name" : "Gourmand",
        "points" : 2,
        "description" : "You eat faster, and can eat and drink more, than anyone else!  You also enjoy food more; delicious food is better for your morale, and you don't mind unsavory meals as much.  Activate to skip prompt for overeating.",
        "starting_trait" : true,
        "valid" : false,
        "active" : true
    },{
        "type" : "mutation",
        "id" : "NONADDICTIVE",
        "name" : "Addiction Resistant",
        "points" : 1,
        "description" : "Whether due to a lifetime of exposure or through simple willpower, it's harder for you to become addicted to substances, and easier to rid yourself of these addictions.",
        "starting_trait" : true,
        "valid" : false,
        "cancels" : ["ADDICTIVE"]
    },{
        "type" : "mutation",
        "id" : "ANIMALEMPATH",
        "name" : "Animal Empathy",
        "points" : 1,
        "description" : "Peaceful animals will not run away from you, and even aggressive animals are less likely to attack.  This only applies to natural animals such as woodland creatures.",
        "starting_trait" : true,
        "category" : ["MUTCAT_BEAST"],
        "cancels" : ["ANIMALDISCORD"]
    },{
        "type" : "mutation",
        "id" : "TERRIFYING",
        "name" : "Terrifying",
        "points" : 1,
        "description" : "There's something about you that creatures find frightening, and they are more likely to try to flee.",
        "starting_trait" : true,
        "category" : ["MUTCAT_BEAST", "MUTCAT_INSECT", "MUTCAT_CHIMERA"]
    },{
        "type" : "mutation",
        "id" : "DISRESISTANT",
        "name" : "Disease Resistant",
        "points" : 1,
        "description" : "It's very unlikely that you will catch ambient diseases like a cold or the flu.",
        "starting_trait" : true,
        "changes_to" : ["DISIMMUNE"],
        "category" : ["MUTCAT_CATTLE", "MUTCAT_RAT", "MUTCAT_MEDICAL"]
    },{
        "type" : "mutation",
        "id" : "ADRENALINE",
        "name" : "High Adrenaline",
        "points" : 1,
        "description" : "If you are in a very dangerous situation, you may experience a temporary rush which increases your speed and strength significantly.",
        "starting_trait" : true,
        "category" : ["MUTCAT_BEAST", "MUTCAT_CHIMERA"]
    },{
        "type" : "mutation",
        "id" : "WAKEFUL",
        "name" : "Less Sleep",
        "points" : 1,
        "description" : "You need less sleep than the average person.",
        "changes_to" : ["WAKEFUL2"],
        "cancels" : ["SLEEPY", "SLEEPY2"],
        "starting_trait" : true,
        "category" : ["MUTCAT_ALPHA", "MUTCAT_ELFA"],
        "fatigue_modifier": -0.15
    },{
        "type" : "mutation",
        "id" : "SELFAWARE",
        "name" : "Self-Aware",
        "points" : 1,
        "description" : "You get to see your exact amount of HP remaining and health, instead of only having a vague idea of whether you're in good condition or not.",
        "starting_trait" : true,
        "valid" : false,
        "active" : true,
        "category" : ["MUTCAT_MEDICAL"]
    },{
        "type" : "mutation",
        "id" : "INCONSPICUOUS",
        "name" : "Inconspicuous",
        "points" : 1,
        "description" : "While sleeping or staying still, it is less likely that monsters will wander close to you.",
        "valid" : false
    },{
        "type" : "mutation",
        "id" : "MASOCHIST",
        "name" : "Masochist",
        "points" : 1,
        "description" : "Although you still suffer the negative effects of pain, it also brings a unique pleasure to you.",
        "starting_trait" : true,
        "valid" : false,
        "changes_to" : ["MASOCHIST_MED", "CENOBITE"]
    },{
        "type" : "mutation",
        "id" : "STYLISH",
        "name" : "Stylish",
        "points" : 2,
        "description" : "Practicality is far less important than style.  Your morale is improved by wearing fashionable and attractive clothing.",
        "starting_trait" : true,
        "valid" : false
    },{
        "type" : "mutation",
        "id" : "LIGHTSTEP",
        "name" : "Light Step",
        "points" : 1,
        "description" : "You make less noise while walking.  You're also less likely to set off traps.",
        "starting_trait" : true,
        "category" : ["MUTCAT_BIRD", "MUTCAT_ELFA", "MUTCAT_FELINE"],
        "cancels" : ["CLUMSY"]
    },{
        "type" : "mutation",
        "id" : "ROBUST",
        "name" : "Robust Genetics",
        "points" : 3,
        "description" : "You have a very strong genetic base.  If you mutate, the odds that the mutation will be beneficial are greatly increased.",
        "starting_trait" : true,
        "category" : ["MUTCAT_FISH", "MUTCAT_SLIME", "MUTCAT_ALPHA", "MUTCAT_MEDICAL"]
    },{
        "type" : "mutation",
        "id" : "EAGLEEYED", "//" : "Can't change the ID as that breaks save-compatibility.",
        "name" : "Scout",
        "points" : 1,
        "description" : "You're an excellent navigator and your ability to spot distant landmarks is unmatched.  Your sight radius on the overmap extends beyond the normal range.",
        "valid" : false,
        "starting_trait" : true,
        "cancels" : ["MYOPIC"]
    },{
        "type" : "mutation",
        "id" : "CANNIBAL",
        "name" : "Cannibal",
        "points" : 1,
        "description" : "For your whole life you've been forbidden from indulging in your peculiar tastes.  Now the world's ended, and you'll be damned if anyone is going to tell you that you can't eat people.",
        "starting_trait" : true,
        "valid" : false,
        "cancels" : ["VEGETARIAN"],
        "flags" : ["CANNIBAL"]
    },{
        "type" : "mutation",
        "id" : "PSYCHOPATH",
        "name" : "Psychopath",
        "points" : 2,
        "description" : "You don't experience guilt like others do.  Even when you know your actions are wrong, you just don't care.",
        "starting_trait" : true,
        "valid" : false,
        "cancels" : ["PACIFIST"],
        "flags" : ["CANNIBAL"]
    },{
        "type" : "mutation",
        "id" : "MARTIAL_ARTS",
        "name" : "Martial Arts Training",
        "points" : 2,
        "description" : "You have received some martial arts training at a local dojo.  You start with your choice of Karate, Judo, Aikido, Tai Chi, or Taekwondo.",
        "starting_trait" : true,
        "initial_ma_styles" : [ "style_karate", "style_judo", "style_aikido", "style_tai_chi", "style_taekwondo" ],
        "valid" : false
    },{
        "type" : "mutation",
        "id" : "MARTIAL_ARTS2",
        "name" : "Self-Defense Classes",
        "points" : 2,
        "description" : "You have taken some self-defense classes at a nearby gym.  You start with your choice of Capoeira, Krav Maga, Muay Thai, Ninjutsu, or Zui Quan.",
        "starting_trait" : true,
        "initial_ma_styles" : [ "style_krav_maga", "style_muay_thai", "style_ninjutsu",  "style_capoeira", "style_zui_quan" ],
        "valid" : false
    },{
        "type" : "mutation",
        "id": "MARTIAL_ARTS3",
        "name": "Shaolin Adept",
        "points": 2,
        "description": "You have studied the arts of the Shaolin monks.  You start with one of the five animal fighting styles: Tiger, Crane, Leopard, Snake, or Dragon.",
        "starting_trait" : true,
        "initial_ma_styles" : [ "style_tiger", "style_crane", "style_leopard", "style_snake", "style_dragon" ],
        "valid" : false
    },{
        "type" : "mutation",
        "id": "MARTIAL_ARTS4",
        "name": "Venom Mob Protege",
        "points": 2,
        "description": "You are a pupil of the Venom Clan.  You start with one of the five deadly venoms: Centipede, Viper, Scorpion, Lizard, or Toad.",
        "starting_trait" : true,
        "initial_ma_styles" : [ "style_centipede", "style_venom_snake", "style_scorpion", "style_lizard", "style_toad" ],
        "valid" : false
    },{
        "type" : "mutation",
        "id": "MARTIAL_ARTS5",
        "name": "Melee Weapon Training",
        "points": 3,
        "description": "You have practiced fighting with weapons.  You start with your choice of Eskrima, Fencing, Pentjak Silat or Niten Ichi-Ryu.",
        "starting_trait" : true,
        "initial_ma_styles" : [ "style_eskrima", "style_fencing", "style_silat", "style_niten" ],
        "valid" : false
    },{
        "type" : "mutation",
        "id" : "WEAKSCENT",
        "name" : "Weak Scent",
        "points" : 1,
        "description" : "Your scent is quite weak.  Animals that track your scent will do so with more difficulty.",
        "starting_trait" : true,
        "category" : ["MUTCAT_ALPHA"],
        "cancels" : ["SMELLY"]
    },{
        "type" : "mutation",
        "id" : "LIAR",
        "name" : "Skilled Liar",
        "points" : 1,
        "description" : "You have no qualms about bending the truth, and have practically no tells.  Telling lies and otherwise bluffing will be much easier for you.",
        "starting_trait" : true,
        "cancels" : ["TRUTHTELLER"]
    },{
        "type" : "mutation",
        "id" : "PRETTY",
        "name" : "Pretty",
        "points" : 1,
        "ugliness" : -2,
        "description" : "You are a sight to behold.  NPCs who care about such thing will react more kindly to you.",
        "starting_trait" : true,
        "category" : ["MUTCAT_ALPHA", "MUTCAT_FELINE", "MUTCAT_LUPINE"],
        "cancels" : ["UGLY", "DEFORMED", "DEFORMED2", "DEFORMED3"],
        "changes_to" : ["BEAUTIFUL"]
    },{
        "type" : "mutation",
        "id" : "BADKNEES",
        "name" : "Bad Knees",
        "points" : -1,
        "description" : "Whether due to injury or age, your knees aren't particularly strong or flexible.  Moving over rough terrain will slow you down more than normal.",
        "starting_trait" : true,
        "valid" : false,
        "cancels" : ["PARKOUR"]
    },{
        "type" : "mutation",
        "id" : "BADCARDIO",
        "name" : "Languorous",
        "points" : -2,
        "description" : "Whether due to lack of exercise and poor diet, or due to a natural disinclination to physical endurance, you tire due to physical exertion much more readily than others.  Your maximum stamina is 25% lower than usual.",
        "starting_trait" : true,
        "valid" : false,
        "cancels" : ["GOODCARDIO"]
    },{
        "type" : "mutation",
        "id" : "MYOPIC",
        "name" : "Near-Sighted",
        "points" : -2,
        "description" : "Without your glasses, your seeing radius is severely reduced!  However, while wearing glasses this trait has no effect, and you are guaranteed to start with a pair.",
        "starting_trait" : true,
        "cancels" : ["URSINE_EYE", "EAGLEEYED"],
        "category" : ["MUTCAT_BEAST", "MUTCAT_TROGLOBITE"]
    },{
        "type" : "mutation",
        "id" : "SLOWHEALER",
        "name" : "Slow Healer",
        "points" : -2,
        "description" : "You heal a little slower than most; sleeping will heal less lost HP.",
        "starting_trait" : true,
        "cancels" : ["FASTHEALER"],
        "healing_resting" : -0.0025
    },{
        "type" : "mutation",
        "id" : "HYPEROPIC",
        "name" : "Far-Sighted",
        "points" : -2,
        "description" : "Without reading glasses, you are unable to read anything, and take penalties on melee accuracy and electronics/tailoring crafting.  However, you are guaranteed to start with a pair of reading glasses.",
        "starting_trait" : true,
        "valid" : false
    },{
        "type" : "mutation",
        "id" : "HEAVYSLEEPER",
        "name" : "Heavy Sleeper",
        "points" : -1,
        "description" : "You're quite the heavy sleeper.  Noises are unlikely to wake you up.",
        "changes_to" : ["HEAVYSLEEPER2"],
        "starting_trait" : true,
        "category" : ["MUTCAT_INSECT", "MUTCAT_PLANT", "MUTCAT_MEDICAL"]
    },{
        "type" : "mutation",
        "id" : "SLEEPY",
        "name" : "Sleepy",
        "points" : -1,
        "description" : "You need sleep more often, but still spend most of your time awake.",
        "changes_to" : ["SLEEPY2", "MET_RAT"],
        "starting_trait" : true,
        "cancels" : ["WAKEFUL", "WAKEFUL2", "WAKEFUL3"],
        "category" : ["MUTCAT_BEAST", "MUTCAT_CHIMERA"],
        "fatigue_modifier": 0.333,
        "fatigue_regen_modifier": 0.333
    },{
        "type" : "mutation",
        "id" : "ASTHMA",
        "name" : "Asthmatic",
        "points" : -4,
        "description" : "You will occasionally need to use an inhaler, or else suffer severe physical limitations.  However, you are guaranteed to start with an inhaler.",
        "starting_trait" : true,
        "valid" : false
    },{
        "type" : "mutation",
        "id" : "BADBACK",
        "name" : "Bad Back",
        "points" : -3,
        "description" : "You simply can not carry as much as people with a similar strength could.  Your maximum weight carried is reduced by 35%.",
        "starting_trait" : true,
        "category" : ["MUTCAT_BIRD", "MUTCAT_ELFA"],
        "cancels" : ["STRONGBACK"]
    },{
        "type" : "mutation",
        "id" : "BADTEMPER",
        "name" : "Bad Temper",
        "points" : -2,
        "description" : "Things just keep getting you down.  You tend to be unhappy, and it takes some doing to cheer you up.",
        "starting_trait" : true,
        "cancels" : ["OPTIMISTIC"],
        "category" : ["MUTCAT_URSINE", "MUTCAT_LIZARD", "MUTCAT_CHIMERA"]
    },{
        "type" : "mutation",
        "id" : "DISORGANIZED",
        "name" : "Disorganized",
        "points" : -3,
        "description" : "You are terrible at organizing and storing your possessions.  You can carry 40% less volume.",
        "starting_trait" : true,
        "valid" : false,
        "cancels" : ["PACKMULE"]
    },{
        "type" : "mutation",
        "id" : "ILLITERATE",
        "name" : "Illiterate",
        "points" : -6,
        "description" : "You never learned to read!  Books and computers are off-limits to you.",
        "starting_trait" : true,
        "valid" : false,
        "cancels" : ["FASTREADER", "SLOWREADER"]
    },{
        "type" : "mutation",
        "id" : "BADHEARING",
        "name" : "Poor Hearing",
        "points" : -2,
        "description" : "Your hearing is poor, and you may not hear quiet or far-off noises.",
        "starting_trait" : true,
        "category" : ["MUTCAT_PLANT"],
        "cancels" : ["GOODHEARING"]
    },{
        "type" : "mutation",
        "id" : "SLOWLEARNER",
        "name" : "Slow Learner",
        "points" : -3,
        "description" : "You are slow to grasp new ideas and thus learn things more slowly than others.  Note that this only applies to real-world experience, not to skill gain from other sources like books.",
        "starting_trait" : true,
        "valid" : false,
        "cancels" : ["FASTLEARNER"]
    },{
        "type" : "mutation",
        "id" : "INSOMNIA",
        "name" : "Insomniac",
        "points" : -2,
        "description" : "You have a hard time falling asleep, even under the best circumstances!",
        "starting_trait" : true,
        "valid" : false,
        "category" : ["MUTCAT_MEDICAL"],
        "cancels" : ["EASYSLEEPER"]
    },{
        "type" : "mutation",
        "id" : "VEGETARIAN",
        "name" : "Meat Intolerance",
        "points" : -2,
        "description" : "You have problems with eating meat.  It's possible for you to eat it, but you will suffer morale penalties due to nausea.",
        "starting_trait" : true,
        "//" : "Intolerances are presumed a psychological issue unless stated otherwise, and cancelled by digestive mutations, which force the issue.",
        "valid" : false,
        "cancels" : ["CANNIBAL", "MEATARIAN", "ANTIFRUIT"]
    },{
        "type" : "mutation",
        "id" : "THINSKIN",
        "name" : "Thin-Skinned",
        "points" : -1,
        "description" : "Your skin is fragile.  Cutting damage is slightly increased for you.",
        "starting_trait" : true,
        "cancels" : ["THICKSKIN"],
        "armor" : [ { "parts" : "ALL", "cut" : -1 } ]
    },{
        "type" : "mutation",
        "id" : "MEATARIAN",
        "name" : "Hates Vegetables",
        "points" : -2,
        "description" : "You, like many children, hated eating your vegetables; however, you didn't outgrow it.  It's possible for you to eat them, but you will suffer morale penalties due to nausea.",
        "starting_trait" : true,
        "valid" : false,
        "cancels" : ["VEGETARIAN"]
    },{
        "type" : "mutation",
        "id" : "ANTIFRUIT",
        "name" : "Hates Fruit",
        "points" : -3,
        "description" : "You despise eating fruits.  It's possible for you to eat them, but you will suffer morale penalties due to nausea.",
        "starting_trait" : true,
        "valid" : false,
        "cancels" : ["VEGETARIAN"]
    },{
        "type" : "mutation",
        "id" : "LACTOSE",
        "name" : "Lactose Intolerance",
        "points" : -1,
        "//" : "Actual digestive issue, on even footing with the -vore mutations.",
        "description" : "You, like 75 percent of the world, cannot tolerate milk or milk based products.  It's possible for you to eat them, but you will suffer morale penalties due to nausea.",
        "starting_trait" : true
    },{
        "type" : "mutation",
        "id" : "ANTIJUNK",
        "name" : "Junkfood Intolerance",
        "points" : -1,
        "description" : "Something in those heavily processed foods doesn't agree with you.  It's possible for you to eat them, but you will suffer morale penalties due to nausea.",
        "starting_trait" : true,
        "category" : ["MUTCAT_BEAST", "MUTCAT_RAPTOR", "MUTCAT_ALPHA"]
    },{
        "type" : "mutation",
        "id" : "ANTIWHEAT",
        "name" : "Wheat Allergy",
        "points" : -2,
        "//" : "Actual digestive issue, on even footing with the -vore mutations.",
        "description" : "You have a rare allergy that prevents you from eating wheat.  It's possible for you to eat them, but you will suffer morale penalties due to nausea.",
        "starting_trait" : true
    },{
        "type" : "mutation",
        "id" : "GLASSJAW",
        "name" : "Glass Jaw",
        "points" : -2,
        "description" : "Your head can't take much abuse.  Its maximum HP is 20% lower than usual.",
        "starting_trait" : true,
        "category" : ["MUTCAT_BIRD", "MUTCAT_RAPTOR"],
        "cancels" : ["TOUGH"]
    },{
        "type" : "mutation",
        "id" : "FORGETFUL",
        "name" : "Forgetful",
        "points" : -3,
        "description" : "You have a hard time remembering things.  Your skills will erode slightly faster than usual.",
        "starting_trait" : true,
        "category" : ["MUTCAT_BEAST", "MUTCAT_MEDICAL", "MUTCAT_CHIMERA"],
        "cancels" : ["GOODMEMORY"]
    },{
        "type" : "mutation",
        "id" : "LIGHTWEIGHT",
        "name" : "Lightweight",
        "points" : -1,
        "description" : "Alcohol and drugs go straight to your head.  You suffer the negative effects of these for longer.",
        "starting_trait" : true,
        "category" : ["MUTCAT_MEDICAL"],
        "cancels" : ["DRUNKEN", "TOLERANCE"]
    },{
        "type" : "mutation",
        "id" : "ADDICTIVE",
        "name" : "Addictive Personality",
        "points" : -2,
        "description" : "It's easier for you to become addicted to substances, and harder to rid yourself of these addictions.",
        "starting_trait" : true,
        "valid" : false,
        "category" : ["MUTCAT_MEDICAL"],
        "cancels" : ["NONADDICTIVE"]
    },{
        "type" : "mutation",
        "id" : "TRIGGERHAPPY",
        "name" : "Trigger Happy",
        "points" : -1,
        "description" : "On rare occasion, you will go full-auto when you intended to fire a single shot.  This has no effect when firing semi-automatic firearms.",
        "starting_trait" : true,
        "valid" : false
    },{
        "type" : "mutation",
        "id" : "SMELLY",
        "name" : "Strong Scent",
        "points" : -1,
        "description" : "Your scent is particularly strong.  It's not offensive to humans, but animals that track your scent will do so more easily.",
        "starting_trait" : true,
        "changes_to" : ["SMELLY2"],
        "cancels" : ["WEAKSCENT"],
        "category" : ["MUTCAT_FELINE", "MUTCAT_LUPINE"]
    },{
        "type" : "mutation",
        "id" : "CHEMIMBALANCE",
        "name" : "Chemical Imbalance",
        "points" : -2,
        "description" : "You suffer from a minor chemical imbalance, whether mental or physical.  Minor changes to your internal chemistry will manifest themselves on occasion, such as hunger, sleepiness, narcotic effects, etc.",
        "starting_trait" : true,
        "category" : ["MUTCAT_SLIME", "MUTCAT_MEDICAL", "MUTCAT_CHIMERA", "MUTCAT_ELFA"]
    },{
        "type" : "mutation",
        "id" : "ANIMALDISCORD",
        "name" : "Animal Discord",
        "points" : -1,
        "description" : "Most animals don't like you, and aggressive animals are more likely to attack you.  This only applies to natural animals such as woodland creatures.",
        "starting_trait" : true,
        "cancels" : ["ANIMALEMPATH"],
        "category" : ["MUTCAT_LUPINE", "MUTCAT_BEAST", "MUTCAT_RAPTOR"]
    },{
        "type" : "mutation",
        "id" : "SLOWREADER",
        "name" : "Slow Reader",
        "points" : -1,
        "description" : "You're a slow reader, and it takes you longer to get through books than most.",
        "starting_trait" : true,
        "valid" : false,
        "cancels" : ["ILLITERATE", "FASTREADER"]
    },{
        "type" : "mutation",
        "id" : "SCHIZOPHRENIC",
        "name" : "Schizophrenic",
        "points" : -5,
        "description" : "You will periodically suffer from delusions, ranging from minor effects to full visual hallucinations.  Some of these effects may be controlled through the use of Thorazine.",
        "starting_trait" : true,
        "valid" : false,
        "category" : ["MUTCAT_MEDICAL"]
    },{
        "type" : "mutation",
        "id" : "CLUMSY",
        "name" : "Clumsy",
        "points" : -1,
        "description" : "You make more noise while walking.  You're also more likely to set off traps.",
        "starting_trait" : true,
        "cancels" : ["LIGHTSTEP"]
    },{
        "type" : "mutation",
        "id" : "JITTERY",
        "name" : "Jittery",
        "points" : -3,
        "description" : "During moments of great stress or under the effects of stimulants, you may find your hands shaking uncontrollably, severely reducing your dexterity.",
        "starting_trait" : true,
        "valid" : false,
        "category" : ["MUTCAT_MEDICAL"]
    },{
        "type" : "mutation",
        "id" : "HOARDER",
        "name" : "Hoarder",
        "points" : -4,
        "description" : "You don't feel right unless you're carrying as much as you can.  You suffer morale penalties for carrying less than maximum volume (weight is ignored).  Xanax can help control this anxiety.",
        "starting_trait" : true,
        "valid" : false
    },{
        "type" : "mutation",
        "id" : "SAVANT",
        "name" : "Savant",
        "points" : -4,
        "description" : "You tend to specialize in one skill and be poor at all others.  You advance at half speed in all skills except your best one.  Note that combining this with Fast Learner will come out to a slower rate of learning for all skills.",
        "starting_trait" : true,
        "valid" : false
    },{
        "type" : "mutation",
        "id" : "PACIFIST",
        "name" : "Pacifist",
        "points" : -4,
        "description" : "You don't like thinking about violence.  Your combat skills advance much slower than usual, and you feel more guilt about killing.",
        "starting_trait" : true,
        "valid" : false,
        "cancels" : ["PSYCHOPATH", "PRED1", "PRED2", "PRED3", "PRED4"]
    },{
        "type" : "mutation",
        "id" : "MOODSWINGS",
        "name" : "Mood Swings",
        "points" : -1,
        "description" : "Your morale will shift up and down at random, often dramatically.",
        "starting_trait" : true,
        "valid" : false,
        "category" : ["MUTCAT_MEDICAL"]
    },{
        "type" : "mutation",
        "id" : "SLOWRUNNER",
        "name" : "Slow Footed",
        "points" : -3,
        "description" : "You can't move as fast as most, resulting in a 15% speed penalty on flat ground.",
        "starting_trait" : true,
        "cancels" : ["FLEET", "FLEET2"]
    },{
        "type" : "mutation",
        "id" : "WEAKSTOMACH",
        "name" : "Weak Stomach",
        "points" : -1,
        "description" : "You are more likely to throw up from food poisoning, alcohol, etc.",
        "starting_trait" : true,
        "changes_to" : ["NAUSEA"],
        "cancels" : ["STRONGSTOMACH"]
    },{
        "type" : "mutation",
        "id" : "WOOLALLERGY",
        "name" : "Wool Allergy",
        "points" : -1,
        "description" : "You are badly allergic to wool, and can not wear any clothing made of the substance.",
        "starting_trait" : true,
        "valid" : true
    },{
        "type" : "mutation",
        "id" : "TRUTHTELLER",
        "name" : "Truth Teller",
        "points" : -1,
        "description" : "When you try to tell a lie, you blush, stammer, and get all shifty-eyed.  Telling lies and otherwise bluffing will be much more difficult for you.",
        "starting_trait" : true,
        "cancels" : ["LIAR"]
    },{
        "type" : "mutation",
        "id" : "UGLY",
        "name" : "Ugly",
        "points" : -1,
        "ugliness" : 2,
        "description" : "You're not much to look at.  NPCs who care about such things will react poorly to you.",
        "starting_trait" : true,
        "cancels" : ["PRETTY", "BEAUTIFUL", "BEAUTIFUL2", "BEAUTIFUL3"],
        "changes_to" : ["DEFORMED"],
        "category": ["MUTCAT_RAPTOR", "MUTCAT_FELINE", "MUTCAT_LUPINE"]
    },{
        "type" : "mutation",
        "id" : "ALBINO",
        "name" : "Albino",
        "points" : -1,
        "description" : "You lack skin pigmentation due to a genetic problem.  You sunburn extremely easily, and typically use an umbrella and a sunglasses when going out in the sun.",
        "starting_trait" : true,
        "changes_to" : ["SUNBURN"],
        "category" : ["MUTCAT_TROGLOBITE"]
    },{
        "type" : "mutation",
        "id" : "FLIMSY",
        "name" : "Flimsy",
        "points" : -4,
        "description" : "Your body can't take much abuse.  Its maximum HP is 25% lower than usual and you heal slightly slower.  Stacks with Glass Jaw.",
        "starting_trait" : true,
        "valid" : false,
        "cancels" : ["TOUGH", "TOUGH2", "TOUGH3"],
        "changes_to" : ["FLIMSY2"],
        "hp_modifier" : -0.25
    },{
        "type" : "mutation",
        "id" : "FLIMSY2",
        "name" : "Frail",
        "points" : -6,
        "description" : "Your body breaks very easily.  Its maximum HP is 50% lower than usual and you heal slower.  Stacks with Glass Jaw.",
        "starting_trait" : true,
        "valid" : false,
        "cancels" : ["TOUGH", "TOUGH2", "TOUGH3"],
        "prereqs" : ["FLIMSY"],
        "changes_to" : ["FLIMSY3"],
        "hp_modifier" : -0.5
    },{
        "type" : "mutation",
        "id" : "FLIMSY3",
        "name" : "Fragile",
        "points" : -8,
        "description" : "Your body is extremely fragile.  Its maximum HP is 75% lower than usual and you heal much slower.  Stacks with Glass Jaw.",
        "starting_trait" : true,
        "valid" : false,
        "cancels" : ["TOUGH", "TOUGH2", "TOUGH3"],
        "prereqs" : ["FLIMSY2"],
        "hp_modifier" : -0.75
    },{
        "type" : "mutation",
        "id" : "SKIN_ROUGH",
        "name" : "Rough Skin",
        "points" : 0,
        "visibility" : 2,
        "ugliness" : 1,
        "description" : "Your skin is slightly rough.  This has no gameplay effect.",
        "changes_to" : ["SCALES", "FEATHERS", "LIGHTFUR", "CHITIN", "PLANTSKIN"],
        "category" : ["MUTCAT_LIZARD"]
    },{
        "type" : "mutation",
        "id" : "NIGHTVISION2",
        "name" : "High Night Vision",
        "points" : 4,
        "description" : "You can see incredibly well in the dark!  Activate to toggle NV-visible areas on or off.",
        "prereqs" : ["NIGHTVISION"],
        "changes_to" : ["NIGHTVISION3"],
        "cancels" : ["ELFA_NV", "ELFA_FNV", "FEL_NV", "URSINE_EYE"],
        "category" : ["MUTCAT_FISH", "MUTCAT_BEAST", "MUTCAT_INSECT", "MUTCAT_RAT", "MUTCAT_CHIMERA", "MUTCAT_LUPINE"],
        "active" : true,
        "starts_active" : true
    },{
        "type" : "mutation",
        "id" : "NIGHTVISION3",
        "name" : "Full Night Vision",
        "points" : 6,
        "description" : "You can see in pitch blackness as if you were wearing night-vision goggles.  Activate to toggle NV-visible areas on or off.",
        "prereqs" : ["NIGHTVISION2"],
        "leads_to" : ["INFRARED"],
        "cancels" : ["ELFA_NV", "ELFA_FNV", "FEL_NV", "URSINE_EYE"],
        "category" : ["MUTCAT_FISH", "MUTCAT_TROGLOBITE", "MUTCAT_SPIDER"],
        "active" : true,
        "starts_active" : true
    },{
        "type" : "mutation",
        "id" : "CEPH_EYES",
        "name" : "Cephalopod Eyes",
        "points" : 1,
        "visibility" : 8,
        "ugliness" : 5,
        "description" : "Your eyes still bulge, yet your pupils look Different somehow.  Water doesn't seem to cause any trouble at all, though.",
        "leads_to" : ["CEPH_VISION"],
        "cancels" : ["BIRD_EYE", "LIZ_EYE", "FEL_EYE", "URSINE_EYE", "COMPOUND_EYES", "ELFAEYES"],
        "category" : ["MUTCAT_CEPHALOPOD"]
    },{
        "type" : "mutation",
        "id" : "CEPH_VISION",
        "name" : "Cephalopod Vision",
        "points" : 3,
        "description" : "Your brain has caught up with your eyes.  You can see much better in the dark, but sunlight seems much brighter now.  Activate to toggle NV-visible areas on or off.",
        "prereqs" : ["CEPH_EYES"],
        "cancels" : ["LIZ_IR", "FEL_NV", "NIGHTVISION", "NIGHTVISION2", "NIGHTVISION3", "ELFA_NV", "ELFA_FNV"],
        "category" : ["MUTCAT_CEPHALOPOD"],
        "active" : true,
        "starts_active" : true
    },{
        "type" : "mutation",
        "id" : "ELFAEYES",
        "name" : "Fey Eyes",
        "points" : 1,
        "description" : "Your eyes have turned...green.  It's tough to tell the exact shade as it seems to shift.  The effect is ...pleasant.",
        "leads_to" : ["ELFA_NV"],
        "valid" : false,
        "cancels" : ["BIRD_EYE", "LIZ_EYE", "FEL_EYE", "URSINE_EYE", "COMPOUND_EYES"],
        "category" : ["MUTCAT_ELFA"]
    },{
        "type" : "mutation",
        "id" : "ELFA_NV",
        "name" : "Fey Vision",
        "points" : 3,
        "description" : "The shadows don't seem as dark now.  Activate to toggle NV-visible areas on or off.",
        "prereqs" : ["ELFAEYES"],
        "changes_to" : ["ELFA_FNV"],
        "cancels" : ["LIZ_IR", "FEL_NV", "NIGHTVISION", "NIGHTVISION2", "NIGHTVISION3"],
        "category" : ["MUTCAT_ELFA"],
        "active" : true,
        "starts_active" : true
    },{
        "type" : "mutation",
        "id" : "ELFA_FNV",
        "name" : "Fey Nightsight",
        "points" : 5,
        "description" : "You have great low-light vision now, though that doesn't allow you to perform fine tasks such as crafting and reading in darkness.  Activate to toggle NV-visible areas on or off.",
        "prereqs" : ["ELFA_NV"],
        "cancels" : ["LIZ_IR", "FEL_NV", "NIGHTVISION", "NIGHTVISION2", "NIGHTVISION3"],
        "category" : ["MUTCAT_ELFA"],
        "active" : true,
        "starts_active" : true
    },{
        "type" : "mutation",
        "id" : "FEL_EYE",
        "name" : "Feline Eyes",
        "points" : 0,
        "visibility" : 2,
        "ugliness" : 1,
        "description" : "Your eyes have mutated, now having a slitted pupil and glittering in light, much like those of cats.  This is visually striking, but it isn't helping you see at night.",
        "leads_to" : ["FEL_NV"],
        "cancels" : ["ELFAEYES", "LIZ_EYE", "BIRD_EYE", "URSINE_EYE", "COMPOUND_EYES"],
        "category" : ["MUTCAT_FELINE", "MUTCAT_BEAST"]
    },{
        "type" : "mutation",
        "id" : "FEL_NV",
        "name" : "Feline Vision",
        "points" : 4,
        "description" : "Your optic nerves and brain caught up with your eyes.  Now you can see pretty well at night.  Activate to toggle NV-visible areas on or off.",
        "prereqs" : ["FEL_EYE"],
        "cancels" : ["ELFA_NV", "ELFA_FNV", "LIZ_IR", "NIGHTVISION", "NIGHTVISION2", "NIGHTVISION3"],
        "category" : ["MUTCAT_FELINE"],
        "active" : true,
        "starts_active" : true
    },{
        "type" : "mutation",
        "id" : "URSINE_EYE",
        "name" : "Ursine Vision",
        "points" : 1,
        "description" : "Your visual processing has shifted: though you can see better in the dark, you're nearsighted in the light.  Maybe glasses would help.  Activate to toggle NV-visible areas on or off.",
        "cancels" : ["ELFAEYES", "LIZ_EYE", "BIRD_EYE", "FEL_EYE", "COMPOUND_EYES", "NIGHTVISION", "NIGHTVISION2", "NIGHTVISION3", "MYOPIC"],
        "category" : ["MUTCAT_URSINE"],
        "active" : true,
        "starts_active" : true
    },{
        "type" : "mutation",
        "id" : "BIRD_EYE",
        "name" : "Avian Eyes",
        "points" : 5,
        "visibility" : 1,
        "description" : "Your vision has become particularly acute: you suspect you could pick out zombies much farther away.  Perception +4.",
        "cancels" : ["ELFAEYES", "FEL_EYE", "LIZ_EYE", "URSINE_EYE", "COMPOUND_EYES"],
        "prereqs" : ["PER_UP"],
        "threshreq" : ["THRESH_BIRD"],
        "category" : ["MUTCAT_BIRD"]
    },{
        "type" : "mutation",
        "id" : "INFRARED",
        "name" : "Infrared Vision",
        "points" : 5,
        "description" : "Your eyes have mutated to pick up radiation in the infrared spectrum.",
        "prereqs" : ["NIGHTVISION3"],
        "cancels" : ["LIZ_IR"],
        "category" : ["MUTCAT_INSECT", "MUTCAT_TROGLOBITE", "MUTCAT_SPIDER"]
    },{
        "type" : "mutation",
        "id" : "LIZ_EYE",
        "name" : "Reptilian Eyes",
        "points" : 0,
        "visibility" : 2,
        "ugliness" : 1,
        "description" : "Your eyes have mutated, with a brilliant iris and slitted pupil similar to that of a lizard.  This is visually striking, but doesn't seem to affect your vision.",
        "leads_to" : ["LIZ_IR"],
        "cancels" : ["ELFAEYES", "FEL_EYE", "URSINE_EYE", "BIRD_EYE", "COMPOUND_EYES"],
        "category" : ["MUTCAT_LIZARD", "MUTCAT_RAPTOR"]
    },{
        "type" : "mutation",
        "id" : "LIZ_IR",
        "name" : "Reptilian IR",
        "points" : 5,
        "description" : "Your optic nerves and brain have mutated to catch up with your eyes, allowing you to see in the infrared spectrum.",
        "prereqs" : ["LIZ_EYE"],
        "cancels" : ["ELFA_NV", "ELFA_FNV", "FEL_NV", "INFRARED"],
        "category" : ["MUTCAT_LIZARD", "MUTCAT_RAPTOR"]
    },{
        "type" : "mutation",
        "id" : "FASTHEALER2",
        "name" : "Very Fast Healer",
        "points" : 4,
        "description" : "Your flesh regenerates slowly, and you will regain HP even when not sleeping.",
        "cancels" : ["ROT1", "ROT2", "ROT3"],
        "prereqs" : ["FASTHEALER"],
        "changes_to" : ["REGEN"],
        "category" : ["MUTCAT_PLANT"],
        "healing_awake" : 0.0066,
        "healing_resting" : 0.005
    },{
        "type" : "mutation",
        "id" : "REGEN",
        "name" : "Regeneration",
        "points" : 6,
        "description" : "Your flesh regenerates from wounds incredibly quickly.",
        "cancels" : ["ROT1", "ROT2", "ROT3"],
        "prereqs" : ["FASTHEALER2"],
        "category" : ["MUTCAT_SLIME", "MUTCAT_TROGLOBITE"],
        "healing_awake" : 0.02,
        "healing_resting" : 0.015
    },{
        "type" : "mutation",
        "id" : "REGEN_LIZ",
        "name" : "Reptilian Healing",
        "points" : 5,
        "valid" : false,
        "purifiable" : false,
        "description" : "Your broken limbs mend themselves without significant difficulty.",
        "cancels" : ["ROT1", "ROT2", "ROT3"],
        "prereqs" : ["FASTHEALER"],
        "threshreq" : ["THRESH_LIZARD"],
        "category" : ["MUTCAT_LIZARD"]
    },{
        "type" : "mutation",
        "id" : "WAKEFUL2",
        "name" : "Very Little Sleep",
        "points" : 3,
        "description" : "You don't sleep often.  But when you do, you need very little of it.",
        "valid" : false,
        "cancels" : ["SLEEPY", "SLEEPY2"],
        "prereqs" : ["WAKEFUL"],
        "changes_to" : ["WAKEFUL3"],
        "threshreq" : ["THRESH_ALPHA", "THRESH_ELFA"],
        "category" : ["MUTCAT_ALPHA", "MUTCAT_ELFA"],
        "fatigue_modifier": -0.25
    },{
        "type" : "mutation",
        "id" : "WAKEFUL3",
        "name" : "Tireless",
        "points" : 5,
        "description" : "You defend the realm all night and all day.",
        "valid" : false,
        "purifiable" : false,
        "cancels" : ["SLEEPY", "SLEEPY2"],
        "prereqs" : ["WAKEFUL2"],
        "threshreq" : ["THRESH_ELFA"],
        "category" : ["MUTCAT_ELFA"],
        "fatigue_modifier": -0.5,
        "fatigue_regen_modifier": 0.5
    },{
        "type" : "mutation",
        "id" : "FANGS",
        "name" : "Fangs",
        "points" : 2,
        "visibility" : 2,
        "ugliness" : 2,
        "description" : "Your teeth have grown into two-inch-long fangs, allowing you to make an extra attack when conditions favor it.",
        "cancels" : ["BEAK", "BEAK_HUM", "BEAK_PECK"],
        "changes_to" : ["SABER_TEETH"],
        "category" : ["MUTCAT_LIZARD", "MUTCAT_FISH", "MUTCAT_LUPINE", "MUTCAT_FELINE", "MUTCAT_CHIMERA"],
        "attacks" : [
            {
                "attack_text_u" : "You sink your fangs into %s",
                "attack_text_npc" : "%1$s sinks their fangs into %2$s",
                "blocker_mutations" : [ "MUZZLE", "MUZZLE_LONG", "MUZZLE_RAT" ],
                "body_part" : "MOUTH",
                "chance" : 20,
                "base_damage" : { "damage_type" : "stab", "amount" : 20 }
            },
            {
                "attack_text_u" : "You sink your fangs into %s",
                "attack_text_npc" : "%1$s sinks their fangs into %2$s",
                "required_mutations" : [ "MUZZLE" ],
                "body_part" : "MOUTH",
                "chance" : 18,
                "base_damage" : { "damage_type" : "stab", "amount" : 20 }
            },
            {
                "attack_text_u" : "You sink your fangs into %s",
                "attack_text_npc" : "%1$s sinks their fangs into %2$s",
                "required_mutations" : [ "MUZZLE_LONG" ],
                "body_part" : "MOUTH",
                "chance" : 15,
                "base_damage" : { "damage_type" : "stab", "amount" : 20 }
            },
            {
                "attack_text_u" : "You sink your fangs into %s",
                "attack_text_npc" : "%1$s sinks their fangs into %2$s",
                "required_mutations" : [ "MUZZLE_RAT" ],
                "body_part" : "MOUTH",
                "chance" : 19,
                "base_damage" : { "damage_type" : "stab", "amount" : 20 }
            }
        ]
    },{
        "type" : "mutation",
        "id" : "INCISORS",
        "name" : "Incisors",
        "points" : 2,
        "visibility" : 3,
        "ugliness" : 3,
        "description" : "Your big teeth have grown in.  Folks had best show some more respect.",
        "cancels" : ["BEAK", "BEAK_HUM", "BEAK_PECK", "FANGS"],
        "prereqs" : ["MUZZLE_RAT"],
        "threshreq" : ["THRESH_RAT"],
        "category" : ["MUTCAT_RAT"],
        "attacks" : {
            "attack_text_u" : "You bite into %s with your ratlike incisors",
            "attack_text_npc" : "%1$s bites %2$s with their ratlike incisors",
            "body_part" : "MOUTH",
            "chance" : 18,
            "base_damage" : [
                { "damage_type" : "cut", "amount" : 3 },
                { "damage_type" : "bash", "amount" : 3 }
            ]
        }
    },{
        "type" : "mutation",
        "id" : "MEMBRANE",
        "name" : "Nictitating Membrane",
        "points" : 1,
        "visibility" : 1,
        "ugliness" : 2,
        "description" : "You have a second set of clear eyelids which lower while underwater, allowing you to see as though you were wearing goggles.  Slightly decreases wet penalties.",
        "prereqs" : ["EYEBULGE"],
        "category" : ["MUTCAT_LIZARD", "MUTCAT_FISH"],
        "wet_protection" : [
            { "part" : "EYES", "neutral" : 1 }
        ]
    },{
        "type" : "mutation",
        "id" : "GILLS",
        "name" : "Gills",
        "points" : 2,
        "visibility" : 5,
        "ugliness" : 3,
        "description" : "You've grown a set of gills in your neck, allowing you to breathe underwater.  Slightly increases wet benefits.",
        "category" : ["MUTCAT_FISH"],
        "cancels" : ["GILLS_CEPH"],
        "wet_protection" : [
            { "part" : "HEAD", "good" : 1 }
        ]
    },{
        "type" : "mutation",
        "id" : "GILLS_CEPH",
        "name" : "Cephalopod Gills",
        "points" : 2,
        "visibility" : 4,
        "ugliness" : 4,
        "description" : "You've grown a set of gills, running from your neck up behind your ears.  They allow you to breathe underwater and slightly increase wet benefits.",
        "category" : ["MUTCAT_CEPHALOPOD"],
        "cancels" : ["GILLS"],
        "wet_protection" : [
            { "part" : "HEAD", "good" : 1 }
        ]
    },{
        "type" : "mutation",
        "id" : "M_SKIN",
        "name" : "Mycus Flesh",
        "points" : 2,
        "visibility" : 10,
        "ugliness" : 8,
        "description" : "We have adapted local physical structure to Mycus physiology.  Greatly reduces wet effects.",
        "valid" : false,
        "purifiable": false,
        "category" : ["MUTCAT_MYCUS"],
        "prereqs" : ["M_IMMUNE"],
        "threshreq" : ["THRESH_MYCUS"],
        "leads_to" : ["M_DEFENDER"],
        "changes_to" : ["M_SKIN2"],
        "wet_protection" : [
            { "part" : "HEAD", "ignored" : 6 },
            { "part" : "LEG_L", "ignored" : 20 },
            { "part" : "LEG_R", "ignored" : 20 },
            { "part" : "FOOT_L", "ignored" : 6 },
            { "part" : "FOOT_R", "ignored" : 6 },
            { "part" : "ARM_L", "ignored" : 18 },
            { "part" : "ARM_R", "ignored" : 18 },
            { "part" : "HAND_L", "ignored" : 4 },
            { "part" : "HAND_R", "ignored" : 4 },
            { "part" : "TORSO", "ignored" : 40 }
        ],
        "armor" : [ { "parts" : "ALL", "cut" : 1, "bash" : 2 } ]
    },{
        "type" : "mutation",
        "id" : "M_SKIN2",
        "name" : "Mycus Fireproofing",
        "points" : 5,
        "visibility" : 10,
        "ugliness" : 8,
        "description" : "We have incorporated the dense amphibole fibers used in Mycus core towers.  Greatly reduces speed, but also damage, flammability, and wet effects.",
        "valid" : false,
        "purifiable": false,
        "category" : ["MUTCAT_MYCUS"],
        "prereqs" : ["M_SKIN"],
        "prereqs2" : ["M_DEFENDER"],
        "threshreq" : ["THRESH_MYCUS"],
        "wet_protection" : [
            { "part" : "HEAD", "ignored" : 9 },
            { "part" : "LEG_L", "ignored" : 30 },
            { "part" : "LEG_R", "ignored" : 30 },
            { "part" : "FOOT_L", "ignored" : 9 },
            { "part" : "FOOT_R", "ignored" : 9 },
            { "part" : "ARM_L", "ignored" : 24 },
            { "part" : "ARM_R", "ignored" : 24 },
            { "part" : "HAND_L", "ignored" : 6 },
            { "part" : "HAND_R", "ignored" : 6 },
            { "part" : "TORSO", "ignored" : 60 }
        ],
        "armor" : [ { "parts" : "ALL", "cut" : 2, "bash" : 3 } ]
    },{
        "type" : "mutation",
        "id" : "SCALES",
        "name" : "Scales",
        "points" : 2,
        "visibility" : 10,
        "ugliness" : 3,
        "description" : "A set of flexible green scales has grown to cover your body, acting as natural armor.  Somewhat reduces wet effects.",
        "category" : ["MUTCAT_CHIMERA", "MUTCAT_RAPTOR", "MUTCAT_LIZARD"],
        "prereqs" : ["SKIN_ROUGH"],
        "changes_to" : ["THICK_SCALES", "SLEEK_SCALES"],
        "wet_protection" : [
            { "part" : "HEAD", "ignored" : 3 },
            { "part" : "LEG_L", "ignored" : 10 },
            { "part" : "LEG_R", "ignored" : 10 },
            { "part" : "FOOT_L", "ignored" : 3 },
            { "part" : "FOOT_R", "ignored" : 3 },
            { "part" : "ARM_L", "ignored" : 9 },
            { "part" : "ARM_R", "ignored" : 9 },
            { "part" : "HAND_L", "ignored" : 2 },
            { "part" : "HAND_R", "ignored" : 2 },
            { "part" : "TORSO", "ignored" : 20 }
        ],
        "armor" : [ { "parts" : "ALL", "cut" : 2 } ]
    },{
        "type" : "mutation",
        "id" : "THICK_SCALES",
        "name" : "Thick Scales",
        "points" : 3,
        "visibility" : 10,
        "ugliness" : 4,
        "mixed_effect" : true,
        "description" : "A set of heavy green scales has grown to cover your body, acting as natural armor.  While difficult to penetrate, it also limits your flexibility, resulting in a -2 penalty to Dexterity.  Greatly reduces wet effects.",
        "prereqs" : ["SCALES"],
        "threshreq" : ["THRESH_LIZARD"],
        "category" : ["MUTCAT_LIZARD"],
        "cancels" : ["SLEEK_SCALES", "FEATHERS", "CHITIN", "PLANTSKIN", "FUR", "FELINE_FUR", "LUPINE_FUR", "URSINE_FUR"],
        "wet_protection" : [
            { "part" : "HEAD", "ignored" : 5 },
            { "part" : "LEG_L", "ignored" : 16 },
            { "part" : "LEG_R", "ignored" : 16 },
            { "part" : "FOOT_L", "ignored" : 5 },
            { "part" : "FOOT_R", "ignored" : 5 },
            { "part" : "ARM_L", "ignored" : 14 },
            { "part" : "ARM_R", "ignored" : 14 },
            { "part" : "HAND_L", "ignored" : 4 },
            { "part" : "HAND_R", "ignored" : 4 },
            { "part" : "TORSO", "ignored" : 30 }
        ],
        "armor" : [ { "parts" : "ALL", "cut" : 4 } ]
    },{
        "type" : "mutation",
        "id" : "SLEEK_SCALES",
        "name" : "Sleek Scales",
        "points" : 4,
        "visibility" : 10,
        "ugliness" : 4,
        "description" : "A set of very flexible and slick scales has grown to cover your body.  These act as weak natural armor, improve your ability to swim, and make you difficult to grab.  Mostly reduces wet effects.",
        "prereqs" : ["SCALES"],
        "cancels" : ["THICK_SCALES", "FEATHERS"],
        "category" : ["MUTCAT_FISH"],
        "wet_protection" : [
            { "part" : "HEAD", "good" : 7 },
            { "part" : "LEG_L", "good" : 21 },
            { "part" : "LEG_R", "good" : 21 },
            { "part" : "FOOT_L", "good" : 6 },
            { "part" : "FOOT_R", "good" : 6 },
            { "part" : "ARM_L", "good" : 19 },
            { "part" : "ARM_R", "good" : 19 },
            { "part" : "HAND_L", "good" : 5 },
            { "part" : "HAND_R", "good" : 5 },
            { "part" : "TORSO", "good" : 40 }
        ],
        "armor" : [ { "parts" : "ALL", "cut" : 1 } ]
    },{
        "type" : "mutation",
        "id" : "LIGHT_BONES",
        "name" : "Light Bones",
        "points" : 2,
        "description" : "Your bones are very light.  This enables you to move and attack 10% faster, but also reduces your carrying weight by 20% and makes bashing attacks hurt a little more.",
        "changes_to" : ["HOLLOW_BONES"]
    },{
        "type" : "mutation",
        "id" : "FEATHERS",
        "name" : "Feathers",
        "points" : 2,
        "visibility" : 10,
        "ugliness" : 3,
        "bodytemp_modifiers" : [50, 100],
        "description" : "Iridescent feathers have grown to cover your entire body, providing a marginal protection against attacks and minor protection from cold.  They also provide a natural waterproofing.",
        "leads_to" : ["DOWN"],
        "prereqs" : ["SKIN_ROUGH"],
        "cancels" : ["THICK_SCALES", "SLEEK_SCALES"],
        "category" : ["MUTCAT_BIRD"],
        "armor" : [ { "parts" : "ALL", "bash" : 1 } ]
    },{
        "type" : "mutation",
        "id" : "DOWN",
        "name" : "Down",
        "points" : 0,
        "visibility" : 4,
        "ugliness" : 1,
        "bodytemp_modifiers" : [300, 800],
        "bodytemp_sleep" : 250,
        "description" : "You shan't need to migrate south with your layer of down.  It's even better with no apes around to kill you for it!",
        "prereqs" : ["FEATHERS"],
        "threshreq": ["THRESH_BIRD"],
        "category" : ["MUTCAT_BIRD"]
    },{
        "type" : "mutation",
        "id" : "LIGHTFUR",
        "name" : "Lightly Furred",
        "points" : 1,
        "visibility" : 6,
        "ugliness" : 2,
        "bodytemp_modifiers" : [250, 500],
        "bodytemp_sleep" : 100,
        "description" : "Light fur has grown to cover your entire body, providing slight protection from cold.",
        "category" : ["MUTCAT_CHIMERA", "MUTCAT_SPIDER"],
        "prereqs" : ["SKIN_ROUGH"],
        "cancels" : ["SCALES", "FEATHERS", "CHITIN", "PLANTSKIN"],
        "changes_to" : ["FUR", "FELINE_FUR", "LUPINE_FUR", "URSINE_FUR", "CHITIN_FUR"]
    },{
        "type" : "mutation",
        "id" : "FUR",
        "name" : "Furry",
        "points" : 2,
        "visibility" : 10,
        "ugliness" : 3,
        "bodytemp_modifiers" : [750, 1500],
        "bodytemp_sleep" : 500,
        "description" : "Thick black fur has grown to cover your entire body, providing a marginal protection against attacks, and considerable protection from cold.",
        "cancels" : ["SCALES", "FEATHERS", "CHITIN", "PLANTSKIN", "FELINE_FUR", "LUPINE_FUR", "CHITIN_FUR"],
        "changes_to" : ["URSINE_FUR"],
        "prereqs" : ["LIGHTFUR"],
        "category" : ["MUTCAT_BEAST", "MUTCAT_CATTLE", "MUTCAT_RAT"],
        "armor" : [ { "parts" : "ALL", "bash" : 1 } ]
    },{
        "type" : "mutation",
        "id" : "URSINE_FUR",
        "name" : "Shaggy Fur",
        "points" : 4,
        "visibility" : 10,
        "ugliness" : 3,
        "bodytemp_modifiers" : [750, 1500],
        "bodytemp_sleep" : 500,
        "description" : "Your fur has grown out and thickened, providing noticeable protection from attacks as well as considerable insulation.",
        "cancels" : ["SCALES", "FEATHERS", "CHITIN", "PLANTSKIN", "FELINE_FUR", "LUPINE_FUR", "CHITIN_FUR"],
        "prereqs" : ["LIGHTFUR"],
        "category" : ["MUTCAT_URSINE"],
        "armor" : [ { "parts" : "ALL", "bash" : 1 } ]
    },{
        "type" : "mutation",
        "id" : "LUPINE_FUR",
        "name" : "Gray Fur",
        "points" : 2,
        "visibility" : 10,
        "ugliness" : 3,
        "bodytemp_modifiers" : [750, 1500],
        "bodytemp_sleep" : 500,
        "description" : "Dense gray fur has grown to cover your entire body, providing a marginal protection against attacks, and considerable protection from cold.",
        "cancels" : ["SCALES", "FEATHERS", "CHITIN", "PLANTSKIN", "FELINE_FUR", "FUR", "CHITIN_FUR"],
        "prereqs" : ["LIGHTFUR"],
        "category" : ["MUTCAT_LUPINE"],
        "armor" : [ { "parts" : "ALL", "bash" : 1 } ]
    },{
        "type" : "mutation",
        "id" : "FELINE_FUR",
        "name" : "Sleek Fur",
        "points" : 2,
        "visibility" : 10,
        "ugliness" : 3,
        "bodytemp_modifiers" : [500, 1000],
        "bodytemp_sleep" : 300,
        "description" : "You've grown sleek brown fur, providing some protection from cold.",
        "cancels" : ["SCALES", "FEATHERS", "CHITIN", "PLANTSKIN", "FUR", "LUPINE_FUR", "CHITIN_FUR"],
        "prereqs" : ["LIGHTFUR"],
        "leads_to" : ["LYNX_FUR"],
        "category" : ["MUTCAT_BEAST", "MUTCAT_FELINE"]
    },{
        "type" : "mutation",
        "id" : "LYNX_FUR",
        "name" : "Lynx Fur",
        "points" : 1,
        "visibility" : 8,
        "ugliness" : 1,
        "description" : "Your fur's grown out significantly around your cheeks and neck.  It provides minor protection against attacks.",
        "prereqs" : ["FELINE_FUR"],
        "category" : ["MUTCAT_FELINE"],
        "armor" : [ { "parts" : [ "HEAD", "MOUTH" ], "bash" : 1 } ]
    },{
        "type" : "mutation",
        "id" : "CHITIN",
        "name" : "Chitinous Skin",
        "points" : 2,
        "visibility" : 3,
        "ugliness" : 2,
        "description" : "Your epidermis has turned into a thin, flexible layer of chitin.  It provides minor protection from cutting wounds.  Slightly reduces wet effects.",
        "prereqs" : ["SKIN_ROUGH"],
        "cancels" : ["SCALES", "FEATHERS", "LIGHTFUR", "PLANTSKIN"],
        "changes_to" : ["CHITIN2", "CHITIN_FUR"],
        "category" : ["MUTCAT_SPIDER"],
        "wet_protection" : [
            { "part" : "HEAD", "ignored" : 1 },
            { "part" : "LEG_L", "ignored" : 5 },
            { "part" : "LEG_R", "ignored" : 5 },
            { "part" : "FOOT_L", "ignored" : 1 },
            { "part" : "FOOT_R", "ignored" : 1 },
            { "part" : "ARM_L", "ignored" : 4 },
            { "part" : "ARM_R", "ignored" : 4 },
            { "part" : "HAND_L", "ignored" : 1 },
            { "part" : "HAND_R", "ignored" : 1 },
            { "part" : "TORSO", "ignored" : 10 }
        ],
        "armor" : [ { "parts" : "ALL", "bash" : 2, "cut" : 2 } ]
    },{
        "type" : "mutation",
        "id" : "CHITIN2",
        "name" : "Chitinous Armor",
        "points" : 2,
        "visibility" : 6,
        "ugliness" : 3,
        "mixed_effect" : true,
        "description" : "You've grown a chitin exoskeleton, much like that of an insect.  It provides considerable physical protection, but reduces your dexterity by 1.  Somewhat reduces wet effects.",
        "prereqs" : ["CHITIN"],
        "changes_to" : ["CHITIN3"],
        "category" : ["MUTCAT_INSECT"],
        "wet_protection" : [
            { "part" : "HEAD", "ignored" : 2 },
            { "part" : "LEG_L", "ignored" : 9 },
            { "part" : "LEG_R", "ignored" : 9 },
            { "part" : "FOOT_L", "ignored" : 2 },
            { "part" : "FOOT_R", "ignored" : 2 },
            { "part" : "ARM_L", "ignored" : 8 },
            { "part" : "ARM_R", "ignored" : 8 },
            { "part" : "HAND_L", "ignored" : 2 },
            { "part" : "HAND_R", "ignored" : 2 },
            { "part" : "TORSO", "ignored" : 18 }
        ],
        "armor" : [ { "parts" : "ALL", "bash" : 4, "cut" : 4 } ]
    },{
        "type" : "mutation",
        "id" : "CHITIN3",
        "name" : "Chitinous Plate",
        "points" : 2,
        "visibility" : 8,
        "ugliness" : 5,
        "description" : "You've grown a chitin exoskeleton made of thick, stiff plates.  It provides excellent physical protection, but reduces your dexterity by 1 and encumbers all body parts but your eyes and mouth.  Greatly reduces wet effects.",
        "prereqs" : ["CHITIN2", "CHITIN_FUR2"],
        "category" : ["MUTCAT_SPIDER"],
        "changes_to" : ["CHITIN_FUR3"],
        "wet_protection" : [
            { "part" : "HEAD", "ignored" : 4 },
            { "part" : "LEG_L", "ignored" : 14 },
            { "part" : "LEG_R", "ignored" : 14 },
            { "part" : "FOOT_L", "ignored" : 4 },
            { "part" : "FOOT_R", "ignored" : 4 },
            { "part" : "ARM_L", "ignored" : 12 },
            { "part" : "ARM_R", "ignored" : 12 },
            { "part" : "HAND_L", "ignored" : 3 },
            { "part" : "HAND_R", "ignored" : 3 },
            { "part" : "TORSO", "ignored" : 26 }
        ],
        "encumbrance_always" : [
            [ "TORSO", 10 ],
            [ "HEAD", 10 ],
            [ "ARM_L", 10 ],
            [ "ARM_R", 10 ],
            [ "HAND_L", 10 ],
            [ "HAND_R", 10 ],
            [ "LEG_L", 10 ],
            [ "LEG_R", 10 ],
            [ "FOOT_L", 10 ],
            [ "FOOT_R", 10 ]
        ],
        "restricts_gear" : [ "HEAD" ],
        "armor" : [ { "parts" : "ALL", "bash" : 8, "cut" : 8 } ]
    },{
        "type" : "mutation",
        "id" : "CHITIN_FUR",
        "name" : "Hairy Chitin",
        "points" : 3,
        "visibility" : 10,
        "ugliness" : 4,
        "bodytemp_modifiers" : [100, 150],
        "bodytemp_sleep" : 50,
        "description" : "You've developed some sort of hair growing out of your chitin.  It's a bit warmer than not having hair.",
        "prereqs" : ["CHITIN", "LIGHTFUR"],
        "category" : ["MUTCAT_SPIDER"],
        "changes_to" : ["CHITIN_FUR2"],
        "armor" : [ { "parts" : "ALL", "bash" : 2, "cut" : 2 } ]
    },{
        "type" : "mutation",
        "id" : "CHITIN_FUR2",
        "name" : "Furred Chitin",
        "points" : 4,
        "visibility" : 10,
        "ugliness" : 4,
        "bodytemp_modifiers" : [150, 250],
        "bodytemp_sleep" : 75,
        "description" : "Your chitin hair has thickened and spread across your body.  It provides minor warmth and helps you sense nearby vibrations.",
        "prereqs" : ["CHITIN_FUR"],
        "category" : ["MUTCAT_SPIDER"],
        "changes_to" : ["CHITIN_FUR3", "CHITIN3"],
        "armor" : [ { "parts" : "ALL", "bash" : 4, "cut" : 4 } ]
    },{
        "type" : "mutation",
        "id" : "CHITIN_FUR3",
        "name" : "Furred Plate",
        "points" : 5,
        "visibility" : 10,
        "ugliness" : 4,
        "bodytemp_modifiers" : [150, 250],
        "bodytemp_sleep" : 75,
        "description" : "Your exoskeleton has hardened considerably--restricting movement, granted--and boasts a fine coat of hairs that put feline whiskers to shame.",
        "encumbrance_always" : [
            [ "TORSO", 10 ],
            [ "HEAD", 10 ],
            [ "ARM_L", 10 ],
            [ "ARM_R", 10 ],
            [ "HAND_L", 10 ],
            [ "HAND_R", 10 ],
            [ "LEG_L", 10 ],
            [ "LEG_R", 10 ],
            [ "FOOT_L", 10 ],
            [ "FOOT_R", 10 ]
        ],
        "prereqs" : ["CHITIN_FUR2", "CHITIN3"],
        "threshreq" : ["THRESH_SPIDER"],
        "category" : ["MUTCAT_SPIDER"],
        "restricts_gear" : [ "HEAD" ],
        "armor" : [ { "parts" : "ALL", "bash" : 8, "cut" : 8 } ]
    },{
        "type" : "mutation",
        "id" : "CF_HAIR",
        "name" : "Urticating Hairs",
        "points" : 3,
        "visibility" : 1,
        "ugliness" : 1,
        "description" : "Significant amounts of your hairs have loosened.  If some creature tries to attack you, your assailant is quite likely to get fine, bristly chitin in an irritating spot; it doesn't carry your venom but it will be distracting.",
        "prereqs" : ["CHITIN_FUR2", "CHITIN_FUR3"],
        "threshreq" : ["THRESH_SPIDER"],
        "category" : ["MUTCAT_SPIDER"]
    },{
        "type" : "mutation",
        "id" : "SPINES",
        "name" : "Spines",
        "points" : 1,
        "visibility" : 1,
        "ugliness" : 2,
        "description" : "Your skin is covered with fine spines.  Whenever an unarmed opponent strikes a part of your body that is not covered by clothing, they will receive moderate damage.",
        "changes_to" : ["QUILLS"]
    },{
        "type" : "mutation",
        "id" : "QUILLS",
        "name" : "Quills",
        "points" : 2,
        "visibility" : 3,
        "ugliness" : 3,
        "description" : "Your body is covered with large quills.  Whenever an unarmed opponent strikes a part of your body that is not covered by clothing, they will receive significant damage.",
        "prereqs" : ["SPINES"]
    },{
        "type" : "mutation",
        "id" : "PLANTSKIN",
        "name" : "Phelloderm",
        "points" : 3,
        "visibility" : 3,
        "ugliness" : 2,
        "description" : "Your skin is light green and has a slightly woody quality to it.  This provides a weak armor, and helps you retain moisture, resulting in less thirst.  Greatly decreases wet penalties.",
        "cancels" : ["FEATHERS", "LIGHTFUR", "FUR", "CHITIN", "CHITIN2", "CHITIN3", "SCALES"],
        "changes_to" : ["BARK"],
        "leads_to" : ["THORNS", "LEAVES"],
        "category": ["MUTCAT_PLANT", "MUTCAT_ELFA"],
        "wet_protection" : [
            { "part" : "HEAD", "neutral" : 4 },
            { "part" : "LEG_L", "neutral" : 5 },
            { "part" : "LEG_R", "neutral" : 5 },
            { "part" : "FOOT_L", "neutral" : 1 },
            { "part" : "FOOT_R", "neutral" : 1 },
            { "part" : "ARM_L", "neutral" : 4 },
            { "part" : "ARM_R", "neutral" : 4 },
            { "part" : "HAND_L", "neutral" : 1 },
            { "part" : "HAND_R", "neutral" : 1 },
            { "part" : "TORSO", "neutral" : 10 }
        ],
        "armor" : [ { "parts" : "ALL", "cut" : 1 } ],
        "thirst_modifier": -0.2
    },{
        "type" : "mutation",
        "id" : "BARK",
        "name" : "Bark",
        "points" : 5,
        "visibility" : 10,
        "ugliness" : 3,
        "description" : "Your skin is coated in a light bark, like that of a tree.  This provides resistance to bashing and cutting damage and minor protection from fire.  Greatly reduces wet effects.",
        "prereqs" : ["PLANTSKIN"],
        "category" : ["MUTCAT_PLANT"],
        "wet_protection" : [
            { "part" : "HEAD", "ignored" : 5 },
            { "part" : "LEG_L", "ignored" : 16 },
            { "part" : "LEG_R", "ignored" : 16 },
            { "part" : "FOOT_L", "ignored" : 5 },
            { "part" : "FOOT_R", "ignored" : 5 },
            { "part" : "ARM_L", "ignored" : 14 },
            { "part" : "ARM_R", "ignored" : 14 },
            { "part" : "HAND_L", "ignored" : 4 },
            { "part" : "HAND_R", "ignored" : 4 },
            { "part" : "TORSO", "ignored" : 30 }
        ],
        "armor" : [ { "parts" : "ALL", "cut" : 2 } ]
    },{
        "type" : "mutation",
        "id" : "THORNS",
        "name" : "Thorns",
        "points" : 2,
        "visibility" : 8,
        "ugliness" : 4,
        "description" : "Your skin is covered in small, woody thorns.  Whenever an unarmed opponent strikes a part of your body that is not covered by clothing, they will receive minor damage.  Your punches may also deal extra damage.",
        "prereqs" : ["BARK"],
        "category" : ["MUTCAT_PLANT"]
    },{
        "type" : "mutation",
        "id" : "LEAVES",
        "name" : "Leaves",
        "points" : 6,
        "visibility" : 8,
        "ugliness" : 3,
        "description" : "All the hair on your body has turned to long, grass-like leaves.  Apart from being physically striking, these provide you with a minor amount of nutrition while in sunlight.  Slightly reduces wet effects.",
        "prereqs" : ["PLANTSKIN", "BARK"],
        "category" : ["MUTCAT_PLANT", "MUTCAT_ELFA"],
        "wet_protection" : [
            { "part" : "HEAD", "ignored" : 1 }
        ]
    },{
        "type" : "mutation",
        "id" : "FLOWERS",
        "name" : "Flowering",
        "points" : 2,
        "visibility" : 10,
        "ugliness" : -4,
        "description" : "You've started blooming where your scalp used to be.  Your blossoms have a pleasant aroma, are visually striking, and are quite sensitive.",
        "prereqs" : ["PLANTSKIN","BARK"],
        "prereqs2" : ["LEAVES"],
        "cancels" : ["SMELLY", "SMELLY2"],
        "threshreq" : ["THRESH_PLANT"],
        "category" : ["MUTCAT_PLANT"]
    },{
        "type" : "mutation",
        "id" : "M_SPORES",
        "name" : "Mycus Spores",
        "points" : 4,
        "visibility" : 10,
        "ugliness" : 4,
        "description" : "We have developed local spore sacs.  The Mycus must grow.",
        "valid" : false,
        "prereqs" : ["M_DEPENDENT"],
        "changes_to" : ["M_FERTILE"],
        "cancels" : ["M_BLOSSOMS", "M_BLOOM"],
        "threshreq" : ["THRESH_MYCUS"],
        "category" : ["MUTCAT_MYCUS"]
    },{
        "type" : "mutation",
        "id" : "M_FERTILE",
        "name" : "Mycus Sporogenesis",
        "points" : 6,
        "visibility" : 5,
        "ugliness" : 3,
        "description" : "Local organisms seem to regard open spore-dispersal as a danger, and attack the Mycus.  Accordingly our local spore sacs remain quiescent, until local guidance determines that it is safe to germinate.  Rapid development taxes local nutrient reserves but ensures rapid and effective growth.",
        "valid" : false,
        "prereqs" : ["M_SPORES"],
        "cancels" : ["M_BLOSSOMS", "M_BLOOM"],
        "threshreq" : ["THRESH_MYCUS"],
        "category" : ["MUTCAT_MYCUS"],
        "active"     :    true,
        "cost"       :    8,
        "hunger"     :    true,
        "thirst"     :    true
    },{
        "type" : "mutation",
        "id" : "M_BLOSSOMS",
        "name" : "Mycus Blossoms",
        "points" : 4,
        "visibility" : 10,
        "ugliness" : 3,
        "description" : "We have developed local blossoms.  The Mycus must grow.",
        "valid" : false,
        "prereqs" : ["M_DEPENDENT"],
        "prereqs2" : ["M_IMMUNE"],
        "changes_to" : ["M_BLOOM"],
        "cancels" : ["M_SPORES", "M_FERTILE"],
        "threshreq" : ["THRESH_MYCUS"],
        "category" : ["MUTCAT_MYCUS"]
    },{
        "type" : "mutation",
        "id" : "M_BLOOM",
        "name" : "Mycus Bloom",
        "points" : 6,
        "visibility" : 10,
        "ugliness" : 1,
        "description" : "Local organisms seem to regard open spore-dispersal as a danger, and attack the Mycus.  Accordingly our local blossoms remain quiescent, until local guidance determines that it is safe to germinate.  Rapid development taxes local nutrient reserves but ensures rapid and effective growth.",
        "valid" : false,
        "cancels" : ["M_SPORES", "M_FERTILE"],
        "prereqs" : ["M_BLOSSOMS"],
        "threshreq" : ["THRESH_MYCUS"],
        "category" : ["MUTCAT_MYCUS"],
        "active"     :    true,
        "cost"       :    10,
        "hunger"     :    true,
        "thirst"     :    true,
        "fatigue"    :    true
    },{
        "type" : "mutation",
        "id" : "NAILS",
        "name" : "Long Fingernails",
        "points" : 1,
        "visibility" : 1,
        "description" : "Your fingernails are long and sharp.  If you aren't wearing gloves, your unarmed attacks deal a minor amount of cutting damage.",
        "changes_to" : ["CLAWS", "TALONS"],
        "cancels" : ["ARM_TENTACLES", "ARM_TENTACLES_4", "ARM_TENTACLES_8"],
        "category" : ["MUTCAT_RAPTOR"]
    },{
        "type" : "mutation",
        "id" : "CLAWS",
        "name" : "Claws",
        "points" : 2,
        "visibility" : 3,
        "ugliness" : 2,
        "description" : "You have claws on the ends of your fingers.  If you aren't wearing gloves, your unarmed attacks deal a minor amount of cutting damage.",
        "prereqs" : ["NAILS"],
        "changes_to" : ["CLAWS_RETRACT", "CLAWS_RAT"],
        "cancels" : ["TALONS", "ARM_TENTACLES", "ARM_TENTACLES_4", "ARM_TENTACLES_8"],
        "category" : ["MUTCAT_BEAST", "MUTCAT_RAT", "MUTCAT_URSINE"]
    },{
        "type" : "mutation",
        "id" : "CLAWS_RAT",
        "name" : "Rat Claws",
        "points" : 3,
        "visibility" : 3,
        "ugliness" : 4,
        "description" : "Your claws have grown tougher and slightly gnarled.",
        "prereqs" : ["CLAWS"],
        "changes_to" : ["CLAWS_ST"],
        "cancels" : ["TALONS", "CLAWS_RETRACT", "ARM_TENTACLES", "ARM_TENTACLES_4", "ARM_TENTACLES_8"],
        "category" : ["MUTCAT_RAT"]
    },{
        "type" : "mutation",
        "id" : "CLAWS_ST",
        "name" : "Stainless Claws",
        "points" : 6,
        "visibility" : 3,
        "ugliness" : 5,
        "valid" : false,
        "purifiable" : false,
        "description" : "Your paws are bone, muscle, and claw with a thin layer of skin and fur.  They might as well be made of stainless steel.",
        "prereqs" : ["CLAWS_RAT"],
        "prereqs2" : ["PAWS"],
        "threshreq" : ["THRESH_RAT"],
        "cancels" : ["TALONS", "CLAWS_RETRACT", "ARM_TENTACLES", "ARM_TENTACLES_4", "ARM_TENTACLES_8"],
        "category" : ["MUTCAT_RAT"]
    },{
        "type" : "mutation",
        "id" : "CLAWS_RETRACT",
        "name" : "Retractable Claws",
        "points" : 2,
        "ugliness" : 1,
        "description" : "You have claws on the ends of your fingers, and can extend or retract them as desired.  Gloves will still get in the way, though.",
        "prereqs" : ["CLAWS"],
        "cancels" : ["TALONS", "ARM_TENTACLES", "ARM_TENTACLES_4", "ARM_TENTACLES_8"],
        "category" : ["MUTCAT_FELINE"],
        "active"     :    true,
        "cost"       :    0
    },{
        "type" : "mutation",
        "id" : "CLAWS_TENTACLE",
        "name" : "Tentacle Rakes",
        "points" : 0,
        "visibility" : 4,
        "ugliness" : 4,
        "mixed_effect" : true,
        "description" : "Your upper tentacles have grown large, hook-barbed rakes on the ends.  They're quite vicious, but really aren't suited for fine manipulation.",
        "encumbrance_always" : [
            [ "HAND_L", 20 ],
            [ "HAND_R", 20 ]
        ],
        "prereqs" : ["ARM_TENTACLES", "ARM_TENTACLES_4", "ARM_TENTACLES_8"],
        "threshreq" : ["THRESH_CEPHALOPOD"],
        "category" : ["MUTCAT_CEPHALOPOD"]
    },{
        "type" : "mutation",
        "id" : "TALONS",
        "name" : "Large Talons",
        "points" : 2,
        "visibility" : 4,
        "ugliness" : 3,
        "mixed_effect" : true,
        "restricts_gear" : [ "HAND_L", "HAND_R" ],
        "destroys_gear" : true,
        "description" : "Your index fingers have grown into huge talons.  After a bit of practice, you find that this does not affect your dexterity, but allows for a deadly unarmed attack.  They also prevent you from wearing gloves.",
        "prereqs" : ["NAILS"],
        "cancels" : ["CLAWS", "CLAWS_RETRACT", "ARM_TENTACLES", "ARM_TENTACLES_4", "ARM_TENTACLES_8"],
        "category" : ["MUTCAT_LIZARD", "MUTCAT_BIRD", "MUTCAT_CHIMERA"]
    },{
        "type" : "mutation",
        "id" : "RADIOGENIC",
        "name" : "Radiogenic",
        "points" : 3,
        "description" : "Your system has adapted to radiation.  While irradiated, you will actually heal slowly, converting the radiation into hit points.",
        "category" : ["MUTCAT_SLIME", "MUTCAT_MEDICAL"]
    },{
        "type" : "mutation",
        "id" : "MARLOSS",
        "name" : "Marloss Carrier",
        "points" : 4,
        "description" : "Ever since you ate that Marloss berry, you can't get its scent out of your nose, and you have a strong desire to try some seeds and...sap?",
        "purifiable": false,
        "valid" : false,
        "category" : ["MUTCAT_MARLOSS"]
    },{
        "type" : "mutation",
        "id" : "MARLOSS_BLUE",
        "name" : "Marloss Vessel",
        "points" : 4,
        "description" : "Ever since you ate that Marloss seed, you can't get its taste off of your tongue, and you have a strong desire to try some berries and...sap?",
        "purifiable": false,
        "valid" : false,
        "category" : ["MUTCAT_MARLOSS"]
    },{
        "type" : "mutation",
        "id" : "MARLOSS_YELLOW",
        "name" : "Marloss Vector",
        "points" : 4,
        "description" : "Ever since you ate that Marloss jelly, you can't stop thinking of it, and you have a strong desire to eat some seeds and berries.",
        "purifiable": false,
        "valid" : false,
        "category" : ["MUTCAT_MARLOSS"]
    },{
        "type" : "mutation",
        "id" : "MARLOSS_AVOID",
        "name" : "Marloss Rejection",
        "points" : 0,
        "description" : "Ever since you had that life-threatening reaction to that Marloss junk, you can't bear the thought of ever eating it again!",
        "purifiable": false,
        "valid" : false
    },{
        "type" : "mutation",
        "id" : "MUTAGEN_AVOID",
        "name" : "Mutagenic Aversion",
        "points" : 0,
        "description" : "Ever since you had that life-threatening reaction to those mutagen and purifier things, you can't bear the thought of ever using them again!",
        "purifiable": false,
        "valid" : false
    },{
        "type" : "mutation",
        "id" : "PHEROMONE_INSECT",
        "name" : "Insect Pheromones",
        "points" : 2,
        "description" : "Your body produces low-level pheromones, identifying you as a friend to many species of insects.  Insects will attack you much less.",
        "prereqs" : ["SMELLY2"],
        "cancels" : ["PHEROMONE_MAMMAL"],
        "category" : ["MUTCAT_INSECT"]
    },{
        "type" : "mutation",
        "id" : "PHEROMONE_MAMMAL",
        "name" : "Mammal Pheromones",
        "points" : 2,
        "description" : "Your body produces low-level pheromones which puts mammals at ease.  They will be less likely to attack or flee from you.",
        "prereqs" : ["SMELLY2"],
        "cancels" : ["PHEROMONE_INSECT"],
        "category" : ["MUTCAT_BEAST", "MUTCAT_CATTLE"]
    },{
        "type" : "mutation",
        "id" : "DISIMMUNE",
        "name" : "Disease Immune",
        "points" : 2,
        "description" : "Your body is simply immune to diseases.  You will never catch an ambient disease.",
        "prereqs" : ["DISRESISTANT"],
        "category" : ["MUTCAT_PLANT", "MUTCAT_SLIME", "MUTCAT_TROGLOBITE"]
    },{
        "type" : "mutation",
        "id" : "INFRESIST",
        "name" : "Infection Resistant",
        "points" : 2,
        "description" : "Your immune system is particularly good at resisting infections.  You have an increased chance for bad wounds and infections to heal on their own, and only suffer reduced penalties from them.",
        "starting_trait" : true,
        "changes_to" : ["INFIMMUNE"],
        "category" : ["MUTCAT_TROGLOBITE", "MUTCAT_RAT", "MUTCAT_MEDICAL"]
    },{
        "type" : "mutation",
        "id" : "INFIMMUNE",
        "name" : "Infection Immune",
        "points" : 3,
        "description" : "Your bloodstream has developed antibiotic properties.  Your wounds will never become infected.",
        "prereqs" : ["DISRESISTANT"],
        "prereqs2" : ["INFRESIST"],
        "category" : ["MUTCAT_MEDICAL"]
    },{
        "type" : "mutation",
        "id" : "M_IMMUNE",
        "name" : "Mycus Identity",
        "points" : 5,
        "description" : "We have synchronized our local physiology with that of our reproductive systems.  Any spores we may encounter will not attempt to germinate inside the local system.",
        "valid" : false,
        "purifiable": false,
        "threshreq" : ["THRESH_MYCUS"],
        "category" : ["MUTCAT_MYCUS"]
    },{
        "type" : "mutation",
        "id" : "PARAIMMUNE",
        "name" : "Parasite Immune",
        "points" : 1,
        "description" : "Your body is unusually inhospitable to parasitic lifeforms.  You will never become infested with internal parasites.",
        "prereqs" : ["DISRESISTANT"],
        "prereqs2" : ["INFRESIST"],
        "category" : ["MUTCAT_ELFA", "MUTCAT_CHIMERA", "MUTCAT_MEDICAL", "MUTCAT_SLIME"]
    },{
        "type" : "mutation",
        "id" : "POISONOUS",
        "name" : "Venomous",
        "points" : 1,
        "description" : "Your body produces a potent venom.  Cutting or stabbing attacks from mutations have a chance to poison your target.",
        "prereqs" : ["POISRESIST"],
        "leads_to" : ["EATPOISON"],
        "changes_to" : ["POISONOUS2"],
        "category" : ["MUTCAT_SLIME", "MUTCAT_TROGLOBITE", "MUTCAT_SPIDER"]
    },{
        "type" : "mutation",
        "id" : "POISONOUS2",
        "name" : "Strongly Venomous",
        "points" : 2,
        "description" : "Your venom has become particularly strong.  You're confident that your bites or other cutting/stabbing natural attacks will take your target down quickly.",
        "prereqs" : ["POISONOUS"],
        "threshreq" : ["THRESH_SPIDER"],
        "category" : ["MUTCAT_SPIDER"]
    },{
        "type" : "mutation",
        "id" : "SLIME_HANDS",
        "name" : "Slime Hands",
        "points" : 1,
        "visibility" : 5,
        "ugliness" : 4,
        "description" : "The skin on your hands is a mucous membrane and produces a thick, acrid slime.  Attacks using your hand will cause minor acid damage.  Slightly increases wet benefits.",
        "prereqs" : ["SLIMY"],
        "category" : ["MUTCAT_SLIME"],
        "wet_protection" : [
            { "part" : "HAND_L", "good" : 5 },
            { "part" : "HAND_R", "good" : 5 }
        ]
    },{
        "type" : "mutation",
        "id" : "BENDY1",
        "name" : "Stretchy Limbs",
        "points" : 1,
        "visibility" : 1,
        "description" : "Your limbs seem to have a little more 'give' to them.  +1 Dexterity.",
        "changes_to" : ["BENDY2"],
        "threshreq" : ["THRESH_SLIME", "THRESH_ELFA"],
        "category" : ["MUTCAT_SLIME", "MUTCAT_ELFA"],
        "passive_mods" : {
            "dex_mod" : 1
        }
    },{
        "type" : "mutation",
        "id" : "BENDY2",
        "name" : "Rubbery Limbs",
        "points" : 1,
        "visibility" : 1,
        "mixed_effect" : true,
        "description" : "Your limbs are significantly more flexible than any pathetic human arm or leg.  +3 Dexterity, -2 Strength.",
        "purifiable" : false,
        "prereqs" : ["BENDY1"],
        "changes_to" : ["BENDY3"],
        "threshreq" : ["THRESH_SLIME"],
        "leads_to" : ["AMORPHOUS"],
        "category" : ["MUTCAT_SLIME"],
        "passive_mods" : {
            "dex_mod" : 3,
            "str_mod" : -2
        },
        "hp_adjustment": 3
    },{
        "type" : "mutation",
        "id" : "BENDY3",
        "name" : "Pseudolimbs",
        "points" : 0,
        "visibility" : 2,
        "ugliness" : 2,
        "mixed_effect" : true,
        "description" : "Your pseudopod-like limbs can fit into anything!  +4 Dexterity, -4 Strength.",
        "valid" : false,
        "purifiable" : false,
        "prereqs" : ["BENDY2"],
        "prereqs2" : ["AMORPHOUS"],
        "threshreq" : ["THRESH_SLIME"],
        "category" : ["MUTCAT_SLIME"],
        "passive_mods" : {
            "dex_mod" : 4,
            "str_mod" : -4
        },
        "hp_adjustment": 6
    },{
        "type" : "mutation",
        "id" : "COMPOUND_EYES",
        "name" : "Compound Eyes",
        "points" : 2,
        "visibility" : 9,
        "ugliness" : 5,
        "description" : "Your eyes are compound, like those of an insect.  This increases your perception by 2 so long as you aren't wearing eyewear.",
        "cancels" : ["ELFAEYES", "FEL_EYE", "URSINE_EYE", "BIRD_EYE", "LIZ_EYE"],
        "prereqs" : ["EYEBULGE"],
        "category" : ["MUTCAT_INSECT"]
    },{
        "type" : "mutation",
        "id" : "PADDED_FEET",
        "name" : "Padded Feet",
        "points" : 1,
        "visibility" : 1,
        "description" : "The bottoms of your feet are strongly padded.  You receive no movement penalty for not wearing shoes, and even receive a 10% bonus when moving barefoot.",
        "cancels" : ["HOOVES", "LEG_TENTACLES", "RAP_TALONS", "ROOTS1", "ROOTS2", "ROOTS3"],
        "category" : ["MUTCAT_BEAST", "MUTCAT_URSINE", "MUTCAT_FELINE", "MUTCAT_LUPINE"]
    },{
        "type" : "mutation",
        "id" : "RAP_TALONS",
        "name" : "Toe Talons",
        "points" : -1,
        "visibility" : 4,
        "ugliness" : 2,
        "mixed_effect" : true,
        "description" : "You have grown large, curved, and wickedly sharp talons in place of your big toes.  Fortunately, they don't get in the way of your movement.  Unfortunately, they do prevent you from wearing footgear.",
        "valid" : false,
        "cancels" : ["PADDED_FEET", "LEG_TENTACLES", "HOOVES", "ROOTS1", "ROOTS2", "ROOTS3"],
        "category" : ["MUTCAT_RAPTOR"],
        "restricts_gear" : [ "FOOT_L", "FOOT_R" ],
        "destroys_gear" : true,
        "attacks" : {
            "attack_text_u" : "You slash %s with a talon",
            "attack_text_npc" : "%1$s slashes %2$s with a talon",
            "chance" : 20,
            "strength_damage" : { "damage_type" : "cut", "amount" : 4 }
        }
    },{
        "type" : "mutation",
        "id" : "HOOVES",
        "name" : "Hooves",
        "points" : -4,
        "visibility" : 2,
        "ugliness" : 2,
        "mixed_effect" : true,
        "description" : "Your feet have fused into hooves.  This allows kicking attacks to do much more damage, provides natural armor, and removes the need to wear shoes; however, you can not wear shoes of any kind.  Reduces wet effects.",
        "cancels" : ["PADDED_FEET", "LEG_TENTACLES", "RAP_TALONS", "ROOTS1", "ROOTS2", "ROOTS3"],
        "category" : ["MUTCAT_CATTLE", "MUTCAT_CHIMERA"],
        "wet_protection":[
            { "part" : "FOOT_L", "neutral" : 10 },
            { "part" : "FOOT_R", "neutral" : 10 }
        ],
        "restricts_gear" : [ "FOOT_L", "FOOT_R" ],
        "destroys_gear" : true,
        "armor" : [ { "parts" : [ "FOOT_L", "FOOT_R" ], "bash" : 1 } ],
        "attacks" : {
            "attack_text_u" : "You kick %s with your hooves",
            "attack_text_npc" : "%1$s kicks %2$s with their hooves",
            "chance" : 15,
            "strength_damage" : { "damage_type" : "bash", "amount" : 3 }
        }
    },{
        "type" : "mutation",
        "id" : "ALCMET",
        "name" : "Alcohol Metabolism",
        "points" : 2,
        "description" : "So it's fermented?  Whatever, it's still good drinking.  You've developed the ability to metabolize alcohol as a food source.",
        "prereqs" : ["TOLERANCE", "EATPOISON"],
        "prereqs2" : ["SAPROVORE", "EATPOISON"],
        "//" : "It's unlikely but possible to get EATPOISON without ALCMET.  Since EATPOISON's arguably a stronger version, it serves as both prereqs.",
        "category" : ["MUTCAT_TROGLOBITE"],
        "valid" : false
    },{
        "type" : "mutation",
        "id" : "PAINRESIST_TROGLO",
        "name" : "Subterranean Fortitude",
        "points" : 2,
        "description" : "The aches and pains of living underground don't bother you as much.",
        "prereqs" : ["PAINRESIST"],
        "prereqs2" : ["STOCKY_TROGLO"],
        "threshreq" : ["THRESH_TROGLOBITE"],
        "category" : ["MUTCAT_TROGLOBITE"]
    },{
        "type" : "mutation",
        "id" : "STOCKY_TROGLO",
        "name" : "Subterranean Build",
        "points" : 0,
        "visibility" : 3,
        "ugliness" : 2,
        "description" : "Your frame has adapted for life in confined spaces.  You seem a little shorter and bulkier, trading muscle mass for mobility.  (+2 Strength, -2 Dexterity)",
        "threshreq" : ["THRESH_TROGLOBITE"],
        "category" : ["MUTCAT_TROGLOBITE"],
        "passive_mods" : {
            "str_mod" : 2,
            "dex_mod" : -2
        }
    },{
        "type" : "mutation",
        "id" : "SAPROVORE",
        "name" : "Saprovore",
        "points" : 2,
        "description" : "Your digestive system is specialized to allow you to consume decaying material.  You can eat rotten food, albeit for less nutrition than usual.",
        "prereqs" : ["CARNIVORE"],
        "cancels" : ["HERBIVORE", "RUMINANT"],
        "category" : ["MUTCAT_TROGLOBITE", "MUTCAT_CHIMERA"]
    },{
        "type" : "mutation",
        "id" : "SAPROPHAGE",
        "name" : "Saprophage",
        "points" : -3,
        "visibility" : 5,
        "ugliness" : 9,
        "description" : "You prefer to sustain yourself using your roots and direct nutrient extraction/synthesis.  You can still consume 'food', though, if you have to: you merely prefer it aged a little.",
        "prereqs" : ["ROOTS2"],
        "prereqs2" : ["LEAVES"],
        "threshreq" : ["THRESH_PLANT"],
        "cancels" : ["HERBIVORE", "CARNIVORE", "GRAZER"],
        "leads_to" : ["CHLOROMORPH"],
        "category" : ["MUTCAT_PLANT"]
    },{
        "type" : "mutation",
        "id" : "GIZZARD",
        "name" : "Gizzard",
        "points" : -5,
        "description" : "You seem to get full faster now, and food goes through you more rapidly as well.",
        "valid" : false,
        "purifiable" : false,
        "prereqs" : ["BEAK", "BEAK_PECK", "BEAK_HUM"],
        "prereqs2" : ["LIGHTEATER"],
        "threshreq" : ["THRESH_BIRD"],
        "cancels" : ["GOURMAND"],
        "category" : ["MUTCAT_BIRD"]
    },{
        "type" : "mutation",
        "id" : "M_DEPENDENT",
        "name" : "Mycus Feeder",
        "points" : -5,
        "description" : "We have streamlined our nutritional requirements.  We rely on the Mycus for sustenance, as it relies on us.",
        "valid" : false,
        "purifiable" : false,
        "threshreq" : ["THRESH_MYCUS"],
        "cancels" : ["GOURMAND", "BEAK", "BEAK_PECK", "BEAK_HUM"],
        "category" : ["MUTCAT_MYCUS"]
    },{
        "type" : "mutation",
        "id" : "RUMINANT",
        "name" : "Ruminant",
        "points" : 2,
        "description" : "Your digestive system is capable of digesting cellulose and other rough plant material.  You can eat underbrush by activating this, standing over your target, and pressing E.",
        "prereqs" : ["HERBIVORE"],
        "changes_to" : ["GRAZER"],
        "cancels" : ["CARNIVORE", "SAPROVORE"],
        "category" : ["MUTCAT_CATTLE"],
        "active"     :   true,
        "cost"       :    0
    },{
        "type" : "mutation",
        "id" : "GRAZER",
        "name" : "Grazer",
        "points" : 3,
        "description" : "You're accustomed to eating plants directly, and can get nutrition from grass as well as underbrush.  Eat either one by activating this, standing over your target, and pressing E.",
        "prereqs" : ["RUMINANT"],
        "threshreq" : ["THRESH_CATTLE"],
        "cancels" : ["CARNIVORE", "SAPROVORE"],
        "category" : ["MUTCAT_CATTLE"],
        "active"     :   true,
        "cost"       :    0
    },{
        "type" : "mutation",
        "id" : "EATPOISON",
        "name" : "Intestinal Fortitude",
        "points" : 3,
        "description" : "Your guts have developed the ability to handle poisonous food.  Mostly.",
        "changes_to" : ["EATDEAD"],
        "prereqs" : ["NAUSEA", "VOMITOUS", "POISRESIST", "POISONOUS"],
        "//" : "Yes, you eventually got over the massive digestive upset.  Mutations aren't easy on a system!",
        "prereqs2" : ["SAPROVORE", "TOLERANCE"],
        "threshreq" : ["THRESH_TROGLOBITE", "THRESH_CHIMERA", "THRESH_RAPTOR", "THRESH_RAT"],
        "category" : ["MUTCAT_TROGLOBITE", "MUTCAT_RAPTOR", "MUTCAT_RAT", "MUTCAT_CHIMERA"],
        "valid" : false
    },{
        "type" : "mutation",
        "id" : "EATDEAD",
        "name" : "Eater Of The Dead",
        "points" : 4,
        "description" : "Eating rotting, long-dead flesh is good for the struggle, and safe--if still completely unappealing--for you.",
        "prereqs" : ["EATPOISON"],
        "threshreq" : ["THRESH_CHIMERA", "THRESH_RAT"],
        "category" : ["MUTCAT_RAT", "MUTCAT_CHIMERA"],
        "valid" : false
    },{
        "type" : "mutation",
        "id" : "BURROW",
        "name" : "Burrowing",
        "points" : 10,
        "valid" : false,
        "purifiable" : false,
        "description" : "Between your claws and teeth, you can tunnel through just about anything.",
        "prereqs" : ["CLAWS_ST"],
        "prereqs2" : ["INCISORS"],
        "threshreq" : ["THRESH_RAT"],
        "category" : ["MUTCAT_RAT"],
        "active"     :    true,
        "cost"       :    10,
        "hunger"     :    true,
        "thirst"     :    true,
        "fatigue"    :    true
    },{
        "type" : "mutation",
        "id" : "SABER_TEETH",
        "name" : "Saber Teeth",
        "points" : -2,
        "visibility" : 10,
        "ugliness" : 8,
        "mixed_effect" : true,
        "description" : "Your fangs have grown extremely large and incredibly sharp.  They make it impossible to wear mouthgear and difficult to eat...  but leave nasty wounds when you bite.",
        "prereqs" : ["FANGS"],
        "threshreq" : ["THRESH_FELINE", "THRESH_CHIMERA"],
        "cancels" : ["BEAK", "BEAK_HUM", "BEAK_PECK", "PROBOSCIS", "MANDIBLES", "MUZZLE_LONG", "MUZZLE", "MINOTAUR"],
        "category" : ["MUTCAT_FELINE", "MUTCAT_CHIMERA"],
        "restricts_gear" : [ "MOUTH" ],
        "destroys_gear" : true,
        "attacks" : {
            "attack_text_u" : "You tear into %s with your saber teeth",
            "attack_text_npc" : "%1$s tears into %2$s with their saber teeth",
            "body_part" : "MOUTH",
            "chance" : 20,
            "base_damage" : { "damage_type" : "stab", "amount" : 25 },
            "strength_damage" : { "damage_type" : "stab", "amount" : 1 }
        }
    },{
        "type" : "mutation",
        "id" : "EATHEALTH",
        "name" : "Hyper-Metabolism",
        "points" : 15,
        "description" : "You metabolize nutrients so rapidly that you can convert food directly into useful tissue.  Excess nutrition will convert to HP, rather than being wasted.  Activate to skip prompt for overeating.",
        "prereqs" : ["HUNGER3"],
        "cancels" : ["LIGHTEATER", "COLDBLOOD", "COLDBLOOD2", "COLDBLOOD3", "COLDBLOOD4"],
        "threshreq" : ["THRESH_CHIMERA"],
        "category" : ["MUTCAT_CHIMERA"],
        "valid" : false,
        "active" : true
    },{
        "type" : "mutation",
        "id" : "HORNS",
        "name" : "Horns",
        "points" : 1,
        "visibility" : 3,
        "ugliness" : 1,
        "description" : "You have a pair of small horns on your head.  They allow you to make a weak piercing headbutt attack.",
        "prereqs" : ["HEADBUMPS"],
        "cancels" : ["ANTENNAE"],
        "changes_to" : ["HORNS_CURLED", "HORNS_POINTED", "ANTLERS"],
        "category" : ["MUTCAT_CATTLE"],
        "attacks" : {
            "attack_text_u" : "You headbutt %s with your horns",
            "attack_text_npc" : "%1$s headbutts %2$s with their horns",
            "chance" : 20,
            "base_damage" : [
                { "damage_type" : "stab", "amount" : 3 },
                { "damage_type" : "bash", "amount" : 3 }
            ]
        }
    },{
        "type" : "mutation",
        "id" : "HORNS_CURLED",
        "name" : "Curled Horns",
        "points" : -3,
        "visibility" : 8,
        "ugliness" : 2,
        "mixed_effect" : true,
        "description" : "You have a pair of large curled horns, like those of a ram.  They allow you to make a strong bashing headbutt attack, but prevent you from wearing any headwear.",
        "prereqs" : ["HORNS"],
        "cancels" : ["ANTENNAE", "HORNS_POINTED", "ANTLERS"],
        "category" : ["MUTCAT_CHIMERA"],
        "restricts_gear" : [ "HEAD" ],
        "attacks" : {
            "attack_text_u" : "You headbutt %s with your curled horns",
            "attack_text_npc" : "%1$s headbutts %2$s with their curled horns",
            "chance" : 20,
            "base_damage" : { "damage_type" : "bash", "amount" : 14 }
        }
    },{
        "type" : "mutation",
        "id" : "HORNS_POINTED",
        "name" : "Pointed Horns",
        "points" : 1,
        "visibility" : 8,
        "ugliness" : 2,
        "mixed_effect" : true,
        "description" : "You have a pair of long, pointed horns, like those of an antelope.  They allow you to make a strong piercing headbutt attack, but prevent you from wearing any headwear the is not made of fabric.",
        "prereqs" : ["HORNS"],
        "cancels" : ["ANTENNAE", "HORNS_CURLED", "ANTLERS"],
        "restricts_gear" : [ "HEAD" ],
        "allow_soft_gear" : true,
        "attacks" : {
            "attack_text_u" : "You stab %s with your pointed horns",
            "attack_text_npc" : "%1$s stabs %2$s with their pointed horns",
            "chance" : 22,
            "base_damage" : { "damage_type" : "bash", "amount" : 24 }
        }
    },{
        "type" : "mutation",
        "id" : "ANTLERS",
        "name" : "Antlers",
        "points" : -2,
        "visibility" : 10,
        "ugliness" : 3,
        "mixed_effect" : true,
        "description" : "You have a huge rack of antlers, like those of a moose.  They prevent you from hearing headwear that is not made of fabric, but provide a weak headbutt attack.",
        "prereqs" : ["HORNS"],
        "cancels" : ["ANTENNAE", "HORNS_CURLED", "HORNS_POINTED"],
        "restricts_gear" : [ "HEAD" ],
        "allow_soft_gear" : true,
        "attacks" : {
            "attack_text_u" : "You butt %s with your antlers",
            "attack_text_npc" : "%1$s butts %2$s with their antlers",
            "chance" : 20,
            "base_damage" : { "damage_type" : "bash", "amount" : 4 }
        }
    },{
        "type" : "mutation",
        "id" : "ANTENNAE",
        "name" : "Antennae",
        "points" : 1,
        "visibility" : 9,
        "ugliness" : 4,
        "description" : "You have a pair of antennae.  They allow you to detect the presence of monsters up to a few tiles away, even if you can't see or hear them, but prevent you from wearing headwear that is not made of fabric.",
        "prereqs" : ["HEADBUMPS"],
        "cancels" : ["HORNS", "HORNS_CURLED", "HORNS_POINTED", "ANTLERS"],
        "category" : ["MUTCAT_INSECT"],
        "restricts_gear" : [ "HEAD" ],
        "allow_soft_gear" : true
    },{
        "type" : "mutation",
        "id" : "FLEET2",
        "name" : "Road-Runner",
        "points" : 3,
        "description" : "Your legs are extremely limber and fast-moving.  You move 30% faster on flat surfaces.",
        "prereqs" : ["FLEET"],
        "cancels" : ["PONDEROUS1", "PONDEROUS2", "PONDEROUS3", "SLOWRUNNER"],
        "category" : ["MUTCAT_BIRD"]
    },{
        "type" : "mutation",
        "id" : "TAIL_STUB",
        "name" : "Stubby Tail",
        "points" : 0,
        "visibility" : 1,
        "ugliness" : 2,
        "description" : "You have a short, stubby tail, like a rabbit's.  It serves no purpose.",
        "changes_to" : ["TAIL_LONG", "TAIL_THICK", "TAIL_FIN", "TAIL_RAT", "TAIL_RAPTOR"],
        "category" : ["MUTCAT_URSINE"]
    },{
        "type" : "mutation",
        "id" : "TAIL_FIN",
        "name" : "Tail Fin",
        "points" : -1,
        "visibility" : 4,
        "ugliness" : 2,
        "description" : "You have a fin-like tail.  It allows you to swim more quickly, but prevents wearing non-fabric pants.  Slightly increases wet benefits.",
        "prereqs" : ["TAIL_STUB"],
        "cancels" : ["TAIL_LONG", "TAIL_FLUFFY", "TAIL_THICK", "TAIL_STING", "TAIL_CLUB", "TAIL_RAT", "TAIL_CATTLE", "TAIL_RAPTOR"],
        "category" : ["MUTCAT_FISH"],
        "wet_protection":[
            { "part" : "LEG_L", "good" : 3 },
            { "part" : "LEG_R", "good" : 3 }
        ],
        "restricts_gear" : [ "LEG_L", "LEG_R" ],
        "allow_soft_gear" : true
    },{
        "type" : "mutation",
        "id" : "TAIL_LONG",
        "name" : "Long Tail",
        "points" : 0,
        "visibility" : 6,
        "ugliness" : 2,
        "description" : "You have a long, graceful tail, like that of a big cat.  It improves your balance, making your ability to dodge higher, but prevents wearing non-fabric pants.",
        "prereqs" : ["TAIL_STUB"],
        "cancels" : ["TAIL_FIN", "TAIL_THICK", "TAIL_RAPTOR"],
        "changes_to" : ["TAIL_FLUFFY", "TAIL_STING", "TAIL_CLUB", "TAIL_CATTLE", "TAIL_RAT"],
        "category" : ["MUTCAT_FELINE"],
        "restricts_gear" : [ "LEG_L", "LEG_R" ],
        "allow_soft_gear" : true
    },{
        "type" : "mutation",
        "id" : "TAIL_CATTLE",
        "name" : "Cattle Tail",
        "points" : -1,
        "visibility" : 6,
        "ugliness" : 2,
        "description" : "You have a long tail with a tuft on the end.  You find yourself instinctively swatting away flies with it, though it's not as effective at balancing you as you'd like.  Prevents wearing non-fabric pants.",
        "prereqs" : ["TAIL_LONG"],
        "cancels" : ["TAIL_FIN", "TAIL_FLUFFY", "TAIL_STING", "TAIL_CLUB", "TAIL_THICK", "TAIL_RAPTOR"],
        "category" : ["MUTCAT_CATTLE"],
        "restricts_gear" : [ "LEG_L", "LEG_R" ],
        "allow_soft_gear" : true
    },{
        "type" : "mutation",
        "id" : "TAIL_RAT",
        "name" : "Rat Tail",
        "points" : 1,
        "visibility" : 6,
        "ugliness" : 4,
        "description" : "You have a long but hairless tail.  It's a pretty effective balancing aid, but does look, uh, ratty.  Prevents wearing non-fabric pants.",
        "prereqs" : ["TAIL_LONG", "TAIL_STUB"],
        "cancels" : ["TAIL_FIN", "TAIL_FLUFFY", "TAIL_STING", "TAIL_CLUB", "TAIL_THICK", "TAIL_RAPTOR", "TAIL_CATTLE"],
        "category" : ["MUTCAT_RAT"],
        "restricts_gear" : [ "LEG_L", "LEG_R" ],
        "allow_soft_gear" : true
    },{
        "type" : "mutation",
        "id" : "TAIL_THICK",
        "name" : "Thick Tail",
        "points" : 1,
        "visibility" : 8,
        "ugliness" : 2,
        "description" : "You have a long, thick, lizardlike tail.  It helps you balance a bit but also makes a serviceable whip.  Prevents wearing non-fabric pants.",
        "prereqs" : ["TAIL_STUB"],
        "cancels" : ["TAIL_FIN", "TAIL_FLUFFY", "TAIL_STING", "TAIL_CLUB", "TAIL_RAPTOR", "TAIL_CATTLE", "TAIL_RAT"],
        "changes_to" : ["TAIL_CLUB"],
        "category" : ["MUTCAT_LIZARD"],
        "restricts_gear" : [ "LEG_L", "LEG_R" ],
        "allow_soft_gear" : true,
        "attacks" : {
            "attack_text_u" : "You whap %s with your tail",
            "attack_text_npc" : "%1$s whaps %2$s with their tail",
            "chance" : 20,
            "base_damage" : { "damage_type" : "stab", "amount" : 8 }
        }
    },{
        "type" : "mutation",
        "id" : "TAIL_RAPTOR",
        "name" : "Raptor Tail",
        "points" : 1,
        "visibility" : 8,
        "ugliness" : 2,
        "description" : "You have a long and semi-stiff lizardlike tail.  You can't effectively lash it in combat, but it significantly improves your balance.  Prevents wearing non-fabric pants.",
        "prereqs" : ["TAIL_STUB"],
        "cancels" : ["TAIL_FIN", "TAIL_FLUFFY", "TAIL_STING", "TAIL_CLUB", "TAIL_RAT", "TAIL_CATTLE", "TAIL_LONG"],
        "category" : ["MUTCAT_RAPTOR"],
        "restricts_gear" : [ "LEG_L", "LEG_R" ],
        "allow_soft_gear" : true
    },{
        "type" : "mutation",
        "id" : "TAIL_FLUFFY",
        "name" : "Fluffy Tail",
        "points" : 1,
        "visibility" : 7,
        "description" : "You have a long, fluffy-furred tail.  It greatly improves your balance, making your ability to dodge much higher.  Prevents wearing non-fabric pants.",
        "prereqs" : ["TAIL_LONG"],
        "cancels" : ["TAIL_STING", "TAIL_CLUB", "TAIL_FIN", "TAIL_THICK", "TAIL_RAT", "TAIL_CATTLE", "TAIL_RAPTOR"],
        "category" : ["MUTCAT_BEAST", "MUTCAT_LUPINE"],
        "restricts_gear" : [ "LEG_L", "LEG_R" ],
        "allow_soft_gear" : true
    },{
        "type" : "mutation",
        "id" : "TAIL_STING",
        "name" : "Spiked Tail",
        "points" : 0,
        "visibility" : 6,
        "ugliness" : 3,
        "description" : "You have a long tail that ends in a vicious stinger, like that of a scorpion.  It does not improve your balance at all, but allows for a powerful piercing attack.  Prevents wearing non-fabric pants.",
        "prereqs" : ["TAIL_LONG"],
        "cancels" : ["TAIL_FLUFFY", "TAIL_CLUB", "TAIL_FIN", "TAIL_THICK", "TAIL_RAT", "TAIL_CATTLE", "TAIL_RAPTOR"],
        "category" : ["MUTCAT_INSECT"],
        "restricts_gear" : [ "LEG_L", "LEG_R" ],
        "allow_soft_gear" : true,
        "attacks" : {
            "attack_text_u" : "You sting %s with your tail",
            "attack_text_npc" : "%1$s stings %2$s with their tail",
            "chance" : 20,
            "base_damage" : { "damage_type" : "stab", "amount" : 20 }
        }
    },{
        "type" : "mutation",
        "id" : "TAIL_CLUB",
        "name" : "Club Tail",
        "points" : 0,
        "visibility" : 7,
        "ugliness" : 2,
        "description" : "You have a long tail that ends in a heavy, bony club.  It does not improve your balance at all, but allows for a powerful bashing attack.  Prevents wearing non-fabric pants.",
        "prereqs" : ["TAIL_THICK"],
        "cancels" : ["TAIL_FLUFFY", "TAIL_STING", "TAIL_FIN", "TAIL_RAT", "TAIL_CATTLE", "TAIL_RAPTOR"],
        "category" : ["MUTCAT_CHIMERA"],
        "restricts_gear" : [ "LEG_L", "LEG_R" ],
        "allow_soft_gear" : true,
        "attacks" : {
            "attack_text_u" : "You club %s with your tail",
            "attack_text_npc" : "%1$s clubs %2$s with their tail",
            "chance" : 20,
            "base_damage" : { "damage_type" : "stab", "amount" : 18 }
        }
    },{
        "type" : "mutation",
        "id" : "HIBERNATE",
        "name" : "Hibernation",
        "points" : 3,
        "description" : "You've developed the ability to stockpile calories and then sleep for extended periods of time.",
        "valid" : false,
        "prereqs" : ["HEAVYSLEEPER2"],
        "prereqs2" : ["FAT"],
        "threshreq" : ["THRESH_URSINE"],
        "category" : ["MUTCAT_URSINE"],
        "active"     :    true,
        "cost"       :    0
    },{
        "type" : "mutation",
        "id" : "MUT_TOUGH",
        "name" : "Resilient",
        "points" : 2,
        "description" : "You can survive injuries that would incapacitate humans: you get a 20% bonus to all hit points.  Stacks with Tough, etc.",
        "prereqs" : ["LARGE_OK", "HUGE_OK", "STR_UP_3", "STR_UP_4", "MASOCHIST_MED"],
        "threshreq" : ["THRESH_URSINE", "THRESH_CATTLE", "THRESH_CHIMERA", "THRESH_MEDICAL", "THRESH_LIZARD", "THRESH_BEAST"],
        "cancels" : ["FLIMSY", "FLIMSY2", "FLIMSY3", "GLASSJAW"],
        "changes_to" : ["MUT_TOUGH2"],
        "category" : ["MUTCAT_URSINE", "MUTCAT_CATTLE", "MUTCAT_CHIMERA","MUTCAT_BEAST", "MUTCAT_LIZARD", "MUTCAT_MEDICAL"],
        "hp_modifier_secondary" : 0.2
    },{
        "type" : "mutation",
        "id" : "MUT_TOUGH2",
        "name" : "Solidly Built",
        "points" : 3,
        "description" : "Not much scares you.  You get a 30% bonus to all hit points.  Stacks with Tough, etc.",
        "valid" : false,
        "prereqs" : ["MUT_TOUGH"],
        "threshreq" : ["THRESH_URSINE", "THRESH_CATTLE", "THRESH_CHIMERA", "THRESH_MEDICAL"],
        "cancels" : ["FLIMSY", "FLIMSY2", "FLIMSY3", "GLASSJAW"],
        "changes_to" : ["MUT_TOUGH3"],
        "category" : ["MUTCAT_URSINE", "MUTCAT_CATTLE", "MUTCAT_CHIMERA", "MUTCAT_MEDICAL"],
        "hp_modifier_secondary" : 0.3
    },{
        "type" : "mutation",
        "id" : "MUT_TOUGH3",
        "name" : "TAAANK",
        "points" : 4,
        "description" : "You can simply take the punishment from lesser beings and keep going.  You get a 40% bonus to all hit points.  Stacks with Tough, etc.",
        "valid" : false,
        "prereqs" : ["MUT_TOUGH2"],
        "threshreq" : ["THRESH_URSINE", "THRESH_CATTLE"],
        "cancels" : ["FLIMSY", "FLIMSY2", "FLIMSY3", "GLASSJAW"],
        "category" : ["MUTCAT_URSINE", "MUTCAT_CATTLE"],
        "hp_modifier_secondary" : 0.4
    },{
        "type" : "mutation",
        "id" : "PAINREC1",
        "name" : "Pain Recovery",
        "points" : 3,
        "description" : "You recover from pain slightly faster than normal.",
        "changes_to" : ["PAINREC2"]
    },{
        "type" : "mutation",
        "id" : "PAINREC2",
        "name" : "Quick Pain Recovery",
        "points" : 5,
        "description" : "You recover from pain faster than normal.",
        "prereqs" : ["PAINREC1"],
        "changes_to" : ["PAINREC3"]
    },{
        "type" : "mutation",
        "id" : "PAINREC3",
        "name" : "Very Quick Pain Recovery",
        "points" : 8,
        "description" : "You recover from pain much faster than normal.",
        "prereqs" : ["PAINREC2"],
        "category" : ["MUTCAT_MEDICAL"]
    },{
        "type" : "mutation",
        "id" : "MASOCHIST_MED",
        "name" : "Pain Junkie",
        "points" : 4,
        "visibility" : 3,
        "ugliness" : 2,
        "description" : "You've developed a serious appetite for pain, and take pride in your scars.",
        "valid" : false,
        "prereqs" : ["MASOCHIST", "PAINRESIST", "ADDICTIVE"],
        "prereqs2" : ["PAINREC2", "PAINREC3"],
        "threshreq" : ["THRESH_MEDICAL"],
        "leads_to" : ["MUT_TOUGH"],
        "changes_to" : ["CENOBITE"],
        "//" : "MASOCHIST_MED and NOPAIN don't cancel each other.  By design.  Poor painless folks...",
        "category" : ["MUTCAT_MEDICAL"]
    },{
        "type" : "mutation",
        "id" : "CENOBITE",
        "name" : "Cenobite",
        "points" : 6,
        "visibility" : 4,
        "ugliness" : 10,
        "description" : "You positively adore pain, in all its varied forms.",
        "valid" : false,
        "purifiable" : false,
        "prereqs" : ["MASOCHIST_MED"],
        "prereqs2" : ["PAINREC3", "ADDICTIVE"],
        "threshreq" : ["THRESH_MEDICAL"],
        "//" : "CENOBITE and NOPAIN also don't cancel each other.  By design.  Poor painless cenobites...",
        "category" : ["MUTCAT_MEDICAL"]
    },{
        "type" : "mutation",
        "id" : "NOPAIN",
        "name" : "Deadened",
        "points" : 2,
        "description" : "Nothing hurts any more.  Those bites tickle and the wounds itch a bit, but that's it.",
        "valid" : false,
        "purifiable" : false,
        "prereqs" : ["MASOCHIST", "PAINRESIST"],
        "prereqs2" : ["PAINREC3"],
        "threshreq" : ["THRESH_MEDICAL"],
        "//" : "MASOCHIST_MED, CENOBITE, and NOPAIN don't cancel each other.  By design.  Poor painless people...",
        "category" : ["MUTCAT_MEDICAL"]
    },{
        "type" : "mutation",
        "id" : "PRED1",
        "name" : "Culler",
        "points" : 2,
        "description" : "You've had a revelation: by killing the weaker creatures, who would only die anyway, you preserve resources for those better able to survive.  You are less bothered by death of others: their own weakness invited these fates upon them.",
        "purifiable" : false,
        "changes_to" : ["PRED2"],
        "prereqs" : ["CARNIVORE", "THRESH_URSINE"],
        "threshreq" : ["THRESH_BEAST", "THRESH_RAPTOR", "THRESH_CHIMERA", "THRESH_LUPINE", "THRESH_FELINE", "THRESH_URSINE", "THRESH_LIZARD", "THRESH_SPIDER"],
        "cancels" : ["PACIFIST"],
        "category" : ["MUTCAT_BEAST", "MUTCAT_RAPTOR", "MUTCAT_CHIMERA", "MUTCAT_LUPINE", "MUTCAT_FELINE", "MUTCAT_URSINE", "MUTCAT_LIZARD", "MUTCAT_SPIDER"]
    },{
        "type" : "mutation",
        "id" : "PRED2",
        "name" : "Hunter",
        "points" : 3,
        "description" : "Your brain has a lot more in common with predatory animal than a human, making it easer to control misplaced reactions to death of your prey.  Additionally, combat skills, which you use to hunt, are easer to learn and maintain.",
        "purifiable" : false,
        "prereqs" : ["CARNIVORE", "THRESH_URSINE"],
        "prereqs2" : ["PRED1"],
        "changes_to" : ["PRED3"],
        "threshreq" : ["THRESH_BEAST", "THRESH_RAPTOR", "THRESH_CHIMERA", "THRESH_LUPINE", "THRESH_FELINE", "THRESH_URSINE", "THRESH_LIZARD", "THRESH_SPIDER"],
        "cancels" : ["PACIFIST"],
        "category" : ["MUTCAT_BEAST", "MUTCAT_RAPTOR", "MUTCAT_CHIMERA", "MUTCAT_LUPINE", "MUTCAT_FELINE", "MUTCAT_URSINE", "MUTCAT_LIZARD", "MUTCAT_SPIDER"]
    },{
        "type" : "mutation",
        "id" : "PRED3",
        "name" : "Predator",
        "points" : 3,
        "description" : "You consider yourself something other than human and no longer empathise with them.  Combat skills are easy to learn and maintain, but your critical thinking, so characteristic to these creatures, suffers.",
        "valid" : false,
        "purifiable" : false,
        "prereqs" : ["CARNIVORE", "THRESH_URSINE"],
        "prereqs2" : ["PRED2"],
        "leads_to" : ["SAPIOVORE"],
        "changes_to" : ["PRED4"],
        "threshreq" : ["THRESH_BEAST", "THRESH_RAPTOR", "THRESH_CHIMERA", "THRESH_LUPINE", "THRESH_FELINE", "THRESH_URSINE", "THRESH_LIZARD", "THRESH_SPIDER"],
        "cancels" : ["PACIFIST"],
        "category" : ["MUTCAT_BEAST", "MUTCAT_RAPTOR", "MUTCAT_CHIMERA", "MUTCAT_LUPINE", "MUTCAT_FELINE", "MUTCAT_URSINE", "MUTCAT_LIZARD", "MUTCAT_SPIDER"],
        "passive_mods" : {
            "int_mod" : -1
        }
    },{
        "type" : "mutation",
        "id" : "PRED4",
        "name" : "Apex Predator",
        "points" : 2,
        "description" : "Your mind and brain have adapted to your new place in the world: as one on top the food chain.  You can effortlessly master and maintain combat skills, but your critical thinking has atrophied further.",
        "valid" : false,
        "purifiable" : false,
        "prereqs" : ["CARNIVORE", "THRESH_URSINE"],
        "prereqs2" : ["PRED3"],
        "cancels" : ["PACIFIST"],
        "threshreq" : ["THRESH_BEAST", "THRESH_RAPTOR", "THRESH_CHIMERA", "THRESH_URSINE"],
        "category" : ["MUTCAT_BEAST", "MUTCAT_RAPTOR", "MUTCAT_CHIMERA", "MUTCAT_URSINE"],
        "passive_mods" : {
            "int_mod" : -3
        }
    },{
        "type" : "mutation",
        "id" : "SAPIOVORE",
        "name" : "Sapiovore",
        "points" : 1,
        "description" : "The hairless apes are as good eating as any other meat.",
        "valid" : false,
        "purifiable" : false,
        "prereqs" : ["CARNIVORE"],
        "prereqs2" : ["PRED3", "PRED4"],
        "threshreq" : ["THRESH_BEAST", "THRESH_RAPTOR", "THRESH_CHIMERA", "THRESH_URSINE", "THRESH_LIZARD", "THRESH_SPIDER"],
        "category" : ["MUTCAT_BEAST", "MUTCAT_RAPTOR", "MUTCAT_CHIMERA", "MUTCAT_URSINE", "MUTCAT_LIZARD", "MUTCAT_SPIDER"],
        "flags" : ["CANNIBAL"]
    },{
        "type" : "mutation",
        "id" : "M_DEFENDER",
        "name" : "Mycus Defender",
        "points" : 4,
        "description" : "From time to time the Mycus requires protection from non-Mycus that, for whatever reason, wish it ill.  We have adapted to better carry out this task.",
        "valid" : false,
        "purifiable" : false,
        "cancels" : ["ADRENALINE"],
        "prereqs" : ["M_SKIN"],
        "prereqs2" : ["M_DEPENDENT"],
        "threshreq" : ["THRESH_MYCUS"],
        "category" : ["MUTCAT_MYCUS"]
    },{
        "type" : "mutation",
        "id" : "WINGS_BIRD",
        "name" : "Bird Wings",
        "points" : 2,
        "visibility" : 4,
        "ugliness" : 2,
        "description" : "You have a pair of large, feathered wings.  Your body is too heavy to be able to fly, but you can use them to slow your descent during a fall, and will not take falling damage under any circumstances.",
        "prereqs" : ["WINGS_STUB"],
        "cancels" : ["WINGS_BAT", "WINGS_INSECT", "WINGS_BUTTERFLY"],
        "category" : ["MUTCAT_BIRD"]
    },{
        "type" : "mutation",
        "id" : "WINGS_INSECT",
        "name" : "Insect Wings",
        "points" : 1,
        "visibility" : 4,
        "ugliness" : 4,
        "description" : "You have a pair of large, translucent wings.  They are too small to lift you, but are powerful enough to greatly speed your movement, with some effort and noise.",
        "prereqs" : ["WINGS_STUB"],
        "cancels" : ["WINGS_BIRD", "WINGS_BAT", "WINGS_BUTTERFLY"],
        "category" : ["MUTCAT_INSECT"],
        "active"     :    true,
        "cost"       :    20,
        "time"       :    10,
        "fatigue"    :    true,
        "hunger" : true,
        "thirst" : true
    },{
        "type" : "mutation",
        "id" : "MOUTH_TENTACLES",
        "name" : "Mouth Tentacles",
        "points" : 1,
        "visibility" : 8,
        "ugliness" : 5,
        "description" : "A set of tentacles surrounds your mouth.  They allow you to eat twice as fast.  Slightly decreases wet penalties.",
        "prereqs" : ["MOUTH_FLAPS"],
        "cancels" : ["MANDIBLES"],
        "category" : ["MUTCAT_CEPHALOPOD"],
        "wet_protection" : [
            { "part" : "MOUTH", "neutral" : 4 }
        ]
    },{
        "type" : "mutation",
        "id" : "MANDIBLES",
        "name" : "Mandibles",
        "points" : 1,
        "visibility" : 8,
        "ugliness" : 6,
        "mixed_effect" : true,
        "description" : "A set of insect-like mandibles have grown around your mouth.  They allow you to eat faster and provide a slicing unarmed attack, but prevent you from wearing mouthwear.  Slightly reduces wet effects.",
        "prereqs" : ["MOUTH_FLAPS"],
        "changes_to" : ["FANGS_SPIDER"],
        "cancels" : ["BEAK", "BEAK_HUM", "BEAK_PECK", "PROBOSCIS", "FANGS", "MUZZLE_LONG", "MOUTH_TENTACLES"],
        "category" : ["MUTCAT_INSECT", "MUTCAT_SPIDER"],
        "wet_protection" : [
            { "part" : "MOUTH", "ignored" : 1 }
        ],
        "restricts_gear" : [ "MOUTH" ],
        "destroys_gear" : true,
        "attacks" : {
            "attack_text_u" : "You bite %s with your fangs",
            "attack_text_npc" : "%1$s bites %2$s with their fangs",
            "blocker_mutations" : [ "FANGS_SPIDER" ],
            "body_part" : "MOUTH",
            "chance" : 22,
            "base_damage" : { "damage_type" : "cut", "amount" : 12 }
        }
    },{
        "type" : "mutation",
        "id" : "FANGS_SPIDER",
        "name" : "Folding Fangs",
        "points" : 2,
        "visibility" : 6,
        "ugliness" : 6,
        "description" : "Your mandibles have developed extensible fangs, allowing you to bite quickly or ensure your venom goes home, as desired.  Activate to extend or retract your fangs.",
        "cancels" : ["BEAK", "BEAK_HUM", "BEAK_PECK", "PROBOSCIS", "FANGS", "MUZZLE_LONG", "MOUTH_TENTACLES"],
        "prereqs" : ["MANDIBLES"],
        "prereqs2" : ["POISONOUS", "POISONOUS2"],
        "threshreq" : ["THRESH_SPIDER"],
        "category" : ["MUTCAT_SPIDER"],
        "wet_protection" : [
            { "part" : "MOUTH", "ignored" : 1 }
        ],
        "attacks" : {
            "attack_text_u" : "You bite %s with your fangs",
            "attack_text_npc" : "%1$s bites %2$s with their fangs",
            "blocker_mutations" : [ "MANDIBLES" ],
            "body_part" : "MOUTH",
            "chance" : 22,
            "base_damage" : { "damage_type" : "stab", "amount" : 15 }
        }
    },{
        "type" : "mutation",
        "id" : "CANINE_EARS",
        "name" : "Canine Ears",
        "points" : 1,
        "visibility" : 4,
        "ugliness" : 1,
        "description" : "Your ears have extended into long, pointed ones, like those of a canine.  They enhance your hearing, allowing you to hear at greater distances.",
        "category" : ["MUTCAT_BEAST", "MUTCAT_CATTLE", "MUTCAT_CHIMERA"],
        "changes_to" : ["LUPINE_EARS"],
        "cancels" : ["FELINE_EARS", "URSINE_EARS", "ELFA_EARS"]
    },{
        "type" : "mutation",
        "id" : "LUPINE_EARS",
        "name" : "Lupine Ears",
        "points" : 1,
        "visibility" : 4,
        "ugliness" : 1,
        "description" : "Your hearing has evolved further and is now on par with wolves.  You can hear things significantly farther away.",
        "category" : ["MUTCAT_LUPINE"],
        "cancels" : ["URSINE_EARS", "FELINE_EARS", "CANINE_EARS", "ELFA_EARS"]
    },{
        "type" : "mutation",
        "id" : "FELINE_EARS",
        "name" : "Feline Ears",
        "points" : 1,
        "visibility" : 4,
        "description" : "Your ears have extended into long, pointed, velvety ones, like those of a feline.  You find it easier to tune in on sounds from afar.",
        "category" : ["MUTCAT_FELINE"],
        "cancels" : ["LUPINE_EARS", "URSINE_EARS", "CANINE_EARS", "ELFA_EARS"]
    },{
        "type" : "mutation",
        "id" : "URSINE_EARS",
        "name" : "Ursine Ears",
        "points" : 1,
        "visibility" : 4,
        "ugliness" : 1,
        "description" : "Your ears have grown longer and rounder, much like those of a bear.  You can hear things a little farther away.",
        "category" : ["MUTCAT_URSINE"],
        "cancels" : ["LUPINE_EARS", "FELINE_EARS", "CANINE_EARS", "ELFA_EARS"]
    },{
        "type" : "mutation",
        "id" : "ELFA_EARS",
        "name" : "Pointed Ears",
        "points" : 0,
        "visibility" : 4,
        "ugliness" : 1,
        "description" : "Your upper earlobes have grown noticeably higher.  Fortunately, they don't get in the way of your headgear, much.  Unfortunately, they also don't seem to help your hearing any.",
        "valid" : false,
        "category" : ["MUTCAT_ELFA"],
        "cancels" : ["FELINE_EARS", "LUPINE_EARS", "URSINE_EARS", "CANINE_EARS"]
    },{
        "type" : "mutation",
        "id" : "WEB_WALKER",
        "name" : "Web Walker",
        "points" : 1,
        "description" : "Your body excretes very fine amounts of a chemical which prevents you from sticking to webs.  Walking through webs does not affect you at all.",
        "leads_to" : ["WEB_WEAVER"],
        "category" : ["MUTCAT_SPIDER"]
    },{
        "type" : "mutation",
        "id" : "WEB_SPINNER",
        "name" : "Web Spinner",
        "points" : -3,
        "description" : "Your body produces and anchors webbing.  Too bad you can't seem to control the process.  There is a chance that you will leave webs in your wake.",
        "prereqs" : ["WEB_WALKER"],
        "threshreq" : ["THRESH_SPIDER"],
        "cancels" : ["SLIMY"],
        "changes_to" : ["WEB_WEAVER"],
        "category" : ["MUTCAT_SPIDER"]
    },{
        "type" : "mutation",
        "id" : "WEB_WEAVER",
        "name" : "Web Weaver",
        "points" : 2,
        "description" : "You've developed the necessary anatomy and techniques to control your web-generation.  Activate this to start or stop weaving webs.",
        "prereqs" : ["WEB_SPINNER"],
        "threshreq" : ["THRESH_SPIDER"],
        "cancels" : ["SLIMY"],
        "category" : ["MUTCAT_SPIDER"],
        "active"     :    true,
        "cost"       :    8,
        "time"       :    100,
        "hunger"     :    true,
        "thirst"     :    true
    },{
        "type" : "mutation",
        "id" : "WEB_RAPPEL",
        "name" : "Web Diver",
        "points" : 2,
        "description" : "Your webbing is easily strong enough to support your weight.  You'll use it to descend down any sheer drops you may encounter.",
        "prereqs" : ["WEB_WEAVER"],
        "threshreq" : ["THRESH_SPIDER"],
        "category" : ["MUTCAT_SPIDER"]
    },{
        "type" : "mutation",
        "id" : "WEB_ROPE",
        "name" : "Rope Webs",
        "points" : 3,
        "description" : "With spinnerets like THESE, who needs rope?!  Activate to produce rope.",
        "prereqs" : ["WEB_WEAVER"],
        "threshreq" : ["THRESH_SPIDER"],
        "category" : ["MUTCAT_SPIDER"],
        "active"     :    true,
        "cost"       :    30,
        "hunger"     :    true,
        "thirst"     :    true
    },{
        "type" : "mutation",
        "id" : "WHISKERS",
        "name" : "Whiskers",
        "points" : 1,
        "visibility" : 3,
        "ugliness" : 1,
        "description" : "You have a handsome set of feline whiskers around your mouth.  These make you more aware of vibrations in the air, and improve your ability to dodge very slightly.",
        "category" : ["MUTCAT_FELINE"]
    },{
        "type" : "mutation",
        "id" : "WHISKERS_RAT",
        "name" : "Wiry Whiskers",
        "points" : 2,
        "visibility" : 3,
        "ugliness" : 1,
        "description" : "You have a set of prominent rodent-like whiskers around your mouth.  These make you more aware of vibrations in the air, and improve your ability to dodge slightly.",
        "prereqs" : ["MUZZLE_RAT"],
        "category" : ["MUTCAT_RAT"]
    },{
        "type" : "mutation",
        "id" : "FAT",
        "name" : "Fat Deposits",
        "points" : -1,
        "visibility" : 1,
        "ugliness" : 1,
        "bodytemp_modifiers" : [200, 200],
        "mixed_effect" : true,
        "description" : "You've put on some additional weight around your body.  It slows you down a little, but helps your swimming and warmth.",
        "prereqs" : ["STR_UP", "STR_UP_2", "STR_UP_3", "STR_UP_4"],
        "leads_to" : ["HIBERNATE"],
        "category" : ["MUTCAT_URSINE"],
        "armor" : [ { "parts" : "ALL", "bash" : 1 } ]
    },{
        "type" : "mutation",
        "id" : "LARGE",
        "name" : "Inconveniently Large",
        "points" : 0,
        "visibility" : 1,
        "ugliness" : 1,
        "mixed_effect" : true,
        "encumbrance_always" : [
            [ "TORSO", 10 ],
            [ "ARM_L", 10 ],
            [ "ARM_R", 10 ]
        ],
        "description" : "You have grown noticeably taller and broader.  Much of it is useful muscle mass (Strength +2), but you find it throws off your balance and you get in your own way (+10 torso and arm encumbrance).",
        "prereqs" : ["STR_UP", "STR_UP_2", "STR_UP_3", "STR_UP_4"],
        "changes_to": ["LARGE_OK", "HUGE"],
        "category" : ["MUTCAT_URSINE", "MUTCAT_CATTLE", "MUTCAT_LIZARD"],
        "passive_mods" : {
            "str_mod" : 2
        }
    },{
        "type" : "mutation",
        "id" : "LARGE_OK",
        "name" : "Large",
        "points" : 2,
        "visibility" : 1,
        "description" : "You carry your rugged body with the dignity you deserve.  Strength +2.",
        "prereqs" : ["LARGE"],
        "prereqs2" : ["STR_UP", "STR_UP_2", "STR_UP_3", "STR_UP_4"],
        "threshreq" : ["THRESH_URSINE", "THRESH_CATTLE", "THRESH_LIZARD"],
        "changes_to": ["HUGE"],
        "leads_to" : ["MUT_TOUGH"],
        "category" : ["MUTCAT_URSINE", "MUTCAT_CATTLE", "MUTCAT_LIZARD"],
        "passive_mods" : {
            "str_mod" : 2
        }
    },{
        "type" : "mutation",
        "id" : "HUGE",
        "name" : "Freakishly Huge",
        "points" : -2,
        "visibility" : 4,
        "ugliness" : 4,
        "mixed_effect" : true,
        "description" : "You have grown even more massive, to the point where you cannot usefully fit into human-sized clothing or vehicles.  Much of it is powerful muscle mass (Strength +4), but it's a real pain to haul around.",
        "prereqs" : ["LARGE", "LARGE_OK"],
        "prereqs2" : ["STR_UP_3", "STR_UP_4"],
        "changes_to": ["HUGE_OK"],
        "category" : ["MUTCAT_URSINE", "MUTCAT_CATTLE"],
        "passive_mods" : {
            "str_mod" : 4
        },
        "hp_adjustment": -6,
        "fatigue_modifier": 0.15,
        "restricts_gear" : [ "TORSO", "LEG_L", "LEG_R", "ARM_L", "ARM_R", "HAND_L", "HAND_R", "HEAD", "FOOT_L", "FOOT_R" ],
        "destroys_gear" : true
    },{
        "type" : "mutation",
        "id" : "HUGE_OK",
        "name" : "Huge",
        "points" : 2,
        "visibility" : 4,
        "ugliness" : 3,
        "mixed_effect" : true,
        "description" : "Your cardiovascular system has caught up with your muscular physique, so who needs pathetic human cars?  Strength +4.",
        "prereqs" : ["HUGE"],
        "prereqs2" : ["STR_UP_3", "STR_UP_4"],
        "threshreq" : ["THRESH_URSINE", "THRESH_CATTLE"],
        "leads_to" : ["MUT_TOUGH"],
        "category" : ["MUTCAT_URSINE", "MUTCAT_CATTLE"],
        "passive_mods" : {
            "str_mod" : 4
        },
        "restricts_gear" : [ "TORSO", "LEG_L", "LEG_R", "ARM_L", "ARM_R", "HAND_L", "HAND_R", "HEAD", "FOOT_L", "FOOT_R" ],
        "destroys_gear" : true
    },{
        "type" : "mutation",
        "id" : "STR_UP",
        "name" : "Strong",
        "points" : 1,
        "description" : "Your muscles are a little stronger.  Strength + 1",
        "changes_to" : ["STR_UP_2"],
        "category" : ["MUTCAT_INSECT", "MUTCAT_ELFA", "MUTCAT_RAPTOR"],
        "passive_mods" : {
            "str_mod" : 1
        }
    },{
        "type" : "mutation",
        "id" : "STR_UP_2",
        "name" : "Very Strong",
        "points" : 2,
        "description" : "Your muscles are stronger.  Strength + 2",
        "prereqs" : ["STR_UP"],
        "changes_to" : ["STR_UP_3", "STR_ALPHA"],
        "category" : ["MUTCAT_LIZARD", "MUTCAT_CATTLE", "MUTCAT_PLANT", "MUTCAT_ALPHA"],
        "passive_mods" : {
            "str_mod" : 2
        }
    },{
        "type" : "mutation",
        "id" : "STR_UP_3",
        "name" : "Extremely Strong",
        "points" : 4,
        "visibility" : 1,
        "description" : "Your muscles are much stronger.  Strength + 4",
        "prereqs" : ["STR_UP_2"],
        "changes_to" : ["STR_UP_4"],
        "leads_to" : ["MUT_TOUGH"],
        "category" : ["MUTCAT_CHIMERA", "MUTCAT_LUPINE", "MUTCAT_TROGLOBITE"],
        "passive_mods" : {
            "str_mod" : 4
        }
    },{
        "type" : "mutation",
        "id" : "STR_UP_4",
        "name" : "Insanely Strong",
        "points" : 7,
        "visibility" : 2,
        "ugliness" : 2,
        "description" : "Your muscles are noticeably bulging.  Strength + 7",
        "prereqs" : ["STR_UP_3"],
        "leads_to" : ["MUT_TOUGH"],
        "threshreq" : ["THRESH_BEAST", "THRESH_URSINE"],
        "category" : ["MUTCAT_BEAST", "MUTCAT_URSINE"],
        "passive_mods" : {
            "str_mod" : 7
        }
    },{
        "type" : "mutation",
        "id" : "STR_ALPHA",
        "name" : "Prime Strength",
        "points" : 6,
        "description" : "Your muscles are perfectly developed.",
        "valid" : false,
        "prereqs" : ["STR_UP_2"],
        "threshreq" : ["THRESH_ALPHA"],
        "category" : ["MUTCAT_ALPHA"]
    },{
        "type" : "mutation",
        "id" : "DEX_UP",
        "name" : "Dextrous",
        "points" : 1,
        "description" : "You are a little nimbler.  Dexterity + 1",
        "changes_to" : ["DEX_UP_2", "DEX_ALPHA"],
        "category" : ["MUTCAT_INSECT", "MUTCAT_SLIME", "MUTCAT_ALPHA"],
        "passive_mods" : {
            "dex_mod" : 1
        }
    },{
        "type" : "mutation",
        "id" : "DEX_UP_2",
        "name" : "Very Dextrous",
        "points" : 2,
        "description" : "You are nimbler.  Dexterity + 2",
        "prereqs" : ["DEX_UP"],
        "changes_to" : ["DEX_UP_3"],
        "category" : ["MUTCAT_LIZARD", "MUTCAT_SPIDER", "MUTCAT_CHIMERA", "MUTCAT_RAPTOR"],
        "passive_mods" : {
            "dex_mod" : 2
        }
    },{
        "type" : "mutation",
        "id" : "DEX_UP_3",
        "name" : "Extremely Dextrous",
        "points" : 3,
        "description" : "You are nimble and quick.  Dexterity + 4",
        "prereqs" : ["DEX_UP_2"],
        "changes_to" : ["DEX_UP_4"],
        "category" : ["MUTCAT_BIRD", "MUTCAT_ELFA", "MUTCAT_FELINE"],
        "passive_mods" : {
            "dex_mod" : 4
        }
    },{
        "type" : "mutation",
        "id" : "DEX_UP_4",
        "name" : "Insanely Dextrous",
        "points" : 4,
        "description" : "You are much nimbler than before.  Dexterity + 7",
        "prereqs" : ["DEX_UP_3"],
        "threshreq" : ["THRESH_CEPHALOPOD", "THRESH_FISH"],
        "category" : ["MUTCAT_CEPHALOPOD", "MUTCAT_FISH"],
        "passive_mods" : {
            "dex_mod" : 7
        }
    },{
        "type" : "mutation",
        "id" : "DEX_ALPHA",
        "name" : "Prime Dexterity",
        "points" : 6,
        "description" : "You're perfectly coordinated.",
        "valid" : false,
        "prereqs" : ["DEX_UP"],
        "threshreq" : ["THRESH_ALPHA"],
        "category" : ["MUTCAT_ALPHA"]
    },{
        "type" : "mutation",
        "id" : "INT_UP",
        "name" : "Smart",
        "points" : 1,
        "description" : "You are a little smarter.  Intelligence + 1",
        "changes_to" : ["INT_UP_2", "INT_ALPHA", "INT_SLIME"],
        "category" : ["MUTCAT_SLIME", "MUTCAT_ALPHA"],
        "passive_mods" : {
            "int_mod" : 1
        }
    },{
        "type" : "mutation",
        "id" : "INT_UP_2",
        "name" : "Very Smart",
        "points" : 2,
        "description" : "You are smarter.  Intelligence + 2",
        "prereqs" : ["INT_UP"],
        "changes_to" : ["INT_UP_3"],
        "passive_mods" : {
            "int_mod" : 2
        }
    },{
        "type" : "mutation",
        "id" : "INT_UP_3",
        "name" : "Extremely Smart",
        "points" : 3,
        "visibility" : 1,
        "ugliness" : 1,
        "description" : "You are much smarter, and your skull bulges slightly.  Intelligence + 4",
        "prereqs" : ["INT_UP_2"],
        "changes_to" : ["INT_UP_4"],
        "category" : ["MUTCAT_ELFA"],
        "passive_mods" : {
            "int_mod" : 4
        }
    },{
        "type" : "mutation",
        "id" : "INT_UP_4",
        "name" : "Insanely Smart",
        "points" : 4,
        "visibility" : 3,
        "ugliness" : 3,
        "description" : "Your skull bulges noticeably with your impressive brain.  Intelligence + 7",
        "prereqs" : ["INT_UP_3"],
        "threshreq" : ["THRESH_CEPHALOPOD"],
        "category" : ["MUTCAT_CEPHALOPOD"],
        "passive_mods" : {
            "int_mod" : 7
        }
    },{
        "type" : "mutation",
        "id" : "INT_ALPHA",
        "name" : "Prime Intelligence",
        "points" : 6,
        "description" : "You understand almost everything about which you think, with minimal effort.",
        "valid" : false,
        "prereqs" : ["INT_UP"],
        "threshreq" : ["THRESH_ALPHA"],
        "category" : ["MUTCAT_ALPHA"]
    },{
        "type" : "mutation",
        "id" : "INT_SLIME",
        "name" : "Distributed Neurology",
        "points" : 4,
        "visibility" : 10,
        "ugliness" : 10,
        "description" : "Your brain has evolved beyond human imagination.  You'll show them the REAL meaning of 'gray goo'!",
        "valid" : false,
        "purifiable" : false,
        "leads_to" : ["SLIMESPAWNER"],
        "prereqs" : ["INT_UP"],
        "prereqs2" : ["AMORPHOUS"],
        "threshreq" : ["THRESH_SLIME"],
        "category" : ["MUTCAT_SLIME"],
        "armor" : [ { "parts" : "ALL", "bash" : -3 } ]
    },{
        "type" : "mutation",
        "id" : "PER_UP",
        "name" : "Perceptive",
        "points" : 1,
        "description" : "Your senses are a little keener.  Perception + 1",
        "changes_to" : ["PER_UP_2"],
        "leads_to" : ["BIRD_EYE"],
        "passive_mods" : {
            "per_mod" : 1
        }
    },{
        "type" : "mutation",
        "id" : "PER_UP_2",
        "name" : "Very Perceptive",
        "points" : 2,
        "description" : "Your senses are keener.  Perception + 2",
        "prereqs" : ["PER_UP"],
        "changes_to" : ["PER_UP_3", "PER_ALPHA"],
        "category" : ["MUTCAT_ALPHA", "MUTCAT_CHIMERA"],
        "passive_mods" : {
            "per_mod" : 2
        }
    },{
        "type" : "mutation",
        "id" : "PER_UP_3",
        "name" : "Extremely Perceptive",
        "points" : 3,
        "description" : "Your senses are much keener.  Perception + 4",
        "prereqs" : ["PER_UP_2"],
        "changes_to" : ["PER_UP_4"],
        "category" : ["MUTCAT_ELFA", "MUTCAT_RAPTOR"],
        "passive_mods" : {
            "per_mod" : 4
        }
    },{
        "type" : "mutation",
        "id" : "PER_UP_4",
        "name" : "Insanely Perceptive",
        "points" : 4,
        "description" : "You can sense things you never imagined.  Perception + 7",
        "prereqs" : ["PER_UP_3"],
        "threshreq" : ["THRESH_BIRD"],
        "category" : ["MUTCAT_BIRD"],
        "passive_mods" : {
            "per_mod" : 7
        }
    },{
        "type" : "mutation",
        "id" : "PER_ALPHA",
        "name" : "Prime Perception",
        "points" : 6,
        "description" : "Your senses are keenly honed.",
        "valid" : false,
        "prereqs" : ["PER_UP_2"],
        "threshreq" : ["THRESH_ALPHA"],
        "category" : ["MUTCAT_ALPHA"]
    },{
        "type" : "mutation",
        "id" : "PER_SLIME",
        "name" : "Sensory Disintegration",
        "points" : -7,
        "visibility" : 10,
        "ugliness" : 10,
        "description" : "Your sense organs are all over the place: eyes extending and retracting, 'ears' of various shapes migrating about, and taste & smell are uncontrollable.  The world is a horrible mixup.  Ugh!",
        "valid" : false,
        "purifiable" : false,
        "changes_to" : ["PER_SLIME_OK"],
        "prereqs" : ["PER_UP"],
        "prereqs2" : ["AMORPHOUS"],
        "threshreq" : ["THRESH_SLIME"],
        "category" : ["MUTCAT_SLIME"],
        "passive_mods" : {
            "per_mod" : -8
        }
    },{
        "type" : "mutation",
        "id" : "PER_SLIME_OK",
        "name" : "Distributed Senses",
        "points" : 7,
        "visibility" : 10,
        "ugliness" : 10,
        "description" : "You can now extend and reabsorb sensory organs at will, and can therefore ignore most shocks that would overwhelm lesser beings.",
        "valid" : false,
        "purifiable" : false,
        "leads_to" : ["SLIMESPAWNER"],
        "prereqs" : ["PER_SLIME"],
        "prereqs2" : ["AMORPHOUS"],
        "threshreq" : ["THRESH_SLIME"],
        "category" : ["MUTCAT_SLIME"],
        "passive_mods" : {
            "per_mod" : 5
        }
    },{
        "type" : "mutation",
        "id" : "MUT_JUNKIE",
        "name" : "Metallassomaiphile",
        "//" : "name courtesy of wiktionary's Greek for 'mutate'.  Greek-speakers, feel free to correct the term",
        "points" : -1,
        "description" : "Just thinking of mutagen (such a lovely word!  'Mutagen'.  Perfect!) makes you thirsty.  And you so love your new parts.  You simply must have more mutagen!",
        "threshreq" : ["THRESH_MEDICAL", "THRESH_CHIMERA"],
        "category" : ["MUTCAT_MEDICAL", "MUTCAT_CHIMERA"]
    },{
        "type" : "mutation",
        "id" : "HEADBUMPS",
        "name" : "Head Bumps",
        "points" : 0,
        "visibility" : 3,
        "ugliness" : 3,
        "description" : "You have a pair of bumps on your skull.",
        "changes_to" : ["HORNS", "ANTENNAE"]
    },{
        "type" : "mutation",
        "id" : "SLIT_NOSTRILS",
        "name" : "Slit Nostrils",
        "points" : -2,
        "visibility" : 7,
        "ugliness" : 4,
        "description" : "You have a flattened nose and thin slits for nostrils, giving you a lizard-like appearance.  This makes breathing slightly difficult and increases mouth encumbrance by 10.",
        "encumbrance_always" : [["MOUTH", 10]],
        "category" : ["MUTCAT_LIZARD", "MUTCAT_CEPHALOPOD", "MUTCAT_RAPTOR"]
    },{
        "type" : "mutation",
        "id" : "FORKED_TONGUE",
        "name" : "Forked Tongue",
        "points" : 0,
        "visibility" : 1,
        "ugliness" : 3,
        "description" : "Your tongue is forked, like that of a reptile.  This has no effect.",
        "category" : ["MUTCAT_LIZARD", "MUTCAT_RAPTOR"]
    },{
        "type" : "mutation",
        "id" : "EYEBULGE",
        "name" : "Bulging Eyes",
        "points" : 0,
        "visibility" : 8,
        "ugliness" : 4,
        "description" : "Your eyes bulge out several inches from your skull.  This does not affect your vision in any way.",
        "leads_to" : ["MEMBRANE"],
        "changes_to" : ["COMPOUND_EYES"]
    },{
        "type" : "mutation",
        "id" : "MOUTH_FLAPS",
        "name" : "Mouth Flaps",
        "points" : -1,
        "visibility" : 7,
        "ugliness" : 6,
        "description" : "Skin tabs and odd flaps of skin surround your mouth.  They don't affect your eating, but are unpleasant to look at.",
        "category" : ["MUTCAT_CHIMERA"],
        "leads_to" : ["MOUTH_TENTACLES", "MANDIBLES"]
    },{
        "type" : "mutation",
        "id" : "WINGS_STUB",
        "name" : "Wing Stubs",
        "points" : 0,
        "visibility" : 2,
        "ugliness" : 2,
        "description" : "You have a pair of stubby little wings projecting from your shoulderblades.  They can be wiggled at will, but are useless.",
        "changes_to" : ["WINGS_BIRD", "WINGS_BAT", "WINGS_INSECT", "WINGS_BUTTERFLY"]
    },{
        "type" : "mutation",
        "id" : "WINGS_BAT",
        "name" : "Bat Wings",
        "points" : -1,
        "visibility" : 9,
        "ugliness" : 4,
        "description" : "You have a pair of large, leathery wings.  You can move them a little, but they are useless, and in fact put you off balance, reducing your ability to dodge slightly.",
        "prereqs" : ["WINGS_STUB"],
        "cancels" : ["WINGS_BIRD", "WINGS_INSECT", "WINGS_BUTTERFLY"]
    },{
        "type" : "mutation",
        "id" : "WINGS_BUTTERFLY",
        "name" : "Butterfly Wings",
        "points" : -1,
        "visibility" : 10,
        "ugliness" : -2,
        "description" : "You have a very large and very beautiful pair of brightly-colored wings.  They can't lift you, and they make balancing tricky, but they certainly catch air and attention!",
        "valid" : false,
        "purifiable" : false,
        "encumbrance_always" : [[ "TORSO", 10 ]],
        "prereqs" : ["WINGS_STUB"],
        "threshreq" : ["THRESH_INSECT"],
        "cancels" : ["WINGS_BIRD", "WINGS_INSECT", "WINGS_BAT"],
        "category" : ["MUTCAT_INSECT"],
        "restricts_gear" : [ "TORSO" ]
    },{
        "type" : "mutation",
        "id" : "PALE",
        "name" : "Pale Skin",
        "points" : 0,
        "visibility" : 3,
        "ugliness" : 1,
        "description" : "Your skin is rather pale.",
        "changes_to" : ["ALBINO"],
        "leads_to" : ["TROGLO"],
        "category" : ["MUTCAT_LUPINE"]
    },{
        "type" : "mutation",
        "id" : "SPOTS",
        "name" : "Spots",
        "points" : 0,
        "visibility" : 6,
        "ugliness" : 2,
        "description" : "Your skin is covered in a pattern of red spots.",
        "changes_to" : ["SORES"]
    },{
        "type" : "mutation",
        "id" : "SMELLY2",
        "name" : "Smelly",
        "points" : -2,
        "visibility" : 4,
        "ugliness" : 5,
        "description" : "You smell awful.  Monsters that track scent will find you very easily, and humans will react poorly.",
        "prereqs" : ["SMELLY"],
        "leads_to" : ["PHEROMONE_INSECT", "PHEROMONE_MAMMAL"],
        "category" : ["MUTCAT_FISH", "MUTCAT_BEAST", "MUTCAT_SLIME", "MUTCAT_CHIMERA", "MUTCAT_URSINE"]
    },{
        "type" : "mutation",
        "id" : "DEFORMED",
        "name" : "Deformed",
        "points" : -2,
        "visibility" : 4,
        "ugliness" : 4,
        "description" : "You're minorly deformed.  Some people will react badly to your appearance.",
        "cancels" : ["PRETTY", "BEAUTIFUL", "BEAUTIFUL2", "BEAUTIFUL3"],
        "prereqs" : ["UGLY"],
        "changes_to" : ["DEFORMED2"],
        "category" : ["MUTCAT_FISH", "MUTCAT_CATTLE", "MUTCAT_INSECT", "MUTCAT_CEPHALOPOD", "MUTCAT_FELINE", "MUTCAT_LUPINE"]
    },{
        "type" : "mutation",
        "id" : "DEFORMED2",
        "name" : "Badly Deformed",
        "points" : -3,
        "visibility" : 7,
        "ugliness" : 7,
        "description" : "You're hideously deformed.  Some people will have a strong negative reaction to your appearance.",
        "cancels" : ["PRETTY", "BEAUTIFUL", "BEAUTIFUL2", "BEAUTIFUL3"],
        "prereqs" : ["DEFORMED"],
        "changes_to" : ["DEFORMED3"],
        "category" : ["MUTCAT_BEAST", "MUTCAT_URSINE", "MUTCAT_PLANT"]
    },{
        "type" : "mutation",
        "id" : "DEFORMED3",
        "name" : "Grotesque",
        "points" : -4,
        "visibility" : 10,
        "ugliness" : 10,
        "description" : "Your visage is disgusting and liable to induce vomiting.  People will not want to interact with you unless they have a very good reason to.",
        "cancels" : ["PRETTY", "BEAUTIFUL", "BEAUTIFUL2", "BEAUTIFUL3"],
        "prereqs" : ["DEFORMED2"],
        "category" : ["MUTCAT_SLIME", "MUTCAT_RAT", "MUTCAT_CHIMERA"]
    },{
        "type" : "mutation",
        "id" : "BEAUTIFUL",
        "name" : "Beautiful",
        "points" : 2,
        "visibility" : -4,
        "ugliness" : -4,
        "description" : "You're a real head-turner.  Some people will react well to your appearance, and most people have an easier time trusting you.",
        "cancels" : ["UGLY", "DEFORMED", "DEFORMED2", "DEFORMED3"],
        "prereqs" : ["PRETTY"],
        "changes_to" : ["BEAUTIFUL2"]
    },{
        "type" : "mutation",
        "id" : "BEAUTIFUL2",
        "name" : "Very Beautiful",
        "points" : 3,
        "visibility" : -7,
        "ugliness" : -7,
        "description" : "You are a vision of beauty.  Some people will react very well to your looks, and most people will trust you immediately.",
        "cancels" : ["UGLY", "DEFORMED", "DEFORMED2", "DEFORMED3"],
        "prereqs" : ["BEAUTIFUL"],
        "changes_to" : ["BEAUTIFUL3"]
    },{
        "type" : "mutation",
        "id" : "BEAUTIFUL3",
        "name" : "Glorious",
        "points" : 4,
        "visibility" : -10,
        "ugliness" : -10,
        "description" : "You are incredibly beautiful.  People cannot help themselves for your charms, and will do whatever they can to please you.",
        "cancels" : ["UGLY", "DEFORMED", "DEFORMED2", "DEFORMED3"],
        "prereqs" : ["BEAUTIFUL2"],
        "category": ["MUTCAT_ELFA"]
    },{
        "type" : "mutation",
        "id" : "SNOUT",
        "name" : "Snout",
        "points" : -1,
        "visibility" : 4,
        "ugliness" : 3,
        "description" : "Your face and jaw have begun...changing.  Masks and such fit OK, but you're noticeably mutated.",
        "changes_to" : ["BEAK", "BEAK_HUM", "BEAK_PECK", "PROBOSCIS", "MINOTAUR", "MUZZLE", "MUZZLE_BEAR", "MUZZLE_LONG", "MUZZLE_RAT"],
        "category" : ["MUTCAT_FELINE"]
    },{
        "type" : "mutation",
        "id" : "MINOTAUR",
        "name" : "Bovine Snout",
        "points" : -4,
        "visibility" : 5,
        "ugliness" : 6,
        "mixed_effect" : true,
        "description" : "Your face resembles that of a bull, with a significant snout.  It looks fearsome but prevents you from wearing mouthgear.",
        "cancels" : ["BEAK", "BEAK_HUM", "BEAK_PECK", "PROBOSCIS", "MUZZLE", "MUZZLE_BEAR", "MUZZLE_LONG", "MUZZLE_RAT"],
        "prereqs" : ["SNOUT"],
        "category" : ["MUTCAT_CATTLE"],
        "restricts_gear" : [ "MOUTH" ]
    },{
        "type" : "mutation",
        "id" : "MUZZLE",
        "name" : "Lupine Muzzle",
        "points" : -2,
        "visibility" : 5,
        "ugliness" : 4,
        "mixed_effect" : true,
        "description" : "Your jaw and nose have extended into a wolfish muzzle.  It lends itself to biting in combat and looks impressive, but prevents you from wearing mouthgear.",
        "cancels" : ["BEAK", "BEAK_HUM", "BEAK_PECK", "PROBOSCIS", "MINOTAUR", "MUZZLE_BEAR", "MUZZLE_LONG", "MUZZLE_RAT"],
        "prereqs" : ["SNOUT"],
        "category" : ["MUTCAT_BEAST", "MUTCAT_LUPINE"],
        "restricts_gear" : [ "MOUTH" ],
        "attacks" : {
            "attack_text_u" : "You nip at %s",
            "attack_text_npc" : "%1$s nips and harries %2$s",
            "blocker_mutations" : [ "FANGS" ],
            "body_part" : "MOUTH",
            "chance" : 18,
            "base_damage" : { "damage_type" : "cut", "amount" : 4 }
        }
    },{
        "type" : "mutation",
        "id" : "MUZZLE_BEAR",
        "name" : "Ursine Muzzle",
        "points" : -2,
        "visibility" : 5,
        "ugliness" : 4,
        "mixed_effect" : true,
        "description" : "Your jaw and nose have extended into a bearish muzzle.  You could bite with it, and it looks impressive, but it prevents you from wearing mouthgear.",
        "cancels" : ["BEAK", "BEAK_HUM", "BEAK_PECK", "PROBOSCIS", "MINOTAUR", "MUZZLE", "MUZZLE_LONG", "MUZZLE_RAT"],
        "prereqs" : ["SNOUT"],
        "category" : ["MUTCAT_URSINE"],
        "restricts_gear" : [ "MOUTH" ],
        "attacks" : {
            "attack_text_u" : "You bite %s",
            "attack_text_npc" : "%1$s bites %2$s",
            "blocker_mutations" : [ "FANGS" ],
            "body_part" : "MOUTH",
            "chance" : 20,
            "base_damage" : { "damage_type" : "cut", "amount" : 5 }
        }
    },{
        "type" : "mutation",
        "id" : "MUZZLE_RAT",
        "name" : "Ratlike Muzzle",
        "points" : -2,
        "visibility" : 6,
        "ugliness" : 4,
        "description" : "Your face and jaw have extended, giving you an alert and attentive appearance.",
        "prereqs" : ["SNOUT"],
        "cancels" : ["BEAK", "BEAK_HUM", "BEAK_PECK", "PROBOSCIS", "MINOTAUR", "MUZZLE", "MUZZLE_BEAR", "MUZZLE_LONG"],
        "category" : ["MUTCAT_RAT"],
        "restricts_gear" : [ "MOUTH" ]
    },{
        "type" : "mutation",
        "id" : "MUZZLE_LONG",
        "name" : "Reptilian Muzzle",
        "points" : -3,
        "visibility" : 8,
        "ugliness" : 8,
        "mixed_effect" : true,
        "description" : "Your face and jaws are a shorter version of those found on alligators.  They look NASTY-as do the bite wounds they can inflict-but prevent you from wearing mouthgear.",
        "cancels" : ["BEAK", "BEAK_HUM", "BEAK_PECK", "PROBOSCIS", "MINOTAUR", "MUZZLE", "MUZZLE_BEAR", "MUZZLE_RAT"],
        "prereqs" : ["SNOUT"],
        "category" : ["MUTCAT_LIZARD"],
        "restricts_gear" : [ "MOUTH" ],
        "attacks" : {
            "attack_text_u" : "You bite a chunk out of %s",
            "attack_text_npc" : "%1$s bites a chunk out of %2$s",
            "blocker_mutations" : [ "FANGS" ],
            "body_part" : "MOUTH",
            "chance" : 18,
            "base_damage" : { "damage_type" : "stab", "amount" : 18 }
        }
    },{
        "type" : "mutation",
        "id" : "PROBOSCIS",
        "name" : "Proboscis",
        "points" : -4,
        "visibility" : 5,
        "ugliness" : 7,
        "description" : "You've gotten rid of that terribly imprecise mouth and now imbibe your food like a proper person.  Chewing was tiresome anyway.",
        "valid" : false,
        "purifiable" : false,
        "cancels" : ["BEAK", "BEAK_HUM", "BEAK_PECK", "MINOTAUR", "MUZZLE", "MUZZLE_BEAR", "MUZZLE_LONG", "MUZZLE_RAT", "MANDIBLES", "MOUTH_TENTACLES",  "FANGS", "SABER_TEETH"],
        "prereqs" : ["EYEBULGE", "COMPOUND_EYES"],
        "threshreq" : ["THRESH_INSECT"],
        "category" : ["MUTCAT_INSECT"],
        "active" : true,
        "restricts_gear" : [ "MOUTH" ]
    },{
        "type" : "mutation",
        "id" : "HOLLOW_BONES",
        "name" : "Hollow Bones",
        "points" : 1,
        "mixed_effect" : true,
        "description" : "You have Avian Bone Syndrome--your bones are nearly hollow.  Your body is very light as a result, enabling you to move and attack 20% faster, but also frail; you can carry 40% less, and bashing attacks injure you more.",
        "prereqs" : ["LIGHT_BONES"],
        "category" : ["MUTCAT_BIRD", "MUTCAT_SLIME", "MUTCAT_ELFA"]
    },{
        "type" : "mutation",
        "id" : "NAUSEA",
        "name" : "Nausea",
        "points" : -2,
        "description" : "You feel nauseous almost constantly, and are more liable to throw up from food poisoning, alcohol, etc.  You can, if desired, think yourself into vomiting, too.",
        "prereqs" : ["WEAKSTOMACH"],
        "changes_to" : ["VOMITOUS", "EATPOISON"],
        "category" : ["MUTCAT_ALPHA"],
        "active" : true
    },{
        "type" : "mutation",
        "id" : "VOMITOUS",
        "name" : "Vomitous",
        "points" : -3,
        "description" : "You have a major digestive disorder.  Though it causes you to vomit frequently, you have found that you can trigger your vomit reflex on demand, too.",
        "prereqs" : ["NAUSEA"],
        "changes_to" : ["EATPOISON"],
        "category" : ["MUTCAT_SLIME", "MUTCAT_RAT", "MUTCAT_MEDICAL", "MUTCAT_ELFA"],
        "active" : true
    },{
        "type" : "mutation",
        "id" : "HUNGER",
        "name" : "Fast Metabolism",
        "points" : -2,
        "description" : "You require more food than most people, but recover stamina slightly faster.",
        "starting_trait" : true,
        "cancels" : ["LIGHTEATER", "COLDBLOOD", "COLDBLOOD2", "COLDBLOOD3", "COLDBLOOD4"],
        "changes_to" :["HUNGER2", "MET_RAT"],
        "category" : ["MUTCAT_RAT", "MUTCAT_ALPHA", "MUTCAT_MEDICAL", "MUTCAT_ELFA", "MUTCAT_BEAST", "MUTCAT_SLIME", "MUTCAT_RAPTOR", "MUTCAT_CHIMERA"],
        "metabolism_modifier": 0.5,
        "stamina_regen_modifier": 0.1
    },{
        "type" : "mutation",
        "id" : "MET_RAT",
        "name" : "Rapid Metabolism",
        "points" : -2,
        "valid" : false,
        "description" : "You require more resources than most, but heal more rapidly as well.  Provides weak regeneration even when not asleep.",
        "cancels" : ["LIGHTEATER", "COLDBLOOD", "COLDBLOOD2", "COLDBLOOD3", "COLDBLOOD4", "FASTHEALER", "FASTHEALER2", "REGEN", "ROT1", "ROT2", "ROT3", "WAKEFUL", "WAKEFUL2", "WAKEFUL3"],
        "prereqs" : ["HUNGER"],
        "prereqs2" : ["SLEEPY"],
        "category" : ["MUTCAT_RAT"],
        "healing_awake" : 0.002,
        "healing_resting" : 0.005,
        "fatigue_modifier": 0.5,
        "fatigue_regen_modifier": 0.333,
        "metabolism_modifier": 0.333
    },{
        "type" : "mutation",
        "id" : "HUNGER2",
        "name" : "Very Fast Metabolism",
        "points" : -2,
        "description" : "You need about twice as much food as the average human to maintain your expanded cardiovascular and respiratory systems.  On a plus side, it doesn't take you much time to recover from any strenuous activity.",
        "prereqs" : ["HUNGER"],
        "changes_to" :["HUNGER3"],
        "cancels" : ["LIGHTEATER", "COLDBLOOD", "COLDBLOOD2", "COLDBLOOD3", "COLDBLOOD4"],
        "category" : ["MUTCAT_BEAST", "MUTCAT_SLIME", "MUTCAT_RAPTOR"],
        "metabolism_modifier": 1.0,
        "stamina_regen_modifier": 0.3
    },{
        "type" : "mutation",
        "id" : "HUNGER3",
        "name" : "Extreme Metabolism",
<<<<<<< HEAD
        "points" : -6,
        "description" : "You burn calories like gasoline-soaked tinder.  You consume three times as much food as the average human.",
        "//~" : "The simile there is intended for a Really Quick Burn--BAM burned.",
=======
        "points" : -2,
        "description" : "You consume three times as much food as the average human to maintain your truly superhuman endurance.",
>>>>>>> 2e8514f7
        "prereqs" : ["HUNGER2"],
        "leads_to" : ["EATHEALTH"],
        "cancels" : ["LIGHTEATER", "COLDBLOOD", "COLDBLOOD2", "COLDBLOOD3", "COLDBLOOD4"],
        "category" : ["MUTCAT_CHIMERA"],
        "metabolism_modifier": 2.0,
        "stamina_regen_modifier": 0.5
    },{
        "type" : "mutation",
        "id" : "THIRST",
        "name" : "High Thirst",
        "points" : -2,
        "description" : "Your body dries out easily; you need to drink more water.",
        "starting_trait" : true,
        "changes_to" : ["THIRST2"],
        "category" : ["MUTCAT_SLIME", "MUTCAT_CEPHALOPOD", "MUTCAT_CHIMERA", "MUTCAT_ELFA"],
        "thirst_modifier": 0.5
    },{
        "type" : "mutation",
        "id" : "THIRST2",
        "name" : "Very Thirsty",
        "points" : -3,
        "description" : "Ugh, out of water already?  You need about twice the fluids of an average human.",
        "prereqs" : ["THIRST"],
        "changes_to" :["THIRST3"],
        "category" : ["MUTCAT_FISH", "MUTCAT_SLIME", "MUTCAT_CEPHALOPOD"],
        "thirst_modifier": 1.0
    },{
        "type" : "mutation",
        "id" : "THIRST3",
        "name" : "Extremely Thirsty",
        "points" : -5,
        "description" : "You dry out seriously quickly, requiring three times as much liquid to stay hydrated.",
        "prereqs" : ["THIRST2"],
        "thirst_modifier": 2.0
    },{
        "type" : "mutation",
        "id" : "HEAVYSLEEPER2",
        "name" : "Very Heavy Sleeper",
        "points" : -2,
        "description" : "You could probably sleep through a firefight.",
        "valid" : false,
        "prereqs" : ["HEAVYSLEEPER"],
        "category" : ["MUTCAT_BEAST", "MUTCAT_LUPINE"]
    },{
        "type" : "mutation",
        "id" : "SLEEPY2",
        "name" : "Very Sleepy",
        "points" : -3,
        "description" : "You find yourself needing to sleep quite often.  You'll spend about half your time in or around bed.",
        "prereqs" : ["SLEEPY"],
        "cancels" : ["WAKEFUL", "WAKEFUL2", "WAKEFUL3"],
        "category" : ["MUTCAT_FELINE"],
        "fatigue_modifier": 1.0
    },{
        "type" : "mutation",
        "id" : "ROT1",
        "name" : "Weakening",
        "points" : -2,
        "bodytemp_modifiers" : [-250, -250],
        "description" : "You feel as though you are slowly weakening and your body heals slower.",
        "cancels" : ["FASTHEALER", "FASTHEALER2", "REGEN"],
        "changes_to" : ["ROT2"],
        "category" : ["MUTCAT_ELFA"],
        "healing_awake" : -0.00002,
        "healing_resting" : -0.0025
    },{
        "type" : "mutation",
        "id" : "ROT2",
        "name" : "Deterioration",
        "points" : -8,
        "bodytemp_modifiers" : [-750, -750],
        "description" : "Your body is very slowly wasting away.",
        "cancels" : ["FASTHEALER", "FASTHEALER2", "REGEN"],
        "prereqs" : ["ROT1"],
        "changes_to" : ["ROT3"],
        "category" : ["MUTCAT_CHIMERA"],
        "healing_awake" : -0.0002
    },{
        "type" : "mutation",
        "id" : "ROT3",
        "name" : "Disintegration",
        "points" : -10,
        "bodytemp_modifiers" : [-1500, -1500],
        "description" : "Your body is slowly wasting away!",
        "cancels" : ["FASTHEALER", "FASTHEALER2", "REGEN"],
        "prereqs" : ["ROT2"],
        "category": ["MUTCAT_ALPHA"],
        "healing_awake" : -0.0008
    },{
        "type" : "mutation",
        "id" : "SUNBURN",
        "name" : "Solar Sensitivity",
        "points" : -3,
        "description" : "Your skin simply cannot handle ultraviolet radiation, such as sunlight.  It will seriously burn you.",
        "prereqs" : ["ALBINO"],
        "prereqs2" : ["TROGLO2", "TROGLO3"],
        "category" : ["MUTCAT_TROGLOBITE"]
    },{
        "type" : "mutation",
        "id" : "SORES",
        "name" : "Sores",
        "points" : -2,
        "visibility" : 5,
        "ugliness" : 6,
        "description" : "Your extremities are covered in painful sores.  The pain is worse when they are covered in clothing.",
        "prereqs" : ["SPOTS"],
        "category" : ["MUTCAT_SLIME"]
    },{
        "type" : "mutation",
        "id" : "TROGLO",
        "name" : "Light Sensitive",
        "points" : -2,
        "description" : "Sunlight makes you uncomfortable.  If you are outdoors and the weather is Sunny, you suffer -1 to all stats.",
        "cancels" : ["SUNLIGHT_DEPENDENT"],
        "changes_to" : ["TROGLO2"],
        "category" : ["MUTCAT_LIZARD", "MUTCAT_BEAST", "MUTCAT_INSECT", "MUTCAT_SLIME", "MUTCAT_SPIDER"]
    },{
        "type" : "mutation",
        "id" : "TROGLO2",
        "name" : "Very Light Sensitive",
        "points" : -3,
        "description" : "Sunlight makes you very uncomfortable.  If you are outdoors during the day, you suffer -1 to all stats; -2 if the weather is Sunny.",
        "cancels" : ["SUNLIGHT_DEPENDENT"],
        "prereqs" : ["TROGLO"],
        "changes_to" : ["TROGLO3"],
        "category" : ["MUTCAT_RAT"]
    },{
        "type" : "mutation",
        "id" : "TROGLO3",
        "name" : "Troglobite",
        "points" : -5,
        "description" : "Sunlight makes you extremely uncomfortable, resulting in large penalties to all stats.",
        "cancels" : ["SUNLIGHT_DEPENDENT"],
        "prereqs" : ["TROGLO2"],
        "category" : ["MUTCAT_TROGLOBITE"]
    },{
        "type" : "mutation",
        "id" : "WEBBED",
        "name" : "Webbed Hands",
        "points" : -2,
        "visibility" : 3,
        "ugliness" : 2,
        "description" : "Your hands and feet are heavily webbed, reducing your dexterity by 1 and causing problems with gloves.  However, you can swim much faster.  Slightly decreases wet penalties.",
        "category" : ["MUTCAT_LIZARD", "MUTCAT_FISH", "MUTCAT_SLIME"],
        "wet_protection" : [
            { "part" : "HAND_L", "good" : 3 },
            { "part" : "HAND_R", "good" : 3 }
        ],
        "encumbrance_covered" : [
            [ "HAND_L", 50 ],
            [ "HAND_R", 50 ]
        ]
    },{
        "type" : "mutation",
        "id" : "PAWS",
        "name" : "Paws",
        "points" : -3,
        "visibility" : 3,
        "ugliness" : 2,
        "mixed_effect" : true,
        "description" : "Your hands have fused into quasi-paws.  Fine manipulation is a challenge: permanent hand encumbrance of 10, difficulty with delicate craftwork, and your gloves don't fit.  But they handle water better.",
        "encumbrance_always" : [
            [ "HAND_L", 10 ],
            [ "HAND_R", 10 ]
        ],
        "restricts_gear" : [ "HAND_L", "HAND_R" ],
        "prereqs" : ["CLAWS", "CLAWS_RETRACT", "CLAWS_RAT"],
        "cancels" : ["TALONS", "ARM_TENTACLES", "ARM_TENTACLES_4", "ARM_TENTACLES_8"],
        "changes_to" : ["PAWS_LARGE"],
        "category" : ["MUTCAT_LUPINE", "MUTCAT_RAT", "MUTCAT_FELINE"]
    },{
        "type" : "mutation",
        "id" : "PAWS_LARGE",
        "name" : "Broad Paws",
        "points" : -4,
        "visibility" : 4,
        "ugliness" : 3,
        "mixed_effect" : true,
        "description" : "Your paws are much larger now.  Manual dexterity is is difficult: permanent hand encumbrance of 20, serious problems crafting, and no gloves.  But you can swim more effectively.",
        "encumbrance_always" : [
            [ "HAND_L", 20 ],
            [ "HAND_R", 20 ]
        ],
        "restricts_gear" : [ "HAND_L", "HAND_R" ],
        "prereqs" : ["PAWS"],
        "cancels" : ["TALONS", "ARM_TENTACLES", "ARM_TENTACLES_4", "ARM_TENTACLES_8"],
        "category" : ["MUTCAT_BEAST", "MUTCAT_URSINE"]
    },{
        "type" : "mutation",
        "id" : "BEAK",
        "name" : "Beak",
        "points" : -3,
        "visibility" : 8,
        "ugliness" : 4,
        "mixed_effect" : true,
        "description" : "You have a beak for a mouth.  You can occasionally use it to peck at your enemies, but it is impossible for you to wear mouth gear.  Slightly reduces wet effects.",
        "cancels" : ["PROBOSCIS", "MINOTAUR", "MUZZLE_BEAR", "MUZZLE_LONG", "MUZZLE_RAT" , "MANDIBLES", "MOUTH_TENTACLES", "FANGS", "SABER_TEETH"],
        "changes_to" : ["BEAK_HUM", "BEAK_PECK"],
        "category" : ["MUTCAT_BIRD", "MUTCAT_CEPHALOPOD"],
        "wet_protection" : [
            { "part" : "MOUTH", "ignored" : 1 }
        ],
        "restricts_gear" : [ "MOUTH" ],
        "destroys_gear" : true,
        "attacks" : {
            "attack_text_u" : "You peck %s",
            "attack_text_npc" : "%1$s pecks %2$s",
            "body_part" : "MOUTH",
            "chance" : 15,
            "base_damage" : { "damage_type" : "stab", "amount" : 15 }
        }
    },{
        "type" : "mutation",
        "id" : "BEAK_PECK",
        "name" : "Woodpecker Beak",
        "points" : -2,
        "visibility" : 10,
        "ugliness" : 5,
        "description" : "Pecking at prey is part of your daily routine now.  Slightly reduces wet effects.",
        "valid" : false,
        "purifiable" : false,
        "cancels" : ["BEAK_HUM", "PROBOSCIS", "MINOTAUR", "MUZZLE_BEAR", "MUZZLE_LONG", "MUZZLE_RAT" , "MANDIBLES", "MOUTH_TENTACLES", "FANGS", "SABER_TEETH"],
        "prereqs" : ["BEAK"],
        "threshreq" : ["THRESH_BIRD"],
        "category" : ["MUTCAT_BIRD"],
        "wet_protection" : [
            { "part" : "MOUTH", "ignored" : 2 }
        ],
        "restricts_gear" : [ "MOUTH" ],
        "destroys_gear" : true,
        "attacks": [
            {
                "attack_text_u" : "You jackhammer into %s with your beak",
                "attack_text_npc" : "%1$s jackhammer into %2$s with their beak",
                "body_part" : "MOUTH",
                "chance" : 15,
                "hardcoded_effect" : true
            }
        ]
    },{
        "type" : "mutation",
        "id" : "BEAK_HUM",
        "name" : "Hummingbird Beak",
        "points" : -2,
        "visibility" : 10,
        "ugliness" : 5,
        "description" : "Though your beak's not suitable for pecking, those flowers out there are a good source of energy.  Examine them to feed.",
        "valid" : false,
        "purifiable" : false,
        "cancels" : ["BEAK_PECK", "PROBOSCIS", "MINOTAUR", "MUZZLE_BEAR", "MUZZLE_LONG", "MUZZLE_RAT" , "MANDIBLES", "MOUTH_TENTACLES", "FANGS", "SABER_TEETH"],
        "prereqs" : ["BEAK"],
        "threshreq" : ["THRESH_BIRD"],
        "category" : ["MUTCAT_BIRD"],
        "wet_protection" : [
            { "part" : "MOUTH", "ignored" : 2 }
        ],
        "active" : true,
        "restricts_gear" : [ "MOUTH" ],
        "destroys_gear" : true
    },{
        "type" : "mutation",
        "id" : "UNSTABLE",
        "name" : "Genetically Unstable",
        "points" : -2,
        "mixed_effect" : true,
        "description" : "Your DNA has been damaged in a way that causes you to continually develop more mutations.",
        "changes_to" : ["CHAOTIC"],
        "category" : ["MUTCAT_SLIME", "MUTCAT_MEDICAL", "MUTCAT_CHIMERA"]
    },{
        "type" : "mutation",
        "id" : "CHAOTIC",
        "name" : "Genetic Chaos",
        "points" : -4,
        "purifiable" : false,
        "description" : "Your body alters itself rapidly, and without your intervention or conscious control.",
        "prereqs" : ["UNSTABLE", "MUT_JUNKIE"],
        "category" : ["MUTCAT_CHIMERA"]
    },{
        "type" : "mutation",
        "id" : "RADIOACTIVE1",
        "name" : "Minor Radioactivity",
        "points" : -2,
        "bodytemp_modifiers" : [250, 250],
        "description" : "Your body has become radioactive!  You continuously emit low levels of radiation, which slowly contaminates the world around you.",
        "changes_to" : ["RADIOACTIVE2"],
        "category" : ["MUTCAT_SLIME"]
    },{
        "type" : "mutation",
        "id" : "RADIOACTIVE2",
        "name" : "Radioactivity",
        "points" : -4,
        "bodytemp_modifiers" : [750, 750],
        "description" : "Your body has become radioactive!  You continuously emit moderate levels of radiation, which contaminates the world around you.",
        "prereqs" : ["RADIOACTIVE1"],
        "changes_to" : ["RADIOACTIVE3"],
        "category": ["MUTCAT_ELFA"]
    },{
        "type" : "mutation",
        "id" : "RADIOACTIVE3",
        "name" : "Severe Radioactivity",
        "points" : -6,
        "bodytemp_modifiers" : [1500, 1500],
        "description" : "Your body has become radioactive!  You continuously emit heavy levels of radiation, making your surroundings unlivable.",
        "prereqs" : ["RADIOACTIVE2"]
    },{
        "type" : "mutation",
        "id" : "SLIMY",
        "name" : "Slimy",
        "points" : 2,
        "visibility" : 7,
        "ugliness" : 6,
        "description" : "Your body is coated with a fine slime.  Protects from long term effects of acid, though not short term ones.  Greatly increases wet benefits.",
        "leads_to" : ["SLIME_HANDS"],
        "changes_to" : ["VISCOUS"],
        "category" : ["MUTCAT_FISH", "MUTCAT_SLIME", "MUTCAT_TROGLOBITE", "MUTCAT_CEPHALOPOD"],
        "wet_protection" : [
            { "part" : "HEAD", "neutral" : 3, "good" : 4 },
            { "part" : "LEG_L", "neutral" : 7, "good" : 14 },
            { "part" : "LEG_R", "neutral" : 7, "good" : 14 },
            { "part" : "FOOT_L", "neutral" : 2, "good" : 4 },
            { "part" : "FOOT_R", "neutral" : 2, "good" : 4 },
            { "part" : "ARM_L", "neutral" : 7, "good" : 12 },
            { "part" : "ARM_R", "neutral" : 7, "good" : 12 },
            { "part" : "HAND_L", "neutral" : 2, "good" : 3 },
            { "part" : "HAND_R", "neutral" : 2, "good" : 3 },
            { "part" : "TORSO", "neutral" : 14, "good" : 26 }
        ]
    },{
        "type" : "mutation",
        "id" : "VISCOUS",
        "name" : "Viscous",
        "points" : 4,
        "visibility" : 7,
        "ugliness" : 8,
        "description" : "Your body's slime output has become sticky and gel-like.  Protects from acid somewhat.  Greatly increases wet benefits.",
        "leads_to" : ["AMORPHOUS"],
        "prereqs" : ["SLIMY"],
        "threshreq" : ["THRESH_SLIME"],
        "category" : ["MUTCAT_SLIME"],
        "wet_protection" : [
            { "part" : "HEAD", "neutral" : 4, "good" : 5 },
            { "part" : "LEG_L", "neutral" : 8, "good" : 15 },
            { "part" : "LEG_R", "neutral" : 8, "good" : 15 },
            { "part" : "FOOT_L", "neutral" : 3, "good" : 5 },
            { "part" : "FOOT_R", "neutral" : 3, "good" : 5 },
            { "part" : "ARM_L", "neutral" : 8, "good" : 14 },
            { "part" : "ARM_R", "neutral" : 8, "good" : 14 },
            { "part" : "HAND_L", "neutral" : 3, "good" : 4 },
            { "part" : "HAND_R", "neutral" : 3, "good" : 4 },
            { "part" : "TORSO", "neutral" : 15, "good" : 27 }
        ],
        "armor" : [ { "parts" : "ALL", "acid" : 2 } ]
    },{
        "type" : "mutation",
        "id" : "AMORPHOUS",
        "name" : "Amorphous Body",
        "points" : -2,
        "visibility" : 10,
        "ugliness" : 10,
        "description" : "Your flesh is a pleasing gel-like consistency.  Your bodily functions seem to be moving around, and your leg-equivalents flow comfortably.",
        "purifiable" : false,
        "leads_to" : ["INT_SLIME", "PER_SLIME"],
        "prereqs" : ["VISCOUS"],
        "prereqs2" : ["BENDY2", "SLIME_HANDS"],
        "threshreq" : ["THRESH_SLIME"],
        "category" : ["MUTCAT_SLIME"],
        "armor" : [ { "parts" : "ALL", "bash" : 4 } ]
    },{
        "type" : "mutation",
        "id" : "SLIMESPAWNER",
        "name" : "Omnicellular",
        "points" : 10,
        "visibility" : 10,
        "ugliness" : 10,
        "description" : "Your body is more or less one consistent whole: a single, giant, omni-cell that alters itself as needed.",
        "valid" : false,
        "purifiable" : false,
        "prereqs" : ["INT_SLIME"],
        "prereqs2" : ["PER_SLIME_OK"],
        "threshreq" : ["THRESH_SLIME"],
        "category" : ["MUTCAT_SLIME"],
        "active"     :    true,
        "cost"       :    40,
        "hunger"     :    true,
        "thirst"     :    true
    },{
        "type" : "mutation",
        "id" : "HERBIVORE",
        "name" : "Herbivore",
        "points" : -3,
        "description" : "Your body's ability to digest meat is severely hampered.  Eating meat has a good chance of making you vomit it back up; even if you manage to keep it down, its nutritional value is greatly reduced.",
        "cancels" : ["CARNIVORE", "SAPROVORE", "ANTIFRUIT", "MEATARIAN"],
        "leads_to" : ["RUMINANT"]
    },{
        "type" : "mutation",
        "id" : "CARNIVORE",
        "name" : "Carnivore",
        "points" : -4,
        "description" : "Your body's ability to digest fruits, vegetables and grains is severely hampered.  You cannot eat anything besides meat.",
        "cancels" : ["VEGETARIAN", "HERBIVORE", "RUMINANT",  "GRAZER"],
        "leads_to" : ["SAPROVORE"],
        "category" : ["MUTCAT_LIZARD", "MUTCAT_BEAST", "MUTCAT_SPIDER", "MUTCAT_CHIMERA", "MUTCAT_RAPTOR", "MUTCAT_FELINE"],
        "vitamin_rates": [ [ "vitC", -1200 ] ]
    },{
        "type" : "mutation",
        "id" : "PONDEROUS1",
        "name" : "Ponderous",
        "points" : -3,
        "description" : "Your muscles are generally slow to move.  You move 10% slower.",
        "cancels" : ["FLEET", "FLEET2"],
        "changes_to" : ["PONDEROUS2"],
        "category" : ["MUTCAT_URSINE"]
    },{
        "type" : "mutation",
        "id" : "PONDEROUS2",
        "name" : "Very Ponderous",
        "points" : -5,
        "description" : "Your muscles are quite slow to move.  You move 20% slower.",
        "cancels" : ["FLEET", "FLEET2"],
        "prereqs" : ["PONDEROUS1"],
        "changes_to" : ["PONDEROUS3"],
        "category" : ["MUTCAT_CATTLE"]
    },{
        "type" : "mutation",
        "id" : "PONDEROUS3",
        "name" : "Extremely Ponderous",
        "points" : -6,
        "description" : "Your muscles are very slow to move.  You move 30% slower.",
        "cancels" : ["FLEET", "FLEET2"],
        "prereqs" : ["PONDEROUS2"],
        "category" : ["MUTCAT_PLANT"]
    },{
        "type" : "mutation",
        "id" : "SUNLIGHT_DEPENDENT",
        "name" : "Sunlight Dependent",
        "points" : -5,
        "description" : "You feel very sluggish when not in direct sunlight.  You suffer a 5% drop in speed when in shade, and a 10% drop in speed when in the dark.",
        "cancels" : ["TROGLO", "TROGLO2", "TROGLO3"],
        "category" : ["MUTCAT_PLANT"]
    },{
        "type" : "mutation",
        "id" : "VINES1",
        "name" : "Vines",
        "points" : -2,
        "visibility" : 8,
        "ugliness" : 5,
        "description" : "You have developed several vines sprouting from your shoulder area.  They're bulky and get in the way.",
        "prereqs" : ["PLANTSKIN", "BARK"],
        "cancels" : ["WINGS_BAT", "WINGS_INSECT", "WINGS_BIRD", "WINGS_STUB", "WINGS_BUTTERFLY"],
        "changes_to" : ["VINES2"],
        "category" : ["MUTCAT_PLANT"],
        "encumbrance_always" : [
            [ "TORSO", 10 ]
        ]
    },{
        "type" : "mutation",
        "id" : "VINES2",
        "name" : "Vine Limbs",
        "points" : 2,
        "visibility" : 8,
        "ugliness" : 5,
        "description" : "You've developed the ability to control your vines; they make good lashes.  You can even rappel down sheer drops using them, but disconnecting HURTS.",
        "prereqs" : ["PLANTSKIN", "BARK"],
        "prereqs2" : ["VINES1"],
        "cancels" : ["WINGS_BAT", "WINGS_INSECT", "WINGS_BIRD", "WINGS_STUB", "WINGS_BUTTERFLY"],
        "changes_to" : ["VINES3"],
        "category" : ["MUTCAT_PLANT"],
        "attacks": [
            {
                "attack_text_u" : "You lash %s with a vine",
                "attack_text_npc" : "%1$s lashes %2$s with their vines",
                "chance" : 1,
                "hardcoded_effect" : true
            }
        ],
        "encumbrance_always" : [
            [ "TORSO", 10 ]
        ]
    },{
        "type" : "mutation",
        "id" : "VINES3",
        "name" : "Vine Sprouter",
        "points" : 5,
        "visibility" : 10,
        "ugliness" : 6,
        "description" : "You have full control of your vines, and can grow new ones and detach old ones more or less at will.",
        "prereqs" : ["PLANTSKIN", "BARK"],
        "prereqs2" : ["VINES2"],
        "threshreq" : ["THRESH_PLANT"],
        "cancels" : ["WINGS_BAT", "WINGS_INSECT", "WINGS_BIRD", "WINGS_STUB", "WINGS_BUTTERFLY"],
        "category" : ["MUTCAT_PLANT"],
        "active"     :    true,
        "cost"       :    10,
        "hunger"     :    true,
        "thirst"     :    true,
        "attacks": [
            {
                "attack_text_u" : "You lash %s with a vine",
                "attack_text_npc" : "%1$s lashes %2$s with their vines",
                "chance" : 1,
                "hardcoded_effect" : true
            }
        ]
    },{
        "type" : "mutation",
        "id" : "ROOTS1",
        "name" : "Toe Roots",
        "points" : -2,
        "visibility" : 1,
        "ugliness" : 5,
        "description" : "Your toes have grown wriggly, and you can't imagine why you wear that stuff on your feet.  Take it off.  It's in the way.",
        "prereqs" : ["PLANTSKIN"],
        "threshreq" : ["THRESH_PLANT"],
        "changes_to" : ["ROOTS2"],
        "cancels" : ["LEG_TENTACLES", "HOOVES"],
        "category" : ["MUTCAT_PLANT"],
        "encumbrance_covered" : [
            [ "FOOT_L", 10 ],
            [ "FOOT_R", 10 ]
        ]
    },{
        "type" : "mutation",
        "id" : "ROOTS2",
        "name" : "Roots",
        "points" : 2,
        "visibility" : 4,
        "ugliness" : 5,
        "//~" : "The idea is that you, for lack of a better term, plant yourself.  Crafting and digging don't count because they presume a certain amount of movement during the task.  The handheld game does count.",
        "description" : "It's about time you started developing a root system.  When reading, fishing from, waiting, or otherwise being stationary for a while on diggable terrain, you'll extract nutrients and water from the soil.",
        "prereqs" : ["ROOTS1"],
        "threshreq" : ["THRESH_PLANT"],
        "cancels" : ["PADDED_FEET", "LEG_TENTACLES", "HOOVES", "RAP_TALONS"],
        "changes_to" : ["ROOTS3"],
        "category" : ["MUTCAT_PLANT"],
        "encumbrance_covered" : [
            [ "FOOT_L", 10 ],
            [ "FOOT_R", 10 ]
        ]
    },{
        "type" : "mutation",
        "id" : "ROOTS3",
        "name" : "Rooter",
        "points" : -3,
        "visibility" : 5,
        "ugliness" : 5,
        "description" : "You find it difficult not to sink roots when able.  You extract nutrients and water whenever on diggable terrain, but move more slowly.",
        "prereqs" : ["ROOTS2"],
        "prereqs2" : ["SAPROPHAGE"],
        "threshreq" : ["THRESH_PLANT"],
        "cancels" : ["PADDED_FEET", "LEG_TENTACLES", "HOOVES", "RAP_TALONS"],
        "category" : ["MUTCAT_PLANT"],
        "encumbrance_covered" : [
            [ "FOOT_L", 10 ],
            [ "FOOT_R", 10 ]
        ]
    },{
        "type" : "mutation",
        "id" : "CHLOROMORPH",
        "name" : "Chloromorphosis",
        "points" : 10,
        "visibility" : 7,
        "ugliness" : 1,
        "description" : "Every inch of your skin is packed with chlorophyll and you have strong roots.  Sleeping on diggable soil will satisfy any hunger or thirst you might have.",
        "valid" : false,
        "purifiable" : false,
        "prereqs" : ["ROOTS2", "ROOTS3"],
        "prereqs2" : ["SAPROPHAGE"],
        "threshreq" : ["THRESH_PLANT"],
        "cancels" : ["PADDED_FEET", "LEG_TENTACLES", "HOOVES", "RAP_TALONS", "SMELLY", "SMELLY2"],
        "category" : ["MUTCAT_PLANT"],
        "encumbrance_covered" : [
            [ "FOOT_L", 10 ],
            [ "FOOT_R", 10 ]
        ]
    },{
        "type" : "mutation",
        "id" : "COLDBLOOD",
        "name" : "Heat Dependent",
        "points" : 0,
        "mixed_effect" : true,
        "description" : "Your muscle response is dependent on ambient temperatures.  You lose 1% of your speed for every 5 (2.8) degrees below 65 F (18.3 C).  This sluggishness helps you conserve energy, however.",
        "changes_to" : ["COLDBLOOD2"],
        "cancels" : ["HUNGER", "HUNGER2", "HUNGER3", "EATHEALTH"],
        "category" : ["MUTCAT_FISH", "MUTCAT_CEPHALOPOD", "MUTCAT_SPIDER"],
        "metabolism_modifier": -0.333
    },{
        "type" : "mutation",
        "id" : "COLDBLOOD2",
        "name" : "Very Heat Dependent",
        "points" : -2,
        "mixed_effect" : true,
        "description" : "Your muscle response is highly dependent on ambient temperatures.  You lose 1% of your speed for every 3 (1.7) degrees below 65 F (18.3 C), but your slow metabolism requires much less food.",
        "prereqs" : ["COLDBLOOD"],
        "changes_to" : ["COLDBLOOD3"],
        "cancels" : ["HUNGER", "HUNGER2", "HUNGER3", "EATHEALTH"],
        "category" : ["MUTCAT_RAPTOR"],
        "metabolism_modifier": -0.5
    },{
        "type" : "mutation",
        "id" : "COLDBLOOD3",
        "name" : "Cold Blooded",
        "points" : -3,
        "mixed_effect" : true,
        "description" : "You are cold-blooded and rely on heat to keep moving.  Your lose 1% of your speed for every 2 (1.1) degrees below 65 F (18.3 C), but only need to eat about half as much as before.",
        "prereqs" : ["COLDBLOOD2"],
        "changes_to" : ["COLDBLOOD4"],
        "cancels" : ["HUNGER", "HUNGER2", "HUNGER3", "EATHEALTH"],
        "category" : ["MUTCAT_INSECT", "MUTCAT_LIZARD"],
        "metabolism_modifier": -0.5
    },{
        "type" : "mutation",
        "id" : "COLDBLOOD4",
        "name" : "Ectothermic",
        "points" : 0,
        "mixed_effect" : true,
        "description" : "Your body has become permanently cold-blooded.  Your speed lowers--or raises--for every 2 (1.1) degrees below or above 65 F (18.3 C).  You only need to eat half as much as an average human.",
        "prereqs" : ["COLDBLOOD3"],
        "threshreq" : ["THRESH_LIZARD"],
        "purifiable" : false,
        "cancels" : ["HUNGER", "HUNGER2", "HUNGER3", "EATHEALTH"],
        "category" : ["MUTCAT_LIZARD"],
        "metabolism_modifier": -0.5
    },{
        "type" : "mutation",
        "id" : "GROWL",
        "name" : "Growling Voice",
        "points" : -1,
        "mixed_effect" : true,
        "description" : "You have a growling, rough voice.  Persuading NPCs will be more difficult, but threatening them will be easier.",
        "changes_to" : ["SNARL"],
        "category" : ["MUTCAT_RAT", "MUTCAT_URSINE", "MUTCAT_LUPINE"]
    },{
        "type" : "mutation",
        "id" : "SNARL",
        "name" : "Snarling Voice",
        "points" : -2,
        "mixed_effect" : true,
        "description" : "You have a threatening snarl in your voice.  Persuading NPCs will be near impossible, but threatening them will be much easier.",
        "prereqs" : ["GROWL"],
        "category" : ["MUTCAT_BEAST", "MUTCAT_CHIMERA", "MUTCAT_FELINE"]
    },{
        "type" : "mutation",
        "id" : "HISS",
        "name": "Hissing Voice",
        "mixed_effect" : true,
        "points": -1,
        "description": "You hiss when speaking.  Persuading NPCs will be more difficult, but threatening them will be easier.",
        "category": ["MUTCAT_LIZARD", "MUTCAT_RAPTOR"]
    },{
        "type" : "mutation",
        "id" : "SHOUT1",
        "name" : "Shouter",
        "points" : -2,
        "description" : "You occasionally shout uncontrollably.",
        "changes_to" : ["SHOUT2"],
        "category" : ["MUTCAT_RAPTOR"]
    },{
        "type" : "mutation",
        "id" : "SHOUT2",
        "name" : "Screamer",
        "points" : -3,
        "description" : "You sometimes scream uncontrollably.",
        "prereqs" : ["SHOUT1"],
        "changes_to" : ["SHOUT3"],
        "category" : ["MUTCAT_BEAST"]
    },{
        "type" : "mutation",
        "id" : "SHOUT3",
        "name" : "Howler",
        "points" : -4,
        "description" : "You frequently let out a piercing howl.",
        "prereqs" : ["SHOUT2"],
        "category" : ["MUTCAT_CHIMERA", "MUTCAT_LUPINE"]
    },{
        "type" : "mutation",
        "id" : "ARM_FEATHERS",
        "name" : "Feathered Arms",
        "points" : -2,
        "visibility" : 8,
        "ugliness" : 2,
        "description" : "Your arms have grown vibrantly colored feathers.  They effectively waterproof your arms and take the edge off hits, but really get in the way.  They're simply too small to help you in the air.",
        "category" : ["MUTCAT_RAPTOR"],
        "wet_protection" : [
            { "part" : "ARM_L", "neutral" : 50 },
            { "part" : "ARM_R", "neutral" : 50 },
            { "part" : "HAND_L", "neutral" : 10 },
            { "part" : "HAND_R", "neutral" : 10 }
        ],
        "encumbrance_always" : [
            [ "ARM_L", 20 ],
            [ "ARM_R", 20 ]
        ],
        "armor" : [ { "parts" : [ "ARM_L", "ARM_R" ], "bash" : 1 } ]
    },{
        "type" : "mutation",
        "id" : "INSECT_ARMS",
        "name" : "Insect Limbs",
        "points" : -5,
        "visibility" : 8,
        "ugliness" : 5,
        "description" : "You've *finally* sprouted a pair of arms from your midsection.  They flail more-or-less uncontrollably, making you feel rather larval.",
        "purifiable" : false,
        "encumbrance_always" : [
            [ "ARM_L", 30 ],
            [ "ARM_R", 30 ]
        ],
        "changes_to" : ["INSECT_ARMS_OK", "ARACHNID_ARMS"],
        "cancels" : ["PAWS", "ARM_TENTACLES", "ARM_TENTACLES_4", "ARM_TENTACLES_8"],
        "prereqs" : ["CHITIN", "CHITIN2", "CHITIN3", "CHITIN_FUR2", "CHITIN_FUR3"],
        "prereqs2" : ["ANTENNAE"],
        "threshreq" : ["THRESH_INSECT", "THRESH_SPIDER"],
        "category" : ["MUTCAT_INSECT", "MUTCAT_SPIDER"],
        "restricts_gear" : [ "TORSO" ]
    },{
        "type" : "mutation",
        "id" : "INSECT_ARMS_OK",
        "name" : "Insect Arms",
        "points" : 0,
        "visibility" : 4,
        "ugliness" : 5,
        "description" : "It's good having all your arms.  Though they're too thin to block or punch, you can fold them inside human-shaped gear if need be.",
        "valid" : false,
        "purifiable" : false,
        "cancels" : ["PAWS", "ARM_TENTACLES", "ARM_TENTACLES_4", "ARM_TENTACLES_8"],
        "prereqs" : ["INSECT_ARMS"],
        "prereqs2" : ["ANTENNAE"],
        "threshreq" : ["THRESH_INSECT"],
        "category" : ["MUTCAT_INSECT"]
    },{
        "type" : "mutation",
        "id" : "ARACHNID_ARMS",
        "name" : "Arachnid Limbs",
        "points" : -7,
        "visibility" : 10,
        "ugliness" : 10,
        "description" : "There's the last two limbs you were expecting.  Unfortunately you still can't coordinate them, so you're getting in your own way.  A lot.",
        "valid" : false,
        "purifiable" : false,
        "encumbrance_always" : [
            [ "ARM_L", 40 ],
            [ "ARM_R", 40 ]
        ],
        "changes_to" : ["ARACHNID_ARMS_OK"],
        "cancels" : ["PAWS", "ARM_TENTACLES", "ARM_TENTACLES_4", "ARM_TENTACLES_8"],
        "prereqs" : ["INSECT_ARMS"],
        "prereqs2" : ["CHITIN3", "CHITIN_FUR2", "CHITIN_FUR3"],
        "threshreq" : ["THRESH_SPIDER"],
        "category" : ["MUTCAT_SPIDER"],
        "restricts_gear" : [ "TORSO" ]
    },{
        "type" : "mutation",
        "id" : "ARACHNID_ARMS_OK",
        "name" : "Arachnid Arms",
        "points" : 0,
        "visibility" : 6,
        "ugliness" : 10,
        "description" : "You have four handsome limbs, and then those mutant 'hand' and 'foot' things.  They probably aren't worth concealing.",
        "valid" : false,
        "purifiable" : false,
        "cancels" : ["PAWS", "ARM_TENTACLES", "ARM_TENTACLES_4", "ARM_TENTACLES_8"],
        "prereqs" : ["ARACHNID_ARMS"],
        "prereqs2" : ["POISONOUS", "POISONOUS2", "WEB_RAPPEL"],
        "threshreq" : ["THRESH_SPIDER"],
        "category" : ["MUTCAT_SPIDER"]
    },{
        "type" : "mutation",
        "id" : "ARM_TENTACLES",
        "name" : "Tentacle Arms",
        "points" : -4,
        "visibility" : 7,
        "ugliness" : 4,
        "mixed_effect" : true,
        "description" : "Your arms have transformed into tentacles, resulting in a bonus of 1 to dexterity, permanent hand encumbrance of 30, and inability to wear gloves.  Somewhat decreases wet penalties.",
        "encumbrance_always" : [
            [ "HAND_L", 30 ],
            [ "HAND_R", 30 ]
        ],
        "restricts_gear" : [ "HAND_L", "HAND_R" ],
        "leads_to" : ["CLAWS_TENTACLE"],
        "changes_to" : ["ARM_TENTACLES_4"],
        "cancels" : ["PAWS", "PAWS_LARGE", "NAILS", "CLAWS", "TALONS", "WEBBED"],
        "wet_protection" : [
            { "part" : "ARM_L", "neutral" : 19 },
            { "part" : "ARM_R", "neutral" : 19 },
            { "part" : "HAND_L", "neutral" : 5 },
            { "part" : "HAND_R", "neutral" : 5 }
        ],
        "attacks": [
            {
                "attack_text_u" : "You slap %s with your tentacle",
                "attack_text_npc" : "%1$s slaps %2$s with their tentacle",
                "blocker_mutations" : [ "CLAWS_TENTACLE" ],
                "chance" : 1,
                "hardcoded_effect" : true
            },
            {
                "attack_text_u" : "You rake %s with your tentacle",
                "attack_text_npc" : "%1$s rakes %2$s with their tentacle",
                "required_mutations" : [ "CLAWS_TENTACLE" ],
                "chance" : 1,
                "hardcoded_effect" : true
            }
        ]
    },{
        "type" : "mutation",
        "id" : "ARM_TENTACLES_4",
        "name" : "4 Tentacles",
        "points" : -2,
        "visibility" : 8,
        "ugliness" : 5,
        "description" : "Your arms have transformed into four tentacles, resulting in a bonus of 1 to dexterity, permanent hand encumbrance of 30, and inability to wear gloves.  You can make up to 3 extra attacks with them.  Somewhat decreases wet penalties.",
        "encumbrance_always" : [
            [ "HAND_L", 30 ],
            [ "HAND_R", 30 ]
        ],
        "restricts_gear" : [ "HAND_L", "HAND_R" ],
        "prereqs" : ["ARM_TENTACLES"],
        "leads_to" : ["CLAWS_TENTACLE"],
        "changes_to" : ["ARM_TENTACLES_8"],
        "cancels" : ["PAWS", "PAWS_LARGE", "NAILS", "CLAWS", "TALONS", "WEBBED"],
        "wet_protection" : [
            { "part" : "ARM_L", "neutral" : 19 },
            { "part" : "ARM_R", "neutral" : 19 },
            { "part" : "HAND_L", "neutral" : 5 },
            { "part" : "HAND_R", "neutral" : 5 }
        ],
        "attacks": [
            {
                "attack_text_u" : "You slap %s with your tentacle",
                "attack_text_npc" : "%1$s slaps %2$s with their tentacle",
                "blocker_mutations" : [ "CLAWS_TENTACLE" ],
                "chance" : 1,
                "hardcoded_effect" : true
            },
            {
                "attack_text_u" : "You rake %s with your tentacle",
                "attack_text_npc" : "%1$s rakes %2$s with their tentacle",
                "required_mutations" : [ "CLAWS_TENTACLE" ],
                "chance" : 1,
                "hardcoded_effect" : true
            }
        ]
    },{
        "type" : "mutation",
        "id" : "ARM_TENTACLES_8",
        "name" : "8 Tentacles",
        "points" : -1,
        "visibility" : 9,
        "ugliness" : 6,
        "description" : "Your arms have transformed into eight tentacles, resulting in a bonus of 1 to dexterity, permanent hand encumbrance of 30, and inability to wear gloves.  You can make up to 7 extra attacks with them.  Somewhat decreases wet penalties.",
        "encumbrance_always" : [
            [ "HAND_L", 30 ],
            [ "HAND_R", 30 ]
        ],
        "restricts_gear" : [ "HAND_L", "HAND_R" ],
        "prereqs" : ["ARM_TENTACLES_4"],
        "cancels" : ["PAWS", "PAWS_LARGE", "NAILS", "CLAWS", "TALONS", "WEBBED"],
        "leads_to" : ["CLAWS_TENTACLE"],
        "category" : ["MUTCAT_CEPHALOPOD"],
        "wet_protection" : [
            { "part" : "ARM_L", "neutral" : 19 },
            { "part" : "ARM_R", "neutral" : 19 },
            { "part" : "HAND_L", "neutral" : 5 },
            { "part" : "HAND_R", "neutral" : 5 }
        ],
        "attacks": [
            {
                "attack_text_u" : "You slap %s with your tentacle",
                "attack_text_npc" : "%1$s slaps %2$s with their tentacle",
                "blocker_mutations" : [ "CLAWS_TENTACLE" ],
                "chance" : 1,
                "hardcoded_effect" : true
            },
            {
                "attack_text_u" : "You rake %s with your tentacle",
                "attack_text_npc" : "%1$s rakes %2$s with their tentacle",
                "required_mutations" : [ "CLAWS_TENTACLE" ],
                "chance" : 1,
                "hardcoded_effect" : true
            }
        ]
    },{
        "type" : "mutation",
        "id" : "SHELL",
        "name" : "Shell",
        "points" : -5,
        "visibility" : 8,
        "ugliness" : 3,
        "description" : "You have grown a thick shell over your torso, providing excellent armor.  You find you can use the empty space as 16 storage space, but cannot wear anything on your torso.  Somewhat reduces wet effects.",
        "prereqs" : ["CHITIN"],
        "cancels" : ["CHITIN3"],
        "changes_to" : ["SHELL2"],
        "category" : ["MUTCAT_CEPHALOPOD"],
        "wet_protection" : [
            { "part" : "TORSO", "ignored" : 26 }
        ],
        "restricts_gear" : [ "TORSO" ],
        "destroys_gear" : true,
        "armor" : [ { "parts" : "TORSO", "bash" : 6, "cut" : 14 } ]
    },{
        "type" : "mutation",
        "id" : "SHELL2",
        "name" : "Roomy Shell",
        "points" : -1,
        "visibility" : 10,
        "ugliness" : 3,
        "bodytemp_modifiers" : [500, 750],
        "bodytemp_sleep" : 200,
        "mixed_effect" : true,
        "description" : "Your protective shell has grown large enough to accommodate--if need be--your whole body.  Activate to pull your head and limbs into your shell, trading mobility and vision for warmth and shelter.",
        "encumbrance_always" : [[ "TORSO", 10 ]],
        "prereqs" : ["SHELL"],
        "threshreq" : ["THRESH_CEPHALOPOD"],
        "category" : ["MUTCAT_CEPHALOPOD"],
        "wet_protection" : [
            { "part" : "TORSO", "ignored" : 26 }
        ],
        "active"     :    true,
        "restricts_gear" : [ "TORSO" ],
        "destroys_gear" : true,
        "armor" : [ { "parts" : "TORSO", "bash" : 9, "cut" : 17 } ]
    },{
        "type" : "mutation",
        "id" : "LEG_TENTACLES",
        "name" : "Leg Tentacles",
        "points" : -4,
        "visibility" : 8,
        "ugliness" : 4,
        "mixed_effect" : true,
        "description" : "Your legs have transformed into six tentacles.  This decreases your speed on land by 20%, makes your movement silent, increases your swimming speed, and reduces wet penalties.",
        "cancels" : ["PADDED_FEET", "HOOVES", "TOUGH_FEET"],
        "leads_to" : ["LEG_TENT_BRACE"],
        "category" : ["MUTCAT_CEPHALOPOD"],
        "wet_protection" : [
            { "part" : "LEG_L", "neutral" : 21 },
            { "part" : "LEG_R", "neutral" : 21 },
            { "part" : "FOOT_L", "neutral" : 6 },
            { "part" : "FOOT_R", "neutral" : 6 }
        ],
        "restricts_gear" : [ "FOOT_L", "FOOT_R" ]
    },{
        "type" : "mutation",
        "id" : "LEG_TENT_BRACE",
        "name" : "Tentacle Bracing",
        "points" : -1,
        "visibility" : 4,
        "ugliness" : 2,
        "mixed_effect" : true,
        "description" : "Your lower-tentacles have developed suckers.  They make land movement marginally more tiring, but do a good job of keeping you set in place.",
        "prereqs" : ["LEG_TENTACLES"],
        "threshreq" : ["THRESH_CEPHALOPOD"],
        "category" : ["MUTCAT_CEPHALOPOD"]
    },{
        "type" : "mutation",
        "id" : "THRESH_LIZARD",
        "name" : "Lizard",
        "points" : 1,
        "description" : "You sometimes look back on your days before your tail came in.  But you're better now.",
        "valid": false,
        "purifiable": false,
        "threshold": true
    },{
        "type" : "mutation",
        "id" : "THRESH_BIRD",
        "name" : "Bird",
        "points" : 1,
        "description" : "You're sure you'll fly someday.  In the meantime, there's still nests to build.",
        "valid": false,
        "purifiable": false,
        "threshold": true
    },{
        "type" : "mutation",
        "id" : "THRESH_FISH",
        "name" : "Aquatic",
        "points" : 1,
        "description" : "Ninety percent of the planet, and it's yours to explore.  And colonize.  And enjoy.  What was that about a surface?",
        "valid": false,
        "purifiable": false,
        "threshold": true
    },{
        "type" : "mutation",
        "id" : "THRESH_BEAST",
        "name" : "Beast",
        "points" : 1,
        "description" : "It's about time you grew out.  Now that you've matured, it is time to make something of yourself.",
        "valid": false,
        "purifiable": false,
        "threshold": true
    },{
        "type" : "mutation",
        "id" : "THRESH_FELINE",
        "name" : "Feline",
        "points" : 1,
        "description" : "Stalking prey, eating well, and lying in the sun.  Mmm, all you could ever desire.",
        "valid": false,
        "purifiable": false,
        "threshold": true
    },{
        "type" : "mutation",
        "id" : "THRESH_LUPINE",
        "name" : "Wolf",
        "points" : 1,
        "description" : "You're the perfect candidate to lead a pack.",
        "valid": false,
        "purifiable": false,
        "threshold": true
    },{
        "type" : "mutation",
        "id" : "THRESH_URSINE",
        "name" : "Bear",
        "points" : 1,
        "description" : "So the humans died, what's the worry?  Now they won't ruin the woods.",
        "cancels" : ["CARNIVORE"],
        "valid": false,
        "purifiable": false,
        "threshold": true
    },{
        "type" : "mutation",
        "id" : "THRESH_CATTLE",
        "name" : "Bovine",
        "points" : 1,
        "description" : "Civilization collapsed?  Great!  You and your kin will never have to worry about a slaughterhouse again.",
        "valid": false,
        "purifiable": false,
        "threshold": true
    },{
        "type" : "mutation",
        "id" : "THRESH_INSECT",
        "name" : "Insect",
        "points" : 1,
        "description" : "It would be good to be a Queen, having workers constantly servicing your every need...but how would you keep them in line?",
        "valid": false,
        "purifiable": false,
        "threshold": true
    },{
        "type" : "mutation",
        "id" : "THRESH_PLANT",
        "name" : "Plant",
        "points" : 1,
        "description" : "Well, you still have those other walking flowers-and the mushrooms too-to deal with.  But you'll manage.",
        "valid": false,
        "purifiable": false,
        "threshold": true
    },{
        "type" : "mutation",
        "id" : "THRESH_SLIME",
        "name" : "Aqueous",
        "points" : 1,
        "description" : "What was that old advertisement, 'paint the planet'? That might be a good long-term goal, but for now...",
        "valid": false,
        "purifiable": false,
        "threshold": true
    },{
        "type" : "mutation",
        "id" : "THRESH_TROGLOBITE",
        "name" : "Subterranean",
        "points" : 1,
        "description" : "Not much point to rebuilding up in that horribly bright roofless wasteland.  Now that you've become accustomed to your new digs, there's the beginnings of a great empire right here, underground.",
        "valid": false,
        "purifiable": false,
        "threshold": true
    },{
        "type" : "mutation",
        "id" : "THRESH_CEPHALOPOD",
        "name" : "Cephalopod",
        "points" : 1,
        "description" : "Strange aeons, true, but Death seems to be slacking and you are doing just fine.",
        "valid": false,
        "purifiable": false,
        "threshold": true
    },{
        "type" : "mutation",
        "id" : "THRESH_SPIDER",
        "name" : "Arachnid",
        "points" : 1,
        "description" : "Well, maybe you'll just have to make your own world wide web.",
        "valid": false,
        "purifiable": false,
        "threshold": true
    },{
        "type" : "mutation",
        "id" : "THRESH_RAT",
        "name" : "Survivor",
        "points" : 1,
        "description" : "Hey.  Civilization fell.  You're still around.  'Rat' just isn't respectful.",
        "valid": false,
        "purifiable": false,
        "threshold": true
    },{
        "type" : "mutation",
        "id" : "THRESH_MEDICAL",
        "name" : "Prototype",
        "points" : 1,
        "description" : "After all those experiments, what's a few more, hmm?",
        "valid": false,
        "purifiable": false,
        "threshold": true
    },{
        "type" : "mutation",
        "id" : "THRESH_ALPHA",
        "name" : "Prime",
        "points" : 1,
        "description" : "You're the perfect candidate to tidy this mess.",
        "valid": false,
        "purifiable": false,
        "threshold": true
    },{
        "type" : "mutation",
        "id" : "THRESH_ELFA",
        "name" : "Fey",
        "points" : 1,
        "description" : "You are the tree under which humankind will shelter during these dark times.",
        "valid": false,
        "purifiable": false,
        "threshold": true
    },{
        "type" : "mutation",
        "id" : "THRESH_CHIMERA",
        "name" : "Chaos",
        "points" : 1,
        "description" : "You can't tell what you are anymore.  Everything and yet nothing, like you weren't meant to exist.  But you do, and you're a force, no matter what happens.",
        "valid": false,
        "purifiable": false,
        "threshold": true
    },{
        "type" : "mutation",
        "id" : "THRESH_RAPTOR",
        "name" : "Raptor",
        "points" : 1,
        "description" : "The chance to undo not one but TWO extinction events.  You're confident you'll do fine.",
        "valid": false,
        "purifiable": false,
        "threshold": true
    },{
        "type" : "mutation",
        "id" : "THRESH_MARLOSS",
        "name" : "Marloss Gateway",
        "points" : 1,
        "description" : "You get the feeling that you're on the cusp of becoming something greater than yourself.",
        "valid": false,
        "purifiable": false,
        "threshold": true,
        "category" : ["MUTCAT_MARLOSS"]
    },{
        "type" : "mutation",
        "id" : "THRESH_MYCUS",
        "name" : "Mycus",
        "points" : 1,
        "description" : "We are the Mycus.",
        "valid": false,
        "purifiable": false,
        "threshold": true
    },{
        "type" : "mutation",
        "id" : "ACIDPROOF",
        "name" : "Acidproof",
        "points" : 3,
        "description" : "Your mutated flesh is immune to the damaging effects of acid.",
        "threshreq" : ["THRESH_INSECT", "THRESH_CHIMERA", "THRESH_MEDICAL", "THRESH_SLIME"],
        "category" : ["MUTCAT_INSECT", "MUTCAT_CHIMERA", "MUTCAT_MEDICAL", "MUTCAT_SLIME"]
    },{
        "type" : "mutation",
        "id" : "ACIDBLOOD",
        "name" : "Acid Blood",
        "points" : 4,
        "description" : "Your body has developed a wonderful defense mechanism.  Instead of normal blood, you bleed a strong molecular acid which will damage any creature foolish enough to harm you.",
        "prereqs" : ["ACIDPROOF"],
        "threshreq" : ["THRESH_INSECT", "THRESH_CHIMERA", "THRESH_MEDICAL", "THRESH_SLIME"],
        "category" : ["MUTCAT_INSECT", "MUTCAT_CHIMERA", "MUTCAT_MEDICAL", "MUTCAT_SLIME"]
    },{
        "type" : "mutation",
        "id" : "PROF_POLICE",
        "name" : "Police Officer",
        "points" : 0,
        "description" : "You are a duly sworn law enforcement officer, with jurisdiction throughout the New England region thanks to interstate agreements.  Whether that means anything now is another question.",
        "valid": false,
        "purifiable": false,
        "profession": true
    },{
        "type" : "mutation",
        "id" : "PROF_SWAT",
        "name" : "SWAT Officer",
        "points" : 0,
        "description" : "You are a duly sworn law enforcer, with jurisdiction throughout the New England region thanks to interstate agreements.  Whether that means anything now is another question.",
        "valid": false,
        "purifiable": false,
        "profession": true
    },{
        "type" : "mutation",
        "id" : "PROF_CYBERCOP",
        "name" : "Bionic Officer",
        "points" : 0,
        "description" : "You are a cybernetically-resurrected law enforcer, with jurisdiction throughout the New England region thanks to interstate agreements.  Whether you can do for the law what the law did for you is another question.",
        "valid": false,
        "purifiable": false,
        "profession": true
    },{
        "type" : "mutation",
        "id" : "PROF_CHURL",
        "name" : "Churl",
        "points" : 0,
        "description" : "Thou art a lewede man, a lowly cowherd, though where thi catel been thou hast not ynn certain.",
        "valid": false,
        "purifiable": false,
        "profession": true
    },{
        "type" : "mutation",
        "id" : "PROF_PD_DET",
        "name" : "Police Detective",
        "points" : 0,
        "description" : "You are a duly sworn law enforcement investigator, with jurisdiction throughout the New England region thanks to interstate agreements.  Whether your shield means anything now is another question.",
        "valid": false,
        "purifiable": false,
        "profession": true
    },{
        "type" : "mutation",
        "id" : "PROF_FED",
        "name" : "US Marshal",
        "points" : 0,
        "description" : "You are a duly sworn Federal marshal, with nationwide jurisdiction and the authority of the United States of America.",
        "valid": false,
        "purifiable": false,
        "profession": true
    },{
        "type" : "mutation",
        "id" : "PROF_MED",
        "name" : "MD",
        "points" : 0,
        "//" : "In the US, a medical 'residency' is essentially an extended post-graduate, on-the-job medical training.  The idea here is that hopsital computer systems would recognize the PC as a valid user and grant access.",
        "description" : "You were just through with the administrative formalities for your residency when the cataclysm struck.  \"Your\" hospital was overrun and evacuated, but there's always work for a good doctor.",
        "valid": false,
        "purifiable": false,
        "profession": true
    },{
        "type" : "mutation",
        "id" : "PROF_SKATER",
        "name" : "Skater",
        "points" : 0,
        "description" : "You spent a lot of time actively maneuvering on skates before the cataclysm, and are better at staying on your feet when checked or blocked.",
        "valid": false,
        "purifiable": false,
        "profession": true
    },{
        "type" : "mutation",
        "id" : "PROF_MA_ORANGE",
        "name" : "Martial Artist",
        "points" : 0,
        "description" : "You were shaping up to be a pretty decent student of the martial arts before the Cataclysm struck.  Time to see just how good you really were.",
        "valid": false,
        "initial_ma_styles" : [ "style_karate", "style_judo", "style_muay_thai", "style_tai_chi", "style_taekwondo" ],
        "purifiable": false,
        "profession": true
    },{
        "type" : "mutation",
        "id" : "PROF_MA_BLACK",
        "name" : "Black Belt",
        "points" : 0,
        "description" : "You were competitive at national levels, and had considered teaching your art.  Defending against the entire town may still be a challenge, though.",
        "initial_ma_styles" : [ "style_karate", "style_judo", "style_aikido", "style_tai_chi", "style_taekwondo", "style_zui_quan", "style_muay_thai" ],
        "valid": false,
        "purifiable": false,
        "profession": true
    },{
        "type" : "mutation",
        "id" : "PROF_BOXER",
        "name" : "Pugilist",
        "points" : 0,
        "description" : "You are experienced in the Sweet Science of boxing.  You could've had a shot at a local boxing tournament, if the Cataclysm hadn't screwed that up.",
        "valid": false,
        "initial_ma_styles" : [ "style_boxing" ],
        "purifiable": false,
        "profession": true
    },{
        "type" : "mutation",
        "id" : "NPC_BRANDY",
        "name" : "Carries Brandy",
        "points" : 0,
        "description" : "This Bartender now carries brandy!",
        "valid": false,
        "purifiable": false
    },{
        "type" : "mutation",
        "id" : "NPC_RUM",
        "name" : "Carries Rum",
        "points" : 0,
        "description" : "This Bartender now carries rum!",
        "valid": false,
        "purifiable": false
    },{
        "type" : "mutation",
        "id" : "NPC_WHISKEY",
        "name" : "Carries Whiskey",
        "points" : 0,
        "description" : "This Bartender now carries whiskey!",
        "valid": false,
        "purifiable": false
    },{
        "type" : "mutation",
        "id" : "NPC_MISSION_LEV_1",
        "name" : "Has Level 1 Companion Missions",
        "points" : 0,
        "description" : "New mission options have become available!",
        "valid": false,
        "purifiable": false
    },{
        "type" : "mutation",
        "id" : "NPC_CONSTRUCTION_LEV_1",
        "name" : "Has Level 1 Construction Built",
        "points" : 0,
        "description" : "New options may have become available!",
        "valid": false,
        "purifiable": false
    },{
        "type" : "mutation",
        "id" : "NPC_CONSTRUCTION_LEV_2",
        "name" : "Has Level 2 Construction Built",
        "points" : 0,
        "description" : "New options may have become available!",
        "valid": false,
        "purifiable": false
    },{
        "type" : "mutation",
        "id" : "DEBUG_NIGHTVISION",
        "name" : "Debug Vision",
        "points" : 99,
        "valid" : false,
        "description" : "You can clearly see that this is for dev purposes only.",
        "threshold" : true
    },{
        "type" : "mutation",
        "id" : "DEBUG_CLOAK",
        "name" : "Debug Invisibility",
        "points" : 99,
        "valid" : false,
        "description" : "If you see this, you'd best be debugging something.",
        "threshold" : true
    },{
        "type" : "mutation",
        "id" : "DEBUG_LS",
        "name" : "Debug Life Support",
        "points" : 99,
        "valid" : false,
        "description" : "Holds hunger, thirst, and fatigue stable.  You can debug all year long with this one!",
        "threshold" : true
    },{
        "type" : "mutation",
        "id" : "DEBUG_NOSCENT",
        "name" : "Debug Deodorizer",
        "points" : 99,
        "valid" : false,
        "description" : "Smell that bug?  Smell's certainly not coming from you!",
        "threshold" : true
    },{
        "type" : "mutation",
        "id" : "DEBUG_SILENT",
        "name" : "Debug Silent Walk",
        "points" : 99,
        "valid" : false,
        "description" : "Be vewwy vewwy quiet.  We're hunting bugs.",
        "threshold" : true
    },{
        "type" : "mutation",
        "id" : "DEBUG_NOTEMP",
        "name" : "Debug HVAC",
        "points" : 99,
        "valid" : false,
        "description" : "Temperature and weather won't bug you.",
        "threshold" : true
    },{
        "type" : "mutation",
        "id" : "DEBUG_NODMG",
        "name" : "Debug Invincibility",
        "points" : 99,
        "valid" : false,
        "description" : "Bug repellent forcefield.",
        "threshold" : true
    },{
        "type" : "mutation",
        "id" : "DEBUG_HS",
        "name" : "Debug Hammerspace",
        "points" : 99,
        "valid" : false,
        "description" : "Crafting and construction requirements bugger off with this one.  Apply with care.",
        "threshold" : true
    },{
      "type" : "mutation",
      "id" : "DEBUG_CBM_SLOTS",
      "name" : "Debug CBM Slots Limits",
      "points" : 99,
      "valid" : false,
      "description" : "Limitate the number of bionics which you're able to install in your body.",
      "threshold" : true
    },{
        "type" : "mutation",
        "id" : "DEBUG_MIND_CONTROL",
        "name" : "Debug Mind Control",
        "points" : 99,
        "valid" : false,
        "description" : "Mind the bugs, would you kindly?",
        "threshold" : true
    },{
        "type" : "mutation",
        "id" : "DEBUG_STORAGE",
        "name" : "Debug Carrying Capacity",
        "points" : 99,
        "valid" : false,
        "description" : "Lets you carry 15 bugs worth of your body weight in your mandibles.",
        "threshold" : true
    },{
        "type" : "mutation",
        "id" : "SQUEAMISH",
        "name" : "Squeamish",
        "points" : -1,
        "starting_trait" : true,
        "description" : "You can't even think about putting filthy clothes on yourself, especially from zombies' corpses."
    },{
        "type" : "mutation",
        "id" : "BEE",
        "name" : "Bee",
        "points" : 0,
        "valid" : false,
        "description" : "NPC trait that makes monsters see it as a bee.  It is a bug (heh) if you have it.",
        "threshold" : true
    },{
        "type" : "mutation",
        "id" : "MUTE",
        "name" : "mute",
        "points" : 0,
        "valid" : false,
        "description" : "NPC trait that makes it impossible to say anything.  It is a bug if you have it.",
        "threshold" : true
    }
]<|MERGE_RESOLUTION|>--- conflicted
+++ resolved
@@ -3777,14 +3777,8 @@
         "type" : "mutation",
         "id" : "HUNGER3",
         "name" : "Extreme Metabolism",
-<<<<<<< HEAD
-        "points" : -6,
-        "description" : "You burn calories like gasoline-soaked tinder.  You consume three times as much food as the average human.",
-        "//~" : "The simile there is intended for a Really Quick Burn--BAM burned.",
-=======
         "points" : -2,
         "description" : "You consume three times as much food as the average human to maintain your truly superhuman endurance.",
->>>>>>> 2e8514f7
         "prereqs" : ["HUNGER2"],
         "leads_to" : ["EATHEALTH"],
         "cancels" : ["LIGHTEATER", "COLDBLOOD", "COLDBLOOD2", "COLDBLOOD3", "COLDBLOOD4"],
