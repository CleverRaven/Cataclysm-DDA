[
  {
    "type": "technique",
    "id": "tec_none",
    "name": "Not at technique at all",
    "dummy": true
  },
  {
    "type": "technique",
    "id": "WBLOCK_1",
    "name": "Block",
    "dummy": true,
    "mult_bonuses": [ [ "movecost", 0.0 ] ],
    "messages": [ "You block %s", "<npcname> blocks %s" ],
    "description": "Medium blocking ability"
  },
  {
    "type": "technique",
    "id": "WBLOCK_2",
    "name": "Parry",
    "dummy": true,
    "mult_bonuses": [ [ "movecost", 0.0 ] ],
    "messages": [ "You parry %s", "<npcname> parries %s" ],
    "description": "High blocking ability"
  },
  {
    "type": "technique",
    "id": "WBLOCK_3",
    "name": "Shield",
    "dummy": true,
    "mult_bonuses": [ [ "movecost", 0.0 ] ],
    "messages": [ "You shield against %s", "<npcname> shields against %s" ],
    "description": "Very high blocking ability"
  },
  {
    "type": "technique",
    "id": "DEF_DISARM",
    "name": "disarm",
    "min_unarmed": 0,
    "melee_allowed": true,
    "disarms": true,
    "description": "Unwield target's weapon"
  },
  {
    "type": "technique",
    "id": "GRAB",
    "name": "",
    "//": "not implemented -> empty name",
    "messages": [ "You grab %s", "<npcname> grabs %s" ]
  },
  {
    "type": "technique",
    "id": "SPIN",
    "name": "Spinning Strike",
    "unarmed_allowed": true,
    "melee_allowed": true,
    "min_melee": 4,
    "crit_tec": true,
    "messages": [ "You swing through %s and everyone nearby", "<npcname> swings through %s and everyone nearby" ],
    "aoe": "spin",
    "description": "Attack adjacent enemies, crit only, min 4 melee"
  },
  {
    "type": "technique",
    "id": "WIDE",
    "name": "Wide Strike",
    "unarmed_allowed": true,
    "melee_allowed": true,
    "min_melee": 3,
    "crit_tec": true,
    "weighting": 2,
    "messages": [ "You swing in a wide arc through %s", "<npcname> swings in a wide arc through %s" ],
    "aoe": "wide",
    "description": "Attack in a wide arc, crit only, min 3 melee"
  },
  {
    "type": "technique",
    "id": "IMPALE",
    "name": "Impaling Strike",
    "melee_allowed": true,
    "min_melee": 4,
    "crit_tec": true,
    "messages": [ "You pierce straight through %s", "<npcname> pierces through %s" ],
    "aoe": "impale",
    "description": "Attack target and another one behind it, crit only, min 4 melee"
  },
  {
    "type": "technique",
    "id": "BRUTAL",
    "name": "Brutal Strike",
    "unarmed_allowed": true,
    "melee_allowed": true,
    "crit_tec": true,
    "stun_dur": 1,
    "knockback_dist": 1,
    "messages": [ "You send %s reeling", "<npcname> sends %s reeling" ],
    "description": "Stun 1 turn, knockback 1 tile, crit only"
  },
  {
    "type": "technique",
    "id": "RAPID",
    "name": "Rapid Strike",
    "min_unarmed": 0,
    "unarmed_allowed": true,
    "melee_allowed": true,
    "mult_bonuses": [ [ "movecost", 0.5 ], [ "damage", "bash", 0.66 ], [ "damage", "cut", 0.66 ], [ "damage", "stab", 0.66 ] ],
    "messages": [ "You quickly strike %s", "<npcname> quickly strikes %s" ],
    "description": "50% moves, 66% damage"
  },
  {
    "type": "technique",
    "id": "VORPAL",
    "name": "Vorpal Strike",
    "min_unarmed": 0,
    "unarmed_allowed": true,
    "melee_allowed": true,
    "mult_bonuses": [ [ "damage", "cut", 99 ] ],
    "crit_tec": true,
    "weighting": -250,
    "messages": [
      "Snicker-snack! You slice through %s like hot knife slices through butter",
      "Snicker-snack! <npcname> slices through %s like hot knife slices through butter"
    ],
    "description": "Cut damage multiply by 99, crit only"
  },
  {
    "type": "technique",
    "id": "WRAP",
    "name": "Wrap Attack",
    "min_unarmed": 0,
    "unarmed_allowed": true,
    "stun_dur": 2,
    "messages": [ "You wrap up %s", "<npcname> wraps up %s" ],
    "description": "Stun 2 turns"
  },
  {
    "type": "technique",
    "id": "SWEEP",
    "name": "Sweep Attack",
    "min_unarmed": 0,
    "unarmed_allowed": true,
    "down_dur": 2,
    "messages": [ "You sweep %s", "<npcname> sweeps %s" ],
    "description": "Down 2 turns"
  },
  {
    "type": "technique",
    "id": "PRECISE",
    "name": "Precise Strike",
    "min_unarmed": 0,
    "unarmed_allowed": true,
    "melee_allowed": true,
    "crit_tec": true,
    "messages": [ "You precisely hit %s", "<npcname> precisely hits %s" ],
    "stun_dur": 2,
    "description": "Stun 2 turns, crit only"
  },
  {
    "type": "technique",
    "id": "WHIP_DISARM",
    "name": "Disarm",
    "min_unarmed": 0,
    "melee_allowed": true,
    "disarms": true,
    "messages": [ "You disarm %s using your whip", "<npcname> disarms %s using their whip" ],
    "description": "Unwield target's weapon"
  },
  {
    "type": "technique",
    "id": "tec_counter",
    "name": "Counterattack",
    "min_unarmed": 0,
    "unarmed_allowed": true,
    "block_counter": true,
    "dodge_counter": true,
    "mult_bonuses": [ [ "movecost", 0.0 ] ],
    "messages": [ "You counter-attack %s", "<npcname> counter-attacks %s" ]
  },
  {
    "type": "technique",
    "id": "tec_feint",
    "name": "Feint",
    "unarmed_allowed": true,
    "melee_allowed": true,
    "defensive": true,
    "miss_recovery": true,
    "messages": [ "You feint at %s.", "<npcname> feints at %s." ]
  },
  {
    "type": "technique",
    "id": "tec_break",
    "name": "Grab Break",
    "unarmed_allowed": true,
    "melee_allowed": true,
    "defensive": true,
    "grab_break": true,
    "messages": [ "The %s tries to grab you, but you break its grab!", "The %s tries to grab <npcname>, but they break its grab!" ]
  },
  {
    "type": "technique",
    "id": "tec_precise",
    "name": "Precise Strike",
    "min_unarmed": 0,
    "unarmed_allowed": true,
    "melee_allowed": true,
    "crit_tec": true,
    "messages": [ "You jab deftly at %s", "<npcname> jabs deftly at %s" ],
    "stun_dur": 2
  },
  {
    "type": "technique",
    "id": "tec_boxing_cross",
    "name": "Cross",
    "min_unarmed": 2,
    "unarmed_allowed": true,
    "messages": [ "You throw a heavy cross at %s", "<npcname> throws a cross at %s" ],
    "mult_bonuses": [ [ "damage", "bash", 1.2 ] ]
  },
  {
    "type": "technique",
    "id": "tec_boxing_rapid",
    "name": "Jab",
    "min_unarmed": 3,
    "unarmed_allowed": true,
    "messages": [ "You quickly jab %s", "<npcname> quickly jabs at %s" ],
    "mult_bonuses": [ [ "movecost", 0.5 ], [ "damage", "bash", 0.66 ], [ "damage", "cut", 0.66 ], [ "damage", "stab", 0.66 ] ]
  },
  {
    "type": "technique",
    "id": "tec_boxing_upper",
    "name": "Uppercut",
    "min_unarmed": 4,
    "unarmed_allowed": true,
    "crit_tec": true,
    "messages": [ "You uppercut %s", "<npcname> uppercuts %s" ],
    "mult_bonuses": [ [ "damage", "bash", 1.4 ] ],
    "stun_dur": 2
  },
  {
    "type": "technique",
    "id": "tec_boxing_counter",
    "name": "Cross Counter",
    "min_unarmed": 5,
    "unarmed_allowed": true,
    "crit_tec": true,
    "knockback_dist": 1,
    "knockback_spread": 1,
    "req_buffs": [ "boxing_counter" ],
    "messages": [ "You cross-counter %s", "<npcname> throws a perfect counter at %s" ],
    "mult_bonuses": [ [ "movecost", 0.0 ] ],
    "stun_dur": 2
  },
  {
    "type": "technique",
    "id": "tec_karate_rapid",
    "name": "quick punch",
    "min_unarmed": 0,
    "unarmed_allowed": true,
    "messages": [ "You quickly punch %s", "<npcname> quickly punches %s" ],
    "mult_bonuses": [ [ "movecost", 0.5 ], [ "damage", "bash", 0.66 ], [ "damage", "cut", 0.66 ], [ "damage", "stab", 0.66 ] ]
  },
  {
    "type": "technique",
    "id": "tec_karate_precise",
    "name": "karate chop",
    "min_unarmed": 4,
    "unarmed_allowed": true,
    "crit_tec": true,
    "messages": [ "You karate chop %s", "<npcname> karate chops %s" ],
    "stun_dur": 2
  },
  {
    "type": "technique",
    "id": "tec_aikido_throw",
    "name": "throw",
    "min_unarmed": 2,
    "unarmed_allowed": true,
    "down_dur": 1,
    "knockback_dist": 1,
    "knockback_spread": 1,
    "messages": [ "You throw %s", "<npcname> throws %s" ]
  },
  {
    "type": "technique",
    "id": "tec_aikido_dodgethrow",
    "name": "dodge throw",
    "min_unarmed": 6,
    "unarmed_allowed": true,
    "dodge_counter": true,
    "down_dur": 1,
    "knockback_dist": 1,
    "knockback_spread": 1,
    "mult_bonuses": [ [ "movecost", 0.0 ] ],
    "messages": [ "You smoothly throw %s", "<npcname> smoothly throws %s" ]
  },
  {
    "type": "technique",
    "id": "tec_aikido_feint",
    "name": "feint at",
    "min_unarmed": 2,
    "unarmed_allowed": true,
    "defensive": true,
    "miss_recovery": true,
    "messages": [ "You feint at %s", "<npcname> feints at %s" ]
  },
  {
    "type": "technique",
    "id": "tec_aikido_disarm",
    "name": "disarm",
    "min_unarmed": 3,
    "unarmed_allowed": true,
    "disarms": true,
    "messages": [ "You disarm %s", "<npcname> disarms %s" ]
  },
  {
    "type": "technique",
    "id": "tec_pankration_kick",
    "name": "kick",
    "min_unarmed": 3,
    "unarmed_allowed": true,
    "crit_tec": true,
    "messages": [ "You kick %s", "<npcname> kicks %s" ],
    "stun_dur": 1
  },
  {
    "type": "technique",
    "id": "tec_pankration_break",
    "name": "grab break",
    "min_unarmed": 3,
    "unarmed_allowed": true,
    "melee_allowed": true,
    "defensive": true,
    "grab_break": true,
    "messages": [ "The %s tries to grab you, but you break its grab!", "The %s tries to grab <npcname>, but they break its grab!" ]
  },
  {
    "type": "technique",
    "id": "tec_pankration_counter",
    "name": "counter-grab",
    "min_unarmed": 4,
    "unarmed_allowed": true,
    "req_buffs": [ "pankration_counter" ],
    "messages": [ "You counter and grab %s", "<npcname> counters and grabs %s" ],
    "mult_bonuses": [ [ "movecost", 0.5 ] ],
    "stun_dur": 2,
    "down_dur": 1
  },
  {
    "type": "technique",
    "id": "tec_pankration_disarm",
    "name": "arm lock",
    "min_unarmed": 5,
    "unarmed_allowed": true,
    "crit_tec": true,
    "disarms": true,
    "down_dur": 1,
    "req_buffs": [ "pankration_grappling" ],
    "messages": [ "You put %s in an arm lock", "<npcname> puts %s in an arm lock" ]
  },
  {
    "type": "technique",
    "id": "tec_pankration_throw",
    "name": "throw",
    "min_unarmed": 6,
    "unarmed_allowed": true,
    "crit_tec": true,
    "down_dur": 1,
    "knockback_dist": 2,
    "knockback_spread": 2,
    "req_buffs": [ "pankration_grappling" ],
    "messages": [ "You throw %s", "<npcname> throws %s" ]
  },
  {
    "type": "technique",
    "id": "tec_pankration_chokehold",
    "name": "chokehold",
    "min_unarmed": 7,
    "unarmed_allowed": true,
    "crit_tec": true,
    "stun_dur": 3,
    "mult_bonuses": [ [ "damage", "bash", 1.35 ] ],
    "req_buffs": [ "pankration_grappling" ],
    "messages": [ "You put %s in a chokehold", "<npcname> puts %s in a chokehold" ]
  },
  {
    "type": "technique",
    "id": "tec_judo_throw",
    "name": "throw",
    "min_unarmed": 3,
    "unarmed_allowed": true,
    "down_dur": 1,
    "knockback_dist": 1,
    "knockback_spread": 1,
    "messages": [ "You throw %s", "<npcname> throws %s" ]
  },
  {
    "type": "technique",
    "id": "tec_judo_grab",
    "name": "grab",
    "min_unarmed": 2,
    "unarmed_allowed": true,
    "down_dur": 2,
    "messages": [ "You grab %s", "<npcname> grabs %s" ]
  },
  {
    "type": "technique",
    "id": "tec_taichi_disarm",
    "name": "disarm",
    "min_unarmed": 3,
    "unarmed_allowed": true,
    "disarms": true,
    "messages": [ "You disarm %s", "<npcname> disarms %s" ]
  },
  {
    "type": "technique",
    "id": "tec_taichi_precise",
    "name": "precise strike",
    "min_unarmed": 4,
    "unarmed_allowed": true,
    "crit_tec": true,
    "stun_dur": 2,
    "messages": [ "You strike %s", "<npcname> strikes %s" ]
  },
  {
    "type": "technique",
    "id": "tec_capoeira_feint",
    "name": "feint at",
    "min_unarmed": 1,
    "unarmed_allowed": true,
    "defensive": true,
    "miss_recovery": true,
    "messages": [ "You feint at %s", "<npcname> feints at %s" ]
  },
  {
    "type": "technique",
    "id": "tec_muay_thai_elbow",
    "name": "elbow",
    "min_unarmed": 2,
    "unarmed_allowed": true,
    "crit_tec": true,
    "messages": [ "You elbow %s", "<npcname> elbows %s" ],
    "mult_bonuses": [ [ "movecost", 0.5 ] ]
  },
  {
    "type": "technique",
    "id": "tec_muay_thai_kick",
    "name": "kick",
    "min_unarmed": 3,
    "unarmed_allowed": true,
    "messages": [ "You power-kick %s", "<npcname> power-kicks %s" ],
    "stun_dur": 1
  },
  {
    "type": "technique",
    "id": "tec_muay_thai_knee",
    "name": "flying knee",
    "min_unarmed": 4,
    "unarmed_allowed": true,
    "crit_tec": true,
    "messages": [ "You flying knee %s", "<npcname> flying knees %s" ],
    "stun_dur": 2
  },
  {
    "type": "technique",
    "id": "tec_krav_maga_rapid",
    "name": "quick punch",
    "min_unarmed": 2,
    "unarmed_allowed": true,
    "messages": [ "You quickly punch %s", "<npcname> quickly punches %s" ],
    "mult_bonuses": [ [ "movecost", 0.5 ], [ "damage", "bash", 0.66 ], [ "damage", "cut", 0.66 ], [ "damage", "stab", 0.66 ] ]
  },
  {
    "type": "technique",
    "id": "tec_krav_maga_feint",
    "name": "feint at",
    "min_unarmed": 2,
    "unarmed_allowed": true,
    "defensive": true,
    "miss_recovery": true,
    "messages": [ "You feint at %s", "<npcname> feints at %s" ]
  },
  {
    "type": "technique",
    "id": "tec_krav_maga_precise",
    "name": "precise strike",
    "min_unarmed": 3,
    "unarmed_allowed": true,
    "crit_tec": true,
    "messages": [ "You jab %s", "<npcname> jabs %s" ],
    "stun_dur": 2
  },
  {
    "type": "technique",
    "id": "tec_krav_maga_disarm",
    "name": "disarm",
    "min_unarmed": 3,
    "unarmed_allowed": true,
    "disarms": true,
    "messages": [ "You disarm %s", "<npcname> disarms %s" ]
  },
  {
    "type": "technique",
    "id": "tec_krav_maga_grab",
    "name": "grab",
    "min_unarmed": 4,
    "unarmed_allowed": true,
    "down_dur": 1,
    "messages": [ "You grab %s", "<npcname> grabs %s" ]
  },
  {
    "type": "technique",
    "id": "tec_krav_maga_break",
    "name": "grab break",
    "min_unarmed": 4,
    "unarmed_allowed": true,
    "melee_allowed": true,
    "defensive": true,
    "grab_break": true,
    "messages": [ "The %s tries to grab you, but you break its grab!", "The %s tries to grab <npcname>, but they break its grab!" ]
  },
  {
    "type": "technique",
    "id": "tec_ninjutsu_precise",
    "name": "surprise attack",
    "min_unarmed": 3,
    "min_melee": 3,
    "unarmed_allowed": true,
    "melee_allowed": true,
    "crit_tec": true,
    "messages": [ "You surprise attack %s", "<npcname> surprise attacks %s" ],
    "stun_dur": 2,
    "mult_bonuses": [ [ "damage", "bash", 1.4 ], [ "damage", "cut", 2 ] ]
  },
  {
    "type": "technique",
    "id": "tec_taekwondo_precise",
    "name": "axe-kick",
    "min_unarmed": 2,
    "unarmed_allowed": true,
    "crit_tec": true,
    "stun_dur": 2,
    "messages": [ "You axe-kick %s", "<npcname> axe-kicks %s" ]
  },
  {
    "type": "technique",
    "id": "tec_taekwondo_push",
    "name": "side kick",
    "min_unarmed": 3,
    "unarmed_allowed": true,
    "messages": [ "You side-kick %s", "<npcname> side-kicks %s" ],
    "stun_dur": 1,
    "knockback_dist": 1
  },
  {
    "type": "technique",
    "id": "tec_taekwondo_sweep",
    "name": "sweep kick",
    "min_unarmed": 4,
    "unarmed_allowed": true,
    "messages": [ "You sweep-kick %s", "<npcname> sweep-kicks %s" ],
    "down_dur": 2
  },
  {
    "type": "technique",
    "id": "tec_biojutsu_counter",
    "name": "biojutsu counter",
    "min_melee": 4,
    "unarmed_allowed": true,
    "block_counter": true,
    "mult_bonuses": [ [ "movecost", 0.0 ] ],
    "messages": [ "You block and counter-attack %s", "<npcname> blocks and counter-attacks %s" ]
  },
  {
    "type": "technique",
    "id": "tec_biojutsu_rapid_unarmed",
    "name": "quick punch",
    "min_melee": 0,
    "unarmed_allowed": true,
    "messages": [ "You quickly punch %s", "<npcname> quickly punches %s" ],
    "mult_bonuses": [ [ "movecost", 0.5 ], [ "damage", "bash", 0.66 ], [ "damage", "cut", 0.66 ], [ "damage", "stab", 0.66 ] ]
  },
  {
    "type": "technique",
    "id": "tec_biojutsu_rapid_armed",
    "name": "quick slash",
    "min_melee": 0,
    "messages": [ "You quickly slash %s", "<npcname> quickly slashes %s" ],
    "mult_bonuses": [ [ "movecost", 0.5 ], [ "damage", "bash", 0.66 ], [ "damage", "cut", 0.66 ], [ "damage", "stab", 0.66 ] ]
  },
  {
    "type": "technique",
    "id": "tec_biojutsu_impale",
    "name": "biojutsu impale",
    "min_melee": 3,
    "crit_tec": true,
    "mult_bonuses": [ [ "damage", "bash", 1.5 ], [ "damage", "cut", 1.5 ] ],
    "messages": [ "You brutally impale %s", "<npcname> brutally impales %s" ],
    "stun_dur": 1
  },
  {
    "type": "technique",
    "id": "tec_biojutsu_sweep",
    "name": "sweep kick",
    "min_melee": 3,
    "unarmed_allowed": true,
    "messages": [ "You sweep-kick %s", "<npcname> sweep-kicks %s" ],
    "down_dur": 2
  },
  {
    "type": "technique",
    "id": "tec_biojutsu_wide",
    "min_melee": 5,
    "crit_tec": true,
    "name": "wide strike",
    "messages": [ "You cleave through %s", "<npcname> cleave through %s" ],
    "aoe": "wide"
  },
  {
    "type": "technique",
    "id": "tec_zuiquan_feint",
    "name": "Drunk feint",
    "min_unarmed": 3,
    "unarmed_allowed": true,
    "defensive": true,
    "miss_recovery": true,
    "messages": [ "You stumble and leer at %s", "<npcname> stumbles and leers at %s" ]
  },
  {
    "type": "technique",
    "id": "tec_zuiquan_counter",
    "name": "Drunk counter",
    "min_unarmed": 4,
    "unarmed_allowed": true,
    "dodge_counter": true,
    "mult_bonuses": [ [ "movecost", 0.0 ], [ "damage", "bash", 1.25 ] ],
    "messages": [ "You lurch, and your wild swing hits %s", "<npcname> lurches, and hits %s" ]
  },
  {
    "type": "technique",
    "id": "tec_fencing_lunge",
    "name": "Fencing lunge",
    "min_melee": 2,
    "mult_bonuses": [ [ "movecost", 0.75 ] ],
    "weighting": 2,
    "messages": [ "You lunge at %s", "<npcname> lunges at %s" ]
  },
  {
    "type": "technique",
    "id": "tec_fencing_thrust",
    "name": "Fencing thrust",
    "min_melee": 1,
    "mult_bonuses": [ [ "movecost", 0.9 ], [ "damage", "stab", 1.25 ] ],
    "weighting": 2,
    "messages": [ "You thrust at %s", "<npcname> thrust at %s" ]
  },
  {
    "type": "technique",
    "id": "tec_fencing_stop_thrust",
    "name": "Fencing stop thrust",
    "min_melee": 3,
    "block_counter": true,
    "mult_bonuses": [ [ "movecost", 0.0 ], [ "damage", "stab", 1.5 ] ],
    "stun_dur": 1,
    "messages": [ "You deliver a perfect stop thrust to %s", "<npcname> delivers a perfect stop thrust to %s" ]
  },
  {
    "type": "technique",
    "id": "tec_eskrima_round",
    "name": "Round strike",
    "min_melee": 4,
    "mult_bonuses": [ [ "movecost", 0.6 ] ],
    "messages": [ "You round strike %s", "<npcname> round strikes %s" ]
  },
  {
    "type": "technique",
    "id": "tec_eskrima_fan",
    "name": "Fan strike",
    "min_melee": 2,
    "mult_bonuses": [ [ "movecost", 0.75 ] ],
    "messages": [ "You fan strike %s", "<npcname> fan strikes %s" ]
  },
  {
    "type": "technique",
    "id": "tec_eskrima_snap",
    "name": "Snap strike",
    "min_melee": 0,
    "mult_bonuses": [ [ "movecost", 0.8 ] ],
    "messages": [ "You snap out at %s", "<npcname> snaps quickly at %s" ]
  },
  {
    "type": "technique",
    "id": "tec_eskrima_combination",
    "name": "Combination strike",
    "min_melee": 2,
    "mult_bonuses": [ [ "movecost", 0.8 ], [ "damage", "bash", 1.5 ], [ "damage", "cut", 1.5 ], [ "damage", "stab", 1.5 ] ],
    "req_buffs": [ "eskrima_hit_buff" ],
    "messages": [ "You combination strike %s", "<npcname> combination strikes %s" ]
  },
  {
    "type": "technique",
    "id": "tec_eskrima_free",
    "name": "free strike",
    "min_melee": 4,
    "mult_bonuses": [ [ "movecost", 0.0 ] ],
    "req_buffs": [ "eskrima_hit_buff" ],
    "messages": [ "You whip a free strike onto %s", "<npcname> free strikes %s" ]
  },
  {
    "type": "technique",
    "id": "tec_eskrima_puno",
    "name": "puño strike",
    "min_melee": 3,
    "min_bashing_damage": 2,
    "mult_bonuses": [ [ "movecost", 0.6 ], [ "damage", "bash", 0.7 ], [ "damage", "cut", 0.0 ], [ "damage", "stab", 0.0 ] ],
    "crit_tec": true,
    "stun_dur": 1,
    "messages": [ "You deliver a puño to %s", "<npcname> haftstrikes %s" ]
  },
  {
    "type": "technique",
    "id": "tec_eskrima_kick",
    "name": "knee strike",
    "min_unarmed": 3,
    "crit_tec": true,
    "down_dur": 2,
    "messages": [ "You deliver a knee strike to %s", "<npcname> knees %s" ]
  },
  {
    "type": "technique",
    "id": "tec_silat_hamstring",
    "name": "hamstring",
    "min_melee": 2,
    "crit_tec": true,
    "down_dur": 3,
    "messages": [ "You ground %s with a low blow", "<npcname> grounds %s with a low blow" ]
  },
  {
    "type": "technique",
    "id": "tec_silat_precise",
    "name": "Vicious Precision",
    "min_melee": 4,
    "crit_tec": true,
    "mult_bonuses": [ [ "damage", "bash", 1.5 ], [ "damage", "cut", 1.5 ], [ "damage", "stab", 1.5 ] ],
    "messages": [ "You viciously wound %s", "<npcname> viciously wounds %s" ]
  },
  {
    "type": "technique",
    "id": "tec_silat_brutal",
    "name": "Silat Brutality",
    "min_melee": 3,
    "crit_tec": true,
    "stun_dur": 1,
    "knockback_dist": 1,
    "messages": [ "You send %s reeling backwards", "<npcname> sends %s reeling" ]
  },
  {
    "type": "technique",
    "id": "tec_silat_dirty",
    "name": "Dirty Hit",
    "min_melee": 1,
    "crit_tec": true,
    "stun_dur": 2,
    "req_buffs": [ "silat_dodge_buff" ],
    "messages": [ "You hit %s with a dirty blow", "<npcname> delivers a dirty blow to %s" ]
  },
  {
    "type": "technique",
    "id": "tec_tiger_grab",
    "name": "Tiger Takedown",
    "min_unarmed": 4,
    "unarmed_allowed": true,
    "down_dur": 1,
    "messages": [ "You grab and ground %s", "<npcname> grabs and grounds %s" ]
  },
  {
    "type": "technique",
    "id": "tec_leopard_precise",
    "name": "Leopard Fist",
    "min_unarmed": 5,
    "unarmed_allowed": true,
    "crit_tec": true,
    "messages": [ "You strike out at %s with your Leopard Fist", "<npcname> strikes out at %s with a Leopard Fist" ],
    "stun_dur": 2
  },
  {
    "type": "technique",
    "id": "tec_leopard_rapid",
    "name": "Leopard Swipe",
    "min_unarmed": 2,
    "unarmed_allowed": true,
    "mult_bonuses": [ [ "movecost", 0.5 ], [ "damage", "bash", 0.66 ], [ "damage", "cut", 0.66 ], [ "damage", "stab", 0.66 ] ],
    "messages": [ "You quickly swipe at %s", "<npcname> quickly swipes at %s" ]
  },
  {
    "type": "technique",
    "id": "tec_leopard_counter",
    "name": "Leopard Foresight",
    "min_unarmed": 4,
    "unarmed_allowed": true,
    "dodge_counter": true,
    "mult_bonuses": [ [ "movecost", 0.0 ], [ "damage", "bash", 1.5 ] ],
    "messages": [ "You dodge the attack and swipe at %s's exposed flank", "<npcname> dodges and catches %s exposed" ]
  },
  {
    "type": "technique",
    "id": "tec_dragon_grab",
    "name": "Dragon Snatch",
    "min_unarmed": 4,
    "unarmed_allowed": true,
    "stun_dur": 2,
    "mult_bonuses": [ [ "damage", "bash", 1.2 ] ],
    "messages": [ "You grab and knee %s", "<npcname> grabs and knees %s" ]
  },
  {
    "type": "technique",
    "id": "tec_dragon_counterb",
    "name": "Dragon's Vortex Block",
    "min_unarmed": 4,
    "unarmed_allowed": true,
    "block_counter": true,
    "mult_bonuses": [ [ "movecost", 0.0 ] ],
    "stun_dur": 2,
    "messages": [ "You block the attack and send %s spinning", "<npcname> blocks and spins %s" ]
  },
  {
    "type": "technique",
    "id": "tec_dragon_counterd",
    "name": "Dragon's Vortex Dodge",
    "min_unarmed": 4,
    "unarmed_allowed": true,
    "dodge_counter": true,
    "mult_bonuses": [ [ "movecost", 0.0 ] ],
    "stun_dur": 2,
    "messages": [ "You dodge the attack and send %s spinning", "<npcname> dodges and spins %s" ]
  },
  {
    "type": "technique",
    "id": "tec_dragon_sweep",
    "name": "Dragon Sweeper",
    "min_unarmed": 5,
    "unarmed_allowed": true,
    "down_dur": 2,
    "messages": [ "You low-roundhouse %s 's legs", "<npcname> low-roundhouses %s 's legs" ]
  },
  {
    "type": "technique",
    "id": "tec_dragon_brutal",
    "name": "Dragon Strike",
    "min_unarmed": 6,
    "unarmed_allowed": true,
    "crit_tec": true,
    "stun_dur": 1,
    "knockback_dist": 1,
    "messages": [ "You send %s reeling with a Dragon Strike", "<npcname> sends %s reeling with a Dragon Strike" ]
  },
  {
    "type": "technique",
    "id": "tec_crane_feint",
    "name": "Crane Wing",
    "min_unarmed": 2,
    "unarmed_allowed": true,
    "defensive": true,
    "miss_recovery": true,
    "messages": [ "You raise your arms intimidatingly at %s.", "<npcname> performs the Crane Wing at %s." ]
  },
  {
    "type": "technique",
    "id": "tec_crane_break",
    "name": "Crane Flap",
    "min_unarmed": 3,
    "unarmed_allowed": true,
    "defensive": true,
    "grab_break": true,
    "messages": [
      "The %s tries to grab you, but you swing your arms and break free!",
      "The %s tries to grab <npcname>, but they flap free!"
    ]
  },
  {
    "type": "technique",
    "id": "tec_crane_precise",
    "name": "Crane Strike",
    "min_unarmed": 4,
    "unarmed_allowed": true,
    "crit_tec": true,
    "messages": [ "You hand-peck %s", "<npcname> hand-pecks %s" ],
    "stun_dur": 3
  },
  {
    "type": "technique",
    "id": "tec_snake_rapid",
    "name": "Snake Snap",
    "min_unarmed": 2,
    "unarmed_allowed": true,
    "mult_bonuses": [ [ "movecost", 0.5 ], [ "damage", "bash", 0.66 ], [ "damage", "cut", 0.66 ], [ "damage", "stab", 0.66 ] ],
    "messages": [ "You swiftly jab %s", "<npcname> swiftly jabs %s" ]
  },
  {
    "type": "technique",
    "id": "tec_snake_feint",
    "name": "Snake Slide",
    "min_unarmed": 3,
    "unarmed_allowed": true,
    "defensive": true,
    "miss_recovery": true,
    "messages": [ "You make serpentine hand motions at %s", "<npcname> makes serpentine hand motions at %s" ]
  },
  {
    "type": "technique",
    "id": "tec_snake_break",
    "name": "Snake Slither",
    "min_unarmed": 4,
    "unarmed_allowed": true,
    "defensive": true,
    "grab_break": true,
    "messages": [ "The %s tries to grab you, but you slither free!", "The %s tries to grab <npcname>, but they slither free!" ]
  },
  {
    "type": "technique",
    "id": "tec_snake_precise",
    "name": "Snake Strike",
    "min_unarmed": 4,
    "unarmed_allowed": true,
    "crit_tec": true,
    "messages": [ "You strike out at %s", "<npcname> strikes out at %s" ],
    "stun_dur": 2
  },
  {
    "type": "technique",
    "id": "tec_brawl_feint",
    "name": "Feint",
    "min_unarmed": 3,
    "unarmed_allowed": true,
    "melee_allowed": true,
    "defensive": true,
    "miss_recovery": true,
    "messages": [ "You fake a strike at %s", "<npcname> feints at %s" ]
  },
  {
    "type": "technique",
    "id": "tec_brawl_power",
    "name": "Power Hit",
    "min_unarmed": 4,
    "unarmed_allowed": true,
    "melee_allowed": true,
    "crit_tec": true,
    "stun_dur": 1,
    "knockback_dist": 1,
    "messages": [ "You send %s reeling", "<npcname> sends %s reeling" ]
  },
  {
    "type": "technique",
    "id": "tec_brawl_counter",
    "name": "Hit Them Back",
    "min_unarmed": 5,
    "unarmed_allowed": true,
    "block_counter": true,
    "mult_bonuses": [ [ "movecost", 0.0 ] ],
    "messages": [ "You catch %s's attack, and hit back", "<npcname> catches %s, and counters" ]
  },
  {
    "type": "technique",
    "id": "tec_brawl_trip",
    "name": "Trip",
    "min_unarmed": 5,
    "unarmed_allowed": true,
    "down_dur": 2,
    "messages": [ "You trip %s", "<npcname> trips %s" ]
  },
  {
    "type": "technique",
    "id": "niten_water_cut",
    "name": "Flowing Water Cut",
    "min_melee": 4,
    "mult_bonuses": [ [ "movecost", 1.75 ], [ "damage", "bash", 2.0 ], [ "damage", "cut", 2.0 ] ],
    "messages": [ "You strike %s with the slow power of flowing water", "<npcname> strikes %s with the slow power of flowing water" ]
  },
  {
    "type": "technique",
    "id": "niten_red_leaf",
    "name": "Red Leaf's Cut",
    "min_melee": 5,
    "down_dur": 2,
    "messages": [ "Your strike knocks %s off balance", "<npcname>'s strike knocks %s off balance" ]
  },
  {
    "type": "technique",
    "id": "niten_stone_cut",
    "name": "Fire and Stone's Cut",
    "min_melee": 6,
    "crit_tec": true,
    "mult_bonuses": [ [ "damage", "bash", 1.5 ], [ "damage", "cut", 1.5 ] ],
    "messages": [ "You stun %s with the force of the blow", "<npcname> stuns %s with the force of the blow" ],
    "stun_dur": 2
  },
  {
    "type": "technique",
    "id": "niten_timing_attack",
    "name": "In-One Timing",
    "min_melee": 5,
    "req_buffs": [ "niten_set-up" ],
    "messages": [ "You strike at %s's weaknesses", "<npcname> strikes %s's weaknesses" ],
    "//": "Damage bonus plus Quick is severely powerful--generi-Quick takes a damage nerf.",
    "mult_bonuses": [ [ "movecost", 0.5 ], [ "damage", "bash", 1.5 ], [ "damage", "cut", 1.5 ] ],
    "//": "Minimum effective time for a status in combat is two turns, as you have one deducted on the same turn its applied.",
    "stun_dur": 2
  },
  {
    "type": "technique",
    "id": "niten_feint",
    "name": "feint at",
    "melee_allowed": true,
    "min_melee": 2,
    "defensive": true,
    "miss_recovery": true,
    "mult_bonuses": [ [ "movecost", 0.8 ] ],
    "messages": [ "You feint at %s", "<npcname> feints at %s" ]
  },
  {
    "type": "technique",
    "id": "tec_debug_slow",
    "name": "slow strike",
    "unarmed_allowed": true,
    "strictly_unarmed": true,
    "min_unarmed": 3,
    "mult_bonuses": [ [ "damage", "bash", 3.0 ], [ "damage", "bash", "str", 0.1 ] ],
    "flat_bonuses": [ [ "movecost", 100 ], [ "movecost", "str", 10 ] ],
    "messages": [ "You slowly strike %s", "<npcname> slowly strikes %s" ]
  },
  {
    "type": "technique",
    "id": "tec_debug_arpen",
    "name": "phasing strike",
    "unarmed_allowed": true,
    "melee_allowed": true,
    "min_melee": 3,
    "mult_bonuses": [ [ "damage", "bash", 0.2 ], [ "damage", "cut", 0.2 ], [ "damage", "stab", 0.2 ], [ "movecost", 0.3 ] ],
    "flat_bonuses": [ [ "arpen", "bash", 10 ], [ "arpen", "bash", "per", 1 ] ],
    "crit_tec": true,
    "messages": [ "You phase-strike %s", "<npcname> phase-strikes %s" ]
  },
  {
    "type": "technique",
    "id": "tec_sojutsu_push",
    "name": "Push",
    "min_melee": 1,
    "mult_bonuses": [ [ "movecost", 0.0 ], [ "damage", "bash", 0.5 ], [ "damage", "cut", 0.5 ], [ "damage", "stab", 0.5 ] ],
    "unarmed_allowed": false,
    "block_counter": true,
    "knockback_dist": 1,
    "messages": [ "You push %s away", "<npcname> pushes %s away" ]
  },
  {
    "type": "technique",
    "id": "tec_sojutsu_trip",
    "name": "Trip",
    "min_melee": 2,
    "unarmed_allowed": false,
    "down_dur": 2,
    "messages": [ "You deftly trip %s", "<npcname> deftly trips %s" ]
  },
  {
    "type": "technique",
    "id": "tec_sojutsu_skewer",
    "name": "Skewer",
    "min_melee": 4,
    "mult_bonuses": [ [ "damage", "bash", 0.0 ], [ "damage", "cut", 1.5 ], [ "damage", "stab", 1.5 ] ],
    "unarmed_allowed": false,
    "crit_tec": true,
    "knockback_dist": 1,
    "stun_dur": 2,
    "messages": [ "You brutally skewer %s", "<npcname> brutally skewers %s" ]
  },
  {
    "type": "technique",
    "id": "tec_wingchun_chainpunch",
    "name": "Chain Punch",
    "min_unarmed": 1,
    "unarmed_allowed": true,
    "strictly_unarmed": true,
    "knockback_dist": 1,
    "knockback_spread": 1,
    "knockback_follow": 1,
    "mult_bonuses": [ [ "movecost", 0.5 ], [ "damage", "bash", 0.66 ], [ "damage", "cut", 0.66 ], [ "damage", "stab", 0.66 ] ],
    "messages": [ "You chain strike %s", "<npcname> chain strikes %s" ],
    "description": "50% moves, 66% damage, knockback and follow"
  },
  {
    "type": "technique",
    "id": "tec_wingchun_break",
    "name": "Grab Break",
    "unarmed_allowed": true,
    "melee_allowed": true,
    "defensive": true,
    "grab_break": true,
    "messages": [ "You position yourself well and slip out of a grab", "<npcname> slips out of a grab" ]
  },
  {
    "type": "technique",
    "id": "tec_wingchun_feint",
    "name": "keep punching at",
    "min_unarmed": 2,
    "unarmed_allowed": true,
    "strictly_unarmed": true,
    "defensive": true,
    "miss_recovery": true,
    "messages": [ "You miss but keep striking at %s", "<npcname> misses but keeps striking at %s" ]
  },
  {
    "type": "technique",
    "id": "tec_wingchun_stumble",
    "name": "stumble",
    "min_unarmed": 4,
    "unarmed_allowed": true,
    "crit_tec": true,
    "down_dur": 1,
    "messages": [ "You stumble %s with your onslaught", "<npcname> stumbles %s" ]
  },
  {
    "type": "technique",
    "id": "tec_wingchun_counter",
    "name": "Receive and Counter",
    "min_unarmed": 5,
    "unarmed_allowed": true,
    "dodge_counter": true,
    "mult_bonuses": [ [ "movecost", 0.0 ] ],
    "messages": [ "You receive %s's gift of violence, and return it in kind", "<npcname> receives %s's attack, and counters" ]
  },
  {
    "type": "technique",
    "id": "tec_wingchun_disarm",
    "name": "disarm",
    "min_unarmed": 6,
    "unarmed_allowed": true,
    "disarms": true,
    "messages": [ "You disarm %s", "<npcname> disarms %s" ]
  },
  {
    "type": "technique",
<<<<<<< HEAD
    "id": "tec_medievalpole_counter",
    "name": "Displace and Hook",
    "min_melee": 3,
    "down_dur": 2,
    "block_counter": true,
    "mult_bonuses": [ [ "movecost", 0.0 ], [ "damage", "bash", 0.5 ], [ "damage", "cut", 0.5 ], [ "damage", "stab", 0.5 ] ],
    "messages": [ "You parry %s attack and hook them down", "<npcname> parries %s attack and hooks them down" ]
  },
  {
    "type": "technique",
    "id": "tec_medievalpole_highround",
    "name": "High Round Strike",
    "min_melee": 3,
    "mult_bonuses": [ [ "damage", "bash", 1.2 ], [ "damage", "cut", 1.2 ], [ "damage", "stab", 1.2 ] ],
    "messages": [ "You swing high and strike at %s", "<npcname> swings high and strikes %s" ]
  },
  {
    "type": "technique",
    "id": "tec_medievalpole_feint",
    "name": "High Round Feint",
    "min_melee": 3,
    "defensive": true,
    "miss_recovery": true,
    "mult_bonuses": [ [ "movecost", 0.8 ] ],
    "messages": [ "You fake a high round strike at %s", "<npcname> feints at %s" ]
  },
  {
    "type": "technique",
    "id": "tec_medievalpole_highstab",
    "name": "High Round Stab",
    "req_buffs": "medievalpole_setup",
    "min_melee": 3,
    "mult_bonuses": [ [ "movecost", 0.5 ], [ "damage", "bash", 0.66 ], [ "damage", "cut", 0.66 ], [ "damage", "stab", 0.75 ] ],
    "messages": [ "You quickly stab %s", "<npcname> quickly stabs %s" ]
=======
    "id": "tec_swordsmanship_grab",
    "name": "grab and pommel strike",
    "min_melee": 3,
    "crit_tec": true,
    "unarmed_allowed": true,
    "melee_allowed": true,
    "down_dur": 1,
    "messages": [ "You grab and pommel strike %s", "<npcname> grab and pommel strikes %s" ]
  },
  {
    "type": "technique",
    "id": "tec_swordsmanship_break",
    "name": "grab break",
    "min_melee": 3,
    "unarmed_allowed": true,
    "melee_allowed": true,
    "defensive": true,
    "grab_break": true
  },
  {
    "type": "technique",
    "id": "tec_swordsmanship_counter",
    "name": "displace and counter",
    "min_melee": 4,
    "req_buffs": [ "swordsmanship_counter" ],
    "messages": [ "You displace and counter %s", "<npcname> displaces and counters %s" ],
    "mult_bonuses": [ [ "damage", "cut", 1.1 ], [ "movecost", 0.75 ] ],
    "stun_dur": 1
  },
  {
    "type": "technique",
    "id": "tec_swordsmanship_unterhau",
    "name": "sweeping strike",
    "min_melee": 5,
    "crit_tec": true,
    "down_dur": 2,
    "messages": [ "You trip %s with a sweeping strike", "<npcname> trips %s with a sweeping strike" ]
  },
  {
    "type": "technique",
    "id": "tec_swordsmanship_zornhau",
    "name": "vicious strike",
    "min_melee": 5,
    "crit_tec": true,
    "mult_bonuses": [ [ "damage", "bash", 1.5 ], [ "damage", "cut", 1.5 ], [ "damage", "stab", 1.5 ] ],
    "stun_dur": 1,
    "messages": [ "You hack at %s with a vicious strike", "<npcname> hack at %s with a vicious strike" ]
  },
  {
    "type": "technique",
    "id": "tec_swordsmanship_mordhau",
    "name": "death blow",
    "min_melee": 6,
    "crit_tec": true,
    "mult_bonuses": [ [ "damage", "bash", 3 ], [ "damage", "cut", 0 ], [ "damage", "stab", 0 ], [ "movecost", 2 ] ],
    "stun_dur": 2,
    "messages": [
      "You flip your weapon around and deliver a mordhau to %s",
      "<npcname> holds his weapon funny and slams it down on %s"
    ]
>>>>>>> 3f7bd6c5
  }
]<|MERGE_RESOLUTION|>--- conflicted
+++ resolved
@@ -1137,7 +1137,6 @@
   },
   {
     "type": "technique",
-<<<<<<< HEAD
     "id": "tec_medievalpole_counter",
     "name": "Displace and Hook",
     "min_melee": 3,
@@ -1166,13 +1165,24 @@
   },
   {
     "type": "technique",
+    "id": "tec_medievalpole_break",
+    "name": "grab break",
+    "min_melee": 3,
+    "unarmed_allowed": true,
+    "melee_allowed": true,
+    "defensive": true,
+    "grab_break": true
+  },
+  {
+    "type": "technique",
     "id": "tec_medievalpole_highstab",
     "name": "High Round Stab",
     "req_buffs": "medievalpole_setup",
     "min_melee": 3,
     "mult_bonuses": [ [ "movecost", 0.5 ], [ "damage", "bash", 0.66 ], [ "damage", "cut", 0.66 ], [ "damage", "stab", 0.75 ] ],
     "messages": [ "You quickly stab %s", "<npcname> quickly stabs %s" ]
-=======
+  },
+  {
     "id": "tec_swordsmanship_grab",
     "name": "grab and pommel strike",
     "min_melee": 3,
@@ -1233,6 +1243,5 @@
       "You flip your weapon around and deliver a mordhau to %s",
       "<npcname> holds his weapon funny and slams it down on %s"
     ]
->>>>>>> 3f7bd6c5
   }
 ]