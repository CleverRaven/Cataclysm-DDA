--- conflicted
+++ resolved
@@ -302,16 +302,11 @@
     "drench_capacity": 1100,
     "smash_message": "You bring your knee down on the %s, smashing it.",
     "bionic_slots": 30,
-<<<<<<< HEAD
-    "sub_parts": [ "leg_hip_l", "leg_upper_l", "leg_knee_l", "leg_lower_l" ],
+    "sub_parts": [ "leg_hip_l", "leg_upper_l", "leg_knee_l", "leg_lower_l", "leg_draped_l" ],
     "flags": [ "LIMB_LOWER" ],
     "bmi_encumbrance_threshold": 27,
     "bmi_encumbrance_scalar": 0.7,
     "bmi_rigid_problems_threshold": 40
-=======
-    "sub_parts": [ "leg_hip_l", "leg_upper_l", "leg_knee_l", "leg_lower_l", "leg_draped_l" ],
-    "flags": [ "LIMB_LOWER" ]
->>>>>>> b97d3eae
   },
   {
     "id": "leg_r",
@@ -345,16 +340,11 @@
     "drench_capacity": 1100,
     "smash_message": "You bring your knee down on the %s, smashing it.",
     "bionic_slots": 30,
-<<<<<<< HEAD
-    "sub_parts": [ "leg_hip_r", "leg_upper_r", "leg_knee_r", "leg_lower_r" ],
+    "sub_parts": [ "leg_hip_r", "leg_upper_r", "leg_knee_r", "leg_lower_r", "leg_draped_r" ],
     "flags": [ "LIMB_LOWER" ],
     "bmi_encumbrance_threshold": 27,
     "bmi_encumbrance_scalar": 0.7,
     "bmi_rigid_problems_threshold": 40
-=======
-    "sub_parts": [ "leg_hip_r", "leg_upper_r", "leg_knee_r", "leg_lower_r", "leg_draped_r" ],
-    "flags": [ "LIMB_LOWER" ]
->>>>>>> b97d3eae
   },
   {
     "id": "foot_l",
