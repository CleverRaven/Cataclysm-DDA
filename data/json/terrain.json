[
  {
    "type": "item_group",
    "id": "wall_bash_results",
    "subtype": "collection",
    "entries": [
      { "item": "rock", "count": [ 0, 2 ] },
      { "item": "wood_panel", "count": [ 0, 1 ] },
      { "item": "nail", "charges": [ 2, 8 ] },
      { "item": "splinter", "count": [ 1, 5 ] }
    ]
  },
  {
    "type": "terrain",
    "id": "t_hole",
    "name": "empty space",
    "symbol": " ",
    "color": "black",
    "move_cost": 2,
    "trap": "tr_ledge",
    "flags": [ "TRANSPARENT", "NOITEM" ]
  },
  {
    "type": "terrain",
    "id": "t_open_air_rooved",
    "name": "open air",
    "symbol": " ",
    "color": "i_cyan",
    "move_cost": 2,
    "roof": "t_flat_roof",
    "trap": "tr_ledge",
    "flags": [ "TRANSPARENT", "NO_FLOOR" ],
    "examine_action": "ledge"
  },
  {
    "type": "terrain",
    "id": "t_brick_wall_halfway",
    "name": "half-built brick wall",
    "description": "Half of a brick wall, looks like it still requires some more resources and effort before being considered a real wall.",
    "symbol": "#",
    "color": "brown",
    "move_cost": 5,
    "coverage": 60,
    "flags": [ "TRANSPARENT", "NOITEM", "MOUNTABLE", "REDUCE_SCENT", "MINEABLE" ],
    "bash": {
      "str_min": 30,
      "str_max": 100,
      "sound": "crash!",
      "sound_fail": "bash!",
      "ter_set": "t_null",
      "items": [ { "item": "rock", "count": [ 5, 8 ] }, { "item": "brick", "count": [ 1, 3 ] } ]
    }
  },
  {
    "type": "terrain",
    "id": "t_brick_wall",
    "name": "brick wall",
    "description": "A solid brick wall, sturdy enough to support a roof with enough walls and keep out any unwanted visitors.",
    "symbol": "LINE_OXOX",
    "color": "brown",
    "move_cost": 0,
    "coverage": 100,
    "flags": [ "NOITEM", "SUPPORTS_ROOF", "WALL", "AUTO_WALL_SYMBOL", "MINEABLE", "BLOCK_WIND" ],
    "connects_to": "WALL",
    "bash": {
      "str_min": 60,
      "str_max": 160,
      "sound": "crash!",
      "sound_fail": "bash!",
      "ter_set": "t_null",
      "items": [ { "item": "rock", "count": [ 8, 15 ] }, { "item": "brick", "count": [ 2, 6 ] } ]
    }
  },
  {
    "type": "terrain",
    "id": "t_scrap_wall",
    "name": "simple metal wall",
    "description": "A relatively simple wall made of scraped together metal.  It's still capable of blocking intruders and supporting a roof with adjacent walls.",
    "symbol": "LINE_OXOX",
    "color": "dark_gray",
    "move_cost": 0,
    "coverage": 100,
    "flags": [ "NOITEM", "SUPPORTS_ROOF", "WALL", "AUTO_WALL_SYMBOL", "MINEABLE", "BLOCK_WIND" ],
    "connects_to": "WALL",
    "bash": {
      "str_min": 80,
      "str_max": 200,
      "sound": "metal screeching!",
      "sound_fail": "clang!",
      "ter_set": "t_pit_shallow",
      "items": [ { "item": "steel_chunk", "count": [ 10, 22 ] } ]
    }
  },
  {
    "type": "terrain",
    "id": "t_scrap_wall_halfway",
    "name": "half-built simple metal wall",
    "description": "A partially built makeshift wall of metal that could potentially support a roof if it were completed.",
    "symbol": "#",
    "color": "dark_gray",
    "move_cost": 4,
    "coverage": 60,
    "flags": [ "NOITEM", "TRANSPARENT", "MOUNTABLE", "REDUCE_SCENT", "MINEABLE" ],
    "bash": {
      "str_min": 50,
      "str_max": 130,
      "sound": "metal screeching!",
      "sound_fail": "clang!",
      "ter_set": "t_pit_shallow",
      "items": [ { "item": "steel_chunk", "count": [ 5, 11 ] } ]
    }
  },
  {
    "type": "terrain",
    "id": "t_sconc_wall",
    "name": "simple concrete wall",
    "description": "A durable and uniform concrete wall, quite drab without decoration.  More than capable of supporting a roof, as well as keeping out most anything, save for vehicles.",
    "symbol": "LINE_OXOX",
    "color": "light_gray",
    "move_cost": 0,
    "coverage": 100,
    "flags": [ "NOITEM", "SUPPORTS_ROOF", "WALL", "AUTO_WALL_SYMBOL", "MINEABLE", "BLOCK_WIND" ],
    "connects_to": "WALL",
    "bash": {
      "str_min": 90,
      "str_max": 350,
      "sound": "crash!",
      "sound_fail": "whump!",
      "ter_set": "t_pit_shallow",
      "items": [ { "item": "rock", "count": [ 10, 22 ] } ]
    }
  },
  {
    "type": "terrain",
    "id": "t_sconc_wall_halfway",
    "name": "half-built simple concrete wall",
    "description": "A partially poured concrete wall that could probably keep anything behind it quite safe if it were finished.",
    "symbol": "*",
    "color": "light_gray",
    "move_cost": 4,
    "coverage": 60,
    "flags": [ "NOITEM", "TRANSPARENT", "MOUNTABLE", "REDUCE_SCENT", "MINEABLE" ],
    "connects_to": "WALL",
    "bash": {
      "str_min": 40,
      "str_max": 350,
      "sound": "crash!",
      "sound_fail": "whump!",
      "ter_set": "t_pit_shallow",
      "items": [ { "item": "rock", "count": [ 5, 11 ] } ]
    }
  },
  {
    "type": "terrain",
    "id": "t_strconc_wall",
    "name": "reinforced concrete wall",
    "description": "An extremely resilient wall, filled with concrete and rebar.  Best suited for supporting multi-level buildings, only serious explosives and high-speed impacts would be capable of damaging this wall.",
    "symbol": "LINE_OXOX",
    "color": "light_gray",
    "move_cost": 0,
    "coverage": 100,
    "flags": [ "NOITEM", "SUPPORTS_ROOF", "WALL", "AUTO_WALL_SYMBOL", "MINEABLE", "BLOCK_WIND" ],
    "connects_to": "WALL",
    "bash": {
      "str_min": 120,
      "str_max": 460,
      "sound": "scrrrash!",
      "sound_fail": "whump!",
      "ter_set": "t_reb_cage",
      "items": [ { "item": "rock", "count": [ 10, 22 ] } ]
    }
  },
  {
    "type": "terrain",
    "id": "t_strconc_wall_halfway",
    "name": "half-built reinforced concrete wall",
    "description": "Poured concrete with methodically placed rebar sticking out, which isn't practical for supporting roofs or shelter.  It appears to need more resources before being considered complete.",
    "symbol": "*",
    "color": "light_gray",
    "move_cost": 5,
    "coverage": 60,
    "flags": [ "TRANSPARENT", "NOITEM", "MOUNTABLE", "REDUCE_SCENT", "MINEABLE" ],
    "connects_to": "WALL",
    "bash": {
      "str_min": 60,
      "str_max": 460,
      "sound": "scrrrash!",
      "sound_fail": "whump!",
      "ter_set": "t_reb_cage",
      "items": [ { "item": "rock", "count": [ 5, 11 ] } ]
    }
  },
  {
    "type": "terrain",
    "id": "t_reb_cage",
    "name": "rebar cage",
    "description": "A structural support system made of rebar that appears to be the early stages of a reinforced concrete wall, just missing the poured concrete.",
    "symbol": "#",
    "color": "dark_gray",
    "move_cost": 0,
    "flags": [ "TRANSPARENT", "NOITEM", "PERMEABLE", "THIN_OBSTACLE" ],
    "connects_to": "WALL",
    "bash": {
      "str_min": 20,
      "str_max": 100,
      "sound": "metal screeching!",
      "sound_fail": "clang!",
      "ter_set": "t_pit",
      "items": [ { "item": "scrap", "count": [ 4, 12 ] }, { "item": "rebar", "count": [ 0, 4 ] } ]
    }
  },
  {
    "type": "terrain",
    "id": "t_thconc_floor",
    "name": "concrete floor",
    "description": "A bare and cold concrete floor with matching roof, could still insulate from the outdoors but roof collapse is possible if supporting walls are broken down.",
    "symbol": ".",
    "color": "cyan",
    "move_cost": 2,
    "flags": [ "TRANSPARENT", "SUPPORTS_ROOF", "COLLAPSES", "INDOORS", "FLAT", "ROAD" ],
    "bash": {
      "sound": "SMASH!",
      "ter_set": "t_null",
      "str_min": 100,
      "str_max": 400,
      "str_min_supported": 150,
      "items": [
        { "item": "rock", "count": [ 5, 10 ] },
        { "item": "scrap", "count": [ 5, 8 ] },
        { "item": "rebar", "count": [ 0, 2 ] }
      ]
    }
  },
  {
    "type": "terrain",
    "id": "t_thconc_floor_olight",
    "name": "concrete floor, overhead light",
    "description": "A bare and cold concrete floor with a still-functioning light attached to the ceiling above.",
    "symbol": ".",
    "color": "white",
    "move_cost": 2,
    "flags": [ "TRANSPARENT", "SUPPORTS_ROOF", "INDOORS", "FLAT", "ROAD" ],
    "bash": {
      "str_min": 4,
      "str_max": 12,
      "sound": "glass breaking!",
      "sound_fail": "whack!",
      "sound_vol": 16,
      "sound_fail_vol": 10,
      "ter_set": "t_thconc_floor",
      "items": [ { "item": "glass_shard", "count": [ 1, 2 ] } ]
    }
  },
  {
    "type": "terrain",
    "id": "t_ov_smreb_cage",
    "name": "small rebar roof cage",
    "description": "A series of structural support crafted from rebar in order to allow the pouring of concrete for a more stable floor and roof.",
    "symbol": ".",
    "color": "dark_gray",
    "move_cost": 4,
    "flags": [ "TRANSPARENT", "SUPPORTS_ROOF", "COLLAPSES", "FLAT" ],
    "bash": {
      "sound": "SCRRRASH!",
      "ter_set": "t_null",
      "str_min": 100,
      "str_max": 400,
      "str_min_supported": 150,
      "items": [ { "item": "scrap", "count": [ 5, 8 ] }, { "item": "rebar", "count": [ 0, 2 ] } ]
    }
  },
  {
    "type": "terrain",
    "id": "t_strconc_floor",
    "name": "reinforced concrete floor",
    "description": "Extremely resilient floor made from carefully placed rebar and poured concrete, capable of providing protection from the elements.  As for the matching roof, it still requires supporting walls, otherwise it may very well cave in.",
    "symbol": ".",
    "color": "cyan",
    "move_cost": 2,
    "flags": [ "TRANSPARENT", "SUPPORTS_ROOF", "COLLAPSES", "INDOORS", "FLAT", "ROAD" ],
    "bash": {
      "sound": "SMASH!",
      "ter_set": "t_null",
      "str_min": 150,
      "str_max": 400,
      "str_min_supported": 200,
      "items": [
        { "item": "rock", "count": [ 10, 22 ] },
        { "item": "scrap", "count": [ 10, 12 ] },
        { "item": "rebar", "count": [ 0, 4 ] }
      ]
    }
  },
  {
    "type": "terrain",
    "id": "t_ov_reb_cage",
    "name": "rebar roof cage",
    "description": "A network of architecturally sound rebar in order to support a floor and roof, looks like it's missing the poured concrete.",
    "symbol": ".",
    "color": "dark_gray",
    "move_cost": 4,
    "flags": [ "TRANSPARENT", "SUPPORTS_ROOF", "COLLAPSES", "FLAT" ],
    "bash": {
      "sound": "SCRRRASH!",
      "ter_set": "t_null",
      "str_min": 100,
      "str_max": 400,
      "str_min_supported": 150,
      "items": [ { "item": "scrap", "count": [ 10, 12 ] }, { "item": "rebar", "count": [ 0, 4 ] } ]
    }
  },
  {
    "type": "terrain",
    "id": "t_strconc_floor_halfway",
    "name": "half-built reinforced concrete floor",
    "description": "Unfinished series of rebar and poured concrete; the floor hasn't been smoothed and the roof isn't quite filled in yet.",
    "symbol": ".",
    "color": "cyan",
    "move_cost": 2,
    "flags": [ "TRANSPARENT", "SUPPORTS_ROOF", "COLLAPSES", "INDOORS", "FLAT" ],
    "bash": {
      "sound": "SMASH!",
      "ter_set": "t_null",
      "str_min": 50,
      "str_max": 400,
      "str_min_supported": 100,
      "items": [
        { "item": "rock", "count": [ 5, 11 ] },
        { "item": "scrap", "count": [ 10, 12 ] },
        { "item": "rebar", "count": [ 0, 4 ] }
      ]
    }
  },
  {
    "type": "terrain",
    "id": "t_dirt",
    "name": "dirt",
    "description": "It's dirt.  Looks like some fine soil for tillage.  Could also be dug out for construction projects.",
    "symbol": ".",
    "color": "brown",
    "move_cost": 2,
    "flags": [ "TRANSPARENT", "DIGGABLE", "FLAT", "PLOWABLE" ],
    "bash": { "sound": "thump", "ter_set": "t_null", "str_min": 50, "str_max": 100, "str_min_supported": 100, "bash_below": true }
  },
  {
    "type": "terrain",
    "id": "t_sand",
    "name": "sand",
    "description": "A large area of fine sand that could be useful in a number of ways, if it was extracted properly.",
    "symbol": ".",
    "color": "yellow",
    "move_cost": 3,
    "flags": [ "TRANSPARENT", "DIGGABLE", "FLAT" ],
    "bash": { "sound": "thump", "ter_set": "t_null", "str_min": 50, "str_max": 100, "str_min_supported": 100, "bash_below": true }
  },
  {
    "type": "terrain",
    "id": "t_clay",
    "name": "clay",
    "description": "A field full of malleable clay, suitable for kiln firing if it was extracted properly.",
    "symbol": ".",
    "color": "light_red",
    "move_cost": 2,
    "flags": [ "TRANSPARENT", "DIGGABLE", "FLAT" ],
    "bash": { "sound": "thump", "ter_set": "t_null", "str_min": 50, "str_max": 100, "str_min_supported": 100, "bash_below": true }
  },
  {
    "type": "terrain",
    "id": "t_dirtmound",
    "name": "mound of dirt",
    "description": "An area of heaped dirt, not easily traversable.  If examined more closely, it's quite favorable for planting seeds and the like.",
    "symbol": "#",
    "color": "brown",
    "move_cost": 3,
    "flags": [ "TRANSPARENT", "DIGGABLE", "MOUNTABLE", "NOCOLLIDE" ],
    "bash": { "sound": "thump", "ter_set": "t_null", "str_min": 50, "str_max": 100, "str_min_supported": 100 },
    "examine_action": "dirtmound"
  },
  {
    "type": "terrain",
    "id": "t_dirtmoundfloor",
    "name": "mound of dirt",
    "description": "A giant hill of dirt that looks like you could crawl inside for shelter.",
    "symbol": "#",
    "color": "brown",
    "move_cost": 3,
    "coverage": 40,
    "flags": [ "TRANSPARENT", "DIGGABLE", "MOUNTABLE", "SUPPORTS_ROOF", "COLLAPSES", "INDOORS" ],
    "bash": {
      "sound": "thump",
      "ter_set": "t_null",
      "str_min": 50,
      "str_max": 100,
      "str_min_supported": 100,
      "items": [ { "item": "splinter", "count": [ 2, 8 ] }, { "item": "nail", "charges": [ 5, 10 ] } ]
    },
    "examine_action": "dirtmound"
  },
  {
    "type": "terrain",
    "id": "t_pit_shallow",
    "name": "shallow pit",
    "description": "A pit that could be dug even deeper or filled up.  Also useful as a starting foundation for some constructions.",
    "symbol": "0",
    "color": "yellow",
    "move_cost": 8,
    "flags": [ "TRANSPARENT", "DIGGABLE", "DIGGABLE_CAN_DEEPEN" ],
    "bash": { "sound": "thump", "ter_set": "t_null", "str_min": 50, "str_max": 100, "str_min_supported": 100, "bash_below": true }
  },
  {
    "type": "terrain",
    "id": "t_pit",
    "name": "pit",
    "description": "A steep hole that could seriously injure something if it fell in, potentially fatal if it was filled with sharp and dangerous things.  Deep enough for more advanced construction projects, and possibly to reach groundwater if constructed properly.",
    "symbol": "0",
    "color": "brown",
    "move_cost": 10,
    "trap": "tr_pit",
    "flags": [ "TRANSPARENT" ],
    "bash": { "sound": "thump", "ter_set": "t_null", "str_min": 40, "str_max": 100, "str_min_supported": 100, "bash_below": true },
    "examine_action": "pit"
  },
  {
    "type": "terrain",
    "id": "t_pit_corpsed",
    "name": "corpse filled pit",
    "description": "A giant trench full of corpses, maybe even a mass graveyard.  The bodies could be dug out but none of it looks remotely usable.",
    "symbol": "#",
    "color": "green",
    "move_cost": 5,
    "flags": [ "TRANSPARENT", "DIGGABLE" ],
    "bash": { "sound": "thump", "ter_set": "t_null", "str_min": 50, "str_max": 100, "str_min_supported": 100, "bash_below": true },
    "//": "left diggable to clean out corpses-KA101"
  },
  {
    "type": "terrain",
    "id": "t_pit_covered",
    "name": "covered pit",
    "description": "A deep pit with a two by four placed across it, looks sturdy enough to cross safely or the plank could be removed to turn it back into trap fall.",
    "symbol": "#",
    "color": "light_red",
    "move_cost": 2,
    "flags": [ "TRANSPARENT", "ROAD" ],
    "bash": { "sound": "thump", "ter_set": "t_null", "str_min": 40, "str_max": 100, "str_min_supported": 100, "bash_below": true },
    "examine_action": "pit_covered"
  },
  {
    "type": "terrain",
    "id": "t_pit_spiked",
    "name": "spiked pit",
    "description": "A narrow trench full of very pointy things that would easily puncture a body.",
    "symbol": "0",
    "color": "light_red",
    "move_cost": 10,
    "trap": "tr_spike_pit",
    "flags": [ "TRANSPARENT" ],
    "bash": { "sound": "thump", "ter_set": "t_null", "str_min": 40, "str_max": 100, "str_min_supported": 100, "bash_below": true },
    "examine_action": "pit"
  },
  {
    "type": "terrain",
    "id": "t_pit_spiked_covered",
    "name": "covered spiked pit",
    "description": "Menacing with sharp spears along the bottom, this pit has a plank across it to allow someone or something to cross safely.  The two by four could be removed to revert it back into a trap.",
    "symbol": "#",
    "color": "light_red",
    "move_cost": 2,
    "flags": [ "TRANSPARENT", "ROAD" ],
    "bash": { "sound": "thump", "ter_set": "t_null", "str_min": 40, "str_max": 100, "str_min_supported": 100, "bash_below": true },
    "examine_action": "pit_covered"
  },
  {
    "type": "terrain",
    "id": "t_pit_glass",
    "name": "glass pit",
    "description": "Looks like a ton of broken glass was dumped into this pit, maybe not fatal to fall in but wouldn't be pleasant to try to crawl out.",
    "symbol": "0",
    "color": "light_cyan",
    "move_cost": 10,
    "trap": "tr_glass_pit",
    "flags": [ "TRANSPARENT" ],
    "bash": { "sound": "thump", "ter_set": "t_null", "str_min": 40, "str_max": 100, "str_min_supported": 100, "bash_below": true },
    "examine_action": "pit"
  },
  {
    "type": "terrain",
    "id": "t_pit_glass_covered",
    "name": "covered glass pit",
    "description": "A two by four has been placed carefully to allow traversal over this ditch full of large glass shards.  The wooden board could be removed so it couldn't be safely crossed.",
    "symbol": "#",
    "color": "light_cyan",
    "move_cost": 2,
    "flags": [ "TRANSPARENT", "ROAD" ],
    "bash": { "sound": "thump", "ter_set": "t_null", "str_min": 40, "str_max": 100, "str_min_supported": 100, "bash_below": true },
    "examine_action": "pit_covered"
  },
  {
    "type": "terrain",
    "id": "t_rock_floor",
    "name": "rock floor",
    "description": "A relatively flat area of rock and stone.  Looks stable enough to be mined with the proper mining gear.",
    "symbol": ".",
    "color": "light_gray",
    "move_cost": 2,
    "roof": "t_flat_roof",
    "flags": [ "TRANSPARENT", "INDOORS", "COLLAPSES", "SUPPORTS_ROOF", "FLAT", "ROAD" ],
    "bash": { "ter_set": "t_null", "str_min": 75, "str_max": 400, "str_min_supported": 100, "bash_below": true }
  },
  {
    "type": "terrain",
    "id": "t_rock_floor_no_roof",
    "name": "rock floor",
    "description": "A relatively flat area of rock and stone.  Looks stable enough to be mined with the proper mining gear.",
    "symbol": ".",
    "color": "light_gray",
    "looks_like": "t_rock_floor",
    "move_cost": 2,
    "roof": "t_open_air",
    "flags": [ "TRANSPARENT", "FLAT", "ROAD" ],
    "bash": { "ter_set": "t_null", "str_min": 75, "str_max": 400, "str_min_supported": 100, "bash_below": true }
  },
  {
    "type": "terrain",
    "id": "t_woodchips",
    "name": "woodchips",
    "looks_like": "t_dirt",
    "description": "Small splinters of wood laid out in a layer to prevent unwanted plants from growing.",
    "symbol": ".",
    "color": "brown",
    "move_cost": 2,
    "flags": [ "TRANSPARENT", "DIGGABLE", "FLAT", "PLOWABLE" ],
    "bash": { "sound": "thump", "ter_set": "t_null", "str_min": 40, "str_max": 100, "str_min_supported": 100 }
  },
  {
    "type": "terrain",
    "id": "t_moss",
    "name": "moss",
    "looks_like": "t_grass",
    "description": "Moist spongy moss.",
    "symbol": ".",
    "color": "light_green",
    "move_cost": 2,
    "flags": [ "TRANSPARENT", "DIGGABLE", "FLAT" ],
    "bash": { "sound": "thump", "ter_set": "t_null", "str_min": 40, "str_max": 100, "str_min_supported": 100, "bash_below": true }
  },
  {
    "type": "terrain",
    "id": "t_grass",
    "name": "grass",
    "description": "An area of hardy Kentucky bluegrass about ankle high.  Cutting the grass short enough would destroy the root system, causing this area to turn into a patch of dirt.",
    "symbol": ".",
    "color": "green",
    "move_cost": 2,
    "flags": [ "TRANSPARENT", "DIGGABLE", "FLAT", "PLOWABLE" ],
    "bash": { "sound": "thump", "ter_set": "t_null", "str_min": 40, "str_max": 100, "str_min_supported": 100, "bash_below": true }
  },
  {
    "type": "terrain",
    "id": "t_grass_white",
    "name": "white grass",
    "description": "A section of Kentucky bluegrass covered in white latex-based paint, with neat lines designed for recreational sports.",
    "symbol": ".",
    "color": "white",
    "move_cost": 2,
    "flags": [ "TRANSPARENT", "DIGGABLE", "FLAT", "PLOWABLE" ],
    "bash": { "sound": "thump", "ter_set": "t_null", "str_min": 40, "str_max": 100, "str_min_supported": 100, "bash_below": true }
  },
  {
    "type": "terrain",
    "id": "t_grass_long",
    "name": "long grass",
    "description": "Long shaggy grass about shin high.",
    "looks_like": "t_grass",
    "symbol": ",",
    "color": "green",
    "move_cost": 3,
    "flags": [ "TRANSPARENT", "DIGGABLE", "FLAT", "PLOWABLE" ],
    "bash": { "sound": "thump", "ter_set": "t_null", "str_min": 40, "str_max": 100, "str_min_supported": 100, "bash_below": true }
  },
  {
    "type": "terrain",
    "id": "t_grass_tall",
    "name": "tall grass",
    "description": "Tall grass about head high.",
    "looks_like": "t_shrub",
    "symbol": ",",
    "color": "brown_green",
    "move_cost": 5,
    "coverage": 50,
    "flags": [ "TRANSPARENT", "DIGGABLE", "FLAT", "PLOWABLE" ],
    "bash": { "sound": "thump", "ter_set": "t_null", "str_min": 40, "str_max": 100, "str_min_supported": 100, "bash_below": true }
  },
  {
    "type": "terrain",
    "id": "t_grass_dead",
    "name": "dead grass",
    "description": "Long shaggy grass that hasn't been cut recently.",
    "looks_like": "t_dirt",
    "symbol": ".",
    "color": "brown",
    "move_cost": 2,
    "flags": [ "TRANSPARENT", "DIGGABLE", "FLAT", "PLOWABLE" ],
    "bash": { "ter_set": "t_null", "str_min": 50, "str_max": 400, "str_min_supported": 100, "bash_below": true }
  },
  {
    "type": "terrain",
    "id": "t_grass_golf",
    "name": "golf green",
    "description": "Grass mowed very short and neat.",
    "looks_like": "t_grass",
    "symbol": ".",
    "color": "light_green",
    "move_cost": 2,
    "flags": [ "TRANSPARENT", "DIGGABLE", "FLAT", "PLOWABLE" ],
    "bash": { "ter_set": "t_null", "str_min": 50, "str_max": 400, "str_min_supported": 100, "bash_below": true }
  },
  {
    "type": "terrain",
    "id": "t_golf_hole",
    "name": "golf hole",
    "description": "A small plastic cup embedded in the grass.",
    "symbol": "o",
    "color": "white",
    "move_cost": 2,
    "flags": [ "TRANSPARENT", "DIGGABLE", "FLAT", "PLOWABLE" ],
    "bash": { "ter_set": "t_null", "str_min": 50, "str_max": 400, "str_min_supported": 100, "bash_below": true }
  },
  {
    "type": "terrain",
    "id": "t_metal_floor",
    "name": "metal floor",
    "description": "High-quality and tough checkered flooring to reduce risk of slips and falls, with a matching roof.",
    "symbol": ".",
    "color": "light_cyan",
    "move_cost": 2,
    "flags": [ "TRANSPARENT", "INDOORS", "FLAT", "ROAD" ],
    "bash": { "sound": "thump", "ter_set": "t_null", "str_min": 100, "str_max": 500, "str_min_supported": 200 }
  },
  {
    "type": "terrain",
    "id": "t_pavement",
    "name": "pavement",
    "connects_to": "PAVEMENT",
    "description": "A segment of asphalt, slowly degrading from cracks, frost heaves and lack of maintenance.",
    "symbol": ".",
    "color": "dark_gray",
    "move_cost": 2,
    "flags": [ "TRANSPARENT", "FLAT", "ROAD", "MINEABLE" ],
    "bash": {
      "ter_set": "t_null",
      "str_min": 50,
      "str_max": 400,
      "str_min_supported": 100,
      "items": [ { "item": "rock", "count": [ 2, 10 ] }, { "item": "rebar", "count": [ 0, 4 ] } ]
    }
  },
  {
    "type": "terrain",
    "id": "t_pavement_y",
    "name": "yellow pavement",
    "connects_to": "PAVEMENT",
    "description": "Streaks of carefully aligned yellow paint mark the road to inform drivers not to cross.  No one is enforcing these rules anymore.",
    "symbol": ".",
    "color": "yellow",
    "move_cost": 2,
    "flags": [ "TRANSPARENT", "FLAT", "ROAD", "MINEABLE" ],
    "bash": {
      "ter_set": "t_null",
      "str_min": 50,
      "str_max": 400,
      "str_min_supported": 100,
      "items": [ { "item": "rock", "count": [ 2, 10 ] }, { "item": "rebar", "count": [ 0, 4 ] } ]
    }
  },
  {
    "type": "terrain",
    "id": "t_sidewalk",
    "name": "sidewalk",
    "description": "An area of common poured concrete, damaged by frost heaves and large cracks due to lack of maintenance.",
    "symbol": ".",
    "color": "light_gray",
    "move_cost": 2,
    "flags": [ "TRANSPARENT", "FLAT", "ROAD", "MINEABLE" ],
    "bash": {
      "ter_set": "t_null",
      "str_min": 50,
      "str_max": 400,
      "str_min_supported": 100,
      "items": [ { "item": "rock", "count": [ 2, 10 ] } ]
    }
  },
  {
    "type": "terrain",
    "id": "t_concrete",
    "name": "concrete",
    "description": "A newer segment of poured concrete with surface finishes for aesthetics and resistance to freeze-thaw cycles.",
    "symbol": ".",
    "color": "light_gray",
    "move_cost": 2,
    "flags": [ "TRANSPARENT", "FLAT", "ROAD", "MINEABLE" ],
    "bash": {
      "ter_set": "t_null",
      "str_min": 50,
      "str_max": 400,
      "str_min_supported": 100,
      "items": [ { "item": "rock", "count": [ 2, 15 ] }, { "item": "rebar", "count": [ 0, 4 ] } ]
    }
  },
  {
    "type": "terrain",
    "id": "t_floor",
    "name": "floor",
    "description": "Interlocking wooden tiles that are more than likely treated against fire, with wooden posts and beams supporting a roof.",
    "symbol": ".",
    "color": "cyan",
    "move_cost": 2,
    "roof": "t_flat_roof",
    "flags": [ "TRANSPARENT", "FLAMMABLE_HARD", "SUPPORTS_ROOF", "COLLAPSES", "INDOORS", "FLAT", "ROAD" ],
    "bash": {
      "sound": "SMASH!",
      "ter_set": "t_null",
      "str_min": 50,
      "str_max": 400,
      "str_min_supported": 100,
      "items": [ { "item": "splinter", "count": [ 2, 8 ] }, { "item": "nail", "charges": [ 5, 10 ] } ]
    }
  },
  {
    "type": "terrain",
    "id": "t_floor_primitive",
    "name": "primitive floor",
    "description": "Timber floor and supports, holding up a sod roof.",
    "symbol": ".",
    "color": "brown",
    "move_cost": 2,
    "roof": "t_flat_roof",
    "flags": [ "TRANSPARENT", "FLAMMABLE_ASH", "SUPPORTS_ROOF", "COLLAPSES", "INDOORS", "FLAT" ],
    "bash": {
      "sound": "SMASH!",
      "ter_set": "t_null",
      "str_min": 50,
      "str_max": 400,
      "str_min_supported": 100,
      "items": [
        { "item": "log", "count": [ 0, 1 ] },
        { "item": "stick", "count": [ 1, 4 ] },
        { "item": "splinter", "charges": [ 1, 4 ] }
      ]
    }
  },
  {
    "type": "terrain",
    "id": "t_scrap_floor",
    "name": "simple metal floor",
    "description": "A crudely welded together floor of metal with steel trusses and supporting girders.",
    "symbol": ".",
    "color": "cyan",
    "move_cost": 2,
    "roof": "t_flat_roof",
    "flags": [ "TRANSPARENT", "SUPPORTS_ROOF", "COLLAPSES", "INDOORS", "FLAT", "ROAD" ],
    "bash": {
      "str_min": 50,
      "str_max": 400,
      "sound": "SMASH!",
      "ter_set": "t_null",
      "str_min_supported": 100,
      "items": [ { "item": "steel_chunk", "count": [ 5, 11 ] } ]
    }
  },
  {
    "type": "terrain",
    "id": "t_floor_waxed",
    "name": "waxed floor",
    "description": "Hardwood flooring that has been treated with chemicals to improve slip resistance and sliding, commonly for recreational sports.",
    "symbol": ".",
    "color": [ "light_red" ],
    "move_cost": 2,
    "roof": "t_flat_roof",
    "flags": [ "TRANSPARENT", "FLAMMABLE_HARD", "SUPPORTS_ROOF", "COLLAPSES", "INDOORS", "FLAT" ],
    "bash": {
      "sound": "SMASH!",
      "ter_set": "t_null",
      "str_min": 50,
      "str_max": 400,
      "str_min_supported": 100,
      "items": [ { "item": "wax", "count": [ 1, 3 ] } ]
    }
  },
  {
    "type": "terrain",
    "id": "t_dirtfloor",
    "name": "dirt floor",
    "description": "Floor consisting of finely mixed earth that has been tamped down.",
    "symbol": ".",
    "color": "brown",
    "move_cost": 2,
    "roof": "t_shingle_flat_roof",
    "flags": [ "TRANSPARENT", "SUPPORTS_ROOF", "COLLAPSES", "INDOORS", "FLAT" ],
    "bash": {
      "sound": "SMASH!",
      "ter_set": "t_null",
      "str_min": 50,
      "str_max": 400,
      "str_min_supported": 100,
      "items": [ { "item": "splinter", "count": [ 2, 8 ] }, { "item": "nail", "charges": [ 5, 10 ] } ]
    }
  },
  {
    "type": "terrain",
    "id": "t_dirtfloor_thatchroof",
    "name": "dirt floor",
    "description": "Floor consisting of finely mixed earth that has been tamped down, with thatched roof above it.",
    "symbol": ".",
    "color": "brown",
    "move_cost": 2,
    "roof": "t_thatch_roof",
    "flags": [ "TRANSPARENT", "SUPPORTS_ROOF", "COLLAPSES", "INDOORS", "FLAT" ],
    "bash": {
      "sound": "SMASH!",
      "ter_set": "t_null",
      "str_min": 50,
      "str_max": 400,
      "str_min_supported": 100,
      "items": [ { "item": "splinter", "count": [ 2, 8 ] }, { "item": "straw_pile", "charges": [ 5, 10 ] } ]
    }
  },
  {
    "type": "terrain",
    "id": "t_grate",
    "name": "metal grate",
    "description": "A type of walkway that can be used as protective covering over drains or even used as a filter.",
    "symbol": "#",
    "color": "dark_gray",
    "move_cost": 2,
    "flags": [ "TRANSPARENT" ]
  },
  {
    "type": "terrain",
    "id": "t_slime",
    "name": "slime",
    "description": "A disgusting and slippery mess that could be used to stash things because who'd want to touch it?",
    "symbol": "~",
    "color": "green",
    "move_cost": 6,
    "flags": [ "TRANSPARENT", "CONTAINER", "FLAMMABLE_ASH", "PLACE_ITEM" ]
  },
  {
    "type": "terrain",
    "id": "t_bridge",
    "name": "walkway",
    "description": "A metallic bridge commonly used in industrial settings to meet specified safety standards.",
    "symbol": "#",
    "color": "yellow",
    "move_cost": 2,
    "flags": [ "TRANSPARENT", "FLAT" ]
  },
  {
    "type": "terrain",
    "id": "t_utility_light",
    "name": "utility light",
    "description": "An industrial flood light set up to illuminate the surroundings.  Smashing it doesn't seem like it'd produce any worthwhile salvage.",
    "symbol": ".",
    "color": "white",
    "move_cost": 2,
    "flags": [ "TRANSPARENT", "FLAMMABLE_HARD", "SUPPORTS_ROOF", "COLLAPSES", "INDOORS", "FLAT", "ROAD", "MINEABLE" ],
    "bash": {
      "sound": "SMASH!",
      "ter_set": "t_null",
      "str_min": 50,
      "str_max": 400,
      "str_min_supported": 100,
      "items": [ { "item": "splinter", "count": [ 2, 8 ] }, { "item": "nail", "charges": [ 5, 10 ] } ]
    }
  },
  {
    "type": "terrain",
    "id": "t_wall_log_half",
    "name": "half-built log wall",
    "description": "A half-constructed wall of notched logs that interlock to provide stability.  Needs a few more logs to hold up a roof.  Looks flammable.",
    "symbol": "#",
    "color": "brown",
    "move_cost": 4,
    "coverage": 60,
    "flags": [ "TRANSPARENT", "FLAMMABLE_ASH", "NOITEM", "REDUCE_SCENT", "MOUNTABLE", "MINEABLE" ],
    "connects_to": "WALL",
    "bash": {
      "str_min": 40,
      "str_max": 120,
      "sound": "crash!",
      "sound_fail": "whump!",
      "ter_set": "t_null",
      "items": [ { "item": "splinter", "count": [ 10, 20 ] } ]
    }
  },
  {
    "type": "terrain",
    "id": "t_wall_log",
    "name": "log wall",
    "description": "A tall wall of timber suitable for housing and insulating from the weather.  Quite flammable.",
    "symbol": "LINE_OXOX",
    "color": "brown",
    "move_cost": 0,
    "coverage": 100,
    "flags": [ "FLAMMABLE", "NOITEM", "SUPPORTS_ROOF", "WALL", "AUTO_WALL_SYMBOL", "MINEABLE", "BLOCK_WIND" ],
    "connects_to": "WALL",
    "bash": {
      "str_min": 60,
      "str_max": 180,
      "sound": "crunch!",
      "sound_fail": "whump!",
      "ter_set": "t_wall_log_chipped",
      "items": [ { "item": "splinter", "count": [ 5, 10 ] } ]
    }
  },
  {
    "type": "terrain",
    "id": "t_wall_log_chipped",
    "name": "chipped log wall",
    "description": "A moderately damaged wall, could probably be patched up with some planks and nails.",
    "symbol": "LINE_OXOX",
    "color": "brown",
    "move_cost": 0,
    "coverage": 100,
    "flags": [ "FLAMMABLE", "NOITEM", "SUPPORTS_ROOF", "WALL", "AUTO_WALL_SYMBOL", "MINEABLE", "BLOCK_WIND" ],
    "connects_to": "WALL",
    "bash": {
      "str_min": 40,
      "str_max": 160,
      "sound": "crunch!",
      "sound_fail": "whump!",
      "ter_set": "t_wall_log_broken",
      "items": [ { "item": "splinter", "count": [ 5, 10 ] } ]
    }
  },
  {
    "type": "terrain",
    "id": "t_wall_log_broken",
    "name": "broken log wall",
    "description": "A destroyed wood wall, with only a supporting log left, ready to collapse.  Looks repairable if the damage was replaced and patched together with nails and planks.",
    "symbol": "&",
    "color": "brown",
    "move_cost": 0,
    "flags": [ "TRANSPARENT", "FLAMMABLE_ASH", "NOITEM", "SUPPORTS_ROOF", "REDUCE_SCENT", "PERMEABLE", "CONNECT_TO_WALL" ],
    "bash": {
      "str_min": 8,
      "str_max": 150,
      "sound": "crash!",
      "sound_fail": "whump!",
      "ter_set": "t_null",
      "items": [ { "item": "splinter", "count": [ 10, 20 ] } ]
    }
  },
  {
    "type": "terrain",
    "id": "t_palisade",
    "name": "palisade wall",
    "description": "An age-old type of fortification consisting of hefty lumber staked into the ground and cabled together.",
    "symbol": "#",
    "color": "brown",
    "move_cost": 0,
    "coverage": 100,
    "flags": [ "FLAMMABLE", "NOITEM", "SUPPORTS_ROOF", "REDUCE_SCENT", "CONNECT_TO_WALL", "WALL", "BLOCK_WIND" ],
    "bash": {
      "str_min": 35,
      "str_max": 150,
      "sound": "crunch!",
      "sound_fail": "whump!",
      "ter_set": "t_null",
      "items": [ { "item": "splinter", "count": [ 10, 30 ] } ]
    }
  },
  {
    "type": "terrain",
    "id": "t_palisade_gate",
    "name": "palisade gate",
    "description": "A large doorway consisting of long logs cabled together, that could be expanded upon.  Can act as a door if some type of pulley system were rigged on an adjacent palisade wall.",
    "symbol": "+",
    "color": "light_red",
    "move_cost": 0,
    "coverage": 55,
    "flags": [ "FLAMMABLE", "NOITEM", "DOOR", "CONNECT_TO_WALL", "WALL", "BLOCK_WIND" ],
    "bash": {
      "str_min": 24,
      "str_max": 150,
      "sound": "crunch!",
      "sound_fail": "whump!",
      "ter_set": "t_null",
      "items": [ { "item": "splinter", "count": [ 10, 20 ] } ]
    }
  },
  {
    "type": "terrain",
    "id": "t_palisade_gate_o",
    "name": "open palisade gate",
    "description": "A hanging palisade gate, hoisted by a nearby pulley system.  Probably shouldn't be underneath when it comes down.",
    "symbol": ".",
    "color": "brown",
    "move_cost": 2,
    "flags": [ "TRANSPARENT", "FLAMMABLE", "FLAT", "CONNECT_TO_WALL" ],
    "bash": {
      "str_min": 6,
      "str_max": 150,
      "sound": "crunch!",
      "sound_fail": "whump!",
      "ter_set": "t_null",
      "items": [ { "item": "splinter", "count": [ 10, 20 ] } ]
    }
  },
  {
    "type": "terrain",
    "id": "t_wall_half",
    "name": "half-built wall",
    "description": "An incomplete wall of refined wood, dotted with carefully placed nails to provide proper support.  It requires some more two by fours and nails before it'd be considered a suitable wall.",
    "symbol": "#",
    "color": "light_red",
    "move_cost": 4,
    "coverage": 60,
    "flags": [ "TRANSPARENT", "FLAMMABLE_ASH", "NOITEM", "REDUCE_SCENT", "MOUNTABLE" ],
    "connects_to": "WALL",
    "bash": {
      "str_min": 10,
      "str_max": 70,
      "sound": "crunch!",
      "sound_fail": "whump!",
      "ter_set": "t_null",
      "items": [
        { "item": "2x4", "count": [ 0, 5 ] },
        { "item": "wood_panel", "count": [ 0, 1 ] },
        { "item": "nail", "charges": [ 0, 5 ] },
        { "item": "splinter", "count": [ 5, 10 ] }
      ]
    }
  },
  {
    "id": "t_wall_wattle",
    "type": "terrain",
    "name": "wattle-and-daub wall",
    "symbol": "LINE_OXOX",
    "color": [ "light_red" ],
    "move_cost": 0,
    "coverage": 100,
    "bash": {
      "str_min": 10,
      "str_max": 140,
      "ter_set": "t_wall_wattle_broken",
      "sound": "crunch!",
      "sound_fail": "whump!",
      "items": [ { "item": "2x4", "count": [ 0, 3 ] }, { "item": "splinter", "count": [ 0, 6 ] } ]
    },
    "flags": [ "FLAMMABLE_HARD", "NOITEM", "SUPPORTS_ROOF", "WALL", "AUTO_WALL_SYMBOL", "BLOCK_WIND" ]
  },
  {
    "id": "t_wall_wattle_broken",
    "type": "terrain",
    "name": "broken wattle-and-daub wall",
    "symbol": "&",
    "color": [ "light_red" ],
    "move_cost": 0,
    "bash": {
      "str_min": 4,
      "str_max": 110,
      "ter_set": "t_null",
      "sound": "crash!",
      "sound_fail": "whump!",
      "items": [ { "item": "2x4", "count": [ 0, 3 ] }, { "item": "splinter", "count": [ 3, 6 ] } ]
    },
    "flags": [ "TRANSPARENT", "FLAMMABLE_HARD", "NOITEM", "SUPPORTS_ROOF", "REDUCE_SCENT", "PERMEABLE", "CONNECT_TO_WALL" ]
  },
  {
    "id": "t_wall_wattle_half",
    "type": "terrain",
    "name": "half-built wattle-and-daub wall",
    "symbol": "#",
    "color": [ "light_red" ],
    "move_cost": 4,
    "coverage": 60,
    "bash": {
      "str_min": 8,
      "str_max": 75,
      "ter_set": "t_null",
      "sound": "crunch!",
      "sound_fail": "whump!",
      "items": [ { "item": "2x4", "count": [ 1, 3 ] }, { "item": "splinter", "count": [ 6, 6 ] } ]
    },
    "flags": [ "TRANSPARENT", "FLAMMABLE_HARD", "NOITEM", "REDUCE_SCENT", "MOUNTABLE" ]
  },
  {
    "type": "terrain",
    "id": "t_wall_wood",
    "name": "wooden wall",
    "description": "A finished wall of planks and support beams, capable of supporting an upper level or roof.  Still highly flammable.",
    "symbol": "LINE_OXOX",
    "color": "light_red",
    "move_cost": 0,
    "coverage": 100,
    "flags": [ "FLAMMABLE", "NOITEM", "SUPPORTS_ROOF", "WALL", "AUTO_WALL_SYMBOL", "BLOCK_WIND" ],
    "connects_to": "WALL",
    "bash": {
      "str_min": 12,
      "str_max": 150,
      "sound": "crunch!",
      "sound_fail": "whump!",
      "ter_set": "t_wall_wood_chipped",
      "items": [
        { "item": "2x4", "count": [ 0, 3 ] },
        { "item": "wood_panel", "count": [ 0, 2 ] },
        { "item": "nail", "charges": [ 1, 5 ] },
        { "item": "splinter", "count": [ 1, 4 ] }
      ]
    }
  },
  {
    "type": "terrain",
    "id": "t_wall_wood_chipped",
    "name": "chipped wood wall",
    "description": "A wall of aligned two by fours that's starting to crack and break open.  Some cut wood and a number of nails could patch this up quick.",
    "symbol": "LINE_OXOX",
    "color": "light_red",
    "move_cost": 0,
    "coverage": 100,
    "flags": [ "FLAMMABLE", "NOITEM", "SUPPORTS_ROOF", "WALL", "AUTO_WALL_SYMBOL", "BLOCK_WIND" ],
    "connects_to": "WALL",
    "bash": {
      "str_min": 8,
      "str_max": 150,
      "sound": "crunch!",
      "sound_fail": "whump!",
      "ter_set": "t_wall_wood_broken",
      "items": [
        { "item": "2x4", "count": [ 1, 4 ] },
        { "item": "wood_panel", "count": [ 0, 2 ] },
        { "item": "nail", "charges": [ 1, 3 ] },
        { "item": "splinter", "count": [ 1, 4 ] }
      ]
    }
  },
  {
    "type": "terrain",
    "id": "t_wall_wood_broken",
    "name": "broken wood wall",
    "description": "A number of planks are missing and the structure is beginning to sag and fall apart.  It's going to need quite a bit of work to repair this wall.",
    "symbol": "&",
    "color": "light_red",
    "move_cost": 0,
    "coverage": 35,
    "flags": [ "TRANSPARENT", "FLAMMABLE_ASH", "NOITEM", "SUPPORTS_ROOF", "REDUCE_SCENT", "PERMEABLE", "CONNECT_TO_WALL" ],
    "bash": {
      "str_min": 4,
      "str_max": 110,
      "sound": "crash!",
      "sound_fail": "whump!",
      "ter_set": "t_null",
      "items": [
        { "item": "2x4", "count": [ 2, 5 ] },
        { "item": "wood_panel", "count": [ 0, 2 ] },
        { "item": "nail", "charges": [ 4, 10 ] },
        { "item": "splinter", "count": [ 1, 5 ] }
      ]
    }
  },
  {
    "type": "terrain",
    "id": "t_wall",
    "aliases": [ "t_wall_h", "t_wall_v" ],
    "name": "wall",
    "description": "The stereotypical wall with wooden support structure filled with insulation and drywalled.  Paint job is the all too common and neutral off-white or cream color, it could use more vibrant paint.  Appears as though the material is still flammable.",
    "symbol": "LINE_OXOX",
    "color": "light_gray",
    "move_cost": 0,
    "coverage": 100,
    "roof": "t_flat_roof",
    "flags": [ "FLAMMABLE", "NOITEM", "SUPPORTS_ROOF", "WALL", "AUTO_WALL_SYMBOL", "MINEABLE", "BLOCK_WIND" ],
    "bash": {
      "str_min": 30,
      "str_max": 210,
      "sound": "crash!",
      "sound_fail": "whump!",
      "ter_set": "t_null",
      "items": "wall_bash_results"
    }
  },
  {
    "type": "terrain",
    "id": "t_concrete_wall",
    "aliases": [ "t_concrete_h", "t_concrete_v" ],
    "name": "concrete wall",
    "description": "An aesthetically pleasing design with simple lines, this type of concrete was used with a weaker chemical mixture in order to have faster setting times.  Not ideal for multi-story buildings, but still capable of supporting a roof.",
    "symbol": "LINE_OXOX",
    "color": "dark_gray",
    "move_cost": 0,
    "coverage": 100,
    "roof": "t_rock_floor",
    "flags": [ "NOITEM", "SUPPORTS_ROOF", "WALL", "AUTO_WALL_SYMBOL", "MINEABLE", "BLOCK_WIND" ],
    "bash": {
      "str_min": 70,
      "str_max": 300,
      "sound": "crash!",
      "sound_fail": "whump!",
      "ter_set": "t_reb_cage",
      "items": [ { "item": "rock", "count": [ 10, 22 ] } ]
    }
  },
  {
    "type": "terrain",
    "id": "t_wall_metal",
    "aliases": [ "t_wall_metal_h", "t_wall_metal_v" ],
    "name": "metal wall",
    "description": "An industrially fabricated thick sheet carefully positioned and joined seamlessly with perimeter sealant, this wall is capable of resisting extreme elements as well as hostile forces.  Blast load rated and extremely fire-retardant, breaching will require specialized tools or industrial vehicles.",
    "symbol": "LINE_OXOX",
    "color": "cyan",
    "move_cost": 0,
    "coverage": 100,
    "roof": "t_metal_floor",
    "flags": [ "NOITEM", "SUPPORTS_ROOF", "WALL", "AUTO_WALL_SYMBOL", "MINEABLE", "BLOCK_WIND" ],
    "bash": {
      "str_min": 200,
      "str_max": 600,
      "sound": "metal screeching!",
      "sound_fail": "clang!",
      "ter_set": "t_null",
      "items": [
        { "item": "steel_lump", "count": [ 1, 4 ] },
        { "item": "steel_chunk", "count": [ 3, 12 ] },
        { "item": "scrap", "count": [ 9, 36 ] }
      ]
    }
  },
  {
    "type": "terrain",
    "id": "t_wall_glass",
    "aliases": [ "t_wall_glass_h", "t_wall_glass_v" ],
    "name": "glass wall",
    "description": "A barrier made of glass, it's nothing complicated, and looks extremely fragile.  Some contain glass break sensors or window sensors that trigger if the glass is tampered.",
    "symbol": "LINE_OXOX",
    "color": "light_cyan",
    "move_cost": 0,
    "coverage": 90,
    "flags": [ "TRANSPARENT", "NOITEM", "WALL", "AUTO_WALL_SYMBOL", "BLOCK_WIND" ],
    "bash": {
      "str_min": 4,
      "str_max": 12,
      "sound": "glass breaking!",
      "sound_fail": "whack!",
      "sound_vol": 16,
      "sound_fail_vol": 10,
      "ter_set": "t_floor",
      "items": [ { "item": "glass_shard", "count": [ 5, 10 ] } ]
    }
  },
  {
    "type": "terrain",
    "id": "t_wall_glass_alarm",
    "aliases": [ "t_wall_glass_h_alarm", "t_wall_glass_v_alarm" ],
    "name": "glass wall",
    "description": "A barrier made of glass, it's nothing complicated, and looks extremely fragile.  Some contain glass break sensors or window sensors that trigger if the glass is tampered.",
    "symbol": "LINE_OXOX",
    "color": "light_cyan",
    "move_cost": 0,
    "flags": [ "TRANSPARENT", "ALARMED", "NOITEM", "WALL", "AUTO_WALL_SYMBOL", "BLOCK_WIND" ],
    "bash": {
      "str_min": 4,
      "str_max": 12,
      "sound": "glass breaking!",
      "sound_fail": "whack!",
      "sound_vol": 16,
      "sound_fail_vol": 10,
      "ter_set": "t_floor",
      "items": [ { "item": "glass_shard", "count": [ 5, 10 ] } ]
    }
  },
  {
    "type": "terrain",
    "id": "t_reinforced_glass",
    "aliases": [ "t_reinforced_glass_h", "t_reinforced_glass_v" ],
    "name": "reinforced glass",
    "description": "A thicker pane of glass with thin metal wires embedded throughout, strengthening the structural properties.  Still weaker than other types of walls, and not made to support a roof either.",
    "symbol": "LINE_OXOX",
    "color": "light_cyan",
    "move_cost": 0,
    "flags": [ "TRANSPARENT", "NOITEM", "WALL", "AUTO_WALL_SYMBOL", "MINEABLE", "BLOCK_WIND" ],
    "bash": {
      "str_min": 40,
      "str_max": 210,
      "sound": "glass breaking!",
      "sound_fail": "whack!",
      "sound_vol": 20,
      "sound_fail_vol": 14,
      "ter_set": "t_floor",
      "items": [ { "item": "glass_shard", "count": [ 5, 10 ] }, { "item": "wire", "prob": 20 } ]
    }
  },
  {
    "type": "terrain",
    "id": "t_reinforced_glass_shutter",
    "name": "reinforced glass with closed shutters",
    "description": "A secondary layer of protection over reinforced glass, these metal shutters are typically used to ward off criminals or protect against damage from extreme weather.  Looks like it can only be opened from the inside.  Even with the installed shutters, it isn't feasible in supporting a roof.",
    "symbol": "LINE_OXOX",
    "color": "light_gray",
    "move_cost": 0,
    "flags": [ "NOITEM", "WALL", "AUTO_WALL_SYMBOL", "OPENCLOSE_INSIDE", "MINEABLE", "BLOCK_WIND" ],
    "open": "t_reinforced_glass_shutter_open",
    "bash": {
      "str_min": 60,
      "str_max": 210,
      "sound": "glass breaking!",
      "sound_fail": "whack!",
      "sound_vol": 20,
      "sound_fail_vol": 14,
      "ter_set": "t_floor",
      "items": [
        { "item": "glass_shard", "count": [ 5, 10 ] },
        { "item": "wire", "prob": 20 },
        { "item": "scrap", "count": [ 3, 5 ] }
      ]
    }
  },
  {
    "type": "terrain",
    "id": "t_reinforced_glass_shutter_open",
    "name": "reinforced glass with open shutters",
    "description": "Hanging metal shutters that haven't been deployed, exposing the reinforced glass.  It appears as though the metal shutters can only be activated from the inside.",
    "symbol": "LINE_OXOX",
    "color": "light_cyan",
    "move_cost": 0,
    "flags": [ "TRANSPARENT", "NOITEM", "WALL", "AUTO_WALL_SYMBOL", "OPENCLOSE_INSIDE", "MINEABLE", "BLOCK_WIND" ],
    "close": "t_reinforced_glass_shutter",
    "bash": {
      "str_min": 40,
      "str_max": 210,
      "sound": "glass breaking!",
      "sound_fail": "whack!",
      "sound_vol": 20,
      "sound_fail_vol": 14,
      "ter_set": "t_floor",
      "items": [
        { "item": "glass_shard", "count": [ 5, 10 ] },
        { "item": "wire", "prob": 20 },
        { "item": "scrap", "count": [ 3, 5 ] }
      ]
    }
  },
  {
    "type": "terrain",
    "id": "t_reinforced_door_glass_c",
    "name": "closed reinforced glass door",
    "description": "A closed glass door reinforced with woven steel wires in a stylish, but practical pattern.",
    "symbol": "+",
    "color": "light_cyan",
    "move_cost": 0,
    "roof": "t_flat_roof",
    "flags": [ "TRANSPARENT", "DOOR", "NOITEM", "CONNECT_TO_WALL", "MINEABLE", "BLOCK_WIND" ],
    "open": "t_reinforced_door_glass_o",
    "bash": {
      "str_min": 40,
      "str_max": 210,
      "sound": "glass breaking!",
      "sound_fail": "whack!",
      "sound_vol": 20,
      "sound_fail_vol": 14,
      "ter_set": "t_floor",
      "items": [
        { "item": "glass_shard", "count": [ 5, 10 ] },
        { "item": "wire", "prob": 20 },
        { "item": "scrap", "count": [ 3, 5 ] }
      ]
    }
  },
  {
    "type": "terrain",
    "id": "t_reinforced_door_glass_lab_c",
    "name": "closed reinforced glass door",
    "description": "A closed glass door reinforced with woven steel wires in a stylish, but practical pattern.",
    "symbol": "+",
    "color": "light_cyan",
    "move_cost": 0,
    "roof": "t_flat_roof",
    "flags": [ "TRANSPARENT", "DOOR", "NOITEM", "CONNECT_TO_WALL", "MINEABLE" ],
    "open": "t_reinforced_door_glass_lab_o",
    "bash": {
      "str_min": 40,
      "str_max": 210,
      "sound": "glass breaking!",
      "sound_fail": "whack!",
      "sound_vol": 20,
      "sound_fail_vol": 14,
      "ter_set": "t_thconc_floor",
      "items": [
        { "item": "glass_shard", "count": [ 5, 10 ] },
        { "item": "wire", "prob": 20 },
        { "item": "scrap", "count": [ 3, 5 ] }
      ]
    }
  },
  {
    "type": "terrain",
    "id": "t_reinforced_door_glass_o",
    "name": "open reinforced glass door",
    "description": "A glass door reinforced with woven steel wires in a stylish, but practical pattern.  Yep, it's open.",
    "symbol": "'",
    "color": "light_cyan",
    "move_cost": 2,
    "roof": "t_flat_roof",
    "flags": [ "TRANSPARENT", "FLAT", "CONNECT_TO_WALL", "ROAD", "MINEABLE" ],
    "close": "t_reinforced_door_glass_c",
    "bash": {
      "str_min": 40,
      "str_max": 210,
      "sound": "glass breaking!",
      "sound_fail": "whack!",
      "sound_vol": 20,
      "sound_fail_vol": 14,
      "ter_set": "t_floor",
      "items": [
        { "item": "glass_shard", "count": [ 5, 10 ] },
        { "item": "wire", "prob": 20 },
        { "item": "scrap", "count": [ 3, 5 ] }
      ]
    }
  },
  {
    "type": "terrain",
    "id": "t_reinforced_door_glass_lab_o",
    "name": "open reinforced glass door",
    "description": "A glass door reinforced with woven steel wires in a stylish, but practical pattern.  Yep, it's open.",
    "symbol": "'",
    "color": "light_cyan",
    "move_cost": 2,
    "roof": "t_flat_roof",
    "flags": [ "TRANSPARENT", "FLAT", "CONNECT_TO_WALL", "ROAD", "MINEABLE" ],
    "close": "t_reinforced_door_glass_lab_c",
    "bash": {
      "str_min": 40,
      "str_max": 210,
      "sound": "glass breaking!",
      "sound_fail": "whack!",
      "sound_vol": 20,
      "sound_fail_vol": 14,
      "ter_set": "t_thconc_floor",
      "items": [
        { "item": "glass_shard", "count": [ 5, 10 ] },
        { "item": "wire", "prob": 20 },
        { "item": "scrap", "count": [ 3, 5 ] }
      ]
    }
  },
  {
    "type": "terrain",
    "id": "t_bars",
    "name": "metal bars",
    "description": "Thick, heavy bars from the floor to the ceiling, interlaced wall to wall.  Not made to support roofs, but great for blocking paths.",
    "examine_action": "bars",
    "symbol": "\"",
    "color": "light_gray",
    "move_cost": 0,
    "flags": [ "TRANSPARENT", "NOITEM", "PERMEABLE", "CONNECT_TO_WALL", "THIN_OBSTACLE" ],
    "bash": {
      "str_min": 60,
      "str_max": 250,
      "sound": "metal screeching!",
      "sound_fail": "clang!",
      "ter_set": "t_floor",
      "items": [
        { "item": "steel_lump", "prob": 25 },
        { "item": "steel_chunk", "count": [ 1, 4 ] },
        { "item": "scrap", "count": [ 1, 5 ] }
      ]
    }
  },
  {
    "type": "terrain",
    "id": "t_door_c",
    "name": "closed wood door",
    "description": "A standard wooden door that doesn't look very resilient.  It'd probably burn easily, too.",
    "symbol": "+",
    "color": "brown",
    "move_cost": 0,
    "coverage": 95,
    "roof": "t_flat_roof",
    "flags": [ "FLAMMABLE_ASH", "DOOR", "NOITEM", "BARRICADABLE_DOOR", "CONNECT_TO_WALL", "BLOCK_WIND" ],
    "open": "t_door_o",
    "deconstruct": {
      "ter_set": "t_door_frame",
      "items": [ { "item": "2x4", "count": 4 }, { "item": "wood_panel", "count": 1 }, { "item": "nail", "charges": [ 6, 12 ] } ]
    },
    "bash": {
      "str_min": 8,
      "str_max": 80,
      "str_min_blocked": 15,
      "str_max_blocked": 100,
      "sound": "smash!",
      "sound_fail": "whump!",
      "ter_set": "t_door_b",
      "items": [
        { "item": "2x4", "prob": 25 },
        { "item": "wood_panel", "prob": 10 },
        { "item": "splinter", "count": [ 1, 2 ] },
        { "item": "nail", "charges": [ 0, 2 ] }
      ]
    }
  },
  {
    "type": "terrain",
    "id": "t_door_lab_c",
    "name": "closed wood door",
    "description": "A standard wooden door that doesn't look very resilient.  It'd probably burn easily, too.",
    "symbol": "+",
    "color": "brown",
    "move_cost": 0,
    "coverage": 95,
    "roof": "t_flat_roof",
    "flags": [ "FLAMMABLE_ASH", "DOOR", "NOITEM", "BARRICADABLE_DOOR", "CONNECT_TO_WALL" ],
    "open": "t_door_lab_o",
    "deconstruct": {
      "ter_set": "t_door_lab_frame",
      "items": [ { "item": "2x4", "count": 4 }, { "item": "wood_panel", "count": 1 }, { "item": "nail", "charges": [ 6, 12 ] } ]
    },
    "bash": {
      "str_min": 8,
      "str_max": 80,
      "str_min_blocked": 15,
      "str_max_blocked": 100,
      "sound": "smash!",
      "sound_fail": "whump!",
      "ter_set": "t_door_lab_b",
      "items": [
        { "item": "2x4", "prob": 25 },
        { "item": "wood_panel", "prob": 10 },
        { "item": "splinter", "count": [ 1, 2 ] },
        { "item": "nail", "charges": [ 0, 2 ] }
      ]
    }
  },
  {
    "type": "terrain",
    "id": "t_door_white_c",
    "name": "closed wood door",
    "description": "A standard wooden door that doesn't look very resilient.  It'd probably burn easily, too.",
    "symbol": "+",
    "color": "brown",
    "move_cost": 0,
    "coverage": 95,
    "roof": "t_flat_roof",
    "flags": [ "FLAMMABLE_ASH", "DOOR", "NOITEM", "BARRICADABLE_DOOR", "CONNECT_TO_WALL" ],
    "open": "t_door_white_o",
    "deconstruct": {
      "ter_set": "t_door_white_frame",
      "items": [ { "item": "2x4", "count": 4 }, { "item": "wood_panel", "count": 1 }, { "item": "nail", "charges": [ 6, 12 ] } ]
    },
    "bash": {
      "str_min": 8,
      "str_max": 80,
      "str_min_blocked": 15,
      "str_max_blocked": 100,
      "sound": "smash!",
      "sound_fail": "whump!",
      "ter_set": "t_door_white_b",
      "items": [
        { "item": "2x4", "prob": 25 },
        { "item": "wood_panel", "prob": 10 },
        { "item": "splinter", "count": [ 1, 2 ] },
        { "item": "nail", "charges": [ 0, 2 ] }
      ]
    }
  },
  {
    "type": "terrain",
    "id": "t_door_gray_c",
    "name": "closed wood door",
    "description": "A standard wooden door that doesn't look very resilient.  It'd probably burn easily, too.",
    "symbol": "+",
    "color": "brown",
    "move_cost": 0,
    "coverage": 95,
    "roof": "t_flat_roof",
    "flags": [ "FLAMMABLE_ASH", "DOOR", "NOITEM", "BARRICADABLE_DOOR", "CONNECT_TO_WALL" ],
    "open": "t_door_gray_o",
    "deconstruct": {
      "ter_set": "t_door_gray_frame",
      "items": [ { "item": "2x4", "count": 4 }, { "item": "wood_panel", "count": 1 }, { "item": "nail", "charges": [ 6, 12 ] } ]
    },
    "bash": {
      "str_min": 8,
      "str_max": 80,
      "str_min_blocked": 15,
      "str_max_blocked": 100,
      "sound": "smash!",
      "sound_fail": "whump!",
      "ter_set": "t_door_gray_b",
      "items": [
        { "item": "2x4", "prob": 25 },
        { "item": "wood_panel", "prob": 10 },
        { "item": "splinter", "count": [ 1, 2 ] },
        { "item": "nail", "charges": [ 0, 2 ] }
      ]
    }
  },
  {
    "type": "terrain",
    "id": "t_door_red_c",
    "name": "closed wood door",
    "description": "A standard wooden door that doesn't look very resilient.  It'd probably burn easily, too.",
    "symbol": "+",
    "color": "brown",
    "move_cost": 0,
    "coverage": 95,
    "roof": "t_flat_roof",
    "flags": [ "FLAMMABLE_ASH", "DOOR", "NOITEM", "BARRICADABLE_DOOR", "CONNECT_TO_WALL" ],
    "open": "t_door_red_o",
    "deconstruct": {
      "ter_set": "t_door_red_frame",
      "items": [ { "item": "2x4", "count": 4 }, { "item": "wood_panel", "count": 1 }, { "item": "nail", "charges": [ 6, 12 ] } ]
    },
    "bash": {
      "str_min": 8,
      "str_max": 80,
      "str_min_blocked": 15,
      "str_max_blocked": 100,
      "sound": "smash!",
      "sound_fail": "whump!",
      "ter_set": "t_door_red_b",
      "items": [
        { "item": "2x4", "prob": 25 },
        { "item": "wood_panel", "prob": 10 },
        { "item": "splinter", "count": [ 1, 2 ] },
        { "item": "nail", "charges": [ 0, 2 ] }
      ]
    }
  },
  {
    "type": "terrain",
    "id": "t_door_green_c",
    "name": "closed wood door",
    "description": "A standard wooden door that doesn't look very resilient.  It'd probably burn easily, too.",
    "symbol": "+",
    "color": "brown",
    "move_cost": 0,
    "coverage": 95,
    "roof": "t_flat_roof",
    "flags": [ "FLAMMABLE_ASH", "DOOR", "NOITEM", "BARRICADABLE_DOOR", "CONNECT_TO_WALL" ],
    "open": "t_door_green_o",
    "deconstruct": {
      "ter_set": "t_door_green_frame",
      "items": [ { "item": "2x4", "count": 4 }, { "item": "wood_panel", "count": 1 }, { "item": "nail", "charges": [ 6, 12 ] } ]
    },
    "bash": {
      "str_min": 8,
      "str_max": 80,
      "str_min_blocked": 15,
      "str_max_blocked": 100,
      "sound": "smash!",
      "sound_fail": "whump!",
      "ter_set": "t_door_green_b",
      "items": [
        { "item": "2x4", "prob": 25 },
        { "item": "wood_panel", "prob": 10 },
        { "item": "splinter", "count": [ 1, 2 ] },
        { "item": "nail", "charges": [ 0, 2 ] }
      ]
    }
  },
  {
    "type": "terrain",
    "id": "t_door_white_o",
    "name": "open wood door",
    "description": "A standard wooden door that doesn't look very resilient.  It'd probably burn easily, too.  This one is wide open.",
    "symbol": "'",
    "color": "brown",
    "move_cost": 2,
    "roof": "t_flat_roof",
    "flags": [ "FLAMMABLE_ASH", "TRANSPARENT", "FLAT", "BARRICADABLE_DOOR", "CONNECT_TO_WALL", "ROAD" ],
    "deconstruct": {
      "ter_set": "t_door_white_frame",
      "items": [ { "item": "2x4", "count": 4 }, { "item": "wood_panel", "count": 1 }, { "item": "nail", "charges": [ 6, 12 ] } ]
    },
    "close": "t_door_white_c",
    "bash": {
      "str_min": 5,
      "str_max": 80,
      "str_min_blocked": 7,
      "str_max_blocked": 100,
      "sound": "crash!",
      "sound_fail": "whump!",
      "ter_set": "t_door_white_frame",
      "items": [
        { "item": "2x4", "count": [ 1, 3 ] },
        { "item": "nail", "charges": [ 1, 6 ] },
        { "item": "splinter", "count": [ 2, 6 ] }
      ]
    }
  },
  {
    "type": "terrain",
    "id": "t_door_gray_o",
    "name": "open wood door",
    "description": "A standard wooden door that doesn't look very resilient.  It'd probably burn easily, too.  This one is wide open.",
    "symbol": "'",
    "color": "brown",
    "move_cost": 2,
    "roof": "t_flat_roof",
    "flags": [ "FLAMMABLE_ASH", "TRANSPARENT", "FLAT", "BARRICADABLE_DOOR", "CONNECT_TO_WALL", "ROAD" ],
    "deconstruct": {
      "ter_set": "t_door_gray_frame",
      "items": [ { "item": "2x4", "count": 4 }, { "item": "wood_panel", "count": 1 }, { "item": "nail", "charges": [ 6, 12 ] } ]
    },
    "close": "t_door_gray_c",
    "bash": {
      "str_min": 5,
      "str_max": 80,
      "str_min_blocked": 7,
      "str_max_blocked": 100,
      "sound": "crash!",
      "sound_fail": "whump!",
      "ter_set": "t_door_gray_frame",
      "items": [
        { "item": "2x4", "count": [ 1, 3 ] },
        { "item": "nail", "charges": [ 1, 6 ] },
        { "item": "splinter", "count": [ 2, 6 ] }
      ]
    }
  },
  {
    "type": "terrain",
    "id": "t_door_red_o",
    "name": "open wood door",
    "description": "A standard wooden door that doesn't look very resilient.  It'd probably burn easily, too.  This one is wide open.",
    "symbol": "'",
    "color": "brown",
    "move_cost": 2,
    "roof": "t_flat_roof",
    "flags": [ "FLAMMABLE_ASH", "TRANSPARENT", "FLAT", "BARRICADABLE_DOOR", "CONNECT_TO_WALL", "ROAD" ],
    "deconstruct": {
      "ter_set": "t_door_red_frame",
      "items": [ { "item": "2x4", "count": 4 }, { "item": "wood_panel", "count": 1 }, { "item": "nail", "charges": [ 6, 12 ] } ]
    },
    "close": "t_door_red_c",
    "bash": {
      "str_min": 5,
      "str_max": 80,
      "str_min_blocked": 7,
      "str_max_blocked": 100,
      "sound": "crash!",
      "sound_fail": "whump!",
      "ter_set": "t_door_red_frame",
      "items": [
        { "item": "2x4", "count": [ 1, 3 ] },
        { "item": "nail", "charges": [ 1, 6 ] },
        { "item": "splinter", "count": [ 2, 6 ] }
      ]
    }
  },
  {
    "type": "terrain",
    "id": "t_door_green_o",
    "name": "open wood door",
    "description": "A standard wooden door that doesn't look very resilient.  It'd probably burn easily, too.  This one is wide open.",
    "symbol": "'",
    "color": "brown",
    "move_cost": 2,
    "roof": "t_flat_roof",
    "flags": [ "FLAMMABLE_ASH", "TRANSPARENT", "FLAT", "BARRICADABLE_DOOR", "CONNECT_TO_WALL", "ROAD" ],
    "deconstruct": {
      "ter_set": "t_door_green_frame",
      "items": [ { "item": "2x4", "count": 4 }, { "item": "wood_panel", "count": 1 }, { "item": "nail", "charges": [ 6, 12 ] } ]
    },
    "close": "t_door_green_c",
    "bash": {
      "str_min": 5,
      "str_max": 80,
      "str_min_blocked": 7,
      "str_max_blocked": 100,
      "sound": "crash!",
      "sound_fail": "whump!",
      "ter_set": "t_door_green_frame",
      "items": [
        { "item": "2x4", "count": [ 1, 3 ] },
        { "item": "nail", "charges": [ 1, 6 ] },
        { "item": "splinter", "count": [ 2, 6 ] }
      ]
    }
  },
  {
    "type": "terrain",
    "id": "t_door_white_b",
    "name": "damaged wood door",
    "description": "A trashed wooden door, that is more of an obstacle than a door.  Also, you can see right through it.  It could be boarded up with a few two by fours.",
    "symbol": "&",
    "color": "brown",
    "move_cost": 0,
    "coverage": 60,
    "roof": "t_flat_roof",
    "flags": [
      "TRANSPARENT",
      "FLAMMABLE_ASH",
      "NOITEM",
      "REDUCE_SCENT",
      "BARRICADABLE_DOOR_DAMAGED",
      "PERMEABLE",
      "CONNECT_TO_WALL"
    ],
    "bash": {
      "str_min": 5,
      "str_max": 70,
      "str_min_blocked": 7,
      "str_max_blocked": 90,
      "sound": "crash!",
      "sound_fail": "whump!",
      "ter_set": "t_door_white_frame",
      "items": [
        { "item": "2x4", "count": [ 1, 2 ] },
        { "item": "nail", "charges": [ 1, 4 ] },
        { "item": "splinter", "count": [ 1, 4 ] }
      ]
    }
  },
  {
    "type": "terrain",
    "id": "t_door_gray_b",
    "name": "damaged wood door",
    "description": "A trashed wooden door, that is more of an obstacle than a door.  Also, you can see right through it.  It could be boarded up with a few two by fours.",
    "symbol": "&",
    "color": "brown",
    "move_cost": 0,
    "coverage": 60,
    "roof": "t_flat_roof",
    "flags": [
      "TRANSPARENT",
      "FLAMMABLE_ASH",
      "NOITEM",
      "REDUCE_SCENT",
      "BARRICADABLE_DOOR_DAMAGED",
      "PERMEABLE",
      "CONNECT_TO_WALL"
    ],
    "bash": {
      "str_min": 5,
      "str_max": 70,
      "str_min_blocked": 7,
      "str_max_blocked": 90,
      "sound": "crash!",
      "sound_fail": "whump!",
      "ter_set": "t_door_gray_frame",
      "items": [
        { "item": "2x4", "count": [ 1, 2 ] },
        { "item": "nail", "charges": [ 1, 4 ] },
        { "item": "splinter", "count": [ 1, 4 ] }
      ]
    }
  },
  {
    "type": "terrain",
    "id": "t_door_red_b",
    "name": "damaged wood door",
    "description": "A trashed wooden door, that is more of an obstacle than a door.  Also, you can see right through it.  It could be boarded up with a few two by fours.",
    "symbol": "&",
    "color": "brown",
    "move_cost": 0,
    "coverage": 60,
    "roof": "t_flat_roof",
    "flags": [
      "TRANSPARENT",
      "FLAMMABLE_ASH",
      "NOITEM",
      "REDUCE_SCENT",
      "BARRICADABLE_DOOR_DAMAGED",
      "PERMEABLE",
      "CONNECT_TO_WALL"
    ],
    "bash": {
      "str_min": 5,
      "str_max": 70,
      "str_min_blocked": 7,
      "str_max_blocked": 90,
      "sound": "crash!",
      "sound_fail": "whump!",
      "ter_set": "t_door_red_frame",
      "items": [
        { "item": "2x4", "count": [ 1, 2 ] },
        { "item": "nail", "charges": [ 1, 4 ] },
        { "item": "splinter", "count": [ 1, 4 ] }
      ]
    }
  },
  {
    "type": "terrain",
    "id": "t_door_green_b",
    "name": "damaged wood door",
    "description": "A trashed wooden door, that is more of an obstacle than a door.  Also, you can see right through it.  It could be boarded up with a few two by fours.",
    "symbol": "&",
    "color": "brown",
    "move_cost": 0,
    "coverage": 60,
    "roof": "t_flat_roof",
    "flags": [
      "TRANSPARENT",
      "FLAMMABLE_ASH",
      "NOITEM",
      "REDUCE_SCENT",
      "BARRICADABLE_DOOR_DAMAGED",
      "PERMEABLE",
      "CONNECT_TO_WALL"
    ],
    "bash": {
      "str_min": 5,
      "str_max": 70,
      "str_min_blocked": 7,
      "str_max_blocked": 90,
      "sound": "crash!",
      "sound_fail": "whump!",
      "ter_set": "t_door_green_frame",
      "items": [
        { "item": "2x4", "count": [ 1, 2 ] },
        { "item": "nail", "charges": [ 1, 4 ] },
        { "item": "splinter", "count": [ 1, 4 ] }
      ]
    }
  },
  {
    "type": "terrain",
    "id": "t_door_white_frame",
    "name": "empty door frame",
    "description": "An empty door frame made from two by fours and nails.  A variety of doors could be constructed here.",
    "symbol": ".",
    "color": "brown",
    "move_cost": 2,
    "roof": "t_flat_roof",
    "flags": [ "TRANSPARENT", "FLAT", "CONNECT_TO_WALL", "ROAD" ],
    "bash": {
      "str_min": 6,
      "str_max": 25,
      "sound": "crunch!",
      "sound_fail": "whump!",
      "ter_set": "t_null",
      "items": [
        { "item": "2x4", "count": [ 3, 6 ] },
        { "item": "splinter", "count": [ 3, 6 ] },
        { "item": "nail", "charges": [ 6, 12 ] }
      ]
    },
    "deconstruct": { "ter_set": "t_linoleum_white", "items": [ { "item": "2x4", "count": 12 }, { "item": "nail", "charges": 24 } ] }
  },
  {
    "type": "terrain",
    "id": "t_door_gray_frame",
    "name": "empty door frame",
    "description": "An empty door frame made from two by fours and nails.  A variety of doors could be constructed here.",
    "symbol": ".",
    "color": "brown",
    "move_cost": 2,
    "roof": "t_flat_roof",
    "flags": [ "TRANSPARENT", "FLAT", "CONNECT_TO_WALL", "ROAD" ],
    "bash": {
      "str_min": 6,
      "str_max": 25,
      "sound": "crunch!",
      "sound_fail": "whump!",
      "ter_set": "t_null",
      "items": [
        { "item": "2x4", "count": [ 3, 6 ] },
        { "item": "splinter", "count": [ 3, 6 ] },
        { "item": "nail", "charges": [ 6, 12 ] }
      ]
    },
    "deconstruct": { "ter_set": "t_linoleum_gray", "items": [ { "item": "2x4", "count": 12 }, { "item": "nail", "charges": 24 } ] }
  },
  {
    "type": "terrain",
    "id": "t_door_red_frame",
    "name": "empty door frame",
    "description": "An empty door frame made from two by fours and nails.  A variety of doors could be constructed here.",
    "symbol": ".",
    "color": "brown",
    "move_cost": 2,
    "roof": "t_flat_roof",
    "flags": [ "TRANSPARENT", "FLAT", "CONNECT_TO_WALL", "ROAD" ],
    "bash": {
      "str_min": 6,
      "str_max": 25,
      "sound": "crunch!",
      "sound_fail": "whump!",
      "ter_set": "t_null",
      "items": [
        { "item": "2x4", "count": [ 3, 6 ] },
        { "item": "splinter", "count": [ 3, 6 ] },
        { "item": "nail", "charges": [ 6, 12 ] }
      ]
    },
    "deconstruct": { "ter_set": "t_carpet_red", "items": [ { "item": "2x4", "count": 12 }, { "item": "nail", "charges": 24 } ] }
  },
  {
    "type": "terrain",
    "id": "t_door_green_frame",
    "name": "empty door frame",
    "description": "An empty door frame made from two by fours and nails.  A variety of doors could be constructed here.",
    "symbol": ".",
    "color": "brown",
    "move_cost": 2,
    "roof": "t_flat_roof",
    "flags": [ "TRANSPARENT", "FLAT", "CONNECT_TO_WALL", "ROAD" ],
    "bash": {
      "str_min": 6,
      "str_max": 25,
      "sound": "crunch!",
      "sound_fail": "whump!",
      "ter_set": "t_null",
      "items": [
        { "item": "2x4", "count": [ 3, 6 ] },
        { "item": "splinter", "count": [ 3, 6 ] },
        { "item": "nail", "charges": [ 6, 12 ] }
      ]
    },
    "deconstruct": { "ter_set": "t_carpet_green", "items": [ { "item": "2x4", "count": 12 }, { "item": "nail", "charges": 24 } ] }
  },
  {
    "type": "terrain",
    "id": "t_door_glass_red_c",
    "name": "closed glass door",
    "description": "A sliding glass door, the kind that was on social media with people and animals running into.  This one is closed, so don't hurt yourself.",
    "symbol": "+",
    "color": "light_cyan",
    "move_cost": 0,
    "roof": "t_flat_roof",
    "flags": [ "TRANSPARENT", "DOOR", "NOITEM", "CONNECT_TO_WALL" ],
    "open": "t_door_glass_red_o",
    "deconstruct": { "ter_set": "t_door_red_frame", "items": [ { "item": "glass_sheet", "count": 1 } ] },
    "bash": {
      "str_min": 6,
      "str_max": 20,
      "sound": "glass breaking!",
      "sound_fail": "whack!",
      "sound_vol": 16,
      "sound_fail_vol": 10,
      "ter_set": "t_carpet_red",
      "items": [ { "item": "glass_shard", "count": [ 5, 10 ] } ]
    }
  },
  {
    "type": "terrain",
    "id": "t_door_glass_green_c",
    "name": "closed glass door",
    "description": "A sliding glass door, the kind that was on social media with people and animals running into.  This one is closed, so don't hurt yourself.",
    "symbol": "+",
    "color": "light_cyan",
    "move_cost": 0,
    "roof": "t_flat_roof",
    "flags": [ "TRANSPARENT", "DOOR", "NOITEM", "CONNECT_TO_WALL" ],
    "open": "t_door_glass_green_o",
    "deconstruct": { "ter_set": "t_door_green_frame", "items": [ { "item": "glass_sheet", "count": 1 } ] },
    "bash": {
      "str_min": 6,
      "str_max": 20,
      "sound": "glass breaking!",
      "sound_fail": "whack!",
      "sound_vol": 16,
      "sound_fail_vol": 10,
      "ter_set": "t_carpet_green",
      "items": [ { "item": "glass_shard", "count": [ 5, 10 ] } ]
    }
  },
  {
    "type": "terrain",
    "id": "t_door_glass_white_c",
    "name": "closed glass door",
    "description": "A sliding glass door, the kind that was on social media with people and animals running into.  This one is closed, so don't hurt yourself.",
    "symbol": "+",
    "color": "light_cyan",
    "move_cost": 0,
    "roof": "t_flat_roof",
    "flags": [ "TRANSPARENT", "DOOR", "NOITEM", "CONNECT_TO_WALL" ],
    "open": "t_door_glass_white_o",
    "deconstruct": { "ter_set": "t_door_white_frame", "items": [ { "item": "glass_sheet", "count": 1 } ] },
    "bash": {
      "str_min": 6,
      "str_max": 20,
      "sound": "glass breaking!",
      "sound_fail": "whack!",
      "sound_vol": 16,
      "sound_fail_vol": 10,
      "ter_set": "t_linoleum_white",
      "items": [ { "item": "glass_shard", "count": [ 5, 10 ] } ]
    }
  },
  {
    "type": "terrain",
    "id": "t_door_glass_gray_c",
    "name": "closed glass door",
    "description": "A sliding glass door, the kind that was on social media with people and animals running into.  This one is closed, so don't hurt yourself.",
    "symbol": "+",
    "color": "light_cyan",
    "move_cost": 0,
    "roof": "t_flat_roof",
    "flags": [ "TRANSPARENT", "DOOR", "NOITEM", "CONNECT_TO_WALL" ],
    "open": "t_door_glass_gray_o",
    "deconstruct": { "ter_set": "t_door_gray_frame", "items": [ { "item": "glass_sheet", "count": 1 } ] },
    "bash": {
      "str_min": 6,
      "str_max": 20,
      "sound": "glass breaking!",
      "sound_fail": "whack!",
      "sound_vol": 16,
      "sound_fail_vol": 10,
      "ter_set": "t_linoleum_gray",
      "items": [ { "item": "glass_shard", "count": [ 5, 10 ] } ]
    }
  },
  {
    "type": "terrain",
    "id": "t_door_glass_red_o",
    "name": "open glass door",
    "description": "A sliding glass door that has been left open for all manner of things to travel through.",
    "symbol": "'",
    "color": "light_cyan",
    "move_cost": 2,
    "roof": "t_flat_roof",
    "flags": [ "TRANSPARENT", "FLAT", "CONNECT_TO_WALL", "ROAD" ],
    "close": "t_door_glass_red_c",
    "deconstruct": { "ter_set": "t_door_red_frame", "items": [ { "item": "glass_sheet", "count": 1 } ] },
    "bash": {
      "str_min": 4,
      "str_max": 20,
      "sound": "glass breaking!",
      "sound_fail": "whack!",
      "sound_vol": 16,
      "sound_fail_vol": 10,
      "ter_set": "t_carpet_red",
      "items": [ { "item": "glass_shard", "count": [ 5, 10 ] } ]
    }
  },
  {
    "type": "terrain",
    "id": "t_door_glass_green_o",
    "name": "open glass door",
    "description": "A sliding glass door that has been left open for all manner of things to travel through.",
    "symbol": "'",
    "color": "light_cyan",
    "move_cost": 2,
    "roof": "t_flat_roof",
    "flags": [ "TRANSPARENT", "FLAT", "CONNECT_TO_WALL", "ROAD" ],
    "close": "t_door_glass_green_c",
    "deconstruct": { "ter_set": "t_door_green_frame", "items": [ { "item": "glass_sheet", "count": 1 } ] },
    "bash": {
      "str_min": 4,
      "str_max": 20,
      "sound": "glass breaking!",
      "sound_fail": "whack!",
      "sound_vol": 16,
      "sound_fail_vol": 10,
      "ter_set": "t_carpet_green",
      "items": [ { "item": "glass_shard", "count": [ 5, 10 ] } ]
    }
  },
  {
    "type": "terrain",
    "id": "t_door_glass_white_o",
    "name": "open glass door",
    "description": "A sliding glass door that has been left open for all manner of things to travel through.",
    "symbol": "'",
    "color": "light_cyan",
    "move_cost": 2,
    "roof": "t_flat_roof",
    "flags": [ "TRANSPARENT", "FLAT", "CONNECT_TO_WALL", "ROAD" ],
    "close": "t_door_glass_white_c",
    "deconstruct": { "ter_set": "t_door_white_frame", "items": [ { "item": "glass_sheet", "count": 1 } ] },
    "bash": {
      "str_min": 4,
      "str_max": 20,
      "sound": "glass breaking!",
      "sound_fail": "whack!",
      "sound_vol": 16,
      "sound_fail_vol": 10,
      "ter_set": "t_linoleum_white",
      "items": [ { "item": "glass_shard", "count": [ 5, 10 ] } ]
    }
  },
  {
    "type": "terrain",
    "id": "t_door_glass_gray_o",
    "name": "open glass door",
    "description": "A sliding glass door that has been left open for all manner of things to travel through.",
    "symbol": "'",
    "color": "light_cyan",
    "move_cost": 2,
    "roof": "t_flat_roof",
    "flags": [ "TRANSPARENT", "FLAT", "CONNECT_TO_WALL", "ROAD" ],
    "close": "t_door_glass_gray_c",
    "deconstruct": { "ter_set": "t_door_gray_frame", "items": [ { "item": "glass_sheet", "count": 1 } ] },
    "bash": {
      "str_min": 4,
      "str_max": 20,
      "sound": "glass breaking!",
      "sound_fail": "whack!",
      "sound_vol": 16,
      "sound_fail_vol": 10,
      "ter_set": "t_linoleum_gray",
      "items": [ { "item": "glass_shard", "count": [ 5, 10 ] } ]
    }
  },
  {
    "type": "terrain",
    "id": "t_door_c_peep",
    "name": "closed wood door with peephole",
    "description": "A regular door made of ordinary wood, except this one has a peephole.  If you examined it more closely, you'd be able to peek through the hole.",
    "symbol": "+",
    "color": "brown",
    "move_cost": 0,
    "coverage": 95,
    "roof": "t_flat_roof",
    "flags": [ "FLAMMABLE_ASH", "DOOR", "NOITEM", "BARRICADABLE_DOOR", "CONNECT_TO_WALL", "BLOCK_WIND" ],
    "examine_action": "door_peephole",
    "open": "t_door_o_peep",
    "deconstruct": {
      "ter_set": "t_door_frame",
      "items": [ { "item": "peephole", "count": 1 }, { "item": "2x4", "count": 4 }, { "item": "nail", "charges": [ 6, 12 ] } ]
    },
    "bash": {
      "str_min": 8,
      "str_max": 80,
      "str_min_blocked": 15,
      "str_max_blocked": 100,
      "sound": "smash!",
      "sound_fail": "whump!",
      "ter_set": "t_door_b_peep",
      "items": [
        { "item": "peephole", "prob": 75 },
        { "item": "2x4", "prob": 25 },
        { "item": "splinter", "count": [ 1, 2 ] },
        { "item": "nail", "charges": [ 0, 2 ] }
      ]
    }
  },
  {
    "type": "terrain",
    "id": "t_door_b",
    "name": "damaged wood door",
    "description": "A trashed wooden door, that is more of an obstacle than a door.  Also, you can see right through it.  It could be boarded up with a few two by fours.",
    "symbol": "&",
    "color": "brown",
    "move_cost": 0,
    "coverage": 60,
    "roof": "t_flat_roof",
    "flags": [
      "TRANSPARENT",
      "FLAMMABLE_ASH",
      "NOITEM",
      "REDUCE_SCENT",
      "BARRICADABLE_DOOR_DAMAGED",
      "PERMEABLE",
      "CONNECT_TO_WALL"
    ],
    "bash": {
      "str_min": 5,
      "str_max": 70,
      "str_min_blocked": 7,
      "str_max_blocked": 90,
      "sound": "crash!",
      "sound_fail": "whump!",
      "ter_set": "t_door_frame",
      "items": [
        { "item": "2x4", "count": [ 1, 2 ] },
        { "item": "nail", "charges": [ 1, 4 ] },
        { "item": "splinter", "count": [ 1, 4 ] }
      ]
    }
  },
  {
    "type": "terrain",
    "id": "t_door_lab_b",
    "name": "damaged wood door",
    "description": "A trashed wooden door, that is more of an obstacle than a door.  Also, you can see right through it.  It could be boarded up with a few two by fours.",
    "symbol": "&",
    "color": "brown",
    "move_cost": 0,
    "coverage": 60,
    "roof": "t_flat_roof",
    "flags": [
      "TRANSPARENT",
      "FLAMMABLE_ASH",
      "NOITEM",
      "REDUCE_SCENT",
      "BARRICADABLE_DOOR_DAMAGED",
      "PERMEABLE",
      "CONNECT_TO_WALL"
    ],
    "bash": {
      "str_min": 5,
      "str_max": 70,
      "str_min_blocked": 7,
      "str_max_blocked": 90,
      "sound": "crash!",
      "sound_fail": "whump!",
      "ter_set": "t_door_lab_frame",
      "items": [
        { "item": "2x4", "count": [ 1, 2 ] },
        { "item": "nail", "charges": [ 1, 4 ] },
        { "item": "splinter", "count": [ 1, 4 ] }
      ]
    }
  },
  {
    "type": "terrain",
    "id": "t_door_b_peep",
    "name": "damaged wood door with peephole",
    "//": "There's no need for a use-peephole, because the door is transparent",
    "description": "Bad news is the peephole is broken and you can't look outside the door.  Good news is the door is nearly broken down, so there's nothing blocking the view.  A few planks, nails and the right tools could patch up all the damage.",
    "symbol": "&",
    "color": "brown",
    "move_cost": 0,
    "coverage": 60,
    "roof": "t_flat_roof",
    "flags": [
      "TRANSPARENT",
      "FLAMMABLE_ASH",
      "NOITEM",
      "REDUCE_SCENT",
      "BARRICADABLE_DOOR_DAMAGED",
      "PERMEABLE",
      "CONNECT_TO_WALL"
    ],
    "bash": {
      "str_min": 5,
      "str_max": 70,
      "str_min_blocked": 7,
      "str_max_blocked": 90,
      "sound": "crash!",
      "sound_fail": "whump!",
      "ter_set": "t_door_frame",
      "items": [
        { "item": "2x4", "prob": 50 },
        { "item": "2x4", "count": [ 1, 2 ] },
        { "item": "nail", "charges": [ 1, 4 ] },
        { "item": "splinter", "count": [ 1, 4 ] }
      ]
    }
  },
  {
    "type": "terrain",
    "id": "t_door_o",
    "name": "open wood door",
    "description": "A standard wooden door that doesn't look very resilient.  It'd probably burn easily, too.  This one is wide open.",
    "symbol": "'",
    "color": "brown",
    "move_cost": 2,
    "roof": "t_flat_roof",
    "flags": [ "FLAMMABLE_ASH", "TRANSPARENT", "FLAT", "BARRICADABLE_DOOR", "CONNECT_TO_WALL", "ROAD" ],
    "deconstruct": {
      "ter_set": "t_door_frame",
      "items": [ { "item": "2x4", "count": 4 }, { "item": "wood_panel", "count": 1 }, { "item": "nail", "charges": [ 6, 12 ] } ]
    },
    "close": "t_door_c",
    "bash": {
      "str_min": 5,
      "str_max": 80,
      "str_min_blocked": 7,
      "str_max_blocked": 100,
      "sound": "crash!",
      "sound_fail": "whump!",
      "ter_set": "t_door_frame",
      "items": [
        { "item": "2x4", "count": [ 1, 3 ] },
        { "item": "nail", "charges": [ 1, 6 ] },
        { "item": "splinter", "count": [ 2, 6 ] }
      ]
    }
  },
  {
    "type": "terrain",
    "id": "t_door_lab_o",
    "name": "open wood door",
    "description": "A standard wooden door that doesn't look very resilient.  It'd probably burn easily, too.  This one is wide open.",
    "symbol": "'",
    "color": "brown",
    "move_cost": 2,
    "roof": "t_flat_roof",
    "flags": [ "FLAMMABLE_ASH", "TRANSPARENT", "FLAT", "BARRICADABLE_DOOR", "CONNECT_TO_WALL", "ROAD" ],
    "deconstruct": {
      "ter_set": "t_door_lab_frame",
      "items": [ { "item": "2x4", "count": 4 }, { "item": "wood_panel", "count": 1 }, { "item": "nail", "charges": [ 6, 12 ] } ]
    },
    "close": "t_door_lab_c",
    "bash": {
      "str_min": 5,
      "str_max": 80,
      "str_min_blocked": 7,
      "str_max_blocked": 100,
      "sound": "crash!",
      "sound_fail": "whump!",
      "ter_set": "t_door_lab_frame",
      "items": [
        { "item": "2x4", "count": [ 1, 3 ] },
        { "item": "nail", "charges": [ 1, 6 ] },
        { "item": "splinter", "count": [ 2, 6 ] }
      ]
    }
  },
  {
    "type": "terrain",
    "id": "t_door_o_peep",
    "name": "open wood door with peephole",
    "description": "A regular door made of ordinary wood, except this one has a peephole.  If you examined it more closely, you'd be able to peek through the hole.  Although, you don't need to peek through it since the door is open anyway.",
    "symbol": "'",
    "color": "brown",
    "move_cost": 2,
    "roof": "t_flat_roof",
    "flags": [ "FLAMMABLE_ASH", "TRANSPARENT", "FLAT", "BARRICADABLE_DOOR", "CONNECT_TO_WALL", "ROAD" ],
    "deconstruct": {
      "ter_set": "t_door_frame",
      "items": [
        { "item": "peephole", "count": 1 },
        { "item": "2x4", "count": 4 },
        { "item": "wood_panel", "count": 1 },
        { "item": "nail", "charges": [ 6, 12 ] }
      ]
    },
    "close": "t_door_c_peep",
    "bash": {
      "str_min": 5,
      "str_max": 80,
      "str_min_blocked": 7,
      "str_max_blocked": 100,
      "sound": "crash!",
      "sound_fail": "whump!",
      "ter_set": "t_door_frame",
      "items": [
        { "item": "peephole", "prob": 50 },
        { "item": "2x4", "count": [ 1, 3 ] },
        { "item": "nail", "charges": [ 1, 6 ] },
        { "item": "splinter", "count": [ 2, 6 ] }
      ]
    }
  },
  {
    "type": "terrain",
    "id": "t_rdoor_c",
    "name": "closed reinforced wood door",
    "description": "Just like other wooden doors, except this one has layers of nailed in two by fours for reinforcement.  It might be barricaded, but still susceptible to fire.",
    "symbol": "+",
    "color": "red",
    "move_cost": 0,
    "coverage": 100,
    "roof": "t_flat_roof",
    "flags": [ "FLAMMABLE_ASH", "DOOR", "NOITEM", "BARRICADABLE_DOOR_REINFORCED", "CONNECT_TO_WALL", "BLOCK_WIND" ],
    "open": "t_rdoor_o",
    "deconstruct": {
      "ter_set": "t_door_c",
      "items": [ { "item": "2x4", "count": 24 }, { "item": "wood_panel", "count": 2 }, { "item": "nail", "charges": [ 36, 48 ] } ]
    },
    "bash": {
      "str_min": 18,
      "str_max": 100,
      "str_min_blocked": 25,
      "str_max_blocked": 120,
      "sound": "smash!",
      "sound_fail": "whump!",
      "ter_set": "t_rdoor_b",
      "items": [
        { "item": "2x4", "count": [ 1, 4 ] },
        { "item": "splinter", "count": [ 2, 4 ] },
        { "item": "nail", "charges": [ 4, 12 ] }
      ]
    }
  },
  {
    "type": "terrain",
    "id": "t_rdoor_b",
    "name": "damaged reinforced wood door",
    "description": "There are splintering planks and visible holes in the wood, it looks like it could be smashed apart if not repaired.",
    "symbol": "&",
    "color": "red",
    "move_cost": 0,
    "coverage": 75,
    "roof": "t_flat_roof",
    "flags": [
      "TRANSPARENT",
      "FLAMMABLE_ASH",
      "NOITEM",
      "REDUCE_SCENT",
      "BARRICADABLE_DOOR_REINFORCED_DAMAGED",
      "PERMEABLE",
      "CONNECT_TO_WALL"
    ],
    "bash": {
      "str_min": 12,
      "str_max": 90,
      "str_min_blocked": 20,
      "str_max_blocked": 100,
      "sound": "crash!",
      "sound_fail": "wham!",
      "ter_set": "t_door_b",
      "items": [
        { "item": "2x4", "count": [ 1, 4 ] },
        { "item": "nail", "charges": [ 4, 18 ] },
        { "item": "splinter", "count": [ 2, 4 ] }
      ]
    }
  },
  {
    "type": "terrain",
    "id": "t_rdoor_o",
    "name": "open reinforced wood door",
    "description": "Just like other wooden doors, except this one has layers of nailed in two by fours for reinforcement.  It might be fortified, but still susceptible to fire.  It's open so it's not stopping anything right now.",
    "symbol": "'",
    "color": "red",
    "move_cost": 2,
    "roof": "t_flat_roof",
    "flags": [ "FLAMMABLE_ASH", "TRANSPARENT", "FLAT", "BARRICADABLE_DOOR_REINFORCED", "CONNECT_TO_WALL", "ROAD" ],
    "deconstruct": {
      "ter_set": "t_door_c",
      "items": [ { "item": "2x4", "count": 24 }, { "item": "wood_panel", "count": 1 }, { "item": "nail", "charges": [ 36, 48 ] } ]
    },
    "close": "t_rdoor_c",
    "bash": {
      "str_min": 12,
      "str_max": 100,
      "str_min_blocked": 20,
      "str_max_blocked": 120,
      "sound": "crash!",
      "sound_fail": "wham!",
      "ter_set": "t_door_b",
      "items": [
        { "item": "2x4", "count": [ 2, 8 ] },
        { "item": "nail", "charges": [ 8, 30 ] },
        { "item": "splinter", "count": [ 4, 8 ] }
      ]
    }
  },
  {
    "type": "terrain",
    "id": "t_door_locked_interior",
    "name": "closed wood door",
    "description": "A standard wooden door that doesn't look very resilient.  It'd probably burn easily, too.  This one has an extra keyhole, so it's likely locked.  You could pry it open or pick the lock.",
    "symbol": "+",
    "color": "brown",
    "move_cost": 0,
    "coverage": 95,
    "roof": "t_flat_roof",
    "flags": [ "FLAMMABLE_ASH", "NOITEM", "REDUCE_SCENT", "CONNECT_TO_WALL", "BARRICADABLE_DOOR", "LOCKED", "BLOCK_WIND" ],
    "examine_action": "locked_object",
    "bash": {
      "str_min": 8,
      "str_max": 80,
      "str_min_blocked": 15,
      "str_max_blocked": 100,
      "sound": "smash!",
      "sound_fail": "whump!",
      "ter_set": "t_door_b",
      "items": [
        { "item": "2x4", "prob": 25 },
        { "item": "wood_panel", "prob": 10 },
        { "item": "splinter", "count": [ 1, 2 ] },
        { "item": "nail", "charges": [ 0, 2 ] }
      ]
    }
  },
  {
    "type": "terrain",
    "id": "t_door_locked",
    "name": "closed wood door",
    "description": "A standard wooden door that doesn't look very resilient.  It'd probably burn easily, too.  This one has a deadbolt keyhole, so it's likely locked.  You could pry it open or pick the lock, or unlock the deadbolt from the inside.",
    "symbol": "+",
    "color": "brown",
    "move_cost": 0,
    "coverage": 95,
    "roof": "t_flat_roof",
    "flags": [
      "FLAMMABLE_ASH",
      "NOITEM",
      "OPENCLOSE_INSIDE",
      "REDUCE_SCENT",
      "CONNECT_TO_WALL",
      "BARRICADABLE_DOOR",
      "LOCKED",
      "BLOCK_WIND"
    ],
    "examine_action": "locked_object",
    "open": "t_door_o",
    "bash": {
      "str_min": 8,
      "str_max": 80,
      "str_min_blocked": 15,
      "str_max_blocked": 100,
      "sound": "smash!",
      "sound_fail": "whump!",
      "ter_set": "t_door_b",
      "items": [
        { "item": "2x4", "prob": 25 },
        { "item": "wood_panel", "prob": 10 },
        { "item": "splinter", "count": [ 1, 2 ] },
        { "item": "nail", "charges": [ 0, 2 ] }
      ]
    }
  },
  {
    "type": "terrain",
    "id": "t_door_locked_peep",
    "name": "closed wood door",
    "description": "A regular door made of ordinary wood, except this one has a peephole.  If you examined it more closely, you'd be able to peek through the hole.  This one has a deadbolt keyhole, so it's likely locked.  You could pry it open or pick the lock, or unlock the deadbolt from the inside.",
    "symbol": "+",
    "color": "brown",
    "move_cost": 0,
    "coverage": 95,
    "roof": "t_flat_roof",
    "flags": [
      "FLAMMABLE_ASH",
      "NOITEM",
      "OPENCLOSE_INSIDE",
      "REDUCE_SCENT",
      "CONNECT_TO_WALL",
      "BARRICADABLE_DOOR",
      "LOCKED",
      "BLOCK_WIND"
    ],
    "open": "t_door_o_peep",
    "examine_action": "door_peephole",
    "bash": {
      "str_min": 8,
      "str_max": 80,
      "str_min_blocked": 15,
      "str_max_blocked": 100,
      "sound": "smash!",
      "sound_fail": "whump!",
      "ter_set": "t_door_b_peep",
      "items": [
        { "item": "peephole", "prob": 75 },
        { "item": "2x4", "prob": 25 },
        { "item": "splinter", "count": [ 1, 2 ] },
        { "item": "nail", "charges": [ 0, 2 ] }
      ]
    }
  },
  {
    "type": "terrain",
    "id": "t_door_locked_alarm",
    "name": "closed wood door",
    "description": "A standard wooden door that doesn't look very resilient.  It'd probably burn easily, too.  This one has an extra keyhole, so it's likely locked.  You could pry it open or pick the lock.",
    "symbol": "+",
    "color": "brown",
    "move_cost": 0,
    "coverage": 95,
    "roof": "t_flat_roof",
    "flags": [ "FLAMMABLE_ASH", "ALARMED", "NOITEM", "REDUCE_SCENT", "CONNECT_TO_WALL", "BARRICADABLE_DOOR", "LOCKED", "BLOCK_WIND" ],
    "examine_action": "locked_object",
    "bash": {
      "str_min": 8,
      "str_max": 80,
      "str_min_blocked": 15,
      "str_max_blocked": 100,
      "sound": "smash!",
      "sound_fail": "whump!",
      "ter_set": "t_door_b",
      "items": [
        { "item": "2x4", "prob": 25 },
        { "item": "wood_panel", "prob": 10 },
        { "item": "splinter", "count": [ 1, 2 ] },
        { "item": "nail", "charges": [ 0, 2 ] }
      ]
    }
  },
  {
    "type": "terrain",
    "id": "t_door_curtain_c",
    "name": "closed door curtain",
    "description": "Repurposed curtains from a window acting as a door.  Could be easily taken down for supplies or placed somewhere else.",
    "symbol": "+",
    "color": "dark_gray",
    "move_cost": 0,
    "coverage": 95,
    "roof": "t_flat_roof",
    "flags": [ "FLAMMABLE_ASH", "DOOR", "NOITEM", "CONNECT_TO_WALL", "EASY_DECONSTRUCT" ],
    "open": "t_door_curtain_o",
    "deconstruct": {
      "ter_set": "t_dirt",
      "items": [ { "item": "stick", "count": 1 }, { "item": "sheet", "count": 2 }, { "item": "withered", "count": 12 } ]
    },
    "bash": {
      "str_min": 1,
      "str_max": 4,
      "sound": "rrrrip!",
      "sound_fail": "slap!",
      "sound_vol": 6,
      "sound_fail_vol": 3,
      "ter_set": "t_dirt",
      "items": [
        { "item": "sheet", "count": [ 0, 1 ] },
        { "item": "rag", "count": [ 2, 5 ] },
        { "item": "stick", "count": 1 },
        { "item": "withered", "count": [ 2, 12 ] }
      ]
    }
  },
  {
    "type": "terrain",
    "id": "t_door_makeshift_c",
    "name": "closed makeshift door",
    "description": "A makeshift screen consisting of two by fours bound together with vertical rope hanging from the top of the doorway.  Could be easily taken down and re-purposed.",
    "symbol": "+",
    "color": "brown",
    "move_cost": 0,
    "coverage": 95,
    "roof": "t_flat_roof",
    "flags": [ "FLAMMABLE_ASH", "DOOR", "NOITEM", "CONNECT_TO_WALL", "EASY_DECONSTRUCT", "BLOCK_WIND" ],
    "open": "t_door_makeshift_o",
    "deconstruct": { "ter_set": "t_door_frame", "items": [ { "item": "2x4", "count": 6 }, { "item": "rope_makeshift_6", "count": 2 } ] },
    "bash": {
      "str_min": 4,
      "str_max": 20,
      "str_min_blocked": 6,
      "str_max_blocked": 30,
      "sound": "crack.",
      "sound_fail": "wham.",
      "ter_set": "t_door_frame",
      "items": [
        { "item": "2x4", "count": [ 2, 5 ] },
        { "item": "rope_makeshift_6", "count": [ 0, 1 ] },
        { "item": "withered", "count": [ 2, 12 ] },
        { "item": "splinter", "count": [ 5, 10 ] }
      ]
    }
  },
  {
    "type": "terrain",
    "id": "t_door_curtain_o",
    "name": "open door curtain",
    "description": "Repurposed curtains from a window acting as a door.  Could be easily taken down for supplies or placed somewhere else.  These curtains are open, bundled and tied next to the doorway.",
    "symbol": "'",
    "color": "dark_gray",
    "move_cost": 2,
    "roof": "t_flat_roof",
    "flags": [ "FLAMMABLE_ASH", "TRANSPARENT", "FLAT", "CONNECT_TO_WALL", "ROAD", "EASY_DECONSTRUCT" ],
    "deconstruct": {
      "ter_set": "t_dirt",
      "items": [ { "item": "stick", "count": 1 }, { "item": "sheet", "count": 2 }, { "item": "withered", "count": 12 } ]
    },
    "close": "t_door_curtain_c",
    "bash": {
      "str_min": 1,
      "str_max": 4,
      "sound": "rrrrip!",
      "sound_fail": "slap!",
      "sound_vol": 5,
      "sound_fail_vol": 2,
      "ter_set": "t_dirt",
      "items": [
        { "item": "sheet", "count": [ 0, 1 ] },
        { "item": "rag", "count": [ 2, 5 ] },
        { "item": "stick", "count": 1 },
        { "item": "withered", "count": [ 2, 12 ] }
      ]
    }
  },
  {
    "type": "terrain",
    "id": "t_door_makeshift_o",
    "name": "open makeshift door",
    "description": "A makeshift screen consisting of two by fours bound together with rope hanging from the top of the doorway.  Could be easily taken down and re-purposed.  The planks have been rolled up and attached to the top of the doorway, allowing free movement through.",
    "symbol": "'",
    "color": "brown",
    "move_cost": 2,
    "roof": "t_flat_roof",
    "flags": [ "FLAMMABLE_ASH", "TRANSPARENT", "FLAT", "CONNECT_TO_WALL", "ROAD", "EASY_DECONSTRUCT" ],
    "deconstruct": { "ter_set": "t_door_frame", "items": [ { "item": "2x4", "count": 6 }, { "item": "rope_makeshift_6", "count": 2 } ] },
    "close": "t_door_makeshift_c",
    "bash": {
      "str_min": 3,
      "str_max": 20,
      "str_min_blocked": 4,
      "str_max_blocked": 30,
      "sound": "crack.",
      "sound_fail": "wham.",
      "ter_set": "t_door_frame",
      "items": [
        { "item": "2x4", "count": [ 2, 5 ] },
        { "item": "rope_makeshift_6", "count": [ 0, 1 ] },
        { "item": "withered", "count": [ 2, 12 ] },
        { "item": "splinter", "count": [ 5, 10 ] }
      ]
    }
  },
  {
    "type": "terrain",
    "id": "t_door_frame",
    "name": "empty door frame",
    "description": "An empty door frame made from two by fours and nails.  A variety of doors could be constructed here.",
    "symbol": ".",
    "color": "brown",
    "move_cost": 2,
    "roof": "t_flat_roof",
    "flags": [ "TRANSPARENT", "FLAT", "CONNECT_TO_WALL", "ROAD" ],
    "bash": {
      "str_min": 6,
      "str_max": 25,
      "sound": "crunch!",
      "sound_fail": "whump!",
      "ter_set": "t_null",
      "items": [
        { "item": "2x4", "count": [ 3, 6 ] },
        { "item": "splinter", "count": [ 3, 6 ] },
        { "item": "nail", "charges": [ 6, 12 ] }
      ]
    },
    "deconstruct": { "ter_set": "t_floor", "items": [ { "item": "2x4", "count": 12 }, { "item": "nail", "charges": 24 } ] }
  },
  {
    "type": "terrain",
    "id": "t_door_lab_frame",
    "name": "empty door frame",
    "description": "An empty door frame made from two by fours and nails.  A variety of doors could be constructed here.",
    "symbol": ".",
    "color": "brown",
    "move_cost": 2,
    "roof": "t_flat_roof",
    "flags": [ "TRANSPARENT", "FLAT", "CONNECT_TO_WALL", "ROAD" ],
    "bash": {
      "str_min": 6,
      "str_max": 25,
      "sound": "crunch!",
      "sound_fail": "whump!",
      "ter_set": "t_null",
      "items": [
        { "item": "2x4", "count": [ 3, 6 ] },
        { "item": "splinter", "count": [ 3, 6 ] },
        { "item": "nail", "charges": [ 6, 12 ] }
      ]
    },
    "deconstruct": { "ter_set": "t_thconc_floor", "items": [ { "item": "2x4", "count": 12 }, { "item": "nail", "charges": 24 } ] }
  },
  {
    "type": "terrain",
    "id": "t_mdoor_frame",
    "name": "empty metal door frame",
    "description": "An empty door frame made of steel and assorted metal.  A variety of doors could be constructed here.",
    "symbol": ".",
    "color": "dark_gray",
    "move_cost": 2,
    "roof": "t_flat_roof",
    "flags": [ "TRANSPARENT", "FLAT", "CONNECT_TO_WALL", "ROAD" ],
    "bash": {
      "str_min": 18,
      "str_max": 75,
      "sound": "metal screeching!",
      "sound_fail": "clang!",
      "ter_set": "t_null",
      "items": [ { "item": "spike", "count": [ 2, 4 ] }, { "item": "scrap", "count": [ 3, 6 ] } ]
    }
  },
  {
    "type": "terrain",
    "id": "t_mdoor_lab_frame",
    "name": "empty metal door frame",
    "description": "An empty door frame made of steel and assorted metal.  A variety of doors could be constructed here.",
    "symbol": ".",
    "color": "dark_gray",
    "move_cost": 2,
    "roof": "t_flat_roof",
    "flags": [ "TRANSPARENT", "FLAT", "CONNECT_TO_WALL", "ROAD" ],
    "bash": {
      "str_min": 18,
      "str_max": 75,
      "sound": "metal screeching!",
      "sound_fail": "clang!",
      "ter_set": "t_thconc_floor",
      "items": [ { "item": "spike", "count": [ 2, 4 ] }, { "item": "scrap", "count": [ 3, 6 ] } ]
    }
  },
  {
    "type": "terrain",
    "id": "t_m_frame",
    "name": "empty metal window frame",
    "description": "An empty window frame constructed from assembled metal and carefully braced with various hardware.",
    "symbol": ".",
    "color": "dark_gray",
    "move_cost": 2,
    "roof": "t_flat_roof",
    "flags": [ "TRANSPARENT", "FLAT", "CONNECT_TO_WALL", "ROAD" ],
    "bash": {
      "str_min": 18,
      "str_max": 75,
      "sound": "metal screeching!",
      "sound_fail": "clang!",
      "ter_set": "t_null",
      "items": [ { "item": "spike", "count": [ 2, 4 ] }, { "item": "scrap", "count": [ 3, 6 ] } ]
    }
  },
  {
    "type": "terrain",
    "id": "t_chaingate_l",
    "name": "locked wire gate",
    "description": "A gate for a chain link fence.  This one has a locked padlock on the latch system.  With the right tools, you could cut the metal fence or pick the lock.  You could also examine the fence to see if it looks climbable.",
    "symbol": "+",
    "color": "cyan",
    "move_cost": 0,
    "flags": [ "TRANSPARENT", "PERMEABLE", "LOCKED", "THIN_OBSTACLE" ],
    "connects_to": "CHAINFENCE",
    "bash": {
      "str_min": 10,
      "str_max": 150,
      "str_min_blocked": 15,
      "str_max_blocked": 175,
      "sound": "metal screeching!",
      "sound_fail": "clang!",
      "ter_set": "t_null",
      "items": [ { "item": "wire", "count": [ 8, 20 ] }, { "item": "scrap", "count": [ 0, 12 ] } ]
    }
  },
  {
    "type": "terrain",
    "id": "t_fencegate_c",
    "name": "closed wooden gate",
    "description": "A commercial quality gate made of wood with a latch system.",
    "symbol": "+",
    "color": "brown",
    "move_cost": 3,
    "coverage": 60,
    "flags": [ "TRANSPARENT", "FLAMMABLE_ASH", "DOOR", "MOUNTABLE" ],
    "connects_to": "WOODFENCE",
    "open": "t_fencegate_o",
    "deconstruct": {
      "ter_set": "t_dirt",
      "items": [ { "item": "2x4", "count": 5 }, { "item": "pointy_stick", "count": 2 }, { "item": "nail", "charges": 12 } ]
    },
    "bash": {
      "str_min": 4,
      "str_max": 20,
      "str_min_blocked": 6,
      "str_max_blocked": 30,
      "sound": "crack.",
      "sound_fail": "wham.",
      "ter_set": "t_null",
      "items": [
        { "item": "2x4", "count": [ 1, 4 ] },
        { "item": "nail", "charges": [ 2, 8 ] },
        { "item": "splinter", "count": [ 1, 2 ] }
      ]
    }
  },
  {
    "type": "terrain",
    "id": "t_fencegate_o",
    "name": "open wooden gate",
    "description": "A commercial quality gate made of wood with a latch system.  The gate is wide open, allowing anything to travel through.",
    "symbol": ".",
    "color": "brown",
    "move_cost": 2,
    "flags": [ "TRANSPARENT", "FLAMMABLE_ASH", "FLAT", "ROAD" ],
    "connects_to": "WOODFENCE",
    "close": "t_fencegate_c",
    "deconstruct": {
      "ter_set": "t_dirt",
      "items": [ { "item": "2x4", "count": 5 }, { "item": "pointy_stick", "count": 2 }, { "item": "nail", "charges": 12 } ]
    },
    "bash": {
      "str_min": 4,
      "str_max": 60,
      "sound": "crash!",
      "sound_fail": "wham!",
      "ter_set": "t_null",
      "items": [ { "item": "2x4", "count": [ 1, 4 ] }, { "item": "nail", "charges": [ 2, 8 ] }, { "item": "splinter", "count": 1 } ]
    }
  },
  {
    "type": "terrain",
    "id": "t_chaingate_c",
    "name": "closed wire gate",
    "description": "A gate for a chain link fence with a latch system to stay closed.",
    "symbol": "+",
    "color": "cyan",
    "move_cost": 0,
    "flags": [ "TRANSPARENT", "DOOR", "PERMEABLE", "THIN_OBSTACLE" ],
    "connects_to": "CHAINFENCE",
    "open": "t_chaingate_o",
    "bash": {
      "str_min": 10,
      "str_max": 150,
      "str_min_blocked": 15,
      "str_max_blocked": 100,
      "sound": "metal screeching!",
      "sound_fail": "clang!",
      "ter_set": "t_null",
      "items": [
        { "item": "wire", "count": [ 6, 15 ] },
        { "item": "pipe", "count": [ 6, 15 ] },
        { "item": "scrap", "count": [ 0, 12 ] }
      ]
    }
  },
  {
    "type": "terrain",
    "id": "t_chaingate_o",
    "name": "open wire gate",
    "description": "A gate for a chain link fence with a latch system to stay closed.  The latch is undone, so the gate has swung open.",
    "symbol": ".",
    "color": "cyan",
    "move_cost": 2,
    "flags": [ "TRANSPARENT", "FLAT", "ROAD" ],
    "connects_to": "CHAINFENCE",
    "close": "t_chaingate_c",
    "bash": {
      "str_min": 5,
      "str_max": 150,
      "sound": "metal screeching!",
      "sound_fail": "clang!",
      "ter_set": "t_null",
      "items": [
        { "item": "wire", "count": [ 6, 15 ] },
        { "item": "pipe", "count": [ 6, 15 ] },
        { "item": "scrap", "count": [ 0, 12 ] }
      ]
    }
  },
  {
    "type": "terrain",
    "id": "t_chickenwire_gate_c",
    "name": "closed chickenwire gate",
    "description": "A gate for a chickenwire fence with a simple latch system to stay closed.",
    "symbol": "+",
    "color": "brown",
    "looks_like": "t_chaingate_c",
    "move_cost": 0,
    "flags": [ "TRANSPARENT", "DOOR", "PERMEABLE" ],
    "connects_to": "CHAINFENCE",
    "open": "t_chickenwire_gate_o",
    "deconstruct": {
      "ter_set": "t_null",
      "items": [ { "item": "2x4", "count": 5 }, { "item": "wire", "count": 10 }, { "item": "nail", "count": 20 } ]
    },
    "bash": {
      "str_min": 5,
      "str_max": 12,
      "str_min_blocked": 5,
      "str_max_blocked": 15,
      "sound": "rattle!",
      "sound_fail": "thump!",
      "ter_set": "t_null",
      "items": [ { "item": "wire", "count": [ 4, 6 ] }, { "item": "2x4", "count": [ 2, 4 ] } ]
    }
  },
  {
    "type": "terrain",
    "id": "t_chickenwire_gate_o",
    "name": "open chickenwire gate",
    "description": "A gate for a chickenwire fence with a simple latch system to stay closed.  The latch is undone, so the gate has swung open.",
    "symbol": ".",
    "color": "brown",
    "looks_like": "t_chaingate_o",
    "move_cost": 2,
    "flags": [ "TRANSPARENT", "FLAT", "ROAD" ],
    "connects_to": "CHAINFENCE",
    "close": "t_chickenwire_gate_c",
    "deconstruct": {
      "ter_set": "t_null",
      "items": [ { "item": "2x4", "count": 5 }, { "item": "wire", "count": 10 }, { "item": "nail", "count": 20 } ]
    },
    "bash": {
      "str_min": 5,
      "str_max": 12,
      "sound": "rattle!",
      "sound_fail": "thump!",
      "ter_set": "t_null",
      "items": [ { "item": "wire", "count": [ 4, 6 ] }, { "item": "2x4", "count": [ 2, 4 ] } ]
    }
  },
  {
    "type": "terrain",
    "id": "t_door_boarded",
    "name": "boarded up door",
    "description": "A standard wooden door that has several planks across it, nailed down to board it up and increase its durability.  Still flammable though.",
    "symbol": "#",
    "color": "brown",
    "move_cost": 0,
    "coverage": 95,
    "roof": "t_flat_roof",
    "flags": [ "FLAMMABLE_ASH", "NOITEM", "WALL", "BLOCK_WIND" ],
    "bash": {
      "str_min": 15,
      "str_max": 80,
      "str_min_blocked": 17,
      "str_max_blocked": 100,
      "sound": "crash!",
      "sound_fail": "wham!",
      "ter_set": "t_door_b",
      "items": [
        { "item": "2x4", "count": [ 1, 3 ] },
        { "item": "wood_panel", "prob": 10 },
        { "item": "nail", "charges": [ 2, 10 ] },
        { "item": "splinter", "count": [ 1, 2 ] }
      ]
    }
  },
  {
    "type": "terrain",
    "id": "t_door_boarded_damaged",
    "name": "boarded up damaged door",
    "description": "A boarded up wooden door, except some of the planks are fractured or coming loose.  Without repairs, it could be broken down easily.",
    "symbol": "#",
    "color": "brown",
    "move_cost": 0,
    "coverage": 95,
    "roof": "t_flat_roof",
    "flags": [ "FLAMMABLE_ASH", "NOITEM", "WALL" ],
    "bash": {
      "str_min": 10,
      "str_max": 40,
      "str_min_blocked": 9,
      "str_max_blocked": 50,
      "sound": "crash!",
      "sound_fail": "wham!",
      "ter_set": "t_door_frame",
      "items": [ { "item": "2x4", "count": [ 1, 8 ] }, { "item": "nail", "charges": [ 2, 20 ] }, { "item": "splinter", "count": 1 } ]
    }
  },
  {
    "type": "terrain",
    "id": "t_door_boarded_peep",
    "name": "boarded up door with peephole",
    "description": "A boarded up door made of ordinary wood, except this one has a peephole.  Although it's been covered up in planks, you could still examine the peephole.",
    "symbol": "#",
    "color": "brown",
    "move_cost": 0,
    "coverage": 95,
    "roof": "t_flat_roof",
    "examine_action": "door_peephole",
    "flags": [ "FLAMMABLE_ASH", "NOITEM", "WALL", "BLOCK_WIND" ],
    "bash": {
      "str_min": 15,
      "str_max": 80,
      "str_min_blocked": 17,
      "str_max_blocked": 100,
      "sound": "crash!",
      "sound_fail": "wham!",
      "ter_set": "t_door_b_peep",
      "items": [
        { "item": "2x4", "count": [ 1, 3 ] },
        { "item": "nail", "charges": [ 2, 10 ] },
        { "item": "splinter", "count": [ 1, 2 ] }
      ]
    }
  },
  {
    "type": "terrain",
    "id": "t_rdoor_boarded",
    "name": "boarded up reinforced door",
    "description": "An additionally reinforced door of layered two by fours that has been boarded up with more wood to prevent it from opening.  Still susceptible to fire.",
    "symbol": "#",
    "color": "brown",
    "move_cost": 0,
    "coverage": 95,
    "roof": "t_flat_roof",
    "flags": [ "FLAMMABLE_ASH", "NOITEM", "WALL", "BLOCK_WIND" ],
    "bash": {
      "str_min": 25,
      "str_max": 60,
      "str_min_blocked": 32,
      "str_max_blocked": 70,
      "sound": "crash!",
      "sound_fail": "wham!",
      "ter_set": "t_rdoor_b",
      "items": [
        { "item": "2x4", "count": [ 1, 4 ] },
        { "item": "wood_panel", "prob": 10 },
        { "item": "nail", "charges": [ 1, 8 ] },
        { "item": "splinter", "count": 1 }
      ]
    }
  },
  {
    "type": "terrain",
    "id": "t_rdoor_boarded_damaged",
    "name": "boarded up damaged reinforced door",
    "description": "A battered and torn reinforced door with planks bursting from the joints.  The boarded up two by fours are fragmented and in pieces, this doesn't look like an easy repair.",
    "symbol": "#",
    "color": "brown",
    "move_cost": 0,
    "coverage": 95,
    "roof": "t_flat_roof",
    "flags": [ "FLAMMABLE_ASH", "NOITEM", "WALL" ],
    "bash": {
      "str_min": 20,
      "str_max": 50,
      "str_min_blocked": 24,
      "str_max_blocked": 60,
      "sound": "crash!",
      "sound_fail": "wham!",
      "ter_set": "t_door_b",
      "items": [ { "item": "2x4", "count": [ 2, 16 ] }, { "item": "nail", "charges": [ 6, 54 ] }, { "item": "splinter", "count": 1 } ]
    }
  },
  {
    "type": "terrain",
    "id": "t_door_boarded_damaged_peep",
    "name": "boarded up damaged door with peephole",
    "description": "A wrecked door made of ordinary wood, except this one has a peephole.  Although it's been covered up in planks, the peephole was damaged and can't be used to see through.",
    "symbol": "#",
    "color": "brown",
    "move_cost": 0,
    "coverage": 95,
    "roof": "t_flat_roof",
    "examine_action": "door_peephole",
    "flags": [ "FLAMMABLE_ASH", "NOITEM", "WALL" ],
    "bash": {
      "str_min": 10,
      "str_max": 40,
      "str_min_blocked": 9,
      "str_max_blocked": 50,
      "sound": "crash!",
      "sound_fail": "wham!",
      "ter_set": "t_door_frame",
      "items": [
        { "item": "peephole", "prob": 75 },
        { "item": "2x4", "count": [ 1, 8 ] },
        { "item": "nail", "charges": [ 2, 20 ] },
        { "item": "splinter", "count": 1 }
      ]
    }
  },
  {
    "type": "terrain",
    "id": "t_door_metal_c",
    "name": "closed metal door",
    "description": "An extremely resilient door made of assorted steel, carved and pounded into shape.",
    "symbol": "+",
    "color": "cyan",
    "move_cost": 0,
    "coverage": 95,
    "roof": "t_flat_roof",
    "flags": [ "NOITEM", "DOOR", "CONNECT_TO_WALL", "MINEABLE", "BLOCK_WIND" ],
    "open": "t_door_metal_o",
    "bash": {
      "str_min": 80,
      "str_max": 250,
      "sound": "metal screeching!",
      "sound_fail": "clang!",
      "ter_set": "t_mdoor_frame",
      "items": [ { "item": "scrap", "count": [ 12, 24 ] }, { "item": "steel_plate", "prob": 75 } ]
    }
  },
  {
    "type": "terrain",
    "id": "t_door_metal_lab_c",
    "name": "closed metal door",
    "description": "An extremely resilient door made of assorted steel, carved and pounded into shape.",
    "symbol": "+",
    "color": "cyan",
    "move_cost": 0,
    "coverage": 95,
    "roof": "t_flat_roof",
    "flags": [ "NOITEM", "DOOR", "CONNECT_TO_WALL", "MINEABLE" ],
    "open": "t_door_metal_lab_o",
    "bash": {
      "str_min": 80,
      "str_max": 250,
      "sound": "metal screeching!",
      "sound_fail": "clang!",
      "ter_set": "t_mdoor_lab_frame",
      "items": [ { "item": "scrap", "count": [ 12, 24 ] }, { "item": "steel_plate", "prob": 75 } ]
    }
  },
  {
    "type": "terrain",
    "id": "t_door_metal_o",
    "name": "open metal door",
    "description": "An extremely resilient door made of assorted steel, carved and pounded into shape.  It's open, so no tools are needed to break in.",
    "symbol": "'",
    "color": "cyan",
    "move_cost": 2,
    "roof": "t_flat_roof",
    "flags": [ "TRANSPARENT", "FLAT", "CONNECT_TO_WALL", "ROAD", "MINEABLE" ],
    "close": "t_door_metal_c",
    "bash": {
      "str_min": 80,
      "str_max": 250,
      "sound": "metal screeching!",
      "sound_fail": "clang!",
      "ter_set": "t_mdoor_frame",
      "items": [ { "item": "scrap", "count": [ 12, 24 ] }, { "item": "steel_plate", "prob": 75 } ]
    }
  },
  {
    "type": "terrain",
    "id": "t_door_metal_lab_o",
    "name": "open metal door",
    "description": "An extremely resilient door made of assorted steel, carved and pounded into shape.  It's open, so no tools are needed to break in.",
    "symbol": "'",
    "color": "cyan",
    "move_cost": 2,
    "roof": "t_flat_roof",
    "flags": [ "TRANSPARENT", "FLAT", "CONNECT_TO_WALL", "ROAD", "MINEABLE" ],
    "close": "t_door_metal_lab_c",
    "bash": {
      "str_min": 80,
      "str_max": 250,
      "sound": "metal screeching!",
      "sound_fail": "clang!",
      "ter_set": "t_mdoor_lab_frame",
      "items": [ { "item": "scrap", "count": [ 12, 24 ] }, { "item": "steel_plate", "prob": 75 } ]
    }
  },
  {
    "type": "terrain",
    "id": "t_door_metal_c_peep",
    "name": "closed metal door with peephole",
    "description": "An extremely resilient door made of assorted steel, carved and pounded into shape.  If you examined it more closely, you'd be able to peek through the hole.",
    "symbol": "+",
    "color": "cyan",
    "move_cost": 0,
    "coverage": 95,
    "roof": "t_flat_roof",
    "flags": [ "NOITEM", "DOOR", "CONNECT_TO_WALL", "MINEABLE", "BLOCK_WIND" ],
    "open": "t_door_metal_o_peep",
    "examine_action": "door_peephole",
    "bash": {
      "str_min": 80,
      "str_max": 250,
      "sound": "metal screeching!",
      "sound_fail": "clang!",
      "ter_set": "t_mdoor_frame",
      "items": [ { "item": "peephole", "prob": 75 }, { "item": "scrap", "count": [ 12, 24 ] }, { "item": "steel_plate", "prob": 75 } ]
    }
  },
  {
    "type": "terrain",
    "id": "t_door_metal_o_peep",
    "name": "open metal door with peephole",
    "description": "An extremely resilient door made of assorted steel, carved and pounded into shape.  If you examined it more closely, you'd be able to peek through the hole.  Although, you don't need to peek through it since the door is open anyway.",
    "symbol": "'",
    "color": "cyan",
    "move_cost": 2,
    "roof": "t_flat_roof",
    "flags": [ "TRANSPARENT", "FLAT", "CONNECT_TO_WALL", "ROAD", "MINEABLE" ],
    "close": "t_door_metal_c_peep",
    "bash": {
      "str_min": 80,
      "str_max": 250,
      "sound": "metal screeching!",
      "sound_fail": "clang!",
      "ter_set": "t_mdoor_frame",
      "items": [ { "item": "peephole", "prob": 75 }, { "item": "scrap", "count": [ 12, 24 ] }, { "item": "steel_plate", "prob": 75 } ]
    }
  },
  {
    "type": "terrain",
    "id": "t_door_metal_locked",
    "name": "closed metal door",
    "description": "A galvanized steel door, forged to withstand punishment and impede anyone or anything.  Typically used in conjunction with automated electronic locking mechanisms that require an external source to unlock.",
    "//": "Actually locked",
    "symbol": "+",
    "color": "cyan",
    "move_cost": 0,
    "coverage": 95,
    "roof": "t_flat_roof",
    "flags": [ "NOITEM", "REDUCE_SCENT", "CONNECT_TO_WALL", "LOCKED", "MINEABLE", "BLOCK_WIND" ],
    "bash": {
      "str_min": 80,
      "str_max": 250,
      "sound": "metal screeching!",
      "sound_fail": "clang!",
      "ter_set": "t_mdoor_frame",
      "items": [ { "item": "scrap", "count": [ 12, 24 ] }, { "item": "steel_plate", "prob": 75 } ]
    }
  },
  {
    "type": "terrain",
    "id": "t_door_metal_pickable",
    "name": "closed metal door",
    "description": "An extremely resilient door made of assorted steel, carved and pounded into shape.  This one has an extra keyhole, so it's likely locked.  You could probably pick the lock.",
    "//": "Actually pickable, but locked",
    "symbol": "+",
    "color": "cyan",
    "move_cost": 0,
    "coverage": 95,
    "roof": "t_flat_roof",
    "flags": [ "NOITEM", "REDUCE_SCENT", "OPENCLOSE_INSIDE", "CONNECT_TO_WALL", "LOCKED", "MINEABLE", "BLOCK_WIND" ],
    "open": "t_door_metal_o",
    "bash": {
      "str_min": 80,
      "str_max": 250,
      "sound": "metal screeching!",
      "sound_fail": "clang!",
      "ter_set": "t_mdoor_frame",
      "items": [ { "item": "scrap", "count": [ 12, 24 ] }, { "item": "steel_plate", "prob": 75 } ]
    }
  },
  {
    "type": "terrain",
    "id": "t_door_bar_c",
    "name": "closed bar door",
    "description": "A detention door made up of crisscrossed stainless steel bars.  The locking mechanism doesn't appear to be engaged.",
    "//": "Unlocked, only created at map gen",
    "symbol": "+",
    "color": "cyan",
    "move_cost": 0,
    "roof": "t_flat_roof",
    "flags": [ "TRANSPARENT", "NOITEM", "PERMEABLE", "CONNECT_TO_WALL", "THIN_OBSTACLE" ],
    "open": "t_door_bar_o",
    "close": "t_door_bar_locked",
    "bash": {
      "str_min": 30,
      "str_max": 210,
      "str_min_blocked": 40,
      "str_max_blocked": 240,
      "sound": "metal screeching!",
      "sound_fail": "clang!",
      "ter_set": "t_floor",
      "items": [ { "item": "steel_chunk", "count": [ 1, 4 ] }, { "item": "scrap", "count": [ 3, 12 ] } ]
    }
  },
  {
    "type": "terrain",
    "id": "t_door_bar_o",
    "name": "open bar door",
    "description": "A detention door made up of crisscrossed stainless steel bars.  It's swung wide open.  Freedom!",
    "symbol": "'",
    "color": "cyan",
    "move_cost": 2,
    "roof": "t_flat_roof",
    "flags": [ "TRANSPARENT", "FLAT", "CONNECT_TO_WALL", "ROAD" ],
    "close": "t_door_bar_c",
    "bash": {
      "str_min": 20,
      "str_max": 210,
      "str_min_blocked": 30,
      "str_max_blocked": 240,
      "sound": "metal screeching!",
      "sound_fail": "clang!",
      "ter_set": "t_floor",
      "items": [ { "item": "steel_chunk", "count": [ 1, 4 ] }, { "item": "scrap", "count": [ 3, 12 ] } ]
    }
  },
  {
    "type": "terrain",
    "id": "t_door_bar_locked",
    "name": "closed bar door",
    "description": "A detention door made up of crisscrossed stainless steel bars.  The locking mechanism appears to be engaged.  The mechanism could be picked open with enough skill.",
    "//": "Locked",
    "symbol": "+",
    "color": "cyan",
    "move_cost": 0,
    "roof": "t_flat_roof",
    "flags": [ "TRANSPARENT", "NOITEM", "PERMEABLE", "CONNECT_TO_WALL", "LOCKED", "THIN_OBSTACLE" ],
    "bash": {
      "str_min": 30,
      "str_max": 210,
      "str_min_blocked": 40,
      "str_max_blocked": 240,
      "sound": "metal screeching!",
      "sound_fail": "clang!",
      "ter_set": "t_floor",
      "items": [ { "item": "steel_chunk", "count": [ 1, 4 ] }, { "item": "scrap", "count": [ 3, 12 ] } ]
    }
  },
  {
    "type": "terrain",
    "id": "t_door_glass_c",
    "name": "closed glass door",
    "description": "A sliding glass door, the kind that was on social media with people and animals running into.  This one is closed, so don't hurt yourself.",
    "symbol": "+",
    "color": "light_cyan",
    "move_cost": 0,
    "roof": "t_flat_roof",
    "flags": [ "TRANSPARENT", "DOOR", "NOITEM", "CONNECT_TO_WALL", "BLOCK_WIND" ],
    "open": "t_door_glass_o",
    "deconstruct": { "ter_set": "t_door_frame", "items": [ { "item": "glass_sheet", "count": 1 } ] },
    "bash": {
      "str_min": 6,
      "str_max": 20,
      "sound": "glass breaking!",
      "sound_fail": "whack!",
      "sound_vol": 16,
      "sound_fail_vol": 10,
      "ter_set": "t_floor",
      "items": [ { "item": "glass_shard", "count": [ 5, 10 ] } ]
    }
  },
  {
    "type": "terrain",
    "id": "t_door_glass_lab_c",
    "name": "closed glass door",
    "description": "A sliding glass door, the kind that was on social media with people and animals running into.  This one is closed, so don't hurt yourself.",
    "symbol": "+",
    "color": "light_cyan",
    "move_cost": 0,
    "roof": "t_flat_roof",
    "flags": [ "TRANSPARENT", "DOOR", "NOITEM", "CONNECT_TO_WALL" ],
    "open": "t_door_glass_lab_o",
    "deconstruct": { "ter_set": "t_door_frame", "items": [ { "item": "glass_sheet", "count": 1 } ] },
    "bash": {
      "str_min": 6,
      "str_max": 20,
      "sound": "glass breaking!",
      "sound_fail": "whack!",
      "sound_vol": 16,
      "sound_fail_vol": 10,
      "ter_set": "t_thconc_floor",
      "items": [ { "item": "glass_shard", "count": [ 5, 10 ] } ]
    }
  },
  {
    "type": "terrain",
    "id": "t_door_glass_o",
    "name": "open glass door",
    "description": "A sliding glass door that has been left open for all manner of things to travel through.",
    "symbol": "'",
    "color": "light_cyan",
    "move_cost": 2,
    "roof": "t_flat_roof",
    "flags": [ "TRANSPARENT", "FLAT", "CONNECT_TO_WALL", "ROAD" ],
    "close": "t_door_glass_c",
    "deconstruct": { "ter_set": "t_door_frame", "items": [ { "item": "glass_sheet", "count": 1 } ] },
    "bash": {
      "str_min": 4,
      "str_max": 20,
      "sound": "glass breaking!",
      "sound_fail": "whack!",
      "sound_vol": 16,
      "sound_fail_vol": 10,
      "ter_set": "t_floor",
      "items": [ { "item": "glass_shard", "count": [ 5, 10 ] } ]
    }
  },
  {
    "type": "terrain",
    "id": "t_door_glass_lab_o",
    "name": "open glass door",
    "description": "A sliding glass door that has been left open for all manner of things to travel through.",
    "symbol": "'",
    "color": "light_cyan",
    "move_cost": 2,
    "roof": "t_flat_roof",
    "flags": [ "TRANSPARENT", "FLAT", "CONNECT_TO_WALL", "ROAD" ],
    "close": "t_door_glass_lab_c",
    "deconstruct": { "ter_set": "t_door_frame", "items": [ { "item": "glass_sheet", "count": 1 } ] },
    "bash": {
      "str_min": 4,
      "str_max": 20,
      "sound": "glass breaking!",
      "sound_fail": "whack!",
      "sound_vol": 16,
      "sound_fail_vol": 10,
      "ter_set": "t_thconc_floor",
      "items": [ { "item": "glass_shard", "count": [ 5, 10 ] } ]
    }
  },
  {
    "type": "terrain",
    "id": "t_door_glass_frosted_c",
    "name": "closed frosted glass door",
    "description": "A sliding door of frosted white glass.",
    "symbol": "+",
    "color": "white",
    "flags": [ "DOOR", "NOITEM", "CONNECT_TO_WALL", "BLOCK_WIND" ],
    "open": "t_door_glass_frosted_o",
    "copy-from": "t_door_glass_c"
  },
  {
    "type": "terrain",
    "id": "t_door_glass_frosted_lab_c",
    "name": "closed frosted glass door",
    "description": "A sliding door of frosted white glass.",
    "symbol": "+",
    "color": "white",
    "flags": [ "DOOR", "NOITEM", "CONNECT_TO_WALL" ],
    "open": "t_door_glass_frosted_lab_o",
    "copy-from": "t_door_glass_frosted_c"
  },
  {
    "type": "terrain",
    "id": "t_door_glass_frosted_o",
    "name": "open frosted glass door",
    "description": "A sliding glass door that has been left open for all manner of things to travel through.",
    "symbol": "'",
    "color": "white",
    "flags": [ "TRANSPARENT", "FLAT", "CONNECT_TO_WALL", "ROAD" ],
    "close": "t_door_glass_frosted_c",
    "copy-from": "t_door_glass_o"
  },
  {
    "type": "terrain",
    "id": "t_door_glass_frosted_lab_o",
    "name": "open frosted glass door",
    "description": "A sliding glass door that has been left open for all manner of things to travel through.",
    "symbol": "'",
    "color": "white",
    "flags": [ "TRANSPARENT", "FLAT", "CONNECT_TO_WALL", "ROAD" ],
    "close": "t_door_glass_frosted_lab_c",
    "copy-from": "t_door_glass_lab_o"
  },
  {
    "type": "terrain",
    "id": "t_portcullis",
    "name": "makeshift portcullis",
    "description": "An immense gateway scrapped together with various bits of steel and metal scraps.",
    "symbol": "&",
    "color": "cyan",
    "move_cost": 0,
    "flags": [ "TRANSPARENT", "NOITEM", "PERMEABLE", "CONNECT_TO_WALL", "MINEABLE" ],
    "bash": {
      "str_min": 60,
      "str_max": 210,
      "str_min_blocked": 80,
      "str_max_blocked": 240,
      "sound": "metal screeching!",
      "sound_fail": "clang!",
      "ter_set": "t_null",
      "items": [ { "item": "steel_chunk", "count": [ 1, 4 ] }, { "item": "scrap", "count": [ 3, 12 ] } ]
    }
  },
  {
    "type": "terrain",
    "id": "t_recycler",
    "name": "metal compactor",
    "description": "A hydraulic compactor that can accept items made of various metals, and press them into basic shapes, ready for further crafting.",
    "symbol": "&",
    "color": "green",
    "move_cost": 0,
    "max_volume": 8000,
    "flags": [ "TRANSPARENT", "REDUCE_SCENT", "PERMEABLE" ],
    "examine_action": "recycle_compactor",
    "bash": {
      "str_min": 20,
      "str_max": 150,
      "sound": "metal screeching!",
      "sound_fail": "clang!",
      "ter_set": "t_thconc_floor",
      "items": [
        { "item": "steel_lump", "count": [ 0, 2 ] },
        { "item": "steel_chunk", "count": [ 1, 4 ] },
        { "item": "scrap", "count": [ 3, 12 ] }
      ]
    }
  },
  {
    "type": "terrain",
    "id": "t_window",
    "name": "window",
    "description": "A giant sheet of glass inserted into a window, typically found on the side of shops to showcase goods.",
    "symbol": "\"",
    "color": "light_cyan",
    "move_cost": 0,
    "flags": [ "TRANSPARENT", "FLAMMABLE", "NOITEM", "REDUCE_SCENT", "BARRICADABLE_WINDOW", "CONNECT_TO_WALL", "BLOCK_WIND" ],
    "deconstruct": { "ter_set": "t_window_empty", "items": [ { "item": "glass_sheet", "count": 1 } ] },
    "bash": {
      "str_min": 3,
      "str_max": 6,
      "sound": "glass breaking!",
      "sound_fail": "whack!",
      "sound_vol": 16,
      "sound_fail_vol": 10,
      "ter_set": "t_window_frame",
      "items": [ { "item": "glass_shard", "count": 5 } ]
    }
  },
  {
    "type": "terrain",
    "id": "t_window_taped",
    "name": "taped window",
    "description": "Duct tape covers this window, blocking sunlight and visibility.  You could remove the duct tape by cutting it off.",
    "symbol": "\"",
    "color": "dark_gray",
    "move_cost": 0,
    "coverage": 95,
    "flags": [ "FLAMMABLE", "NOITEM", "WALL", "CONNECT_TO_WALL", "BLOCK_WIND" ],
    "bash": {
      "str_min": 6,
      "str_max": 12,
      "sound": "glass breaking!",
      "sound_fail": "whack!",
      "sound_vol": 16,
      "sound_fail_vol": 10,
      "ter_set": "t_window_frame",
      "items": [ { "item": "glass_shard", "count": 5 } ]
    }
  },
  {
    "type": "terrain",
    "id": "t_window_domestic",
    "name": "window with curtains",
    "description": "A window with fancy curtains on the inside that can be drawn closed to block visibility and shut out any light.",
    "symbol": "\"",
    "color": "light_gray",
    "move_cost": 0,
    "coverage": 60,
    "flags": [
      "TRANSPARENT",
      "FLAMMABLE",
      "NOITEM",
      "OPENCLOSE_INSIDE",
      "BARRICADABLE_WINDOW_CURTAINS",
      "REDUCE_SCENT",
      "CONNECT_TO_WALL",
      "BLOCK_WIND"
    ],
    "examine_action": "curtains",
    "close": "t_curtains",
    "open": "t_window_open",
    "deconstruct": {
      "ter_set": "t_window_empty",
      "items": [
        { "item": "stick", "count": 1 },
        { "item": "sheet", "count": 2 },
        { "item": "glass_sheet", "count": 1 },
        { "item": "nail", "charges": [ 3, 4 ] },
        { "item": "string_36", "count": 1 }
      ]
    },
    "bash": {
      "str_min": 3,
      "str_max": 6,
      "sound": "glass breaking!",
      "sound_fail": "whack!",
      "sound_vol": 16,
      "sound_fail_vol": 10,
      "ter_set": "t_window_frame",
      "items": [
        { "item": "glass_shard", "count": 3 },
        { "item": "sheet", "count": 2 },
        { "item": "stick", "count": 1 },
        { "item": "string_36", "count": 1 }
      ]
    }
  },
  {
    "type": "terrain",
    "id": "t_window_no_curtains",
    "name": "window without curtains",
    "description": "A smaller window typically found in residential homes.  You could install a curtain rod and drapes if you had the supplies and skill.",
    "symbol": "\"",
    "color": "white",
    "move_cost": 0,
    "coverage": 60,
    "flags": [
      "TRANSPARENT",
      "FLAMMABLE",
      "NOITEM",
      "OPENCLOSE_INSIDE",
      "BARRICADABLE_WINDOW",
      "REDUCE_SCENT",
      "CONNECT_TO_WALL",
      "BLOCK_WIND"
    ],
    "examine_action": "locked_object",
    "open": "t_window_no_curtains_open",
    "deconstruct": { "ter_set": "t_window_empty", "items": [ { "item": "glass_sheet", "count": 1 } ] },
    "bash": {
      "str_min": 3,
      "str_max": 6,
      "sound": "glass breaking!",
      "sound_fail": "whack!",
      "sound_vol": 16,
      "sound_fail_vol": 10,
      "ter_set": "t_window_frame",
      "items": [ { "item": "glass_shard", "count": 3 } ]
    }
  },
  {
    "type": "terrain",
    "id": "t_window_no_curtains_open",
    "name": "open window without curtains",
    "description": "A smaller window typically found in residential homes.  It's open and can be crawled through.",
    "symbol": "'",
    "color": "white",
    "move_cost": 4,
    "coverage": 60,
    "flags": [ "TRANSPARENT", "FLAMMABLE", "NOITEM", "OPENCLOSE_INSIDE", "MOUNTABLE", "CONNECT_TO_WALL", "THIN_OBSTACLE" ],
    "close": "t_window_no_curtains",
    "bash": {
      "str_min": 3,
      "str_max": 6,
      "sound": "glass breaking!",
      "sound_fail": "whack!",
      "sound_vol": 16,
      "sound_fail_vol": 10,
      "ter_set": "t_window_frame",
      "items": [ { "item": "glass_shard", "count": 3 } ]
    }
  },
  {
    "type": "terrain",
    "id": "t_window_no_curtains_taped",
    "name": "taped window",
    "description": "A smaller window typically found in residential homes.  This one has been blocked out with duct tape.  You could remove the duct tape by cutting it off.",
    "//": "Taped window without curtains",
    "symbol": "\"",
    "color": "dark_gray",
    "move_cost": 0,
    "coverage": 95,
    "flags": [ "FLAMMABLE", "NOITEM", "WALL", "BLOCK_WIND" ],
    "bash": {
      "str_min": 6,
      "str_max": 12,
      "sound": "glass breaking!",
      "sound_fail": "whack!",
      "sound_vol": 16,
      "sound_fail_vol": 10,
      "ter_set": "t_window_frame",
      "items": [ { "item": "glass_shard", "count": 3 } ]
    }
  },
  {
    "type": "terrain",
    "id": "t_window_domestic_taped",
    "name": "taped window",
    "description": "A window with fancy curtains on the inside.  This one has been blocked out with duct tape.  You could remove the duct tape by cutting it off.",
    "//": "Taped window with curtains",
    "symbol": "\"",
    "color": "dark_gray",
    "move_cost": 0,
    "coverage": 95,
    "flags": [ "FLAMMABLE", "NOITEM", "WALL", "BLOCK_WIND" ],
    "examine_action": "curtains",
    "bash": {
      "str_min": 6,
      "str_max": 12,
      "sound": "glass breaking!",
      "sound_fail": "whack!",
      "sound_vol": 16,
      "sound_fail_vol": 10,
      "ter_set": "t_window_frame",
      "items": [
        { "item": "glass_shard", "count": 3 },
        { "item": "sheet", "count": 2 },
        { "item": "stick", "count": 1 },
        { "item": "string_36", "count": 1 }
      ]
    }
  },
  {
    "type": "terrain",
    "id": "t_window_open",
    "name": "open window with curtains",
    "description": "A window with fancy curtains on the inside that can be drawn closed to block visibility and shut out any light.  It's open and you can crawl through.",
    "symbol": "'",
    "color": "light_gray",
    "move_cost": 4,
    "coverage": 60,
    "flags": [ "TRANSPARENT", "FLAMMABLE", "NOITEM", "OPENCLOSE_INSIDE", "MOUNTABLE", "CONNECT_TO_WALL", "THIN_OBSTACLE" ],
    "examine_action": "curtains",
    "close": "t_window_domestic",
    "bash": {
      "str_min": 3,
      "str_max": 6,
      "sound": "glass breaking!",
      "sound_fail": "whack!",
      "sound_vol": 16,
      "sound_fail_vol": 10,
      "ter_set": "t_window_frame",
      "items": [
        { "item": "glass_shard", "count": 3 },
        { "item": "sheet", "count": 2 },
        { "item": "stick", "count": 1 },
        { "item": "string_36", "count": 1 }
      ]
    }
  },
  {
    "type": "terrain",
    "id": "t_curtains",
    "name": "window with closed curtains",
    "description": "A window with fancy curtains that have been drawn shut, blocking sunlight and visibility.  The curtains can only be opened on the inside.  If you examined the curtains more closely, you could peek through the drapes or tear down everything.  Or you could just smash the window open.",
    "symbol": "\"",
    "color": "dark_gray",
    "move_cost": 0,
    "coverage": 95,
    "flags": [
      "FLAMMABLE",
      "NOITEM",
      "OPENCLOSE_INSIDE",
      "REDUCE_SCENT",
      "BARRICADABLE_WINDOW_CURTAINS",
      "CONNECT_TO_WALL",
      "BLOCK_WIND"
    ],
    "open": "t_window_domestic",
    "examine_action": "curtains",
    "deconstruct": {
      "ter_set": "t_window_empty",
      "items": [
        { "item": "stick", "count": 1 },
        { "item": "sheet", "count": 2 },
        { "item": "glass_sheet", "count": 1 },
        { "item": "nail", "charges": [ 3, 4 ] },
        { "item": "string_36", "count": 1 }
      ]
    },
    "bash": {
      "str_min": 3,
      "str_max": 6,
      "sound": "glass breaking!",
      "sound_fail": "whack!",
      "sound_vol": 16,
      "sound_fail_vol": 10,
      "ter_set": "t_window_frame",
      "items": [
        { "item": "glass_shard", "count": 3 },
        { "item": "sheet", "count": 2 },
        { "item": "stick", "count": 1 },
        { "item": "string_36", "count": 1 }
      ]
    }
  },
  {
    "type": "terrain",
    "id": "t_window_alarm",
    "name": "window",
    "description": "A giant sheet of glass inserted into a window, typically found on the side of shops to showcase goods.",
    "symbol": "\"",
    "color": "light_cyan",
    "move_cost": 0,
    "flags": [
      "TRANSPARENT",
      "FLAMMABLE",
      "ALARMED",
      "NOITEM",
      "REDUCE_SCENT",
      "BARRICADABLE_WINDOW",
      "CONNECT_TO_WALL",
      "BLOCK_WIND"
    ],
    "bash": {
      "str_min": 3,
      "str_max": 6,
      "sound": "glass breaking!",
      "sound_fail": "whack!",
      "sound_vol": 16,
      "sound_fail_vol": 10,
      "ter_set": "t_window_frame"
    }
  },
  {
    "type": "terrain",
    "id": "t_window_alarm_taped",
    "name": "taped window",
    "description": "Duct tape covers this window, blocking out any sunlight and visibility.  You could remove the duct tape by cutting it off.",
    "symbol": "\"",
    "color": "dark_gray",
    "move_cost": 0,
    "coverage": 95,
    "flags": [ "FLAMMABLE", "NOITEM", "ALARMED", "WALL", "BARRICADABLE_WINDOW", "BLOCK_WIND" ],
    "bash": {
      "str_min": 6,
      "str_max": 12,
      "sound": "glass breaking!",
      "sound_fail": "whack!",
      "sound_vol": 16,
      "sound_fail_vol": 10,
      "ter_set": "t_window_frame",
      "items": [ { "item": "glass_shard", "count": 5 } ]
    }
  },
  {
    "type": "terrain",
    "id": "t_window_empty",
    "name": "empty window",
    "description": "An empty window frame consisting of two by fours and nails.  You could install a sheet of glass, or even board it up for protection.  You could also convert it into a wall if you took the time to construct it.",
    "symbol": "0",
    "color": "yellow",
    "move_cost": 4,
    "roof": "t_flat_roof",
    "flags": [ "TRANSPARENT", "NOITEM", "FLAMMABLE", "SUPPORTS_ROOF", "MOUNTABLE", "CONNECT_TO_WALL", "THIN_OBSTACLE" ],
    "bash": {
      "str_min": 10,
      "str_max": 70,
      "sound": "crunch!",
      "sound_fail": "whump!",
      "ter_set": "t_null",
      "items": [
        { "item": "2x4", "count": [ 0, 5 ] },
        { "item": "nail", "charges": [ 0, 5 ] },
        { "item": "splinter", "count": [ 5, 10 ] }
      ]
    }
  },
  {
    "type": "terrain",
    "id": "t_window_frame",
    "name": "window frame",
    "description": "A wooden window frame that has shattered glass around it.  You'll probably get hurt if you crawled through the sharp and jagged shards.  You could smash out the remaining pieces, or take your time and quietly clean them up.",
    "symbol": "0",
    "color": "light_cyan",
    "move_cost": 8,
    "coverage": 60,
    "bash": {
      "str_min": 1,
      "str_max": 1,
      "sound": "glass crunching!",
      "sound_fail": "whack!",
      "sound_vol": 12,
      "sound_fail_vol": 8,
      "ter_set": "t_window_empty",
      "items": [ { "item": "glass_shard", "count": 1 } ]
    },
    "flags": [ "TRANSPARENT", "SHARP", "FLAMMABLE", "NOITEM", "MOUNTABLE", "CONNECT_TO_WALL" ]
  },
  {
    "type": "terrain",
    "id": "t_window_boarded",
    "name": "boarded up window",
    "description": "A glass window that has been covered with nailed down planks, blocking sunlight and visibility.  It's not much stronger, but it could be further reinforced with strategically placed two by fours.",
    "symbol": "#",
    "color": "brown",
    "move_cost": 0,
    "coverage": 95,
    "flags": [ "FLAMMABLE", "NOITEM", "REDUCE_SCENT", "CONNECT_TO_WALL", "BLOCK_WIND" ],
    "bash": {
      "str_min": 3,
      "str_max": 30,
      "sound": "crash!",
      "sound_fail": "wham!",
      "sound_vol": 16,
      "sound_fail_vol": 10,
      "ter_set": "t_window_frame",
      "items": [ { "item": "splinter", "count": [ 0, 2 ] }, { "item": "glass_shard", "count": [ 3, 5 ] } ]
    }
  },
  {
    "type": "terrain",
    "id": "t_window_boarded_noglass",
    "name": "boarded up window",
    "description": "An empty window frame that has been covered with nailed down planks, blocking sunlight and visibility.  It's not much stronger, but it could be further reinforced with strategically placed two by fours.",
    "symbol": "#",
    "color": "brown",
    "move_cost": 0,
    "coverage": 95,
    "flags": [ "FLAMMABLE", "NOITEM", "REDUCE_SCENT", "CONNECT_TO_WALL", "BLOCK_WIND" ],
    "bash": {
      "str_min": 3,
      "str_max": 30,
      "sound": "crash!",
      "sound_fail": "wham!",
      "sound_vol": 14,
      "sound_fail_vol": 10,
      "ter_set": "t_window_empty",
      "items": [ { "item": "splinter", "count": [ 0, 2 ] } ]
    }
  },
  {
    "type": "terrain",
    "id": "t_window_reinforced",
    "name": "reinforced boarded up window",
    "description": "A heavily fortified glass window with carefully placed planks across the glass to block vision.  Adding a few spikes and metal plating would further increase its durability.",
    "symbol": "#",
    "color": "red",
    "move_cost": 0,
    "coverage": 95,
    "flags": [ "FLAMMABLE", "NOITEM", "REDUCE_SCENT", "CONNECT_TO_WALL", "BLOCK_WIND" ],
    "bash": {
      "str_min": 12,
      "str_max": 30,
      "sound": "crash!",
      "sound_fail": "wham!",
      "ter_set": "t_window_boarded",
      "items": [ { "item": "splinter", "count": [ 0, 8 ] } ]
    }
  },
  {
    "type": "terrain",
    "id": "t_window_reinforced_noglass",
    "name": "reinforced boarded up window",
    "description": "A heavily fortified window with carefully placed planks across the open frame to block vision.  Adding a few spikes and metal plating would further increase its durability.",
    "symbol": "#",
    "color": "red",
    "move_cost": 0,
    "coverage": 95,
    "flags": [ "FLAMMABLE", "NOITEM", "REDUCE_SCENT", "CONNECT_TO_WALL", "BLOCK_WIND" ],
    "bash": {
      "str_min": 12,
      "str_max": 30,
      "sound": "crash!",
      "sound_fail": "wham!",
      "ter_set": "t_window_boarded_noglass",
      "items": [ { "item": "splinter", "count": [ 0, 8 ] } ]
    }
  },
  {
    "type": "terrain",
    "id": "t_window_enhanced",
    "name": "armored boarded up window",
    "description": "This once normal glass window now menaces with spikes along the edges, with laboriously placed metal sheeting to further strengthen the wooden reinforcements underneath.",
    "symbol": "#",
    "color": "cyan",
    "move_cost": 0,
    "coverage": 95,
    "flags": [ "NOITEM", "REDUCE_SCENT", "CONNECT_TO_WALL", "BLOCK_WIND" ],
    "bash": {
      "str_min": 18,
      "str_max": 40,
      "sound": "crash!",
      "sound_fail": "wham!",
      "ter_set": "t_window_reinforced",
      "items": [ { "item": "spike", "count": [ 0, 2 ] }, { "item": "sheet_metal", "count": [ 1, 3 ] } ]
    }
  },
  {
    "type": "terrain",
    "id": "t_window_enhanced_noglass",
    "name": "armored boarded up window",
    "description": "This once normal window frame now menaces with spikes along the edges, with laboriously placed metal sheeting to further strengthen the wooden reinforcements underneath.",
    "symbol": "#",
    "color": "cyan",
    "move_cost": 0,
    "coverage": 95,
    "flags": [ "NOITEM", "REDUCE_SCENT", "CONNECT_TO_WALL", "BLOCK_WIND" ],
    "bash": {
      "str_min": 18,
      "str_max": 40,
      "sound": "crash!",
      "sound_fail": "wham!",
      "ter_set": "t_window_reinforced_noglass",
      "items": [ { "item": "spike", "count": [ 0, 2 ] }, { "item": "sheet_metal", "count": [ 1, 3 ] } ]
    }
  },
  {
    "type": "terrain",
    "id": "t_window_bars",
    "name": "window frame with metal bars",
    "description": "A giant sheet of glass inserted into a window with thick security grilles, making it impossible to crawl through.  Typically installed for high-value stores, or at least stores in bad neighborhoods.",
    "symbol": "#",
    "color": "light_gray",
    "move_cost": 0,
    "flags": [ "TRANSPARENT", "NOITEM", "CONNECT_TO_WALL", "THIN_OBSTACLE" ],
    "bash": {
      "str_min": 60,
      "str_max": 250,
      "sound": "metal screeching!",
      "sound_fail": "clang!",
      "ter_set": "t_window_empty",
      "items": [
        { "item": "steel_lump", "prob": 25 },
        { "item": "steel_chunk", "count": [ 1, 4 ] },
        { "item": "scrap", "count": [ 1, 5 ] },
        { "item": "glass_shard", "count": 3 }
      ]
    }
  },
  {
    "type": "terrain",
    "id": "t_window_bars_alarm",
    "name": "window with metal bars",
    "description": "A giant sheet of glass inserted into a window with thick security grilles, making it impossible to crawl through.  Typically installed for high-value stores, or at least stores in bad neighborhoods.  This one has a small sticker in a corner stating, 'Protected by AtmoWeb, leading AI in terminating crime'.",
    "symbol": "#",
    "color": "light_gray",
    "move_cost": 0,
    "flags": [ "TRANSPARENT", "NOITEM", "REDUCE_SCENT", "ALARMED", "CONNECT_TO_WALL" ],
    "bash": {
      "str_min": 3,
      "str_max": 6,
      "sound": "glass breaking!",
      "sound_fail": "whack!",
      "sound_vol": 16,
      "sound_fail_vol": 10,
      "ter_set": "t_window_bars",
      "items": [ { "item": "glass_shard", "count": 5 } ]
    }
  },
  {
    "type": "terrain",
    "id": "t_window_stained_green",
    "name": "high stained glass window",
    "description": "Breathtaking craftsmanship of stained glass featuring an elegant emerald landscape.",
    "symbol": "\"",
    "color": "light_green",
    "move_cost": 0,
    "roof": "t_rock_floor",
    "flags": [ "NOITEM", "SUPPORTS_ROOF", "WALL", "BARRICADABLE_WINDOW", "CONNECT_TO_WALL", "MINEABLE", "BLOCK_WIND" ],
    "bash": {
      "str_min": 100,
      "str_max": 400,
      "sound": "glass breaking!",
      "sound_fail": "whack!",
      "ter_set": "t_rock_floor",
      "items": [ { "item": "glass_shard", "count": [ 5, 8 ] } ]
    }
  },
  {
    "type": "terrain",
    "id": "t_window_stained_red",
    "name": "high stained glass window",
    "description": "Breathtaking craftsmanship of stained glass featuring an otherworldly radiant ruby flower blooming.",
    "symbol": "\"",
    "color": "light_red",
    "move_cost": 0,
    "roof": "t_rock_floor",
    "flags": [ "NOITEM", "SUPPORTS_ROOF", "WALL", "BARRICADABLE_WINDOW", "CONNECT_TO_WALL", "MINEABLE", "BLOCK_WIND" ],
    "bash": {
      "str_min": 100,
      "str_max": 400,
      "sound": "glass breaking!",
      "sound_fail": "whack!",
      "ter_set": "t_rock_floor",
      "items": [ { "item": "glass_shard", "count": [ 5, 8 ] } ]
    }
  },
  {
    "type": "terrain",
    "id": "t_window_stained_blue",
    "name": "high stained glass window",
    "description": "Breathtaking craftsmanship of stained glass featuring an alluring azure oceanic abyss.",
    "symbol": "\"",
    "color": "light_blue",
    "move_cost": 0,
    "roof": "t_rock_floor",
    "flags": [ "NOITEM", "SUPPORTS_ROOF", "WALL", "BARRICADABLE_WINDOW", "CONNECT_TO_WALL", "MINEABLE", "BLOCK_WIND" ],
    "bash": {
      "str_min": 100,
      "str_max": 400,
      "sound": "glass breaking!",
      "sound_fail": "whack!",
      "ter_set": "t_rock_floor",
      "items": [ { "item": "glass_shard", "count": [ 5, 8 ] } ]
    }
  },
  {
    "type": "terrain",
    "id": "t_rock",
    "name": "solid rock",
    "description": "It's solid rock, could be full of all kinds of interesting things.  Best grab your pickaxe or equivalent digging implement, and strike the earth!",
    "symbol": "#",
    "color": "white",
    "move_cost": 0,
    "coverage": 100,
    "flags": [ "NOITEM", "SUPPORTS_ROOF", "WALL", "MINEABLE", "BLOCK_WIND" ],
    "roof": "t_rock_floor",
    "bash": {
      "str_min": 100,
      "str_max": 400,
      "sound": "crash!",
      "sound_fail": "whump!",
      "ter_set": "t_rock_floor",
      "ter_set_bashed_from_above": "t_rock_floor_no_roof",
      "items": [
        { "item": "rock", "count": [ 3, 7 ] },
        { "item": "coal_lump", "charges": [ 250, 500 ], "prob": 10 },
        { "item": "material_limestone", "charges": [ 10, 25 ], "prob": 80 },
        { "item": "material_rocksalt", "count": [ 0, 1 ], "prob": 20 }
      ]
    }
  },
  {
    "type": "terrain",
    "id": "t_rock_smooth",
    "name": "smoothed rock",
    "description": "A block of stone that's been smoothed and shaped, commonly granite or marble for funerary chapels and mausoleums.",
    "symbol": "LINE_OXOX",
    "//": "use pillars, 't_column', as a compliment.",
    "color": "white",
    "move_cost": 0,
    "coverage": 100,
    "flags": [ "NOITEM", "SUPPORTS_ROOF", "WALL", "AUTO_WALL_SYMBOL", "CONNECT_TO_WALL", "MINEABLE", "BLOCK_WIND" ],
    "roof": "t_rock_floor",
    "connects_to": "WALL",
    "bash": {
      "str_min": 120,
      "str_max": 400,
      "sound": "crash!",
      "sound_fail": "whump!",
      "ter_set": "t_rock_floor",
      "items": [ { "item": "rock", "count": [ 6, 12 ] }, { "item": "material_rocksalt", "count": [ 0, 1 ], "prob": 10 } ]
    }
  },
  {
    "type": "terrain",
    "id": "t_fault",
    "name": "odd fault",
    "description": "An unnaturally humanoid-shaped hole, it seems oddly familiar.  There's a strange sensation to examine it closer, as if it belongs to you somehow.",
    "symbol": "#",
    "color": "magenta",
    "move_cost": 0,
    "roof": "t_rock_floor",
    "flags": [ "NOITEM", "SUPPORTS_ROOF", "WALL" ],
    "examine_action": "fault"
  },
  {
    "type": "terrain",
    "id": "t_paper",
    "name": "paper wall",
    "description": "A huge wall of pulpy mass that has been salvaged from nearby buildings, covered in sticky wasp saliva.  Whatever structure was underneath has been reformed and long gone.  You could smash it down effortlessly.",
    "symbol": "#",
    "color": "white",
    "move_cost": 0,
    "coverage": 100,
    "flags": [ "FLAMMABLE_ASH", "NOITEM", "WALL" ],
    "bash": {
      "str_min": 1,
      "str_max": 6,
      "sound": "rrrrip!",
      "sound_fail": "slap!",
      "sound_vol": 8,
      "sound_fail_vol": 4,
      "ter_set": "t_null"
    }
  },
  {
    "type": "terrain",
    "id": "t_tree_walnut",
    "name": "walnut tree",
    "description": "A massive tree belonging to the 'Juglans' genus.  If you look closely you can see some unharvested walnuts.  You could cut it down with the right tools.",
    "symbol": "7",
    "color": [ "green", "green", "brown_green", "brown" ],
    "move_cost": 0,
    "coverage": 80,
    "flags": [ "FLAMMABLE_ASH", "NOITEM", "SUPPORTS_ROOF", "TREE", "REDUCE_SCENT" ],
    "transforms_into": "t_tree_walnut_harvested",
    "examine_action": "harvest_ter",
    "looks_like": "t_tree_hickory",
    "harvest_by_season": [ { "seasons": [ "autumn" ], "entries": [ { "drop": "walnut", "base_num": [ 5, 12 ], "scaled_num": [ 0, 0.5 ] } ] } ],
    "bash": {
      "str_min": 80,
      "str_max": 180,
      "sound": "crunch!",
      "sound_fail": "whack!",
      "ter_set": "t_dirt",
      "items": [ { "item": "stick_long", "count": [ 3, 10 ] }, { "item": "splinter", "count": [ 10, 25 ] } ]
    }
  },
  {
    "type": "terrain",
    "id": "t_tree_walnut_harvested",
    "name": "walnut tree",
    "description": "A massive tree belonging to the 'Juglans' genus.  You could cut it down with the right tools.",
    "symbol": "7",
    "color": [ "green", "green", "green", "brown" ],
    "move_cost": 0,
    "coverage": 80,
    "flags": [ "FLAMMABLE_ASH", "NOITEM", "SUPPORTS_ROOF", "TREE", "REDUCE_SCENT" ],
    "transforms_into": "t_tree_walnut",
    "looks_like": "t_tree_hickory_harvested",
    "bash": {
      "str_min": 80,
      "str_max": 180,
      "sound": "crunch!",
      "sound_fail": "whack!",
      "ter_set": "t_dirt",
      "items": [ { "item": "stick_long", "count": [ 3, 10 ] }, { "item": "splinter", "count": [ 10, 25 ] } ]
    }
  },
  {
    "type": "terrain",
    "id": "t_tree_chestnut",
    "name": "chestnut tree",
    "description": "A massive tree belonging to the 'Castanea' genus.  If you look closely you can see some unharvested chestnuts.  You could cut it down with the right tools.",
    "symbol": "7",
    "color": [ "green", "green", "brown_green", "brown" ],
    "move_cost": 0,
    "coverage": 80,
    "flags": [ "FLAMMABLE_ASH", "NOITEM", "SUPPORTS_ROOF", "TREE", "REDUCE_SCENT" ],
    "transforms_into": "t_tree_chestnut_harvested",
    "examine_action": "harvest_ter",
    "looks_like": "t_tree_hickory",
    "harvest_by_season": [ { "seasons": [ "autumn" ], "entries": [ { "drop": "chestnut", "base_num": [ 5, 12 ], "scaled_num": [ 0, 0.5 ] } ] } ],
    "bash": {
      "str_min": 80,
      "str_max": 180,
      "sound": "crunch!",
      "sound_fail": "whack!",
      "ter_set": "t_dirt",
      "items": [ { "item": "stick_long", "count": [ 3, 10 ] }, { "item": "splinter", "count": [ 10, 25 ] } ]
    }
  },
  {
    "type": "terrain",
    "id": "t_tree_chestnut_harvested",
    "name": "chestnut tree",
    "description": "A massive tree belonging to the 'Castanea' genus.  You could cut it down with the right tools.",
    "symbol": "7",
    "color": [ "green", "green", "green", "brown" ],
    "move_cost": 0,
    "coverage": 80,
    "flags": [ "FLAMMABLE_ASH", "NOITEM", "SUPPORTS_ROOF", "TREE", "REDUCE_SCENT" ],
    "transforms_into": "t_tree_chestnut",
    "looks_like": "t_tree_hickory_harvested",
    "bash": {
      "str_min": 80,
      "str_max": 180,
      "sound": "crunch!",
      "sound_fail": "whack!",
      "ter_set": "t_dirt",
      "items": [ { "item": "stick_long", "count": [ 3, 10 ] }, { "item": "splinter", "count": [ 10, 25 ] } ]
    }
  },
  {
    "type": "terrain",
    "id": "t_tree_beech",
    "name": "beech tree",
    "description": "A massive tree belonging to the 'Fagus' genus.  If you look closely you can see some unharvested beech nuts.  You could cut it down with the right tools.",
    "symbol": "7",
    "color": [ "green", "green", "brown_green", "brown" ],
    "move_cost": 0,
    "coverage": 80,
    "flags": [ "FLAMMABLE_ASH", "NOITEM", "SUPPORTS_ROOF", "TREE", "REDUCE_SCENT" ],
    "transforms_into": "t_tree_beech_harvested",
    "examine_action": "harvest_ter",
    "looks_like": "t_tree_hickory",
    "harvest_by_season": [
      { "seasons": [ "autumn" ], "entries": [ { "drop": "beech_nuts", "base_num": [ 5, 12 ], "scaled_num": [ 0, 0.5 ] } ] }
    ],
    "bash": {
      "str_min": 80,
      "str_max": 180,
      "sound": "crunch!",
      "sound_fail": "whack!",
      "ter_set": "t_dirt",
      "items": [ { "item": "stick_long", "count": [ 3, 10 ] }, { "item": "splinter", "count": [ 10, 25 ] } ]
    }
  },
  {
    "type": "terrain",
    "id": "t_tree_beech_harvested",
    "name": "beech tree",
    "description": "A massive tree belonging to the 'Fagus' genus.  You could cut it down with the right tools.",
    "symbol": "7",
    "color": [ "green", "green", "green", "brown" ],
    "move_cost": 0,
    "coverage": 80,
    "flags": [ "FLAMMABLE_ASH", "NOITEM", "SUPPORTS_ROOF", "TREE", "REDUCE_SCENT" ],
    "transforms_into": "t_tree_beech",
    "looks_like": "t_tree_hickory_harvested",
    "bash": {
      "str_min": 80,
      "str_max": 180,
      "sound": "crunch!",
      "sound_fail": "whack!",
      "ter_set": "t_dirt",
      "items": [ { "item": "stick_long", "count": [ 3, 10 ] }, { "item": "splinter", "count": [ 10, 25 ] } ]
    }
  },
  {
    "type": "terrain",
    "id": "t_tree_hazelnut",
    "name": "hazelnut tree",
    "description": "A stubby tree belonging to the 'Corylus' genus.  If you look closely you can see some unharvested hazelnuts.  You could cut it down with the right tools.",
    "symbol": "7",
    "color": [ "green", "green", "brown_green", "brown" ],
    "move_cost": 0,
    "coverage": 80,
    "flags": [ "FLAMMABLE_ASH", "NOITEM", "SUPPORTS_ROOF", "TREE", "REDUCE_SCENT" ],
    "transforms_into": "t_tree_hazelnut_harvested",
    "examine_action": "harvest_ter",
    "looks_like": "t_tree_hickory",
    "harvest_by_season": [ { "seasons": [ "autumn" ], "entries": [ { "drop": "hazelnut", "base_num": [ 5, 12 ], "scaled_num": [ 0, 0.5 ] } ] } ],
    "bash": {
      "str_min": 80,
      "str_max": 180,
      "sound": "crunch!",
      "sound_fail": "whack!",
      "ter_set": "t_dirt",
      "items": [ { "item": "stick_long", "count": [ 3, 10 ] }, { "item": "splinter", "count": [ 10, 25 ] } ]
    }
  },
  {
    "type": "terrain",
    "id": "t_tree_hazelnut_harvested",
    "name": "hazelnut tree",
    "description": "A stubby tree belonging to the 'Corylus' genus.  You could cut it down with the right tools.",
    "symbol": "7",
    "color": [ "green", "green", "green", "brown" ],
    "move_cost": 0,
    "coverage": 80,
    "flags": [ "FLAMMABLE_ASH", "NOITEM", "SUPPORTS_ROOF", "TREE", "REDUCE_SCENT" ],
    "transforms_into": "t_tree_hazelnut",
    "looks_like": "t_tree_hickory_harvested",
    "bash": {
      "str_min": 80,
      "str_max": 180,
      "sound": "crunch!",
      "sound_fail": "whack!",
      "ter_set": "t_dirt",
      "items": [ { "item": "stick_long", "count": [ 3, 10 ] }, { "item": "splinter", "count": [ 10, 25 ] } ]
    }
  },
  {
    "type": "terrain",
    "id": "t_tree",
    "name": "oak tree",
    "description": "A massive deciduous tree belonging to the 'Quercus' genus, commonly found throughout New England region.  If you look closely you can see some acorns the squirrels haven't gotten yet.  You could cut it down with the right tools.",
    "symbol": "7",
    "color": [ "green", "green", "brown_green", "brown" ],
    "//": "barren in winter",
    "move_cost": 0,
    "coverage": 80,
    "flags": [ "FLAMMABLE_ASH", "NOITEM", "SUPPORTS_ROOF", "TREE", "REDUCE_SCENT" ],
    "transforms_into": "t_tree_harvested",
    "examine_action": "harvest_ter",
    "harvest_by_season": [ { "seasons": [ "autumn" ], "entries": [ { "drop": "acorns", "base_num": [ 5, 12 ], "scaled_num": [ 0, 0.5 ] } ] } ],
    "bash": {
      "str_min": 80,
      "str_max": 180,
      "sound": "crunch!",
      "sound_fail": "whack!",
      "ter_set": "t_dirt",
      "items": [ { "item": "stick_long", "count": [ 3, 10 ] }, { "item": "splinter", "count": [ 10, 25 ] } ]
    }
  },
  {
    "type": "terrain",
    "id": "t_tree_harvested",
    "name": "oak tree",
    "description": "A massive deciduous tree belonging to the 'Quercus' genus, commonly found throughout New England region.  You could cut it down with the right tools.",
    "symbol": "7",
    "color": [ "green", "green", "green", "brown" ],
    "move_cost": 0,
    "coverage": 80,
    "flags": [ "FLAMMABLE_ASH", "NOITEM", "SUPPORTS_ROOF", "TREE", "REDUCE_SCENT" ],
    "transforms_into": "t_tree",
    "bash": {
      "str_min": 80,
      "str_max": 180,
      "sound": "crunch!",
      "sound_fail": "whack!",
      "ter_set": "t_dirt",
      "items": [ { "item": "stick_long", "count": [ 3, 10 ] }, { "item": "splinter", "count": [ 10, 25 ] } ]
    }
  },
  {
    "type": "terrain",
    "id": "t_tree_cottonwood",
    "name": "cottonwood tree",
    "looks_like": "t_tree",
    "description": "A large tree belonging to the 'Populus' genus, commonly found throughout New England region.  You could cut it down with the right tools.",
    "symbol": "7",
    "color": [ "green", "green", "brown_green", "brown" ],
    "//": "Do something cool with this and have it spread cotton around the area or something.",
    "move_cost": 0,
    "coverage": 80,
    "flags": [ "FLAMMABLE_ASH", "NOITEM", "SUPPORTS_ROOF", "TREE", "REDUCE_SCENT" ],
    "bash": {
      "str_min": 80,
      "str_max": 180,
      "sound": "crunch!",
      "sound_fail": "whack!",
      "ter_set": "t_dirt",
      "items": [ { "item": "stick_long", "count": [ 3, 10 ] }, { "item": "splinter", "count": [ 10, 25 ] } ]
    }
  },
  {
    "type": "terrain",
    "id": "t_tree_elm",
    "name": "elm tree",
    "looks_like": "t_tree",
    "description": "A large tree belonging to the 'Ulmus' genus, commonly found throughout New England region.  You could cut it down with the right tools.",
    "symbol": "7",
    "color": [ "green", "green", "brown_green", "brown" ],
    "move_cost": 0,
    "coverage": 80,
    "flags": [ "FLAMMABLE_ASH", "NOITEM", "SUPPORTS_ROOF", "TREE", "REDUCE_SCENT" ],
    "bash": {
      "str_min": 80,
      "str_max": 180,
      "sound": "crunch!",
      "sound_fail": "whack!",
      "ter_set": "t_dirt",
      "items": [ { "item": "stick_long", "count": [ 3, 10 ] }, { "item": "splinter", "count": [ 10, 25 ] } ]
    }
  },
  {
    "type": "terrain",
    "id": "t_tree_dead",
    "name": "dead tree",
    "description": "An indiscernible tree that has withered away, whether by weather, fire or otherworldy.  You could cut it down with the right tools.",
    "symbol": "7",
    "color": "brown",
    "move_cost": 0,
    "coverage": 80,
    "flags": [ "FLAMMABLE_ASH", "NOITEM", "SUPPORTS_ROOF", "TREE", "REDUCE_SCENT" ],
    "bash": {
      "str_min": 70,
      "str_max": 140,
      "sound": "crunch!",
      "sound_fail": "whack!",
      "ter_set": "t_dirt",
      "items": [ { "item": "stick_long", "count": [ 3, 10 ] }, { "item": "splinter", "count": [ 10, 25 ] } ]
    }
  },
  {
    "type": "terrain",
    "id": "t_tree_young",
    "name": "young tree",
    "description": "A relatively young sapling of an indeterminate species.  It could take decades before reaching maturity, so there's no use waiting around.",
    "symbol": "1",
    "color": [ "green", "green", "green", "brown" ],
    "//": "barren in winter",
    "move_cost": 4,
    "flags": [ "TRANSPARENT", "FLAMMABLE_ASH", "NOITEM", "YOUNG", "REDUCE_SCENT" ],
    "bash": {
      "str_min": 4,
      "str_max": 50,
      "sound": "crunch!",
      "sound_fail": "whack!",
      "ter_set": "t_dirt",
      "items": [ { "item": "stick_long", "count": [ 0, 5 ] } ]
    }
  },
  {
    "type": "terrain",
    "id": "t_tree_apple",
    "name": "apple tree",
    "description": "This tree is a member of the 'Malus' genus, producing fruit commonly known as apples.  If you examined the branches more closely, you could probably find a few mature ones in autumn.  You could also cut it down with the right tools.",
    "symbol": "7",
    "color": [ "light_green", "light_green", "red_green", "brown" ],
    "//": "barren in winter, fruits in autumn",
    "move_cost": 0,
    "coverage": 80,
    "flags": [ "FLAMMABLE_ASH", "NOITEM", "SUPPORTS_ROOF", "TREE", "REDUCE_SCENT" ],
    "transforms_into": "t_tree_apple_harvested",
    "examine_action": "harvest_ter_nectar",
    "harvest_by_season": [ { "seasons": [ "autumn" ], "entries": [ { "drop": "apple", "base_num": [ 2, 5 ], "scaled_num": [ 0, 0.5 ] } ] } ],
    "bash": {
      "str_min": 80,
      "str_max": 180,
      "sound": "crunch!",
      "sound_fail": "whack!",
      "ter_set": "t_dirt",
      "items": [ { "item": "stick_long", "count": [ 3, 10 ] }, { "item": "splinter", "count": [ 10, 25 ] } ]
    }
  },
  {
    "type": "terrain",
    "id": "t_tree_apple_harvested",
    "name": "apple tree",
    "description": "This tree is a member of the 'Malus' genus, producing fruit commonly known as apples.  There doesn't appear to be any ripe apples now.  You could also cut it down with the right tools.",
    "symbol": "7",
    "color": [ "light_green", "light_green", "light_green", "brown" ],
    "//": "barren in winter, no fruits anymore",
    "move_cost": 0,
    "coverage": 80,
    "flags": [ "FLAMMABLE_ASH", "NOITEM", "SUPPORTS_ROOF", "TREE", "REDUCE_SCENT", "HARVESTED" ],
    "examine_action": "harvested_plant",
    "transforms_into": "t_tree_apple",
    "bash": {
      "str_min": 80,
      "str_max": 180,
      "sound": "crunch!",
      "sound_fail": "whack!",
      "ter_set": "t_dirt",
      "items": [ { "item": "stick_long", "count": [ 3, 10 ] }, { "item": "splinter", "count": [ 10, 25 ] } ]
    }
  },
  {
    "type": "terrain",
    "id": "t_tree_pear",
    "name": "pear tree",
    "description": "This is 'Pyrus communis', or the common pear tree, which produces viable pears in the fall.  If you examined the branches more closely, you could probably find a few mature ones.  You could also cut it down with the right tools.",
    "symbol": "7",
    "color": [ "light_green", "light_green", "light_green_green", "brown" ],
    "//": "barren in winter, fruits in autumn",
    "move_cost": 0,
    "coverage": 80,
    "flags": [ "FLAMMABLE_ASH", "NOITEM", "SUPPORTS_ROOF", "TREE", "REDUCE_SCENT" ],
    "transforms_into": "t_tree_pear_harvested",
    "examine_action": "harvest_ter_nectar",
    "harvest_by_season": [ { "seasons": [ "autumn" ], "entries": [ { "drop": "pear", "base_num": [ 2, 5 ], "scaled_num": [ 0, 0.5 ] } ] } ],
    "bash": {
      "str_min": 80,
      "str_max": 180,
      "sound": "crunch!",
      "sound_fail": "whack!",
      "ter_set": "t_dirt",
      "items": [ { "item": "stick_long", "count": [ 3, 10 ] }, { "item": "splinter", "count": [ 10, 25 ] } ]
    }
  },
  {
    "type": "terrain",
    "id": "t_tree_pear_harvested",
    "name": "pear tree",
    "description": "This is 'Pyrus communis', or the common pear tree, which produces viable pears in the fall.  Looks like all the ripe pears have been picked.  You could also cut it down with the right tools.",
    "symbol": "7",
    "color": [ "light_green", "light_green", "light_green", "brown" ],
    "//": "barren in winter, no fruits anymore",
    "move_cost": 0,
    "coverage": 80,
    "flags": [ "FLAMMABLE_ASH", "NOITEM", "SUPPORTS_ROOF", "TREE", "REDUCE_SCENT", "HARVESTED" ],
    "examine_action": "harvested_plant",
    "transforms_into": "t_tree_pear",
    "bash": {
      "str_min": 80,
      "str_max": 180,
      "sound": "crunch!",
      "sound_fail": "whack!",
      "ter_set": "t_dirt",
      "items": [ { "item": "stick_long", "count": [ 3, 10 ] }, { "item": "splinter", "count": [ 10, 25 ] } ]
    }
  },
  {
    "type": "terrain",
    "id": "t_tree_coffee",
    "name": "coffee tree",
    "description": "This is 'gymnocladus dioicus', or the kentucky coffee tree, which produces roastable coffee pods and brewable leaves in the fall.  If you examined the branches more closely, you could probably find a few mature ones.  You could also cut it down with the right tools.",
    "symbol": "7",
    "color": [ "light_green", "light_green", "light_green_green", "brown" ],
    "//": "barren in winter, fruits in autumn",
    "move_cost": 0,
    "coverage": 80,
    "flags": [ "FLAMMABLE_ASH", "NOITEM", "SUPPORTS_ROOF", "TREE", "REDUCE_SCENT" ],
    "transforms_into": "t_tree_coffee_harvested",
    "looks_like": "t_tree_plum",
    "examine_action": "harvest_ter_nectar",
    "harvest_by_season": [
      {
        "seasons": [ "autumn" ],
        "entries": [
          { "drop": "coffee_pod", "base_num": [ 4, 10 ], "scaled_num": [ 0, 0.5 ] },
          { "drop": "tea_raw", "base_num": [ 1, 3 ], "scaled_num": [ 0, 0.5 ] }
        ]
      }
    ],
    "bash": {
      "str_min": 80,
      "str_max": 180,
      "sound": "crunch!",
      "sound_fail": "whack!",
      "ter_set": "t_dirt",
      "items": [ { "item": "stick_long", "count": [ 3, 10 ] }, { "item": "splinter", "count": [ 10, 25 ] } ]
    }
  },
  {
    "type": "terrain",
    "id": "t_tree_coffee_harvested",
    "name": "coffee tree",
    "description": "This is 'gymnocladus dioicus', or the kentucky coffee tree, which produces roastable coffee pods and brewable leaves in the fall.  Looks like all the ripe pods have been picked.  You could also cut it down with the right tools.",
    "symbol": "7",
    "color": [ "light_green", "light_green", "light_green", "brown" ],
    "//": "barren in winter, no fruits anymore",
    "move_cost": 0,
    "coverage": 80,
    "flags": [ "FLAMMABLE_ASH", "NOITEM", "SUPPORTS_ROOF", "TREE", "REDUCE_SCENT", "HARVESTED" ],
    "examine_action": "harvested_plant",
    "transforms_into": "t_tree_coffee",
    "looks_like": "t_tree_plum_harvested",
    "bash": {
      "str_min": 80,
      "str_max": 180,
      "sound": "crunch!",
      "sound_fail": "whack!",
      "ter_set": "t_dirt",
      "items": [ { "item": "stick_long", "count": [ 3, 10 ] }, { "item": "splinter", "count": [ 10, 25 ] } ]
    }
  },
  {
    "type": "terrain",
    "id": "t_tree_cherry",
    "name": "cherry tree",
    "description": "One of the several species of 'Prunus' trees found in New England, it bears cherries in the summer.  If you examined the foliage more closely, you could probably find some viable clusters.  You could also cut it down with the right tools.",
    "symbol": "7",
    "color": [ "light_green", "red_green", "light_green", "brown" ],
    "//": "barren in winter, fruits in summer",
    "move_cost": 0,
    "coverage": 80,
    "flags": [ "FLAMMABLE_ASH", "NOITEM", "SUPPORTS_ROOF", "TREE", "REDUCE_SCENT" ],
    "transforms_into": "t_tree_cherry_harvested",
    "examine_action": "harvest_ter_nectar",
    "harvest_by_season": [ { "seasons": [ "summer" ], "entries": [ { "drop": "cherries", "base_num": [ 6, 18 ], "scaled_num": [ 0, 0.5 ] } ] } ],
    "bash": {
      "str_min": 80,
      "str_max": 180,
      "sound": "crunch!",
      "sound_fail": "whack!",
      "ter_set": "t_dirt",
      "items": [ { "item": "stick_long", "count": [ 3, 10 ] }, { "item": "splinter", "count": [ 10, 25 ] } ]
    }
  },
  {
    "type": "terrain",
    "id": "t_tree_cherry_harvested",
    "name": "cherry tree",
    "description": "One of the several species of 'Prunus' trees found in New England, it bears cherries in the summer.  Looks like all the ripe bunches of cherries have been picked.  You could also cut it down with the right tools.",
    "symbol": "7",
    "color": [ "light_green", "light_green", "light_green", "brown" ],
    "//": "barren in winter, no fruits anymore",
    "move_cost": 0,
    "coverage": 80,
    "flags": [ "FLAMMABLE_ASH", "NOITEM", "SUPPORTS_ROOF", "TREE", "REDUCE_SCENT", "HARVESTED" ],
    "examine_action": "harvested_plant",
    "transforms_into": "t_tree_cherry",
    "bash": {
      "str_min": 80,
      "str_max": 180,
      "sound": "crunch!",
      "sound_fail": "whack!",
      "ter_set": "t_dirt",
      "items": [ { "item": "stick_long", "count": [ 3, 10 ] }, { "item": "splinter", "count": [ 10, 25 ] } ]
    }
  },
  {
    "type": "terrain",
    "id": "t_tree_peach",
    "name": "peach tree",
    "description": "One of the several species of 'Prunus' trees found in New England, it bears peaches in the summer.  If you examined the branches more closely, you could probably find some mature peaches.  You could also cut it down with the right tools.",
    "symbol": "7",
    "color": [ "light_green", "light_red_green", "light_green", "brown" ],
    "//": "barren in winter, fruits in summer",
    "move_cost": 0,
    "coverage": 80,
    "flags": [ "FLAMMABLE_ASH", "NOITEM", "SUPPORTS_ROOF", "TREE", "REDUCE_SCENT" ],
    "transforms_into": "t_tree_peach_harvested",
    "examine_action": "harvest_ter_nectar",
    "harvest_by_season": [ { "seasons": [ "summer" ], "entries": [ { "drop": "peach", "base_num": [ 2, 5 ], "scaled_num": [ 0, 0.5 ] } ] } ],
    "bash": {
      "str_min": 80,
      "str_max": 180,
      "sound": "crunch!",
      "sound_fail": "whack!",
      "ter_set": "t_dirt",
      "items": [ { "item": "stick_long", "count": [ 3, 10 ] }, { "item": "splinter", "count": [ 10, 25 ] } ]
    }
  },
  {
    "type": "terrain",
    "id": "t_tree_peach_harvested",
    "name": "peach tree",
    "description": "One of the several species of 'Prunus' trees found in New England, it bears peaches in the summer.  Looks like all the ripe peaches have been picked.  You could also cut it down with the right tools.",
    "symbol": "7",
    "color": [ "light_green", "light_green", "light_green", "brown" ],
    "//": "barren in winter, no fruits anymore",
    "move_cost": 0,
    "coverage": 80,
    "flags": [ "FLAMMABLE_ASH", "NOITEM", "SUPPORTS_ROOF", "TREE", "REDUCE_SCENT", "HARVESTED" ],
    "examine_action": "harvested_plant",
    "transforms_into": "t_tree_peach",
    "bash": {
      "str_min": 80,
      "str_max": 180,
      "sound": "crunch!",
      "sound_fail": "whack!",
      "ter_set": "t_dirt",
      "items": [ { "item": "stick_long", "count": [ 3, 10 ] }, { "item": "splinter", "count": [ 10, 25 ] } ]
    }
  },
  {
    "type": "terrain",
    "id": "t_tree_apricot",
    "name": "apricot tree",
    "description": "A transplanted species of 'Prunus armeniaca', rarely found in New England.  It produces apricots in the summer.  If you examined the spurs more closely, you could probably find some mature apricots.  You could also cut it down with the right tools.",
    "symbol": "7",
    "color": [ "light_green", "light_red_green", "light_green", "brown" ],
    "//": "barren in winter, fruits in summer",
    "move_cost": 0,
    "coverage": 80,
    "flags": [ "FLAMMABLE_ASH", "NOITEM", "SUPPORTS_ROOF", "TREE", "REDUCE_SCENT" ],
    "transforms_into": "t_tree_apricot_harvested",
    "examine_action": "harvest_ter_nectar",
    "harvest_by_season": [ { "seasons": [ "summer" ], "entries": [ { "drop": "apricot", "base_num": [ 2, 5 ], "scaled_num": [ 0, 0.5 ] } ] } ],
    "bash": {
      "str_min": 80,
      "str_max": 180,
      "sound": "crunch!",
      "sound_fail": "whack!",
      "ter_set": "t_dirt",
      "items": [ { "item": "stick_long", "count": [ 3, 10 ] }, { "item": "splinter", "count": [ 10, 25 ] } ]
    }
  },
  {
    "type": "terrain",
    "id": "t_tree_apricot_harvested",
    "name": "apricot tree",
    "description": "A transplanted species of 'Prunus armeniaca', rarely found in New England.  It produces apricots in the summer.  Looks like all the ripe apricots have been picked.  You could also cut it down with the right tools.",
    "symbol": "7",
    "color": [ "light_green", "light_green", "light_green", "brown" ],
    "//": "barren in winter, no fruits anymore",
    "move_cost": 0,
    "coverage": 80,
    "flags": [ "FLAMMABLE_ASH", "NOITEM", "SUPPORTS_ROOF", "TREE", "REDUCE_SCENT", "HARVESTED" ],
    "examine_action": "harvested_plant",
    "transforms_into": "t_tree_apricot",
    "bash": {
      "str_min": 80,
      "str_max": 180,
      "sound": "crunch!",
      "sound_fail": "whack!",
      "ter_set": "t_dirt",
      "items": [ { "item": "stick_long", "count": [ 3, 10 ] }, { "item": "splinter", "count": [ 10, 25 ] } ]
    }
  },
  {
    "type": "terrain",
    "id": "t_tree_plum",
    "name": "plum tree",
    "description": "One of the several species of 'Prunus' trees found in New England, it produces plums in the summer.  If you examined the spurs more closely, you could probably find some ripe plums.  You could also cut it down with the right tools.",
    "symbol": "7",
    "color": [ "light_green", "magenta_green", "light_green", "brown" ],
    "//": "barren in winter, fruits in summer",
    "move_cost": 0,
    "coverage": 80,
    "flags": [ "FLAMMABLE_ASH", "NOITEM", "SUPPORTS_ROOF", "TREE", "REDUCE_SCENT" ],
    "transforms_into": "t_tree_plum_harvested",
    "examine_action": "harvest_ter_nectar",
    "harvest_by_season": [ { "seasons": [ "summer" ], "entries": [ { "drop": "plums", "base_num": [ 2, 5 ], "scaled_num": [ 0, 0.5 ] } ] } ],
    "bash": {
      "str_min": 80,
      "str_max": 180,
      "sound": "crunch!",
      "sound_fail": "whack!",
      "ter_set": "t_dirt",
      "items": [ { "item": "stick_long", "count": [ 3, 10 ] }, { "item": "splinter", "count": [ 10, 25 ] } ]
    }
  },
  {
    "type": "terrain",
    "id": "t_tree_plum_harvested",
    "name": "plum tree",
    "description": "One of the several species of 'Prunus' trees found in New England, it produces plums in the summer.  Looks like all the ripe plums have been picked.  You could also cut it down with the right tools.",
    "symbol": "7",
    "color": [ "light_green", "light_green", "light_green", "brown" ],
    "//": "barren in winter, no fruits anymore",
    "move_cost": 0,
    "coverage": 80,
    "flags": [ "FLAMMABLE_ASH", "NOITEM", "SUPPORTS_ROOF", "TREE", "REDUCE_SCENT", "HARVESTED" ],
    "examine_action": "harvested_plant",
    "transforms_into": "t_tree_plum",
    "bash": {
      "str_min": 80,
      "str_max": 180,
      "sound": "crunch!",
      "sound_fail": "whack!",
      "ter_set": "t_dirt",
      "items": [ { "item": "stick_long", "count": [ 3, 10 ] }, { "item": "splinter", "count": [ 10, 25 ] } ]
    }
  },
  {
    "type": "terrain",
    "id": "t_tree_mulberry",
    "name": "mulberry tree",
    "description": "This tree is a member of the 'Morus' genus, producing fruit commonly known as mulberries.  In the summer many berries can be picked.  You could also cut it down with the right tools.",
    "symbol": "7",
    "color": [ "light_green", "light_green", "red_green", "brown" ],
    "//": "barren in winter, fruits in summer",
    "move_cost": 0,
    "coverage": 80,
    "flags": [ "FLAMMABLE_ASH", "NOITEM", "SUPPORTS_ROOF", "TREE", "REDUCE_SCENT" ],
    "transforms_into": "t_tree_mulberry_harvested",
    "examine_action": "harvest_ter_nectar",
    "looks_like": "t_tree_apple",
    "harvest_by_season": [
      {
        "seasons": [ "summer" ],
        "entries": [
          { "drop": "mulberries", "base_num": [ 8, 20 ], "scaled_num": [ 0, 0.5 ] },
          { "drop": "seed_mulberries", "base_num": [ 3, 5 ], "scaled_num": [ 0, 0.25 ] }
        ]
      }
    ],
    "bash": {
      "str_min": 80,
      "str_max": 180,
      "sound": "crunch!",
      "sound_fail": "whack!",
      "ter_set": "t_dirt",
      "items": [ { "item": "stick_long", "count": [ 3, 10 ] }, { "item": "splinter", "count": [ 10, 25 ] } ]
    }
  },
  {
    "type": "terrain",
    "id": "t_tree_mulberry_harvested",
    "name": "mulberry tree",
    "description": "This tree is a member of the 'Morus' genus, producing fruit commonly known as mulberries.  There doesn't appear to be any ripe mulberries now.  You could also cut it down with the right tools.",
    "symbol": "7",
    "color": [ "light_green", "light_green", "light_green", "brown" ],
    "//": "barren in winter, no fruits anymore",
    "move_cost": 0,
    "coverage": 80,
    "flags": [ "FLAMMABLE_ASH", "NOITEM", "SUPPORTS_ROOF", "TREE", "REDUCE_SCENT", "HARVESTED" ],
    "examine_action": "harvested_plant",
    "transforms_into": "t_tree_mulberry",
    "looks_like": "t_tree_apple_harvested",
    "bash": {
      "str_min": 80,
      "str_max": 180,
      "sound": "crunch!",
      "sound_fail": "whack!",
      "ter_set": "t_dirt",
      "items": [ { "item": "stick_long", "count": [ 3, 10 ] }, { "item": "splinter", "count": [ 10, 25 ] } ]
    }
  },
  {
    "type": "terrain",
    "id": "t_tree_elderberry",
    "name": "elderberry tree",
    "description": "This tree is a member of the 'Sambucus' genus, producing fruit commonly known as elderberries.  In the summer many berries can be picked.  You could also cut it down with the right tools.",
    "symbol": "7",
    "color": [ "light_green", "light_green", "red_green", "brown" ],
    "//": "barren in winter, fruits in summer",
    "move_cost": 0,
    "coverage": 80,
    "flags": [ "FLAMMABLE_ASH", "NOITEM", "SUPPORTS_ROOF", "TREE", "REDUCE_SCENT" ],
    "transforms_into": "t_tree_elderberry_harvested",
    "examine_action": "harvest_ter_nectar",
    "looks_like": "t_tree_plum",
    "harvest_by_season": [
      {
        "seasons": [ "summer" ],
        "entries": [
          { "drop": "elderberries", "base_num": [ 8, 20 ], "scaled_num": [ 0, 0.5 ] },
          { "drop": "seed_elderberries", "base_num": [ 3, 5 ], "scaled_num": [ 0, 0.25 ] }
        ]
      }
    ],
    "bash": {
      "str_min": 80,
      "str_max": 180,
      "sound": "crunch!",
      "sound_fail": "whack!",
      "ter_set": "t_dirt",
      "items": [ { "item": "stick_long", "count": [ 3, 10 ] }, { "item": "splinter", "count": [ 10, 25 ] } ]
    }
  },
  {
    "type": "terrain",
    "id": "t_tree_elderberry_harvested",
    "name": "elderberry tree",
    "description": "This tree is a member of the 'Sambucus' genus, producing fruit commonly known as elderberries.  There doesn't appear to be any ripe elderberries now.  You could also cut it down with the right tools.",
    "symbol": "7",
    "color": [ "light_green", "light_green", "light_green", "brown" ],
    "//": "barren in winter, no fruits anymore",
    "move_cost": 0,
    "coverage": 80,
    "flags": [ "FLAMMABLE_ASH", "NOITEM", "SUPPORTS_ROOF", "TREE", "REDUCE_SCENT", "HARVESTED" ],
    "examine_action": "harvested_plant",
    "transforms_into": "t_tree_elderberry",
    "looks_like": "t_tree_plum_harvested",
    "bash": {
      "str_min": 80,
      "str_max": 180,
      "sound": "crunch!",
      "sound_fail": "whack!",
      "ter_set": "t_dirt",
      "items": [ { "item": "stick_long", "count": [ 3, 10 ] }, { "item": "splinter", "count": [ 10, 25 ] } ]
    }
  },
  {
    "type": "terrain",
    "id": "t_tree_pine",
    "name": "pine tree",
    "description": "A towering coniferous tree that belongs to the 'Pinus' genus, with the New England species varying from 'P. strobus', 'P. resinosa' and 'P. rigida'.  If you examined the tree more closely, you might find usable sticky whorls and unharvested pinecones.  Also, you could cut it down with the right tools.",
    "symbol": "4",
    "color": "green",
    "move_cost": 0,
    "coverage": 80,
    "flags": [ "FLAMMABLE_ASH", "NOITEM", "SUPPORTS_ROOF", "TREE", "REDUCE_SCENT" ],
    "transforms_into": "t_tree_deadpine",
    "examine_action": "harvest_ter",
    "harvest_by_season": [
      {
        "seasons": [ "spring", "summer", "autumn", "winter" ],
        "entries": [ { "drop": "pine_bough", "base_num": [ 2, 8 ] }, { "drop": "pinecone", "base_num": [ 1, 4 ] } ]
      }
    ],
    "bash": {
      "str_min": 80,
      "str_max": 180,
      "sound": "crunch!",
      "sound_fail": "whack!",
      "ter_set": "t_dirt",
      "items": [ { "item": "stick_long", "count": [ 3, 10 ] }, { "item": "splinter", "count": [ 10, 25 ] } ]
    }
  },
  {
    "type": "terrain",
    "id": "t_tree_deadpine",
    "name": "dead pine tree",
    "description": "A towering coniferous tree that belongs to the 'Pinus' genus, with the New England species varying from 'P. strobus', 'P. resinosa' and 'P. rigida'.  Some of the branches have been stripped away and many of the pinecones aren't developed fully yet, but given a season, it could be harvestable again.  You could also cut it down with the right tools.",
    "symbol": "4",
    "color": "brown",
    "move_cost": 0,
    "coverage": 80,
    "flags": [ "FLAMMABLE_ASH", "NOITEM", "SUPPORTS_ROOF", "TREE", "REDUCE_SCENT" ],
    "bash": {
      "str_min": 60,
      "str_max": 120,
      "sound": "crunch!",
      "sound_fail": "whack!",
      "ter_set": "t_dirt",
      "items": [ { "item": "stick_long", "count": [ 3, 10 ] }, { "item": "splinter", "count": [ 10, 25 ] } ]
    }
  },
  {
    "type": "terrain",
    "id": "t_tree_birch",
    "name": "birch tree",
    "description": "A tall deciduous tree of the 'Betula' genus, with the characteristic peeling bark.  Species like 'B. alleghaniensis', 'B. papyrifera', and 'B. populifolia' are the most common in the New England region.  You could tear off some strips of bark if you examined the tree more closely.  You could cut it down with the right tools.",
    "symbol": "7",
    "color": [ "light_green", "light_green", "light_green", "brown" ],
    "//": "barren in winter, harvestable all year round",
    "move_cost": 0,
    "coverage": 80,
    "flags": [ "FLAMMABLE_ASH", "NOITEM", "SUPPORTS_ROOF", "TREE", "REDUCE_SCENT" ],
    "examine_action": "harvest_ter",
    "transforms_into": "t_tree_birch_harvested",
    "harvest_by_season": [
      { "seasons": [ "spring", "summer", "autumn", "winter" ], "entries": [ { "drop": "birchbark", "base_num": [ 2, 8 ] } ] }
    ],
    "bash": {
      "str_min": 80,
      "str_max": 180,
      "sound": "crunch!",
      "sound_fail": "whack!",
      "ter_set": "t_dirt",
      "items": [ { "item": "stick_long", "count": [ 3, 10 ] }, { "item": "splinter", "count": [ 10, 25 ] } ]
    }
  },
  {
    "type": "terrain",
    "id": "t_tree_birch_harvested",
    "name": "birch tree",
    "description": "A tall deciduous tree of the 'Betula' genus, with the characteristic peeling bark.  Species like 'B. alleghaniensis', 'B. papyrifera', and 'B. populifolia' are the most common in the New England region.  Looks like there isn't enough rhytidome to peel off yet.  You could cut it down with the right tools.",
    "symbol": "7",
    "color": "green",
    "//": "dead, not harvestable",
    "move_cost": 0,
    "coverage": 80,
    "flags": [ "FLAMMABLE_ASH", "NOITEM", "SUPPORTS_ROOF", "TREE", "REDUCE_SCENT" ],
    "bash": {
      "str_min": 80,
      "str_max": 180,
      "sound": "crunch!",
      "sound_fail": "whack!",
      "ter_set": "t_dirt",
      "items": [ { "item": "stick_long", "count": [ 3, 10 ] }, { "item": "splinter", "count": [ 10, 25 ] } ]
    }
  },
  {
    "type": "terrain",
    "id": "t_tree_willow",
    "name": "willow tree",
    "symbol": "4",
    "color": [ "light_green", "light_green", "light_green", "brown" ],
    "//": "barren in winter, harvestable all year round",
    "move_cost": 0,
    "coverage": 80,
    "flags": [ "FLAMMABLE_ASH", "NOITEM", "SUPPORTS_ROOF", "TREE", "REDUCE_SCENT" ],
    "examine_action": "harvest_ter",
    "transforms_into": "t_tree_willow_harvested",
    "harvest_by_season": [
      { "seasons": [ "spring", "summer", "autumn", "winter" ], "entries": [ { "drop": "willowbark", "base_num": [ 2, 8 ] } ] }
    ],
    "bash": {
      "str_min": 80,
      "str_max": 180,
      "sound": "crunch!",
      "sound_fail": "whack!",
      "ter_set": "t_dirt",
      "items": [ { "item": "stick_long", "count": [ 3, 10 ] }, { "item": "splinter", "count": [ 10, 25 ] } ]
    }
  },
  {
    "type": "terrain",
    "id": "t_tree_willow_harvested",
    "name": "willow tree",
    "symbol": "4",
    "color": [ "brown", "brown", "brown", "brown" ],
    "//": "barren in winter, not harvestable",
    "move_cost": 0,
    "coverage": 80,
    "flags": [ "FLAMMABLE_ASH", "NOITEM", "SUPPORTS_ROOF", "TREE", "REDUCE_SCENT" ],
    "bash": {
      "str_min": 80,
      "str_max": 180,
      "sound": "crunch!",
      "sound_fail": "whack!",
      "ter_set": "t_dirt",
      "items": [ { "item": "stick_long", "count": [ 3, 10 ] }, { "item": "splinter", "count": [ 10, 25 ] } ]
    }
  },
  {
    "type": "terrain",
    "id": "t_tree_maple",
    "name": "maple tree",
    "symbol": "7",
    "color": [ "red", "light_green", "light_green", "red" ],
    "move_cost": 0,
    "coverage": 80,
    "flags": [ "FLAMMABLE_ASH", "NOITEM", "SUPPORTS_ROOF", "TREE", "REDUCE_SCENT" ],
    "examine_action": "tree_maple",
    "bash": {
      "str_min": 80,
      "str_max": 180,
      "sound": "crunch!",
      "sound_fail": "whack!",
      "ter_set": "t_dirt",
      "items": [ { "item": "stick_long", "count": [ 3, 10 ] }, { "item": "splinter", "count": [ 10, 25 ] } ]
    }
  },
  {
    "type": "terrain",
    "id": "t_tree_maple_tapped",
    "name": "maple tree",
    "symbol": "7",
    "color": [ "red", "light_green", "light_green", "red" ],
    "move_cost": 0,
    "coverage": 80,
    "flags": [ "FLAMMABLE_ASH", "SEALED", "PLACE_ITEM", "SUPPORTS_ROOF", "TREE", "REDUCE_SCENT", "LIQUIDCONT" ],
    "examine_action": "tree_maple_tapped",
    "bash": {
      "str_min": 80,
      "str_max": 180,
      "sound": "crunch!",
      "sound_fail": "whack!",
      "ter_set": "t_dirt",
      "items": [ { "item": "stick_long", "count": [ 3, 10 ] }, { "item": "splinter", "count": [ 10, 25 ] } ]
    }
  },
  {
    "type": "terrain",
    "id": "t_tree_hickory",
    "name": "hickory tree",
    "symbol": "7",
    "color": [ "light_green", "light_green", "brown_green", "brown" ],
    "//": "barren in winter, harvestable in autum",
    "move_cost": 0,
    "coverage": 80,
    "flags": [ "FLAMMABLE_ASH", "NOITEM", "SUPPORTS_ROOF", "TREE", "REDUCE_SCENT" ],
    "examine_action": "tree_hickory",
    "harvest_by_season": [
      { "seasons": [ "autumn" ], "entries": [ { "drop": "hickory_nut", "base_num": [ 5, 12 ], "scaled_num": [ 0, 0.5 ] } ] }
    ],
    "transforms_into": "t_tree_hickory_harvested",
    "bash": {
      "str_min": 80,
      "str_max": 180,
      "sound": "crunch!",
      "sound_fail": "whack!",
      "ter_set": "t_dirt",
      "items": [ { "item": "stick_long", "count": [ 3, 10 ] }, { "item": "splinter", "count": [ 10, 25 ] } ]
    }
  },
  {
    "type": "terrain",
    "id": "t_tree_hickory_harvested",
    "name": "hickory tree",
    "symbol": "7",
    "color": [ "light_green", "light_green", "light_green", "brown" ],
    "//": "barren in winter, kind of harvestable",
    "move_cost": 0,
    "coverage": 80,
    "flags": [ "FLAMMABLE_ASH", "NOITEM", "SUPPORTS_ROOF", "TREE", "REDUCE_SCENT", "HARVESTED" ],
    "examine_action": "tree_hickory",
    "transforms_into": "t_tree_hickory",
    "bash": {
      "str_min": 80,
      "str_max": 180,
      "sound": "crunch!",
      "sound_fail": "whack!",
      "ter_set": "t_dirt",
      "items": [ { "item": "stick_long", "count": [ 3, 10 ] }, { "item": "splinter", "count": [ 10, 25 ] } ]
    }
  },
  {
    "type": "terrain",
    "id": "t_tree_pistachio",
    "name": "pistachio tree",
    "looks_like": "t_tree_hickory",
    "//": "Pistachio tree is not a local native and is only used in specific locations like orchards and gardens.",
    "symbol": "7",
    "color": [ "light_green", "light_green", "brown_green", "brown" ],
    "move_cost": 0,
    "coverage": 80,
    "flags": [ "FLAMMABLE_ASH", "NOITEM", "SUPPORTS_ROOF", "TREE", "REDUCE_SCENT" ],
    "examine_action": "harvest_ter",
    "harvest_by_season": [ { "seasons": [ "autumn" ], "entries": [ { "drop": "pistachio", "base_num": [ 5, 12 ], "scaled_num": [ 0, 0.5 ] } ] } ],
    "transforms_into": "t_tree_pistachio_harvested",
    "bash": {
      "str_min": 80,
      "str_max": 180,
      "sound": "crunch!",
      "sound_fail": "whack!",
      "ter_set": "t_dirt",
      "items": [ { "item": "stick_long", "count": [ 3, 10 ] }, { "item": "splinter", "count": [ 10, 25 ] } ]
    }
  },
  {
    "type": "terrain",
    "id": "t_tree_pistachio_harvested",
    "name": "pistachio tree",
    "looks_like": "t_tree_hickory_harvested",
    "symbol": "7",
    "color": [ "light_green", "light_green", "light_green", "brown" ],
    "move_cost": 0,
    "coverage": 80,
    "flags": [ "FLAMMABLE_ASH", "NOITEM", "SUPPORTS_ROOF", "TREE", "REDUCE_SCENT", "HARVESTED" ],
    "examine_action": "harvested_plant",
    "transforms_into": "t_tree_pistachio",
    "bash": {
      "str_min": 80,
      "str_max": 180,
      "sound": "crunch!",
      "sound_fail": "whack!",
      "ter_set": "t_dirt",
      "items": [ { "item": "stick_long", "count": [ 3, 10 ] }, { "item": "splinter", "count": [ 10, 25 ] } ]
    }
  },
  {
    "type": "terrain",
    "id": "t_tree_almond",
    "name": "almond tree",
    "looks_like": "t_tree_hickory",
    "//": "Almond tree is not a local native and is only used in specific locations like orchards and gardens.",
    "symbol": "7",
    "color": [ "light_green", "light_green", "brown_green", "brown" ],
    "move_cost": 0,
    "coverage": 80,
    "flags": [ "FLAMMABLE_ASH", "NOITEM", "SUPPORTS_ROOF", "TREE", "REDUCE_SCENT" ],
    "examine_action": "harvest_ter",
    "harvest_by_season": [ { "seasons": [ "autumn" ], "entries": [ { "drop": "almond", "base_num": [ 5, 12 ], "scaled_num": [ 0, 0.5 ] } ] } ],
    "transforms_into": "t_tree_almond_harvested",
    "bash": {
      "str_min": 80,
      "str_max": 180,
      "sound": "crunch!",
      "sound_fail": "whack!",
      "ter_set": "t_dirt",
      "items": [ { "item": "stick_long", "count": [ 3, 10 ] }, { "item": "splinter", "count": [ 10, 25 ] } ]
    }
  },
  {
    "type": "terrain",
    "id": "t_tree_almond_harvested",
    "name": "almond tree",
    "looks_like": "t_tree_hickory_harvested",
    "symbol": "7",
    "color": [ "light_green", "light_green", "light_green", "brown" ],
    "move_cost": 0,
    "coverage": 80,
    "flags": [ "FLAMMABLE_ASH", "NOITEM", "SUPPORTS_ROOF", "TREE", "REDUCE_SCENT", "HARVESTED" ],
    "examine_action": "harvested_plant",
    "transforms_into": "t_tree_almond",
    "bash": {
      "str_min": 80,
      "str_max": 180,
      "sound": "crunch!",
      "sound_fail": "whack!",
      "ter_set": "t_dirt",
      "items": [ { "item": "stick_long", "count": [ 3, 10 ] }, { "item": "splinter", "count": [ 10, 25 ] } ]
    }
  },
  {
    "type": "terrain",
    "id": "t_tree_pecan",
    "name": "pecan tree",
    "//": "Pecan tree is not a local native and is only used in specific locations like orchards and gardens.",
    "symbol": "7",
    "color": [ "light_green", "light_green", "brown_green", "brown" ],
    "move_cost": 0,
    "coverage": 80,
    "flags": [ "FLAMMABLE_ASH", "NOITEM", "SUPPORTS_ROOF", "TREE", "REDUCE_SCENT" ],
    "examine_action": "harvest_ter",
    "harvest_by_season": [ { "seasons": [ "autumn" ], "entries": [ { "drop": "pecan", "base_num": [ 5, 12 ], "scaled_num": [ 0, 0.5 ] } ] } ],
    "transforms_into": "t_tree_pecan_harvested",
    "bash": {
      "str_min": 80,
      "str_max": 180,
      "sound": "crunch!",
      "sound_fail": "whack!",
      "ter_set": "t_dirt",
      "items": [ { "item": "stick_long", "count": [ 3, 10 ] }, { "item": "splinter", "count": [ 10, 25 ] } ]
    }
  },
  {
    "type": "terrain",
    "id": "t_tree_pecan_harvested",
    "name": "pecan tree",
    "symbol": "7",
    "color": [ "light_green", "light_green", "light_green", "brown" ],
    "move_cost": 0,
    "coverage": 80,
    "flags": [ "FLAMMABLE_ASH", "NOITEM", "SUPPORTS_ROOF", "TREE", "REDUCE_SCENT", "HARVESTED" ],
    "examine_action": "harvested_plant",
    "transforms_into": "t_tree_pecan",
    "bash": {
      "str_min": 80,
      "str_max": 180,
      "sound": "crunch!",
      "sound_fail": "whack!",
      "ter_set": "t_dirt",
      "items": [ { "item": "stick_long", "count": [ 3, 10 ] }, { "item": "splinter", "count": [ 10, 25 ] } ]
    }
  },
  {
    "type": "terrain",
    "id": "t_tree_hickory_dead",
    "name": "dead hickory tree",
    "symbol": "7",
    "color": "green",
    "//": "dead, not usable at all",
    "move_cost": 0,
    "coverage": 80,
    "flags": [ "FLAMMABLE_ASH", "NOITEM", "SUPPORTS_ROOF", "TREE", "REDUCE_SCENT" ],
    "bash": {
      "str_min": 60,
      "str_max": 120,
      "sound": "crunch!",
      "sound_fail": "whack!",
      "ter_set": "t_dirt",
      "items": [ { "item": "stick_long", "count": [ 3, 10 ] }, { "item": "splinter", "count": [ 10, 25 ] } ]
    }
  },
  {
    "type": "terrain",
    "id": "t_underbrush",
    "name": "underbrush",
    "description": "Small plants and shrubs that decorate the forest.  An observant forager could obtain edible plants, acorns, eggs, and mushrooms from it.",
    "symbol": "#",
    "color": "light_green",
    "move_cost": 6,
    "flags": [ "TRANSPARENT", "DIGGABLE", "CONTAINER", "FLAMMABLE_ASH", "THIN_OBSTACLE", "PLACE_ITEM", "SHRUB", "SHORT" ],
    "examine_action": "shrub_wildveggies",
    "bash": {
      "str_min": 4,
      "str_max": 30,
      "sound": "crunch.",
      "sound_fail": "brush.",
      "ter_set": "t_dirt",
      "items": [ { "item": "withered", "prob": 50, "count": [ 1, 2 ] } ]
    }
  },
  {
    "type": "terrain",
    "id": "t_underbrush_harvested_spring",
    "name": "underbrush",
    "symbol": "#",
    "color": "green",
    "move_cost": 6,
    "flags": [
      "TRANSPARENT",
      "DIGGABLE",
      "CONTAINER",
      "FLAMMABLE_ASH",
      "THIN_OBSTACLE",
      "PLACE_ITEM",
      "SHRUB",
      "SHORT",
      "HARVESTED"
    ],
    "harvest_season": "SPRING",
    "transforms_into": "t_underbrush",
    "bash": {
      "str_min": 4,
      "str_max": 30,
      "sound": "crunch.",
      "sound_fail": "brush.",
      "ter_set": "t_dirt",
      "items": [ { "item": "withered", "prob": 50, "count": [ 1, 2 ] } ]
    }
  },
  {
    "type": "terrain",
    "id": "t_underbrush_harvested_summer",
    "name": "underbrush",
    "symbol": "#",
    "color": "green",
    "move_cost": 6,
    "flags": [
      "TRANSPARENT",
      "DIGGABLE",
      "CONTAINER",
      "FLAMMABLE_ASH",
      "THIN_OBSTACLE",
      "PLACE_ITEM",
      "SHRUB",
      "SHORT",
      "HARVESTED"
    ],
    "harvest_season": "SUMMER",
    "transforms_into": "t_underbrush",
    "bash": {
      "str_min": 4,
      "str_max": 30,
      "sound": "crunch.",
      "sound_fail": "brush.",
      "ter_set": "t_dirt",
      "items": [ { "item": "withered", "prob": 50, "count": [ 1, 2 ] } ]
    }
  },
  {
    "type": "terrain",
    "id": "t_underbrush_harvested_autumn",
    "name": "underbrush",
    "symbol": "#",
    "color": "green",
    "move_cost": 6,
    "flags": [
      "TRANSPARENT",
      "DIGGABLE",
      "CONTAINER",
      "FLAMMABLE_ASH",
      "THIN_OBSTACLE",
      "PLACE_ITEM",
      "SHRUB",
      "SHORT",
      "HARVESTED"
    ],
    "harvest_season": "AUTUMN",
    "transforms_into": "t_underbrush",
    "bash": {
      "str_min": 4,
      "str_max": 30,
      "sound": "crunch.",
      "sound_fail": "brush.",
      "ter_set": "t_dirt",
      "items": [ { "item": "withered", "prob": 50, "count": [ 1, 2 ] } ]
    }
  },
  {
    "type": "terrain",
    "id": "t_underbrush_harvested_winter",
    "name": "underbrush",
    "symbol": "#",
    "color": "green",
    "move_cost": 6,
    "flags": [
      "TRANSPARENT",
      "DIGGABLE",
      "CONTAINER",
      "FLAMMABLE_ASH",
      "THIN_OBSTACLE",
      "PLACE_ITEM",
      "SHRUB",
      "SHORT",
      "HARVESTED"
    ],
    "harvest_season": "WINTER",
    "transforms_into": "t_underbrush",
    "bash": {
      "str_min": 4,
      "str_max": 30,
      "sound": "crunch.",
      "sound_fail": "brush.",
      "ter_set": "t_dirt",
      "items": [ { "item": "withered", "prob": 50, "count": [ 1, 2 ] } ]
    }
  },
  {
    "type": "terrain",
    "id": "t_shrub",
    "name": "shrub",
    "symbol": "#",
    "color": "green",
    "move_cost": 8,
    "coverage": 40,
    "flags": [ "TRANSPARENT", "CONTAINER", "FLAMMABLE_ASH", "THIN_OBSTACLE", "PLACE_ITEM", "SHRUB", "SHORT" ],
    "bash": {
      "str_min": 4,
      "str_max": 30,
      "sound": "crunch.",
      "sound_fail": "brush.",
      "ter_set": "t_dirt",
      "items": [ { "item": "withered", "prob": 50, "count": [ 1, 2 ] } ]
    }
  },
  {
    "type": "terrain",
    "id": "t_shrub_peanut",
    "name": "peanut bush",
    "description": "A small bush of crunchy peanuts.",
    "//": "Peanut bushes are not a local native so this is for use in specific locations like farms and gardens.",
    "symbol": "#",
    "color": "brown_green",
    "move_cost": 8,
    "coverage": 40,
    "flags": [ "TRANSPARENT", "CONTAINER", "FLAMMABLE_ASH", "THIN_OBSTACLE", "SHRUB", "SHORT" ],
    "transforms_into": "t_shrub_peanut_harvested",
    "examine_action": "harvest_ter_nectar",
    "harvest_by_season": [ { "seasons": [ "autumn" ], "entries": [ { "drop": "peanut", "base_num": [ 5, 10 ], "scaled_num": [ 0, 0.5 ] } ] } ],
    "bash": {
      "str_min": 4,
      "str_max": 60,
      "sound": "crunch.",
      "sound_fail": "brush.",
      "ter_set": "t_dirt",
      "items": [ { "item": "withered", "prob": 50, "count": [ 1, 2 ] } ]
    }
  },
  {
    "type": "terrain",
    "id": "t_shrub_peanut_harvested",
    "name": "peanut bush",
    "description": "A small peanut bush that's fruitless.",
    "symbol": "#",
    "color": "brown_green",
    "move_cost": 8,
    "coverage": 40,
    "flags": [ "TRANSPARENT", "CONTAINER", "FLAMMABLE_ASH", "THIN_OBSTACLE", "SHRUB", "SHORT", "HARVESTED" ],
    "transforms_into": "t_shrub_peanut",
    "examine_action": "harvested_plant",
    "bash": {
      "str_min": 4,
      "str_max": 60,
      "sound": "crunch.",
      "sound_fail": "brush.",
      "ter_set": "t_dirt",
      "items": [ { "item": "withered", "prob": 50, "count": [ 1, 2 ] } ]
    }
  },
  {
    "type": "terrain",
    "id": "t_shrub_blueberry",
    "name": "blueberry bush",
    "description": "A small bush of sweet blueberries.",
    "symbol": "#",
    "color": "light_blue_green",
    "move_cost": 8,
    "coverage": 40,
    "flags": [ "TRANSPARENT", "CONTAINER", "FLAMMABLE_ASH", "THIN_OBSTACLE", "SHRUB", "SHORT" ],
    "transforms_into": "t_shrub_blueberry_harvested",
    "examine_action": "harvest_ter_nectar",
    "harvest_by_season": [
      {
        "seasons": [ "summer" ],
        "entries": [
          { "drop": "blueberries", "base_num": [ 2, 5 ], "scaled_num": [ 0, 0.5 ] },
          { "drop": "seed_blueberries", "base_num": [ 1, 2 ], "scaled_num": [ 0, 0.25 ] }
        ]
      }
    ],
    "bash": {
      "str_min": 4,
      "str_max": 60,
      "sound": "crunch.",
      "sound_fail": "brush.",
      "ter_set": "t_dirt",
      "items": [ { "item": "withered", "prob": 50, "count": [ 1, 2 ] } ]
    }
  },
  {
    "type": "terrain",
    "id": "t_shrub_blueberry_harvested",
    "name": "blueberry bush",
    "description": "A small blueberry bush that's fruitless.",
    "symbol": "#",
    "color": "blue_green",
    "move_cost": 8,
    "coverage": 40,
    "flags": [ "TRANSPARENT", "CONTAINER", "FLAMMABLE_ASH", "THIN_OBSTACLE", "SHRUB", "SHORT", "HARVESTED" ],
    "transforms_into": "t_shrub_blueberry",
    "examine_action": "harvested_plant",
    "bash": {
      "str_min": 4,
      "str_max": 60,
      "sound": "crunch.",
      "sound_fail": "brush.",
      "ter_set": "t_dirt",
      "items": [ { "item": "withered", "prob": 50, "count": [ 1, 2 ] } ]
    }
  },
  {
    "type": "terrain",
    "id": "t_shrub_strawberry",
    "name": "strawberry bush",
    "description": "A small bush of juicy strawberries.",
    "symbol": "#",
    "color": "light_red_green",
    "move_cost": 8,
    "coverage": 40,
    "flags": [ "TRANSPARENT", "CONTAINER", "FLAMMABLE_ASH", "THIN_OBSTACLE", "SHRUB", "SHORT" ],
    "transforms_into": "t_shrub_strawberry_harvested",
    "examine_action": "harvest_ter_nectar",
    "harvest_by_season": [
      {
        "seasons": [ "summer" ],
        "entries": [
          { "drop": "strawberries", "base_num": [ 2, 5 ], "scaled_num": [ 0, 0.5 ] },
          { "drop": "seed_strawberries", "base_num": [ 1, 2 ], "scaled_num": [ 0, 0.25 ] }
        ]
      }
    ],
    "bash": {
      "str_min": 4,
      "str_max": 60,
      "sound": "crunch.",
      "sound_fail": "brush.",
      "ter_set": "t_dirt",
      "items": [ { "item": "withered", "prob": 50, "count": [ 1, 2 ] } ]
    }
  },
  {
    "type": "terrain",
    "id": "t_shrub_strawberry_harvested",
    "name": "strawberry bush",
    "description": "A small strawberry bush that's fruitless.",
    "symbol": "#",
    "color": "red_green",
    "move_cost": 8,
    "coverage": 40,
    "flags": [ "TRANSPARENT", "CONTAINER", "FLAMMABLE_ASH", "THIN_OBSTACLE", "SHRUB", "SHORT", "HARVESTED" ],
    "transforms_into": "t_shrub_strawberry",
    "examine_action": "harvested_plant",
    "bash": {
      "str_min": 4,
      "str_max": 60,
      "sound": "crunch.",
      "sound_fail": "brush.",
      "ter_set": "t_dirt",
      "items": [ { "item": "withered", "prob": 50, "count": [ 1, 2 ] } ]
    }
  },
  {
    "type": "terrain",
    "id": "t_shrub_blackberry",
    "name": "blackberry bush",
    "description": "A small bush of delicious blackberries.  Watch out for its thorns!",
    "symbol": "#",
    "color": "black_green",
    "move_cost": 8,
    "coverage": 40,
    "flags": [ "TRANSPARENT", "CONTAINER", "FLAMMABLE_ASH", "THIN_OBSTACLE", "SHRUB", "SHORT", "SHARP" ],
    "transforms_into": "t_shrub_blackberry_harvested",
    "examine_action": "harvest_ter_nectar",
    "looks_like": "t_shrub_blueberry",
    "harvest_by_season": [
      {
        "seasons": [ "summer" ],
        "entries": [
          { "drop": "blackberries", "base_num": [ 2, 5 ], "scaled_num": [ 0, 0.5 ] },
          { "drop": "seed_blackberries", "base_num": [ 1, 2 ], "scaled_num": [ 0, 0.25 ] }
        ]
      }
    ],
    "bash": {
      "str_min": 4,
      "str_max": 60,
      "sound": "crunch.",
      "sound_fail": "brush.",
      "ter_set": "t_dirt",
      "items": [ { "item": "withered", "prob": 50, "count": [ 1, 2 ] } ]
    }
  },
  {
    "type": "terrain",
    "id": "t_shrub_blackberry_harvested",
    "name": "blackberry bush",
    "description": "A small blackberry bush that's fruitless.  Watch out for its thorns!",
    "symbol": "#",
    "color": "black_green",
    "move_cost": 8,
    "coverage": 40,
    "flags": [ "TRANSPARENT", "CONTAINER", "FLAMMABLE_ASH", "THIN_OBSTACLE", "SHRUB", "SHORT", "SHARP", "HARVESTED" ],
    "transforms_into": "t_shrub_blackberry",
    "examine_action": "harvested_plant",
    "looks_like": "t_shrub_blueberry_harvested",
    "bash": {
      "str_min": 4,
      "str_max": 60,
      "sound": "crunch.",
      "sound_fail": "brush.",
      "ter_set": "t_dirt",
      "items": [ { "item": "withered", "prob": 50, "count": [ 1, 2 ] } ]
    }
  },
  {
    "type": "terrain",
    "id": "t_shrub_huckleberry",
    "name": "huckleberry bush",
    "description": "A small bush of huckleberries, often mistaken as blueberries.",
    "symbol": "#",
    "color": "light_blue_green",
    "move_cost": 8,
    "coverage": 40,
    "flags": [ "TRANSPARENT", "CONTAINER", "FLAMMABLE_ASH", "THIN_OBSTACLE", "SHRUB", "SHORT" ],
    "transforms_into": "t_shrub_huckleberry_harvested",
    "examine_action": "harvest_ter_nectar",
    "looks_like": "t_shrub_blueberry",
    "harvest_by_season": [
      {
        "seasons": [ "summer" ],
        "entries": [
          { "drop": "huckleberries", "base_num": [ 2, 5 ], "scaled_num": [ 0, 0.5 ] },
          { "drop": "seed_huckleberries", "base_num": [ 1, 2 ], "scaled_num": [ 0, 0.25 ] }
        ]
      }
    ],
    "bash": {
      "str_min": 4,
      "str_max": 60,
      "sound": "crunch.",
      "sound_fail": "brush.",
      "ter_set": "t_dirt",
      "items": [ { "item": "withered", "prob": 50, "count": [ 1, 2 ] } ]
    }
  },
  {
    "type": "terrain",
    "id": "t_shrub_huckleberry_harvested",
    "name": "huckleberry bush",
    "description": "A small huckleberry bush that's fruitless.",
    "symbol": "#",
    "color": "blue_green",
    "move_cost": 8,
    "coverage": 40,
    "flags": [ "TRANSPARENT", "CONTAINER", "FLAMMABLE_ASH", "THIN_OBSTACLE", "SHRUB", "SHORT", "HARVESTED" ],
    "transforms_into": "t_shrub_huckleberry",
    "examine_action": "harvested_plant",
    "looks_like": "t_shrub_blueberry_harvested",
    "bash": {
      "str_min": 4,
      "str_max": 60,
      "sound": "crunch.",
      "sound_fail": "brush.",
      "ter_set": "t_dirt",
      "items": [ { "item": "withered", "prob": 50, "count": [ 1, 2 ] } ]
    }
  },
  {
    "type": "terrain",
    "id": "t_shrub_raspberry",
    "name": "raspberry bush",
    "description": "A small bush of delicious raspberries.  Watch out for its thorns!",
    "symbol": "#",
    "color": "light_red_green",
    "move_cost": 8,
    "coverage": 40,
    "flags": [ "TRANSPARENT", "CONTAINER", "FLAMMABLE_ASH", "THIN_OBSTACLE", "SHRUB", "SHORT", "SHARP" ],
    "transforms_into": "t_shrub_raspberry_harvested",
    "examine_action": "harvest_ter_nectar",
    "looks_like": "t_shrub_strawberry",
    "harvest_by_season": [
      {
        "seasons": [ "summer" ],
        "entries": [
          { "drop": "raspberries", "base_num": [ 2, 5 ], "scaled_num": [ 0, 0.5 ] },
          { "drop": "seed_raspberries", "base_num": [ 1, 2 ], "scaled_num": [ 0, 0.25 ] }
        ]
      }
    ],
    "bash": {
      "str_min": 4,
      "str_max": 60,
      "sound": "crunch.",
      "sound_fail": "brush.",
      "ter_set": "t_dirt",
      "items": [ { "item": "withered", "prob": 50, "count": [ 1, 2 ] } ]
    }
  },
  {
    "type": "terrain",
    "id": "t_shrub_raspberry_harvested",
    "name": "raspberry bush",
    "description": "A small raspberry bush that's fruitless.  Watch out for its thorns!",
    "symbol": "#",
    "color": "red_green",
    "move_cost": 8,
    "coverage": 40,
    "flags": [ "TRANSPARENT", "CONTAINER", "FLAMMABLE_ASH", "THIN_OBSTACLE", "SHRUB", "SHORT", "SHARP", "HARVESTED" ],
    "transforms_into": "t_shrub_raspberry",
    "examine_action": "harvested_plant",
    "looks_like": "t_shrub_strawberry_harvested",
    "bash": {
      "str_min": 4,
      "str_max": 60,
      "sound": "crunch.",
      "sound_fail": "brush.",
      "ter_set": "t_dirt",
      "items": [ { "item": "withered", "prob": 50, "count": [ 1, 2 ] } ]
    }
  },
  {
    "type": "terrain",
    "id": "t_shrub_grape",
    "name": "grape bush",
    "description": "A bush of a different species invaded by vines of grapes.",
    "symbol": "#",
    "color": "light_green_green",
    "move_cost": 8,
    "coverage": 40,
    "flags": [ "TRANSPARENT", "CONTAINER", "FLAMMABLE_ASH", "THIN_OBSTACLE", "SHRUB", "SHORT" ],
    "transforms_into": "t_shrub_grape_harvested",
    "examine_action": "harvest_ter_nectar",
    "looks_like": "t_shrub_blueberry",
    "harvest_by_season": [
      {
        "seasons": [ "summer" ],
        "entries": [
          { "drop": "grapes", "base_num": [ 2, 5 ], "scaled_num": [ 0, 0.5 ] },
          { "drop": "seed_grapes", "base_num": [ 1, 2 ], "scaled_num": [ 0, 0.25 ] }
        ]
      }
    ],
    "bash": {
      "str_min": 4,
      "str_max": 60,
      "sound": "crunch.",
      "sound_fail": "brush.",
      "ter_set": "t_dirt",
      "items": [ { "item": "withered", "prob": 50, "count": [ 1, 2 ] } ]
    }
  },
  {
    "type": "terrain",
    "id": "t_shrub_grape_harvested",
    "name": "grape bush",
    "description": "A bush of a different species invaded by grape vines but they're fruitless.",
    "symbol": "#",
    "color": "green_green",
    "move_cost": 8,
    "coverage": 40,
    "flags": [ "TRANSPARENT", "CONTAINER", "FLAMMABLE_ASH", "THIN_OBSTACLE", "SHRUB", "SHORT", "HARVESTED" ],
    "transforms_into": "t_shrub_grape",
    "examine_action": "harvested_plant",
    "looks_like": "t_shrub_blueberry_harvested",
    "bash": {
      "str_min": 4,
      "str_max": 60,
      "sound": "crunch.",
      "sound_fail": "brush.",
      "ter_set": "t_dirt",
      "items": [ { "item": "withered", "prob": 50, "count": [ 1, 2 ] } ]
    }
  },
  {
    "type": "terrain",
    "id": "t_shrub_rose",
    "name": "rose bush",
    "description": "A fat bush of beautiful red roses, if only you could get a date!  Watch out for its thorns!",
    "symbol": "#",
    "color": "light_red_green",
    "move_cost": 8,
    "coverage": 40,
    "flags": [ "TRANSPARENT", "CONTAINER", "FLAMMABLE_ASH", "THIN_OBSTACLE", "SHRUB", "SHORT", "SHARP" ],
    "transforms_into": "t_shrub_rose_harvested",
    "examine_action": "harvest_ter_nectar",
    "looks_like": "t_shrub_strawberry",
    "harvest_by_season": [ { "seasons": [ "autumn" ], "entries": [ { "drop": "rose_hips", "base_num": [ 2, 5 ], "scaled_num": [ 0, 0.5 ] } ] } ],
    "//": "Insert rose (flower) harvest in summer once flowers have a use (same for other generic flowers).",
    "bash": {
      "str_min": 4,
      "str_max": 60,
      "sound": "crunch.",
      "sound_fail": "brush.",
      "ter_set": "t_dirt",
      "items": [ { "item": "withered", "prob": 50, "count": [ 1, 2 ] } ]
    }
  },
  {
    "type": "terrain",
    "id": "t_shrub_rose_harvested",
    "name": "rose bush",
    "description": "A fat rose bush that currently has no blooms.  Watch out for its thorns!",
    "symbol": "#",
    "color": "red_green",
    "move_cost": 8,
    "coverage": 40,
    "flags": [ "TRANSPARENT", "CONTAINER", "FLAMMABLE_ASH", "THIN_OBSTACLE", "SHRUB", "SHORT", "SHARP", "HARVESTED" ],
    "transforms_into": "t_shrub_rose",
    "examine_action": "harvested_plant",
    "looks_like": "t_shrub_strawberry_harvested",
    "bash": {
      "str_min": 4,
      "str_max": 60,
      "sound": "crunch.",
      "sound_fail": "brush.",
      "ter_set": "t_dirt",
      "items": [ { "item": "withered", "prob": 50, "count": [ 1, 2 ] } ]
    }
  },
  {
    "type": "terrain",
    "id": "t_shrub_hydrangea",
    "name": "hydrangea bush",
    "description": "A fat, bush of fragrant blue hydrangeas.",
    "symbol": "#",
    "color": "light_blue_green",
    "move_cost": 8,
    "coverage": 40,
    "flags": [ "TRANSPARENT", "CONTAINER", "FLAMMABLE_ASH", "THIN_OBSTACLE", "SHRUB", "SHORT" ],
    "transforms_into": "t_shrub_hydrangea_harvested",
    "examine_action": "harvest_ter_nectar",
    "looks_like": "t_shrub_blueberry",
    "//": "Insert hydrangea harvest in autumn once flowers have a use (same for other generic flowers).",
    "bash": {
      "str_min": 4,
      "str_max": 60,
      "sound": "crunch.",
      "sound_fail": "brush.",
      "ter_set": "t_dirt",
      "items": [ { "item": "withered", "prob": 50, "count": [ 1, 2 ] } ]
    }
  },
  {
    "type": "terrain",
    "id": "t_shrub_hydrangea_harvested",
    "name": "hydrangea bush",
    "description": "A fat hydrangea bush that currently has no blooms.",
    "symbol": "#",
    "color": "blue_green",
    "move_cost": 8,
    "coverage": 40,
    "flags": [ "TRANSPARENT", "CONTAINER", "FLAMMABLE_ASH", "THIN_OBSTACLE", "SHRUB", "SHORT", "HARVESTED" ],
    "transforms_into": "t_shrub_hydrangea",
    "examine_action": "harvested_plant",
    "looks_like": "t_shrub_blueberry_harvested",
    "bash": {
      "str_min": 4,
      "str_max": 60,
      "sound": "crunch.",
      "sound_fail": "brush.",
      "ter_set": "t_dirt",
      "items": [ { "item": "withered", "prob": 50, "count": [ 1, 2 ] } ]
    }
  },
  {
    "type": "terrain",
    "id": "t_shrub_lilac",
    "name": "lilac bush",
    "description": "A wide, bush of bright pinkish purple lilacs.",
    "symbol": "#",
    "color": "magenta_green",
    "move_cost": 8,
    "coverage": 40,
    "flags": [ "TRANSPARENT", "CONTAINER", "FLAMMABLE_ASH", "THIN_OBSTACLE", "SHRUB", "SHORT" ],
    "transforms_into": "t_shrub_lilac_harvested",
    "examine_action": "harvest_ter_nectar",
    "looks_like": "t_shrub_hydrangea",
    "//": "Insert lilac harvest once flowers have a use (same for other generic flowers).",
    "bash": {
      "str_min": 4,
      "str_max": 60,
      "sound": "crunch.",
      "sound_fail": "brush.",
      "ter_set": "t_dirt",
      "items": [ { "item": "withered", "prob": 50, "count": [ 1, 2 ] } ]
    }
  },
  {
    "type": "terrain",
    "id": "t_shrub_lilac_harvested",
    "name": "lilac bush",
    "description": "A wide lilac bush that currently has no blooms.",
    "symbol": "#",
    "color": "magenta_green",
    "move_cost": 8,
    "coverage": 40,
    "flags": [ "TRANSPARENT", "CONTAINER", "FLAMMABLE_ASH", "THIN_OBSTACLE", "SHRUB", "SHORT", "HARVESTED" ],
    "transforms_into": "t_shrub_lilac",
    "examine_action": "harvested_plant",
    "looks_like": "t_shrub_hydrangea_harvested",
    "bash": {
      "str_min": 4,
      "str_max": 60,
      "sound": "crunch.",
      "sound_fail": "brush.",
      "ter_set": "t_dirt",
      "items": [ { "item": "withered", "prob": 50, "count": [ 1, 2 ] } ]
    }
  },
  {
    "type": "terrain",
    "id": "t_trunk",
    "name": "tree trunk",
    "symbol": "1",
    "color": "brown",
    "move_cost": 4,
    "coverage": 45,
    "flags": [ "TRANSPARENT", "FLAMMABLE_ASH", "DIGGABLE", "REDUCE_SCENT", "MOUNTABLE", "SHORT" ],
    "bash": {
      "str_min": 80,
      "str_max": 180,
      "sound": "crunch!",
      "sound_fail": "whack!",
      "ter_set": "t_dirt",
      "items": [ { "item": "splinter", "count": [ 5, 15 ] } ]
    }
  },
  {
    "type": "terrain",
    "id": "t_stump",
    "name": "tree stump",
    "symbol": "^",
    "color": "brown",
    "move_cost": 3,
    "coverage": 35,
    "flags": [ "TRANSPARENT", "FLAMMABLE_ASH", "DIGGABLE", "REDUCE_SCENT", "MOUNTABLE", "SHORT", "FLAT_SURF" ],
    "bash": {
      "str_min": 80,
      "str_max": 180,
      "sound": "crunch!",
      "sound_fail": "whack!",
      "ter_set": "t_dirt",
      "items": [ { "item": "splinter", "count": [ 5, 15 ] } ]
    }
  },
  {
    "type": "terrain",
    "id": "t_root_wall",
    "name": "root wall",
    "symbol": "#",
    "color": "brown",
    "move_cost": 0,
    "coverage": 100,
    "roof": "t_dirt",
    "flags": [ "NOITEM", "SUPPORTS_ROOF", "WALL" ],
    "bash": {
      "str_min": 12,
      "str_max": 150,
      "sound": "crunch!",
      "sound_fail": "whump!",
      "ter_set": "t_null",
      "items": [ { "item": "splinter", "count": [ 2, 5 ] } ]
    }
  },
  {
    "type": "terrain",
    "id": "t_wax",
    "name": "wax wall",
    "symbol": "#",
    "color": "yellow",
    "move_cost": 0,
    "coverage": 100,
    "roof": "t_floor_wax",
    "flags": [ "FLAMMABLE_ASH", "NOITEM", "SUPPORTS_ROOF", "PLACE_ITEM", "WALL" ],
    "bash": {
      "str_min": 12,
      "str_max": 150,
      "sound": "crunch!",
      "sound_fail": "whump!",
      "ter_set": "t_floor_wax",
      "items": [ { "item": "wax", "count": [ 3, 5 ] } ]
    }
  },
  {
    "type": "terrain",
    "id": "t_floor_wax",
    "name": "wax floor",
    "symbol": ".",
    "color": "yellow",
    "move_cost": 2,
    "flags": [ "TRANSPARENT", "FLAMMABLE_HARD", "INDOORS", "FLAT" ]
  },
  {
    "type": "terrain",
    "id": "t_fence",
    "aliases": [ "t_fence_h", "t_fence_v" ],
    "name": "picket fence",
    "description": "A barrier made of wood, it's nothing complicated.  Mildly suggests where not to go.",
    "symbol": "LINE_OXOX",
    "color": "brown",
    "move_cost": 3,
    "flags": [
      "TRANSPARENT",
      "DIGGABLE",
      "FLAMMABLE_ASH",
      "NOITEM",
      "THIN_OBSTACLE",
      "REDUCE_SCENT",
      "MOUNTABLE",
      "SHORT",
      "AUTO_WALL_SYMBOL"
    ],
    "connects_to": "WOODFENCE",
    "deconstruct": { "ter_set": "t_fence_post", "items": [ { "item": "2x4", "count": 5 }, { "item": "nail", "charges": 8 } ] },
    "bash": {
      "str_min": 4,
      "str_max": 20,
      "sound": "crack.",
      "sound_fail": "wham.",
      "ter_set": "t_null",
      "items": [ { "item": "2x4", "count": [ 1, 3 ] }, { "item": "nail", "charges": [ 2, 6 ] }, { "item": "splinter", "count": 1 } ]
    }
  },
  {
    "type": "terrain",
    "id": "t_chainfence",
    "aliases": [ "t_chainfence_h", "t_chainfence_v" ],
    "name": "chain link fence",
    "description": "A tall fence made of woven wires.  It doesn't suggest to stop, it just stops.",
    "symbol": "LINE_OXOX",
    "color": "cyan",
    "move_cost": 0,
    "flags": [ "TRANSPARENT", "NOITEM", "THIN_OBSTACLE", "PERMEABLE", "UNSTABLE", "CLIMBABLE", "AUTO_WALL_SYMBOL" ],
    "connects_to": "CHAINFENCE",
    "examine_action": "chainfence",
    "bash": {
      "str_min": 10,
      "str_max": 150,
      "sound": "metal screeching!",
      "sound_fail": "clang!",
      "ter_set": "t_chainfence_posts",
      "items": [ { "item": "wire", "count": [ 8, 15 ] } ]
    }
  },
  {
    "type": "terrain",
    "id": "t_chainfence_posts",
    "name": "metal post",
    "description": "Set of metal posts, that can hold more serious fences.",
    "symbol": "#",
    "color": "cyan",
    "move_cost": 2,
    "flags": [ "TRANSPARENT", "THIN_OBSTACLE" ],
    "bash": {
      "str_min": 8,
      "str_max": 30,
      "sound": "metal screeching!",
      "sound_fail": "clang!",
      "ter_set": "t_null",
      "items": [ { "item": "pipe", "count": [ 1, 4 ] }, { "item": "scrap", "count": [ 3, 6 ] } ]
    }
  },
  {
    "type": "terrain",
    "id": "t_chickenwire_fence",
    "aliases": [ "t_chickenwire_fence_h", "t_chickenwire_fence_v" ],
    "name": "chickenwire fence",
    "description": "A rather flimsy tall fence made of 2x4s and woven wire, suitable for containing small livestock like chickens.",
    "symbol": "LINE_OXOX",
    "color": "brown",
    "looks_like": "t_chainfence",
    "move_cost": 0,
    "flags": [ "TRANSPARENT", "NOITEM", "PERMEABLE", "AUTO_WALL_SYMBOL" ],
    "connects_to": "CHAINFENCE",
    "examine_action": "chainfence",
    "deconstruct": { "ter_set": "t_null", "items": [ { "item": "wire", "count": 10 }, { "item": "nail", "count": 20 } ] },
    "bash": {
      "str_min": 5,
      "str_max": 12,
      "sound": "metal rattling!",
      "sound_fail": "whack!",
      "ter_set": "t_fence_post",
      "items": [ { "item": "wire", "count": [ 8, 15 ] } ]
    }
  },
  {
    "type": "terrain",
    "id": "t_chickenwire_fence_post",
    "name": "chickenwire fence post",
    "description": "A couple of posts that support the fence.  They look alone without the fence.",
    "symbol": "#",
    "color": "brown",
    "looks_like": "t_fence_post",
    "move_cost": 2,
    "flags": [ "TRANSPARENT", "THIN_OBSTACLE" ],
    "deconstruct": { "ter_set": "t_dirt", "items": [ { "item": "2x4", "count": 2 } ] },
    "bash": {
      "str_min": 8,
      "str_max": 20,
      "sound": "crack.",
      "sound_fail": "whump.",
      "ter_set": "t_null",
      "items": [ { "item": "2x4", "count": [ 0, 2 ] } ]
    }
  },
  {
    "type": "terrain",
    "id": "t_fence_post",
    "name": "fence post",
    "description": "A couple of posts that support the fence.  They look alone without the fence.",
    "symbol": "#",
    "color": "brown",
    "move_cost": 2,
    "flags": [ "TRANSPARENT", "THIN_OBSTACLE", "SHORT" ],
    "deconstruct": { "ter_set": "t_dirt", "items": [ { "item": "pointy_stick", "count": 2 } ] },
    "bash": {
      "str_min": 8,
      "str_max": 20,
      "sound": "crack.",
      "sound_fail": "whump.",
      "ter_set": "t_null",
      "items": [ { "item": "pointy_stick", "count": [ 0, 2 ] } ]
    }
  },
  {
    "type": "terrain",
    "id": "t_fence_wire",
    "name": "wire fence",
    "description": "A barrier made of wire, it's nothing complicated.  Mildly suggests where not to go.",
    "symbol": "$",
    "color": "blue",
    "move_cost": 4,
    "flags": [ "TRANSPARENT", "THIN_OBSTACLE", "SHORT", "EASY_DECONSTRUCT" ],
    "deconstruct": { "ter_set": "t_fence_post", "items": [ { "item": "wire", "count": 2 } ] },
    "bash": {
      "str_min": 8,
      "str_max": 20,
      "sound": "crack.",
      "sound_fail": "whump.",
      "ter_set": "t_null",
      "items": [ { "item": "pointy_stick", "count": [ 0, 2 ] }, { "item": "wire", "count": [ 0, 2 ] } ]
    }
  },
  {
    "type": "terrain",
    "id": "t_fence_barbed",
    "name": "barbed wire fence",
    "description": "A barrier made of sharp barbed wire.  More persuasive brother of wire fence.",
    "symbol": "$",
    "color": "blue",
    "move_cost": 4,
    "flags": [ "TRANSPARENT", "SHARP", "THIN_OBSTACLE", "SHORT", "EASY_DECONSTRUCT" ],
    "deconstruct": { "ter_set": "t_fence_post", "items": [ { "item": "wire_barbed", "count": 2 } ] },
    "bash": {
      "str_min": 8,
      "str_max": 20,
      "sound": "crack.",
      "sound_fail": "whump.",
      "ter_set": "t_null",
      "items": [ { "item": "pointy_stick", "count": [ 0, 2 ] }, { "item": "wire_barbed", "count": [ 0, 2 ] } ]
    }
  },
  {
    "type": "terrain",
    "id": "t_fence_rope",
    "name": "rope fence",
    "description": "A barrier made of rope, it's nothing complicated.  Mildly suggests where not to go.",
    "symbol": "$",
    "color": "brown",
    "move_cost": 3,
    "flags": [ "TRANSPARENT", "THIN_OBSTACLE", "EASY_DECONSTRUCT" ],
    "deconstruct": { "ter_set": "t_fence_post", "items": [ { "item": "rope_6", "count": 2 } ] },
    "bash": {
      "str_min": 8,
      "str_max": 20,
      "sound": "crack.",
      "sound_fail": "whump.",
      "ter_set": "t_null",
      "items": [
        { "item": "pointy_stick", "count": [ 0, 2 ] },
        { "item": "rope_6", "prob": 50 },
        { "item": "string_36", "count": [ 2, 5 ] }
      ]
    }
  },
  {
    "type": "terrain",
    "id": "t_railing",
    "aliases": [ "t_railing_h", "t_railing_v" ],
    "name": "railing",
    "symbol": "LINE_OXOX",
    "color": "yellow",
    "move_cost": 3,
    "flags": [ "TRANSPARENT", "NOITEM", "THIN_OBSTACLE", "MOUNTABLE", "SHORT", "AUTO_WALL_SYMBOL" ],
    "connects_to": "RAILING",
    "bash": {
      "str_min": 20,
      "str_max": 80,
      "sound": "crack!",
      "sound_fail": "whump.",
      "ter_set": "t_floor",
      "items": [
        { "item": "2x4", "prob": 50 },
        { "item": "nail", "charges": [ 2, 6 ] },
        { "item": "scrap", "count": [ 1, 3 ] },
        { "item": "splinter", "count": [ 1, 3 ] }
      ]
    }
  },
  {
    "type": "terrain",
    "id": "t_glass_railing",
    "aliases": [ "t_glass_railing_h", "t_glass_railing_v" ],
    "name": "glass railing",
    "symbol": "LINE_OXOX",
    "color": "cyan",
    "move_cost": 3,
    "flags": [ "TRANSPARENT", "NOITEM", "THIN_OBSTACLE", "MOUNTABLE", "SHORT", "AUTO_WALL_SYMBOL" ],
    "connects_to": "RAILING",
    "deconstruct": { "ter_set": "t_rock_floor", "items": [ { "item": "glass_sheet", "count": 2 }, { "item": "pipe", "count": 4 } ] },
    "bash": {
      "str_min": 10,
      "str_max": 40,
      "sound": "glass braking!",
      "sound_fail": "ker-rash!",
      "ter_set": "t_rock_floor",
      "items": [
        { "item": "glass_shard", "count": [ 6, 20 ] },
        { "item": "pipe", "charges": [ 1, 2 ] },
        { "item": "scrap", "count": [ 1, 3 ] }
      ]
    }
  },
  {
    "type": "terrain",
    "id": "t_metal_railing",
    "aliases": [ "t_metal__railing_h", "t_metal__railing_v" ],
    "name": "metal railing",
    "symbol": "LINE_OXOX",
    "color": "dark_gray",
    "move_cost": 3,
    "flags": [ "TRANSPARENT", "NOITEM", "THIN_OBSTACLE", "MOUNTABLE", "SHORT", "AUTO_WALL_SYMBOL" ],
    "connects_to": "RAILING",
    "deconstruct": { "ter_set": "t_rock_floor", "items": [ { "item": "sheet_metal", "count": 2 }, { "item": "pipe", "count": 4 } ] },
    "bash": {
      "str_min": 20,
      "str_max": 80,
      "sound": "clang!",
      "sound_fail": "whump.",
      "ter_set": "t_rock_floor",
      "items": [
        { "item": "pipe", "count": [ 1, 2 ] },
        { "item": "sheet_metal_small", "charges": [ 1, 4 ] },
        { "item": "scrap", "count": [ 1, 3 ] }
      ]
    }
  },
  {
    "type": "terrain",
    "id": "t_gutter_north",
    "description": "Channels water from the roof towards the ground, it looks flimsy.",
    "name": "rain gutter",
    "symbol": "LINE_OXOX",
    "color": "white",
    "move_cost": 3,
    "flags": [ "TRANSPARENT", "NOITEM", "THIN_OBSTACLE", "MOUNTABLE", "TINY", "AUTO_WALL_SYMBOL", "UNSTABLE" ],
    "connects_to": "RAILING",
    "deconstruct": {
      "ter_set": "t_flat_roof",
      "items": [ { "item": "sheet_metal_small", "count": 2 }, { "item": "scrap", "count": [ 2, 3 ] } ]
    },
    "bash": {
      "str_min": 5,
      "str_max": 12,
      "sound": "clang!",
      "sound_fail": "clang.",
      "ter_set": "t_flat_roof",
      "items": [ { "item": "sheet_metal_small", "count": 1, "prob": 20 }, { "item": "scrap", "count": [ 3, 6 ] } ]
    }
  },
  {
    "type": "terrain",
    "id": "t_gutter_south",
    "description": "Channels water from the roof towards the ground, it looks flimsy.",
    "name": "rain gutter",
    "symbol": "LINE_OXOX",
    "color": "white",
    "move_cost": 3,
    "flags": [ "TRANSPARENT", "NOITEM", "THIN_OBSTACLE", "MOUNTABLE", "TINY", "AUTO_WALL_SYMBOL", "UNSTABLE" ],
    "connects_to": "RAILING",
    "deconstruct": {
      "ter_set": "t_flat_roof",
      "items": [ { "item": "sheet_metal_small", "count": 2 }, { "item": "scrap", "count": [ 2, 3 ] } ]
    },
    "bash": {
      "str_min": 5,
      "str_max": 12,
      "sound": "clang!",
      "sound_fail": "clang.",
      "ter_set": "t_flat_roof",
      "items": [ { "item": "sheet_metal_small", "count": 1, "prob": 20 }, { "item": "scrap", "count": [ 3, 6 ] } ]
    }
  },
  {
    "type": "terrain",
    "id": "t_gutter_east",
    "description": "Channels water from the roof towards the ground, it looks flimsy.",
    "name": "rain gutter",
    "symbol": "LINE_OXOX",
    "color": "white",
    "move_cost": 3,
    "flags": [ "TRANSPARENT", "NOITEM", "THIN_OBSTACLE", "MOUNTABLE", "TINY", "AUTO_WALL_SYMBOL", "UNSTABLE" ],
    "connects_to": "RAILING",
    "deconstruct": {
      "ter_set": "t_flat_roof",
      "items": [ { "item": "sheet_metal_small", "count": 2 }, { "item": "scrap", "count": [ 2, 3 ] } ]
    },
    "bash": {
      "str_min": 5,
      "str_max": 12,
      "sound": "clang!",
      "sound_fail": "clang.",
      "ter_set": "t_flat_roof",
      "items": [ { "item": "sheet_metal_small", "count": 1, "prob": 20 }, { "item": "scrap", "count": [ 3, 6 ] } ]
    }
  },
  {
    "type": "terrain",
    "id": "t_gutter_west",
    "description": "Channels water from the roof towards the ground, it looks flimsy.",
    "name": "rain gutter",
    "symbol": "LINE_OXOX",
    "color": "white",
    "move_cost": 3,
    "flags": [ "TRANSPARENT", "NOITEM", "THIN_OBSTACLE", "MOUNTABLE", "TINY", "AUTO_WALL_SYMBOL", "UNSTABLE" ],
    "connects_to": "RAILING",
    "deconstruct": {
      "ter_set": "t_flat_roof",
      "items": [ { "item": "sheet_metal_small", "count": 2 }, { "item": "scrap", "count": [ 2, 3 ] } ]
    },
    "bash": {
      "str_min": 5,
      "str_max": 12,
      "sound": "clang!",
      "sound_fail": "clang.",
      "ter_set": "t_flat_roof",
      "items": [ { "item": "sheet_metal_small", "count": 1, "prob": 20 }, { "item": "scrap", "count": [ 3, 6 ] } ]
    }
  },
  {
    "type": "terrain",
    "id": "t_gutter_drop",
    "name": "gutter drop",
    "description": "Funnels water from gutter system towards the ground, it looks flimsy. You may be able to climb down here.",
    "symbol": "o",
    "color": "white",
    "move_cost": 3,
    "flags": [ "TRANSPARENT", "NOITEM", "THIN_OBSTACLE", "MOUNTABLE", "TINY", "AUTO_WALL_SYMBOL", "UNSTABLE", "CLIMBABLE" ],
    "connects_to": "RAILING",
    "deconstruct": {
      "ter_set": "t_flat_roof",
      "items": [ { "item": "sheet_metal_small", "count": 2 }, { "item": "scrap", "count": [ 2, 3 ] } ]
    },
    "bash": {
      "str_min": 5,
      "str_max": 12,
      "sound": "clang!",
      "sound_fail": "clang.",
      "ter_set": "t_flat_roof",
      "items": [ { "item": "sheet_metal_small", "count": 1, "prob": 20 }, { "item": "scrap", "count": [ 3, 6 ] } ]
    }
  },
  {
    "type": "terrain",
    "id": "t_gutter_downspout",
    "name": "downspout",
    "description": "A length of gutter running from the roof to the ground, it looks flimsy. You may be able to climb down here.",
    "symbol": "|",
    "color": "white",
    "move_cost": 3,
    "flags": [ "TRANSPARENT", "NOITEM", "THIN_OBSTACLE", "UNSTABLE", "CLIMBABLE" ],
    "deconstruct": {
      "ter_set": "t_flat_roof",
      "items": [ { "item": "sheet_metal_small", "count": 2 }, { "item": "scrap", "count": [ 2, 3 ] } ]
    },
    "bash": {
      "str_min": 5,
      "str_max": 12,
      "sound": "clang!",
      "sound_fail": "clang.",
      "ter_set": "t_dirt",
      "items": [ { "item": "sheet_metal_small", "count": 1, "prob": 20 }, { "item": "scrap", "count": [ 3, 6 ] } ]
    }
  },
  {
    "type": "terrain",
    "id": "t_ponywall",
    "aliases": [ "t_ponywall_h", "t_ponywall_v" ],
    "name": "pony wall",
    "description": "A short divider wall with wooden support structure with drywall.  Paint job is the all too common and neutral off-white or cream color.  Appears as though the material is flammable.",
    "symbol": "LINE_OXOX",
    "looks_like": "f_counter",
    "color": "light_gray",
    "move_cost": 0,
    "coverage": 60,
    "connects_to": "WALL",
    "roof": "t_flat_roof",
    "flags": [
      "TRANSPARENT",
      "FLAMMABLE",
      "PLACE_ITEM",
      "INDOORS",
      "AUTO_WALL_SYMBOL",
      "BASHABLE",
      "THIN_OBSTACLE",
      "MOUNTABLE",
      "SHORT"
    ],
    "deconstruct": { "ter_set": "t_floor", "items": [ { "item": "2x4", "count": 10 }, { "item": "nail", "charges": 20 } ] },
    "bash": {
      "str_min": 8,
      "str_max": 20,
      "sound": "crash!",
      "sound_fail": "whump!",
      "ter_set": "t_null",
      "items": "wall_bash_results"
    }
  },
  {
    "type": "terrain",
    "id": "t_marloss",
    "name": "marloss bush",
    "description": "This alien plant superficially resembles a blueberry bush, and hangs with large, juicy pink pomes that emit a heady, fruity aroma.",
    "symbol": "#",
    "color": "pink",
    "move_cost": 8,
    "coverage": 40,
    "flags": [ "TRANSPARENT", "FLAMMABLE_ASH", "FUNGUS", "SHRUB", "SHORT" ],
    "examine_action": "shrub_marloss",
    "bash": { "str_min": 4, "str_max": 60, "sound": "crunch.", "sound_fail": "poof!", "ter_set": "t_fungus" }
  },
  {
    "type": "terrain",
    "id": "t_fungus",
    "name": "fungal bed",
    "description": "Fungus grows thick here, obscuring the ground beneath it.",
    "symbol": ".",
    "color": "light_gray",
    "move_cost": 3,
    "flags": [ "TRANSPARENT", "FLAMMABLE_ASH", "DIGGABLE", "FUNGUS", "NOCOLLIDE" ],
    "bash": {
      "sound": "smash",
      "//": "muffled because fungus",
      "ter_set": "t_null",
      "str_min": 20,
      "str_max": 400,
      "str_min_supported": 50
    }
  },
  {
    "type": "terrain",
    "id": "t_fungus_floor_in",
    "name": "fungal floor",
    "description": "Greyish mold coats both the floor and the roof here, silent and still.  Stray spores waft through the air.",
    "//": "roofed",
    "symbol": ".",
    "color": "light_gray",
    "move_cost": 2,
    "flags": [ "TRANSPARENT", "FLAMMABLE_ASH", "SUPPORTS_ROOF", "COLLAPSES", "INDOORS", "FLAT", "FUNGUS" ],
    "bash": { "sound": "smash", "ter_set": "t_null", "str_min": 20, "str_max": 400, "str_min_supported": 50 }
  },
  {
    "type": "terrain",
    "id": "t_fungus_floor_sup",
    "name": "fungal floor",
    "description": "Greyish mold coats the floor here, silent and still.",
    "//": "supports",
    "symbol": ".",
    "color": "light_gray",
    "move_cost": 2,
    "flags": [ "TRANSPARENT", "FLAMMABLE_ASH", "SUPPORTS_ROOF", "FLAT", "FUNGUS" ],
    "bash": { "sound": "smash", "ter_set": "t_null", "str_min": 20, "str_max": 400, "str_min_supported": 50 }
  },
  {
    "type": "terrain",
    "id": "t_fungus_floor_out",
    "name": "fungal floor",
    "description": "Greyish mold coats the ground here, silent and still.",
    "//": "outside",
    "symbol": ".",
    "color": "light_gray",
    "move_cost": 2,
    "flags": [ "TRANSPARENT", "FLAMMABLE_ASH", "FLAT", "FUNGUS" ],
    "bash": { "sound": "SMASH!", "ter_set": "t_null", "str_min": 20, "str_max": 400, "str_min_supported": 50 }
  },
  {
    "type": "terrain",
    "id": "t_fungus_wall",
    "aliases": [ "t_fungus_wall_h", "t_fungus_wall_v" ],
    "name": "fungal wall",
    "description": "Several thick, large tendrils of fungus perforate the wall here, piercing straight through it from the outside.  Despite the apparent damage, the wall is still structurally sound.",
    "symbol": "O",
    "color": "dark_gray",
    "move_cost": 0,
    "coverage": 100,
    "flags": [ "FLAMMABLE_ASH", "NOITEM", "SUPPORTS_ROOF", "FUNGUS", "WALL", "MINEABLE" ],
    "bash": { "str_min": 30, "str_max": 180, "sound": "crunch!", "sound_fail": "poof!", "ter_set": "t_fungus" }
  },
  {
    "type": "terrain",
    "id": "t_fungus_wall_transformed",
    "name": "fungal wall",
    "description": "The fungus here has grown thickly and tightly enough to form a solid wall.  It feels very stiff to the touch, and seems to be very strong.",
    "symbol": "LINE_OXOX",
    "color": "dark_gray",
    "move_cost": 0,
    "coverage": 100,
    "flags": [ "FLAMMABLE_ASH", "NOITEM", "SUPPORTS_ROOF", "FUNGUS", "WALL", "AUTO_WALL_SYMBOL", "MINEABLE" ],
    "bash": { "str_min": 30, "str_max": 180, "sound": "crunch!", "sound_fail": "poof!", "ter_set": "t_fungus" }
  },
  {
    "type": "terrain",
    "id": "t_fungus_mound",
    "name": "fungal mound",
    "description": "A mound of fungal matter, intertwined in itself.",
    "symbol": "#",
    "color": "light_gray",
    "move_cost": 4,
    "flags": [ "TRANSPARENT", "THIN_OBSTACLE", "FLAMMABLE_ASH", "FUNGUS", "MOUNTABLE" ],
    "bash": { "str_min": 10, "str_max": 70, "sound": "crunch!", "sound_fail": "poof!", "ter_set": "t_fungus" }
  },
  {
    "type": "terrain",
    "id": "t_shrub_fungal",
    "name": "fungal shrub",
    "description": "This shrub has been completely absorbed by the mushrooms.  Its branches droop and have lost much of their structure, and its leaves have vanished, replaced by fleshy grey sacks that visibly expand and contract.",
    "symbol": "#",
    "color": "dark_gray",
    "move_cost": 8,
    "coverage": 40,
    "flags": [ "TRANSPARENT", "CONTAINER", "FLAMMABLE_ASH", "THIN_OBSTACLE", "PLACE_ITEM", "SHRUB", "FUNGUS", "SHORT" ],
    "bash": { "str_min": 4, "str_max": 60, "sound": "crunch.", "sound_fail": "poof!", "ter_set": "t_fungus" }
  },
  {
    "type": "terrain",
    "id": "t_tree_fungal",
    "name": "fungal tree",
    "description": "Once tall and majestic, this tree is now a slave to the fungus like the landscape around it.  Its bark is penetrated by and covered with fungal tendrils, and the canopy has rotted away, leaving only the branches, stretching forlornly to the sky as if to escape the infection overrunning it.",
    "symbol": "7",
    "color": "dark_gray",
    "move_cost": 0,
    "coverage": 80,
    "flags": [ "FLAMMABLE_ASH", "NOITEM", "FUNGUS", "TREE", "REDUCE_SCENT" ],
    "bash": { "str_min": 40, "str_max": 180, "sound": "crunch!", "sound_fail": "poof!", "ter_set": "t_fungus" }
  },
  {
    "type": "terrain",
    "id": "t_tree_fungal_young",
    "name": "young fungal tree",
    "description": "A small sapling poking through the ground, infested by fungal mold.",
    "symbol": "1",
    "color": "dark_gray",
    "move_cost": 4,
    "flags": [ "TRANSPARENT", "FLAMMABLE_ASH", "NOITEM", "FUNGUS", "YOUNG", "REDUCE_SCENT" ],
    "bash": { "str_min": 4, "str_max": 50, "sound": "crunch!", "sound_fail": "poof!", "ter_set": "t_fungus" }
  },
  {
    "type": "terrain",
    "id": "t_marloss_tree",
    "name": "marloss tree",
    "description": "This tree stands as a stark outlier to the landscape around it.  Despite its infestation, its leaves wave proudly in the wind, colored pinkish-white.  Its branches are heavy with pink fruit that looks both mutated and delicious.",
    "symbol": "7",
    "color": "pink",
    "move_cost": 0,
    "coverage": 80,
    "flags": [ "FLAMMABLE_ASH", "NOITEM", "FUNGUS", "TREE", "REDUCE_SCENT" ],
    "examine_action": "tree_marloss",
    "bash": { "str_min": 40, "str_max": 180, "sound": "crunch!", "sound_fail": "poof!", "ter_set": "t_fungus" }
  },
  {
    "type": "terrain",
    "id": "t_water_sh",
    "name": "shallow water",
    "symbol": "~",
    "color": "light_blue",
    "move_cost": 5,
    "flags": [ "TRANSPARENT", "LIQUID", "SWIMMABLE", "FISHABLE" ],
    "connects_to": "WATER",
    "examine_action": "water_source"
  },
  {
    "type": "terrain",
    "id": "t_water_dp",
    "name": "deep water",
    "symbol": "~",
    "color": "blue",
    "move_cost": 8,
    "flags": [ "TRANSPARENT", "LIQUID", "SWIMMABLE", "DEEP_WATER", "FISHABLE" ],
    "connects_to": "WATER",
    "examine_action": "water_source"
  },
  {
    "type": "terrain",
    "id": "t_water_moving_sh",
    "name": "flowing shallow water",
    "looks_like": "t_water_sh",
    "symbol": "~",
    "color": "light_blue",
    "move_cost": 6,
    "flags": [ "TRANSPARENT", "LIQUID", "SWIMMABLE", "FISHABLE", "CURRENT" ],
    "connects_to": "WATER",
    "examine_action": "water_source"
  },
  {
    "type": "terrain",
    "id": "t_water_moving_dp",
    "name": "flowing deep water",
    "looks_like": "t_water_dp",
    "symbol": "~",
    "color": "blue",
    "move_cost": 10,
    "flags": [ "TRANSPARENT", "LIQUID", "SWIMMABLE", "DEEP_WATER", "FISHABLE", "CURRENT" ],
    "connects_to": "WATER",
    "examine_action": "water_source"
  },
  {
    "type": "terrain",
    "id": "t_swater_sh",
    "name": "shallow water",
    "symbol": "~",
    "color": "light_blue",
    "move_cost": 5,
    "flags": [ "TRANSPARENT", "LIQUID", "SWIMMABLE", "SALT_WATER", "FISHABLE" ],
    "connects_to": "WATER",
    "examine_action": "water_source"
  },
  {
    "type": "terrain",
    "id": "t_swater_dp",
    "name": "deep water",
    "symbol": "~",
    "color": "blue",
    "move_cost": 8,
    "flags": [ "TRANSPARENT", "LIQUID", "SWIMMABLE", "SALT_WATER", "DEEP_WATER", "FISHABLE" ],
    "connects_to": "WATER",
    "examine_action": "water_source"
  },
  {
    "type": "terrain",
    "id": "t_water_pool",
    "name": "pool water",
    "symbol": "~",
    "color": "light_blue",
    "move_cost": 5,
    "flags": [ "TRANSPARENT", "LIQUID", "SWIMMABLE", "INDOORS", "DEEP_WATER" ],
    "examine_action": "water_source"
  },
  {
    "type": "terrain",
    "id": "t_sewage",
    "name": "sewage",
    "symbol": "~",
    "color": "light_green",
    "move_cost": 6,
    "flags": [ "TRANSPARENT", "SWIMMABLE" ],
    "examine_action": "water_source"
  },
  {
    "type": "terrain",
    "id": "t_lava",
    "name": "lava",
    "symbol": "~",
    "color": "red",
    "move_cost": 4,
    "trap": "tr_lava",
    "flags": [ "TRANSPARENT", "LIQUID", "DESTROY_ITEM", "USABLE_FIRE" ],
    "//": "lava-seared moose meat? yes, please"
  },
  {
    "type": "terrain",
    "id": "t_sandbox",
    "name": "sandbox",
    "symbol": "#",
    "color": "yellow",
    "move_cost": 3,
    "deconstruct": {
      "ter_set": "t_dirt",
      "items": [
        { "item": "2x4", "count": 4 },
        { "item": "material_sand", "charges": [ 800, 1200 ] },
        { "item": "nail", "charges": [ 6, 10 ] }
      ]
    },
    "flags": [ "TRANSPARENT", "TINY" ],
    "bash": {
      "str_min": 8,
      "str_max": 40,
      "sound": "crunch!",
      "sound_fail": "whack!",
      "ter_set": "t_dirt",
      "items": [
        { "item": "2x4", "count": [ 0, 3 ] },
        { "item": "nail", "charges": [ 3, 8 ] },
        { "item": "material_sand", "charges": [ 800, 1200 ] },
        { "item": "splinter", "count": [ 1, 3 ] }
      ]
    }
  },
  {
    "type": "terrain",
    "id": "t_slide",
    "name": "slide",
    "symbol": "#",
    "color": "light_cyan",
    "move_cost": 4,
    "deconstruct": { "ter_set": "t_grass", "items": [ { "item": "sheet_metal", "count": 1 }, { "item": "pipe", "count": [ 4, 8 ] } ] },
    "flags": [ "TRANSPARENT", "MOUNTABLE" ],
    "bash": {
      "str_min": 16,
      "str_max": 40,
      "sound": "crack!",
      "sound_fail": "whump.",
      "ter_set": "t_grass",
      "items": [ { "item": "pipe", "count": [ 2, 6 ] }, { "item": "scrap", "count": [ 1, 3 ] } ]
    }
  },
  {
    "type": "terrain",
    "id": "t_monkey_bars",
    "name": "monkey bars",
    "symbol": "#",
    "color": "cyan",
    "move_cost": 4,
    "deconstruct": { "ter_set": "t_grass", "items": [ { "item": "pipe", "count": [ 6, 12 ] } ] },
    "flags": [ "TRANSPARENT", "MOUNTABLE" ],
    "bash": {
      "str_min": 16,
      "str_max": 40,
      "sound": "crack!",
      "sound_fail": "whump.",
      "ter_set": "t_grass",
      "items": [ { "item": "pipe", "count": [ 4, 8 ] }, { "item": "scrap", "count": [ 1, 4 ] } ]
    }
  },
  {
    "type": "terrain",
    "id": "t_backboard",
    "name": "backboard",
    "symbol": "7",
    "color": "red",
    "move_cost": 0,
    "deconstruct": { "ter_set": "t_pavement", "items": [ { "item": "2x4", "count": 4 }, { "item": "nail", "charges": [ 6, 10 ] } ] },
    "flags": [ "TRANSPARENT", "WALL", "PERMEABLE" ],
    "bash": {
      "str_min": 8,
      "str_max": 45,
      "sound": "crunch!",
      "sound_fail": "whack!",
      "ter_set": "t_pavement",
      "items": [
        { "item": "2x4", "count": [ 0, 3 ] },
        { "item": "nail", "charges": [ 3, 8 ] },
        { "item": "splinter", "count": [ 1, 3 ] }
      ]
    }
  },
  {
    "type": "terrain",
    "id": "t_gas_pump",
    "name": "gasoline pump",
    "description": "Precious GASOLINE.  The former world bowed to their petroleum god as it led them to their ruin.  There's plenty left over to fuel your inner road warrior.  If this gas dispenser doesn't give up the goods for free, you may have to pay at a nearby terminal.",
    "symbol": "&",
    "color": "red",
    "move_cost": 0,
    "coverage": 65,
    "flags": [ "TRANSPARENT", "FLAMMABLE", "NOITEM", "SEALED", "CONTAINER", "REDUCE_SCENT", "PERMEABLE" ],
    "examine_action": "gaspump",
    "bash": {
      "str_min": 8,
      "str_max": 150,
      "sound": "crunch!",
      "sound_fail": "clang!",
      "ter_set": "t_gas_pump_smashed",
      "items": [ { "item": "scrap", "count": 1 } ]
    }
  },
  {
    "type": "terrain",
    "id": "t_gas_tank",
    "name": "tank with gasoline",
    "symbol": "Q",
    "color": "brown_red",
    "move_cost": 0,
    "coverage": 50,
    "flags": [ "TRANSPARENT", "FLAMMABLE", "NOITEM", "SEALED", "CONTAINER", "REDUCE_SCENT" ]
  },
  {
    "type": "terrain",
    "id": "t_little_column",
    "name": "little column",
    "symbol": "1",
    "color": "light_gray",
    "move_cost": 0,
    "coverage": 80,
    "flags": [ "WALL", "TRANSPARENT" ],
    "bash": {
      "str_min": 40,
      "str_max": 200,
      "sound": "crash!",
      "sound_fail": "whump!",
      "ter_set": "t_null",
      "items": [ { "item": "rock", "count": [ 1, 3 ] }, { "item": "rebar", "count": [ 0, 2 ] } ]
    }
  },
  {
    "type": "terrain",
    "id": "t_gas_pump_a",
    "name": "gasoline pump",
    "//": "clone of t_gas_pump, but other color, must be clone every time",
    "symbol": "&",
    "color": "yellow_red",
    "move_cost": 0,
    "coverage": 65,
    "flags": [ "TRANSPARENT", "FLAMMABLE", "NOITEM", "SEALED", "CONTAINER", "REDUCE_SCENT" ],
    "examine_action": "gaspump"
  },
  {
    "type": "terrain",
    "id": "t_gas_pump_smashed",
    "name": "smashed gas pump",
    "symbol": "&",
    "color": "light_red",
    "move_cost": 0,
    "coverage": 55,
    "flags": [ "TRANSPARENT", "NOITEM", "REDUCE_SCENT", "PERMEABLE" ],
    "bash": {
      "str_min": 20,
      "str_max": 150,
      "explosive": 40,
      "sound": "metal screeching!",
      "sound_fail": "clang!",
      "ter_set": "t_pavement",
      "items": [
        { "item": "steel_lump", "prob": 50 },
        { "item": "steel_chunk", "count": [ 1, 4 ] },
        { "item": "scrap", "count": [ 3, 7 ] }
      ]
    }
  },
  {
    "type": "terrain",
    "id": "t_diesel_pump",
    "name": "diesel pump",
    "description": "This is a diesel fuel pump.  This roadside attraction provides all the thick, gloopy liquid POWER you need to move your sensibly oversized APOCOLYPTIC SUPERTRUCK from point A to points beyond.  If it doesn't dispense fuel immediately, try banging on it or grunt your way over the nearby payment terminal.",
    "symbol": "&",
    "color": "green",
    "move_cost": 0,
    "coverage": 65,
    "flags": [ "TRANSPARENT", "FLAMMABLE", "NOITEM", "SEALED", "CONTAINER", "REDUCE_SCENT", "PERMEABLE" ],
    "examine_action": "gaspump",
    "bash": {
      "str_min": 8,
      "str_max": 150,
      "sound": "crunch!",
      "sound_fail": "clang!",
      "ter_set": "t_diesel_pump_smashed",
      "items": [ { "item": "scrap", "count": 1 } ]
    }
  },
  {
    "type": "terrain",
    "id": "t_diesel_pump_smashed",
    "name": "smashed diesel pump",
    "symbol": "&",
    "color": "light_green",
    "move_cost": 0,
    "coverage": 55,
    "flags": [ "TRANSPARENT", "NOITEM", "REDUCE_SCENT", "PERMEABLE" ],
    "bash": {
      "str_min": 20,
      "str_max": 150,
      "explosive": 40,
      "sound": "metal screeching!",
      "sound_fail": "clang!",
      "ter_set": "t_pavement",
      "items": [
        { "item": "steel_lump", "prob": 50 },
        { "item": "steel_chunk", "count": [ 1, 4 ] },
        { "item": "scrap", "count": [ 3, 7 ] }
      ]
    }
  },
  {
    "type": "terrain",
    "id": "t_atm",
    "name": "ATM",
    "description": "For your banking convenience, this Automated Teller Machine is fully capable of operating autonomously in the event of complete network failure. You can deposit funds from cash cards and migrate all of your inflation-adjusted earnings to a single card.  These things have seen better days. There's been a run on the bank, and this machine has the dents and cracks to prove it.",
    "symbol": "&",
    "color": "magenta",
    "move_cost": 0,
    "coverage": 55,
    "flags": [ "TRANSPARENT", "NOITEM", "ALARMED", "REDUCE_SCENT", "PERMEABLE" ],
    "examine_action": "atm",
    "bash": {
      "str_min": 40,
      "str_max": 210,
      "explosive": 5,
      "sound": "Critical failure imminent, self destruct activated.  Have a nice day!",
      "sound_fail": "clang!",
      "ter_set": "t_floor",
      "items": [ { "item": "steel_chunk", "count": [ 1, 3 ] }, { "item": "scrap", "count": [ 4, 8 ] } ]
    }
  },
  {
    "type": "terrain",
    "id": "t_generator_broken",
    "name": "broken generator",
    "symbol": "&",
    "color": "light_gray",
    "move_cost": 0,
    "coverage": 30,
    "flags": [ "TRANSPARENT", "NOITEM", "REDUCE_SCENT", "MOUNTABLE", "PERMEABLE" ],
    "bash": {
      "str_min": 20,
      "str_max": 150,
      "sound": "metal screeching!",
      "sound_fail": "clang!",
      "ter_set": "t_pavement",
      "items": [
        { "item": "steel_lump", "prob": 50 },
        { "item": "steel_chunk", "count": [ 1, 4 ] },
        { "item": "scrap", "count": [ 3, 7 ] }
      ]
    }
  },
  {
    "type": "terrain",
    "id": "t_missile",
    "name": "missile",
    "description": "This is a section of an ICBM, an Intercontinental Ballistic Missile.  This isn't the kind of rocket that goes to the moon.",
    "symbol": "#",
    "color": "light_blue",
    "move_cost": 0,
    "flags": [ "NOITEM" ],
    "bash": {
      "str_min": 50,
      "str_max": 400,
      "explosive": 100,
      "sound": "metal screeching!",
      "sound_fail": "clang!",
      "ter_set": "t_missile_exploded",
      "items": [ { "item": "scrap", "count": [ 4, 8 ] }, { "item": "plut_cell", "charges": [ 0, 3 ] } ]
    }
  },
  {
    "type": "terrain",
    "id": "t_missile_exploded",
    "name": "blown-out missile",
    "description": "This is a section of an ICBM, an Intercontiental Ballistic Missile.  This isn't the kind of rocket that's going anywhere.",
    "symbol": "#",
    "color": "light_gray",
    "move_cost": 0,
    "flags": [ "NOITEM" ],
    "bash": {
      "str_min": 20,
      "str_max": 150,
      "sound": "metal screeching!",
      "sound_fail": "clang!",
      "ter_set": "t_metal_floor",
      "items": [
        { "item": "steel_lump", "count": [ 0, 2 ] },
        { "item": "steel_chunk", "count": [ 1, 3 ] },
        { "item": "scrap", "count": [ 4, 8 ] }
      ]
    }
  },
  {
    "type": "terrain",
    "id": "t_radio_tower",
    "name": "radio tower",
    "description": "This is the structure of a radio transmission tower.",
    "symbol": "&",
    "color": "light_gray",
    "move_cost": 0,
    "flags": [ "TRANSPARENT", "NOITEM", "PERMEABLE", "MINEABLE" ],
    "bash": {
      "str_min": 60,
      "str_max": 210,
      "sound": "metal screeching!",
      "sound_fail": "clang!",
      "ter_set": "t_concrete",
      "items": [
        { "item": "steel_lump", "count": [ 1, 2 ] },
        { "item": "steel_chunk", "count": [ 1, 4 ] },
        { "item": "scrap", "count": [ 3, 12 ] }
      ]
    }
  },
  {
    "type": "terrain",
    "id": "t_radio_controls",
    "name": "radio controls",
    "description": "This console appears to control a nearby radio transmission tower.  It doesn't seem to be fully operational.",
    "symbol": "6",
    "color": "green",
    "move_cost": 0,
    "coverage": 50,
    "flags": [ "TRANSPARENT", "NOITEM", "PERMEABLE" ],
    "deconstruct": {
      "ter_set": "t_concrete",
      "items": [
        { "item": "processor", "count": [ 1, 2 ] },
        { "item": "RAM", "count": [ 4, 8 ] },
        { "item": "cable", "charges": [ 4, 6 ] },
        { "item": "small_lcd_screen", "count": [ 1, 2 ] },
        { "item": "e_scrap", "count": [ 10, 16 ] },
        { "item": "circuit", "count": [ 6, 10 ] },
        { "item": "power_supply", "count": [ 2, 4 ] },
        { "item": "amplifier", "count": [ 2, 4 ] },
        { "item": "plastic_chunk", "count": [ 10, 12 ] },
        { "item": "scrap", "count": [ 6, 8 ] }
      ]
    },
    "bash": {
      "str_min": 8,
      "str_max": 150,
      "sound": "crunch!",
      "sound_fail": "whack!",
      "ter_set": "t_console_broken",
      "items": [
        { "item": "processor", "prob": 25 },
        { "item": "RAM", "count": [ 0, 2 ], "prob": 50 },
        { "item": "cable", "charges": [ 1, 2 ], "prob": 50 },
        { "item": "small_lcd_screen", "prob": 25 },
        { "item": "e_scrap", "count": [ 1, 4 ], "prob": 50 },
        { "item": "circuit", "count": [ 0, 2 ], "prob": 50 },
        { "item": "power_supply", "prob": 25 },
        { "item": "amplifier", "prob": 25 },
        { "item": "plastic_chunk", "count": [ 4, 10 ], "prob": 50 },
        { "item": "scrap", "count": [ 2, 6 ], "prob": 50 }
      ]
    }
  },
  {
    "type": "terrain",
    "id": "t_console_broken",
    "name": "broken console",
    "description": "This is a standalone computer terminal.  It doesn't seem to be working.  It's the broken screen and shattered circuit boards that's telling you that.",
    "symbol": "6",
    "color": "light_gray",
    "move_cost": 0,
    "coverage": 50,
    "flags": [ "TRANSPARENT", "NOITEM", "INDOORS", "SHORT", "PERMEABLE" ],
    "deconstruct": {
      "ter_set": "t_floor",
      "items": [
        { "item": "processor", "count": [ 1, 2 ] },
        { "item": "RAM", "count": [ 4, 8 ] },
        { "item": "cable", "charges": [ 4, 6 ] },
        { "item": "small_lcd_screen", "count": [ 1, 2 ] },
        { "item": "e_scrap", "count": [ 10, 16 ] },
        { "item": "circuit", "count": [ 6, 10 ] },
        { "item": "power_supply", "count": [ 2, 4 ] },
        { "item": "amplifier", "count": [ 2, 4 ] },
        { "item": "plastic_chunk", "count": [ 10, 12 ] },
        { "item": "scrap", "count": [ 6, 8 ] }
      ]
    },
    "bash": {
      "str_min": 16,
      "str_max": 150,
      "sound": "crunch!",
      "sound_fail": "whack!",
      "ter_set": "t_floor",
      "items": [
        { "item": "processor", "prob": 25 },
        { "item": "RAM", "count": [ 0, 2 ], "prob": 50 },
        { "item": "cable", "charges": [ 1, 2 ], "prob": 50 },
        { "item": "small_lcd_screen", "prob": 25 },
        { "item": "e_scrap", "count": [ 1, 4 ], "prob": 50 },
        { "item": "circuit", "count": [ 0, 2 ], "prob": 50 },
        { "item": "power_supply", "prob": 25 },
        { "item": "amplifier", "prob": 25 },
        { "item": "plastic_chunk", "count": [ 4, 10 ], "prob": 50 },
        { "item": "scrap", "count": [ 2, 6 ], "prob": 50 }
      ]
    }
  },
  {
    "type": "terrain",
    "id": "t_console",
    "name": "computer console",
    "description": "This is a standalone computer terminal.  It can be used to view contents and perform any allowed functions.  It might even be possible to hack it, given the skills.",
    "symbol": "6",
    "color": "blue",
    "move_cost": 0,
    "coverage": 50,
    "flags": [ "TRANSPARENT", "CONSOLE", "NOITEM", "INDOORS", "SHORT", "PERMEABLE" ],
    "deconstruct": {
      "ter_set": "t_floor",
      "items": [
        { "item": "processor", "count": [ 1, 2 ] },
        { "item": "RAM", "count": [ 4, 8 ] },
        { "item": "cable", "charges": [ 4, 6 ] },
        { "item": "small_lcd_screen", "count": [ 1, 2 ] },
        { "item": "e_scrap", "count": [ 10, 16 ] },
        { "item": "circuit", "count": [ 6, 10 ] },
        { "item": "power_supply", "count": [ 2, 4 ] },
        { "item": "amplifier", "count": [ 2, 4 ] },
        { "item": "plastic_chunk", "count": [ 10, 12 ] },
        { "item": "scrap", "count": [ 6, 8 ] }
      ]
    },
    "bash": {
      "str_min": 8,
      "str_max": 150,
      "sound": "crunch!",
      "sound_fail": "whack!",
      "ter_set": "t_console_broken",
      "items": [
        { "item": "processor", "prob": 25 },
        { "item": "RAM", "count": [ 0, 2 ], "prob": 50 },
        { "item": "cable", "charges": [ 1, 2 ], "prob": 50 },
        { "item": "small_lcd_screen", "prob": 25 },
        { "item": "e_scrap", "count": [ 1, 4 ], "prob": 50 },
        { "item": "circuit", "count": [ 0, 2 ], "prob": 50 },
        { "item": "power_supply", "prob": 25 },
        { "item": "amplifier", "prob": 25 },
        { "item": "plastic_chunk", "count": [ 4, 10 ], "prob": 50 },
        { "item": "scrap", "count": [ 2, 6 ], "prob": 50 }
      ]
    }
  },
  {
    "type": "terrain",
    "id": "t_gates_mech_control",
    "name": "mechanical winch",
    "description": "This is a gate control winch.  If it's functioning, it can be used to open or close a nearby gate or door.",
    "symbol": "6",
    "color": "cyan_red",
    "move_cost": 0,
    "flags": [ "TRANSPARENT", "NOITEM", "INDOORS", "PERMEABLE", "THIN_OBSTACLE" ],
    "examine_action": "controls_gate",
    "bash": {
      "str_min": 18,
      "str_max": 80,
      "sound": "metal screeching!",
      "sound_fail": "clang!",
      "ter_set": "t_floor",
      "items": [ { "item": "steel_chunk", "count": [ 1, 4 ] }, { "item": "scrap", "count": [ 3, 6 ] } ]
    }
  },
  {
    "type": "terrain",
    "id": "t_gates_mech_control_lab",
    "name": "mechanical winch",
    "description": "This is a gate control winch.  If it's functioning, it can be used to open or close a nearby gate.",
    "symbol": "6",
    "color": "cyan_red",
    "move_cost": 0,
    "flags": [ "TRANSPARENT", "NOITEM", "INDOORS", "PERMEABLE", "THIN_OBSTACLE" ],
    "examine_action": "controls_gate",
    "bash": {
      "str_min": 18,
      "str_max": 80,
      "sound": "metal screeching!",
      "sound_fail": "clang!",
      "ter_set": "t_thconc_floor",
      "items": [ { "item": "steel_chunk", "count": [ 1, 4 ] }, { "item": "scrap", "count": [ 3, 6 ] } ]
    }
  },
  {
    "type": "terrain",
    "id": "t_gates_control_concrete",
    "name": "mechanical winch",
    "description": "This is a gate control winch.  If it's functioning, it can be used to open or close a nearby gate.",
    "symbol": "6",
    "color": "cyan_red",
    "move_cost": 0,
    "flags": [ "TRANSPARENT", "NOITEM", "INDOORS", "PERMEABLE", "THIN_OBSTACLE" ],
    "examine_action": "controls_gate",
    "bash": {
      "str_min": 18,
      "str_max": 80,
      "sound": "metal screeching!",
      "sound_fail": "clang!",
      "ter_set": "t_rock_floor",
      "items": [ { "item": "steel_chunk", "count": [ 1, 4 ] }, { "item": "scrap", "count": [ 3, 6 ] } ]
    }
  },
  {
    "type": "terrain",
    "id": "t_gates_control_concrete_lab",
    "name": "mechanical winch",
    "description": "This is a gate control winch.  If it's functioning, it can be used to open or close a nearby gate.",
    "symbol": "6",
    "color": "cyan_red",
    "move_cost": 0,
    "flags": [ "TRANSPARENT", "NOITEM", "INDOORS", "PERMEABLE", "THIN_OBSTACLE" ],
    "examine_action": "controls_gate",
    "bash": {
      "str_min": 18,
      "str_max": 80,
      "sound": "metal screeching!",
      "sound_fail": "clang!",
      "ter_set": "t_thconc_floor",
      "items": [ { "item": "steel_chunk", "count": [ 1, 4 ] }, { "item": "scrap", "count": [ 3, 6 ] } ]
    }
  },
  {
    "type": "terrain",
    "id": "t_gates_control_brick",
    "name": "mechanical winch",
    "description": "This is a gate control winch.  If it's functioning, it can be used to open or close a nearby gate.",
    "symbol": "6",
    "color": "cyan_red",
    "move_cost": 0,
    "flags": [ "TRANSPARENT", "NOITEM", "INDOORS", "PERMEABLE", "THIN_OBSTACLE" ],
    "examine_action": "controls_gate",
    "bash": {
      "str_min": 18,
      "str_max": 80,
      "sound": "metal screeching!",
      "sound_fail": "clang!",
      "ter_set": "t_rock_floor",
      "items": [ { "item": "steel_chunk", "count": [ 1, 4 ] }, { "item": "scrap", "count": [ 3, 6 ] } ]
    }
  },
  {
    "type": "terrain",
    "id": "t_gates_control_brick_lab",
    "name": "mechanical winch",
    "description": "This is a gate control winch.  If it's functioning, it can be used to open or close a nearby gate.",
    "symbol": "6",
    "color": "cyan_red",
    "move_cost": 0,
    "flags": [ "TRANSPARENT", "NOITEM", "INDOORS", "PERMEABLE", "THIN_OBSTACLE" ],
    "examine_action": "controls_gate",
    "bash": {
      "str_min": 18,
      "str_max": 80,
      "sound": "metal screeching!",
      "sound_fail": "clang!",
      "ter_set": "t_thconc_floor",
      "items": [ { "item": "steel_chunk", "count": [ 1, 4 ] }, { "item": "scrap", "count": [ 3, 6 ] } ]
    }
  },
  {
    "type": "terrain",
    "id": "t_gates_control_metal",
    "name": "control lever",
    "description": "This is a gate control winch.  If it's functioning, it can be used to open or close a nearby gate.",
    "symbol": "6",
    "color": "white",
    "move_cost": 0,
    "flags": [ "TRANSPARENT", "NOITEM", "COLLAPSES", "THIN_OBSTACLE" ],
    "examine_action": "controls_gate",
    "bash": {
      "str_min": 18,
      "str_max": 80,
      "sound": "metal screeching!",
      "sound_fail": "clang!",
      "ter_set": "t_rock_floor",
      "items": [ { "item": "steel_chunk", "count": [ 1, 4 ] }, { "item": "scrap", "count": [ 3, 6 ] } ]
    }
  },
  {
    "type": "terrain",
    "id": "t_gates_control_metal_lab",
    "name": "control lever",
    "description": "This is a gate control winch.  If it's functioning, it can be used to open or close a nearby gate.",
    "symbol": "6",
    "color": "white",
    "move_cost": 0,
    "flags": [ "TRANSPARENT", "NOITEM", "COLLAPSES", "THIN_OBSTACLE" ],
    "examine_action": "controls_gate",
    "bash": {
      "str_min": 18,
      "str_max": 80,
      "sound": "metal screeching!",
      "sound_fail": "clang!",
      "ter_set": "t_thconc_floor",
      "items": [ { "item": "steel_chunk", "count": [ 1, 4 ] }, { "item": "scrap", "count": [ 3, 6 ] } ]
    }
  },
  {
    "type": "terrain",
    "id": "t_barndoor",
    "name": "rope and pulley",
    "description": "A system of ropes and pulleys that allows to pull up heavy doors.",
    "symbol": "|",
    "color": "brown",
    "move_cost": 0,
    "flags": [ "TRANSPARENT", "NOITEM", "INDOORS", "PERMEABLE", "THIN_OBSTACLE" ],
    "examine_action": "controls_gate",
    "bash": {
      "str_min": 8,
      "str_max": 40,
      "sound": "crunch!",
      "sound_fail": "whump.",
      "ter_set": "t_dirtfloor",
      "items": [
        { "item": "rope_6", "count": [ 3, 4 ] },
        { "item": "2x4", "count": [ 1, 4 ] },
        { "item": "splinter", "count": [ 2, 4 ] }
      ]
    },
    "deconstruct": { "ter_set": "t_dirtfloor", "items": [ { "item": "rope_30", "count": 1 }, { "item": "2x4", "count": 8 } ] }
  },
  {
    "type": "terrain",
    "id": "t_palisade_pulley",
    "name": "rope and pulley",
    "description": "A system of ropes and pulleys that allows to pull up heavy doors or gates.",
    "symbol": "|",
    "color": "brown",
    "move_cost": 0,
    "flags": [ "TRANSPARENT", "NOITEM", "SHORT", "PERMEABLE", "EASY_DECONSTRUCT", "THIN_OBSTACLE" ],
    "examine_action": "controls_gate",
    "bash": {
      "str_min": 8,
      "str_max": 40,
      "sound": "crunch!",
      "sound_fail": "whump.",
      "ter_set": "t_null",
      "items": [
        { "item": "rope_makeshift_6", "count": [ 3, 4 ] },
        { "item": "2x4", "count": [ 1, 4 ] },
        { "item": "splinter", "count": [ 2, 4 ] }
      ]
    },
    "deconstruct": { "ter_set": "t_dirt", "items": [ { "item": "rope_makeshift_30", "count": 1 }, { "item": "2x4", "count": 8 } ] }
  },
  {
    "type": "terrain",
    "id": "t_sewage_pipe",
    "name": "high gauge pipe",
    "description": "This is a section of high gauge pipe.",
    "symbol": "1",
    "color": "light_gray",
    "move_cost": 0,
    "coverage": 50,
    "flags": [ "TRANSPARENT", "MOUNTABLE", "PERMEABLE", "THIN_OBSTACLE", "MINEABLE" ],
    "bash": {
      "str_min": 30,
      "str_max": 210,
      "sound": "metal screeching!",
      "sound_fail": "clang!",
      "ter_set": "t_sewage",
      "items": [ { "item": "scrap", "count": [ 4, 8 ] }, { "item": "steel_plate", "count": [ 0, 2 ] } ]
    }
  },
  {
    "type": "terrain",
    "id": "t_sewage_pump",
    "name": "high gauge pump",
    "description": "This unpowered pump previously would have moved fluids around in a hurry.",
    "symbol": "&",
    "color": "light_gray",
    "move_cost": 0,
    "coverage": 50,
    "flags": [ "NOITEM", "REDUCE_SCENT", "MOUNTABLE" ],
    "bash": {
      "str_min": 20,
      "str_max": 150,
      "sound": "metal screeching!",
      "sound_fail": "clang!",
      "ter_set": "t_sewage",
      "items": [
        { "item": "steel_lump", "prob": 50 },
        { "item": "steel_chunk", "count": [ 1, 4 ] },
        { "item": "scrap", "count": [ 3, 7 ] }
      ]
    }
  },
  {
    "type": "terrain",
    "id": "t_centrifuge",
    "name": "centrifuge",
    "description": "This is a centrifuge, a liquid separating device with an automated analyzer unit. It could be used to analyze a medical fluid sample, such as blood, if a test tube was placed in it.",
    "symbol": "{",
    "color": "magenta",
    "move_cost": 0,
    "coverage": 30,
    "flags": [ "TRANSPARENT", "PERMEABLE" ],
    "bash": {
      "str_min": 3,
      "str_max": 45,
      "sound": "crunch!",
      "sound_fail": "whack!",
      "ter_set": "t_rock_floor",
      "items": [
        { "item": "e_scrap", "count": [ 1, 4 ], "prob": 50 },
        { "item": "circuit", "count": [ 1, 6 ], "prob": 50 },
        { "item": "scrap", "count": [ 2, 5 ] },
        { "item": "steel_chunk", "count": [ 0, 3 ] },
        { "item": "sheet_metal", "count": [ 1, 3 ] },
        { "item": "cable", "charges": [ 1, 15 ] }
      ]
    }
  },
  {
    "type": "terrain",
    "id": "t_cvdbody",
    "name": "CVD machine",
    "description": "The bulk of a highly technical-looking apparatus controlled by a nearby console.",
    "symbol": "%",
    "color": "dark_gray",
    "move_cost": 0,
    "coverage": 65,
    "flags": [ "NOITEM", "WALL" ],
    "bash": {
      "str_min": 6,
      "str_max": 150,
      "sound": "crunch!",
      "sound_fail": "whack!",
      "ter_set": "t_floor",
      "items": [
        { "item": "e_scrap", "count": [ 1, 4 ], "prob": 50 },
        { "item": "circuit", "count": [ 1, 6 ], "prob": 50 },
        { "item": "scrap", "count": [ 2, 8 ], "prob": 50 }
      ]
    }
  },
  {
    "type": "terrain",
    "id": "t_cvdmachine",
    "name": "CVD control panel",
    "description": "This is a VERY expensive-looking apparatus that's labeled 'Chemical Vapor Deposition Machine'.  With the input of certain exceptionally rare chemicals and elements, one could conceievably coat one's weapon with diamond.  While the process is extremely complicated, a previous user has helpfully sketched: Hydrogen + charcoal = smiley face.",
    "symbol": "&",
    "color": "cyan",
    "move_cost": 0,
    "coverage": 50,
    "flags": [ "TRANSPARENT", "NOITEM", "PERMEABLE" ],
    "examine_action": "cvdmachine",
    "bash": {
      "str_min": 8,
      "str_max": 150,
      "sound": "crunch!",
      "sound_fail": "whack!",
      "ter_set": "t_console_broken",
      "items": [
        { "item": "processor", "prob": 25 },
        { "item": "RAM", "count": [ 0, 2 ], "prob": 50 },
        { "item": "cable", "charges": [ 1, 2 ], "prob": 50 },
        { "item": "small_lcd_screen", "prob": 25 },
        { "item": "e_scrap", "count": [ 1, 4 ], "prob": 50 },
        { "item": "circuit", "count": [ 0, 2 ], "prob": 50 },
        { "item": "power_supply", "prob": 25 },
        { "item": "amplifier", "prob": 25 },
        { "item": "plastic_chunk", "count": [ 4, 10 ], "prob": 50 },
        { "item": "scrap", "count": [ 2, 6 ], "prob": 50 }
      ]
    }
  },
  {
    "type": "terrain",
    "id": "t_nanofab_body",
    "name": "nanofabricator",
    "symbol": "%",
    "description": "A great column of advanced machinery.  Within this self-contained, miniaturized factory, several 3d printers work in tandem with a robotic assembler to manufacture nearly any inorganic object.",
    "color": "dark_gray",
    "move_cost": 0,
    "coverage": 65,
    "flags": [ "PLACE_ITEM" ],
    "bash": {
      "str_min": 120,
      "str_max": 150,
      "sound": "crunch!",
      "sound_fail": "whack!",
      "ter_set": "t_floor",
      "items": [
        { "item": "e_scrap", "count": [ 10, 14 ] },
        { "item": "processor", "count": [ 10, 20 ] },
        { "item": "RAM", "count": [ 14, 20 ] },
        { "item": "nanomaterial", "count": 1, "prob": 10 },
        { "item": "bearing", "charges": [ 20, 60 ] },
        { "item": "motor", "count": 4 },
        { "item": "power_supply", "count": [ 4, 16 ] },
        { "item": "amplifier", "count": [ 4, 16 ] },
        { "item": "cable", "charges": [ 250, 500 ] },
        { "item": "circuit", "count": [ 1, 6 ] },
        { "item": "scrap", "count": [ 12, 18 ] }
      ]
    }
  },
  {
    "type": "terrain",
    "id": "t_nanofab",
    "name": "nanofabricator control panel",
    "symbol": "&",
    "description": "A small computer panel attached to a nanofabricator.  It has a single slot for reading templates.",
    "color": "red",
    "move_cost": 0,
    "coverage": 50,
    "flags": [ "WALL", "NOITEM", "PERMEABLE" ],
    "examine_action": "nanofab",
    "bash": {
      "str_min": 8,
      "str_max": 150,
      "sound": "crunch!",
      "sound_fail": "whack!",
      "ter_set": "t_console_broken",
      "items": [
        { "item": "processor", "prob": 25 },
        { "item": "RAM", "count": [ 0, 2 ], "prob": 50 },
        { "item": "cable", "charges": [ 1, 2 ], "prob": 50 },
        { "item": "small_lcd_screen", "prob": 25 },
        { "item": "e_scrap", "count": [ 1, 4 ], "prob": 50 },
        { "item": "circuit", "count": [ 0, 2 ], "prob": 50 },
        { "item": "power_supply", "prob": 25 },
        { "item": "amplifier", "prob": 25 },
        { "item": "plastic_chunk", "count": [ 4, 10 ], "prob": 50 },
        { "item": "scrap", "count": [ 2, 6 ], "prob": 50 }
      ]
    }
  },
  {
    "type": "terrain",
    "id": "t_column_halfway",
    "name": "half-built column",
    "description": "An empty wooden frame in the shape of a column, built around a concrete and rebar foundation. It isn't capable of supporting roofs or shelter, and appears to need more resources before being considered complete.",
    "symbol": "*",
    "color": "light_gray",
    "move_cost": 5,
    "flags": [ "TRANSPARENT", "NOITEM", "MOUNTABLE", "REDUCE_SCENT", "MINEABLE" ],
    "connects_to": "WALL",
    "bash": {
      "str_min": 60,
      "str_max": 460,
      "sound": "crash!",
      "sound_fail": "whump!",
      "ter_set": "t_reb_cage",
      "items": [ { "item": "rock", "count": [ 5, 11 ] } ]
    }
  },
  {
    "type": "terrain",
    "id": "t_column",
    "name": "column",
    "description": "A concrete column.",
    "symbol": "1",
    "color": "light_gray",
    "move_cost": 0,
    "coverage": 80,
    "flags": [ "WALL", "MINEABLE" ],
    "bash": {
      "str_min": 120,
      "str_max": 200,
      "sound": "crash!",
      "sound_fail": "whump!",
      "ter_set": "t_reb_cage",
      "items": [ { "item": "rock", "count": [ 10, 22 ] } ]
    }
  },
  {
    "type": "terrain",
    "id": "t_vat",
    "name": "cloning vat",
    "symbol": "0",
    "color": "light_cyan",
    "move_cost": 0,
    "coverage": 40,
    "flags": [ "TRANSPARENT", "SEALED", "PLACE_ITEM", "WALL" ],
    "bash": {
      "str_min": 2,
      "str_max": 80,
      "sound": "ker-rash!",
      "sound_fail": "plunk.",
      "sound_vol": 16,
      "sound_fail_vol": 12,
      "ter_set": "t_floor",
      "items": [ { "item": "glass_shard", "count": [ 5, 10 ] }, { "item": "scrap", "count": [ 0, 2 ] } ]
    }
  },
  {
    "type": "terrain",
    "id": "t_stairs_down",
    "name": "stairs",
    "symbol": ">",
    "color": "yellow",
    "move_cost": 2,
    "roof": "t_flat_roof",
    "flags": [ "TRANSPARENT", "GOES_DOWN", "INDOORS", "PLACE_ITEM" ]
  },
  {
    "type": "terrain",
    "id": "t_stairs_up",
    "name": "stairs",
    "symbol": "<",
    "color": "yellow",
    "move_cost": 2,
    "flags": [ "TRANSPARENT", "GOES_UP", "INDOORS", "PLACE_ITEM" ]
  },
  {
    "type": "terrain",
    "id": "t_manhole",
    "name": "manhole",
    "description": "This is a manhole.  The heavy iron cover lies over an entrance to the underworld of hidden tunnels beneath the streets where sewage and rain water frolic freely.",
    "symbol": ">",
    "color": "dark_gray",
    "move_cost": 2,
    "flags": [ "TRANSPARENT", "GOES_DOWN", "PLACE_ITEM" ]
  },
  {
    "type": "terrain",
    "id": "t_ladder_up",
    "name": "ladder",
    "symbol": "<",
    "color": "dark_gray",
    "move_cost": 2,
    "flags": [ "TRANSPARENT", "GOES_UP", "PLACE_ITEM" ]
  },
  {
    "type": "terrain",
    "id": "t_ladder_down",
    "name": "ladder",
    "symbol": ">",
    "color": "dark_gray",
    "move_cost": 2,
    "flags": [ "TRANSPARENT", "GOES_DOWN", "PLACE_ITEM" ]
  },
  {
    "type": "terrain",
    "id": "t_slope_down",
    "name": "downward slope",
    "symbol": ">",
    "color": "brown",
    "move_cost": 2,
    "flags": [ "TRANSPARENT", "GOES_DOWN", "PLACE_ITEM" ]
  },
  {
    "type": "terrain",
    "id": "t_slope_up",
    "name": "upward slope",
    "symbol": "<",
    "color": "brown",
    "move_cost": 2,
    "flags": [ "TRANSPARENT", "GOES_UP", "PLACE_ITEM" ]
  },
  {
    "type": "terrain",
    "id": "t_rope_up",
    "name": "rope leading up",
    "symbol": "<",
    "color": "white",
    "move_cost": 2,
    "flags": [ "TRANSPARENT", "GOES_UP" ]
  },
  {
    "type": "terrain",
    "id": "t_manhole_cover",
    "name": "manhole cover",
    "symbol": "0",
    "color": "dark_gray",
    "move_cost": 2,
    "flags": [ "TRANSPARENT" ]
  },
  {
    "type": "terrain",
    "id": "t_card_science",
    "name": "card reader",
    "description": "This is a smartcard reader.  It sports the stylized symbol of an atom inside a flask that is universally known to indicate SCIENCE.  The stark red LED blinks askance at your geek cred.  You could swipe a scientific ID badge near it to unlock the gates to discovery.",
    "//": "Science",
    "symbol": "6",
    "color": "pink",
    "move_cost": 0,
    "flags": [ "NOITEM", "CONNECT_TO_WALL" ],
    "examine_action": "cardreader",
    "bash": {
      "str_min": 18,
      "str_max": 180,
      "sound": "crunch!",
      "sound_fail": "whack!",
      "ter_set": "t_card_reader_broken",
      "items": [ { "item": "plastic_chunk", "count": [ 0, 2 ] }, { "item": "scrap", "prob": 50 } ]
    }
  },
  {
    "type": "terrain",
    "id": "t_card_military",
    "name": "card reader",
    "description": "This is a smartcard reader.  The universal symbol of an eagle driving a tank, biting a grenade pin stands rampant in front of an American flag.  A small, red LED remains constant, as if watching you, waiting.  You could swipe a military ID card in front of the reader if you dared.",
    "//": "Military",
    "symbol": "6",
    "color": "pink",
    "move_cost": 0,
    "flags": [ "NOITEM", "CONNECT_TO_WALL" ],
    "examine_action": "cardreader",
    "bash": {
      "str_min": 18,
      "str_max": 180,
      "sound": "crunch!",
      "sound_fail": "whack!",
      "ter_set": "t_card_reader_broken",
      "items": [ { "item": "plastic_chunk", "count": [ 0, 2 ] }, { "item": "scrap", "prob": 50 } ]
    }
  },
  {
    "type": "terrain",
    "id": "t_card_industrial",
    "looks_like": "t_card_science",
    "name": "card reader",
    "description": "This is a smartcard reader.  The symbol of a gear in front of a bulging bicep is emblazoned on the matte black surface with an illegible heavy industrial company title.  A red LED blinks on the card reader.  Perhaps an industrial ID card could still open it.",
    "//": "Industrial",
    "symbol": "6",
    "color": "pink",
    "move_cost": 0,
    "flags": [ "NOITEM", "CONNECT_TO_WALL" ],
    "examine_action": "cardreader",
    "bash": {
      "str_min": 18,
      "str_max": 180,
      "sound": "crunch!",
      "sound_fail": "whack!",
      "ter_set": "t_card_reader_broken",
      "items": [ { "item": "plastic_chunk", "count": [ 0, 2 ] }, { "item": "scrap", "prob": 50 } ]
    }
  },
  {
    "type": "terrain",
    "id": "t_card_reader_broken",
    "name": "broken card reader",
    "description": "This is a smartcard reader, but it doesn't seem to be functioning.  Probably because there's no more blinking red LED.",
    "symbol": "6",
    "color": "light_gray",
    "move_cost": 0,
    "flags": [ "NOITEM", "CONNECT_TO_WALL", "MINEABLE" ],
    "bash": {
      "str_min": 200,
      "str_max": 600,
      "sound": "crunch!",
      "sound_fail": "whack!",
      "//": "Since these are set into the walls, they ought to have the resilence of metal walls.",
      "ter_set": "t_concrete",
      "items": [
        { "item": "processor", "prob": 25 },
        { "item": "cable", "charges": [ 1, 2 ], "prob": 50 },
        { "item": "small_lcd_screen", "prob": 25 },
        { "item": "e_scrap", "count": [ 1, 3 ], "prob": 50 },
        { "item": "circuit", "prob": 25 },
        { "item": "plastic_chunk", "count": [ 4, 6 ], "prob": 50 },
        { "item": "scrap", "count": [ 2, 4 ], "prob": 50 }
      ]
    }
  },
  {
    "type": "terrain",
    "id": "t_slot_machine",
    "name": "slot machine",
    "description": "A machine with a bright screen flashing hypnotic promises of wealth.  If gambling with your life on a daily basis isn't enough for you, you can also gamble with this.",
    "symbol": "6",
    "color": "green",
    "move_cost": 0,
    "coverage": 50,
    "flags": [ "NOITEM", "INDOORS" ],
    "examine_action": "slot_machine",
    "bash": {
      "str_min": 8,
      "str_max": 150,
      "sound": "crunch!",
      "sound_fail": "whack!",
      "ter_set": "t_console_broken",
      "items": [
        { "item": "processor", "prob": 25 },
        { "item": "RAM", "count": [ 0, 2 ], "prob": 50 },
        { "item": "cable", "charges": [ 1, 2 ], "prob": 50 },
        { "item": "small_lcd_screen", "prob": 25 },
        { "item": "e_scrap", "count": [ 1, 4 ], "prob": 50 },
        { "item": "circuit", "count": [ 0, 2 ], "prob": 50 },
        { "item": "power_supply", "prob": 25 },
        { "item": "amplifier", "prob": 25 },
        { "item": "plastic_chunk", "count": [ 4, 10 ], "prob": 50 },
        { "item": "scrap", "count": [ 2, 6 ], "prob": 50 }
      ]
    }
  },
  {
    "type": "terrain",
    "id": "t_elevator_control",
    "name": "elevator controls",
    "description": "This is the control face for an elevator.  You could press the appropriate button to take you to your choice of floor.",
    "symbol": "6",
    "color": "light_blue",
    "move_cost": 0,
    "coverage": 50,
    "flags": [ "NOITEM", "INDOORS" ],
    "examine_action": "elevator",
    "bash": {
      "str_min": 8,
      "str_max": 150,
      "sound": "crunch!",
      "sound_fail": "whack!",
      "ter_set": "t_console_broken",
      "items": [
        { "item": "processor", "prob": 25 },
        { "item": "RAM", "count": [ 0, 2 ], "prob": 50 },
        { "item": "cable", "charges": [ 1, 2 ], "prob": 50 },
        { "item": "small_lcd_screen", "prob": 25 },
        { "item": "e_scrap", "count": [ 1, 4 ], "prob": 50 },
        { "item": "circuit", "count": [ 0, 2 ], "prob": 50 },
        { "item": "power_supply", "prob": 25 },
        { "item": "amplifier", "prob": 25 },
        { "item": "plastic_chunk", "count": [ 4, 10 ], "prob": 50 },
        { "item": "scrap", "count": [ 2, 6 ], "prob": 50 }
      ]
    }
  },
  {
    "type": "terrain",
    "id": "t_elevator_control_off",
    "name": "powerless controls",
    "description": "This is the control face for an elevator.  It's currently unpowered.",
    "symbol": "6",
    "color": "light_gray",
    "move_cost": 0,
    "coverage": 50,
    "flags": [ "NOITEM", "INDOORS" ],
    "bash": {
      "str_min": 8,
      "str_max": 150,
      "sound": "crunch!",
      "sound_fail": "whack!",
      "ter_set": "t_console_broken",
      "items": [
        { "item": "processor", "prob": 25 },
        { "item": "RAM", "count": [ 0, 2 ], "prob": 50 },
        { "item": "cable", "charges": [ 1, 2 ], "prob": 50 },
        { "item": "small_lcd_screen", "prob": 25 },
        { "item": "e_scrap", "count": [ 1, 4 ], "prob": 50 },
        { "item": "circuit", "count": [ 0, 2 ], "prob": 50 },
        { "item": "power_supply", "prob": 25 },
        { "item": "amplifier", "prob": 25 },
        { "item": "plastic_chunk", "count": [ 4, 10 ], "prob": 50 },
        { "item": "scrap", "count": [ 2, 6 ], "prob": 50 }
      ]
    }
  },
  {
    "type": "terrain",
    "id": "t_elevator",
    "name": "elevator",
    "symbol": ".",
    "color": "magenta",
    "move_cost": 2,
    "flags": [ "INDOORS", "TRANSPARENT", "FLAT" ]
  },
  {
    "type": "terrain",
    "id": "t_pedestal_wyrm",
    "name": "dark pedestal",
    "symbol": "&",
    "color": "dark_gray",
    "move_cost": 0,
    "coverage": 50,
    "flags": [ "TRANSPARENT", "MOUNTABLE", "PERMEABLE", "MINEABLE" ],
    "examine_action": "pedestal_wyrm",
    "bash": {
      "str_min": 100,
      "str_max": 400,
      "sound": "crash!",
      "sound_fail": "whump!",
      "ter_set": "t_rock_floor",
      "items": [ { "item": "rock", "count": [ 2, 5 ] } ]
    }
  },
  {
    "type": "terrain",
    "id": "t_pedestal_temple",
    "name": "light pedestal",
    "symbol": "&",
    "color": "white",
    "move_cost": 0,
    "coverage": 50,
    "flags": [ "TRANSPARENT", "MOUNTABLE", "PERMEABLE", "MINEABLE" ],
    "examine_action": "pedestal_temple",
    "bash": {
      "str_min": 100,
      "str_max": 400,
      "sound": "crash!",
      "sound_fail": "whump!",
      "ter_set": "t_rock_floor",
      "items": [ { "item": "rock", "count": [ 2, 5 ] } ]
    }
  },
  {
    "type": "terrain",
    "id": "t_rock_red",
    "name": "red stone",
    "symbol": "#",
    "color": "red",
    "move_cost": 0,
    "coverage": 100,
    "flags": [ "MINEABLE" ],
    "bash": {
      "str_min": 100,
      "str_max": 400,
      "sound": "crash!",
      "sound_fail": "whump!",
      "ter_set": "t_rock_floor",
      "items": [ { "item": "rock", "count": [ 3, 7 ] } ]
    }
  },
  {
    "type": "terrain",
    "id": "t_rock_green",
    "name": "green stone",
    "symbol": "#",
    "color": "green",
    "move_cost": 0,
    "coverage": 100,
    "flags": [ "MINEABLE" ],
    "bash": {
      "str_min": 100,
      "str_max": 400,
      "sound": "crash!",
      "sound_fail": "whump!",
      "ter_set": "t_rock_floor",
      "items": [ { "item": "rock", "count": [ 3, 7 ] } ]
    }
  },
  {
    "type": "terrain",
    "id": "t_rock_blue",
    "name": "blue stone",
    "symbol": "#",
    "color": "blue",
    "move_cost": 0,
    "coverage": 100,
    "flags": [ "MINEABLE" ],
    "bash": {
      "str_min": 100,
      "str_max": 400,
      "sound": "crash!",
      "sound_fail": "whump!",
      "ter_set": "t_rock_floor",
      "items": [ { "item": "rock", "count": [ 3, 7 ] } ]
    }
  },
  {
    "type": "terrain",
    "id": "t_floor_red",
    "name": "red floor",
    "symbol": ".",
    "color": "red",
    "move_cost": 2,
    "flags": [ "TRANSPARENT", "FLAT" ]
  },
  {
    "type": "terrain",
    "id": "t_floor_green",
    "name": "green floor",
    "symbol": ".",
    "color": "green",
    "move_cost": 2,
    "flags": [ "TRANSPARENT", "FLAT" ]
  },
  {
    "type": "terrain",
    "id": "t_floor_blue",
    "name": "blue floor",
    "symbol": ".",
    "color": "blue",
    "move_cost": 2,
    "flags": [ "TRANSPARENT", "FLAT" ]
  },
  {
    "type": "terrain",
    "id": "t_switch_rg",
    "name": "yellow switch",
    "symbol": "6",
    "color": "yellow",
    "move_cost": 0,
    "flags": [ "TRANSPARENT", "PERMEABLE" ],
    "examine_action": "fswitch"
  },
  {
    "type": "terrain",
    "id": "t_switch_gb",
    "name": "cyan switch",
    "symbol": "6",
    "color": "cyan",
    "move_cost": 0,
    "flags": [ "TRANSPARENT", "PERMEABLE" ],
    "examine_action": "fswitch"
  },
  {
    "type": "terrain",
    "id": "t_switch_rb",
    "name": "purple switch",
    "symbol": "6",
    "color": "magenta",
    "move_cost": 0,
    "flags": [ "TRANSPARENT", "PERMEABLE" ],
    "examine_action": "fswitch"
  },
  {
    "type": "terrain",
    "id": "t_switch_even",
    "name": "checkered switch",
    "symbol": "6",
    "color": "white",
    "move_cost": 0,
    "flags": [ "TRANSPARENT", "PERMEABLE" ],
    "examine_action": "fswitch"
  },
  {
    "type": "terrain",
    "id": "t_carpet_red",
    "name": "red carpet",
    "description": "Soft red carpet.",
    "symbol": ".",
    "color": "red",
    "move_cost": 2,
    "flags": [ "TRANSPARENT", "FLAMMABLE_HARD", "SUPPORTS_ROOF", "COLLAPSES", "INDOORS", "FLAT", "RUG" ],
    "bash": {
      "sound": "SMASH!",
      "ter_set": "t_null",
      "str_min": 50,
      "str_max": 400,
      "str_min_supported": 100,
      "items": [ { "item": "splinter", "count": [ 2, 8 ] }, { "item": "nail", "charges": [ 6, 13 ] } ]
    }
  },
  {
    "type": "terrain",
    "id": "t_carpet_yellow",
    "name": "yellow carpet",
    "description": "Soft yellow carpet.",
    "symbol": ".",
    "color": "yellow",
    "move_cost": 2,
    "flags": [ "TRANSPARENT", "FLAMMABLE_HARD", "SUPPORTS_ROOF", "COLLAPSES", "INDOORS", "FLAT", "RUG" ],
    "bash": {
      "sound": "SMASH!",
      "ter_set": "t_null",
      "str_min": 50,
      "str_max": 400,
      "str_min_supported": 100,
      "items": [ { "item": "splinter", "count": [ 2, 8 ] }, { "item": "nail", "charges": [ 6, 13 ] } ]
    }
  },
  {
    "type": "terrain",
    "id": "t_carpet_green",
    "name": "green carpet",
    "description": "Soft green carpet.",
    "symbol": ".",
    "color": "green",
    "move_cost": 2,
    "flags": [ "TRANSPARENT", "FLAMMABLE_HARD", "SUPPORTS_ROOF", "COLLAPSES", "INDOORS", "FLAT", "RUG" ],
    "bash": {
      "sound": "SMASH!",
      "ter_set": "t_null",
      "str_min": 50,
      "str_max": 400,
      "str_min_supported": 100,
      "items": [ { "item": "splinter", "count": [ 2, 8 ] }, { "item": "nail", "charges": [ 6, 13 ] } ]
    }
  },
  {
    "type": "terrain",
    "id": "t_carpet_purple",
    "name": "purple carpet",
    "description": "Soft purple carpet.",
    "symbol": ".",
    "color": "magenta",
    "move_cost": 2,
    "flags": [ "TRANSPARENT", "FLAMMABLE_HARD", "SUPPORTS_ROOF", "COLLAPSES", "INDOORS", "FLAT", "RUG" ],
    "bash": {
      "sound": "SMASH!",
      "ter_set": "t_null",
      "str_min": 50,
      "str_max": 400,
      "str_min_supported": 100,
      "items": [ { "item": "splinter", "count": [ 2, 8 ] }, { "item": "nail", "charges": [ 6, 13 ] } ]
    }
  },
  {
    "type": "terrain",
    "id": "t_linoleum_white",
    "name": "linoleum tile",
    "symbol": ".",
    "color": "white",
    "move_cost": 2,
    "flags": [ "TRANSPARENT", "SUPPORTS_ROOF", "COLLAPSES", "INDOORS", "FLAT", "ROAD" ],
    "bash": {
      "sound": "SMASH!",
      "ter_set": "t_null",
      "str_min": 50,
      "str_max": 400,
      "str_min_supported": 100,
      "items": [ { "item": "splinter", "count": [ 2, 8 ] }, { "item": "nail", "charges": [ 5, 10 ] } ]
    }
  },
  {
    "type": "terrain",
    "id": "t_linoleum_gray",
    "name": "linoleum tile",
    "symbol": ".",
    "color": "light_gray",
    "move_cost": 2,
    "flags": [ "TRANSPARENT", "SUPPORTS_ROOF", "COLLAPSES", "INDOORS", "FLAT", "ROAD" ],
    "bash": {
      "sound": "SMASH!",
      "ter_set": "t_null",
      "str_min": 50,
      "str_max": 400,
      "str_min_supported": 100,
      "items": [ { "item": "splinter", "count": [ 2, 8 ] }, { "item": "nail", "charges": [ 5, 10 ] } ]
    }
  },
  {
    "type": "terrain",
    "id": "t_wall_r",
    "aliases": [ "t_wall_h_r", "t_wall_v_r" ],
    "name": "red wall",
    "description": "Wall painted red.",
    "symbol": "LINE_OXOX",
    "color": "red",
    "move_cost": 0,
    "coverage": 100,
    "flags": [ "FLAMMABLE", "NOITEM", "SUPPORTS_ROOF", "WALL", "CHIP", "AUTO_WALL_SYMBOL", "MINEABLE", "BLOCK_WIND" ],
    "bash": {
      "str_min": 30,
      "str_max": 210,
      "sound": "crash!",
      "sound_fail": "whump!",
      "ter_set": "t_null",
      "items": "wall_bash_results"
    }
  },
  {
    "type": "terrain",
    "id": "t_wall_w",
    "aliases": [ "t_wall_h_w", "t_wall_v_w" ],
    "name": "white wall",
    "description": "Wall painted white.",
    "symbol": "LINE_OXOX",
    "color": "white",
    "move_cost": 0,
    "coverage": 100,
    "flags": [ "FLAMMABLE", "NOITEM", "SUPPORTS_ROOF", "WALL", "CHIP", "AUTO_WALL_SYMBOL", "MINEABLE", "BLOCK_WIND" ],
    "bash": {
      "str_min": 30,
      "str_max": 210,
      "sound": "crash!",
      "sound_fail": "whump!",
      "ter_set": "t_null",
      "items": "wall_bash_results"
    }
  },
  {
    "type": "terrain",
    "id": "t_wall_b",
    "aliases": [ "t_wall_h_b", "t_wall_v_b" ],
    "name": "blue wall",
    "description": "Wall painted blue.",
    "symbol": "LINE_OXOX",
    "color": "blue",
    "move_cost": 0,
    "coverage": 100,
    "flags": [ "FLAMMABLE", "NOITEM", "SUPPORTS_ROOF", "WALL", "CHIP", "AUTO_WALL_SYMBOL", "MINEABLE", "BLOCK_WIND" ],
    "bash": {
      "str_min": 30,
      "str_max": 210,
      "sound": "crash!",
      "sound_fail": "whump!",
      "ter_set": "t_null",
      "items": "wall_bash_results"
    }
  },
  {
    "type": "terrain",
    "id": "t_wall_g",
    "aliases": [ "t_wall_h_g", "t_wall_v_g" ],
    "name": "green wall",
    "description": "Wall painted green.",
    "symbol": "LINE_OXOX",
    "color": "green",
    "move_cost": 0,
    "coverage": 100,
    "flags": [ "FLAMMABLE", "NOITEM", "SUPPORTS_ROOF", "WALL", "CHIP", "AUTO_WALL_SYMBOL", "MINEABLE", "BLOCK_WIND" ],
    "bash": {
      "str_min": 30,
      "str_max": 210,
      "sound": "crash!",
      "sound_fail": "whump!",
      "ter_set": "t_null",
      "items": "wall_bash_results"
    }
  },
  {
    "type": "terrain",
    "id": "t_wall_y",
    "aliases": [ "t_wall_h_y", "t_wall_v_y" ],
    "name": "yellow wall",
    "description": "Wall painted yellow.",
    "symbol": "LINE_OXOX",
    "color": "yellow",
    "move_cost": 0,
    "coverage": 100,
    "flags": [ "FLAMMABLE", "NOITEM", "SUPPORTS_ROOF", "WALL", "CHIP", "AUTO_WALL_SYMBOL", "MINEABLE", "BLOCK_WIND" ],
    "bash": {
      "str_min": 30,
      "str_max": 210,
      "sound": "crash!",
      "sound_fail": "whump!",
      "ter_set": "t_null",
      "items": "wall_bash_results"
    }
  },
  {
    "type": "terrain",
    "id": "t_wall_p",
    "aliases": [ "t_wall_h_p", "t_wall_v_p" ],
    "name": "purple wall",
    "description": "Wall painted purple.",
    "symbol": "LINE_OXOX",
    "color": "magenta",
    "move_cost": 0,
    "coverage": 100,
    "flags": [ "FLAMMABLE", "NOITEM", "SUPPORTS_ROOF", "WALL", "CHIP", "AUTO_WALL_SYMBOL", "MINEABLE", "BLOCK_WIND" ],
    "bash": {
      "str_min": 30,
      "str_max": 210,
      "sound": "crash!",
      "sound_fail": "whump!",
      "ter_set": "t_null",
      "items": "wall_bash_results"
    }
  },
  {
    "type": "terrain",
    "id": "t_rock_wall",
    "name": "stone wall",
    "symbol": "LINE_OXOX",
    "color": "light_gray",
    "move_cost": 0,
    "coverage": 100,
    "flags": [ "NOITEM", "SUPPORTS_ROOF", "WALL", "AUTO_WALL_SYMBOL", "MINEABLE", "BLOCK_WIND" ],
    "connects_to": "WALL",
    "bash": {
      "str_min": 80,
      "str_max": 300,
      "sound": "crash!",
      "sound_fail": "whump!",
      "ter_set": "t_null",
      "items": [ { "item": "rock", "count": [ 8, 18 ] } ]
    }
  },
  {
    "type": "terrain",
    "id": "t_rock_wall_half",
    "name": "half-built stone wall",
    "symbol": "#",
    "color": "light_gray",
    "move_cost": 4,
    "coverage": 60,
    "flags": [ "TRANSPARENT", "NOITEM", "REDUCE_SCENT", "MOUNTABLE", "MINEABLE" ],
    "connects_to": "WALL",
    "bash": {
      "str_min": 40,
      "str_max": 200,
      "sound": "crash!",
      "sound_fail": "whump!",
      "ter_set": "t_null",
      "items": [ { "item": "rock", "count": [ 3, 8 ] } ]
    }
  },
  {
    "type": "terrain",
    "id": "t_covered_well",
    "name": "covered well",
    "description": "Deep well collecting ground water.  Requires a method to draw water from.",
    "symbol": "#",
    "color": "dark_gray",
    "move_cost": 2,
    "coverage": 40,
    "flags": [ "TRANSPARENT", "FLAT", "MINEABLE" ],
    "bash": {
      "str_min": 80,
      "str_max": 300,
      "sound": "crash!",
      "sound_fail": "whump!",
      "ter_set": "t_pit",
      "items": [
        { "item": "rock", "count": [ 8, 18 ] },
        { "item": "2x4", "count": [ 0, 2 ] },
        { "item": "nail", "charges": [ 1, 4 ] },
        { "item": "splinter", "count": [ 1, 2 ] }
      ]
    }
  },
  {
    "type": "terrain",
    "id": "t_water_pump",
    "name": "water pump",
    "description": "Deep well collecting ground water.  Installed water pump allows to draw water from it.",
    "symbol": "&",
    "color": "light_gray",
    "move_cost": 6,
    "coverage": 40,
    "flags": [ "TRANSPARENT", "THIN_OBSTACLE" ],
    "deconstruct": { "ter_set": "t_covered_well", "items": [ { "item": "well_pump", "count": 1 }, { "item": "pipe", "count": [ 1, 6 ] } ] },
    "bash": {
      "str_min": 15,
      "str_max": 80,
      "sound": "whack!",
      "sound_fail": "thunk.",
      "ter_set": "t_covered_well",
      "items": [
        { "item": "steel_chunk", "count": [ 0, 2 ] },
        { "item": "scrap", "count": [ 3, 6 ] },
        { "item": "pipe", "count": [ 0, 2 ] }
      ]
    },
    "examine_action": "water_source"
  },
  {
    "type": "terrain",
    "id": "t_improvised_shelter",
    "name": "improvised shelter",
    "description": "Improvised shelter providing little bit of protection from the elements.",
    "symbol": "#",
    "color": "brown_green",
    "move_cost": 2,
    "coverage": 30,
    "flags": [ "TRANSPARENT", "CONTAINER", "FLAMMABLE_ASH", "THIN_OBSTACLE", "REDUCE_SCENT", "INDOORS", "MOUNTABLE", "HIDE_PLACE" ],
    "bash": {
      "str_min": 4,
      "str_max": 60,
      "sound": "crunch.",
      "sound_fail": "brush.",
      "ter_set": "t_pit_shallow",
      "items": [ { "item": "stick", "count": [ 3, 6 ] }, { "item": "pine_bough", "count": [ 6, 18 ] } ]
    }
  },
  {
    "type": "terrain",
    "id": "t_open_air",
    "name": "open air",
    "symbol": " ",
    "color": "i_cyan",
    "move_cost": 2,
    "trap": "tr_ledge",
    "flags": [ "TRANSPARENT", "NO_FLOOR" ],
    "examine_action": "ledge"
  },
  {
    "type": "terrain",
    "id": "t_flat_roof",
    "name": "flat roof",
    "symbol": ".",
    "color": "dark_gray",
    "move_cost": 2,
    "flags": [ "TRANSPARENT", "FLAT" ],
    "bash": {
      "str_min": 30,
      "str_max": 210,
      "sound": "crash!",
      "sound_fail": "whump!",
      "ter_set": "t_open_air",
      "bash_below": true
    }
  },
  {
    "type": "terrain",
    "id": "t_tar_flat_roof",
    "name": "tar paper flat roof",
    "looks_like": "t_flat_roof",
    "symbol": ".",
    "color": "dark_gray",
    "move_cost": 2,
    "flags": [ "TRANSPARENT", "FLAMMABLE", "FLAT" ],
    "bash": {
      "str_min": 30,
      "str_max": 210,
      "sound": "crash!",
      "sound_fail": "whump!",
      "ter_set": "t_open_air",
      "bash_below": true
    }
  },
  {
    "type": "terrain",
    "id": "t_shingle_flat_roof",
    "name": "shingle flat roof",
    "looks_like": "t_flat_roof",
    "symbol": ".",
    "color": "green",
    "move_cost": 2,
    "flags": [ "TRANSPARENT", "FLAMMABLE", "FLAT" ],
    "bash": {
      "str_min": 30,
      "str_max": 210,
      "sound": "crash!",
      "sound_fail": "whump!",
      "ter_set": "t_open_air",
      "bash_below": true
    }
  },
  {
    "type": "terrain",
    "id": "t_thatch_roof",
    "name": "thatched roof",
    "looks_like": "t_flat_roof",
    "symbol": ".",
    "color": "yellow",
    "move_cost": 2,
    "flags": [ "TRANSPARENT", "FLAMMABLE" ],
    "bash": {
      "str_min": 30,
      "str_max": 210,
      "sound": "crash!",
      "sound_fail": "whump!",
      "ter_set": "t_open_air",
      "bash_below": true
    }
  },
  {
    "type": "terrain",
    "id": "t_metal_flat_roof",
    "name": "metal flat roof",
    "looks_like": "t_flat_roof",
    "symbol": ".",
    "color": "light_gray",
    "move_cost": 2,
    "flags": [ "TRANSPARENT", "FLAT" ],
    "bash": {
      "str_min": 30,
      "str_max": 210,
      "sound": "crash!",
      "sound_fail": "whump!",
      "ter_set": "t_open_air",
      "bash_below": true
    }
  },
  {
    "type": "terrain",
    "id": "t_tile_flat_roof",
    "name": "tile flat roof",
    "looks_like": "t_flat_roof",
    "symbol": ".",
    "color": "white",
    "move_cost": 2,
    "flags": [ "TRANSPARENT", "FLAT", "FLAMMABLE" ],
    "bash": {
      "str_min": 30,
      "str_max": 210,
      "sound": "crash!",
      "sound_fail": "whump!",
      "ter_set": "t_open_air",
      "bash_below": true
    }
  },
  {
    "type": "terrain",
    "id": "t_glass_roof",
    "name": "skylight",
    "description": "A giant sheet of glass inserted into the roof, lets light pass through.",
    "symbol": "o",
    "color": "cyan",
    "move_cost": 2,
    "trap": "tr_ledge",
    "flags": [ "TRANSPARENT", "NO_FLOOR", "INDOORS" ],
    "bash": {
      "str_min": 3,
      "str_max": 6,
      "sound": "glass braking!",
      "sound_fail": "whack!",
      "ter_set": "t_open_air",
      "bash_below": true
    }
  },
  {
    "type": "terrain",
    "id": "t_plut_generator",
    "name": "plutonium generator",
    "description": "This imposing apparatus harnesses the power of the atom.  Refined nuclear fuel is 'burned' to provide nearly limitless electrical power.  It's not doing much good here though.  Perhaps it could be salvaged for other purposes.",
    "symbol": "0",
    "color": "light_green",
    "move_cost": 0,
    "flags": [ "TRANSPARENT", "NOITEM", "SEALED", "REDUCE_SCENT", "PERMEABLE" ],
    "bash": {
      "str_min": 50,
      "str_max": 400,
      "explosive": 25,
      "ter_set": "t_concrete",
      "sound": "metal screeching!",
      "sound_fail": "clang!",
      "items": [
        { "item": "scrap", "count": [ 4, 16 ] },
        { "item": "steel_chunk", "count": [ 1, 6 ] },
        { "item": "plut_cell", "charges": [ 0, 3 ] },
        { "item": "lead", "charges": [ 12, 18 ] }
      ]
    },
    "deconstruct": {
      "ter_set": "t_concrete",
      "items": [
        { "item": "minireactor", "prob": 25 },
        { "item": "RAM", "count": [ 4, 8 ] },
        { "item": "cable", "charges": [ 8, 16 ] },
        { "item": "small_lcd_screen", "count": [ 2, 4 ] },
        { "item": "e_scrap", "count": [ 12, 24 ] },
        { "item": "circuit", "count": [ 6, 10 ] },
        { "item": "power_supply", "count": [ 4, 8 ] },
        { "item": "amplifier", "count": [ 3, 6 ] },
        { "item": "plut_cell", "charges": [ 2, 8 ] },
        { "item": "scrap", "count": [ 8, 16 ] }
      ]
    }
  },
  {
    "type": "terrain",
    "id": "t_sai_box",
    "name": "telecom cabinet",
    "symbol": "#",
    "color": "light_gray",
    "move_cost": 0,
    "coverage": 90,
    "flags": [ "NOITEM", "WALL" ],
    "bash": { "str_min": 8, "str_max": 80, "sound": "whack!", "sound_fail": "clang!", "ter_set": "t_sai_box_damaged" },
    "deconstruct": {
      "ter_set": "t_concrete",
      "items": [
        { "item": "RAM", "count": [ 4, 8 ] },
        { "item": "cable", "charges": [ 16, 40 ] },
        { "item": "small_lcd_screen", "count": [ 2, 4 ] },
        { "item": "e_scrap", "count": [ 12, 24 ] },
        { "item": "circuit", "count": [ 6, 30 ] },
        { "item": "power_supply", "count": [ 4, 8 ] },
        { "item": "amplifier", "count": [ 3, 6 ] },
        { "item": "plastic_chunk", "count": [ 4, 8 ] },
        { "item": "scrap", "count": [ 8, 16 ] }
      ]
    }
  },
  {
    "type": "terrain",
    "id": "t_sai_box_damaged",
    "name": "damaged telecom cabinet",
    "symbol": "#",
    "color": "light_gray",
    "move_cost": 0,
    "coverage": 90,
    "flags": [ "NOITEM", "WALL" ],
    "bash": {
      "str_min": 6,
      "str_max": 80,
      "sound": "whack!",
      "sound_fail": "clang!",
      "ter_set": "t_concrete",
      "items": [
        { "item": "cable", "charges": [ 4, 8 ], "prob": 80 },
        { "item": "e_scrap", "count": [ 2, 8 ], "prob": 60 },
        { "item": "circuit", "count": [ 1, 6 ], "prob": 50 },
        { "item": "amplifier", "count": [ 1, 4 ], "prob": 50 },
        { "item": "scrap", "count": [ 2, 6 ], "prob": 50 }
      ]
    },
    "deconstruct": {
      "ter_set": "t_concrete",
      "items": [
        { "item": "RAM", "count": [ 1, 2 ] },
        { "item": "cable", "charges": [ 4, 24 ] },
        { "item": "e_scrap", "count": [ 4, 12 ] },
        { "item": "circuit", "count": [ 2, 12 ] },
        { "item": "power_supply", "count": [ 1, 4 ] },
        { "item": "amplifier", "count": [ 1, 3 ] },
        { "item": "plastic_chunk", "count": [ 2, 6 ] },
        { "item": "scrap", "count": [ 6, 12 ] }
      ]
    }
  },
  {
    "type": "terrain",
    "id": "t_support_l",
    "name": "large metal support",
    "symbol": "T",
    "color": "light_gray",
    "move_cost": 0,
    "coverage": 80,
    "flags": [ "NOITEM", "WALL", "SUPPORTS_ROOF", "MINEABLE" ],
    "bash": {
      "str_min": 40,
      "str_max": 200,
      "sound": "metal screeching!",
      "sound_fail": "whump!",
      "ter_set": "t_concrete",
      "items": [
        { "item": "steel_lump", "count": [ 0, 2 ] },
        { "item": "steel_chunk", "count": [ 2, 6 ] },
        { "item": "scrap", "count": [ 5, 18 ] }
      ]
    },
    "deconstruct": {
      "ter_set": "t_concrete",
      "items": [
        { "item": "frame", "count": [ 6, 8 ] },
        { "item": "steel_lump", "count": [ 1, 2 ] },
        { "item": "steel_chunk", "count": [ 1, 6 ] },
        { "item": "scrap", "count": [ 4, 8 ] }
      ]
    }
  },
  {
    "type": "terrain",
    "id": "t_support_s",
    "name": "small metal support",
    "symbol": "l",
    "color": "light_gray",
    "move_cost": 0,
    "coverage": 55,
    "flags": [ "NOITEM", "WALL", "SUPPORTS_ROOF", "MINEABLE" ],
    "bash": {
      "str_min": 20,
      "str_max": 120,
      "sound": "metal screeching!",
      "sound_fail": "whump!",
      "ter_set": "t_concrete",
      "items": [
        { "item": "steel_lump", "prob": 50 },
        { "item": "steel_chunk", "count": [ 1, 3 ] },
        { "item": "scrap", "count": [ 2, 9 ] }
      ]
    },
    "deconstruct": {
      "ter_set": "t_concrete",
      "items": [
        { "item": "pipe", "count": [ 4, 6 ] },
        { "item": "steel_lump", "count": [ 1, 2 ] },
        { "item": "steel_chunk", "count": [ 1, 6 ] },
        { "item": "scrap", "count": [ 2, 4 ] }
      ]
    }
  },
  {
    "type": "terrain",
    "id": "t_oil_circ_brkr_l",
    "name": "HV oil circuit breaker",
    "symbol": "B",
    "color": "light_gray",
    "move_cost": 0,
    "coverage": 90,
    "flags": [ "TRANSPARENT", "FLAMMABLE", "NOITEM", "WALL", "PERMEABLE" ],
    "bash": {
      "str_min": 20,
      "str_max": 150,
      "explosive": 6,
      "sound": "pow!",
      "ter_set": "t_concrete",
      "sound_fail": "clang!",
      "items": [
        { "item": "scrap", "count": [ 8, 16 ] },
        { "item": "steel_chunk", "count": [ 2, 6 ] },
        { "item": "ceramic_shard", "count": [ 0, 4 ] }
      ]
    },
    "deconstruct": {
      "ter_set": "t_concrete",
      "items": [
        { "item": "cable", "charges": [ 8, 24 ] },
        { "item": "power_supply", "count": [ 4, 8 ] },
        { "item": "amplifier", "count": [ 8, 16 ] },
        { "item": "steel_chunk", "count": [ 4, 16 ] },
        { "item": "scrap", "count": [ 12, 24 ] },
        { "item": "sheet_metal", "count": [ 6, 12 ] },
        { "item": "ceramic_shard", "count": [ 2, 6 ] }
      ]
    }
  },
  {
    "type": "terrain",
    "id": "t_oil_circ_brkr_s",
    "name": "small HV oil circuit breaker",
    "symbol": "b",
    "color": "light_gray",
    "move_cost": 0,
    "coverage": 65,
    "flags": [ "TRANSPARENT", "FLAMMABLE", "NOITEM", "WALL", "PERMEABLE" ],
    "bash": {
      "str_min": 20,
      "str_max": 150,
      "explosive": 4,
      "sound": "pow!",
      "ter_set": "t_concrete",
      "sound_fail": "clang!",
      "items": [
        { "item": "scrap", "count": [ 6, 12 ] },
        { "item": "steel_chunk", "count": [ 1, 3 ] },
        { "item": "ceramic_shard", "count": [ 0, 2 ] }
      ]
    },
    "deconstruct": {
      "ter_set": "t_concrete",
      "items": [
        { "item": "cable", "charges": [ 4, 12 ] },
        { "item": "power_supply", "count": [ 3, 6 ] },
        { "item": "amplifier", "count": [ 6, 12 ] },
        { "item": "steel_chunk", "count": [ 2, 12 ] },
        { "item": "scrap", "count": [ 8, 18 ] },
        { "item": "sheet_metal", "count": [ 4, 8 ] },
        { "item": "ceramic_shard", "count": [ 1, 4 ] }
      ]
    }
  },
  {
    "type": "terrain",
    "id": "t_switchgear_l",
    "name": "large switchgear",
    "symbol": "H",
    "color": "i_light_gray",
    "move_cost": 0,
    "coverage": 90,
    "flags": [ "TRANSPARENT", "NOITEM", "WALL", "PERMEABLE" ],
    "bash": {
      "str_min": 20,
      "str_max": 150,
      "explosive": 3,
      "ter_set": "t_concrete",
      "sound_fail": "clang!",
      "items": [
        { "item": "scrap", "count": [ 5, 10 ] },
        { "item": "steel_chunk", "count": [ 2, 4 ] },
        { "item": "plastic_chunk", "count": [ 2, 4 ] }
      ]
    },
    "deconstruct": {
      "ter_set": "t_concrete",
      "items": [
        { "item": "RAM", "count": [ 2, 6 ] },
        { "item": "cable", "charges": [ 4, 24 ] },
        { "item": "small_lcd_screen", "count": [ 6, 12 ] },
        { "item": "e_scrap", "count": [ 16, 24 ] },
        { "item": "circuit", "count": [ 12, 30 ] },
        { "item": "power_supply", "count": [ 6, 8 ] },
        { "item": "amplifier", "count": [ 6, 8 ] },
        { "item": "plastic_chunk", "count": [ 2, 4 ] },
        { "item": "scrap", "count": [ 8, 16 ] },
        { "item": "sheet_metal", "count": [ 2, 4 ] }
      ]
    }
  },
  {
    "type": "terrain",
    "id": "t_switchgear_s",
    "name": "small switchgear",
    "symbol": "L",
    "color": "i_light_gray",
    "move_cost": 0,
    "coverage": 65,
    "flags": [ "TRANSPARENT", "NOITEM", "WALL", "PERMEABLE" ],
    "bash": {
      "str_min": 20,
      "str_max": 150,
      "explosive": 2,
      "ter_set": "t_concrete",
      "sound_fail": "clang!",
      "items": [
        { "item": "scrap", "count": [ 4, 8 ] },
        { "item": "steel_chunk", "count": [ 1, 2 ] },
        { "item": "e_scrap", "count": [ 0, 2 ] },
        { "item": "circuit", "count": [ 1, 4 ] },
        { "item": "power_supply", "count": [ 0, 2 ] },
        { "item": "amplifier", "prob": 50 },
        { "item": "plastic_chunk", "count": [ 1, 2 ] }
      ]
    },
    "deconstruct": {
      "ter_set": "t_concrete",
      "items": [
        { "item": "RAM", "count": [ 1, 2 ] },
        { "item": "cable", "charges": [ 2, 8 ] },
        { "item": "small_lcd_screen", "count": [ 2, 6 ] },
        { "item": "e_scrap", "count": [ 6, 12 ] },
        { "item": "circuit", "count": [ 8, 24 ] },
        { "item": "power_supply", "count": [ 2, 6 ] },
        { "item": "amplifier", "count": [ 1, 4 ] },
        { "item": "plastic_chunk", "count": [ 1, 2 ] },
        { "item": "scrap", "count": [ 4, 8 ] },
        { "item": "sheet_metal", "count": [ 1, 2 ] }
      ]
    }
  },
  {
    "type": "terrain",
    "id": "t_lgtn_arrest",
    "name": "lightning arrester",
    "symbol": "}",
    "color": "i_light_gray",
    "move_cost": 0,
    "flags": [ "TRANSPARENT", "NOITEM", "WALL", "PERMEABLE" ],
    "bash": {
      "str_min": 20,
      "str_max": 150,
      "explosive": 4,
      "ter_set": "t_concrete",
      "sound_fail": "clang!",
      "items": [
        { "item": "cable", "charges": [ 0, 4 ] },
        { "item": "scrap", "count": [ 8, 12 ] },
        { "item": "steel_chunk", "count": [ 2, 4 ] },
        { "item": "ceramic_shard", "count": [ 8, 16 ] }
      ]
    },
    "deconstruct": {
      "ter_set": "t_concrete",
      "items": [
        { "item": "cable", "charges": [ 4, 8 ] },
        { "item": "steel_chunk", "count": [ 4, 6 ] },
        { "item": "scrap", "count": [ 12, 16 ] },
        { "item": "plastic_chunk", "count": [ 1, 4 ] },
        { "item": "ceramic_shard", "count": [ 12, 24 ] }
      ]
    }
  },
  {
    "type": "terrain",
    "id": "t_station_disc",
    "name": "disconnect switch",
    "symbol": "h",
    "color": "light_gray",
    "move_cost": 0,
    "flags": [ "TRANSPARENT", "NOITEM", "WALL", "PERMEABLE" ],
    "bash": {
      "str_min": 20,
      "str_max": 150,
      "explosive": 3,
      "ter_set": "t_concrete",
      "sound_fail": "clang!",
      "items": [
        { "item": "scrap", "count": [ 4, 8 ] },
        { "item": "steel_chunk", "count": [ 2, 4 ] },
        { "item": "cable", "charges": [ 1, 4 ] },
        { "item": "ceramic_shard", "count": [ 0, 2 ] },
        { "item": "lead", "prob": 50 }
      ]
    },
    "deconstruct": {
      "ter_set": "t_concrete",
      "items": [
        { "item": "RAM", "count": [ 12, 24 ] },
        { "item": "cable", "charges": [ 6, 12 ] },
        { "item": "small_lcd_screen", "count": [ 8, 16 ] },
        { "item": "e_scrap", "count": [ 8, 12 ] },
        { "item": "circuit", "count": [ 6, 18 ] },
        { "item": "power_supply", "count": [ 8, 12 ] },
        { "item": "amplifier", "count": [ 2, 4 ] },
        { "item": "plastic_chunk", "count": [ 4, 8 ] },
        { "item": "scrap", "count": [ 2, 6 ] },
        { "item": "sheet_metal", "count": [ 1, 2 ] },
        { "item": "lead", "charges": [ 1, 2 ] },
        { "item": "ceramic_shard", "count": [ 2, 6 ] }
      ]
    }
  },
  {
    "type": "terrain",
    "id": "t_current_trans",
    "name": "current transformer",
    "symbol": "{",
    "color": "light_gray",
    "move_cost": 0,
    "coverage": 50,
    "flags": [ "TRANSPARENT", "NOITEM", "WALL", "PERMEABLE" ],
    "bash": {
      "str_min": 20,
      "str_max": 150,
      "explosive": 5,
      "ter_set": "t_concrete",
      "sound_fail": "clang!",
      "items": [
        { "item": "scrap", "count": [ 10, 12 ] },
        { "item": "steel_chunk", "count": [ 4, 6 ] },
        { "item": "lead", "charges": [ 2, 8 ] },
        { "item": "cable", "charges": [ 20, 60 ] },
        { "item": "sheet_metal", "count": [ 1, 2 ] },
        { "item": "ceramic_shard", "count": [ 2, 6 ] }
      ]
    },
    "deconstruct": {
      "ter_set": "t_concrete",
      "items": [
        { "item": "scrap", "count": [ 12, 16 ] },
        { "item": "steel_chunk", "count": [ 4, 6 ] },
        { "item": "lead", "charges": [ 4, 16 ] },
        { "item": "cable", "charges": [ 60, 120 ] },
        { "item": "sheet_metal", "count": [ 2, 6 ] },
        { "item": "ceramic_shard", "count": [ 4, 12 ] }
      ]
    }
  },
  {
    "type": "terrain",
    "id": "t_potential_trans",
    "name": "potential transformer",
    "symbol": "8",
    "color": "i_light_gray",
    "move_cost": 0,
    "coverage": 50,
    "flags": [ "TRANSPARENT", "NOITEM", "WALL", "PERMEABLE" ],
    "bash": {
      "str_min": 20,
      "str_max": 150,
      "explosive": 5,
      "ter_set": "t_concrete",
      "sound_fail": "clang!",
      "items": [
        { "item": "scrap", "count": [ 10, 12 ] },
        { "item": "steel_chunk", "count": [ 4, 6 ] },
        { "item": "lead", "charges": [ 8, 16 ] },
        { "item": "cable", "charges": [ 1, 20 ] },
        { "item": "sheet_metal", "count": [ 1, 2 ] },
        { "item": "ceramic_shard", "count": [ 2, 6 ] }
      ]
    },
    "deconstruct": {
      "ter_set": "t_concrete",
      "items": [
        { "item": "scrap", "count": [ 12, 16 ] },
        { "item": "steel_chunk", "count": [ 4, 6 ] },
        { "item": "lead", "charges": [ 12, 32 ] },
        { "item": "cable", "charges": [ 20, 40 ] },
        { "item": "sheet_metal", "count": [ 2, 6 ] },
        { "item": "ceramic_shard", "count": [ 4, 12 ] }
      ]
    }
  },
  {
    "type": "terrain",
    "id": "t_dock",
    "name": "dock",
    "description": "A wooden platform held by a support made of logs dug into the ground.",
    "symbol": "8",
    "color": "brown",
    "move_cost": 4,
    "flags": [ "TRANSPARENT", "FLAT" ],
    "deconstruct": { "ter_set": "t_water_sh", "items": [ { "item": "nail", "charges": [ 6, 12 ] }, { "item": "2x4", "count": 8 } ] },
    "bash": {
      "str_min": 8,
      "str_max": 80,
      "sound": "smash!",
      "sound_fail": "whump!",
      "ter_set": "t_water_moving_sh",
      "items": [ { "item": "2x4", "count": 2, "prob": 25 }, { "item": "splinter", "count": [ 2, 4 ] } ]
    }
  },
  {
    "type": "terrain",
    "id": "t_sh_bridge",
    "name": "shallow bridge",
    "description": "A wooden platform held by a support made of logs dug into the ground.",
    "looks_like": "t_dock",
    "symbol": "8",
    "color": "brown",
    "move_cost": 4,
    "flags": [ "TRANSPARENT", "FLAT" ],
    "deconstruct": { "ter_set": "t_water_sh", "items": [ { "item": "nail", "charges": [ 6, 12 ] }, { "item": "2x4", "count": 8 } ] },
    "bash": {
      "str_min": 8,
      "str_max": 80,
      "sound": "smash!",
      "sound_fail": "whump!",
      "ter_set": "t_water_sh",
      "items": [ { "item": "2x4", "count": 2, "prob": 25 }, { "item": "splinter", "count": [ 2, 4 ] } ]
    }
  },
  {
    "type": "terrain",
    "id": "t_pontoon_dp",
    "name": "pontoon bridge",
    "description": "A floating temporary bridge, like the ones army used to make to cross rivers.",
    "symbol": "8",
    "color": "brown",
    "move_cost": 4,
    "flags": [ "TRANSPARENT", "FLAT" ],
    "deconstruct": {
      "ter_set": "t_water_dp",
      "items": [ { "item": "rope_makeshift_6", "count": [ 3, 4 ] }, { "item": "2x4", "count": 8 } ]
    },
    "bash": {
      "str_min": 8,
      "str_max": 80,
      "sound": "smash!",
      "sound_fail": "whump!",
      "ter_set": "t_water_dp",
      "items": [ { "item": "2x4", "count": 2, "prob": 25 }, { "item": "splinter", "count": [ 2, 4 ] } ]
    }
  },
  {
    "type": "terrain",
    "id": "t_riverbridge_dp",
    "name": "river bridge",
    "description": "A floating temporary bridge, like the ones army used to make to cross rivers.",
    "looks_like": "t_pontoon",
    "symbol": "8",
    "color": "brown",
    "move_cost": 4,
    "flags": [ "TRANSPARENT", "FLAT" ],
    "deconstruct": {
      "ter_set": "t_water_moving_dp",
      "items": [ { "item": "rope_makeshift_6", "count": [ 3, 4 ] }, { "item": "2x4", "count": 8 } ]
    },
    "bash": {
      "str_min": 8,
      "str_max": 80,
      "sound": "smash!",
      "sound_fail": "whump!",
      "ter_set": "t_water_dp",
      "items": [ { "item": "2x4", "count": 2, "prob": 25 }, { "item": "splinter", "count": [ 2, 4 ] } ]
    }
  },
  {
    "type": "terrain",
    "id": "t_pavement_bg_dp",
    "name": "bridge pavement",
    "symbol": ".",
    "color": "dark_gray",
    "move_cost": 2,
    "flags": [ "TRANSPARENT", "FLAT", "ROAD", "MINEABLE" ],
    "bash": {
      "str_min": 70,
      "str_max": 300,
      "sound": "concrete cracking and metal screeching!",
      "sound_fail": "whump!",
      "ter_set": "t_water_dp",
      "items": [ { "item": "rock", "count": [ 4, 20 ] }, { "item": "rebar", "count": [ 10, 20 ] } ]
    }
  },
  {
    "type": "terrain",
    "id": "t_pavement_y_bg_dp",
    "name": "bridge yellow pavement",
    "symbol": ".",
    "color": "yellow",
    "move_cost": 2,
    "flags": [ "TRANSPARENT", "FLAT", "ROAD", "MINEABLE" ],
    "bash": {
      "str_min": 70,
      "str_max": 300,
      "sound": "concrete cracking and metal screeching!",
      "sound_fail": "whump!",
      "ter_set": "t_water_dp",
      "items": [ { "item": "rock", "count": [ 4, 20 ] }, { "item": "rebar", "count": [ 10, 20 ] } ]
    }
  },
  {
    "type": "terrain",
    "id": "t_sidewalk_bg_dp",
    "name": "bridge sidewalk",
    "symbol": ".",
    "color": "light_gray",
    "move_cost": 2,
    "flags": [ "TRANSPARENT", "FLAT", "ROAD", "MINEABLE" ],
    "bash": {
      "str_min": 70,
      "str_max": 300,
      "sound": "concrete cracking and metal screeching!",
      "sound_fail": "whump!",
      "ter_set": "t_water_dp",
      "items": [ { "item": "rock", "count": [ 4, 20 ] }, { "item": "rebar", "count": [ 10, 20 ] } ]
    }
  },
  {
    "type": "terrain",
    "id": "t_guardrail_bg_dp",
    "name": "guard rail",
    "symbol": "#",
    "color": "light_gray",
    "move_cost": 3,
    "flags": [ "TRANSPARENT", "NOITEM", "REDUCE_SCENT", "MOUNTABLE", "SHORT", "THIN_OBSTACLE", "ROAD" ],
    "bash": {
      "str_min": 8,
      "str_max": 150,
      "sound": "crunch!",
      "sound_fail": "clang!",
      "ter_set": "t_pavement_bg_dp",
      "items": [ { "item": "pipe", "count": [ 1, 2 ] }, { "item": "scrap", "count": [ 3, 6 ] } ]
    }
  },
  {
    "type": "terrain",
    "id": "t_guardrail",
    "name": "guard rail",
    "symbol": "#",
    "color": "light_gray",
    "move_cost": 3,
    "flags": [ "TRANSPARENT", "NOITEM", "REDUCE_SCENT", "MOUNTABLE", "SHORT", "THIN_OBSTACLE", "ROAD" ],
    "looks_like": "t_guardrail_bg_dp",
    "bash": {
      "str_min": 8,
      "str_max": 150,
      "sound": "crunch!",
      "sound_fail": "clang!",
      "ter_set": "t_pavement",
      "items": [ { "item": "pipe", "count": [ 1, 2 ] }, { "item": "scrap", "count": [ 3, 6 ] } ]
    }
  },
  {
    "type": "terrain",
    "id": "t_tree_blackjack",
    "name": "blackjack oak",
    "symbol": "7",
    "color": "brown",
    "move_cost": 0,
    "coverage": 80,
    "flags": [ "FLAMMABLE_ASH", "NOITEM", "SUPPORTS_ROOF", "TREE", "REDUCE_SCENT" ],
    "transforms_into": "t_tree_blackjack_harvested",
    "examine_action": "harvest_ter",
    "harvest_by_season": [
      { "seasons": [ "spring", "summer", "autumn", "winter" ], "entries": [ { "drop": "tanbark", "base_num": [ 1, 2 ] } ] }
    ],
    "bash": {
      "str_min": 80,
      "str_max": 180,
      "sound": "crunch!",
      "sound_fail": "whack!",
      "ter_set": "t_dirt",
      "items": [ { "item": "stick", "count": [ 3, 10 ] }, { "item": "splinter", "count": [ 10, 25 ] } ]
    }
  },
  {
    "type": "terrain",
    "id": "t_tree_blackjack_harvested",
    "name": "blackjack oak",
    "symbol": "7",
    "color": "brown",
    "move_cost": 0,
    "coverage": 80,
    "flags": [ "FLAMMABLE_ASH", "NOITEM", "SUPPORTS_ROOF", "TREE", "REDUCE_SCENT" ],
    "transforms_into": "t_tree_blackjack",
    "bash": {
      "str_min": 80,
      "str_max": 180,
      "sound": "crunch!",
      "sound_fail": "whack!",
      "ter_set": "t_dirt",
      "items": [ { "item": "stick", "count": [ 3, 10 ] }, { "item": "splinter", "count": [ 10, 25 ] } ]
    }
  },
  {
    "type": "terrain",
    "id": "t_claymound",
    "name": "mound of clay",
    "symbol": "#",
    "color": "brown",
    "move_cost": 5,
    "flags": [ "TRANSPARENT" ],
    "bash": {
      "str_min": 2,
      "str_max": 4,
      "sound": "splosh!",
      "sound_fail": "splosh!",
      "ter_set": "t_water_dp",
      "items": [ { "item": "clay_lump", "count": [ 6, 12 ] } ]
    }
  },
  {
    "type": "terrain",
    "id": "t_sandmound",
    "name": "mound of sand",
    "symbol": "#",
    "color": "brown",
    "move_cost": 5,
    "flags": [ "TRANSPARENT" ],
    "bash": {
      "str_min": 2,
      "str_max": 4,
      "sound": "splosh!",
      "sound_fail": "splosh!",
      "ter_set": "t_water_dp",
      "items": [ { "item": "material_sand", "charges": [ 300, 600 ] } ]
    }
  },
  {
    "type": "terrain",
    "id": "t_conveyor",
    "name": "conveyor belt",
    "symbol": "=",
    "color": "brown",
    "move_cost": 6,
    "flags": [ "TRANSPARENT", "BASHABLE", "PLACE_ITEM", "INDOORS" ],
    "coverage": 30,
    "deconstruct": {
      "ter_set": "t_rock_floor",
      "items": [
        { "item": "wire", "count": 1 },
        { "item": "pipe", "count": [ 1, 4 ] },
        { "item": "chain", "prob": 10 },
        { "item": "scrap", "count": [ 1, 5 ] },
        { "item": "xlframe", "prob": 5 }
      ]
    },
    "bash": {
      "str_min": 12,
      "str_max": 80,
      "sound": "clang!",
      "sound_fail": "ting.",
      "ter_set": "t_rock_floor",
      "items": [ { "item": "pipe", "count": [ 1, 3 ] }, { "item": "chain", "prob": 10 }, { "item": "scrap", "count": [ 1, 5 ] } ]
    }
  },
  {
    "type": "terrain",
    "id": "t_machinery_light",
    "name": "light machinery",
    "symbol": "$",
    "color": "dark_gray",
    "move_cost": 10,
    "coverage": 65,
    "flags": [ "TRANSPARENT", "BASHABLE", "CONTAINER", "FLAMMABLE", "PLACE_ITEM" ],
    "deconstruct": {
      "ter_set": "t_rock_floor",
      "items": [
        { "item": "wire", "count": [ 1, 3 ] },
        { "item": "pipe", "count": [ 1, 2 ] },
        { "item": "chain", "prob": 40 },
        { "item": "cu_pipe", "prob": 40 },
        { "item": "scrap", "count": [ 1, 4 ] },
        { "item": "hose", "count": 1 },
        { "item": "steel_chunk", "count": [ 1, 5 ] },
        { "item": "bearing", "charges": [ 4, 12 ] },
        { "item": "frame", "prob": 50 },
        { "item": "motor", "prob": 50 }
      ]
    },
    "bash": {
      "str_min": 16,
      "str_max": 80,
      "sound": "clang!",
      "sound_fail": "ting.",
      "ter_set": "t_rock_floor",
      "items": [
        { "item": "wire", "count": 1 },
        { "item": "pipe", "count": 2, "prob": 40 },
        { "item": "chain", "prob": 20 },
        { "item": "cu_pipe", "prob": 10 },
        { "item": "scrap", "count": [ 3, 8 ] },
        { "item": "steel_chunk", "count": [ 1, 4 ] },
        { "item": "bearing", "charges": [ 2, 8 ] },
        { "item": "frame", "prob": 20 },
        { "item": "motor", "prob": 10 }
      ]
    }
  },
  {
    "type": "terrain",
    "id": "t_machinery_heavy",
    "name": "heavy machinery",
    "symbol": "%",
    "color": "light_gray",
    "move_cost": 0,
    "coverage": 75,
    "flags": [ "BASHABLE", "CONTAINER", "SEALED", "PLACE_ITEM" ],
    "deconstruct": {
      "ter_set": "t_rock_floor",
      "items": [
        { "item": "wire", "count": [ 1, 3 ] },
        { "item": "pipe", "count": [ 1, 2 ] },
        { "item": "chain", "prob": 60 },
        { "item": "cu_pipe", "prob": 20 },
        { "item": "steel_lump", "count": [ 1, 2 ] },
        { "item": "hose", "count": 1 },
        { "item": "sheet_metal", "count": [ 1, 3 ] },
        { "item": "steel_chunk", "count": [ 1, 3 ] },
        { "item": "bearing", "charges": [ 4, 12 ] },
        { "item": "frame", "prob": 60 },
        { "item": "motor", "prob": 30 },
        { "item": "metal_tank", "prob": 30 },
        { "item": "motor_large", "prob": 10 }
      ]
    },
    "bash": {
      "str_min": 18,
      "str_max": 80,
      "sound": "clang!",
      "sound_fail": "ting.",
      "ter_set": "t_rock_floor",
      "items": [
        { "item": "wire", "count": 1 },
        { "item": "pipe", "count": 1 },
        { "item": "chain", "prob": 20 },
        { "item": "steel_lump", "count": 1 },
        { "item": "scrap", "count": [ 1, 5 ] },
        { "item": "sheet_metal", "count": 2 },
        { "item": "steel_chunk", "count": [ 1, 2 ] },
        { "item": "bearing", "charges": [ 2, 8 ] },
        { "item": "frame", "prob": 30 },
        { "item": "motor", "prob": 10 },
        { "item": "metal_tank", "prob": 20 },
        { "item": "motor_large", "prob": 5 }
      ]
    }
  },
  {
    "type": "terrain",
    "id": "t_machinery_old",
    "name": "old machinery",
    "symbol": "&",
    "color": "brown",
    "move_cost": 4,
    "coverage": 55,
    "flags": [ "TRANSPARENT", "BASHABLE", "CONTAINER", "FLAMMABLE", "PLACE_ITEM" ],
    "deconstruct": {
      "ter_set": "t_rock_floor",
      "items": [
        { "item": "wire", "count": 1 },
        { "item": "pipe", "count": [ 1, 2 ] },
        { "item": "chain", "prob": 40 },
        { "item": "cu_pipe", "prob": 60 },
        { "item": "scrap", "count": [ 1, 3 ] },
        { "item": "hose", "count": 1 },
        { "item": "steel_chunk", "count": [ 1, 3 ] },
        { "item": "bearing", "charges": [ 1, 5 ] },
        { "item": "frame", "prob": 30 },
        { "item": "motor", "prob": 30 },
        { "item": "splinter", "count": 3, "prob": 30 },
        { "item": "2x4", "count": [ 1, 4 ] },
        { "item": "nail", "charges": [ 3, 10 ] }
      ]
    },
    "bash": {
      "str_min": 10,
      "str_max": 80,
      "sound": "clang!",
      "sound_fail": "ting.",
      "ter_set": "t_rock_floor",
      "items": [
        { "item": "wire", "count": 1 },
        { "item": "pipe", "count": [ 1, 2 ] },
        { "item": "chain", "prob": 20 },
        { "item": "cu_pipe", "prob": 10 },
        { "item": "scrap", "count": [ 1, 5 ] },
        { "item": "steel_chunk", "count": [ 1, 2 ] },
        { "item": "motor", "prob": 10 },
        { "item": "splinter", "count": [ 4, 8 ] },
        { "item": "2x4", "count": 2 },
        { "item": "nail", "charges": [ 2, 5 ] }
      ]
    }
  },
  {
    "type": "terrain",
    "id": "t_machinery_electronic",
    "name": "electronic machinery",
    "symbol": "$",
    "color": "yellow",
    "move_cost": 8,
    "coverage": 55,
    "flags": [ "TRANSPARENT", "BASHABLE", "CONTAINER", "SEALED", "FLAMMABLE", "PLACE_ITEM" ],
    "deconstruct": {
      "ter_set": "t_rock_floor",
      "items": [
        { "item": "wire", "count": [ 1, 3 ] },
        { "item": "pipe", "count": [ 1, 2 ] },
        { "item": "steel_chunk", "count": [ 1, 4 ] },
        { "item": "bearing", "charges": [ 2, 6 ] },
        { "item": "motor", "prob": 40 },
        { "item": "processor", "count": 1 },
        { "item": "RAM", "count": [ 1, 4 ] },
        { "item": "cable", "charges": [ 1, 4 ] },
        { "item": "small_lcd_screen", "count": 1 },
        { "item": "e_scrap", "count": [ 5, 10 ] },
        { "item": "circuit", "count": [ 3, 8 ] },
        { "item": "power_supply", "count": [ 1, 3 ] },
        { "item": "amplifier", "count": [ 1, 3 ] },
        { "item": "plastic_chunk", "count": [ 2, 8 ] },
        { "item": "scrap", "count": [ 1, 5 ] }
      ]
    },
    "bash": {
      "str_min": 10,
      "str_max": 80,
      "sound": "clang!",
      "sound_fail": "ting.",
      "ter_set": "t_rock_floor",
      "items": [
        { "item": "wire", "prob": 40 },
        { "item": "pipe", "prob": 40 },
        { "item": "steel_chunk", "prob": 40 },
        { "item": "bearing", "charges": [ 2, 4 ] },
        { "item": "motor", "prob": 10 },
        { "item": "processor", "prob": 40 },
        { "item": "RAM", "count": [ 1, 2 ] },
        { "item": "cable", "charges": [ 1, 2 ] },
        { "item": "small_lcd_screen", "prob": 40 },
        { "item": "e_scrap", "count": [ 3, 8 ] },
        { "item": "circuit", "count": [ 1, 3 ] },
        { "item": "power_supply", "prob": 40 },
        { "item": "amplifier", "prob": 40 },
        { "item": "plastic_chunk", "count": [ 2, 8 ] },
        { "item": "scrap", "count": [ 3, 8 ] }
      ]
    }
  },
  {
    "type": "terrain",
    "id": "t_low_stairs_begin",
    "name": "low stairs (beginning section)",
    "symbol": "<",
    "color": "dark_gray_white",
    "move_cost": 4,
    "flags": [ "TRANSPARENT", "BASHABLE", "FLAMMABLE", "PLACE_ITEM", "RAMP", "SEEN_FROM_ABOVE" ],
    "bash": {
      "str_min": 12,
      "str_max": 50,
      "sound": "crunch!",
      "sound_fail": "whump!",
      "ter_set": "t_floor",
      "items": [
        { "item": "2x4", "count": [ 0, 3 ] },
        { "item": "nail", "charges": [ 1, 5 ] },
        { "item": "splinter", "count": [ 1, 4 ] }
      ]
    }
  },
  {
    "type": "terrain",
    "id": "t_low_stairs_end",
    "name": "low stairs (end section)",
    "symbol": "<",
    "color": "black_white",
    "move_cost": 0,
    "flags": [ "BASHABLE", "FLAMMABLE", "PLACE_ITEM", "RAMP", "RAMP_END", "SEEN_FROM_ABOVE" ],
    "bash": {
      "str_min": 20,
      "str_max": 50,
      "sound": "crunch!",
      "sound_fail": "whump!",
      "ter_set": "t_floor",
      "items": [
        { "item": "2x4", "count": [ 0, 3 ] },
        { "item": "nail", "charges": [ 1, 5 ] },
        { "item": "splinter", "count": [ 1, 4 ] }
      ]
    }
  },
  {
    "id": "t_milking_machine",
    "type": "terrain",
    "name": "milking machine",
    "symbol": "%",
    "color": [ "light_gray" ],
    "move_cost": 1,
    "bash": {
      "str_min": 10,
      "str_max": 50,
      "ter_set": "t_floor",
      "sound": "crunch!",
      "sound_fail": "whump!",
      "items": [
        { "item": "scrap", "count": [ 1, 6 ] },
        { "item": "steel_chunk", "count": [ 1, 4 ] },
        { "item": "hose", "count": [ 1, 3 ] }
      ]
    },
    "deconstruct": {
      "ter_set": "t_floor",
      "items": [
        { "item": "scrap", "count": [ 2, 9 ] },
        { "item": "steel_chunk", "count": [ 2, 5 ] },
        { "item": "hose", "count": [ 2, 6 ] }
      ]
    },
    "flags": [ "CONTAINER", "PLACE_ITEM", "BLOCKSDOOR" ]
  },
  {
    "id": "t_bulk_tank",
    "type": "terrain",
    "name": "bulk tank",
    "symbol": "O",
    "color": [ "light_gray" ],
    "move_cost": 0,
    "coverage": 85,
    "bash": {
      "str_min": 20,
      "str_max": 80,
      "ter_set": "t_floor",
      "sound": "crunch!",
      "sound_fail": "whump!",
      "items": [
        { "item": "wire", "count": [ 1, 2 ] },
        { "item": "pipe", "count": [ 1, 2 ] },
        { "item": "steel_lump", "count": [ 1, 5 ] },
        { "item": "sheet_metal", "count": [ 1, 3 ] },
        { "item": "steel_chunk", "count": [ 1, 5 ] }
      ]
    },
    "deconstruct": {
      "ter_set": "t_floor",
      "items": [
        { "item": "wire", "count": [ 2, 8 ] },
        { "item": "pipe", "count": [ 1, 3 ] },
        { "item": "steel_lump", "count": [ 1, 8 ] },
        { "item": "sheet_metal", "count": [ 1, 6 ] },
        { "item": "steel_chunk", "count": [ 1, 10 ] }
      ]
    },
    "flags": [ "BASHABLE", "CONTAINER", "SEALED", "PLACE_ITEM", "WALL", "MINEABLE" ]
  },
  {
    "id": "t_railroad_rubble",
    "type": "terrain",
    "name": "gravel",
    "description": "A small mallet that a judge uses to call - er, wait.  Oh, gravel!  Gravel is a collection of small stones often used for roads, as railroad ballast, and in many other applications.",
    "symbol": "^",
    "color": [ "brown" ],
    "move_cost": 2,
    "bash": {
      "str_min": 4,
      "str_max": 40,
      "ter_set": "t_rock_floor",
      "sound": "crunch!",
      "sound_fail": "whump!",
      "items": [ { "item": "pebble", "count": [ 1, 3 ] }, { "item": "sharp_rock", "count": [ 0, 1 ] } ]
    },
    "deconstruct": {
      "ter_set": "t_rock_floor",
      "items": [ { "item": "pebble", "count": [ 2, 6 ] }, { "item": "sharp_rock", "count": [ 1, 3 ] } ]
    },
    "flags": [ "BASHABLE", "TRANSPARENT" ]
  },
  {
    "id": "t_railroad_track",
    "type": "terrain",
    "name": "railroad track",
    "symbol": "X",
    "color": [ "cyan" ],
    "move_cost": 3,
    "bash": {
      "str_min": 60,
      "str_max": 210,
      "sound": "metal screeching!",
      "sound_fail": "clang!",
      "ter_set": "t_rock_floor",
      "items": [
        { "item": "steel_lump", "count": [ 1, 2 ] },
        { "item": "steel_chunk", "count": [ 1, 4 ] },
        { "item": "scrap", "count": [ 3, 12 ] }
      ]
    },
    "deconstruct": {
      "ter_set": "t_rock_floor",
      "items": [
        { "item": "steel_lump", "count": [ 1, 2 ] },
        { "item": "steel_chunk", "count": [ 1, 4 ] },
        { "item": "scrap", "count": [ 3, 12 ] }
      ]
    },
    "connects_to": "RAIL",
    "flags": [ "BASHABLE", "TRANSPARENT" ]
  },
  {
    "id": "t_railroad_track_h",
    "type": "terrain",
    "name": "railroad track",
    "symbol": "X",
    "color": [ "cyan" ],
    "move_cost": 3,
    "bash": {
      "str_min": 60,
      "str_max": 210,
      "sound": "metal screeching!",
      "sound_fail": "clang!",
      "ter_set": "t_rock_floor",
      "items": [
        { "item": "steel_lump", "count": [ 1, 2 ] },
        { "item": "steel_chunk", "count": [ 1, 4 ] },
        { "item": "scrap", "count": [ 3, 12 ] }
      ]
    },
    "deconstruct": {
      "ter_set": "t_rock_floor",
      "items": [
        { "item": "steel_lump", "count": [ 1, 2 ] },
        { "item": "steel_chunk", "count": [ 1, 4 ] },
        { "item": "scrap", "count": [ 3, 12 ] }
      ]
    },
    "connects_to": "RAIL",
    "flags": [ "BASHABLE", "TRANSPARENT" ]
  },
  {
    "id": "t_railroad_track_v",
    "type": "terrain",
    "name": "railroad track",
    "symbol": "X",
    "color": [ "cyan" ],
    "move_cost": 3,
    "bash": {
      "str_min": 60,
      "str_max": 210,
      "sound": "metal screeching!",
      "sound_fail": "clang!",
      "ter_set": "t_rock_floor",
      "items": [
        { "item": "steel_lump", "count": [ 1, 2 ] },
        { "item": "steel_chunk", "count": [ 1, 4 ] },
        { "item": "scrap", "count": [ 3, 12 ] }
      ]
    },
    "deconstruct": {
      "ter_set": "t_rock_floor",
      "items": [
        { "item": "steel_lump", "count": [ 1, 2 ] },
        { "item": "steel_chunk", "count": [ 1, 4 ] },
        { "item": "scrap", "count": [ 3, 12 ] }
      ]
    },
    "connects_to": "RAIL",
    "flags": [ "BASHABLE", "TRANSPARENT" ]
  },
  {
    "id": "t_railroad_track_d",
    "type": "terrain",
    "name": "railroad track",
    "symbol": "X",
    "color": [ "cyan" ],
    "move_cost": 3,
    "bash": {
      "str_min": 60,
      "str_max": 210,
      "sound": "metal screeching!",
      "sound_fail": "clang!",
      "ter_set": "t_rock_floor",
      "items": [
        { "item": "steel_lump", "count": [ 1, 2 ] },
        { "item": "steel_chunk", "count": [ 1, 4 ] },
        { "item": "scrap", "count": [ 3, 12 ] }
      ]
    },
    "deconstruct": {
      "ter_set": "t_rock_floor",
      "items": [
        { "item": "steel_lump", "count": [ 1, 2 ] },
        { "item": "steel_chunk", "count": [ 1, 4 ] },
        { "item": "scrap", "count": [ 3, 12 ] }
      ]
    },
    "connects_to": "RAIL",
    "flags": [ "BASHABLE", "TRANSPARENT" ]
  },
  {
    "id": "t_railroad_track_d1",
    "type": "terrain",
    "name": "railroad track",
    "symbol": "X",
    "color": [ "cyan" ],
    "move_cost": 3,
    "bash": {
      "str_min": 60,
      "str_max": 210,
      "sound": "metal screeching!",
      "sound_fail": "clang!",
      "ter_set": "t_rock_floor",
      "items": [
        { "item": "steel_lump", "count": [ 1, 2 ] },
        { "item": "steel_chunk", "count": [ 1, 4 ] },
        { "item": "scrap", "count": [ 3, 12 ] }
      ]
    },
    "deconstruct": {
      "ter_set": "t_rock_floor",
      "items": [
        { "item": "steel_lump", "count": [ 1, 2 ] },
        { "item": "steel_chunk", "count": [ 1, 4 ] },
        { "item": "scrap", "count": [ 3, 12 ] }
      ]
    },
    "connects_to": "RAIL",
    "flags": [ "BASHABLE", "TRANSPARENT" ]
  },
  {
    "id": "t_railroad_track_d2",
    "type": "terrain",
    "name": "railroad track",
    "symbol": "X",
    "color": [ "cyan" ],
    "move_cost": 3,
    "bash": {
      "str_min": 60,
      "str_max": 210,
      "sound": "metal screeching!",
      "sound_fail": "clang!",
      "ter_set": "t_rock_floor",
      "items": [
        { "item": "steel_lump", "count": [ 1, 2 ] },
        { "item": "steel_chunk", "count": [ 1, 4 ] },
        { "item": "scrap", "count": [ 3, 12 ] }
      ]
    },
    "deconstruct": {
      "ter_set": "t_rock_floor",
      "items": [
        { "item": "steel_lump", "count": [ 1, 2 ] },
        { "item": "steel_chunk", "count": [ 1, 4 ] },
        { "item": "scrap", "count": [ 3, 12 ] }
      ]
    },
    "connects_to": "RAIL",
    "flags": [ "BASHABLE", "TRANSPARENT" ]
  },
  {
    "id": "t_railroad_tie",
    "type": "terrain",
    "name": "railroad tie",
    "symbol": "#",
    "color": [ "dark_gray_yellow" ],
    "move_cost": 3,
    "bash": {
      "str_min": 10,
      "str_max": 120,
      "sound": "crunch!",
      "sound_fail": "whump.",
      "ter_set": "t_rock_floor",
      "items": [ { "item": "splinter", "count": [ 10, 20 ] } ]
    },
    "deconstruct": {
      "ter_set": "t_rock_floor",
      "items": [ { "item": "log", "count": [ 0, 1 ] }, { "item": "splinter", "count": [ 10, 20 ] } ]
    },
    "connects_to": "RAIL",
    "flags": [ "BASHABLE", "TRANSPARENT" ]
  },
  {
    "id": "t_railroad_tie_h",
    "type": "terrain",
    "name": "railroad tie",
    "symbol": "#",
    "color": [ "dark_gray_yellow" ],
    "move_cost": 3,
    "bash": {
      "str_min": 10,
      "str_max": 120,
      "sound": "crunch!",
      "sound_fail": "whump.",
      "ter_set": "t_rock_floor",
      "items": [ { "item": "splinter", "count": [ 10, 20 ] } ]
    },
    "deconstruct": {
      "ter_set": "t_rock_floor",
      "items": [ { "item": "log", "count": [ 0, 1 ] }, { "item": "splinter", "count": [ 10, 20 ] } ]
    },
    "connects_to": "RAIL",
    "flags": [ "BASHABLE", "TRANSPARENT" ]
  },
  {
    "id": "t_railroad_tie_v",
    "type": "terrain",
    "name": "railroad tie",
    "symbol": "#",
    "color": [ "dark_gray_yellow" ],
    "move_cost": 3,
    "bash": {
      "str_min": 10,
      "str_max": 120,
      "sound": "crunch!",
      "sound_fail": "whump.",
      "ter_set": "t_rock_floor",
      "items": [ { "item": "splinter", "count": [ 10, 20 ] } ]
    },
    "deconstruct": {
      "ter_set": "t_rock_floor",
      "items": [ { "item": "log", "count": [ 0, 1 ] }, { "item": "splinter", "count": [ 10, 20 ] } ]
    },
    "connects_to": "RAIL",
    "flags": [ "BASHABLE", "TRANSPARENT" ]
  },
  {
    "id": "t_railroad_tie_d",
    "type": "terrain",
    "name": "railroad tie",
    "symbol": "#",
    "color": [ "dark_gray_yellow" ],
    "move_cost": 3,
    "bash": {
      "str_min": 10,
      "str_max": 120,
      "sound": "crunch!",
      "sound_fail": "whump.",
      "ter_set": "t_rock_floor",
      "items": [ { "item": "splinter", "count": [ 10, 20 ] } ]
    },
    "deconstruct": {
      "ter_set": "t_rock_floor",
      "items": [ { "item": "log", "count": [ 0, 1 ] }, { "item": "splinter", "count": [ 10, 20 ] } ]
    },
    "connects_to": "RAIL",
    "flags": [ "BASHABLE", "TRANSPARENT" ]
  },
  {
    "id": "t_railroad_track_on_tie",
    "type": "terrain",
    "name": "railroad track",
    "symbol": "X",
    "color": [ "cyan" ],
    "move_cost": 3,
    "bash": {
      "str_min": 60,
      "str_max": 210,
      "sound": "metal screeching!",
      "sound_fail": "clang!",
      "ter_set": "t_rock_floor",
      "items": [
        { "item": "steel_lump", "count": [ 1, 2 ] },
        { "item": "steel_chunk", "count": [ 1, 4 ] },
        { "item": "scrap", "count": [ 3, 12 ] },
        { "item": "splinter", "count": [ 10, 20 ] }
      ]
    },
    "deconstruct": {
      "ter_set": "t_rock_floor",
      "items": [
        { "item": "steel_lump", "count": [ 1, 2 ] },
        { "item": "steel_chunk", "count": [ 1, 4 ] },
        { "item": "scrap", "count": [ 3, 12 ] },
        { "item": "log", "count": [ 0, 1 ] },
        { "item": "splinter", "count": [ 10, 20 ] }
      ]
    },
    "connects_to": "RAIL",
    "flags": [ "BASHABLE", "TRANSPARENT" ]
  },
  {
    "id": "t_railroad_track_h_on_tie",
    "type": "terrain",
    "name": "railroad track",
    "symbol": "X",
    "color": [ "cyan" ],
    "move_cost": 3,
    "bash": {
      "str_min": 60,
      "str_max": 210,
      "sound": "metal screeching!",
      "sound_fail": "clang!",
      "ter_set": "t_rock_floor",
      "items": [
        { "item": "steel_lump", "count": [ 1, 2 ] },
        { "item": "steel_chunk", "count": [ 1, 4 ] },
        { "item": "scrap", "count": [ 3, 12 ] },
        { "item": "splinter", "count": [ 10, 20 ] }
      ]
    },
    "deconstruct": {
      "ter_set": "t_rock_floor",
      "items": [
        { "item": "steel_lump", "count": [ 1, 2 ] },
        { "item": "steel_chunk", "count": [ 1, 4 ] },
        { "item": "scrap", "count": [ 3, 12 ] },
        { "item": "log", "count": [ 0, 1 ] },
        { "item": "splinter", "count": [ 10, 20 ] }
      ]
    },
    "connects_to": "RAIL",
    "flags": [ "BASHABLE", "TRANSPARENT" ]
  },
  {
    "id": "t_railroad_track_v_on_tie",
    "type": "terrain",
    "name": "railroad track",
    "symbol": "X",
    "color": [ "cyan" ],
    "move_cost": 3,
    "bash": {
      "str_min": 60,
      "str_max": 210,
      "sound": "metal screeching!",
      "sound_fail": "clang!",
      "ter_set": "t_rock_floor",
      "items": [
        { "item": "steel_lump", "count": [ 1, 2 ] },
        { "item": "steel_chunk", "count": [ 1, 4 ] },
        { "item": "scrap", "count": [ 3, 12 ] },
        { "item": "splinter", "count": [ 10, 20 ] }
      ]
    },
    "deconstruct": {
      "ter_set": "t_rock_floor",
      "items": [
        { "item": "steel_lump", "count": [ 1, 2 ] },
        { "item": "steel_chunk", "count": [ 1, 4 ] },
        { "item": "scrap", "count": [ 3, 12 ] },
        { "item": "log", "count": [ 0, 1 ] },
        { "item": "splinter", "count": [ 10, 20 ] }
      ]
    },
    "connects_to": "RAIL",
    "flags": [ "BASHABLE", "TRANSPARENT" ]
  },
  {
    "id": "t_railroad_track_d_on_tie",
    "type": "terrain",
    "name": "railroad track",
    "symbol": "X",
    "color": [ "cyan" ],
    "move_cost": 3,
    "bash": {
      "str_min": 60,
      "str_max": 210,
      "sound": "metal screeching!",
      "sound_fail": "clang!",
      "ter_set": "t_rock_floor",
      "items": [
        { "item": "steel_lump", "count": [ 1, 2 ] },
        { "item": "steel_chunk", "count": [ 1, 4 ] },
        { "item": "scrap", "count": [ 3, 12 ] },
        { "item": "splinter", "count": [ 10, 20 ] }
      ]
    },
    "deconstruct": {
      "ter_set": "t_rock_floor",
      "items": [
        { "item": "steel_lump", "count": [ 1, 2 ] },
        { "item": "steel_chunk", "count": [ 1, 4 ] },
        { "item": "scrap", "count": [ 3, 12 ] },
        { "item": "log", "count": [ 0, 1 ] },
        { "item": "splinter", "count": [ 10, 20 ] }
      ]
    },
    "connects_to": "RAIL",
    "flags": [ "BASHABLE", "TRANSPARENT" ]
  },
  {
    "id": "t_floor_waxed_y",
    "type": "terrain",
    "name": "painted waxed floor",
    "symbol": ".",
    "color": [ "yellow" ],
    "move_cost": 2,
    "roof": "t_flat_roof",
    "bash": {
      "str_min": 50,
      "str_max": 400,
      "str_min_supported": 100,
      "ter_set": "t_null",
      "sound": "SMASH!",
      "items": [ { "item": "wax", "count": [ 1, 3 ] } ]
    },
    "flags": [ "TRANSPARENT", "FLAMMABLE_HARD", "SUPPORTS_ROOF", "COLLAPSES", "INDOORS", "FLAT" ]
  },
  {
    "id": "t_backboard_in",
    "type": "terrain",
    "name": "backboard",
    "symbol": "7",
    "color": [ "red" ],
    "move_cost": 0,
    "roof": "t_flat_roof",
    "bash": {
      "str_min": 8,
      "str_max": 45,
      "ter_set": "t_floor_waxed",
      "sound": "metal screeching!",
      "sound_fail": "clang!",
      "items": [
        { "item": "scrap", "count": [ 2, 8 ] },
        { "item": "steel_chunk", "count": [ 1, 3 ] },
        { "item": "pipe", "count": [ 1, 2 ] }
      ]
    },
    "deconstruct": { "ter_set": "t_floor_waxed", "items": [ { "item": "2x4", "count": 4 }, { "item": "nail", "charges": [ 6, 10 ] } ] },
    "flags": [ "TRANSPARENT", "WALL", "PERMEABLE", "INDOORS" ]
  },
  {
    "id": "t_open_air_rooved",
    "type": "terrain",
    "name": "open air",
    "symbol": " ",
    "color": [ "i_cyan" ],
    "move_cost": 2,
    "trap": "tr_ledge",
    "roof": "t_flat_roof",
    "examine_action": "ledge",
    "flags": [ "TRANSPARENT", "NO_FLOOR", "INDOORS" ]
  },
  {
    "id": "t_buffer_stop",
    "type": "terrain",
    "name": "buffer stop",
    "symbol": "S",
    "color": [ "brown" ],
    "move_cost": 3,
    "bash": {
      "str_min": 4,
      "str_max": 12,
      "ter_set": "t_dirt",
      "sound": "crack.",
      "sound_fail": "whump.",
      "items": [ { "item": "2x4", "count": [ 2, 5 ] }, { "item": "nail", "charges": [ 3, 8 ] }, { "item": "splinter", "count": 2 } ]
    },
    "flags": [ "BASHABLE", "TRANSPARENT", "NOITEM", "MOUNTABLE" ]
  },
  {
    "id": "t_railroad_tie",
    "type": "terrain",
    "name": "railroad tie",
    "symbol": "#",
    "color": [ "dark_gray_yellow" ],
    "move_cost": 2,
    "bash": {
      "str_min": 10,
      "str_max": 120,
      "sound": "crunch!",
      "sound_fail": "whump.",
      "ter_set": "t_rock_floor",
      "items": [ { "item": "splinter", "count": [ 10, 20 ] } ]
    },
    "deconstruct": {
      "ter_set": "t_rock_floor",
      "items": [ { "item": "log", "count": [ 0, 1 ] }, { "item": "splinter", "count": [ 10, 20 ] } ]
    },
    "connects_to": "RAIL",
    "flags": [ "BASHABLE", "TRANSPARENT" ]
  },
  {
    "id": "t_railroad_tie_h",
    "type": "terrain",
    "name": "railroad tie",
    "symbol": "-",
    "color": [ "dark_gray_yellow" ],
    "move_cost": 2,
    "bash": {
      "str_min": 10,
      "str_max": 120,
      "sound": "crunch!",
      "sound_fail": "whump.",
      "ter_set": "t_rock_floor",
      "items": [ { "item": "splinter", "count": [ 10, 20 ] } ]
    },
    "deconstruct": {
      "ter_set": "t_rock_floor",
      "items": [ { "item": "log", "count": [ 0, 1 ] }, { "item": "splinter", "count": [ 10, 20 ] } ]
    },
    "connects_to": "RAIL",
    "flags": [ "BASHABLE", "TRANSPARENT" ]
  },
  {
    "id": "t_railroad_tie_v",
    "type": "terrain",
    "name": "railroad tie",
    "symbol": "|",
    "color": [ "dark_gray" ],
    "move_cost": 2,
    "bash": {
      "str_min": 10,
      "str_max": 120,
      "sound": "crunch!",
      "sound_fail": "whump.",
      "ter_set": "t_rock_floor",
      "items": [ { "item": "splinter", "count": [ 10, 20 ] } ]
    },
    "deconstruct": {
      "ter_set": "t_rock_floor",
      "items": [ { "item": "log", "count": [ 0, 1 ] }, { "item": "splinter", "count": [ 10, 20 ] } ]
    },
    "connects_to": "RAIL",
    "flags": [ "BASHABLE", "TRANSPARENT" ]
  },
  {
    "id": "t_railroad_tie_d1",
    "type": "terrain",
    "name": "railroad tie",
    "symbol": "/",
    "color": [ "dark_gray_yellow" ],
    "move_cost": 2,
    "bash": {
      "str_min": 10,
      "str_max": 120,
      "sound": "crunch!",
      "sound_fail": "whump.",
      "ter_set": "t_rock_floor",
      "items": [ { "item": "splinter", "count": [ 10, 20 ] } ]
    },
    "deconstruct": {
      "ter_set": "t_rock_floor",
      "items": [ { "item": "log", "count": [ 0, 1 ] }, { "item": "splinter", "count": [ 10, 20 ] } ]
    },
    "connects_to": "RAIL",
    "flags": [ "BASHABLE", "TRANSPARENT" ]
  },
  {
    "id": "t_railroad_tie_d2",
    "type": "terrain",
    "name": "railroad tie",
    "symbol": "\\",
    "color": [ "dark_gray_yellow" ],
    "move_cost": 2,
    "bash": {
      "str_min": 10,
      "str_max": 120,
      "sound": "crunch!",
      "sound_fail": "whump.",
      "ter_set": "t_rock_floor",
      "items": [ { "item": "splinter", "count": [ 10, 20 ] } ]
    },
    "deconstruct": {
      "ter_set": "t_rock_floor",
      "items": [ { "item": "log", "count": [ 0, 1 ] }, { "item": "splinter", "count": [ 10, 20 ] } ]
    },
    "connects_to": "RAIL",
    "flags": [ "BASHABLE", "TRANSPARENT" ]
  },
  {
    "id": "t_railroad_crossing_signal",
    "type": "terrain",
    "name": "railroad crossing signal",
    "symbol": "1",
    "color": [ "light_gray" ],
    "move_cost": 0,
    "bash": {
      "str_min": 16,
      "str_max": 75,
      "ter_set": "t_dirt",
      "sound": "crash!",
      "sound_fail": "clang.",
      "items": [
        { "item": "pipe", "count": [ 2, 4 ] },
        { "item": "scrap", "count": [ 2, 8 ] },
        { "item": "steel_chunk", "count": [ 0, 1 ] },
        { "item": "e_scrap", "count": [ 0, 1 ] },
        { "item": "power_supply", "count": [ 0, 1 ] }
      ]
    },
    "flags": [ "TRANSPARENT", "NOITEM" ]
  },
  {
    "id": "t_crossbuck_wood",
    "type": "terrain",
    "name": "crossbuck",
    "symbol": "X",
    "color": [ "brown" ],
    "move_cost": 0,
    "bash": {
      "str_min": 6,
      "str_max": 18,
      "ter_set": "t_dirt",
      "sound": "crack.",
      "sound_fail": "whump.",
      "items": [
        { "item": "2x4", "count": [ 1, 3 ] },
        { "item": "nail", "charges": [ 0, 4 ] },
        { "item": "splinter", "count": [ 1, 2 ] }
      ]
    },
    "flags": [ "TRANSPARENT", "NOITEM" ]
  },
  {
    "id": "t_crossbuck_metal",
    "type": "terrain",
    "name": "crossbuck",
    "symbol": "X",
    "color": [ "light_gray" ],
    "move_cost": 0,
    "bash": {
      "str_min": 10,
      "str_max": 50,
      "ter_set": "t_dirt",
      "sound": "crash!",
      "sound_fail": "clang.",
      "items": [ { "item": "pipe", "count": [ 2, 3 ] }, { "item": "scrap", "count": [ 0, 2 ] } ]
    },
    "flags": [ "TRANSPARENT", "NOITEM" ]
  },
  {
    "type": "terrain",
    "id": "t_rootcellar",
    "name": "root cellar",
    "symbol": "=",
    "description": "A cellar dug into the earth for storing food in a cool environment.",
    "color": [ "green" ],
    "move_cost": 0,
    "flags": [ "TRANSPARENT", "CONTAINER", "PLACE_ITEM", "INDOORS", "DECONSTRUCT" ],
    "deconstruct": { "ter_set": "t_pit", "items": [ { "item": "rock", "count": 40 }, { "item": "stick", "count": [ 16, 16 ] } ] },
    "bash": {
      "str_min": 18,
      "str_max": 50,
      "sound": "crunch!",
      "sound_fail": "whump!",
      "ter_set": "t_pit_shallow",
      "items": [ { "item": "rock", "count": 8 }, { "item": "stick", "count": [ 8, 12 ] } ]
    }
  },
  {
    "type": "terrain",
    "id": "t_junk_palisade",
    "name": "junk metal barrier",
    "looks_like": "t_scrap_wall_halfway",
    "description": "A simple wall of rusty scrap metal bolted and wire-tied to a makeshift frame.  Very fashionable in post-apocalyptic shantytowns.  This one isn't quite strong enough to support a roof, but could be reinforced.",
    "symbol": "LINE_OXOX",
    "color": "dark_gray",
    "move_cost": 0,
    "coverage": 60,
    "flags": [ "NOITEM", "WALL", "AUTO_WALL_SYMBOL", "MINEABLE" ],
    "connects_to": "WALL",
    "bash": {
      "str_min": 30,
      "str_max": 200,
      "sound": "metal screeching!",
      "sound_fail": "clang!",
      "ter_set": "t_pit_shallow",
      "items": [ { "item": "pipe", "count": [ 1, 2 ] }, { "item": "scrap", "count": [ 1, 40 ] } ]
    }
  },
  {
    "type": "terrain",
    "id": "t_junk_wall",
    "name": "junk metal wall",
    "looks_like": "t_scrap_wall",
    "description": "A wall of rusty scrap metal bolted and wire-tied to a sturdy frame.  Very fashionable in post-apocalyptic shantytowns.  Can support a roof.",
    "symbol": "LINE_OXOX",
    "color": "dark_gray",
    "move_cost": 0,
    "coverage": 100,
    "flags": [ "NOITEM", "WALL", "SUPPORTS_ROOF", "AUTO_WALL_SYMBOL", "MINEABLE" ],
    "connects_to": "WALL",
    "bash": {
      "str_min": 60,
      "str_max": 200,
      "sound": "metal screeching!",
      "sound_fail": "clang!",
      "ter_set": "t_pit_shallow",
      "items": [
        { "item": "pipe", "count": [ 1, 6 ] },
        { "item": "scrap", "count": [ 1, 40 ] },
        { "item": "sheet_metal", "count": [ 1, 2 ] },
        { "item": "steel_chunk", "count": [ 1, 30 ] }
      ]
    }
  },
  {
    "type": "terrain",
    "id": "t_junk_floor",
    "name": "junk metal floor",
    "looks_like": "t_scrap_floor",
    "description": "A simple roof and floor of rusty scrap metal bolted and wire-tied to a makeshift frame.  Very fashionable in post-apocalyptic shantytowns.  Hope you like the sound of rain on corrugated metal.",
    "symbol": "LINE_OXOX",
    "color": "dark_gray",
    "move_cost": 2,
    "flags": [ "TRANSPARENT", "SUPPORTS_ROOF", "COLLAPSES", "INDOORS", "FLAT" ],
    "bash": {
      "str_min": 30,
      "str_max": 200,
      "sound": "metal screeching!",
      "sound_fail": "clang!",
      "ter_set": "t_dirt",
      "items": [ { "item": "pipe", "count": [ 1, 2 ] }, { "item": "scrap", "count": [ 1, 40 ] } ]
    }
  },
  {
    "type": "terrain",
    "id": "t_rad_platform",
    "looks_like": "t_blue_floor",
    "name": "radiation platform",
    "description": "A dual purpose platform that serves as a containment, and as a device that exposes items places on in to the radioactive source, by temporarily hoisting the radioactive material stored within. Operated from external console.",
    "symbol": "0",
    "color": "light_blue",
    "move_cost": 100,
    "flags": [ "TRANSPARENT", "REDUCE_SCENT", "PERMEABLE" ],
    "bash": {
      "str_min": 50,
      "str_max": 400,
      "ter_set": "t_pit",
      "sound": "metal screeching!",
      "sound_fail": "clang!",
      "items": [
        { "item": "scrap", "count": [ 4, 16 ] },
        { "item": "steel_chunk", "count": [ 1, 6 ] },
        { "item": "cobalt_60", "charges": [ 1, 5 ] },
        { "item": "lead", "charges": [ 12, 18 ] }
      ]
    },
    "deconstruct": {
      "ter_set": "t_pit",
      "items": [
        { "item": "cable", "charges": [ 8, 16 ] },
        { "item": "cobalt_60", "charges": [ 2, 10 ] },
        { "item": "scrap", "count": [ 8, 16 ] },
        { "item": "sheet_metal", "count": [ 5, 10 ] },
        { "item": "lead", "count": [ 12, 18 ] }
      ]
    }
  },
  {
    "type": "terrain",
    "id": "t_grave",
    "name": "grave",
    "looks_like": "t_dirtmound",
    "description": "A dirt grave, with some grass growing on it.  At least some of the dead do actually rest in peace.",
    "symbol": "#",
    "color": "green",
    "move_cost": 3,
    "flags": [ "TRANSPARENT", "DIGGABLE", "MOUNTABLE", "NOCOLLIDE" ],
    "bash": { "sound": "thump", "ter_set": "t_dirt", "str_min": 50, "str_max": 100, "str_min_supported": 100 }
  },
  {
    "type": "terrain",
    "id": "t_grave_new",
    "name": "grave",
    "looks_like": "t_dirtmound",
    "description": "A fresh grave, covered with stones, either to keep something from digging it out or to keep one inside from digging out of it.  Two planks mark this place of someone's eternal rest.",
    "symbol": "#",
    "color": "brown",
    "move_cost": 3,
    "flags": [ "TRANSPARENT", "DIGGABLE", "MOUNTABLE", "NOCOLLIDE", "CONTAINER", "SEALED" ],
    "bash": { "sound": "thump", "ter_set": "t_dirt", "str_min": 50, "str_max": 100, "str_min_supported": 100 }
<<<<<<< HEAD
=======
  },
  {
    "type": "terrain",
    "id": "t_wall_rammed_earth",
    "name": "rammed earth wall",
    "description": "A solid wall of compressed dirt, sturdy enough to support a roof with enough walls and keep out some unwanted visitors.",
    "symbol": "LINE_OXOX",
    "color": "brown",
    "move_cost": 0,
    "coverage": 100,
    "flags": [ "NOITEM", "SUPPORTS_ROOF", "WALL", "AUTO_WALL_SYMBOL", "MINEABLE", "BLOCK_WIND" ],
    "connects_to": "WALL",
    "bash": {
      "str_min": 60,
      "str_max": 200,
      "sound": "heavy rumbling!",
      "sound_fail": "thump",
      "ter_set": "t_fence_post",
      "items": [ { "item": "material_soil", "count": [ 100, 150 ] } ]
    }
  },
  {
    "type": "terrain",
    "id": "t_splitrail_fence",
    "aliases": [ "t_splitrail_fence_h", "t_splitrail_fence_v" ],
    "name": "split rail fence",
    "description": "A rather stout fence made of 2x4s and fence posts, suitable for containing livestock like horses, cows and pigs.",
    "symbol": "LINE_OXOX",
    "color": "brown",
    "looks_like": "t_fence",
    "move_cost": 0,
    "examine_action": "chainfence",
    "flags": [ "TRANSPARENT", "NOITEM", "THIN_OBSTACLE", "PERMEABLE", "FLAMMABLE_ASH", "CLIMBABLE", "AUTO_WALL_SYMBOL" ],
    "connects_to": "WOODFENCE",
    "deconstruct": { "ter_set": "t_fence_post", "items": [ { "item": "2x4", "count": 2 }, { "item": "nail", "count": 20 } ] },
    "bash": {
      "str_min": 5,
      "str_max": 12,
      "sound": "whump!",
      "sound_fail": "whack!",
      "ter_set": "t_fence_post",
      "items": [ { "item": "2x4", "count": [ 1, 2 ] } ]
    }
  },
  {
    "type": "terrain",
    "id": "t_splitrail_fencegate_c",
    "name": "closed wooden split rail gate",
    "description": "A commercial quality gate made of wood with a latch system.",
    "symbol": "+",
    "color": "brown",
    "looks_like": "t_fencegate_c",
    "move_cost": 0,
    "coverage": 60,
    "flags": [ "TRANSPARENT", "FLAMMABLE_ASH", "DOOR" ],
    "connects_to": "WOODFENCE",
    "open": "t_splitrail_fencegate_o",
    "deconstruct": {
      "ter_set": "t_dirt",
      "items": [ { "item": "2x4", "count": 5 }, { "item": "pointy_stick", "count": 2 }, { "item": "nail", "charges": 12 } ]
    },
    "bash": {
      "str_min": 4,
      "str_max": 20,
      "str_min_blocked": 6,
      "str_max_blocked": 30,
      "sound": "crack.",
      "sound_fail": "wham.",
      "ter_set": "t_null",
      "items": [
        { "item": "2x4", "count": [ 1, 4 ] },
        { "item": "nail", "charges": [ 2, 8 ] },
        { "item": "splinter", "count": [ 1, 2 ] }
      ]
    }
  },
  {
    "type": "terrain",
    "id": "t_splitrail_fencegate_o",
    "name": "open wooden split rail gate",
    "description": "A commercial quality gate made of wood with a latch system.  The gate is wide open, allowing anything to travel through.",
    "symbol": ".",
    "color": "brown",
    "looks_like": "t_fencegate_o",
    "move_cost": 1,
    "flags": [ "TRANSPARENT", "FLAMMABLE_ASH", "FLAT", "ROAD" ],
    "connects_to": "WOODFENCE",
    "close": "t_splitrail_fencegate_c",
    "deconstruct": {
      "ter_set": "t_dirt",
      "items": [ { "item": "2x4", "count": 5 }, { "item": "pointy_stick", "count": 2 }, { "item": "nail", "charges": 12 } ]
    }
  },
  {
    "type": "terrain",
    "id": "t_privacy_fence",
    "aliases": [ "t_privacy_fence_h", "t_privacy_fence_v" ],
    "name": "wooden privacy fence",
    "description": "A rather stout fence made of 2x4s and fence posts, it is tall and prevents people from seeing into your yard.",
    "symbol": "LINE_OXOX",
    "color": "brown",
    "looks_like": "t_fence",
    "move_cost": 0,
    "examine_action": "chainfence",
    "flags": [ "NOITEM", "CLIMBABLE", "PERMEABLE", "AUTO_WALL_SYMBOL", "FLAMMABLE_ASH", "THIN_OBSTACLE" ],
    "connects_to": "WOODFENCE",
    "deconstruct": { "ter_set": "t_fence_post", "items": [ { "item": "2x4", "count": 10 }, { "item": "nail", "count": 20 } ] },
    "bash": {
      "str_min": 5,
      "str_max": 12,
      "sound": "whump!",
      "sound_fail": "whack!",
      "ter_set": "t_fence_post",
      "items": [ { "item": "2x4", "count": [ 4, 10 ] } ]
    }
  },
  {
    "type": "terrain",
    "id": "t_privacy_fencegate_c",
    "name": "closed wooden split rail gate",
    "description": "A commercial quality gate made of wood with a latch system.",
    "symbol": "+",
    "color": "brown",
    "looks_like": "t_fencegate_c",
    "move_cost": 0,
    "coverage": 60,
    "flags": [ "FLAMMABLE_ASH", "DOOR" ],
    "connects_to": "WOODFENCE",
    "open": "t_privacy_fencegate_o",
    "deconstruct": {
      "ter_set": "t_dirt",
      "items": [ { "item": "2x4", "count": 8 }, { "item": "pointy_stick", "count": 2 }, { "item": "nail", "charges": 20 } ]
    },
    "bash": {
      "str_min": 4,
      "str_max": 20,
      "str_min_blocked": 6,
      "str_max_blocked": 30,
      "sound": "crack.",
      "sound_fail": "wham.",
      "ter_set": "t_null",
      "items": [
        { "item": "2x4", "count": [ 4, 8 ] },
        { "item": "nail", "charges": [ 10, 20 ] },
        { "item": "splinter", "count": [ 4, 6 ] }
      ]
    }
  },
  {
    "type": "terrain",
    "id": "t_privacy_fencegate_o",
    "name": "open wooden split rail gate",
    "description": "A commercial quality gate made of wood with a latch system.  The gate is wide open, allowing anything to travel through.",
    "symbol": ".",
    "color": "brown",
    "looks_like": "t_fencegate_o",
    "move_cost": 1,
    "flags": [ "FLAMMABLE_ASH", "FLAT", "ROAD" ],
    "connects_to": "WOODFENCE",
    "close": "t_privacy_fencegate_c",
    "deconstruct": {
      "ter_set": "t_dirt",
      "items": [ { "item": "2x4", "count": 8 }, { "item": "pointy_stick", "count": 2 }, { "item": "nail", "charges": 20 } ]
    }
  },
  {
    "type": "terrain",
    "id": "t_water_pool_shallow",
    "name": "shallow pool water",
    "description": "A shallow pool of water.",
    "symbol": "~",
    "color": "light_blue",
    "move_cost": 5,
    "flags": [ "TRANSPARENT", "LIQUID", "SWIMMABLE", "INDOORS" ],
    "examine_action": "water_source"
  },
  {
    "type": "terrain",
    "id": "t_adobe_brick_wall_halfway",
    "name": "half-built adobe wall",
    "description": "Half of an adobe brick wall, looks like it still requires some more resources and effort before being considered a real wall.",
    "symbol": "#",
    "color": "brown",
    "looks_like": "t_brick_wall_halfway",
    "move_cost": 5,
    "coverage": 60,
    "flags": [ "TRANSPARENT", "NOITEM", "MOUNTABLE", "REDUCE_SCENT", "MINEABLE" ],
    "bash": {
      "str_min": 20,
      "str_max": 90,
      "sound": "crash!",
      "sound_fail": "bash!",
      "ter_set": "t_null",
      "items": [ { "item": "material_soil", "count": [ 4, 10 ] }, { "item": "adobe_brick", "count": [ 1, 3 ] } ]
    }
  },
  {
    "type": "terrain",
    "id": "t_adobe_brick_wall",
    "name": "adobe wall",
    "description": "A solid adobe brick wall, sturdy enough to support a roof with enough walls and keep out any unwanted visitors.",
    "symbol": "LINE_OXOX",
    "color": "brown",
    "looks_like": "t_brick_wall",
    "move_cost": 0,
    "coverage": 100,
    "flags": [ "NOITEM", "SUPPORTS_ROOF", "WALL", "AUTO_WALL_SYMBOL", "MINEABLE", "BLOCK_WIND" ],
    "connects_to": "WALL",
    "bash": {
      "str_min": 40,
      "str_max": 120,
      "sound": "crash!",
      "sound_fail": "bash!",
      "ter_set": "t_null",
      "items": [ { "item": "material_soil", "count": [ 8, 20 ] }, { "item": "adobe_brick", "count": [ 2, 6 ] } ]
    }
>>>>>>> c33633ca
  }
]<|MERGE_RESOLUTION|>--- conflicted
+++ resolved
@@ -10431,8 +10431,6 @@
     "move_cost": 3,
     "flags": [ "TRANSPARENT", "DIGGABLE", "MOUNTABLE", "NOCOLLIDE", "CONTAINER", "SEALED" ],
     "bash": { "sound": "thump", "ter_set": "t_dirt", "str_min": 50, "str_max": 100, "str_min_supported": 100 }
-<<<<<<< HEAD
-=======
   },
   {
     "type": "terrain",
@@ -10649,6 +10647,5 @@
       "ter_set": "t_null",
       "items": [ { "item": "material_soil", "count": [ 8, 20 ] }, { "item": "adobe_brick", "count": [ 2, 6 ] } ]
     }
->>>>>>> c33633ca
   }
 ]