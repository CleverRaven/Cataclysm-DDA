--- conflicted
+++ resolved
@@ -566,13 +566,12 @@
   },
   {
     "type": "effect_on_condition",
-<<<<<<< HEAD
     "id": "EOC_discover_zomborg",
     "recurrence": 1,
     "global": true,
     "condition": { "compare_int": [ { "global_val": "monsters_nearby", "id": "mon_zomborg" }, ">", { "const": 0 } ] },
     "effect": { "u_add_var": "seen_zomborg", "type": "dialogue", "context": "exodii", "value": "yes" }
-=======
+  }
     "id": "EOC_BANDIT_ASSASSIN",
     "recurrence": [ "7 days", "14 days" ],
     "condition": {
@@ -659,6 +658,5 @@
       "and": [ { "compare_int": [ { "faction_like": "robofac" }, "<", { "const": -230 } ] }, { "days_since_cataclysm": 5 } ]
     },
     "effect": [ { "mapgen_update": "exodii_bomb_add" } ]
->>>>>>> 6a4d7b4f
   }
 ]