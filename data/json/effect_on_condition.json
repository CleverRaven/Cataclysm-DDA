[
  {
    "type": "effect_on_condition",
    "id": "scenario_bad_day",
    "eoc_type": "SCENARIO_SPECIFIC",
    "effect": [
      { "u_add_effect": "flu", "intensity": 1, "duration": "1000 minutes" },
      { "u_add_effect": "drunk", "intensity": 1, "duration": "270 minutes" },
      {
        "u_add_morale": "morale_feeling_bad",
        "bonus": -100,
        "max_bonus": -100,
        "duration": "50 minutes",
        "decay_start": "50 minutes"
      }
    ]
  },
  {
    "type": "effect_on_condition",
    "id": "scenario_infected",
    "eoc_type": "SCENARIO_SPECIFIC",
    "effect": [
      { "u_add_effect": "infected", "intensity": 1, "duration": "PERMANENT", "target_part": "RANDOM" },
      { "assign_mission": "MISSION_INFECTED_START_FIND_ANTIBIOTICS" }
    ]
  },
  {
    "type": "effect_on_condition",
    "id": "scenario_fungal_infection",
    "eoc_type": "SCENARIO_SPECIFIC",
    "effect": [ { "u_add_effect": "fungus", "intensity": 1, "duration": "PERMANENT", "target_part": "RANDOM" } ]
  },
  {
    "type": "effect_on_condition",
    "id": "scenario_paralyzepoison",
    "eoc_type": "SCENARIO_SPECIFIC",
    "effect": [ { "u_add_effect": "paralyzepoison", "intensity": 3, "duration": "10 minutes" } ]
  },
  {
    "type": "effect_on_condition",
    "id": "scenario_mansion_pursuit",
    "eoc_type": "SCENARIO_SPECIFIC",
    "effect": [
      { "u_spawn_monster": "GROUP_MANSION_ARMORED", "group": true, "real_count": 1, "min_radius": 15, "max_radius": 30 },
      { "u_spawn_monster": "GROUP_MANSION_START", "group": true, "real_count": 2, "min_radius": 10, "max_radius": 18 },
      { "u_spawn_monster": "GROUP_MANSION_START", "group": true, "real_count": 2, "min_radius": 15, "max_radius": 25 }
    ]
  },
  {
    "type": "effect_on_condition",
    "id": "scenario_assassin_convict",
    "//": "Determines which prison the assassin is in currently to correctly place the target.",
    "recurrence": 1,
    "condition": { "u_has_trait": "PROF_ASSASSIN_CONVICT" },
    "deactivate_condition": { "not": { "u_has_trait": "PROF_ASSASSIN_CONVICT" } },
    "effect": [
      {
        "run_eocs": {
          "id": "EOC_ASSASSIN_CONVICT_PRISON",
          "condition": { "u_near_om_location": "prison_1_5" },
          "effect": [
            { "assign_mission": "MISSION_ASSASSIN_CONVICT_PRISON" },
            { "u_message": "Now… Where is your mark?", "type": "warning", "popup": true }
          ],
          "false_effect": {
            "run_eocs": {
              "id": "EOC_ASSASSIN_CONVICT_PRISON_ISLAND",
              "condition": { "u_near_om_location": "prison_alcatraz_3" },
              "effect": [
                { "assign_mission": "MISSION_ASSASSIN_CONVICT_PRISON_ISLAND1" },
                { "u_message": "Now… Where is your mark?", "type": "warning", "popup": true }
              ],
              "false_effect": [
                { "assign_mission": "MISSION_ASSASSIN_CONVICT_PRISON_ISLAND2" },
                { "u_message": "Now… Where is your mark?", "type": "warning", "popup": true }
              ]
            }
          }
        }
      },
      { "u_lose_trait": "PROF_ASSASSIN_CONVICT" }
    ]
  },
  {
    "type": "effect_on_condition",
    "id": "faction_camp_start",
    "eoc_type": "SCENARIO_SPECIFIC",
    "effect": [ { "mapgen_update": "faction_start_add" } ]
  },
  {
    "type": "effect_on_condition",
    "id": "get_katana",
    "global": true,
    "effect": { "u_spawn_item": "katana" }
  },
  {
    "type": "effect_on_condition",
    "id": "get_deagle_44",
    "global": true,
    "effect": { "u_spawn_item": "deagle_44" }
  },
  {
    "type": "effect_on_condition",
    "id": "get_m4_carbine",
    "global": true,
    "effect": { "u_spawn_item": "m4_carbine" }
  },
  {
    "type": "effect_on_condition",
    "id": "thunder",
    "recurrence": 1,
    "global": true,
    "condition": {
      "and": [
        { "or": [ { "is_weather": "thunder" }, { "is_weather": "lightning" } ] },
        { "one_in_chance": 50 },
        { "compare_num": [ { "u_val": "pos_z" }, ">=", { "const": 0 } ] }
      ]
    },
    "deactivate_condition": { "not": { "or": [ { "is_weather": "thunder" }, { "is_weather": "lightning" } ] } },
    "effect": [
      { "u_message": "You hear a distant rumble of thunder.", "sound": true },
      { "sound_effect": "thunder_far", "outdoor_event": true, "id": "environment" }
    ]
  },
  {
    "type": "effect_on_condition",
    "id": "lightning",
    "recurrence": 1,
    "global": true,
    "condition": {
      "and": [
        { "is_weather": "lightning" },
        { "one_in_chance": 600 },
        { "compare_num": [ { "u_val": "pos_z" }, ">=", { "const": 0 } ] }
      ]
    },
    "deactivate_condition": { "not": { "is_weather": "lightning" } },
    "effect": [
      { "u_message": "A flash of lightning illuminates your surroundings!" },
      { "sound_effect": "thunder_near", "id": "environment" },
      "lightning",
      { "custom_light_level": 100, "length": [ "1 seconds", "1 seconds" ] }
    ]
  },
  {
    "type": "effect_on_condition",
    "id": "acid_drizzle",
    "recurrence": 1,
    "global": true,
    "run_for_npcs": true,
    "condition": {
      "and": [ { "is_weather": "acid_drizzle" }, "u_is_outside", { "compare_num": [ { "u_val": "pain" }, "<", { "const": 30 } ] } ]
    },
    "deactivate_condition": { "not": { "is_weather": "acid_drizzle" } },
    "effect": [
      { "u_message": "The acid rain stings, but is mostly harmless for now…" },
      { "arithmetic": [ { "u_val": "pain" }, "++" ] }
    ]
  },
  {
    "type": "effect_on_condition",
    "id": "acid_rain",
    "recurrence": 1,
    "global": true,
    "run_for_npcs": true,
    "condition": {
      "and": [
        { "is_weather": "acid_rain" },
        "u_is_outside",
        { "compare_num": [ { "u_val": "pain" }, "<", { "const": 100 } ] },
        {
          "not": { "or": [ { "u_has_wielded_with_flag": "RAIN_PROTECT" }, { "u_has_worn_with_flag": "RAINPROOF" } ] }
        }
      ]
    },
    "deactivate_condition": { "not": { "is_weather": "acid_rain" } },
    "effect": [ { "u_message": "The acid rain burns!" }, { "arithmetic": [ { "u_val": "pain" }, "+=", { "const": 3 } ] } ]
  },
  {
    "type": "effect_on_condition",
    "id": "snow",
    "recurrence": 6,
    "global": true,
    "run_for_npcs": true,
    "condition": { "and": [ { "is_weather": "snowing" }, "u_is_outside" ] },
    "deactivate_condition": { "not": { "is_weather": "snowing" } },
    "effect": [ { "u_add_wet": 10 } ]
  },
  {
    "type": "effect_on_condition",
    "id": "snowstorm",
    "recurrence": 6,
    "global": true,
    "run_for_npcs": true,
    "condition": { "and": [ { "is_weather": "snowstorm" }, "u_is_outside" ] },
    "deactivate_condition": { "not": { "is_weather": "snowstorm" } },
    "effect": [ { "u_add_wet": 40 } ]
  },
  {
    "type": "effect_on_condition",
    "id": "bio_drain",
    "recurrence": [ "30 minutes", "1 hours 30 minutes" ],
    "condition": { "and": [ { "u_has_bionics": "bio_drain" }, { "compare_num": [ { "u_val": "power" }, ">=", { "power": "25 kJ" } ] } ] },
    "deactivate_condition": { "not": { "u_has_bionics": "bio_drain" } },
    "effect": [
      { "u_message": "Your batteries discharge slightly.", "type": "bad" },
      { "sound_effect": "elec_crackle_low", "id": "bionics", "volume": 100 },
      { "arithmetic": [ { "u_val": "power" }, "-=", { "power": "25 kJ" } ] }
    ]
  },
  {
    "type": "effect_on_condition",
    "id": "EOC_SLEEP",
    "effect": [ { "u_message": "You feel very sleepy…" }, { "arithmetic": [ { "u_val": "fatigue" }, "+=", { "const": 40 } ] } ]
  },
  {
    "type": "effect_on_condition",
    "id": "EOC_MINOR_SLEEP",
    "effect": [ { "u_message": "You feel sleepy…" }, { "arithmetic": [ { "u_val": "fatigue" }, "+=", { "const": 20 } ] } ]
  },
  {
    "type": "effect_on_condition",
    "id": "ambient_subway",
    "recurrence": [ "1 hours", "2 hours" ],
    "global": true,
    "condition": { "or": [ { "u_at_om_location": "subway_ns" }, { "u_at_om_location": "subway_ew" } ] },
    "effect": [ { "u_message": "<AMBIENT_SUBWAY>", "snippet": true, "sound": true } ]
  },
  {
    "type": "effect_on_condition",
    "id": "ambient_lab_subway",
    "recurrence": [ "1 hours", "2 hours" ],
    "global": true,
    "condition": { "or": [ { "u_at_om_location": "lab_subway_ns" }, { "u_at_om_location": "lab_subway_ew" } ] },
    "effect": [ { "u_message": "AMBIENT_LAB_SUBWAY", "snippet": true, "sound": true } ]
  },
  {
    "type": "effect_on_condition",
    "id": "robofac_surveillance",
    "recurrence": [ "1 days", "7 days" ],
    "global": true,
    "condition": { "or": [ { "u_has_trait": "PROF_HUB01_ANCILLIARY" }, { "u_has_effect": "robofac_surveillance" } ] },
    "effect": [
      { "u_spawn_monster": "mon_robofac_camspy", "real_count": 1, "min_radius": 15, "max_radius": 40, "outdoor_only": true }
    ]
  },
  {
    "type": "effect_on_condition",
    "id": "bio_trip",
    "recurrence": [ "25 minutes", "1 hours 15 minutes" ],
    "condition": {
      "and": [
        { "u_has_bionics": "bio_trip" },
        { "not": { "or": [ { "u_has_effect": "visuals" }, { "u_has_effect": "narcosis" } ] } }
      ]
    },
    "deactivate_condition": { "not": { "u_has_bionics": "bio_trip" } },
    "effect": [
      { "u_message": "Your vision pixelates!", "type": "bad" },
      { "sound_effect": "pixelated", "id": "bionics", "volume": 100 },
      { "u_add_effect": "visuals", "duration": "10 minutes" }
    ]
  },
  {
    "type": "effect_on_condition",
    "id": "mut_eyestalk",
    "recurrence": [ "2 hours 15 minutes", "10 hours 15 minutes" ],
    "condition": {
      "and": [
        { "u_has_trait": "EYESTALKS1" },
        { "not": { "or": [ { "u_has_effect": "visuals" }, { "u_has_effect": "narcosis" } ] } }
      ]
    },
    "deactivate_condition": { "not": { "u_has_trait": "EYESTALKS1" } },
    "effect": [
      { "u_message": "Your vision inverts!", "type": "bad" },
      { "sound_effect": "pixelated", "id": "bionics", "volume": 50 },
      { "u_add_effect": "visuals", "duration": "10 minutes" }
    ]
  },
  {
    "type": "effect_on_condition",
    "id": "bio_spasm",
    "recurrence": [ "2 hours 30 minutes", "7 hours 30 minutes" ],
    "condition": {
      "and": [
        { "u_has_bionics": "bio_spasm" },
        { "not": { "or": [ { "u_has_effect": "downed" }, { "u_has_effect": "narcosis" } ] } }
      ]
    },
    "deactivate_condition": { "not": { "u_has_bionics": "bio_spasm" } },
    "effect": [
      { "u_message": "Your malfunctioning bionic causes you to spasm and fall to the floor!", "type": "bad" },
      { "sound_effect": "elec_crackle_high", "id": "bionics", "volume": 100 },
      { "arithmetic": [ { "u_val": "pain" }, "++" ] },
      { "u_add_effect": "stunned", "duration": 1 },
      { "u_add_effect": "downed", "duration": 1, "force": true }
    ]
  },
  {
    "type": "effect_on_condition",
    "id": "bio_shakes",
    "recurrence": [ "1 hours", "3 hours" ],
    "condition": {
      "and": [ { "u_has_bionics": "bio_shakes" }, { "compare_num": [ { "u_val": "power" }, ">=", { "power": "25 kJ" } ] } ]
    },
    "deactivate_condition": { "not": { "u_has_bionics": "bio_shakes" } },
    "effect": [
      { "u_message": "Your bionics short-circuit, causing you to tremble and shiver.", "type": "bad" },
      { "sound_effect": "elec_crackle_med", "id": "bionics", "volume": 100 },
      { "u_add_effect": "shakes", "duration": "5 minutes" },
      { "arithmetic": [ { "u_val": "power" }, "-=", { "power": "25kJ" } ] }
    ]
  },
  {
    "type": "effect_on_condition",
    "id": "bio_glowy",
    "recurrence": [ "25 minutes", "1 hours 15 minutes" ],
    "condition": {
      "and": [
        { "u_has_bionics": "bio_glowy" },
        { "not": { "u_has_effect": "glowy_led" } },
        { "compare_num": [ { "u_val": "power" }, ">=", { "power": "1 kJ" } ] }
      ]
    },
    "deactivate_condition": { "not": { "u_has_bionics": "bio_glowy" } },
    "effect": [
      { "u_message": "Your malfunctioning bionic starts to glow!", "type": "bad" },
      { "u_add_effect": "glowy_led", "duration": "5 minutes" },
      { "arithmetic": [ { "u_val": "power" }, "-=", { "power": "1kJ" } ] }
    ]
  },
  {
    "type": "effect_on_condition",
    "id": "bio_sleepy",
    "recurrence": [ "25 minutes", "1 hours 15 minutes" ],
    "condition": { "and": [ { "u_has_bionics": "bio_sleepy" }, { "not": { "u_has_effect": "sleep" } } ] },
    "deactivate_condition": { "not": { "u_has_bionics": "bio_sleepy" } },
    "effect": [ { "arithmetic": [ { "u_val": "fatigue" }, "++" ] } ]
  },
  {
    "type": "effect_on_condition",
    "id": "bio_itchy",
    "recurrence": [ "25 minutes", "1 hours 15 minutes" ],
    "condition": {
      "and": [
        { "u_has_bionics": "bio_itchy" },
        { "not": { "u_has_effect": "formication" } },
        { "not": { "u_has_effect": "narcosis" } },
        { "not": { "and": [ { "u_has_effect": "sleep" }, { "u_has_bionics": "bio_sleep_shutdown" } ] } }
      ]
    },
    "deactivate_condition": { "not": { "u_has_bionics": "bio_itchy" } },
    "effect": [
      { "u_message": "Your malfunctioning bionic itches!", "type": "bad" },
      { "u_add_effect": "formication", "duration": "10 minutes", "target_part": "RANDOM" }
    ]
  },
  {
    "type": "effect_on_condition",
    "id": "bio_noise",
    "recurrence": [ "30 minutes", "1 hours 30 minutes" ],
    "condition": { "and": [ { "u_has_bionics": "bio_noise" }, { "not": { "u_has_effect": "narcosis" } } ] },
    "deactivate_condition": { "not": { "u_has_bionics": "bio_noise" } },
    "effect": [
      { "u_make_sound": "Crackle!", "volume": 60, "type": "movement" },
      {
        "run_eocs": [
          {
            "id": "bio_noise_hearing",
            "condition": { "not": "u_is_deaf" },
            "effect": [
              { "u_message": "Your faulty bionic emits a crackle of noise!", "type": "bad" },
              { "sound_effect": "elec_blast", "id": "bionics", "volume": 100 }
            ]
          },
          {
            "id": "bio_noise_deaf",
            "condition": "u_is_deaf",
            "effect": [
              { "u_message": "You feel your faulty bionic shuddering.", "type": "bad" },
              { "sound_effect": "elec_blast_muffled", "id": "bionics", "volume": 100 }
            ]
          }
        ]
      }
    ]
  },
  {
    "type": "effect_on_condition",
    "id": "bio_leaky",
    "recurrence": [ "3 minutes", "9 minutes" ],
    "condition": { "u_has_bionics": "bio_leaky" },
    "deactivate_condition": { "not": { "u_has_bionics": "bio_leaky" } },
    "effect": [ { "u_mod_healthy": -1, "cap": -200 } ]
  },
  {
    "id": "EOC_DEATH_PORTAL_DUNGEON",
    "type": "effect_on_condition",
    "eoc_type": "AVATAR_DEATH",
    "condition": { "compare_num": [ { "global_val": "var", "var_name": "portal_dungeon_level" }, "!=", { "const": 0 } ] },
    "effect": [
      {
        "u_message": "Your ultimate fate is hard to sum up in words but suffice to say, the thing that used to be you wishes it had hidden from the storm.",
        "popup": true
      },
      { "run_eocs": "EOC_PORTAL_STORM_DUNGEON_EXIT" }
    ]
  },
  {
    "id": "EOC_DEATH_SWITCH",
    "type": "effect_on_condition",
    "eoc_type": "AVATAR_DEATH",
    "condition": {
      "and": [ { "npc_allies_global": 1 }, { "u_query": "You have died. Continue as one of your followers?", "default": false } ]
    },
    "effect": [ "take_control_menu" ]
  },
  {
    "type": "effect_on_condition",
    "id": "record_portal_storm_data",
    "recurrence": "5 minutes",
    "global": true,
    "condition": {
      "and": [ { "is_weather": "portal_storm" }, { "u_has_items": { "item": "nre_recorder", "charges": 1 } }, "u_is_outside" ]
    },
    "deactivate_condition": { "not": { "is_weather": "portal_storm" } },
    "effect": [
      { "u_adjust_var": "portal_storm_record", "type": "counter", "context": "nre_recorder", "adjustment": 1 },
      { "u_message": "The NRE recorder emits a sharp beep!", "type": "info" }
    ]
  },
  {
    "type": "effect_on_condition",
    "id": "print_portal_storm_data",
    "condition": { "u_compare_var": "portal_storm_record", "type": "counter", "context": "nre_recorder", "op": ">=", "value": 1 },
    "deactivate_condition": { "not": { "is_weather": "portal_storm" } },
    "effect": {
      "run_eocs": [
        {
          "id": "large_printout_portal_storm_data",
          "condition": { "u_compare_var": "portal_storm_record", "type": "counter", "context": "nre_recorder", "op": ">=", "value": 25 },
          "effect": [
            { "u_message": "The recorder whirs as it starts printing the recorded data.", "type": "info" },
            { "u_spawn_item": "large_printout_portal_storm_data", "count": 1 },
            { "u_add_var": "portal_storm_record", "type": "counter", "context": "nre_recorder", "value": "0" }
          ]
        },
        {
          "id": "medium_printout_portal_storm_data",
          "condition": { "u_compare_var": "portal_storm_record", "type": "counter", "context": "nre_recorder", "op": ">=", "value": 3 },
          "effect": [
            { "u_message": "The recorder whirs as it starts printing the recorded data.", "type": "info" },
            { "u_spawn_item": "medium_printout_portal_storm_data", "count": 1 },
            { "u_add_var": "portal_storm_record", "type": "counter", "context": "nre_recorder", "value": "0" }
          ]
        },
        {
          "id": "small_printout_portal_storm_data",
          "condition": { "u_compare_var": "portal_storm_record", "type": "counter", "context": "nre_recorder", "op": ">=", "value": 1 },
          "effect": [
            { "u_message": "The recorder whirs as it starts printing the recorded data.", "type": "info" },
            { "u_spawn_item": "small_printout_portal_storm_data", "count": 1 },
            { "u_add_var": "portal_storm_record", "type": "counter", "context": "nre_recorder", "value": "0" }
          ]
        }
      ]
    },
    "false_effect": { "u_message": "The recorder prints: \"NO DATA\" in a short piece of paper", "type": "info" }
  },
  {
    "type": "effect_on_condition",
    "id": "EOC_last_amigara_death",
    "condition": { "compare_num": [ { "global_val": "monsters_nearby", "id": "mon_amigara_horror" }, "<", { "const": 1 } ] },
    "effect": [
      { "mapgen_update": "amigara_death" },
      { "u_lose_effect": "effect_amigara" },
      {
        "u_message": "As the last of the horrors fell dead, you notice a strange thing popped up from nowhere and dropped on the ground.",
        "type": "info"
      }
    ]
  },
  {
    "type": "effect_on_condition",
<<<<<<< HEAD
    "id": "EOC_GIVE_RANDOM_MISSION",
    "recurrence": 1,
    "global": false,
    "condition": { "or": [ { "npc_has_trait": "GETS_RANDOM_MISSION" }, { "npc_has_trait": "GETS_RANDOM_MISSION_NOMOVE" } ] },
    "effect": [
      {
        "weighted_list_eocs": [
          [
            {
              "id": "give_MISSION_GET_RELIC",
              "condition": { "or": [ { "npc_has_trait": "GETS_RANDOM_MISSION" }, { "npc_has_trait": "GETS_RANDOM_MISSION_NOMOVE" } ] },
              "effect": { "offer_mission": "MISSION_GET_RELIC" }
            },
            { "const": 1 }
          ],
          [
            {
              "id": "give_MISSION_GET_RECORD_ACCOUNTING",
              "condition": { "npc_has_trait": "GETS_RANDOM_MISSION" },
              "effect": { "offer_mission": "MISSION_GET_RECORD_ACCOUNTING" }
            },
            { "const": 1 }
          ],
          [
            {
              "id": "give_MISSION_GET_INHALER",
              "condition": { "or": [ { "npc_has_trait": "GETS_RANDOM_MISSION" }, { "npc_has_trait": "GETS_RANDOM_MISSION_NOMOVE" } ] },
              "effect": { "offer_mission": "MISSION_GET_INHALER" }
            },
            { "const": 1 }
          ],
          [
            {
              "id": "give_MISSION_GET_ANTIBIOTICS",
              "condition": { "or": [ { "npc_has_trait": "GETS_RANDOM_MISSION" }, { "npc_has_trait": "GETS_RANDOM_MISSION_NOMOVE" } ] },
              "effect": { "offer_mission": "MISSION_GET_ANTIBIOTICS" }
            },
            { "const": 1 }
          ],
          [
            {
              "id": "give_MISSION_GET_FLAG",
              "condition": { "or": [ { "npc_has_trait": "GETS_RANDOM_MISSION" }, { "npc_has_trait": "GETS_RANDOM_MISSION_NOMOVE" } ] },
              "effect": { "offer_mission": "MISSION_GET_FLAG" }
            },
            { "const": 1 }
          ],
          [
            {
              "id": "give_MISSION_GET_RECORD_WEATHER",
              "condition": { "or": [ { "npc_has_trait": "GETS_RANDOM_MISSION" }, { "npc_has_trait": "GETS_RANDOM_MISSION_NOMOVE" } ] },
              "effect": { "offer_mission": "MISSION_GET_RECORD_WEATHER" }
            },
            { "const": 1 }
          ],
          [
            {
              "id": "give_MISSION_GET_SOFTWARE",
              "condition": { "or": [ { "npc_has_trait": "GETS_RANDOM_MISSION" }, { "npc_has_trait": "GETS_RANDOM_MISSION_NOMOVE" } ] },
              "effect": { "offer_mission": "MISSION_GET_SOFTWARE" }
            },
            { "const": 1 }
          ],
          [
            {
              "id": "give_MISSION_GET_RECORD_PATIENT",
              "condition": { "npc_has_trait": "GETS_RANDOM_MISSION" },
              "effect": { "offer_mission": "MISSION_GET_RECORD_PATIENT" }
            },
            { "const": 1 }
          ],
          [
            {
              "id": "give_MISSION_KILL_JABBERWOCK",
              "condition": { "or": [ { "npc_has_trait": "GETS_RANDOM_MISSION" }, { "npc_has_trait": "GETS_RANDOM_MISSION_NOMOVE" } ] },
              "effect": { "offer_mission": "MISSION_KILL_JABBERWOCK" }
            },
            { "const": 1 }
          ],
          [
            {
              "id": "give_MISSION_KILL_ZOMBIE_MOM",
              "condition": { "or": [ { "npc_has_trait": "GETS_RANDOM_MISSION" }, { "npc_has_trait": "GETS_RANDOM_MISSION_NOMOVE" } ] },
              "effect": { "offer_mission": "MISSION_KILL_ZOMBIE_MOM" }
            },
            { "const": 1 }
          ],
          [
            {
              "id": "give_MISSION_RESCUE_DOG",
              "condition": { "or": [ { "npc_has_trait": "GETS_RANDOM_MISSION" }, { "npc_has_trait": "GETS_RANDOM_MISSION_NOMOVE" } ] },
              "effect": { "offer_mission": "MISSION_RESCUE_DOG" }
            },
            { "const": 1 }
          ],
          [
            {
              "id": "give_MISSION_PROVE_YOU_ARE_A_SURVIVOR",
              "condition": { "npc_has_trait": "GETS_RANDOM_MISSION" },
              "effect": { "offer_mission": "MISSION_PROVE_YOU_ARE_A_SURVIVOR" }
            },
            { "const": 1 }
          ],
          [
            {
              "id": "give_MISSION_LEARN_ABOUT_CATTAIL_JELLY",
              "condition": { "or": [ { "npc_has_trait": "GETS_RANDOM_MISSION" }, { "npc_has_trait": "GETS_RANDOM_MISSION_NOMOVE" } ] },
              "effect": { "offer_mission": "MISSION_LEARN_ABOUT_CATTAIL_JELLY" }
            },
            { "const": 1 }
          ],
          [
            {
              "id": "give_MISSION_PYROMANIAC",
              "condition": { "npc_has_trait": "GETS_RANDOM_MISSION" },
              "effect": { "offer_mission": "MISSION_PYROMANIAC" }
            },
            { "const": 1 }
          ]
        ]
      },
      { "npc_lose_trait": "GETS_RANDOM_MISSION" },
      { "npc_lose_trait": "GETS_RANDOM_MISSION_NOMOVE" }
=======
    "id": "EOC_PLAY_PIANO",
    "effect": [
      { "u_add_morale": "morale_music", "bonus": 5, "max_bonus": 10 },
      { "u_make_sound": "music", "type": "music", "volume": 10 },
      { "u_message": "play_piano", "snippet": true }
>>>>>>> 80175a71
    ]
  },
  {
    "type": "effect_on_condition",
    "id": "EOC_RANDOM_HALLUCINATIONS",
    "recurrence": [ "1 hours", "3 hours" ],
    "condition": { "and": [ { "u_has_effect": "hallucination_attacks" }, { "x_in_y_chance": { "x": 1, "y": 6 } } ] },
    "effect": [
      {
        "run_eocs": {
          "id": "EOC_HALLUCINATION_ATTACKS",
          "condition": { "compare_num": [ { "global_val": "monsters_nearby" }, ">", { "const": 1 } ] },
          "effect": [
            {
              "u_spawn_monster": "GROUP_YOUR_FEARS",
              "group": true,
              "real_count": 0,
              "hallucination_count": { "arithmetic": [ { "const": 1 }, "+", { "rand": 2 } ] },
              "outdoor_only": false,
              "min_radius": 10,
              "max_radius": 40,
              "lifespan": [ "1 hours", "4 hours" ]
            }
          ]
        }
      }
    ]
  },
  {
    "type": "effect_on_condition",
    "id": "EOC_MISSION_GET_DRIVEBELTS_done",
    "global": true,
    "condition": { "u_has_items": { "item": "drivebelt", "count": 3 } },
    "effect": [ { "u_sell_item": "drivebelt", "count": 3 } ],
    "false_effect": [ { "u_sell_item": "drivebelt_makeshift", "count": 3 } ]
  },
  {
    "type": "effect_on_condition",
    "id": "EOC_MISSION_LUMBERMILL_GET_6_BLANKETS_done",
    "global": true,
    "condition": {
      "or": [
        { "u_has_items": { "item": "blanket", "count": 6 } },
        { "u_has_items": { "item": "fur_blanket", "count": 6 } },
        { "u_has_items": { "item": "electric_blanket", "count": 6 } },
        { "u_has_items": { "item": "quilt", "count": 6 } },
        { "u_has_items": { "item": "quilt_patchwork", "count": 6 } }
      ]
    },
    "effect": [
      {
        "run_eocs": [
          {
            "id": "sell_blanket",
            "condition": { "u_has_items": { "item": "blanket", "count": 6 } },
            "effect": { "u_sell_item": "blanket", "count": 6 }
          },
          {
            "id": "sell_fur_blanket",
            "condition": { "u_has_items": { "item": "fur_blanket", "count": 6 } },
            "effect": { "u_sell_item": "fur_blanket", "count": 6 }
          },
          {
            "id": "sell_electric_blanket",
            "condition": { "u_has_items": { "item": "electric_blanket", "count": 6 } },
            "effect": { "u_sell_item": "electric_blanket", "count": 6 }
          },
          {
            "id": "sell_quilt",
            "condition": { "u_has_items": { "item": "quilt", "count": 6 } },
            "effect": { "u_sell_item": "quilt", "count": 6 }
          },
          {
            "id": "sell_quilt_patchwork",
            "condition": { "u_has_items": { "item": "quilt_patchwork", "count": 6 } },
            "effect": { "u_sell_item": "quilt_patchwork", "count": 6 }
          }
        ]
      }
    ]
  },
  {
    "type": "effect_on_condition",
    "id": "EOC_BANDIT_ASSASSIN",
    "recurrence": [ "7 days", "14 days" ],
    "condition": {
      "and": [
        { "compare_int": [ { "faction_like": "hells_raiders" }, "<", { "const": -40 } ] },
        { "compare_int": [ { "faction_like": "hells_raiders" }, ">", { "const": -60 } ] },
        { "days_since_cataclysm": 9 },
        { "not": { "is_weather": "portal_storm" } },
        { "not": { "u_near_om_location": "godco_enter", "range": 4 } },
        { "not": { "u_near_om_location": "evac_center_18", "range": 4 } },
        { "not": { "u_near_om_location": "pagan_cult_enter", "range": 4 } },
        { "not": { "u_near_om_location": "lumbermill_0_0_ocu", "range": 4 } },
        { "not": { "u_near_om_location": "smallscrapyard_ocu", "range": 4 } }
      ]
    },
    "effect": [ { "mapgen_update": "bandit_killer_add" } ]
  },
  {
    "type": "effect_on_condition",
    "id": "EOC_BANDIT_ASSASSIN_2",
    "recurrence": [ "7 days", "14 days" ],
    "condition": {
      "and": [
        { "compare_int": [ { "faction_like": "hells_raiders" }, "<", { "const": -60 } ] },
        { "compare_int": [ { "faction_like": "hells_raiders" }, ">", { "const": -90 } ] },
        { "days_since_cataclysm": 15 },
        { "not": { "is_weather": "portal_storm" } },
        { "not": { "u_near_om_location": "godco_enter", "range": 4 } },
        { "not": { "u_near_om_location": "evac_center_18", "range": 4 } },
        { "not": { "u_near_om_location": "pagan_cult_enter", "range": 4 } },
        { "not": { "u_near_om_location": "lumbermill_0_0_ocu", "range": 4 } },
        { "not": { "u_near_om_location": "smallscrapyard_ocu", "range": 4 } }
      ]
    },
    "effect": [ { "mapgen_update": "bandit_killer_add" }, { "mapgen_update": "bandit_killer_add" } ]
  },
  {
    "type": "effect_on_condition",
    "id": "EOC_BANDIT_ASSASSIN_3",
    "recurrence": [ "7 days", "14 days" ],
    "condition": {
      "and": [
        { "compare_int": [ { "faction_like": "hells_raiders" }, "<", { "const": -90 } ] },
        { "days_since_cataclysm": 21 },
        { "not": { "is_weather": "portal_storm" } },
        { "not": { "u_near_om_location": "godco_enter", "range": 4 } },
        { "not": { "u_near_om_location": "evac_center_18", "range": 4 } },
        { "not": { "u_near_om_location": "pagan_cult_enter", "range": 4 } },
        { "not": { "u_near_om_location": "lumbermill_0_0_ocu", "range": 4 } },
        { "not": { "u_near_om_location": "smallscrapyard_ocu", "range": 4 } }
      ]
    },
    "effect": [
      { "mapgen_update": "bandit_killer_add" },
      { "mapgen_update": "bandit_killer_add" },
      { "mapgen_update": "bandit_killer_add" }
    ]
  },
  {
    "type": "effect_on_condition",
    "id": "EOC_OLD_GUARD_ASSASSIN",
    "recurrence": [ "7 days", "14 days" ],
    "condition": {
      "and": [
        { "compare_int": [ { "faction_like": "old_guard" }, "<", { "const": -45 } ] },
        { "days_since_cataclysm": 9 },
        { "not": { "is_weather": "portal_storm" } }
      ]
    },
    "effect": [ { "mapgen_update": "government_killteam_add" } ]
  },
  {
    "type": "effect_on_condition",
    "id": "EOC_EXODII_ASSASSIN",
    "recurrence": [ "7 days", "14 days" ],
    "condition": { "and": [ { "compare_int": [ { "faction_like": "exodii" }, "<", { "const": -35 } ] }, { "days_since_cataclysm": 5 } ] },
    "effect": [ { "mapgen_update": "exodii_bomb_add" } ]
  },
  {
    "type": "effect_on_condition",
    "id": "EOC_ROBOFAC_ASSASSIN",
    "recurrence": [ "7 days", "14 days" ],
    "condition": {
      "and": [ { "compare_int": [ { "faction_like": "robofac" }, "<", { "const": -230 } ] }, { "days_since_cataclysm": 5 } ]
    },
    "effect": [ { "mapgen_update": "exodii_bomb_add" } ]
  }
]<|MERGE_RESOLUTION|>--- conflicted
+++ resolved
@@ -484,7 +484,6 @@
   },
   {
     "type": "effect_on_condition",
-<<<<<<< HEAD
     "id": "EOC_GIVE_RANDOM_MISSION",
     "recurrence": 1,
     "global": false,
@@ -608,13 +607,14 @@
       },
       { "npc_lose_trait": "GETS_RANDOM_MISSION" },
       { "npc_lose_trait": "GETS_RANDOM_MISSION_NOMOVE" }
-=======
+      ]
+    },  
+    {
     "id": "EOC_PLAY_PIANO",
     "effect": [
       { "u_add_morale": "morale_music", "bonus": 5, "max_bonus": 10 },
       { "u_make_sound": "music", "type": "music", "volume": 10 },
       { "u_message": "play_piano", "snippet": true }
->>>>>>> 80175a71
     ]
   },
   {
