[
  {
    "type": "martial_art",
    "id": "style_none",
    "name": { "str": "No style" },
    "description": "Not a martial art, this is just plain old punching and kicking.",
    "initiate": [ "You decide to not use any martial arts.", "%s enters a generic combat stance." ],
    "arm_block": 1,
    "leg_block": 99,
    "allow_melee": true
  },
  {
    "type": "martial_art",
    "id": "style_kicks",
    "name": { "str": "Force unarmed" },
    "description": "Not a martial art, setting this style will prevent weapon attacks and force punches (with free hand) or kicks.",
    "initiate": [ "You force yourself to fight unarmed.", "%s decides to fight unarmed." ],
    "arm_block": 1,
    "leg_block": 99,
    "force_unarmed": true
  },
  {
    "type": "martial_art",
    "id": "style_aikido",
    "name": { "str": "Aikido" },
    "description": "Aikido is a Japanese martial art focused on self-defense, while minimizing injury to the attacker.  It uses defensive throws and disarms but its techniques lack offensive power.",
    "initiate": [ "You enter the hamni stance.", "%s changes into a relaxed combat posture." ],
    "learn_difficulty": 5,
    "arm_block": 0,
    "static_buffs": [
      {
        "id": "buff_aikido_static1",
        "name": "Aikido Stance",
        "description": "By disregarding offensive in favor of self-defense, you are better at protecting.\n\nBlocked damage reduced by 100% of Dexterity, +2 Blocking Effectiveness.\n+1.0 Dodging skill.",
        "unarmed_allowed": true,
        "unarmed_weapons_allowed": false,
        "melee_allowed": true,
        "flat_bonuses": [
          { "stat": "block", "scaling-stat": "dex", "scale": 1.0 },
          { "stat": "block_effectiveness", "scale": 2.0 },
          { "stat": "dodge", "scale": 1.0 }
        ]
      },
      {
        "id": "buff_aikido_static2",
        "name": "Intermediate Aikido",
        "description": "An intermediate aikido practitioner can protect themselves against multiple opponents.\n\nBlocked Damage reduced by 100% of Dexterity, +1 Blocking Effectiveness.\n+1 Block attempts, +1 Dodge attempts.",
        "unarmed_allowed": true,
        "unarmed_weapons_allowed": false,
        "melee_allowed": true,
        "skill_requirements": [ { "name": "unarmed", "level": 3 } ],
        "bonus_dodges": 1,
        "bonus_blocks": 1,
        "flat_bonuses": [ { "stat": "block", "scaling-stat": "dex", "scale": 1.0 }, { "stat": "block_effectiveness", "scale": 1.0 } ]
      },
      {
        "id": "buff_aikido_static3",
        "name": "Advanced Aikido",
        "description": "An advanced aikido practitioner can protect themselves against even more opponents than normal.\n\n+1 Blocking Effectiveness.\n+1 Block attempts, +1 Dodge attempts.",
        "unarmed_allowed": true,
        "unarmed_weapons_allowed": false,
        "melee_allowed": true,
        "skill_requirements": [ { "name": "unarmed", "level": 5 } ],
        "bonus_dodges": 1,
        "bonus_blocks": 1,
        "flat_bonuses": [ { "stat": "block_effectiveness", "scale": 1.0 } ]
      }
    ],
    "onblock_buffs": [
      {
        "id": "buff_aikido_onblock",
        "name": "Fluid Blocking",
        "description": "After a smooth block, you prepare to counter your foe.\n\n-10% move cost.\nLasts for 1 turn.",
        "skill_requirements": [ { "name": "unarmed", "level": 1 } ],
        "unarmed_allowed": true,
        "unarmed_weapons_allowed": false,
        "melee_allowed": true,
        "buff_duration": 1,
        "mult_bonuses": [ { "stat": "movecost", "scale": 0.9 } ]
      }
    ],
    "ondodge_buffs": [
      {
        "id": "buff_aikido_ondodge",
        "name": "Fluid Dodging",
        "description": "After a smooth dodge, you prepare to counter your foe.\n\n-10% move cost.\nLasts for 1 turn.",
        "unarmed_allowed": true,
        "unarmed_weapons_allowed": false,
        "melee_allowed": true,
        "buff_duration": 1,
        "mult_bonuses": [ { "stat": "movecost", "scale": 0.9 } ]
      }
    ],
    "techniques": [
      "tec_aikido_break",
      "tec_aikido_dodgedisarm",
      "tec_aikido_blockdisarm",
      "tec_aikido_dodgethrow",
      "tec_aikido_blockthrow"
    ],
    "weapons": [ "bagh_nakha", "bio_claws_weapon", "cestus", "knuckle_brass", "knuckle_nail", "knuckle_steel", "knuckle_steel_forged" ]
  },
  {
    "type": "martial_art",
<<<<<<< HEAD
    "id": "style_bojutsu",
    "name": { "str": "Bōjutsu" },
    "description": "Bōjutsu, \"The Way of the Staff\", is the Japanese martial art of fighting with a staff. Bōjutsu focuses on maintaining a good stance to effectivity block and counterattack.",
    "initiate": [ "You position yourself into an agile stance.", "%s enters an agile stance." ],
    "learn_difficulty": 5,
=======
    "id": "style_barbaran",
    "name": { "str": "Barbaran Montante" },
    "description": "The Barbaran Montante originated in 16th century Spain and focuses on overcoming thick armor with heavy weaponry and sweeping blows, transferring kinetic energy through armor and into vulnerable organs and bones.",
    "initiate": [
      "You heft your weapon, stretch your shoulders, and slide into the Represa.",
      "%s rolls their shoulders and prepares to duel."
    ],
    "learn_difficulty": 8,
>>>>>>> 75a01ca2
    "primary_skill": "bashing",
    "strictly_melee": true,
    "static_buffs": [
      {
<<<<<<< HEAD
        "id": "buff_bojutsu_static",
        "name": "Bōjutsu Stance",
        "description": "A agile stance that allows your blocks to reduce incoming damage.\n\nBlocked damage reduced by 100% of Dexterity.",
        "melee_allowed": true,
        "flat_bonuses": [ { "stat": "block", "scaling-stat": "dex", "scale": 1 } ]
      },
      {
        "id": "buff_bojutsu_static2",
        "name": "Skilled Striking",
        "description": "As you get more skilled you're able to begin targeting striking points that allow more for damage.\n\nMelee skill increases Bash Weapon Damage Cap.",
        "melee_allowed": true,
        "melee_bash_damage_cap_bonus": true,
        "skill_requirements": [ { "name": "melee", "level": 1 } ]
=======
        "id": "buff_barbaran_static",
        "name": "Barbaran Represa",
        "description": "Sliding footwork enhances the crushing continuity of your attacks.\n\nArmor penetration increased by 75% of Strength.",
        "melee_allowed": true,
        "flat_bonuses": [
          { "stat": "arpen", "type": "bash", "scaling-stat": "str", "scale": 0.75 },
          { "stat": "arpen", "type": "cut", "scaling-stat": "str", "scale": 0.75 },
          { "stat": "arpen", "type": "stab", "scaling-stat": "str", "scale": 0.75 }
        ]
      }
    ],
    "onblock_buffs": [
      {
        "id": "buff_barbaran_onblock",
        "name": "Reversing Destreza",
        "description": "Blocking a key strike will turn the battle around.\n\n-5% movecost\nLasts 3 turns.  Stacks 2 times.",
        "skill_requirements": [ { "name": "melee", "level": 1 } ],
        "melee_allowed": true,
        "max_stacks": 2,
        "mult_bonuses": [ { "stat": "movecost", "scale": 0.95 } ],
        "buff_duration": 3
      }
    ],
    "onkill_buffs": [
      {
        "id": "buff_barbaran_onkill",
        "name": "Movimiento Natural",
        "description": "Formal victory is attained, and your mind is cleared to focus on your next moves.\n\n+1 Block attempts.\nLasts 5 turns.",
        "skill_requirements": [ { "name": "melee", "level": 5 } ],
        "melee_allowed": true,
        "buff_duration": 5,
        "bonus_blocks": 1
>>>>>>> 75a01ca2
      }
    ],
    "onmove_buffs": [
      {
<<<<<<< HEAD
        "id": "buff_bojutsu_onmove",
        "name": "Rolling Staff",
        "description": "As you move you begin to rapidly and fluidly roll your staff between your hands.\n\n+10% Bash damage.\nEnables \"Rolling Strike\" technique.\nLasts for 1 turn.",
        "skill_requirements": [ { "name": "melee", "level": 3 } ],
        "melee_allowed": true,
        "buff_duration": 1,
        "mult_bonuses": [ { "stat": "damage", "type": "bash", "scale": 1.1 } ]
      }
    ],
    "techniques": [
      "tec_bojutsu_thrust",
      "tec_bojutsu_kneestrike",
      "tec_bojutsu_frontstrike",
      "tec_bojutsu_rollingstrike",
      "tec_bojutsu_feint",
      "tec_bojutsu_disarm"
    ],
    "weapon_category": [ "QUARTERSTAVES" ],
    "weapons": [ "stick_long", "long_pole", "broom", "mop" ]
=======
        "id": "buff_barbaran_onmove",
        "name": "Ricasso Step",
        "description": "You switch or sturdy your grip mid-step to aid your blocking.\n\nBlocked damage reduced by 40% of Strength.\nLasts 3 turns.  Stacks 3 times.",
        "skill_requirements": [ { "name": "melee", "level": 3 } ],
        "melee_allowed": true,
        "max_stacks": 3,
        "flat_bonuses": [ { "stat": "block", "scaling-stat": "str", "scale": 0.4 } ],
        "buff_duration": 3
      }
    ],
    "onpause_buffs": [
      {
        "id": "buff_barbaran_onpause",
        "name": "Vulgar Preparation",
        "description": "You prepare for the final crushing strike.\n\nAccuracy increased by 15% of Strength, Armor penetration increased by 225% of Strength.\nLasts 1 turn.",
        "skill_requirements": [ { "name": "melee", "level": 4 } ],
        "melee_allowed": true,
        "flat_bonuses": [
          { "stat": "hit", "scaling-stat": "str", "scale": 0.15 },
          { "stat": "arpen", "type": "bash", "scaling-stat": "str", "scale": 2.25 },
          { "stat": "arpen", "type": "cut", "scaling-stat": "str", "scale": 2.25 },
          { "stat": "arpen", "type": "stab", "scaling-stat": "str", "scale": 2.25 }
        ],
        "buff_duration": 1
      }
    ],
    "techniques": [ "tec_barbaran_impale", "tec_barbaran_disarm" ],
    "weapons": [
      "2h_flail_steel",
      "2h_flail_wood",
      "battleaxe",
      "battleaxe_inferior",
      "battleaxe_fake",
      "hammer_sledge",
      "hammer_sledge_heavy",
      "longsword",
      "longsword_inferior",
      "longsword_fake",
      "mace",
      "mace_inferior",
      "mace_fake",
      "morningstar",
      "morningstar_inferior",
      "morningstar_fake",
      "sword_nail",
      "sword_crude",
      "sword_wood",
      "warhammer",
      "zweihander",
      "zweihander_inferior",
      "zweihander_fake"
    ]
>>>>>>> 75a01ca2
  },
  {
    "type": "martial_art",
    "id": "style_boxing",
    "name": { "str": "Boxing" },
    "description": "Sport of the true gentleman, modern boxing has evolved from the prizefights of the Victorian era.  Strength reduces blocked damage and moving increase dodge skill.",
    "initiate": [ "You lower your chin and raise your fists to eye level.", "%s prepares to fight with raised fists." ],
    "learn_difficulty": 1,
    "arm_block": 1,
    "static_buffs": [
      {
        "id": "buff_boxing_static",
        "name": "Boxing Stance",
        "description": "A solid stance allows you block more damage than normal and deliver better punches.\n\n+1 Accuracy, Blocked damage reduced by 50% of Strength.",
        "unarmed_allowed": true,
        "flat_bonuses": [ { "stat": "hit", "scale": 1.0 }, { "stat": "block", "scaling-stat": "str", "scale": 0.5 } ]
      }
    ],
    "onmove_buffs": [
      {
        "id": "buff_boxing_onmove",
        "name": "Footwork",
        "description": "You are make yourself harder to hit by bobbing and weaving as you move.\n\n+1.0 Dodge skill.\nLasts for 1 turns.  Stacks 2 times.",
        "skill_requirements": [ { "name": "unarmed", "level": 3 } ],
        "unarmed_allowed": true,
        "buff_duration": 1,
        "max_stacks": 2,
        "flat_bonuses": [ { "stat": "dodge", "scale": 1.0 } ]
      }
    ],
    "ondodge_buffs": [
      {
        "id": "buff_boxing_ondodge",
        "name": "Counter Chance",
        "description": "You've seen your chance.  Now strike back!\n\n+25% damage.\nLasts for 1 turn.",
        "skill_requirements": [ { "name": "unarmed", "level": 5 } ],
        "unarmed_allowed": true,
        "buff_duration": 1,
        "mult_bonuses": [
          { "stat": "damage", "type": "bash", "scale": 1.25 },
          { "stat": "damage", "type": "cut", "scale": 1.25 },
          { "stat": "damage", "type": "stab", "scale": 1.25 }
        ]
      }
    ],
    "techniques": [ "tec_boxing_rapid", "tec_boxing_cross", "tec_boxing_upper", "tec_boxing_counter" ]
  },
  {
    "type": "martial_art",
    "id": "style_brawling",
    "name": { "str": "Brawling" },
    "description": "You're used to hand-to-creature fighting.  You know how to fight when unarmed or with any weapon to a certain extent.  It's not stylish or sporting, but it gets the job done.",
    "initiate": [ "You grit your teeth and prepare for a good fight.", "%s gets ready to brawl." ],
    "autolearn": [ [ "melee", 1 ] ],
    "arm_block": 1,
    "static_buffs": [
      {
        "id": "buff_brawling_block",
        "name": "Enhanced Blocking",
        "description": "Combat experience has led to you being able to block multiple attacks at a time.\n\n+1 Block attempts.",
        "unarmed_allowed": true,
        "melee_allowed": true,
        "skill_requirements": [ { "name": "melee", "level": 5 } ],
        "bonus_blocks": 1
      }
    ],
    "allow_melee": true,
    "techniques": [
      "tec_brawl_disarm_unarmed",
      "tec_brawl_feint_unarmed",
      "tec_brawl_break_unarmed",
      "tec_brawl_power",
      "tec_brawl_trip",
      "tec_brawl_disarm_melee",
      "tec_brawl_feint_melee",
      "tec_brawl_break_melee"
    ]
  },
  {
    "type": "martial_art",
    "id": "style_capoeira",
    "name": { "str": "Capoeira" },
    "description": "A dance-like style with its roots in Brazilian slavery, Capoeira is focused on fluid movement and sweeping kicks.  Moving briefly enables stronger techniques.  Missing an attack grants bonus damage for a short time.",
    "initiate": [ "You begin performing the ginga.", "%s begins to rhythmically rock back and forth." ],
    "learn_difficulty": 4,
    "static_buffs": [
      {
        "id": "buff_capoeira_static",
        "name": "Capoeira Stance",
        "description": "You never stop moving while performing the ginga.  This makes you very mobile while fighting.\n\n+1.0 Dodge skill, +1 Dodge attempts.",
        "unarmed_allowed": true,
        "bonus_dodges": 1,
        "flat_bonuses": [ { "stat": "dodge", "scale": 1.0 } ]
      }
    ],
    "onattack_buffs": [
      {
        "id": "buff_capoeira_onmiss",
        "name": "Capoeira Tempo",
        "description": "Hit or miss, its just part of the dance!  And the best part is about to start!\n\n+15% damage.\nLasts 2 turns.  Stacks 3 times.",
        "unarmed_allowed": true,
        "skill_requirements": [ { "name": "unarmed", "level": 1 } ],
        "buff_duration": 1,
        "max_stacks": 3,
        "mult_bonuses": [
          { "stat": "damage", "type": "bash", "scale": 1.05 },
          { "stat": "damage", "type": "cut", "scale": 1.05 },
          { "stat": "damage", "type": "stab", "scale": 1.05 }
        ]
      }
    ],
    "onmove_buffs": [
      {
        "id": "buff_capoeira_onmove",
        "name": "Capoeira Momentum",
        "description": "You can feel the rhythm as you move.  Not only are you harder to hit, but your kicks are even more amazing!\n\n+1.0 Dodge skill.\nEnables \"Spin Kick\" and \"Sweep Kick\" techniques.\nLasts 3 turns.",
        "unarmed_allowed": true,
        "skill_requirements": [ { "name": "unarmed", "level": 2 } ],
        "buff_duration": 3,
        "flat_bonuses": [ { "stat": "dodge", "scale": 1.0 } ]
      }
    ],
    "techniques": [
      "tec_capoeira_feint",
      "tec_capoeira_pushkick",
      "tec_capoeira_sweepkick",
      "tec_capoeira_circlekick",
      "tec_capoeira_spinkick"
    ]
  },
  {
    "type": "martial_art",
    "id": "style_crane",
    "name": { "str": "Crane Kung Fu" },
    "description": "One of the five Shaolin animal styles.  The Crane uses intricate hand techniques and jumping dodges.  Dexterity determines your damage, rather than Strength; you have a higher chance to dodge and dodging unlocks strong techniques for a limited time.",
    "initiate": [ "You raise your leg slightly and balance like a crane.", "%s assumes a crane-like stance." ],
    "learn_difficulty": 10,
    "arm_block": 3,
    "static_buffs": [
      {
        "id": "buff_crane_static1",
        "name": "Crane's Precision",
        "description": "Your attacks strike at your opponents weakness with speed and precision instead of brute force.\nDexterity increases melee damage instead of Strength.\n\nBash damage increased by 75% of Dexterity but decreased by 75% of Strength.",
        "unarmed_allowed": true,
        "flat_bonuses": [
          { "stat": "damage", "type": "bash", "scaling-stat": "dex", "scale": 0.75 },
          { "stat": "damage", "type": "bash", "scaling-stat": "str", "scale": -0.75 }
        ]
      },
      {
        "id": "buff_crane_static2",
        "name": "Crane's Stance",
        "description": "Like the beautiful crane, you are very skilled at evading danger.\n\n+2.0 Dodging skill.",
        "unarmed_allowed": true,
        "flat_bonuses": [ { "stat": "dodge", "scale": 2.0 } ]
      },
      {
        "id": "buff_crane_static3",
        "name": "Crane's Grace",
        "description": "Masters of the Crane style can evade multiple foes with ease.\n\n+2 Dodge attempts.",
        "unarmed_allowed": true,
        "skill_requirements": [ { "name": "unarmed", "level": 5 } ],
        "bonus_dodges": 2
      }
    ],
    "ondodge_buffs": [
      {
        "id": "buff_crane_ondodge",
        "name": "Crane's Flight",
        "description": "Much like the crane, you a quick to avoid danger and strike back.\n\n+1 Accuracy, +1.0 Dodging skill.\nEnables \"Crane Kick\" and \"Crane Strike\" techniques.\nLasts 3 turns.",
        "unarmed_allowed": true,
        "skill_requirements": [ { "name": "unarmed", "level": 1 } ],
        "buff_duration": 3,
        "flat_bonuses": [ { "stat": "hit", "scale": 1.0 }, { "stat": "dodge", "scale": 1.0 } ]
      }
    ],
    "techniques": [ "tec_crane_feint", "tec_crane_break", "tec_crane_strike", "tec_crane_precise" ]
  },
  {
    "type": "martial_art",
    "id": "style_dragon",
    "name": { "str": "Dragon Kung Fu" },
    "description": "One of the five Shaolin animal styles.  The Dragon uses fluid movements and hard strikes.  Intelligence improves your accuracy and damage instead of Dexterity and Strength.  Dodging and blocking increases your damage.  Pausing increases your defenses.  You can perform a powerful strike against a downed opponent.",
    "initiate": [ "You relax and patiently await conflict like the great dragon.", "%s assumes a dragon-like stance." ],
    "learn_difficulty": 10,
    "arm_block": 2,
    "static_buffs": [
      {
        "id": "buff_dragon_static",
        "name": "Dragon's Knowledge",
        "description": "You plan your attack far in advance relying on your intuition instead of your speed to strike true.\nIntelligence increases Accuracy instead of Dexterity and melee damage instead of Strength.\n\nAccuracy increased by 25% of Intelligence but decreased by 25% of Dexterity.  Bash damage increased by 75% of Intelligence but decreased by 75% of Strength.",
        "unarmed_allowed": true,
        "flat_bonuses": [
          { "stat": "hit", "scaling-stat": "int", "scale": 0.25 },
          { "stat": "hit", "scaling-stat": "dex", "scale": -0.25 },
          { "stat": "damage", "type": "bash", "scaling-stat": "int", "scale": 0.75 },
          { "stat": "damage", "type": "bash", "scaling-stat": "str", "scale": -0.75 }
        ]
      }
    ],
    "onblock_buffs": [
      {
        "id": "buff_dragon_onblock",
        "name": "Dragon's Vortex",
        "description": "Life and combat are a circle.  An attack leads to a counter and to an attack once again.  Seek to complete this loop.\n\n+10% damage.\nLasts 3 turns.",
        "unarmed_allowed": true,
        "skill_requirements": [ { "name": "unarmed", "level": 2 } ],
        "buff_duration": 3,
        "mult_bonuses": [
          { "stat": "damage", "type": "bash", "scale": 1.1 },
          { "stat": "damage", "type": "cut", "scale": 1.1 },
          { "stat": "damage", "type": "stab", "scale": 1.1 }
        ]
      }
    ],
    "ondodge_buffs": [
      {
        "id": "buff_dragon_ondodge",
        "name": "Dragon Wing",
        "description": "Life and combat are a circle.  An attack leads to a counter and to an attack once again.  Seek to complete this loop.\n\n+10% damage.\nLasts 3 turns.",
        "unarmed_allowed": true,
        "skill_requirements": [ { "name": "unarmed", "level": 1 } ],
        "buff_duration": 3,
        "mult_bonuses": [
          { "stat": "damage", "type": "bash", "scale": 1.1 },
          { "stat": "damage", "type": "cut", "scale": 1.1 },
          { "stat": "damage", "type": "stab", "scale": 1.1 }
        ]
      }
    ],
    "onpause_buffs": [
      {
        "id": "buff_dragon_onpause",
        "name": "Dragon Power",
        "description": "You take a moment to reflect on battles past and to come.  This insight will protect from future harm.\n\n+2 Block Effectiveness, Blocked damage reduced by +100% of Intelligence, +1.0 Dodging skill.\nLasts 2 turns.",
        "unarmed_allowed": true,
        "skill_requirements": [ { "name": "unarmed", "level": 3 } ],
        "buff_duration": 2,
        "flat_bonuses": [
          { "stat": "block_effectiveness", "scale": 2.0 },
          { "stat": "block", "scaling-stat": "int", "scale": 1.0 },
          { "stat": "dodge", "scale": 1.0 }
        ]
      }
    ],
    "techniques": [ "tec_dragon_claw", "tec_dragon_tail", "tec_dragon_strike" ]
  },
  {
    "type": "martial_art",
    "id": "style_eskrima",
    "name": { "str": "Eskrima" },
    "description": "Eskrima, also known as Kali, is a Filipino martial art.  It emphasizes rapid strikes with knife and baton weapons, along with a variety of improvised substitutes.",
    "initiate": [ "You enter an open guard stance and prepare to strike.", "%s enters an open stance." ],
    "learn_difficulty": 8,
    "primary_skill": "bashing",
    "strictly_melee": true,
    "static_buffs": [
      {
        "id": "buff_eskrima_static",
        "name": "Eskrima Stance",
        "description": "You are skilled at getting the most out of your weapons.  The term 'weapon' might be very subjective,\n\n+2 Accuracy.",
        "melee_allowed": true,
        "flat_bonuses": [ { "stat": "hit", "scale": 2.0 } ]
      }
    ],
    "oncrit_buffs": [
      {
        "id": "buff_eskrima_oncrit",
        "name": "Eskrima Combination",
        "description": "You can follow up a critical hit with a stronger attack if the opportunity presents itself.\n\n+15% bonus to all damage.\nEnables \"Combination Strike\" technique.\nLasts 3 turns.  Stacks 3 times.",
        "skill_requirements": [ { "name": "melee", "level": 2 } ],
        "melee_allowed": true,
        "buff_duration": 3,
        "max_stacks": 3,
        "mult_bonuses": [
          { "stat": "damage", "type": "bash", "scale": 1.15 },
          { "stat": "damage", "type": "cut", "scale": 1.15 },
          { "stat": "damage", "type": "stab", "scale": 1.15 }
        ]
      }
    ],
    "techniques": [
      "tec_eskrima_round",
      "tec_eskrima_fan",
      "tec_eskrima_snap",
      "tec_eskrima_stun",
      "tec_eskrima_low",
      "tec_eskrima_combination"
    ],
    "weapon_category": [ "KNIVES", "BATONS", "BLADED_FARMING", "CLAWS", "SHIVS" ]
  },
  {
    "type": "martial_art",
    "id": "style_fencing",
    "name": { "str": "Fencing" },
    "description": "The noble art of fencing is taught with flexible competition blades, but the techniques are derived from (and applicable to) more functional examples.  Skilled fencers can take advantage of blocks and feints to deliver accurate strikes.",
    "initiate": [ "You move into the en-garde stance.", "%s moves into a fencing stance." ],
    "learn_difficulty": 5,
    "primary_skill": "stabbing",
    "strictly_melee": true,
    "static_buffs": [
      {
        "id": "buff_fencing_static",
        "name": "Fencing Stance",
        "description": "Your side stance minimizes the chances you will be harmed in a combat.\n\nBlocked damage reduced by 50% of Dexterity.",
        "melee_allowed": true,
        "flat_bonuses": [ { "stat": "block", "scaling-stat": "dex", "scale": 0.5 } ]
      }
    ],
    "onblock_buffs": [
      {
        "id": "buff_fencing_onblock",
        "name": "Parry",
        "description": "Your next strike will find its mark much easier from your parry.\n\n+1 Accuracy.\nLasts 1 turn.",
        "skill_requirements": [ { "name": "melee", "level": 1 } ],
        "melee_allowed": true,
        "buff_duration": 1,
        "flat_bonuses": [ { "stat": "hit", "scale": 1.0 } ]
      }
    ],
    "onmiss_buffs": [
      {
        "id": "buff_fencing_onmiss",
        "name": "Remise",
        "description": "Your feint is the perfect setup for a devastating followup attack!\n\n+1 Accuracy.\nEnables \"Compound Attack\" technique.\nLasts 1 turn.",
        "skill_requirements": [ { "name": "melee", "level": 3 } ],
        "melee_allowed": true,
        "buff_duration": 1,
        "flat_bonuses": [ { "stat": "hit", "scale": 1.0 } ]
      }
    ],
    "onpause_buffs": [
      {
        "id": "buff_fencing_onpause",
        "name": "Counter Time",
        "description": "You fake an attack and prepare yourself to unleash a Compound Attack.\n\n+2 Block Effectiveness.\nEnables \"Compound Attack\" technique.\nLasts 2 turns.",
        "melee_allowed": true,
        "skill_requirements": [ { "name": "melee", "level": 4 } ],
        "buff_duration": 2,
        "flat_bonuses": [ { "stat": "block_effectiveness", "scale": 2.0 } ]
      }
    ],
    "techniques": [ "tec_fencing_feint", "tec_fencing_lunge", "tec_fencing_riposte", "tec_fencing_compound1", "tec_fencing_compound2" ],
    "weapon_category": [ "FENCING_WEAPONRY" ]
  },
  {
    "type": "martial_art",
    "id": "style_medievalpole",
    "name": { "str": "Fior Di Battaglia" },
    "description": "Medieval Europe's martial techniques for fighting with polearms.  The \"Flower of Battle\" places great focus on countering one's opponent and knocking them down before landing a killing blow",
    "initiate": [ "You hold your weapon in a firm grip, ready to block any attack.", "%s grips their weapon tightly." ],
    "learn_difficulty": 6,
    "primary_skill": "bashing",
    "strictly_melee": true,
    "static_buffs": [
      {
        "id": "buff_medievalpole_static",
        "name": "Stand Your Ground",
        "description": "You are stalwart and will not budge against any threat.\n\n+2 Blocking Effectiveness, +1 Block attempts, -1.0 Dodge skill, blocked damage reduced by 50% of Strength.",
        "melee_allowed": true,
        "bonus_blocks": 1,
        "flat_bonuses": [
          { "stat": "block_effectiveness", "scale": 2.0 },
          { "stat": "block", "scaling-stat": "str", "scale": 0.5 },
          { "stat": "dodge", "scale": -1.0 }
        ]
      }
    ],
    "onmove_buffs": [
      {
        "id": "buff_medievalpole_onmove",
        "name": "Tactical Retreat",
        "description": "You moved and nullified the effects of Stand Your Ground!\n\n-2 Blocking Effectiveness, -1 Block attempts, +1.0 Dodge skill, blocked damaged increased by 50% of Strength.\nPrevents \"High Round Strike and Hook\" technique.\nLasts 2 turns.",
        "melee_allowed": true,
        "buff_duration": 2,
        "bonus_blocks": -1,
        "flat_bonuses": [
          { "stat": "block_effectiveness", "scale": -2.0 },
          { "stat": "block", "scaling-stat": "str", "scale": -0.5 },
          { "stat": "dodge", "scale": 1.0 }
        ]
      }
    ],
    "onmiss_buffs": [
      {
        "id": "buff_medievalpole_onmiss",
        "name": "Tactical Feinting",
        "description": "They fell for your feint!\n\nEnables \"Hook and Drag\" technique.\nLasts 1 turn.",
        "melee_allowed": true,
        "skill_requirements": [ { "name": "melee", "level": 3 } ],
        "buff_duration": 1
      }
    ],
    "onblock_buffs": [
      {
        "id": "buff_medievalpole_onblock",
        "name": "Defense Break",
        "description": "Each successful block reveals an opening in your opponent's guard.\n\n+1 Accuracy.\nEnables \"Displace and Hook\" technique.\nLasts 1 turn.  Stacks 3 times.",
        "melee_allowed": true,
        "skill_requirements": [ { "name": "melee", "level": 1 } ],
        "buff_duration": 1,
        "max_stacks": 3,
        "flat_bonuses": [ { "stat": "hit", "scale": 1.0 } ]
      }
    ],
    "techniques": [
      "tec_medievalpole_counter",
      "tec_medievalpole_highround",
      "tec_medievalpole_feint",
      "tec_medievalpole_hook",
      "tec_medievalpole_execute",
      "tec_medievalpole_break"
    ],
    "weapon_category": [ "HOOKING_WEAPONRY" ]
  },
  {
    "type": "martial_art",
    "id": "style_judo",
    "name": { "str": "Judo" },
    "description": "Judo is a martial art that focuses on grabs and throws, both defensive and offensive.  You are resistant to most effects that can knock you down and can counter grab and takedown attacks with strong judo throw.",
    "initiate": [ "You prepare yourself for a grapple.", "%s prepares for a grapple." ],
    "learn_difficulty": 4,
    "static_buffs": [
      {
        "id": "buff_judo_static",
        "name": "Judo Stance",
        "description": "Your knowledge of grappling allows you to recover from knock down effects instantly.\nIn addition, you can counter grabs and takedown attacks with a judo throw.",
        "unarmed_allowed": true,
        "melee_allowed": true,
        "unarmed_weapons_allowed": false,
        "throw_immune": true
      }
    ],
    "ondodge_buffs": [
      {
        "id": "buff_judo_ondodge",
        "name": "Perfect Position",
        "description": "You've moved into a perfect position to counter attack!.\n\n+30% damage.",
        "skill_requirements": [ { "name": "unarmed", "level": 4 } ],
        "unarmed_allowed": true,
        "buff_duration": 1,
        "mult_bonuses": [
          { "stat": "damage", "type": "bash", "scale": 1.3 },
          { "stat": "damage", "type": "cut", "scale": 1.3 },
          { "stat": "damage", "type": "stab", "scale": 1.3 }
        ]
      }
    ],
    "techniques": [ "tec_judo_backthrow", "tec_judo_disarm", "tec_judo_break", "tec_judo_throw" ],
    "weapons": [ "bagh_nakha", "bio_claws_weapon", "cestus", "knuckle_brass", "knuckle_nail", "knuckle_steel", "knuckle_steel_forged" ]
  },
  {
    "type": "martial_art",
    "id": "style_karate",
    "name": { "str": "Karate" },
    "description": "Karate is a popular martial art, originating from Japan.  It focuses on rapid, precise attacks, blocks, and fluid movement.  A successful hit allows you an extra dodge and an extra block on the following round.",
    "initiate": [ "You adopt a classic karate stance.", "%s adopts a classic karate stance." ],
    "learn_difficulty": 5,
    "arm_block": 2,
    "static_buffs": [
      {
        "id": "buff_karate_static",
        "name": "Karate Stance",
        "description": "Your no nonsense stance allows you hit more accurately.\n\n+2 Accuracy.",
        "unarmed_allowed": true,
        "melee_allowed": true,
        "flat_bonuses": [ { "stat": "hit", "scale": 2.0 } ]
      }
    ],
    "onhit_buffs": [
      {
        "id": "buff_karate_onhit",
        "name": "Karate Kata",
        "description": "Landing a hit allows you to perfectly position yourself for maximum defense against multiple opponents.\n\n+1 Block attempts, +1 Dodges attempts, blocked damage reduced by 50% of Strength, -10% move cost.\nLasts 2 turns.",
        "skill_requirements": [ { "name": "unarmed", "level": 3 } ],
        "unarmed_allowed": true,
        "melee_allowed": true,
        "buff_duration": 2,
        "bonus_blocks": 1,
        "bonus_dodges": 1,
        "flat_bonuses": [ { "stat": "block", "scaling-stat": "str", "scale": 0.5 } ],
        "mult_bonuses": [ { "stat": "movecost", "scale": 0.9 } ]
      }
    ],
    "techniques": [ "tec_karate_rapid", "tec_karate_precise", "tec_karate_roundhouse", "tec_karate_staff", "tec_karate_staff_crit" ],
    "weapon_category": [ "QUARTERSTAVES" ]
  },
  {
    "type": "martial_art",
    "id": "style_krav_maga",
    "name": { "str": "Krav Maga" },
    "description": "Originating in Israel, Krav Maga is based on taking down an enemy quickly and effectively.  It focuses on applicable attacks rather than showy or complex moves.  Popular among police and armed forces everywhere.",
    "initiate": [ "You assume a practical combat stance.", "%s assumes a practical combat stance." ],
    "learn_difficulty": 6,
    "arm_block": 2,
    "leg_block": 4,
    "static_buffs": [
      {
        "id": "buff_krav_maga_static",
        "name": "Krav Maga Stance",
        "description": "Your training makes it easier to land hits and fight multiple opponents.\n\n+1 Accuracy, +1 Block attempts.",
        "melee_allowed": true,
        "unarmed_allowed": true,
        "bonus_blocks": 1,
        "flat_bonuses": [ { "stat": "hit", "scale": 1.0 } ]
      }
    ],
    "onblock_buffs": [
      {
        "id": "buff_krav_maga_onblock",
        "name": "Strike Vitals",
        "description": "Like a foe, your opponent has left themselves wide.\n\n+5% critical hit chance.\nLasts 1 turn.",
        "melee_allowed": true,
        "unarmed_allowed": true,
        "skill_requirements": [ { "name": "unarmed", "level": 4 } ],
        "buff_duration": 1,
        "flat_bonuses": [ { "stat": "crit_chance", "scale": 5.0 } ]
      }
    ],
    "techniques": [ "tec_krav_maga_rapid", "tec_krav_maga_crit", "tec_krav_maga_takedown", "tec_krav_maga_disarm", "tec_krav_maga_break" ],
    "weapon_category": [ "AUTOMATIC_RIFLES", "AUTOMATIC_PISTOLS", "KNIVES", "BATONS", "SHIVS" ]
  },
  {
    "type": "martial_art",
    "id": "style_leopard",
    "name": { "str": "Leopard Kung Fu" },
    "description": "One of the five Shaolin animal styles.  The Leopard focuses on rapid, strategically planned strikes.  Dexterity determines your damage, rather than Strength and also increases your critical hit chance.",
    "initiate": [ "You prepare to pounce like a leopard.", "%s assumes a leopard-like stance." ],
    "learn_difficulty": 10,
    "static_buffs": [
      {
        "id": "buff_leopard_static1",
        "name": "Leopard's Strategy",
        "description": "You fight by overwhelming your opponents with speedy strikes that are much harder to defend against.\nDexterity increases melee damage instead of Strength.\n\nBash damage increased by 75% of Dexterity but decreased by 75% of Strength.",
        "unarmed_allowed": true,
        "flat_bonuses": [
          { "stat": "damage", "type": "bash", "scaling-stat": "dex", "scale": 0.75 },
          { "stat": "damage", "type": "bash", "scaling-stat": "str", "scale": -0.75 }
        ]
      },
      {
        "id": "buff_leopard_static2",
        "name": "Leopard's Ambush",
        "description": "Go for the throat and take out your foes immediately!\n\nCritical Hit Chance increased by 100% of Dexterity.",
        "unarmed_allowed": true,
        "flat_bonuses": [ { "stat": "crit_chance", "scaling-stat": "dex", "scale": 1.0 } ]
      }
    ],
    "oncrit_buffs": [
      {
        "id": "buff_leopard_oncrit",
        "name": "Leopard's Agility",
        "description": "Just like a cat, you are quick, agile, and hard to pin down.\n\n+1.0 Dodging skill.\nLasts 2 turns.",
        "unarmed_allowed": true,
        "skill_requirements": [ { "name": "unarmed", "level": 3 } ],
        "buff_duration": 2,
        "flat_bonuses": [ { "stat": "dodge", "scale": 1.0 } ]
      }
    ],
    "techniques": [ "tec_leopard_rapid", "tec_leopard_feint", "tec_leopard_claw", "tec_leopard_precise", "tec_leopard_pounce" ]
  },
  {
    "type": "martial_art",
    "id": "style_swordsmanship",
    "name": { "str": "Medieval Swordsmanship" },
    "description": "The art of the longsword and sword & buckler, preceding the later development of fencing.  Designed for combat both unarmored and in armor, it includes grappling as well as defensive and offensive sword techniques.  This treatise compares the Italian and German traditions of medieval combat with detailed step-by-step pictures.",
    "initiate": [ "You take on a knightly stance.", "%s takes on a knightly stance." ],
    "strictly_melee": true,
    "learn_difficulty": 6,
    "primary_skill": "cutting",
    "static_buffs": [
      {
        "id": "buff_swordsmanship_static",
        "name": "Swordsman's Stance",
        "description": "Through chivalry and vigilance, your defense with a blade has increased.\n\n+1 Block attempts; blocked damage decreased by 50% of Strength.",
        "melee_allowed": true,
        "bonus_blocks": 1,
        "flat_bonuses": [ { "stat": "block", "scaling-stat": "str", "scale": 0.5 } ]
      }
    ],
    "onblock_buffs": [
      {
        "id": "buff_swordsmanship_onblock",
        "name": "Mastercut",
        "description": "You parry and return the attack with greater vigor!\n\n+10% damage, -10 move cost\nLasts 1 turn.",
        "melee_allowed": true,
        "skill_requirements": [ { "name": "melee", "level": 5 } ],
        "buff_duration": 1,
        "mult_bonuses": [
          { "stat": "movecost", "scale": 0.9 },
          { "stat": "damage", "type": "bash", "scale": 1.1 },
          { "stat": "damage", "type": "cut", "scale": 1.1 },
          { "stat": "damage", "type": "stab", "scale": 1.1 }
        ]
      }
    ],
    "onhit_buffs": [
      {
        "id": "buff_swordsmanship_onhit",
        "name": "Conserve Momentum",
        "description": "You maintain the momentum from your last strike to move more quickly",
        "melee_allowed": true,
        "skill_requirements": [ { "name": "melee", "level": 2 } ],
        "buff_duration": 2,
        "mult_bonuses": [ { "stat": "movecost", "scale": 0.8 } ]
      }
    ],
    "onpause_buffs": [
      {
        "id": "buff_swordsmanship_onpause",
        "name": "Half Swording",
        "description": "You grip the blade part way down for greater control.\n\nBlocked damage decreased an additional 50% of Strength, -1 Accuracy,\nEnables Grab and Lethal Strike",
        "skill_requirements": [ { "name": "melee", "level": 3 } ],
        "melee_allowed": true,
        "buff_duration": 2,
        "flat_bonuses": [ { "stat": "block", "scaling-stat": "str", "scale": 0.5 }, { "stat": "hit", "scale": -1.0 } ]
      }
    ],
    "techniques": [ "tec_swordsmanship_feint", "tec_swordsmanship_lethal", "tec_swordsmanship_ringen" ],
    "weapon_category": [ "MEDIEVAL_SWORDS", "CONSTRUCTED_SWORDS" ]
  },
  {
    "type": "martial_art",
    "id": "style_muay_thai",
    "name": { "str": "Muay Thai" },
    "description": "Also referred to as the \"Art of 8 Limbs,\" Muay Thai is a popular fighting technique from Thailand that uses powerful strikes.  Your strength decreases blocked damage.  Blocking attacks or getting hit will increase your damage and blocked damage further.",
    "initiate": [ "You perform a short wai khru in honor of your teachers.", "%s performs a short war-dance." ],
    "learn_difficulty": 5,
    "arm_block": 2,
    "leg_block": 4,
    "static_buffs": [
      {
        "id": "buff_muay_thai_static",
        "name": "Muay Thai Stance",
        "description": "Strength is everything in Muay Thai and you know how to make the most of yours.\n\nBlocked damage decreased by 50% of Strength.",
        "unarmed_allowed": true,
        "flat_bonuses": [ { "stat": "block", "scaling-stat": "str", "scale": 0.5 } ]
      }
    ],
    "ongethit_buffs": [
      {
        "id": "buff_muay_thai_ongethit",
        "name": "Determination",
        "description": "Taking a hit will not slow you down.  You will outlast your opponent and win this fight.\n\nBash damage increased by 25% of Strength, blocked damage decreased by 50% of Strength.\nLasts 5 turns.",
        "skill_requirements": [ { "name": "unarmed", "level": 3 } ],
        "unarmed_allowed": true,
        "buff_duration": 5,
        "flat_bonuses": [
          { "stat": "damage", "type": "bash", "scaling-stat": "str", "scale": 0.25 },
          { "stat": "block", "scaling-stat": "str", "scale": 0.5 }
        ]
      }
    ],
    "techniques": [ "tec_muay_thai_elbow", "tec_muay_thai_kick", "tec_muay_thai_knee", "tec_muay_thai_break" ]
  },
  {
    "type": "martial_art",
    "id": "style_ninjutsu",
    "name": { "str": "Ninjutsu" },
    "description": "Ninjutsu is a martial art and set of tactics used by ninja in feudal Japan.  It focuses on rapid, precise, silent strikes.  Ninjutsu is almost entirely silent and you have a higher chance to critically hit on your first attack.  It also provides small combat bonuses every time you move.",
    "initiate": [ "You perform a kuji-in mantra with your hands.  Rin, Kai, Jin!", "%s performs a series of intricate hand signs." ],
    "learn_difficulty": 6,
    "arm_block": 3,
    "static_buffs": [
      {
        "id": "buff_ninjutsu_static1",
        "name": "Ninjutsu Stance",
        "description": "Your training allows you to make no noise when attacking and less noise when moving around.\n\nMelee and unarmed attacks generate 0 noise.  Moving generates 1/2 as much noise.",
        "unarmed_allowed": true,
        "melee_allowed": true,
        "quiet": true,
        "stealthy": true
      },
      {
        "id": "buff_ninjutsu_static2",
        "name": "Sneak Attack",
        "description": "To a true shinobi, the first strike and the last strike are one in the same.\n\n+25% critical hit chance.",
        "unarmed_allowed": true,
        "melee_allowed": true,
        "forbidden_buffs_all": [ "buff_ninjutsu_onattack" ],
        "flat_bonuses": [ { "stat": "crit_chance", "scale": 25.0 } ]
      }
    ],
    "onattack_buffs": [
      {
        "id": "buff_ninjutsu_onattack",
        "name": "Loss of Surprise",
        "description": "You intentions are known!  It will take you a few moments to sneak attack again.\n\nDisables \"Sneak Attack\" buff and \"Assassinate\" and \"Ninjutsu Takedown\" techniques.  Enables \"Swift Strike (crit)\" technique.\nLast 3 turns, persists after switching styles.",
        "unarmed_allowed": true,
        "melee_allowed": true,
        "buff_duration": 3,
        "persists": true
      }
    ],
    "onmove_buffs": [
      {
        "id": "buff_ninjutsu_onmove",
        "name": "Momentum Shift",
        "description": "Ninjas are training to be extremely agile and mobile.\n\n+1.0 Dodge skill, Accuracy increased by 20% of Dexterity.\nLast 1 turn.",
        "skill_requirements": [ { "name": "unarmed", "level": 2 } ],
        "unarmed_allowed": true,
        "melee_allowed": true,
        "buff_duration": 1,
        "flat_bonuses": [ { "stat": "dodge", "scale": 1.0 }, { "stat": "hit", "scaling-stat": "dex", "scale": 0.2 } ]
      }
    ],
    "onkill_buffs": [
      {
        "id": "buff_ninjutsu_onkill",
        "name": "Escape Plan",
        "description": "Your target has perished.  It is time to leave and plan your next attack.\n\n+2 Dodge attempts, +10 movement speed.\nLast 3 turns, persists after switching styles.",
        "skill_requirements": [ { "name": "melee", "level": 3 } ],
        "unarmed_allowed": true,
        "melee_allowed": true,
        "buff_duration": 3,
        "persists": true,
        "bonus_dodges": 2,
        "flat_bonuses": [ { "stat": "speed", "scale": 10.0 } ]
      }
    ],
    "techniques": [ "tec_ninjutsu_swift", "tec_ninjutsu_swift_crit", "tec_ninjutsu_takedown", "tec_ninjutsu_precise" ],
    "weapon_category": [ "MEDIUM_SWORDS", "LONG_SWORDS", "SHORT_SWORDS", "KNIVES", "QUARTERSTAVES", "BLADED_FARMING", "CLAWS" ]
  },
  {
    "type": "martial_art",
    "id": "style_niten",
    "name": { "str": "Niten Ichi-Ryu" },
    "description": "Niten Ichi-Ryu is an ancient school of combat, transmitting a style of classical Japanese swordsmanship conceived by the warrior Miyamoto Musashi.  Perception increases damage and reduces blocked damage.  Moving and attacking reduces dodging and damage until you pause.  Pausing for a moment increases Dodge skill.",
    "initiate": [ "You clear your mind as you prepare yourself for combat.", "%s relaxes and prepares for combat." ],
    "learn_difficulty": 8,
    "primary_skill": "cutting",
    "strictly_melee": true,
    "static_buffs": [
      {
        "id": "buff_niten_static",
        "name": "Niten Ichi-Ryu Stance",
        "description": "Cautious watchful eyes\nmeasure and display your skill.\nPractice makes perfect.\n\nArmor penetration increased by 50% of Perception, blocked damage reduced by 100% of Perception.",
        "melee_allowed": true,
        "flat_bonuses": [
          { "stat": "arpen", "type": "bash", "scaling-stat": "per", "scale": 0.5 },
          { "stat": "arpen", "type": "cut", "scaling-stat": "per", "scale": 0.5 },
          { "stat": "arpen", "type": "stab", "scaling-stat": "per", "scale": 0.5 },
          { "stat": "block", "scaling-stat": "per", "scale": 1.0 }
        ]
      }
    ],
    "onmove_buffs": [
      {
        "id": "buff_niten_onmove",
        "name": "Waning Moon",
        "description": "Blackened like darkness,\nnightmares approach from all sides.\nFlee at any cost!\n\n-5.0 Dodge skill.\nLasts 1 turn.",
        "melee_allowed": true,
        "buff_duration": 1,
        "persists": true,
        "flat_bonuses": [ { "stat": "dodge", "scale": -5.0 } ]
      }
    ],
    "onattack_buffs": [
      {
        "id": "buff_niten_onattack",
        "name": "Falling Leaf",
        "description": "A sharp sword cuts true.\nAlthough, all things fade with time.\nRestraint hones your skills.\n\n-1.0 Dodge skill, -1 bash damage, -1 cut damage.\nLasts 1 turn.  Stacks 5 times.",
        "melee_allowed": true,
        "buff_duration": 1,
        "max_stacks": 5,
        "persists": true,
        "flat_bonuses": [ { "stat": "dodge", "scale": -1.0 } ],
        "mult_bonuses": [
          { "stat": "damage", "type": "bash", "scale": 0.95 },
          { "stat": "damage", "type": "cut", "scale": 0.95 },
          { "stat": "damage", "type": "stab", "scale": 0.95 }
        ]
      }
    ],
    "ondodge_buffs": [
      {
        "id": "buff_niten_ondodge",
        "name": "Moonlight",
        "description": "Luck be the light,\non a dark and cloudy night\nas the moon shines down\n\nEnables \"In-One Timing\".\nLasts 1 turn.",
        "skill_requirements": [ { "name": "melee", "level": 5 } ],
        "melee_allowed": true,
        "buff_duration": 1
      }
    ],
    "onpause_buffs": [
      {
        "id": "buff_niten_onpause",
        "name": "Stillness",
        "description": "The eye of the storm,\na fleeting moment of peace,\ngone without a trace.\n\n+2 Accuracy, Dodge skill increased by 50% of Perception.\nLasts 2 turns.",
        "melee_allowed": true,
        "buff_duration": 2,
        "flat_bonuses": [ { "stat": "hit", "scale": 2.0 }, { "stat": "dodge", "scaling-stat": "per", "scale": 0.5 } ]
      }
    ],
    "techniques": [ "niten_water_cut", "niten_red_leaf", "niten_stone_cut", "niten_timing_attack", "niten_feint" ],
    "weapon_category": [ "JAPANESE_SWORDS", "BIONIC_SWORDS" ]
  },
  {
    "type": "martial_art",
    "id": "style_pankration",
    "name": { "str": "Pankration" },
    "description": "An ancient Greek martial art once used by the Spartans.  It combines boxing and wrestling techniques to create a brutal sport, though modern revival of the art is less of no-holds-barred in nature.",
    "initiate": [ "You crouch slightly and prepare to rush forward.", "%s crouches slightly, ready to rush forward." ],
    "learn_difficulty": 3,
    "arm_block": 2,
    "leg_block": 4,
    "ondodge_buffs": [
      {
        "id": "buff_pankration_ondodge",
        "name": "Counter Chance",
        "description": "The enemy has presented an opening in their defense.\n+10% damage.  Enables \"Close Combat\" buff.\nLasts 1 turn.",
        "skill_requirements": [ { "name": "unarmed", "level": 1 } ],
        "unarmed_allowed": true,
        "buff_duration": 1,
        "mult_bonuses": [
          { "stat": "damage", "type": "bash", "scale": 1.1 },
          { "stat": "damage", "type": "cut", "scale": 1.1 },
          { "stat": "damage", "type": "stab", "scale": 1.1 }
        ]
      }
    ],
    "onhit_buffs": [
      {
        "id": "buff_pankration_oncrit",
        "name": "Close Combat",
        "description": "You got your opponent right where you want them!\n\n+20% damage.\nLasts 1 turn.",
        "skill_requirements": [ { "name": "unarmed", "level": 4 } ],
        "unarmed_allowed": true,
        "required_buffs_all": [ "buff_pankration_ondodge" ],
        "buff_duration": 1,
        "mult_bonuses": [
          { "stat": "damage", "type": "bash", "scale": 1.2 },
          { "stat": "damage", "type": "cut", "scale": 1.2 },
          { "stat": "damage", "type": "stab", "scale": 1.2 }
        ]
      }
    ],
    "techniques": [
      "tec_pankration_cross",
      "tec_pankration_kick",
      "tec_pankration_break",
      "tec_pankration_grabknee",
      "tec_pankration_grabdisarm",
      "tec_pankration_grabthrow"
    ]
  },
  {
    "type": "martial_art",
    "id": "style_silat",
    "name": { "str": "Silat" },
    "description": "Pentjak Silat, of Indonesian origin, is a fighting style that covers the use of short blades and bludgeons.  Fighters stay low and mobile to avoid attacks, then unleash deadly critical hits.",
    "initiate": [ "You give a salute of respect as you prepare to combat.", "%s gives a combat salute." ],
    "learn_difficulty": 7,
    "primary_skill": "cutting",
    "strictly_melee": true,
    "static_buffs": [
      {
        "id": "buff_silat_static",
        "name": "Silat Stance",
        "description": "You try to stay loose as possible when fighting to have more chances to dodge.\n\n+1 Dodge attempts.",
        "melee_allowed": true,
        "bonus_dodges": 1
      }
    ],
    "ondodge_buffs": [
      {
        "id": "buff_silat_ondodge",
        "name": "Silat Appraisal",
        "description": "Each time you dodge an attack, you learn a bit more about your opponents' fighting style.  This allows you to make more precise attacks against them.\n\nAccuracy increased by 15% of Dexterity.\nLasts 2 turns.  Stacks 3 times.",
        "skill_requirements": [ { "name": "melee", "level": 1 } ],
        "melee_allowed": true,
        "buff_duration": 2,
        "max_stacks": 3,
        "flat_bonuses": [ { "stat": "hit", "scaling-stat": "dex", "scale": 0.15 } ]
      }
    ],
    "onmove_buffs": [
      {
        "id": "buff_silat_onmove",
        "name": "Silat Ambush",
        "description": "You stay low as you move, making it harder for enemies to defend against you.\n\n+5% critical hit chance.\nLasts 1 turn.",
        "skill_requirements": [ { "name": "melee", "level": 1 } ],
        "melee_allowed": true,
        "buff_duration": 1,
        "flat_bonuses": [ { "stat": "crit_chance", "scale": 5.0 } ]
      }
    ],
    "techniques": [ "tec_silat_hamstring", "tec_silat_precise", "tec_silat_brutal", "tec_silat_dirty" ],
    "weapon_category": [ "KNIVES", "BATONS", "QUARTERSTAVES", "BLADED_FARMING", "POLEARMS" ]
  },
  {
    "type": "martial_art",
    "id": "style_snake",
    "name": { "str": "Snake Kung Fu" },
    "description": "One of the five Shaolin animal styles.  The Snake focuses on sinuous movement and precision strikes.  Perception determines your accuracy and damage, rather than Dexterity and Strength.  Standing still will increases the accuracy and critical hit chance of your next few attacks.",
    "initiate": [ "You adopt a fluid stance, ready to strike like a snake.", "%s assumes a snake-like stance." ],
    "learn_difficulty": 10,
    "arm_block": 2,
    "static_buffs": [
      {
        "id": "buff_snake_static",
        "name": "Snake's Sight",
        "description": "You are patient and know where to hit your opponent for the best results.\n\nPerception increases Accuracy instead of Dexterity.  Accuracy increased by 25% of Perception but decreased by 25% of Dexterity.  Bash damage increased by 75% of Perception but decreased by 75% of Strength.",
        "unarmed_allowed": true,
        "flat_bonuses": [
          { "stat": "hit", "scaling-stat": "per", "scale": 0.25 },
          { "stat": "hit", "scaling-stat": "dex", "scale": -0.25 },
          { "stat": "damage", "type": "bash", "scaling-stat": "per", "scale": 0.75 },
          { "stat": "damage", "type": "bash", "scaling-stat": "str", "scale": -0.75 }
        ]
      }
    ],
    "onhit_buffs": [
      {
        "id": "buff_snake_onhit",
        "name": "Snake Bite",
        "description": "Each snake bite is more painful than the last.\n\nGain armor penetration equal to 25% of Perceptions.\nLasts 2 turns.  Stacks 4 times",
        "unarmed_allowed": true,
        "skill_requirements": [ { "name": "unarmed", "level": 2 } ],
        "buff_duration": 2,
        "max_stacks": 4,
        "flat_bonuses": [
          { "stat": "arpen", "type": "bash", "scaling-stat": "per", "scale": 0.25 },
          { "stat": "arpen", "type": "cut", "scaling-stat": "per", "scale": 0.25 },
          { "stat": "arpen", "type": "stab", "scaling-stat": "per", "scale": 0.25 }
        ]
      }
    ],
    "oncrit_buffs": [
      {
        "id": "buff_snake_oncrit",
        "name": "Snake Fang",
        "description": "You hit a weakpoint!  Your next attack will be extra painful.\n\nGain armor penetration equal to 100% of Perceptions.\nLasts 1 turn.",
        "unarmed_allowed": true,
        "skill_requirements": [ { "name": "unarmed", "level": 3 } ],
        "buff_duration": 1,
        "flat_bonuses": [
          { "stat": "arpen", "type": "bash", "scaling-stat": "per", "scale": 1.0 },
          { "stat": "arpen", "type": "cut", "scaling-stat": "per", "scale": 1.0 },
          { "stat": "arpen", "type": "stab", "scaling-stat": "per", "scale": 1.0 }
        ]
      }
    ],
    "onpause_buffs": [
      {
        "id": "buff_snake_onpause",
        "name": "Snake's Coil",
        "description": "Every snake waits for the perfect moment to strike.  Aim as your opponents approve and attack their weakness without mercy!\n\n+1 Accuracy, +1 Block Effectiveness, +5% critical hit chance.\nLasts 4 turns.  Stacks 3 times.",
        "skill_requirements": [ { "name": "unarmed", "level": 1 } ],
        "unarmed_allowed": true,
        "buff_duration": 4,
        "max_stacks": 3,
        "flat_bonuses": [
          { "stat": "block_effectiveness", "scale": 1.0 },
          { "stat": "hit", "scale": 1.0 },
          { "stat": "crit_chance", "scale": 5.0 }
        ]
      }
    ],
    "techniques": [ "tec_snake_swift", "tec_snake_feint", "tec_snake_break", "tec_snake_precise" ]
  },
  {
    "type": "martial_art",
    "id": "style_sojutsu",
    "name": { "str": "Sōjutsu" },
    "description": "Sōjutsu, \"The Way of the Spear\", is the Japanese martial art of fighting with a spear.  Sōjutsu focuses on keeping opponents at a distance in order to maintain advantage in combat.  Standing still gives you an extra block attempt but moving will briefly increase your damage.",
    "initiate": [ "You prepare to defend against all that approach you.", "%s assumes a wide, defensive stance." ],
    "learn_difficulty": 7,
    "primary_skill": "stabbing",
    "strictly_melee": true,
    "static_buffs": [
      {
        "id": "buff_sojutsu_static",
        "name": "Sōjutsu Stance",
        "description": "Your training grants better defense while using a polearm.\n\n+1 Block attempt, +2 Block Effectiveness.",
        "melee_allowed": true,
        "bonus_blocks": 1,
        "flat_bonuses": [ { "stat": "block_effectiveness", "scale": 2.0 } ]
      }
    ],
    "onmove_buffs": [
      {
        "id": "buff_sojutsu_onmove",
        "name": "Superior Positioning",
        "description": "You have given up your defenses for a moment to increase the damage of your attacks.\n\n+10% damage, -1 Block attempts.\nLasts 1 turn.",
        "melee_allowed": true,
        "buff_duration": 1,
        "bonus_blocks": -1,
        "mult_bonuses": [
          { "stat": "damage", "type": "bash", "scale": 1.1 },
          { "stat": "damage", "type": "cut", "scale": 1.1 },
          { "stat": "damage", "type": "stab", "scale": 1.1 }
        ]
      }
    ],
    "techniques": [ "tec_sojutsu_feint", "tec_sojutsu_shove", "tec_sojutsu_trip" ],
    "weapon_category": [ "POLEARMS" ]
  },
  {
    "type": "martial_art",
    "id": "style_taekwondo",
    "name": { "str": "Taekwondo" },
    "description": "Taekwondo is the national sport of Korea, and was used by the South Korean army in the 20th century.  Focused on kicks and so it does not benefit from wielded weapons.  It also includes strength training; your blocks absorb extra damage and your attacks do more damage if you are not holding anything.",
    "initiate": [ "You adopt a narrow fighting stance.", "You adopts a narrow fighting stance." ],
    "learn_difficulty": 5,
    "arm_block": 1,
    "leg_block": 3,
    "force_unarmed": true,
    "static_buffs": [
      {
        "id": "buff_taekwondo_static",
        "name": "Taekwondo Stance",
        "description": "Using your legs to attack allows your hands to be free for better defense.\n\nBlocked damage decreased by 50% of Strength.",
        "unarmed_allowed": true,
        "flat_bonuses": [ { "stat": "block", "scaling-stat": "str", "scale": 0.5 } ]
      },
      {
        "id": "buff_taekwondo_static2",
        "name": "Unhindered",
        "description": "Your attacks are stronger if you are not holding anything in your hands.\n\n+33% damage when not using a weapon.",
        "unarmed_allowed": true,
        "mult_bonuses": [
          { "stat": "damage", "type": "bash", "scale": 1.33 },
          { "stat": "damage", "type": "cut", "scale": 1.33 },
          { "stat": "damage", "type": "stab", "scale": 1.33 }
        ]
      }
    ],
    "techniques": [
      "tec_taekwondo_disarm",
      "tec_taekwondo_strong",
      "tec_taekwondo_roundhouse",
      "tec_taekwondo_feint",
      "tec_taekwondo_push",
      "tec_taekwondo_sweep"
    ]
  },
  {
    "type": "martial_art",
    "id": "style_tai_chi",
    "name": { "str": "Tai Chi" },
    "description": "Though Tai Chi is often seen as a form of mental and physical exercise, it is a legitimate martial art, focused on self-defense.  Its ability to absorb the force of an attack makes your Perception decrease damage further on a block.  Pausing for a moment enables powerful palm strike techniques.",
    "initiate": [ "You settle into a gentle stance and prepare to defend yourself.", "%s settles into a gentle stance." ],
    "learn_difficulty": 4,
    "arm_block": 0,
    "static_buffs": [
      {
        "id": "buff_tai_chi_static",
        "name": "Tai Chi Stance",
        "description": "You are focused of defense and predicting your opponents attacks.\n\n+1 Block attempts, blocked damage reduced by 100% Perception.",
        "unarmed_allowed": true,
        "bonus_blocks": 1,
        "flat_bonuses": [ { "stat": "block", "scaling-stat": "per", "scale": 1.0 } ]
      }
    ],
    "onblock_buffs": [
      {
        "id": "buff_tai_chi_onblock",
        "name": "Repulse the Monkey",
        "description": "By perfectly positioning yourself and your opponent, you have become more accurate and can bypass your opponent's defenses.\n\nAccuracy increased by 20% of Perception.  Gains Armor Penetration equal to 50% of Perception.\nLasts 2 turns.",
        "unarmed_allowed": true,
        "skill_requirements": [ { "name": "unarmed", "level": 3 } ],
        "buff_duration": 2,
        "flat_bonuses": [
          { "stat": "arpen", "type": "bash", "scaling-stat": "per", "scale": 0.5 },
          { "stat": "arpen", "type": "cut", "scaling-stat": "per", "scale": 0.5 },
          { "stat": "arpen", "type": "stab", "scaling-stat": "per", "scale": 0.5 },
          { "stat": "hit", "scaling-stat": "per", "scale": 0.2 }
        ]
      }
    ],
    "onpause_buffs": [
      {
        "id": "buff_tai_chi_onpause",
        "name": "Cross Hands",
        "description": "By taking a moment to prepare yourself, you are able to use your entire body fully for attacking and defending.\n\n+2 Block Effectiveness, blocked damage reduced by 50% of Perception.\nEnables \"Palm Strike\" and \"Double Palm Strike\" techniques.\nLasts 3 turns.",
        "unarmed_allowed": true,
        "skill_requirements": [ { "name": "unarmed", "level": 1 } ],
        "buff_duration": 3,
        "flat_bonuses": [ { "stat": "block_effectiveness", "scale": 2.0 }, { "stat": "block", "scaling-stat": "per", "scale": 0.5 } ]
      }
    ],
    "techniques": [ "tec_taichi_disarm", "tec_taichi_palm", "tec_taichi_counter", "tec_taichi_precise" ]
  },
  {
    "type": "martial_art",
    "id": "style_tiger",
    "name": { "str": "Tiger Kung Fu" },
    "description": "One of the five Shaolin animal styles.  The Tiger focuses on relentless attacks above all else.  Your Strength determines your accuracy, and your attacks do increasing damage as you continue attacking.",
    "initiate": [ "You clench your hands into ferocious, tiger-like claws.", "%s assumes a tiger-like stance." ],
    "learn_difficulty": 10,
    "static_buffs": [
      {
        "id": "buff_tiger_static",
        "name": "Tiger's Strength",
        "description": "You do not need defense.  You do not need a plan.  You need strength.  Strength will break your opponents' defenses and overwhelm them completely.\nStrength increases Accuracy instead of Dexterity.\n\nAccuracy increased by 25% of Strength but decreased by 25% of Dexterity.",
        "unarmed_allowed": true,
        "flat_bonuses": [ { "stat": "hit", "scaling-stat": "str", "scale": 0.25 }, { "stat": "hit", "scaling-stat": "dex", "scale": -0.25 } ]
      }
    ],
    "onhit_buffs": [
      {
        "id": "buff_tiger_onhit",
        "name": "Tiger Fury",
        "description": "You attack with an endless barrage of strikes.  The more you hit, the stronger you become.\n\n+1 Accuracy, 5% damage.\nLasts 3 turns.  Stacks 3 times.",
        "unarmed_allowed": true,
        "skill_requirements": [ { "name": "unarmed", "level": 2 } ],
        "buff_duration": 3,
        "max_stacks": 3,
        "flat_bonuses": [ { "stat": "hit", "scale": 1.0 } ],
        "mult_bonuses": [
          { "stat": "damage", "type": "bash", "scale": 1.05 },
          { "stat": "damage", "type": "cut", "scale": 1.05 },
          { "stat": "damage", "type": "stab", "scale": 1.05 }
        ]
      }
    ],
    "techniques": [ "tec_tiger_break", "tec_tiger_claw", "tec_tiger_palm", "tec_tiger_takedown", "tec_tiger_wide" ]
  },
  {
    "type": "martial_art",
    "id": "style_wingchun",
    "name": { "str": "Wing Chun" },
    "description": "Wing Chun is a Chinese martial art that began by selecting the easiest-to-learn effective techniques from the various Shaolin animal forms.  It has a high stance, with weight entirely on the rear leg.  Wing Chun focuses on sensitivity to the opponent's direction of force, and flowing around it to get back to hitting.",
    "initiate": [
      "You take your stance and prepare to receive the gift of violence.",
      "%s patiently assumes a curiously pigeon-toed stance."
    ],
    "learn_difficulty": 8,
    "arm_block": 2,
    "leg_block": 3,
    "static_buffs": [
      {
        "id": "buff_wingchun_static",
        "name": "Chi-Sao Sensitivity",
        "description": "You have a greater understanding of balance and technique.  This gives you a better chance to avoid your opponent's attacks.\n\n Dodging Skill increased by 25% of Perception.  Blocked damage reduced by 50% of Perception.",
        "unarmed_allowed": true,
        "flat_bonuses": [ { "stat": "block", "scaling-stat": "per", "scale": 0.5 }, { "stat": "dodge", "scaling-stat": "per", "scale": 0.25 } ]
      }
    ],
    "onhit_buffs": [
      {
        "id": "buff_wingchun_onhit",
        "name": "Chain Punch",
        "description": "Your punches are properly timed to give your opponent no rest from your strikes.\n\n-10% move cost.\nLasts 1 turn.  Stacks 3 times.",
        "skill_requirements": [ { "name": "unarmed", "level": 1 } ],
        "unarmed_allowed": true,
        "buff_duration": 2,
        "max_stacks": 3,
        "mult_bonuses": [ { "stat": "movecost", "scale": 0.9 } ]
      }
    ],
    "onpause_buffs": [
      {
        "id": "buff_wingchun_onpause",
        "name": "Biu Ji",
        "description": "Through the perfect application of the Thrusting Fingers form, you can strike your opponents' weak points, force them away, and follow!\n\nAccuracy increased by 20% of Perception, Enables \"Straight Punch (Knockback)\" and \"L-Hook (Knockback)\" techniques.\nLasts 2 turns.",
        "skill_requirements": [ { "name": "unarmed", "level": 4 } ],
        "unarmed_allowed": true,
        "buff_duration": 3,
        "flat_bonuses": [ { "stat": "hit", "scaling-stat": "per", "scale": 0.2 } ]
      }
    ],
    "techniques": [
      "tec_wingchun_punch",
      "tec_wingchun_hook",
      "tec_wingchun_punch_knockback",
      "tec_wingchun_hook_knockback",
      "tec_wingchun_feint"
    ]
  },
  {
    "type": "martial_art",
    "id": "style_zui_quan",
    "name": { "str": "Zui Quan" },
    "description": "AKA \"drunken boxing,\" Zui Quan imitates the movement of a drunk to confuse the enemy.  You gain a passive dodging bonus based on intelligence and dodge attempts.  Dodging increases your damage and accuracy based on intelligence for a short time.  Moving gives you an additional dodging bonus.",
    "initiate": [ "You begin to sway to and fro with a confident swagger.", "%s stumbles as if pretending to be drunk." ],
    "learn_difficulty": 8,
    "static_buffs": [
      {
        "id": "buff_zuiquan_static",
        "name": "Zui Quan Stance",
        "description": "Others might think you stumble about at random but you know better.  Each movement is calculated to make evading harm with ease.\n\n+2 Dodge attempts, Dodging Skill increased by 20% of Intelligence.",
        "unarmed_allowed": true,
        "bonus_dodges": 2,
        "flat_bonuses": [ { "stat": "dodge", "scaling-stat": "int", "scale": 0.2 } ]
      }
    ],
    "onmove_buffs": [
      {
        "id": "buff_zuiquan_onmove",
        "name": "Drunken Stumble",
        "description": "With a few quick steps, you can completely change your orientation and dodge attacks easier.\n\n+1.0 Dodging Skill.\nLasts 1 turn, stacks 2 times.",
        "skill_requirements": [ { "name": "unarmed", "level": 5 } ],
        "unarmed_allowed": true,
        "buff_duration": 1,
        "max_stacks": 2,
        "flat_bonuses": [ { "stat": "dodge", "scale": 1.0 } ]
      }
    ],
    "ondodge_buffs": [
      {
        "id": "buff_zuiquan_ondodge",
        "name": "Drunken Dodging",
        "description": "Each time you dodge, your positional advantage increases against your opponents.  This makes your attacks hit harder with each successful dodge.\n\n+10% damage, Accuracy increase by 20% of Intelligence.\nLasts 1 turn, stacks 3 times.",
        "skill_requirements": [ { "name": "unarmed", "level": 1 } ],
        "unarmed_allowed": true,
        "buff_duration": 1,
        "max_stacks": 3,
        "flat_bonuses": [ { "stat": "hit", "scaling-stat": "int", "scale": 0.2 } ],
        "mult_bonuses": [
          { "stat": "damage", "type": "bash", "scale": 1.2 },
          { "stat": "damage", "type": "cut", "scale": 1.2 },
          { "stat": "damage", "type": "stab", "scale": 1.2 }
        ]
      }
    ],
    "techniques": [ "tec_zuiquan_feint", "tec_zuiquan_break", "tec_zuiquan_fist", "tec_zuiquan_spin" ]
  },
  {
    "type": "martial_art",
    "id": "style_debug",
    "name": { "str": "Debug Mastery" },
    "description": "A secret martial art used only by developers and cheaters.",
    "initiate": [ "You get ready pwn some zeds!", "%s prepares to cheat at martial arts!" ],
    "arm_block": 99,
    "leg_block": 99,
    "static_buffs": [
      {
        "id": "debug_elem_resist",
        "name": "Elemental resistance",
        "description": "+Strength bash armor, +Dexterity acid armor, +Intelligence electricity armor, +Perception fire armor.",
        "unarmed_allowed": true,
        "flat_bonuses": [
          { "stat": "armor", "type": "bash", "scaling-stat": "str", "scale": 1.0 },
          { "stat": "armor", "type": "cut", "scaling-stat": "dex", "scale": 1.0 },
          { "stat": "armor", "type": "electric", "scaling-stat": "int", "scale": 1.0 },
          { "stat": "armor", "type": "heat", "scaling-stat": "per", "scale": 1.0 }
        ]
      }
    ],
    "oncrit_buffs": [
      {
        "id": "debug_crit_buff",
        "name": "Lightning Strike",
        "description": "Lightning strikes twice.  +Perception electric damage for 3 turns.  Stacks 2 times.",
        "unarmed_allowed": true,
        "buff_duration": 3,
        "max_stacks": 2,
        "flat_bonuses": [ { "stat": "damage", "type": "electric", "scaling-stat": "per", "scale": 1.0 } ]
      }
    ],
    "onmiss_buffs": [
      {
        "id": "debug_miss_buff",
        "name": "Getting Angry",
        "description": "When I get my hands on you… +2 bash damage for 2 turns.  Stacks 5 times.",
        "unarmed_allowed": true,
        "buff_duration": 2,
        "max_stacks": 5,
        "flat_bonuses": [ { "stat": "damage", "type": "bash", "scale": 2.0 } ]
      }
    ],
    "onkill_buffs": [
      {
        "id": "debug_kill_buff",
        "name": "On Fire",
        "description": "YOU ARE ON FIRE!  +5 fire damage for 5 turns.",
        "unarmed_allowed": true,
        "buff_duration": 5,
        "flat_bonuses": [ { "stat": "damage", "type": "heat", "scale": 5.0 } ]
      }
    ],
    "techniques": [ "tec_debug_slow", "tec_debug_arpen" ]
  }
]<|MERGE_RESOLUTION|>--- conflicted
+++ resolved
@@ -102,27 +102,15 @@
   },
   {
     "type": "martial_art",
-<<<<<<< HEAD
     "id": "style_bojutsu",
     "name": { "str": "Bōjutsu" },
     "description": "Bōjutsu, \"The Way of the Staff\", is the Japanese martial art of fighting with a staff. Bōjutsu focuses on maintaining a good stance to effectivity block and counterattack.",
     "initiate": [ "You position yourself into an agile stance.", "%s enters an agile stance." ],
     "learn_difficulty": 5,
-=======
-    "id": "style_barbaran",
-    "name": { "str": "Barbaran Montante" },
-    "description": "The Barbaran Montante originated in 16th century Spain and focuses on overcoming thick armor with heavy weaponry and sweeping blows, transferring kinetic energy through armor and into vulnerable organs and bones.",
-    "initiate": [
-      "You heft your weapon, stretch your shoulders, and slide into the Represa.",
-      "%s rolls their shoulders and prepares to duel."
-    ],
-    "learn_difficulty": 8,
->>>>>>> 75a01ca2
     "primary_skill": "bashing",
     "strictly_melee": true,
     "static_buffs": [
       {
-<<<<<<< HEAD
         "id": "buff_bojutsu_static",
         "name": "Bōjutsu Stance",
         "description": "A agile stance that allows your blocks to reduce incoming damage.\n\nBlocked damage reduced by 100% of Dexterity.",
@@ -136,45 +124,10 @@
         "melee_allowed": true,
         "melee_bash_damage_cap_bonus": true,
         "skill_requirements": [ { "name": "melee", "level": 1 } ]
-=======
-        "id": "buff_barbaran_static",
-        "name": "Barbaran Represa",
-        "description": "Sliding footwork enhances the crushing continuity of your attacks.\n\nArmor penetration increased by 75% of Strength.",
-        "melee_allowed": true,
-        "flat_bonuses": [
-          { "stat": "arpen", "type": "bash", "scaling-stat": "str", "scale": 0.75 },
-          { "stat": "arpen", "type": "cut", "scaling-stat": "str", "scale": 0.75 },
-          { "stat": "arpen", "type": "stab", "scaling-stat": "str", "scale": 0.75 }
-        ]
-      }
-    ],
-    "onblock_buffs": [
-      {
-        "id": "buff_barbaran_onblock",
-        "name": "Reversing Destreza",
-        "description": "Blocking a key strike will turn the battle around.\n\n-5% movecost\nLasts 3 turns.  Stacks 2 times.",
-        "skill_requirements": [ { "name": "melee", "level": 1 } ],
-        "melee_allowed": true,
-        "max_stacks": 2,
-        "mult_bonuses": [ { "stat": "movecost", "scale": 0.95 } ],
-        "buff_duration": 3
-      }
-    ],
-    "onkill_buffs": [
-      {
-        "id": "buff_barbaran_onkill",
-        "name": "Movimiento Natural",
-        "description": "Formal victory is attained, and your mind is cleared to focus on your next moves.\n\n+1 Block attempts.\nLasts 5 turns.",
-        "skill_requirements": [ { "name": "melee", "level": 5 } ],
-        "melee_allowed": true,
-        "buff_duration": 5,
-        "bonus_blocks": 1
->>>>>>> 75a01ca2
       }
     ],
     "onmove_buffs": [
       {
-<<<<<<< HEAD
         "id": "buff_bojutsu_onmove",
         "name": "Rolling Staff",
         "description": "As you move you begin to rapidly and fluidly roll your staff between your hands.\n\n+10% Bash damage.\nEnables \"Rolling Strike\" technique.\nLasts for 1 turn.",
@@ -194,7 +147,57 @@
     ],
     "weapon_category": [ "QUARTERSTAVES" ],
     "weapons": [ "stick_long", "long_pole", "broom", "mop" ]
-=======
+  },
+  {
+    "type": "martial_art",
+    "id": "style_barbaran",
+    "name": { "str": "Barbaran Montante" },
+    "description": "The Barbaran Montante originated in 16th century Spain and focuses on overcoming thick armor with heavy weaponry and sweeping blows, transferring kinetic energy through armor and into vulnerable organs and bones.",
+    "initiate": [
+      "You heft your weapon, stretch your shoulders, and slide into the Represa.",
+      "%s rolls their shoulders and prepares to duel."
+    ],
+    "learn_difficulty": 8,
+    "primary_skill": "bashing",
+    "strictly_melee": true,
+    "static_buffs": [
+      {
+        "id": "buff_barbaran_static",
+        "name": "Barbaran Represa",
+        "description": "Sliding footwork enhances the crushing continuity of your attacks.\n\nArmor penetration increased by 75% of Strength.",
+        "melee_allowed": true,
+        "flat_bonuses": [
+          { "stat": "arpen", "type": "bash", "scaling-stat": "str", "scale": 0.75 },
+          { "stat": "arpen", "type": "cut", "scaling-stat": "str", "scale": 0.75 },
+          { "stat": "arpen", "type": "stab", "scaling-stat": "str", "scale": 0.75 }
+        ]
+      }
+    ],
+    "onblock_buffs": [
+      {
+        "id": "buff_barbaran_onblock",
+        "name": "Reversing Destreza",
+        "description": "Blocking a key strike will turn the battle around.\n\n-5% movecost\nLasts 3 turns.  Stacks 2 times.",
+        "skill_requirements": [ { "name": "melee", "level": 1 } ],
+        "melee_allowed": true,
+        "max_stacks": 2,
+        "mult_bonuses": [ { "stat": "movecost", "scale": 0.95 } ],
+        "buff_duration": 3
+      }
+    ],
+    "onkill_buffs": [
+      {
+        "id": "buff_barbaran_onkill",
+        "name": "Movimiento Natural",
+        "description": "Formal victory is attained, and your mind is cleared to focus on your next moves.\n\n+1 Block attempts.\nLasts 5 turns.",
+        "skill_requirements": [ { "name": "melee", "level": 5 } ],
+        "melee_allowed": true,
+        "buff_duration": 5,
+        "bonus_blocks": 1
+      }
+    ],
+    "onmove_buffs": [
+      {
         "id": "buff_barbaran_onmove",
         "name": "Ricasso Step",
         "description": "You switch or sturdy your grip mid-step to aid your blocking.\n\nBlocked damage reduced by 40% of Strength.\nLasts 3 turns.  Stacks 3 times.",
@@ -247,7 +250,6 @@
       "zweihander_inferior",
       "zweihander_fake"
     ]
->>>>>>> 75a01ca2
   },
   {
     "type": "martial_art",
