[
    {
        "type" : "martial_art",
        "id" : "style_none",
        "name" : "No style",
        "description" : "Not a martial art, this is just plain old punching and kicking.",
        "arm_block" : 1
    },{
        "type" : "martial_art",
        "id" : "style_brawling",
        "name" : "Brawling",
        "description" : "You're used to hand-to-creature fighting.  Not stylish or sporting, but it gets the job done.",
        "arm_block" : -1,
        "leg_block" : 7,
        "techniques" : [
            "tec_brawl_feint",
            "tec_brawl_power",
            "tec_brawl_trip",
            "tec_brawl_counter"
        ]
    },{
        "type" : "martial_art",
        "id" : "style_karate",
        "name" : "Karate",
        "description" : "Karate is a popular martial art, originating from Japan. It focuses on rapid, precise attacks, blocks, and fluid movement. A successful hit allows you an extra dodge and two extra blocks on the following round.",
        "arm_block" : 2,
        "onhit_buffs" : [
            {
                "id" : "karate_hit_buff",
                "name" : "Karate Hit",
                "unarmed_allowed" : true,
                "min_unarmed" : 0,
                "buff_duration" : 3,
                "description" : "+1 Dodges, +2 Blocks",
                "bonus_dodges" : 1,
                "bonus_blocks" : 2
            }
        ],
        "techniques" : ["tec_karate_rapid", "tec_karate_precise"]
    },{
        "type" : "martial_art",
        "id" : "style_aikido",
        "name" : "Aikido",
        "description" : "Aikido is a Japanese martial art focused on self-defense, while minimizing injury to the attacker. It uses defensive throws and disarms. Damage done while using this technique is halved, but pain inflicted is doubled.",
        "static_buffs" : [
            {
                "id" : "aikido_half_damage",
                "name" : "Aikido",
                "unarmed_allowed" : true,
                "bash_mult" : 0.5,
                "min_unarmed" : 0,
                "buff_duration" : 2,
                "description" : "Half damage to enemies"
            }
        ],
        "techniques" : [
            "tec_aikido_feint",
            "tec_aikido_disarm",
            "tec_aikido_throw",
            "tec_aikido_dodgethrow"
        ]
    },{
        "type" : "martial_art",
        "id" : "style_boxing",
        "name" : "Boxing",
        "description" : "Sport of the true Gentleman, modern boxing has evolved from the prizefights of the Victorian era.",
        "arm_block" : 2,
           "static_buffs" : [
            {
                "id" : "boxing_static",
                "name" : "Boxing",
                "description" : "Dex/Per increases unarmed power, Str reduces block damage.",
                "unarmed_allowed" : true,
                "min_unarmed" : 0,
                "max_stacks" : 1,
                "bash_dex" : 0.15,
                "bash_per" : 0.15,
                "block_str" : 0.5
            }
        ],
        "onmove_buffs" : [
            {
                "id" : "boxing_move_buff",
                "name" : "Footwork",
                "description" : "Gain an extra dodge while moving.",
                "unarmed_allowed" : true,
                "min_unarmed" : 4,
                "buff_duration" : 2,
                "max_stacks" : 2,
                "dodges_bonus" : 1
            }
        ],
        "ondodge_buffs" : [
            {
                "id" : "boxing_counter",
                "name" : "Counter Chance",
                "description" : "They're wide open!",
                "min_unarmed" : 5,
                "unarmed_allowed" : true,
                "max_stacks": 2,
                "buff_duration" : 3,
                "bash_mult" : 1.25
            }
        ],
        "techniques" : [
            "tec_boxing_rapid",
            "tec_boxing_cross",
            "tec_boxing_upper",
            "tec_boxing_counter"
        ]
    },{
        "type" : "martial_art",
        "id" : "style_judo",
        "name" : "Judo",
        "description" : "Judo is a martial art that focuses on grabs and throws, both defensive and offensive. It also focuses on recovering from throws; while using judo, you will not lose any turns to being thrown or knocked down.",
        "static_buffs" : [
            {
        "id" : "judo_recovery",
        "name" : "Judo",
        "unarmed_allowed" : true,
        "min_unarmed" : 0,
        "buff_duration" : 2,
        "throw_immune" : true,
        "description" : "Immune to throws and knockdowns"
            }
        ],
        "techniques" : ["tec_judo_grab", "tec_judo_throw"]
    },{
        "type" : "martial_art",
        "id" : "style_tai_chi",
        "name" : "Tai Chi",
        "description" : "Though tai chi is often seen as a form of mental and physical exercise, it is a legitimate martial art, focused on self-defense. Its ability to absorb the force of an attack makes your Perception decrease damage further on a block.",
        "arm_block" : 1,
        "static_buffs" : [
            {
                "id" : "tai_chi_block",
                "name" : "Tai Chi",
                "unarmed_allowed" : true,
                "min_unarmed" : 0,
                "buff_duration" : 2,
                "block_per" : 0.8,
                "description" : "Perception decreases damage when blocking"
            }
        ],
        "techniques" : ["tec_taichi_disarm", "tec_taichi_precise"]
    },{
        "type" : "martial_art",
        "id" : "style_capoeira",
        "name" : "Capoeira",
        "description" : "A dance-like style with its roots in Brazilian slavery, capoeira is focused on fluid movement and sweeping kicks. Moving a tile will boost attack and damage and attacking boosts dodge. These bonuses stack up to three times each.",
        "onhit_buffs" : [
            {
                "id" : "capoeira_hit_buff",
                "name" : "Capoeira Tempo",
                "description" : "+1 dodge and +1 blocks per stack",
                "unarmed_allowed" : true,
                "min_unarmed" : 3,
                "buff_duration" : 5,
                "max_stacks" : 3,
                "bonus_blocks" : 1,
                "dodge" : 1
            }
        ],
        "onmove_buffs" : [
            {
                "id" : "capoeira_move_buff",
                "name" : "Capoeira Momentum",
                "description" : "+2 bash and +1 acc per stack",
                "unarmed_allowed" : true,
                "min_unarmed" : 2,
                "buff_duration" : 3,
                "max_stacks" : 3,
                "bash" : 2,
                "hit" : 1
            }
        ],
        "techniques" : ["tec_capoeira_feint"]
    },{
        "type" : "martial_art",
        "id" : "style_krav_maga",
        "name" : "Krav Maga",
        "description" : "Originating in Israel, Krav Maga is based on taking down an enemy quickly and effectively. It focuses on applicable attacks rather than showy or complex moves. Popular among police and armed forces everywhere.",
        "arm_block" : 2,
        "leg_block" : 4,
        "static_buffs" : [
            {
                "id" : "krav_maga_static",
                "name" : "Krav Maga Hand-to-Hand",
                "unarmed_allowed" : true,
                "min_unarmed" : 0,
                "bash_str" : 0.15,
                "description" : "Increased unarmed power"
            },{
                "id" : "krav_maga_static_edged",
                "name" : "Krav Maga Edged",
                "melee_allowed" : true,
                "min_unarmed" : 0,
                "cut_mult" : 1.2,
                "description" : "Increased cutting damage"
            }
        ],
        "techniques" : [
            "tec_krav_maga_rapid",
            "tec_krav_maga_feint",
            "tec_krav_maga_precise",
            "tec_krav_maga_disarm",
            "tec_krav_maga_grab"
        ]
    },{
        "type" : "martial_art",
        "id" : "style_muay_thai",
        "name" : "Muay Thai",
        "description" : "Also referred to as the \"Art of 8 Limbs,\" Muay Thai is a popular fighting technique from Thailand that uses powerful strikes. Your strikes are more powerful with high strength and weaker with low strength, and can momentarily disorient enemies.",
        "arm_block" : 3,
        "leg_block" : 4,
        "static_buffs" : [
            {
                "id" : "muay_thai_static",
                "name" : "Muay Thai",
                "unarmed_allowed" : true,
                "bash" : -5,
                "bash_str" : 0.5,
                "description" : "Attacks scale better with strength"
            }
        ],
        "techniques" : [
            "tec_muay_thai_elbow",
            "tec_muay_thai_kick",
            "tec_muay_thai_knee"
        ]
    },{
        "type" : "martial_art",
        "id" : "style_ninjutsu",
        "name" : "Ninjutsu",
        "description" : "Ninjutsu is a martial art and set of tactics used by ninja in feudal Japan. It focuses on rapid, precise, silent strikes. Ninjutsu is almost entirely silent. It also provides small combat bonuses every time you move.",
        "arm_block" : 3,
        "static_buffs" : [
            {
                "id" : "ninjutsu_static",
                "name" : "Ninjutsu",
                "unarmed_allowed" : true,
                "melee_allowed" : true,
                "quiet" : true,
                "description" : "Silent melee attacks"
            }
        ],
        "onmove_buffs" : [
            {
                "id" : "ninjutsu_momentum",
                "name" : "Momentum shift",
                "description" : "Bonus dodges and increased to-hit",
                "unarmed_allowed" : true,
                "melee_allowed" : true,
                "buff_duration" : 2,
                "max_stacks" : 1,
                "bonus_dodges" : 1,
                "hit_dex" : 0.17
            }
        ],
        "techniques" : ["tec_ninjutsu_precise"]
    },{
        "type" : "martial_art",
        "id" : "style_taekwondo",
        "name" : "Taekwondo",
        "description" : "Taekwondo is the national sport of Korea, and was used by the South Korean army in the 20th century. Focused on kicks and punches, it also includes strength training; your blocks absorb extra damage the stronger you are.",
        "arm_block" : 2,
        "leg_block" : 3,
        "static_buffs" : [
            {
                "id" : "taekwondo_static",
                "name" : "Taekwondo",
                "unarmed_allowed" : true,
                "block_str" : 0.8,
                "description" : "Strength decreases damage when blocking"
            }
        ],
        "techniques" : [
            "tec_taekwondo_precise",
            "tec_taekwondo_push",
            "tec_taekwondo_sweep"
        ]
    },{
        "type" : "martial_art",
        "id" : "style_biojutsu",
        "name" : "Bionic Combatives",
        "description": "A modern combat style for the post-modern human. Bionic Combatives combines integrated weaponry, armor and augments into an consolidated fighting discipline.",
        "arm_block_with_bio_armor_arms" : true,
        "leg_block_with_bio_armor_legs" : true,
        "static_buffs" : [
            {
                "id" : "biojutsu_static",
                "name" : "Biojutsu",
                "unarmed_allowed" : true,
                "melee_allowed" : true,
                "min_unarmed" : 2,
                "description" : "+1 Blocks",
                "bonus_blocks" : 1
            }
        ],
        "techniques" : [
            "tec_biojutsu_counter",
            "tec_biojutsu_rapid_unarmed",
            "tec_biojutsu_rapid_armed",
            "tec_biojutsu_impale",
            "tec_biojutsu_sweep",
            "tec_biojutsu_wide"
        ],
        "weapons" : [
            "bio_claws_weapon",
            "bio_blade_weapon"
        ]
    },{
        "type" : "martial_art",
        "id" : "style_zui_quan",
        "name" : "Zui Quan",
        "description": "AKA \"drunken boxing,\" Zui Quan imitates the movement of a drunk to confuse the enemy, giving you a passive dodge bonus based on your intelligence.  The turn after you attack, you may dodge any number of attacks with no penalty, and successfully dodging an attack gives you bonus damage and to-hit based on your intelligence.",
        "static_buffs" : [
            {
                "id" : "zuiquan_static",
                "name" : "Zui Quan",
                "description" : "Intelligence increases dodging ability",
                "unarmed_allowed" : true,
                "dodge_int": 0.12
            }
        ],
        "onattack_buffs" : [
            {
                "id" : "zuiquan_attack_buff",
                "name" : "Drunken Dodging",
                "description" : "Unlimited dodges after attacking",
                "buff_duration" : 4,
                "unarmed_allowed" : true,
                "dodges_bonus" : 100
            }
        ],
        "ondodge_buffs" : [
            {
                "id" : "zuiquan_dodge_buff",
                "name" : "Counter Strike",
                "description" : "Extra damage and to-hit after successful dodge",
                "unarmed_allowed" : true,
                "max_stacks": 2,
                "bash_int": 0.2,
                "hit_int": 0.2
            }
        ],
        "techniques" : [
<<<<<<< HEAD
            "tec_zuiquan_feint",
            "tec_zuiquan_counter"
=======
            "tec_zuiquan_feint"
>>>>>>> 79c908de
        ]
    },{
        "type" : "martial_art",
        "id" : "style_silat",
        "name" : "Silat",
        "description": "Pentjak Silat, of Indonesian origin, is a fighting style that covers the use of short blades and bludgeons. Fighters stay low and mobile to avoid attacks, then unleash deadly critical hits.", 
        "static_buffs" : [
            {
                "id" : "silat_buff",
                "name" : "Silat Stance",
                "description" : "+1 dodge",
                "unarmed_allowed" : true,
                "melee_allowed" : true,
                "bonus_dodges" : 1
            }
        ],
        "ondodge_buffs" : [
            {
                "id" : "silat_dodge_buff",
                "name" : "Silat Counter",
                "description" : "Extra to-hit after successful dodge",
                "unarmed_allowed" : true,
                "melee_allowed" : true,
                "buff_duration" : 3,
                "max_stacks": 4,
                "hit_dex": 0.4
            }
        ],
        "techniques" : [
            "tec_silat_hamstring",
            "tec_silat_precise",
            "tec_silat_brutal",
            "tec_silat_dirty"
        ],
        "weapons" : [
            "baton-extended",
            "bio_blade_weapon",
            "bowling_pin",
            "cudgel",
            "diamond_knife",
            "diamond_machete",
            "diveknife",
            "firemachete_off",
            "firemachete_on",
            "golf_club",
            "hockey_stick",
            "i_staff",
            "javelin",
            "javelin_iron",
            "knife_combat",
            "kris",
            "machete",
            "makeshift_halberd",
            "makeshift_knife",
            "makeshift_machete",
            "pipe",
            "pointy_stick",
            "pool_cue",
            "PR24-extended",
            "primitive_knife",
            "q_staff",
            "rebar",
            "scythe",
            "scythe_war",
            "shock_staff",
            "shocktonfa_off",
            "shocktonfa_on",
            "sickle",
            "shishkebab_off",
            "shishkebab_on",
            "spear_knife",
            "spear_rebar",
            "spear_steel",
            "spear_wood",
            "stick",
            "tanto",
            "tonfa",
            "tonfa_wood"
        ]
    },{
        "type" : "martial_art",
        "id" : "style_fencing",
        "name" : "Fencing",
        "description": "The noble art of fencing is taught with flexible competition blades, but the techniques are derived from (and applicable to) more functional examples. Skilled fencers can take advantage of advances and retreats to deliver accurate strikes.", 
        "onmove_buffs" : [
            {
                "id" : "fencing_move_buff",
                "name" : "Fencing Footwork",
                "description" : "+2 stab and +1 acc per stack",
                "unarmed_allowed" : true,
                "min_melee" : 2,
                "buff_duration" : 2,
                "max_stacks" : 2,
                "stab" : 2,
                "hit" : 1
            }
        ],
        "techniques" : [
            "tec_feint",
            "tec_fencing_lunge",
            "tec_fencing_stop_thrust",
            "tec_fencing_thrust"
        ],
        "weapons" : [
            "broadsword",
            "broadfire_off",
            "broadfire_on",
            "sword_forged",
            "rapier"
        ]
    },{
        "type" : "martial_art",
        "id" : "style_eskrima",
        "name" : "Eskrima",
        "description": "Eskrima, also known as Kali, is a Filipino martial art. It emphasises rapid strikes with knife and baton weapons, along with a variety of improvised substitutes.",
        "static_buffs" : [
            {
                "id" : "eskrima_bash",
                "name" : "Eskrima Bashing",
                "melee_allowed" : true,
                "min_melee" : 1,
                "bash_mult" : 1.2,
                "description" : "Increased bashing damage"
            }
        ],
        "onhit_buffs" : [
            {
                "id" : "eskrima_hit_buff",
                "name" : "Eskrima Combination",
                "description" : "Combination",
                "melee_allowed" : true,
                "min_melee" : 2,
                "buff_duration" : 3,
                "max_stacks" : 1,
                "bash_mult": 1.1,
                "cut_mult": 1.1
            }
        ],
        "techniques" : [
            "tec_eskrima_round",
            "tec_eskrima_fan",
            "tec_eskrima_snap",
            "tec_eskrima_puno",
            "tec_eskrima_kick",
            "tec_eskrima_combination"
        ],
        "weapons" : [
            "2x4",
            "baton-extended",
            "bee_sting",
            "bio_blade_weapon",
            "bowling_pin",
            "cane",
            "cudgel",
            "cu_pipe",
            "diamond_knife",
            "diamond_machete",
            "diveknife",
            "fighter_sting",
            "firemachete_off",
            "firemachete_on",
            "glass_shiv",
            "hammer",
            "knife_combat",
            "machete",
            "makeshift_knife",
            "makeshift_machete",
            "pipe",
            "pockknife",
            "pool_cue",
            "primitive_knife",
            "primitive_hammer",
            "punch_dagger",
            "scissors",
            "screwdriver",
            "sharp_toothbrush",
            "shishkebab_off",
            "shishkebab_on",
            "stick",
            "switchblade",
            "tanto",
            "umbrella",
            "wasp_sting",
            "wrench"
        ]
    },{
        "type" : "martial_art",
        "id" : "style_crane",
        "name" : "Crane Kung Fu",
        "description": "One of the five Shaolin animal styles.  The Crane uses intricate hand techniques and jumping dodges.  Dexterity determines the majority of your damage, rather than Strength; you also receive a dodge bonus the turn after moving a tile.",
        "arm_block" : 3,
        "static_buffs" : [
            {
                "id" : "crane_static",
                "name" : "Crane's Precision",
                "description" : "Damage bonus from dexterity at the cost of damage from strength.",
                "unarmed_allowed" : true,
                "bash_str" : -0.2,
                "bash_dex" : 0.8
            }
        ],
        "onmove_buffs" : [
                  {
                      "id" : "crane_move_buff",
                      "name" : "Crane's Flight",
                      "description" : "+2 Dodge",
                      "unarmed_allowed" : true,
                      "min_unarmed" : 2,
                      "buff_duration" : 2,
                      "dodge" : 2
                  }
        ],
        "techniques" : [
            "tec_crane_feint",
            "tec_crane_break",
            "tec_crane_precise"
        ]
    },{
        "type" : "martial_art",
        "id" : "style_dragon",
        "name" : "Dragon Kung Fu",
        "description": "One of the five Shaolin animal styles.  The Dragon uses fluid movements and hard strikes. Intelligence improves your accuracy and damage dealt, as does moving.",
        "arm_block" : 2,
        "static_buffs" : [
            {
                "id" : "dragon_static",
                "name" : "Dragon Style",
                "description" : "Bonus damage from intelligence.",
                "unarmed_allowed" : true,
                "bash_int" : 0.8
            }
        ],
        "onmove_buffs" : [
            {
                "id" : "dragon_move_buff",
                "name" : "Dragon's Flight",
                "description" : "+2 Accuracy & Damage",
                "unarmed_allowed" : true,
                "min_unarmed" : 2,
                "buff_duration" : 2,
                "hit" : 2,
                "bash" : 2
            }
        ],
        "techniques" : [
            "tec_dragon_grab",
<<<<<<< HEAD
            "tec_dragon_counter",
=======
>>>>>>> 79c908de
            "tec_dragon_sweep",
            "tec_dragon_brutal"
        ]
    },{
        "type" : "martial_art",
        "id" : "style_leopard",
        "name" : "Leopard Kung Fu",
        "description": "One of the five Shaolin animal styles.  The Leopard focuses on rapid, strategically planned strikes.  Perception and Intelligence both boost accuracy, and moving further boosts your accuracy.",
        "static_buffs" : [
            {
                "id" : "leopard_static",
                "name" : "Leopard Strategy",
                "description" : "Perception and intelligence provide a bonus to hit.",
                "unarmed_allowed" : true,
                "hit_per" : 0.2,
                "hit_int" : 0.2
            }
        ],
        "onmove_buffs" : [
            {
                "id" : "leopard_move_buff",
                "name" : "Leopard's Stalk",
                "description" : "+2 Accuracy",
                "unarmed_allowed" : true,
                "min_unarmed" : 2,
                "buff_duration" : 2,
                "hit" : 2
            }
        ],
        "techniques" : [
            "tec_leopard_rapid",
<<<<<<< HEAD
            "tec_leopard_counter",
=======
>>>>>>> 79c908de
            "tec_leopard_precise"
        ]
    },{
        "type" : "martial_art",
        "id" : "style_tiger",
        "name" : "Tiger Kung Fu",
        "description": "One of the five Shaolin animal styles.  The Tiger focuses on relentless attacks above all else.  Your Strength determines your accuracy, and your attacks do increasing damage as you continue attacking.",
        "static_buffs" : [
            {
                "id" : "tiger_static",
                "name" : "Tiger Strength",
                "description" : "Strength provides additional damage bonus.",
                "unarmed_allowed" : true,
                "hit_str" : 0.8
            }
        ],
        "onhit_buffs" : [
            {
                "id" : "tiger_hit_buff",
                "name" : "Tiger Fury",
                "description" : "+3 Bash/atk",
                "unarmed_allowed" : true,
                "min_unarmed" : 2,
                "buff_duration" : 3,
                "max_stacks" : 8,
                "bash" : 3
            }
        ],
        "techniques" : [
            "tec_tiger_grab"
        ]
    },{
        "type" : "martial_art",
        "id" : "style_snake",
        "name" : "Snake Kung Fu",
        "description": "One of the five Shaolin animal styles.  The Snake focuses on sinuous movement and precision strikes. Your Perception improves your accuracy and your damage.",
        "static_buffs" : [
            {
                "id" : "snake_static",
                "name" : "Snake Sight",
                "description" : "Perception provides a bonus to hit.",
                "unarmed_allowed" : true,
                "hit_per" : 0.8
            }
        ],
        "techniques" : [
            "tec_snake_rapid",
            "tec_snake_feint",
            "tec_snake_break",
            "tec_snake_precise"
        ]
    },{
        "type" : "martial_art",
        "id" : "style_centipede",
        "name" : "Centipede Kung Fu",
        "description": "One of the Five Deadly Venoms.  Centipede Style uses an onslaught of rapid strikes.  Each attack you land increases your speed by 4.",
        "arm_block" : 3,
        "onhit_buffs" : [
            {
                "id" : "centipede_hit_buff",
                "name" : "Hundred-Hitter",
                "description" : "+4 Atk Speed",
                "unarmed_allowed" : true,
                "min_unarmed" : 1,
                "buff_duration" : 3,
                "max_stacks" : 8,
                "speed" : 4
            }
        ],
        "techniques" : [
            "tec_centipede_rapid"
        ]
    },{
        "type" : "martial_art",
        "id" : "style_scorpion",
        "name" : "Scorpion Kung Fu",
        "description": "One of the Five Deadly Venoms.  Scorpion Style is a mysterious art which uses pincer-like hands and a stinger kick.  Critical hits do massive damage and knock your target back.",
        "arm_block" : 3,
        "static_buffs" : [
            {
                "id" : "scorpion_static",
                "name" : "Scorpion Venom",
                "description" : "+2 bashing damage.",
                "unarmed_allowed" : true,
                "bash" : 2
            }
        ],
        "techniques" : [
            "tec_scorpion_precise",
            "tec_scorpion_brutal"
        ]
    },{
        "type" : "martial_art",
        "id" : "style_toad",
        "name" : "Toad Kung Fu",
        "description": "One of the Five Deadly Venoms.  Masters of Toad Style can focus themselves against all attacks.  You can meditate by pausing, giving you armor, though you will lose focus when you move.",
        "arm_block" : 3,
        "static_buffs" : [
            {
                "id" : "toad_static",
                "name" : "Toad's Iron Skin",
                "description" : "Gain +3 armor while standing still",
                "//" : "FWIW, this is the same amount of armor provided by bionic plating.",
                "unarmed_allowed" : true,
                "arm_bash": 3,
                "arm_cut": 3
            }
        ],
        "onmove_buffs": [
            {
                "id" : "toad_armor_dissipate",
                "name" : "Iron Skin Dissipation",
                "description" : "Iron Skin softens when you move!",
                "unarmed_allowed" : true,
                "min_unarmed" : 0,
                "buff_duration" : 3,
                "max_stacks" : 3,
                "arm_bash" : -1,
                "arm_cut" : -1
            }
        ],
        "techniques" : [
            "tec_toad_grab"
        ]
    },{
        "type" : "martial_art",
        "id" : "style_lizard",
        "name" : "Lizard Kung Fu",
        "description": "One of the Five Deadly Venoms, and likely to be refactored to a mutation at the next save-compatibility breaker. Lizard Style focuses on using walls to your advantage.",
        "arm_block" : 2,
        "techniques" : [
        ]
    },{
        "type" : "martial_art",
        "id" : "style_venom_snake",
        "name" : "Viper Kung Fu",
        "description": "A legacy of the Five Deadly Venoms.  Viper Style has a uniqe three-part combo, which initiates on a dodge, then counters with a stunning chop and the legendary Viper Strike.",
        "static_buffs" : [
            {
                "id" : "venom_snake_static",
                "name" : "Viper Patience",
                "description" : "You are trained to stick close and stay cool in a fight, waiting for the opportunity to strike...",
                "unarmed_allowed" : true,
                "dodge" : 2
            }
        ],
        "ondodge_buffs": [
            {
                "id" : "venom_snake_combo_initiate",
                "name" : "Viper Ambush",
                "description" : "You've lured 'em in! Your next attack will be a Viper Bite.",
                "unarmed_allowed" : true,
                "min_unarmed" : 0,
                "buff_duration" : 2,
                "max_stacks" : 1,
                "bash_mult" : 1.5,
                "stun_dur" : 2
            }
        ],
        "onhit_buffs": [
            {
                "id" : "venom_snake_combo_continue",
                "name" : "Viper Lock",
                "description" : "You bit true! Your next attack will be the Viper Strike!",
                "unarmed_allowed" : true,
                "min_unarmed" : 0,
                "req_buffs" : [
                  "venom_snake_combo_initiate"
                  ],
                "buff_duration" : 2,
                "max_stacks" : 1,
                "bash_mult" : 3
            }
        ],
        "techniques" : [
            "tec_venom_snake_rapid",
            "tec_venom_snake_feint",
            "tec_venom_snake_break",
            "tec_venom_snake_bite",
            "tec_venom_snake_strike"
        ]
    }
]

<|MERGE_RESOLUTION|>--- conflicted
+++ resolved
@@ -345,12 +345,8 @@
             }
         ],
         "techniques" : [
-<<<<<<< HEAD
             "tec_zuiquan_feint",
             "tec_zuiquan_counter"
-=======
-            "tec_zuiquan_feint"
->>>>>>> 79c908de
         ]
     },{
         "type" : "martial_art",
@@ -597,10 +593,7 @@
         ],
         "techniques" : [
             "tec_dragon_grab",
-<<<<<<< HEAD
             "tec_dragon_counter",
-=======
->>>>>>> 79c908de
             "tec_dragon_sweep",
             "tec_dragon_brutal"
         ]
@@ -632,10 +625,7 @@
         ],
         "techniques" : [
             "tec_leopard_rapid",
-<<<<<<< HEAD
             "tec_leopard_counter",
-=======
->>>>>>> 79c908de
             "tec_leopard_precise"
         ]
     },{
