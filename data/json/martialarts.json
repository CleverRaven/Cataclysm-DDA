[
  {
    "type": "martial_art",
    "id": "style_none",
    "name": "No style",
    "description": "Not a martial art, this is just plain old punching and kicking.",
    "initiate": [ "You decide to not use any martial arts.", "%s enters a generic combat stance." ],
    "arm_block": 1,
    "leg_block": 99,
    "allow_melee": true
  },
  {
    "type": "martial_art",
    "id": "style_kicks",
    "name": "Force unarmed",
    "description": "Not a martial art, setting this style will prevent weapon attacks and force punches (with free hand) or kicks.",
    "initiate": [ "You force yourself to fight unarmed.", "%s decides to fight unarmed." ],
    "arm_block": 1,
    "leg_block": 99,
    "force_unarmed": true
  },
  {
    "type": "martial_art",
    "id": "style_aikido",
    "name": "Aikido",
    "description": "Aikido is a Japanese martial art focused on self-defense, while minimizing injury to the attacker.  It uses defensive throws and disarms but lacks offensive tehcniques.",
    "initiate": [ "You enter the hamni stance.", "%s changes into a relaxed combat posture." ],
    "learn_difficulty": 5,
    "arm_block": 0,
    "static_buffs": [
      {
        "id": "buff_aikido_static1",
        "name": "Aikido Stance",
        "description": "By disregarding offensive in favor of self-defense, you are better at protecting. Blocked damage reduced by 100%% of Dexterity.",
        "unarmed_allowed": true,
        "min_unarmed": 0,
        "flat_bonuses": [ [ "block", "dex", 1.0 ] ]
      },
      {
        "id": "buff_aikido_static2",
        "name": "Intermediate Aikido",
        "description": "An intermediate aikido practitioner can protect themselves against multiple opponents.\n\n+1 Block attempts, +1 Dodge attempts.",
        "unarmed_allowed": true,
        "min_unarmed": 3,
        "bonus_dodges": 1,
        "bonus_blocks": 1,
        "flat_bonuses": [ [ "block", "dex", 1.0 ] ]
      },
      {
        "id": "buff_aikido_static3",
        "name": "Advanced Aikido",
        "description": "An advanced aikido practitioner can protect themselves against even more opponents than normal.\n\n+1 Block attempts, +1 Dodge attempts.",
        "unarmed_allowed": true,
        "min_unarmed": 5,
        "bonus_dodges": 1,
        "bonus_blocks": 1
      }
    ],
    "techniques": [
      "tec_aikido_break",
      "tec_aikido_dodgedisarm",
      "tec_aikido_blockdisarm",
      "tec_aikido_dodgethrow",
      "tec_aikido_blockthrow"
    ],
    "weapons": [ "bagh_nakha", "bio_claws_weapon", "cestus", "knuckle_brass", "knuckle_nail", "knuckle_steel" ]
  },
  {
    "type": "martial_art",
    "id": "style_boxing",
    "name": "Boxing",
    "description": "Sport of the true gentleman, modern boxing has evolved from the prizefights of the Victorian era.  Strength reduces blocked damage and moving increase dodge skill.",
    "initiate": [ "You lower your chin and raise your fists to eye level.", "%s prepares to fight with raised fists." ],
    "learn_difficulty": 1,
    "arm_block": 1,
    "static_buffs": [
      {
        "id": "buff_boxing_static",
        "name": "Boxing Stance",
        "description": "A solid stance allows you block more damage than normal and deliver better punches.\n\n+2 Bash damage, Blocked damge reduced by 50%% of Strength.",
        "min_unarmed": 0,
        "unarmed_allowed": true,
        "flat_bonuses": [ [ "block", "str", 0.5 ], [ "damage", "bash", 2.0 ] ]
      }
    ],
    "onmove_buffs": [
      {
        "id": "buff_boxing_onmove",
        "name": "Footwork",
        "description": "You are make yourself harder to hit by bobbing and weaving as you move.\n\n+1.0 Dodge skill.\nLasts for 1 turns.  Stacks 2 times.",
        "min_unarmed": 3,
        "unarmed_allowed": true,
        "buff_duration": 1,
        "max_stacks": 2,
        "flat_bonuses": [ [ "dodge", 1.0 ] ]
      }
    ],
    "ondodge_buffs": [
      {
        "id": "buff_boxing_ondodge",
        "name": "Counter Chance",
        "description": "You've seen your chance. Now strike back!\n\n+25% Bash damage.\nLasts for 1 turn.",
        "min_unarmed": 5,
        "unarmed_allowed": true,
        "buff_duration": 1,
        "mult_bonuses": [ [ "damage", "bash", 1.25 ] ]
      }
    ],
    "techniques": [ "tec_boxing_rapid", "tec_boxing_cross", "tec_boxing_upper", "tec_boxing_counter" ]
  },
  {
    "type": "martial_art",
    "id": "style_brawling",
    "name": "Brawling",
    "description": "You're used to hand-to-creature fighting.  You know how to fight when unarmed or with any weapon to a certain extent.  It's not stylish or sporting, but it gets the job done.",
    "initiate": [ "You grit your teeth and prepare for a good fight.", "%s gets ready to brawl." ],
    "autolearn": [ [ "melee", "1" ] ],
    "arm_block": 1,
    "leg_block": 7,
    "allow_melee": true,
    "techniques": [
      "tec_brawl_disarm_unarmed",
      "tec_brawl_feint_unarmed",
      "tec_brawl_counter_unarmed",
      "tec_brawl_break_unarmed",
      "tec_brawl_power",
      "tec_brawl_trip",
      "tec_brawl_disarm_melee",
      "tec_brawl_counter_melee",
      "tec_brawl_feint_melee",
      "tec_brawl_break_melee"
    ]
  },
  {
    "type": "martial_art",
    "id": "style_capoeira",
    "name": "Capoeira",
    "description": "A dance-like style with its roots in Brazilian slavery, Capoeira is focused on fluid movement and sweeping kicks.  Moving briefly enables stronger techniques.  Missing an attack grants bonus damage for a short time.",
    "initiate": [ "You begin performing the ginga.", "%s begins to rhythmically rock back and forth." ],
    "learn_difficulty": 4,
    "static_buffs": [
      {
        "id": "buff_capoeira_static",
        "name": "Capoeira Stance",
        "description": "You never stop moving while performing the ginga.  This makes you very mobile while fighting.\n\n+1.0 Dodge skill, +1 Dodge attempts.",
        "unarmed_allowed": true,
        "min_unarmed": 0,
        "bonus_dodges": 1,
        "flat_bonuses": [ [ "dodge", 1.0 ] ]
      }
    ],
    "onmiss_buffs": [
      {
        "id": "buff_capoeira_onmiss",
        "name": "Capoeira Tempo",
        "description": "You didn't miss, it's just part of the dance and the best part is about to start!\n\n+15%% Bash damage.\nLasts 2 turns.  Stacks 3 times.",
        "unarmed_allowed": true,
        "min_unarmed": 1,
        "buff_duration": 2,
        "max_stacks": 3,
        "mult_bonuses": [ [ "damage", "bash", 1.15 ] ]
      }
    ],
    "onmove_buffs": [
      {
        "id": "buff_capoeira_onmove",
        "name": "Capoeira Momentum",
        "description": "You can feel the rhythm as you move.  Not only are you harder to hit, but your kicks are even more amazing!\n\n+1.0 Dodge skill.\nEnables \"Spin Kick\" and \"Sweep Kick\" techniques.\nLasts 3 turns.",
        "unarmed_allowed": true,
        "min_unarmed": 2,
        "buff_duration": 3,
        "flat_bonuses": [ [ "dodge", 1.0 ] ]
      }
    ],
    "techniques": [
      "tec_capoeira_feint",
      "tec_capoeira_pushkick",
      "tec_capoeira_sweepkick",
      "tec_capoeira_circlekick",
      "tec_capoeira_spinkick"
    ]
  },
  {
    "type": "martial_art",
    "id": "style_crane",
    "name": "Crane Kung Fu",
    "description": "One of the five Shaolin animal styles.  The Crane uses intricate hand techniques and jumping dodges.  Dexterity determines your damage, rather than Strength; you also receive a dodge bonus move or dodge an attack.",
    "initiate": [ "You raise your leg slightly and balance like a crane.", "%s assumes a crane-like stance." ],
    "learn_difficulty": 10,
    "arm_block": 3,
    "static_buffs": [
      {
        "id": "buff_crane_static",
        "name": "Crane's Precision",
        "description": "Your attacks strike at your opponents weakness with speed and percision instead of brute force.\nDexterity increases melee damage instead of Strength.\n\nBash damage increased by 75%% of Dexterity but decreased by 75%% of Strength.",
        "unarmed_allowed": true,
        "flat_bonuses": [ [ "damage", "bash", "dex", 0.75 ], [ "damage", "bash", "str", -0.75 ] ]
      }
    ],
    "onmove_buffs": [
      {
        "id": "buff_crane_onmove",
        "name": "Crane's Flight",
        "description": "Just like a bird, you take to the air to avoid danger.\n\n+1.0 Dodge skill.\nLasts 2 turns.",
        "unarmed_allowed": true,
        "min_unarmed": 2,
        "buff_duration": 2,
        "flat_bonuses": [ [ "dodge", 1.0 ] ]
      }
    ],
    "ondodge_buffs": [
      {
        "id": "buff_crane_ondodge",
        "name": "Crane's Grace",
        "description": "Much like the crane, you a quick to avoid danger.\n\n+1 Dodge attempts, +1.0 Dodge skill.\nLasts 2 turns.",
        "unarmed_allowed": true,
        "min_unarmed": 2,
        "buff_duration": 2,
        "bonus_dodges": 1,
        "flat_bonuses": [ [ "dodge", 1.0 ] ]
      }
    ],
    "techniques": [ "tec_crane_feint", "tec_crane_break", "tec_crane_counter", "tec_crane_precise" ]
  },
  {
    "type": "martial_art",
    "id": "style_dragon",
    "name": "Dragon Kung Fu",
    "description": "One of the five Shaolin animal styles.  The Dragon uses fluid movements and hard strikes.  Intelligence improves your accuracy instead of Dexterity.  Your attacks lead to counterattacks which disable your opponents and set them up for a powerful finishing move.",
    "initiate": [ "You relax and patiently await conflict like the great dragon.", "%s assumes a dragon-like stance." ],
    "learn_difficulty": 10,
    "arm_block": 2,
    "static_buffs": [
      {
        "id": "buff_dragon_static",
        "name": "Dragon's Knowledge",
        "description": "You plan your attack far in advance relying on your intution instead of your speed to strike true. Intelligence increases Accuracy instead of Dexterity.\n\nAccuracy increased by 25%% of Intelligence but decreased by 25%% of Dexterity.",
        "min_unarmed": 0,
        "unarmed_allowed": true,
        "flat_bonuses": [ [ "hit", "int", 0.25 ], [ "hit", "dex", -0.25 ] ]
      }
    ],
    "onhit_buffs": [
      {
        "id": "buff_dragon_onhit",
        "name": "Dragon's Flight",
        "description": "Life and combat are a circle.  An attack leads to a counter and to an attack once again.  Seek to complete this loop.\n\n+1 Accuracy, +2 bash Damage.\nEnables \"Dragon Vortex Block\" and \"Dragon Wing Dodge\"\nLasts 1 turn.",
        "unarmed_allowed": true,
        "min_unarmed": 1,
        "buff_duration": 1,
        "flat_bonuses": [ [ "hit", 1.0 ], [ "damage", "bash", 2 ] ]
      }
    ],
    "techniques": [ "tec_dragon_claw", "tec_dragon_blockcounter", "tec_dragon_dodgecounter", "tec_dragon_tail", "tec_dragon_strike" ]
  },
  {
    "type": "martial_art",
    "id": "style_eskrima",
    "name": "Eskrima",
    "description": "Eskrima, also known as Kali, is a Filipino martial art.  It emphasizes rapid strikes with knife and baton weapons, along with a variety of improvised substitutes.",
    "initiate": [ "You enter an open guard stance and prepare to strike.", "%s enters an open stance." ],
    "learn_difficulty": 8,
    "primary_skill": "bashing",
    "strictly_melee": true,
    "static_buffs": [
      {
        "id": "buff_eskrima_static",
        "name": "Eskrima Stance",
        "description": "You are skilled at getting the most out of your weapons.  The term 'weapon' might be very subjective,\n\n+2 Accuracy.",
        "min_melee": 0,
        "melee_allowed": true,
        "mult_bonuses": [ [ "hit", 2.0 ] ]
      }
    ],
    "oncrit_buffs": [
      {
        "id": "buff_eskrima_oncrit",
        "name": "Eskrima Combination",
        "description": "You can follow up a critical hit with a stronger attack if the opportunity presents itself.\n\n+15%% bonus to all damage.\nEnables \"Combination Strike\" technique.\nLasts 3 turns.  Stacks 3 times.",
        "min_melee": 2,
        "melee_allowed": true,
        "buff_duration": 3,
        "max_stacks": 3,
        "mult_bonuses": [ [ "damage", "bash", 1.15 ], [ "damage", "cut", 1.15 ], [ "damage", "stab", 1.15 ] ]
      }
    ],
    "techniques": [
      "tec_eskrima_round",
      "tec_eskrima_fan",
      "tec_eskrima_snap",
      "tec_eskrima_puno",
      "tec_eskrima_low",
      "tec_eskrima_combination"
    ],
    "weapons": [
      "2x4",
      "bagh_nakha",
      "baton-extended",
      "bee_sting",
      "bowling_pin",
      "cane",
      "copper_knife",
      "cudgel",
      "cu_pipe",
      "diveknife",
      "fighter_sting",
      "firemachete_off",
      "firemachete_on",
      "glass_shiv",
      "hammer",
      "knife_combat",
      "knife_hunting",
      "knife_trench",
      "kukri",
      "knife_rambo",
      "knife_rm42",
      "machete",
      "makeshift_knife",
      "makeshift_machete",
      "pipe",
      "pockknife",
      "pool_cue",
      "PR24-extended",
      "primitive_knife",
      "primitive_hammer",
      "punch_dagger",
      "scissors",
      "screwdriver",
      "sharp_toothbrush",
      "shishkebab_off",
      "shishkebab_on",
      "shocktonfa_off",
      "shocktonfa_on",
      "stick",
      "survivor_machete",
      "switchblade",
      "tanto",
      "tanto_inferior",
      "tanto_fake",
      "tonfa",
      "tonfa_wood",
      "umbrella",
      "wasp_sting",
      "wrench"
    ]
  },
  {
    "type": "martial_art",
    "id": "style_fencing",
    "name": "Fencing",
    "description": "The noble art of fencing is taught with flexible competition blades, but the techniques are derived from (and applicable to) more functional examples.  Skilled fencers can take advantage of blocks and feints to deliver accurate strikes.",
    "initiate": [ "You move into the en-garde stance.", "%s moves into a fencing stance." ],
    "learn_difficulty": 5,
    "primary_skill": "stabbing",
    "strictly_melee": true,
    "static_buffs": [
      {
        "id": "buff_fencing_static",
        "name": "Fencing Stance",
        "description": "Your side stance minimizes the chances you will be harmed in a combat.\n\nBlocked damage reduced by 50%% of Dexterity.",
        "min_melee": 0,
        "melee_allowed": true,
        "flat_bonuses": [ [ "block", "dex", 0.5 ] ]
      }
    ],
    "onblock_buffs": [
      {
        "id": "buff_fencing_onblock",
        "name": "Parry",
        "description": "Your next strike will find it's mark much easier from your parry.\n\n+1 Accuracy.\nLasts 1 turn.",
        "min_melee": 1,
        "melee_allowed": true,
        "buff_duration": 1,
        "flat_bonuses": [ [ "hit", 1.0 ] ]
      }
    ],
    "onmiss_buffs": [
      {
        "id": "buff_fencing_onmiss",
        "name": "Remise",
        "description": "Your feint is the perfect setup for a devistating followup attack!\n\n+1 Accuracy.\nEnables \"Compound Attack\" technique.\nLasts 1 turn.",
        "min_melee": 3,
        "melee_allowed": true,
        "buff_duration": 1,
        "flat_bonuses": [ [ "hit", 1.0 ] ]
      }
    ],
    "techniques": [ "tec_fencing_feint", "tec_fencing_lunge", "tec_fencing_riposte", "tec_fencing_compound" ],
    "weapons": [
      "baton-extended",
      "broadsword",
      "broadsword_inferior",
      "broadsword_fake",
      "broadfire_off",
      "broadfire_on",
      "cane",
      "cavalry_sabre",
      "cavalry_sabre_fake",
      "cudgel",
      "hollow_cane",
      "fencing_foil",
      "fencing_sabre",
      "fencing_epee",
      "pointy_stick",
      "pipe",
      "PR24-extended",
      "rapier",
      "rapier_fake",
      "sword_cane",
      "umbrella"
    ]
  },
  {
    "type": "martial_art",
    "id": "style_medievalpole",
    "name": "Fior Di Battaglia",
    "description": "Medieval Europe's martial techniques for fighting with polearms.  The \"Flower of Battle\" places great focus on countering one's opponent and knocking them down before landing a killing blow",
    "initiate": [ "You hold your weapon in a firm grip, ready to block any attack.", "%s grips their weapon tightly." ],
    "learn_difficulty": 6,
    "strictly_melee": true,
    "static_buffs": [
      {
        "id": "buff_medievalpole_static",
        "name": "Stand Your Ground",
        "description": "You stalwart and will not budge against any threat.\n\n+2 Block attempts, -1.0 Dodge skill, blocked damage reduced by 50%% of Strength.",
        "melee_allowed": true,
        "min_melee": 0,
        "bonus_blocks": 2,
        "flat_bonuses": [ [ "block", "str", 0.5 ], [ "dodge", -1.0 ] ]
      }
    ],
    "onmove_buffs": [
      {
        "id": "buff_medievalpole_onmove",
        "name": "Tactical Retreat",
        "description": "You moved and nullified the effects of Stand Your Ground!\n\n-2 Block attempts, +1.0 Dodge skill, blocked damaged increased by 50%% of Strength.\nLasts 1 turn.",
        "melee_allowed": true,
        "min_melee": 0,
        "buff_duration": 1,
        "bonus_blocks": -2,
        "flat_bonuses": [ [ "block", "str", -0.5 ], [ "dodge", 1.0 ] ]
      }
    ],
    "onmiss_buffs": [
      {
        "id": "buff_medievalpole_onmiss",
        "name": "Tactical Feinting",
        "description": "They fell for your feint!\n\nEnables \"Hook and Drag\" technique.\nLasts 1 turn.",
        "melee_allowed": true,
        "min_melee": 3,
        "buff_duration": 1
      }
    ],
    "onblock_buffs": [
      {
        "id": "buff_medievalpole_onblock",
        "name": "Defense Break",
        "description": "Each successful block reveals an opening in your opponent's guard.\n\n+1 Accuracy.\nLasts 1 turn.  Stacks 3 times.",
        "melee_allowed": true,
        "min_melee": 1,
        "buff_duration": 1,
        "max_stacks": 3,
        "flat_bonuses": [ [ "hit", 1.0 ] ]
      }
    ],
    "techniques": [
      "tec_medievalpole_counter",
      "tec_medievalpole_highround",
      "tec_medievalpole_feint",
      "tec_medievalpole_hook",
      "tec_medievalpole_execute",
      "tec_medievalpole_break"
    ],
    "weapons": [
      "ax",
      "battleaxe",
      "battleaxe_fake",
      "battleaxe_inferior",
      "copper_ax",
      "fire_ax",
      "glaive",
      "halberd",
      "halberd_fake",
      "hammer_sledge",
      "hockey_stick",
      "hoe",
      "ji",
      "lobotomizer",
      "lucern_hammer",
      "lucern_hammerfake",
      "makeshift_halberd",
      "pickaxe",
      "primitive_axe"
    ]
  },
  {
    "type": "martial_art",
    "id": "style_judo",
    "name": "Judo",
    "description": "Judo is a martial art that focuses on grabs and throws, both defensive and offensive.  You are resistant to most effects that can knock you down and can counter grab and takedown attacks with strong judo throw.",
    "initiate": [ "You prepare yourself for a grapple.", "%s prepares for a grapple." ],
    "learn_difficulty": 4,
    "static_buffs": [
      {
        "id": "buff_judo_static",
        "name": "Judo Stance",
        "description": "Your knowledge of grappling allows you to recover from knock down effects instantly.\nIn addition, you can counter grabs and takedown attacks with a judo throw.",
        "unarmed_allowed": true,
        "melee_allowed": true,
        "unarmed_weapons_allowed": false,
        "min_unarmed": 0,
        "throw_immune": true
      }
    ],
    "techniques": [ "tec_judo_backthrow", "tec_judo_counter", "tec_judo_disarm", "tec_judo_break", "tec_judo_throw" ],
    "weapons": [ "bagh_nakha", "bio_claws_weapon", "cestus", "knuckle_brass", "knuckle_nail", "knuckle_steel" ]
  },
  {
    "type": "martial_art",
    "id": "style_karate",
    "name": "Karate",
    "description": "Karate is a popular martial art, originating from Japan.  It focuses on rapid, precise attacks, blocks, and fluid movement.  A successful hit allows you an extra dodge and two extra blocks on the following round.",
    "initiate": [ "You adopt a classic karate stance.", "%s adopts a classic karate stance." ],
    "learn_difficulty": 5,
    "arm_block": 2,
    "static_buffs": [
      {
        "id": "buff_karate_static",
        "name": "Karate Stance",
        "description": "Your no nonsense stance allows you hit more accurately.\n\n+2 Accuracy.",
        "unarmed_allowed": true,
        "min_unarmed": 0,
        "flat_bonuses": [ [ "hit", 2.0 ] ]
      }
    ],
    "onhit_buffs": [
      {
        "id": "buff_karate_onhit",
        "name": "Karate Strike",
        "description": "Landing a hit allows you to perfectly position yourself for maximum defense against multiple opponents.\n\n+2 Block attempts, +1 Dodges attempts, blocked damge reduced by 50%% of Strength.\nLasts 2 turns.",
        "min_unarmed": 3,
        "unarmed_allowed": true,
        "buff_duration": 2,
        "bonus_blocks": 2,
        "bonus_dodges": 1,
        "flat_bonuses": [ [ "block", "str", 0.5 ] ]
      }
    ],
    "techniques": [ "tec_karate_rapid", "tec_karate_precise", "tec_karate_roundhouse", "tec_karate_counter" ]
  },
  {
    "type": "martial_art",
    "id": "style_krav_maga",
    "name": "Krav Maga",
    "description": "Originating in Israel, Krav Maga is based on taking down an enemy quickly and effectively.  It focuses on applicable attacks rather than showy or complex moves.  Popular among police and armed forces everywhere.",
    "initiate": [ "You assume a practical combat stance.", "%s assumes a practical combat stance." ],
    "learn_difficulty": 6,
    "arm_block": 2,
    "leg_block": 4,
    "static_buffs": [
      {
        "id": "buff_krav_maga_static1",
        "name": "Krav Maga Stance",
        "description": "Your training makes it easier to land hits and fight multiple opponents.\n\n+1 Accuracy, +1 Block attempts.",
        "min_unarmed": 0,
        "melee_allowed": true,
        "unarmed_allowed": true,
        "bonus_blocks": 1,
        "flat_bonuses": [ [ "hit", 1.0 ] ]
      }
    ],
    "techniques": [
      "tec_krav_maga_rapid",
      "tec_krav_maga_crit",
      "tec_krav_maga_takedown",
      "tec_krav_maga_disarm",
      "tec_krav_maga_break",
      "tec_krav_maga_counter"
    ],
    "weapons": [
      "baton-extended",
      "copper_knife",
      "cudgel",
      "diveknife",
      "honey_scraper",
      "knife_combat",
      "knife_hunting",
      "knife_rambo",
      "knife_rm42",
      "knife_trench",
      "makeshift_knife",
      "PR24-extended",
      "shocktonfa_off",
      "shocktonfa_on",
      "switchblade",
      "tonfa",
      "tonfa_wood",
      "fn1910",
      "fn57",
      "glock_17",
      "glock_18c",
      "glock_19",
      "glock_22",
      "glock_31",
      "l_lookout_9mm",
      "l_mp_9mm",
      "l_sp_9mm",
      "m17",
      "m1911",
      "m1911a1_38super",
      "needlepistol",
      "sw_22",
      "p226_357sig",
      "p320_357sig",
      "sig_40",
      "sig_p230",
      "sig_mosquito",
      "tokarev",
      "usp_45",
      "usp_9mm",
      "walther_ppk",
      "ar10",
      "ar15",
      "ar15_retool_300blk",
      "fn_fal",
      "scar_l",
      "hk_g3",
      "hk_g36",
      "l_car_223",
      "l_dsr_223",
      "l_lmg_223",
      "l_mbr_223",
      "m14ebr",
      "M24",
      "m27iar",
      "rm51_assault_rifle",
      "rm88_battle_rifle",
      "sig552",
      "sks",
      "steyr_aug"
    ]
  },
  {
    "type": "martial_art",
    "id": "style_leopard",
    "name": "Leopard Kung Fu",
    "description": "One of the five Shaolin animal styles.  The Leopard focuses on rapid, strategically planned strikes.  Perception improves your accuracy instead of Dexterity.  Moving increases dodge skill and accuracy further.  Attacking after moving increases damage.",
    "initiate": [ "You prepare to pounce like a lepoard.", "%s assumes a leopard-like stance." ],
    "static_buffs": [
      {
        "id": "buff_leopard_static1",
        "name": "Leopard's Strategy",
        "description": "You fight by overwhelming your opponents with speedy strikes that are much harder to defend against.\nDexterity increases melee damage instead of Strength.\n\nBash damage increased by 75%% of Dexterity but decreased by 75%% of Strength.",
        "min_unarmed": 0,
        "unarmed_allowed": true,
        "flat_bonuses": [ [ "damage", "bash", "dex", 0.75 ], [ "damage", "bash", "str", -0.75 ] ]
      },
      {
        "id": "buff_leopard_static2",
        "name": "Leopard's Agility",
        "description": "Just like a cat, you are quick, agile, and hard to pin down.\n\n+1.0 Dodge skill.",
        "min_unarmed": 1,
        "unarmed_allowed": true,
        "flat_bonuses": [ [ "dodge", 1.0 ] ]
      }
    ],
    "onmove_buffs": [
      {
        "id": "buff_leopard_onmove1",
        "name": "Leopard's Stalk",
        "description": "You proudly stalk the shadows and preparing to pouce with unrelenting fury.\n\n+2 Accuracy.\nEnables \"Leopard's Pounce\" buff.\nLasts 1 turn.",
        "min_unarmed": 1,
        "unarmed_allowed": true,
        "buff_duration": 1,
        "flat_bonuses": [ [ "hit", 2.0 ] ]
      },
      {
        "id": "buff_leopard_onmove2",
        "name": "Leopard's Pounce",
        "description": "You are ready.  Attack and claim your prey!\n\n+25% bonus to all damage.\nLasts 1 turn.",
        "min_unarmed": 3,
        "unarmed_allowed": true,
        "req_buffs": [ "buff_leopard_onmove1" ],
        "buff_duration": 1,
        "flat_bonuses": [ [ "damage", "bash", 1.25 ], [ "damage", "cut", 1.25 ], [ "damage", "stab", 1.25 ] ]
      }
    ],
    "techniques": [ "tec_leopard_rapid", "tec_leopard_feint", "tec_leopard_counter", "tec_leopard_precise" ]
  },
  {
    "type": "martial_art",
    "id": "style_swordsmanship",
    "name": "Medieval Swordsmanship",
    "description": "The art of the longsword and sword & shield, preceding the later development of fencing.  Designed for combat both unarmored and in armor, it includes grappling as well as defensive and offensive sword techniques.  This treatise compares the Italian and German traditions of medieval combat with detailed step-by-step pictures.",
    "initiate": [ "You take on a knightly stance.", "%s takes on a knightly stance." ],
    "strictly_melee": true,
    "static_buffs": [
      {
        "id": "buff_swordsmanship_static",
        "name": "Swordsman's Stance",
        "description": "Through chivalry and vigilance, your defense with a blade has increased.\n\n+1 Dodge attempts, blocked damage decreased by 50%% of Strength.",
        "min_melee": 0,
        "melee_allowed": true,
        "bonus_dodges": 1,
        "flat_bonuses": [ [ "block", "str", 0.5 ] ]
      }
    ],
    "onblock_buffs": [
      {
        "id": "buff_swordsmanship_onblock",
        "name": "Deflection",
        "description": "You deflected your enemy's attack and now they are open to a counterattack!\nEnables \"Sweeping Strike\" and \"Deathblow\" techniques.\nLasts 1 turn.",
        "min_melee": 1,
        "melee_allowed": true,
        "buff_duration": 1
      }
    ],
    "oncrit_buffs": [
      {
        "id": "buff_swordsmanship_oncrit",
        "name": "Manslayer",
        "description": "Your powerful attack has given you the chance to end this fight right now!\nEnables \"Vicious Strike\" techniques.\nLasts 1 turn.",
        "min_melee": 5,
        "melee_allowed": true,
        "buff_duration": 1
      }
    ],
    "techniques": [
      "tec_swordsmanship_grab",
      "tec_swordsmanship_break",
      "tec_swordsmanship_zornhau",
      "tec_swordsmanship_unterhau",
      "tec_swordsmanship_mordhau"
    ],
    "weapons": [
      "arming_sword",
      "arming_sword_inferior",
      "arming_sword_fake",
      "broadsword",
      "broadsword_inferior",
      "broadsword_fake",
      "broadfire_off",
      "broadfire_on",
      "estoc",
      "estoc_inferior",
      "estoc_fake",
      "longsword",
      "longsword_inferior",
      "longsword_fake",
      "sword_crude",
      "sword_nail",
      "sword_wood",
      "zweifire_off",
      "zweifire_on",
      "zweihander",
      "zweihander_inferior",
      "zweihander_fake"
    ]
  },
  {
    "type": "martial_art",
    "id": "style_muay_thai",
    "name": "Muay Thai",
    "description": "Also referred to as the \"Art of 8 Limbs,\" Muay Thai is a popular fighting technique from Thailand that uses powerful strikes.  Your strength decreases blocked damage.  Blocking attacks or getting hit will increase your damage and blocked damage further.",
    "initiate": [ "You perform a short wai khru in honor of your teachers.", "%s performs a short war-dance." ],
    "learn_difficulty": 5,
    "arm_block": 2,
    "leg_block": 4,
    "static_buffs": [
      {
        "id": "buff_muay_thai_static",
        "name": "Muay Thai Stance",
        "description": "Strength is everything in Muay Thai and you know how to make the most of yours.\n\nBlocked damage decreased by 50%% of Strength.",
        "min_unarmed": 0,
        "unarmed_allowed": true,
        "flat_bonuses": [ [ "block", "str", 0.5 ] ]
      }
    ],
    "ongethit_buffs": [
      {
        "id": "buff_muay_thai_ongethit",
        "name": "Determination",
        "description": "Taking a hit will not slow you down.  You will outlast your opponent and win this fight.\n\n+Bash damage increased by 25%% of Strength, blocked damage decreased by 50%% of Strength.\nLasts 5 turns.",
        "min_unarmed": 3,
        "unarmed_allowed": true,
        "buff_duration": 5,
        "flat_bonuses": [ [ "damage", "bash", "str", 0.25 ], [ "block", "str", 0.5 ] ]
      }
    ],
    "techniques": [ "tec_muay_thai_elbow", "tec_muay_thai_kick", "tec_muay_thai_knee", "tec_muay_thai_break" ]
  },
  {
    "type": "martial_art",
    "id": "style_ninjutsu",
    "name": "Ninjutsu",
    "description": "Ninjutsu is a martial art and set of tactics used by ninja in feudal Japan.  It focuses on rapid, precise, silent strikes.  Ninjutsu is almost entirely silent and does extra damage if on the first attack.  It also provides small combat bonuses every time you move.",
    "initiate": [ "You perform a kuji-in mantra with your hands. Rin, Kai, Jin!", "%s performs a series of intricate hand signs." ],
    "learn_difficulty": 6,
    "arm_block": 3,
    "static_buffs": [
      {
        "id": "buff_ninjutsu_static1",
        "name": "Ninjutsu Stance",
        "description": "Your training allows you to make no noise when attacking and less noise when moving around.\n\nMelee and unarmed attacks generate 0 noise.  Moving generates 1/2 as much noise.",
        "min_unarmed": 0,
        "unarmed_allowed": true,
        "melee_allowed": true,
        "quiet": true,
        "stealthy": true
      },
      {
        "id": "buff_ninjutsu_static2",
        "name": "Sneak Attack",
        "description": "To a true shinobi, the first strike and the last strike are one in the same.\n\n+50%% all damage.",
        "min_unarmed": 0,
        "unarmed_allowed": true,
        "melee_allowed": true,
        "mult_bonuses": [ [ "damage", "bash", 1.5 ], [ "damage", "cut", 1.5 ], [ "damage", "stab", 1.5 ] ]
      }
    ],
    "onattack_buffs": [
      {
        "id": "buff_ninjutsu_onattack",
        "name": "Loss of Surprise",
        "description": "You intentions are known!  It will take you a few moments to sneak attack again.\n\n-50%% all damage.\nLast 3 turns.",
        "min_unarmed": 0,
        "unarmed_allowed": true,
        "melee_allowed": true,
        "buff_duration": 3,
        "mult_bonuses": [ [ "damage", "bash", 0.5 ], [ "damage", "cut", 0.5 ], [ "damage", "stab", 0.5 ] ]
      }
    ],
    "onmove_buffs": [
      {
        "id": "buff_ninjutsu_onmove",
        "name": "Momentum Shift",
        "description": "Ninjas are training to be extremely agile and mobile.\n\n+1.0 Dodge skill, Accuracy increased by 20%% of Dexterity.\nLast 1 turn.",
        "min_unarmed": 2,
        "unarmed_allowed": true,
        "melee_allowed": true,
        "buff_duration": 1,
        "flat_bonuses": [ [ "dodge", 1.0 ], [ "hit", "dex", 0.2 ] ]
      }
    ],
    "onkill_buffs": [
      {
        "id": "buff_ninjutsu_onkill",
        "name": "Escape Plan",
        "description": "Your target has perished.  It is time to leave and plan your next attack.\n\n+2 Dodge attempts, +10 movement speed.\nLast 3 turns.",
        "min_melee": 3,
        "unarmed_allowed": true,
        "melee_allowed": true,
        "buff_duration": 3,
        "bonus_dodges": 2,
        "flat_bonuses": [ [ "speed", 10 ] ]
      }
    ],
    "techniques": [ "tec_ninjutsu_swift", "tec_ninjutsu_takedown", "tec_ninjutsu_precise" ],
    "weapons": [
      "arming_sword",
      "arming_sword_inferior",
      "arming_sword_fake",
      "bio_blade_weapon",
      "bio_claws_weapon",
      "bokken",
      "bokken_inferior",
      "bokken_fake",
      "broadsword",
      "broadsword_inferior",
      "broadsword_fake",
      "broadfire_off",
      "broadfire_on",
      "cavalry_sabre",
      "cavalry_sabre_fake",
      "copper_knife",
      "cutlass_fake",
      "cutlass_inferior",
      "cutlass",
      "dao",
      "diveknife",
      "firekatana_off",
      "firekatana_on",
      "i_staff",
      "jian",
      "jian_inferior",
      "jian_fake",
      "katana",
      "katana_inferior",
      "katana_fake",
      "kirpan",
      "knife_combat",
      "knife_hunting",
      "knife_rambo",
      "knife_rm42",
      "knife_trench",
      "kirpan_cheap",
      "kris",
      "kukri",
      "khopesh",
      "longsword",
      "longsword_inferior",
      "longsword_fake",
      "l-stick",
      "l-stick_on",
      "machete",
      "makeshift_knife",
      "nodachi",
      "nodachi_inferior",
      "nodachi_fake",
      "q_staff",
      "scimitar",
      "scimitar_fake",
      "scimitar_inferior",
      "shishkebab_off",
      "shishkebab_on",
      "shock_staff",
      "sickle",
      "switchblade",
      "sword_bayonet",
      "sword_crude",
      "sword_nail",
      "sword_wood",
      "sword_xiphos",
      "tanto",
      "tanto_inferior",
      "tanto_fake",
      "wakizashi",
      "wakizashi_inferior",
      "wakizashi_fake"
    ]
  },
  {
    "type": "martial_art",
    "id": "style_niten",
    "name": "Niten Ichi-Ryu",
    "description": "Niten Ichi-Ryu is an ancient school of combat, transmitting a style of classical Japanese swordsmanship conceived by the warrior Miyamoto Musashi.  Perception increases damage and reduces blocked damage.  Moving and attacking reduces dodging and damage until you pause.  Pausing for a moment increases Dodge skill.",
    "initiate": [ "You clear your mind as you prepare yourself for combat.", "%s relaxes and prepares for combat." ],
    "learn_difficulty": 8,
    "primary_skill": "cutting",
    "strictly_melee": true,
    "static_buffs": [
      {
        "id": "buff_niten_static",
        "name": "Niten Ichi-Ryu Stance",
        "description": "Cautious watchful eyes\nmeasure and display your skill.\nPractice makes perfect.\n\nBash and Cut damage increased by 50%% of Perception, blocked damage reduced by 100%% of Perception.",
        "min_melee": 0,
        "melee_allowed": true,
        "flat_bonuses": [ [ "arpen", "cut", "per", 0.5 ], [ "arpen", "bash", "per", 0.5 ], [ "block", "per", 1.0 ] ]
      }
    ],
    "onmove_buffs": [
      {
        "id": "buff_niten_onmove",
        "name": "Waning Moon",
        "description": "Blackened like darkness,\nnightmares approach from all sides.\nFlee at any cost!\n\n-5.0 Dodge skill.\nLasts 1 turn.",
        "min_melee": 0,
        "melee_allowed": true,
        "buff_duration": 1,
        "flat_bonuses": [ [ "dodge", -5.0 ] ]
      }
    ],
    "onattack_buffs": [
      {
        "id": "buff_niten_onattack",
        "name": "Falling Leaf",
        "description": "A sharp sword cuts true.\nAlthough, all things fade with time.\nRestraint hones your skills.\n\n-1.0 Dodge skill, -1 bash damage, -1 cut damage.\nLasts 1 turn. Stacks 5 times.",
        "min_melee": 0,
        "melee_allowed": true,
        "buff_duration": 1,
        "max_stacks": 5,
        "flat_bonuses": [ [ "dodge", -1.0 ], [ "damage", "cut", -1.0 ], [ "damage", "bash", -1.0 ] ]
      }
    ],
    "ondodge_buffs": [
      {
        "id": "buff_niten_ondodge",
        "name": "Moonlight",
        "description": "Luck be the light,\non a dark and cloudy night\nas the moon shines down\n\nEnables \"In-One Timing\".\nLasts 1 turn.",
        "min_melee": 5,
        "melee_allowed": true,
        "buff_duration": 1
      }
    ],
    "onpause_buffs": [
      {
        "id": "buff_niten_onpause",
        "name": "Stillness",
        "description": "The eye of the storm,\na fleeting moment of peace,\ngone without a trace.\n\n+2 Accuracy, Dodge skill increased by 50%% of Perception.\nLasts 2 turns.",
        "min_melee": 0,
        "melee_allowed": true,
        "buff_duration": 2,
        "flat_bonuses": [ [ "hit", 2.0 ], [ "dodge", "per", 0.5 ] ]
      }
    ],
    "techniques": [ "niten_water_cut", "niten_red_leaf", "niten_stone_cut", "niten_timing_attack", "niten_feint" ],
    "weapons": [
      "bokken",
      "bokken_inferior",
      "bokken_fake",
      "firekatana_off",
      "firekatana_on",
      "katana",
      "katana_inferior",
      "katana_fake",
      "nodachi",
      "nodachi_inferior",
      "nodachi_fake",
      "sword_nail",
      "sword_crude",
      "sword_wood",
      "wakizashi",
      "wakizashi_inferior",
      "wakizashi_fake"
    ]
  },
  {
    "type": "martial_art",
    "id": "style_pankration",
    "name": "Pankration",
    "description": "An ancient Greek martial art once used by the Spartans.  It combines boxing and wrestling techniques to create a brutal sport, though modern revival of the art is less of no-holds-barred in nature.",
    "initiate": [ "You crouch slightly and prepare to rush forward.", "%s crouches slightly, ready to rush forward." ],
    "learn_difficulty": 3,
    "arm_block": 2,
    "leg_block": 4,
    "ondodge_buffs": [
      {
        "id": "buff_pankration_ondodge",
        "name": "Counter Chance",
        "description": "The enemy has presented an opening in their defense.\n+10%% bash damage.  Enables \"Close Combat\" buff.\nLasts 1 turn.",
        "min_unarmed": 1,
        "unarmed_allowed": true,
        "buff_duration": 1,
        "mult_bonuses": [ [ "damage", "bash", 1.1 ] ]
      }
    ],
    "onhit_buffs": [
      {
        "id": "buff_pankration_oncrit",
        "name": "Close Combat",
        "description": "You got your opponent right where you want them!\n\n+20%% bash damage.\nLasts 1 turn.",
        "min_unarmed": 4,
        "unarmed_allowed": true,
        "req_buffs": [ "buff_pankration_ondodge" ],
        "buff_duration": 1,
        "mult_bonuses": [ [ "damage", "bash", 1.2 ] ]
      }
    ],
    "techniques": [
      "tec_pankration_cross",
      "tec_pankration_kick",
      "tec_pankration_break",
      "tec_pankration_grabknee",
      "tec_pankration_grabdisarm",
      "tec_pankration_grabthrow"
    ]
  },
  {
    "type": "martial_art",
    "id": "style_silat",
    "name": "Silat",
    "description": "Pentjak Silat, of Indonesian origin, is a fighting style that covers the use of short blades and bludgeons.  Fighters stay low and mobile to avoid attacks, then unleash deadly critical hits.",
    "initiate": [ "You give a salute of respect as you prepare to combat.", "%s gives a combat salute." ],
    "learn_difficulty": 7,
    "primary_skill": "cutting",
    "strictly_melee": true,
    "static_buffs": [
      {
        "id": "buff_silat_static",
        "name": "Silat Stance",
        "description": "You try to stay loose as possible when fighting to have more chances to dodge.\n\n+1 Dodge attempts.",
        "min_melee": 0,
        "melee_allowed": true,
        "bonus_dodges": 1
      }
    ],
    "ondodge_buffs": [
      {
        "id": "buff_silat_ondodge",
        "name": "Silat Appraisal",
        "description": "Each time you dodge an attack, you learn a bit more about your opponents' fighting style.  This allows you to make more precise attacks against them.\n\nAccuracy increased by 15%% of Dexterirty.\nLasts 2 turns.  Stacks 3 times.",
        "min_melee": 1,
        "melee_allowed": true,
        "buff_duration": 2,
        "max_stacks": 3,
        "flat_bonuses": [ [ "hit", "dex", 0.15 ] ]
      }
    ],
    "onmove_buffs": [
      {
        "id": "buff_silat_onmove",
        "name": "Silat Evasion",
        "description": "You stay low as you move, making it harder for enemies to pin you down.\n\n+1 Dodge attempts.\nLasts 2 turn.",
        "min_melee": 1,
        "melee_allowed": true,
        "buff_duration": 2,
        "bonus_dodges": 1
      }
    ],
    "techniques": [ "tec_silat_hamstring", "tec_silat_precise", "tec_silat_brutal", "tec_silat_dirty" ],
    "weapons": [
      "baton-extended",
      "bowling_pin",
      "cudgel",
      "diveknife",
      "firemachete_off",
      "firemachete_on",
      "glaive",
      "golf_club",
      "hockey_stick",
      "i_staff",
      "javelin",
      "javelin_iron",
      "knife_combat",
      "copper_knife",
      "knife_hunting",
      "knife_trench",
      "kris",
      "kris_fake",
      "machete",
      "makeshift_halberd",
      "makeshift_knife",
      "makeshift_machete",
      "naginata",
      "naginata_inferior",
      "naginata_fake",
      "pipe",
      "pointy_stick",
      "pool_cue",
      "PR24-extended",
      "primitive_knife",
      "q_staff",
      "rebar",
      "scimitar",
      "scimitar_inferior",
      "scimitar_fake",
      "scythe",
      "scythe_war",
      "shock_staff",
      "shocktonfa_off",
      "shocktonfa_on",
      "sickle",
      "shishkebab_off",
      "shishkebab_on",
      "spear_knife",
      "spear_knife_superior",
      "spear_spike",
      "spear_rebar",
      "spear_pipe",
      "spear_forked",
      "spear_steel",
      "spear_survivor",
      "spear_wood",
      "spear_copper",
      "spear_homemade_halfpike",
      "stick",
      "survivor_machete",
      "tanto",
      "tonfa",
      "tonfa_wood",
      "kukri",
      "knife_rambo",
      "knife_rm42",
      "switchblade",
      "l-stick",
      "l-stick_on"
    ]
  },
  {
    "type": "martial_art",
    "id": "style_snake",
    "name": "Snake Kung Fu",
    "description": "One of the five Shaolin animal styles.  The Snake focuses on sinuous movement and precision strikes.  Perception determines your Accuracy, rather than Dexterity.  Standing still will increases your accuracy and damage of your next attack.",
    "initiate": [ "You adopt a fluid stance, ready to strike like a snake.", "%s assumes a snake-like stance." ],
    "learn_difficulty": 10,
    "arm_block": 2,
    "static_buffs": [
      {
        "id": "buff_snake_static",
        "name": "Snake's Sight",
        "description": "You are patient and know where to hit your opponent for the best results.\n\nPerception increases Accuracy instead of Dexterity.  Accuracy increased by 25%% of Perception but decreased by 25%% of Dexterity.",
        "min_unarmed": 0,
        "unarmed_allowed": true,
        "flat_bonuses": [ [ "hit", "per", 0.25 ], [ "hit", "dex", -0.25 ] ]
      }
    ],
    "onpause_buffs": [
      {
        "id": "buff_snake_onpause",
        "name": "Snake's Coil",
        "description": "Every snake wait for the perfect moment to strike.  Aim as your opponents approve and attack their weakness without mercy!\n\n+1 Accuracy, gain armor penetration equal to 50%% of Perceptions.\nLasts 1 turn.  Stacks 3 times.",
        "min_unarmed": 1,
        "unarmed_allowed": true,
        "buff_duration": 1,
        "max_stacks": 3,
        "flat_bonuses": [ [ "hit", 1.0 ], [ "arpen", "bash", "per", 0.5 ], [ "arpen", "cut", "per", 0.5 ], [ "arpen", "stab", "per", 0.5 ] ]
      }
    ],
    "techniques": [ "tec_snake_rapid", "tec_snake_feint", "tec_snake_break", "tec_snake_precise" ]
  },
  {
    "type": "martial_art",
    "id": "style_sojutsu",
    "name": "Sōjutsu",
    "description": "Sōjutsu, \"The Way of the Spear\", is the Japanese martial art of fighting with a spear.  Sōjutsu focuses on keeping opponents at a distance in order to maintain advantage in combat.  Standing still gives you an extra block attempt but moving will briefly increase your damage.",
    "initiate": [ "You prepare to defend against all that approach you.", "%s assumes a wide, defensive stance." ],
    "learn_difficulty": 7,
    "primary_skill": "stabbing",
    "strictly_melee": true,
    "static_buffs": [
      {
        "id": "buff_sojutsu_static",
        "name": "Sōjutsu Stance",
        "description": "Your training grants better defense while using a polearm.\n\n+1 Block attempt.",
        "min_melee": 0,
        "melee_allowed": true,
        "bonus_blocks": 1
      }
    ],
    "onmove_buffs": [
      {
        "id": "buff_sojutsu_onmove",
        "name": "Superior Positioning",
        "description": "You have given up your defenses for a moment to increase the damage of your attacks.\n\n+10%% damage, -1 Block attempts.\nLasts 1 turn.",
        "min_melee": 0,
        "melee_allowed": true,
        "buff_duration": 1,
        "bonus_blocks": -1,
        "mult_bonuses": [ [ "damage", "bash", 1.1 ], [ "damage", "cut", 1.1 ], [ "damage", "stab", 1.1 ] ]
      }
    ],
    "techniques": [ "tec_sojutsu_push", "tec_sojutsu_shove", "tec_sojutsu_trip" ],
    "weapons": [
      "glaive",
      "halberd",
      "halberd_fake",
      "ji",
      "naginata",
      "naginata_inferior",
      "naginata_fake",
      "long_pole",
      "makeshift_halberd",
      "pike",
      "pike_inferior",
      "pike_fake",
      "pitchfork",
      "qiang",
      "spear_copper",
      "spear_dory",
      "spear_forked",
      "spear_homemade_halfpike",
      "spear_pipe",
      "spear_knife",
      "spear_knife_superior",
      "spear_spike",
      "spear_rebar",
      "spear_steel",
      "spear_survivor",
      "spear_wood"
    ]
  },
  {
    "type": "martial_art",
    "id": "style_taekwondo",
    "name": "Taekwondo",
    "description": "Taekwondo is the national sport of Korea, and was used by the South Korean army in the 20th century.  Focused on kicks and so it does not benefit from wielded weapons.  It also includes strength training; your blocks absorb extra damage and your attacks do more damage if you are not holding anything.",
    "initiate": [ "You adopt a narrow fighting stance.", "You adopts a narrow fighting stance." ],
    "learn_difficulty": 5,
    "arm_block": 1,
    "leg_block": 3,
    "force_unarmed": true,
    "static_buffs": [
      {
        "id": "buff_taekwondo_static",
        "name": "Taekwondo Stance",
        "description": "Using your legs to attack allows your hands to be free for better defense.\n\nBlocked damage decreased by 50%% of Strength.",
        "unarmed_allowed": true,
        "flat_bonuses": [ [ "block", "str", 0.5 ] ]
      },
      {
        "id": "buff_taekwondo_static2",
        "name": "Unhindered",
        "description": "Your attacks are stronger if you are not holding anything in your hands.\n\n+33% bash damage when not using a weapon.",
        "unarmed_allowed": true,
        "min_unarmed": 0,
        "strictly_unarmed": true,
        "mult_bonuses": [ [ "damage", "bash", 1.33 ] ]
      }
    ],
    "techniques": [ "tec_taekwondo_disarm", "tec_taekwondo_precise", "tec_taekwondo_push", "tec_taekwondo_sweep" ]
  },
  {
    "type": "martial_art",
    "id": "style_tai_chi",
    "name": "Tai Chi",
    "description": "Though Tai Chi is often seen as a form of mental and physical exercise, it is a legitimate martial art, focused on self-defense.  Its ability to absorb the force of an attack makes your Perception decrease damage further on a block.  Pausing for a moment enables powerful palm strike techniques.",
    "initiate": [ "You settle into a gentle stance and prepare to defend yourself.", "%s settles into a gentle stance." ],
    "learn_difficulty": 4,
    "arm_block": 0,
    "static_buffs": [
      {
        "id": "buff_tai_chi_static",
        "name": "Tai Chi Stance",
        "description": "You are focused of defense and predicting your opponents attacks.\n\n+1 Block attempts, blocked damage reduced by 100%% Perception.",
        "unarmed_allowed": true,
        "min_unarmed": 0,
        "bonus_blocks": 1,
        "flat_bonuses": [ [ "block", "per", 1.0 ] ]
      }
    ],
    "ondodge_buffs": [
      {
        "id": "buff_tai_chi_ondodge",
        "name": "Repulse the Monkey",
        "description": "By perfectly positioning yourself and your opponent, you have become more accurate and can bypass your opponent's defenses.\n\nAccuracy increased by 20%% of Perception, gain bash Armor Pentration equal to 50%% of Perception.\nLasts 2 turns.",
        "unarmed_allowed": true,
        "min_unarmed": 3,
        "buff_duration": 2,
        "flat_bonuses": [ [ "arpen", "bash", "per", 0.5 ], [ "hit", "per", 0.2 ] ]
      }
    ],
    "onpause_buffs": [
      {
        "id": "buff_tai_chi_onpause",
        "name": "Cross Hands",
        "description": "By taking a moment to prepare yourself, you are able to use your entire body fully for attacking and defending.\n\n+1.0 Dodge skill, blocked damage reduced by 50%% of Perception.\nEnables \"Palm Strike\" and \"Double Palm Strike\" techniques.\nLasts 3 turns.",
        "unarmed_allowed": true,
        "min_unarmed": 1,
        "buff_duration": 3,
        "flat_bonuses": [ [ "block", "per", 0.5 ], [ "dodge", 1.0 ] ]
      }
    ],
    "techniques": [ "tec_taichi_disarm", "tec_taichi_palm", "tec_taichi_counter", "tec_taichi_precise" ]
  },
  {
    "type": "martial_art",
<<<<<<< HEAD
=======
    "id": "style_tiger",
    "name": "Tiger Kung Fu",
    "description": "One of the five Shaolin animal styles.  The Tiger focuses on relentless attacks above all else.  Your Strength determines your accuracy, and your attacks do increasing damage as you continue attacking.",
    "initiate": [ "You clench your hands into ferocious, tiger-like claws.", "%s assumes a tiger-like stance." ],
    "learn_difficulty": 10,
    "static_buffs": [
      {
        "id": "buff_tiger_static",
        "name": "Tiger's Strength",
        "description": "You do not need defense.  You do not need a plan.  You need strength.  Strength will break your opponents' defenses and overwhelm them completely.\n\nStrength increases Accuracy instead of Dexterity.\n\nAccuracy increased by 25%% of Strength but decreased by 25%% of Dexterity.",
        "min_unarmed": 0,
        "unarmed_allowed": true,
        "flat_bonuses": [ [ "hit", "str", 0.25 ], [ "hit", "dex", -0.25 ] ]
      }
    ],
    "onhit_buffs": [
      {
        "id": "buff_tiger_onhit",
        "name": "Tiger Fury",
        "description": "You attack with an endless barrage of strikes.  The more you hit, the stronger you become.\n\n+10%% damage.\nLasts 3 turns.  Stacks 4 times.",
        "unarmed_allowed": true,
        "min_unarmed": 2,
        "buff_duration": 3,
        "max_stacks": 4,
        "mult_bonuses": [ [ "damage", "bash", 1.1 ], [ "damage", "cut", 1.1 ], [ "damage", "stab", 1.1 ] ]
      }
    ],
    "oncrit_buffs": [
      {
        "id": "buff_tiger_oncrit",
        "name": "Tiger Rampage",
        "description": "Your opponent's lose is your gain.  Your next attack will break through your opponent's guard.\n\nGain Armor Penetration equal to 50%% of Strength.\nLasts 1 turns.  Stacks 2 times.",
        "unarmed_allowed": true,
        "min_unarmed": 3,
        "buff_duration": 1,
        "max_stacks": 2,
        "flat_bonuses": [ [ "arpen", "bash", "str", 0.5 ], [ "arpen", "cut", "str", 0.5 ], [ "arpen", "stab", "str", 0.5 ] ]
      }
    ],
    "techniques": [ "tec_tiger_palm", "tec_tiger_takedown" ]
  },
  {
    "type": "martial_art",
>>>>>>> a096b1ea
    "id": "style_zui_quan",
    "name": "Zui Quan",
    "description": "AKA \"drunken boxing,\" Zui Quan imitates the movement of a drunk to confuse the enemy, giving you a passive dodge bonus based on your intelligence.  The turn after you attack, you may dodge any number of attacks with no penalty, and successfully dodging an attack gives you bonus damage and to-hit based on your intelligence.",
    "initiate": [ "You begin to sway to and fro with a confident swagger.", "%s stumbles as if pretending to be drunk." ],
    "learn_difficulty": 8,
    "arm_block": 99,
    "leg_block": 99,
    "static_buffs": [
      {
        "id": "zuiquan_static",
        "name": "Zui Quan",
        "description": "Intelligence increases dodging ability",
        "unarmed_allowed": true,
        "flat_bonuses": [ [ "dodge", "int", 0.12 ] ]
      }
    ],
    "onattack_buffs": [
      {
        "id": "zuiquan_attack_buff",
        "name": "Drunken Dodging",
        "description": "Unlimited dodges after attacking",
        "buff_duration": 4,
        "unarmed_allowed": true,
        "bonus_dodges": 100
      }
    ],
    "ondodge_buffs": [
      {
        "id": "zuiquan_dodge_buff",
        "name": "Counter Strike",
        "description": "Extra damage and to-hit after successful dodge",
        "unarmed_allowed": true,
        "max_stacks": 2,
        "flat_bonuses": [ [ "damage", "bash", "int", 0.5 ], [ "hit", "int", 0.2 ] ]
      }
    ],
    "techniques": [ "tec_zuiquan_feint", "tec_zuiquan_counter" ]
  },
  {
    "type": "martial_art",
    "id": "style_debug",
    "name": "Debug Mastery",
    "description": "A secret martial art used only by developers and cheaters.",
    "initiate": [ "You get ready pwn some zeds!", "%s prepares to cheat at martial arts!" ],
    "arm_block": 99,
    "leg_block": 99,
    "static_buffs": [
      {
        "id": "debug_elem_resist",
        "name": "Elemental resistance",
        "description": "+Strength bash armor, +Dexterity acid armor, +Intelligence electricity armor, +Perception fire armor.",
        "unarmed_allowed": true,
        "flat_bonuses": [
          [ "armor", "bash", "str", 1.0 ],
          [ "armor", "cut", "dex", 1.0 ],
          [ "armor", "electric", "int", 1.0 ],
          [ "armor", "heat", "per", 1.0 ]
        ]
      }
    ],
    "oncrit_buffs": [
      {
        "id": "debug_crit_buff",
        "name": "Lightning Strike",
        "description": "Lightning strikes twice.  +Perception electric damage for 3 turns.  Stacks 2 times.",
        "unarmed_allowed": true,
        "min_unarmed": 0,
        "buff_duration": 3,
        "max_stacks": 2,
        "flat_bonuses": [ [ "damage", "electric", "per", 1.0 ] ]
      }
    ],
    "onmiss_buffs": [
      {
        "id": "debug_miss_buff",
        "name": "Getting Angry",
        "description": "When I get my hands on you...  +2 bash damage for 2 turns.  Stacks 5 times.",
        "unarmed_allowed": true,
        "min_unarmed": 0,
        "buff_duration": 2,
        "max_stacks": 5,
        "flat_bonuses": [ [ "damage", "bash", 2.0 ] ]
      }
    ],
    "onkill_buffs": [
      {
        "id": "debug_kill_buff",
        "name": "On Fire",
        "description": "YOU ARE ON FIRE!  +5 fire damage for 5 turns.",
        "unarmed_allowed": true,
        "min_unarmed": 0,
        "buff_duration": 5,
        "flat_bonuses": [ [ "damage", "heat", 5.0 ] ]
      }
    ],
    "techniques": [ "tec_debug_slow", "tec_debug_arpen" ]
  },
  {
    "type": "martial_art",
    "id": "style_wingchun",
    "name": "Wing Chun",
    "description": "Wing Chun is a Chinese martial art that began by selecting the easiest-to-learn effective techniques from the various Shaolin animal forms.  It has a high stance, with weight entirely on the rear leg.  Wing Chun focuses on sensitivity to the opponent's direction of force, and flowing around it to get back to hitting.",
    "initiate": [
      "You take your stance and prepare to receive the gift of violence.",
      "%s patiently assumes a curiously pigeon-toed stance."
    ],
    "learn_difficulty": 8,
    "arm_block": 99,
    "leg_block": 99,
    "static_buffs": [
      {
        "id": "wingchun_static",
        "name": "Chi-Sao Sensitivity",
        "description": "Perception increases dodging ability, +1 dodges per turn",
        "unarmed_allowed": true,
        "flat_bonuses": [ [ "dodge", "per", 0.12 ] ],
        "bonus_dodges": 1
      }
    ],
    "techniques": [
      "tec_wingchun_chainpunch",
      "tec_wingchun_break",
      "tec_wingchun_feint",
      "tec_wingchun_stumble",
      "tec_wingchun_counter",
      "tec_wingchun_disarm"
    ],
    "weapons": [ "butterfly_swords", "long_pole" ]
  }
]<|MERGE_RESOLUTION|>--- conflicted
+++ resolved
@@ -1333,8 +1333,6 @@
   },
   {
     "type": "martial_art",
-<<<<<<< HEAD
-=======
     "id": "style_tiger",
     "name": "Tiger Kung Fu",
     "description": "One of the five Shaolin animal styles.  The Tiger focuses on relentless attacks above all else.  Your Strength determines your accuracy, and your attacks do increasing damage as you continue attacking.",
@@ -1378,7 +1376,6 @@
   },
   {
     "type": "martial_art",
->>>>>>> a096b1ea
     "id": "style_zui_quan",
     "name": "Zui Quan",
     "description": "AKA \"drunken boxing,\" Zui Quan imitates the movement of a drunk to confuse the enemy, giving you a passive dodge bonus based on your intelligence.  The turn after you attack, you may dodge any number of attacks with no penalty, and successfully dodging an attack gives you bonus damage and to-hit based on your intelligence.",
