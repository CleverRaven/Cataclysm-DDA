--- conflicted
+++ resolved
@@ -614,7 +614,6 @@
       "glock_19",
       "glock_22",
       "glock_31",
-<<<<<<< HEAD
       "hi_power_9mm",
       "hi_power_40",
       "hptjcp",
@@ -624,8 +623,6 @@
       "l_sp_9mm",
       "l_mp_45",
       "l_sp_45",
-=======
->>>>>>> 026c7b51
       "m17",
       "m1911",
       "m1911_MEU",
@@ -661,7 +658,6 @@
       "hk417_13",
       "hk_g3",
       "hk_g36",
-<<<<<<< HEAD
       "iwi_tavor_x95_300blk",
       "l_car_223",
       "l_dsr_223",
@@ -669,8 +665,6 @@
       "l_mbr_223",
       "m1a",
       "m110a1",
-=======
->>>>>>> 026c7b51
       "m14ebr",
       "m16a4",
       "m27iar",
