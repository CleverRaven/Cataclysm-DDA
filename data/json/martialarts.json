--- conflicted
+++ resolved
@@ -267,11 +267,7 @@
         "name": "Eskrima Stance",
         "description": "You are skilled at getting the most out of your weapons.  The term 'weapon' might be very subjective,\n\n+2 Accuracy.",
         "melee_allowed": true,
-<<<<<<< HEAD
-        "mult_bonuses": [ { "stat": "hit", "scale": 2.0 } ]
-=======
-        "flat_bonuses": [ [ "hit", 2.0 ] ]
->>>>>>> 2cdcd888
+        "flat_bonuses": [ { "stat": "hit", "scale": 2.0 } ]
       }
     ],
     "oncrit_buffs": [
@@ -695,15 +691,11 @@
         "unarmed_allowed": true,
         "req_buffs": [ "buff_leopard_onmove1" ],
         "buff_duration": 1,
-<<<<<<< HEAD
-        "flat_bonuses": [
+        "mult_bonuses": [
           { "stat": "damage", "type": "bash", "scale": 1.25 },
           { "stat": "damage", "type": "cut", "scale": 1.25 },
           { "stat": "damage", "type": "stab", "scale": 1.25 }
         ]
-=======
-        "mult_bonuses": [ [ "damage", "bash", 1.25 ], [ "damage", "cut", 1.25 ], [ "damage", "stab", 1.25 ] ]
->>>>>>> 2cdcd888
       }
     ],
     "techniques": [ "tec_leopard_rapid", "tec_leopard_feint", "tec_leopard_counter", "tec_leopard_precise" ]
