[
  {
    "type": "martial_art",
    "id": "style_none",
    "name": "No style",
    "description": "Not a martial art, this is just plain old punching and kicking.",
    "initiate": [ "You decide to not use any martial arts.", "%s enters a generic combat stance." ],
    "arm_block": 1,
    "leg_block": 99,
    "allow_melee": true
  },
  {
    "type": "martial_art",
    "id": "style_kicks",
    "name": "Force unarmed",
    "description": "Not a martial art, setting this style will prevent weapon attacks and force punches (with free hand) or kicks.",
    "initiate": [ "You force yourself to fight unarmed.", "%s decides to fight unarmed." ],
    "arm_block": 1,
    "leg_block": 99,
    "force_unarmed": true
  },
  {
    "type": "martial_art",
    "id": "style_brawling",
    "name": "Brawling",
    "description": "You're used to hand-to-creature fighting.  Not stylish or sporting, but it gets the job done.",
    "initiate": [ "You grit your teeth and prepare for a good fight.", "%s gets ready to brawl." ],
    "autolearn": [ [ "unarmed", "2" ] ],
    "arm_block": -1,
    "leg_block": 7,
    "allow_melee": true,
    "techniques": [ "tec_brawl_feint", "tec_brawl_power", "tec_brawl_trip", "tec_brawl_counter" ]
  },
  {
    "type": "martial_art",
    "id": "style_karate",
    "name": "Karate",
    "description": "Karate is a popular martial art, originating from Japan.  It focuses on rapid, precise attacks, blocks, and fluid movement.  A successful hit allows you an extra dodge and two extra blocks on the following round.",
    "initiate": [ "You adopt a classic karate stance.", "%s adopts a classic karate stance." ],
    "arm_block": 2,
    "leg_block": 99,
    "onhit_buffs": [
      {
        "id": "karate_hit_buff",
        "name": "Karate Hit",
        "unarmed_allowed": true,
        "min_unarmed": 0,
        "buff_duration": 3,
        "description": "+1 Dodges, +2 Blocks",
        "bonus_dodges": 1,
        "bonus_blocks": 2
      }
    ],
    "techniques": [ "tec_karate_rapid", "tec_karate_precise" ]
  },
  {
    "type": "martial_art",
    "id": "style_aikido",
    "name": "Aikido",
    "description": "Aikido is a Japanese martial art focused on self-defense, while minimizing injury to the attacker.  It uses defensive throws and disarms.  Damage done while using this technique is halved, but pain inflicted is doubled.",
    "initiate": [ "You enter the hamni stance.", "%s changes into a combat posture." ],
    "arm_block": 99,
    "leg_block": 99,
    "static_buffs": [
      {
        "id": "aikido_half_damage",
        "name": "Aikido",
        "unarmed_allowed": true,
        "mult_bonuses": [ [ "damage", "bash", 0.5 ] ],
        "min_unarmed": 0,
        "buff_duration": 2,
        "description": "Half damage to enemies."
      }
    ],
    "techniques": [ "tec_aikido_feint", "tec_aikido_disarm", "tec_aikido_throw", "tec_aikido_dodgethrow" ]
  },
  {
    "type": "martial_art",
    "id": "style_boxing",
    "name": "Boxing",
    "description": "Sport of the true gentleman, modern boxing has evolved from the prizefights of the Victorian era.",
    "initiate": [ "You lower your chin and raise your fists to eye level.", "%s prepares to fight with raised fists." ],
    "arm_block": 2,
    "leg_block": 99,
    "static_buffs": [
      {
        "id": "boxing_static",
        "name": "Boxing",
        "description": "Per increases unarmed power, Str reduces block damage.",
        "unarmed_allowed": true,
        "min_unarmed": 0,
        "max_stacks": 1,
        "flat_bonuses": [ [ "damage", "bash", "per", 0.4 ], [ "block", "str", 0.5 ] ]
      }
    ],
    "onmove_buffs": [
      {
        "id": "boxing_move_buff",
        "name": "Footwork",
        "description": "Gain an extra dodge while moving.",
        "unarmed_allowed": true,
        "min_unarmed": 4,
        "buff_duration": 2,
        "max_stacks": 2,
        "bonus_dodges": 1
      }
    ],
    "ondodge_buffs": [
      {
        "id": "boxing_counter",
        "name": "Counter Chance",
        "description": "They're wide open!",
        "min_unarmed": 5,
        "unarmed_allowed": true,
        "max_stacks": 2,
        "buff_duration": 3,
        "mult_bonuses": [ [ "damage", "bash", 1.25 ] ]
      }
    ],
    "techniques": [ "tec_boxing_rapid", "tec_boxing_cross", "tec_boxing_upper", "tec_boxing_counter" ]
  },
  {
    "type": "martial_art",
    "id": "style_judo",
    "name": "Judo",
    "description": "Judo is a martial art that focuses on grabs and throws, both defensive and offensive.  It also focuses on recovering from throws; while using judo, you will not lose any turns to being thrown or knocked down.",
    "initiate": [ "You prepare yourself for a grapple.", "%s prepares for a grapple." ],
    "arm_block": 99,
    "leg_block": 99,
    "static_buffs": [
      {
        "id": "judo_recovery",
        "name": "Judo",
        "unarmed_allowed": true,
        "min_unarmed": 0,
        "buff_duration": 2,
        "throw_immune": true,
        "description": "Immune to throws and knockdowns."
      }
    ],
    "techniques": [ "tec_judo_grab", "tec_judo_throw" ]
  },
  {
    "type": "martial_art",
    "id": "style_tai_chi",
    "name": "Tai Chi",
    "description": "Though Tai Chi is often seen as a form of mental and physical exercise, it is a legitimate martial art, focused on self-defense.  Its ability to absorb the force of an attack makes your Perception decrease damage further on a block.",
    "initiate": [ "You settle into a gentle stance and prepare to defend yourself.", "%s settles into a gentle stance." ],
    "arm_block": 1,
    "leg_block": 99,
    "static_buffs": [
      {
        "id": "tai_chi_block",
        "name": "Tai Chi",
        "unarmed_allowed": true,
        "min_unarmed": 0,
        "buff_duration": 2,
        "flat_bonuses": [ [ "block", "per", 1.0 ] ],
        "description": "+1 Block.  Perception decreases damage when blocking.",
        "bonus_blocks": 1
      }
    ],
    "techniques": [ "tec_taichi_disarm", "tec_taichi_precise" ]
  },
  {
    "type": "martial_art",
    "id": "style_capoeira",
    "name": "Capoeira",
    "description": "A dance-like style with its roots in Brazilian slavery, Capoeira is focused on fluid movement and sweeping kicks.  Moving a tile will boost attack and damage and attacking boosts dodge.  These bonuses stack up to three times each.",
    "initiate": [ "You begin performing the ginga.", "%s begins to rhymically rock back and forth." ],
    "arm_block": 99,
    "leg_block": 99,
    "onhit_buffs": [
      {
        "id": "capoeira_hit_buff",
        "name": "Capoeira Tempo",
        "description": "+1 dodge and +1 blocks per stack",
        "unarmed_allowed": true,
        "min_unarmed": 3,
        "buff_duration": 5,
        "max_stacks": 3,
        "bonus_blocks": 1,
        "flat_bonuses": [ [ "dodge", 1.0 ] ]
      }
    ],
    "onmove_buffs": [
      {
        "id": "capoeira_move_buff",
        "name": "Capoeira Momentum",
        "description": "+2 bash and +1 acc per stack",
        "unarmed_allowed": true,
        "min_unarmed": 2,
        "buff_duration": 3,
        "max_stacks": 3,
        "flat_bonuses": [ [ "damage", "bash", 2.0 ], [ "hit", 1.0 ] ]
      }
    ],
    "techniques": [ "tec_capoeira_feint" ]
  },
  {
    "type": "martial_art",
    "id": "style_krav_maga",
    "name": "Krav Maga",
    "description": "Originating in Israel, Krav Maga is based on taking down an enemy quickly and effectively.  It focuses on applicable attacks rather than showy or complex moves.  Popular among police and armed forces everywhere.",
    "initiate": [ "You prepare for simultaneous attack and defense.", "%s prepares for simultaneous attack and defense." ],
    "arm_block": 2,
    "leg_block": 4,
    "static_buffs": [
      {
        "id": "krav_maga_static",
        "name": "Krav Maga Hand-to-Hand",
        "unarmed_allowed": true,
        "min_unarmed": 0,
        "flat_bonuses": [ [ "damage", "bash", "str", 0.2 ] ],
        "description": "Increased unarmed power."
      },
      {
        "id": "krav_maga_static_edged",
        "name": "Krav Maga Edged",
        "melee_allowed": true,
        "min_unarmed": 0,
        "mult_bonuses": [ [ "damage", "stab", 1.2 ] ],
        "description": "Increased stabbing damage."
      }
    ],
    "techniques": [
      "tec_krav_maga_rapid",
      "tec_krav_maga_feint",
      "tec_krav_maga_precise",
      "tec_krav_maga_disarm",
      "tec_krav_maga_grab",
      "tec_krav_maga_break"
    ],
    "weapons": [ "tonfa", "tonfa_wood", "shocktonfa_off", "shocktonfa_on" ]
  },
  {
    "type": "martial_art",
    "id": "style_muay_thai",
    "name": "Muay Thai",
    "description": "Also referred to as the \"Art of 8 Limbs,\" Muay Thai is a popular fighting technique from Thailand that uses powerful strikes.  Your strikes are more powerful with high strength and weaker with low strength, and can momentarily disorient enemies.  As this style focuses on using legs and elbow strikes rather than punches, it does not benefit from using any weapons.",
    "initiate": [ "You ready yourself to trade blows with your enemies.", "%s prepares to trade blows." ],
    "arm_block": 3,
    "leg_block": 4,
    "force_unarmed": true,
    "static_buffs": [
      {
        "id": "muay_thai_static",
        "name": "Muay Thai",
        "unarmed_allowed": true,
        "flat_bonuses": [ [ "damage", "bash", -5.0 ], [ "damage", "bash", "str", 0.5 ] ],
        "description": "Attacks scale better with strength."
      }
    ],
    "techniques": [ "tec_muay_thai_elbow", "tec_muay_thai_kick", "tec_muay_thai_knee" ]
  },
  {
    "type": "martial_art",
    "id": "style_ninjutsu",
    "name": "Ninjutsu",
    "description": "Ninjutsu is a martial art and set of tactics used by ninja in feudal Japan.  It focuses on rapid, precise, silent strikes.  Ninjutsu is almost entirely silent.  It also provides small combat bonuses every time you move.",
    "initiate": [ "You perform a kuji-in mantra with your hands. Rin, Kai, Jin!", "%s performs a series of ninja hand signs." ],
    "arm_block": 3,
    "leg_block": 99,
    "allow_melee": true,
    "static_buffs": [
      {
        "id": "ninjutsu_static",
        "name": "Ninjutsu",
        "unarmed_allowed": true,
        "melee_allowed": true,
        "quiet": true,
        "description": "Silent melee attacks."
      }
    ],
    "onmove_buffs": [
      {
        "id": "ninjutsu_momentum",
        "name": "Momentum shift",
        "description": "Bonus dodges and increased to-hit",
        "unarmed_allowed": true,
        "melee_allowed": true,
        "buff_duration": 2,
        "max_stacks": 1,
        "bonus_dodges": 1,
        "flat_bonuses": [ [ "hit", "dex", 0.17 ] ]
      }
    ],
    "techniques": [ "tec_ninjutsu_precise" ]
  },
  {
    "type": "martial_art",
    "id": "style_pankration",
    "name": "Pankration",
    "description": "An ancient Greek martial art, combining boxing and wrestling techniques to create a brutal sport, though modern revival of the art is less of no-holds-barred in nature.",
    "initiate": [ "You crouch slightly and prepare to rush forward.", "%s crouches slightly, ready to rush forward." ],
    "arm_block": 2,
    "leg_block": 4,
    "ondodge_buffs": [
      {
        "id": "pankration_counter",
        "name": "Counter Chance",
        "description": "The enemy has presented an opening in their defense.",
        "min_unarmed": 4,
        "unarmed_allowed": true,
        "max_stacks": 1,
        "buff_duration": 2,
        "mult_bonuses": [ [ "damage", "bash", 1.1 ] ]
      }
    ],
    "onhit_buffs": [
      {
        "id": "pankration_grappling",
        "name": "Grappling",
        "description": "I have you now!",
        "unarmed_allowed": true,
        "min_unarmed": 5,
        "req_buffs": [ "pankration_counter" ],
        "buff_duration": 2,
        "max_stacks": 1,
        "mult_bonuses": [ [ "damage", "bash", 1.2 ] ]
      }
    ],
    "techniques": [
      "tec_pankration_kick",
      "tec_pankration_break",
      "tec_pankration_counter",
      "tec_pankration_disarm",
      "tec_pankration_throw",
      "tec_pankration_chokehold"
    ]
  },
  {
    "type": "martial_art",
    "id": "style_taekwondo",
    "name": "Taekwondo",
    "description": "Taekwondo is the national sport of Korea, and was used by the South Korean army in the 20th century.  Focused on kicks and so it does not benefit from wielded weapons.  It also includes strength training; your blocks absorb extra damage the stronger you are.",
    "initiate": [ "You adopt a narrow fighting stance.", "You adopts a narrow fighting stance." ],
    "arm_block": 2,
    "leg_block": 3,
    "force_unarmed": true,
    "static_buffs": [
      {
        "id": "taekwondo_static",
        "name": "Taekwondo",
        "unarmed_allowed": true,
        "flat_bonuses": [ [ "block", "str", 0.5 ] ],
        "description": "Strength decreases damage when blocking."
      }
    ],
    "techniques": [ "tec_taekwondo_precise", "tec_taekwondo_push", "tec_taekwondo_sweep" ]
  },
  {
    "type": "martial_art",
    "id": "style_biojutsu",
    "name": "Bionic Combatives",
    "description": "A modern combat style for the post-modern human.  Bionic Combatives combines integrated weaponry, armor and augments into an consolidated fighting discipline.",
    "initiate": [ "BEGINING BIONIC COMBATIVES PROGRAM. INITIATING COMBAT PROTOCOLS.", "%s starts moving with swift robotic percision." ],
    "arm_block": 99,
    "leg_block": 99,
    "arm_block_with_bio_armor_arms": true,
    "leg_block_with_bio_armor_legs": true,
    "static_buffs": [
      {
        "id": "biojutsu_static",
        "name": "Biojutsu",
        "unarmed_allowed": true,
        "melee_allowed": true,
        "min_unarmed": 2,
        "description": "+1 Blocks",
        "bonus_blocks": 1
      }
    ],
    "techniques": [
      "tec_biojutsu_counter",
      "tec_biojutsu_rapid_unarmed",
      "tec_biojutsu_rapid_armed",
      "tec_biojutsu_impale",
      "tec_biojutsu_sweep",
      "tec_biojutsu_wide"
    ],
    "weapons": [ "bio_claws_weapon", "bio_blade_weapon" ]
  },
  {
    "type": "martial_art",
    "id": "style_zui_quan",
    "name": "Zui Quan",
    "description": "AKA \"drunken boxing,\" Zui Quan imitates the movement of a drunk to confuse the enemy, giving you a passive dodge bonus based on your intelligence.  The turn after you attack, you may dodge any number of attacks with no penalty, and successfully dodging an attack gives you bonus damage and to-hit based on your intelligence.",
    "initiate": [ "You begin to sway to and fro with a confident swagger.", "%s stumbles as if pretending to be drunk." ],
    "arm_block": 99,
    "leg_block": 99,
    "static_buffs": [
      {
        "id": "zuiquan_static",
        "name": "Zui Quan",
        "description": "Intelligence increases dodging ability",
        "unarmed_allowed": true,
        "flat_bonuses": [ [ "dodge", "int", 0.12 ] ]
      }
    ],
    "onattack_buffs": [
      {
        "id": "zuiquan_attack_buff",
        "name": "Drunken Dodging",
        "description": "Unlimited dodges after attacking",
        "buff_duration": 4,
        "unarmed_allowed": true,
        "bonus_dodges": 100
      }
    ],
    "ondodge_buffs": [
      {
        "id": "zuiquan_dodge_buff",
        "name": "Counter Strike",
        "description": "Extra damage and to-hit after successful dodge",
        "unarmed_allowed": true,
        "max_stacks": 2,
        "flat_bonuses": [ [ "damage", "bash", "int", 0.5 ], [ "hit", "int", 0.2 ] ]
      }
    ],
    "techniques": [ "tec_zuiquan_feint", "tec_zuiquan_counter" ]
  },
  {
    "type": "martial_art",
    "id": "style_silat",
    "name": "Silat",
    "description": "Pentjak Silat, of Indonesian origin, is a fighting style that covers the use of short blades and bludgeons.  Fighters stay low and mobile to avoid attacks, then unleash deadly critical hits.",
    "initiate": [ "You give a salute of respect as you prepare to combat.", "%s gives a combat salute." ],
    "arm_block": 99,
    "leg_block": 99,
    "strictly_melee": true,
    "static_buffs": [
      {
        "id": "silat_buff",
        "name": "Silat Stance",
        "description": "+1 dodge",
        "unarmed_allowed": true,
        "melee_allowed": true,
        "bonus_dodges": 1
      }
    ],
    "ondodge_buffs": [
      {
        "id": "silat_dodge_buff",
        "name": "Silat Counter",
        "description": "Extra to-hit after successful dodge",
        "unarmed_allowed": true,
        "melee_allowed": true,
        "buff_duration": 3,
        "max_stacks": 4,
        "flat_bonuses": [ [ "hit", "dex", 0.4 ] ]
      }
    ],
    "techniques": [ "tec_silat_hamstring", "tec_silat_precise", "tec_silat_brutal", "tec_silat_dirty" ],
    "weapons": [
      "baton-extended",
      "bio_blade_weapon",
      "bowling_pin",
      "cudgel",
      "diveknife",
      "firemachete_off",
      "firemachete_on",
      "glaive",
      "golf_club",
      "hockey_stick",
      "i_staff",
      "javelin",
      "javelin_iron",
      "knife_combat",
      "copper_knife",
      "knife_hunting",
      "knife_trench",
      "kris",
      "kris_fake",
      "machete",
      "makeshift_halberd",
      "makeshift_knife",
      "makeshift_machete",
      "naginata",
      "naginata_inferior",
      "naginata_fake",
      "pipe",
      "pointy_stick",
      "pool_cue",
      "PR24-extended",
      "primitive_knife",
      "q_staff",
      "rebar",
      "scimitar",
      "scimitar_inferior",
      "scimitar_fake",
      "scythe",
      "scythe_war",
      "shock_staff",
      "shocktonfa_off",
      "shocktonfa_on",
      "sickle",
      "shishkebab_off",
      "shishkebab_on",
      "spear_knife",
      "spear_rebar",
      "spear_pipe",
      "spear_forked",
      "spear_steel",
      "spear_survivor",
      "spear_wood",
      "spear_copper",
      "spear_homemade_halfpike",
      "stick",
      "survivor_machete",
      "tanto",
      "tonfa",
      "tonfa_wood",
      "kukri",
      "knife_rambo",
      "knife_rm42",
      "switchblade",
      "l-stick",
      "l-stick_on"
    ]
  },
  {
    "type": "martial_art",
    "id": "style_fencing",
    "name": "Fencing",
    "description": "The noble art of fencing is taught with flexible competition blades, but the techniques are derived from (and applicable to) more functional examples.  Skilled fencers can take advantage of advances and retreats to deliver accurate strikes.",
    "initiate": [ "You move into the en-garde stance.", "%s moves into a fencing stance." ],
    "arm_block": 99,
    "leg_block": 99,
    "strictly_melee": true,
    "onmove_buffs": [
      {
        "id": "fencing_move_buff",
        "name": "Fencing Footwork",
        "description": "+2 stab and +1 acc per stack",
        "min_melee": 2,
        "buff_duration": 2,
        "max_stacks": 2,
        "flat_bonuses": [ [ "damage", "stab", 2.0 ], [ "hit", 1.0 ] ]
      }
    ],
    "techniques": [ "tec_feint", "tec_fencing_lunge", "tec_fencing_stop_thrust", "tec_fencing_thrust" ],
    "weapons": [
      "broadsword",
      "broadsword_inferior",
      "broadsword_fake",
      "broadfire_off",
      "broadfire_on",
      "rapier",
      "rapier_fake",
      "cavalry_sabre",
      "cavalry_sabre_fake",
      "fencing_foil",
      "fencing_sabre",
      "fencing_epee",
      "umbrella",
      "cane",
      "cudgel"
    ]
  },
  {
    "type": "martial_art",
    "id": "style_niten",
    "name": "Niten Ichi-Ryu",
    "description": "Niten Ichi-Ryu is an ancient school of combat, transmitting a style of classical Japanese swordsmanship conceived by the warrior Miyamoto Musashi.",
    "initiate": [ "You clear your mind as you prepare yourself for combat.", "%s relaxes and prepares for combat." ],
    "arm_block": 99,
    "leg_block": 99,
    "strictly_melee": true,
    "static_buffs": [
      {
        "id": "niten_stationary_buff",
        "name": "Niten Ichi-Ryu",
        "description": "Perception increases dodging and damage.",
        "min_melee": 2,
        "flat_bonuses": [ [ "damage", "cut", "per", 0.5 ], [ "damage", "bash", "per", 0.5 ], [ "dodge", "per", 0.5 ] ]
      }
    ],
    "onmove_buffs": [
      {
        "id": "niten_move_buff",
        "name": "Blocking",
        "description": "You forgo dodging on the move, but gain more blocks.",
        "min_melee": 2,
        "max_stacks": 1,
        "buff_duration": 2,
        "flat_bonuses": [ [ "dodge", -10.0 ] ],
        "bonus_dodges": -1,
        "bonus_blocks": 2
      }
    ],
    "onhit_buffs": [
      {
        "id": "niten_hit_buff",
        "name": "Blocking",
        "description": "You forgo dodging on the offensive, but gain more blocks.",
        "min_melee": 2,
        "max_stacks": 1,
        "buff_duration": 2,
        "flat_bonuses": [ [ "dodge", -10.0 ] ],
        "bonus_dodges": -1,
        "bonus_blocks": 2
      }
    ],
    "ondodge_buffs": [
      {
        "id": "niten_set-up",
        "name": "In-One Timing Set-Up",
        "description": "You found a gap in the enemy's defense!",
        "min_melee": 4,
        "buff_duration": 2,
        "max_stacks": 1
      }
    ],
    "techniques": [ "niten_water_cut", "niten_red_leaf", "niten_stone_cut", "niten_timing_attack", "niten_feint" ],
    "weapons": [
      "katana",
      "katana_inferior",
      "katana_fake",
      "firekatana_off",
      "firekatana_on",
      "bokken",
      "bokken_inferior",
      "bokken_fake",
      "wakizashi",
      "wakizashi_inferior",
      "wakizashi_fake",
      "nodachi",
      "nodachi_inferior",
      "nodachi_fake"
    ]
  },
  {
    "type": "martial_art",
    "id": "style_eskrima",
    "name": "Eskrima",
    "description": "Eskrima, also known as Kali, is a Filipino martial art.  It emphasizes rapid strikes with knife and baton weapons, along with a variety of improvised substitutes.",
    "initiate": [ "You enter an open guard stance and prepare to strike.", "%s enters an open stance." ],
    "arm_block": 99,
    "leg_block": 99,
    "strictly_melee": true,
    "static_buffs": [
      {
        "id": "eskrima_bash",
        "name": "Eskrima Bashing",
        "melee_allowed": true,
        "min_melee": 1,
        "mult_bonuses": [ [ "damage", "bash", 1.2 ] ],
        "description": "Increased bashing damage."
      }
    ],
    "onhit_buffs": [
      {
        "id": "eskrima_hit_buff",
        "name": "Eskrima Combination",
        "description": "Combination",
        "melee_allowed": true,
        "min_melee": 2,
        "buff_duration": 3,
        "max_stacks": 1,
        "mult_bonuses": [ [ "damage", "bash", 1.1 ], [ "damage", "cut", 1.1 ], [ "damage", "stab", 1.1 ] ]
      }
    ],
    "techniques": [
      "tec_eskrima_round",
      "tec_eskrima_fan",
      "tec_eskrima_snap",
      "tec_eskrima_puno",
      "tec_eskrima_kick",
      "tec_eskrima_combination"
    ],
    "weapons": [
      "2x4",
      "baton-extended",
      "bee_sting",
      "bio_blade_weapon",
      "bowling_pin",
      "cane",
      "cudgel",
      "cu_pipe",
      "diveknife",
      "fighter_sting",
      "firemachete_off",
      "firemachete_on",
      "glass_shiv",
      "hammer",
      "knife_combat",
      "knife_hunting",
      "knife_trench",
      "copper_knife",
      "machete",
      "survivor_machete",
      "makeshift_knife",
      "makeshift_machete",
      "pipe",
      "pockknife",
      "pool_cue",
      "PR24-extended",
      "primitive_knife",
      "primitive_hammer",
      "punch_dagger",
      "scissors",
      "screwdriver",
      "sharp_toothbrush",
      "shishkebab_off",
      "shishkebab_on",
      "shocktonfa_off",
      "shocktonfa_on",
      "stick",
      "switchblade",
      "tanto",
      "tanto_inferior",
      "tanto_fake",
      "tonfa",
      "tonfa_wood",
      "umbrella",
      "wasp_sting",
      "wrench",
      "kukri",
      "knife_rambo",
      "knife_rm42",
      "l-stick",
      "l-stick_on"
    ]
  },
  {
    "type": "martial_art",
    "id": "style_crane",
    "name": "Crane Kung Fu",
    "description": "One of the five Shaolin animal styles.  The Crane uses intricate hand techniques and jumping dodges.  Dexterity determines the majority of your damage, rather than Strength; you also receive a dodge bonus the turn after moving a tile.",
    "initiate": [ "You raise your leg slightly and balance like a crane.", "%s assumes a crane-like stance." ],
    "arm_block": 3,
    "leg_block": 99,
    "static_buffs": [
      {
        "id": "crane_static",
        "name": "Crane's Precision",
        "description": "Damage bonus from dexterity at the cost of damage from strength.",
        "unarmed_allowed": true,
        "flat_bonuses": [ [ "damage", "bash", "dex", 0.8 ], [ "damage", "bash", "str", -0.2 ] ]
      }
    ],
    "onmove_buffs": [
      {
        "id": "crane_move_buff",
        "name": "Crane's Flight",
        "description": "+2 Dodge",
        "unarmed_allowed": true,
        "min_unarmed": 2,
        "buff_duration": 2,
        "flat_bonuses": [ [ "dodge", 2.0 ] ]
      }
    ],
    "techniques": [ "tec_crane_feint", "tec_crane_break", "tec_crane_precise" ]
  },
  {
    "type": "martial_art",
    "id": "style_dragon",
    "name": "Dragon Kung Fu",
    "description": "One of the five Shaolin animal styles.  The Dragon uses fluid movements and hard strikes.  Intelligence improves your accuracy and damage dealt, as does moving.",
    "initiate": [ "You relax and patiently await conflict like the great dragon.", "%s assumes a dragon-like stance." ],
    "arm_block": 2,
    "leg_block": 99,
    "static_buffs": [
      {
        "id": "dragon_static",
        "name": "Dragon Style",
        "description": "Bonus damage from intelligence.",
        "unarmed_allowed": true,
        "flat_bonuses": [ [ "damage", "bash", "int", 0.8 ] ]
      }
    ],
    "onmove_buffs": [
      {
        "id": "dragon_move_buff",
        "name": "Dragon's Flight",
        "description": "+2 Accuracy & Damage",
        "unarmed_allowed": true,
        "min_unarmed": 2,
        "buff_duration": 2,
        "flat_bonuses": [ [ "hit", 2.0 ], [ "damage", "bash", 2 ] ]
      }
    ],
    "techniques": [ "tec_dragon_grab", "tec_dragon_counterb", "tec_dragon_counterd", "tec_dragon_sweep", "tec_dragon_brutal" ]
  },
  {
    "type": "martial_art",
    "id": "style_leopard",
    "name": "Leopard Kung Fu",
    "description": "One of the five Shaolin animal styles.  The Leopard focuses on rapid, strategically planned strikes.  Perception and Intelligence both boost dodging, and moving boosts your accuracy.",
    "initiate": [ "You prepare to pounce like a lepoard.", "%s assumes a leopard-like stance." ],
    "arm_block": 99,
    "leg_block": 99,
    "static_buffs": [
      {
        "id": "leopard_static",
        "name": "Leopard Strategy",
        "description": "Perception and intelligence provide a bonus to dodge.",
        "unarmed_allowed": true,
        "flat_bonuses": [ [ "dodge", "per", 0.15 ], [ "dodge", "int", 0.15 ] ]
      }
    ],
    "onmove_buffs": [
      {
        "id": "leopard_move_buff",
        "name": "Leopard's Stalk",
        "description": "+2 Accuracy",
        "unarmed_allowed": true,
        "min_unarmed": 2,
        "buff_duration": 2,
        "flat_bonuses": [ [ "hit", 2.0 ] ]
      }
    ],
    "techniques": [ "tec_leopard_rapid", "tec_leopard_counter", "tec_leopard_precise" ]
  },
  {
    "type": "martial_art",
    "id": "style_tiger",
    "name": "Tiger Kung Fu",
    "description": "One of the five Shaolin animal styles.  The Tiger focuses on relentless attacks above all else.  Your Strength determines your accuracy, and your attacks do increasing damage as you continue attacking.",
    "initiate": [ "You clench your hands into ferocious, tiger-like claws.", "%s assumes a tiger-like stance." ],
    "arm_block": 99,
    "leg_block": 99,
    "static_buffs": [
      {
        "id": "tiger_static",
        "name": "Tiger Strength",
        "description": "Strength provides additional damage bonus.",
        "unarmed_allowed": true,
        "flat_bonuses": [ [ "damage", "bash", "str", 0.8 ] ]
      }
    ],
    "onhit_buffs": [
      {
        "id": "tiger_hit_buff",
        "name": "Tiger Fury",
        "description": "+3 Bash/atk",
        "unarmed_allowed": true,
        "min_unarmed": 2,
        "buff_duration": 3,
        "max_stacks": 8,
        "flat_bonuses": [ [ "damage", "bash", 3.0 ] ]
      }
    ],
    "techniques": [ "tec_tiger_grab" ]
  },
  {
    "type": "martial_art",
    "id": "style_snake",
    "name": "Snake Kung Fu",
    "description": "One of the five Shaolin animal styles.  The Snake focuses on sinuous movement and precision strikes.  Your Perception improves your damage.",
    "initiate": [ "You adopt a fluid stance, ready to strike like a snake.", "%s assumes a snake-like stance." ],
    "arm_block": 99,
    "leg_block": 99,
    "static_buffs": [
      {
        "id": "snake_static",
        "name": "Snake Sight",
        "description": "Perception provides a bonus to damage.",
        "unarmed_allowed": true,
        "flat_bonuses": [ [ "damage", "bash", "per", 0.8 ] ]
      }
    ],
    "techniques": [ "tec_snake_rapid", "tec_snake_feint", "tec_snake_break", "tec_snake_precise" ]
  },
  {
    "type": "martial_art",
    "id": "style_debug",
    "name": "Debug Mastery",
    "description": "A secret martial art used only by developers and cheaters.",
    "initiate": [ "You get ready pwn some zeds!", "%s prepares to cheat at martial arts!" ],
    "arm_block": 99,
    "leg_block": 99,
    "static_buffs": [
      {
        "id": "debug_elem_resist",
        "name": "Elemental resistance",
        "description": "+Strength bash armor, +Dexterity acid armor, +Intelligence electricity armor, +Perception fire armor.",
        "unarmed_allowed": true,
        "strictly_unarmed": true,
        "flat_bonuses": [
          [ "armor", "bash", "str", 1.0 ],
          [ "armor", "cut", "dex", 1.0 ],
          [ "armor", "electric", "int", 1.0 ],
          [ "armor", "heat", "per", 1.0 ]
        ]
      }
    ],
    "oncrit_buffs": [
      {
        "id": "debug_crit_buff",
        "name": "Lightning Strike",
        "description": "Lightning strikes twice.  +Perception electric damage for 3 turns.  Stacks 2 times.",
        "unarmed_allowed": true,
        "min_unarmed": 0,
        "buff_duration": 3,
        "max_stacks": 2,
        "flat_bonuses": [ [ "damage", "electric", "per", 1.0 ] ]
      }
    ],
    "onmiss_buffs": [
      {
        "id": "debug_miss_buff",
        "name": "Getting Angry",
        "description": "When I get my hands on you...  +2 bash damage for 2 turns.  Stacks 5 times.",
        "unarmed_allowed": true,
        "min_unarmed": 0,
        "buff_duration": 2,
        "max_stacks": 5,
        "flat_bonuses": [ [ "damage", "bash", 2.0 ] ]
      }
    ],
    "onkill_buffs": [
      {
        "id": "debug_kill_buff",
        "name": "On Fire",
        "description": "YOU ARE ON FIRE!  +5 fire damage for 5 turns.",
        "unarmed_allowed": true,
        "min_unarmed": 0,
        "buff_duration": 5,
        "flat_bonuses": [ [ "damage", "heat", 5.0 ] ]
      }
    ],
    "techniques": [ "tec_debug_slow", "tec_debug_arpen" ]
  },
  {
    "type": "martial_art",
    "id": "style_sojutsu",
    "name": "Sōjutsu",
    "description": "Sōjutsu, \"The Way of the Spear\", is the Japanese martial art of fighting with a spear.  Sōjutsu focuses on keeping opponents at a distance in order to maintain advantage in combat.",
    "initiate": [ "You prepare to defend against all that approach you.", "%s assumes a wide, defensive stance." ],
    "arm_block": 99,
    "leg_block": 99,
    "strictly_melee": true,
    "static_buffs": [
      {
        "id": "sojutsu_static",
        "name": "Sōjutsu Stance",
        "description": "Bonus block with reach weapons while standing still",
        "unarmed_allowed": false,
        "bonus_blocks": 1
      }
    ],
    "onmove_buffs": [
      {
        "id": "sojutsu_damage_buff",
        "name": "Sōjutsu Rush",
        "description": "Increased damage when moving but no bonus block",
        "unarmed_allowed": false,
        "min_melee": 0,
        "buff_duration": 2,
        "max_stacks": 1,
        "bonus_blocks": -1,
        "mult_bonuses": [ [ "damage", "cut", 1.1 ], [ "damage", "stab", 1.1 ] ]
      }
    ],
    "techniques": [ "tec_sojutsu_push", "tec_sojutsu_trip", "tec_sojutsu_skewer" ],
    "weapons": [
      "glaive",
      "halberd",
      "halberd_fake",
      "naginata",
      "naginata_inferior",
      "naginata_fake",
      "makeshift_halberd",
      "pike",
      "pike_inferior",
      "pike_fake",
      "pitchfork",
      "qiang",
      "spear_copper",
      "spear_forked",
      "spear_homemade_halfpike",
      "spear_pipe",
      "spear_knife",
      "spear_rebar",
      "spear_steel",
      "spear_survivor",
      "spear_wood"
    ]
  },
  {
    "type": "martial_art",
    "id": "style_wingchun",
    "name": "Wing Chun",
    "description": "Wing Chun is a Chinese martial art that began by selecting the easiest-to-learn effective techniques from the various Shaolin animal forms.  It has a high stance, with weight entirely on the rear leg.  Wing Chun focuses on sensitivity to the opponent's direction of force, and flowing around it to get back to hitting.",
    "initiate": [
      "You take your stance and prepare to receive the gift of violence.",
      "%s patiently assumes a curiously pigeon-toed stance."
    ],
    "arm_block": 99,
    "leg_block": 99,
    "static_buffs": [
      {
        "id": "wingchun_static",
        "name": "Chi-Sao Sensitivity",
        "description": "Perception increases dodging ability, +1 dodges per turn",
        "unarmed_allowed": true,
        "strictly_unarmed": true,
        "flat_bonuses": [ [ "dodge", "per", 0.12 ] ],
        "bonus_dodges": 1
      }
    ],
    "techniques": [
      "tec_wingchun_chainpunch",
      "tec_wingchun_break",
      "tec_wingchun_feint",
      "tec_wingchun_stumble",
      "tec_wingchun_counter",
      "tec_wingchun_disarm"
    ],
    "weapons": [ "butterfly_swords", "long_pole" ]
  },
  {
    "type": "martial_art",
<<<<<<< HEAD
    "id": "style_medievalpole",
    "name": "Fior Di Battaglia",
    "description": "Medieval Europe's martial techniques for fighting with polearms, great focus is given in countering one's opponent and knocking them down before landing a killing blow",
    "initiate": [ "You set your feet apart and turn your torso slightly.", "%s sets their feet apart and turns their torso slightly." ],
    "arm_block": 99,
    "leg_block": 99,
    "static_buffs": [
      {
        "id": "medievalpole_static",
        "name": "Stand Your Ground",
        "description": "+2 blocks -1 dodge, halves your dodge and damage is reduced by your strength when blocking",
        "strictly_melee": true,
        "flat_bonuses": [ [ "block", "str", 1.0 ] ],
        "mult_bonuses": [ [ "dodge", 0.5 ] ],
        "bonus_dodges": -1,
        "bonus_blocks": 2
      }
    ],
    "onmove_buffs": [
      {
        "id": "medievalpole_move",
        "name": "You moved",
        "description": "Nulifies Stand Your Ground, don't move, stand there and counter!",
        "strictly_melee": true,
        "flat_bonuses": [ [ "block", "str", -1.0 ] ],
        "mult_bonuses": [ [ "dodge", 1.0 ] ],
        "buff_duration": 2,
        "max_stacks": 1,
        "bonus_dodges": 1,
        "bonus_blocks": -2
      }
    ],
    "onmiss_buffs": [
      {
        "id": "medievalpole_setup",
        "name": "Setup",
        "description": "They fell for your feint!",
        "unarmed_allowed": false,
        "min_melee": 0,
        "buff_duration": 2,
        "max_stacks": 1
      }
    ],
    "techniques": [ "tec_medievalpole_counter", "tec_medievalpole_highround", "tec_medievalpole_feint", "tec_medievalpole_highstab" ],
    "weapons": [
      "halberd",
      "halberd_fake",
      "lucern_hammer",
      "lucern_hammerfake",
      "glaive",
      "makeshift_halberd",
      "battleaxe_fake",
      "battleaxe_inferior",
      "battleaxe",
      "fire_ax",
      "pickaxe",
      "ax",
      "lobotomizer",
      "primitive_axe",
      "copper_ax"
=======
    "id": "style_swordsmanship",
    "name": "Medieval Swordsmanship",
    "description": "The art of the longsword and sword & shield, preceding the later development of fencing.  Designed for combat both unarmored and in armor, it includes grappling as well as defensive and offensive sword techniques.  This treatise compares the Italian and German traditions of medieval combat with detailed step-by-step pictures.",
    "initiate": [ "You stand tall and become vigilant against attacks.", "%s stands tall and becomes vigilant." ],
    "arm_block": 99,
    "leg_block": 99,
    "onattack_buffs": [
      {
        "id": "swordsmanship_attack_buff",
        "name": "Perfect Defense",
        "description": "Bonus dodges after an attack.",
        "buff_duration": 3,
        "melee_allowed": true,
        "bonus_dodges": 2
      }
    ],
    "ondodge_buffs": [
      {
        "id": "swordsmanship_counter",
        "name": "Displacement",
        "description": "The enemy has presented an opening in their defense.",
        "min_melee": 2,
        "melee_allowed": true,
        "max_stacks": 1,
        "buff_duration": 2
      }
    ],
    "techniques": [
      "tec_swordsmanship_counter",
      "tec_swordsmanship_grab",
      "tec_swordsmanship_break",
      "tec_swordsmanship_zornhau",
      "tec_swordsmanship_unterhau",
      "tec_swordsmanship_mordhau"
    ],
    "weapons": [
      "sword_wood",
      "sword_nail",
      "sword_crude",
      "zweihander",
      "zweihander_inferior",
      "zweihander_fake",
      "zweifire_off",
      "zweifire_on",
      "arming_sword",
      "arming_sword_inferior",
      "arming_sword_fake",
      "longsword",
      "longsword_inferior",
      "longsword_fake",
      "estoc",
      "estoc_inferior",
      "estoc_fake",
      "jian",
      "jian_inferior",
      "jian_fake"
>>>>>>> 3f7bd6c5
    ]
  }
]<|MERGE_RESOLUTION|>--- conflicted
+++ resolved
@@ -1012,7 +1012,6 @@
   },
   {
     "type": "martial_art",
-<<<<<<< HEAD
     "id": "style_medievalpole",
     "name": "Fior Di Battaglia",
     "description": "Medieval Europe's martial techniques for fighting with polearms, great focus is given in countering one's opponent and knocking them down before landing a killing blow",
@@ -1072,8 +1071,11 @@
       "ax",
       "lobotomizer",
       "primitive_axe",
-      "copper_ax"
-=======
+      "copper_ax",
+      "ji"
+    ]
+  },
+  {
     "id": "style_swordsmanship",
     "name": "Medieval Swordsmanship",
     "description": "The art of the longsword and sword & shield, preceding the later development of fencing.  Designed for combat both unarmored and in armor, it includes grappling as well as defensive and offensive sword techniques.  This treatise compares the Italian and German traditions of medieval combat with detailed step-by-step pictures.",
@@ -1130,7 +1132,6 @@
       "jian",
       "jian_inferior",
       "jian_fake"
->>>>>>> 3f7bd6c5
     ]
   }
-]+]
