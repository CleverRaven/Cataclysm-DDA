[
  {
    "type": "martial_art",
    "id": "style_none",
    "name": "No style",
    "description": "Not a martial art, this is just plain old punching and kicking.",
    "initiate": [ "You decide to not use any martial arts.", "%s enters a generic combat stance." ],
    "arm_block": 1,
    "leg_block": 99,
    "allow_melee": true
  },
  {
    "type": "martial_art",
    "id": "style_kicks",
    "name": { "str": "Force unarmed" },
    "description": "Not a martial art, setting this style will prevent weapon attacks and force punches (with free hand) or kicks.",
    "initiate": [ "You force yourself to fight unarmed.", "%s decides to fight unarmed." ],
    "arm_block": 1,
    "leg_block": 99,
    "force_unarmed": true
  },
  {
    "type": "martial_art",
    "id": "style_aikido",
    "name": { "str": "Aikido" },
    "description": "Aikido is a Japanese martial art focused on self-defense, while minimizing injury to the attacker.  It uses defensive throws and disarms but lacks offensive techniques.",
    "initiate": [ "You enter the hamni stance.", "%s changes into a relaxed combat posture." ],
    "learn_difficulty": 5,
    "arm_block": 0,
    "static_buffs": [
      {
        "id": "buff_aikido_static1",
        "name": "Aikido Stance",
        "description": "By disregarding offensive in favor of self-defense, you are better at protecting.\n\nBlocked damage reduced by 100%% of Dexterity.",
        "unarmed_allowed": true,
        "flat_bonuses": [ { "stat": "block", "scaling-stat": "dex", "scale": 1.0 } ]
      },
      {
        "id": "buff_aikido_static2",
        "name": "Intermediate Aikido",
        "description": "An intermediate aikido practitioner can protect themselves against multiple opponents.\n\nBlocked Damage reduced by 100%% of Dexterity.\n+1 Block attempts, +1 Dodge attempts.",
        "unarmed_allowed": true,
        "skill_requirements": [ { "name": "unarmed", "level": 3 } ],
        "bonus_dodges": 1,
        "bonus_blocks": 1,
        "flat_bonuses": [ { "stat": "block", "scaling-stat": "dex", "scale": 1.0 } ]
      },
      {
        "id": "buff_aikido_static3",
        "name": "Advanced Aikido",
        "description": "An advanced aikido practitioner can protect themselves against even more opponents than normal.\n\n+1 Block attempts, +1 Dodge attempts.",
        "unarmed_allowed": true,
        "skill_requirements": [ { "name": "unarmed", "level": 5 } ],
        "bonus_dodges": 1,
        "bonus_blocks": 1
      }
    ],
    "techniques": [
      "tec_aikido_break",
      "tec_aikido_dodgedisarm",
      "tec_aikido_blockdisarm",
      "tec_aikido_dodgethrow",
      "tec_aikido_blockthrow"
    ],
    "weapons": [ "bagh_nakha", "bio_claws_weapon", "cestus", "knuckle_brass", "knuckle_nail", "knuckle_steel" ]
  },
  {
    "type": "martial_art",
    "id": "style_boxing",
    "name": { "str": "Boxing" },
    "description": "Sport of the true gentleman, modern boxing has evolved from the prizefights of the Victorian era.  Strength reduces blocked damage and moving increase dodge skill.",
    "initiate": [ "You lower your chin and raise your fists to eye level.", "%s prepares to fight with raised fists." ],
    "learn_difficulty": 1,
    "arm_block": 1,
    "static_buffs": [
      {
        "id": "buff_boxing_static",
        "name": "Boxing Stance",
        "description": "A solid stance allows you block more damage than normal and deliver better punches.\n\n+2 Bash damage, Blocked damge reduced by 50%% of Strength.",
        "unarmed_allowed": true,
        "flat_bonuses": [ { "stat": "block", "scaling-stat": "str", "scale": 0.5 }, { "stat": "damage", "type": "bash", "scale": 2.0 } ]
      }
    ],
    "onmove_buffs": [
      {
        "id": "buff_boxing_onmove",
        "name": "Footwork",
        "description": "You are make yourself harder to hit by bobbing and weaving as you move.\n\n+1.0 Dodge skill.\nLasts for 1 turns.  Stacks 2 times.",
        "skill_requirements": [ { "name": "unarmed", "level": 3 } ],
        "unarmed_allowed": true,
        "buff_duration": 1,
        "max_stacks": 2,
        "flat_bonuses": [ { "stat": "dodge", "scale": 1.0 } ]
      }
    ],
    "ondodge_buffs": [
      {
        "id": "buff_boxing_ondodge",
        "name": "Counter Chance",
        "description": "You've seen your chance. Now strike back!\n\n+25%% Bash damage.\nLasts for 1 turn.",
        "skill_requirements": [ { "name": "unarmed", "level": 5 } ],
        "unarmed_allowed": true,
        "buff_duration": 1,
        "mult_bonuses": [ { "stat": "damage", "type": "bash", "scale": 1.25 } ]
      }
    ],
    "techniques": [ "tec_boxing_rapid", "tec_boxing_cross", "tec_boxing_upper", "tec_boxing_counter" ]
  },
  {
    "type": "martial_art",
    "id": "style_brawling",
    "name": { "str": "Brawling" },
    "description": "You're used to hand-to-creature fighting.  You know how to fight when unarmed or with any weapon to a certain extent.  It's not stylish or sporting, but it gets the job done.",
    "initiate": [ "You grit your teeth and prepare for a good fight.", "%s gets ready to brawl." ],
    "autolearn": [ [ "melee", "1" ] ],
    "arm_block": 1,
    "leg_block": 7,
    "allow_melee": true,
    "techniques": [
      "tec_brawl_disarm_unarmed",
      "tec_brawl_feint_unarmed",
      "tec_brawl_counter_unarmed",
      "tec_brawl_break_unarmed",
      "tec_brawl_power",
      "tec_brawl_trip",
      "tec_brawl_disarm_melee",
      "tec_brawl_counter_melee",
      "tec_brawl_feint_melee",
      "tec_brawl_break_melee"
    ]
  },
  {
    "type": "martial_art",
    "id": "style_capoeira",
    "name": { "str": "Capoeira" },
    "description": "A dance-like style with its roots in Brazilian slavery, Capoeira is focused on fluid movement and sweeping kicks.  Moving briefly enables stronger techniques.  Missing an attack grants bonus damage for a short time.",
    "initiate": [ "You begin performing the ginga.", "%s begins to rhythmically rock back and forth." ],
    "learn_difficulty": 4,
    "static_buffs": [
      {
        "id": "buff_capoeira_static",
        "name": "Capoeira Stance",
        "description": "You never stop moving while performing the ginga.  This makes you very mobile while fighting.\n\n+1.0 Dodge skill, +1 Dodge attempts.",
        "unarmed_allowed": true,
        "bonus_dodges": 1,
        "flat_bonuses": [ { "stat": "dodge", "scale": 1.0 } ]
      }
    ],
    "onmiss_buffs": [
      {
        "id": "buff_capoeira_onmiss",
        "name": "Capoeira Tempo",
        "description": "You didn't miss, it's just part of the dance and the best part is about to start!\n\n+15%% Bash damage.\nLasts 2 turns.  Stacks 3 times.",
        "unarmed_allowed": true,
        "skill_requirements": [ { "name": "unarmed", "level": 1 } ],
        "buff_duration": 2,
        "max_stacks": 3,
        "mult_bonuses": [ { "stat": "damage", "type": "bash", "scale": 1.15 } ]
      }
    ],
    "onmove_buffs": [
      {
        "id": "buff_capoeira_onmove",
        "name": "Capoeira Momentum",
        "description": "You can feel the rhythm as you move.  Not only are you harder to hit, but your kicks are even more amazing!\n\n+1.0 Dodge skill.\nEnables \"Spin Kick\" and \"Sweep Kick\" techniques.\nLasts 3 turns.",
        "unarmed_allowed": true,
        "skill_requirements": [ { "name": "unarmed", "level": 2 } ],
        "buff_duration": 3,
        "flat_bonuses": [ { "stat": "dodge", "scale": 1.0 } ]
      }
    ],
    "techniques": [
      "tec_capoeira_feint",
      "tec_capoeira_pushkick",
      "tec_capoeira_sweepkick",
      "tec_capoeira_circlekick",
      "tec_capoeira_spinkick"
    ]
  },
  {
    "type": "martial_art",
    "id": "style_crane",
    "name": { "str": "Crane Kung Fu" },
    "description": "One of the five Shaolin animal styles.  The Crane uses intricate hand techniques and jumping dodges.  Dexterity determines your damage, rather than Strength; you also receive a dodge bonus move or dodge an attack.",
    "initiate": [ "You raise your leg slightly and balance like a crane.", "%s assumes a crane-like stance." ],
    "learn_difficulty": 10,
    "arm_block": 3,
    "static_buffs": [
      {
        "id": "buff_crane_static",
        "name": "Crane's Precision",
        "description": "Your attacks strike at your opponents weakness with speed and precision instead of brute force.\nDexterity increases melee damage instead of Strength.\n\nBash damage increased by 75%% of Dexterity but decreased by 75%% of Strength.",
        "unarmed_allowed": true,
        "flat_bonuses": [
          { "stat": "damage", "type": "bash", "scaling-stat": "dex", "scale": 0.75 },
          { "stat": "damage", "type": "bash", "scaling-stat": "str", "scale": -0.75 }
        ]
      }
    ],
    "onmove_buffs": [
      {
        "id": "buff_crane_onmove",
        "name": "Crane's Flight",
        "description": "Just like a bird, you take to the air to avoid danger.\n\n+1.0 Dodge skill.\nLasts 2 turns.",
        "unarmed_allowed": true,
        "skill_requirements": [ { "name": "unarmed", "level": 2 } ],
        "buff_duration": 2,
        "flat_bonuses": [ { "stat": "dodge", "scale": 1.0 } ]
      }
    ],
    "ondodge_buffs": [
      {
        "id": "buff_crane_ondodge",
        "name": "Crane's Grace",
        "description": "Much like the crane, you a quick to avoid danger.\n\n+1 Dodge attempts, +1.0 Dodge skill.\nLasts 2 turns.",
        "unarmed_allowed": true,
        "skill_requirements": [ { "name": "unarmed", "level": 2 } ],
        "buff_duration": 2,
        "bonus_dodges": 1,
        "flat_bonuses": [ { "stat": "dodge", "scale": 1.0 } ]
      }
    ],
    "techniques": [ "tec_crane_feint", "tec_crane_break", "tec_crane_counter", "tec_crane_precise" ]
  },
  {
    "type": "martial_art",
    "id": "style_dragon",
    "name": { "str": "Dragon Kung Fu" },
    "description": "One of the five Shaolin animal styles.  The Dragon uses fluid movements and hard strikes.  Intelligence improves your accuracy instead of Dexterity.  Your attacks lead to counterattacks which disable your opponents and set them up for a powerful finishing move.",
    "initiate": [ "You relax and patiently await conflict like the great dragon.", "%s assumes a dragon-like stance." ],
    "learn_difficulty": 10,
    "arm_block": 2,
    "static_buffs": [
      {
        "id": "buff_dragon_static",
        "name": "Dragon's Knowledge",
        "description": "You plan your attack far in advance relying on your intuition instead of your speed to strike true.\nIntelligence increases Accuracy instead of Dexterity.\n\nAccuracy increased by 25%% of Intelligence but decreased by 25%% of Dexterity.",
        "unarmed_allowed": true,
        "flat_bonuses": [ { "stat": "hit", "scaling-stat": "int", "scale": 0.25 }, { "stat": "hit", "scaling-stat": "dex", "scale": -0.25 } ]
      }
    ],
    "onhit_buffs": [
      {
        "id": "buff_dragon_onhit",
        "name": "Dragon's Flight",
        "description": "Life and combat are a circle.  An attack leads to a counter and to an attack once again.  Seek to complete this loop.\n\n+1 Accuracy, +2 bash Damage.\nEnables \"Dragon Vortex Block\" and \"Dragon Wing Dodge\"\nLasts 1 turn.",
        "unarmed_allowed": true,
        "skill_requirements": [ { "name": "unarmed", "level": 1 } ],
        "buff_duration": 1,
<<<<<<< HEAD
        "flat_bonuses": [ { "stat": "hit", "scale": 1.0 }, { "stat": "damage", "type": "bash", "scale": 2 } ]
=======
        "flat_bonuses": [ { "stat": "hit", "scale": 1.0 }, { "stat": "damage", "type": "bash", "scale": 2.0 } ]
>>>>>>> d3271a3f
      }
    ],
    "techniques": [ "tec_dragon_claw", "tec_dragon_blockcounter", "tec_dragon_dodgecounter", "tec_dragon_tail", "tec_dragon_strike" ]
  },
  {
    "type": "martial_art",
    "id": "style_eskrima",
    "name": { "str": "Eskrima" },
    "description": "Eskrima, also known as Kali, is a Filipino martial art.  It emphasizes rapid strikes with knife and baton weapons, along with a variety of improvised substitutes.",
    "initiate": [ "You enter an open guard stance and prepare to strike.", "%s enters an open stance." ],
    "learn_difficulty": 8,
    "primary_skill": "bashing",
    "strictly_melee": true,
    "static_buffs": [
      {
        "id": "buff_eskrima_static",
        "name": "Eskrima Stance",
        "description": "You are skilled at getting the most out of your weapons.  The term 'weapon' might be very subjective,\n\n+2 Accuracy.",
        "melee_allowed": true,
        "flat_bonuses": [ { "stat": "hit", "scale": 2.0 } ]
      }
    ],
    "oncrit_buffs": [
      {
        "id": "buff_eskrima_oncrit",
        "name": "Eskrima Combination",
        "description": "You can follow up a critical hit with a stronger attack if the opportunity presents itself.\n\n+15%% bonus to all damage.\nEnables \"Combination Strike\" technique.\nLasts 3 turns.  Stacks 3 times.",
        "skill_requirements": [ { "name": "melee", "level": 2 } ],
        "melee_allowed": true,
        "buff_duration": 3,
        "max_stacks": 3,
        "mult_bonuses": [
          { "stat": "damage", "type": "bash", "scale": 1.15 },
          { "stat": "damage", "type": "cut", "scale": 1.15 },
          { "stat": "damage", "type": "stab", "scale": 1.15 }
        ]
      }
    ],
    "techniques": [
      "tec_eskrima_round",
      "tec_eskrima_fan",
      "tec_eskrima_snap",
      "tec_eskrima_puno",
      "tec_eskrima_low",
      "tec_eskrima_combination"
    ],
    "weapons": [
      "2x4",
      "bagh_nakha",
      "baton-extended",
      "bee_sting",
      "bowling_pin",
      "butterfly_swords",
      "cane",
      "copper_knife",
      "cudgel",
      "cu_pipe",
      "diveknife",
      "fighter_sting",
      "glass_shiv",
      "hammer",
      "knife_combat",
      "knife_hunting",
      "knife_trench",
      "kukri",
      "knife_rambo",
      "knife_rm42",
      "machete",
      "makeshift_knife",
      "makeshift_machete",
      "pipe",
      "pockknife",
      "pool_cue",
      "PR24-extended",
      "primitive_knife",
      "primitive_hammer",
      "punch_dagger",
      "scissors",
      "screwdriver",
      "sharp_toothbrush",
      "shillelagh",
      "shillelagh_fake",
      "shillelagh_weighted",
      "shocktonfa_off",
      "shocktonfa_on",
      "stick",
      "survivor_machete",
      "switchblade",
      "tanto",
      "tanto_inferior",
      "tanto_fake",
      "tonfa",
      "tonfa_wood",
      "umbrella",
      "wasp_sting",
      "wrench"
    ]
  },
  {
    "type": "martial_art",
    "id": "style_fencing",
    "name": { "str": "Fencing" },
    "description": "The noble art of fencing is taught with flexible competition blades, but the techniques are derived from (and applicable to) more functional examples.  Skilled fencers can take advantage of blocks and feints to deliver accurate strikes.",
    "initiate": [ "You move into the en-garde stance.", "%s moves into a fencing stance." ],
    "learn_difficulty": 5,
    "primary_skill": "stabbing",
    "strictly_melee": true,
    "static_buffs": [
      {
        "id": "buff_fencing_static",
        "name": "Fencing Stance",
        "description": "Your side stance minimizes the chances you will be harmed in a combat.\n\nBlocked damage reduced by 50%% of Dexterity.",
        "melee_allowed": true,
        "flat_bonuses": [ { "stat": "block", "scaling-stat": "dex", "scale": 0.5 } ]
      }
    ],
    "onblock_buffs": [
      {
        "id": "buff_fencing_onblock",
        "name": "Parry",
        "description": "Your next strike will find it's mark much easier from your parry.\n\n+1 Accuracy.\nLasts 1 turn.",
        "skill_requirements": [ { "name": "melee", "level": 1 } ],
        "melee_allowed": true,
        "buff_duration": 1,
        "flat_bonuses": [ { "stat": "hit", "scale": 1.0 } ]
      }
    ],
    "onmiss_buffs": [
      {
        "id": "buff_fencing_onmiss",
        "name": "Remise",
        "description": "Your feint is the perfect setup for a devastating followup attack!\n\n+1 Accuracy.\nEnables \"Compound Attack\" technique.\nLasts 1 turn.",
        "skill_requirements": [ { "name": "melee", "level": 3 } ],
        "melee_allowed": true,
        "buff_duration": 1,
        "flat_bonuses": [ { "stat": "hit", "scale": 1.0 } ]
      }
    ],
    "techniques": [ "tec_fencing_feint", "tec_fencing_lunge", "tec_fencing_riposte", "tec_fencing_compound" ],
    "weapons": [
      "baton-extended",
      "broadsword",
      "broadsword_inferior",
      "broadsword_fake",
      "cane",
      "cavalry_sabre",
      "cavalry_sabre_fake",
      "cudgel",
      "hollow_cane",
      "fencing_foil",
      "fencing_sabre",
      "fencing_epee",
      "fencing_foil_sharpened",
      "fencing_sabre_sharpened",
      "fencing_epee_sharpened",
      "shock_foil",
      "shock_sabre",
      "shock_epee",
      "pointy_stick",
      "pipe",
      "PR24-extended",
      "rapier",
      "rapier_fake",
      "shillelagh",
      "shillelagh_fake",
      "shillelagh_weighted",
      "sword_cane",
      "umbrella"
    ]
  },
  {
    "type": "martial_art",
    "id": "style_medievalpole",
    "name": { "str": "Fior Di Battaglia" },
    "description": "Medieval Europe's martial techniques for fighting with polearms.  The \"Flower of Battle\" places great focus on countering one's opponent and knocking them down before landing a killing blow",
    "initiate": [ "You hold your weapon in a firm grip, ready to block any attack.", "%s grips their weapon tightly." ],
    "learn_difficulty": 6,
    "primary_skill": "bashing",
    "strictly_melee": true,
    "static_buffs": [
      {
        "id": "buff_medievalpole_static",
        "name": "Stand Your Ground",
        "description": "You are stalwart and will not budge against any threat.\n\n+2 Block attempts, -1.0 Dodge skill, blocked damage reduced by 50%% of Strength.",
        "melee_allowed": true,
        "bonus_blocks": 2,
        "flat_bonuses": [ { "stat": "block", "scaling-stat": "str", "scale": 0.5 }, { "stat": "dodge", "scale": -1.0 } ]
      }
    ],
    "onmove_buffs": [
      {
        "id": "buff_medievalpole_onmove",
        "name": "Tactical Retreat",
        "description": "You moved and nullified the effects of Stand Your Ground!\n\n-2 Block attempts, +1.0 Dodge skill, blocked damaged increased by 50%% of Strength.\nLasts 1 turn.",
        "melee_allowed": true,
        "buff_duration": 1,
        "bonus_blocks": -2,
        "flat_bonuses": [ { "stat": "block", "scaling-stat": "str", "scale": -0.5 }, { "stat": "dodge", "scale": 1.0 } ]
      }
    ],
    "onmiss_buffs": [
      {
        "id": "buff_medievalpole_onmiss",
        "name": "Tactical Feinting",
        "description": "They fell for your feint!\n\nEnables \"Hook and Drag\" technique.\nLasts 1 turn.",
        "melee_allowed": true,
        "skill_requirements": [ { "name": "melee", "level": 3 } ],
        "buff_duration": 1
      }
    ],
    "onblock_buffs": [
      {
        "id": "buff_medievalpole_onblock",
        "name": "Defense Break",
        "description": "Each successful block reveals an opening in your opponent's guard.\n\n+1 Accuracy.\nLasts 1 turn.  Stacks 3 times.",
        "melee_allowed": true,
        "skill_requirements": [ { "name": "melee", "level": 1 } ],
        "buff_duration": 1,
        "max_stacks": 3,
        "flat_bonuses": [ { "stat": "hit", "scale": 1.0 } ]
      }
    ],
    "techniques": [
      "tec_medievalpole_counter",
      "tec_medievalpole_highround",
      "tec_medievalpole_feint",
      "tec_medievalpole_hook",
      "tec_medievalpole_execute",
      "tec_medievalpole_break"
    ],
    "weapons": [
      "ax",
      "battleaxe",
      "battleaxe_fake",
      "battleaxe_inferior",
      "copper_ax",
      "fire_ax",
      "glaive",
      "halberd",
      "halberd_fake",
      "hammer_sledge",
      "hammer_sledge_short",
      "hockey_stick",
      "hoe",
      "ji",
      "lobotomizer",
      "lucern_hammer",
      "lucern_hammerfake",
      "makeshift_halberd",
      "pickaxe",
      "primitive_axe"
    ]
  },
  {
    "type": "martial_art",
    "id": "style_judo",
    "name": { "str": "Judo" },
    "description": "Judo is a martial art that focuses on grabs and throws, both defensive and offensive.  You are resistant to most effects that can knock you down and can counter grab and takedown attacks with strong judo throw.",
    "initiate": [ "You prepare yourself for a grapple.", "%s prepares for a grapple." ],
    "learn_difficulty": 4,
    "static_buffs": [
      {
        "id": "buff_judo_static",
        "name": "Judo Stance",
        "description": "Your knowledge of grappling allows you to recover from knock down effects instantly.\nIn addition, you can counter grabs and takedown attacks with a judo throw.",
        "unarmed_allowed": true,
        "melee_allowed": true,
        "unarmed_weapons_allowed": false,
        "throw_immune": true
      }
    ],
    "techniques": [ "tec_judo_backthrow", "tec_judo_counter", "tec_judo_disarm", "tec_judo_break", "tec_judo_throw" ],
    "weapons": [ "bagh_nakha", "bio_claws_weapon", "cestus", "knuckle_brass", "knuckle_nail", "knuckle_steel" ]
  },
  {
    "type": "martial_art",
    "id": "style_karate",
    "name": { "str": "Karate" },
    "description": "Karate is a popular martial art, originating from Japan.  It focuses on rapid, precise attacks, blocks, and fluid movement.  A successful hit allows you an extra dodge and two extra blocks on the following round.",
    "initiate": [ "You adopt a classic karate stance.", "%s adopts a classic karate stance." ],
    "learn_difficulty": 5,
    "arm_block": 2,
    "static_buffs": [
      {
        "id": "buff_karate_static",
        "name": "Karate Stance",
        "description": "Your no nonsense stance allows you hit more accurately.\n\n+2 Accuracy.",
        "unarmed_allowed": true,
        "flat_bonuses": [ { "stat": "hit", "scale": 2.0 } ]
      }
    ],
    "onhit_buffs": [
      {
        "id": "buff_karate_onhit",
        "name": "Karate Strike",
        "description": "Landing a hit allows you to perfectly position yourself for maximum defense against multiple opponents.\n\n+2 Block attempts, +1 Dodges attempts, blocked damge reduced by 50%% of Strength.\nLasts 2 turns.",
        "skill_requirements": [ { "name": "unarmed", "level": 3 } ],
        "unarmed_allowed": true,
        "buff_duration": 2,
        "bonus_blocks": 2,
        "bonus_dodges": 1,
        "flat_bonuses": [ { "stat": "block", "scaling-stat": "str", "scale": 0.5 } ]
      }
    ],
    "techniques": [ "tec_karate_rapid", "tec_karate_precise", "tec_karate_roundhouse", "tec_karate_counter" ]
  },
  {
    "type": "martial_art",
    "id": "style_krav_maga",
    "name": { "str": "Krav Maga" },
    "description": "Originating in Israel, Krav Maga is based on taking down an enemy quickly and effectively.  It focuses on applicable attacks rather than showy or complex moves.  Popular among police and armed forces everywhere.",
    "initiate": [ "You assume a practical combat stance.", "%s assumes a practical combat stance." ],
    "learn_difficulty": 6,
    "arm_block": 2,
    "leg_block": 4,
    "static_buffs": [
      {
        "id": "buff_krav_maga_static1",
        "name": "Krav Maga Stance",
        "description": "Your training makes it easier to land hits and fight multiple opponents.\n\n+1 Accuracy, +1 Block attempts.",
        "melee_allowed": true,
        "unarmed_allowed": true,
        "bonus_blocks": 1,
        "flat_bonuses": [ { "stat": "hit", "scale": 1.0 } ]
      }
    ],
    "techniques": [
      "tec_krav_maga_rapid",
      "tec_krav_maga_crit",
      "tec_krav_maga_takedown",
      "tec_krav_maga_disarm",
      "tec_krav_maga_break",
      "tec_krav_maga_counter"
    ],
    "weapons": [
      "baton-extended",
      "butterfly_swords",
      "copper_knife",
      "cudgel",
      "diveknife",
      "honey_scraper",
      "knife_combat",
      "knife_hunting",
      "knife_rambo",
      "knife_rm42",
      "knife_trench",
      "makeshift_knife",
      "PR24-extended",
      "shocktonfa_off",
      "shocktonfa_on",
      "switchblade",
      "tonfa",
      "tonfa_wood",
      "fn1910",
      "fn57",
      "glock_17",
      "glock_18c",
      "glock_19",
      "glock_22",
      "glock_31",
      "m17",
      "m1911",
      "m1911a1_38super",
      "needlepistol",
      "sw_22",
      "p226_357sig",
      "p320_357sig",
      "sig_40",
      "sig_p230",
      "sig_mosquito",
      "tokarev",
      "usp_45",
      "usp_9mm",
      "walther_ppk",
      "ar10",
      "ar15",
      "ar15_retool_300blk",
      "fn_fal",
      "scar_l",
      "hk_g3",
      "hk_g36",
      "m14ebr",
      "M24",
      "m27iar",
      "rm51_assault_rifle",
      "rm88_battle_rifle",
      "sig552",
      "sks",
      "steyr_aug"
    ]
  },
  {
    "type": "martial_art",
    "id": "style_leopard",
    "name": { "str": "Leopard Kung Fu" },
    "description": "One of the five Shaolin animal styles.  The Leopard focuses on rapid, strategically planned strikes.  Dexterity determines your damage, rather than Strength.  Moving increases dodge skill and accuracy further; attacking after moving increases damage.",
    "initiate": [ "You prepare to pounce like a leopard.", "%s assumes a leopard-like stance." ],
    "learn_difficulty": 10,
    "static_buffs": [
      {
        "id": "buff_leopard_static1",
        "name": "Leopard's Strategy",
        "description": "You fight by overwhelming your opponents with speedy strikes that are much harder to defend against.\nDexterity increases melee damage instead of Strength.\n\nBash damage increased by 75%% of Dexterity but decreased by 75%% of Strength.",
        "unarmed_allowed": true,
        "flat_bonuses": [
          { "stat": "damage", "type": "bash", "scaling-stat": "dex", "scale": 0.75 },
          { "stat": "damage", "type": "bash", "scaling-stat": "str", "scale": -0.75 }
        ]
      },
      {
        "id": "buff_leopard_static2",
        "name": "Leopard's Agility",
        "description": "Just like a cat, you are quick, agile, and hard to pin down.\n\n+1.0 Dodge skill.",
        "skill_requirements": [ { "name": "unarmed", "level": 1 } ],
        "unarmed_allowed": true,
        "flat_bonuses": [ { "stat": "dodge", "scale": 1.0 } ]
      }
    ],
    "onmove_buffs": [
      {
        "id": "buff_leopard_onmove1",
        "name": "Leopard's Stalk",
        "description": "You proudly stalk the shadows and preparing to pounce with unrelenting fury.\n\n+2 Accuracy.\nEnables \"Leopard's Pounce\" buff.\nLasts 1 turn.",
        "skill_requirements": [ { "name": "unarmed", "level": 1 } ],
        "unarmed_allowed": true,
        "buff_duration": 1,
        "flat_bonuses": [ { "stat": "hit", "scale": 2.0 } ]
      },
      {
        "id": "buff_leopard_onmove2",
        "name": "Leopard's Pounce",
        "description": "You are ready.  Attack and claim your prey!\n\n+25%% bonus to all damage.\nLasts 1 turn.",
        "skill_requirements": [ { "name": "unarmed", "level": 3 } ],
        "unarmed_allowed": true,
        "req_buffs": [ "buff_leopard_onmove1" ],
        "buff_duration": 1,
        "mult_bonuses": [
          { "stat": "damage", "type": "bash", "scale": 1.25 },
          { "stat": "damage", "type": "cut", "scale": 1.25 },
          { "stat": "damage", "type": "stab", "scale": 1.25 }
        ]
      }
    ],
    "techniques": [ "tec_leopard_rapid", "tec_leopard_feint", "tec_leopard_counter", "tec_leopard_precise" ]
  },
  {
    "type": "martial_art",
    "id": "style_swordsmanship",
    "name": "Medieval Swordsmanship",
    "description": "The art of the longsword and sword & shield, preceding the later development of fencing.  Designed for combat both unarmored and in armor, it includes grappling as well as defensive and offensive sword techniques.  This treatise compares the Italian and German traditions of medieval combat with detailed step-by-step pictures.",
    "initiate": [ "You take on a knightly stance.", "%s takes on a knightly stance." ],
    "strictly_melee": true,
    "learn_difficulty": 6,
    "primary_skill": "cutting",
    "static_buffs": [
      {
        "id": "buff_swordsmanship_static",
        "name": "Swordsman's Stance",
        "description": "Through chivalry and vigilance, your defense with a blade has increased.\n\n+1 Dodge attempts, blocked damage decreased by 50%% of Strength.",
        "melee_allowed": true,
        "bonus_dodges": 1,
        "flat_bonuses": [ { "stat": "block", "scaling-stat": "str", "scale": 0.5 } ]
      }
    ],
    "onblock_buffs": [
      {
        "id": "buff_swordsmanship_onblock",
        "name": "Deflection",
        "description": "You deflected your enemy's attack and now they are open to a counterattack!\nEnables \"Sweeping Strike\" and \"Deathblow\" techniques.\nLasts 1 turn.",
        "skill_requirements": [ { "name": "melee", "level": 1 } ],
        "melee_allowed": true,
        "buff_duration": 1
      }
    ],
    "oncrit_buffs": [
      {
        "id": "buff_swordsmanship_oncrit",
        "name": "Manslayer",
        "description": "Your powerful attack has given you the chance to end this fight right now!\nEnables \"Vicious Strike\" techniques.\nLasts 1 turn.",
        "skill_requirements": [ { "name": "melee", "level": 5 } ],
        "melee_allowed": true,
        "buff_duration": 1
      }
    ],
    "techniques": [
      "tec_swordsmanship_grab",
      "tec_swordsmanship_break",
      "tec_swordsmanship_zornhau",
      "tec_swordsmanship_unterhau",
      "tec_swordsmanship_mordhau"
    ],
    "weapons": [
      "arming_sword",
      "arming_sword_inferior",
      "arming_sword_fake",
      "broadsword",
      "broadsword_inferior",
      "broadsword_fake",
      "estoc",
      "estoc_inferior",
      "estoc_fake",
      "longsword",
      "longsword_inferior",
      "longsword_fake",
      "sword_crude",
      "sword_nail",
      "sword_wood",
      "zweihander",
      "zweihander_inferior",
      "zweihander_fake"
    ]
  },
  {
    "type": "martial_art",
    "id": "style_muay_thai",
    "name": "Muay Thai",
    "description": "Also referred to as the \"Art of 8 Limbs,\" Muay Thai is a popular fighting technique from Thailand that uses powerful strikes.  Your strength decreases blocked damage.  Blocking attacks or getting hit will increase your damage and blocked damage further.",
    "initiate": [ "You perform a short wai khru in honor of your teachers.", "%s performs a short war-dance." ],
    "learn_difficulty": 5,
    "arm_block": 2,
    "leg_block": 4,
    "static_buffs": [
      {
        "id": "buff_muay_thai_static",
        "name": "Muay Thai Stance",
        "description": "Strength is everything in Muay Thai and you know how to make the most of yours.\n\nBlocked damage decreased by 50%% of Strength.",
        "unarmed_allowed": true,
        "flat_bonuses": [ { "stat": "block", "scaling-stat": "str", "scale": 0.5 } ]
      }
    ],
    "ongethit_buffs": [
      {
        "id": "buff_muay_thai_ongethit",
        "name": "Determination",
        "description": "Taking a hit will not slow you down.  You will outlast your opponent and win this fight.\n\n+Bash damage increased by 25%% of Strength, blocked damage decreased by 50%% of Strength.\nLasts 5 turns.",
        "skill_requirements": [ { "name": "unarmed", "level": 3 } ],
        "unarmed_allowed": true,
        "buff_duration": 5,
        "flat_bonuses": [
          { "stat": "damage", "type": "bash", "scaling-stat": "str", "scale": 0.25 },
          { "stat": "block", "scaling-stat": "str", "scale": 0.5 }
        ]
      }
    ],
    "techniques": [ "tec_muay_thai_elbow", "tec_muay_thai_kick", "tec_muay_thai_knee", "tec_muay_thai_break" ]
  },
  {
    "type": "martial_art",
    "id": "style_ninjutsu",
    "name": "Ninjutsu",
    "description": "Ninjutsu is a martial art and set of tactics used by ninja in feudal Japan.  It focuses on rapid, precise, silent strikes.  Ninjutsu is almost entirely silent and does extra damage if on the first attack.  It also provides small combat bonuses every time you move.",
    "initiate": [ "You perform a kuji-in mantra with your hands. Rin, Kai, Jin!", "%s performs a series of intricate hand signs." ],
    "learn_difficulty": 6,
    "arm_block": 3,
    "static_buffs": [
      {
        "id": "buff_ninjutsu_static1",
        "name": "Ninjutsu Stance",
        "description": "Your training allows you to make no noise when attacking and less noise when moving around.\n\nMelee and unarmed attacks generate 0 noise.  Moving generates 1/2 as much noise.",
        "unarmed_allowed": true,
        "melee_allowed": true,
        "quiet": true,
        "stealthy": true
      },
      {
        "id": "buff_ninjutsu_static2",
        "name": "Sneak Attack",
        "description": "To a true shinobi, the first strike and the last strike are one in the same.\n\n+50%% all damage.",
        "unarmed_allowed": true,
        "melee_allowed": true,
        "mult_bonuses": [
          { "stat": "damage", "type": "bash", "scale": 1.5 },
          { "stat": "damage", "type": "cut", "scale": 1.5 },
          { "stat": "damage", "type": "stab", "scale": 1.5 }
        ]
      }
    ],
    "onattack_buffs": [
      {
        "id": "buff_ninjutsu_onattack",
        "name": "Loss of Surprise",
        "description": "You intentions are known!  It will take you a few moments to sneak attack again.\n\n-50%% all damage.\nLast 3 turns.",
        "unarmed_allowed": true,
        "melee_allowed": true,
        "buff_duration": 3,
        "mult_bonuses": [
          { "stat": "damage", "type": "bash", "scale": 0.5 },
          { "stat": "damage", "type": "cut", "scale": 0.5 },
          { "stat": "damage", "type": "stab", "scale": 0.5 }
        ]
      }
    ],
    "onmove_buffs": [
      {
        "id": "buff_ninjutsu_onmove",
        "name": "Momentum Shift",
        "description": "Ninjas are training to be extremely agile and mobile.\n\n+1.0 Dodge skill, Accuracy increased by 20%% of Dexterity.\nLast 1 turn.",
        "skill_requirements": [ { "name": "unarmed", "level": 2 } ],
        "unarmed_allowed": true,
        "melee_allowed": true,
        "buff_duration": 1,
        "flat_bonuses": [ { "stat": "dodge", "scale": 1.0 }, { "stat": "hit", "scaling-stat": "dex", "scale": 0.2 } ]
      }
    ],
    "onkill_buffs": [
      {
        "id": "buff_ninjutsu_onkill",
        "name": "Escape Plan",
        "description": "Your target has perished.  It is time to leave and plan your next attack.\n\n+2 Dodge attempts, +10 movement speed.\nLast 3 turns.",
        "skill_requirements": [ { "name": "melee", "level": 3 } ],
        "unarmed_allowed": true,
        "melee_allowed": true,
        "buff_duration": 3,
        "bonus_dodges": 2,
<<<<<<< HEAD
        "flat_bonuses": [ { "stat": "speed", "scale": 10 } ]
=======
        "flat_bonuses": [ { "stat": "speed", "scale": 10.0 } ]
>>>>>>> d3271a3f
      }
    ],
    "techniques": [ "tec_ninjutsu_swift", "tec_ninjutsu_takedown", "tec_ninjutsu_precise" ],
    "weapons": [
      "arming_sword",
      "arming_sword_inferior",
      "arming_sword_fake",
      "bio_blade_weapon",
      "bio_claws_weapon",
      "bokken",
      "bokken_inferior",
      "bokken_fake",
      "broadsword",
      "broadsword_inferior",
      "broadsword_fake",
      "butterfly_swords",
      "cavalry_sabre",
      "cavalry_sabre_fake",
      "copper_knife",
      "cutlass_fake",
      "cutlass_inferior",
      "cutlass",
      "dao",
      "diveknife",
      "i_staff",
      "jian",
      "jian_inferior",
      "jian_fake",
      "katana",
      "katana_inferior",
      "katana_fake",
      "kirpan",
      "knife_combat",
      "knife_hunting",
      "knife_rambo",
      "knife_rm42",
      "knife_trench",
      "kirpan_cheap",
      "kris",
      "kukri",
      "khopesh",
      "longsword",
      "longsword_inferior",
      "longsword_fake",
      "l-stick",
      "l-stick_on",
      "machete",
      "makeshift_knife",
      "nodachi",
      "nodachi_inferior",
      "nodachi_fake",
      "q_staff",
      "scimitar",
      "scimitar_fake",
      "scimitar_inferior",
      "shillelagh",
      "shillelagh_fake",
      "shillelagh_weighted",
      "shock_staff",
      "sickle",
      "switchblade",
      "sword_bayonet",
      "sword_crude",
      "sword_nail",
      "sword_wood",
      "sword_xiphos",
      "tanto",
      "tanto_inferior",
      "tanto_fake",
      "wakizashi",
      "wakizashi_inferior",
      "wakizashi_fake"
    ]
  },
  {
    "type": "martial_art",
    "id": "style_niten",
    "name": "Niten Ichi-Ryu",
    "description": "Niten Ichi-Ryu is an ancient school of combat, transmitting a style of classical Japanese swordsmanship conceived by the warrior Miyamoto Musashi.  Perception increases damage and reduces blocked damage.  Moving and attacking reduces dodging and damage until you pause.  Pausing for a moment increases Dodge skill.",
    "initiate": [ "You clear your mind as you prepare yourself for combat.", "%s relaxes and prepares for combat." ],
    "learn_difficulty": 8,
    "primary_skill": "cutting",
    "strictly_melee": true,
    "static_buffs": [
      {
        "id": "buff_niten_static",
        "name": "Niten Ichi-Ryu Stance",
        "description": "Cautious watchful eyes\nmeasure and display your skill.\nPractice makes perfect.\n\nBash and Cut armor penetration increased by 50%% of Perception, blocked damage reduced by 100%% of Perception.",
        "melee_allowed": true,
        "flat_bonuses": [
          { "stat": "arpen", "type": "cut", "scaling-stat": "per", "scale": 0.5 },
          { "stat": "arpen", "type": "bash", "scaling-stat": "per", "scale": 0.5 },
          { "stat": "block", "scaling-stat": "per", "scale": 1.0 }
        ]
      }
    ],
    "onmove_buffs": [
      {
        "id": "buff_niten_onmove",
        "name": "Waning Moon",
        "description": "Blackened like darkness,\nnightmares approach from all sides.\nFlee at any cost!\n\n-5.0 Dodge skill.\nLasts 1 turn.",
        "melee_allowed": true,
        "buff_duration": 1,
        "flat_bonuses": [ { "stat": "dodge", "scale": -5.0 } ]
      }
    ],
    "onattack_buffs": [
      {
        "id": "buff_niten_onattack",
        "name": "Falling Leaf",
        "description": "A sharp sword cuts true.\nAlthough, all things fade with time.\nRestraint hones your skills.\n\n-1.0 Dodge skill, -1 bash damage, -1 cut damage.\nLasts 1 turn. Stacks 5 times.",
        "melee_allowed": true,
        "buff_duration": 1,
        "max_stacks": 5,
        "flat_bonuses": [
          { "stat": "dodge", "scale": -1.0 },
          { "stat": "damage", "type": "cut", "scale": -1.0 },
          { "stat": "damage", "type": "bash", "scale": -1.0 }
        ]
      }
    ],
    "ondodge_buffs": [
      {
        "id": "buff_niten_ondodge",
        "name": "Moonlight",
        "description": "Luck be the light,\non a dark and cloudy night\nas the moon shines down\n\nEnables \"In-One Timing\".\nLasts 1 turn.",
        "skill_requirements": [ { "name": "melee", "level": 5 } ],
        "melee_allowed": true,
        "buff_duration": 1
      }
    ],
    "onpause_buffs": [
      {
        "id": "buff_niten_onpause",
        "name": "Stillness",
        "description": "The eye of the storm,\na fleeting moment of peace,\ngone without a trace.\n\n+2 Accuracy, Dodge skill increased by 50%% of Perception.\nLasts 2 turns.",
        "melee_allowed": true,
        "buff_duration": 2,
        "flat_bonuses": [ { "stat": "hit", "scale": 2.0 }, { "stat": "dodge", "scaling-stat": "per", "scale": 0.5 } ]
      }
    ],
    "techniques": [ "niten_water_cut", "niten_red_leaf", "niten_stone_cut", "niten_timing_attack", "niten_feint" ],
    "weapons": [
      "bokken",
      "bokken_inferior",
      "bokken_fake",
      "katana",
      "katana_inferior",
      "katana_fake",
      "nodachi",
      "nodachi_inferior",
      "nodachi_fake",
      "sword_nail",
      "sword_crude",
      "sword_wood",
      "wakizashi",
      "wakizashi_inferior",
      "wakizashi_fake"
    ]
  },
  {
    "type": "martial_art",
    "id": "style_pankration",
    "name": "Pankration",
    "description": "An ancient Greek martial art once used by the Spartans.  It combines boxing and wrestling techniques to create a brutal sport, though modern revival of the art is less of no-holds-barred in nature.",
    "initiate": [ "You crouch slightly and prepare to rush forward.", "%s crouches slightly, ready to rush forward." ],
    "learn_difficulty": 3,
    "arm_block": 2,
    "leg_block": 4,
    "ondodge_buffs": [
      {
        "id": "buff_pankration_ondodge",
        "name": "Counter Chance",
        "description": "The enemy has presented an opening in their defense.\n+10%% bash damage.  Enables \"Close Combat\" buff.\nLasts 1 turn.",
        "skill_requirements": [ { "name": "unarmed", "level": 1 } ],
        "unarmed_allowed": true,
        "buff_duration": 1,
        "mult_bonuses": [ { "stat": "damage", "type": "bash", "scale": 1.1 } ]
      }
    ],
    "onhit_buffs": [
      {
        "id": "buff_pankration_oncrit",
        "name": "Close Combat",
        "description": "You got your opponent right where you want them!\n\n+20%% bash damage.\nLasts 1 turn.",
        "skill_requirements": [ { "name": "unarmed", "level": 4 } ],
        "unarmed_allowed": true,
        "req_buffs": [ "buff_pankration_ondodge" ],
        "buff_duration": 1,
        "mult_bonuses": [ { "stat": "damage", "type": "bash", "scale": 1.2 } ]
      }
    ],
    "techniques": [
      "tec_pankration_cross",
      "tec_pankration_kick",
      "tec_pankration_break",
      "tec_pankration_grabknee",
      "tec_pankration_grabdisarm",
      "tec_pankration_grabthrow"
    ]
  },
  {
    "type": "martial_art",
    "id": "style_silat",
    "name": "Silat",
    "description": "Pentjak Silat, of Indonesian origin, is a fighting style that covers the use of short blades and bludgeons.  Fighters stay low and mobile to avoid attacks, then unleash deadly critical hits.",
    "initiate": [ "You give a salute of respect as you prepare to combat.", "%s gives a combat salute." ],
    "learn_difficulty": 7,
    "primary_skill": "cutting",
    "strictly_melee": true,
    "static_buffs": [
      {
        "id": "buff_silat_static",
        "name": "Silat Stance",
        "description": "You try to stay loose as possible when fighting to have more chances to dodge.\n\n+1 Dodge attempts.",
        "melee_allowed": true,
        "bonus_dodges": 1
      }
    ],
    "ondodge_buffs": [
      {
        "id": "buff_silat_ondodge",
        "name": "Silat Appraisal",
        "description": "Each time you dodge an attack, you learn a bit more about your opponents' fighting style.  This allows you to make more precise attacks against them.\n\nAccuracy increased by 15%% of Dexterity.\nLasts 2 turns.  Stacks 3 times.",
        "skill_requirements": [ { "name": "melee", "level": 1 } ],
        "melee_allowed": true,
        "buff_duration": 2,
        "max_stacks": 3,
        "flat_bonuses": [ { "stat": "hit", "scaling-stat": "dex", "scale": 0.15 } ]
      }
    ],
    "onmove_buffs": [
      {
        "id": "buff_silat_onmove",
        "name": "Silat Evasion",
        "description": "You stay low as you move, making it harder for enemies to pin you down.\n\n+1 Dodge attempts.\nLasts 2 turn.",
        "skill_requirements": [ { "name": "melee", "level": 1 } ],
        "melee_allowed": true,
        "buff_duration": 2,
        "bonus_dodges": 1
      }
    ],
    "techniques": [ "tec_silat_hamstring", "tec_silat_precise", "tec_silat_brutal", "tec_silat_dirty" ],
    "weapons": [
      "baton-extended",
      "bowling_pin",
      "butterfly_swords",
      "cudgel",
      "diveknife",
      "glaive",
      "golf_club",
      "hockey_stick",
      "i_staff",
      "javelin",
      "javelin_iron",
      "knife_combat",
      "copper_knife",
      "knife_hunting",
      "knife_trench",
      "kris",
      "kris_fake",
      "machete",
      "makeshift_halberd",
      "makeshift_knife",
      "makeshift_machete",
      "naginata",
      "naginata_inferior",
      "naginata_fake",
      "pipe",
      "pointy_stick",
      "pool_cue",
      "PR24-extended",
      "primitive_knife",
      "q_staff",
      "rebar",
      "scimitar",
      "scimitar_inferior",
      "scimitar_fake",
      "scythe",
      "scythe_war",
      "shock_staff",
      "shocktonfa_off",
      "shocktonfa_on",
      "sickle",
      "shillelagh",
      "shillelagh_fake",
      "shillelagh_weighted",
      "spear_knife",
      "spear_knife_superior",
      "spear_spike",
      "spear_rebar",
      "spear_pipe",
      "spear_forked",
      "spear_steel",
      "spear_survivor",
      "spear_wood",
      "spear_copper",
      "spear_homemade_halfpike",
      "stick",
      "survivor_machete",
      "tanto",
      "tonfa",
      "tonfa_wood",
      "kukri",
      "knife_rambo",
      "knife_rm42",
      "switchblade",
      "l-stick",
      "l-stick_on"
    ]
  },
  {
    "type": "martial_art",
    "id": "style_snake",
    "name": "Snake Kung Fu",
    "description": "One of the five Shaolin animal styles.  The Snake focuses on sinuous movement and precision strikes.  Perception determines your Accuracy, rather than Dexterity.  Standing still will increases your accuracy and damage of your next attack.",
    "initiate": [ "You adopt a fluid stance, ready to strike like a snake.", "%s assumes a snake-like stance." ],
    "learn_difficulty": 10,
    "arm_block": 2,
    "static_buffs": [
      {
        "id": "buff_snake_static",
        "name": "Snake's Sight",
        "description": "You are patient and know where to hit your opponent for the best results.\n\nPerception increases Accuracy instead of Dexterity.  Accuracy increased by 25%% of Perception but decreased by 25%% of Dexterity.",
        "unarmed_allowed": true,
        "flat_bonuses": [ { "stat": "hit", "scaling-stat": "per", "scale": 0.25 }, { "stat": "hit", "scaling-stat": "dex", "scale": -0.25 } ]
      }
    ],
    "onpause_buffs": [
      {
        "id": "buff_snake_onpause",
        "name": "Snake's Coil",
        "description": "Every snake wait for the perfect moment to strike.  Aim as your opponents approve and attack their weakness without mercy!\n\n+1 Accuracy, gain armor penetration equal to 50%% of Perceptions.\nLasts 1 turn.  Stacks 3 times.",
        "skill_requirements": [ { "name": "unarmed", "level": 1 } ],
        "unarmed_allowed": true,
        "buff_duration": 1,
        "max_stacks": 3,
        "flat_bonuses": [
          { "stat": "hit", "scale": 1.0 },
          { "stat": "arpen", "type": "bash", "scaling-stat": "per", "scale": 0.5 },
          { "stat": "arpen", "type": "cut", "scaling-stat": "per", "scale": 0.5 },
          { "stat": "arpen", "type": "stab", "scaling-stat": "per", "scale": 0.5 }
        ]
      }
    ],
    "techniques": [ "tec_snake_rapid", "tec_snake_feint", "tec_snake_break", "tec_snake_precise" ]
  },
  {
    "type": "martial_art",
    "id": "style_sojutsu",
    "name": "Sōjutsu",
    "description": "Sōjutsu, \"The Way of the Spear\", is the Japanese martial art of fighting with a spear.  Sōjutsu focuses on keeping opponents at a distance in order to maintain advantage in combat.  Standing still gives you an extra block attempt but moving will briefly increase your damage.",
    "initiate": [ "You prepare to defend against all that approach you.", "%s assumes a wide, defensive stance." ],
    "learn_difficulty": 7,
    "primary_skill": "stabbing",
    "strictly_melee": true,
    "static_buffs": [
      {
        "id": "buff_sojutsu_static",
        "name": "Sōjutsu Stance",
        "description": "Your training grants better defense while using a polearm.\n\n+1 Block attempt.",
        "melee_allowed": true,
        "bonus_blocks": 1
      }
    ],
    "onmove_buffs": [
      {
        "id": "buff_sojutsu_onmove",
        "name": "Superior Positioning",
        "description": "You have given up your defenses for a moment to increase the damage of your attacks.\n\n+10%% damage, -1 Block attempts.\nLasts 1 turn.",
        "melee_allowed": true,
        "buff_duration": 1,
        "bonus_blocks": -1,
        "mult_bonuses": [
          { "stat": "damage", "type": "bash", "scale": 1.1 },
          { "stat": "damage", "type": "cut", "scale": 1.1 },
          { "stat": "damage", "type": "stab", "scale": 1.1 }
        ]
      }
    ],
    "techniques": [ "tec_sojutsu_push", "tec_sojutsu_shove", "tec_sojutsu_trip" ],
    "weapons": [
      "glaive",
      "halberd",
      "halberd_fake",
      "ji",
      "naginata",
      "naginata_inferior",
      "naginata_fake",
      "long_pole",
      "makeshift_halberd",
      "pike",
      "pike_inferior",
      "pike_fake",
      "pitchfork",
      "qiang",
      "spear_copper",
      "spear_dory",
      "spear_forked",
      "spear_homemade_halfpike",
      "spear_pipe",
      "spear_knife",
      "spear_knife_superior",
      "spear_spike",
      "spear_rebar",
      "spear_steel",
      "spear_survivor",
      "spear_wood"
    ]
  },
  {
    "type": "martial_art",
    "id": "style_taekwondo",
    "name": "Taekwondo",
    "description": "Taekwondo is the national sport of Korea, and was used by the South Korean army in the 20th century.  Focused on kicks and so it does not benefit from wielded weapons.  It also includes strength training; your blocks absorb extra damage and your attacks do more damage if you are not holding anything.",
    "initiate": [ "You adopt a narrow fighting stance.", "You adopts a narrow fighting stance." ],
    "learn_difficulty": 5,
    "arm_block": 1,
    "leg_block": 3,
    "force_unarmed": true,
    "static_buffs": [
      {
        "id": "buff_taekwondo_static",
        "name": "Taekwondo Stance",
        "description": "Using your legs to attack allows your hands to be free for better defense.\n\nBlocked damage decreased by 50%% of Strength.",
        "unarmed_allowed": true,
        "flat_bonuses": [ { "stat": "block", "scaling-stat": "str", "scale": 0.5 } ]
      },
      {
        "id": "buff_taekwondo_static2",
        "name": "Unhindered",
        "description": "Your attacks are stronger if you are not holding anything in your hands.\n\n+33%% bash damage when not using a weapon.",
        "unarmed_allowed": true,
        "mult_bonuses": [ { "stat": "damage", "type": "bash", "scale": 1.33 } ]
      }
    ],
    "techniques": [
      "tec_taekwondo_disarm",
      "tec_taekwondo_strong",
      "tec_taekwondo_roundhouse",
      "tec_taekwondo_feint",
      "tec_taekwondo_push",
      "tec_taekwondo_sweep"
    ]
  },
  {
    "type": "martial_art",
    "id": "style_tai_chi",
    "name": "Tai Chi",
    "description": "Though Tai Chi is often seen as a form of mental and physical exercise, it is a legitimate martial art, focused on self-defense.  Its ability to absorb the force of an attack makes your Perception decrease damage further on a block.  Pausing for a moment enables powerful palm strike techniques.",
    "initiate": [ "You settle into a gentle stance and prepare to defend yourself.", "%s settles into a gentle stance." ],
    "learn_difficulty": 4,
    "arm_block": 0,
    "static_buffs": [
      {
        "id": "buff_tai_chi_static",
        "name": "Tai Chi Stance",
        "description": "You are focused of defense and predicting your opponents attacks.\n\n+1 Block attempts, blocked damage reduced by 100%% Perception.",
        "unarmed_allowed": true,
        "bonus_blocks": 1,
        "flat_bonuses": [ { "stat": "block", "scaling-stat": "per", "scale": 1.0 } ]
      }
    ],
    "ondodge_buffs": [
      {
        "id": "buff_tai_chi_ondodge",
        "name": "Repulse the Monkey",
        "description": "By perfectly positioning yourself and your opponent, you have become more accurate and can bypass your opponent's defenses.\n\nAccuracy increased by 20%% of Perception, gain bash Armor Penetration equal to 50%% of Perception.\nLasts 2 turns.",
        "unarmed_allowed": true,
        "skill_requirements": [ { "name": "unarmed", "level": 3 } ],
        "buff_duration": 2,
        "flat_bonuses": [
          { "stat": "arpen", "type": "bash", "scaling-stat": "per", "scale": 0.5 },
          { "stat": "hit", "scaling-stat": "per", "scale": 0.2 }
        ]
      }
    ],
    "onpause_buffs": [
      {
        "id": "buff_tai_chi_onpause",
        "name": "Cross Hands",
        "description": "By taking a moment to prepare yourself, you are able to use your entire body fully for attacking and defending.\n\n+1.0 Dodge skill, blocked damage reduced by 50%% of Perception.\nEnables \"Palm Strike\" and \"Double Palm Strike\" techniques.\nLasts 3 turns.",
        "unarmed_allowed": true,
        "skill_requirements": [ { "name": "unarmed", "level": 1 } ],
        "buff_duration": 3,
        "flat_bonuses": [ { "stat": "block", "scaling-stat": "per", "scale": 0.5 }, { "stat": "dodge", "scale": 1.0 } ]
      }
    ],
    "techniques": [ "tec_taichi_disarm", "tec_taichi_palm", "tec_taichi_counter", "tec_taichi_precise" ]
  },
  {
    "type": "martial_art",
    "id": "style_tiger",
    "name": "Tiger Kung Fu",
    "description": "One of the five Shaolin animal styles.  The Tiger focuses on relentless attacks above all else.  Your Strength determines your accuracy, and your attacks do increasing damage as you continue attacking.",
    "initiate": [ "You clench your hands into ferocious, tiger-like claws.", "%s assumes a tiger-like stance." ],
    "learn_difficulty": 10,
    "static_buffs": [
      {
        "id": "buff_tiger_static",
        "name": "Tiger's Strength",
        "description": "You do not need defense.  You do not need a plan.  You need strength.  Strength will break your opponents' defenses and overwhelm them completely.\nStrength increases Accuracy instead of Dexterity.\n\nAccuracy increased by 25%% of Strength but decreased by 25%% of Dexterity.",
        "unarmed_allowed": true,
        "flat_bonuses": [ { "stat": "hit", "scaling-stat": "str", "scale": 0.25 }, { "stat": "hit", "scaling-stat": "dex", "scale": -0.25 } ]
      }
    ],
    "onhit_buffs": [
      {
        "id": "buff_tiger_onhit",
        "name": "Tiger Fury",
        "description": "You attack with an endless barrage of strikes.  The more you hit, the stronger you become.\n\n+10%% damage.\nLasts 3 turns.  Stacks 4 times.",
        "unarmed_allowed": true,
        "skill_requirements": [ { "name": "unarmed", "level": 2 } ],
        "buff_duration": 3,
        "max_stacks": 4,
        "mult_bonuses": [
          { "stat": "damage", "type": "bash", "scale": 1.1 },
          { "stat": "damage", "type": "cut", "scale": 1.1 },
          { "stat": "damage", "type": "stab", "scale": 1.1 }
        ]
      }
    ],
    "oncrit_buffs": [
      {
        "id": "buff_tiger_oncrit",
        "name": "Tiger Rampage",
        "description": "Your opponent's lose is your gain.  Your next attack will break through your opponent's guard.\n\nGain Armor Penetration equal to 50%% of Strength.\nLasts 1 turns.  Stacks 2 times.",
        "unarmed_allowed": true,
        "skill_requirements": [ { "name": "unarmed", "level": 3 } ],
        "buff_duration": 1,
        "max_stacks": 2,
        "flat_bonuses": [
          { "stat": "arpen", "type": "bash", "scaling-stat": "str", "scale": 0.5 },
          { "stat": "arpen", "type": "cut", "scaling-stat": "str", "scale": 0.5 },
          { "stat": "arpen", "type": "stab", "scaling-stat": "str", "scale": 0.5 }
        ]
      }
    ],
    "techniques": [ "tec_tiger_palm", "tec_tiger_takedown" ]
  },
  {
    "type": "martial_art",
    "id": "style_wingchun",
    "name": "Wing Chun",
    "description": "Wing Chun is a Chinese martial art that began by selecting the easiest-to-learn effective techniques from the various Shaolin animal forms.  It has a high stance, with weight entirely on the rear leg.  Wing Chun focuses on sensitivity to the opponent's direction of force, and flowing around it to get back to hitting.",
    "initiate": [
      "You take your stance and prepare to receive the gift of violence.",
      "%s patiently assumes a curiously pigeon-toed stance."
    ],
    "learn_difficulty": 8,
    "arm_block": 2,
    "leg_block": 3,
    "static_buffs": [
      {
        "id": "buff_wingchun_static",
        "name": "Chi-Sao Sensitivity",
        "description": "You have a greater understanding of balance and technique.  This gives you a better chance to avoid your opponent's attacks.\n\n Dodging Skill increased by 15%% of Perception.  Blocked damage reduced by 50%% of Perception.",
        "unarmed_allowed": true,
        "flat_bonuses": [ { "stat": "block", "scaling-stat": "per", "scale": 0.5 }, { "stat": "dodge", "scaling-stat": "per", "scale": 0.15 } ]
      }
    ],
    "onhit_buffs": [
      {
        "id": "buff_wingchun_onhit",
        "name": "Chain Punch",
        "description": "Your punches are properly timed to give your opponent no rest from your strikes.\n\n-10%% move cost.\nLasts 1 turn.  Stacks 3 times.",
        "skill_requirements": [ { "name": "unarmed", "level": 1 } ],
        "unarmed_allowed": true,
        "buff_duration": 1,
        "max_stacks": 3,
        "mult_bonuses": [ { "stat": "movecost", "scale": 0.9 } ]
      }
    ],
    "onpause_buffs": [
      {
        "id": "buff_wingchun_onpause",
        "name": "Biu Ji",
        "description": "Through the perfect application of the Thrusting Fingers form, you can strike your opponents' weak points, force them away, and follow!\n\nAccuracy increased by 20%% of Perception, Enables \"Straight Punch (Knockback)\" and \"L-Hook (Knockback)\" techniques.\nLasts 2 turns.",
        "skill_requirements": [ { "name": "unarmed", "level": 4 } ],
        "unarmed_allowed": true,
        "buff_duration": 2,
        "flat_bonuses": [ { "stat": "hit", "scaling-stat": "per", "scale": 0.2 } ]
      }
    ],
    "techniques": [
      "tec_wingchun_punch",
      "tec_wingchun_hook",
      "tec_wingchun_punch_knockback",
      "tec_wingchun_hook_knockback",
      "tec_wingchun_feint",
      "tec_wingchun_counter"
    ]
  },
  {
    "type": "martial_art",
    "id": "style_zui_quan",
    "name": "Zui Quan",
    "description": "AKA \"drunken boxing,\" Zui Quan imitates the movement of a drunk to confuse the enemy.  You gain a passive dodge bonus and accuracy bonus based on your intelligence.  Moving gives you additional dodge attempts and each time you dodge, you inflict more damage with your counterattack for until the end of your next turn.",
    "initiate": [ "You begin to sway to and fro with a confident swagger.", "%s stumbles as if pretending to be drunk." ],
    "learn_difficulty": 8,
    "static_buffs": [
      {
        "id": "buff_zuiquan_static",
        "name": "Zui Quan Stance",
        "description": "Others might think you stumble about at random but you know better.  Each movement is calculated to make evading harm easier.\n\nDodging Skill increased by 15%% of Intelligence.",
        "unarmed_allowed": true,
        "flat_bonuses": [ { "stat": "dodge", "scaling-stat": "int", "scale": 0.15 } ]
      },
      {
        "id": "buff_zuiquan_static2",
        "name": "Advanced Zui Quan",
        "description": "You have a greater understanding of Zui Quan.  Your skills at dodging and landing attacks are much better as a result.\n\n+1 Dodge attempts, Accuracy increased by 15%% of Intelligence.",
        "skill_requirements": [ { "name": "unarmed", "level": 3 } ],
        "unarmed_allowed": true,
        "bonus_dodges": 1,
        "flat_bonuses": [ { "stat": "hit", "scaling-stat": "int", "scale": 0.15 } ]
      }
    ],
    "onmove_buffs": [
      {
        "id": "buff_zuiquan_onmove",
        "name": "Drunken Stumble",
        "description": "With a few quick steps, you can completely change your orientation and dodge additional attacks.\n\n+2 Dodge attempts.\nLasts 3 turns.",
        "skill_requirements": [ { "name": "unarmed", "level": 5 } ],
        "unarmed_allowed": true,
        "buff_duration": 3,
        "bonus_dodges": 2
      }
    ],
    "ondodge_buffs": [
      {
        "id": "buff_zuiquan_ondodge",
        "name": "Drunken Dodging",
        "description": "Each time you dodge, your positional advantage increases against your opponents.  This makes your attacks hit harder with each successful dodge.\n\nGain Armor Penetration equal to 25%% of Intelligence.\nLasts 1 turn.  Stacks 4 times.",
        "skill_requirements": [ { "name": "unarmed", "level": 1 } ],
        "unarmed_allowed": true,
        "buff_duration": 1,
        "max_stacks": 4,
        "flat_bonuses": [
          { "stat": "arpen", "type": "bash", "scaling-stat": "int", "scale": 0.25 },
          { "stat": "arpen", "type": "cut", "scaling-stat": "int", "scale": 0.25 },
          { "stat": "arpen", "type": "stab", "scaling-stat": "int", "scale": 0.25 }
        ]
      }
    ],
    "techniques": [ "tec_zuiquan_feint", "tec_zuiquan_break", "tec_zuiquan_counter" ]
  },
  {
    "type": "martial_art",
    "id": "style_debug",
    "name": { "str": "Debug Mastery" },
    "description": "A secret martial art used only by developers and cheaters.",
    "initiate": [ "You get ready pwn some zeds!", "%s prepares to cheat at martial arts!" ],
    "arm_block": 99,
    "leg_block": 99,
    "static_buffs": [
      {
        "id": "debug_elem_resist",
        "name": "Elemental resistance",
        "description": "+Strength bash armor, +Dexterity acid armor, +Intelligence electricity armor, +Perception fire armor.",
        "unarmed_allowed": true,
        "flat_bonuses": [
          { "stat": "armor", "type": "bash", "scaling-stat": "str", "scale": 1.0 },
          { "stat": "armor", "type": "cut", "scaling-stat": "dex", "scale": 1.0 },
          { "stat": "armor", "type": "electric", "scaling-stat": "int", "scale": 1.0 },
          { "stat": "armor", "type": "heat", "scaling-stat": "per", "scale": 1.0 }
        ]
      }
    ],
    "oncrit_buffs": [
      {
        "id": "debug_crit_buff",
        "name": "Lightning Strike",
        "description": "Lightning strikes twice.  +Perception electric damage for 3 turns.  Stacks 2 times.",
        "unarmed_allowed": true,
        "buff_duration": 3,
        "max_stacks": 2,
        "flat_bonuses": [ { "stat": "damage", "type": "electric", "scaling-stat": "per", "scale": 1.0 } ]
      }
    ],
    "onmiss_buffs": [
      {
        "id": "debug_miss_buff",
        "name": "Getting Angry",
        "description": "When I get my hands on you…  +2 bash damage for 2 turns.  Stacks 5 times.",
        "unarmed_allowed": true,
        "buff_duration": 2,
        "max_stacks": 5,
        "flat_bonuses": [ { "stat": "damage", "type": "bash", "scale": 2.0 } ]
      }
    ],
    "onkill_buffs": [
      {
        "id": "debug_kill_buff",
        "name": "On Fire",
        "description": "YOU ARE ON FIRE!  +5 fire damage for 5 turns.",
        "unarmed_allowed": true,
        "buff_duration": 5,
        "flat_bonuses": [ { "stat": "damage", "type": "heat", "scale": 5.0 } ]
      }
    ],
    "techniques": [ "tec_debug_slow", "tec_debug_arpen" ]
  }
]<|MERGE_RESOLUTION|>--- conflicted
+++ resolved
@@ -247,11 +247,7 @@
         "unarmed_allowed": true,
         "skill_requirements": [ { "name": "unarmed", "level": 1 } ],
         "buff_duration": 1,
-<<<<<<< HEAD
-        "flat_bonuses": [ { "stat": "hit", "scale": 1.0 }, { "stat": "damage", "type": "bash", "scale": 2 } ]
-=======
         "flat_bonuses": [ { "stat": "hit", "scale": 1.0 }, { "stat": "damage", "type": "bash", "scale": 2.0 } ]
->>>>>>> d3271a3f
       }
     ],
     "techniques": [ "tec_dragon_claw", "tec_dragon_blockcounter", "tec_dragon_dodgecounter", "tec_dragon_tail", "tec_dragon_strike" ]
@@ -866,11 +862,7 @@
         "melee_allowed": true,
         "buff_duration": 3,
         "bonus_dodges": 2,
-<<<<<<< HEAD
-        "flat_bonuses": [ { "stat": "speed", "scale": 10 } ]
-=======
         "flat_bonuses": [ { "stat": "speed", "scale": 10.0 } ]
->>>>>>> d3271a3f
       }
     ],
     "techniques": [ "tec_ninjutsu_swift", "tec_ninjutsu_takedown", "tec_ninjutsu_precise" ],
