[
  {
    "type": "start_location",
    "ident": "shelter",
    "name": "Shelter",
    "target": "shelter"
  },
  {
    "type": "start_location",
    "ident": "boarded_house",
    "name": "Boarded up house",
    "target": "house",
    "flags": [ "BOARDED" ]
  },
  {
    "type": "start_location",
    "ident": "field",
    "name": "Field",
    "target": "field",
    "flags": [ "ALLOW_OUTSIDE" ]
  },
  {
    "type": "start_location",
    "ident": "house",
    "name": "House",
    "target": "house"
  },
  {
    "type": "start_location",
    "ident": "s_grocery",
    "name": "Grocery Store",
    "target": "s_grocery"
  },
  {
    "type": "start_location",
    "ident": "s_gun",
    "name": "Gun Store",
    "target": "s_gun"
  },
  {
    "type": "start_location",
    "ident": "s_garage",
    "name": "Garage",
    "target": "s_garage"
  },
  {
    "type": "start_location",
    "ident": "pawn",
    "name": "Pawn Shop",
    "target": "pawn"
  },
  {
    "type": "start_location",
    "ident": "bank",
    "name": "Bank",
    "target": "bank"
  },
  {
    "type": "start_location",
    "ident": "mil_surplus",
    "name": "Military Surplus",
    "target": "mil_surplus"
  },
  {
    "type": "start_location",
    "ident": "furniture",
    "name": "Furniture Store",
    "target": "furniture"
  },
  {
    "type": "start_location",
    "ident": "s_library",
    "name": "Library",
    "target": "s_library"
  },
  {
    "type": "start_location",
    "ident": "s_bookstore",
    "name": "Bookstore",
    "target": "s_bookstore"
  },
  {
    "type": "start_location",
    "ident": "cabin",
    "name": "Cabin",
    "target": "cabin"
  },
  {
    "type": "start_location",
    "ident": "hospital_1",
    "name": "Hospital",
    "target": "hospital_1"
  },
  {
    "type": "start_location",
    "ident": "hospital_2",
    "name": "Hospital",
    "target": "hospital_2"
  },
  {
    "type": "start_location",
    "ident": "hospital_3",
    "name": "Hospital",
    "target": "hospital_3"
  },
  {
    "type": "start_location",
    "ident": "hospital_4",
    "name": "Hospital",
    "target": "hospital_4"
  },
  {
    "type": "start_location",
    "ident": "hospital_5",
    "name": "Hospital",
    "target": "hospital_5"
  },
  {
    "type": "start_location",
    "ident": "hospital_6",
    "name": "Hospital",
    "target": "hospital_6"
  },
  {
    "type": "start_location",
    "ident": "hospital_7",
    "name": "Hospital",
    "target": "hospital_7"
  },
  {
    "type": "start_location",
    "ident": "hospital_8",
    "name": "Hospital",
    "target": "hospital_8"
  },
  {
    "type": "start_location",
    "ident": "hospital_9",
    "name": "Hospital",
    "target": "hospital_9"
  },
  {
    "type": "start_location",
    "ident": "lmoe",
    "name": "LMOE",
    "target": "lmoe"
  },
  {
    "type": "start_location",
    "ident": "forest",
    "name": "Middle of Nowhere",
    "target": "forest",
    "flags": [ "ALLOW_OUTSIDE" ]
  },
  {
    "type": "start_location",
    "ident": "lab_stairs",
    "name": "Science lab",
    "target": "lab_stairs"
  },
  {
    "type": "start_location",
    "ident": "lab_finale",
    "name": "Bottom of a science lab",
    "target": "lab_finale"
  },
  {
    "type": "start_location",
    "ident": "ice_lab_stairs",
    "name": "Frozen science lab",
    "target": "ice_lab_stairs"
  },
  {
    "type": "start_location",
    "ident": "ice_lab_finale",
    "name": "Deep-frozen science lab",
    "target": "ice_lab_finale"
  },
  {
    "type": "start_location",
    "ident": "mall_a_12",
    "name": "mall loading area",
    "target": "mall_a_12"
  },
  {
    "type": "start_location",
    "ident": "mall_a_30",
    "name": "mall food court",
    "target": "mall_a_30"
  },
  {
    "type": "start_location",
    "ident": "fire_station",
    "name": "Fire Station",
    "target": "fire_station"
  },
  {
    "type": "start_location",
    "ident": "police",
    "name": "Police Station",
    "target": "police"
  },
  {
    "type": "start_location",
    "ident": "school",
    "name": "School",
    "target": "school_1_5"
  },
  {
    "type": "start_location",
    "ident": "mine_finale",
    "name": "Bottom of a mine",
    "target": "mine_finale"
  },
  {
    "type": "start_location",
    "ident": "prison",
    "name": "Prison",
    "target": "prison_1_b_2"
  },
  {
    "type": "start_location",
    "ident": "Swamp Shack",
    "name": "Hermit Shack",
    "target": "hunter_shack"
<<<<<<< HEAD
  },
  {
    "type": "start_location",
    "ident": "campground",
    "name": "campgrounds",
    "target": "campsite_a"
  },
  {
    "type": "start_location",
    "ident": "survivalist farm",
    "name": "farm",
    "target": "farm_2"
  },
  {
    "type": "start_location",
    "ident": "cabin_woods",
    "name": "cabin in the woods",
    "target": "cabin"
  },
  {
    "type": "start_location",
    "ident": "religous_church",
    "name": "Church",
    "target": "church"
  },
  {
    "type": "start_location",
    "ident": "religous_cemetery",
    "name": "Religious Cemetery",
    "target": "cemetery_4square_10"
  },
  {
    "type": "start_location",
    "ident": "basement_bionic",
    "name": "Shady Basement",
    "target": "basement_bionic"
  },
  {
    "type": "start_location",
    "ident": "mansion_bionic",
    "name": "Shady Mansion Basement",
    "target": "mansion_bionic_c_dn"
=======
  },
  {
    "type": "start_location",
    "ident": "campground",
    "name": "campgrounds",
    "target": "campsite_a"
  },
  {
    "type": "start_location",
    "ident": "survivalist farm",
    "name": "farm",
    "target": "farm_2"
  },
  {
    "type": "start_location",
    "ident": "cabin_woods",
    "name": "cabin in the woods",
    "target": "cabin"
  },
  {
    "type": "start_location",
    "ident": "religous_church",
    "name": "Church",
    "target": "church"
  },
  {
    "type": "start_location",
    "ident": "religous_cemetery",
    "name": "Religious Cemetery",
    "target": "cemetery_4square_10"
  },
  {
    "type": "start_location",
    "ident": "basement_bionic",
    "name": "Shady Basement",
    "target": "basement_bionic"
>>>>>>> 07b0a5bf
  },
  {
    "type": "start_location",
    "ident": "zoo_0_1",
    "name": "Zoo Giftshop",
    "target": "zoo_0_1"
  },
  {
    "type": "start_location",
    "ident": "zoo_1_1",
    "name": "Zoo Cages",
    "target": "zoo_1_1"
  },
  {
    "type": "start_location",
    "ident": "golfcourse_11",
    "name": "Golf course mid course",
    "target": "golfcourse_11"
  },
  {
    "type": "start_location",
    "ident": "golfcourse_31",
    "name": "Golf course clubhouse",
    "target": "golfcourse_31"
  }
]<|MERGE_RESOLUTION|>--- conflicted
+++ resolved
@@ -223,7 +223,6 @@
     "ident": "Swamp Shack",
     "name": "Hermit Shack",
     "target": "hunter_shack"
-<<<<<<< HEAD
   },
   {
     "type": "start_location",
@@ -266,44 +265,6 @@
     "ident": "mansion_bionic",
     "name": "Shady Mansion Basement",
     "target": "mansion_bionic_c_dn"
-=======
-  },
-  {
-    "type": "start_location",
-    "ident": "campground",
-    "name": "campgrounds",
-    "target": "campsite_a"
-  },
-  {
-    "type": "start_location",
-    "ident": "survivalist farm",
-    "name": "farm",
-    "target": "farm_2"
-  },
-  {
-    "type": "start_location",
-    "ident": "cabin_woods",
-    "name": "cabin in the woods",
-    "target": "cabin"
-  },
-  {
-    "type": "start_location",
-    "ident": "religous_church",
-    "name": "Church",
-    "target": "church"
-  },
-  {
-    "type": "start_location",
-    "ident": "religous_cemetery",
-    "name": "Religious Cemetery",
-    "target": "cemetery_4square_10"
-  },
-  {
-    "type": "start_location",
-    "ident": "basement_bionic",
-    "name": "Shady Basement",
-    "target": "basement_bionic"
->>>>>>> 07b0a5bf
   },
   {
     "type": "start_location",
