--- conflicted
+++ resolved
@@ -261,16 +261,10 @@
     "target": "basement_bionic"
   },
   {
-<<<<<<< HEAD
     "type": "start_location",
     "ident": "mansion_bionic",
     "name": "Shady Mansion Basement",
     "target": "mansion_bionic_c_dn"
-=======
-    "type" : "start_location",
-    "ident" : "basement_bionic",
-    "name" : "Shady Basement",
-    "target" : "basement_bionic"
   },
   {
     "type": "start_location",
@@ -283,6 +277,5 @@
     "ident": "zoo_1_1",
     "name": "Zoo Cages",
     "target": "zoo_1_1"
->>>>>>> d674a16b
   }
 ]