[
  {
    "id": "pain_damage",
    "type": "SPELL",
    "name": { "str": "Pain", "//~": "NO_I18N" },
    "description": { "str": "Increases pain.", "//~": "NO_I18N" },
    "valid_targets": [ "hostile" ],
    "flags": [ "SILENT", "NO_EXPLOSION_SFX" ],
    "//": "Listed as a recover energy effect with a negative modifier that decreases with each level of the spell, which makes it cause damage instead.",
    "min_damage": -25,
    "max_damage": -225,
    "damage_increment": -50.0,
    "max_level": 10,
    "shape": "blast",
    "effect": "recover_energy",
    "effect_str": "PAIN"
  },
  {
    "id": "stamina_damage",
    "type": "SPELL",
    "name": { "str": "Tired", "//~": "NO_I18N" },
    "description": { "str": "Decreases stamina.", "//~": "NO_I18N" },
    "valid_targets": [ "hostile" ],
    "flags": [ "SILENT", "NO_EXPLOSION_SFX" ],
    "//": "Listed as a recover energy effect with a negative modifier that decreases with each level of the spell, which makes it cause damage instead.",
    "min_damage": -2000,
    "max_damage": -10000,
    "damage_increment": -2000.0,
    "max_level": 10,
    "shape": "blast",
    "effect": "recover_energy",
    "effect_str": "STAMINA"
  },
  {
    "type": "SPELL",
    "id": "mon_summon_zombie_gasbag_crawler",
    "name": { "str": "Summon Gangrenous Crawlers", "//~": "NO_I18N" },
    "description": { "str": "Summons 2 permanent gangrenous crawlers.", "//~": "NO_I18N" },
    "flags": [ "HOSTILE_SUMMON", "PERMANENT", "NO_EXPLOSION_SFX" ],
    "valid_targets": [ "ground", "self" ],
    "max_level": 1,
    "min_damage": 1,
    "max_damage": 1,
    "min_range": 0,
    "max_range": 0,
    "min_aoe": 3,
    "max_aoe": 3,
    "base_casting_time": 3,
    "shape": "blast",
    "effect": "summon",
    "effect_str": "mon_zombie_gasbag_crawler"
  },
  {
    "type": "SPELL",
    "id": "crushed_giant_summoning",
    "name": { "str": "Summon Gangrenous Monsters", "//~": "NO_I18N" },
    "description": { "str": "Summons 2 permanent gangrenous impalers.", "//~": "NO_I18N" },
    "flags": [ "HOSTILE_SUMMON", "PERMANENT", "NO_EXPLOSION_SFX" ],
    "valid_targets": [ "ground" ],
    "extra_effects": [ { "id": "mon_summon_zombie_gasbag_crawler" } ],
    "max_level": 1,
    "min_damage": 1,
    "max_damage": 1,
    "min_range": 0,
    "max_range": 0,
    "min_aoe": 3,
    "max_aoe": 3,
    "base_casting_time": 3,
    "shape": "blast",
    "effect": "summon",
    "effect_str": "mon_zombie_gasbag_impaler"
  },
  {
    "type": "SPELL",
    "id": "frog_mother_summon",
    "name": { "str": "Summon Tadpole Constrictors", "//~": "NO_I18N" },
    "description": { "str": "Summons several temporary tadpoles.", "//~": "NO_I18N" },
    "flags": [ "HOSTILE_SUMMON", "RANDOM_DAMAGE", "RANDOM_DURATION", "NO_EXPLOSION_SFX" ],
    "valid_targets": [ "ground", "hostile" ],
    "min_damage": 2,
    "max_damage": 5,
    "min_range": 7,
    "max_range": 7,
    "min_aoe": 3,
    "max_aoe": 3,
    "base_casting_time": 80,
    "min_duration": 1000,
    "max_duration": 2500,
    "extra_effects": [ { "id": "frog_mother_hurt_self", "hit_self": true } ],
    "shape": "blast",
    "effect": "summon",
    "effect_str": "mon_tadpole_grabber"
  },
  {
    "type": "SPELL",
    "id": "wretch_hurt_self",
    "name": { "str": "Wretch Hurt Self", "//~": "NO_I18N" },
    "description": { "str": "Hurts yourself.", "//~": "NO_I18N" },
    "flags": [ "RANDOM_DAMAGE", "NO_PROJECTILE", "NO_EXPLOSION_SFX" ],
    "min_damage": 5,
    "max_damage": 15,
    "damage_type": "cut",
    "valid_targets": [ "hostile", "ally", "self", "ground" ],
    "shape": "blast",
    "effect": "attack"
  },
  {
    "type": "SPELL",
    "id": "frog_mother_hurt_self",
    "name": { "str": "Frog Mother Hurt Self", "//~": "NO_I18N" },
    "description": { "str": "Hurts yourself.", "//~": "NO_I18N" },
    "flags": [ "LOUD", "RANDOM_DAMAGE", "NO_PROJECTILE", "NO_EXPLOSION_SFX" ],
    "min_damage": 10,
    "max_damage": 20,
    "damage_type": "cut",
    "valid_targets": [ "hostile", "ally", "self", "ground" ],
    "shape": "blast",
    "effect": "attack"
  },
  {
    "type": "SPELL",
    "id": "fragile_frog_leap",
    "name": { "str": "Fragile Frog Leap", "//~": "NO_I18N" },
    "description": { "str": "Cast after a burned frog monster leaps; causes self harm and creates a smoke cloud.", "//~": "NO_I18N" },
    "flags": [ "LOUD", "RANDOM_DAMAGE", "NO_PROJECTILE", "NO_EXPLOSION_SFX" ],
    "base_casting_time": 0,
    "message": "",
    "min_damage": 10,
    "max_damage": 15,
    "damage_type": "cut",
    "valid_targets": [ "self", "hostile", "ground" ],
    "shape": "blast",
    "field_id": "fd_smoke",
    "field_chance": 2,
    "min_field_intensity": 1,
    "max_field_intensity": 3,
    "min_aoe": 2,
    "max_aoe": 3,
    "effect": "attack",
    "min_range": 1,
    "max_range": 1,
    "extra_effects": [ { "id": "fragile_no_more", "hit_self": true } ]
  },
  {
    "type": "SPELL",
    "id": "dusty_frog_leap",
    "name": { "str": "Dusty Frog Leap", "//~": "NO_I18N" },
    "description": { "str": "Cast after a burned frog monster leaps; causes self harm and creates a smoke plume.", "//~": "NO_I18N" },
    "flags": [ "LOUD", "RANDOM_DAMAGE", "NO_PROJECTILE", "NO_EXPLOSION_SFX" ],
    "base_casting_time": 0,
    "message": "",
    "min_damage": 5,
    "max_damage": 10,
    "damage_type": "cut",
    "valid_targets": [ "self", "hostile", "ground" ],
    "shape": "blast",
    "field_id": "fd_smoke",
    "field_chance": 2,
    "min_field_intensity": 1,
    "max_field_intensity": 1,
    "min_aoe": 1,
    "max_aoe": 2,
    "effect": "attack",
    "min_range": 1,
    "max_range": 1,
    "extra_effects": [ { "id": "fragile_no_more", "hit_self": true } ]
  },
  {
    "id": "fragile_no_more",
    "type": "SPELL",
    "name": { "str": "Fragile No More", "//~": "NO_I18N" },
    "description": { "str": "removes conditional effect for burned frogs crumble after leaping.", "//~": "NO_I18N" },
    "valid_targets": [ "self" ],
    "effect": "remove_effect",
    "effect_str": "fragile_frog",
    "shape": "blast"
  },
  {
    "type": "SPELL",
    "id": "small_raptor_spawn",
    "name": { "str": "Summon Raptors", "//~": "NO_I18N" },
    "description": { "str": "Summons a few zombiespawn raptors.", "//~": "NO_I18N" },
    "flags": [ "HOSTILE_SUMMON", "RANDOM_DAMAGE", "PERMANENT", "NO_EXPLOSION_SFX" ],
    "valid_targets": [ "ground", "self" ],
    "min_damage": 1,
    "max_damage": 2,
    "min_aoe": 4,
    "max_aoe": 4,
    "extra_effects": [ { "id": "spawning_zombie_die", "hit_self": true } ],
    "shape": "blast",
    "effect": "summon",
    "effect_str": "mon_spawn_raptor"
  },
  {
    "type": "SPELL",
    "id": "big_raptor_spawn",
    "name": { "str": "Summon Many Raptors", "//~": "NO_I18N" },
    "description": { "str": "Summons many zombiespawn raptors.", "//~": "NO_I18N" },
    "flags": [ "HOSTILE_SUMMON", "RANDOM_DAMAGE", "PERMANENT", "NO_EXPLOSION_SFX" ],
    "valid_targets": [ "ground", "self" ],
    "min_damage": 3,
    "max_damage": 6,
    "min_aoe": 4,
    "max_aoe": 4,
    "extra_effects": [ { "id": "spawning_zombie_die", "hit_self": true } ],
    "shape": "blast",
    "effect": "summon",
    "effect_str": "mon_spawn_raptor"
  },
  {
    "type": "SPELL",
    "id": "wretch_raptor_spawn",
    "name": { "str": "Summon Raptor", "//~": "NO_I18N" },
    "description": { "str": "Summons a flesh raptor while dealing some damage to the zombie.", "//~": "NO_I18N" },
    "flags": [ "HOSTILE_SUMMON", "RANDOM_DAMAGE", "PERMANENT", "NO_EXPLOSION_SFX" ],
    "valid_targets": [ "ground", "self" ],
    "min_damage": 1,
    "max_damage": 1,
    "min_aoe": 4,
    "max_aoe": 4,
    "extra_effects": [ { "id": "wretch_hurt_self", "hit_self": true } ],
    "shape": "blast",
    "effect": "summon",
    "effect_str": "mon_spawn_raptor"
  },
  {
    "type": "SPELL",
    "id": "hive_raptor_spawn",
    "name": { "str": "Summon Raptor", "//~": "NO_I18N" },
    "description": { "str": "Summons a zombie-spawn raptor without killing the zombie.", "//~": "NO_I18N" },
    "flags": [ "HOSTILE_SUMMON", "RANDOM_DAMAGE", "PERMANENT", "NO_EXPLOSION_SFX" ],
    "valid_targets": [ "ground", "self" ],
    "min_damage": 1,
    "max_damage": 1,
    "min_aoe": 4,
    "max_aoe": 4,
    "shape": "blast",
    "effect": "summon",
    "effect_str": "mon_spawn_raptor"
  },
  {
    "type": "SPELL",
    "id": "shady_raptor_spawn",
    "name": { "str": "Summon Shady Raptors", "//~": "NO_I18N" },
    "description": { "str": "Summons a few shady zombiespawn raptors.", "//~": "NO_I18N" },
    "flags": [ "HOSTILE_SUMMON", "RANDOM_DAMAGE", "PERMANENT", "NO_EXPLOSION_SFX" ],
    "valid_targets": [ "ground", "self" ],
    "min_damage": 1,
    "max_damage": 2,
    "min_aoe": 4,
    "max_aoe": 4,
    "extra_effects": [ { "id": "spawning_zombie_die", "hit_self": true } ],
    "shape": "blast",
    "effect": "summon",
    "effect_str": "mon_spawn_raptor_shady"
  },
  {
    "type": "SPELL",
    "id": "wretch_fungal_raptor_spawn",
    "name": { "str": "Summon Raptor", "//~": "NO_I18N" },
    "description": { "str": "Summons a fungal flesh raptor while dealing some damage to the zombie.", "//~": "NO_I18N" },
    "flags": [ "HOSTILE_SUMMON", "RANDOM_DAMAGE", "PERMANENT", "NO_EXPLOSION_SFX" ],
    "valid_targets": [ "ground", "self" ],
    "min_damage": 1,
    "max_damage": 1,
    "min_aoe": 4,
    "max_aoe": 4,
    "extra_effects": [ { "id": "wretch_hurt_self", "hit_self": true } ],
    "shape": "blast",
    "effect": "summon",
    "effect_str": "mon_fungal_raptor"
  },
  {
    "type": "SPELL",
    "id": "small_fungal_raptor_spawn",
    "name": { "str": "Summon Fungal Raptors", "//~": "NO_I18N" },
    "description": { "str": "Summons a few fungal raptors.", "//~": "NO_I18N" },
    "flags": [ "HOSTILE_SUMMON", "RANDOM_DAMAGE", "PERMANENT", "NO_EXPLOSION_SFX" ],
    "valid_targets": [ "ground", "self" ],
    "min_damage": 1,
    "max_damage": 2,
    "min_aoe": 4,
    "max_aoe": 4,
    "extra_effects": [ { "id": "spawning_zombie_die", "hit_self": true } ],
    "shape": "blast",
    "effect": "summon",
    "effect_str": "mon_fungal_raptor"
  },
  {
    "type": "SPELL",
    "id": "spawning_zombie_die",
    "name": { "str": "Spawning Zombie Die", "//~": "NO_I18N" },
    "description": { "str": "For zombies that are spawning something and die in the process.", "//~": "NO_I18N" },
    "flags": [ "SILENT", "NO_PROJECTILE", "NO_EXPLOSION_SFX", "EXTRA_EFFECTS_FIRST" ],
    "min_damage": 2000,
    "max_damage": 2000,
    "damage_type": "pure",
    "valid_targets": [ "self" ],
    "extra_effects": [ { "id": "soft_squelch", "hit_self": true } ],
    "shape": "blast",
    "effect": "attack"
  },
  {
    "type": "SPELL",
    "id": "soft_squelch",
    "name": { "str": "Soft Squelch", "//~": "NO_I18N" },
    "description": { "str": "Noise, emitted by the monster when it explode with gore.", "//~": "NO_I18N" },
    "flags": [ "NO_PROJECTILE", "NO_EXPLOSION_SFX" ],
    "min_damage": 6,
    "max_damage": 16,
    "sound_type": "combat",
    "sound_description": "a loud tearing!",
    "valid_targets": [ "self" ],
    "shape": "blast",
    "effect": "noise"
  },
  {
    "type": "SPELL",
    "id": "phase_skulker_teleport",
    "name": { "str": "Phase Skulker Teleport", "//~": "NO_I18N" },
    "description": { "str": "Teleports the monster.", "//~": "NO_I18N" },
    "effect": "short_range_teleport",
    "shape": "blast",
    "valid_targets": [ "none" ],
    "flags": [ "SOMATIC", "SILENT", "NO_LEGS", "NO_EXPLOSION_SFX" ],
    "min_range": 2,
    "max_range": 12,
    "min_aoe": 2,
    "max_aoe": 12,
    "base_casting_time": 100
  },
  {
    "type": "SPELL",
    "id": "cellar_spider_leg_detach",
    "name": { "str": "Detach Leg", "//~": "NO_I18N" },
    "description": { "str": "The hurt leg of the cellar spider wriggles loose.  Ew.", "//~": "NO_I18N" },
    "flags": [ "HOSTILE_SUMMON", "NO_PROJECTILE", "RANDOM_TARGET", "NO_EXPLOSION_SFX" ],
    "effect": "effect_on_condition",
    "valid_targets": [ "self" ],
    "base_casting_time": 10,
    "min_range": 1,
    "min_aoe": 3,
    "shape": "blast",
    "effect_str": "EOC_cellar_spider_leg",
    "extra_effects": [ { "id": "frog_mother_hurt_self", "hit_self": true }, { "id": "frog_mother_hurt_self", "hit_self": true } ]
  },
  {
    "type": "effect_on_condition",
    "id": "EOC_cellar_spider_leg",
    "condition": { "one_in_chance": 2 },
    "effect": [
      {
        "u_spawn_monster": "mon_spider_cellar_leg",
        "real_count": [ 1, 4 ],
        "min_radius": 1,
        "max_radius": 3,
        "spawn_message": "The maimed leg wriggles loose!",
        "spawn_message_plural": "The maimed legs wriggle loose!"
      },
      { "u_lose_effect": "maimed_leg" }
    ]
  },
  {
    "type": "SPELL",
    "id": "centipede_mom_summon",
    "name": { "str": "Summon Centipede", "//~": "NO_I18N" },
    "description": { "str": "Summons a small, sometimes pissed off centipede.", "//~": "NO_I18N" },
    "flags": [ "HOSTILE_SUMMON", "PERMANENT", "RANDOM_TARGET", "NO_PROJECTILE", "NO_EXPLOSION_SFX", "SPAWN_GROUP" ],
    "valid_targets": [ "ground" ],
    "base_casting_time": 200,
    "min_range": 1,
    "max_range": 3,
    "min_damage": 1,
    "max_damage": 1,
    "min_aoe": 1,
    "max_aoe": 1,
    "shape": "line",
    "effect": "summon",
    "effect_str": "GROUP_CENTIPEDE_MOM_SUMMON"
  },
  {
    "type": "SPELL",
    "id": "phase_shrike_teleport",
    "name": { "str": "Phase Skulker Teleport", "//~": "NO_I18N" },
    "description": { "str": "Electric explosion followed by a teleport.", "//~": "NO_I18N" },
    "extra_effects": [ { "id": "phase_skulker_teleport", "hit_self": true } ],
    "valid_targets": [ "hostile", "ground", "self", "ally" ],
    "effect": "attack",
    "shape": "blast",
    "flags": [ "LOUD", "RANDOM_DAMAGE", "RANDOM_AOE", "NO_PROJECTILE", "NO_EXPLOSION_SFX" ],
    "base_casting_time": 100,
    "min_damage": 5,
    "max_damage": 10,
    "damage_type": "electric",
    "min_aoe": 4,
    "max_aoe": 8,
    "min_range": 2,
    "max_range": 6,
    "field_id": "fd_electricity",
    "field_chance": 3,
    "min_field_intensity": 1,
    "max_field_intensity": 3
  },
  {
    "type": "SPELL",
    "id": "spur_shrill",
    "name": { "str": "Spur Shrill", "//~": "NO_I18N" },
    "description": { "str": "Heals nearby scrap swarms.", "//~": "NO_I18N" },
    "valid_targets": [ "hostile", "ground", "self", "ally" ],
    "targeted_monster_ids": [ "mon_shrapnel_swarm" ],
    "effect": "attack",
    "shape": "blast",
    "flags": [ "LOUD", "RANDOM_DAMAGE", "NO_PROJECTILE", "NO_EXPLOSION_SFX" ],
    "base_casting_time": 100,
    "min_damage": -50,
    "max_damage": -100,
    "min_aoe": 12,
    "max_aoe": 12,
    "min_range": 2,
    "max_range": 6,
    "field_id": "fd_biolum",
    "field_chance": 2,
    "min_field_intensity": 1,
    "max_field_intensity": 3
  },
  {
    "type": "SPELL",
    "id": "shock_cone",
    "name": { "str": "an arc of electricity", "//~": "NO_I18N" },
    "description": { "str": "Spawns electric fields.", "//~": "NO_I18N" },
    "effect": "attack",
    "shape": "cone",
    "valid_targets": [ "hostile", "ground" ],
    "max_level": 5,
    "min_damage": 0,
    "max_damage": 0,
    "min_aoe": 10,
    "max_aoe": 15,
    "aoe_increment": 1,
    "min_range": 8,
    "max_range": 16,
    "range_increment": 2,
    "base_casting_time": 50,
    "field_id": "fd_electricity",
    "min_field_intensity": 3,
    "max_field_intensity": 9,
    "field_intensity_increment": 1,
    "field_intensity_variance": 1,
    "field_chance": 4,
    "damage_type": "electric",
    "sound_type": "combat",
    "sound_id": "fire_gun",
    "sound_variant": "bio_lightning",
    "sound_description": "a crackle"
  },
  {
    "type": "SPELL",
    "id": "shock_blast",
    "name": { "str": "Shock Blast", "//~": "NO_I18N" },
    "description": { "str": "Spawns electric fields in a blast", "//~": "NO_I18N" },
    "base_casting_time": 10,
    "effect": "attack",
    "shape": "blast",
    "valid_targets": [ "self", "ground" ],
    "flags": [ "LOUD", "SPLIT_DAMAGE" ],
    "damage_type": "electric",
    "max_level": 4,
    "min_damage": 4,
    "max_damage": 16,
    "damage_increment": 4,
    "min_range": 1,
    "max_range": 5,
    "range_increment": 1,
    "min_aoe": 1,
    "max_aoe": 5,
    "aoe_increment": 1,
    "field_id": "fd_electricity",
    "min_field_intensity": 3,
    "max_field_intensity": 9,
    "field_intensity_increment": 2,
    "field_chance": 2,
    "field_intensity_variance": 0.2,
    "effect_str": "maimed_capacitor",
    "min_duration": 2000,
    "max_duration": 2000,
    "extra_effects": [ { "id": "hit_and_run", "hit_self": true } ]
  },
  {
    "type": "SPELL",
    "id": "hit_and_run",
    "name": { "str": "Running Away", "//~": "NO_I18N" },
    "description": { "str": "Causes monster to run away for 5 turns.", "//~": "NO_I18N" },
    "flags": [ "SILENT", "NO_EXPLOSION_SFX" ],
    "valid_targets": [ "self" ],
    "effect": "attack",
    "shape": "blast",
    "effect_str": "run",
    "min_duration": 500
  },
  {
    "type": "SPELL",
    "id": "dermatik_emergence",
    "name": { "str": "Dermatik Emergence", "//~": "NO_I18N" },
    "description": { "str": "The incubating dermatik larvae flee their host.", "//~": "NO_I18N" },
    "flags": [ "HOSTILE_SUMMON", "PERMANENT", "RANDOM_DAMAGE", "NO_EXPLOSION_SFX" ],
    "valid_targets": [ "ground", "self" ],
    "base_casting_time": 20,
    "min_range": 1,
    "max_range": 5,
    "min_damage": 1,
    "max_damage": 3,
    "damage_type": "stab",
    "min_aoe": 2,
    "max_aoe": 3,
    "shape": "blast",
    "effect": "summon",
    "effect_str": "mon_dermatik_larva",
    "extra_effects": [ { "id": "frog_mother_hurt_self", "hit_self": true } ]
  },
  {
    "type": "SPELL",
    "id": "mutant_frenzy",
    "name": { "str": "Mutant Frenzy", "//~": "NO_I18N" },
    "description": { "str": "Speeds up allied mutants in a radius.", "//~": "NO_I18N" },
    "valid_targets": [ "ally" ],
    "targeted_monster_ids": [
      "mon_mutant_antler",
      "mon_mutant_arthropod",
      "mon_mutant_camouflaged",
      "mon_mutant_mollusk",
      "mon_mutant_experimental",
      "mon_mutant_evolved"
    ],
    "effect": "attack",
    "shape": "blast",
    "effect_str": "frenzy",
    "max_level": 1,
    "min_range": 10,
    "max_range": 10,
    "min_aoe": 8,
    "max_aoe": 12,
    "min_damage": 0,
    "max_damage": 0,
    "min_duration": 9000,
    "max_duration": 9000,
    "base_casting_time": 200,
    "flags": [ "RANDOM_AOE", "NO_EXPLOSION_SFX" ]
  },
  {
    "type": "SPELL",
    "id": "spread_sludge",
    "name": { "str": "Spread Sludge", "//~": "NO_I18N" },
    "description": { "str": "Splatters sludge along the ground in a cone.", "//~": "NO_I18N" },
    "valid_targets": [ "hostile", "ground" ],
    "max_level": 1,
    "flags": [ "SILENT", "NO_HANDS", "NO_LEGS", "NO_EXPLOSION_SFX" ],
    "min_aoe": 45,
    "max_aoe": 45,
    "base_casting_time": 75,
    "min_range": 4,
    "max_range": 4,
    "effect": "attack",
    "shape": "cone",
    "field_id": "fd_sludge",
    "field_chance": 2,
    "min_field_intensity": 2,
    "max_field_intensity": 2
  },
  {
    "type": "effect_on_condition",
    "id": "EOC_random_mutate",
    "condition": { "and": [ { "math": [ "_proj_damage + _damage > 0" ] }, "has_beta", "npc_is_character" ] },
    "effect": [
      { "set_string_var": "<random_category>", "target_var": { "context_val": "dart_mutation_category" }, "parse_tags": true },
      {
        "npc_mutate_category": { "context_val": "dart_mutation_category" },
        "use_vitamins": false,
        "true_random": true
      }
    ]
  },
  {
    "type": "snippet",
    "category": "<random_category>",
    "text": [
      { "text": "CHIMERA", "weight": 6 },
      { "text": "INSECT", "weight": 2 },
      { "text": "ALPHA", "weight": 1 },
      { "text": "URSINE", "weight": 2 },
      { "text": "CHIROPTERAN", "weight": 2 },
      { "text": "BIRD", "weight": 2 },
      { "text": "MEDICAL", "weight": 1 },
      { "text": "LUPINE", "weight": 2 },
      { "text": "RAT", "weight": 2 },
      { "text": "SLIME", "weight": 1 },
      { "text": "PLANT", "weight": 2 },
      { "text": "BATRACHIAN", "weight": 2 },
      { "text": "RAPTOR", "weight": 1 },
      { "text": "MOUSE", "weight": 2 },
      { "text": "CEPHALOPOD", "weight": 2 },
      { "text": "ELFA", "weight": 1 },
      { "text": "FISH", "weight": 2 },
      { "text": "HUMAN", "weight": 1 },
      { "text": "RABBIT", "weight": 2 },
      { "text": "GASTROPOD", "weight": 2 },
      { "text": "BEAST", "weight": 1 },
      { "text": "FELINE", "weight": 1 },
      { "text": "CATTLE", "weight": 1 },
      { "text": "LIZARD", "weight": 1 },
      { "text": "TROGLOBITE", "weight": 1 },
      { "text": "CRUSTACEAN", "weight": 1 }
    ]
  },
  {
    "type": "SPELL",
    "id": "base_portal",
    "name": { "str": "Base characteristics of portal spells", "//~": "NO_I18N" },
    "description": { "str": "Base portal stats.", "//~": "NO_I18N" },
    "valid_targets": [ "hostile" ],
    "max_level": 1,
    "flags": [ "SILENT", "NO_HANDS", "NO_LEGS", "NO_PROJECTILE", "NO_EXPLOSION_SFX" ],
    "base_casting_time": 75,
    "min_range": 1,
    "max_range": 1,
    "extra_effects": [ { "id": "portal_hurt_self", "hit_self": true } ],
    "shape": "blast",
    "effect": "effect_on_condition",
    "effect_str": ""
  },
  {
    "type": "SPELL",
    "id": "shifting_mass_attack",
    "name": { "str": "Shifting Mass Attack", "//~": "NO_I18N" },
    "description": { "str": "Drains some of your essence.", "//~": "NO_I18N" },
    "copy-from": "base_portal",
    "min_damage": -25,
    "max_damage": -50,
    "damage_increment": -10.0,
    "effect_str": "EOC_shifting_mass_attack"
  },
  {
    "type": "SPELL",
    "id": "portal_hurt_self",
    "name": { "str": "Hurt Self", "//~": "NO_I18N" },
    "description": { "str": "Touching/perceiving you is bad for the other side as well.", "//~": "NO_I18N" },
    "flags": [ "SILENT", "NO_HANDS", "NO_LEGS", "NO_PROJECTILE", "NO_EXPLOSION_SFX" ],
    "min_damage": 5,
    "max_damage": 5,
    "damage_type": "pure",
    "valid_targets": [ "self" ],
    "shape": "blast",
    "effect": "attack"
  },
  {
    "type": "SPELL",
    "id": "portal_severely_hurt_self",
    "name": { "str": "Hurt Self", "//~": "NO_I18N" },
    "description": { "str": "Touching/perceiving you is bad for the other side as well.", "//~": "NO_I18N" },
    "flags": [ "SILENT", "NO_HANDS", "NO_LEGS", "NO_PROJECTILE", "NO_EXPLOSION_SFX" ],
    "min_damage": 30,
    "max_damage": 30,
    "damage_type": "pure",
    "valid_targets": [ "self" ],
    "shape": "blast",
    "effect": "attack"
  },
  {
    "type": "effect_on_condition",
    "id": "EOC_shifting_mass_attack",
    "condition": { "not": { "u_has_worn_with_flag": "PORTAL_PROOF" } },
    "effect": [
      { "math": [ "u_val('sleepiness') = min(u_val('sleepiness') + ps_str + 20, 1200)" ] },
      { "math": [ "u_val('stamina') *= ps_str + 50" ] },
      { "math": [ "u_sleep_deprivation += time('1 minutes')" ] }
    ]
  },
  {
    "type": "SPELL",
    "id": "impossible_shape_attack",
    "name": { "str": "Impossible Shape Attack", "//~": "NO_I18N" },
    "description": { "str": "Hurts you mentally.", "//~": "NO_I18N" },
    "copy-from": "base_portal",
    "min_range": 50,
    "max_range": 50,
    "effect_str": "EOC_impossible_shape_attack"
  },
  {
    "type": "effect_on_condition",
    "id": "EOC_impossible_shape_attack",
    "condition": { "and": [ "u_can_see", { "not": { "u_has_trait": "anti_shape" } } ] },
    "effect": [
<<<<<<< HEAD
=======
      { "u_add_effect": "nightmares", "duration": "18 hours" },
      { "u_add_effect": "disrupted_sleep", "duration": "18 hours" },
      {
        "u_add_morale": "morale_impossible_shape",
        "bonus": -20,
        "max_bonus": -60,
        "duration": "36 hours",
        "decay_start": "24 hours"
      },
      { "math": [ "u_pain() += 3" ] },
      { "math": [ "u_madness = 0" ] },
>>>>>>> 5aa86eca
      {
        "if": { "math": [ "u_madness >= 10" ] },
        "then": [
          { "u_add_effect": "nightmares", "duration": "18 hours" },
          { "u_add_effect": "disrupted_sleep", "duration": "18 hours" },
          {
            "u_add_morale": "morale_impossible_shape",
            "bonus": -20,
            "max_bonus": -60,
            "duration": "36 hours",
            "decay_start": "24 hours"
          },
          { "math": [ "u_pain() += 3" ] },
          { "math": [ "u_madness = 0" ] },
          {
            "u_message": "Your mind lurches, the shapes and figures dance across your vision, you feel like your head is going to explode."
          }
        ],
        "else": [
          { "math": [ "u_pain() += 3" ] },
          { "math": [ "u_madness++" ] },
          {
            "u_message": "You can't look away from the impossible shape, staring at it is making you feel sick, you have to get away!"
          }
        ]
      }
    ],
    "false_effect": [
<<<<<<< HEAD
=======
      { "math": [ "u_pain() += 3" ] },
      { "math": [ "u_madness++" ] },
>>>>>>> 5aa86eca
      {
        "if": "u_can_see",
        "then": {
          "u_message": "You could never describe its appearance, but you perceive the impossible shape as you would any other."
        }
      }
    ]
  },
  {
    "type": "SPELL",
    "id": "absence_capture_attack",
    "name": { "str": "Absence Capture Attack", "//~": "NO_I18N" },
    "description": { "str": "Traps you with nothing.", "//~": "NO_I18N" },
    "copy-from": "base_portal",
    "min_range": 12,
    "max_range": 12,
    "effect_str": "EOC_absence_capture_attack"
  },
  {
    "type": "effect_on_condition",
    "id": "EOC_absence_capture_attack",
    "condition": { "math": [ "distance('u', 'npc') > 3" ] },
    "effect": [
      { "u_location_variable": { "global_val": "portal_cage" } },
      {
        "u_transform_radius": 2,
        "ter_furn_transform": "portal_cage_transform",
        "target_var": { "global_val": "portal_cage" }
      },
      {
        "u_transform_radius": 2,
        "ter_furn_transform": "portal_cage_revert_transform",
        "target_var": { "global_val": "portal_cage" },
        "time_in_future": [ "3 seconds", "5 seconds" ]
      },
      { "u_message": "All the empty space around you is suddenly even emptier than should be possible." }
    ],
    "false_effect": [
      {
        "weighted_list_eocs": [ [ "EOC_shifting_mass_attack", 2 ], [ "EOC_PORTAL_TELEPORT_STUCK_START", 2 ], [ "EOC_PORTAL_INCORPOREAL", 1 ] ]
      },
      { "u_message": "For an instant you feel the absence's hunger upon you." }
    ]
  },
  {
    "type": "ter_furn_transform",
    "id": "portal_cage_transform",
    "furniture": [ { "result": [ "f_absence" ], "valid_furniture": [ "f_null" ] } ]
  },
  {
    "type": "ter_furn_transform",
    "id": "portal_cage_revert_transform",
    "furniture": [ { "result": [ "f_null" ], "valid_furniture": [ "f_absence" ] } ]
  },
  {
    "id": "skunk_squirt",
    "type": "SPELL",
    "name": { "str": "Skunk Spray", "//~": "NO_I18N" },
    "description": { "str": "Skunk spray defense mechanism.", "//~": "NO_I18N" },
    "valid_targets": [ "hostile" ],
    "effect": "attack",
    "shape": "cone",
    "min_range": 4,
    "max_range": 4,
    "//": "Duration is 3-5 hours, can't seem to write it in hours, had to write it in moves which is terrible",
    "min_duration": 1080000,
    "max_duration": 1800000,
    "flags": [ "RANDOM_DURATION" ],
    "effect_str": "skunk_spray"
  },
  {
    "id": "boomer_claymore_initial",
    "type": "SPELL",
    "//": "exist because zed try to use boomer_claymore on max range except trying to minimize the distance (ty venera for idea)",
    "name": { "str": "Initial Boomer Claymore Attack", "//~": "NO_I18N" },
    "description": { "str": "Nothing to see here.", "//~": "NO_I18N" },
    "valid_targets": [ "hostile" ],
    "flags": [ "NO_EXPLOSION_SFX" ],
    "effect": "attack",
    "shape": "blast",
    "min_damage": 0,
    "max_damage": 0,
    "min_range": 3,
    "max_range": 3,
    "extra_effects": [ { "id": "boomer_claymore" } ]
  },
  {
    "id": "boomer_claymore",
    "type": "SPELL",
    "name": { "str": "Boomer Claymore Attack", "//~": "NO_I18N" },
    "description": { "str": "Nothing to see here.", "//~": "NO_I18N" },
    "valid_targets": [ "hostile", "ally", "ground" ],
    "flags": [ "SPLIT_DAMAGE" ],
    "effect": "attack",
    "shape": "cone",
    "min_damage": 30,
    "max_damage": 30,
    "damage_type": "cut",
    "min_range": 6,
    "max_range": 6,
    "min_aoe": 120,
    "max_aoe": 120,
    "extra_effects": [ { "id": "boomer_claymore_suicide", "hit_self": true } ]
  },
  {
    "id": "create_noise",
    "type": "SPELL",
    "name": { "str": "Do noise", "//~": "NO_I18N" },
    "description": { "str": "Causes some noise", "//~": "NO_I18N" },
    "flags": [ "NO_EXPLOSION_SFX" ],
    "message": "The %s makes a deafening screech",
    "sound_description": "a deafening screech",
    "sound_type": "combat",
    "sound_ambient": true,
    "sound_id": "misc",
    "sound_variant": "shockwave",
    "min_damage": 50,
    "max_damage": 50,
    "valid_targets": [ "self" ],
    "shape": "blast",
    "effect": "noise"
  },
  {
    "id": "boomer_claymore_suicide",
    "type": "SPELL",
    "name": { "str": "Boomer Suicide Spell", "//~": "NO_I18N" },
    "description": { "str": "Nothing to see here.", "//~": "NO_I18N" },
    "valid_targets": [ "hostile", "ally", "self" ],
    "effect": "attack",
    "shape": "blast",
    "damage_type": "biological",
    "flags": [ "NO_EXPLOSION_SFX" ],
    "min_damage": 9999,
    "max_damage": 9999
  },
  {
    "type": "SPELL",
    "id": "mon_twisting_blade_attack",
    "name": { "str": "Twisting Blade Attack", "//~": "NO_I18N" },
    "description": { "str": "Hurts you mentally.", "//~": "NO_I18N" },
    "copy-from": "base_portal",
    "effect_str": "EOC_mon_twisting_blade_attack"
  },
  {
    "type": "effect_on_condition",
    "id": "EOC_mon_twisting_blade_attack",
    "condition": "u_can_see",
    "effect": [
      { "u_add_effect": "nightmares", "duration": "18 hours" },
      { "math": [ "u_pain() += 3" ] },
      { "math": [ "u_val('stamina') -= 20" ] }
    ]
  },
  {
    "type": "SPELL",
    "id": "mon_swarm_structure_attack",
    "name": { "str": "Swarm Structure Action", "//~": "NO_I18N" },
    "description": { "str": "Teleports and summons monsters.", "//~": "NO_I18N" },
    "copy-from": "base_portal",
    "extra_effects": [ { "id": "portal_severely_hurt_self", "hit_self": true } ],
    "min_range": 15,
    "max_range": 15,
    "effect_str": "EOC_mon_swarm_structure_attack"
  },
  {
    "type": "effect_on_condition",
    "id": "EOC_mon_swarm_structure_attack",
    "condition": { "math": [ "distance('u', 'npc') > 4" ] },
    "effect": [
      { "u_location_variable": { "npc_val": "swarm_target" }, "min_radius": 1, "max_radius": 2 },
      { "npc_teleport": { "npc_val": "swarm_target" } }
    ],
    "false_effect": {
      "u_spawn_monster": "mon_twisting_blade",
      "real_count": [ 3, 5 ],
      "hallucination_count": [ 5, 10 ],
      "min_radius": 3,
      "max_radius": 5,
      "lifespan": [ "5 seconds", "10 seconds" ]
    }
  },
  {
    "type": "SPELL",
    "id": "mon_reflection_attack",
    "name": { "str": "Reflection Action", "//~": "NO_I18N" },
    "description": { "str": "Teleports and harms monsters.", "//~": "NO_I18N" },
    "copy-from": "base_portal",
    "min_range": 15,
    "max_range": 15,
    "effect_str": "EOC_mon_reflection_attack"
  },
  {
    "type": "effect_on_condition",
    "id": "EOC_mon_reflection_attack",
    "effect": {
      "switch": { "math": [ "distance('u', 'npc')" ] },
      "cases": [
        {
          "case": 0,
          "effect": [
            { "u_message": "Your reflection feasts directly on your essence." },
            { "math": [ "u_val('sleepiness') = min(u_val('sleepiness') + portal_dungeon_reflect_strength, 1200)" ] },
            { "math": [ "portal_dungeon_reflect_strength += 3" ] }
          ]
        },
        {
          "case": 2,
          "effect": [
            { "u_message": "Your reflection uses your bond to feast on your essence." },
            { "math": [ "u_val('sleepiness') = min(u_val('sleepiness') + portal_dungeon_reflect_strength, 1200)" ] },
            { "math": [ "portal_dungeon_reflect_strength++" ] }
          ]
        },
        {
          "case": 8,
          "effect": [
            {
              "switch": { "math": [ "rand(10)" ] },
              "cases": [
                {
                  "case": 0,
                  "effect": [
                    { "u_message": "Your reflection clears the way between you two." },
                    { "u_location_variable": { "global_val": "first" } },
                    { "npc_location_variable": { "global_val": "second" } },
                    {
                      "transform_line": "clear_portal_walls",
                      "first": { "global_val": "first" },
                      "second": { "global_val": "second" }
                    }
                  ]
                },
                {
                  "case": 5,
                  "effect": {
                    "if": {
                      "and": [
                        { "math": [ "portal_dungeon_level > 0" ] },
                        { "math": [ "monsters_nearby('mon_guilt', 'location': dungeon_loc) < 1" ] }
                      ]
                    },
                    "then": {
                      "u_spawn_monster": "mon_guilt",
                      "real_count": 1,
                      "min_radius": 2,
                      "max_radius": 4,
                      "spawn_message": "Something deep inside you is manifested physically."
                    }
                  }
                },
                {
                  "case": 8,
                  "effect": {
                    "if": {
                      "and": [
                        { "math": [ "portal_dungeon_level > 0" ] },
                        { "math": [ "monsters_nearby('mon_sloth', 'location': dungeon_loc) < 1" ] }
                      ]
                    },
                    "then": {
                      "u_spawn_monster": "mon_sloth",
                      "real_count": 1,
                      "min_radius": 2,
                      "max_radius": 4,
                      "spawn_message": "Something deep inside you is manifested physically."
                    }
                  }
                }
              ]
            }
          ]
        }
      ]
    }
  },
  {
    "type": "ter_furn_transform",
    "id": "clear_portal_walls",
    "terrain": [ { "result": [ "t_floor_warped" ], "valid_terrain": [ "t_wall_warped" ] } ]
  },
  {
    "type": "SPELL",
    "id": "mon_reflection_revive",
    "name": { "str": "Reflection Revive", "//~": "NO_I18N" },
    "description": { "str": "Revives the reflection.", "//~": "NO_I18N" },
    "valid_targets": [ "self", "ground" ],
    "max_level": 1,
    "flags": [ "SILENT", "NO_HANDS", "NO_LEGS", "NO_EXPLOSION_SFX" ],
    "base_casting_time": 75,
    "min_range": 15,
    "max_range": 15,
    "shape": "blast",
    "effect": "effect_on_condition",
    "effect_str": "EOC_PORTAL_STORM_DUNGEON_REFLECTION_RESPAWN"
  },
  {
    "type": "SPELL",
    "id": "mon_XEDRA_officer_banish",
    "name": { "str": "Officer banish", "//~": "NO_I18N" },
    "description": { "str": "Stops the haunting.", "//~": "NO_I18N" },
    "valid_targets": [ "self", "ground" ],
    "max_level": 1,
    "flags": [ "SILENT", "NO_HANDS", "NO_LEGS" ],
    "base_casting_time": 75,
    "min_range": 15,
    "max_range": 15,
    "shape": "blast",
    "effect": "effect_on_condition",
    "effect_str": "EOC_HAUNTING_QUEUE_STOP"
  },
  {
    "type": "effect_on_condition",
    "id": "EOC_PORTAL_STORM_DUNGEON_REFLECTION_RESPAWN",
    "effect": [ { "run_eocs": "EOC_PORTAL_STORM_DUNGEON_REFLECTION_SPAWN", "time_in_future": [ "30 seconds", "1 minutes" ] } ]
  },
  {
    "type": "SPELL",
    "id": "mon_tainted_shadow_revive",
    "name": { "str": "Tainted Shadow Revive", "//~": "NO_I18N" },
    "description": { "str": "Revives the tainted shadow.", "//~": "NO_I18N" },
    "valid_targets": [ "self", "ground" ],
    "max_level": 1,
    "flags": [ "SILENT", "NO_HANDS", "NO_LEGS", "NO_EXPLOSION_SFX" ],
    "base_casting_time": 75,
    "min_range": 15,
    "max_range": 15,
    "shape": "blast",
    "effect": "effect_on_condition",
    "effect_str": "EOC_PORTAL_STORM_SHADOW_RESPAWN"
  },
  {
    "type": "effect_on_condition",
    "id": "EOC_PORTAL_STORM_SHADOW_RESPAWN",
    "condition": { "x_in_y_chance": { "x": 8, "y": 10 } },
    "effect": [ { "run_eocs": "EOC_PORTAL_STORM_SHADOW_SPAWN", "time_in_future": [ "30 seconds", "1 minutes" ] } ],
    "false_effect": [ { "u_lose_trait": "TAINTED_SHADOW" } ]
  },
  {
    "id": "hallu_touch_suicide",
    "type": "SPELL",
    "name": { "str": "Hallucination Touch Dissipation", "//~": "NO_I18N" },
    "description": { "str": "Nothing to see here.", "//~": "NO_I18N" },
    "valid_targets": [ "hostile", "ally", "self" ],
    "effect": "attack",
    "shape": "blast",
    "flags": [ "SILENT", "NO_EXPLOSION_SFX" ],
    "damage_type": "pure",
    "min_damage": 100000000,
    "max_damage": 100000000
  },
  {
    "id": "hallucinator_touch",
    "type": "SPELL",
    "name": { "str": "Give The Hallucination Effect", "//~": "NO_I18N" },
    "description": {
      "str": "Spell that gives the player the effect, that will cause short term hallucination attacks.  You can see it only in debug menu.",
      "//~": "NO_I18N"
    },
    "valid_targets": [ "hostile" ],
    "effect": "attack",
    "effect_str": "hallucination_attacks",
    "shape": "blast",
    "flags": [ "SILENT", "NO_EXPLOSION_SFX" ],
    "min_damage": 0,
    "max_damage": 0,
    "min_range": 1,
    "max_range": 1,
    "min_duration": 25920000,
    "max_duration": 25920000,
    "extra_effects": [ { "id": "hallu_touch_suicide", "hit_self": true } ]
  },
  {
    "type": "SPELL",
    "id": "flatlander_attack",
    "name": { "str": "flatlander attack", "//~": "NO_I18N" },
    "description": { "str": "Dazes the player", "//~": "NO_I18N" },
    "valid_targets": [ "hostile" ],
    "effect": "attack",
    "effect_str": "stunned",
    "min_range": 4,
    "max_range": 4,
    "shape": "blast",
    "message": "",
    "min_duration": 100,
    "max_duration": 400,
    "flags": [ "SILENT", "NO_EXPLOSION_SFX", "RANDOM_DURATION" ],
    "extra_effects": [ { "id": "flatlander_attack_nausea" } ]
  },
  {
    "type": "SPELL",
    "id": "flatlander_attack_nausea",
    "name": { "str": "flatlander attack nausea", "//~": "NO_I18N" },
    "description": { "str": "Makes enemy nauseous", "//~": "NO_I18N" },
    "valid_targets": [ "hostile" ],
    "effect": "attack",
    "shape": "blast",
    "message": "",
    "min_duration": 300,
    "max_duration": 1000,
    "flags": [ "SILENT", "NO_EXPLOSION_SFX", "RANDOM_DURATION" ],
    "effect_str": "nausea"
  },
  {
    "type": "SPELL",
    "id": "star_vampire_invisibility_spell",
    "name": { "str": "star vampire invisibility", "//~": "NO_I18N" },
    "description": { "str": "Makes the star vampire invisible", "//~": "NO_I18N" },
    "valid_targets": [ "self" ],
    "effect": "attack",
    "effect_str": "invisibility",
    "shape": "blast",
    "message": "",
    "min_duration": 99999999999,
    "max_duration": 99999999999,
    "flags": [ "SILENT", "NO_EXPLOSION_SFX", "RANDOM_DURATION" ]
  },
  {
    "type": "SPELL",
    "id": "sloth_attack",
    "name": { "str": "Sloth Attack", "//~": "NO_I18N" },
    "description": { "str": "Slows you.", "//~": "NO_I18N" },
    "copy-from": "base_portal",
    "effect_str": "EOC_sloth_attack"
  },
  {
    "type": "effect_on_condition",
    "id": "EOC_sloth_attack",
    "effect": [
      { "math": [ "portal_dungeon_slow_strength = max(portal_dungeon_slow_strength - 1, -75)" ] },
      { "u_add_effect": "slowed_time", "duration": [ "4 hours", "6 hours" ] }
    ]
  },
  {
    "type": "SPELL",
    "id": "spell_conjure_memories",
    "name": { "str": "Life Flashing", "//~": "NO_I18N" },
    "description": { "str": "Brings back memories.", "//~": "NO_I18N" },
    "copy-from": "base_portal",
    "max_range": 3,
    "effect_str": "EOC_conjure_memories"
  },
  {
    "type": "SPELL",
    "id": "guilt_attack",
    "name": { "str": "Guilt Attack", "//~": "NO_I18N" },
    "description": { "str": "Makes things heavier.", "//~": "NO_I18N" },
    "copy-from": "base_portal",
    "effect_str": "EOC_guilt_attack"
  },
  {
    "type": "effect_on_condition",
    "id": "EOC_guilt_attack",
    "effect": [
      { "math": [ "portal_dungeon_carry_strength = max(portal_dungeon_carry_strength - 1, -75)" ] },
      { "u_add_effect": "strengthened_gravity", "duration": [ "4 hours", "6 hours" ] }
    ]
  },
  {
    "id": "fear_paralyze",
    "type": "SPELL",
    "name": { "str": "Fear Paralyze", "//~": "NO_I18N" },
    "description": { "str": "Paralyzes you when you see the creature.", "//~": "NO_I18N" },
    "effect": "effect_on_condition",
    "effect_str": "EOC_FEAR_PARALYZE",
    "message": "",
    "shape": "blast",
    "valid_targets": [ "hostile" ],
    "flags": [ "SILENT", "NO_EXPLOSION_SFX" ],
    "min_range": 10,
    "max_range": 10
  },
  {
    "type": "effect_on_condition",
    "id": "EOC_FEAR_PARALYZE",
    "condition": { "not": { "u_has_effect": "fearparalyze" } },
    "effect": { "run_eocs": [ "EOC_FEAR_PARALYZE2" ] }
  },
  {
    "type": "effect_on_condition",
    "id": "EOC_FEAR_PARALYZE2",
    "condition": { "and": [ { "u_has_worn_with_flag": "PSYSHIELD_PARTIAL" }, { "one_in_chance": 4 } ] },
    "effect": { "u_message": "The <npc_name> probes your mind, but is rebuffed!" },
    "false_effect": { "run_eocs": [ "EOC_FEAR_PARALYZE3" ] }
  },
  {
    "type": "effect_on_condition",
    "id": "EOC_FEAR_PARALYZE3",
    "condition": { "math": [ "rand(20) > u_val('intelligence')" ] },
    "effect": [
      { "u_message": "The terrifying visage of the <npc_name> paralyzes you.", "type": "bad" },
      { "u_add_effect": "fearparalyze", "duration": 5 },
      { "turn_cost": { "math": [ "4 * u_speed() / 100" ] } }
    ],
    "false_effect": { "u_message": "You manage to avoid staring at the horrendous <npc_name>." }
  },
  {
    "id": "stare",
    "type": "SPELL",
    "name": { "str": "Stare", "//~": "NO_I18N" },
    "description": { "str": "Applies various effects when you see the creature.", "//~": "NO_I18N" },
    "effect": "effect_on_condition",
    "effect_str": "EOC_STARE",
    "message": "",
    "shape": "blast",
    "valid_targets": [ "hostile" ],
    "flags": [ "SILENT", "NO_EXPLOSION_SFX" ],
    "min_range": 150,
    "max_range": 150
  },
  {
    "type": "effect_on_condition",
    "id": "EOC_STARE",
    "//": "dimensional effects don't take against dimensionally anchored foes.",
    "condition": { "or": [ { "u_has_worn_with_flag": "DIMENSIONAL_ANCHOR" }, { "npc_has_flag": "DIMENSIONAL_ANCHOR" } ] },
    "effect": { "u_message": "You feel a strange reverberation across your body.", "type": "warning" },
    "false_effect": { "run_eocs": [ "EOC_STARE2" ] }
  },
  {
    "type": "effect_on_condition",
    "id": "EOC_STARE2",
    "condition": "player_see_npc",
    "effect": [
      { "u_message": "The <npc_name> stares at you, and you shudder.", "type": "bad" },
      { "run_eocs": [ "EOC_STARE_EFF" ] }
    ],
    "false_effect": [
      { "u_message": "You feel like you're being watched, it makes you sick.", "type": "bad" },
      { "run_eocs": [ "EOC_STARE_EFF" ] }
    ]
  },
  {
    "type": "effect_on_condition",
    "id": "EOC_STARE_EFF",
    "effect": [
      {
        "u_add_effect": "taint",
        "intensity": { "math": [ "u_effect_intensity('taint') + 1" ] },
        "duration": [ "2 m", "5 m" ]
      },
      { "run_eocs": [ "EOC_STARE_EFF2" ] },
      { "run_eocs": [ "EOC_STARE_EFF3" ] },
      { "run_eocs": [ "EOC_STARE_EFF4" ] }
    ]
  },
  {
    "type": "effect_on_condition",
    "id": "EOC_STARE_EFF2",
    "//": "in case of fire, break glass, pull u_is_avatar",
    "condition": { "and": [ { "math": [ "u_effect_intensity('taint') >= 2" ] }, { "one_in_chance": 2 } ] },
    "effect": [
      { "u_add_effect": "hallu", "duration": [ "25 m", "35 m" ] },
      { "u_spawn_monster": "", "hallucination_count": 1, "target_range": 50, "lifespan": 60 }
    ]
  },
  {
    "type": "effect_on_condition",
    "id": "EOC_STARE_EFF3",
    "condition": { "and": [ { "math": [ "u_effect_intensity('taint') >= 3" ] }, { "one_in_chance": 12 } ] },
    "effect": [
      { "u_add_effect": "blind", "duration": [ "4 m", "5 m" ] },
      { "u_message": "Your sight darkens as the visions overtake you!", "type": "bad" }
    ]
  },
  {
    "type": "effect_on_condition",
    "id": "EOC_STARE_EFF4",
    "condition": { "and": [ { "math": [ "u_effect_intensity('taint') == 4" ] }, { "one_in_chance": 12 } ] },
    "effect": [
      { "u_add_effect": "tindrift", "duration": "1 s" },
      { "u_message": "Your sight darkens as the visions overtake you!", "type": "bad" }
    ]
  },
  {
    "type": "SPELL",
    "id": "veiled_butterfly_irradiate",
    "name": { "str": "Irradiate Player", "//~": "NO_I18N" },
    "description": { "str": "Adds minor radiation to player.", "//~": "NO_I18N" },
    "flags": [ "NO_PROJECTILE", "SILENT", "NO_EXPLOSION_SFX" ],
    "effect": "effect_on_condition",
    "effect_str": "EOC_veiled_butterfly_irradiate",
    "valid_targets": [ "hostile" ],
    "base_casting_time": 200,
    "min_aoe": 1,
    "max_aoe": 1,
    "min_range": 1,
    "max_range": 5,
    "shape": "blast"
  },
  {
    "type": "effect_on_condition",
    "id": "EOC_veiled_butterfly_irradiate",
    "condition": "u_is_character",
    "effect": [
      { "u_message": "The veiled butterfly's wings move in odd ways and a strange glow envelops you!", "type": "bad" },
      { "math": [ "u_val('rad') += 20" ] }
    ]
  }
]<|MERGE_RESOLUTION|>--- conflicted
+++ resolved
@@ -689,20 +689,6 @@
     "id": "EOC_impossible_shape_attack",
     "condition": { "and": [ "u_can_see", { "not": { "u_has_trait": "anti_shape" } } ] },
     "effect": [
-<<<<<<< HEAD
-=======
-      { "u_add_effect": "nightmares", "duration": "18 hours" },
-      { "u_add_effect": "disrupted_sleep", "duration": "18 hours" },
-      {
-        "u_add_morale": "morale_impossible_shape",
-        "bonus": -20,
-        "max_bonus": -60,
-        "duration": "36 hours",
-        "decay_start": "24 hours"
-      },
-      { "math": [ "u_pain() += 3" ] },
-      { "math": [ "u_madness = 0" ] },
->>>>>>> 5aa86eca
       {
         "if": { "math": [ "u_madness >= 10" ] },
         "then": [
@@ -731,11 +717,6 @@
       }
     ],
     "false_effect": [
-<<<<<<< HEAD
-=======
-      { "math": [ "u_pain() += 3" ] },
-      { "math": [ "u_madness++" ] },
->>>>>>> 5aa86eca
       {
         "if": "u_can_see",
         "then": {
