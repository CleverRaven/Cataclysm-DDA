[
  {
    "id": "pain_damage",
    "type": "SPELL",
    "name": { "str": "Pain" },
    "description": "Increases pain.",
    "valid_targets": [ "hostile" ],
    "flags": [ "SILENT", "NO_EXPLOSION_SFX" ],
    "//": "Listed as a recover energy effect with a negative modifier that decreases with each level of the spell, which makes it cause damage instead.",
    "min_damage": -25,
    "max_damage": -225,
    "damage_increment": -50.0,
    "max_level": 10,
    "shape": "blast",
    "effect": "recover_energy",
    "effect_str": "PAIN"
  },
  {
    "id": "stamina_damage",
    "type": "SPELL",
    "name": { "str": "Tired" },
    "description": "Decreases stamina.",
    "valid_targets": [ "hostile" ],
    "flags": [ "SILENT", "NO_EXPLOSION_SFX" ],
    "//": "Listed as a recover energy effect with a negative modifier that decreases with each level of the spell, which makes it cause damage instead.",
    "min_damage": -2000,
    "max_damage": -10000,
    "damage_increment": -2000.0,
    "max_level": 10,
    "shape": "blast",
    "effect": "recover_energy",
    "effect_str": "STAMINA"
  },
  {
    "type": "SPELL",
    "id": "mon_summon_zombie_gasbag_crawler",
    "name": { "str": "Summon Gangrenous Crawlers" },
    "description": "Summons 2 permanent gangrenous crawlers.",
    "flags": [ "HOSTILE_SUMMON", "PERMANENT", "NO_EXPLOSION_SFX" ],
    "valid_targets": [ "ground", "self" ],
    "max_level": 1,
    "min_damage": 1,
    "max_damage": 1,
    "min_range": 0,
    "max_range": 0,
    "min_aoe": 3,
    "max_aoe": 3,
    "base_casting_time": 3,
    "shape": "blast",
    "effect": "summon",
    "effect_str": "mon_zombie_gasbag_crawler"
  },
  {
    "type": "SPELL",
    "id": "crushed_giant_summoning",
    "name": { "str": "Summon Gangrenous Monsters" },
    "description": "Summons 2 permanent gangrenous impalers.",
    "flags": [ "HOSTILE_SUMMON", "PERMANENT", "NO_EXPLOSION_SFX" ],
    "valid_targets": [ "ground" ],
    "extra_effects": [ { "id": "mon_summon_zombie_gasbag_crawler" } ],
    "max_level": 1,
    "min_damage": 1,
    "max_damage": 1,
    "min_range": 0,
    "max_range": 0,
    "min_aoe": 3,
    "max_aoe": 3,
    "base_casting_time": 3,
    "shape": "blast",
    "effect": "summon",
    "effect_str": "mon_zombie_gasbag_impaler"
  },
  {
    "type": "SPELL",
    "id": "frog_mother_summon",
    "name": { "str": "Summon Tadpole Constrictors" },
    "description": "Summons several temporary tadpoles.",
    "flags": [ "HOSTILE_SUMMON", "RANDOM_DAMAGE", "RANDOM_DURATION", "NO_EXPLOSION_SFX" ],
    "valid_targets": [ "ground", "hostile" ],
    "min_damage": 2,
    "max_damage": 5,
    "min_range": 7,
    "max_range": 7,
    "min_aoe": 3,
    "max_aoe": 3,
    "base_casting_time": 80,
    "min_duration": 1000,
    "max_duration": 2500,
    "extra_effects": [ { "id": "frog_mother_hurt_self", "hit_self": true } ],
    "shape": "blast",
    "effect": "summon",
    "effect_str": "mon_tadpole_grabber"
  },
  {
    "type": "SPELL",
    "id": "wretch_hurt_self",
    "name": { "str": "Wretch Hurt Self" },
    "description": "Hurts yourself.",
    "flags": [ "RANDOM_DAMAGE", "NO_PROJECTILE", "NO_EXPLOSION_SFX" ],
    "min_damage": 5,
    "max_damage": 15,
    "damage_type": "cut",
    "valid_targets": [ "hostile", "ally", "self", "ground" ],
    "shape": "blast",
    "effect": "attack"
  },
  {
    "type": "SPELL",
    "id": "frog_mother_hurt_self",
    "name": { "str": "Frog Mother Hurt Self" },
    "description": "Hurts yourself.",
    "flags": [ "LOUD", "RANDOM_DAMAGE", "NO_PROJECTILE", "NO_EXPLOSION_SFX" ],
    "min_damage": 10,
    "max_damage": 20,
    "damage_type": "cut",
    "valid_targets": [ "hostile", "ally", "self", "ground" ],
    "shape": "blast",
    "effect": "attack"
  },
  {
    "type": "SPELL",
    "id": "small_raptor_spawn",
    "name": { "str": "Summon Raptors" },
    "description": "Summons a few zombiespawn raptors.",
    "flags": [ "HOSTILE_SUMMON", "RANDOM_DAMAGE", "PERMANENT", "NO_EXPLOSION_SFX" ],
    "valid_targets": [ "ground", "self" ],
    "min_damage": 1,
    "max_damage": 2,
    "min_aoe": 2,
    "max_aoe": 2,
    "base_casting_time": 500,
    "extra_effects": [ { "id": "spawning_zombie_die", "hit_self": true } ],
    "shape": "blast",
    "effect": "summon",
    "effect_str": "mon_spawn_raptor"
  },
  {
    "type": "SPELL",
    "id": "big_raptor_spawn",
    "name": { "str": "Summon Many Raptors" },
    "description": "Summons many zombiespawn raptors.",
    "flags": [ "HOSTILE_SUMMON", "RANDOM_DAMAGE", "PERMANENT", "NO_EXPLOSION_SFX" ],
    "valid_targets": [ "ground", "self" ],
    "min_damage": 3,
    "max_damage": 6,
    "min_aoe": 4,
    "max_aoe": 4,
    "base_casting_time": 500,
    "extra_effects": [ { "id": "spawning_zombie_die", "hit_self": true } ],
    "shape": "blast",
    "effect": "summon",
    "effect_str": "mon_spawn_raptor"
  },
  {
    "type": "SPELL",
    "id": "wretch_raptor_spawn",
    "name": { "str": "Summon Raptor" },
    "description": "Summons a flesh raptor while dealing some damage to the zombie.",
    "flags": [ "HOSTILE_SUMMON", "RANDOM_DAMAGE", "PERMANENT", "NO_EXPLOSION_SFX" ],
    "valid_targets": [ "ground", "self" ],
    "min_damage": 1,
    "max_damage": 1,
    "min_aoe": 2,
    "max_aoe": 2,
    "extra_effects": [ { "id": "wretch_hurt_self", "hit_self": true } ],
    "base_casting_time": 200,
    "shape": "blast",
    "effect": "summon",
    "effect_str": "mon_spawn_raptor"
  },
  {
    "type": "SPELL",
    "id": "hive_raptor_spawn",
    "name": { "str": "Summon Raptor" },
    "description": "Summons a zombie-spawn raptor without killing the zombie.",
    "flags": [ "HOSTILE_SUMMON", "RANDOM_DAMAGE", "PERMANENT", "NO_EXPLOSION_SFX" ],
    "valid_targets": [ "ground", "self" ],
    "min_damage": 1,
    "max_damage": 1,
    "min_aoe": 3,
    "max_aoe": 3,
    "base_casting_time": 100,
    "shape": "blast",
    "effect": "summon",
    "effect_str": "mon_spawn_raptor"
  },
  {
    "type": "SPELL",
    "id": "shady_raptor_spawn",
    "name": { "str": "Summon Shady Raptors" },
    "description": "Summons a few shady zombiespawn raptors.",
    "flags": [ "HOSTILE_SUMMON", "RANDOM_DAMAGE", "PERMANENT", "NO_EXPLOSION_SFX" ],
    "valid_targets": [ "ground", "self" ],
    "min_damage": 1,
    "max_damage": 2,
    "min_aoe": 2,
    "max_aoe": 2,
    "base_casting_time": 500,
    "extra_effects": [ { "id": "spawning_zombie_die", "hit_self": true } ],
    "shape": "blast",
    "effect": "summon",
    "effect_str": "mon_spawn_raptor_shady"
  },
  {
    "type": "SPELL",
    "id": "wretch_fungal_raptor_spawn",
    "name": { "str": "Summon Raptor" },
    "description": "Summons a fungal flesh raptor while dealing some damage to the zombie.",
    "flags": [ "HOSTILE_SUMMON", "RANDOM_DAMAGE", "PERMANENT", "NO_EXPLOSION_SFX" ],
    "valid_targets": [ "ground", "self" ],
    "min_damage": 1,
    "max_damage": 1,
    "min_aoe": 2,
    "max_aoe": 2,
    "extra_effects": [ { "id": "wretch_hurt_self", "hit_self": true } ],
    "base_casting_time": 250,
    "shape": "blast",
    "effect": "summon",
    "effect_str": "mon_fungal_raptor"
  },
  {
    "type": "SPELL",
    "id": "small_fungal_raptor_spawn",
    "name": { "str": "Summon Fungal Raptors" },
    "description": "Summons a few fungal raptors.",
    "flags": [ "HOSTILE_SUMMON", "RANDOM_DAMAGE", "PERMANENT", "NO_EXPLOSION_SFX" ],
    "valid_targets": [ "ground", "self" ],
    "min_damage": 1,
    "max_damage": 2,
    "min_aoe": 2,
    "max_aoe": 2,
    "base_casting_time": 500,
    "extra_effects": [ { "id": "spawning_zombie_die", "hit_self": true } ],
    "shape": "blast",
    "effect": "summon",
    "effect_str": "mon_fungal_raptor"
  },
  {
    "type": "SPELL",
    "id": "spawning_zombie_die",
    "name": { "str": "Spawning Zombie Die" },
    "description": "For zombies that are spawning something and die in the process.",
    "flags": [ "LOUD", "RANDOM_DAMAGE", "NO_PROJECTILE", "NO_EXPLOSION_SFX" ],
    "min_damage": 250,
    "max_damage": 250,
    "damage_type": "cut",
    "valid_targets": [ "hostile", "ally", "self", "ground" ],
    "shape": "blast",
    "effect": "attack"
  },
  {
    "type": "SPELL",
    "id": "phase_skulker_teleport",
    "name": { "str": "Phase Skulker Teleport" },
    "description": "Teleports the monster.",
    "effect": "short_range_teleport",
    "shape": "blast",
    "valid_targets": [ "none" ],
    "flags": [ "SOMATIC", "SILENT", "NO_LEGS", "NO_EXPLOSION_SFX" ],
    "min_range": 2,
    "max_range": 12,
    "min_aoe": 2,
    "max_aoe": 12,
    "base_casting_time": 100
  },
  {
    "type": "SPELL",
    "id": "cellar_spider_leg_detach",
    "name": { "str": "Detach Leg" },
    "description": "The hurt leg of the cellar spider wriggles loose.  Ew.",
    "flags": [ "HOSTILE_SUMMON", "NO_PROJECTILE", "RANDOM_TARGET", "NO_EXPLOSION_SFX" ],
    "effect": "effect_on_condition",
    "valid_targets": [ "self" ],
    "base_casting_time": 10,
    "min_range": 1,
    "min_aoe": 3,
    "shape": "blast",
    "effect_str": "EOC_cellar_spider_leg",
    "extra_effects": [ { "id": "frog_mother_hurt_self", "hit_self": true }, { "id": "frog_mother_hurt_self", "hit_self": true } ]
  },
  {
    "type": "effect_on_condition",
    "id": "EOC_cellar_spider_leg",
    "condition": { "one_in_chance": 2 },
    "effect": [
      {
        "u_spawn_monster": "mon_spider_cellar_leg",
        "real_count": [ 1, 4 ],
        "min_radius": 1,
        "max_radius": 3,
        "spawn_message": "The maimed leg wriggles loose!",
        "spawn_message_plural": "The maimed legs wriggle loose!"
      },
      { "u_lose_effect": "maimed_leg" }
    ]
  },
  {
    "type": "SPELL",
    "id": "centipede_mom_summon",
    "name": { "str": "Summon Centipede" },
    "description": "Summons a small, sometimes pissed off centipede.",
    "flags": [ "HOSTILE_SUMMON", "PERMANENT", "RANDOM_TARGET", "NO_PROJECTILE", "NO_EXPLOSION_SFX", "SPAWN_GROUP" ],
    "valid_targets": [ "ground" ],
    "base_casting_time": 200,
    "min_range": 1,
    "max_range": 3,
    "min_damage": 1,
    "max_damage": 1,
    "min_aoe": 1,
    "max_aoe": 1,
    "shape": "line",
    "effect": "summon",
    "effect_str": "GROUP_CENTIPEDE_MOM_SUMMON"
  },
  {
    "type": "SPELL",
    "id": "phase_shrike_teleport",
    "name": { "str": "Phase Skulker Teleport" },
    "description": "Electric explosion followed by a teleport.",
    "extra_effects": [ { "id": "phase_skulker_teleport", "hit_self": true } ],
    "valid_targets": [ "hostile", "ground", "self", "ally" ],
    "effect": "attack",
    "shape": "blast",
    "flags": [ "LOUD", "RANDOM_DAMAGE", "RANDOM_AOE", "NO_PROJECTILE", "NO_EXPLOSION_SFX" ],
    "base_casting_time": 100,
    "min_damage": 5,
    "max_damage": 10,
    "damage_type": "electric",
    "min_aoe": 4,
    "max_aoe": 8,
    "min_range": 2,
    "max_range": 6,
    "field_id": "fd_electricity",
    "field_chance": 3,
    "min_field_intensity": 1,
    "max_field_intensity": 3
  },
  {
    "type": "SPELL",
    "id": "spur_shrill",
    "name": { "str": "Spur Shrill" },
    "description": "Heals nearby scrap swarms.",
    "valid_targets": [ "hostile", "ground", "self", "ally" ],
    "targeted_monster_ids": [ "mon_shrapnel_swarm" ],
    "effect": "attack",
    "shape": "blast",
    "flags": [ "LOUD", "RANDOM_DAMAGE", "NO_PROJECTILE", "NO_EXPLOSION_SFX" ],
    "base_casting_time": 100,
    "min_damage": -50,
    "max_damage": -100,
    "min_aoe": 12,
    "max_aoe": 12,
    "min_range": 2,
    "max_range": 6,
    "field_id": "fd_biolum",
    "field_chance": 2,
    "min_field_intensity": 1,
    "max_field_intensity": 3
  },
  {
    "type": "SPELL",
    "id": "shock_cone",
    "name": { "str": "an arc of electricity" },
    "description": "Spawns electric fields.",
    "effect": "attack",
    "shape": "cone",
    "valid_targets": [ "hostile", "ground" ],
    "max_level": 5,
    "min_damage": 0,
    "max_damage": 0,
    "min_aoe": 10,
    "max_aoe": 15,
    "aoe_increment": 1,
    "min_range": 8,
    "max_range": 16,
    "range_increment": 2,
    "base_casting_time": 50,
    "field_id": "fd_electricity",
    "min_field_intensity": 3,
    "max_field_intensity": 9,
    "field_intensity_increment": 1,
    "field_intensity_variance": 1,
    "field_chance": 4,
    "damage_type": "electric",
    "sound_type": "combat",
    "sound_id": "fire_gun",
    "sound_variant": "bio_lightning",
    "sound_description": "a crackle"
  },
  {
    "type": "SPELL",
    "id": "shock_blast",
    "name": { "str": "Shock Blast" },
    "description": "Spawns electric fields in a blast",
    "base_casting_time": 10,
    "effect": "attack",
    "shape": "blast",
    "valid_targets": [ "self", "ground" ],
    "flags": [ "LOUD" ],
    "damage_type": "electric",
    "max_level": 4,
    "min_damage": 4,
    "max_damage": 16,
    "damage_increment": 4,
    "min_range": 1,
    "max_range": 5,
    "range_increment": 1,
    "min_aoe": 1,
    "max_aoe": 5,
    "aoe_increment": 1,
    "field_id": "fd_electricity",
    "min_field_intensity": 3,
    "max_field_intensity": 9,
    "field_intensity_increment": 2,
    "field_chance": 2,
    "field_intensity_variance": 0.2,
    "effect_str": "maimed_capacitor",
    "min_duration": 2000,
    "max_duration": 2000,
    "extra_effects": [ { "id": "hit_and_run", "hit_self": true } ]
  },
  {
    "type": "SPELL",
    "id": "hit_and_run",
    "name": { "str": "Running Away" },
    "description": "Causes monster to run away for 5 turns.",
    "flags": [ "SILENT", "NO_EXPLOSION_SFX" ],
    "valid_targets": [ "self" ],
    "effect": "attack",
    "shape": "blast",
    "effect_str": "run",
    "min_duration": 500
  },
  {
    "type": "SPELL",
    "id": "dermatik_emergence",
    "name": { "str": "Dermatik Emergence" },
    "description": "The incubating dermatik larvae flee their host.",
    "flags": [ "HOSTILE_SUMMON", "PERMANENT", "RANDOM_DAMAGE", "NO_EXPLOSION_SFX" ],
    "valid_targets": [ "ground", "self" ],
    "base_casting_time": 20,
    "min_range": 1,
    "max_range": 5,
    "min_damage": 1,
    "max_damage": 3,
    "damage_type": "stab",
    "min_aoe": 2,
    "max_aoe": 3,
    "shape": "blast",
    "effect": "summon",
    "effect_str": "mon_dermatik_larva",
    "extra_effects": [ { "id": "frog_mother_hurt_self", "hit_self": true } ]
  },
  {
    "type": "SPELL",
    "id": "mutant_frenzy",
    "name": { "str": "Mutant Frenzy" },
    "description": "Speeds up allied mutants in a radius.",
    "valid_targets": [ "ally" ],
    "targeted_monster_ids": [
      "mon_mutant_antler",
      "mon_mutant_arthropod",
      "mon_mutant_camouflaged",
      "mon_mutant_mollusk",
      "mon_mutant_experimental",
      "mon_mutant_evolved"
    ],
    "effect": "attack",
    "shape": "blast",
    "effect_str": "frenzy",
    "max_level": 1,
    "min_range": 10,
    "max_range": 10,
    "min_aoe": 8,
    "max_aoe": 12,
    "min_damage": 0,
    "max_damage": 0,
    "min_duration": 9000,
    "max_duration": 9000,
    "base_casting_time": 200,
    "flags": [ "RANDOM_AOE", "NO_EXPLOSION_SFX" ]
  },
  {
    "type": "SPELL",
    "id": "spread_sludge",
    "name": { "str": "Spread Sludge" },
    "description": "Splatters sludge along the ground in a cone.",
    "valid_targets": [ "hostile", "ground" ],
    "max_level": 1,
    "flags": [ "SILENT", "NO_HANDS", "NO_LEGS", "NO_EXPLOSION_SFX" ],
    "min_aoe": 45,
    "max_aoe": 45,
    "base_casting_time": 75,
    "min_range": 4,
    "max_range": 4,
    "effect": "attack",
    "shape": "cone",
    "field_id": "fd_sludge",
    "field_chance": 2,
    "min_field_intensity": 2,
    "max_field_intensity": 2
  },
  {
    "type": "SPELL",
    "id": "base_portal",
    "name": { "str": "Base characteristics of portal spells" },
    "description": "Base portal stats.",
    "valid_targets": [ "hostile" ],
    "max_level": 1,
    "flags": [ "SILENT", "NO_HANDS", "NO_LEGS", "NO_PROJECTILE", "NO_EXPLOSION_SFX" ],
    "base_casting_time": 75,
    "min_range": 1,
    "max_range": 1,
    "extra_effects": [ { "id": "portal_hurt_self", "hit_self": true } ],
    "shape": "blast",
    "effect": "effect_on_condition",
    "effect_str": ""
  },
  {
    "type": "SPELL",
    "id": "shifting_mass_attack",
    "name": { "str": "Shifting Mass Attack" },
    "description": "Drains some of your essence.",
    "copy-from": "base_portal",
    "min_damage": -25,
    "max_damage": -50,
    "damage_increment": -10.0,
    "effect_str": "EOC_shifting_mass_attack"
  },
  {
    "type": "SPELL",
    "id": "portal_hurt_self",
    "name": { "str": "Hurt Self" },
    "description": "Touching/perceiving you is bad for the other side as well.",
    "flags": [ "SILENT", "NO_HANDS", "NO_LEGS", "NO_PROJECTILE", "NO_EXPLOSION_SFX" ],
    "min_damage": 5,
    "max_damage": 5,
    "damage_type": "pure",
    "valid_targets": [ "self" ],
    "shape": "blast",
    "effect": "attack"
  },
  {
    "type": "SPELL",
    "id": "portal_severely_hurt_self",
    "name": { "str": "Hurt Self" },
    "description": "Touching/perceiving you is bad for the other side as well.",
    "flags": [ "SILENT", "NO_HANDS", "NO_LEGS", "NO_PROJECTILE", "NO_EXPLOSION_SFX" ],
    "min_damage": 30,
    "max_damage": 30,
    "damage_type": "pure",
    "valid_targets": [ "self" ],
    "shape": "blast",
    "effect": "attack"
  },
  {
    "type": "effect_on_condition",
    "id": "EOC_shifting_mass_attack",
    "condition": { "not": { "u_has_worn_with_flag": "PORTAL_PROOF" } },
    "effect": [
      {
        "arithmetic": [
          { "u_val": "fatigue" },
          "+=",
          { "arithmetic": [ { "global_val": "var", "var_name": "ps_str" }, "+", { "const": 20 } ] }
        ],
        "max": 1200
      },
      {
        "arithmetic": [
          { "u_val": "stamina" },
          "-=",
          { "arithmetic": [ { "global_val": "var", "var_name": "ps_str" }, "+", { "const": 50 } ] }
        ]
      },
      { "arithmetic": [ { "u_val": "sleep_deprivation" }, "+=", { "time": "1 minutes" } ] }
    ]
  },
  {
    "type": "SPELL",
    "id": "impossible_shape_attack",
    "name": { "str": "Impossible Shape Attack" },
    "description": "Hurts you mentally.",
    "copy-from": "base_portal",
    "min_range": 50,
    "max_range": 50,
    "effect_str": "EOC_impossible_shape_attack"
  },
  {
    "type": "effect_on_condition",
    "id": "EOC_impossible_shape_attack",
    "condition": { "and": [ "u_can_see", { "math": [ "u_madness", ">", "10" ] } ] },
    "effect": [
      { "u_add_effect": "nightmares", "duration": "18 hours" },
      { "u_add_effect": "disrupted_sleep", "duration": "18 hours" },
      {
        "u_add_morale": "morale_impossible_shape",
        "bonus": -20,
        "max_bonus": -60,
        "duration": "36 hours",
        "decay_start": "24 hours"
      },
<<<<<<< HEAD
      { "arithmetic": [ { "u_val": "pain" }, "+=", { "const": 3 } ] },
      { "math": [ "u_madness", "=", "0" ] },
      {
        "u_message": "Your mind lurches, the shapes and figures dance across your vision, you feel like your head is going to explode."
      }
    ],
    "false_effect": [
      { "math": [ "u_pain", "+=", "3" ] },
      { "math": [ "u_madness", "++" ] },
      {
        "u_message": "You can't look away from the impossible shape, staring at it is making you feel sick, you have to get away!"
      }
=======
      { "math": [ "u_pain()", "+=", "3" ] }
>>>>>>> 66271c0c
    ]
  },
  {
    "type": "SPELL",
    "id": "absence_capture_attack",
    "name": { "str": "Absence Capture Attack" },
    "description": "Traps you with nothing.",
    "copy-from": "base_portal",
    "min_range": 12,
    "max_range": 12,
    "effect_str": "EOC_absence_capture_attack"
  },
  {
    "type": "effect_on_condition",
    "id": "EOC_absence_capture_attack",
    "condition": { "compare_num": [ { "distance": [ "u", "npc" ] }, ">", { "const": 3 } ] },
    "effect": [
      { "u_location_variable": { "global_val": "portal_cage" } },
      {
        "u_transform_radius": 2,
        "ter_furn_transform": "portal_cage_transform",
        "target_var": { "global_val": "portal_cage" }
      },
      {
        "u_transform_radius": 2,
        "ter_furn_transform": "portal_cage_revert_transform",
        "target_var": { "global_val": "portal_cage" },
        "time_in_future": [ "3 seconds", "5 seconds" ]
      },
      { "u_message": "All the empty space around you is suddenly even emptier than should be possible." }
    ],
    "false_effect": [
      {
        "weighted_list_eocs": [
          [ "EOC_shifting_mass_attack", { "const": 2 } ],
          [ "EOC_PORTAL_TELEPORT_STUCK_START", { "const": 2 } ],
          [ "EOC_PORTAL_INCORPOREAL", { "const": 1 } ]
        ]
      },
      { "u_message": "For an instant you feel the absence's hunger upon you." }
    ]
  },
  {
    "type": "ter_furn_transform",
    "id": "portal_cage_transform",
    "furniture": [ { "result": [ "f_absence" ], "valid_furniture": [ "f_null" ] } ]
  },
  {
    "type": "ter_furn_transform",
    "id": "portal_cage_revert_transform",
    "furniture": [ { "result": [ "f_null" ], "valid_furniture": [ "f_absence" ] } ]
  },
  {
    "id": "boomer_claymore_initial",
    "type": "SPELL",
    "//": "exist because zed try to use boomer_claymore on max range except trying to minimize the distance (ty venera for idea)",
    "name": { "str": "Initial Boomer Claymore Attack" },
    "description": "Nothing to see here.",
    "valid_targets": [ "hostile" ],
    "flags": [ "NO_EXPLOSION_SFX" ],
    "effect": "attack",
    "shape": "blast",
    "min_damage": 0,
    "max_damage": 0,
    "min_range": 3,
    "max_range": 3,
    "extra_effects": [ { "id": "boomer_claymore" } ]
  },
  {
    "id": "boomer_claymore",
    "type": "SPELL",
    "name": { "str": "Boomer Claymore Attack" },
    "description": "Nothing to see here.",
    "valid_targets": [ "hostile", "ally", "ground" ],
    "effect": "attack",
    "shape": "cone",
    "min_damage": 30,
    "max_damage": 30,
    "damage_type": "cut",
    "min_range": 6,
    "max_range": 6,
    "min_aoe": 120,
    "max_aoe": 120,
    "extra_effects": [ { "id": "boomer_claymore_suicide", "hit_self": true } ]
  },
  {
    "id": "create_noise",
    "type": "SPELL",
    "name": { "str": "Do noise" },
    "description": "Causes some noise",
    "flags": [ "NO_EXPLOSION_SFX" ],
    "message": "The %s makes a deafening screech",
    "sound_description": "a deafening screech",
    "sound_type": "combat",
    "sound_ambient": true,
    "sound_id": "misc",
    "sound_variant": "shockwave",
    "min_damage": 50,
    "max_damage": 50,
    "valid_targets": [ "self" ],
    "shape": "blast",
    "effect": "noise"
  },
  {
    "id": "boomer_claymore_suicide",
    "type": "SPELL",
    "name": { "str": "Boomer Suicide Spell" },
    "description": "Nothing to see here.",
    "valid_targets": [ "hostile", "ally", "self" ],
    "effect": "attack",
    "shape": "blast",
    "damage_type": "biological",
    "flags": [ "NO_EXPLOSION_SFX" ],
    "min_damage": 9999,
    "max_damage": 9999
  },
  {
    "type": "SPELL",
    "id": "mon_twisting_blade_attack",
    "name": { "str": "Twisting Blade Attack" },
    "description": "Hurts you mentally.",
    "copy-from": "base_portal",
    "effect_str": "EOC_mon_twisting_blade_attack"
  },
  {
    "type": "effect_on_condition",
    "id": "EOC_mon_twisting_blade_attack",
    "condition": "u_can_see",
    "effect": [
      { "u_add_effect": "nightmares", "duration": "18 hours" },
<<<<<<< HEAD
      { "arithmetic": [ { "u_val": "pain" }, "+=", { "const": 3 } ] },
      { "arithmetic": [ { "u_val": "stamina" }, "-=", { "const": 20 } ] }
=======
      { "math": [ "u_pain()", "+=", "15" ] },
      { "arithmetic": [ { "u_val": "stamina" }, "-=", { "const": 300 } ] }
>>>>>>> 66271c0c
    ]
  },
  {
    "type": "SPELL",
    "id": "mon_swarm_structure_attack",
    "name": { "str": "Swarm Structure Action" },
    "description": "Teleports and summons monsters.",
    "copy-from": "base_portal",
    "extra_effects": [ { "id": "portal_severely_hurt_self", "hit_self": true } ],
    "min_range": 15,
    "max_range": 15,
    "effect_str": "EOC_mon_swarm_structure_attack"
  },
  {
    "type": "effect_on_condition",
    "id": "EOC_mon_swarm_structure_attack",
    "condition": { "compare_num": [ { "distance": [ "u", "npc" ] }, ">", { "const": 4 } ] },
    "effect": [
      { "u_location_variable": { "npc_val": "swarm_target" }, "min_radius": 1, "max_radius": 2 },
      { "npc_teleport": { "npc_val": "swarm_target" } }
    ],
    "false_effect": {
      "u_spawn_monster": "mon_twisting_blade",
      "real_count": [ 3, 5 ],
      "hallucination_count": [ 5, 10 ],
      "min_radius": 3,
      "max_radius": 5,
      "lifespan": [ "5 seconds", "10 seconds" ]
    }
  },
  {
    "type": "SPELL",
    "id": "mon_reflection_attack",
    "name": { "str": "Reflection Action" },
    "description": "Teleports and harms monsters.",
    "copy-from": "base_portal",
    "min_range": 15,
    "max_range": 15,
    "effect_str": "EOC_mon_reflection_attack"
  },
  {
    "type": "effect_on_condition",
    "id": "EOC_mon_reflection_attack",
    "effect": {
      "switch": { "distance": [ "u", "npc" ] },
      "cases": [
        {
          "case": 0,
          "effect": [
            { "u_message": "Your reflection feasts directly on your essence." },
            {
              "arithmetic": [ { "u_val": "fatigue" }, "+=", { "global_val": "var", "var_name": "portal_dungeon_reflect_strength" } ],
              "max": 1200
            },
            {
              "arithmetic": [ { "global_val": "var", "var_name": "portal_dungeon_reflect_strength" }, "+=", { "const": 3 } ]
            }
          ]
        },
        {
          "case": 2,
          "effect": [
            { "u_message": "Your reflection uses your bond to feast on your essence." },
            {
              "arithmetic": [ { "u_val": "fatigue" }, "+=", { "global_val": "var", "var_name": "portal_dungeon_reflect_strength" } ],
              "max": 1200
            },
            { "arithmetic": [ { "global_val": "var", "var_name": "portal_dungeon_reflect_strength" }, "++" ] }
          ]
        },
        {
          "case": 8,
          "effect": [
            {
              "switch": { "rand": 10 },
              "cases": [
                {
                  "case": 0,
                  "effect": [
                    { "u_message": "Your reflection clears the way between you two." },
                    { "u_location_variable": { "global_val": "first" }, "min_radius": 1, "max_radius": 1 },
                    { "npc_location_variable": { "global_val": "second" }, "min_radius": 1, "max_radius": 1 },
                    {
                      "transform_line": "clear_portal_walls",
                      "first": { "global_val": "first" },
                      "second": { "global_val": "second" }
                    }
                  ]
                },
                {
                  "case": 5,
                  "effect": {
                    "run_eocs": {
                      "id": "portal_storm_reflection_summon_guilt",
                      "condition": {
                        "and": [
                          { "compare_num": [ { "global_val": "var", "var_name": "portal_dungeon_level" }, ">", { "const": 0 } ] },
                          {
                            "compare_num": [
                              { "global_val": "monsters_nearby", "target_var": { "global_val": "dungeon_loc" }, "id": "mon_guilt" },
                              "<",
                              { "const": 1 }
                            ]
                          }
                        ]
                      },
                      "effect": {
                        "u_spawn_monster": "mon_guilt",
                        "real_count": 1,
                        "min_radius": 2,
                        "max_radius": 4,
                        "spawn_message": "Something deep inside you is manifested physically."
                      }
                    }
                  }
                },
                {
                  "case": 8,
                  "effect": {
                    "run_eocs": {
                      "id": "portal_storm_reflection_summon_sloth",
                      "condition": {
                        "and": [
                          { "compare_num": [ { "global_val": "var", "var_name": "portal_dungeon_level" }, ">", { "const": 0 } ] },
                          {
                            "compare_num": [
                              { "global_val": "monsters_nearby", "target_var": { "global_val": "dungeon_loc" }, "id": "mon_sloth" },
                              "<",
                              { "const": 1 }
                            ]
                          }
                        ]
                      },
                      "effect": {
                        "u_spawn_monster": "mon_sloth",
                        "real_count": 1,
                        "min_radius": 2,
                        "max_radius": 4,
                        "spawn_message": "Something deep inside you is manifested physically."
                      }
                    }
                  }
                }
              ]
            }
          ]
        }
      ]
    }
  },
  {
    "type": "ter_furn_transform",
    "id": "clear_portal_walls",
    "terrain": [ { "result": [ "t_floor_warped" ], "valid_terrain": [ "t_wall_warped" ] } ]
  },
  {
    "type": "SPELL",
    "id": "mon_reflection_revive",
    "name": { "str": "Reflection Revive" },
    "description": "Revives the reflection.",
    "valid_targets": [ "self", "ground" ],
    "max_level": 1,
    "flags": [ "SILENT", "NO_HANDS", "NO_LEGS", "NO_EXPLOSION_SFX" ],
    "base_casting_time": 75,
    "min_range": 15,
    "max_range": 15,
    "shape": "blast",
    "effect": "effect_on_condition",
    "effect_str": "EOC_PORTAL_STORM_DUNGEON_REFLECTION_RESPAWN"
  },
  {
    "type": "SPELL",
    "id": "mon_XEDRA_officer_banish",
    "name": { "str": "Officer banish" },
    "description": "Stops the haunting.",
    "valid_targets": [ "self", "ground" ],
    "max_level": 1,
    "flags": [ "SILENT", "NO_HANDS", "NO_LEGS" ],
    "base_casting_time": 75,
    "min_range": 15,
    "max_range": 15,
    "shape": "blast",
    "effect": "effect_on_condition",
    "effect_str": "EOC_HAUNTING_QUEUE_STOP"
  },
  {
    "type": "effect_on_condition",
    "id": "EOC_PORTAL_STORM_DUNGEON_REFLECTION_RESPAWN",
    "effect": [ { "queue_eocs": "EOC_PORTAL_STORM_DUNGEON_REFLECTION_SPAWN", "time_in_future": [ "30 seconds", "1 minutes" ] } ]
  },
  {
    "type": "SPELL",
    "id": "mon_tainted_shadow_revive",
    "name": { "str": "Tainted Shadow Revive" },
    "description": "Revives the tainted shadow.",
    "valid_targets": [ "self", "ground" ],
    "max_level": 1,
    "flags": [ "SILENT", "NO_HANDS", "NO_LEGS", "NO_EXPLOSION_SFX" ],
    "base_casting_time": 75,
    "min_range": 15,
    "max_range": 15,
    "shape": "blast",
    "effect": "effect_on_condition",
    "effect_str": "EOC_PORTAL_STORM_SHADOW_RESPAWN"
  },
  {
    "type": "effect_on_condition",
    "id": "EOC_PORTAL_STORM_SHADOW_RESPAWN",
    "condition": { "x_in_y_chance": { "x": 8, "y": 10 } },
    "effect": [ { "queue_eocs": "EOC_PORTAL_STORM_SHADOW_SPAWN", "time_in_future": [ "30 seconds", "1 minutes" ] } ],
    "false_effect": [ { "u_lose_trait": "TAINTED_SHADOW" } ]
  },
  {
    "id": "hallu_touch_suicide",
    "type": "SPELL",
    "name": { "str": "Hallucination Touch Dissipation" },
    "description": "Nothing to see here.",
    "valid_targets": [ "hostile", "ally", "self" ],
    "effect": "attack",
    "shape": "blast",
    "flags": [ "SILENT", "NO_EXPLOSION_SFX" ],
    "damage_type": "pure",
    "min_damage": 100000000,
    "max_damage": 100000000
  },
  {
    "id": "hallucinator_touch",
    "type": "SPELL",
    "name": { "str": "Give The Hallucination Effect" },
    "description": "Spell that gives the player the effect, that will cause short term hallucination attacks.  You can see it only in debug menu.",
    "valid_targets": [ "hostile" ],
    "effect": "attack",
    "effect_str": "hallucination_attacks",
    "shape": "blast",
    "flags": [ "SILENT", "NO_EXPLOSION_SFX" ],
    "min_damage": 0,
    "max_damage": 0,
    "min_range": 1,
    "max_range": 1,
    "min_duration": 25920000,
    "max_duration": 25920000,
    "extra_effects": [ { "id": "hallu_touch_suicide", "hit_self": true } ]
  },
  {
    "type": "SPELL",
    "id": "sloth_attack",
    "name": { "str": "Sloth Attack" },
    "description": "Slows you.",
    "copy-from": "base_portal",
    "effect_str": "EOC_sloth_attack"
  },
  {
    "type": "effect_on_condition",
    "id": "EOC_sloth_attack",
    "effect": [
      { "arithmetic": [ { "global_val": "var", "var_name": "portal_dungeon_slow_strength" }, "--" ], "min": -75 },
      { "u_add_effect": "slowed_time", "duration": [ "4 hours", "6 hours" ] }
    ]
  },
  {
    "type": "SPELL",
    "id": "spell_conjure_memories",
    "name": { "str": "Life Flashing" },
    "description": "Brings back memories.",
    "copy-from": "base_portal",
    "max_range": 3,
    "effect_str": "EOC_conjure_memories"
  },
  {
    "type": "SPELL",
    "id": "guilt_attack",
    "name": { "str": "Guilt Attack" },
    "description": "Makes things heavier.",
    "copy-from": "base_portal",
    "effect_str": "EOC_guilt_attack"
  },
  {
    "type": "effect_on_condition",
    "id": "EOC_guilt_attack",
    "effect": [
      { "arithmetic": [ { "global_val": "var", "var_name": "portal_dungeon_carry_strength" }, "--" ], "min": -75 },
      { "u_add_effect": "strengthened_gravity", "duration": [ "4 hours", "6 hours" ] }
    ]
  }
]<|MERGE_RESOLUTION|>--- conflicted
+++ resolved
@@ -600,22 +600,18 @@
         "duration": "36 hours",
         "decay_start": "24 hours"
       },
-<<<<<<< HEAD
-      { "arithmetic": [ { "u_val": "pain" }, "+=", { "const": 3 } ] },
+      { "math": [ "u_pain()", "+=", "3" ] }
       { "math": [ "u_madness", "=", "0" ] },
       {
         "u_message": "Your mind lurches, the shapes and figures dance across your vision, you feel like your head is going to explode."
       }
     ],
     "false_effect": [
-      { "math": [ "u_pain", "+=", "3" ] },
+      { "math": [ "u_pain()", "+=", "3" ] }
       { "math": [ "u_madness", "++" ] },
       {
         "u_message": "You can't look away from the impossible shape, staring at it is making you feel sick, you have to get away!"
       }
-=======
-      { "math": [ "u_pain()", "+=", "3" ] }
->>>>>>> 66271c0c
     ]
   },
   {
@@ -746,13 +742,8 @@
     "condition": "u_can_see",
     "effect": [
       { "u_add_effect": "nightmares", "duration": "18 hours" },
-<<<<<<< HEAD
-      { "arithmetic": [ { "u_val": "pain" }, "+=", { "const": 3 } ] },
+      { "math": [ "u_pain()", "+=", "3" ] },
       { "arithmetic": [ { "u_val": "stamina" }, "-=", { "const": 20 } ] }
-=======
-      { "math": [ "u_pain()", "+=", "15" ] },
-      { "arithmetic": [ { "u_val": "stamina" }, "-=", { "const": 300 } ] }
->>>>>>> 66271c0c
     ]
   },
   {
