[
  {
    "id": "morale_food_good",
    "type": "morale_type",
    "text": "Enjoyed %s"
  },
  {
    "id": "morale_food_hot",
    "type": "morale_type",
    "text": "Enjoyed a hot meal"
  },
  {
    "id": "morale_chat",
    "type": "morale_type",
    "text": "Enjoyed a conversation"
  },
  {
    "id": "morale_ate_with_table",
    "type": "morale_type",
    "text": "Ate with a table and chair"
  },
  {
    "id": "morale_ate_without_table",
    "type": "morale_type",
    "text": "Ate like an animal"
  },
  {
    "id": "morale_music",
    "type": "morale_type",
    "text": "Music"
  },
  {
    "id": "morale_honey",
    "type": "morale_type",
    "text": "Enjoyed honey"
  },
  {
    "id": "morale_game",
    "type": "morale_type",
    "text": "Played a game"
  },
  {
    "id": "morale_marloss",
    "type": "morale_type",
    "text": "Marloss bliss"
  },
  {
    "id": "morale_mutagen",
    "type": "morale_type",
    "text": "Mutagenic anticipation"
  },
  {
    "id": "morale_feeling_good",
    "type": "morale_type",
    "text": "Feeling good"
  },
  {
    "id": "morale_support",
    "type": "morale_type",
    "text": "Supported"
  },
  {
    "id": "morale_photos",
    "type": "morale_type",
    "text": "Looked at photos"
  },
  {
    "id": "morale_craving_nicotine",
    "type": "morale_type",
    "text": "Craving nicotine"
  },
  {
    "id": "morale_craving_caffeine",
    "type": "morale_type",
    "text": "Craving caffeine"
  },
  {
    "id": "morale_craving_alcohol",
    "type": "morale_type",
    "text": "Craving alcohol"
  },
  {
    "id": "morale_craving_opiate",
    "type": "morale_type",
    "text": "Craving opiates"
  },
  {
    "id": "morale_craving_speed",
    "type": "morale_type",
    "text": "Craving speed"
  },
  {
    "id": "morale_craving_cocaine",
    "type": "morale_type",
    "text": "Craving cocaine"
  },
  {
    "id": "morale_craving_crack",
    "type": "morale_type",
    "text": "Craving crack cocaine"
  },
  {
    "id": "morale_craving_mutagen",
    "type": "morale_type",
    "text": "Craving mutagen"
  },
  {
    "id": "morale_craving_diazepam",
    "type": "morale_type",
    "text": "Craving prescription sedatives"
  },
  {
    "id": "morale_craving_marloss",
    "type": "morale_type",
    "text": "Craving Marloss"
  },
  {
    "id": "morale_food_bad",
    "type": "morale_type",
    "text": "Disliked %s"
  },
  {
    "id": "morale_cannibal",
    "type": "morale_type",
    "text": "Ate human flesh"
  },
  {
    "id": "morale_demicannibal",
    "type": "morale_type",
    "text": "Ate demihuman flesh"
  },
  {
    "id": "morale_vegetarian",
    "type": "morale_type",
    "text": "Ate vegetables"
  },
  {
    "id": "morale_antiveggy",
    "type": "morale_type",
    "text": "Ate vegetables"
  },
  {
    "id": "morale_meatarian",
    "type": "morale_type",
    "text": "Ate meat"
  },
  {
    "id": "morale_antimeat",
    "type": "morale_type",
    "text": "Ate meat"
  },
  {
    "id": "morale_antifruit",
    "type": "morale_type",
    "text": "Ate fruit"
  },
  {
    "id": "morale_lactose",
    "type": "morale_type",
    "text": "Lactose intolerance"
  },
  {
    "id": "morale_antijunk",
    "type": "morale_type",
    "text": "Ate junk food"
  },
  {
    "id": "morale_antiwheat",
    "type": "morale_type",
    "text": "Grain intolerance"
  },
  {
    "id": "morale_sweettooth",
    "type": "morale_type",
    "text": "Enjoyed something sugary"
  },
  {
    "id": "morale_no_digest",
    "type": "morale_type",
    "text": "Ate indigestible food"
  },
  {
    "id": "morale_wet",
    "type": "morale_type",
    "text": "Wet"
  },
  {
    "id": "morale_dried_off",
    "type": "morale_type",
    "text": "Dried off"
  },
  {
    "id": "morale_cold",
    "type": "morale_type",
    "text": "Cold"
  },
  {
    "id": "morale_hot",
    "type": "morale_type",
    "text": "Hot"
  },
  {
    "id": "morale_feeling_bad",
    "type": "morale_type",
    "text": "Feeling bad"
  },
  {
    "id": "morale_bad_protein_bar",
    "type": "morale_type",
    "text": "Demoralizing food"
  },
  {
    "id": "morale_killed_innocent",
    "type": "morale_type",
    "text": "Killed an innocent person"
  },
  {
    "id": "morale_killed_friend",
    "type": "morale_type",
    "text": "Killed a friend"
  },
  {
    "id": "morale_killed_monster",
    "type": "morale_type",
    "text": "Guilty about killing"
  },
  {
    "id": "morale_mutilate_corpse",
    "type": "morale_type",
    "text": "Guilty about mutilating a corpse"
  },
  {
    "id": "morale_mutagen_elf",
    "type": "morale_type",
    "text": "Fey mutation"
  },
  {
    "id": "morale_mutagen_chimera",
    "type": "morale_type",
    "text": "Chimerical mutation"
  },
  {
    "id": "morale_mutagen_mutation",
    "type": "morale_type",
    "text": "Mutation"
  },
  {
    "id": "morale_moodswing",
    "type": "morale_type",
    "text": "Mood swing"
  },
  {
    "id": "morale_book",
    "type": "morale_type",
    "text": "Read %s"
  },
  {
    "id": "morale_comfy",
    "type": "morale_type",
    "text": "Got comfy"
  },
  {
    "id": "morale_scream",
    "type": "morale_type",
    "text": "Heard a disturbing scream"
  },
  {
    "id": "morale_perm_masochist",
    "type": "morale_type",
    "text": "Masochism"
  },
  {
    "id": "morale_perm_radiophile",
    "type": "morale_type",
    "text": "Tingly feeling"
  },
  {
    "id": "morale_perm_noface",
    "type": "morale_type",
    "text": "You have no face!"
  },
  {
    "id": "morale_perm_fpmode_on",
    "type": "morale_type",
    "text": "You feel pumped!"
  },
  {
    "id": "morale_perm_hoarder",
    "type": "morale_type",
    "text": "Hoarder"
  },
  {
    "id": "morale_perm_fancy",
    "type": "morale_type",
    "text": "Stylish"
  },
  {
    "id": "morale_perm_optimist",
    "type": "morale_type",
    "text": "Optimist"
  },
  {
    "id": "morale_perm_badtemper",
    "type": "morale_type",
    "text": "Bad Tempered"
  },
  {
    "id": "morale_perm_numb",
    "type": "morale_type",
    "text": "Numb"
  },
  {
    "id": "morale_perm_constrained",
    "type": "morale_type",
    "text": "Uncomfortable gear"
  },
  {
    "id": "morale_perm_nomad",
    "type": "morale_type",
    "text": "Nomadic restlessness"
  },
  {
    "id": "morale_game_found_kitten",
    "type": "morale_type",
    "text": "Found kitten <3"
  },
  {
    "id": "morale_haircut",
    "type": "morale_type",
    "text": "Got a haircut"
  },
  {
    "id": "morale_shave",
    "type": "morale_type",
    "text": "Freshly shaven"
  },
  {
    "id": "morale_vomited",
    "type": "morale_type",
    "text": "Threw up"
  },
  {
    "id": "morale_play_with_pet",
    "type": "morale_type",
    "text": "Spent time playing with a pet"
  },
  {
    "id": "morale_pyromania_startfire",
    "type": "morale_type",
    "text": "Lit a fire"
  },
  {
    "id": "morale_pyromania_nearfire",
    "type": "morale_type",
    "text": "Spent time close to fire"
  },
  {
    "id": "morale_pyromania_nofire",
    "type": "morale_type",
    "text": "Craving fire"
  },
  {
    "id": "morale_killer_has_killed",
    "type": "morale_type",
    "text": "Killed recently"
  },
  {
    "id": "morale_killer_need_to_kill",
    "type": "morale_type",
    "text": "Longing to kill"
  },
  {
    "id": "morale_perm_filthy",
    "type": "morale_type",
    "text": "Filthy gear"
  },
  {
    "id": "morale_butcher",
    "type": "morale_type",
    "text": "Anguished by memories of butchering a human corpse"
  },
  {
    "id": "morale_gravedigger",
    "type": "morale_type",
    "text": "Dug out a grave"
  },
  {
    "id": "morale_funeral",
    "type": "morale_type",
    "text": "Conducted a funeral"
  },
  {
    "id": "morale_tree_communion",
    "type": "morale_type",
    "text": "Communed with the trees"
  },
  {
    "id": "morale_accomplishment",
    "type": "morale_type",
    "text": "Accomplishment"
  },
  {
    "id": "morale_failure",
    "type": "morale_type",
    "text": "Failure"
  },
  {
    "id": "morale_perm_debug",
    "type": "morale_type",
    "text": "Debug morale"
  },
  {
    "id": "morale_nightmare",
    "type": "morale_type",
    "text": "Had a vivid nightmare"
  },
  {
    "id": "morale_migo_bio_tech",
    "type": "morale_type",
    "text": "Used mi-go biotech"
  },
  {
    "id": "morale_impossible_shape",
    "type": "morale_type",
    "text": "Saw something that hurts to remember"
  },
  {
    "id": "morale_afs_drugs",
    "type": "morale_type",
    "text": "Chemical enhancement moodswing"
  },
  {
    "id": "morale_social",
    "type": "morale_type",
    "text": "Spent time around allies"
  },
  {
    "id": "morale_asocial",
    "type": "morale_type",
    "text": "Spent time alone"
  },
  {
<<<<<<< HEAD
    "id": "morale_bile",
    "type": "morale_type",
    "text": "Covered in bile"
=======
    "id": "morale_sunrise",
    "type": "morale_type",
    "text": "Saw the sun rise"
  },
  {
    "id": "morale_sunset",
    "type": "morale_type",
    "text": "Saw the sun set"
>>>>>>> 07bcddcd
  }
]<|MERGE_RESOLUTION|>--- conflicted
+++ resolved
@@ -440,11 +440,11 @@
     "text": "Spent time alone"
   },
   {
-<<<<<<< HEAD
     "id": "morale_bile",
     "type": "morale_type",
     "text": "Covered in bile"
-=======
+  },
+  {
     "id": "morale_sunrise",
     "type": "morale_type",
     "text": "Saw the sun rise"
@@ -453,6 +453,5 @@
     "id": "morale_sunset",
     "type": "morale_type",
     "text": "Saw the sun set"
->>>>>>> 07bcddcd
   }
 ]