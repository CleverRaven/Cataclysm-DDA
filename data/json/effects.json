--- conflicted
+++ resolved
@@ -3978,10 +3978,7 @@
     "remove_message": "Reality reasserts itself and your time returns to normal.",
     "rating": "bad",
     "show_intensity": false,
-<<<<<<< HEAD
-    "enchantments": [
-      { "values": [ { "value": "SPEED", "multiply": { "global_val": "var", "var_name": "portal_dungeon_slow_strength" } } ] }
-    ]
+    "enchantments": [ { "values": [ { "value": "SPEED", "add": { "global_val": "var", "var_name": "portal_dungeon_slow_strength" } } ] } ]
   },
   {
     "type": "effect_type",
@@ -4005,8 +4002,5 @@
     "desc": [ "You are covered in glowing nether spores!" ],
     "apply_message": "The glowing spores settle on you!",
     "rating": "bad"
-=======
-    "enchantments": [ { "values": [ { "value": "SPEED", "add": { "global_val": "var", "var_name": "portal_dungeon_slow_strength" } } ] } ]
->>>>>>> 1ecefcc8
   }
 ]