--- conflicted
+++ resolved
@@ -3985,7 +3985,6 @@
   },
   {
     "type": "effect_type",
-<<<<<<< HEAD
     "id": "molting",
     "name": [ "Molting" ],
     "desc": [ "You're exoskeleton feels uncomfortably tight.  Perhaps you should find somewhere to rest." ],
@@ -4023,7 +4022,7 @@
     },
     "limb_score_mods": [ { "limb_score": "reaction", "modifier": 0.75 }, { "limb_score": "manip", "modifier": 0.75 } ],
     "flags": [ "EFFECT_LIMB_SCORE_MOD" ]
-=======
+  },
     "id": "glowing_gas",
     "name": [ { "ctxt": "inhaled", "str": "Glowing Gas" } ],
     "desc": [
@@ -4044,6 +4043,5 @@
     "desc": [ "You are covered in glowing nether spores!" ],
     "apply_message": "The glowing spores settle on you!",
     "rating": "bad"
->>>>>>> d53bbbea
   }
 ]