[
  {
    "type": "effect_type",
    "id": "null"
  },
  {
    "//": "AI EFFECTS BELOW THIS",
    "type": "effect_type",
    "id": "hit_by_player",
    "name": [ "Hit By Player" ],
    "desc": [ "AI tag for when monsters are hit by player.  This is a bug if you have it." ]
  },
  {
    "type": "effect_type",
    "id": "ridden",
    "name": [ "Ridden" ],
    "desc": [ "AI tag for when critter is being ridden.  This is a bug if you have it." ]
  },
  {
    "type": "effect_type",
    "id": "npc_suspend",
    "name": [ "npc_suspend" ],
    "desc": [ "AI tag for when an NPC needs to be rebooted after an infinite loop." ]
  },
  {
    "type": "effect_type",
    "id": "harnessed",
    "name": [ "Harnessed" ],
    "desc": [ "AI tag for when critter is being harnessed by a vehicle.  This is a bug if you have it." ]
  },
  {
    "type": "effect_type",
    "id": "docile",
    "name": [ "Docile Monster" ],
    "desc": [ "AI tag for when monsters are tamed.  This is a bug if you have it." ]
  },
  {
    "type": "effect_type",
    "id": "controlled",
    "name": [ "Controlled Monster" ],
    "desc": [ "AI tag for when monsters are being controlled by another.  This is a bug if you have it." ]
  },
  {
    "type": "effect_type",
    "id": "run",
    "name": [ "Hit-and-run Running" ],
    "desc": [ "AI tag for when hit-and-run monsters run away.  This is a bug if you have it." ]
  },
  {
    "type": "effect_type",
    "id": "dragging",
    "name": [ "Dragging" ],
    "desc": [ "AI tag for when a monster is dragging you behind it.  This is a bug if you have it." ]
  },
  {
    "type": "effect_type",
    "id": "operating",
    "name": [ "Operating" ],
    "desc": [ "AI tag for when a monster is operating on you.  This is a bug if you have it." ]
  },
  {
    "type": "effect_type",
    "id": "countdown",
    "name": [ "Counting Down" ],
    "desc": [ "AI tag for monster's counting down.  This is a bug if you have it." ]
  },
  {
    "type": "effect_type",
    "id": "no_ammo",
    "name": [ "No ammo" ],
    "desc": [ "AI tag used to stop a monster reviving with ammo.  This is a bug if you have it." ]
  },
  {
    "type": "effect_type",
    "id": "asked_to_lead",
    "name": [ "Asked to Lead" ],
    "desc": [ "AI tag for asking to lead NPCs.  This is a bug if you have it." ]
  },
  {
    "type": "effect_type",
    "id": "asked_to_follow",
    "name": [ "Asked to Follow" ],
    "desc": [ "AI tag for asking to NPCs to follow you.  This is a bug if you have it." ]
  },
  {
    "type": "effect_type",
    "id": "asked_to_train",
    "name": [ "Asked to Train" ],
    "desc": [ "AI tag for asking to NPCs to train you.  This is a bug if you have it." ]
  },
  {
    "type": "effect_type",
    "id": "asked_to_socialize",
    "name": [ "Asked to socialize" ],
    "desc": [ "AI tag: for having recently asked an NPC to socialize.  This is a bug if you have it." ]
  },
  {
    "type": "effect_type",
    "id": "asked_to_hint",
    "name": [ "Asked to hint" ],
    "desc": [ "AI tag: for having recently asked an NPC to give a hint.  This is a bug if you have it." ]
  },
  {
    "type": "effect_type",
    "id": "asked_personal_info",
    "name": [ "Asked Info" ],
    "desc": [ "AI tag for asking to NPCs for personal information.  This is a bug if you have it." ]
  },
  {
    "type": "effect_type",
    "id": "asked_for_item",
    "name": [ "Asked for Item" ],
    "desc": [ "AI tag for asking NPCs for items.  This is a bug if you have it." ]
  },
  {
    "type": "effect_type",
    "id": "currently_busy",
    "name": [ "Currently Busy" ],
    "desc": [ "AI cooldown tag for items or services.  This is a bug if you have it." ]
  },
  {
    "type": "effect_type",
    "id": "gave_quest_item",
    "name": [ "Already Gave Quest Item" ],
    "desc": [ "AI tag to prevent you from getting multiple quest items.  This is a bug if you have it." ]
  },
  {
    "type": "effect_type",
    "id": "catch_up",
    "name": [ "Catch Up" ],
    "desc": [ "AI tag for telling NPCs to catch up.  This is a bug if you have it." ],
    "int_add_val": 1,
    "max_intensity": 15
  },
  {
    "type": "effect_type",
    "id": "allow_sleep",
    "name": [ "Allow to Sleep" ],
    "desc": [ "AI tag for telling NPCs to sleep.  This is a bug if you have it." ]
  },
  {
    "type": "effect_type",
    "id": "npc_said",
    "name": [ "Said Something Recently" ],
    "desc": [ "AI tag to control NPC verbosity.  This is a bug if you have it." ]
  },
  {
    "type": "effect_type",
    "id": "npc_run_away",
    "name": [ "Running away!" ],
    "desc": [ "AI tag to enable NPCs to flee.  This is a bug if you have it." ]
  },
  {
    "type": "effect_type",
    "id": "npc_flee_player",
    "name": [ "Running away!" ],
    "desc": [ "AI tag to enable NPCs to flee the player.  This is a bug if you have it." ]
  },
  {
    "type": "effect_type",
    "id": "npc_fire_bad",
    "name": [ "Avoiding a fire!" ],
    "desc": [ "AI tag to enable NPCs to escape uncontrolled fires.  This is a bug if you have it." ]
  },
  {
    "type": "effect_type",
    "id": "npc_player_still_looking",
    "name": [ "Waiting for you to find something" ],
    "desc": [
      "AI tag to prevent NPCs from following the player while the player is finding an additonal copy of an item.  This is a bug if you have it."
    ]
  },
  {
    "type": "effect_type",
    "id": "infection",
    "name": [ "Infection" ],
    "desc": [ "AI tag used for the infected NPC quest.  This is a bug if you have it." ],
    "base_mods": { "speed_mod": [ -80 ] }
  },
  {
    "type": "effect_type",
    "id": "pet",
    "name": [ "Pet" ],
    "desc": [ "AI tag used for pet critters.  This is a bug if you have it." ]
  },
  {
    "type": "effect_type",
    "id": "paid",
    "name": [ "Paid" ],
    "desc": [ "AI tag used for paid critters.  This is a bug if you have it." ]
  },
  {
    "type": "effect_type",
    "id": "pacified",
    "name": [ "Pacified" ],
    "desc": [ "AI tag used for pacified critters.  This is a bug if you have it." ]
  },
  {
    "type": "effect_type",
    "id": "has_bag",
    "name": [ "Has Bag" ],
    "desc": [ "AI tag used for critters holding your bags.  This is a bug if you have it." ]
  },
  {
    "type": "effect_type",
    "id": "monster_armor",
    "name": [ "Has Armor" ],
    "desc": [ "AI tag used for critters wearing armor.  This is a bug if you have it." ]
  },
  {
    "type": "effect_type",
    "id": "monster_saddled",
    "name": [ "Has Saddle" ],
    "desc": [ "AI tag used for critters wearing a saddle.  This is a bug if you have it." ]
  },
  {
    "type": "effect_type",
    "id": "tied",
    "name": [ "Tied Up" ],
    "desc": [ "AI tag used for tied up critters.  This is a bug if you have it." ]
  },
  {
    "type": "effect_type",
    "id": "shrieking",
    "name": [ "Shrieking" ],
    "desc": [ "AI tag used for screecher sounds.  This is a bug if you have it." ],
    "show_in_info": true
  },
  {
    "type": "effect_type",
    "id": "targeted",
    "name": [ "Turret is Targeted" ],
    "desc": [ "AI tag used for turret targeting sounds.  This is a bug if you have it." ]
  },
  {
    "type": "effect_type",
    "id": "bounced",
    "name": [ "Bounced" ],
    "desc": [ "AI tag used for bouncing ammo targeting.  This is a bug if you have it." ]
  },
  {
    "type": "effect_type",
    "id": "pushed",
    "name": [ "Pushed" ],
    "desc": [ "AI tag used for monsters pushing each other.  This is a bug if you have it." ]
  },
  {
    "type": "effect_type",
<<<<<<< HEAD
    "id": "worked_on",
    "name": [ "Worked On" ],
    "desc": [ "AI tag used for robots being disabled.  This is a bug if you have it." ]
=======
    "id": "venom_player1",
    "name": [ "Weak Player Venom" ],
    "desc": [ "Don't worry, you shouldn't get this." ],
    "max_duration": 120,
    "base_mods": { "hurt_amount": [ 10 ], "hurt_min": [ 1 ], "hurt_chance": [ 2 ] },
    "//": "10+0,5/s dmg, from max duration avg 70 (range 10-130)"
  },
  {
    "type": "effect_type",
    "id": "venom_player2",
    "name": [ "Strong Player Venom" ],
    "desc": [ "Don't worry, you really shouldn't get this." ],
    "max_duration": 120,
    "base_mods": { "hurt_amount": [ 20 ], "hurt_min": [ 4 ], "hurt_chance": [ 2 ], "speed_mod": [ -50 ] },
    "//": "20+2/s dmg, from max duration avg 260 (range 20-480)"
  },
  {
    "type": "effect_type",
    "id": "dripping_mechanical_fluid",
    "name": [ "Mechanical fluid dripping" ],
    "desc": [ "AI tag used for robot monsters losing mechanical fluid.  This is a bug if you have it." ],
    "show_in_info": true
>>>>>>> 1d04305e
  },
  {
    "//": "ACTUAL PLAYER EFFECTS START HERE",
    "type": "effect_type",
    "id": "downed",
    "name": [ "Downed" ],
    "desc": [ "You're knocked to the ground.  You have to get up before you can move." ],
    "apply_message": "You're knocked to the floor!",
    "rating": "bad",
    "show_in_info": true
  },
  {
    "type": "effect_type",
    "id": "assisted",
    "name": [ "Assisted" ],
    "max_intensity": 1000,
    "desc": [ "You're receiving assistance to practice a surgery." ]
  },
  {
    "type": "effect_type",
    "id": "masked_scent",
    "name": [ "Masked scent" ],
    "desc": [ "Your scent is masked by another one." ]
  },
  {
    "type": "effect_type",
    "id": "got_checked",
    "name": [ "Got a check-up" ],
    "desc": [ "Your received a complete check-up and are now aware of the state of your health." ]
  },
  {
    "type": "effect_type",
    "id": "heating_bionic",
    "name": [ "Heated" ],
    "max_intensity": 1000,
    "desc": [ "At least one of your bionics is producing heat and warming you." ]
  },
  {
    "type": "effect_type",
    "id": "winded",
    "name": [ "Winded" ],
    "desc": [ "You're short of breath.  Running and fighting will be difficult until you recover." ],
    "apply_message": "Your breath gives out!",
    "remove_message": "You catch your breath.",
    "rating": "bad",
    "max_duration": "30 s",
    "base_mods": {
      "per_mod": [ -1 ],
      "dex_mod": [ -1 ],
      "str_mod": [ -3 ],
      "speed_mod": [ -30 ],
      "pain_min": [ 1 ],
      "pain_chance": [ 1 ],
      "pain_max_val": [ 20 ]
    }
  },
  {
    "type": "effect_type",
    "id": "darkness",
    "apply_message": "Your vision flickers and goes gray!",
    "remove_message": "The world flickers back to normality.",
    "rating": "bad"
  },
  {
    "type": "effect_type",
    "id": "stunned",
    "name": [ "Stunned" ],
    "desc": [ "Your movement is randomized." ],
    "apply_message": "You're stunned!",
    "rating": "bad",
    "show_in_info": true
  },
  {
    "type": "effect_type",
    "id": "sensor_stun",
    "name": [ "Sensor scrambling" ],
    "desc": [ "Your artificial senses are scrambled and report false readings." ],
    "apply_message": "You're stunned!",
    "rating": "bad",
    "show_in_info": true
  },
  {
    "type": "effect_type",
    "id": "dazed",
    "name": [ "Dazed" ],
    "desc": [ "You're visibly shaken up, and are having a hard time focusing on what's going on around you." ],
    "apply_message": "The scream dazes you!",
    "rating": "bad",
    "max_intensity": 10,
    "max_duration": "10 m",
    "int_add_val": 2,
    "base_mods": { "per_mod": [ -5 ], "dex_mod": [ -2 ] },
    "scaling_mods": { "speed_mod": [ -3 ] },
    "show_in_info": true
  },
  {
    "type": "effect_type",
    "id": "riding",
    "name": [ "Riding" ],
    "desc": [ "You are riding an animal." ],
    "apply_message": "You mount your steed.",
    "rating": "good"
  },
  {
    "type": "effect_type",
    "id": "onfire",
    "name": [ "On Fire" ],
    "desc": [ "Loss of health - Entire Body\nYour clothing and other equipment may be consumed by the flames." ],
    "remove_memorial_log": "Put out the fire.",
    "apply_message": "You're on fire!  Wait in place to attempt to put out the fire.",
    "apply_memorial_log": "Caught on fire.",
    "rating": "bad",
    "max_intensity": 3,
    "int_dur_factor": "5 s",
    "max_duration": "50 s",
    "show_in_info": true
  },
  {
    "type": "effect_type",
    "id": "bouldering",
    "name": [ "Unstable footing" ],
    "desc": [ "Your footing is unstable.  It's more difficult to fight while standing here." ],
    "apply_message": "You try to keep your balance.",
    "rating": "bad"
  },
  {
    "type": "effect_type",
    "id": "blind",
    "name": [ "Blind" ],
    "desc": [ "Range of Sight: 0.  You cannot see anything." ],
    "removes_effects": [ "glare", "snow_glare", "darkness" ],
    "apply_message": "You're blinded!",
    "remove_message": "Your sight returns!",
    "rating": "bad",
    "show_in_info": true
  },
  {
    "type": "effect_type",
    "id": "earphones",
    "name": [ "Wearing earphones" ],
    "desc": [ "You are wearing earphones and can't hear much from outside world." ],
    "rating": "bad"
  },
  {
    "type": "effect_type",
    "id": "deaf",
    "name": [ "Impaired hearing", "Ringing ears", "Deaf" ],
    "desc": [
      "Your hearing is impaired.",
      "You can barely hear anything and your ears hurt.",
      "You can't hear anything and your head aches from all the noise.  You can't converse with NPCs."
    ],
    "apply_message": "Your ears ring!",
    "remove_message": "You can hear again!",
    "rating": "bad",
    "max_intensity": 3,
    "int_dur_factor": "100 s",
    "base_mods": { "pain_min": [ 1 ], "pain_chance": [ -50 ], "pain_chance_bot": [ 1000 ] },
    "scaling_mods": { "pain_max_val": [ 5 ], "pain_chance": [ 150 ] }
  },
  {
    "type": "effect_type",
    "id": "glowy_led",
    "apply_message": "A bionic LED is glowing softly beneath your skin.",
    "rating": "mixed"
  },
  {
    "type": "effect_type",
    "id": "stung",
    "name": [ "Stung" ],
    "desc": [ "You have been stung!" ],
    "rating": "bad",
    "base_mods": { "pain_min": [ 1 ] },
    "show_in_info": true,
    "blood_analysis_description": "Stung"
  },
  {
    "type": "effect_type",
    "id": "poison",
    "name": [ "Poisoned" ],
    "desc": [ "You have been poisoned!" ],
    "miss_messages": [ [ "You feel bad inside.", 1 ] ],
    "rating": "bad",
    "resist_traits": [ "POISRESIST" ],
    "resist_effects": [ "prophylactic_antivenom" ],
    "pain_sizing": true,
    "hurt_sizing": true,
    "main_parts_only": true,
    "base_mods": {
      "per_mod": [ -2, -1 ],
      "dex_mod": [ -1, -1 ],
      "str_mod": [ -2, 0 ],
      "pain_min": [ 1 ],
      "pain_chance": [ 150, 900 ],
      "hurt_min": [ 1 ],
      "hurt_chance": [ 450, 2700 ]
    },
    "show_in_info": true,
    "blood_analysis_description": "Poison"
  },
  {
    "type": "effect_type",
    "id": "badpoison",
    "name": [ "Badly Poisoned" ],
    "desc": [ "You have been badly poisoned!" ],
    "miss_messages": [ [ "You feel bad inside.", 2 ] ],
    "rating": "bad",
    "resist_traits": [ "POISRESIST" ],
    "resist_effects": [ "prophylactic_antivenom" ],
    "pain_sizing": true,
    "hurt_sizing": true,
    "main_parts_only": true,
    "base_mods": {
      "per_mod": [ -2 ],
      "dex_mod": [ -2 ],
      "str_mod": [ -3, -1 ],
      "speed_mod": [ -10 ],
      "pain_min": [ 2 ],
      "pain_chance": [ 100, 500 ],
      "hurt_min": [ 1 ],
      "hurt_max": [ 2 ],
      "hurt_chance": [ 300, 1800 ]
    },
    "show_in_info": true,
    "blood_analysis_description": "Poison"
  },
  {
    "id": "venom_dmg",
    "type": "effect_type",
    "name": [ "Poisoned Wound" ],
    "desc": [ "The wound swells visibly and burns like hell." ],
    "apply_message": "Ow, that stings!",
    "remove_message": "The burning pain subsides, but the damage is done.",
    "show_intensity": false,
    "rating": "bad",
    "resist_traits": [ "POISRESIST" ],
    "blood_analysis_description": "Necrotizing Venom",
    "resist_effects": [ "prophylactic_antivenom" ],
    "pain_sizing": true,
    "hurt_sizing": true,
    "main_parts_only": true,
    "max_intensity": 125,
    "max_effective_intensity": 100,
    "int_dur_factor": 18,
    "max_duration": 2250,
    "//": "30 m to max, 7,5 m overhead, dmg chance scales from 1/13 to 1/3, Pain from 1/20 to 1/5",
    "base_mods": {
      "pain_amount": [ 5, 2 ],
      "pain_min": [ 0, -4 ],
      "pain_chance": [ 20, 100 ],
      "pain_max_val": [ 60, 20 ],
      "hurt_amount": [ 5, 0 ],
      "hurt_min": [ 2, 1 ],
      "hurt_chance": [ 13, 100 ],
      "hurt_tick": [ 36 ]
    },
    "scaling_mods": { "pain_min": [ 0.05, 0.01 ], "pain_chance": [ -0.15, -0.8 ], "hurt_chance": [ -0.11, -0.81 ] }
  },
  {
    "id": "venom_weaken",
    "type": "effect_type",
    "name": [ "Weakening Poison" ],
    "desc": [ "You feel feeble." ],
    "apply_message": "The sting itself barely hurt, but suddenly you feel exhausted.",
    "remove_message": "The weight on your chest lessens.",
    "rating": "bad",
    "resist_traits": [ "POISRESIST" ],
    "blood_analysis_description": "Systemic Inflammatory Agents",
    "speed_name": "Poisoned",
    "resist_effects": [ "prophylactic_antivenom" ],
    "max_intensity": 125,
    "max_effective_intensity": 100,
    "max_duration": 18000,
    "int_dur_factor": 144,
    "dur_add_perc": 500,
    "show_intensity": false,
    "//": "4h to max, 1h overhead; Str/Dex to -6/3; Stam chance 0,25-0,5 / 0,1-0,2; Vomit ~1 per max duration",
    "base_mods": {
      "str_mod": [ -2, 0 ],
      "dex_mod": [ -2, 0 ],
      "stamina_amount": [ -2000, -1000 ],
      "stamina_min": [ -5 ],
      "stamina_chance": [ 4.5, 10 ],
      "speed_mod": [ -10, 0 ],
      "vomit_chance": [ 15, 150 ],
      "vomit_tick": [ 1200 ]
    },
    "scaling_mods": {
      "str_mod": [ -0.05, -0.04 ],
      "dex_mod": [ -0.05, -0.04 ],
      "stamina_min": [ -0.351, -0.151 ],
      "stamina_chance": [ -0.021, -0.051 ],
      "speed_mod": [ -0.31, -0.21 ]
    }
  },
  {
    "type": "effect_type",
    "id": "foodpoison",
    "name": [ "Food Poisoning" ],
    "desc": [ "Your stomach is extremely upset, and you are quite nauseated." ],
    "//": "In formal usage, 'nauseous' technically means 'to cause nausea [in others],' not 'feeling sick.'",
    "miss_messages": [ [ "Your stomach bothers you.", 1 ] ],
    "rating": "bad",
    "resist_traits": [ "POISRESIST" ],
    "base_mods": {
      "per_mod": [ -1 ],
      "dex_mod": [ -1 ],
      "str_mod": [ -3, -1 ],
      "speed_mod": [ -20 ],
      "pain_min": [ 1 ],
      "pain_chance": [ 300, 900 ],
      "vomit_chance": [ 600, 1200 ]
    }
  },
  {
    "type": "effect_type",
    "id": "paralyzepoison",
    "name": [
      "Slowed",
      "Slowed",
      "Slowed",
      "Slowed",
      "Slowed",
      "Sluggish",
      "Sluggish",
      "Sluggish",
      "Sluggish",
      "Sluggish",
      "Partially Paralyzed",
      "Partially Paralyzed",
      "Partially Paralyzed",
      "Partially Paralyzed",
      "Partially Paralyzed",
      "Totally Paralyzed",
      "Totally Paralyzed",
      "Totally Paralyzed",
      "Totally Paralyzed",
      "Totally Paralyzed"
    ],
    "desc": [ "You are being slowed by a paralyzing poison!" ],
    "miss_messages": [ [ "You feel stiff.", 3 ] ],
    "rating": "bad",
    "max_intensity": 20,
    "resist_traits": [ "POISRESIST" ],
    "resist_effects": [ "prophylactic_antivenom" ],
    "int_add_val": 1,
    "int_decay_tick": 600,
    "base_mods": { "dex_mod": [ -0.34, -0.17 ], "speed_mod": [ -5, -3 ] },
    "scaling_mods": { "dex_mod": [ -0.34, -0.17 ], "speed_mod": [ -5, -3 ] },
    "show_in_info": true,
    "blood_analysis_description": "Paralyzing Poison"
  },
  {
    "type": "effect_type",
    "id": "nausea",
    "name": [ "Nausea" ],
    "desc": [ "You feel nauseated.  Even a thought of food makes you feel sick." ],
    "remove_message": "You no longer feel nauseated.",
    "rating": "bad",
    "int_dur_factor": "5 m",
    "max_intensity": 3,
    "max_duration": "15 m",
    "base_mods": { "vomit_chance": [ 60 ] }
  },
  {
    "type": "effect_type",
    "id": "sleep_deprived",
    "name": [ "Sleep Deprived" ],
    "desc": [ "Your sleep debt has been steadily increasing for a while.  You should get some rest." ],
    "rating": "bad",
    "max_intensity": 20160,
    "int_dur_factor": 240,
    "base_mods": { "speed_mod": [ -5 ] },
    "scaling_mods": { "speed_mod": [ -1 ], "int_mod": [ -0.33 ], "per_mod": [ -0.33 ], "str_mod": [ -0.17 ], "dex_mod": [ -0.17 ] },
    "apply_message": "You feel weary, your body tired from lack of quality sleep.",
    "remove_message": "You have finally caught up with your lost sleep, and you feel refreshed and awake for a change."
  },
  {
    "type": "effect_type",
    "id": "melatonin",
    "name": [ "Melatonin Supplements" ],
    "desc": [ "You took some melatonin supplements.  These will help with sleep deprivation." ],
    "max_duration": 100800,
    "dur_add_perc": 60,
    "rating": "good",
    "blood_analysis_description": "Melatonin"
  },
  {
    "type": "effect_type",
    "id": "beartrap",
    "name": [ "Stuck in beartrap" ],
    "desc": [ "You can't move until you get free!" ],
    "apply_message": "You are caught!",
    "rating": "bad",
    "show_in_info": true
  },
  {
    "type": "effect_type",
    "id": "glare",
    "name": [ "Glare" ],
    "desc": [ "The sun is in your eyes." ],
    "apply_message": "The sunlight's glare makes it hard to see.",
    "rating": "bad",
    "base_mods": { "per_mod": [ -1 ] }
  },
  {
    "type": "effect_type",
    "id": "snow_glare",
    "name": [ "Snow glare" ],
    "desc": [ "The sunlight is reflecting off the snow." ],
    "apply_message": "The sunlight reflecting off the snow makes it hard to see.",
    "rating": "bad",
    "base_mods": { "per_mod": [ -1 ] }
  },
  {
    "type": "effect_type",
    "id": "laserlocked",
    "name": [ "Laser-targeted" ],
    "desc": [ "A laser sight is targeting you!" ],
    "apply_message": "",
    "rating": "bad"
  },
  {
    "type": "effect_type",
    "id": "was_laserlocked",
    "name": [ "" ],
    "desc": [ "" ],
    "apply_message": "",
    "rating": "bad"
  },
  {
    "type": "effect_type",
    "id": "smoke",
    "name": [ { "ctxt": "inhaled", "str": "Smoke" } ],
    "desc": [ "You've inhaled a lungful of thick smoke." ],
    "apply_message": "You inhale a lungful of thick smoke.",
    "rating": "bad",
    "miss_messages": [ [ "Your lungs burn from the smoke.", 1 ] ],
    "harmful_cough": true,
    "max_duration": "10 m",
    "base_mods": { "str_mod": [ -1 ], "dex_mod": [ -1 ], "cough_chance": [ 10 ] },
    "show_in_info": true
  },
  {
    "type": "effect_type",
    "id": "teargas",
    "name": [ "Tear gas" ],
    "desc": [ "You've been exposed to tear gas!" ],
    "apply_message": "You inhale a lungful of tear gas.",
    "rating": "bad",
    "miss_messages": [ [ "Your eyes burn from the tear gas.", 2 ] ],
    "harmful_cough": true,
    "max_duration": "30 m",
    "base_mods": { "str_mod": [ -2 ], "dex_mod": [ -2 ], "per_mod": [ -5 ], "speed_mod": [ -10 ], "cough_chance": [ 5 ] },
    "show_in_info": true
  },
  {
    "type": "effect_type",
    "id": "boomered",
    "name": [ "Boomered" ],
    "desc": [ "Range of Sight: 1; You are covered in magenta bile!" ],
    "apply_message": "You're covered in bile!",
    "rating": "bad",
    "base_mods": { "per_mod": [ -3 ], "vomit_chance": [ 500 ] }
  },
  {
    "type": "effect_type",
    "id": "glowing",
    "name": [ "Glowing" ],
    "desc": [ "You are covered in glowing goo!" ],
    "apply_message": "You're covered in a glowing goo!",
    "rating": "bad",
    "base_mods": { "vomit_chance": [ 500 ] }
  },
  {
    "type": "effect_type",
    "id": "invisibility",
    "name": [ "Invisible" ],
    "desc": [ "You are invisible." ],
    "flags": [ "INVISIBLE" ]
  },
  {
    "type": "effect_type",
    "id": "took_flumed",
    "rating": "good",
    "blood_analysis_description": "Antihistamines",
    "max_duration": 57600,
    "dur_add_perc": 30
  },
  {
    "type": "effect_type",
    "id": "took_xanax",
    "max_duration": 14400,
    "dur_add_perc": 22,
    "base_mods": { "stim_tick": [ 150 ], "stim_min": [ -1 ], "stim_min_val": [ -1 ] },
    "rating": "good",
    "blood_analysis_description": "Fast-acting sedatives"
  },
  {
    "type": "effect_type",
    "id": "took_xanax_visible",
    "name": [ "Took fast-acting sedative" ],
    "desc": [ "You took a fast-acting sedative some time ago and you might still be under its influence." ],
    "max_duration": 18000,
    "dur_add_perc": 20
  },
  {
    "type": "effect_type",
    "id": "took_prozac",
    "rating": "good",
    "blood_analysis_description": "Antidepressants",
    "max_duration": 64800,
    "dur_add_perc": 40
  },
  {
    "type": "effect_type",
    "id": "took_prozac_bad"
  },
  {
    "type": "effect_type",
    "id": "took_prozac_visible",
    "name": [ "Took antidepressant" ],
    "desc": [ "You took an antidepressant some time ago and you might still be under its influence." ],
    "max_duration": 72000,
    "dur_add_perc": 35
  },
  {
    "type": "effect_type",
    "id": "in_pit",
    "name": [ "Stuck in Pit" ],
    "desc": [ "You're stuck in a pit.  Sight distance is limited and you have to climb out." ],
    "show_in_info": true
  },
  {
    "type": "effect_type",
    "id": "took_thorazine",
    "rating": "good",
    "blood_analysis_description": "Antipsychotics",
    "max_duration": 64800,
    "dur_add_perc": 50
  },
  {
    "type": "effect_type",
    "id": "took_thorazine_bad"
  },
  {
    "type": "effect_type",
    "id": "took_thorazine_visible",
    "name": [ "Took antipsychotic" ],
    "desc": [ "You took an antipsychotic some time ago and you might still be under its influence." ],
    "max_duration": 72000,
    "dur_add_perc": 35
  },
  {
    "type": "effect_type",
    "id": "no_sight",
    "name": [ "Poor sight" ],
    "desc": [ "You can't see very far from this spot." ],
    "apply_message": "Your sight distance is impaired.",
    "rating": "bad"
  },
  {
    "type": "effect_type",
    "id": "pkill1",
    "max_duration": "4 m",
    "base_mods": { "pkill_tick": [ 42 ], "pkill_min": [ 1 ], "pkill_max_val": [ 15 ] },
    "rating": "good",
    "blood_analysis_description": "Minor Painkiller"
  },
  {
    "type": "effect_type",
    "id": "pkill2",
    "pkill_addict_reduces": true,
    "base_mods": { "pkill_tick": [ 42 ], "pkill_min": [ 2 ] },
    "rating": "good",
    "blood_analysis_description": "Moderate Painkiller"
  },
  {
    "type": "effect_type",
    "id": "pkill3",
    "pkill_addict_reduces": true,
    "base_mods": { "pkill_tick": [ 12 ], "pkill_min": [ 1 ] },
    "rating": "good",
    "blood_analysis_description": "Heavy Painkiller"
  },
  {
    "type": "effect_type",
    "id": "pkill_l",
    "pkill_addict_reduces": true,
    "base_mods": { "pkill_max_val": [ 40 ], "pkill_tick": [ 120 ], "pkill_min": [ 1 ] },
    "rating": "good",
    "blood_analysis_description": "Slow-Release Painkiller"
  },
  {
    "type": "effect_type",
    "id": "webbed",
    "name": [ "Webbed" ],
    "desc": [ "You are covered in webs!" ],
    "apply_message": "You're covered in webs!",
    "rating": "bad",
    "miss_messages": [ [ "The webs restrict your movement.", 4 ] ],
    "max_intensity": 3,
    "base_mods": { "speed_mod": [ -20 ] },
    "scaling_mods": { "speed_mod": [ -5 ] },
    "show_in_info": true
  },
  {
    "type": "effect_type",
    "id": "sludged",
    "name": [ "sludged" ],
    "desc": [ "You're standing in sludge!" ],
    "apply_message": "You've stepped into some sludge!",
    "rating": "bad",
    "miss_messages": [ [ "The sludge restricts your movement.", 4 ] ],
    "max_intensity": 3,
    "show_in_info": true
  },
  {
    "type": "effect_type",
    "id": "bite",
    "name": [ "Bite", "Painful Bite" ],
    "desc": [ "You have a nasty bite wound." ],
    "apply_memorial_log": "Received a deep bite wound.",
    "remove_memorial_log": "Recovered from a bite wound.",
    "apply_message": "The bite wound feels really deep…",
    "resist_traits": [ "INFRESIST" ],
    "main_parts_only": true,
    "rating": "bad",
    "int_dur_factor": "30 m",
    "max_intensity": 2,
    "scaling_mods": {
      "dex_mod": [ -1, 0 ],
      "pain_chance_bot": [ 200 ],
      "pain_chance": [ 2, 1 ],
      "pain_min": [ 1 ],
      "pain_max_val": [ 10, 5 ]
    }
  },
  {
    "type": "effect_type",
    "id": "infected",
    "name": [ "Infected", "Badly Infected", "Pus Filled" ],
    "desc": [ "You have an infected wound." ],
    "apply_memorial_log": "Contracted an infection.",
    "remove_memorial_log": "Recovered from an infection… this time.",
    "apply_message": "Your bite wound feels infected.",
    "resist_traits": [ "INFRESIST" ],
    "main_parts_only": true,
    "rating": "bad",
    "int_dur_factor": "8 h",
    "max_intensity": 3,
    "base_mods": {
      "str_mod": [ -2 ],
      "dex_mod": [ -3 ],
      "int_mod": [ -2 ],
      "vomit_chance": [ 900, 1200 ],
      "vomit_tick": [ 180 ],
      "thirst_min": [ 2 ],
      "thirst_chance": [ 10, 100 ],
      "thirst_tick": [ 30 ],
      "speed_mod": [ -10, 0 ],
      "stamina_min": [ -8, -4 ],
      "stamina_max": [ -50, -20 ],
      "stamina_chance": [ 3, 10 ],
      "fatigue_min": [ 2, 0 ],
      "fatigue_max": [ 10, 5 ],
      "fatigue_chance": [ 110 ],
      "fatigue_max_val": [ 700, 250 ],
      "healing_rate": [ 0.01, 1 ]
    },
    "scaling_mods": {
      "str_mod": [ -1, -0.5 ],
      "dex_mod": [ -1, -0.5 ],
      "int_mod": [ -3, -1 ],
      "vomit_chance": [ -400 ],
      "speed_mod": [ -10, -5 ],
      "stamina_min": [ -6, -4 ],
      "stamina_max": [ 15, 4 ],
      "stamina_chance": [ -1, -2.5 ],
      "fatigue_chance": [ -50 ],
      "fatigue_tick": [ 0.5 ]
    },
    "//": "Stamina regen stops completely at int 3, but no stamina loss from then on",
    "blood_analysis_description": "Bacterial Infection"
  },
  {
    "type": "effect_type",
    "id": "recover",
    "name": [ "Recovering From Infection" ],
    "desc": [ "You are recovering from an infection." ],
    "rating": "bad",
    "resist_traits": [ "INFRESIST" ],
    "max_intensity": 3,
    "int_dur_factor": "32 h",
    "base_mods": {
      "str_mod": [ -1 ],
      "dex_mod": [ -1 ],
      "int_mod": [ -1 ],
      "vomit_chance": [ 1200, 1800 ],
      "vomit_tick": [ 180 ],
      "thirst_min": [ 1, 0 ],
      "thirst_max": [ 3, 2 ],
      "thirst_chance": [ 10, 100 ],
      "thirst_tick": [ 60 ],
      "speed_mod": [ -5, 0 ],
      "stamina_min": [ -8 ],
      "stamina_chance": [ 10, 20 ],
      "fatigue_min": [ 1, 0 ],
      "fatigue_max": [ 5, 3 ],
      "fatigue_chance": [ 210 ],
      "fatigue_max_val": [ 500, 125 ],
      "healing_rate": [ 0.5 ]
    },
    "scaling_mods": {
      "str_mod": [ -1, -0.5 ],
      "dex_mod": [ -1, -0.5 ],
      "int_mod": [ -2, -1 ],
      "vomit_chance": [ -500 ],
      "speed_mod": [ -5, -4 ],
      "stamina_min": [ -6, -3 ],
      "stamina_chance": [ -1, -2.5 ],
      "fatigue_chance": [ -60 ]
    }
  },
  {
    "type": "effect_type",
    "id": "bandaged",
    "name": [ "Bandaged" ],
    "desc": [ "The wounds on your %s are bandaged." ],
    "main_parts_only": true,
    "rating": "good",
    "int_dur_factor": "6 h",
    "max_intensity": 16,
    "max_effective_intensity": 8,
    "part_descs": true,
    "max_duration": "4 d",
    "base_mods": { "healing_rate": [ 2 ], "healing_head": [ 50 ], "healing_torso": [ 150 ] },
    "scaling_mods": { "healing_rate": [ 2 ] }
  },
  {
    "type": "effect_type",
    "id": "disinfected",
    "name": [ "Disinfected" ],
    "desc": [ "The wounds on your %s are disinfected." ],
    "main_parts_only": true,
    "rating": "good",
    "int_dur_factor": "6 h",
    "max_intensity": 16,
    "max_effective_intensity": 8,
    "part_descs": true,
    "max_duration": "4 d",
    "base_mods": { "healing_rate": [ 2 ], "healing_head": [ 50 ], "healing_torso": [ 150 ] },
    "scaling_mods": { "healing_rate": [ 2 ] }
  },
  {
    "type": "effect_type",
    "id": "spores",
    "name": [ "Spore dusted", "Spore covered", "Spore coated" ],
    "speed_name": "Spore covered",
    "desc": [ "You can feel the tiny spores sinking directly into your flesh." ],
    "max_intensity": 3,
    "int_decay_tick": 720,
    "int_add_val": 1,
    "main_parts_only": true,
    "base_mods": { "speed_mod": [ -7 ] },
    "scaling_mods": { "speed_mod": [ -3 ] }
  },
  {
    "type": "effect_type",
    "id": "fungus",
    "apply_memorial_log": "Contracted a fungal infection.",
    "remove_memorial_log": "Cured the fungal infection.",
    "miss_messages": [ [ "You feel sick inside.", 1 ] ],
    "speed_name": "Fungal infection",
    "remove_message": "Tingling sensation in your skin fades away.",
    "rating": "bad",
    "max_intensity": 3,
    "int_dur_factor": "6 h",
    "max_duration": "18 h",
    "resist_traits": [ "POISRESIST" ],
    "resist_effects": [ "antifungal" ],
    "base_mods": { "speed_mod": [ -10 ], "str_mod": [ -1 ], "dex_mod": [ -1 ] },
    "blood_analysis_description": "Fungal Infection"
  },
  {
    "type": "effect_type",
    "id": "taint",
    "name": [ "Touched mind", "Touched mind", "Tainted mind", "Badly tainted mind" ],
    "miss_messages": [ [ "Your sense of reality warps!", 3 ] ],
    "speed_name": "Tainted",
    "desc": [
      "You are disoriented as strange visions flash through your mind.",
      "You are overwhelmed by the disturbing imagery and concepts you're flooded with.",
      "You can't comprehend the things around you…",
      "You don't know what is and isn't real anymore…"
    ],
    "rating": "bad",
    "max_intensity": 4,
    "max_duration": "2 h",
    "int_add_val": 1,
    "int_dur_factor": "5 m",
    "base_mods": { "speed_mod": [ -20 ], "str_mod": [ 0 ], "dex_mod": [ -1 ], "per_mod": [ -2 ], "vomit_chance": [ 20 ] },
    "scaling_mods": { "speed_mod": [ -10 ], "int_mod": [ -2 ], "str_mod": [ -1 ], "dex_mod": [ -1 ], "per_mod": [ -2 ] }
  },
  {
    "type": "effect_type",
    "id": "tindrift"
  },
  {
    "type": "effect_type",
    "id": "visuals",
    "name": [ "Hallucinating" ],
    "desc": [ "You can't trust everything that you see." ],
    "rating": "bad",
    "base_mods": { "int_mod": [ -2 ], "dex_mod": [ -1 ], "per_mod": [ -4 ] },
    "blood_analysis_description": "Hallucinations"
  },
  {
    "type": "effect_type",
    "id": "rat",
    "name": [ "Ratting" ],
    "desc": [ "You feel nauseated and rat-like." ],
    "max_intensity": 100,
    "base_mods": { "int_mod": [ -0.5 ], "str_mod": [ -0.2 ], "per_mod": [ -0.4 ] },
    "scaling_mods": { "int_mod": [ -0.5 ], "str_mod": [ -0.2 ], "per_mod": [ -0.4 ] }
  },
  {
    "type": "effect_type",
    "id": "pblue",
    "base_mods": { "rad_chance": [ 600 ], "rad_min": [ -1 ] },
    "max_duration": 10800,
    "dur_add_perc": 35,
    "blood_analysis_description": "Prussian Blue",
    "rating": "good"
  },
  {
    "type": "effect_type",
    "id": "iodine",
    "rating": "good",
    "blood_analysis_description": "Potassium Iodide"
  },
  {
    "type": "effect_type",
    "id": "shakes",
    "name": [ "Shakes" ],
    "desc": [ "Your hands just won't stop shaking." ],
    "miss_messages": [ [ "You tremble", 4 ] ],
    "base_mods": { "str_mod": [ -1 ], "dex_mod": [ -4 ] }
  },
  {
    "type": "effect_type",
    "id": "motor_seizure",
    "name": [ "Seizure" ],
    "//": "Intended to be applied with downed to make it nearly impossible for player to stand.",
    "rating": "bad",
    "remove_message": "You regain control of your muscles!",
    "desc": [ "Your muscles have seized up, and you can't control them!" ],
    "miss_messages": [ [ "Your muscles won't cooperate!", 20 ] ],
    "base_mods": { "str_mod": [ -12 ], "dex_mod": [ -20 ] }
  },
  {
    "type": "effect_type",
    "id": "bleed",
    "name": [
      "Minor Bleeding",
      "Minor Bleeding",
      "Minor Bleeding",
      "Minor Bleeding",
      "Minor Bleeding",
      "Bleeding",
      "Bleeding",
      "Bleeding",
      "Bleeding",
      "Bleeding",
      "Bad Bleeding",
      "Bad Bleeding",
      "Bad Bleeding",
      "Bad Bleeding",
      "Bad Bleeding",
      "Bad Bleeding",
      "Bad Bleeding",
      "Bad Bleeding",
      "Bad Bleeding",
      "Bad Bleeding",
      "Heavy Bleeding",
      "Heavy Bleeding",
      "Heavy Bleeding",
      "Heavy Bleeding",
      "Heavy Bleeding",
      "Heavy Bleeding",
      "Heavy Bleeding",
      "Heavy Bleeding",
      "Heavy Bleeding",
      "Heavy Bleeding",
      "Heavy Arterial Bleeding",
      "Heavy Arterial Bleeding",
      "Heavy Arterial Bleeding",
      "Heavy Arterial Bleeding",
      "Heavy Arterial Bleeding",
      "Heavy Arterial Bleeding",
      "Heavy Arterial Bleeding",
      "Heavy Arterial Bleeding",
      "Heavy Arterial Bleeding",
      "Heavy Arterial Bleeding"
    ],
    "desc": [
      "Tis but a scratch.",
      "Tis but a scratch.",
      "Tis but a scratch.",
      "Tis but a scratch.",
      "Tis but a scratch.",
      "You are slowly losing blood.",
      "You are slowly losing blood.",
      "You are slowly losing blood.",
      "You are slowly losing blood.",
      "You are slowly losing blood.",
      "You are losing blood.",
      "You are losing blood.",
      "You are losing blood.",
      "You are losing blood.",
      "You are losing blood.",
      "You are losing blood.",
      "You are losing blood.",
      "You are losing blood.",
      "You are losing blood.",
      "You are losing blood.",
      "You are rapidly losing blood.",
      "You are rapidly losing blood.",
      "You are rapidly losing blood.",
      "You are rapidly losing blood.",
      "You are rapidly losing blood.",
      "You are rapidly losing blood.",
      "You are rapidly losing blood.",
      "You are rapidly losing blood.",
      "You are rapidly losing blood.",
      "You are rapidly losing blood.",
      "Blood is gushing from you like a fountain.",
      "Blood is gushing from you like a fountain.",
      "Blood is gushing from you like a fountain.",
      "Blood is gushing from you like a fountain.",
      "Blood is gushing from you like a fountain.",
      "Blood is gushing from you like a fountain.",
      "Blood is gushing from you like a fountain.",
      "Blood is gushing from you like a fountain.",
      "Blood is gushing from you like a fountain.",
      "Blood is gushing from you like a fountain."
    ],
    "main_parts_only": true,
    "apply_message": "You're bleeding!",
    "rating": "bad",
    "max_intensity": 40,
    "int_dur_factor": 60,
    "max_duration": 2400,
    "scaling_mods": { "str_mod": [ -0.1 ], "per_mod": [ -0.1 ] },
    "show_in_info": true
  },
  {
    "type": "effect_type",
    "id": "slimed",
    "name": [ "Slimed" ],
    "desc": [ "You're covered in thick goo!" ],
    "apply_message": "You're covered in thick goo!",
    "rating": "bad",
    "miss_messages": [ [ "This goo makes you slip", 2 ] ],
    "base_mods": { "dex_mod": [ -2 ], "speed_mod": [ -25 ], "vomit_chance": [ 2100 ] },
    "show_in_info": true
  },
  {
    "type": "effect_type",
    "id": "hallu",
    "max_duration": "30 m",
    "blood_analysis_description": "Hallucinations"
  },
  {
    "type": "effect_type",
    "id": "cold",
    "name": [ "Chilly", "Cold", "Freezing" ],
    "desc": [ "Your %s is exposed to the cold.", "Your %s is very exposed to the cold.", "Your %s is dangerously cold!" ],
    "speed_name": "Cold",
    "max_intensity": 3,
    "part_descs": true,
    "base_mods": { "speed_mod": [ -2 ] },
    "scaling_mods": {
      "speed_mod": [ -7 ],
      "int_mod": [ -0.5 ],
      "dex_mod": [ -0.5 ],
      "hurt_min": [ 1 ],
      "hurt_chance": [ 200 ],
      "pkill_tick": [ 60 ],
      "pkill_min": [ 1 ],
      "pkill_max_val": [ 30 ],
      "stamina_chance": [ 2 ],
      "stamina_min": [ -2 ]
    }
  },
  {
    "type": "effect_type",
    "id": "hot",
    "name": [ "Warm", "Hot", "Scorching" ],
    "desc": [ "Your %s feels warm.", "Your %s is sweating from the heat.", "Your %s is sweating profusely!" ],
    "max_intensity": 3,
    "part_descs": true,
    "base_mods": {
      "thirst_tick": [ 2400 ],
      "thirst_chance": [ 2 ],
      "pain_min": [ 1 ],
      "pain_chance": [ 2 ],
      "pain_max_val": [ -1 ],
      "hurt_min": [ 1 ],
      "hurt_chance": [ -300 ],
      "stamina_chance": [ 2 ]
    },
    "scaling_mods": { "thirst_min": [ 1 ], "thirst_tick": [ -600 ], "pain_max_val": [ 10 ], "hurt_chance": [ 200 ], "stamina_min": [ -1 ] }
  },
  {
    "type": "effect_type",
    "id": "hot_speed",
    "name": [ "Slowdown", "Hampered", "Crushed" ],
    "desc": [ "The heat slows you down.", "You struggle to move in this heat.", "The heat is crushing you." ],
    "speed_name": "Heat slowdown",
    "max_intensity": 3,
    "part_descs": true,
    "base_mods": { "speed_mod": [ -2 ] },
    "scaling_mods": { "speed_mod": [ -4 ] }
  },
  {
    "type": "effect_type",
    "id": "frostbite",
    "name": [ "Frostnip", "Frostbite" ],
    "desc": [ "Your %s is frostnipped and has gone numb.", "Your %s is frostbitten!  Its tissues are frozen from the cold!" ],
    "part_descs": true,
    "speed_name": "Frostbite",
    "dur_add_perc": 0,
    "max_intensity": 2,
    "scaling_mods": { "speed_mod": [ -5 ] }
  },
  {
    "type": "effect_type",
    "id": "frostbite_recovery",
    "name": [ "Defrosting" ],
    "desc": [ "Your %s is starting to feel the damage cold has wrought." ],
    "part_descs": true,
    "base_mods": { "pain_max_val": [ 40 ], "pain_chance": [ 2 ], "pain_min": [ 1 ] }
  },
  {
    "type": "effect_type",
    "id": "blisters",
    "name": [ "Blisters" ],
    "desc": [ "Your %s is blistering from the intense heat." ],
    "main_parts_only": true,
    "part_descs": true,
    "miss_messages": [ [ "Your blisters distract you", 1 ] ],
    "base_mods": {
      "dex_mod": [ -1 ],
      "str_mod": [ -1 ],
      "per_mod": [ -1 ],
      "pain_max_val": [ 35 ],
      "pain_chance": [ 2 ],
      "pain_min": [ 1 ],
      "hurt_chance": [ 4 ],
      "hurt_min": [ 1 ]
    }
  },
  {
    "type": "effect_type",
    "id": "dermatik",
    "blood_analysis_description": "Insect Parasite"
  },
  {
    "type": "effect_type",
    "id": "formication",
    "name": [ "Itchy skin", "Writhing skin", "Bugs in skin" ],
    "desc": [ "You stop to scratch yourself frequently; high INT helps you resist the urge." ],
    "apply_message": "Your skin feels extremely itchy!",
    "rating": "bad",
    "main_parts_only": true,
    "max_intensity": 3,
    "base_mods": { "str_mod": [ -0.34 ], "int_mod": [ -1 ] },
    "scaling_mods": { "str_mod": [ -0.34 ], "int_mod": [ -1 ] }
  },
  {
    "type": "effect_type",
    "id": "sap",
    "name": [ "Sap-coated" ],
    "desc": [ "You're coated in sap!" ],
    "apply_message": "You're coated in sap!",
    "rating": "bad",
    "miss_messages": [ [ "The sap's too sticky for you to fight effectively.", 3 ] ],
    "base_mods": { "speed_mod": [ -25 ], "dex_mod": [ -3 ] }
  },
  {
    "type": "effect_type",
    "id": "common_cold",
    "name": [ "Common Cold" ],
    "desc": [ "You have contracted the 'Common Cold'.  Symptoms can be alleviated by medication (cough syrup)." ],
    "apply_memorial_log": "Caught a cold.",
    "remove_memorial_log": "Got over the cold.",
    "apply_message": "You feel a cold coming on…",
    "rating": "bad",
    "resist_effects": [ "took_flumed" ],
    "miss_messages": [ [ "You're too stuffed up to fight effectively.", 1 ] ],
    "base_mods": {
      "thirst_tick": [ 1800 ],
      "thirst_min": [ 1 ],
      "fatigue_tick": [ 300 ],
      "fatigue_min": [ 1 ],
      "str_mod": [ -3, -1 ],
      "dex_mod": [ -1, 0 ],
      "per_mod": [ -1, 0 ],
      "int_mod": [ -2, -1 ],
      "cough_chance": [ 300, 0 ]
    },
    "blood_analysis_description": "Viral Infection"
  },
  {
    "type": "effect_type",
    "id": "flu",
    "name": [ "Influenza" ],
    "desc": [
      "You have contracted flu, or more technically speaking, the 'Influenza'.  Symptoms can be alleviated by medication (cough syrup)."
    ],
    "apply_memorial_log": "Caught the flu.",
    "remove_memorial_log": "Got over the flu.",
    "apply_message": "You feel a flu coming on…",
    "rating": "bad",
    "resist_effects": [ "took_flumed" ],
    "base_mods": {
      "thirst_tick": [ 1800 ],
      "thirst_min": [ 1 ],
      "fatigue_tick": [ 300 ],
      "fatigue_min": [ 1 ],
      "str_mod": [ -4, -2 ],
      "dex_mod": [ -2, 0 ],
      "per_mod": [ -1, 0 ],
      "int_mod": [ -2, -1 ],
      "pain_max_val": [ 15 ],
      "pain_min": [ 1, 0 ],
      "cough_chance": [ 300, 0 ],
      "vomit_chance": [ 3600, 7200 ]
    },
    "blood_analysis_description": "Viral Infection"
  },
  {
    "type": "effect_type",
    "id": "flushot",
    "name": [ "Vaccinated" ],
    "desc": [ "You have been vaccinated for the flu recently." ],
    "blocks_effects": [ "flu" ],
    "rating": "good",
    "blood_analysis_description": "Antivirals",
    "max_duration": 14515200,
    "dur_add_perc": 50
  },
  {
    "type": "effect_type",
    "id": "prophylactic_antivenom",
    "name": [ "Antivenom Resistance" ],
    "desc": [ "You are temporarily resistant to venoms." ],
    "rating": "good",
    "blood_analysis_description": "Prophylactic antivenom"
  },
  {
    "type": "effect_type",
    "id": "took_antiasthmatic",
    "name": [ "Took antiasthmatic drugs" ],
    "desc": [ "You have taken an antiasthmatic drug recently." ],
    "rating": "good",
    "max_duration": 86400,
    "blood_analysis_description": "Antiasthmatics"
  },
  {
    "type": "effect_type",
    "id": "cureall",
    "removes_effects": [
      "fungus",
      "dermatik",
      "bloodworms",
      "paincysts",
      "brainworms",
      "tapeworm",
      "blind",
      "poison",
      "venom_dmg",
      "venom_weaken",
      "stung",
      "badpoison",
      "foodpoison",
      "paralyzepoison",
      "tetanus",
      "infected",
      "asthma",
      "common_cold",
      "flu"
    ],
    "base_mods": { "pkill_min": [ 5 ] }
  },
  {
    "type": "effect_type",
    "id": "evil"
  },
  {
    "type": "effect_type",
    "id": "raising",
    "int_add_val": 1,
    "max_intensity": 100
  },
  {
    "type": "effect_type",
    "id": "attention"
  },
  {
    "type": "effect_type",
    "id": "jetinjector",
    "name": [ "RX12 Healing Comedown", "RX12 Healing Rush" ],
    "desc": [ "You feel completely drained.", "You feel the rush of stimulants in your body!" ],
    "apply_message": "You feel a rush as the chemicals flow through your body!",
    "decay_messages": [ [ "The jet injector's chemicals wear off.  You feel AWFUL!", "bad" ] ],
    "rating": "good",
    "max_intensity": 2,
    "int_dur_factor": "50 s",
    "removes_effects": [ "infected", "bite", "bleed", "fungus", "dermatik", "winded", "poison", "badpoison", "venom_dmg", "venom_weaken" ],
    "base_mods": { "str_mod": [ -1 ], "dex_mod": [ -2 ], "per_mod": [ -2 ], "int_mod": [ -1 ] },
    "scaling_mods": { "str_mod": [ 2 ], "dex_mod": [ 3 ], "per_mod": [ 3 ], "int_mod": [ 1 ] },
    "blood_analysis_description": "Healing Medication"
  },
  {
    "type": "effect_type",
    "id": "stimpack",
    "name": [ "RX11 Stimulant Comedown", "RX11 Stimulant Rush" ],
    "desc": [ "You feel sluggish and slow.", "An intense surge of stimulants pulses through your body." ],
    "apply_message": "You feel an intense surge of stimulants pulse through your body!",
    "decay_messages": [ [ "The stimulant combo is wearing off.  You feel sluggish.", "bad" ] ],
    "rating": "good",
    "max_intensity": 2,
    "int_dur_factor": "50 s",
    "removes_effects": [ "winded" ],
    "base_mods": { "speed_mod": [ -5 ], "dex_mod": [ -2 ], "per_mod": [ -1 ], "int_mod": [ -2 ] },
    "scaling_mods": {
      "speed_mod": [ 15 ],
      "str_mod": [ 1 ],
      "dex_mod": [ 4 ],
      "per_mod": [ 4 ],
      "int_mod": [ -1 ],
      "stamina_min": [ 4 ],
      "stamina_max": [ 8 ]
    },
    "blood_analysis_description": "Stimulants"
  },
  {
    "type": "effect_type",
    "id": "adrenaline",
    "name": [ "Adrenaline Comedown", "Adrenaline Rush" ],
    "desc": [ "You feel completely drained.", "You feel the rush of adrenaline in your body!" ],
    "apply_message": "You feel a surge of adrenaline!",
    "rating": "good",
    "decay_messages": [ [ "Your adrenaline rush wears off.  You feel AWFUL!", "bad" ] ],
    "miss_messages": [ [ "Your comedown throws you off.", 1 ] ],
    "max_intensity": 2,
    "int_dur_factor": "150 s",
    "removes_effects": [ "winded" ],
    "base_mods": {
      "speed_mod": [ -10 ],
      "str_mod": [ -2 ],
      "dex_mod": [ -2 ],
      "int_mod": [ -1 ],
      "per_mod": [ -1 ],
      "stamina_min": [ -2 ]
    },
    "scaling_mods": {
      "speed_mod": [ 20 ],
      "str_mod": [ 1.5 ],
      "dex_mod": [ 1.5 ],
      "int_mod": [ -2 ],
      "per_mod": [ 0.5 ],
      "stamina_min": [ 4 ]
    },
    "blood_analysis_description": "Adrenaline Spike"
  },
  {
    "type": "effect_type",
    "id": "adrenaline_mycus",
    "name": [ "Mycus Respite", "Mycus Wrath" ],
    "desc": [
      "Our fibers are stretched near breaking.  Local power diverted to regenerate.",
      "Our enemies are near, and violent action is imminent.  We are turgid."
    ],
    "apply_message": "Mycal wrath fills our fibers, and we grow turgid.",
    "rating": "good",
    "decay_messages": [ [ "We require repose; our fibers are nearly spent…", "bad" ] ],
    "max_intensity": 2,
    "int_dur_factor": "150 s",
    "base_mods": {
      "speed_mod": [ -10 ],
      "str_mod": [ -2 ],
      "dex_mod": [ -2 ],
      "int_mod": [ -1 ],
      "per_mod": [ -1 ],
      "stamina_min": [ -2 ]
    },
    "scaling_mods": { "speed_mod": [ 30 ], "str_mod": [ 5 ], "dex_mod": [ 4 ], "int_mod": [ -7 ], "per_mod": [ 2 ], "stamina_min": [ 4 ] },
    "blood_analysis_description": "Unknown Fungal Stimulants"
  },
  {
    "type": "effect_type",
    "id": "meth",
    "name": [ "Meth comedown", "High on Meth" ],
    "max_intensity": 2,
    "int_dur_factor": "200 s",
    "base_mods": {
      "speed_mod": [ -20 ],
      "str_mod": [ -3 ],
      "dex_mod": [ -2 ],
      "int_mod": [ -1 ],
      "per_mod": [ -2 ],
      "vomit_chance": [ 2000 ],
      "stamina_min": [ -4 ]
    },
    "scaling_mods": {
      "speed_mod": [ 15 ],
      "str_mod": [ 1.5 ],
      "dex_mod": [ 1 ],
      "int_mod": [ 0.5 ],
      "per_mod": [ 1 ],
      "fatigue_min": [ 1 ],
      "fatigue_tick": [ 9 ],
      "stamina_min": [ 8 ]
    },
    "blood_analysis_description": "Methamphetamines"
  },
  {
    "type": "effect_type",
    "id": "cig",
    "name": [ "Nicotine" ],
    "desc": [ "You had a puff or two.", "You smoked too much." ],
    "max_intensity": 2,
    "int_dur_factor": "10 m",
    "scaling_mods": { "vomit_chance": [ 500 ] },
    "blood_analysis_description": "Nicotine"
  },
  {
    "type": "effect_type",
    "id": "teleglow"
  },
  {
    "type": "effect_type",
    "id": "high",
    "name": [ "High" ],
    "desc": [ "You are high as a kite." ],
    "apply_message": "You feel lightheaded.",
    "base_mods": { "int_mod": [ -1 ], "per_mod": [ -1 ], "vomit_tick": [ 60 ] },
    "blood_analysis_description": "Intoxicant: Other"
  },
  {
    "type": "effect_type",
    "id": "weed_high",
    "apply_message": "You feel lightheaded.",
    "miss_messages": [ [ "That critter's jumping around like a jitterbug!  It needs to mellow out.", 1 ] ],
    "base_mods": { "per_mod": [ -1 ] },
    "blood_analysis_description": "Intoxicant: THC"
  },
  {
    "type": "effect_type",
    "id": "contacts",
    "name": [ "Contact Lenses" ],
    "desc": [ "You are wearing contact lenses." ],
    "apply_message": "You can see more clearly.",
    "remove_message": "Your vision starts to blur.",
    "rating": "good"
  },
  {
    "type": "effect_type",
    "id": "drunk",
    "name": [ "Tipsy", "Drunk", "Trashed", "Wasted", "Dead Drunk" ],
    "desc": [
      "You drank some alcohol.  You feel warm inside.",
      "You drank alcohol.  Party on!",
      "You drank lots of alcohol.  Are those white mice?",
      "You drank unholy amounts of alcohol.  It's the end of the world, what do you care?",
      "You embalmed yourself alive with so much alcohol, that even zombies will leave your dead body alone."
    ],
    "max_intensity": 5,
    "apply_message": "You feel lightheaded.",
    "blood_analysis_description": "Alcohol",
    "int_dur_factor": "100 m",
    "miss_messages": [ [ "You feel woozy.", 1 ] ],
    "base_mods": {
      "vomit_chance": [ -43 ],
      "sleep_chance": [ -1003 ],
      "sleep_min": [ 15000 ],
      "sleep_max": [ 21000 ],
      "pkill_amount": [ 3 ],
      "pkill_max_val": [ 3 ],
      "pkill_min": [ 1 ],
      "pkill_tick": [ 45 ]
    },
    "scaling_mods": {
      "per_mod": [ -0.5 ],
      "dex_mod": [ -0.5 ],
      "int_mod": [ -0.75 ],
      "vomit_chance": [ 21 ],
      "sleep_chance": [ 501 ],
      "pkill_max_val": [ 10 ],
      "pkill_tick": [ -10 ]
    }
  },
  {
    "type": "effect_type",
    "id": "amigara",
    "apply_message": "You can't look away from the faultline…",
    "rating": "bad"
  },
  {
    "type": "effect_type",
    "id": "fearparalyze",
    "name": [ "Feared" ],
    "desc": [ "You have been paralyzed by the fear." ],
    "rating": "bad",
    "show_in_info": true
  },
  {
    "type": "effect_type",
    "id": "asthma",
    "name": [ "Asthma", "Asthma", "Asthma", "Asthma", "Heavy Asthma", "Heavy Asthma" ],
    "desc": [
      "You suffer from a respiratory disorder that makes breathing difficult.\nAn asthma attack can occur from time to time, so have your inhaler nearby."
    ],
    "apply_message": "You can't breathe… asthma attack!",
    "rating": "bad",
    "max_intensity": 6,
    "int_dur_factor": "200 s",
    "miss_messages": [ [ "You're winded.", 3 ] ],
    "base_mods": { "str_mod": [ -2 ], "dex_mod": [ -3 ], "speed_mod": [ -20 ] },
    "scaling_mods": { "speed_mod": [ -40 ] }
  },
  {
    "type": "effect_type",
    "id": "crushed",
    "apply_message": "The ceiling collapses on you!",
    "rating": "bad"
  },
  {
    "type": "effect_type",
    "id": "valium",
    "removes_effects": [ "shakes" ],
    "base_mods": { "stim_tick": [ 150 ], "stim_chance": [ 2 ], "stim_min": [ 1 ], "stim_min_val": [ -1 ] },
    "rating": "good",
    "blood_analysis_description": "Benzodiazepines",
    "max_duration": 64800,
    "dur_add_perc": 45
  },
  {
    "type": "effect_type",
    "id": "took_anticonvulsant_visible",
    "name": [ "Took anticonvulsant drugs" ],
    "desc": [
      "You took anticonvulsant drugs some time ago and you might still be under its influence.\nPrescription note says its effect duration may vary, so your estimate may be inaccurate."
    ],
    "rating": "good",
    "blood_analysis_description": "Anticonvulsants",
    "max_duration": 64800,
    "dur_add_perc": 40
  },
  {
    "type": "effect_type",
    "id": "music"
  },
  {
    "type": "effect_type",
    "id": "relax_gas",
    "name": [ "Relaxation gas" ],
    "desc": [ "You are thoroughly relaxed and don't feel like moving.  Fighting?  Too much effort." ],
    "apply_message": "You inhale sweetish gas.",
    "remove_message": "The slackness leaves your muscles.",
    "rating": "bad",
    "base_mods": { "str_mod": [ -3 ], "dex_mod": [ -3 ], "int_mod": [ -2 ], "per_mod": [ -4 ] }
  },
  {
    "type": "effect_type",
    "id": "tapeworm",
    "rating": "bad",
    "base_mods": { "hunger_chance": [ 50 ], "hunger_min": [ 1 ] },
    "blood_analysis_description": "Intestinal Parasite"
  },
  {
    "type": "effect_type",
    "id": "bloodworms",
    "rating": "bad",
    "base_mods": {
      "thirst_tick": [ 600 ],
      "thirst_min": [ 1 ],
      "h_mod_chance": [ 512 ],
      "h_mod_min": [ -10 ],
      "cough_chance": [ 300, 0 ]
    },
    "blood_analysis_description": "Hemolytic Parasites"
  },
  {
    "type": "effect_type",
    "id": "brainworms",
    "rating": "bad",
    "base_mods": { "pain_chance": [ 512 ], "pain_min": [ 2 ], "pain_max": [ 8 ], "h_mod_chance": [ 512 ], "h_mod_min": [ -10 ] },
    "blood_analysis_description": "Intracranial Parasites"
  },
  {
    "type": "effect_type",
    "id": "paincysts",
    "rating": "bad",
    "base_mods": { "pain_chance": [ 256 ], "pain_min": [ 1 ], "pain_max": [ 4 ], "fatigue_chance": [ 256 ], "fatigue_min": [ 1 ] },
    "blood_analysis_description": "Intramuscular Parasites"
  },
  {
    "type": "effect_type",
    "id": "tetanus",
    "rating": "bad",
    "resist_effects": [ "valium" ],
    "base_mods": { "dex_mod": [ -4, 0 ] },
    "blood_analysis_description": "Clostridium Tetani Infection"
  },
  {
    "type": "effect_type",
    "id": "datura",
    "name": [ "Experiencing Datura" ],
    "desc": [ "Buy the ticket, take the ride.  The datura has you now." ],
    "rating": "bad",
    "base_mods": { "per_mod": [ -6 ], "dex_mod": [ -3 ], "thirst_chance": [ 8 ], "thirst_min": [ 1 ], "thirst_max_val": [ 20 ] },
    "blood_analysis_description": "Anticholinergic Tropane Alkaloids"
  },
  {
    "type": "effect_type",
    "id": "grabbed",
    "name": [ "Grabbed" ],
    "desc": [ "You have been grabbed by an attack.\nYou are being held in place, and dodging and blocking are very difficult." ],
    "rating": "bad",
    "max_duration": "2 s",
    "max_intensity": 15,
    "base_mods": { "speed_mod": [ -15 ] },
    "scaling_mods": { "speed_mod": [ -5 ] },
    "show_in_info": true
  },
  {
    "type": "effect_type",
    "id": "grabbing",
    "name": [ "Grabbing" ],
    "desc": [ "Grabbing another creature and holding them in place." ],
    "max_duration": "2 s",
    "max_intensity": 15,
    "show_in_info": true
  },
  {
    "type": "effect_type",
    "id": "lack_sleep",
    "name": [ "Lacking Sleep" ],
    "desc": [ "You haven't slept in a while, and it shows." ],
    "apply_message": "You are too physically tired to function well.",
    "rating": "bad",
    "miss_messages": [ [ "You don't have energy to fight.", 1 ] ],
    "base_mods": { "speed_mod": [ -5 ], "str_mod": [ -1 ], "dex_mod": [ -1 ], "int_mod": [ -2 ], "per_mod": [ -2 ] }
  },
  {
    "type": "effect_type",
    "id": "lying_down",
    "apply_message": "You lie down to go to sleep…",
    "rating": "neutral",
    "max_duration": "50 m"
  },
  {
    "type": "effect_type",
    "id": "sleep",
    "apply_message": "You fall asleep.",
    "remove_message": "You wake up.",
    "rating": "neutral",
    "max_intensity": 24
  },
  {
    "type": "effect_type",
    "id": "narcosis",
    "blood_analysis_description": "Narcosis"
  },
  {
    "type": "effect_type",
    "id": "under_operation",
    "name": [ "Under operation" ],
    "desc": [ "You are being operated on.  Try to stay still." ]
  },
  {
    "type": "effect_type",
    "id": "alarm_clock"
  },
  {
    "type": "effect_type",
    "id": "slept_through_alarm"
  },
  {
    "type": "effect_type",
    "name": [ "Playing an instrument" ],
    "desc": [ "You're playing an instrument.\nFocusing on playing music distracts you, slowing you down." ],
    "id": "playing_instrument",
    "rating": "neutral",
    "max_duration": "2 s",
    "max_intensity": 100,
    "base_mods": { "speed_mod": [ -1 ] },
    "scaling_mods": { "speed_mod": [ -1 ] }
  },
  {
    "//": "On roof of a vehicle, aiming a turret",
    "type": "effect_type",
    "id": "on_roof"
  },
  {
    "type": "effect_type",
    "id": "corroding",
    "name": [ "Corroding" ],
    "desc": [ "You're covered in acid!" ],
    "apply_message": "You're covered in acid!",
    "rating": "bad",
    "max_duration": "30 s",
    "max_intensity": 5,
    "int_dur_factor": "5 s",
    "base_mods": { "hurt_min": [ 1 ], "hurt_chance": [ 1 ], "hurt_chance_bot": [ 10 ] },
    "scaling_mods": { "hurt_chance": [ 1 ] },
    "show_in_info": true
  },
  {
    "type": "effect_type",
    "id": "zapped",
    "name": [ "Zapped" ],
    "desc": [ "You've been zapped with electricity and are barely able to move!" ],
    "apply_message": "You're zapped!",
    "rating": "bad",
    "max_duration": "2 s",
    "dur_add_perc": 20,
    "base_mods": { "speed_mod": [ -1000 ], "dex_mod": [ -100 ] },
    "show_in_info": true
  },
  {
    "type": "effect_type",
    "id": "hypocalcemia",
    "name": [ "Hypocalcemia", "Weak bones", "Brittle bones" ],
    "desc": [ "A lack of calcium in your diet will make your bones progressively weaker." ],
    "apply_message": "Your bones are becoming more brittle.",
    "remove_message": "Your bones regain their usual strength.",
    "decay_messages": [
      [ "Your calcium deficiency is nearly resolved.", "good" ],
      [ "Your bones become stronger as your calcium deficiency improves.", "good" ]
    ],
    "max_intensity": 3,
    "rating": "bad",
    "blood_analysis_description": "Hypocalcemia"
  },
  {
    "type": "effect_type",
    "id": "anemia",
    "name": [ "Early iron deficiency", "Iron deficiency", "Acute iron deficiency" ],
    "desc": [
      "A lack of iron in your diet has hampered the efficiency and regeneration of your red blood cells.",
      "Prolonged lack of iron in your diet has compromised the efficiency and regeneration of your red blood cells.",
      "Severe lack of iron in your diet results in your red blood cells dying faster then they are regenerating."
    ],
    "apply_message": "You begin feeling increasingly tired and listless.",
    "remove_message": "You are no longer in risk of becoming anemic.",
    "decay_messages": [
      [ "Your iron deficiency is nearly resolved.", "good" ],
      [ "Your feel stronger as your iron deficiency starts to improve.", "good" ]
    ],
    "max_intensity": 3,
    "rating": "bad",
    "base_mods": {
      "str_mod": [ -1 ],
      "stamina_min": [ -100 ],
      "stamina_max": [ -200 ],
      "stamina_chance": [ 900 ],
      "fatigue_min": [ 10 ],
      "fatigue_max": [ 20 ],
      "fatigue_chance": [ 900 ],
      "h_mod_min": [ -1 ],
      "h_mod_min_val": [ 0 ],
      "h_mod_chance": [ 900 ]
    },
    "scaling_mods": {
      "str_mod": [ -2 ],
      "stamina_max": [ -500 ],
      "fatigue_max": [ 20 ],
      "stamina_chance": [ -300 ],
      "fatigue_chance": [ -300 ],
      "h_mod_min": [ -1 ],
      "h_mod_min_val": [ -50 ],
      "h_mod_chance": [ -200 ]
    },
    "blood_analysis_description": "Anemia"
  },
  {
    "type": "effect_type",
    "id": "redcells_anemia",
    "name": [ "Early anemia", "Anemia", "Acute anemia" ],
    "desc": [ "Loss of red blood cells results in progressively worsening anemia." ],
    "apply_message": "You begin feeling increasingly tired and listless.",
    "remove_message": "You no longer feel anemic.",
    "decay_messages": [ [ "Your anemia is nearly resolved.", "good" ], [ "Your feel stronger as your anemia starts to improve.", "good" ] ],
    "max_intensity": 3,
    "rating": "bad",
    "base_mods": {
      "str_mod": [ -1 ],
      "stamina_min": [ -100 ],
      "stamina_max": [ -200 ],
      "stamina_chance": [ 900 ],
      "fatigue_min": [ 10 ],
      "fatigue_max": [ 20 ],
      "fatigue_chance": [ 900 ],
      "h_mod_min": [ -1 ],
      "h_mod_min_val": [ 0 ],
      "h_mod_chance": [ 900 ]
    },
    "scaling_mods": {
      "str_mod": [ -2 ],
      "stamina_max": [ -500 ],
      "fatigue_max": [ 20 ],
      "stamina_chance": [ -300 ],
      "fatigue_chance": [ -300 ],
      "h_mod_min": [ -1 ],
      "h_mod_min_val": [ -50 ],
      "h_mod_chance": [ -200 ]
    },
    "blood_analysis_description": "Anemia"
  },
  {
    "type": "effect_type",
    "id": "hypovitA",
    "name": [ "VitA deficiency", "Poor vision", "Night blindness" ],
    "desc": [ "A lack of vitamin A in your diet will progressively worsen your vision." ],
    "apply_message": "You start struggling to make out the finer details.",
    "remove_message": "Your normal visual acuity returns.",
    "decay_messages": [
      [ "Your vitamin A deficiency is nearly resolved.", "good" ],
      [ "Your vision improves as your Vitamin A deficiency improves.", "good" ]
    ],
    "max_intensity": 3,
    "rating": "bad",
    "blood_analysis_description": "Vitamin A Deficiency"
  },
  {
    "type": "effect_type",
    "id": "hypovitB",
    "name": [ "B12 deficiency", "Slow healing", "No healing" ],
    "desc": [ "A lack of vitamin B12 in your diet will affect your ability to heal." ],
    "apply_message": "Simple wounds are starting to concern you more than usual.",
    "remove_message": "Your wounds now heal normally.",
    "decay_messages": [
      [ "Your vitamin B12 deficiency is starting to resolve.", "good" ],
      [ "Your ability to heal returns as your Vitamin B12 deficiency improves.", "good" ]
    ],
    "max_intensity": 3,
    "rating": "bad",
    "blood_analysis_description": "Vitamin B Deficiency"
  },
  {
    "type": "effect_type",
    "id": "scurvy",
    "name": [ "Early scurvy", "Scurvy", "Bad Scurvy" ],
    "desc": [ "A lack of vitamin C in your diet will result in progressively worse symptoms of scurvy." ],
    "apply_message": "You start to develop symptoms of scurvy.",
    "remove_message": "Your scurvy has resolved.",
    "decay_messages": [
      [ "Your vitamin C deficiency is starting to resolve.", "good" ],
      [ "Your scurvy lessens as your Vitamin C deficiency improves.", "good" ]
    ],
    "max_intensity": 3,
    "rating": "bad",
    "blood_analysis_description": "Scurvy"
  },
  {
    "type": "effect_type",
    "id": "hypervitaminosis",
    "name": [ "Hypervitaminosis" ],
    "desc": [ "An excess of vitamins has badly affected your metabolism." ],
    "apply_message": "Your metabolism becomes unstable.",
    "remove_message": "Your metabolism becomes more stable.",
    "rating": "bad",
    "blood_analysis_description": "Hypervitaminosis"
  },
  {
    "type": "effect_type",
    "id": "toxin_buildup",
    "name": [ "", "Concerning symptoms", "Unnerving symptoms" ],
    "desc": [
      "",
      "Your muscles keep twitching strangely.",
      "Your nervous system is malfunctioning, almost like it's being torn apart from the inside."
    ],
    "base_mods": { "h_mod_min": [ -1 ], "h_mod_chance": [ 1 ], "h_mod_chance_bot": [ 5 ], "h_mod_tick": [ 1800 ] },
    "max_intensity": 3,
    "scaling_mods": { "h_mod_min": [ -5 ] }
  },
  {
    "type": "effect_type",
    "id": "bad_food_ennui",
    "name": [ "Gross food", "Demoralizing food", "Depressing food" ],
    "desc": [
      "The food you eat is disgusting.",
      "Eating nothing but disgusting rations is starting to get you down.",
      "Sure, you survived, but what kind of survival is this, eating these disgusting rations day in and day out?"
    ],
    "max_intensity": 3,
    "//": "No morale_mod is currently possible in effects, for some reason.  As soon as it's implemented, it goes here.",
    "rating": "bad"
  },
  {
    "type": "effect_type",
    "id": "hypovolemia",
    "name": [ "Mild hypovolemic shock", "Moderate hypovolemic shock", "Advanced hypovolemic shock", "Severe hypovolemic shock" ],
    "desc": [
      "You've lost some blood and look somewhat pale.",
      "You've lost a large amount of blood, and you're not feeling well.",
      "You've lost an awful lot of blood, and your condition is severe.  Seek medical attention.",
      "You've lost tremendous amount of blood, and you're standing on death's door.  Transfusion might save you."
    ],
    "apply_message": "You have lost a lot of blood, and your condition worsens.",
    "remove_message": "You are no longer in shock.",
    "decay_messages": [
      [ "Your blood volume increases, and you feel better; but still, you look pale.", "good" ],
      [ "You feel stronger as your blood volume starts to improve.", "good" ],
      [ "You're not dying from lack of blood, but you're not out of the woods yet.", "good" ]
    ],
    "max_intensity": 4,
    "scaling_mods": { "str_mod": [ -1 ], "per_mod": [ -1 ], "dex_mod": [ -1 ], "int_mod": [ -1 ], "speed_mod": [ -10 ] },
    "rating": "bad"
  },
  {
    "type": "effect_type",
    "id": "cough_suppress"
  },
  {
    "type": "effect_type",
    "id": "haslight",
    "name": [ "Lit up" ],
    "desc": [ "You are carrying a light and can't hide well." ],
    "max_duration": "1 s",
    "rating": "bad"
  },
  {
    "type": "effect_type",
    "id": "mending",
    "name": [ "Started recovery", "Recovering", "Mostly recovered" ],
    "desc": [ "This damaged limb is slowly regaining its functions." ],
    "//": "Duration is 10 days, but the actual time taken is probabilistic.",
    "max_duration": "10 d",
    "int_dur_factor": "60 h",
    "max_intensity": 3,
    "rating": "good"
  },
  {
    "type": "effect_type",
    "id": "disabled",
    "name": [ { "ctxt": "physically", "str": "Disabled" } ],
    "desc": [ "This limb is damaged beyond use and may require a splint to recover." ],
    "//": "This sounds weird. We need <bp_affected> tag or something",
    "apply_message": "Your limb breaks!",
    "remove_message": "The broken limb has mended.",
    "max_duration": "2 s",
    "rating": "bad"
  },
  {
    "type": "effect_type",
    "id": "milked",
    "name": [ "Milked" ],
    "desc": [ "The creature has been partially or fully milked." ],
    "max_duration": "1 d"
  },
  {
    "type": "effect_type",
    "id": "sheared",
    "name": [ "Sheared" ],
    "desc": [ "The creature has been fully sheared." ],
    "max_duration": "90d"
  },
  {
    "type": "effect_type",
    "id": "pkill",
    "name": [ "Painkillers" ],
    "desc": [ "You are under the influence of analgesic substances to relieve pain, but they may numb you a bit." ],
    "max_intensity": 30,
    "int_dur_factor": "10 s",
    "scaling_mods": { "speed_mod": [ -1 ] },
    "rating": "good",
    "blood_analysis_description": "Painkiller"
  },
  {
    "type": "effect_type",
    "id": "happy",
    "name": [ "Happy", "Happy", "Happy", "Happy", "Happy", "Joyful", "Joyful", "Joyful", "Joyful", "Joyful", "Elated" ],
    "desc": [
      "Life is good.",
      "Life is good.",
      "Life is good.",
      "Life is good.",
      "Life is good.",
      "Oh what a day!  What a lovely day!",
      "Oh what a day!  What a lovely day!",
      "Oh what a day!  What a lovely day!",
      "Oh what a day!  What a lovely day!",
      "Oh what a day!  What a lovely day!",
      "I'm on top of the world, baby!"
    ],
    "max_intensity": 25,
    "int_dur_factor": "10 s",
    "scaling_mods": { "speed_mod": [ 0.42 ], "str_mod": [ 0.06 ], "dex_mod": [ 0.05 ], "int_mod": [ 0.084 ], "per_mod": [ 0.1 ] }
  },
  {
    "type": "effect_type",
    "id": "sad",
    "name": [ "Unhappy", "Unhappy", "Unhappy", "Unhappy", "Unhappy", "Sad", "Sad", "Sad", "Sad", "Sad", "Depressed" ],
    "desc": [
      "You are not content with your life.",
      "You are not content with your life.",
      "You are not content with your life.",
      "You are not content with your life.",
      "You are not content with your life.",
      "This is not what you planned for your life.",
      "This is not what you planned for your life.",
      "This is not what you planned for your life.",
      "This is not what you planned for your life.",
      "This is not what you planned for your life.",
      "When will all your suffering end?"
    ],
    "max_intensity": 1000,
    "int_dur_factor": "10 s",
    "scaling_mods": { "speed_mod": [ -0.42 ], "str_mod": [ -0.06 ], "dex_mod": [ -0.05 ], "int_mod": [ -0.084 ], "per_mod": [ -0.1 ] },
    "miss_messages": [ [ "What's the point of fighting?", 1 ] ]
  },
  {
    "type": "effect_type",
    "id": "irradiated",
    "name": [ "Weakness" ],
    "//": "No description. It's intended that exact reason should be unknown to player, encourages use of radiation detection equipment",
    "max_intensity": 2000,
    "show_intensity": false,
    "int_dur_factor": "10 s",
    "scaling_mods": { "speed_mod": [ -0.2 ], "str_mod": [ -0.125 ], "dex_mod": [ -0.09 ], "int_mod": [ -0.1 ], "per_mod": [ -0.083 ] },
    "blood_analysis_description": "Irradiated"
  },
  {
    "type": "effect_type",
    "id": "stim",
    "name": [ "Stimulants" ],
    "desc": [ "You're very jittery and pumped up, probably from some stimulants." ],
    "max_intensity": 1000,
    "int_dur_factor": "1 s",
    "scaling_mods": { "speed_mod": [ 0.08 ], "per_mod": [ 0.04 ] },
    "blood_analysis_description": "Stimulants"
  },
  {
    "type": "effect_type",
    "id": "depressants",
    "name": [ "Depressants" ],
    "desc": [ "You are under the influence of depressants, and in a bit of a daze." ],
    "max_intensity": 1000,
    "int_dur_factor": "1 s",
    "scaling_mods": { "speed_mod": [ -0.1 ], "dex_mod": [ -0.05 ] },
    "miss_messages": [ [ "You feel woozy.", 1 ] ],
    "blood_analysis_description": "Depressants"
  },
  {
    "type": "effect_type",
    "id": "stim_overdose",
    "name": [ "Stimulant Overdose" ],
    "desc": [ "You can't sit still as you feel your heart pounding out of your chest.  You probably overdosed on those stims." ],
    "max_intensity": 1000,
    "int_dur_factor": 1,
    "base_mods": { "dex_mod": [ -0.88 ], "per_mod": [ -0.25 ] },
    "scaling_mods": { "speed_mod": [ -0.25 ], "per_mod": [ -0.071 ] },
    "miss_messages": [ [ "You shake with the excess stimulation.", 1 ] ],
    "blood_analysis_description": "Stimulants"
  },
  {
    "type": "effect_type",
    "id": "weak_antibiotic_visible",
    "name": [ "Took weak antibiotic" ],
    "desc": [
      "You consumed mild antibiotic some time ago to fight off infection.\nIf you don't recover you may want to take another dose, but beware overdosage."
    ],
    "max_duration": 54000,
    "dur_add_perc": 35
  },
  {
    "type": "effect_type",
    "id": "antibiotic_visible",
    "name": [ "Took antibiotic" ],
    "desc": [
      "You consumed antibiotic some time ago to fight off infection.\nIf you don't recover you may want to take another dose, but beware overdosage."
    ],
    "max_duration": 54000,
    "dur_add_perc": 25
  },
  {
    "type": "effect_type",
    "id": "strong_antibiotic_visible",
    "name": [ "Took strong antibiotic" ],
    "desc": [
      "You consumed prescription-grade antibiotic some time ago to fight off infection.\nIf you don't recover you may want to take another dose, but beware overdosage."
    ],
    "max_duration": 54000,
    "dur_add_perc": 25
  },
  {
    "type": "effect_type",
    "id": "weak_antibiotic",
    "rating": "good",
    "blood_analysis_description": "Antibiotics",
    "max_duration": 43200,
    "dur_add_perc": 25
  },
  {
    "type": "effect_type",
    "id": "antibiotic",
    "rating": "good",
    "blood_analysis_description": "Antibiotics",
    "max_duration": 43200,
    "dur_add_perc": 25
  },
  {
    "type": "effect_type",
    "id": "strong_antibiotic",
    "rating": "good",
    "blood_analysis_description": "Antibiotics",
    "max_duration": 43200,
    "dur_add_perc": 25
  },
  {
    "type": "effect_type",
    "id": "panacea",
    "name": [ "Panacea" ],
    "desc": [ "You feel incredible!  You could take on the world!" ],
    "max_duration": "10 s",
    "base_mods": { "speed_mod": [ 20 ], "str_mod": [ 2 ], "dex_mod": [ 2 ], "int_mod": [ 2 ], "per_mod": [ 2 ] }
  },
  {
    "type": "effect_type",
    "id": "tummy_tablet",
    "name": [ "Soothed stomach" ],
    "desc": [ "You are under the effects of a stomach soother." ],
    "int_add_val": 1,
    "max_intensity": 3,
    "base_mods": { "vomit_tick": [ 60 ], "health_chance": [ 1500 ], "health_min": [ 1 ] },
    "scaling_mods": { "health_min": [ -1.5 ], "health_min_val": [ -2 ], "vomit_tick": [ 120 ] },
    "max_duration": 14400,
    "dur_add_perc": 70
  },
  {
    "type": "effect_type",
    "id": "antifungal",
    "name": [ "Antifungals" ],
    "desc": [ "You are under the effects of an antifungal medicine or chemicals." ],
    "rating": "good",
    "blood_analysis_description": "Antifungals",
    "max_duration": 28800,
    "dur_add_perc": 50
  },
  {
    "//": "This effect is a dummy effect for disabling certain things for a few turns after an electromagnetic pulse and does nothing on its own",
    "type": "effect_type",
    "id": "emp",
    "name": [ "Discharge" ],
    "desc": [ "You've been recently affected by an electromagnetic pulse." ],
    "max_duration": "30 s"
  },
  {
    "type": "effect_type",
    "id": "supercharged",
    "//": "not given to players by default",
    "name": [ "Supercharged" ],
    "desc": [ "You've been struck by lightning, and feel… different." ],
    "base_mods": { "speed_mod": [ 50 ] }
  },
  {
    "type": "effect_type",
    "id": "grown_of_fuse",
    "name": [ "Grown of Fusion" ],
    "desc": [ "AI effect to increase stats after fusing with another critter.  1 stack means one absorbed max_hp." ],
    "//": "stats modified by the zombie_fuse special attack.",
    "//1": "scaling:",
    "//2": "/48 HP: +0,5 melee_skill, +0,5 dodge_skill (unexpected movement), +5 Speed (bigger steps&more to attack with), +4 bash",
    "//3": "/160 HP: +1 size",
    "max_intensity": 480,
    "base_mods": { "hit_mod": [ 0.0104 ], "dodge_mod": [ 0.0104 ], "speed_mod": [ 0.1042 ], "bash_mod": [ 0.08333 ] },
    "scaling_mods": {
      "hit_mod": [ 0.0104 ],
      "dodge_mod": [ 0.0104 ],
      "speed_mod": [ 0.1042 ],
      "bash_mod": [ 0.08333 ],
      "size_mod": [ 0.00625 ]
    },
    "int_decay_step": 0
  },
  {
    "type": "effect_type",
    "id": "migo_atmosphere",
    "name": [ "Stinking air", "Disorienting air", "Disorienting air", "Smothering air", "Smothering air" ],
    "desc": [
      "The air in here smells like vinegar and mold.",
      "The air in here smells like vinegar and mold.  It makes you feel soft-headed and confused.",
      "The air in here smells like vinegar and mold.  It makes you feel soft-headed and confused.",
      "The air in here smells like vinegar and mold.  It is closing in and smothering you, making it impossible to think clearly.",
      "The air in here smells like vinegar and mold.  It is closing in and smothering you, making it impossible to think clearly."
    ],
    "apply_message": "The air in here smells like vinegar and mold, and hurts your lungs a bit.",
    "max_intensity": 5,
    "int_dur_factor": "5 seconds",
    "max_duration": "30 s",
    "rating": "bad",
    "miss_messages": [ [ "You feel groggy in this sweltering, foul air.", 2 ] ],
    "harmful_cough": false,
    "base_mods": { "cough_chance": [ -1002 ] },
    "scaling_mods": {
      "str_mod": [ -0.25 ],
      "per_mod": [ -0.5 ],
      "dex_mod": [ -0.25 ],
      "int_mod": [ -0.75 ],
      "speed_mod": [ -10 ],
      "vomit_chance": [ 10 ],
      "cough_chance": [ 501 ]
    },
    "show_in_info": true
  },
  {
    "type": "effect_type",
    "id": "fetid_goop",
    "name": [ "Covered in fetid goop" ],
    "desc": [ "The feeling of the goop slowly sliding on your skin revulses you and the smell makes you gag." ],
    "apply_message": "You're disgusted by the goop.",
    "rating": "bad",
    "base_mods": {
      "str_mod": [ -1 ],
      "per_mod": [ -1 ],
      "dex_mod": [ -1 ],
      "int_mod": [ -1 ],
      "speed_mod": [ -10 ],
      "vomit_chance": [ 100 ]
    },
    "show_in_info": true
  },
  {
    "type": "effect_type",
    "id": "has_og_comm_freq"
  },
  {
    "type": "effect_type",
    "id": "has_prospectus"
  },
  {
    "type": "effect_type",
    "id": "disrupted_sleep"
  },
  {
    "type": "effect_type",
    "id": "nightmares"
  },
  {
    "type": "effect_type",
    "id": "incorporeal",
    "name": [ "Incorporeal" ],
    "desc": [ "You lack substance, as if composed of mist." ]
  },
  {
    "type": "effect_type",
    "id": "ignore_fall_damage",
    "//": "Used for translocation via teleporter_list as a way to avoid fall damage by teleporting Z levels",
    "flags": [ "FEATHER_FALL" ]
  },
  {
    "type": "effect_type",
    "id": "weary_0"
  },
  {
    "type": "effect_type",
    "id": "weary_1",
    "name": [ "Lightly Weary" ],
    "desc": [
      "You've been pretty active for a while; operating at the highest levels of activity will be impaired.\nThe following move penalties are applied for the following activity levels:\nExtreme: 1.25x"
    ]
  },
  {
    "type": "effect_type",
    "id": "weary_2",
    "name": [ "Moderately Weary" ],
    "desc": [
      "You've been quite active for a while; operating at higher levels of activity will be impaired.\nThe following move penalties are applied for the following activity levels:\nExtreme: 1.67x, Active: 1.33x"
    ]
  },
  {
    "type": "effect_type",
    "id": "weary_3",
    "name": [ "Weary" ],
    "desc": [
      "You've been very active for a while, and need to slow down for a bit.\nThe following move penalties are applied for the following activity levels:\nExtreme: 2.5x, Active: 2x, Brisk: 1.5x"
    ]
  },
  {
    "type": "effect_type",
    "id": "weary_4",
    "name": [ "Very Weary" ],
    "desc": [
      "You've been extremely active for a while, and need to slow down.\nThe following move penalties are applied for the following activity levels:\nExtreme: 5x, Active: 4x, Brisk: 3x, Moderate: 2x"
    ]
  },
  {
    "type": "effect_type",
    "id": "weary_5",
    "name": [ "Extremely Weary" ],
    "desc": [
      "You've been extremely active for a while, and can't take much more activity.\nThe following move penalties are applied for the following activity levels:\nExtreme: 10x, Active: 8x, Brisk: 6x, Moderate: 4x, Light: 2x"
    ]
  },
  {
    "type": "effect_type",
    "id": "weary_6",
    "name": [ "Extremely Weary" ],
    "desc": [
      "You've been extremely active for a while, and really need to get some rest.\nThe following move penalties are applied for the following activity levels:\nExtreme: 10x, Active: 8x, Brisk: 6x, Moderate: 4x, Light: 2x"
    ]
  },
  {
    "type": "effect_type",
    "id": "weary_7",
    "name": [ "Extremely Weary" ],
    "desc": [
      "You've been extremely active for a while; it's time to stop.\nThe following move penalties are applied for the following activity levels:\nExtreme: 10x, Active: 8x, Brisk: 6x, Moderate: 4x, Light: 2x"
    ]
  },
  {
    "type": "effect_type",
    "id": "weary_8",
    "name": [ "Extremely Weary" ],
    "desc": [
      "You've been extremely active for a while, and can no longer keep pushing.\nThe following move penalties are applied for the following activity levels:\nExtreme: 10x, Active: 8x, Brisk: 6x, Moderate: 4x, Light: 2x"
    ]
  },
  {
    "type": "effect_type",
    "id": "hunger_full",
    "name": [ "Full" ],
    "desc": [ "You feel quite full, and a bit sluggish." ],
    "apply_message": "You feel quite full, and a bit sluggish.",
    "rating": "bad",
    "base_mods": { "speed_mod": [ -2 ], "fatigue_amount": [ 1 ] }
  },
  {
    "type": "effect_type",
    "id": "hunger_engorged",
    "name": [ "Engorged" ],
    "desc": [ "Your stomach is full to bursting.  This was a mistake." ],
    "apply_message": "Your stomach is full to bursting.  This was a mistake.",
    "rating": "bad",
    "base_mods": { "speed_mod": [ -10 ], "fatigue_amount": [ 2 ], "vomit_chance": [ 500 ], "vomit_tick": [ 10 ], "pain_amount": [ 3 ] }
  },
  {
    "type": "effect_type",
    "id": "hunger_satisfied"
  },
  {
    "type": "effect_type",
    "id": "hunger_hungry"
  },
  {
    "type": "effect_type",
    "id": "hunger_very_hungry"
  },
  {
    "type": "effect_type",
    "id": "hunger_near_starving"
  },
  {
    "type": "effect_type",
    "id": "hunger_starving"
  },
  {
    "type": "effect_type",
    "id": "hunger_famished"
  },
  {
    "type": "effect_type",
    "id": "hunger_blank"
  }
]<|MERGE_RESOLUTION|>--- conflicted
+++ resolved
@@ -246,11 +246,11 @@
   },
   {
     "type": "effect_type",
-<<<<<<< HEAD
     "id": "worked_on",
     "name": [ "Worked On" ],
     "desc": [ "AI tag used for robots being disabled.  This is a bug if you have it." ]
-=======
+  },
+  {
     "id": "venom_player1",
     "name": [ "Weak Player Venom" ],
     "desc": [ "Don't worry, you shouldn't get this." ],
@@ -273,7 +273,6 @@
     "name": [ "Mechanical fluid dripping" ],
     "desc": [ "AI tag used for robot monsters losing mechanical fluid.  This is a bug if you have it." ],
     "show_in_info": true
->>>>>>> 1d04305e
   },
   {
     "//": "ACTUAL PLAYER EFFECTS START HERE",
