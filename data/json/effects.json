--- conflicted
+++ resolved
@@ -4495,7 +4495,6 @@
     "show_in_info": true
   },
   {
-<<<<<<< HEAD
     "id": "star_vampire_blood_drank",
     "type": "effect_type",
     "name": [ "Drank blood" ],
@@ -4531,7 +4530,8 @@
     "max_intensity": 1,
     "show_in_info": true,
     "chance_kill": [ [ 1, 20 ] ]
-=======
+  },
+  {
     "type": "effect_type",
     "id": "prosthetic_leg_l_fake_blocker",
     "name": [ "" ],
@@ -4604,6 +4604,5 @@
       "venom_pain",
       "venom_weaken"
     ]
->>>>>>> 0033431b
   }
 ]