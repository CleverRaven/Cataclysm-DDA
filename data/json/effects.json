--- conflicted
+++ resolved
@@ -1903,12 +1903,12 @@
         }
     },
     {
-<<<<<<< HEAD
         "type": "effect_type",
         "id": "nanobot_maim",
         "name": [ "Maimed" ],
         "desc": [ "You can still feel crawling on your skin as the nanobots clean up the blood oozing from your wounds.  Introducing other nanobots would be a very bad idea." ]
-=======
+    },
+    {
         "//": "This effect is a dummy effect for disabling certain things for a few turns after an electromagnetic pulse and does nothing on its own",
         "type": "effect_type",
         "id": "emp",
@@ -1925,6 +1925,5 @@
         "base_mods": {
             "speed_mod": [50]
         }
->>>>>>> 702c7a6e
     }
 ]