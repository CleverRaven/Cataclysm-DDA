[
  {
    "type": "effect_type",
    "id": "null"
  },
  {
    "//": "AI EFFECTS BELOW THIS",
    "type": "effect_type",
    "id": "hit_by_player",
    "name": [ "Hit By Player" ],
    "desc": [ "AI tag for when monsters are hit by player.  This is a bug if you have it." ]
  },
  {
    "type": "effect_type",
    "id": "ridden",
    "name": [ "Ridden" ],
    "desc": [ "AI tag for when critter is being ridden.  This is a bug if you have it." ]
  },
  {
    "type": "effect_type",
    "id": "npc_suspend",
    "name": [ "Suspended NPC" ],
    "desc": [ "AI tag for when an NPC needs to be rebooted after an infinite loop." ]
  },
  {
    "type": "effect_type",
    "id": "harnessed",
    "name": [ "Harnessed" ],
    "desc": [ "AI tag for when critter is being harnessed by a vehicle.  This is a bug if you have it." ]
  },
  {
    "type": "effect_type",
    "id": "docile",
    "name": [ "Docile Monster" ],
    "desc": [ "AI tag for when monsters are tamed.  This is a bug if you have it." ]
  },
  {
    "type": "effect_type",
    "id": "controlled",
    "name": [ "Controlled Monster" ],
    "desc": [ "AI tag for when monsters are being controlled by another.  This is a bug if you have it." ]
  },
  {
    "type": "effect_type",
    "id": "run",
    "name": [ "Hit-and-run Running" ],
    "desc": [ "AI tag for when hit-and-run monsters run away.  This is a bug if you have it." ]
  },
  {
    "type": "effect_type",
    "id": "spooked",
    "name": [ "Cornered Fighter Spooked" ],
    "desc": [ "AI tag to let CORNERED_FIGHTER monsters try to flee.  This is a bug if you have it." ]
  },
  {
    "type": "effect_type",
    "id": "spooked_recent",
    "name": [ "Cornered Fighter Recently Spooked" ],
    "desc": [ "AI tag to allow CORNERED_FIGHTER monsters to turn and fight.  This is a bug if you have it." ]
  },
  {
    "type": "effect_type",
    "id": "critter_well_fed",
    "name": [ "Well Fed" ],
    "show_in_info": true,
    "desc": [ "AI tag for when critter has had enough to eat.  This is a bug if you have it." ]
  },
  {
    "type": "effect_type",
    "id": "critter_underfed",
    "name": [ "Underfed" ],
    "show_in_info": true,
    "desc": [ "AI tag for when critter has not had enough to eat.  This is a bug if you have it." ]
  },
  {
    "type": "effect_type",
    "id": "dragging",
    "name": [ "Dragging" ],
    "show_in_info": true,
    "desc": [ "AI tag for when a monster is dragging you behind it.  This is a bug if you have it." ]
  },
  {
    "type": "effect_type",
    "id": "operating",
    "name": [ "Operating" ],
    "desc": [ "AI tag for when a monster is operating on you.  This is a bug if you have it." ]
  },
  {
    "type": "effect_type",
    "id": "countdown",
    "name": [ "Counting Down" ],
    "desc": [ "AI tag for monster's counting down.  This is a bug if you have it." ]
  },
  {
    "type": "effect_type",
    "id": "no_ammo",
    "name": [ "No Ammo" ],
    "desc": [ "AI tag used to stop a monster reviving with ammo.  This is a bug if you have it." ]
  },
  {
    "type": "effect_type",
    "id": "asked_to_lead",
    "name": [ "Asked to Lead" ],
    "desc": [ "AI tag for asking to lead NPCs.  This is a bug if you have it." ]
  },
  {
    "type": "effect_type",
    "id": "asked_to_follow",
    "name": [ "Asked to Follow" ],
    "desc": [ "AI tag for asking to NPCs to follow you.  This is a bug if you have it." ]
  },
  {
    "type": "effect_type",
    "id": "asked_to_train",
    "name": [ "Recently trained" ],
    "desc": [ "You recently finished a training session and need a mental break before teaching again." ]
  },
  {
    "type": "effect_type",
    "id": "asked_to_socialize",
    "name": [ "Asked to Socialize" ],
    "desc": [ "AI tag: for having recently asked an NPC to socialize.  This is a bug if you have it." ]
  },
  {
    "type": "effect_type",
    "id": "asked_to_hint",
    "name": [ "Asked to Hint" ],
    "desc": [ "AI tag: for having recently asked an NPC to give a hint.  This is a bug if you have it." ]
  },
  {
    "type": "effect_type",
    "id": "asked_personal_info",
    "name": [ "Asked Info" ],
    "desc": [ "AI tag for asking to NPCs for personal information.  This is a bug if you have it." ]
  },
  {
    "type": "effect_type",
    "id": "asked_for_item",
    "name": [ "Asked for Item" ],
    "desc": [ "AI tag for asking NPCs for items.  This is a bug if you have it." ]
  },
  {
    "type": "effect_type",
    "id": "currently_busy",
    "name": [ "Currently Busy" ],
    "desc": [ "AI cooldown tag for items or services.  This is a bug if you have it." ]
  },
  {
    "type": "effect_type",
    "id": "gave_quest_item",
    "name": [ "Already Gave Quest Item" ],
    "desc": [ "AI tag to prevent you from getting multiple quest items.  This is a bug if you have it." ]
  },
  {
    "type": "effect_type",
    "id": "catch_up",
    "name": [ "Catch Up" ],
    "desc": [ "AI tag for telling NPCs to catch up.  This is a bug if you have it." ],
    "int_add_val": 1,
    "max_intensity": 15
  },
  {
    "type": "effect_type",
    "id": "allow_sleep",
    "name": [ "Allow to Sleep" ],
    "desc": [ "AI tag for telling NPCs to sleep.  This is a bug if you have it." ]
  },
  {
    "type": "effect_type",
    "id": "npc_said",
    "name": [ "Said Something Recently" ],
    "desc": [ "AI tag to control NPC verbosity.  This is a bug if you have it." ]
  },
  {
    "type": "effect_type",
    "id": "socialized_recently",
    "name": [ "Socialized Recently" ],
    "desc": [ "AI tag for asking to NPCs to socialize.  This is a bug if you have it." ]
  },
  {
    "type": "effect_type",
    "id": "npc_run_away",
    "name": [ "Running Away" ],
    "desc": [ "AI tag to enable NPCs to flee.  This is a bug if you have it." ]
  },
  {
    "type": "effect_type",
    "id": "npc_flee_player",
    "name": [ "Running Away" ],
    "desc": [ "AI tag to enable NPCs to flee the player.  This is a bug if you have it." ]
  },
  {
    "type": "effect_type",
    "id": "npc_fire_bad",
    "name": [ "Avoiding a Fire" ],
    "desc": [ "AI tag to enable NPCs to escape uncontrolled fires.  This is a bug if you have it." ]
  },
  {
    "type": "effect_type",
    "id": "npc_player_still_looking",
    "name": [ "Waiting till You Find Something" ],
    "desc": [
      "AI tag to prevent NPCs from following the player while the player is finding an additional copy of an item.  This is a bug if you have it."
    ]
  },
  {
    "type": "effect_type",
    "id": "infection",
    "name": [ "Infection" ],
    "desc": [ "AI tag used for the infected NPC quest.  This is a bug if you have it." ],
    "base_mods": { "speed_mod": [ -80 ] }
  },
  {
    "type": "effect_type",
    "id": "pet",
    "name": [ "Pet" ],
    "desc": [ "AI tag used for pet critters.  This is a bug if you have it." ]
  },
  {
    "type": "effect_type",
    "id": "paid",
    "name": [ "Paid" ],
    "desc": [ "AI tag used for paid critters.  This is a bug if you have it." ]
  },
  {
    "type": "effect_type",
    "id": "pacified",
    "name": [ "Pacified" ],
    "desc": [ "AI tag used for pacified critters.  This is a bug if you have it." ]
  },
  {
    "type": "effect_type",
    "id": "has_bag",
    "name": [ "Has Bag" ],
    "desc": [ "AI tag used for critters holding your bags.  This is a bug if you have it." ]
  },
  {
    "type": "effect_type",
    "id": "monster_armor",
    "name": [ "Has Armor" ],
    "desc": [ "AI tag used for critters wearing armor.  This is a bug if you have it." ]
  },
  {
    "type": "effect_type",
    "id": "monster_saddled",
    "name": [ "Has Saddle" ],
    "desc": [ "AI tag used for critters wearing a saddle.  This is a bug if you have it." ]
  },
  {
    "type": "effect_type",
    "id": "leashed",
    "name": [ "Has Leash" ],
    "desc": [ "AI tag used for critters wearing a leash.  This is a bug if you have it." ]
  },
  {
    "type": "effect_type",
    "id": "led_by_leash",
    "name": [ "Being Led by Leash" ],
    "desc": [ "AI tag used for critters forced to follow using a leash.  This is a bug if you have it." ]
  },
  {
    "type": "effect_type",
    "id": "tied",
    "name": [ "Tied Up" ],
    "desc": [ "AI tag used for tied up critters.  This is a bug if you have it." ]
  },
  {
    "type": "effect_type",
    "id": "shrieking",
    "name": [ "Shrieking" ],
    "desc": [ "AI tag used for screecher sounds.  This is a bug if you have it." ],
    "show_in_info": true
  },
  {
    "type": "effect_type",
    "id": "targeted",
    "name": [ "Turret Is Targeted" ],
    "desc": [ "AI tag used for turret targeting sounds.  This is a bug if you have it." ]
  },
  {
    "type": "effect_type",
    "id": "bounced",
    "name": [ "Bounced" ],
    "desc": [ "AI tag used for bouncing ammo targeting.  This is a bug if you have it." ]
  },
  {
    "type": "effect_type",
    "id": "frenzy",
    "name": [ "Frenzied" ],
    "desc": [ "Monster effect used to buff allies.  This is a bug if you have it." ],
    "max_intensity": 5,
    "int_add_val": 1,
    "max_duration": "15 m",
    "base_mods": { "speed_mod": [ 10 ], "hit_mod": [ 1 ], "dodge_mod": [ 1 ] },
    "scaling_mods": { "speed_mod": [ 10 ], "hit_mod": [ 1 ], "dodge_mod": [ 0.5 ] }
  },
  {
    "type": "effect_type",
    "id": "pushed",
    "name": [ "Pushed" ],
    "desc": [ "AI tag used for monsters pushing each other.  This is a bug if you have it." ]
  },
  {
    "type": "effect_type",
    "id": "worked_on",
    "name": [ "Worked On" ],
    "desc": [ "AI tag used for robots being disabled.  This is a bug if you have it." ]
  },
  {
    "type": "effect_type",
    "id": "venom_player1",
    "name": [ "Weak Player Venom" ],
    "desc": [ "Don't worry, you shouldn't get this." ],
    "max_duration": 120,
    "base_mods": { "hurt_amount": [ 10 ], "hurt_min": [ 1 ], "hurt_chance": [ 2 ] },
    "//": "10+0,5/s dmg, from max duration avg 70 (range 10-130)"
  },
  {
    "type": "effect_type",
    "id": "venom_player2",
    "name": [ "Strong Player Venom" ],
    "desc": [ "Don't worry, you really shouldn't get this." ],
    "max_duration": 120,
    "base_mods": { "hurt_amount": [ 20 ], "hurt_min": [ 4 ], "hurt_chance": [ 2 ], "speed_mod": [ -50 ] },
    "//": "20+2/s dmg, from max duration avg 260 (range 20-480)"
  },
  {
    "type": "effect_type",
    "id": "dripping_mechanical_fluid",
    "name": [ "Mechanical Fluid Dripping" ],
    "desc": [ "AI tag used for robot monsters losing mechanical fluid.  This is a bug if you have it." ],
    "show_in_info": true
  },
  {
    "type": "effect_type",
    "id": "staggered",
    "name": [ "Staggered" ],
    "//": "Mainly for monsters",
    "desc": [ "You've been knocked off-balance by an attack." ],
    "apply_message": "You're staggered off-balance.",
    "max_duration": "5 s",
    "base_mods": { "speed_mod": [ -20 ] },
    "removes_effects": [ "grabbing", "grabbing_2", "grabbing_3" ],
    "rating": "bad",
    "show_in_info": true
  },
  {
    "type": "effect_type",
    "id": "sneezing",
    "name": [ "Sneezing" ],
    "rating": "bad",
    "desc": [ "It's hard to pay attention to anything when you're in the middle of sneezing!" ],
    "max_duration": "1 s",
    "base_mods": { "speed_mod": [ -20 ], "dex_mod": [ -2 ], "per_mod": [ -4 ] }
  },
  {
    "type": "effect_type",
    "id": "acid_charged",
    "name": [ "Charged Acid Glands" ],
    "//": "Enables special attacks where specified",
    "desc": [ "Your acid glands are full and ready to burst.  Ew." ]
  },
  {
    "type": "effect_type",
    "id": "maimed_acid_gland",
    "name": [ "Maimed Acid Glands" ],
    "//": "Disables special attacks where specified",
    "desc": [ "Your acid glands got all leaky." ]
  },
  {
    "type": "effect_type",
    "id": "elec_charged",
    "name": [ "Charged Capacitor" ],
    "desc": [ "Your capacitors sizzle with bioelectricity." ]
  },
  {
    "type": "effect_type",
    "id": "maimed_capacitor",
    "name": [ "Maimed Capacitor" ],
    "desc": [ "You can't deal with this charge." ]
  },
  {
    "type": "effect_type",
    "id": "maimed_tail",
    "name": [ "Maimed Tail" ],
    "desc": [ "Your tail is broken.  You're not sure what to do with this information." ]
  },
  {
    "type": "effect_type",
    "id": "maimed_claws",
    "name": [ "Maimed Claws" ],
    "//": "Disables special attacks where specified",
    "desc": [ "Your claws broke.  Like a broken nail, but somehow worse." ]
  },
  {
    "type": "effect_type",
    "id": "maimed_armor",
    "name": [ "Cracked Shell" ],
    "//": "Exposes certain weakpoints",
    "desc": [ "You feel exposed -and pretty buggy- without your shell." ]
  },
  {
    "type": "effect_type",
    "id": "disarmed",
    "name": [ "Disarmed" ],
    "//": "Disables monster weapon attacks",
    "desc": [ "You have been forced to drop any wielded weapon.  You can wield them again if you manage to survive." ]
  },
  {
    "type": "effect_type",
    "id": "maimed_arm",
    "name": [ "Broken Arm" ],
    "//": "Disables base grabs, scratches and monster weapon attacks",
    "desc": [ "Your arms are broken.  Your imaginary monster arms, so this is probably a bug." ]
  },
  {
    "type": "effect_type",
    "id": "maimed_mandible",
    "name": [ "Maimed Mandibles" ],
    "//": "Given by weakpoints, used to disable bites if specified in the bite def",
    "desc": [ "Your mandibles are unusable.  What, you don't have mandibles?  Then it must be a bug if you have it." ]
  },
  {
    "type": "effect_type",
    "id": "maimed_tongue",
    "name": [ "Injured Tongue" ],
    "//": "Given by weakpoints, used to disable pulls if specified in the attack def",
    "desc": [ "Cat got your tongue?  No?  Then it must have been a bug." ]
  },
  {
    "type": "effect_type",
    "id": "maimed_leg",
    "name": [ "Maimed Legs" ],
    "desc": [ "Your bugged legs are maimed beyond recognition.  How will you leap now?" ],
    "base_mods": { "speed_mod": [ -20 ] }
  },
  {
    "type": "effect_type",
    "id": "maimed_stinger",
    "name": [ "Maimed Stinger" ],
    "//": "Same as maimed_mandible, no effect unless specified in the attack's definition",
    "desc": [ "Your beautiful stinger is broken!  That must be a bug, right?" ]
  },
  {
    "type": "effect_type",
    "id": "maimed_wings",
    "name": [ "Maimed Wings" ],
    "//": "Hardcoded effect handled by monster::flies via effect flag",
    "desc": [ "Your wings are useless, robbing you of unlimited flight." ],
    "flags": [ "DISABLE_FLIGHT" ]
  },
  {
    "type": "effect_type",
    "id": "stumbled_into_invisible",
    "name": [ "Stumbled Into Invisible Player" ],
    "desc": [ "This creature has stumbled into an invisible player and is now aware of their presence." ]
  },
  {
    "//": "ACTUAL PLAYER EFFECTS START HERE",
    "type": "effect_type",
    "id": "downed",
    "name": [ "Downed" ],
    "desc": [ "You're knocked to the ground.  You have to get up before you can move." ],
    "apply_message": "You're knocked to the floor!",
    "rating": "bad",
    "resist_traits": [ "GASTROPOD_FOOT" ],
    "show_in_info": true,
    "flags": [ "DISABLE_FLIGHT", "EFFECT_LIMB_SCORE_MOD" ],
    "limb_score_mods": [
      { "limb_score": "balance", "modifier": 0.1, "resist_modifier": 0.8 },
      { "limb_score": "reaction", "modifier": 0.5 },
      { "limb_score": "block", "modifier": 0.5 }
    ]
  },
  {
    "type": "effect_type",
    "id": "assisted",
    "name": [ "Assisted" ],
    "max_intensity": 1000,
    "desc": [ "You're receiving assistance to practice a surgery." ]
  },
  {
    "type": "effect_type",
    "id": "masked_scent",
    "name": [ "Masked Scent" ],
    "desc": [ "Your scent is masked by another one." ]
  },
  {
    "type": "effect_type",
    "id": "got_checked",
    "name": [ "Got a Check-up" ],
    "desc": [ "Your received a complete check-up and are now aware of the state of your health." ]
  },
  {
    "type": "effect_type",
    "id": "heating_bionic",
    "name": [ "Heated" ],
    "max_intensity": 1000,
    "desc": [ "At least one of your bionics is producing heat and warming you." ]
  },
  {
    "type": "effect_type",
    "id": "winded",
    "name": [ "Winded" ],
    "desc": [ "You're short of breath.  Running and fighting will be difficult until you recover." ],
    "apply_message": "Your breath gives out!",
    "remove_message": "You catch your breath.",
    "rating": "bad",
    "max_duration": "30 s",
    "base_mods": { "per_mod": [ -1 ], "speed_mod": [ -10 ], "pain_min": [ 1 ], "pain_chance": [ 5 ], "pain_max_val": [ 20 ] },
    "limb_score_mods": [ { "limb_score": "reaction", "modifier": 0.5 } ],
    "flags": [ "EFFECT_LIMB_SCORE_MOD" ]
  },
  {
    "type": "effect_type",
    "id": "winded_leg_l",
    "name": [ "Winded (Left Leg)" ],
    "desc": [ "You're short of breath.  Your left leg has impaired function until you recover." ],
    "rating": "bad",
    "max_duration": "30 s",
    "base_mods": { "speed_mod": [ -5 ], "pain_min": [ 1 ], "pain_chance": [ 10 ], "pain_max_val": [ 20 ] },
    "limb_score_mods": [
      { "limb_score": "block", "modifier": 0.9 },
      { "limb_score": "swim", "modifier": 0.7 },
      { "limb_score": "move_speed", "modifier": 0.8 },
      { "limb_score": "footing", "modifier": 0.8 },
      { "limb_score": "balance", "modifier": 0.8 }
    ],
    "flags": [ "EFFECT_LIMB_SCORE_MOD" ]
  },
  {
    "type": "effect_type",
    "id": "winded_leg_r",
    "name": [ "Winded (Right Leg)" ],
    "desc": [ "You're short of breath.  Your right leg has impaired function until you recover." ],
    "rating": "bad",
    "max_duration": "30 s",
    "base_mods": { "speed_mod": [ -5 ], "pain_min": [ 1 ], "pain_chance": [ 10 ], "pain_max_val": [ 20 ] },
    "limb_score_mods": [
      { "limb_score": "block", "modifier": 0.9 },
      { "limb_score": "swim", "modifier": 0.7 },
      { "limb_score": "move_speed", "modifier": 0.8 },
      { "limb_score": "footing", "modifier": 0.8 },
      { "limb_score": "balance", "modifier": 0.8 }
    ],
    "flags": [ "EFFECT_LIMB_SCORE_MOD" ]
  },
  {
    "type": "effect_type",
    "id": "winded_arm_l",
    "name": [ "Winded (Left Arm)" ],
    "desc": [ "You're short of breath.  Your left arm has impaired function until you recover." ],
    "rating": "bad",
    "max_duration": "30 s",
    "base_mods": {
      "dex_mod": [ -1 ],
      "str_mod": [ -1 ],
      "speed_mod": [ -5 ],
      "pain_min": [ 1 ],
      "pain_chance": [ 10 ],
      "pain_max_val": [ 20 ]
    },
    "limb_score_mods": [
      { "limb_score": "lift", "modifier": 0.8 },
      { "limb_score": "block", "modifier": 0.8 },
      { "limb_score": "swim", "modifier": 0.8 },
      { "limb_score": "manip", "modifier": 0.8 },
      { "limb_score": "grip", "modifier": 0.8 }
    ],
    "flags": [ "EFFECT_LIMB_SCORE_MOD" ]
  },
  {
    "type": "effect_type",
    "id": "winded_arm_r",
    "name": [ "Winded (Right Arm)" ],
    "desc": [ "You're short of breath.  Your right arm has impaired function until you recover." ],
    "rating": "bad",
    "max_duration": "30 s",
    "base_mods": {
      "dex_mod": [ -1 ],
      "str_mod": [ -1 ],
      "speed_mod": [ -5 ],
      "pain_min": [ 1 ],
      "pain_chance": [ 10 ],
      "pain_max_val": [ 20 ]
    },
    "limb_score_mods": [
      { "limb_score": "block", "modifier": 0.5 },
      { "limb_score": "swim", "modifier": 0.5 },
      { "limb_score": "move_speed", "modifier": 0.5 },
      { "limb_score": "footing", "modifier": 0.5 },
      { "limb_score": "balance", "modifier": 0.5 }
    ],
    "flags": [ "EFFECT_LIMB_SCORE_MOD" ]
  },
  {
    "type": "effect_type",
    "id": "darkness",
    "apply_message": "Your vision flickers and goes gray!",
    "remove_message": "The world flickers back to normality.",
    "rating": "bad",
    "resist_traits": [ "PER_SLIME_OK" ],
    "limb_score_mods": [
      { "limb_score": "vision", "modifier": 0.5, "resist_modifier": 1.0 },
      { "limb_score": "night_vis", "modifier": 0.1, "resist_modifier": 1.0 }
    ],
    "flags": [ "EFFECT_LIMB_SCORE_MOD" ]
  },
  {
    "type": "effect_type",
    "id": "stunned",
    "name": [ "Stunned" ],
    "desc": [ "Your movement is randomized." ],
    "apply_message": "You're stunned!",
    "rating": "bad",
    "show_in_info": true,
    "limb_score_mods": [ { "limb_score": "balance", "modifier": 0.2 }, { "limb_score": "reaction", "modifier": 0.0 } ],
    "flags": [ "DISABLE_FLIGHT", "EFFECT_LIMB_SCORE_MOD", "NO_SPELLCASTING", "NO_PSIONICS" ]
  },
  {
    "type": "effect_type",
    "id": "sensor_stun",
    "name": [ "Sensor scrambling" ],
    "desc": [ "Your artificial senses are scrambled and report false readings." ],
    "apply_message": "You're stunned!",
    "rating": "bad",
    "show_in_info": true
  },
  {
    "type": "effect_type",
    "id": "dazed",
    "name": [ "Dazed" ],
    "desc": [ "You're visibly shaken up, and are having a hard time focusing on what's going on around you." ],
    "apply_message": "The scream dazes you!",
    "rating": "bad",
    "max_intensity": 10,
    "max_duration": "10 m",
    "int_add_val": 2,
    "scaling_mods": { "speed_mod": [ -3 ] },
    "show_in_info": true,
    "limb_score_mods": [
      { "limb_score": "balance", "modifier": 0.5 },
      { "limb_score": "reaction", "modifier": 0.35 },
      { "limb_score": "vision", "modifier": 0.75 }
    ],
    "flags": [ "EFFECT_LIMB_SCORE_MOD" ]
  },
  {
    "type": "effect_type",
    "id": "riding",
    "name": [ "Riding" ],
    "desc": [ "You are riding an animal." ],
    "apply_message": "You mount your steed.",
    "rating": "good",
    "limb_score_mods": [ { "limb_score": "balance", "modifier": 0.8 }, { "limb_score": "reaction", "modifier": 0.75 } ],
    "flags": [ "EFFECT_LIMB_SCORE_MOD" ]
  },
  {
    "type": "effect_type",
    "id": "onfire",
    "name": [ "On Fire" ],
    "desc": [ "Loss of health - Entire Body\nYour clothing and other equipment may be consumed by the flames." ],
    "remove_memorial_log": "Put out the fire.",
    "apply_message": "You're on fire!  Wait in place to attempt to put out the fire.",
    "apply_memorial_log": "Caught on fire.",
    "rating": "bad",
    "max_intensity": 3,
    "int_dur_factor": "5 s",
    "max_duration": "50 s",
    "show_in_info": true
  },
  {
    "type": "effect_type",
    "id": "bouldering",
    "name": [ "Unstable Footing" ],
    "desc": [ "Your footing is unstable.  It's more difficult to fight while standing here." ],
    "apply_message": "You try to keep your balance.",
    "resist_traits": [ "GASTROPOD_BALANCE", "BIRD_LEGS" ],
    "rating": "bad",
    "limb_score_mods": [ { "limb_score": "balance", "modifier": 0.75 }, { "limb_score": "footing", "modifier": 0.4 } ],
    "flags": [ "EFFECT_LIMB_SCORE_MOD" ]
  },
  {
    "type": "effect_type",
    "id": "blind",
    "name": [ "Blind" ],
    "desc": [ "Range of Sight: 0.  You cannot see anything." ],
    "removes_effects": [ "glare", "snow_glare", "darkness" ],
    "apply_message": "You're blinded!",
    "remove_message": "Your sight returns!",
    "rating": "bad",
    "show_in_info": true,
    "limb_score_mods": [
      { "limb_score": "vision", "modifier": 0.0 },
      { "limb_score": "night_vis", "modifier": 0.0 },
      { "limb_score": "reaction", "modifier": 0.2 }
    ],
    "flags": [ "EFFECT_LIMB_SCORE_MOD", "BLIND" ]
  },
  {
    "type": "effect_type",
    "//1": "Copy of blind effect, used to temporarily remove vision as a utility function. Only use outside of EOC_LIEUTENANT_SHADOW_WITHDRAWS_FOR_NOW with extreme caution.",
    "id": "blind_no_msg",
    "name": [ "Blind" ],
    "desc": [ "Range of Sight: 0.  You cannot see anything.  You shouldn't be able to see this description either!" ],
    "rating": "bad",
    "show_in_info": false,
    "limb_score_mods": [
      { "limb_score": "vision", "modifier": 0.0 },
      { "limb_score": "night_vis", "modifier": 0.0 },
      { "limb_score": "reaction", "modifier": 0.2 }
    ],
    "flags": [ "EFFECT_LIMB_SCORE_MOD", "BLIND" ]
  },
  {
    "type": "effect_type",
    "id": "earphones",
    "name": [ "Wearing Earphones" ],
    "desc": [ "You are wearing earphones and can't hear much from outside world." ],
    "rating": "bad",
    "limb_score_mods": [ { "limb_score": "reaction", "modifier": 0.9 } ],
    "flags": [ "EFFECT_LIMB_SCORE_MOD" ]
  },
  {
    "type": "effect_type",
    "id": "deaf",
    "name": [ "Impaired Hearing", "Ringing Ears", "Deaf" ],
    "desc": [
      "Your hearing is impaired.",
      "You can barely hear anything and your ears hurt.",
      "You can't hear anything and your head aches from all the noise.  You can't converse with NPCs."
    ],
    "apply_message": "Your ears ring!",
    "remove_message": "You can hear again!",
    "rating": "bad",
    "max_intensity": 3,
    "int_dur_factor": "100 s",
    "base_mods": { "pain_min": [ 1 ], "pain_chance": [ -50 ], "pain_chance_bot": [ 1000 ] },
    "scaling_mods": { "pain_max_val": [ 5 ], "pain_chance": [ 150 ] },
    "limb_score_mods": [ { "limb_score": "reaction", "modifier": 0.9, "scaling": -0.2 } ],
    "flags": [ "EFFECT_LIMB_SCORE_MOD" ]
  },
  {
    "type": "effect_type",
    "id": "glowy_led",
    "apply_message": "A bionic LED is glowing softly beneath your skin.",
    "rating": "mixed"
  },
  {
    "type": "effect_type",
    "id": "staggered_character",
    "name": [ "Staggered" ],
    "desc": [ "You've been knocked off-balance by an attack." ],
    "apply_message": "You're staggered off-balance.",
    "rating": "bad",
    "limb_score_mods": [ { "limb_score": "balance", "modifier": 0.8 }, { "limb_score": "reaction", "modifier": 0.8 } ],
    "flags": [ "EFFECT_LIMB_SCORE_MOD" ],
    "show_in_info": true
  },
  {
    "type": "effect_type",
    "id": "poison",
    "name": [ "Poisoned" ],
    "desc": [ "You have been poisoned!" ],
    "miss_messages": [ [ "You feel bad inside.", 1 ] ],
    "rating": "bad",
    "immune_bp_flags": [ "BIONIC_LIMB" ],
    "resist_traits": [ "POISRESIST" ],
    "resist_effects": [ "prophylactic_antivenom" ],
    "pain_sizing": true,
    "hurt_sizing": true,
    "main_parts_only": true,
    "base_mods": {
      "per_mod": [ -2, -1 ],
      "dex_mod": [ -1, -1 ],
      "str_mod": [ -2, 0 ],
      "pain_min": [ 1 ],
      "pain_chance": [ 150, 900 ],
      "hurt_min": [ 1 ],
      "hurt_chance": [ 450, 2700 ]
    },
    "show_in_info": true,
    "blood_analysis_description": "Poison"
  },
  {
    "type": "effect_type",
    "id": "badpoison",
    "name": [ "Badly Poisoned" ],
    "desc": [ "You have been badly poisoned!" ],
    "miss_messages": [ [ "You feel bad inside.", 2 ] ],
    "rating": "bad",
    "immune_bp_flags": [ "BIONIC_LIMB" ],
    "resist_traits": [ "POISRESIST" ],
    "resist_effects": [ "prophylactic_antivenom" ],
    "pain_sizing": true,
    "hurt_sizing": true,
    "main_parts_only": true,
    "base_mods": {
      "per_mod": [ -2 ],
      "dex_mod": [ -2 ],
      "str_mod": [ -3, -1 ],
      "speed_mod": [ -10 ],
      "pain_min": [ 2 ],
      "pain_chance": [ 100, 500 ],
      "hurt_min": [ 1 ],
      "hurt_max": [ 2 ],
      "hurt_chance": [ 300, 1800 ]
    },
    "show_in_info": true,
    "blood_analysis_description": "Poison"
  },
  {
    "type": "effect_type",
    "id": "tpollen",
    "name": [ "Short of Breath" ],
    "desc": [ "The pollen makes it hard to breathe!" ],
    "miss_messages": [ [ "You cough out pollen.", 1 ] ],
    "rating": "bad",
    "harmful_cough": true,
    "pain_sizing": true,
    "hurt_sizing": true,
    "main_parts_only": true,
    "base_mods": {
      "per_mod": [ -2, -1 ],
      "dex_mod": [ -1, -1 ],
      "str_mod": [ -2, 0 ],
      "pain_min": [ 2 ],
      "pain_chance": [ 150, 900 ],
      "hurt_min": [ 2 ],
      "hurt_chance": [ 450, 2700 ],
      "speed_mod": [ -10 ],
      "cough_chance": [ 10 ]
    },
    "show_in_info": true,
    "limb_score_mods": [ { "limb_score": "breathing", "modifier": 0.6 } ],
    "flags": [ "EFFECT_LIMB_SCORE_MOD" ],
    "blood_analysis_description": "Unknown Organic Toxin"
  },
  {
    "id": "venom_dmg",
    "type": "effect_type",
    "name": [ "Poisoned Wound" ],
    "desc": [ "The wound swells visibly and burns like hell." ],
    "apply_message": "Ow, that stings!",
    "remove_message": "The burning pain subsides, but the damage is done.",
    "show_intensity": false,
    "rating": "bad",
    "immune_bp_flags": [ "BIONIC_LIMB" ],
    "resist_traits": [ "POISRESIST" ],
    "blood_analysis_description": "Necrotizing Venom",
    "resist_effects": [ "prophylactic_antivenom" ],
    "pain_sizing": true,
    "hurt_sizing": true,
    "main_parts_only": true,
    "max_intensity": 125,
    "max_effective_intensity": 100,
    "int_dur_factor": 18,
    "max_duration": 2250,
    "//": "30 m to max, 7,5 m overhead, dmg chance scales from 1/13 to 1/3, Pain from 1/20 to 1/5",
    "base_mods": {
      "pain_amount": [ 5, 2 ],
      "pain_min": [ 0, -4 ],
      "pain_chance": [ 20, 100 ],
      "pain_max_val": [ 60, 20 ],
      "hurt_amount": [ 5, 0 ],
      "hurt_min": [ 2, 1 ],
      "hurt_chance": [ 13, 100 ],
      "hurt_tick": [ 36 ]
    },
    "scaling_mods": { "pain_min": [ 0.05, 0.01 ], "pain_chance": [ -0.15, -0.8 ], "hurt_chance": [ -0.11, -0.81 ] }
  },
  {
    "id": "venom_weaken",
    "type": "effect_type",
    "name": [ "Weakening Poison" ],
    "desc": [ "You feel feeble." ],
    "apply_message": "The sting itself barely hurt, but suddenly you feel exhausted.",
    "remove_message": "The weight on your chest lessens.",
    "rating": "bad",
    "resist_traits": [ "POISRESIST" ],
    "blood_analysis_description": "Systemic Inflammatory Agents",
    "immune_bp_flags": [ "BIONIC_LIMB" ],
    "speed_name": "Poisoned",
    "resist_effects": [ "prophylactic_antivenom" ],
    "max_intensity": 125,
    "max_effective_intensity": 100,
    "max_duration": 18000,
    "int_dur_factor": 144,
    "dur_add_perc": 500,
    "show_intensity": false,
    "//": "4h to max, 1h overhead; Str/Dex to -6/3; Stam chance 0,25-0,5 / 0,1-0,2; Vomit ~1 per max duration",
    "base_mods": {
      "str_mod": [ -2, 0 ],
      "dex_mod": [ -2, 0 ],
      "stamina_amount": [ -2000, -1000 ],
      "stamina_min": [ -5 ],
      "stamina_chance": [ 4.5, 10 ],
      "speed_mod": [ -10, 0 ],
      "vomit_chance": [ 15, 150 ],
      "vomit_tick": [ 1200 ]
    },
    "scaling_mods": {
      "str_mod": [ -0.05, -0.04 ],
      "dex_mod": [ -0.05, -0.04 ],
      "stamina_min": [ -0.351, -0.151 ],
      "stamina_chance": [ -0.021, -0.051 ],
      "speed_mod": [ -0.31, -0.21 ]
    },
    "limb_score_mods": [
      { "limb_score": "manip", "modifier": 1.0, "scaling": -0.01, "resist_scaling": -0.0025 },
      { "limb_score": "lift", "modifier": 1.0, "scaling": -0.01, "resist_scaling": -0.0025 },
      { "limb_score": "grip", "modifier": 1.0, "scaling": -0.01, "resist_scaling": -0.0025 },
      { "limb_score": "block", "modifier": 1.0, "scaling": -0.01, "resist_scaling": -0.0025 },
      { "limb_score": "reaction", "modifier": 1.0, "scaling": -0.01, "resist_scaling": -0.025 },
      { "limb_score": "balance", "modifier": 1.0, "scaling": -0.01, "resist_scaling": -0.0025 }
    ],
    "flags": [ "EFFECT_LIMB_SCORE_MOD" ]
  },
  {
    "type": "effect_type",
    "id": "venom_blind",
    "name": [ "Distracted", "Inattentive", "Dissociated" ],
    "desc": [
      "You find it hard to concentrate on your surroundings properly.",
      "You're not even listening, are you?",
      "Everything will be fine.  Just ignore all you see, and everything will be fine."
    ],
    "apply_message": "Your vision grows blurry.",
    "miss_messages": [ [ "It was right here, wasn't it?", 2 ], [ "Are you sure there's something there?", 1 ] ],
    "max_intensity": 3,
    "int_add_val": 1,
    "int_decay_step": -1,
    "int_decay_tick": 90,
    "int_decay_remove": true,
    "resist_traits": [ "ELFA_NV" ],
    "immune_bp_flags": [ "BIONIC_LIMB" ],
    "base_mods": { "per_mod": [ -3, 0 ] },
    "scaling_mods": { "per_mod": [ -2, -1 ] },
    "limb_score_mods": [
      { "limb_score": "vision", "modifier": 0.75, "resist_modifier": 1.0, "scaling": -0.25, "resist_scaling": -0.1 },
      { "limb_score": "night_vis", "modifier": 1.0, "resist_modifier": 1.0, "scaling": 0.0, "resist_scaling": 0.0 },
      { "limb_score": "reaction", "modifier": 1.0, "resist_modifier": 1.0, "scaling": 0.0, "resist_scaling": 0.0 }
    ],
    "flags": [ "EFFECT_LIMB_SCORE_MOD_LOCAL" ]
  },
  {
    "type": "effect_type",
    "id": "venom_pain",
    "name": [ "Distracting Wound", "Painful Wound", "Searing Wound" ],
    "desc": [ "The wound throbs with sharp pain." ],
    "apply_message": "A dull pain starts spreading from the wound!",
    "max_intensity": 6,
    "int_add_val": 1,
    "int_decay_step": -1,
    "int_decay_tick": 100,
    "int_decay_remove": true,
    "resist_traits": [ "PAINRESIST" ],
    "base_mods": { "pain_amount": [ 10, 2 ], "pain_min": [ 5, 1 ], "pain_chance": [ 10, 20 ], "pain_tick": [ 5 ] },
    "scaling_mods": { "pain_min": [ 5, 1 ], "pain_chance": [ -1, 0 ] }
  },
  {
    "type": "effect_type",
    "id": "foodpoison",
    "name": [ "Food Poisoning" ],
    "desc": [ "Your stomach is extremely upset, and you are quite nauseated." ],
    "//": "In formal usage, 'nauseous' technically means 'to cause nausea [in others],' not 'feeling sick.'",
    "miss_messages": [ [ "Your stomach bothers you.", 1 ] ],
    "rating": "bad",
    "resist_traits": [ "POISRESIST", "VOMITSTOMACH" ],
    "base_mods": {
      "per_mod": [ -1 ],
      "dex_mod": [ -1 ],
      "str_mod": [ -3, -1 ],
      "speed_mod": [ -20 ],
      "pain_min": [ 1 ],
      "pain_chance": [ 300, 900 ],
      "vomit_chance": [ 600, 1200 ]
    }
  },
  {
    "type": "effect_type",
    "id": "paralyzepoison",
    "name": [
      "Slowed",
      "Slowed",
      "Slowed",
      "Slowed",
      "Slowed",
      "Sluggish",
      "Sluggish",
      "Sluggish",
      "Sluggish",
      "Sluggish",
      "Partially Paralyzed",
      "Partially Paralyzed",
      "Partially Paralyzed",
      "Partially Paralyzed",
      "Partially Paralyzed",
      "Totally Paralyzed",
      "Totally Paralyzed",
      "Totally Paralyzed",
      "Totally Paralyzed",
      "Totally Paralyzed"
    ],
    "desc": [ "You are being slowed by a paralyzing poison!" ],
    "miss_messages": [ [ "You feel stiff.", 3 ] ],
    "rating": "bad",
    "max_intensity": 20,
    "resist_traits": [ "POISRESIST" ],
    "immune_bp_flags": [ "BIONIC_LIMB" ],
    "resist_effects": [ "prophylactic_antivenom" ],
    "int_add_val": 1,
    "int_decay_tick": 600,
    "base_mods": { "dex_mod": [ -0.34, -0.17 ], "speed_mod": [ -5, -3 ] },
    "scaling_mods": { "dex_mod": [ -0.34, -0.17 ], "speed_mod": [ -5, -3 ] },
    "limb_score_mods": [
      {
        "//": "Worse for fine manipulation than large movements",
        "limb_score": "manip",
        "modifier": 0.8,
        "resist_modifier": 1.0,
        "scaling": -0.1,
        "resist_scaling": -0.025
      },
      { "limb_score": "lift", "modifier": 0.9, "resist_modifier": 1.0, "scaling": -0.05, "resist_scaling": -0.00125 },
      { "limb_score": "grip", "modifier": 0.8, "resist_modifier": 1.0, "scaling": -0.1, "resist_scaling": -0.025 },
      { "limb_score": "block", "modifier": 0.9, "resist_modifier": 1.0, "scaling": -0.05, "resist_scaling": -0.00125 },
      {
        "limb_score": "breathing",
        "modifier": 0.9,
        "resist_modifier": 1.0,
        "scaling": -0.05,
        "resist_scaling": -0.00125
      },
      {
        "limb_score": "move_speed",
        "modifier": 0.9,
        "resist_modifier": 1.0,
        "scaling": -0.05,
        "resist_scaling": -0.00125
      },
      { "limb_score": "balance", "modifier": 0.8, "resist_modifier": 1.0, "scaling": -0.1, "resist_scaling": -0.025 },
      { "limb_score": "swim", "modifier": 0.9, "resist_modifier": 1.0, "scaling": -0.05, "resist_scaling": -0.00125 },
      { "limb_score": "crawl", "modifier": 0.9, "resist_modifier": 1.0, "scaling": -0.05, "resist_scaling": -0.00125 }
    ],
    "flags": [ "EFFECT_LIMB_SCORE_MOD" ],
    "show_in_info": true,
    "blood_analysis_description": "Paralyzing Poison"
  },
  {
    "type": "effect_type",
    "id": "nausea",
    "name": [ "Slightly Nauseous", "Mildly Nauseous", "Nauseous", "Very Nauseous", "Extremely Nauseous" ],
    "desc": [ "You are nauseous and may lead to vomiting." ],
    "remove_message": "You no longer feel nauseous.",
    "rating": "bad",
    "int_dur_factor": "3 m",
    "max_intensity": 5,
    "max_duration": "15 m",
    "base_mods": { "vomit_chance": [ 500 ] }
  },
  {
    "type": "effect_type",
    "id": "sleep_deprived",
    "name": [ "Sleep Deprived" ],
    "desc": [ "Your sleep debt has been steadily increasing for a while.  You should get some rest." ],
    "rating": "bad",
    "max_intensity": 20160,
    "int_dur_factor": 240,
    "base_mods": { "speed_mod": [ -5 ] },
    "scaling_mods": { "speed_mod": [ -1 ], "int_mod": [ -0.33 ], "per_mod": [ -0.33 ], "str_mod": [ -0.17 ], "dex_mod": [ -0.17 ] },
    "apply_message": "You feel weary, your body tired from lack of quality sleep.",
    "remove_message": "You have finally caught up with your lost sleep, and you feel refreshed and awake for a change."
  },
  {
    "type": "effect_type",
    "id": "melatonin",
    "name": [ "Melatonin Supplements" ],
    "desc": [ "You took some melatonin supplements.  These will help with sleep deprivation." ],
    "max_duration": 100800,
    "dur_add_perc": 60,
    "rating": "good",
    "blood_analysis_description": "Melatonin"
  },
  {
    "type": "effect_type",
    "id": "mutagen",
    "name": [ "Changing", "Warping", "Mutagen Overdose" ],
    "desc": [
      "You consumed mutagen.  It was probably a good idea.",
      "You can feel your insides shifting.  It feels… nice.",
      "Your innards churn in an unnatural fashion - if you survive this, you'll be a changed… something."
    ],
    "main_parts_only": true,
    "max_intensity": 3,
    "resist_traits": [ "MUT_JUNKIE" ],
    "base_mods": { "hurt_min": [ 1 ], "hurt_max": [ 2 ], "hurt_chance": [ -22 ], "hurt_tick": [ 30 ] },
    "scaling_mods": { "hurt_chance": [ 21, 0 ] },
    "rating": "bad",
    "remove_message": "Your body is starting to feel normal again.",
    "blood_analysis_description": "Mutagen Contamination"
  },
  {
    "type": "effect_type",
    "id": "mutagenic_slurry",
    "name": [ "Mutagenic Slurry" ],
    "desc": [ "Your stomach feels like it's burning.  Hopefully that was a good idea…" ],
    "main_parts_only": true,
    "resist_traits": [ "MUT_JUNKIE" ],
    "base_mods": { "pain_min": [ 1 ], "pain_chance": [ 300, 900 ], "vomit_chance": [ 600, 1200 ] },
    "rating": "bad",
    "apply_message": "You feel awful!",
    "remove_message": "You're feeling a little better now.",
    "blood_analysis_description": "Mutagenic Toxins Contamination"
  },
  {
    "type": "effect_type",
    "id": "mutagen_chelator",
    "name": [ "Mutagen Chelator" ],
    "desc": [ "You took a dose of chelator.  Any mutagenic drugs in your body are being purged." ],
    "main_parts_only": true,
    "blood_analysis_description": "Mutagen Chelator Contamination"
  },
  {
    "type": "effect_type",
    "id": "mutagen_alpha",
    "name": [ "Alpha Mutation", "Alpha Transformation", "Alpha Metamorphosis" ],
    "desc": [
      "You consumed alpha primer.",
      "You feel better.  So much better.",
      "The world needs you, surely this won't kill you.  It better not."
    ],
    "main_parts_only": true,
    "max_intensity": 3,
    "resist_traits": [ "THRESH_ALPHA" ],
    "base_mods": {
      "vomit_chance": [ 1150 ],
      "vomit_tick": [ 120 ],
      "hurt_min": [ 1 ],
      "hurt_max": [ 2 ],
      "hurt_chance": [ 500 ],
      "hurt_tick": [ 150 ],
      "pain_min": [ 1 ],
      "pain_max": [ 2 ],
      "pain_chance": [ 90 ],
      "pain_tick": [ 50 ]
    },
    "scaling_mods": {
      "vomit_chance": [ -450 ],
      "str_mod": [ 1 ],
      "per_mod": [ 1 ],
      "dex_mod": [ 1 ],
      "int_mod": [ 1 ],
      "hurt_chance": [ -240, -50 ],
      "hurt_tick": [ -25 ],
      "pain_chance": [ -30 ]
    },
    "rating": "bad",
    "blood_analysis_description": "Alpha Primer Contamination"
  },
  {
    "type": "effect_type",
    "id": "mutagen_batrachian",
    "name": [ "Frog Mutation", "Frog Transformation", "Frog Metamorphosis" ],
    "desc": [
      "You consumed frog primer.",
      "Now, to find a quiet pond and settle for the wait…",
      "You feel like you're about to croak… if you don't keel over first."
    ],
    "max_intensity": 3,
    "resist_traits": [ "THRESH_BATRACHIAN" ],
    "base_mods": {
      "vomit_chance": [ 900 ],
      "vomit_tick": [ 90 ],
      "thirst_min": [ 1 ],
      "thirst_max": [ 2 ],
      "thirst_tick": [ 1000 ],
      "hurt_min": [ 1 ],
      "hurt_max": [ 2 ],
      "hurt_chance": [ -22 ],
      "hurt_tick": [ 150 ],
      "pain_min": [ 1 ],
      "pain_max": [ 2 ],
      "pain_chance": [ 100 ],
      "pain_tick": [ 75 ]
    },
    "scaling_mods": {
      "vomit_chance": [ -425 ],
      "thirst_tick": [ -400 ],
      "speed_mod": [ 3 ],
      "per_mod": [ 1.5 ],
      "hurt_chance": [ 21, 0 ],
      "pain_chance": [ -30 ]
    },
    "rating": "bad",
    "blood_analysis_description": "Frog Primer Contamination"
  },
  {
    "type": "effect_type",
    "id": "mutagen_beast",
    "name": [ "Beast Mutation", "Beast Transformation", "Beast Metamorphosis" ],
    "desc": [
      "You consumed beast primer.",
      "There must be prey around.  Stay alert.",
      "Primal instincts overwhelm your mind, and your saliva has turned to froth."
    ],
    "max_intensity": 3,
    "resist_traits": [ "THRESH_BEAST" ],
    "base_mods": {
      "hunger_min": [ 1 ],
      "hunger_max": [ 2 ],
      "hunger_tick": [ 500 ],
      "hurt_min": [ 1 ],
      "hurt_max": [ 2 ],
      "hurt_chance": [ -22 ],
      "hurt_tick": [ 150 ],
      "pain_min": [ 1 ],
      "pain_max": [ 2 ],
      "pain_chance": [ 100 ],
      "pain_tick": [ 75 ]
    },
    "scaling_mods": {
      "hunger_tick": [ -200 ],
      "str_mod": [ 1 ],
      "per_mod": [ 1 ],
      "dex_mod": [ 1 ],
      "int_mod": [ -2.5 ],
      "hurt_chance": [ 21, 0 ],
      "pain_chance": [ -30 ]
    },
    "rating": "bad",
    "blood_analysis_description": "Beast Primer Contamination"
  },
  {
    "type": "effect_type",
    "id": "mutagen_bird",
    "name": [ "Bird Mutation", "Bird Transformation", "Bird Metamorphosis" ],
    "desc": [
      "You consumed bird primer.",
      "You feel the pull of the skies.",
      "Goosebumps stand across your entire body.  You keep feeling that you're falling."
    ],
    "max_intensity": 3,
    "resist_traits": [ "THRESH_BIRD" ],
    "base_mods": {
      "hurt_min": [ 1 ],
      "hurt_max": [ 2 ],
      "hurt_chance": [ -22 ],
      "hurt_tick": [ 150 ],
      "pain_min": [ 1 ],
      "pain_max": [ 2 ],
      "pain_chance": [ 100 ],
      "pain_tick": [ 75 ]
    },
    "scaling_mods": { "str_mod": [ -2 ], "per_mod": [ 1.5 ], "speed_mod": [ 3.5 ], "hurt_chance": [ 21, 0 ], "pain_chance": [ -30 ] },
    "rating": "bad",
    "blood_analysis_description": "Bird Primer Contamination"
  },
  {
    "type": "effect_type",
    "id": "mutagen_cattle",
    "name": [ "Cattle Mutation", "Cattle Transformation", "Cattle Metamorphosis" ],
    "desc": [
      "You consumed cattle primer.",
      "This pasture will grow barren soon.  Keep moving.",
      "Dull fog clouds your mind, and you feel close to vomiting."
    ],
    "max_intensity": 3,
    "resist_traits": [ "THRESH_CATTLE" ],
    "base_mods": {
      "vomit_chance": [ 1200 ],
      "vomit_tick": [ 90 ],
      "hurt_min": [ 1 ],
      "hurt_max": [ 2 ],
      "hurt_chance": [ -22 ],
      "hurt_tick": [ 150 ],
      "pain_min": [ 1 ],
      "pain_max": [ 2 ],
      "pain_chance": [ 150 ],
      "pain_tick": [ 75 ]
    },
    "scaling_mods": {
      "vomit_chance": [ -450 ],
      "str_mod": [ 2.5 ],
      "dex_mod": [ -1 ],
      "int_mod": [ -1.5 ],
      "hurt_chance": [ 21, 0 ],
      "pain_chance": [ -5 ]
    },
    "rating": "bad",
    "blood_analysis_description": "Cattle Primer Contamination"
  },
  {
    "type": "effect_type",
    "id": "mutagen_cephalopod",
    "name": [ "Cephalopod Mutation", "Cephalopod Transformation", "Cephalopod Metamorphosis" ],
    "desc": [
      "You consumed cephalopod primer.",
      "Become one with your surroundings.",
      "Your skin crawls and your extremities twitch and jerk."
    ],
    "max_intensity": 3,
    "resist_traits": [ "THRESH_CEPHALOPOD" ],
    "base_mods": {
      "thirst_min": [ 1 ],
      "thirst_max": [ 2 ],
      "thirst_tick": [ 1000 ],
      "hurt_min": [ 1 ],
      "hurt_max": [ 2 ],
      "hurt_chance": [ -22 ],
      "hurt_tick": [ 150 ],
      "pain_min": [ 1 ],
      "pain_max": [ 2 ],
      "pain_chance": [ 40 ],
      "pain_tick": [ 75 ]
    },
    "scaling_mods": { "thirst_tick": [ -400 ], "int_mod": [ 2.5 ], "hurt_chance": [ 21, 0 ], "pain_chance": [ -30 ] },
    "rating": "bad",
    "blood_analysis_description": "Cephalopod Primer Contamination"
  },
  {
    "type": "effect_type",
    "id": "mutagen_chimera",
    "name": [ "Chimera Mutation", "Chimera Transformation", "Chimera Metamorphosis" ],
    "desc": [
      "You consumed chimera primer.  Why?",
      "Your flesh is the clay of the new world.  You'll overcome all challenges.",
      "Your body heaving and changing is a rough time, but what doesn't kill you makes you stronger."
    ],
    "max_intensity": 3,
    "resist_traits": [ "THRESH_CHIMERA" ],
    "base_mods": {
      "hunger_min": [ 1 ],
      "hunger_max": [ 3 ],
      "hunger_tick": [ 300 ],
      "hurt_min": [ 1 ],
      "hurt_max": [ 2 ],
      "hurt_chance": [ -22 ],
      "hurt_tick": [ 150 ],
      "pain_min": [ 1 ],
      "pain_max": [ 2 ],
      "pain_chance": [ 100 ],
      "pain_tick": [ 75 ]
    },
    "scaling_mods": { "hunger_tick": [ -120 ], "str_mod": [ 2.5 ], "int_mod": [ -2 ], "hurt_chance": [ 21, 0 ], "pain_chance": [ -30 ] },
    "rating": "bad",
    "blood_analysis_description": "Chimera Primer Contamination"
  },
  {
    "type": "effect_type",
    "id": "mutagen_elfa",
    "name": [ "Elf-A Mutation", "Elf-A Transformation", "Elf-A Metamorphosis" ],
    "desc": [
      "You consumed Elf-A primer.",
      "You must look after this world, if noone else will.",
      "You see stars.  You see so many stars."
    ],
    "max_intensity": 3,
    "resist_traits": [ "THRESH_ELFA" ],
    "base_mods": {
      "hurt_min": [ 1 ],
      "hurt_max": [ 2 ],
      "hurt_chance": [ -22 ],
      "hurt_tick": [ 200 ],
      "pain_min": [ 1 ],
      "pain_max": [ 2 ],
      "pain_chance": [ 50 ],
      "pain_tick": [ 75 ]
    },
    "scaling_mods": { "per_mod": [ 2.5 ], "int_mod": [ 1 ], "hurt_chance": [ 21, 0 ], "pain_chance": [ -15 ] },
    "rating": "bad",
    "blood_analysis_description": "Elf-A Primer Contamination"
  },
  {
    "type": "effect_type",
    "id": "mutagen_feline",
    "name": [ "Feline Mutation", "Feline Transformation", "Feline Metamorphosis" ],
    "desc": [
      "You consumed feline primer.",
      "Quiet steps and sharp claws.  They'll never see it coming.",
      "If this overdose kills you, you've got a few more lives… right?"
    ],
    "max_intensity": 3,
    "resist_traits": [ "THRESH_FELINE" ],
    "base_mods": {
      "hurt_min": [ 1 ],
      "hurt_max": [ 2 ],
      "hurt_chance": [ -22 ],
      "hurt_tick": [ 150 ],
      "pain_min": [ 1 ],
      "pain_max": [ 2 ],
      "pain_chance": [ 100 ],
      "pain_tick": [ 75 ]
    },
    "scaling_mods": {
      "str_mod": [ -0.5 ],
      "per_mod": [ 1 ],
      "dex_mod": [ 1 ],
      "int_mod": [ -1.5 ],
      "hurt_chance": [ 21, 0 ],
      "pain_chance": [ -30 ]
    },
    "rating": "bad",
    "blood_analysis_description": "Feline Primer Contamination"
  },
  {
    "type": "effect_type",
    "id": "mutagen_fish",
    "name": [ "Fish Mutation", "Fish Transformation", "Fish Metamorphosis" ],
    "desc": [
      "You consumed fish primer.",
      "The waters call to you.  Leave this exposed wasteland.",
      "You feel clammy yet dry, absolutely parched no matter how much you drink."
    ],
    "max_intensity": 3,
    "resist_traits": [ "THRESH_FISH" ],
    "base_mods": {
      "thirst_min": [ 1 ],
      "thirst_max": [ 2 ],
      "thirst_tick": [ 900 ],
      "hurt_min": [ 1 ],
      "hurt_max": [ 2 ],
      "hurt_chance": [ -22 ],
      "hurt_tick": [ 200 ],
      "pain_min": [ 1 ],
      "pain_max": [ 2 ],
      "pain_chance": [ 100 ],
      "pain_tick": [ 75 ]
    },
    "scaling_mods": { "thirst_tick": [ -400 ], "per_mod": [ 1 ], "dex_mod": [ 1.5 ], "hurt_chance": [ 21, 0 ], "pain_chance": [ -30 ] },
    "rating": "bad",
    "blood_analysis_description": "Fish Primer Contamination"
  },
  {
    "type": "effect_type",
    "id": "mutagen_gastropod",
    "name": [ "Snail Mutation", "Snail Transformation", "Snail Metamorphosis" ],
    "desc": [
      "You consumed snail primer.",
      "Slow and steady wins the race.",
      "You itch terribly, and your mouth feels salty and dry."
    ],
    "max_intensity": 3,
    "resist_traits": [ "THRESH_GASTROPOD" ],
    "base_mods": { "hurt_min": [ 1 ], "hurt_max": [ 2 ], "hurt_chance": [ -22 ], "hurt_tick": [ 60 ] },
    "scaling_mods": { "str_mod": [ 1.5 ], "speed_mod": [ -7.5 ], "hurt_chance": [ 21, 0 ] },
    "rating": "bad",
    "blood_analysis_description": "Snail Primer Contamination"
  },
  {
    "type": "effect_type",
    "id": "mutagen_human",
    "name": [ "Human Purification", "Human Reversion", "Human Regression" ],
    "desc": [
      "You consumed purifier.",
      "You consumed a large amount of purifier.  Why does it feel so strange?",
      "You consumed a huge amount of purifier, and you can tell that something isn't right."
    ],
    "max_intensity": 3,
    "resist_traits": [  ],
    "base_mods": { "str_mod": [ 0, -2 ], "per_mod": [ 0, -2 ], "dex_mod": [ 0, -2 ], "int_mod": [ 0, -2 ] },
    "scaling_mods": { "str_mod": [ 0, -2.5 ], "per_mod": [ 0, -2.5 ], "dex_mod": [ 0, -2.5 ], "int_mod": [ 0, -2.5 ] },
    "rating": "bad",
    "blood_analysis_description": "Human Primer Contamination"
  },
  {
    "type": "effect_type",
    "id": "mutagen_insect",
    "name": [ "Insect Mutation", "Insect Transformation", "Insect Metamorphosis" ],
    "desc": [
      "You consumed insect primer.",
      "You can't wait for your change.  It can't be long now.",
      "You can't stop shivering and twitching.  Life is so short."
    ],
    "max_intensity": 3,
    "resist_traits": [ "THRESH_INSECT" ],
    "base_mods": {
      "vomit_chance": [ 900 ],
      "vomit_tick": [ 90 ],
      "hurt_min": [ 1 ],
      "hurt_max": [ 2 ],
      "hurt_chance": [ -22 ],
      "hurt_tick": [ 150 ],
      "pain_min": [ 1 ],
      "pain_max": [ 2 ],
      "pain_chance": [ 100 ],
      "pain_tick": [ 75 ]
    },
    "scaling_mods": {
      "vomit_chance": [ -420 ],
      "speed_mod": [ 1.5 ],
      "per_mod": [ 0.5 ],
      "dex_mod": [ 1.5 ],
      "int_mod": [ -1.5 ],
      "hurt_chance": [ 21, 0 ],
      "pain_chance": [ -30 ]
    },
    "rating": "bad",
    "blood_analysis_description": "Insect Primer Contamination"
  },
  {
    "type": "effect_type",
    "id": "mutagen_lizard",
    "name": [ "Lizard Mutation", "Lizard Transformation", "Lizard Metamorphosis" ],
    "desc": [
      "You consumed lizard primer.",
      "Your skin feels dry and too small.  You'll have to molt soon.",
      "Your limbs slump, almost ready to tear right out of their sockets."
    ],
    "max_intensity": 3,
    "resist_traits": [ "THRESH_LIZARD" ],
    "base_mods": {
      "hurt_min": [ 1 ],
      "hurt_max": [ 2 ],
      "hurt_chance": [ -22 ],
      "hurt_tick": [ 50 ],
      "pain_min": [ 1 ],
      "pain_max": [ 2 ],
      "pain_chance": [ 100 ],
      "pain_tick": [ 125 ]
    },
    "scaling_mods": { "dex_mod": [ 1 ], "int_mod": [ -1.5 ], "hurt_chance": [ 21, 0 ], "pain_chance": [ -30 ] },
    "rating": "bad",
    "blood_analysis_description": "Lizard Primer Contamination"
  },
  {
    "type": "effect_type",
    "id": "mutagen_lupine",
    "name": [ "Lupine Mutation", "Lupine Transformation", "Lupine Metamorphosis" ],
    "desc": [
      "You consumed lupine primer.",
      "Where's your pack?  How will you survive without them?",
      "You pant, unable to stop pacing and full of hunger."
    ],
    "max_intensity": 3,
    "resist_traits": [ "THRESH_LUPINE" ],
    "base_mods": {
      "hunger_min": [ 10 ],
      "hunger_max": [ 20 ],
      "hunger_tick": [ 500 ],
      "hunger_chance": [ 6 ],
      "hurt_min": [ 1 ],
      "hurt_max": [ 2 ],
      "hurt_chance": [ -22 ],
      "hurt_tick": [ 150 ],
      "pain_min": [ 1 ],
      "pain_max": [ 2 ],
      "pain_chance": [ 100 ],
      "pain_tick": [ 75 ]
    },
    "scaling_mods": {
      "hunger_tick": [ -175 ],
      "str_mod": [ 1.5 ],
      "per_mod": [ 1.5 ],
      "int_mod": [ -2 ],
      "speed_mod": [ 2.5 ],
      "hurt_chance": [ 21, 0 ],
      "pain_chance": [ -30 ]
    },
    "rating": "bad",
    "blood_analysis_description": "Lupine Primer Contamination"
  },
  {
    "type": "effect_type",
    "id": "mutagen_medical",
    "name": [ "Medical Mutation", "Medical Transformation", "Medical Metamorphosis" ],
    "desc": [
      "You consumed medical primer.",
      "You consumed medical primer.  You should do that again.",
      "You're tearing yourself apart.  Need to get fixed back up.  Should put some stitches in you."
    ],
    "max_intensity": 3,
    "resist_traits": [ "THRESH_MEDICAL" ],
    "base_mods": {
      "hurt_min": [ 1 ],
      "hurt_max": [ 2 ],
      "hurt_chance": [ -22 ],
      "hurt_tick": [ 150 ],
      "pain_min": [ 1 ],
      "pain_max": [ 2 ],
      "pain_chance": [ 40 ],
      "pain_tick": [ 75 ]
    },
    "scaling_mods": { "str_mod": [ 2 ], "dex_mod": [ 2 ], "int_mod": [ -2.5 ], "hurt_chance": [ 21, 0 ], "pain_chance": [ -16 ] },
    "rating": "bad",
    "blood_analysis_description": "Medical Primer Contamination"
  },
  {
    "type": "effect_type",
    "id": "mutagen_mouse",
    "name": [ "Mouse Mutation", "Mouse Transformation", "Mouse Metamorphosis" ],
    "desc": [
      "You consumed mouse primer.",
      "Your heart pounds, knowing that predators could approach at any second!",
      "Your heart hammers away with a rapid, irregular beat."
    ],
    "max_intensity": 3,
    "resist_traits": [ "THRESH_MOUSE" ],
    "base_mods": {
      "speed_mod": [ 1 ],
      "hurt_min": [ 1 ],
      "hurt_max": [ 2 ],
      "hurt_chance": [ -22 ],
      "hurt_tick": [ 150 ],
      "pain_min": [ 1 ],
      "pain_max": [ 2 ],
      "pain_chance": [ 100 ],
      "pain_tick": [ 75 ]
    },
    "scaling_mods": { "str_mod": [ -1.5 ], "dex_mod": [ 1 ], "speed_mod": [ 6.5 ], "hurt_chance": [ 21, 0 ], "pain_chance": [ -30 ] },
    "rating": "bad",
    "blood_analysis_description": "Mouse Primer Contamination"
  },
  {
    "type": "effect_type",
    "id": "mutagen_plant",
    "name": [ "Plant Mutation", "Plant Transformation", "Plant Metamorphosis" ],
    "desc": [
      "You consumed plant primer.",
      "All this running… why don't you just find a nice, fertile spot and bask in the sun?",
      "Your processes are slowing.  You would make great fertilizer."
    ],
    "max_intensity": 3,
    "resist_traits": [ "THRESH_PLANT" ],
    "base_mods": { "hurt_min": [ 1 ], "hurt_max": [ 2 ], "hurt_chance": [ -22 ], "hurt_tick": [ 200 ] },
    "scaling_mods": { "str_mod": [ 1.5 ], "dex_mod": [ 1.5 ], "int_mod": [ -1 ], "speed_mod": [ -7.5 ], "hurt_chance": [ 21, 0 ] },
    "rating": "bad",
    "blood_analysis_description": "Plant Primer Contamination"
  },
  {
    "type": "effect_type",
    "id": "mutagen_raptor",
    "name": [ "Raptor Mutation", "Raptor Transformation", "Raptor Metamorphosis" ],
    "desc": [
      "You consumed raptor primer.",
      "Sharpen your talons and clean your feathers.  Your prey won't give itself easily.",
      "Delusions fill your head… is it true?  Did you die long ago?"
    ],
    "max_intensity": 3,
    "resist_traits": [ "THRESH_RAPTOR" ],
    "base_mods": {
      "hunger_min": [ 5 ],
      "hunger_max": [ 15 ],
      "hunger_tick": [ 500 ],
      "hurt_min": [ 1 ],
      "hurt_max": [ 2 ],
      "hurt_chance": [ -22 ],
      "hurt_tick": [ 100 ],
      "pain_min": [ 1 ],
      "pain_max": [ 2 ],
      "pain_chance": [ 100 ],
      "pain_tick": [ 75 ]
    },
    "scaling_mods": {
      "hunger_tick": [ -200 ],
      "per_mod": [ 1 ],
      "dex_mod": [ 1.5 ],
      "int_mod": [ -3 ],
      "speed_mod": [ 7.5 ],
      "hurt_chance": [ 21, 0 ],
      "pain_chance": [ -30 ]
    },
    "rating": "bad",
    "blood_analysis_description": "Raptor Primer Contamination"
  },
  {
    "type": "effect_type",
    "id": "mutagen_rabbit",
    "name": [ "Rabbit Mutation", "Rabbit Transformation", "Rabbit Metamorphosis" ],
    "desc": [
      "You consumed rabbit primer.",
      "So much to do!  Better hop to it!",
      "Will you have a future?  Will any new generations be born… your pounding head is full of worry."
    ],
    "max_intensity": 3,
    "resist_traits": [ "THRESH_RABBIT" ],
    "base_mods": {
      "hurt_min": [ 1 ],
      "hurt_max": [ 2 ],
      "hurt_chance": [ -22 ],
      "hurt_tick": [ 150 ],
      "pain_min": [ 1 ],
      "pain_max": [ 2 ],
      "pain_chance": [ 60 ],
      "pain_tick": [ 75 ]
    },
    "scaling_mods": {
      "str_mod": [ -1.5 ],
      "dex_mod": [ 2.5 ],
      "int_mod": [ -1 ],
      "speed_mod": [ 3.5 ],
      "hurt_chance": [ 21, 0 ],
      "pain_chance": [ -15 ]
    },
    "rating": "bad",
    "blood_analysis_description": "Rabbit Primer Contamination"
  },
  {
    "type": "effect_type",
    "id": "mutagen_rat",
    "name": [ "Rat Mutation", "Rat Transformation", "Rat Metamorphosis" ],
    "desc": [
      "You consumed rat primer.",
      "This place is too open.  Hide!",
      "Dull aches fill your stomach, and every smell seems offensive."
    ],
    "max_intensity": 3,
    "resist_traits": [ "THRESH_RAT" ],
    "base_mods": {
      "hurt_min": [ 1 ],
      "hurt_max": [ 2 ],
      "hurt_chance": [ -22 ],
      "hurt_tick": [ 150 ],
      "pain_min": [ 1 ],
      "pain_max": [ 2 ],
      "pain_chance": [ 100 ],
      "pain_tick": [ 75 ]
    },
    "scaling_mods": { "dex_mod": [ 1 ], "int_mod": [ -2 ], "speed_mod": [ 3.5 ], "hurt_chance": [ 21, 0 ], "pain_chance": [ -30 ] },
    "rating": "bad",
    "blood_analysis_description": "Rat Primer Contamination"
  },
  {
    "type": "effect_type",
    "id": "mutagen_chiropteran",
    "name": [ "Chiropteran Mutation", "Chiropteran Transformation", "Chiropteran Metamorphosis" ],
    "desc": [
      "You consumed chiropteran primer.",
      "You taste iron, and you want more.",
      "Every sound is a painful screech in your ears.  It's all too much!."
    ],
    "max_intensity": 3,
    "resist_traits": [ "THRESH_CHIROPTERAN" ],
    "base_mods": {
      "hurt_min": [ 1 ],
      "hurt_max": [ 2 ],
      "hurt_chance": [ -22 ],
      "hurt_tick": [ 150 ],
      "pain_min": [ 1 ],
      "pain_max": [ 2 ],
      "pain_chance": [ 100 ],
      "pain_tick": [ 75 ]
    },
    "scaling_mods": { "dex_mod": [ 1 ], "int_mod": [ -2 ], "speed_mod": [ 3.5 ], "hurt_chance": [ 21, 0 ], "pain_chance": [ -30 ] },
    "rating": "bad",
    "blood_analysis_description": "Chiropteran Primer Contamination"
  },
  {
    "type": "effect_type",
    "id": "mutagen_slime",
    "name": [ "Slime Mutation", "Slime Transformation", "Slime Metamorphosis" ],
    "desc": [ "You consumed slime primer.", "Plop.", "Brain… melting…" ],
    "max_intensity": 3,
    "resist_traits": [ "THRESH_SLIME" ],
    "base_mods": {
      "hurt_min": [ 1 ],
      "hurt_max": [ 2 ],
      "hurt_chance": [ -22 ],
      "hurt_tick": [ 90 ],
      "pain_min": [ 1 ],
      "pain_max": [ 2 ],
      "pain_chance": [ 10 ],
      "pain_tick": [ 75 ]
    },
    "scaling_mods": {
      "str_mod": [ -1.5 ],
      "dex_mod": [ 1.5 ],
      "int_mod": [ 2.5 ],
      "speed_mod": [ -3.5 ],
      "hurt_chance": [ 21, 0 ],
      "pain_chance": [ -30 ]
    },
    "rating": "bad",
    "blood_analysis_description": "Slime Primer Contamination"
  },
  {
    "type": "effect_type",
    "id": "mutagen_spider",
    "name": [ "Spider Mutation", "Spider Transformation", "Spider Metamorphosis" ],
    "desc": [
      "You consumed spider primer.",
      "An anchor line there and there, connect with capture threads…",
      "Perhaps you should curl up, just curl up and give in."
    ],
    "max_intensity": 3,
    "resist_traits": [ "THRESH_SPIDER" ],
    "base_mods": {
      "hurt_min": [ 1 ],
      "hurt_max": [ 2 ],
      "hurt_chance": [ -22 ],
      "hurt_tick": [ 150 ],
      "pain_min": [ 1 ],
      "pain_max": [ 1 ],
      "pain_chance": [ 60 ],
      "pain_tick": [ 100 ]
    },
    "scaling_mods": { "dex_mod": [ 1.5 ], "int_mod": [ -1 ], "speed_mod": [ 4 ], "hurt_chance": [ 21, 0 ], "pain_chance": [ -25 ] },
    "rating": "bad",
    "blood_analysis_description": "Spider Primer Contamination"
  },
  {
    "type": "effect_type",
    "id": "mutagen_troglobite",
    "name": [ "Troglobite Mutation", "Troglobite Transformation", "Troglobite Metamorphosis" ],
    "desc": [
      "You consumed troglobite primer.",
      "Down in the dark corners of the new world.  That's where you belong.",
      "Deep and dark, your bones ache and twist."
    ],
    "max_intensity": 3,
    "resist_traits": [ "THRESH_TROGLOBITE" ],
    "base_mods": {
      "hurt_min": [ 2 ],
      "hurt_max": [ 3 ],
      "hurt_chance": [ -22 ],
      "hurt_tick": [ 150 ],
      "pain_min": [ 1 ],
      "pain_max": [ 2 ],
      "pain_chance": [ 100 ],
      "pain_tick": [ 75 ]
    },
    "scaling_mods": { "str_mod": [ 2 ], "per_mod": [ -2.5 ], "dex_mod": [ 1 ], "hurt_chance": [ 21, 0 ], "pain_chance": [ -30 ] },
    "rating": "bad",
    "blood_analysis_description": "Troglobite Primer Contamination"
  },
  {
    "type": "effect_type",
    "id": "mutagen_ursine",
    "name": [ "Ursine Mutation", "Ursine Transformation", "Ursine Metamorphosis" ],
    "desc": [
      "You consumed ursine primer.",
      "Berries, brood, honey, or meat?  What will today bring?",
      "Sleep sounds good.  Sleep forever, maybe."
    ],
    "max_intensity": 3,
    "resist_traits": [ "THRESH_URSINE" ],
    "base_mods": {
      "str_mod": [ 1 ],
      "fatigue_min": [ 1 ],
      "fatigue_chance": [ 1100 ],
      "hurt_min": [ 1 ],
      "hurt_max": [ 2 ],
      "hurt_chance": [ -22 ],
      "hurt_tick": [ 150 ],
      "pain_min": [ 1 ],
      "pain_max": [ 2 ],
      "pain_chance": [ 100 ],
      "pain_tick": [ 75 ]
    },
    "scaling_mods": {
      "str_mod": [ 2.5 ],
      "per_mod": [ -1 ],
      "dex_mod": [ -1 ],
      "fatigue_chance": [ -500 ],
      "hurt_chance": [ 21, 0 ],
      "pain_chance": [ -30 ]
    },
    "rating": "bad",
    "blood_analysis_description": "Ursine Primer Contamination"
  },
  {
    "type": "effect_type",
    "id": "mutagen_crustacean",
    "name": [ "Crustacean Mutation", "Crustacean Transformation", "Crustacean Metamorphosis" ],
    "desc": [
      "You consumed crustacean mutagen.",
      "You consumed a large amount of crustacean mutagen.",
      "You consumed a life-changing amount of crustacean mutagen."
    ],
    "max_intensity": 3,
    "resist_traits": [ "THRESH_CRUSTACEAN" ],
    "base_mods": {
      "hurt_min": [ 1 ],
      "hurt_max": [ 2 ],
      "hurt_chance": [ -22 ],
      "hurt_tick": [ 75 ],
      "pain_min": [ 1 ],
      "pain_max": [ 2 ],
      "pain_chance": [ 100 ],
      "pain_tick": [ 75 ]
    },
    "scaling_mods": { "hurt_chance": [ 21, 0 ], "pain_chance": [ -30 ] },
    "rating": "bad",
    "blood_analysis_description": "Crustacean Mutagen Contamination"
  },
  {
    "type": "effect_type",
    "id": "beartrap",
    "name": [ "Stuck in a Beartrap" ],
    "desc": [ "You can't move until you get free!" ],
    "apply_message": "You are caught!",
    "rating": "bad",
    "show_in_info": true
  },
  {
    "type": "effect_type",
    "id": "glare",
    "name": [ "Glare" ],
    "desc": [ "The sun is in your eyes." ],
    "apply_message": "The sunlight's glare makes it hard to see.",
    "rating": "bad",
    "max_duration": "1 m",
    "base_mods": { "per_mod": [ -1 ] },
    "//": "No night vision for you",
    "limb_score_mods": [
      { "limb_score": "vision", "modifier": 0.5 },
      { "limb_score": "night_vis", "modifier": 0.0 },
      { "limb_score": "reaction", "modifier": 0.75 }
    ],
    "flags": [ "EFFECT_LIMB_SCORE_MOD_LOCAL" ]
  },
  {
    "type": "effect_type",
    "id": "snow_glare",
    "name": [ "Snow Glare" ],
    "desc": [ "The sunlight is reflecting off the snow." ],
    "apply_message": "The sunlight reflecting off the snow makes it hard to see.",
    "rating": "bad",
    "base_mods": { "per_mod": [ -1 ] },
    "limb_score_mods": [
      { "limb_score": "vision", "modifier": 0.5 },
      { "limb_score": "night_vis", "modifier": 0.0 },
      { "limb_score": "reaction", "modifier": 0.75 }
    ],
    "flags": [ "EFFECT_LIMB_SCORE_MOD_LOCAL" ]
  },
  {
    "type": "effect_type",
    "id": "laserlocked",
    "name": [ "Laser-targeted" ],
    "desc": [ "A laser sight is targeting you!" ],
    "apply_message": "",
    "rating": "bad"
  },
  {
    "type": "effect_type",
    "id": "was_laserlocked",
    "name": [ "" ],
    "desc": [ "" ],
    "apply_message": "",
    "rating": "bad"
  },
  {
    "type": "effect_type",
    "id": "smoke_eyes",
    "name": [
      "Little Eye Irritation (Smoke)",
      "Minor Eye Irritation (Smoke)",
      "Huge Eye Irritation (Smoke)",
      "Bad Eye Irritation (Smoke)"
    ],
    "desc": [
      "Your eyes are mildly irritated.",
      "Your eyes are watering.",
      "Your eyes sting badly and tears stream from them continuously.",
      "You can barely see anything due to your massive eye irritation and the flood of tears streaming from them."
    ],
    "apply_message": [
      [ "Your eyes are mildly irritated.", "bad" ],
      [ "Your eyes watering out of smoke.", "bad" ],
      [ "Your eyes sting badly and tears stream from them continuously.", "bad" ],
      [
        "You can barely see anything due to your massive eye irritation and the flood of tears streaming from them.",
        "bad"
      ]
    ],
    "miss_messages": [ [ "Your eyes sting and tear from the smoke.", 1 ] ],
    "max_duration": "3 m",
    "max_intensity": 4,
    "int_decay_tick": 40,
    "base_mods": { "per_mod": [ -1 ] },
    "scaling_mods": { "per_mod": [ -1 ] },
    "limb_score_mods": [
      { "limb_score": "vision", "modifier": 0.8, "resist_modifier": 1.0, "scaling": -0.2 },
      { "limb_score": "night_vis", "modifier": 0.8, "resist_modifier": 1.0, "scaling": -0.2 }
    ],
    "flags": [ "EFFECT_LIMB_SCORE_MOD" ],
    "show_in_info": true
  },
  {
    "type": "effect_type",
    "id": "smoke_lungs",
    "name": [ "Inhaled Some Smoke", "Inhaled Plenty of Smoke", "Smoke Inhalation", "Bad Smoke Inhalation" ],
    "desc": [
      "You draw in a faint whiff of smoke.",
      "A noticeable volume of smoke fills your lungs.",
      "A dense cloud of smoke enters your lungs.",
      "You inhale an overwhelming volume of smoke."
    ],
    "apply_message": [
      [ "You draw in a faint whiff of smoke.", "bad" ],
      [ "A noticeable volume of smoke fills your lungs.", "bad" ],
      [ "A dense cloud of smoke enters your lungs.", "bad" ],
      [ "You inhale an overwhelming volume of smoke.", "bad" ]
    ],
    "miss_messages": [ [ "Your lungs burn from the smoke.", 1 ] ],
    "harmful_cough": true,
    "max_duration": "3 m",
    "max_intensity": 4,
    "int_decay_tick": 40,
    "scaling_mods": { "str_mod": [ -1 ], "dex_mod": [ -1 ], "cough_chance": [ 10 ] },
    "limb_score_mods": [
      { "limb_score": "breathing", "resist_modifier": 1, "scaling": -0.25 },
      { "limb_score": "reaction", "resist_modifier": 1, "scaling": -0.1 },
      { "limb_score": "balance", "resist_modifier": 1, "scaling": -0.1 },
      { "limb_score": "lift", "resist_modifier": 1, "scaling": -0.1 },
      { "limb_score": "manip", "resist_modifier": 1, "scaling": -0.1 }
    ],
    "flags": [ "EFFECT_LIMB_SCORE_MOD" ],
    "show_in_info": true
  },
  {
    "type": "effect_type",
    "id": "teargas",
    "name": [ "Tear Gas" ],
    "desc": [ "You've been exposed to tear gas!" ],
    "apply_message": "You inhale a lungful of tear gas.",
    "rating": "bad",
    "miss_messages": [ [ "Your eyes burn from the tear gas.", 2 ] ],
    "harmful_cough": true,
    "max_duration": "30 m",
    "base_mods": { "str_mod": [ -2 ], "dex_mod": [ -2 ], "per_mod": [ -5 ], "speed_mod": [ -10 ], "cough_chance": [ 5 ] },
    "limb_score_mods": [
      { "limb_score": "vision", "modifier": 0.5 },
      { "limb_score": "night_vis", "modifier": 0.5 },
      { "limb_score": "reaction", "modifier": 0.75 },
      { "limb_score": "breathing", "modifier": 0.3 }
    ],
    "flags": [ "EFFECT_LIMB_SCORE_MOD" ],
    "show_in_info": true
  },
  {
    "type": "effect_type",
    "id": "boomered",
    "name": [ "Boomered" ],
    "desc": [ "Your vision is obscured by a disgusting splatter of bile." ],
    "apply_message": "You're covered in bile!",
    "rating": "bad",
    "base_mods": { "per_mod": [ -3 ], "vomit_chance": [ 500 ] },
    "max_duration": "30 s",
    "limb_score_mods": [
      { "limb_score": "vision", "modifier": 0.1 },
      { "limb_score": "night_vis", "modifier": 0.0 },
      { "limb_score": "reaction", "modifier": 0.2 }
    ],
    "flags": [ "EFFECT_LIMB_SCORE_MOD" ]
  },
  {
    "type": "effect_type",
    "id": "glowing",
    "name": [ "Glowing" ],
    "desc": [ "You are covered in glowing goo!" ],
    "max_duration": "6 m",
    "apply_message": "You're covered in a glowing goo!",
    "rating": "bad",
    "base_mods": { "vomit_chance": [ 500 ] }
  },
  {
    "type": "effect_type",
    "id": "invisibility",
    "name": [ "Invisible" ],
    "desc": [ "You are invisible." ],
    "//": "Applying this to monsters will make them invisible unless they are adjacent to the player.",
    "flags": [ "INVISIBLE" ]
  },
  {
    "type": "effect_type",
    "id": "took_flumed",
    "rating": "good",
    "blood_analysis_description": "Antihistamines",
    "max_duration": 57600,
    "dur_add_perc": 30
  },
  {
    "type": "effect_type",
    "id": "took_xanax",
    "max_duration": 14400,
    "dur_add_perc": 22,
    "base_mods": { "stim_tick": [ 150 ], "stim_min": [ -1 ], "stim_min_val": [ -1 ] },
    "rating": "good",
    "blood_analysis_description": "Fast-acting sedatives"
  },
  {
    "type": "effect_type",
    "id": "took_xanax_visible",
    "name": [ "Took Fast-acting Sedative" ],
    "desc": [ "You took a fast-acting sedative some time ago and you might still be under its influence." ],
    "max_duration": 18000,
    "dur_add_perc": 20
  },
  {
    "type": "effect_type",
    "id": "took_prozac",
    "rating": "good",
    "blood_analysis_description": "Antidepressants",
    "max_duration": 64800,
    "dur_add_perc": 40
  },
  {
    "type": "effect_type",
    "id": "took_prozac_bad"
  },
  {
    "type": "effect_type",
    "id": "took_prozac_visible",
    "name": [ "Took Antidepressant" ],
    "desc": [ "You took an antidepressant some time ago and you might still be under its influence." ],
    "max_duration": 72000,
    "dur_add_perc": 35
  },
  {
    "type": "effect_type",
    "id": "in_pit",
    "name": [ "Stuck in a Pit" ],
    "desc": [ "You're stuck in a pit.  Sight distance is limited and you have to climb out." ],
    "show_in_info": true
  },
  {
    "type": "effect_type",
    "id": "took_thorazine",
    "rating": "good",
    "blood_analysis_description": "Antipsychotics",
    "max_duration": 64800,
    "dur_add_perc": 50
  },
  {
    "type": "effect_type",
    "id": "took_thorazine_bad"
  },
  {
    "type": "effect_type",
    "id": "took_thorazine_visible",
    "name": [ "Took Antipsychotic" ],
    "desc": [ "You took an antipsychotic some time ago and you might still be under its influence." ],
    "max_duration": 72000,
    "dur_add_perc": 35
  },
  {
    "type": "effect_type",
    "id": "no_sight",
    "name": [ "Poor Sight" ],
    "desc": [ "You can't see very far from this spot." ],
    "apply_message": "Your sight distance is impaired.",
    "rating": "bad",
    "limb_score_mods": [
      { "limb_score": "vision", "modifier": 0.1 },
      { "limb_score": "night_vis", "modifier": 0.0 },
      { "limb_score": "reaction", "modifier": 0.2 }
    ],
    "flags": [ "EFFECT_LIMB_SCORE_MOD" ]
  },
  {
    "type": "effect_type",
    "id": "anticoagulant",
    "max_intensity": 3,
    "rating": "bad",
    "blood_analysis_description": "Blood Thinner",
    "effect_dur_scaling": [ { "effect_id": "bleed", "modifier": 1.05, "same_bp": false } ]
  },
  {
    "type": "effect_type",
    "id": "nsaid_eff",
    "//": "Blood pressure up.  Remember that this is divided by 10000, so maximum 5% increase.",
    "//2": "NSAIDs are the drug family that includes ibuprofen.",
    "rating": "bad",
    "base_mods": { "blood_pressure_tick": [ 100 ], "blood_pressure_min": [ 2 ], "blood_pressure_max_val": [ 500 ] }
  },
  {
    "type": "effect_type",
    "id": "pkill1_generic",
    "max_duration": "4 m",
    "base_mods": { "pkill_tick": [ 42 ], "pkill_min": [ 1 ], "pkill_max_val": [ 15 ] },
    "rating": "good",
    "blood_analysis_description": "Minor Painkiller"
  },
  {
    "type": "effect_type",
    "id": "pkill1_nsaid",
    "max_duration": "4 m",
    "base_mods": { "pkill_tick": [ 42 ], "pkill_min": [ 1 ], "pkill_max_val": [ 15 ] },
    "rating": "good",
    "blood_analysis_description": "Minor Painkiller (NSAID-based)"
  },
  {
    "type": "effect_type",
    "id": "pkill1_acetaminophen",
    "max_duration": "4 m",
    "base_mods": { "pkill_tick": [ 42 ], "pkill_min": [ 1 ], "pkill_max_val": [ 15 ] },
    "rating": "good",
    "blood_analysis_description": "Minor Painkiller (Acetaminophen)"
  },
  {
    "type": "effect_type",
    "id": "pkill2",
    "pkill_addict_reduces": true,
    "base_mods": { "pkill_tick": [ 42 ], "pkill_min": [ 2 ] },
    "rating": "good",
    "blood_analysis_description": "Moderate Painkiller"
  },
  {
    "type": "effect_type",
    "id": "pkill3",
    "pkill_addict_reduces": true,
    "base_mods": { "pkill_tick": [ 12 ], "pkill_min": [ 1 ] },
    "rating": "good",
    "blood_analysis_description": "Heavy Painkiller"
  },
  {
    "type": "effect_type",
    "id": "pkill_l",
    "pkill_addict_reduces": true,
    "base_mods": { "pkill_max_val": [ 40 ], "pkill_tick": [ 120 ], "pkill_min": [ 1 ] },
    "rating": "good",
    "blood_analysis_description": "Slow-Release Painkiller"
  },
  {
    "type": "effect_type",
    "id": "pkill_wintergreen",
    "pkill_addict_reduces": true,
    "base_mods": { "pkill_max_val": [ 15 ], "pkill_tick": [ 50 ], "pkill_min": [ 1 ], "pkill_chance": [ 45 ] },
    "rating": "good",
    "blood_analysis_description": "Ate wintergreen leaves"
  },
  {
    "type": "effect_type",
    "id": "pkill_wintergreen_oil",
    "pkill_addict_reduces": true,
    "base_mods": { "pkill_max_val": [ 30 ], "pkill_tick": [ 42 ], "pkill_min": [ 2 ] },
    "rating": "good",
    "blood_analysis_description": "Wintergreen Oil"
  },
  {
    "type": "effect_type",
    "id": "webbed",
    "name": [ "Webbed" ],
    "desc": [ "You are covered in webs!" ],
    "apply_message": "You're covered in webs!",
    "rating": "bad",
    "miss_messages": [ [ "The webs restrict your movement.", 4 ] ],
    "max_intensity": 3,
    "int_add_val": 1,
    "base_mods": { "speed_mod": [ -20 ] },
    "scaling_mods": { "speed_mod": [ -5 ] },
    "limb_score_mods": [
      { "limb_score": "lift", "modifier": 0.8, "scaling": -0.15 },
      { "limb_score": "block", "modifier": 0.8, "scaling": -0.15 },
      { "limb_score": "breathing", "modifier": 0.9, "scaling": -0.1 },
      { "limb_score": "balance", "modifier": 8, "scaling": -0.2 }
    ],
    "flags": [ "EFFECT_LIMB_SCORE_MOD" ],
    "show_in_info": true,
    "show_intensity": false
  },
  {
    "type": "effect_type",
    "id": "sludged",
    "name": [ "Sludged" ],
    "desc": [ "You're standing in sludge!" ],
    "apply_message": "You've stepped into some sludge!",
    "rating": "bad",
    "miss_messages": [ [ "The sludge restricts your movement.", 4 ] ],
    "max_intensity": 3,
    "limb_score_mods": [
      { "limb_score": "move_speed", "modifier": 0.8, "scaling": -0.15 },
      { "limb_score": "footing", "modifier": 0.8, "scaling": -0.15 },
      { "limb_score": "balance", "modifier": 8, "scaling": -0.2 }
    ],
    "flags": [ "EFFECT_LIMB_SCORE_MOD" ],
    "show_in_info": true
  },
  {
    "type": "effect_type",
    "id": "bite",
    "name": [ "Bite", "Painful Bite" ],
    "desc": [ "You have a nasty bite wound." ],
    "apply_memorial_log": "Received a deep bite wound.",
    "remove_memorial_log": "Recovered from a bite wound.",
    "apply_message": "The bite wound feels really deep…",
    "resist_traits": [ "INFRESIST" ],
    "immune_bp_flags": [ "BIONIC_LIMB" ],
    "main_parts_only": true,
    "rating": "bad",
    "int_dur_factor": "30 m",
    "max_intensity": 2,
    "scaling_mods": {
      "dex_mod": [ -1, 0 ],
      "pain_chance_bot": [ 200 ],
      "pain_chance": [ 2, 1 ],
      "pain_min": [ 1 ],
      "pain_max_val": [ 10, 5 ]
    }
  },
  {
    "type": "effect_type",
    "id": "infected",
    "name": [ "Infected", "Badly Infected", "Pus Filled" ],
    "desc": [ "You have an infected wound." ],
    "apply_memorial_log": "Contracted an infection.",
    "remove_memorial_log": "Recovered from an infection… this time.",
    "apply_message": "Your wound feels infected.",
    "resist_traits": [ "INFRESIST" ],
    "main_parts_only": true,
    "rating": "bad",
    "int_dur_factor": "8 h",
    "max_intensity": 3,
    "base_mods": {
      "str_mod": [ -2 ],
      "dex_mod": [ -3 ],
      "int_mod": [ -2 ],
      "vomit_chance": [ 900, 1200 ],
      "vomit_tick": [ 180 ],
      "thirst_min": [ 2 ],
      "thirst_chance": [ 10, 100 ],
      "thirst_tick": [ 30 ],
      "speed_mod": [ -10, 0 ],
      "stamina_min": [ -8, -4 ],
      "stamina_max": [ -50, -20 ],
      "stamina_chance": [ 3, 10 ],
      "fatigue_min": [ 2, 0 ],
      "fatigue_max": [ 10, 5 ],
      "fatigue_chance": [ 110 ],
      "fatigue_max_val": [ 700, 250 ],
      "healing_rate": [ 0.01, 1 ]
    },
    "scaling_mods": {
      "str_mod": [ -1, -0.5 ],
      "dex_mod": [ -1, -0.5 ],
      "int_mod": [ -3, -1 ],
      "vomit_chance": [ -400 ],
      "speed_mod": [ -10, -5 ],
      "stamina_min": [ -6, -4 ],
      "stamina_max": [ 15, 4 ],
      "stamina_chance": [ -1, -2.5 ],
      "fatigue_chance": [ -50 ],
      "fatigue_tick": [ 0.5 ]
    },
    "//": "Stamina regen stops completely at int 3, but no stamina loss from then on",
    "blood_analysis_description": "Bacterial Infection"
  },
  {
    "type": "effect_type",
    "id": "recover",
    "name": [ "Recovering from Infection" ],
    "desc": [ "You are recovering from an infection." ],
    "rating": "bad",
    "resist_traits": [ "INFRESIST" ],
    "max_intensity": 3,
    "int_dur_factor": "32 h",
    "base_mods": {
      "str_mod": [ -1 ],
      "dex_mod": [ -1 ],
      "int_mod": [ -1 ],
      "vomit_chance": [ 1200, 1800 ],
      "vomit_tick": [ 180 ],
      "thirst_min": [ 1, 0 ],
      "thirst_max": [ 3, 2 ],
      "thirst_chance": [ 10, 100 ],
      "thirst_tick": [ 60 ],
      "speed_mod": [ -5, 0 ],
      "stamina_min": [ -8 ],
      "stamina_chance": [ 10, 20 ],
      "fatigue_min": [ 1, 0 ],
      "fatigue_max": [ 5, 3 ],
      "fatigue_chance": [ 210 ],
      "fatigue_max_val": [ 500, 125 ],
      "healing_rate": [ 0.5 ]
    },
    "scaling_mods": {
      "str_mod": [ -1, -0.5 ],
      "dex_mod": [ -1, -0.5 ],
      "int_mod": [ -2, -1 ],
      "vomit_chance": [ -500 ],
      "speed_mod": [ -5, -4 ],
      "stamina_min": [ -6, -3 ],
      "stamina_chance": [ -1, -2.5 ],
      "fatigue_chance": [ -60 ]
    }
  },
  {
    "type": "effect_type",
    "id": "bandaged",
    "name": [ "Bandaged" ],
    "desc": [ "The wounds on your %s are bandaged." ],
    "main_parts_only": true,
    "rating": "good",
    "int_dur_factor": "6 h",
    "max_intensity": 16,
    "max_effective_intensity": 8,
    "part_descs": true,
    "max_duration": "4 d",
    "base_mods": { "healing_rate": [ 2 ], "healing_head": [ 50 ], "healing_torso": [ 150 ] },
    "scaling_mods": { "healing_rate": [ 2 ] }
  },
  {
    "type": "effect_type",
    "id": "disinfected",
    "name": [ "Disinfected" ],
    "desc": [ "The wounds on your %s are disinfected." ],
    "main_parts_only": true,
    "rating": "good",
    "int_dur_factor": "6 h",
    "max_intensity": 16,
    "max_effective_intensity": 8,
    "part_descs": true,
    "max_duration": "4 d",
    "base_mods": { "healing_rate": [ 2 ], "healing_head": [ 50 ], "healing_torso": [ 150 ] },
    "scaling_mods": { "healing_rate": [ 2 ] }
  },
  {
    "type": "effect_type",
    "id": "spores",
    "name": [ "Spore Dusted", "Spore Covered", "Spore Coated" ],
    "speed_name": "Spore Covered",
    "desc": [ "You can feel the tiny spores sinking directly into your flesh." ],
    "max_intensity": 3,
    "int_decay_tick": 720,
    "int_add_val": 1,
    "main_parts_only": true,
    "resist_traits": [ "M_IMMUNE" ],
    "base_mods": { "speed_mod": [ -7, 0 ] },
    "scaling_mods": { "speed_mod": [ -3, 0 ] }
  },
  {
    "type": "effect_type",
    "id": "fungus",
    "apply_memorial_log": "Contracted a fungal infection.",
    "remove_memorial_log": "Cured the fungal infection.",
    "miss_messages": [ [ "You feel sick inside.", 1 ] ],
    "speed_name": "Itchy skin",
    "remove_message": "The itching in your skin fades away.",
    "rating": "bad",
    "max_intensity": 3,
    "int_dur_factor": "6 h",
    "max_duration": "18 h",
    "resist_traits": [ "POISRESIST" ],
    "resist_effects": [ "antifungal" ],
    "base_mods": { "speed_mod": [ -10 ], "str_mod": [ -1 ], "dex_mod": [ -1 ] },
    "blood_analysis_description": "Fungal Infection"
  },
  {
    "type": "effect_type",
    "id": "hallucinogenic_acid_light",
    "name": [ "Bad High" ],
    "desc": [ "You've been exposed to fungal acid fumes!" ],
    "apply_message": "You inhale a lungful of hallucinogenic acid fumes.",
    "rating": "bad",
    "miss_messages": [ [ "The world spins.", 2 ] ],
    "harmful_cough": true,
    "max_duration": "40 m",
    "base_mods": {
      "str_mod": [ -1 ],
      "dex_mod": [ -2 ],
      "per_mod": [ -3 ],
      "int_mod": [ -2 ],
      "speed_mod": [ -5 ],
      "cough_chance": [ 30 ],
      "vomit_chance": [ 3000 ]
    },
    "limb_score_mods": [
      { "limb_score": "vision", "modifier": 0.6 },
      { "limb_score": "night_vis", "modifier": 0.7 },
      { "limb_score": "reaction", "modifier": 0.8 },
      { "limb_score": "breathing", "modifier": 0.8 }
    ],
    "flags": [ "EFFECT_LIMB_SCORE_MOD" ],
    "show_in_info": true,
    "resist_traits": [ "M_IMMUNE" ]
  },
  {
    "type": "effect_type",
    "id": "hallucinogenic_acid_heavy",
    "name": [ "Really Bad High" ],
    "desc": [ "You've been exposed to thick fungal acid fumes!" ],
    "apply_message": "You inhale a lungful of thick hallucinogenic acid fumes.",
    "rating": "bad",
    "miss_messages": [ [ "The world fractals.", 2 ] ],
    "harmful_cough": true,
    "max_duration": "40 m",
    "base_mods": {
      "str_mod": [ -2 ],
      "dex_mod": [ -3 ],
      "per_mod": [ -6 ],
      "int_mod": [ -4 ],
      "speed_mod": [ -7 ],
      "cough_chance": [ 50 ],
      "vomit_chance": [ 4000 ]
    },
    "limb_score_mods": [
      { "limb_score": "vision", "modifier": 0.45 },
      { "limb_score": "night_vis", "modifier": 0.6 },
      { "limb_score": "reaction", "modifier": 0.7 },
      { "limb_score": "breathing", "modifier": 0.7 }
    ],
    "flags": [ "EFFECT_LIMB_SCORE_MOD" ],
    "show_in_info": true,
    "resist_traits": [ "M_IMMUNE" ]
  },
  {
    "type": "effect_type",
    "id": "taint",
    "name": [ "Touched Mind", "Touched Mind", "Tainted Mind", "Badly Tainted Mind" ],
    "miss_messages": [ [ "Your sense of reality warps!", 3 ] ],
    "speed_name": "Tainted",
    "desc": [
      "You are disoriented as strange visions flash through your mind.",
      "You are overwhelmed by the disturbing imagery and concepts you're flooded with.",
      "You can't comprehend the things around you…",
      "You don't know what is and isn't real anymore…"
    ],
    "rating": "bad",
    "max_intensity": 4,
    "max_duration": "2 h",
    "int_add_val": 1,
    "int_dur_factor": "5 m",
    "base_mods": { "speed_mod": [ -20 ], "str_mod": [ 0 ], "dex_mod": [ -1 ], "per_mod": [ -2 ], "vomit_chance": [ 20 ] },
    "scaling_mods": { "speed_mod": [ -10 ], "int_mod": [ -2 ], "str_mod": [ -1 ], "dex_mod": [ -1 ], "per_mod": [ -2 ] },
    "limb_score_mods": [
      { "limb_score": "reaction", "modifier": 0.8, "scaling": -0.2 },
      { "limb_score": "block", "modifier": 0.8, "scaling": -0.2 },
      { "limb_score": "vision", "modifier": 0.9, "scaling": -0.1 },
      { "limb_score": "night_vis", "modifier": 0.9, "scaling": -0.1 }
    ],
    "flags": [ "EFFECT_LIMB_SCORE_MOD" ]
  },
  {
    "type": "effect_type",
    "id": "tindrift"
  },
  {
    "type": "effect_type",
    "id": "visuals",
    "name": [ "Hallucinating" ],
    "desc": [ "You can't trust everything that you see." ],
    "rating": "bad",
    "base_mods": { "int_mod": [ -2 ], "dex_mod": [ -1 ], "per_mod": [ -4 ] },
    "limb_score_mods": [
      { "limb_score": "reaction", "modifier": 0.8, "scaling": -0.2 },
      { "limb_score": "block", "modifier": 0.8, "scaling": -0.2 }
    ],
    "flags": [ "EFFECT_LIMB_SCORE_MOD" ],
    "blood_analysis_description": "Hallucinations"
  },
  {
    "type": "effect_type",
    "id": "rat",
    "name": [ "Ratting" ],
    "desc": [ "You feel nauseated and rat-like." ],
    "max_intensity": 100,
    "base_mods": { "int_mod": [ -0.5 ], "str_mod": [ -0.2 ], "per_mod": [ -0.4 ] },
    "scaling_mods": { "int_mod": [ -0.5 ], "str_mod": [ -0.2 ], "per_mod": [ -0.4 ] }
  },
  {
    "type": "effect_type",
    "id": "pblue",
    "base_mods": { "rad_chance": [ 600 ], "rad_min": [ -1 ] },
    "max_duration": 10800,
    "dur_add_perc": 35,
    "blood_analysis_description": "Prussian Blue",
    "rating": "good"
  },
  {
    "type": "effect_type",
    "id": "iodine",
    "rating": "good",
    "blood_analysis_description": "Potassium Iodide"
  },
  {
    "type": "effect_type",
    "id": "shakes",
    "name": [ "Shakes" ],
    "desc": [ "Your hands just won't stop shaking." ],
    "miss_messages": [ [ "You tremble.", 4 ] ],
    "base_mods": { "str_mod": [ -1 ], "dex_mod": [ -4 ] },
    "max_duration": 7200,
    "dur_add_perc": 30,
    "limb_score_mods": [
      { "limb_score": "reaction", "modifier": 0.7 },
      { "limb_score": "block", "modifier": 0.5 },
      { "limb_score": "balance", "modifier": 0.75 },
      { "limb_score": "footing", "modifier": 0.75 }
    ],
    "flags": [ "EFFECT_LIMB_SCORE_MOD" ]
  },
  {
    "type": "effect_type",
    "id": "motor_seizure",
    "name": [ "Seizure" ],
    "//": "Intended to be applied with downed to make it nearly impossible for player to stand.",
    "rating": "bad",
    "remove_message": "You regain control of your muscles!",
    "desc": [ "Your muscles have seized up, and you can't control them!" ],
    "miss_messages": [ [ "Your muscles won't cooperate!", 20 ] ],
    "base_mods": { "str_mod": [ -12 ], "dex_mod": [ -20 ] },
    "limb_score_mods": [
      { "limb_score": "reaction", "modifier": 0.2 },
      { "limb_score": "block", "modifier": 0 },
      { "limb_score": "balance", "modifier": 0.2 },
      { "limb_score": "footing", "modifier": 0.2 },
      { "limb_score": "crawl", "modifier": 0 }
    ],
    "flags": [ "EFFECT_LIMB_SCORE_MOD" ]
  },
  {
    "type": "effect_type",
    "id": "bleed",
    "name": [
      "Minor Bleeding",
      "Minor Bleeding",
      "Minor Bleeding",
      "Minor Bleeding",
      "Minor Bleeding",
      "Bleeding",
      "Bleeding",
      "Bleeding",
      "Bleeding",
      "Bleeding",
      "Bad Bleeding",
      "Bad Bleeding",
      "Bad Bleeding",
      "Bad Bleeding",
      "Bad Bleeding",
      "Bad Bleeding",
      "Bad Bleeding",
      "Bad Bleeding",
      "Bad Bleeding",
      "Bad Bleeding",
      "Heavy Bleeding",
      "Heavy Bleeding",
      "Heavy Bleeding",
      "Heavy Bleeding",
      "Heavy Bleeding",
      "Heavy Bleeding",
      "Heavy Bleeding",
      "Heavy Bleeding",
      "Heavy Bleeding",
      "Heavy Bleeding",
      "Heavy Arterial Bleeding",
      "Heavy Arterial Bleeding",
      "Heavy Arterial Bleeding",
      "Heavy Arterial Bleeding",
      "Heavy Arterial Bleeding",
      "Heavy Arterial Bleeding",
      "Heavy Arterial Bleeding",
      "Heavy Arterial Bleeding",
      "Heavy Arterial Bleeding",
      "Heavy Arterial Bleeding"
    ],
    "desc": [
      "'Tis but a scratch.",
      "'Tis but a scratch.",
      "'Tis but a scratch.",
      "'Tis but a scratch.",
      "'Tis but a scratch.",
      "You are slowly losing blood.",
      "You are slowly losing blood.",
      "You are slowly losing blood.",
      "You are slowly losing blood.",
      "You are slowly losing blood.",
      "You are losing blood.",
      "You are losing blood.",
      "You are losing blood.",
      "You are losing blood.",
      "You are losing blood.",
      "You are losing blood.",
      "You are losing blood.",
      "You are losing blood.",
      "You are losing blood.",
      "You are losing blood.",
      "You are rapidly losing blood.",
      "You are rapidly losing blood.",
      "You are rapidly losing blood.",
      "You are rapidly losing blood.",
      "You are rapidly losing blood.",
      "You are rapidly losing blood.",
      "You are rapidly losing blood.",
      "You are rapidly losing blood.",
      "You are rapidly losing blood.",
      "You are rapidly losing blood.",
      "Blood is gushing from you like a fountain!",
      "Blood is gushing from you like a fountain!",
      "Blood is gushing from you like a fountain!",
      "Blood is gushing from you like a fountain!",
      "Blood is gushing from you like a fountain!",
      "Blood is gushing from you like a fountain!",
      "Blood is gushing from you like a fountain!",
      "Blood is gushing from you like a fountain!",
      "Blood is gushing from you like a fountain!",
      "Blood is gushing from you like a fountain!"
    ],
    "main_parts_only": true,
    "apply_message": "You're bleeding!",
    "remove_message": "The bleeding stops!",
    "rating": "bad",
    "immune_flags": [ "BLEED_IMMUNE" ],
    "max_intensity": 40,
    "int_dur_factor": 60,
    "max_duration": 2400,
    "scaling_mods": { "str_mod": [ -0.1 ], "per_mod": [ -0.1 ] },
    "show_in_info": true
  },
  {
    "type": "effect_type",
    "id": "slimed",
    "name": [ "Slimed" ],
    "desc": [ "You're covered in thick goo!" ],
    "apply_message": "You're covered in thick goo!",
    "rating": "bad",
    "miss_messages": [ [ "This goo makes you slip.", 2 ] ],
    "base_mods": { "dex_mod": [ -2 ], "speed_mod": [ -25 ], "vomit_chance": [ 2100 ] },
    "show_in_info": true,
    "limb_score_mods": [
      { "limb_score": "lift", "modifier": 0.8, "scaling": -0.15 },
      { "limb_score": "block", "modifier": 0.8, "scaling": -0.15 },
      { "limb_score": "breathing", "modifier": 0.9, "scaling": -0.1 },
      { "limb_score": "balance", "modifier": 0.8, "scaling": -0.2 }
    ],
    "flags": [ "EFFECT_LIMB_SCORE_MOD" ]
  },
  {
    "type": "effect_type",
    "id": "hallu",
    "max_duration": "6 h",
    "blood_analysis_description": "Hallucinations",
    "limb_score_mods": [
      { "limb_score": "reaction", "modifier": 0.8, "scaling": -0.2 },
      { "limb_score": "block", "modifier": 0.8, "scaling": -0.2 }
    ],
    "flags": [ "EFFECT_LIMB_SCORE_MOD" ]
  },
  {
    "type": "effect_type",
    "id": "cold",
    "name": [ "Chilly", "Cold", "Freezing" ],
    "desc": [ "Your %s is exposed to the cold.", "Your %s is very exposed to the cold.", "Your %s is dangerously cold!" ],
    "speed_name": "Cold",
    "max_intensity": 3,
    "part_descs": true,
    "base_mods": { "speed_mod": [ -2 ] },
    "scaling_mods": {
      "speed_mod": [ -7 ],
      "int_mod": [ -0.5 ],
      "dex_mod": [ -0.5 ],
      "hurt_min": [ 1 ],
      "hurt_chance": [ 200 ],
      "pkill_tick": [ 60 ],
      "pkill_min": [ 1 ],
      "pkill_max_val": [ 30 ],
      "stamina_chance": [ 2 ],
      "stamina_min": [ -2 ]
    },
    "limb_score_mods": [
      { "limb_score": "manip", "modifier": 0.8, "scaling": -0.2 },
      { "limb_score": "grip", "modifier": 0.8, "scaling": -0.2 },
      { "limb_score": "block", "modifier": 0.9, "scaling": -0.1 },
      { "limb_score": "lift", "modifier": 0.9, "scaling": -0.1 },
      { "limb_score": "move_speed", "modifier": 0.9, "scaling": -0.1 },
      { "limb_score": "crawl", "modifier": 0.9, "scaling": -0.1 }
    ],
    "flags": [ "EFFECT_LIMB_SCORE_MOD_LOCAL" ]
  },
  {
    "type": "effect_type",
    "id": "wet",
    "name": [ "Damp", "Wet", "Soaked" ],
    "desc": [ "Your %s is covered in moisture.", "Your %s is wet.", "Your %s is soaked!" ],
    "max_intensity": 3,
    "part_descs": true
  },
  {
    "type": "effect_type",
    "id": "chafing",
    "name": [ "Uncomfortable" ],
    "desc": [ "Your %s is uncomfortable.  Wearing something soft under your hard armor would help." ],
    "max_intensity": 1,
    "part_descs": true,
    "base_mods": { "speed_mod": [ -2 ], "pain_min": [ 1 ], "pain_chance": [ 2 ], "pain_max_val": [ -1 ] }
  },
  {
    "type": "effect_type",
    "id": "hot",
    "name": [ "Warm", "Hot", "Scorching" ],
    "desc": [ "Your %s feels warm.", "Your %s is hot.", "Your %s is burning up!" ],
    "max_intensity": 3,
    "part_descs": true,
    "base_mods": {
      "//": "thirst is ml / 5 someone doing exercise in the sun burns between 500mL to 1000mL extra an hour as sweat so 1.5 thirst a minute split between 10 body parts",
      "thirst_min": [ 1 ],
      "thirst_tick": [ 60 ],
      "thirst_chance": [ 6 ],
      "perspiration_min": [ 2 ],
      "perspiration_tick": [ 60 ],
      "perspiration_chance": [ 1 ],
      "pain_min": [ 1 ],
      "pain_chance": [ 2 ],
      "pain_max_val": [ -1 ],
      "hurt_min": [ 1 ],
      "hurt_chance": [ -300 ],
      "stamina_chance": [ 2 ]
    },
    "scaling_mods": {
      "thirst_min": [ 1 ],
      "perspiration_min": [ 5 ],
      "perspiration_tick": [ -15 ],
      "pain_max_val": [ 10 ],
      "hurt_chance": [ 200 ],
      "stamina_min": [ -1 ]
    }
  },
  {
    "type": "effect_type",
    "id": "hot_speed",
    "name": [ "Slowdown", "Hampered", "Crushed" ],
    "desc": [ "The heat slows you down.", "You struggle to move in this heat.", "The heat is crushing you." ],
    "speed_name": "Heat slowdown",
    "max_intensity": 3,
    "part_descs": true,
    "base_mods": { "speed_mod": [ -2 ] },
    "scaling_mods": { "speed_mod": [ -4 ] }
  },
  {
    "type": "effect_type",
    "id": "frostbite",
    "name": [ "Frostnip", "Frostbite" ],
    "desc": [ "Your %s is frostnipped and has gone numb.", "Your %s is frostbitten!  Its tissues are frozen from the cold!" ],
    "part_descs": true,
    "speed_name": "Frostbite",
    "immune_bp_flags": [ "BIONIC_LIMB" ],
    "dur_add_perc": 0,
    "max_intensity": 2,
    "scaling_mods": { "speed_mod": [ -5 ] },
    "limb_score_mods": [
      { "limb_score": "manip", "modifier": 0 },
      { "limb_score": "grip", "modifier": 0 },
      { "limb_score": "block", "modifier": 0.5, "scaling": -0.25 },
      { "limb_score": "lift", "modifier": 0.5, "scaling": -0.25 },
      { "limb_score": "move_speed", "modifier": 0.75, "scaling": -0.25 },
      { "limb_score": "crawl", "modifier": 0.75, "scaling": -0.25 }
    ],
    "flags": [ "EFFECT_LIMB_SCORE_MOD_LOCAL" ]
  },
  {
    "type": "effect_type",
    "id": "frostbite_recovery",
    "name": [ "Defrosting" ],
    "desc": [ "Your %s is starting to feel the damage cold has wrought." ],
    "immune_bp_flags": [ "BIONIC_LIMB" ],
    "part_descs": true,
    "base_mods": { "pain_max_val": [ 40 ], "pain_chance": [ 2 ], "pain_min": [ 1 ] }
  },
  {
    "type": "effect_type",
    "id": "blisters",
    "name": [ "Blisters" ],
    "desc": [ "Your %s is blistering from the intense heat." ],
    "main_parts_only": true,
    "part_descs": true,
    "miss_messages": [ [ "Your blisters distract you", 1 ] ],
    "immune_bp_flags": [ "BIONIC_LIMB" ],
    "base_mods": {
      "dex_mod": [ -1 ],
      "str_mod": [ -1 ],
      "per_mod": [ -1 ],
      "pain_max_val": [ 35 ],
      "pain_chance": [ 2 ],
      "pain_min": [ 1 ],
      "hurt_chance": [ 4 ],
      "hurt_min": [ 1 ]
    }
  },
  {
    "type": "effect_type",
    "id": "dermatik",
    "immune_bp_flags": [ "BIONIC_LIMB" ],
    "blood_analysis_description": "Insect Parasite"
  },
  {
    "type": "effect_type",
    "id": "formication",
    "name": [ "Itchy", "Very Itchy", "Terribly Itchy" ],
    "desc": [ "You stop to scratch yourself frequently; high INT helps you resist the urge." ],
    "apply_message": "You feel extremely itchy!",
    "rating": "bad",
    "resist_effects": [ "took_flumed", "took_antihistamine" ],
    "main_parts_only": true,
    "immune_bp_flags": [ "BIONIC_LIMB" ],
    "max_intensity": 3,
    "base_mods": { "str_mod": [ -0.34 ], "int_mod": [ -1 ] },
    "scaling_mods": { "str_mod": [ -0.34 ], "int_mod": [ -1 ] }
  },
  {
    "type": "effect_type",
    "id": "sap",
    "name": [ "Sap-coated" ],
    "desc": [ "You're coated in sap!" ],
    "apply_message": "You're coated in sap!",
    "rating": "bad",
    "miss_messages": [ [ "The sap's too sticky for you to fight effectively.", 3 ] ],
    "base_mods": { "speed_mod": [ -25 ], "dex_mod": [ -3 ] },
    "limb_score_mods": [
      { "limb_score": "lift", "modifier": 0.8, "scaling": -0.15 },
      { "limb_score": "block", "modifier": 0.8, "scaling": -0.15 },
      { "limb_score": "breathing", "modifier": 0.9, "scaling": -0.1 },
      { "limb_score": "balance", "modifier": 8, "scaling": -0.2 }
    ],
    "flags": [ "EFFECT_LIMB_SCORE_MOD" ]
  },
  {
    "type": "effect_type",
    "id": "pre_common_cold",
    "name": [ "Getting Sick" ],
    "desc": [
      "You are coming down with some kind of sickness.  It's too early to tell how bad it's going to be, but it might be a good idea to find a safe place to rest."
    ],
    "apply_memorial_log": "Started getting sick.",
    "apply_message": "You feel a sickness coming on…",
    "rating": "bad",
    "resist_effects": [ "took_flumed" ],
    "base_mods": {
      "thirst_tick": [ 3600 ],
      "thirst_min": [ 1 ],
      "fatigue_tick": [ 600 ],
      "fatigue_min": [ 1 ],
      "str_mod": [ -1, 0 ],
      "cough_chance": [ 600, 0 ]
    }
  },
  {
    "//": "For player, indistinguishable from pre_cold, but separate here to allow for separate resistances from flu shot/antibodies.",
    "type": "effect_type",
    "id": "pre_flu",
    "name": [ "Getting Sick" ],
    "desc": [
      "You are coming down with some kind of sickness.  It's too early to tell how bad it's going to be, but it might be a good idea to find a safe place to rest."
    ],
    "apply_memorial_log": "Started getting sick.",
    "apply_message": "You feel a sickness coming on…",
    "rating": "bad",
    "resist_effects": [ "took_flumed" ],
    "base_mods": {
      "thirst_tick": [ 3600 ],
      "thirst_min": [ 1 ],
      "fatigue_tick": [ 600 ],
      "fatigue_min": [ 1 ],
      "str_mod": [ -1, 0 ],
      "cough_chance": [ 600, 0 ]
    }
  },
  {
    "type": "effect_type",
    "id": "common_cold",
    "name": [ "Common Cold" ],
    "desc": [ "You have contracted the 'Common Cold'.  Symptoms can be alleviated by medication (cough syrup)." ],
    "apply_memorial_log": "Caught a cold.",
    "remove_memorial_log": "Got over the cold.",
    "apply_message": "You feel a cold coming on…",
    "rating": "bad",
    "resist_effects": [ "took_flumed" ],
    "immune_flags": [ "NO_DISEASE" ],
    "miss_messages": [ [ "You're too stuffed up to fight effectively.", 1 ] ],
    "base_mods": {
      "thirst_tick": [ 1800 ],
      "thirst_min": [ 1 ],
      "fatigue_tick": [ 300 ],
      "fatigue_min": [ 1 ],
      "str_mod": [ -3, -1 ],
      "dex_mod": [ -1, 0 ],
      "per_mod": [ -1, 0 ],
      "int_mod": [ -2, -1 ],
      "cough_chance": [ 300, 0 ]
    },
    "blood_analysis_description": "Viral Infection"
  },
  {
    "type": "effect_type",
    "id": "flu",
    "name": [ "Influenza" ],
    "desc": [
      "You have contracted flu, or more technically speaking, the 'Influenza'.  Symptoms can be alleviated by medication (cough syrup)."
    ],
    "apply_memorial_log": "Caught the flu.",
    "remove_memorial_log": "Got over the flu.",
    "apply_message": "You feel a flu coming on…",
    "rating": "bad",
    "resist_effects": [ "took_flumed" ],
    "immune_flags": [ "NO_DISEASE" ],
    "miss_messages": [ [ "You're too stuffed up to fight effectively.", 1 ] ],
    "base_mods": {
      "thirst_tick": [ 1800 ],
      "thirst_min": [ 1 ],
      "fatigue_tick": [ 300 ],
      "fatigue_min": [ 1 ],
      "str_mod": [ -4, -2 ],
      "dex_mod": [ -2, 0 ],
      "per_mod": [ -1, 0 ],
      "int_mod": [ -2, -1 ],
      "pain_max_val": [ 15 ],
      "pain_min": [ 1, 0 ],
      "cough_chance": [ 300, 0 ],
      "vomit_chance": [ 3600, 7200 ]
    },
    "blood_analysis_description": "Viral Infection"
  },
  {
    "type": "effect_type",
    "id": "common_cold_immunity",
    "name": [ "Common Cold Antibodies" ],
    "desc": [ "Common cold antibodies in your bloodstream prevent you from catching common cold." ],
    "blocks_effects": [ "common_cold", "pre_common_cold" ],
    "rating": "good",
    "blood_analysis_description": "Common Cold Antibodies",
    "max_duration": 14515200,
    "dur_add_perc": 50
  },
  {
    "type": "effect_type",
    "id": "fake_common_cold",
    "show_in_info": false
  },
  {
    "type": "effect_type",
    "id": "fake_flu",
    "show_in_info": false
  },
  {
    "type": "effect_type",
    "id": "flushot",
    "name": [ "Vaccinated" ],
    "desc": [ "You have been vaccinated for the flu recently." ],
    "blocks_effects": [ "flu", "pre_flu" ],
    "rating": "good",
    "blood_analysis_description": "Antivirals",
    "max_duration": 14515200,
    "dur_add_perc": 50
  },
  {
    "//": "For player, indistinguishable from pre_conjunctivitis_bacterial, but separate here to allow for separate resistances from antibiotics.",
    "type": "effect_type",
    "id": "pre_conjunctivitis_viral",
    "show_in_info": false,
    "immune_flags": [ "INFECTION_IMMUNE", "SEESLEEP" ],
    "blood_analysis_description": "Viral Infection",
    "max_duration": "71 h"
  },
  {
    "//": "For player, indistinguishable from pre_conjunctivitis_viral, but separate here to allow for separate resistances from antibiotics.",
    "type": "effect_type",
    "id": "pre_conjunctivitis_bacterial",
    "show_in_info": false,
    "immune_flags": [ "INFECTION_IMMUNE", "SEESLEEP" ],
    "blood_analysis_description": "Bacterial Infection",
    "max_duration": "71 h"
  },
  {
    "//": "For player, indistinguishable from conjunctivitis_bacterial, but separate here to allow for separate resistances from antibiotics.",
    "type": "effect_type",
    "id": "conjunctivitis_viral",
    "name": [ "Conjunctivitis" ],
    "desc": [
      "Commonly known as pinkeye, this minor infection can be treated with antihistamines.  If it's bacterial, antibiotics may help, but you can't tell without a lab analysis."
    ],
    "apply_memorial_log": "Got pinkeye.",
    "remove_memorial_log": "Got over a pinkeye infection.",
    "apply_message": "Your itchy eye leaks a filmy discharge.",
    "rating": "bad",
    "resist_effects": [ "took_antihistamine", "took_flumed" ],
    "resist_traits": [ "INFRESIST", "PER_SLIME_OK" ],
    "immune_flags": [ "INFECTION_IMMUNE", "SEESLEEP" ],
    "int_dur_factor": "50 m",
    "base_mods": { "int_mod": [ -1 ], "per_mod": [ -2 ], "pain_min": [ 1 ], "pain_chance": [ 400, 1000 ] },
    "limb_score_mods": [
      { "limb_score": "vision", "modifier": 0.8, "resist_modifier": 0.9 },
      { "limb_score": "night_vis", "modifier": 0.8, "resist_modifier": 0.9 }
    ],
    "miss_messages": [ [ "It feels like there's sand in your eye.", 1 ] ],
    "flags": [ "EFFECT_LIMB_SCORE_MOD" ],
    "blood_analysis_description": "Viral Infection"
  },
  {
    "//": "For player, indistinguishable from conjunctivitis_bacterial, but separate here to allow for separate resistances from antibiotics.",
    "type": "effect_type",
    "id": "conjunctivitis_bacterial",
    "name": [ "Conjunctivitis" ],
    "desc": [
      "Commonly known as pinkeye, this minor infection can be treated with antihistamines.  If it's bacterial, antibiotics may help, but you can't tell without a lab analysis."
    ],
    "apply_memorial_log": "Got pinkeye.",
    "remove_memorial_log": "Got over a pinkeye infection.",
    "apply_message": "Your itchy eye leaks a filmy discharge.",
    "rating": "bad",
    "resist_effects": [ "took_antihistamine", "took_flumed" ],
    "resist_traits": [ "INFRESIST", "PER_SLIME_OK" ],
    "immune_flags": [ "INFECTION_IMMUNE", "SEESLEEP" ],
    "int_dur_factor": "50 m",
    "base_mods": { "int_mod": [ -1 ], "per_mod": [ -2 ], "pain_min": [ 1 ], "pain_chance": [ 400, 1000 ] },
    "miss_messages": [ [ "It feels like there's sand in your eye.", 1 ] ],
    "limb_score_mods": [
      { "limb_score": "vision", "modifier": 0.8, "resist_modifier": 0.9 },
      { "limb_score": "night_vis", "modifier": 0.8, "resist_modifier": 0.9 }
    ],
    "flags": [ "EFFECT_LIMB_SCORE_MOD" ],
    "blood_analysis_description": "Bacterial Infection"
  },
  {
    "type": "effect_type",
    "id": "prophylactic_antivenom",
    "name": [ "Antivenom Resistance" ],
    "desc": [ "You are temporarily resistant to venoms." ],
    "rating": "good",
    "blood_analysis_description": "Prophylactic antivenom"
  },
  {
    "type": "effect_type",
    "id": "took_antiasthmatic",
    "name": [ "Took Antiasthmatic Drugs" ],
    "desc": [ "You have taken an antiasthmatic drug recently." ],
    "rating": "good",
    "max_duration": 86400,
    "blood_analysis_description": "Antiasthmatics"
  },
  {
    "type": "effect_type",
    "id": "took_antihistamine",
    "name": [ "Took Antihistamine Drugs" ],
    "desc": [ "You have taken an antihistamine drug recently." ],
    "rating": "good",
    "blood_analysis_description": "Antihistamines"
  },
  {
    "type": "effect_type",
    "id": "cureall",
    "removes_effects": [
      "fungus",
      "dermatik",
      "bloodworms",
      "paincysts",
      "brainworms",
      "tapeworm",
      "blind",
      "poison",
      "venom_dmg",
      "venom_weaken",
      "stung",
      "badpoison",
      "foodpoison",
      "paralyzepoison",
      "tetanus",
      "rat_bite_fever",
      "infected",
      "asthma",
      "pre_conjunctivitis_viral",
      "pre_conjunctivitis_bacterial",
      "conjunctivitis_viral",
      "conjunctivitis_bacterial",
      "common_cold",
      "flu"
    ],
    "base_mods": { "pkill_min": [ 5 ] }
  },
  {
    "type": "effect_type",
    "id": "evil"
  },
  {
    "type": "effect_type",
    "id": "raising",
    "int_add_val": 1,
    "max_intensity": 100
  },
  {
    "type": "effect_type",
    "id": "attention"
  },
  {
    "type": "effect_type",
    "id": "jetinjector",
    "name": [ "RX12 Healing Comedown", "RX12 Healing Rush" ],
    "desc": [ "You feel completely drained.", "You feel the rush of stimulants in your body!" ],
    "apply_message": "You feel a rush as the chemicals flow through your body!",
    "decay_messages": [ [ "The jet injector's chemicals wear off.  You feel AWFUL!", "bad" ] ],
    "rating": "good",
    "max_intensity": 2,
    "int_dur_factor": "50 s",
    "removes_effects": [
      "infected",
      "bite",
      "bleed",
      "fungus",
      "dermatik",
      "poison",
      "badpoison",
      "venom_dmg",
      "venom_weaken",
      "winded",
      "winded_leg_l",
      "winded_leg_r",
      "winded_arm_l",
      "winded_arm_r"
    ],
    "base_mods": { "str_mod": [ -1 ], "dex_mod": [ -2 ], "per_mod": [ -2 ], "int_mod": [ -1 ] },
    "scaling_mods": { "str_mod": [ 2 ], "dex_mod": [ 3 ], "per_mod": [ 3 ], "int_mod": [ 1 ] },
    "blood_analysis_description": "Healing Medication"
  },
  {
    "type": "effect_type",
    "id": "stimpack",
    "name": [ "RX11 Stimulant Comedown", "RX11 Stimulant Rush" ],
    "desc": [ "You feel sluggish and slow.", "An intense surge of stimulants pulses through your body." ],
    "apply_message": "You feel an intense surge of stimulants pulse through your body!",
    "decay_messages": [ [ "The stimulant combo is wearing off.  You feel sluggish.", "bad" ] ],
    "rating": "good",
    "max_intensity": 2,
    "int_dur_factor": "50 s",
    "removes_effects": [ "winded", "winded_leg_l", "winded_leg_r", "winded_arm_l", "winded_arm_r" ],
    "base_mods": { "speed_mod": [ -5 ], "dex_mod": [ -2 ], "per_mod": [ -1 ], "int_mod": [ -2 ] },
    "scaling_mods": {
      "speed_mod": [ 15 ],
      "str_mod": [ 1 ],
      "dex_mod": [ 4 ],
      "per_mod": [ 4 ],
      "int_mod": [ -1 ],
      "stamina_min": [ 4 ],
      "stamina_max": [ 8 ]
    },
    "blood_analysis_description": "Stimulants"
  },
  {
    "type": "effect_type",
    "id": "adrenaline",
    "name": [ "Adrenaline Comedown", "Adrenaline Rush" ],
    "desc": [ "You feel completely drained.", "You feel the rush of adrenaline in your body!" ],
    "apply_message": "You feel a surge of adrenaline!",
    "rating": "good",
    "decay_messages": [ [ "Your adrenaline rush wears off.  You feel AWFUL!", "bad" ] ],
    "miss_messages": [ [ "Your comedown throws you off.", 1 ] ],
    "max_intensity": 2,
    "int_dur_factor": "150 s",
    "removes_effects": [ "winded", "winded_leg_l", "winded_leg_r", "winded_arm_l", "winded_arm_r" ],
    "base_mods": {
      "speed_mod": [ -10 ],
      "str_mod": [ -2 ],
      "dex_mod": [ -2 ],
      "int_mod": [ -1 ],
      "per_mod": [ -1 ],
      "stamina_min": [ -2 ]
    },
    "scaling_mods": {
      "speed_mod": [ 20 ],
      "str_mod": [ 1.5 ],
      "dex_mod": [ 1.5 ],
      "int_mod": [ -2 ],
      "per_mod": [ 0.5 ],
      "stamina_min": [ 4 ]
    },
    "blood_analysis_description": "Adrenaline Spike"
  },
  {
    "type": "effect_type",
    "id": "adrenaline_mycus",
    "name": [ "Mycus Respite", "Mycus Wrath" ],
    "desc": [
      "Our fibers are stretched near breaking.  Local power diverted to regenerate.",
      "Our enemies are near, and violent action is imminent.  We are turgid."
    ],
    "apply_message": "Mycal wrath fills our fibers, and we grow turgid.",
    "rating": "good",
    "decay_messages": [ [ "We require repose; our fibers are nearly spent…", "bad" ] ],
    "max_intensity": 2,
    "int_dur_factor": "150 s",
    "base_mods": {
      "speed_mod": [ -10 ],
      "str_mod": [ -2 ],
      "dex_mod": [ -2 ],
      "int_mod": [ -1 ],
      "per_mod": [ -1 ],
      "stamina_min": [ -2 ]
    },
    "scaling_mods": { "speed_mod": [ 30 ], "str_mod": [ 5 ], "dex_mod": [ 4 ], "int_mod": [ -7 ], "per_mod": [ 2 ], "stamina_min": [ 4 ] },
    "blood_analysis_description": "Unknown Fungal Stimulants"
  },
  {
    "type": "effect_type",
    "id": "meth",
    "name": [ "Meth comedown", "High on Meth" ],
    "max_intensity": 2,
    "int_dur_factor": "200 s",
    "base_mods": {
      "speed_mod": [ -20 ],
      "str_mod": [ -3 ],
      "dex_mod": [ -2 ],
      "int_mod": [ -1 ],
      "per_mod": [ -2 ],
      "vomit_chance": [ 2000 ],
      "stamina_min": [ -4 ]
    },
    "scaling_mods": {
      "speed_mod": [ 15 ],
      "str_mod": [ 1.5 ],
      "dex_mod": [ 1 ],
      "int_mod": [ 0.5 ],
      "per_mod": [ 1 ],
      "fatigue_min": [ 1 ],
      "fatigue_tick": [ 9 ],
      "stamina_min": [ 8 ]
    },
    "blood_analysis_description": "Methamphetamines"
  },
  {
    "type": "effect_type",
    "id": "cig",
    "name": [ "Nicotine" ],
    "desc": [ "You had a puff or two.", "You smoked too much." ],
    "max_intensity": 2,
    "int_dur_factor": "10 m",
    "scaling_mods": { "vomit_chance": [ 500 ] },
    "blood_analysis_description": "Nicotine"
  },
  {
    "type": "effect_type",
    "id": "teleglow"
  },
  {
    "type": "effect_type",
    "id": "high",
    "name": [ "High" ],
    "desc": [ "You are high as a kite." ],
    "apply_message": "You feel lightheaded.",
    "base_mods": { "int_mod": [ -1 ], "per_mod": [ -1 ], "vomit_tick": [ 60 ] },
    "blood_analysis_description": "Intoxicant: Other"
  },
  {
    "type": "effect_type",
    "id": "weed_high",
    "apply_message": "You feel lightheaded.",
    "miss_messages": [ [ "That critter's jumping around like a jitterbug!  It needs to mellow out.", 1 ] ],
    "base_mods": { "per_mod": [ -1 ] },
    "blood_analysis_description": "Intoxicant: THC"
  },
  {
    "type": "effect_type",
    "id": "contacts",
    "name": [ "Contact Lenses" ],
    "desc": [ "You are wearing contact lenses." ],
    "apply_message": "You can see more clearly.",
    "remove_message": "Your vision starts to blur.",
    "rating": "good"
  },
  {
    "type": "effect_type",
    "id": "transition_contacts",
    "name": [ "Transition Contact Lenses" ],
    "desc": [ "You are wearing photochromic contact lenses that additionally protect you from the sunlight." ],
    "blocks_effects": [ "glare" ],
    "apply_message": "You can see more clearly.",
    "remove_message": "Your vision starts to blur.",
    "rating": "good"
  },
  {
    "type": "effect_type",
    "id": "transition_contacts_plano",
    "name": [ "Transition Contact Lenses (Plano)" ],
    "desc": [
      "You are wearing non-prescription photochromic contact lenses that protect you from the sunlight, but don't help with any sight issues."
    ],
    "blocks_effects": [ "glare" ],
    "apply_message": "You apply photochromic contact lenses.",
    "remove_message": "you pull off your photochromic contact lenses.",
    "rating": "good"
  },
  {
    "type": "effect_type",
    "id": "drunk",
    "name": [ "Tipsy", "Drunk", "Trashed", "Wasted", "Dead Drunk" ],
    "desc": [
      "You drank some alcohol.  You feel warm inside.",
      "You drank alcohol.  Party on!",
      "You drank lots of alcohol.  Are those white mice?",
      "You drank unholy amounts of alcohol.  It's the end of the world, what do you care?",
      "You embalmed yourself alive with so much alcohol, that even zombies will leave your dead body alone."
    ],
    "max_intensity": 5,
    "apply_message": "You feel lightheaded.",
    "blood_analysis_description": "Alcohol",
    "int_dur_factor": "100 m",
    "miss_messages": [ [ "You feel woozy.", 1 ] ],
    "base_mods": {
      "vomit_chance": [ -43 ],
      "sleep_chance": [ -1003 ],
      "sleep_min": [ 15000 ],
      "sleep_max": [ 21000 ],
      "pkill_amount": [ 3 ],
      "pkill_max_val": [ 3 ],
      "pkill_min": [ 1 ],
      "pkill_tick": [ 45 ]
    },
    "scaling_mods": {
      "per_mod": [ -0.5 ],
      "dex_mod": [ -0.5 ],
      "int_mod": [ -0.75 ],
      "vomit_chance": [ 21 ],
      "sleep_chance": [ 501 ],
      "pkill_max_val": [ 10 ],
      "pkill_tick": [ -10 ]
    },
    "limb_score_mods": [
      { "limb_score": "manip", "modifier": 0.9, "scaling": -0.2 },
      { "limb_score": "block", "modifier": 1.0, "scaling": -0.1 },
      { "limb_score": "vision", "modifier": 1.0, "scaling": -0.05 },
      { "limb_score": "reaction", "modifier": 0.9, "scaling": -0.2 },
      { "limb_score": "move_speed", "modifier": 1.0, "scaling": -0.05 },
      { "limb_score": "balance", "modifier": 0.9, "scaling": -0.2 },
      { "limb_score": "footing", "modifier": 0.8, "scaling": -0.2 },
      { "limb_score": "swim", "modifier": 1.0, "scaling": -0.2 }
    ],
    "flags": [ "EFFECT_LIMB_SCORE_MOD" ]
  },
  {
    "type": "effect_type",
    "id": "amigara",
    "apply_message": "You can't look away from the faultline…",
    "rating": "bad"
  },
  {
    "type": "effect_type",
    "id": "fearparalyze",
    "name": [ "Feared" ],
    "desc": [ "You have been paralyzed by the fear." ],
    "rating": "bad",
    "show_in_info": true
  },
  {
    "type": "effect_type",
    "id": "asthma",
    "name": [ "Asthma", "Asthma", "Asthma", "Asthma", "Heavy Asthma", "Heavy Asthma" ],
    "desc": [
      "You suffer from a respiratory disorder that makes breathing difficult.\nAn asthma attack can occur from time to time, so have your inhaler nearby."
    ],
    "apply_message": "You can't breathe… asthma attack!",
    "rating": "bad",
    "max_intensity": 6,
    "int_dur_factor": "200 s",
    "miss_messages": [ [ "You're winded.", 3 ] ],
    "base_mods": { "str_mod": [ -2 ], "dex_mod": [ -3 ], "speed_mod": [ -20 ] },
    "scaling_mods": { "speed_mod": [ -40 ] },
    "limb_score_mods": [
      { "limb_score": "manip", "modifier": 0.9, "scaling": -0.25 },
      { "limb_score": "lift", "modifier": 0.9, "scaling": -0.2 },
      { "limb_score": "grip", "modifier": 1.0, "scaling": -0.2 },
      { "limb_score": "block", "modifier": 1.0, "scaling": -0.2 },
      { "limb_score": "breathing", "modifier": 0.8, "scaling": -0.1 },
      { "limb_score": "reaction", "modifier": 1.0, "scaling": -0.2 },
      { "limb_score": "move_speed", "modifier": 1.0, "scaling": -0.1 },
      { "limb_score": "balance", "modifier": 1.0, "scaling": -0.1 },
      { "limb_score": "swim", "modifier": 0.75, "scaling": -0.25 },
      { "limb_score": "crawl", "modifier": 0.9, "scaling": -0.1 }
    ],
    "flags": [ "EFFECT_LIMB_SCORE_MOD" ]
  },
  {
    "type": "effect_type",
    "id": "crushed",
    "apply_message": "The ceiling collapses on you!",
    "rating": "bad"
  },
  {
    "type": "effect_type",
    "id": "valium",
    "removes_effects": [ "shakes" ],
    "base_mods": { "stim_tick": [ 150 ], "stim_chance": [ 2 ], "stim_min": [ 1 ], "stim_min_val": [ -1 ] },
    "rating": "good",
    "blood_analysis_description": "Benzodiazepines",
    "max_duration": 64800,
    "dur_add_perc": 45
  },
  {
    "type": "effect_type",
    "id": "took_anticonvulsant_visible",
    "name": [ "Took Anticonvulsant Drugs" ],
    "desc": [
      "You took anticonvulsant drugs some time ago and you might still be under its influence.\nPrescription note says its effect duration may vary, so your estimate may be inaccurate."
    ],
    "rating": "good",
    "blood_analysis_description": "Anticonvulsants",
    "max_duration": 64800,
    "dur_add_perc": 40
  },
  {
    "type": "effect_type",
    "id": "music"
  },
  {
    "type": "effect_type",
    "id": "relax_gas",
    "name": [ "Relaxation Gas" ],
    "desc": [ "You are thoroughly relaxed and don't feel like moving.  Fighting?  Too much effort." ],
    "apply_message": "You inhale sweetish gas.",
    "remove_message": "The slackness leaves your muscles.",
    "rating": "bad",
    "base_mods": { "str_mod": [ -3 ], "dex_mod": [ -3 ], "int_mod": [ -2 ], "per_mod": [ -4 ] },
    "limb_score_mods": [
      { "limb_score": "reaction", "modifier": 0.5 },
      { "limb_score": "move_speed", "modifier": 0.75 },
      { "limb_score": "balance", "modifier": 0.75 }
    ],
    "flags": [ "EFFECT_LIMB_SCORE_MOD" ]
  },
  {
    "type": "effect_type",
    "id": "tapeworm",
    "name": [ "Unidentified Illness" ],
    "desc": [ "You aren't sure what's wrong with you but you don't feel well." ],
    "rating": "bad",
    "resist_traits": [ "VOMITSTOMACH" ],
    "base_mods": { "hunger_chance": [ 50 ], "hunger_min": [ 1 ] },
    "blood_analysis_description": "Intestinal Parasite"
  },
  {
    "type": "effect_type",
    "id": "bloodworms",
    "name": [ "Unidentified Illness" ],
    "desc": [ "You aren't sure what's wrong with you but you don't feel well." ],
    "rating": "bad",
    "base_mods": {
      "thirst_tick": [ 600 ],
      "thirst_min": [ 1 ],
      "h_mod_chance": [ 512 ],
      "h_mod_min": [ -10 ],
      "cough_chance": [ 300, 0 ]
    },
    "blood_analysis_description": "Hemolytic Parasites"
  },
  {
    "type": "effect_type",
    "id": "brainworms",
    "name": [ "Unidentified Illness" ],
    "desc": [ "You aren't sure what's wrong with you but you don't feel well." ],
    "rating": "bad",
    "base_mods": { "pain_chance": [ 512 ], "pain_min": [ 2 ], "pain_max": [ 8 ], "h_mod_chance": [ 512 ], "h_mod_min": [ -10 ] },
    "blood_analysis_description": "Intracranial Parasites",
    "flags": [ "NO_PSIONICS" ]
  },
  {
    "type": "effect_type",
    "id": "paincysts",
    "name": [ "Unidentified Illness" ],
    "desc": [ "You aren't sure what's wrong with you but you don't feel well." ],
    "rating": "bad",
    "base_mods": { "pain_chance": [ 256 ], "pain_min": [ 1 ], "pain_max": [ 4 ], "fatigue_chance": [ 256 ], "fatigue_min": [ 1 ] },
    "blood_analysis_description": "Intramuscular Parasites"
  },
  {
    "type": "effect_type",
    "id": "tetanus",
    "name": [ "Muscle Cramps" ],
    "apply_message": "Your muscles start convulsing!",
    "desc": [ "Your muscles are binding up, you should probably find a sedative." ],
    "rating": "bad",
    "resist_effects": [ "valium" ],
    "base_mods": { "dex_mod": [ -4, 0 ] },
    "blood_analysis_description": "Clostridium tetani Infection"
  },
  {
    "type": "effect_type",
    "id": "rat_bite_fever",
    "name": [ "Puckered Scratches" ],
    "apply_message": "Your skin starts burning around some of your scratches.  Some aspirin might relieve the effects.",
    "remove_message": "The fever breaks.",
    "rating": "bad",
    "immune_bp_flags": [ "BIONIC_LIMB" ],
    "resist_effects": [ "aspirin" ],
    "base_mods": {
      "stamina_min": [ -50 ],
      "stamina_max": [ -100 ],
      "stamina_chance": [ 300 ],
      "int_mod": [ -1, 0 ],
      "fatigue_min": [ 5 ],
      "fatigue_max": [ 10 ],
      "fatigue_chance": [ 500 ]
    },
    "blood_analysis_description": "Streptobacillus moniliformis Infection"
  },
  {
    "type": "effect_type",
    "id": "datura",
    "name": [ "Experiencing Datura" ],
    "desc": [ "Buy the ticket, take the ride.  The datura has you now." ],
    "rating": "bad",
    "base_mods": { "per_mod": [ -6 ], "dex_mod": [ -3 ], "thirst_chance": [ 8 ], "thirst_min": [ 1 ], "thirst_max_val": [ 20 ] },
    "blood_analysis_description": "Anticholinergic Tropane Alkaloids"
  },
  {
    "type": "effect_type",
    "id": "grabbed",
    "name": [ "Grabbed" ],
    "desc": [
      "You have been grabbed and held in place by an attack.  You're not able to move until breaking the grab, and depending on the strength of your opponent using this limb is difficult to impossible.\nWait in place or attempt to move without attacking to try and remove this effect."
    ],
    "rating": "bad",
    "//": "Removal handled in code, so no max duration needed, intensity set by the grab_strength, all effects are local-only",
    "max_intensity": 100,
    "show_in_info": true,
    "show_intensity": true,
    "//mods": "No swimmin' or manipulatin' with a held limb, other scores start severly debilitated and reach useless at about 50 grab strength",
    "base_mods": { "dodge_mod": [ -10 ] },
    "limb_score_mods": [
      { "limb_score": "manip", "modifier": 0.0 },
      { "limb_score": "grip", "modifier": 0.0 },
      { "limb_score": "lift", "modifier": 0.6, "scaling": -0.015 },
      { "limb_score": "block", "modifier": 0.25, "scaling": -0.01 },
      { "limb_score": "breathing", "modifier": 0.75, "scaling": -0.005 },
      { "limb_score": "balance", "modifier": 0.6, "scaling": -0.016 },
      { "limb_score": "move_speed", "modifier": 0.6, "scaling": -0.01 },
      { "limb_score": "footing", "modifier": 0.6, "scaling": -0.01 },
      { "limb_score": "swim", "modifier": 0.0 }
    ],
    "flags": [ "EFFECT_LIMB_SCORE_MOD_LOCAL", "GRAB" ]
  },
  {
    "type": "effect_type",
    "id": "grabbing",
    "name": [ "Grabbing" ],
    "desc": [ "Grabbing another creature and holding them in place." ],
    "max_intensity": 1,
    "show_in_info": true,
    "//": "-dodge (can't really miss something holding you)",
    "base_mods": { "dodge_mod": [ -8 ] },
    "flags": [ "GRAB_FILTER" ]
  },
  {
    "type": "effect_type",
    "id": "grabbing_2",
    "name": [ "Grabbing" ],
    "desc": [ "Grabbing another creature and holding them in place with a second appendage." ],
    "max_intensity": 1,
    "show_in_info": true,
    "//": "-dodge (can't really miss something holding you)",
    "base_mods": { "dodge_mod": [ -8 ] },
    "flags": [ "GRAB_FILTER" ]
  },
  {
    "type": "effect_type",
    "id": "grabbing_3",
    "name": [ "Grabbing" ],
    "desc": [ "Grabbing another creature and holding them in place with a second appendage." ],
    "max_intensity": 1,
    "show_in_info": true,
    "//": "-dodge (can't really miss something holding you)",
    "base_mods": { "dodge_mod": [ -8 ] },
    "flags": [ "GRAB_FILTER" ]
  },
  {
    "type": "effect_type",
    "id": "lack_sleep",
    "name": [ "Lacking Sleep" ],
    "desc": [ "You haven't slept in a while, and it shows." ],
    "apply_message": "You are too physically tired to function well.",
    "rating": "bad",
    "miss_messages": [ [ "You don't have energy to fight.", 1 ] ],
    "base_mods": { "speed_mod": [ -5 ], "str_mod": [ -1 ], "dex_mod": [ -1 ], "int_mod": [ -2 ], "per_mod": [ -2 ] }
  },
  {
    "type": "effect_type",
    "id": "lying_down",
    "apply_message": "You lie down to go to sleep…",
    "rating": "neutral",
    "max_duration": "50 m"
  },
  {
    "type": "effect_type",
    "id": "sleep",
    "apply_message": "You fall asleep.",
    "remove_message": "You wake up.",
    "rating": "neutral",
    "max_intensity": 24
  },
  {
    "type": "effect_type",
    "id": "narcosis",
    "blood_analysis_description": "Narcosis"
  },
  {
    "type": "effect_type",
    "id": "under_operation",
    "name": [ "Under Operation" ],
    "desc": [ "You are being operated on.  Try to stay still." ]
  },
  {
    "type": "effect_type",
    "id": "alarm_clock"
  },
  {
    "type": "effect_type",
    "id": "slept_through_alarm"
  },
  {
    "type": "effect_type",
    "id": "robofac_surveillance",
    "max_duration": "14 days"
  },
  {
    "type": "effect_type",
    "name": [ "Playing an Instrument" ],
    "desc": [ "You're playing an instrument.\nFocusing on playing music distracts you, slowing you down." ],
    "id": "playing_instrument",
    "rating": "neutral",
    "max_duration": "2 s",
    "max_intensity": 100,
    "base_mods": { "speed_mod": [ -1 ] },
    "scaling_mods": { "speed_mod": [ -1 ] }
  },
  {
    "//": "On roof of a vehicle, aiming a turret",
    "type": "effect_type",
    "id": "on_roof"
  },
  {
    "type": "effect_type",
    "id": "corroding",
    "name": [ "Corroding" ],
    "desc": [ "You're covered in acid!" ],
    "apply_message": "You're covered in acid!",
    "rating": "bad",
    "max_duration": "30 s",
    "max_intensity": 5,
    "int_dur_factor": "5 s",
    "base_mods": { "hurt_min": [ 1 ], "hurt_chance": [ 1 ], "hurt_chance_bot": [ 10 ] },
    "scaling_mods": { "hurt_chance": [ 1 ] },
    "show_in_info": true
  },
  {
    "type": "effect_type",
    "id": "zapped",
    "name": [ "Zapped" ],
    "desc": [ "You've been zapped with electricity and are barely able to move!" ],
    "apply_message": "You're zapped!",
    "rating": "bad",
    "max_duration": "2 s",
    "dur_add_perc": 20,
    "base_mods": { "speed_mod": [ -1000 ], "dex_mod": [ -100 ] },
    "show_in_info": true,
    "limb_score_mods": [
      { "limb_score": "manip", "modifier": 0.8, "scaling": -0.05 },
      { "limb_score": "lift", "modifier": 0.9, "scaling": -0.1 },
      { "limb_score": "block", "modifier": 0.7, "scaling": -0.1 },
      { "limb_score": "breathing", "modifier": 0.8, "scaling": -0.1 },
      { "limb_score": "reaction", "modifier": 0.9, "scaling": -0.1 },
      { "limb_score": "balance", "modifier": 0.75, "scaling": -0.05 },
      { "limb_score": "swim", "modifier": 0.8, "scaling": -0.2 }
    ],
    "flags": [ "EFFECT_LIMB_SCORE_MOD" ]
  },
  {
    "type": "effect_type",
    "id": "electrocuted",
    "name": [ "Electrocuted" ],
    "desc": [ "You're being shocked with electricity to the point of serious harm!" ],
    "apply_message": "You're being electrocuted!",
    "rating": "bad",
    "dur_add_perc": 20,
    "pain_sizing": true,
    "hurt_sizing": true,
    "base_mods": { "speed_mod": [ -1000 ], "dex_mod": [ -100 ], "hurt_amount": [ 15, 0 ], "hurt_min": [ 2, 1 ] },
    "show_in_info": true,
    "limb_score_mods": [
      { "limb_score": "manip", "modifier": 0.8, "scaling": -0.05 },
      { "limb_score": "lift", "modifier": 0.9, "scaling": -0.1 },
      { "limb_score": "block", "modifier": 0.7, "scaling": -0.1 },
      { "limb_score": "breathing", "modifier": 0.8, "scaling": -0.1 },
      { "limb_score": "reaction", "modifier": 0.9, "scaling": -0.1 },
      { "limb_score": "balance", "modifier": 0.75, "scaling": -0.05 },
      { "limb_score": "swim", "modifier": 0.8, "scaling": -0.2 }
    ],
    "flags": [ "EFFECT_LIMB_SCORE_MOD", "NO_PSIONICS" ]
  },
  {
    "type": "effect_type",
    "id": "anemia",
    "name": [ "Early Iron Deficiency", "Iron Deficiency", "Acute Iron Deficiency" ],
    "desc": [
      "A lack of iron in your diet has hampered the efficiency and regeneration of your red blood cells.",
      "Prolonged lack of iron in your diet has compromised the efficiency and regeneration of your red blood cells.",
      "Severe lack of iron in your diet results in your red blood cells dying faster then they are regenerating."
    ],
    "apply_message": "You begin feeling increasingly tired and listless.",
    "remove_message": "You are no longer in risk of becoming anemic.",
    "decay_messages": [
      [ "Your iron deficiency is nearly resolved.", "good" ],
      [ "Your feel stronger as your iron deficiency starts to improve.", "good" ]
    ],
    "max_intensity": 3,
    "rating": "bad",
    "base_mods": {
      "str_mod": [ -1 ],
      "stamina_min": [ -100 ],
      "stamina_max": [ -200 ],
      "stamina_chance": [ 900 ],
      "fatigue_min": [ 10 ],
      "fatigue_max": [ 20 ],
      "fatigue_chance": [ 900 ],
      "h_mod_min": [ -1 ],
      "h_mod_min_val": [ 0 ],
      "h_mod_chance": [ 900 ]
    },
    "scaling_mods": {
      "str_mod": [ -2 ],
      "stamina_max": [ -500 ],
      "fatigue_max": [ 20 ],
      "stamina_chance": [ -300 ],
      "fatigue_chance": [ -300 ],
      "h_mod_min": [ -1 ],
      "h_mod_min_val": [ -50 ],
      "h_mod_chance": [ -200 ]
    },
    "blood_analysis_description": "Anemia"
  },
  {
    "type": "effect_type",
    "id": "redcells_anemia",
    "name": [ "Early Anemia", "Anemia", "Acute Anemia" ],
    "desc": [ "Loss of red blood cells results in progressively worsening anemia." ],
    "apply_message": "You begin feeling increasingly tired and listless.",
    "remove_message": "You no longer feel anemic.",
    "decay_messages": [ [ "Your anemia is nearly resolved.", "good" ], [ "Your feel stronger as your anemia starts to improve.", "good" ] ],
    "max_intensity": 3,
    "rating": "bad",
    "base_mods": {
      "str_mod": [ -1 ],
      "stamina_min": [ -100 ],
      "stamina_max": [ -200 ],
      "stamina_chance": [ 900 ],
      "fatigue_min": [ 10 ],
      "fatigue_max": [ 20 ],
      "fatigue_chance": [ 900 ],
      "h_mod_min": [ -1 ],
      "h_mod_min_val": [ 0 ],
      "h_mod_chance": [ 900 ]
    },
    "scaling_mods": {
      "str_mod": [ -2 ],
      "stamina_max": [ -500 ],
      "fatigue_max": [ 20 ],
      "stamina_chance": [ -300 ],
      "fatigue_chance": [ -300 ],
      "h_mod_min": [ -1 ],
      "h_mod_min_val": [ -50 ],
      "h_mod_chance": [ -200 ]
    },
    "blood_analysis_description": "Anemia"
  },
  {
    "type": "effect_type",
    "id": "scurvy",
    "name": [ "Early Scurvy", "Scurvy", "Bad Scurvy" ],
    "desc": [ "A lack of vitamin C in your diet will result in progressively worse symptoms of scurvy." ],
    "apply_message": "You start to develop symptoms of scurvy.",
    "remove_message": "Your scurvy has resolved.",
    "decay_messages": [
      [ "Your vitamin C deficiency is starting to resolve.", "good" ],
      [ "Your scurvy lessens as your Vitamin C deficiency improves.", "good" ]
    ],
    "max_intensity": 3,
    "base_mods": {
      "pain_max_val": [ 35 ],
      "pain_chance": [ 9000 ],
      "pain_min": [ 1 ],
      "pain_max": [ 5 ],
      "fatigue_chance": [ 900 ],
      "fatigue_max_val": [ 500, 200 ],
      "fatigue_min": [ 10 ],
      "h_mod_min": [ -1 ],
      "h_mod_min_val": [ 0 ],
      "h_mod_chance": [ 900 ]
    },
    "scaling_mods": {
      "pain_chance": [ -150 ],
      "fatigue_chance": [ -200 ],
      "h_mod_min": [ -1 ],
      "h_mod_min_val": [ -100 ],
      "h_mod_chance": [ -300 ],
      "str_mod": [ -0.5 ],
      "speed_mod": [ -2 ]
    },
    "rating": "bad",
    "blood_analysis_description": "Scurvy"
  },
  {
    "type": "effect_type",
    "id": "betablock",
    "name": [ "Beta blocker" ],
    "desc": [
      "You are under the influence of a beta blocker.  This controls your heart rate, decreasing the influence of stressful events such as pain on it.  However, it also lowers blood pressure and induces fatigue."
    ],
    "max_intensity": 3,
    "base_mods": {
      "blood_pressure_tick": [ 250 ],
      "blood_pressure_min": [ -2 ],
      "blood_pressure_min_val": [ -200 ],
      "fatigue_min": [ 4 ],
      "fatigue_chance": [ 500 ],
      "fatigue_max_val": [ 200 ]
    },
    "scaling_mods": { "blood_pressure_min": [ -1 ], "blood_pressure_min_val": [ -100 ], "fatigue_max_val": [ 50 ], "fatigue_min": [ 2 ] },
    "rating": "neutral",
    "blood_analysis_description": "Beta Blocker"
  },
  {
    "type": "effect_type",
    "id": "hypervitaminosis",
    "name": [ "Hypervitaminosis" ],
    "desc": [ "An excess of vitamins has badly affected your metabolism." ],
    "apply_message": "Your metabolism becomes unstable.",
    "remove_message": "Your metabolism becomes more stable.",
    "rating": "bad",
    "blood_analysis_description": "Hypervitaminosis"
  },
  {
    "type": "effect_type",
    "id": "toxin_buildup",
    "name": [ "", "Concerning symptoms", "Unnerving symptoms" ],
    "desc": [
      "",
      "Your muscles keep twitching strangely.",
      "Your nervous system is malfunctioning, almost like it's being torn apart from the inside."
    ],
    "base_mods": { "h_mod_min": [ -1 ], "h_mod_chance": [ 1 ], "h_mod_chance_bot": [ 5 ], "h_mod_tick": [ 1800 ] },
    "max_intensity": 3,
    "scaling_mods": { "h_mod_min": [ -5 ] }
  },
  {
    "type": "effect_type",
    "id": "bad_food_ennui",
    "name": [ "Gross Food", "Demoralizing Food", "Depressing Food" ],
    "desc": [
      "The food you eat is disgusting.",
      "Eating nothing but disgusting rations is starting to get you down.",
      "Sure, you survived, but what kind of survival is this, eating these disgusting rations day in and day out?"
    ],
    "max_intensity": 3,
    "//": "Mood debuff is handled separately by bad_food_mood_debuff EoC.",
    "rating": "bad"
  },
  {
    "type": "effect_type",
    "id": "genetics_damaged",
    "name": [ "Spent Phenotype", "Depleted Phenotype", "Bankrupt Phenotype" ],
    "desc": [
      "Mutation has left you with a persistent mild discomfort.  It seems harmless for now, but you can't predict if it'll get worse.",
      "There's an enervating sense of dysmorphia throughout your whole body.  It waxes and wanes, but never quite goes away.  Mutating this much can't be good for you…",
      "You're haunted by phantom pains across your entire body now.  Everything aches from an exhaustion that never seems to fade.  Any further mutation right now is very unlikely to have a happy ending."
    ],
    "max_intensity": 3,
    "rating": "bad"
  },
  {
    "type": "effect_type",
    "id": "hypovolemia",
    "name": [ "Mild Hypovolemic Shock", "Moderate Hypovolemic Shock", "Advanced Hypovolemic Shock", "Severe Hypovolemic Shock" ],
    "desc": [
      "You've lost some blood and look somewhat pale.",
      "You've lost a large amount of blood, and you're not feeling well.",
      "You've lost an awful lot of blood, and your condition is severe.  Seek medical attention.",
      "You've lost tremendous amount of blood, and you're standing on death's door.  Transfusion might save you."
    ],
    "apply_message": "You have lost a lot of blood, and your condition worsens.",
    "remove_message": "You are no longer in shock.",
    "decay_messages": [
      [ "Your blood volume increases, and you feel better; but still, you look pale.", "good" ],
      [ "You feel stronger as your blood volume starts to improve.", "good" ],
      [ "You're not dying from lack of blood, but you're not out of the woods yet.", "good" ]
    ],
    "max_intensity": 4,
    "scaling_mods": { "str_mod": [ -1 ], "per_mod": [ -1 ], "dex_mod": [ -1 ], "int_mod": [ -1 ], "speed_mod": [ -10 ] },
    "rating": "bad"
  },
  {
    "type": "effect_type",
    "id": "cough_suppress"
  },
  {
    "type": "effect_type",
    "id": "haslight",
    "name": [ "Lit Up" ],
    "desc": [ "You are carrying a light and can't hide well." ],
    "max_duration": "1 s",
    "rating": "bad"
  },
  {
    "type": "effect_type",
    "id": "mending",
    "name": [ "Started Recovery", "Recovering", "Mostly Recovered" ],
    "desc": [ "This damaged limb is slowly regaining its functions." ],
    "//": "Duration is 10 days, but the actual time taken is probabilistic.",
    "max_duration": "10 d",
    "int_dur_factor": "60 h",
    "max_intensity": 3,
    "rating": "good"
  },
  {
    "type": "effect_type",
    "id": "disabled",
    "name": [ { "ctxt": "physically", "str": "Disabled" } ],
    "desc": [ "This limb is damaged beyond use and may require a splint to recover." ],
    "//": "This sounds weird. We need <bp_affected> tag or something",
    "apply_message": "Your limb breaks!",
    "remove_message": "The broken limb has mended.",
    "max_duration": "2 s",
    "rating": "bad"
  },
  {
    "type": "effect_type",
    "id": "milked",
    "name": [ "Milked" ],
    "desc": [ "The creature has been partially or fully milked." ],
    "max_duration": "1 d"
  },
  {
    "type": "effect_type",
    "id": "sheared",
    "name": [ "Sheared" ],
    "desc": [ "The creature has been fully sheared." ],
    "max_duration": "90d"
  },
  {
    "type": "effect_type",
    "id": "pkill",
    "name": [ "Painkillers" ],
    "desc": [ "You are under the influence of analgesic substances to relieve pain, but they may numb you a bit." ],
    "max_intensity": 30,
    "int_dur_factor": "10 s",
    "scaling_mods": { "speed_mod": [ -1 ] },
    "rating": "good",
    "blood_analysis_description": "Painkiller"
  },
  {
    "type": "effect_type",
    "id": "happy",
    "name": [ "Happy", "Happy", "Happy", "Happy", "Happy", "Joyful", "Joyful", "Joyful", "Joyful", "Joyful", "Elated" ],
    "desc": [
      "Life is good.",
      "Life is good.",
      "Life is good.",
      "Life is good.",
      "Life is good.",
      "Oh what a day!  What a lovely day!",
      "Oh what a day!  What a lovely day!",
      "Oh what a day!  What a lovely day!",
      "Oh what a day!  What a lovely day!",
      "Oh what a day!  What a lovely day!",
      "I'm on top of the world, baby!"
    ],
    "max_intensity": 25,
    "int_dur_factor": "10 s",
    "scaling_mods": { "speed_mod": [ 0.42 ], "str_mod": [ 0.06 ], "dex_mod": [ 0.05 ], "int_mod": [ 0.084 ], "per_mod": [ 0.1 ] }
  },
  {
    "type": "effect_type",
    "id": "sad",
    "name": [ "Unhappy", "Unhappy", "Unhappy", "Unhappy", "Unhappy", "Sad", "Sad", "Sad", "Sad", "Sad", "Depressed" ],
    "desc": [
      "You are not content with your life.",
      "You are not content with your life.",
      "You are not content with your life.",
      "You are not content with your life.",
      "You are not content with your life.",
      "This is not what you planned for your life.",
      "This is not what you planned for your life.",
      "This is not what you planned for your life.",
      "This is not what you planned for your life.",
      "This is not what you planned for your life.",
      "When will all your suffering end?"
    ],
    "max_intensity": 1000,
    "int_dur_factor": "10 s",
    "scaling_mods": { "speed_mod": [ -0.42 ], "str_mod": [ -0.06 ], "dex_mod": [ -0.05 ], "int_mod": [ -0.084 ], "per_mod": [ -0.1 ] },
    "miss_messages": [ [ "What's the point of fighting?", 1 ] ]
  },
  {
    "type": "effect_type",
    "id": "irradiated",
    "name": [ "Weakness" ],
    "//": "No description. It's intended that exact reason should be unknown to player, encourages use of radiation detection equipment",
    "max_intensity": 2000,
    "show_intensity": false,
    "int_dur_factor": "10 s",
    "scaling_mods": { "speed_mod": [ -0.2 ], "str_mod": [ -0.125 ], "dex_mod": [ -0.09 ], "int_mod": [ -0.1 ], "per_mod": [ -0.083 ] },
    "blood_analysis_description": "Irradiated"
  },
  {
    "type": "effect_type",
    "id": "stim",
    "name": [ "Stimulants" ],
    "desc": [ "You're very jittery and pumped up, probably from some stimulants." ],
    "max_intensity": 1000,
    "int_dur_factor": "1 s",
    "scaling_mods": { "speed_mod": [ 0.08 ], "per_mod": [ 0.04 ] },
    "blood_analysis_description": "Stimulants"
  },
  {
    "type": "effect_type",
    "id": "depressants",
    "name": [ "Depressants" ],
    "desc": [ "You are under the influence of depressants, and in a bit of a daze." ],
    "max_intensity": 1000,
    "int_dur_factor": "1 s",
    "scaling_mods": { "speed_mod": [ -0.1 ], "dex_mod": [ -0.05 ] },
    "miss_messages": [ [ "You feel woozy.", 1 ] ],
    "blood_analysis_description": "Depressants"
  },
  {
    "type": "effect_type",
    "id": "stim_overdose",
    "name": [ "Stimulant Overdose" ],
    "desc": [ "You can't sit still as you feel your heart pounding out of your chest.  You probably overdosed on those stims." ],
    "max_intensity": 1000,
    "int_dur_factor": 1,
    "base_mods": { "dex_mod": [ -0.88 ], "per_mod": [ -0.25 ] },
    "scaling_mods": { "speed_mod": [ -0.25 ], "per_mod": [ -0.071 ] },
    "miss_messages": [ [ "You shake with the excess stimulation.", 1 ] ],
    "blood_analysis_description": "Stimulants"
  },
  {
    "type": "effect_type",
    "id": "weak_antibiotic_visible",
    "name": [ "Took Weak Antibiotic" ],
    "desc": [
      "You consumed mild antibiotic some time ago to fight off infection.\nIf you don't recover you may want to take another dose, but beware overdosage."
    ],
    "max_duration": 54000,
    "dur_add_perc": 35
  },
  {
    "type": "effect_type",
    "id": "antibiotic_visible",
    "name": [ "Took Antibiotic" ],
    "desc": [
      "You consumed antibiotic some time ago to fight off infection.\nIf you don't recover you may want to take another dose, but beware overdosage."
    ],
    "max_duration": 54000,
    "dur_add_perc": 25
  },
  {
    "type": "effect_type",
    "id": "strong_antibiotic_visible",
    "name": [ "Took Strong Antibiotic" ],
    "desc": [
      "You consumed prescription-grade antibiotic some time ago to fight off infection.\nIf you don't recover you may want to take another dose, but beware overdosage."
    ],
    "max_duration": 54000,
    "dur_add_perc": 25
  },
  {
    "type": "effect_type",
    "id": "weak_antibiotic",
    "rating": "good",
    "blood_analysis_description": "Antibiotics",
    "max_duration": 43200,
    "dur_add_perc": 25
  },
  {
    "type": "effect_type",
    "id": "antibiotic",
    "rating": "good",
    "blood_analysis_description": "Antibiotics",
    "max_duration": 43200,
    "dur_add_perc": 25
  },
  {
    "type": "effect_type",
    "id": "strong_antibiotic",
    "rating": "good",
    "blood_analysis_description": "Antibiotics",
    "max_duration": 43200,
    "dur_add_perc": 25
  },
  {
    "type": "effect_type",
    "id": "panacea",
    "name": [ "Panacea" ],
    "desc": [ "You feel incredible!  You could take on the world!" ],
    "max_duration": "10 s",
    "base_mods": { "speed_mod": [ 20 ], "str_mod": [ 2 ], "dex_mod": [ 2 ], "int_mod": [ 2 ], "per_mod": [ 2 ] }
  },
  {
    "type": "effect_type",
    "id": "tummy_tablet",
    "name": [ "Soothed Stomach" ],
    "desc": [ "You are under the effects of a stomach soother." ],
    "int_add_val": 1,
    "max_intensity": 3,
    "base_mods": { "vomit_tick": [ 60 ], "health_chance": [ 1500 ], "health_min": [ 1 ] },
    "scaling_mods": { "health_min": [ -1.5 ], "health_min_val": [ -2 ], "vomit_tick": [ 120 ] },
    "max_duration": 14400,
    "dur_add_perc": 70
  },
  {
    "type": "effect_type",
    "id": "antifungal",
    "name": [ "Antifungals" ],
    "desc": [ "You are under the effects of an antifungal medicine or chemicals." ],
    "rating": "good",
    "blood_analysis_description": "Antifungals",
    "max_duration": 28800,
    "dur_add_perc": 50
  },
  {
    "//": "This effect is a dummy effect for disabling certain things for a few turns after an electromagnetic pulse and does nothing on its own",
    "type": "effect_type",
    "id": "emp",
    "name": [ "Discharge" ],
    "desc": [ "You've been recently affected by an electromagnetic pulse." ],
    "max_duration": "30 s"
  },
  {
    "type": "effect_type",
    "id": "supercharged",
    "//": "not given to players by default",
    "name": [ "Supercharged" ],
    "desc": [ "You've been struck by lightning, and feel… different." ],
    "base_mods": { "speed_mod": [ 50 ] }
  },
  {
    "type": "effect_type",
    "id": "pd_str_bad",
    "name": [ "Muscle Vanishment", "Muscle Disappearance" ],
    "desc": [ "You feel as if your muscles are not quite there.", "You feel as if your muscles are not in your body." ],
    "max_intensity": 2,
    "rating": "bad",
    "int_dur_factor": "50 m",
    "base_mods": { "str_mod": [ -1 ] },
    "scaling_mods": { "str_mod": [ -2 ] },
    "miss_messages": [ [ "Your lack of strength stops you!", 1 ] ]
  },
  {
    "type": "effect_type",
    "id": "pd_dex_bad",
    "name": [ "Weak Grasp", "Inexistent Grasp" ],
    "desc": [ "You seem to have problems touching things.", "You feel as if your hands just pass through matter." ],
    "max_intensity": 2,
    "rating": "bad",
    "int_dur_factor": "50 m",
    "base_mods": { "dex_mod": [ -1 ] },
    "scaling_mods": { "dex_mod": [ -2 ] },
    "miss_messages": [ [ "Your attacks don't seem to touch your enemies!", 1 ] ]
  },
  {
    "type": "effect_type",
    "id": "pd_per_bad",
    "name": [ "Distorted Vision", "Otherworldly Vision" ],
    "desc": [
      "You have problems distinguishing shapes and colors.",
      "You seem to see slightly different realities every time you blink."
    ],
    "max_intensity": 2,
    "rating": "bad",
    "int_dur_factor": "50 m",
    "base_mods": { "per_mod": [ -1 ] },
    "scaling_mods": { "per_mod": [ -2 ] },
    "miss_messages": [ [ "You can't distinguish up from down!", 1 ] ]
  },
  {
    "type": "effect_type",
    "id": "pd_int_bad",
    "name": [ "Wandering Mind", "Foreign Mind" ],
    "desc": [ "Your thoughts seem to wander around on their own.", "Foreign thoughts seem to invade your mind." ],
    "max_intensity": 2,
    "rating": "bad",
    "int_dur_factor": "50 m",
    "base_mods": { "int_mod": [ -1 ] },
    "scaling_mods": { "int_mod": [ -2 ] },
    "miss_messages": [ [ "You suddenly think you shouldn't do that!", 1 ] ],
    "flags": [ "NO_PSIONICS" ]
  },
  {
    "type": "effect_type",
    "id": "pd_rejection",
    "name": [ "World Rejection", "Dimensional Rejection" ],
    "desc": [
      "Faint sparks surround your every move, your body aches more with every passing second.",
      "Sparks swarm around you, your body hurts and even the air seems to reject your existence."
    ],
    "decay_messages": [ [ "The rejection you feel from all around you has become a little easier to bear.", "mixed" ] ],
    "remove_message": "The world is no longer trying to eject you from this plane of existence, for now.",
    "max_intensity": 2,
    "rating": "bad",
    "int_dur_factor": "7 m",
    "base_mods": { "pain_min": [ 1 ], "pain_chance": [ 20 ] },
    "scaling_mods": { "hurt_min": [ 1 ], "hurt_chance": [ 25 ], "cough_chance": [ 30 ] }
  },
  {
    "type": "effect_type",
    "id": "pd_strengthened_reality",
    "name": [ "World's Acceptance", "World's Embracement", "Dimensional Foothold", "Dimensional Assimilation" ],
    "desc": [
      "The world around you seems calmer with your presence and actions.",
      "The world around you seems to regard you as one of their own, your body is a little easier to move now.",
      "You can more easily exert your will around you, this dimension is, if not welcoming you, obeying you a little.  You have managed to secure a foothold in this reality.",
      "The very fabric of reality is blending in with your body, your will is greatly easier to exert around you and your body is trying to permanently assimilate with this world, it just needs a little push…"
    ],
    "max_intensity": 4,
    "rating": "good",
    "int_dur_factor": "3 days",
    "base_mods": { "speed_mod": [ 2 ] },
    "scaling_mods": { "speed_mod": [ 3 ], "dodge_mod": [ 0.7 ] },
    "apply_message": "Your eyes open to a whole new world!",
    "remove_message": "You start to feel rejected by the world again.",
    "decay_messages": [
      [ "The world no longer embraces you as its child.  At least it still tolerates your presence.", "mixed" ],
      [
        "You have lost your foothold and can no longer command the world around you, the world sees you now as only an unruly child.",
        "mixed"
      ],
      [
        "You can no longer bend the world to your will.  You have failed in blending in with this reality and have now only a foothold left.",
        "mixed"
      ]
    ],
    "miss_messages": [
      [ "Did the world just oppose you?", 1 ],
      [ "For a moment you felt a great hostility all around you.", 1 ],
      [ "Did your enemy just vanish for a moment?", 2 ],
      [ "You felt weird for a moment.", 3 ],
      [ "Was that a spark?", 5 ],
      [ "Your grip suddenly failed you.", 6 ],
      [ "Something just flashed in front of your eyes.", 8 ],
      [ "Why did the hit go that way?", 15 ],
      [ "You could swear that you hit it!", 25 ]
    ]
  },
  {
    "type": "effect_type",
    "id": "grown_of_fuse",
    "name": [ "Grown of Fusion" ],
    "desc": [ "AI effect to increase stats after fusing with another critter.  1 stack means one absorbed max_hp." ],
    "//": "stats modified by the zombie_fuse special attack.",
    "//1": "scaling:",
    "//2": "/50 HP: +0,5 melee_skill, +0,5 dodge_skill (unexpected movement), +5 Speed (bigger steps&more to attack with), +4 bash",
    "//3": "/250 HP: +1 size",
    "max_intensity": 500,
    "base_mods": { "hit_mod": [ 0.01 ], "dodge_mod": [ 0.01 ], "speed_mod": [ 0.1 ], "bash_mod": [ 0.08 ] },
    "scaling_mods": { "hit_mod": [ 0.01 ], "dodge_mod": [ 0.01 ], "speed_mod": [ 0.1 ], "bash_mod": [ 0.08 ], "size_mod": [ 0.004 ] },
    "int_decay_step": 0
  },
  {
    "type": "effect_type",
    "id": "migo_atmosphere",
    "name": [ "Stinking Air", "Disorienting Air", "Disorienting Air", "Smothering Air", "Smothering Air" ],
    "desc": [
      "The air in here smells like vinegar and mold.",
      "The air in here smells like vinegar and mold.  It makes you feel soft-headed and confused.",
      "The air in here smells like vinegar and mold.  It makes you feel soft-headed and confused.",
      "The air in here smells like vinegar and mold.  It is closing in and smothering you, making it impossible to think clearly.",
      "The air in here smells like vinegar and mold.  It is closing in and smothering you, making it impossible to think clearly."
    ],
    "apply_message": "The air in here smells like vinegar and mold, and hurts your lungs a bit.",
    "max_intensity": 5,
    "int_dur_factor": "5 seconds",
    "max_duration": "30 s",
    "rating": "bad",
    "miss_messages": [ [ "You feel groggy in this sweltering, foul air.", 2 ] ],
    "harmful_cough": false,
    "base_mods": { "cough_chance": [ -1002 ] },
    "scaling_mods": {
      "str_mod": [ -0.25 ],
      "per_mod": [ -0.5 ],
      "dex_mod": [ -0.25 ],
      "int_mod": [ -0.75 ],
      "speed_mod": [ -10 ],
      "vomit_chance": [ 10 ],
      "cough_chance": [ 501 ]
    },
    "show_in_info": true
  },
  {
    "type": "effect_type",
    "id": "fetid_goop",
    "name": [ "Covered in Fetid Goop" ],
    "desc": [ "The feeling of the goop slowly sliding on your skin revulses you and the smell makes you gag." ],
    "apply_message": "You're disgusted by the goop.",
    "rating": "bad",
    "base_mods": {
      "str_mod": [ -1 ],
      "per_mod": [ -1 ],
      "dex_mod": [ -1 ],
      "int_mod": [ -1 ],
      "speed_mod": [ -10 ],
      "vomit_chance": [ 100 ]
    },
    "show_in_info": true
  },
  {
    "type": "effect_type",
    "id": "has_og_comm_freq"
  },
  {
    "type": "effect_type",
    "id": "has_prospectus"
  },
  {
    "type": "effect_type",
    "id": "disrupted_sleep"
  },
  {
    "type": "effect_type",
    "id": "nightmares",
    "max_duration": "72 hours"
  },
  {
    "type": "effect_type",
    "id": "incorporeal",
    "name": [ "Incorporeal" ],
    "desc": [ "You lack substance, as if you aren't quite fully here." ],
    "removes_effects": [ "grabbed", "bleed" ]
  },
  {
    "type": "effect_type",
    "id": "ignore_fall_damage",
    "//": "Used for translocation via teleporter_list as a way to avoid fall damage by teleporting Z levels",
    "flags": [ "FEATHER_FALL" ]
  },
  {
    "type": "effect_type",
    "id": "weary_0"
  },
  {
    "type": "effect_type",
    "id": "weary_1",
    "name": [ "Lightly Weary" ],
    "desc": [
      "You've been pretty active for a while; operating at the highest levels of activity will be impaired.\nThe following move penalties are applied for the following activity levels:\nExtreme: 1.25x"
    ]
  },
  {
    "type": "effect_type",
    "id": "weary_2",
    "name": [ "Moderately Weary" ],
    "desc": [
      "You've been quite active for a while; operating at higher levels of activity will be impaired.\nThe following move penalties are applied for the following activity levels:\nExtreme: 1.67x, Active: 1.33x"
    ]
  },
  {
    "type": "effect_type",
    "id": "weary_3",
    "name": [ "Weary" ],
    "desc": [
      "You've been very active for a while, and need to slow down for a bit.\nThe following move penalties are applied for the following activity levels:\nExtreme: 2.5x, Active: 2x, Brisk: 1.5x"
    ]
  },
  {
    "type": "effect_type",
    "id": "weary_4",
    "name": [ "Very Weary" ],
    "desc": [
      "You've been extremely active for a while, and need to slow down.\nThe following move penalties are applied for the following activity levels:\nExtreme: 5x, Active: 4x, Brisk: 3x, Moderate: 2x"
    ]
  },
  {
    "type": "effect_type",
    "id": "weary_5",
    "name": [ "Extremely Weary" ],
    "desc": [
      "You've been extremely active for a while, and can't take much more activity.\nThe following move penalties are applied for the following activity levels:\nExtreme: 10x, Active: 8x, Brisk: 6x, Moderate: 4x, Light: 2x"
    ]
  },
  {
    "type": "effect_type",
    "id": "weary_6",
    "name": [ "Extremely Weary" ],
    "desc": [
      "You've been extremely active for a while, and really need to get some rest.\nThe following move penalties are applied for the following activity levels:\nExtreme: 10x, Active: 8x, Brisk: 6x, Moderate: 4x, Light: 2x"
    ]
  },
  {
    "type": "effect_type",
    "id": "weary_7",
    "name": [ "Extremely Weary" ],
    "desc": [
      "You've been extremely active for a while; it's time to stop.\nThe following move penalties are applied for the following activity levels:\nExtreme: 10x, Active: 8x, Brisk: 6x, Moderate: 4x, Light: 2x"
    ],
    "flags": [ "NO_PSIONICS" ]
  },
  {
    "type": "effect_type",
    "id": "weary_8",
    "name": [ "Extremely Weary" ],
    "desc": [
      "You've been extremely active for a while, and can no longer keep pushing.\nThe following move penalties are applied for the following activity levels:\nExtreme: 10x, Active: 8x, Brisk: 6x, Moderate: 4x, Light: 2x"
    ],
    "flags": [ "NO_PSIONICS" ]
  },
  {
    "type": "effect_type",
    "id": "hunger_full",
    "name": [ "Full" ],
    "desc": [ "You feel quite full, and a bit sluggish." ],
    "apply_message": "You feel quite full, and a bit sluggish.",
    "rating": "bad",
    "base_mods": { "speed_mod": [ -2 ], "fatigue_amount": [ 1 ] }
  },
  {
    "type": "effect_type",
    "id": "hunger_engorged",
    "name": [ "Engorged" ],
    "desc": [ "Your stomach is full to bursting.  This was a mistake." ],
    "apply_message": "Your stomach is full to bursting.  This was a mistake.",
    "rating": "bad",
    "base_mods": { "speed_mod": [ -10 ], "fatigue_amount": [ 2 ], "vomit_chance": [ 500 ], "vomit_tick": [ 10 ], "pain_amount": [ 3 ] }
  },
  {
    "type": "effect_type",
    "id": "hunger_satisfied"
  },
  {
    "type": "effect_type",
    "id": "hunger_hungry"
  },
  {
    "type": "effect_type",
    "id": "hunger_very_hungry"
  },
  {
    "type": "effect_type",
    "id": "hunger_near_starving"
  },
  {
    "type": "effect_type",
    "id": "hunger_starving"
  },
  {
    "type": "effect_type",
    "id": "hunger_famished"
  },
  {
    "type": "effect_type",
    "id": "hunger_blank"
  },
  {
    "//": "Limits the number of police bots summoned to 3 every 6 hours",
    "type": "effect_type",
    "id": "eyebot_assisted",
    "int_add_val": 1,
    "max_intensity": 3,
    "max_duration": "6 hours"
  },
  {
    "//": "The eyebot can no longer summon police bots",
    "type": "effect_type",
    "id": "eyebot_depleted",
    "int_add_val": 1,
    "max_intensity": 10
  },
  {
    "id": "weakened_inertia",
    "type": "effect_type",
    "name": [ "Weakened Inertia" ],
    "desc": [ "Your body moves strangely easily, as if it weighted less." ],
    "apply_message": "Your inertia itself is damaged, but the outcome seems suspiciously beneficial.",
    "remove_message": "Reality reasserts itself and your inertia returns to normal.",
    "rating": "good",
    "show_intensity": false,
    "base_mods": { "dex_mod": [ 6, 0 ] }
  },
  {
    "type": "effect_type",
    "id": "hallucination_attacks",
    "rating": "bad",
    "max_duration": "10 days",
    "show_in_info": false
  },
  {
    "id": "strengthened_inertia",
    "type": "effect_type",
    "name": [ "Weakened Inertia" ],
    "desc": [ "Your body is strangely difficult to move, as if it weighted more." ],
    "apply_message": "Your inertia itself is damaged, but hopefully it's not permanent yet.",
    "remove_message": "Reality reasserts itself and your inertia returns to normal.",
    "rating": "bad",
    "show_intensity": false,
    "base_mods": { "dex_mod": [ -6, 0 ] }
  },
  {
    "id": "warped_viewpoint",
    "type": "effect_type",
    "name": [ "Warped Viewpoint" ],
    "desc": [ "Space is warped around you such that you can see a wider arc and as if everything was closer." ],
    "apply_message": "Space around you is damaged but in the process your can see more and more easily than before.",
    "remove_message": "Reality reasserts itself and your perspective returns to normal.",
    "rating": "good",
    "show_intensity": false,
    "base_mods": { "per_mod": [ 6, 0 ] }
  },
  {
    "id": "narrow_viewpoint",
    "type": "effect_type",
    "name": [ "Narrowed Viewpoint" ],
    "desc": [ "Space is warped around you such that you can see less and as if everything was farther away." ],
    "apply_message": "Space around you is damaged narrowing your perspective.",
    "remove_message": "Reality reasserts itself and your perspective returns to normal.",
    "rating": "bad",
    "show_intensity": false,
    "base_mods": { "per_mod": [ -6, 0 ] }
  },
  {
    "id": "weakened_gravity",
    "type": "effect_type",
    "name": [ "Weakened Gravity" ],
    "desc": [ "Something is wrong with local spacetime and everything near you seems to weigh less." ],
    "apply_message": "Space around you is damaged and everything near you seems to weigh less.",
    "remove_message": "Reality reasserts itself and your gravity returns to normal.",
    "rating": "good",
    "show_intensity": false,
    "enchantments": [ { "values": [ { "value": "CARRY_WEIGHT", "multiply": 1.25 } ] } ]
  },
  {
    "id": "strengthened_gravity",
    "type": "effect_type",
    "name": [ "Strengthened Gravity" ],
    "desc": [ "Something is wrong with local spacetime and everything near you seems to weigh more." ],
    "apply_message": "Space around you is damaged and everything near you seems to weigh more.",
    "remove_message": "Reality reasserts itself and your gravity returns to normal.",
    "rating": "bad",
    "show_intensity": false,
    "enchantments": [
      {
        "values": [
          { "value": "CARRY_WEIGHT", "add": { "global_val": "var", "var_name": "portal_dungeon_carry_strength", "default": -1 } }
        ]
      }
    ]
  },
  {
    "id": "slowed_time",
    "type": "effect_type",
    "name": [ "Slowed Time" ],
    "desc": [ "Something is wrong with local spacetime and everything around seems to move faster than you." ],
    "apply_message": "Time around you is damaged and everything near you seems to move faster.",
    "remove_message": "Reality reasserts itself and your time returns to normal.",
    "rating": "bad",
    "show_intensity": false,
    "enchantments": [
      {
        "values": [ { "value": "SPEED", "add": { "global_val": "var", "var_name": "portal_dungeon_slow_strength", "default": -1 } } ]
      }
    ]
  },
  {
    "type": "effect_type",
    "id": "glowing_gas",
    "name": [ { "ctxt": "inhaled", "str": "Glowing Gas" } ],
    "desc": [
      "You've inhaled a lungful of glowing nether parasite spores.  Thankfully, they don't seem adapted to the human physiology."
    ],
    "apply_message": "You inhale a lungful of the glowing gas, and you have an urge to violently cough.",
    "rating": "bad",
    "miss_messages": [ [ "Your lungs burn from the glowing gas.", 1 ] ],
    "harmful_cough": true,
    "max_duration": "10 m",
    "base_mods": { "str_mod": [ -1 ], "dex_mod": [ -1 ], "cough_chance": [ 10 ] },
    "show_in_info": true
  },
  {
    "type": "effect_type",
    "id": "glowing_gas_cover",
    "name": [ "Glowing" ],
    "desc": [ "You are covered in glowing nether spores!" ],
    "apply_message": "The glowing spores settle on you!",
    "rating": "bad"
  },
  {
    "id": "lightsnare",
    "type": "effect_type",
    "name": [ "Snared" ],
    "desc": [ "For such a tiny creature, you're in a very big pickle." ],
    "rating": "bad",
    "show_intensity": false,
    "//": "Don't multiply speed by 0 or else the effect will never be removed for creatures with 0 damage(e.g. rabbits)",
    "enchantments": [ { "values": [ { "value": "SPEED", "multiply": 0.01 } ] } ]
  },
  {
    "id": "Shadow_Reveal",
    "type": "effect_type",
    "max_duration": "60 s",
    "name": [ "Revealed" ],
    "desc": [ "The shadows no longer hide you!" ],
    "rating": "bad",
    "show_intensity": false,
    "show_in_info": true,
    "enchantments": [ { "condition": "ALWAYS", "values": [ { "value": "LUMINATION", "add": 10 } ] } ]
  },
  {
    "id": "photophobia",
    "type": "effect_type",
    "max_duration": "5 s",
    "name": [ "photophobia" ],
    "base_mods": { "speed_mod": [ -100 ] },
    "desc": [ "It burns!  Thankfully, this can't ever happen to you.  This is a bug if you have it." ],
    "rating": "bad",
    "show_intensity": false,
    "show_in_info": true,
    "//": "Enchantments don't actually work for monsters! If you find that shadow is suddenly very killable, they probably got hooked up!",
    "enchantments": [
      {
        "condition": "ALWAYS",
        "values": [
          { "value": "SPEED", "multiply": 0.5 },
          { "value": "ARMOR_BASH", "add": 15 },
          { "value": "ARMOR_STAB", "add": 15 },
          { "value": "ARMOR_CUT", "add": 15 },
          { "value": "ARMOR_HEAT", "add": 15 },
          { "value": "ARMOR_COLD", "add": 15 },
          { "value": "ARMOR_ELEC", "add": 15 },
          { "value": "ARMOR_ACID", "add": 15 },
          { "value": "ARMOR_BULLET", "add": 50 }
        ]
      }
    ]
  },
  {
    "type": "effect_type",
    "id": "molting",
    "name": [ "Molting" ],
    "desc": [ "You feel a strong urge to hide somewhere safe." ],
    "apply_message": "Your chitin plating itches against your body.",
    "rating": "bad",
    "base_mods": {
      "per_mod": [ -1 ],
      "dex_mod": [ -1 ],
      "str_mod": [ -1 ],
      "speed_mod": [ -10 ],
      "pain_min": [ 1 ],
      "pain_chance": [ 1 ],
      "pain_max_val": [ 15 ]
    },
    "limb_score_mods": [ { "limb_score": "reaction", "modifier": 0.95 }, { "limb_score": "manip", "modifier": 0.95 } ],
    "flags": [ "EFFECT_LIMB_SCORE_MOD" ]
  },
  {
    "type": "effect_type",
    "id": "molting_imminent",
    "name": [ "Imminent Molting" ],
    "desc": [ "Seek shelter, you will be helpless when it begins." ],
    "apply_message": "You can hardly move in your tightening exoskeleton, and you feel a strong impulse to hunker down somewhere safe.",
    "rating": "bad",
    "base_mods": {
      "per_mod": [ -2 ],
      "dex_mod": [ -3 ],
      "str_mod": [ -3 ],
      "speed_mod": [ -30 ],
      "pain_min": [ 1 ],
      "pain_chance": [ 1 ],
      "pain_max_val": [ 35 ]
    },
    "limb_score_mods": [ { "limb_score": "reaction", "modifier": 0.75 }, { "limb_score": "manip", "modifier": 0.75 } ],
    "flags": [ "EFFECT_LIMB_SCORE_MOD" ]
  },
  {
    "type": "effect_type",
    "id": "VITRIFYING",
    "name": [ "Among Glass" ],
    "desc": [ "It is very peaceful here." ],
    "rating": "good",
    "max_intensity": 7,
    "enchantments": [
      {
        "values": [
          {
            "value": "INTELLIGENCE",
            "add": { "math": [ "u_effect_intensity('VITRIFYING') * -1 * (ceil(u_val('intelligence') / 6))" ] }
          }
        ]
      }
    ]
  },
  {
    "id": "slippery_terrain",
    "type": "effect_type",
    "max_duration": "1 s",
    "name": [ "Slick Surface", "Slippery Terrain", "Dangerously Slippery" ],
    "desc": [
      "There's a slippery surface here, running may be a bad idea.",
      "It's quite slippery, it may not be safe to stand here.",
      "This area is extremely slippery."
    ],
    "rating": "bad",
    "show_intensity": true,
    "resist_traits": [ "GASTROPOD_BALANCE" ],
    "show_in_info": true
  },
  {
    "type": "effect_type",
    "id": "hay_fever",
    "name": [ "Hay Fever" ],
    "desc": [ "Your eyes are itchy and you've got a runny nose." ],
    "rating": "bad",
    "resist_effects": [ "took_flumed", "took_antihistamine" ],
    "show_in_info": true,
    "base_mods": { "per_mod": [ -2 ], "int_mod": [ -2 ], "stamina_min": [ -50 ], "stamina_max": [ -150 ], "stamina_chance": [ 300 ] }
  },
  {
    "id": "star_vampire_blood_drank",
    "type": "effect_type",
    "name": [ "Drank blood" ],
    "desc": [ "The star vampire has drunk blood and is now visible." ],
    "rating": "good",
    "removes_effects": [ "invisibility" ],
    "show_in_info": true
  },
  {
    "id": "star_vampire_blood_drink",
    "type": "effect_type",
    "name": [ "Exsanguination" ],
    "desc": [ "The monster is drinking your blood!" ],
    "rating": "bad",
    "resist_traits": [ "BLEED_IMMUNE" ],
    "show_in_info": true,
    "max_intensity": 2,
    "show_intensity": false,
    "int_decay_step": -2,
    "int_decay_tick": 1,
    "vitamins": [
      { "vitamin": "blood", "rate": [ [ -250, -650 ] ], "tick": [ "1 s" ] },
      { "vitamin": "redcells", "rate": [ [ -250, -650 ] ], "tick": [ "1 s" ] }
    ]
  },
  {
    "id": "star_vampire_blood_drink_feral",
    "type": "effect_type",
    "name": [ "Exsanguination" ],
    "desc": [ "The monster is drinking your blood, you vile feral!" ],
    "rating": "bad",
    "resist_traits": [ "BLEED_IMMUNE" ],
    "max_intensity": 1,
    "show_in_info": true,
    "chance_kill": [ [ 1, 20 ] ]
  },
  {
    "type": "effect_type",
    "id": "ink_gland_ink",
    "name": [ "Depleted ink", "Deflated ink glands", "Inky glands", "Bulged ink glands" ],
    "show_intensity": true,
    "desc": [
      "Your ink glands are empty.  Given some time and hydration they will recharge.",
      "Your ink glands are almost empty.  Given some time and hydration they will recharge.",
      "Your ink glands have some ink inside.  Given some time and hydration, more ink will be generated.",
      "Your ink glands are bulged and full.  No more ink is being created."
    ],
    "max_intensity": 4,
    "rating": "neutral"
  },
  {
    "type": "effect_type",
    "id": "cramped_space",
    "name": [ "Cramped Space" ],
    "desc": [ "You are painfully crammed into a space too small for your body." ],
    "miss_messages": [ [ "You don't have any room to move!", 1 ] ],
    "apply_message": "You are squeezed uncomfortably into the cramped space.",
    "remove_message": "It feels good having room to move again.",
    "rating": "bad",
    "resist_traits": [ "BENDY1", "BENDY2", "BENDY3" ],
    "resist_effects": [ "incorporeal" ],
    "pain_sizing": true,
    "hurt_sizing": true,
    "base_mods": {
      "dex_mod": [ -2 ],
      "str_mod": [ -2 ],
      "speed_mod": [ -20 ],
      "pain_min": [ 2 ],
      "pain_chance": [ 100, 500 ],
      "pain_max_val": [ 35 ]
    },
    "show_in_info": true
  },
  {
    "type": "effect_type",
    "id": "gliding",
    "name": [ "Gliding" ],
    "desc": [ "You are gliding through the air." ],
    "flags": [ "GLIDING" ],
    "rating": "good"
  },
  {
    "type": "effect_type",
    "id": "slow_descent",
    "show_in_info": false,
    "name": [ "Slow Descent" ],
    "desc": [ "You are descending at a safe speed." ],
    "flags": [ "FEATHER_FALL" ],
    "max_duration": "1 s"
  },
  {
    "type": "effect_type",
<<<<<<< HEAD
    "id": "social_satisfied",
    "name": [ "Good Company" ],
    "desc": [ "It feels good to spend time around others." ],
    "max_duration": "6 h",
    "max_intensity": 1,
    "rating": "good"
  },
  {
    "type": "effect_type",
    "id": "social_dissatisfied",
    "name": [ "Lonely", "Very Lonely", "All Alone" ],
    "desc": [
      "You feel a little lonely.",
      "You could really use a friend right now.",
      "What's the point of surviving if you're all alone?"
    ],
    "max_intensity": 3,
    "rating": "bad"
  },
  {
    "type": "effect_type",
    "id": "asocial_satisfied",
    "name": [ "Alone" ],
    "desc": [ "Being on your own makes you feel good." ],
    "max_intensity": 1,
    "max_duration": "6 h",
    "rating": "good"
  },
  {
    "type": "effect_type",
    "id": "asocial_dissatisfied",
    "name": [ "Irritable", "Annoyed", "Crowded" ],
    "desc": [
      "Being around others has left you feeling drained.",
      "OK, that's enough social time.  You'd really rather be alone now.",
      "Your nerves are frayed from all this socializing.  You need some alone time to recharge."
    ],
    "max_intensity": 3,
    "rating": "bad"
=======
    "id": "quadruped_full",
    "name": [ "" ],
    "//": "Allows fully-quadrupedal mutants to run and crouch on all fours.  For annoying reasons, this is handled via enchantments."
  },
  {
    "type": "effect_type",
    "id": "quadruped_half",
    "name": [ "" ],
    "//": "Allows quadrupedal mutants with front paws only to crouch-walk slightly faster than normal.  For annoying reasons, this is handled via enchantments."
  },
  {
    "type": "effect_type",
    "id": "natural_stance",
    "name": [ "Natural Stance" ],
    "rating": "good",
    "desc": [
      "You are positioned to take advantage of your mutated anatomy, and will receive no penalties for crouching in melee combat.  Wielding a weapon will cause you to lose this effect."
    ]
  },
  {
    "type": "effect_type",
    "id": "subaquatic_sonar",
    "name": [ "Subaquatic SONAR" ],
    "desc": [
      "Every few seconds, an ultrasonic pulse is broadcast from your location.  If you're underwater and your hearing is good enough, you may be able to navigate by the pings that come back."
    ]
>>>>>>> d0fa6fff
  }
]<|MERGE_RESOLUTION|>--- conflicted
+++ resolved
@@ -4887,7 +4887,6 @@
   },
   {
     "type": "effect_type",
-<<<<<<< HEAD
     "id": "social_satisfied",
     "name": [ "Good Company" ],
     "desc": [ "It feels good to spend time around others." ],
@@ -4927,7 +4926,9 @@
     ],
     "max_intensity": 3,
     "rating": "bad"
-=======
+  },
+  {
+    "type": "effect_type",
     "id": "quadruped_full",
     "name": [ "" ],
     "//": "Allows fully-quadrupedal mutants to run and crouch on all fours.  For annoying reasons, this is handled via enchantments."
@@ -4954,6 +4955,5 @@
     "desc": [
       "Every few seconds, an ultrasonic pulse is broadcast from your location.  If you're underwater and your hearing is good enough, you may be able to navigate by the pings that come back."
     ]
->>>>>>> d0fa6fff
   }
 ]