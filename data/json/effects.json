[
  {
    "type": "effect_type",
    "id": "null"
  },
  {
    "//": "AI EFFECTS BELOW THIS",
    "type": "effect_type",
    "id": "hit_by_player",
    "name": [ "Hit By Player" ],
    "desc": [ "AI tag for when monsters are hit by player.  This is a bug if you have it." ]
  },
  {
    "type": "effect_type",
    "id": "ridden",
    "name": [ "Ridden" ],
    "desc": [ "AI tag for when critter is being ridden.  This is a bug if you have it." ]
  },
  {
    "type": "effect_type",
    "id": "npc_suspend",
    "name": [ "Suspended NPC" ],
    "desc": [ "AI tag for when an NPC needs to be rebooted after an infinite loop." ]
  },
  {
    "type": "effect_type",
    "id": "harnessed",
    "name": [ "Harnessed" ],
    "desc": [ "AI tag for when critter is being harnessed by a vehicle.  This is a bug if you have it." ]
  },
  {
    "type": "effect_type",
    "id": "docile",
    "name": [ "Docile Monster" ],
    "desc": [ "AI tag for when monsters are tamed.  This is a bug if you have it." ]
  },
  {
    "type": "effect_type",
    "id": "controlled",
    "name": [ "Controlled Monster" ],
    "desc": [ "AI tag for when monsters are being controlled by another.  This is a bug if you have it." ]
  },
  {
    "type": "effect_type",
    "id": "run",
    "name": [ "Hit-and-run Running" ],
    "desc": [ "AI tag for when hit-and-run monsters run away.  This is a bug if you have it." ]
  },
  {
    "type": "effect_type",
    "id": "dragging",
    "name": [ "Dragging" ],
    "desc": [ "AI tag for when a monster is dragging you behind it.  This is a bug if you have it." ]
  },
  {
    "type": "effect_type",
    "id": "operating",
    "name": [ "Operating" ],
    "desc": [ "AI tag for when a monster is operating on you.  This is a bug if you have it." ]
  },
  {
    "type": "effect_type",
    "id": "countdown",
    "name": [ "Counting Down" ],
    "desc": [ "AI tag for monster's counting down.  This is a bug if you have it." ]
  },
  {
    "type": "effect_type",
    "id": "no_ammo",
    "name": [ "No Ammo" ],
    "desc": [ "AI tag used to stop a monster reviving with ammo.  This is a bug if you have it." ]
  },
  {
    "type": "effect_type",
    "id": "asked_to_lead",
    "name": [ "Asked to Lead" ],
    "desc": [ "AI tag for asking to lead NPCs.  This is a bug if you have it." ]
  },
  {
    "type": "effect_type",
    "id": "asked_to_follow",
    "name": [ "Asked to Follow" ],
    "desc": [ "AI tag for asking to NPCs to follow you.  This is a bug if you have it." ]
  },
  {
    "type": "effect_type",
    "id": "asked_to_train",
    "name": [ "Recently trained" ],
    "desc": [ "You recently finished a training session and need a mental break before teaching again." ]
  },
  {
    "type": "effect_type",
    "id": "asked_to_socialize",
    "name": [ "Asked to Socialize" ],
    "desc": [ "AI tag: for having recently asked an NPC to socialize.  This is a bug if you have it." ]
  },
  {
    "type": "effect_type",
    "id": "asked_to_hint",
    "name": [ "Asked to Hint" ],
    "desc": [ "AI tag: for having recently asked an NPC to give a hint.  This is a bug if you have it." ]
  },
  {
    "type": "effect_type",
    "id": "asked_personal_info",
    "name": [ "Asked Info" ],
    "desc": [ "AI tag for asking to NPCs for personal information.  This is a bug if you have it." ]
  },
  {
    "type": "effect_type",
    "id": "asked_for_item",
    "name": [ "Asked for Item" ],
    "desc": [ "AI tag for asking NPCs for items.  This is a bug if you have it." ]
  },
  {
    "type": "effect_type",
    "id": "currently_busy",
    "name": [ "Currently Busy" ],
    "desc": [ "AI cooldown tag for items or services.  This is a bug if you have it." ]
  },
  {
    "type": "effect_type",
    "id": "gave_quest_item",
    "name": [ "Already Gave Quest Item" ],
    "desc": [ "AI tag to prevent you from getting multiple quest items.  This is a bug if you have it." ]
  },
  {
    "type": "effect_type",
    "id": "catch_up",
    "name": [ "Catch Up" ],
    "desc": [ "AI tag for telling NPCs to catch up.  This is a bug if you have it." ],
    "int_add_val": 1,
    "max_intensity": 15
  },
  {
    "type": "effect_type",
    "id": "allow_sleep",
    "name": [ "Allow to Sleep" ],
    "desc": [ "AI tag for telling NPCs to sleep.  This is a bug if you have it." ]
  },
  {
    "type": "effect_type",
    "id": "npc_said",
    "name": [ "Said Something Recently" ],
    "desc": [ "AI tag to control NPC verbosity.  This is a bug if you have it." ]
  },
  {
    "type": "effect_type",
    "id": "socialized_recently",
    "name": [ "Socialized Recently" ],
    "desc": [ "AI tag for asking to NPCs to socialize.  This is a bug if you have it." ]
  },
  {
    "type": "effect_type",
    "id": "npc_run_away",
    "name": [ "Running Away" ],
    "desc": [ "AI tag to enable NPCs to flee.  This is a bug if you have it." ]
  },
  {
    "type": "effect_type",
    "id": "npc_flee_player",
    "name": [ "Running Away" ],
    "desc": [ "AI tag to enable NPCs to flee the player.  This is a bug if you have it." ]
  },
  {
    "type": "effect_type",
    "id": "npc_fire_bad",
    "name": [ "Avoiding a Fire" ],
    "desc": [ "AI tag to enable NPCs to escape uncontrolled fires.  This is a bug if you have it." ]
  },
  {
    "type": "effect_type",
    "id": "npc_player_still_looking",
    "name": [ "Waiting till You Find Something" ],
    "desc": [
      "AI tag to prevent NPCs from following the player while the player is finding an additional copy of an item.  This is a bug if you have it."
    ]
  },
  {
    "type": "effect_type",
    "id": "infection",
    "name": [ "Infection" ],
    "desc": [ "AI tag used for the infected NPC quest.  This is a bug if you have it." ],
    "base_mods": { "speed_mod": [ -80 ] }
  },
  {
    "type": "effect_type",
    "id": "pet",
    "name": [ "Pet" ],
    "desc": [ "AI tag used for pet critters.  This is a bug if you have it." ]
  },
  {
    "type": "effect_type",
    "id": "paid",
    "name": [ "Paid" ],
    "desc": [ "AI tag used for paid critters.  This is a bug if you have it." ]
  },
  {
    "type": "effect_type",
    "id": "pacified",
    "name": [ "Pacified" ],
    "desc": [ "AI tag used for pacified critters.  This is a bug if you have it." ]
  },
  {
    "type": "effect_type",
    "id": "has_bag",
    "name": [ "Has Bag" ],
    "desc": [ "AI tag used for critters holding your bags.  This is a bug if you have it." ]
  },
  {
    "type": "effect_type",
    "id": "monster_armor",
    "name": [ "Has Armor" ],
    "desc": [ "AI tag used for critters wearing armor.  This is a bug if you have it." ]
  },
  {
    "type": "effect_type",
    "id": "monster_saddled",
    "name": [ "Has Saddle" ],
    "desc": [ "AI tag used for critters wearing a saddle.  This is a bug if you have it." ]
  },
  {
    "type": "effect_type",
    "id": "leashed",
    "name": [ "Has Leash" ],
    "desc": [ "AI tag used for critters wearing a leash.  This is a bug if you have it." ]
  },
  {
    "type": "effect_type",
    "id": "led_by_leash",
    "name": [ "Being Led by Leash" ],
    "desc": [ "AI tag used for critters forced to follow using a leash.  This is a bug if you have it." ]
  },
  {
    "type": "effect_type",
    "id": "tied",
    "name": [ "Tied Up" ],
    "desc": [ "AI tag used for tied up critters.  This is a bug if you have it." ]
  },
  {
    "type": "effect_type",
    "id": "shrieking",
    "name": [ "Shrieking" ],
    "desc": [ "AI tag used for screecher sounds.  This is a bug if you have it." ],
    "show_in_info": true
  },
  {
    "type": "effect_type",
    "id": "targeted",
    "name": [ "Turret Is Targeted" ],
    "desc": [ "AI tag used for turret targeting sounds.  This is a bug if you have it." ]
  },
  {
    "type": "effect_type",
    "id": "bounced",
    "name": [ "Bounced" ],
    "desc": [ "AI tag used for bouncing ammo targeting.  This is a bug if you have it." ]
  },
  {
    "type": "effect_type",
    "id": "frenzy",
    "name": [ "Frenzied" ],
    "desc": [ "Monster effect used to buff allies.  This is a bug if you have it." ],
    "max_intensity": 5,
    "int_add_val": 1,
    "max_duration": "15 m",
    "base_mods": { "speed_mod": [ 10 ], "hit_mod": [ 1 ], "dodge_mod": [ 1 ] },
    "scaling_mods": { "speed_mod": [ 10 ], "hit_mod": [ 1 ], "dodge_mod": [ 0.5 ] }
  },
  {
    "type": "effect_type",
    "id": "pushed",
    "name": [ "Pushed" ],
    "desc": [ "AI tag used for monsters pushing each other.  This is a bug if you have it." ]
  },
  {
    "type": "effect_type",
    "id": "worked_on",
    "name": [ "Worked On" ],
    "desc": [ "AI tag used for robots being disabled.  This is a bug if you have it." ]
  },
  {
    "type": "effect_type",
    "id": "venom_player1",
    "name": [ "Weak Player Venom" ],
    "desc": [ "Don't worry, you shouldn't get this." ],
    "max_duration": 120,
    "base_mods": { "hurt_amount": [ 10 ], "hurt_min": [ 1 ], "hurt_chance": [ 2 ] },
    "//": "10+0,5/s dmg, from max duration avg 70 (range 10-130)"
  },
  {
    "type": "effect_type",
    "id": "venom_player2",
    "name": [ "Strong Player Venom" ],
    "desc": [ "Don't worry, you really shouldn't get this." ],
    "max_duration": 120,
    "base_mods": { "hurt_amount": [ 20 ], "hurt_min": [ 4 ], "hurt_chance": [ 2 ], "speed_mod": [ -50 ] },
    "//": "20+2/s dmg, from max duration avg 260 (range 20-480)"
  },
  {
    "type": "effect_type",
    "id": "dripping_mechanical_fluid",
    "name": [ "Mechanical Fluid Dripping" ],
    "desc": [ "AI tag used for robot monsters losing mechanical fluid.  This is a bug if you have it." ],
    "show_in_info": true
  },
  {
    "type": "effect_type",
    "id": "grabbing_head",
    "name": [ "Grabbing Head" ],
    "show_in_info": true,
    "//": "Grab filter effect for dedicated removal, per-bptype",
    "base_mods": { "dodge_mod": [ -8 ] },
    "desc": [ "You're grabbing the head of somebody." ],
    "flags": [ "GRAB_FILTER" ]
  },
  {
    "type": "effect_type",
    "id": "grabbing_eyes",
    "name": [ "Grabbing Eyes" ],
    "show_in_info": true,
    "base_mods": { "dodge_mod": [ -8 ] },
    "desc": [ "You've caught the eye of somebody." ],
    "flags": [ "GRAB_FILTER" ]
  },
  {
    "type": "effect_type",
    "id": "grabbing_mouth",
    "name": [ "Grabbing Mouth" ],
    "show_in_info": true,
    "base_mods": { "dodge_mod": [ -8 ] },
    "desc": [ "You're grabbing the mouth of somebody.  Somehow." ],
    "flags": [ "GRAB_FILTER" ]
  },
  {
    "type": "effect_type",
    "id": "grabbing_torso",
    "name": [ "Grabbing Torso" ],
    "show_in_info": true,
    "base_mods": { "dodge_mod": [ -8 ] },
    "desc": [ "You're hugging somebody." ],
    "flags": [ "GRAB_FILTER" ]
  },
  {
    "type": "effect_type",
    "id": "grabbing_arm_l",
    "name": [ "Grabbing Left Arm" ],
    "show_in_info": true,
    "base_mods": { "dodge_mod": [ -8 ] },
    "desc": [ "You're grabbing the left arm of somebody." ],
    "flags": [ "GRAB_FILTER" ]
  },
  {
    "type": "effect_type",
    "id": "grabbing_arm_r",
    "name": [ "Grabbing Right Arm" ],
    "show_in_info": true,
    "base_mods": { "dodge_mod": [ -8 ] },
    "desc": [ "You're grabbing the right arm of somebody." ],
    "flags": [ "GRAB_FILTER" ]
  },
  {
    "type": "effect_type",
    "id": "grabbing_hand_l",
    "name": [ "Grabbing Left Hand" ],
    "show_in_info": true,
    "base_mods": { "dodge_mod": [ -8 ] },
    "desc": [ "You're holding hands(left)." ],
    "flags": [ "GRAB_FILTER" ]
  },
  {
    "type": "effect_type",
    "id": "grabbing_hand_r",
    "name": [ "Grabbing Right Hand" ],
    "show_in_info": true,
    "base_mods": { "dodge_mod": [ -8 ] },
    "desc": [ "You're holding hands(right)." ],
    "flags": [ "GRAB_FILTER" ]
  },
  {
    "type": "effect_type",
    "id": "grabbing_leg_l",
    "name": [ "Grabbing Left Leg" ],
    "show_in_info": true,
    "base_mods": { "dodge_mod": [ -8 ] },
    "desc": [ "You're grabbing the left leg of somebody." ],
    "flags": [ "GRAB_FILTER" ]
  },
  {
    "type": "effect_type",
    "id": "grabbing_leg_r",
    "name": [ "Grabbing Right Leg" ],
    "show_in_info": true,
    "base_mods": { "dodge_mod": [ -8 ] },
    "desc": [ "You're grabbing the right leg of somebody." ],
    "flags": [ "GRAB_FILTER" ]
  },
  {
    "type": "effect_type",
    "id": "grabbing_foot_l",
    "name": [ "Grabbing Left Foot" ],
    "show_in_info": true,
    "base_mods": { "dodge_mod": [ -8 ] },
    "desc": [ "You're grabbing the left foot of somebody." ],
    "flags": [ "GRAB_FILTER" ]
  },
  {
    "type": "effect_type",
    "id": "grabbing_foot_r",
    "name": [ "Grabbing Right Foot" ],
    "show_in_info": true,
    "base_mods": { "dodge_mod": [ -8 ] },
    "desc": [ "You're grabbing the right foot of somebody." ],
    "flags": [ "GRAB_FILTER" ]
  },
  {
    "type": "effect_type",
    "id": "grabbing_tail",
    "name": [ "Grabbing Tail" ],
    "show_in_info": true,
    "base_mods": { "dodge_mod": [ -8 ] },
    "desc": [ "You're grabbing the tail of somebody." ],
    "flags": [ "GRAB_FILTER" ]
  },
  {
    "type": "effect_type",
    "id": "grabbing_appendix",
    "name": [ "Grabbing" ],
    "show_in_info": true,
    "base_mods": { "dodge_mod": [ -8 ] },
    "//": "Null-BP grabbing effect for safety and monsters",
    "desc": [ "This sounds pretty invasive." ],
    "flags": [ "GRAB_FILTER" ]
  },
  {
    "type": "effect_type",
    "id": "staggered",
    "name": [ "Staggered" ],
    "//": "Mainly for monsters",
    "desc": [ "You've been knocked off-balance by an attack." ],
    "apply_message": "You're staggered off-balance.",
    "max_duration": "5 s",
    "base_mods": { "speed_mod": [ -20 ] },
    "removes_effects": [
      "grabbing",
      "grabbing_2",
      "grabbing_head",
      "grabbing_eyes",
      "grabbing_mouth",
      "grabbing_hand_l",
      "grabbing_hand_r",
      "grabbing_arm_l",
      "grabbing_arm_r",
      "grabbing_leg_l",
      "grabbing_leg_r",
      "grabbing_foot_l",
      "grabbing_foot_r",
      "grabbing_appendix",
      "grabbing_tail"
    ],
    "rating": "bad",
    "show_in_info": true
  },
  {
    "type": "effect_type",
    "id": "acid_charged",
    "name": [ "Charged Acid Glands" ],
    "//": "Enables special attacks where specified",
    "desc": [ "Your acid glands are full and ready to burst.  Ew." ]
  },
  {
    "type": "effect_type",
    "id": "maimed_acid_gland",
    "name": [ "Maimed Acid Glands" ],
    "//": "Disables special attacks where specified",
    "desc": [ "Your acid glands got all leaky." ]
  },
  {
    "type": "effect_type",
    "id": "elec_charged",
    "name": [ "Charged Capacitor" ],
    "desc": [ "Your capacitors sizzle with bioelectricity." ]
  },
  {
    "type": "effect_type",
    "id": "maimed_capacitor",
    "name": [ "Maimed Capacitor" ],
    "desc": [ "You can't deal with this charge." ]
  },
  {
    "type": "effect_type",
    "id": "maimed_tail",
    "name": [ "Maimed Tail" ],
    "desc": [ "Your tail is broken.  You're not sure what to do with this information." ]
  },
  {
    "type": "effect_type",
    "id": "maimed_claws",
    "name": [ "Maimed Claws" ],
    "//": "Disables special attacks where specified",
    "desc": [ "Your claws broke.  Like a broken nail, but somehow worse." ]
  },
  {
    "type": "effect_type",
    "id": "maimed_armor",
    "name": [ "Cracked Shell" ],
    "//": "Exposes certain weakpoints",
    "desc": [ "You feel exposed -and pretty buggy- without your shell." ]
  },
  {
    "type": "effect_type",
    "id": "maimed_mandible",
    "name": [ "Maimed Mandibles" ],
    "//": "Given by weakpoints, used to disable bites if specified in the bite def",
    "desc": [ "Your mandibles are unusable.  What, you don't have mandibles?  Then it must be a bug if you have it." ]
  },
  {
    "type": "effect_type",
    "id": "maimed_leg",
    "name": [ "Maimed Legs" ],
    "desc": [ "Your bugged legs are maimed beyond recognition.  How will you leap now?" ],
    "base_mods": { "speed_mod": [ -20 ] }
  },
  {
    "type": "effect_type",
    "id": "maimed_stinger",
    "name": [ "Maimed Stinger" ],
    "//": "Same as maimed_mandible, no effect unless specified in the attack's definition",
    "desc": [ "Your beautiful stinger is broken!  That must be a bug, right?" ]
  },
  {
    "type": "effect_type",
    "id": "maimed_wings",
    "name": [ "Maimed Wings" ],
    "//": "Hardcoded effect handled by monster::flies via effect flag",
    "desc": [ "Your wings are useless, robbing you of unlimited flight." ],
    "flags": [ "DISABLE_FLIGHT" ]
  },
  {
    "type": "effect_type",
    "id": "stumbled_into_invisible",
    "name": [ "Stumbled Into Invisible Player" ],
    "desc": [ "This creature has stumbled into an invisible player and is now aware of their presence." ]
  },
  {
    "//": "ACTUAL PLAYER EFFECTS START HERE",
    "type": "effect_type",
    "id": "downed",
    "name": [ "Downed" ],
    "desc": [ "You're knocked to the ground.  You have to get up before you can move." ],
    "apply_message": "You're knocked to the floor!",
    "rating": "bad",
    "resist_traits": [ "GASTROPOD_FOOT" ],
    "show_in_info": true,
    "flags": [ "DISABLE_FLIGHT", "EFFECT_LIMB_SCORE_MOD" ],
    "limb_score_mods": [
      { "limb_score": "balance", "modifier": 0.1, "resist_modifier": 0.8 },
      { "limb_score": "reaction", "modifier": 0.5 },
      { "limb_score": "block", "modifier": 0.5 }
    ]
  },
  {
    "type": "effect_type",
    "id": "assisted",
    "name": [ "Assisted" ],
    "max_intensity": 1000,
    "desc": [ "You're receiving assistance to practice a surgery." ]
  },
  {
    "type": "effect_type",
    "id": "masked_scent",
    "name": [ "Masked Scent" ],
    "desc": [ "Your scent is masked by another one." ]
  },
  {
    "type": "effect_type",
    "id": "got_checked",
    "name": [ "Got a Check-up" ],
    "desc": [ "Your received a complete check-up and are now aware of the state of your health." ]
  },
  {
    "type": "effect_type",
    "id": "heating_bionic",
    "name": [ "Heated" ],
    "max_intensity": 1000,
    "desc": [ "At least one of your bionics is producing heat and warming you." ]
  },
  {
    "type": "effect_type",
    "id": "winded",
    "name": [ "Winded" ],
    "desc": [ "You're short of breath.  Running and fighting will be difficult until you recover." ],
    "apply_message": "Your breath gives out!",
    "remove_message": "You catch your breath.",
    "rating": "bad",
    "max_duration": "30 s",
    "base_mods": {
      "per_mod": [ -1 ],
      "dex_mod": [ -1 ],
      "str_mod": [ -3 ],
      "speed_mod": [ -30 ],
      "pain_min": [ 1 ],
      "pain_chance": [ 1 ],
      "pain_max_val": [ 20 ]
    },
    "limb_score_mods": [
      { "limb_score": "reaction", "modifier": 0.5 },
      { "limb_score": "lift", "modifier": 0.75 },
      { "limb_score": "block", "modifier": 0.75 },
      { "limb_score": "manip", "modifier": 0.5 },
      { "limb_score": "swim", "modifier": 0.3 }
    ],
    "flags": [ "EFFECT_LIMB_SCORE_MOD" ]
  },
  {
    "type": "effect_type",
    "id": "darkness",
    "apply_message": "Your vision flickers and goes gray!",
    "remove_message": "The world flickers back to normality.",
    "rating": "bad",
    "resist_traits": [ "PER_SLIME_OK" ],
    "limb_score_mods": [
      { "limb_score": "vision", "modifier": 0.5, "resist_modifier": 1.0 },
      { "limb_score": "night_vis", "modifier": 0.1, "resist_modifier": 1.0 }
    ],
    "flags": [ "EFFECT_LIMB_SCORE_MOD" ]
  },
  {
    "type": "effect_type",
    "id": "stunned",
    "name": [ "Stunned" ],
    "desc": [ "Your movement is randomized." ],
    "apply_message": "You're stunned!",
    "rating": "bad",
    "show_in_info": true,
    "limb_score_mods": [ { "limb_score": "balance", "modifier": 0.2 }, { "limb_score": "reaction", "modifier": 0.0 } ],
    "flags": [ "DISABLE_FLIGHT", "EFFECT_LIMB_SCORE_MOD" ]
  },
  {
    "type": "effect_type",
    "id": "sensor_stun",
    "name": [ "Sensor scrambling" ],
    "desc": [ "Your artificial senses are scrambled and report false readings." ],
    "apply_message": "You're stunned!",
    "rating": "bad",
    "show_in_info": true
  },
  {
    "type": "effect_type",
    "id": "dazed",
    "name": [ "Dazed" ],
    "desc": [ "You're visibly shaken up, and are having a hard time focusing on what's going on around you." ],
    "apply_message": "The scream dazes you!",
    "rating": "bad",
    "max_intensity": 10,
    "max_duration": "10 m",
    "int_add_val": 2,
    "scaling_mods": { "speed_mod": [ -3 ] },
    "show_in_info": true,
    "limb_score_mods": [
      { "limb_score": "balance", "modifier": 0.5 },
      { "limb_score": "reaction", "modifier": 0.35 },
      { "limb_score": "vision", "modifier": 0.75 }
    ],
    "flags": [ "EFFECT_LIMB_SCORE_MOD" ]
  },
  {
    "type": "effect_type",
    "id": "riding",
    "name": [ "Riding" ],
    "desc": [ "You are riding an animal." ],
    "apply_message": "You mount your steed.",
    "rating": "good",
    "limb_score_mods": [ { "limb_score": "balance", "modifier": 0.8 }, { "limb_score": "reaction", "modifier": 0.75 } ],
    "flags": [ "EFFECT_LIMB_SCORE_MOD" ]
  },
  {
    "type": "effect_type",
    "id": "onfire",
    "name": [ "On Fire" ],
    "desc": [ "Loss of health - Entire Body\nYour clothing and other equipment may be consumed by the flames." ],
    "remove_memorial_log": "Put out the fire.",
    "apply_message": "You're on fire!  Wait in place to attempt to put out the fire.",
    "apply_memorial_log": "Caught on fire.",
    "rating": "bad",
    "max_intensity": 3,
    "int_dur_factor": "5 s",
    "max_duration": "50 s",
    "show_in_info": true
  },
  {
    "type": "effect_type",
    "id": "bouldering",
    "name": [ "Unstable Footing" ],
    "desc": [ "Your footing is unstable.  It's more difficult to fight while standing here." ],
    "apply_message": "You try to keep your balance.",
    "resist_traits": [ "GASTROPOD_BALANCE" ],
    "rating": "bad",
    "limb_score_mods": [ { "limb_score": "balance", "modifier": 0.75 }, { "limb_score": "footing", "modifier": 0.4 } ],
    "flags": [ "EFFECT_LIMB_SCORE_MOD" ]
  },
  {
    "type": "effect_type",
    "id": "blind",
    "name": [ "Blind" ],
    "desc": [ "Range of Sight: 0.  You cannot see anything." ],
    "removes_effects": [ "glare", "snow_glare", "darkness" ],
    "apply_message": "You're blinded!",
    "remove_message": "Your sight returns!",
    "rating": "bad",
    "show_in_info": true,
    "limb_score_mods": [
      { "limb_score": "vision", "modifier": 0.0 },
      { "limb_score": "night_vis", "modifier": 0.0 },
      { "limb_score": "reaction", "modifier": 0.2 }
    ],
    "flags": [ "EFFECT_LIMB_SCORE_MOD", "BLIND" ]
  },
  {
    "type": "effect_type",
    "id": "earphones",
    "name": [ "Wearing Earphones" ],
    "desc": [ "You are wearing earphones and can't hear much from outside world." ],
    "rating": "bad",
    "limb_score_mods": [ { "limb_score": "reaction", "modifier": 0.9 } ],
    "flags": [ "EFFECT_LIMB_SCORE_MOD" ]
  },
  {
    "type": "effect_type",
    "id": "deaf",
    "name": [ "Impaired Hearing", "Ringing Ears", "Deaf" ],
    "desc": [
      "Your hearing is impaired.",
      "You can barely hear anything and your ears hurt.",
      "You can't hear anything and your head aches from all the noise.  You can't converse with NPCs."
    ],
    "apply_message": "Your ears ring!",
    "remove_message": "You can hear again!",
    "rating": "bad",
    "max_intensity": 3,
    "int_dur_factor": "100 s",
    "base_mods": { "pain_min": [ 1 ], "pain_chance": [ -50 ], "pain_chance_bot": [ 1000 ] },
    "scaling_mods": { "pain_max_val": [ 5 ], "pain_chance": [ 150 ] },
    "limb_score_mods": [ { "limb_score": "reaction", "modifier": 0.9, "scaling": -0.2 } ],
    "flags": [ "EFFECT_LIMB_SCORE_MOD" ]
  },
  {
    "type": "effect_type",
    "id": "glowy_led",
    "apply_message": "A bionic LED is glowing softly beneath your skin.",
    "rating": "mixed"
  },
  {
    "type": "effect_type",
    "id": "staggered_character",
    "name": [ "Staggered" ],
    "desc": [ "You've been knocked off-balance by an attack." ],
    "apply_message": "You're staggered off-balance.",
    "rating": "bad",
    "limb_score_mods": [ { "limb_score": "balance", "modifier": 0.8 }, { "limb_score": "reaction", "modifier": 0.8 } ],
    "flags": [ "EFFECT_LIMB_SCORE_MOD" ],
    "show_in_info": true
  },
  {
    "type": "effect_type",
    "id": "poison",
    "name": [ "Poisoned" ],
    "desc": [ "You have been poisoned!" ],
    "miss_messages": [ [ "You feel bad inside.", 1 ] ],
    "rating": "bad",
    "resist_traits": [ "POISRESIST" ],
    "resist_effects": [ "prophylactic_antivenom" ],
    "pain_sizing": true,
    "hurt_sizing": true,
    "main_parts_only": true,
    "base_mods": {
      "per_mod": [ -2, -1 ],
      "dex_mod": [ -1, -1 ],
      "str_mod": [ -2, 0 ],
      "pain_min": [ 1 ],
      "pain_chance": [ 150, 900 ],
      "hurt_min": [ 1 ],
      "hurt_chance": [ 450, 2700 ]
    },
    "show_in_info": true,
    "blood_analysis_description": "Poison"
  },
  {
    "type": "effect_type",
    "id": "badpoison",
    "name": [ "Badly Poisoned" ],
    "desc": [ "You have been badly poisoned!" ],
    "miss_messages": [ [ "You feel bad inside.", 2 ] ],
    "rating": "bad",
    "resist_traits": [ "POISRESIST" ],
    "resist_effects": [ "prophylactic_antivenom" ],
    "pain_sizing": true,
    "hurt_sizing": true,
    "main_parts_only": true,
    "base_mods": {
      "per_mod": [ -2 ],
      "dex_mod": [ -2 ],
      "str_mod": [ -3, -1 ],
      "speed_mod": [ -10 ],
      "pain_min": [ 2 ],
      "pain_chance": [ 100, 500 ],
      "hurt_min": [ 1 ],
      "hurt_max": [ 2 ],
      "hurt_chance": [ 300, 1800 ]
    },
    "show_in_info": true,
    "blood_analysis_description": "Poison"
  },
  {
    "type": "effect_type",
    "id": "tpollen",
    "name": [ "Short of Breath" ],
    "desc": [ "The pollen makes it hard to breathe!" ],
    "miss_messages": [ [ "You cough out pollen.", 1 ] ],
    "rating": "bad",
    "harmful_cough": true,
    "pain_sizing": true,
    "hurt_sizing": true,
    "main_parts_only": true,
    "base_mods": {
      "per_mod": [ -2, -1 ],
      "dex_mod": [ -1, -1 ],
      "str_mod": [ -2, 0 ],
      "pain_min": [ 2 ],
      "pain_chance": [ 150, 900 ],
      "hurt_min": [ 2 ],
      "hurt_chance": [ 450, 2700 ],
      "speed_mod": [ -10 ],
      "cough_chance": [ 10 ]
    },
    "show_in_info": true,
    "limb_score_mods": [ { "limb_score": "breathing", "modifier": 0.6 } ],
    "flags": [ "EFFECT_LIMB_SCORE_MOD" ],
    "blood_analysis_description": "Unknown Organic Toxin"
  },
  {
    "id": "venom_dmg",
    "type": "effect_type",
    "name": [ "Poisoned Wound" ],
    "desc": [ "The wound swells visibly and burns like hell." ],
    "apply_message": "Ow, that stings!",
    "remove_message": "The burning pain subsides, but the damage is done.",
    "show_intensity": false,
    "rating": "bad",
    "resist_traits": [ "POISRESIST" ],
    "blood_analysis_description": "Necrotizing Venom",
    "resist_effects": [ "prophylactic_antivenom" ],
    "pain_sizing": true,
    "hurt_sizing": true,
    "main_parts_only": true,
    "max_intensity": 125,
    "max_effective_intensity": 100,
    "int_dur_factor": 18,
    "max_duration": 2250,
    "//": "30 m to max, 7,5 m overhead, dmg chance scales from 1/13 to 1/3, Pain from 1/20 to 1/5",
    "base_mods": {
      "pain_amount": [ 5, 2 ],
      "pain_min": [ 0, -4 ],
      "pain_chance": [ 20, 100 ],
      "pain_max_val": [ 60, 20 ],
      "hurt_amount": [ 5, 0 ],
      "hurt_min": [ 2, 1 ],
      "hurt_chance": [ 13, 100 ],
      "hurt_tick": [ 36 ]
    },
    "scaling_mods": { "pain_min": [ 0.05, 0.01 ], "pain_chance": [ -0.15, -0.8 ], "hurt_chance": [ -0.11, -0.81 ] }
  },
  {
    "id": "venom_weaken",
    "type": "effect_type",
    "name": [ "Weakening Poison" ],
    "desc": [ "You feel feeble." ],
    "apply_message": "The sting itself barely hurt, but suddenly you feel exhausted.",
    "remove_message": "The weight on your chest lessens.",
    "rating": "bad",
    "resist_traits": [ "POISRESIST" ],
    "blood_analysis_description": "Systemic Inflammatory Agents",
    "speed_name": "Poisoned",
    "resist_effects": [ "prophylactic_antivenom" ],
    "max_intensity": 125,
    "max_effective_intensity": 100,
    "max_duration": 18000,
    "int_dur_factor": 144,
    "dur_add_perc": 500,
    "show_intensity": false,
    "//": "4h to max, 1h overhead; Str/Dex to -6/3; Stam chance 0,25-0,5 / 0,1-0,2; Vomit ~1 per max duration",
    "base_mods": {
      "str_mod": [ -2, 0 ],
      "dex_mod": [ -2, 0 ],
      "stamina_amount": [ -2000, -1000 ],
      "stamina_min": [ -5 ],
      "stamina_chance": [ 4.5, 10 ],
      "speed_mod": [ -10, 0 ],
      "vomit_chance": [ 15, 150 ],
      "vomit_tick": [ 1200 ]
    },
    "scaling_mods": {
      "str_mod": [ -0.05, -0.04 ],
      "dex_mod": [ -0.05, -0.04 ],
      "stamina_min": [ -0.351, -0.151 ],
      "stamina_chance": [ -0.021, -0.051 ],
      "speed_mod": [ -0.31, -0.21 ]
    },
    "limb_score_mods": [
      { "limb_score": "manip", "modifier": 1.0, "scaling": -0.01, "resist_scaling": -0.0025 },
      { "limb_score": "lift", "modifier": 1.0, "scaling": -0.01, "resist_scaling": -0.0025 },
      { "limb_score": "grip", "modifier": 1.0, "scaling": -0.01, "resist_scaling": -0.0025 },
      { "limb_score": "block", "modifier": 1.0, "scaling": -0.01, "resist_scaling": -0.0025 },
      { "limb_score": "reaction", "modifier": 1.0, "scaling": -0.01, "resist_scaling": -0.025 },
      { "limb_score": "balance", "modifier": 1.0, "scaling": -0.01, "resist_scaling": -0.0025 }
    ],
    "flags": [ "EFFECT_LIMB_SCORE_MOD" ]
  },
  {
    "type": "effect_type",
    "id": "venom_blind",
    "name": [ "Distracted", "Inattentive", "Dissociated" ],
    "desc": [
      "You find it hard to concentrate on your surroundings properly.",
      "You're not even listening, are you?",
      "Everything will be fine.  Just ignore all you see, and everything will be fine."
    ],
    "apply_message": "Your vision grows blurry.",
    "miss_messages": [ [ "It was right here, wasn't it?", 2 ], [ "Are you sure there's something there?", 1 ] ],
    "max_intensity": 3,
    "int_add_val": 1,
    "int_decay_step": -1,
    "int_decay_tick": 90,
    "int_decay_remove": true,
    "resist_traits": [ "ELFA_NV" ],
    "base_mods": { "per_mod": [ -3, 0 ] },
    "scaling_mods": { "per_mod": [ -2, -1 ] },
    "limb_score_mods": [
      { "limb_score": "vision", "modifier": 0.75, "resist_modifier": 1.0, "scaling": -0.25, "resist_scaling": -0.1 },
      { "limb_score": "night_vis", "modifier": 1.0, "resist_modifier": 1.0, "scaling": 0.0, "resist_scaling": 0.0 },
      { "limb_score": "reaction", "modifier": 1.0, "resist_modifier": 1.0, "scaling": 0.0, "resist_scaling": 0.0 }
    ],
    "flags": [ "EFFECT_LIMB_SCORE_MOD_LOCAL" ]
  },
  {
    "type": "effect_type",
    "id": "venom_pain",
    "name": [ "Distracting Wound", "Painful Wound", "Searing Wound" ],
    "desc": [ "The wound throbs with sharp pain." ],
    "apply_message": "A dull pain starts spreading from the wound!",
    "max_intensity": 6,
    "int_add_val": 1,
    "int_decay_step": -1,
    "int_decay_tick": 100,
    "int_decay_remove": true,
    "resist_traits": [ "PAINRESIST" ],
    "base_mods": { "pain_amount": [ 10, 2 ], "pain_min": [ 5, 1 ], "pain_chance": [ 10, 20 ], "pain_tick": [ 5 ] },
    "scaling_mods": { "pain_min": [ 5, 1 ], "pain_chance": [ -1, 0 ] }
  },
  {
    "type": "effect_type",
    "id": "foodpoison",
    "name": [ "Food Poisoning" ],
    "desc": [ "Your stomach is extremely upset, and you are quite nauseated." ],
    "//": "In formal usage, 'nauseous' technically means 'to cause nausea [in others],' not 'feeling sick.'",
    "miss_messages": [ [ "Your stomach bothers you.", 1 ] ],
    "rating": "bad",
    "resist_traits": [ "POISRESIST", "VOMITSTOMACH" ],
    "base_mods": {
      "per_mod": [ -1 ],
      "dex_mod": [ -1 ],
      "str_mod": [ -3, -1 ],
      "speed_mod": [ -20 ],
      "pain_min": [ 1 ],
      "pain_chance": [ 300, 900 ],
      "vomit_chance": [ 600, 1200 ]
    }
  },
  {
    "type": "effect_type",
    "id": "paralyzepoison",
    "name": [
      "Slowed",
      "Slowed",
      "Slowed",
      "Slowed",
      "Slowed",
      "Sluggish",
      "Sluggish",
      "Sluggish",
      "Sluggish",
      "Sluggish",
      "Partially Paralyzed",
      "Partially Paralyzed",
      "Partially Paralyzed",
      "Partially Paralyzed",
      "Partially Paralyzed",
      "Totally Paralyzed",
      "Totally Paralyzed",
      "Totally Paralyzed",
      "Totally Paralyzed",
      "Totally Paralyzed"
    ],
    "desc": [ "You are being slowed by a paralyzing poison!" ],
    "miss_messages": [ [ "You feel stiff.", 3 ] ],
    "rating": "bad",
    "max_intensity": 20,
    "resist_traits": [ "POISRESIST" ],
    "resist_effects": [ "prophylactic_antivenom" ],
    "int_add_val": 1,
    "int_decay_tick": 600,
    "base_mods": { "dex_mod": [ -0.34, -0.17 ], "speed_mod": [ -5, -3 ] },
    "scaling_mods": { "dex_mod": [ -0.34, -0.17 ], "speed_mod": [ -5, -3 ] },
    "limb_score_mods": [
      {
        "//": "Worse for fine manipulation than large movements",
        "limb_score": "manip",
        "modifier": 0.8,
        "resist_modifier": 1.0,
        "scaling": -0.1,
        "resist_scaling": -0.025
      },
      { "limb_score": "lift", "modifier": 0.9, "resist_modifier": 1.0, "scaling": -0.05, "resist_scaling": -0.00125 },
      { "limb_score": "grip", "modifier": 0.8, "resist_modifier": 1.0, "scaling": -0.1, "resist_scaling": -0.025 },
      { "limb_score": "block", "modifier": 0.9, "resist_modifier": 1.0, "scaling": -0.05, "resist_scaling": -0.00125 },
      {
        "limb_score": "breathing",
        "modifier": 0.9,
        "resist_modifier": 1.0,
        "scaling": -0.05,
        "resist_scaling": -0.00125
      },
      {
        "limb_score": "move_speed",
        "modifier": 0.9,
        "resist_modifier": 1.0,
        "scaling": -0.05,
        "resist_scaling": -0.00125
      },
      { "limb_score": "balance", "modifier": 0.8, "resist_modifier": 1.0, "scaling": -0.1, "resist_scaling": -0.025 },
      { "limb_score": "swim", "modifier": 0.9, "resist_modifier": 1.0, "scaling": -0.05, "resist_scaling": -0.00125 },
      { "limb_score": "crawl", "modifier": 0.9, "resist_modifier": 1.0, "scaling": -0.05, "resist_scaling": -0.00125 }
    ],
    "flags": [ "EFFECT_LIMB_SCORE_MOD" ],
    "show_in_info": true,
    "blood_analysis_description": "Paralyzing Poison"
  },
  {
    "type": "effect_type",
    "id": "nausea",
    "name": [ "Slightly Nauseous", "Mildly Nauseous", "Nauseous", "Very Nauseous", "Extremely Nauseous" ],
    "desc": [ "You are nauseous and may lead to vomiting." ],
    "remove_message": "You no longer feel nauseous.",
    "rating": "bad",
    "int_dur_factor": "3 m",
    "max_intensity": 5,
    "max_duration": "15 m",
    "base_mods": { "vomit_chance": [ 500 ] }
  },
  {
    "type": "effect_type",
    "id": "sleep_deprived",
    "name": [ "Sleep Deprived" ],
    "desc": [ "Your sleep debt has been steadily increasing for a while.  You should get some rest." ],
    "rating": "bad",
    "max_intensity": 20160,
    "int_dur_factor": 240,
    "base_mods": { "speed_mod": [ -5 ] },
    "scaling_mods": { "speed_mod": [ -1 ], "int_mod": [ -0.33 ], "per_mod": [ -0.33 ], "str_mod": [ -0.17 ], "dex_mod": [ -0.17 ] },
    "apply_message": "You feel weary, your body tired from lack of quality sleep.",
    "remove_message": "You have finally caught up with your lost sleep, and you feel refreshed and awake for a change."
  },
  {
    "type": "effect_type",
    "id": "melatonin",
    "name": [ "Melatonin Supplements" ],
    "desc": [ "You took some melatonin supplements.  These will help with sleep deprivation." ],
    "max_duration": 100800,
    "dur_add_perc": 60,
    "rating": "good",
    "blood_analysis_description": "Melatonin"
  },
  {
    "type": "effect_type",
    "id": "mutagen",
    "name": [ "Changing", "Warping", "Mutagen Overdose" ],
    "desc": [
      "You consumed mutagen.  It was probably a good idea.",
      "You can feel your insides shifting.  It feels… nice.",
      "Your innards churn in an unnatural fashion - if you survive this, you'll be a changed… something."
    ],
    "main_parts_only": true,
    "max_intensity": 3,
    "resist_traits": [ "MUT_JUNKIE" ],
    "base_mods": { "hurt_min": [ 1 ], "hurt_max": [ 2 ], "hurt_chance": [ -22 ], "hurt_tick": [ 30 ] },
    "scaling_mods": { "hurt_chance": [ 21, 0 ] },
    "rating": "bad",
    "remove_message": "Your body is starting to feel normal again.",
    "blood_analysis_description": "Mutagen Contamination"
  },
  {
    "type": "effect_type",
    "id": "mutagenic_slurry",
    "name": [ "Mutagenic Slurry" ],
    "desc": [ "Your stomach feels like it's burning.  Hopefully that was a good idea…" ],
    "main_parts_only": true,
    "resist_traits": [ "MUT_JUNKIE" ],
    "base_mods": { "pain_min": [ 1 ], "pain_chance": [ 300, 900 ], "vomit_chance": [ 600, 1200 ] },
    "rating": "bad",
    "apply_message": "You feel awful!",
    "remove_message": "You're feeling a little better now.",
    "blood_analysis_description": "Mutagenic Toxins Contamination"
  },
  {
    "type": "effect_type",
    "id": "mutagen_chelator",
    "name": [ "Mutagen Chelator" ],
    "desc": [ "You took a dose of chelator.  Any mutagenic drugs in your body are being purged." ],
    "main_parts_only": true,
    "blood_analysis_description": "Mutagen Chelator Contamination"
  },
  {
    "type": "effect_type",
    "id": "mutagen_alpha",
    "name": [ "Alpha Mutation", "Alpha Transformation", "Alpha Metamorphosis" ],
    "desc": [
      "You consumed alpha primer.",
      "You feel better.  So much better.",
      "The world needs you, surely this won't kill you.  It better not."
    ],
    "main_parts_only": true,
    "max_intensity": 3,
    "resist_traits": [ "THRESH_ALPHA" ],
    "base_mods": {
      "vomit_chance": [ 1150 ],
      "vomit_tick": [ 120 ],
      "hurt_min": [ 1 ],
      "hurt_max": [ 2 ],
      "hurt_chance": [ 500 ],
      "hurt_tick": [ 150 ],
      "pain_min": [ 1 ],
      "pain_max": [ 2 ],
      "pain_chance": [ 90 ],
      "pain_tick": [ 50 ]
    },
    "scaling_mods": {
      "vomit_chance": [ -450 ],
      "str_mod": [ 1 ],
      "per_mod": [ 1 ],
      "dex_mod": [ 1 ],
      "int_mod": [ 1 ],
      "hurt_chance": [ -240, -50 ],
      "hurt_tick": [ -25 ],
      "pain_chance": [ -30 ]
    },
    "rating": "bad",
    "blood_analysis_description": "Alpha Primer Contamination"
  },
  {
    "type": "effect_type",
    "id": "mutagen_batrachian",
    "name": [ "Frog Mutation", "Frog Transformation", "Frog Metamorphosis" ],
    "desc": [
      "You consumed frog primer.",
      "Now, to find a quiet pond and settle for the wait…",
      "You feel like you're about to croak… if you don't keel over first."
    ],
    "max_intensity": 3,
    "resist_traits": [ "THRESH_BATRACHIAN" ],
    "base_mods": {
      "vomit_chance": [ 900 ],
      "vomit_tick": [ 90 ],
      "thirst_min": [ 1 ],
      "thirst_max": [ 2 ],
      "thirst_tick": [ 1000 ],
      "hurt_min": [ 1 ],
      "hurt_max": [ 2 ],
      "hurt_chance": [ -22 ],
      "hurt_tick": [ 150 ],
      "pain_min": [ 1 ],
      "pain_max": [ 2 ],
      "pain_chance": [ 100 ],
      "pain_tick": [ 75 ]
    },
    "scaling_mods": {
      "vomit_chance": [ -425 ],
      "thirst_tick": [ -400 ],
      "speed_mod": [ 3 ],
      "per_mod": [ 1.5 ],
      "hurt_chance": [ 21, 0 ],
      "pain_chance": [ -30 ]
    },
    "rating": "bad",
    "blood_analysis_description": "Frog Primer Contamination"
  },
  {
    "type": "effect_type",
    "id": "mutagen_beast",
    "name": [ "Beast Mutation", "Beast Transformation", "Beast Metamorphosis" ],
    "desc": [
      "You consumed beast primer.",
      "There must be prey around.  Stay alert.",
      "Primal instincts overwhelm your mind, and your saliva has turned to froth."
    ],
    "max_intensity": 3,
    "resist_traits": [ "THRESH_BEAST" ],
    "base_mods": {
      "hunger_min": [ 1 ],
      "hunger_max": [ 2 ],
      "hunger_tick": [ 500 ],
      "hurt_min": [ 1 ],
      "hurt_max": [ 2 ],
      "hurt_chance": [ -22 ],
      "hurt_tick": [ 150 ],
      "pain_min": [ 1 ],
      "pain_max": [ 2 ],
      "pain_chance": [ 100 ],
      "pain_tick": [ 75 ]
    },
    "scaling_mods": {
      "hunger_tick": [ -200 ],
      "str_mod": [ 1 ],
      "per_mod": [ 1 ],
      "dex_mod": [ 1 ],
      "int_mod": [ -2.5 ],
      "hurt_chance": [ 21, 0 ],
      "pain_chance": [ -30 ]
    },
    "rating": "bad",
    "blood_analysis_description": "Beast Primer Contamination"
  },
  {
    "type": "effect_type",
    "id": "mutagen_bird",
    "name": [ "Bird Mutation", "Bird Transformation", "Bird Metamorphosis" ],
    "desc": [
      "You consumed bird primer.",
      "You feel the pull of the skies.",
      "Goosebumps stand across your entire body.  You keep feeling that you're falling."
    ],
    "max_intensity": 3,
    "resist_traits": [ "THRESH_BIRD" ],
    "base_mods": {
      "hurt_min": [ 1 ],
      "hurt_max": [ 2 ],
      "hurt_chance": [ -22 ],
      "hurt_tick": [ 150 ],
      "pain_min": [ 1 ],
      "pain_max": [ 2 ],
      "pain_chance": [ 100 ],
      "pain_tick": [ 75 ]
    },
    "scaling_mods": { "str_mod": [ -2 ], "per_mod": [ 1.5 ], "speed_mod": [ 3.5 ], "hurt_chance": [ 21, 0 ], "pain_chance": [ -30 ] },
    "rating": "bad",
    "blood_analysis_description": "Bird Primer Contamination"
  },
  {
    "type": "effect_type",
    "id": "mutagen_cattle",
    "name": [ "Cattle Mutation", "Cattle Transformation", "Cattle Metamorphosis" ],
    "desc": [
      "You consumed cattle primer.",
      "This pasture will grow barren soon.  Keep moving.",
      "Dull fog clouds your mind, and you feel close to vomiting."
    ],
    "max_intensity": 3,
    "resist_traits": [ "THRESH_CATTLE" ],
    "base_mods": {
      "vomit_chance": [ 1200 ],
      "vomit_tick": [ 90 ],
      "hurt_min": [ 1 ],
      "hurt_max": [ 2 ],
      "hurt_chance": [ -22 ],
      "hurt_tick": [ 150 ],
      "pain_min": [ 1 ],
      "pain_max": [ 2 ],
      "pain_chance": [ 150 ],
      "pain_tick": [ 75 ]
    },
    "scaling_mods": {
      "vomit_chance": [ -450 ],
      "str_mod": [ 2.5 ],
      "dex_mod": [ -1 ],
      "int_mod": [ -1.5 ],
      "hurt_chance": [ 21, 0 ],
      "pain_chance": [ -5 ]
    },
    "rating": "bad",
    "blood_analysis_description": "Cattle Primer Contamination"
  },
  {
    "type": "effect_type",
    "id": "mutagen_cephalopod",
    "name": [ "Cephalopod Mutation", "Cephalopod Transformation", "Cephalopod Metamorphosis" ],
    "desc": [
      "You consumed cephalopod primer.",
      "Become one with your surroundings.",
      "Your skin crawls and your extremities twitch and jerk."
    ],
    "max_intensity": 3,
    "resist_traits": [ "THRESH_CEPHALOPOD" ],
    "base_mods": {
      "thirst_min": [ 1 ],
      "thirst_max": [ 2 ],
      "thirst_tick": [ 1000 ],
      "hurt_min": [ 1 ],
      "hurt_max": [ 2 ],
      "hurt_chance": [ -22 ],
      "hurt_tick": [ 150 ],
      "pain_min": [ 1 ],
      "pain_max": [ 2 ],
      "pain_chance": [ 40 ],
      "pain_tick": [ 75 ]
    },
    "scaling_mods": { "thirst_tick": [ -400 ], "int_mod": [ 2.5 ], "hurt_chance": [ 21, 0 ], "pain_chance": [ -30 ] },
    "rating": "bad",
    "blood_analysis_description": "Cephalopod Primer Contamination"
  },
  {
    "type": "effect_type",
    "id": "mutagen_chimera",
    "name": [ "Chimera Mutation", "Chimera Transformation", "Chimera Metamorphosis" ],
    "desc": [
      "You consumed chimera primer.  Why?",
      "Your flesh is the clay of the new world.  You'll overcome all challenges.",
      "Your body heaving and changing is a rough time, but what doesn't kill you makes you stronger."
    ],
    "max_intensity": 3,
    "resist_traits": [ "THRESH_CHIMERA" ],
    "base_mods": {
      "hunger_min": [ 1 ],
      "hunger_max": [ 3 ],
      "hunger_tick": [ 300 ],
      "hurt_min": [ 1 ],
      "hurt_max": [ 2 ],
      "hurt_chance": [ -22 ],
      "hurt_tick": [ 150 ],
      "pain_min": [ 1 ],
      "pain_max": [ 2 ],
      "pain_chance": [ 100 ],
      "pain_tick": [ 75 ]
    },
    "scaling_mods": { "hunger_tick": [ -120 ], "str_mod": [ 2.5 ], "int_mod": [ -2 ], "hurt_chance": [ 21, 0 ], "pain_chance": [ -30 ] },
    "rating": "bad",
    "blood_analysis_description": "Chimera Primer Contamination"
  },
  {
    "type": "effect_type",
    "id": "mutagen_elfa",
    "name": [ "Elf-A Mutation", "Elf-A Transformation", "Elf-A Metamorphosis" ],
    "desc": [
      "You consumed Elf-A primer.",
      "You must look after this world, if noone else will.",
      "You see stars.  You see so many stars."
    ],
    "max_intensity": 3,
    "resist_traits": [ "THRESH_ELFA" ],
    "base_mods": {
      "hurt_min": [ 1 ],
      "hurt_max": [ 2 ],
      "hurt_chance": [ -22 ],
      "hurt_tick": [ 200 ],
      "pain_min": [ 1 ],
      "pain_max": [ 2 ],
      "pain_chance": [ 50 ],
      "pain_tick": [ 75 ]
    },
    "scaling_mods": { "per_mod": [ 2.5 ], "int_mod": [ 1 ], "hurt_chance": [ 21, 0 ], "pain_chance": [ -15 ] },
    "rating": "bad",
    "blood_analysis_description": "Elf-A Primer Contamination"
  },
  {
    "type": "effect_type",
    "id": "mutagen_feline",
    "name": [ "Feline Mutation", "Feline Transformation", "Feline Metamorphosis" ],
    "desc": [
      "You consumed feline primer.",
      "Quiet steps and sharp claws.  They'll never see it coming.",
      "If this overdose kills you, you've got a few more lives… right?"
    ],
    "max_intensity": 3,
    "resist_traits": [ "THRESH_FELINE" ],
    "base_mods": {
      "hurt_min": [ 1 ],
      "hurt_max": [ 2 ],
      "hurt_chance": [ -22 ],
      "hurt_tick": [ 150 ],
      "pain_min": [ 1 ],
      "pain_max": [ 2 ],
      "pain_chance": [ 100 ],
      "pain_tick": [ 75 ]
    },
    "scaling_mods": {
      "str_mod": [ -0.5 ],
      "per_mod": [ 1 ],
      "dex_mod": [ 1 ],
      "int_mod": [ -1.5 ],
      "hurt_chance": [ 21, 0 ],
      "pain_chance": [ -30 ]
    },
    "rating": "bad",
    "blood_analysis_description": "Feline Primer Contamination"
  },
  {
    "type": "effect_type",
    "id": "mutagen_fish",
    "name": [ "Fish Mutation", "Fish Transformation", "Fish Metamorphosis" ],
    "desc": [
      "You consumed fish primer.",
      "The waters call to you.  Leave this exposed wasteland.",
      "You feel clammy yet dry, absolutely parched no matter how much you drink."
    ],
    "max_intensity": 3,
    "resist_traits": [ "THRESH_FISH" ],
    "base_mods": {
      "thirst_min": [ 1 ],
      "thirst_max": [ 2 ],
      "thirst_tick": [ 900 ],
      "hurt_min": [ 1 ],
      "hurt_max": [ 2 ],
      "hurt_chance": [ -22 ],
      "hurt_tick": [ 200 ],
      "pain_min": [ 1 ],
      "pain_max": [ 2 ],
      "pain_chance": [ 100 ],
      "pain_tick": [ 75 ]
    },
    "scaling_mods": { "thirst_tick": [ -400 ], "per_mod": [ 1 ], "dex_mod": [ 1.5 ], "hurt_chance": [ 21, 0 ], "pain_chance": [ -30 ] },
    "rating": "bad",
    "blood_analysis_description": "Fish Primer Contamination"
  },
  {
    "type": "effect_type",
    "id": "mutagen_gastropod",
    "name": [ "Snail Mutation", "Snail Transformation", "Snail Metamorphosis" ],
    "desc": [
      "You consumed snail primer.",
      "Slow and steady wins the race.",
      "You itch terribly, and your mouth feels salty and dry."
    ],
    "max_intensity": 3,
    "resist_traits": [ "THRESH_GASTROPOD" ],
    "base_mods": { "hurt_min": [ 1 ], "hurt_max": [ 2 ], "hurt_chance": [ -22 ], "hurt_tick": [ 60 ] },
    "scaling_mods": { "str_mod": [ 1.5 ], "speed_mod": [ -7.5 ], "hurt_chance": [ 21, 0 ] },
    "rating": "bad",
    "blood_analysis_description": "Snail Primer Contamination"
  },
  {
    "type": "effect_type",
    "id": "mutagen_human",
    "name": [ "Human Purification", "Human Reversion", "Human Regression" ],
    "desc": [
      "You consumed purifier.",
      "You consumed a large amount of purifier.  Why does it feel so strange?",
      "You consumed a huge amount of purifier, and you can tell that something isn't right."
    ],
    "max_intensity": 3,
    "resist_traits": [  ],
    "base_mods": { "str_mod": [ 0, -2 ], "per_mod": [ 0, -2 ], "dex_mod": [ 0, -2 ], "int_mod": [ 0, -2 ] },
    "scaling_mods": { "str_mod": [ 0, -2.5 ], "per_mod": [ 0, -2.5 ], "dex_mod": [ 0, -2.5 ], "int_mod": [ 0, -2.5 ] },
    "rating": "bad",
    "blood_analysis_description": "Human Primer Contamination"
  },
  {
    "type": "effect_type",
    "id": "mutagen_insect",
    "name": [ "Insect Mutation", "Insect Transformation", "Insect Metamorphosis" ],
    "desc": [
      "You consumed insect primer.",
      "You can't wait for your change.  It can't be long now.",
      "You can't stop shivering and twitching.  Life is so short."
    ],
    "max_intensity": 3,
    "resist_traits": [ "THRESH_INSECT" ],
    "base_mods": {
      "vomit_chance": [ 900 ],
      "vomit_tick": [ 90 ],
      "hurt_min": [ 1 ],
      "hurt_max": [ 2 ],
      "hurt_chance": [ -22 ],
      "hurt_tick": [ 150 ],
      "pain_min": [ 1 ],
      "pain_max": [ 2 ],
      "pain_chance": [ 100 ],
      "pain_tick": [ 75 ]
    },
    "scaling_mods": {
      "vomit_chance": [ -420 ],
      "speed_mod": [ 1.5 ],
      "per_mod": [ 0.5 ],
      "dex_mod": [ 1.5 ],
      "int_mod": [ -1.5 ],
      "hurt_chance": [ 21, 0 ],
      "pain_chance": [ -30 ]
    },
    "rating": "bad",
    "blood_analysis_description": "Insect Primer Contamination"
  },
  {
    "type": "effect_type",
    "id": "mutagen_lizard",
    "name": [ "Lizard Mutation", "Lizard Transformation", "Lizard Metamorphosis" ],
    "desc": [
      "You consumed lizard primer.",
      "Your skin feels dry and too small.  You'll have to molt soon.",
      "Your limbs slump, almost ready to tear right out of their sockets."
    ],
    "max_intensity": 3,
    "resist_traits": [ "THRESH_LIZARD" ],
    "base_mods": {
      "hurt_min": [ 1 ],
      "hurt_max": [ 2 ],
      "hurt_chance": [ -22 ],
      "hurt_tick": [ 50 ],
      "pain_min": [ 1 ],
      "pain_max": [ 2 ],
      "pain_chance": [ 100 ],
      "pain_tick": [ 125 ]
    },
    "scaling_mods": { "dex_mod": [ 1 ], "int_mod": [ -1.5 ], "hurt_chance": [ 21, 0 ], "pain_chance": [ -30 ] },
    "rating": "bad",
    "blood_analysis_description": "Lizard Primer Contamination"
  },
  {
    "type": "effect_type",
    "id": "mutagen_lupine",
    "name": [ "Lupine Mutation", "Lupine Transformation", "Lupine Metamorphosis" ],
    "desc": [
      "You consumed lupine primer.",
      "Where's your pack?  How will you survive without them?",
      "You pant, unable to stop pacing and full of hunger."
    ],
    "max_intensity": 3,
    "resist_traits": [ "THRESH_LUPINE" ],
    "base_mods": {
      "hunger_min": [ 10 ],
      "hunger_max": [ 20 ],
      "hunger_tick": [ 500 ],
      "hunger_chance": [ 6 ],
      "hurt_min": [ 1 ],
      "hurt_max": [ 2 ],
      "hurt_chance": [ -22 ],
      "hurt_tick": [ 150 ],
      "pain_min": [ 1 ],
      "pain_max": [ 2 ],
      "pain_chance": [ 100 ],
      "pain_tick": [ 75 ]
    },
    "scaling_mods": {
      "hunger_tick": [ -175 ],
      "str_mod": [ 1.5 ],
      "per_mod": [ 1.5 ],
      "int_mod": [ -2 ],
      "speed_mod": [ 2.5 ],
      "hurt_chance": [ 21, 0 ],
      "pain_chance": [ -30 ]
    },
    "rating": "bad",
    "blood_analysis_description": "Lupine Primer Contamination"
  },
  {
    "type": "effect_type",
    "id": "mutagen_medical",
    "name": [ "Medical Mutation", "Medical Transformation", "Medical Metamorphosis" ],
    "desc": [
      "You consumed medical primer.",
      "You consumed medical primer.  You should do that again.",
      "You're tearing yourself apart.  Need to get fixed back up.  Should put some stitches in you."
    ],
    "max_intensity": 3,
    "resist_traits": [ "THRESH_MEDICAL" ],
    "base_mods": {
      "hurt_min": [ 1 ],
      "hurt_max": [ 2 ],
      "hurt_chance": [ -22 ],
      "hurt_tick": [ 150 ],
      "pain_min": [ 1 ],
      "pain_max": [ 2 ],
      "pain_chance": [ 40 ],
      "pain_tick": [ 75 ]
    },
    "scaling_mods": { "str_mod": [ 2 ], "dex_mod": [ 2 ], "int_mod": [ -2.5 ], "hurt_chance": [ 21, 0 ], "pain_chance": [ -16 ] },
    "rating": "bad",
    "blood_analysis_description": "Medical Primer Contamination"
  },
  {
    "type": "effect_type",
    "id": "mutagen_mouse",
    "name": [ "Mouse Mutation", "Mouse Transformation", "Mouse Metamorphosis" ],
    "desc": [
      "You consumed mouse primer.",
      "Your heart pounds, knowing that predators could approach at any second!",
      "Your heart hammers away with a rapid, irregular beat."
    ],
    "max_intensity": 3,
    "resist_traits": [ "THRESH_MOUSE" ],
    "base_mods": {
      "speed_mod": [ 1 ],
      "hurt_min": [ 1 ],
      "hurt_max": [ 2 ],
      "hurt_chance": [ -22 ],
      "hurt_tick": [ 150 ],
      "pain_min": [ 1 ],
      "pain_max": [ 2 ],
      "pain_chance": [ 100 ],
      "pain_tick": [ 75 ]
    },
    "scaling_mods": { "str_mod": [ -1.5 ], "dex_mod": [ 1 ], "speed_mod": [ 6.5 ], "hurt_chance": [ 21, 0 ], "pain_chance": [ -30 ] },
    "rating": "bad",
    "blood_analysis_description": "Mouse Primer Contamination"
  },
  {
    "type": "effect_type",
    "id": "mutagen_plant",
    "name": [ "Plant Mutation", "Plant Transformation", "Plant Metamorphosis" ],
    "desc": [
      "You consumed plant primer.",
      "All this running… why don't you just find a nice, fertile spot and bask in the sun?",
      "Your processes are slowing.  You would make great fertilizer."
    ],
    "max_intensity": 3,
    "resist_traits": [ "THRESH_PLANT" ],
    "base_mods": { "hurt_min": [ 1 ], "hurt_max": [ 2 ], "hurt_chance": [ -22 ], "hurt_tick": [ 200 ] },
    "scaling_mods": { "str_mod": [ 1.5 ], "dex_mod": [ 1.5 ], "int_mod": [ -1 ], "speed_mod": [ -7.5 ], "hurt_chance": [ 21, 0 ] },
    "rating": "bad",
    "blood_analysis_description": "Plant Primer Contamination"
  },
  {
    "type": "effect_type",
    "id": "mutagen_raptor",
    "name": [ "Raptor Mutation", "Raptor Transformation", "Raptor Metamorphosis" ],
    "desc": [
      "You consumed raptor primer.",
      "Sharpen your talons and clean your feathers.  Your prey won't give itself easily.",
      "Delusions fill your head… is it true?  Did you die long ago?"
    ],
    "max_intensity": 3,
    "resist_traits": [ "THRESH_RAPTOR" ],
    "base_mods": {
      "hunger_min": [ 5 ],
      "hunger_max": [ 15 ],
      "hunger_tick": [ 500 ],
      "hurt_min": [ 1 ],
      "hurt_max": [ 2 ],
      "hurt_chance": [ -22 ],
      "hurt_tick": [ 100 ],
      "pain_min": [ 1 ],
      "pain_max": [ 2 ],
      "pain_chance": [ 100 ],
      "pain_tick": [ 75 ]
    },
    "scaling_mods": {
      "hunger_tick": [ -200 ],
      "per_mod": [ 1 ],
      "dex_mod": [ 1.5 ],
      "int_mod": [ -3 ],
      "speed_mod": [ 7.5 ],
      "hurt_chance": [ 21, 0 ],
      "pain_chance": [ -30 ]
    },
    "rating": "bad",
    "blood_analysis_description": "Raptor Primer Contamination"
  },
  {
    "type": "effect_type",
    "id": "mutagen_rabbit",
    "name": [ "Rabbit Mutation", "Rabbit Transformation", "Rabbit Metamorphosis" ],
    "desc": [
      "You consumed rabbit primer.",
      "So much to do!  Better hop to it!",
      "Will you have a future?  Will any new generations be born… your pounding head is full of worry."
    ],
    "max_intensity": 3,
    "resist_traits": [ "THRESH_RABBIT" ],
    "base_mods": {
      "hurt_min": [ 1 ],
      "hurt_max": [ 2 ],
      "hurt_chance": [ -22 ],
      "hurt_tick": [ 150 ],
      "pain_min": [ 1 ],
      "pain_max": [ 2 ],
      "pain_chance": [ 60 ],
      "pain_tick": [ 75 ]
    },
    "scaling_mods": {
      "str_mod": [ -1.5 ],
      "dex_mod": [ 2.5 ],
      "int_mod": [ -1 ],
      "speed_mod": [ 3.5 ],
      "hurt_chance": [ 21, 0 ],
      "pain_chance": [ -15 ]
    },
    "rating": "bad",
    "blood_analysis_description": "Rabbit Primer Contamination"
  },
  {
    "type": "effect_type",
    "id": "mutagen_rat",
    "name": [ "Rat Mutation", "Rat Transformation", "Rat Metamorphosis" ],
    "desc": [
      "You consumed rat primer.",
      "This place is too open.  Hide!",
      "Dull aches fill your stomach, and every smell seems offensive."
    ],
    "max_intensity": 3,
    "resist_traits": [ "THRESH_RAT" ],
    "base_mods": {
      "hurt_min": [ 1 ],
      "hurt_max": [ 2 ],
      "hurt_chance": [ -22 ],
      "hurt_tick": [ 150 ],
      "pain_min": [ 1 ],
      "pain_max": [ 2 ],
      "pain_chance": [ 100 ],
      "pain_tick": [ 75 ]
    },
    "scaling_mods": { "dex_mod": [ 1 ], "int_mod": [ -2 ], "speed_mod": [ 3.5 ], "hurt_chance": [ 21, 0 ], "pain_chance": [ -30 ] },
    "rating": "bad",
    "blood_analysis_description": "Rat Primer Contamination"
  },
  {
    "type": "effect_type",
    "id": "mutagen_slime",
    "name": [ "Slime Mutation", "Slime Transformation", "Slime Metamorphosis" ],
    "desc": [ "You consumed slime primer.", "Plop.", "Brain… melting…" ],
    "max_intensity": 3,
    "resist_traits": [ "THRESH_SLIME" ],
    "base_mods": {
      "hurt_min": [ 1 ],
      "hurt_max": [ 2 ],
      "hurt_chance": [ -22 ],
      "hurt_tick": [ 90 ],
      "pain_min": [ 1 ],
      "pain_max": [ 2 ],
      "pain_chance": [ 10 ],
      "pain_tick": [ 75 ]
    },
    "scaling_mods": {
      "str_mod": [ -1.5 ],
      "dex_mod": [ 1.5 ],
      "int_mod": [ 2.5 ],
      "speed_mod": [ -3.5 ],
      "hurt_chance": [ 21, 0 ],
      "pain_chance": [ -30 ]
    },
    "rating": "bad",
    "blood_analysis_description": "Slime Primer Contamination"
  },
  {
    "type": "effect_type",
    "id": "mutagen_spider",
    "name": [ "Spider Mutation", "Spider Transformation", "Spider Metamorphosis" ],
    "desc": [
      "You consumed spider primer.",
      "An anchor line there and there, connect with capture threads…",
      "Perhaps you should curl up, just curl up and give in."
    ],
    "max_intensity": 3,
    "resist_traits": [ "THRESH_SPIDER" ],
    "base_mods": {
      "hurt_min": [ 1 ],
      "hurt_max": [ 2 ],
      "hurt_chance": [ -22 ],
      "hurt_tick": [ 150 ],
      "pain_min": [ 1 ],
      "pain_max": [ 1 ],
      "pain_chance": [ 60 ],
      "pain_tick": [ 100 ]
    },
    "scaling_mods": { "dex_mod": [ 1.5 ], "int_mod": [ -1 ], "speed_mod": [ 4 ], "hurt_chance": [ 21, 0 ], "pain_chance": [ -25 ] },
    "rating": "bad",
    "blood_analysis_description": "Spider Primer Contamination"
  },
  {
    "type": "effect_type",
    "id": "mutagen_troglobite",
    "name": [ "Troglobite Mutation", "Troglobite Transformation", "Troglobite Metamorphosis" ],
    "desc": [
      "You consumed troglobite primer.",
      "Down in the dark corners of the new world.  That's where you belong.",
      "Deep and dark, your bones ache and twist."
    ],
    "max_intensity": 3,
    "resist_traits": [ "THRESH_TROGLOBITE" ],
    "base_mods": {
      "hurt_min": [ 2 ],
      "hurt_max": [ 3 ],
      "hurt_chance": [ -22 ],
      "hurt_tick": [ 150 ],
      "pain_min": [ 1 ],
      "pain_max": [ 2 ],
      "pain_chance": [ 100 ],
      "pain_tick": [ 75 ]
    },
    "scaling_mods": { "str_mod": [ 2 ], "per_mod": [ -2.5 ], "dex_mod": [ 1 ], "hurt_chance": [ 21, 0 ], "pain_chance": [ -30 ] },
    "rating": "bad",
    "blood_analysis_description": "Troglobite Primer Contamination"
  },
  {
    "type": "effect_type",
    "id": "mutagen_ursine",
    "name": [ "Ursine Mutation", "Ursine Transformation", "Ursine Metamorphosis" ],
    "desc": [
      "You consumed ursine primer.",
      "Berries, brood, honey, or meat?  What will today bring?",
      "Sleep sounds good.  Sleep forever, maybe."
    ],
    "max_intensity": 3,
    "resist_traits": [ "THRESH_URSINE" ],
    "base_mods": {
      "str_mod": [ 1 ],
      "fatigue_min": [ 1 ],
      "fatigue_chance": [ 1100 ],
      "hurt_min": [ 1 ],
      "hurt_max": [ 2 ],
      "hurt_chance": [ -22 ],
      "hurt_tick": [ 150 ],
      "pain_min": [ 1 ],
      "pain_max": [ 2 ],
      "pain_chance": [ 100 ],
      "pain_tick": [ 75 ]
    },
    "scaling_mods": {
      "str_mod": [ 2.5 ],
      "per_mod": [ -1 ],
      "dex_mod": [ -1 ],
      "fatigue_chance": [ -500 ],
      "hurt_chance": [ 21, 0 ],
      "pain_chance": [ -30 ]
    },
    "rating": "bad",
    "blood_analysis_description": "Ursine Primer Contamination"
  },
  {
    "type": "effect_type",
    "id": "mutagen_crustacean",
    "name": [ "Crustacean Mutation", "Crustacean Transformation", "Crustacean Metamorphosis" ],
    "desc": [
      "You consumed crustacean mutagen.",
      "You consumed a large amount of crustacean mutagen.",
      "You consumed a life-changing amount of crustacean mutagen."
    ],
    "max_intensity": 3,
    "resist_traits": [ "THRESH_CRUSTACEAN" ],
    "base_mods": {
      "hurt_min": [ 1 ],
      "hurt_max": [ 2 ],
      "hurt_chance": [ -22 ],
      "hurt_tick": [ 75 ],
      "pain_min": [ 1 ],
      "pain_max": [ 2 ],
      "pain_chance": [ 100 ],
      "pain_tick": [ 75 ]
    },
    "scaling_mods": { "hurt_chance": [ 21, 0 ], "pain_chance": [ -30 ] },
    "rating": "bad",
    "blood_analysis_description": "Crustacean Mutagen Contamination"
  },
  {
    "type": "effect_type",
    "id": "beartrap",
    "name": [ "Stuck in a Beartrap" ],
    "desc": [ "You can't move until you get free!" ],
    "apply_message": "You are caught!",
    "rating": "bad",
    "show_in_info": true
  },
  {
    "type": "effect_type",
    "id": "glare",
    "name": [ "Glare" ],
    "desc": [ "The sun is in your eyes." ],
    "apply_message": "The sunlight's glare makes it hard to see.",
    "rating": "bad",
    "max_duration": "1 m",
    "base_mods": { "per_mod": [ -1 ] },
    "//": "No night vision for you",
    "limb_score_mods": [
      { "limb_score": "vision", "modifier": 0.5 },
      { "limb_score": "night_vis", "modifier": 0.0 },
      { "limb_score": "reaction", "modifier": 0.75 }
    ],
    "flags": [ "EFFECT_LIMB_SCORE_MOD_LOCAL" ]
  },
  {
    "type": "effect_type",
    "id": "snow_glare",
    "name": [ "Snow Glare" ],
    "desc": [ "The sunlight is reflecting off the snow." ],
    "apply_message": "The sunlight reflecting off the snow makes it hard to see.",
    "rating": "bad",
    "base_mods": { "per_mod": [ -1 ] },
    "limb_score_mods": [
      { "limb_score": "vision", "modifier": 0.5 },
      { "limb_score": "night_vis", "modifier": 0.0 },
      { "limb_score": "reaction", "modifier": 0.75 }
    ],
    "flags": [ "EFFECT_LIMB_SCORE_MOD_LOCAL" ]
  },
  {
    "type": "effect_type",
    "id": "laserlocked",
    "name": [ "Laser-targeted" ],
    "desc": [ "A laser sight is targeting you!" ],
    "apply_message": "",
    "rating": "bad"
  },
  {
    "type": "effect_type",
    "id": "was_laserlocked",
    "name": [ "" ],
    "desc": [ "" ],
    "apply_message": "",
    "rating": "bad"
  },
  {
    "type": "effect_type",
    "id": "smoke",
    "name": [ { "ctxt": "inhaled", "str": "Smoke" } ],
    "desc": [ "You've inhaled a lungful of thick smoke." ],
    "apply_message": "You inhale a lungful of thick smoke.",
    "rating": "bad",
    "miss_messages": [ [ "Your lungs burn from the smoke.", 1 ] ],
    "harmful_cough": true,
    "max_duration": "10 m",
    "base_mods": { "str_mod": [ -1 ], "dex_mod": [ -1 ], "cough_chance": [ 10 ] },
    "show_in_info": true
  },
  {
    "type": "effect_type",
    "id": "teargas",
    "name": [ "Tear Gas" ],
    "desc": [ "You've been exposed to tear gas!" ],
    "apply_message": "You inhale a lungful of tear gas.",
    "rating": "bad",
    "miss_messages": [ [ "Your eyes burn from the tear gas.", 2 ] ],
    "harmful_cough": true,
    "max_duration": "30 m",
    "base_mods": { "str_mod": [ -2 ], "dex_mod": [ -2 ], "per_mod": [ -5 ], "speed_mod": [ -10 ], "cough_chance": [ 5 ] },
    "limb_score_mods": [
      { "limb_score": "vision", "modifier": 0.5 },
      { "limb_score": "night_vis", "modifier": 0.5 },
      { "limb_score": "reaction", "modifier": 0.75 },
      { "limb_score": "breathing", "modifier": 0.3 }
    ],
    "flags": [ "EFFECT_LIMB_SCORE_MOD" ],
    "show_in_info": true
  },
  {
    "type": "effect_type",
    "id": "boomered",
    "name": [ "Boomered" ],
    "desc": [ "Range of Sight: 1; You are covered in magenta bile!" ],
    "apply_message": "You're covered in bile!",
    "rating": "bad",
    "base_mods": { "per_mod": [ -3 ], "vomit_chance": [ 500 ] },
    "limb_score_mods": [
      { "limb_score": "vision", "modifier": 0.1 },
      { "limb_score": "night_vis", "modifier": 0.0 },
      { "limb_score": "reaction", "modifier": 0.2 }
    ],
    "flags": [ "EFFECT_LIMB_SCORE_MOD" ]
  },
  {
    "type": "effect_type",
    "id": "glowing",
    "name": [ "Glowing" ],
    "desc": [ "You are covered in glowing goo!" ],
    "apply_message": "You're covered in a glowing goo!",
    "rating": "bad",
    "base_mods": { "vomit_chance": [ 500 ] }
  },
  {
    "type": "effect_type",
    "id": "invisibility",
    "name": [ "Invisible" ],
    "desc": [ "You are invisible." ],
    "flags": [ "INVISIBLE" ]
  },
  {
    "type": "effect_type",
    "id": "took_flumed",
    "rating": "good",
    "blood_analysis_description": "Antihistamines",
    "max_duration": 57600,
    "dur_add_perc": 30
  },
  {
    "type": "effect_type",
    "id": "took_xanax",
    "max_duration": 14400,
    "dur_add_perc": 22,
    "base_mods": { "stim_tick": [ 150 ], "stim_min": [ -1 ], "stim_min_val": [ -1 ] },
    "rating": "good",
    "blood_analysis_description": "Fast-acting sedatives"
  },
  {
    "type": "effect_type",
    "id": "took_xanax_visible",
    "name": [ "Took Fast-acting Sedative" ],
    "desc": [ "You took a fast-acting sedative some time ago and you might still be under its influence." ],
    "max_duration": 18000,
    "dur_add_perc": 20
  },
  {
    "type": "effect_type",
    "id": "took_prozac",
    "rating": "good",
    "blood_analysis_description": "Antidepressants",
    "max_duration": 64800,
    "dur_add_perc": 40
  },
  {
    "type": "effect_type",
    "id": "took_prozac_bad"
  },
  {
    "type": "effect_type",
    "id": "took_prozac_visible",
    "name": [ "Took Antidepressant" ],
    "desc": [ "You took an antidepressant some time ago and you might still be under its influence." ],
    "max_duration": 72000,
    "dur_add_perc": 35
  },
  {
    "type": "effect_type",
    "id": "in_pit",
    "name": [ "Stuck in a Pit" ],
    "desc": [ "You're stuck in a pit.  Sight distance is limited and you have to climb out." ],
    "show_in_info": true
  },
  {
    "type": "effect_type",
    "id": "took_thorazine",
    "rating": "good",
    "blood_analysis_description": "Antipsychotics",
    "max_duration": 64800,
    "dur_add_perc": 50
  },
  {
    "type": "effect_type",
    "id": "took_thorazine_bad"
  },
  {
    "type": "effect_type",
    "id": "took_thorazine_visible",
    "name": [ "Took Antipsychotic" ],
    "desc": [ "You took an antipsychotic some time ago and you might still be under its influence." ],
    "max_duration": 72000,
    "dur_add_perc": 35
  },
  {
    "type": "effect_type",
    "id": "no_sight",
    "name": [ "Poor Sight" ],
    "desc": [ "You can't see very far from this spot." ],
    "apply_message": "Your sight distance is impaired.",
    "rating": "bad",
    "limb_score_mods": [
      { "limb_score": "vision", "modifier": 0.1 },
      { "limb_score": "night_vis", "modifier": 0.0 },
      { "limb_score": "reaction", "modifier": 0.2 }
    ],
    "flags": [ "EFFECT_LIMB_SCORE_MOD" ]
  },
  {
    "type": "effect_type",
    "id": "pkill1",
    "max_duration": "4 m",
    "base_mods": { "pkill_tick": [ 42 ], "pkill_min": [ 1 ], "pkill_max_val": [ 15 ] },
    "rating": "good",
    "blood_analysis_description": "Minor Painkiller"
  },
  {
    "type": "effect_type",
    "id": "pkill2",
    "pkill_addict_reduces": true,
    "base_mods": { "pkill_tick": [ 42 ], "pkill_min": [ 2 ] },
    "rating": "good",
    "blood_analysis_description": "Moderate Painkiller"
  },
  {
    "type": "effect_type",
    "id": "pkill3",
    "pkill_addict_reduces": true,
    "base_mods": { "pkill_tick": [ 12 ], "pkill_min": [ 1 ] },
    "rating": "good",
    "blood_analysis_description": "Heavy Painkiller"
  },
  {
    "type": "effect_type",
    "id": "pkill_l",
    "pkill_addict_reduces": true,
    "base_mods": { "pkill_max_val": [ 40 ], "pkill_tick": [ 120 ], "pkill_min": [ 1 ] },
    "rating": "good",
    "blood_analysis_description": "Slow-Release Painkiller"
  },
  {
    "type": "effect_type",
    "id": "pkill_wintergreen",
    "pkill_addict_reduces": true,
    "base_mods": { "pkill_max_val": [ 15 ], "pkill_tick": [ 50 ], "pkill_min": [ 1 ], "pkill_chance": [ 45 ] },
    "rating": "good",
    "blood_analysis_description": "Ate wintergreen leaves"
  },
  {
    "type": "effect_type",
    "id": "pkill_wintergreen_oil",
    "pkill_addict_reduces": true,
    "base_mods": { "pkill_max_val": [ 30 ], "pkill_tick": [ 42 ], "pkill_min": [ 2 ] },
    "rating": "good",
    "blood_analysis_description": "Wintergreen Oil"
  },
  {
    "type": "effect_type",
    "id": "webbed",
    "name": [ "Webbed" ],
    "desc": [ "You are covered in webs!" ],
    "apply_message": "You're covered in webs!",
    "rating": "bad",
    "miss_messages": [ [ "The webs restrict your movement.", 4 ] ],
    "max_intensity": 3,
    "int_add_val": 1,
    "base_mods": { "speed_mod": [ -20 ] },
    "scaling_mods": { "speed_mod": [ -5 ] },
    "limb_score_mods": [
      { "limb_score": "lift", "modifier": 0.8, "scaling": -0.15 },
      { "limb_score": "block", "modifier": 0.8, "scaling": -0.15 },
      { "limb_score": "breathing", "modifier": 0.9, "scaling": -0.1 },
      { "limb_score": "balance", "modifier": 8, "scaling": -0.2 }
    ],
    "flags": [ "EFFECT_LIMB_SCORE_MOD" ],
    "show_in_info": true,
    "show_intensity": false
  },
  {
    "type": "effect_type",
    "id": "sludged",
    "name": [ "Sludged" ],
    "desc": [ "You're standing in sludge!" ],
    "apply_message": "You've stepped into some sludge!",
    "rating": "bad",
    "miss_messages": [ [ "The sludge restricts your movement.", 4 ] ],
    "max_intensity": 3,
    "limb_score_mods": [
      { "limb_score": "move_speed", "modifier": 0.8, "scaling": -0.15 },
      { "limb_score": "footing", "modifier": 0.8, "scaling": -0.15 },
      { "limb_score": "balance", "modifier": 8, "scaling": -0.2 }
    ],
    "flags": [ "EFFECT_LIMB_SCORE_MOD" ],
    "show_in_info": true
  },
  {
    "type": "effect_type",
    "id": "bite",
    "name": [ "Bite", "Painful Bite" ],
    "desc": [ "You have a nasty bite wound." ],
    "apply_memorial_log": "Received a deep bite wound.",
    "remove_memorial_log": "Recovered from a bite wound.",
    "apply_message": "The bite wound feels really deep…",
    "resist_traits": [ "INFRESIST" ],
    "main_parts_only": true,
    "rating": "bad",
    "int_dur_factor": "30 m",
    "max_intensity": 2,
    "scaling_mods": {
      "dex_mod": [ -1, 0 ],
      "pain_chance_bot": [ 200 ],
      "pain_chance": [ 2, 1 ],
      "pain_min": [ 1 ],
      "pain_max_val": [ 10, 5 ]
    }
  },
  {
    "type": "effect_type",
    "id": "infected",
    "name": [ "Infected", "Badly Infected", "Pus Filled" ],
    "desc": [ "You have an infected wound." ],
    "apply_memorial_log": "Contracted an infection.",
    "remove_memorial_log": "Recovered from an infection… this time.",
    "apply_message": "Your wound feels infected.",
    "resist_traits": [ "INFRESIST" ],
    "main_parts_only": true,
    "rating": "bad",
    "int_dur_factor": "8 h",
    "max_intensity": 3,
    "base_mods": {
      "str_mod": [ -2 ],
      "dex_mod": [ -3 ],
      "int_mod": [ -2 ],
      "vomit_chance": [ 900, 1200 ],
      "vomit_tick": [ 180 ],
      "thirst_min": [ 2 ],
      "thirst_chance": [ 10, 100 ],
      "thirst_tick": [ 30 ],
      "speed_mod": [ -10, 0 ],
      "stamina_min": [ -8, -4 ],
      "stamina_max": [ -50, -20 ],
      "stamina_chance": [ 3, 10 ],
      "fatigue_min": [ 2, 0 ],
      "fatigue_max": [ 10, 5 ],
      "fatigue_chance": [ 110 ],
      "fatigue_max_val": [ 700, 250 ],
      "healing_rate": [ 0.01, 1 ]
    },
    "scaling_mods": {
      "str_mod": [ -1, -0.5 ],
      "dex_mod": [ -1, -0.5 ],
      "int_mod": [ -3, -1 ],
      "vomit_chance": [ -400 ],
      "speed_mod": [ -10, -5 ],
      "stamina_min": [ -6, -4 ],
      "stamina_max": [ 15, 4 ],
      "stamina_chance": [ -1, -2.5 ],
      "fatigue_chance": [ -50 ],
      "fatigue_tick": [ 0.5 ]
    },
    "//": "Stamina regen stops completely at int 3, but no stamina loss from then on",
    "blood_analysis_description": "Bacterial Infection"
  },
  {
    "type": "effect_type",
    "id": "recover",
    "name": [ "Recovering from Infection" ],
    "desc": [ "You are recovering from an infection." ],
    "rating": "bad",
    "resist_traits": [ "INFRESIST" ],
    "max_intensity": 3,
    "int_dur_factor": "32 h",
    "base_mods": {
      "str_mod": [ -1 ],
      "dex_mod": [ -1 ],
      "int_mod": [ -1 ],
      "vomit_chance": [ 1200, 1800 ],
      "vomit_tick": [ 180 ],
      "thirst_min": [ 1, 0 ],
      "thirst_max": [ 3, 2 ],
      "thirst_chance": [ 10, 100 ],
      "thirst_tick": [ 60 ],
      "speed_mod": [ -5, 0 ],
      "stamina_min": [ -8 ],
      "stamina_chance": [ 10, 20 ],
      "fatigue_min": [ 1, 0 ],
      "fatigue_max": [ 5, 3 ],
      "fatigue_chance": [ 210 ],
      "fatigue_max_val": [ 500, 125 ],
      "healing_rate": [ 0.5 ]
    },
    "scaling_mods": {
      "str_mod": [ -1, -0.5 ],
      "dex_mod": [ -1, -0.5 ],
      "int_mod": [ -2, -1 ],
      "vomit_chance": [ -500 ],
      "speed_mod": [ -5, -4 ],
      "stamina_min": [ -6, -3 ],
      "stamina_chance": [ -1, -2.5 ],
      "fatigue_chance": [ -60 ]
    }
  },
  {
    "type": "effect_type",
    "id": "bandaged",
    "name": [ "Bandaged" ],
    "desc": [ "The wounds on your %s are bandaged." ],
    "main_parts_only": true,
    "rating": "good",
    "int_dur_factor": "6 h",
    "max_intensity": 16,
    "max_effective_intensity": 8,
    "part_descs": true,
    "max_duration": "4 d",
    "base_mods": { "healing_rate": [ 2 ], "healing_head": [ 50 ], "healing_torso": [ 150 ] },
    "scaling_mods": { "healing_rate": [ 2 ] }
  },
  {
    "type": "effect_type",
    "id": "disinfected",
    "name": [ "Disinfected" ],
    "desc": [ "The wounds on your %s are disinfected." ],
    "main_parts_only": true,
    "rating": "good",
    "int_dur_factor": "6 h",
    "max_intensity": 16,
    "max_effective_intensity": 8,
    "part_descs": true,
    "max_duration": "4 d",
    "base_mods": { "healing_rate": [ 2 ], "healing_head": [ 50 ], "healing_torso": [ 150 ] },
    "scaling_mods": { "healing_rate": [ 2 ] }
  },
  {
    "type": "effect_type",
    "id": "spores",
    "name": [ "Spore Dusted", "Spore Covered", "Spore Coated" ],
    "speed_name": "Spore Covered",
    "desc": [ "You can feel the tiny spores sinking directly into your flesh." ],
    "max_intensity": 3,
    "int_decay_tick": 720,
    "int_add_val": 1,
    "main_parts_only": true,
    "resist_traits": [ "M_IMMUNE" ],
    "base_mods": { "speed_mod": [ -7, 0 ] },
    "scaling_mods": { "speed_mod": [ -3, 0 ] }
  },
  {
    "type": "effect_type",
    "id": "fungus",
    "apply_memorial_log": "Contracted a fungal infection.",
    "remove_memorial_log": "Cured the fungal infection.",
    "miss_messages": [ [ "You feel sick inside.", 1 ] ],
    "speed_name": "Itchy skin",
    "remove_message": "The itching in your skin fades away.",
    "rating": "bad",
    "max_intensity": 3,
    "int_dur_factor": "6 h",
    "max_duration": "18 h",
    "resist_traits": [ "POISRESIST" ],
    "resist_effects": [ "antifungal" ],
    "base_mods": { "speed_mod": [ -10 ], "str_mod": [ -1 ], "dex_mod": [ -1 ] },
    "blood_analysis_description": "Fungal Infection"
  },
  {
    "type": "effect_type",
    "id": "taint",
    "name": [ "Touched Mind", "Touched Mind", "Tainted Mind", "Badly Tainted Mind" ],
    "miss_messages": [ [ "Your sense of reality warps!", 3 ] ],
    "speed_name": "Tainted",
    "desc": [
      "You are disoriented as strange visions flash through your mind.",
      "You are overwhelmed by the disturbing imagery and concepts you're flooded with.",
      "You can't comprehend the things around you…",
      "You don't know what is and isn't real anymore…"
    ],
    "rating": "bad",
    "max_intensity": 4,
    "max_duration": "2 h",
    "int_add_val": 1,
    "int_dur_factor": "5 m",
    "base_mods": { "speed_mod": [ -20 ], "str_mod": [ 0 ], "dex_mod": [ -1 ], "per_mod": [ -2 ], "vomit_chance": [ 20 ] },
    "scaling_mods": { "speed_mod": [ -10 ], "int_mod": [ -2 ], "str_mod": [ -1 ], "dex_mod": [ -1 ], "per_mod": [ -2 ] },
    "limb_score_mods": [
      { "limb_score": "reaction", "modifier": 0.8, "scaling": -0.2 },
      { "limb_score": "block", "modifier": 0.8, "scaling": -0.2 },
      { "limb_score": "vision", "modifier": 0.9, "scaling": -0.1 },
      { "limb_score": "night_vis", "modifier": 0.9, "scaling": -0.1 }
    ],
    "flags": [ "EFFECT_LIMB_SCORE_MOD" ]
  },
  {
    "type": "effect_type",
    "id": "tindrift"
  },
  {
    "type": "effect_type",
    "id": "visuals",
    "name": [ "Hallucinating" ],
    "desc": [ "You can't trust everything that you see." ],
    "rating": "bad",
    "base_mods": { "int_mod": [ -2 ], "dex_mod": [ -1 ], "per_mod": [ -4 ] },
    "limb_score_mods": [
      { "limb_score": "reaction", "modifier": 0.8, "scaling": -0.2 },
      { "limb_score": "block", "modifier": 0.8, "scaling": -0.2 }
    ],
    "flags": [ "EFFECT_LIMB_SCORE_MOD" ],
    "blood_analysis_description": "Hallucinations"
  },
  {
    "type": "effect_type",
    "id": "rat",
    "name": [ "Ratting" ],
    "desc": [ "You feel nauseated and rat-like." ],
    "max_intensity": 100,
    "base_mods": { "int_mod": [ -0.5 ], "str_mod": [ -0.2 ], "per_mod": [ -0.4 ] },
    "scaling_mods": { "int_mod": [ -0.5 ], "str_mod": [ -0.2 ], "per_mod": [ -0.4 ] }
  },
  {
    "type": "effect_type",
    "id": "pblue",
    "base_mods": { "rad_chance": [ 600 ], "rad_min": [ -1 ] },
    "max_duration": 10800,
    "dur_add_perc": 35,
    "blood_analysis_description": "Prussian Blue",
    "rating": "good"
  },
  {
    "type": "effect_type",
    "id": "iodine",
    "rating": "good",
    "blood_analysis_description": "Potassium Iodide"
  },
  {
    "type": "effect_type",
    "id": "shakes",
    "name": [ "Shakes" ],
    "desc": [ "Your hands just won't stop shaking." ],
    "miss_messages": [ [ "You tremble.", 4 ] ],
    "base_mods": { "str_mod": [ -1 ], "dex_mod": [ -4 ] },
    "max_duration": 7200,
    "dur_add_perc": 30,
    "limb_score_mods": [
      { "limb_score": "reaction", "modifier": 0.7 },
      { "limb_score": "block", "modifier": 0.5 },
      { "limb_score": "balance", "modifier": 0.75 },
      { "limb_score": "footing", "modifier": 0.75 }
    ],
    "flags": [ "EFFECT_LIMB_SCORE_MOD" ]
  },
  {
    "type": "effect_type",
    "id": "motor_seizure",
    "name": [ "Seizure" ],
    "//": "Intended to be applied with downed to make it nearly impossible for player to stand.",
    "rating": "bad",
    "remove_message": "You regain control of your muscles!",
    "desc": [ "Your muscles have seized up, and you can't control them!" ],
    "miss_messages": [ [ "Your muscles won't cooperate!", 20 ] ],
    "base_mods": { "str_mod": [ -12 ], "dex_mod": [ -20 ] },
    "limb_score_mods": [
      { "limb_score": "reaction", "modifier": 0.2 },
      { "limb_score": "block", "modifier": 0 },
      { "limb_score": "balance", "modifier": 0.2 },
      { "limb_score": "footing", "modifier": 0.2 },
      { "limb_score": "crawl", "modifier": 0 }
    ],
    "flags": [ "EFFECT_LIMB_SCORE_MOD" ]
  },
  {
    "type": "effect_type",
    "id": "bleed",
    "name": [
      "Minor Bleeding",
      "Minor Bleeding",
      "Minor Bleeding",
      "Minor Bleeding",
      "Minor Bleeding",
      "Bleeding",
      "Bleeding",
      "Bleeding",
      "Bleeding",
      "Bleeding",
      "Bad Bleeding",
      "Bad Bleeding",
      "Bad Bleeding",
      "Bad Bleeding",
      "Bad Bleeding",
      "Bad Bleeding",
      "Bad Bleeding",
      "Bad Bleeding",
      "Bad Bleeding",
      "Bad Bleeding",
      "Heavy Bleeding",
      "Heavy Bleeding",
      "Heavy Bleeding",
      "Heavy Bleeding",
      "Heavy Bleeding",
      "Heavy Bleeding",
      "Heavy Bleeding",
      "Heavy Bleeding",
      "Heavy Bleeding",
      "Heavy Bleeding",
      "Heavy Arterial Bleeding",
      "Heavy Arterial Bleeding",
      "Heavy Arterial Bleeding",
      "Heavy Arterial Bleeding",
      "Heavy Arterial Bleeding",
      "Heavy Arterial Bleeding",
      "Heavy Arterial Bleeding",
      "Heavy Arterial Bleeding",
      "Heavy Arterial Bleeding",
      "Heavy Arterial Bleeding"
    ],
    "desc": [
      "'Tis but a scratch.",
      "'Tis but a scratch.",
      "'Tis but a scratch.",
      "'Tis but a scratch.",
      "'Tis but a scratch.",
      "You are slowly losing blood.",
      "You are slowly losing blood.",
      "You are slowly losing blood.",
      "You are slowly losing blood.",
      "You are slowly losing blood.",
      "You are losing blood.",
      "You are losing blood.",
      "You are losing blood.",
      "You are losing blood.",
      "You are losing blood.",
      "You are losing blood.",
      "You are losing blood.",
      "You are losing blood.",
      "You are losing blood.",
      "You are losing blood.",
      "You are rapidly losing blood.",
      "You are rapidly losing blood.",
      "You are rapidly losing blood.",
      "You are rapidly losing blood.",
      "You are rapidly losing blood.",
      "You are rapidly losing blood.",
      "You are rapidly losing blood.",
      "You are rapidly losing blood.",
      "You are rapidly losing blood.",
      "You are rapidly losing blood.",
      "Blood is gushing from you like a fountain!",
      "Blood is gushing from you like a fountain!",
      "Blood is gushing from you like a fountain!",
      "Blood is gushing from you like a fountain!",
      "Blood is gushing from you like a fountain!",
      "Blood is gushing from you like a fountain!",
      "Blood is gushing from you like a fountain!",
      "Blood is gushing from you like a fountain!",
      "Blood is gushing from you like a fountain!",
      "Blood is gushing from you like a fountain!"
    ],
    "main_parts_only": true,
    "apply_message": "You're bleeding!",
    "remove_message": "The bleeding stops!",
    "rating": "bad",
    "immune_flags": [ "BLEED_IMMUNE" ],
    "max_intensity": 40,
    "int_dur_factor": 60,
    "max_duration": 2400,
    "scaling_mods": { "str_mod": [ -0.1 ], "per_mod": [ -0.1 ] },
    "show_in_info": true
  },
  {
    "type": "effect_type",
    "id": "slimed",
    "name": [ "Slimed" ],
    "desc": [ "You're covered in thick goo!" ],
    "apply_message": "You're covered in thick goo!",
    "rating": "bad",
    "miss_messages": [ [ "This goo makes you slip", 2 ] ],
    "base_mods": { "dex_mod": [ -2 ], "speed_mod": [ -25 ], "vomit_chance": [ 2100 ] },
    "show_in_info": true,
    "limb_score_mods": [
      { "limb_score": "lift", "modifier": 0.8, "scaling": -0.15 },
      { "limb_score": "block", "modifier": 0.8, "scaling": -0.15 },
      { "limb_score": "breathing", "modifier": 0.9, "scaling": -0.1 },
      { "limb_score": "balance", "modifier": 0.8, "scaling": -0.2 }
    ],
    "flags": [ "EFFECT_LIMB_SCORE_MOD" ]
  },
  {
    "type": "effect_type",
    "id": "hallu",
    "max_duration": "6 h",
    "blood_analysis_description": "Hallucinations",
    "limb_score_mods": [
      { "limb_score": "reaction", "modifier": 0.8, "scaling": -0.2 },
      { "limb_score": "block", "modifier": 0.8, "scaling": -0.2 }
    ],
    "flags": [ "EFFECT_LIMB_SCORE_MOD" ]
  },
  {
    "type": "effect_type",
    "id": "cold",
    "name": [ "Chilly", "Cold", "Freezing" ],
    "desc": [ "Your %s is exposed to the cold.", "Your %s is very exposed to the cold.", "Your %s is dangerously cold!" ],
    "speed_name": "Cold",
    "max_intensity": 3,
    "part_descs": true,
    "base_mods": { "speed_mod": [ -2 ] },
    "scaling_mods": {
      "speed_mod": [ -7 ],
      "int_mod": [ -0.5 ],
      "dex_mod": [ -0.5 ],
      "hurt_min": [ 1 ],
      "hurt_chance": [ 200 ],
      "pkill_tick": [ 60 ],
      "pkill_min": [ 1 ],
      "pkill_max_val": [ 30 ],
      "stamina_chance": [ 2 ],
      "stamina_min": [ -2 ]
    },
    "limb_score_mods": [
      { "limb_score": "manip", "modifier": 0.8, "scaling": -0.2 },
      { "limb_score": "grip", "modifier": 0.8, "scaling": -0.2 },
      { "limb_score": "block", "modifier": 0.9, "scaling": -0.1 },
      { "limb_score": "lift", "modifier": 0.9, "scaling": -0.1 },
      { "limb_score": "move_speed", "modifier": 0.9, "scaling": -0.1 },
      { "limb_score": "crawl", "modifier": 0.9, "scaling": -0.1 }
    ],
    "flags": [ "EFFECT_LIMB_SCORE_MOD_LOCAL" ]
  },
  {
    "type": "effect_type",
    "id": "wet",
    "name": [ "Damp", "Wet", "Soaked" ],
    "desc": [ "Your %s is covered in moisture.", "Your %s is wet.", "Your %s is soaked!" ],
    "max_intensity": 3,
    "part_descs": true
  },
  {
    "type": "effect_type",
    "id": "chafing",
    "name": [ "Uncomfortable" ],
    "desc": [ "Your %s is uncomfortable.  Wearing something soft under your hard armor would help." ],
    "max_intensity": 1,
    "part_descs": true,
    "base_mods": { "speed_mod": [ -2 ], "pain_min": [ 1 ], "pain_chance": [ 2 ], "pain_max_val": [ -1 ] }
  },
  {
    "type": "effect_type",
    "id": "hot",
    "name": [ "Warm", "Hot", "Scorching" ],
    "desc": [ "Your %s feels warm.", "Your %s is hot.", "Your %s is burning up!" ],
    "max_intensity": 3,
    "part_descs": true,
    "base_mods": {
      "//": "thirst is ml / 5 someone doing exercise in the sun burns between 500mL to 1000mL extra an hour as sweat so 1.5 thirst a minute split between 10 body parts",
      "thirst_min": [ 1 ],
      "thirst_tick": [ 60 ],
      "thirst_chance": [ 6 ],
      "perspiration_min": [ 2 ],
      "perspiration_tick": [ 60 ],
      "perspiration_chance": [ 1 ],
      "pain_min": [ 1 ],
      "pain_chance": [ 2 ],
      "pain_max_val": [ -1 ],
      "hurt_min": [ 1 ],
      "hurt_chance": [ -300 ],
      "stamina_chance": [ 2 ]
    },
    "scaling_mods": {
      "thirst_min": [ 1 ],
      "perspiration_min": [ 5 ],
      "perspiration_tick": [ -15 ],
      "pain_max_val": [ 10 ],
      "hurt_chance": [ 200 ],
      "stamina_min": [ -1 ]
    }
  },
  {
    "type": "effect_type",
    "id": "hot_speed",
    "name": [ "Slowdown", "Hampered", "Crushed" ],
    "desc": [ "The heat slows you down.", "You struggle to move in this heat.", "The heat is crushing you." ],
    "speed_name": "Heat slowdown",
    "max_intensity": 3,
    "part_descs": true,
    "base_mods": { "speed_mod": [ -2 ] },
    "scaling_mods": { "speed_mod": [ -4 ] }
  },
  {
    "type": "effect_type",
    "id": "frostbite",
    "name": [ "Frostnip", "Frostbite" ],
    "desc": [ "Your %s is frostnipped and has gone numb.", "Your %s is frostbitten!  Its tissues are frozen from the cold!" ],
    "part_descs": true,
    "speed_name": "Frostbite",
    "dur_add_perc": 0,
    "max_intensity": 2,
    "scaling_mods": { "speed_mod": [ -5 ] },
    "limb_score_mods": [
      { "limb_score": "manip", "modifier": 0 },
      { "limb_score": "grip", "modifier": 0 },
      { "limb_score": "block", "modifier": 0.5, "scaling": -0.25 },
      { "limb_score": "lift", "modifier": 0.5, "scaling": -0.25 },
      { "limb_score": "move_speed", "modifier": 0.75, "scaling": -0.25 },
      { "limb_score": "crawl", "modifier": 0.75, "scaling": -0.25 }
    ],
    "flags": [ "EFFECT_LIMB_SCORE_MOD_LOCAL" ]
  },
  {
    "type": "effect_type",
    "id": "frostbite_recovery",
    "name": [ "Defrosting" ],
    "desc": [ "Your %s is starting to feel the damage cold has wrought." ],
    "part_descs": true,
    "base_mods": { "pain_max_val": [ 40 ], "pain_chance": [ 2 ], "pain_min": [ 1 ] }
  },
  {
    "type": "effect_type",
    "id": "blisters",
    "name": [ "Blisters" ],
    "desc": [ "Your %s is blistering from the intense heat." ],
    "main_parts_only": true,
    "part_descs": true,
    "miss_messages": [ [ "Your blisters distract you", 1 ] ],
    "base_mods": {
      "dex_mod": [ -1 ],
      "str_mod": [ -1 ],
      "per_mod": [ -1 ],
      "pain_max_val": [ 35 ],
      "pain_chance": [ 2 ],
      "pain_min": [ 1 ],
      "hurt_chance": [ 4 ],
      "hurt_min": [ 1 ]
    }
  },
  {
    "type": "effect_type",
    "id": "dermatik",
    "blood_analysis_description": "Insect Parasite"
  },
  {
    "type": "effect_type",
    "id": "formication",
    "name": [ "Itchy Skin", "Writhing Skin", "Bugs in Skin" ],
    "desc": [ "You stop to scratch yourself frequently; high INT helps you resist the urge." ],
    "apply_message": "Your skin feels extremely itchy!",
    "rating": "bad",
    "main_parts_only": true,
    "max_intensity": 3,
    "base_mods": { "str_mod": [ -0.34 ], "int_mod": [ -1 ] },
    "scaling_mods": { "str_mod": [ -0.34 ], "int_mod": [ -1 ] }
  },
  {
    "type": "effect_type",
    "id": "sap",
    "name": [ "Sap-coated" ],
    "desc": [ "You're coated in sap!" ],
    "apply_message": "You're coated in sap!",
    "rating": "bad",
    "miss_messages": [ [ "The sap's too sticky for you to fight effectively.", 3 ] ],
    "base_mods": { "speed_mod": [ -25 ], "dex_mod": [ -3 ] },
    "limb_score_mods": [
      { "limb_score": "lift", "modifier": 0.8, "scaling": -0.15 },
      { "limb_score": "block", "modifier": 0.8, "scaling": -0.15 },
      { "limb_score": "breathing", "modifier": 0.9, "scaling": -0.1 },
      { "limb_score": "balance", "modifier": 8, "scaling": -0.2 }
    ],
    "flags": [ "EFFECT_LIMB_SCORE_MOD" ]
  },
  {
    "type": "effect_type",
    "id": "common_cold",
    "name": [ "Common Cold" ],
    "desc": [ "You have contracted the 'Common Cold'.  Symptoms can be alleviated by medication (cough syrup)." ],
    "apply_memorial_log": "Caught a cold.",
    "remove_memorial_log": "Got over the cold.",
    "apply_message": "You feel a cold coming on…",
    "rating": "bad",
    "resist_effects": [ "took_flumed" ],
    "miss_messages": [ [ "You're too stuffed up to fight effectively.", 1 ] ],
    "base_mods": {
      "thirst_tick": [ 1800 ],
      "thirst_min": [ 1 ],
      "fatigue_tick": [ 300 ],
      "fatigue_min": [ 1 ],
      "str_mod": [ -3, -1 ],
      "dex_mod": [ -1, 0 ],
      "per_mod": [ -1, 0 ],
      "int_mod": [ -2, -1 ],
      "cough_chance": [ 300, 0 ]
    },
    "blood_analysis_description": "Viral Infection"
  },
  {
    "type": "effect_type",
    "id": "flu",
    "name": [ "Influenza" ],
    "desc": [
      "You have contracted flu, or more technically speaking, the 'Influenza'.  Symptoms can be alleviated by medication (cough syrup)."
    ],
    "apply_memorial_log": "Caught the flu.",
    "remove_memorial_log": "Got over the flu.",
    "apply_message": "You feel a flu coming on…",
    "rating": "bad",
    "resist_effects": [ "took_flumed" ],
    "base_mods": {
      "thirst_tick": [ 1800 ],
      "thirst_min": [ 1 ],
      "fatigue_tick": [ 300 ],
      "fatigue_min": [ 1 ],
      "str_mod": [ -4, -2 ],
      "dex_mod": [ -2, 0 ],
      "per_mod": [ -1, 0 ],
      "int_mod": [ -2, -1 ],
      "pain_max_val": [ 15 ],
      "pain_min": [ 1, 0 ],
      "cough_chance": [ 300, 0 ],
      "vomit_chance": [ 3600, 7200 ]
    },
    "blood_analysis_description": "Viral Infection"
  },
  {
    "type": "effect_type",
    "id": "flushot",
    "name": [ "Vaccinated" ],
    "desc": [ "You have been vaccinated for the flu recently." ],
    "blocks_effects": [ "flu" ],
    "rating": "good",
    "blood_analysis_description": "Antivirals",
    "max_duration": 14515200,
    "dur_add_perc": 50
  },
  {
    "type": "effect_type",
    "id": "prophylactic_antivenom",
    "name": [ "Antivenom Resistance" ],
    "desc": [ "You are temporarily resistant to venoms." ],
    "rating": "good",
    "blood_analysis_description": "Prophylactic antivenom"
  },
  {
    "type": "effect_type",
    "id": "took_antiasthmatic",
    "name": [ "Took Antiasthmatic Drugs" ],
    "desc": [ "You have taken an antiasthmatic drug recently." ],
    "rating": "good",
    "max_duration": 86400,
    "blood_analysis_description": "Antiasthmatics"
  },
  {
    "type": "effect_type",
    "id": "cureall",
    "removes_effects": [
      "fungus",
      "dermatik",
      "bloodworms",
      "paincysts",
      "brainworms",
      "tapeworm",
      "blind",
      "poison",
      "venom_dmg",
      "venom_weaken",
      "stung",
      "badpoison",
      "foodpoison",
      "paralyzepoison",
      "tetanus",
      "rat_bite_fever",
      "infected",
      "asthma",
      "common_cold",
      "flu"
    ],
    "base_mods": { "pkill_min": [ 5 ] }
  },
  {
    "type": "effect_type",
    "id": "evil"
  },
  {
    "type": "effect_type",
    "id": "raising",
    "int_add_val": 1,
    "max_intensity": 100
  },
  {
    "type": "effect_type",
    "id": "attention"
  },
  {
    "type": "effect_type",
    "id": "jetinjector",
    "name": [ "RX12 Healing Comedown", "RX12 Healing Rush" ],
    "desc": [ "You feel completely drained.", "You feel the rush of stimulants in your body!" ],
    "apply_message": "You feel a rush as the chemicals flow through your body!",
    "decay_messages": [ [ "The jet injector's chemicals wear off.  You feel AWFUL!", "bad" ] ],
    "rating": "good",
    "max_intensity": 2,
    "int_dur_factor": "50 s",
    "removes_effects": [ "infected", "bite", "bleed", "fungus", "dermatik", "winded", "poison", "badpoison", "venom_dmg", "venom_weaken" ],
    "base_mods": { "str_mod": [ -1 ], "dex_mod": [ -2 ], "per_mod": [ -2 ], "int_mod": [ -1 ] },
    "scaling_mods": { "str_mod": [ 2 ], "dex_mod": [ 3 ], "per_mod": [ 3 ], "int_mod": [ 1 ] },
    "blood_analysis_description": "Healing Medication"
  },
  {
    "type": "effect_type",
    "id": "stimpack",
    "name": [ "RX11 Stimulant Comedown", "RX11 Stimulant Rush" ],
    "desc": [ "You feel sluggish and slow.", "An intense surge of stimulants pulses through your body." ],
    "apply_message": "You feel an intense surge of stimulants pulse through your body!",
    "decay_messages": [ [ "The stimulant combo is wearing off.  You feel sluggish.", "bad" ] ],
    "rating": "good",
    "max_intensity": 2,
    "int_dur_factor": "50 s",
    "removes_effects": [ "winded" ],
    "base_mods": { "speed_mod": [ -5 ], "dex_mod": [ -2 ], "per_mod": [ -1 ], "int_mod": [ -2 ] },
    "scaling_mods": {
      "speed_mod": [ 15 ],
      "str_mod": [ 1 ],
      "dex_mod": [ 4 ],
      "per_mod": [ 4 ],
      "int_mod": [ -1 ],
      "stamina_min": [ 4 ],
      "stamina_max": [ 8 ]
    },
    "blood_analysis_description": "Stimulants"
  },
  {
    "type": "effect_type",
    "id": "adrenaline",
    "name": [ "Adrenaline Comedown", "Adrenaline Rush" ],
    "desc": [ "You feel completely drained.", "You feel the rush of adrenaline in your body!" ],
    "apply_message": "You feel a surge of adrenaline!",
    "rating": "good",
    "decay_messages": [ [ "Your adrenaline rush wears off.  You feel AWFUL!", "bad" ] ],
    "miss_messages": [ [ "Your comedown throws you off.", 1 ] ],
    "max_intensity": 2,
    "int_dur_factor": "150 s",
    "removes_effects": [ "winded" ],
    "base_mods": {
      "speed_mod": [ -10 ],
      "str_mod": [ -2 ],
      "dex_mod": [ -2 ],
      "int_mod": [ -1 ],
      "per_mod": [ -1 ],
      "stamina_min": [ -2 ]
    },
    "scaling_mods": {
      "speed_mod": [ 20 ],
      "str_mod": [ 1.5 ],
      "dex_mod": [ 1.5 ],
      "int_mod": [ -2 ],
      "per_mod": [ 0.5 ],
      "stamina_min": [ 4 ]
    },
    "blood_analysis_description": "Adrenaline Spike"
  },
  {
    "type": "effect_type",
    "id": "adrenaline_mycus",
    "name": [ "Mycus Respite", "Mycus Wrath" ],
    "desc": [
      "Our fibers are stretched near breaking.  Local power diverted to regenerate.",
      "Our enemies are near, and violent action is imminent.  We are turgid."
    ],
    "apply_message": "Mycal wrath fills our fibers, and we grow turgid.",
    "rating": "good",
    "decay_messages": [ [ "We require repose; our fibers are nearly spent…", "bad" ] ],
    "max_intensity": 2,
    "int_dur_factor": "150 s",
    "base_mods": {
      "speed_mod": [ -10 ],
      "str_mod": [ -2 ],
      "dex_mod": [ -2 ],
      "int_mod": [ -1 ],
      "per_mod": [ -1 ],
      "stamina_min": [ -2 ]
    },
    "scaling_mods": { "speed_mod": [ 30 ], "str_mod": [ 5 ], "dex_mod": [ 4 ], "int_mod": [ -7 ], "per_mod": [ 2 ], "stamina_min": [ 4 ] },
    "blood_analysis_description": "Unknown Fungal Stimulants"
  },
  {
    "type": "effect_type",
    "id": "meth",
    "name": [ "Meth comedown", "High on Meth" ],
    "max_intensity": 2,
    "int_dur_factor": "200 s",
    "base_mods": {
      "speed_mod": [ -20 ],
      "str_mod": [ -3 ],
      "dex_mod": [ -2 ],
      "int_mod": [ -1 ],
      "per_mod": [ -2 ],
      "vomit_chance": [ 2000 ],
      "stamina_min": [ -4 ]
    },
    "scaling_mods": {
      "speed_mod": [ 15 ],
      "str_mod": [ 1.5 ],
      "dex_mod": [ 1 ],
      "int_mod": [ 0.5 ],
      "per_mod": [ 1 ],
      "fatigue_min": [ 1 ],
      "fatigue_tick": [ 9 ],
      "stamina_min": [ 8 ]
    },
    "blood_analysis_description": "Methamphetamines"
  },
  {
    "type": "effect_type",
    "id": "cig",
    "name": [ "Nicotine" ],
    "desc": [ "You had a puff or two.", "You smoked too much." ],
    "max_intensity": 2,
    "int_dur_factor": "10 m",
    "scaling_mods": { "vomit_chance": [ 500 ] },
    "blood_analysis_description": "Nicotine"
  },
  {
    "type": "effect_type",
    "id": "teleglow"
  },
  {
    "type": "effect_type",
    "id": "high",
    "name": [ "High" ],
    "desc": [ "You are high as a kite." ],
    "apply_message": "You feel lightheaded.",
    "base_mods": { "int_mod": [ -1 ], "per_mod": [ -1 ], "vomit_tick": [ 60 ] },
    "blood_analysis_description": "Intoxicant: Other"
  },
  {
    "type": "effect_type",
    "id": "weed_high",
    "apply_message": "You feel lightheaded.",
    "miss_messages": [ [ "That critter's jumping around like a jitterbug!  It needs to mellow out.", 1 ] ],
    "base_mods": { "per_mod": [ -1 ] },
    "blood_analysis_description": "Intoxicant: THC"
  },
  {
    "type": "effect_type",
    "id": "contacts",
    "name": [ "Contact Lenses" ],
    "desc": [ "You are wearing contact lenses." ],
    "apply_message": "You can see more clearly.",
    "remove_message": "Your vision starts to blur.",
    "rating": "good"
  },
  {
    "type": "effect_type",
    "id": "drunk",
    "name": [ "Tipsy", "Drunk", "Trashed", "Wasted", "Dead Drunk" ],
    "desc": [
      "You drank some alcohol.  You feel warm inside.",
      "You drank alcohol.  Party on!",
      "You drank lots of alcohol.  Are those white mice?",
      "You drank unholy amounts of alcohol.  It's the end of the world, what do you care?",
      "You embalmed yourself alive with so much alcohol, that even zombies will leave your dead body alone."
    ],
    "max_intensity": 5,
    "apply_message": "You feel lightheaded.",
    "blood_analysis_description": "Alcohol",
    "int_dur_factor": "100 m",
    "miss_messages": [ [ "You feel woozy.", 1 ] ],
    "base_mods": {
      "vomit_chance": [ -43 ],
      "sleep_chance": [ -1003 ],
      "sleep_min": [ 15000 ],
      "sleep_max": [ 21000 ],
      "pkill_amount": [ 3 ],
      "pkill_max_val": [ 3 ],
      "pkill_min": [ 1 ],
      "pkill_tick": [ 45 ]
    },
    "scaling_mods": {
      "per_mod": [ -0.5 ],
      "dex_mod": [ -0.5 ],
      "int_mod": [ -0.75 ],
      "vomit_chance": [ 21 ],
      "sleep_chance": [ 501 ],
      "pkill_max_val": [ 10 ],
      "pkill_tick": [ -10 ]
    },
    "limb_score_mods": [
      { "limb_score": "manip", "modifier": 0.9, "scaling": -0.2 },
      { "limb_score": "block", "modifier": 1.0, "scaling": -0.1 },
      { "limb_score": "vision", "modifier": 1.0, "scaling": -0.05 },
      { "limb_score": "reaction", "modifier": 0.9, "scaling": -0.2 },
      { "limb_score": "move_speed", "modifier": 1.0, "scaling": -0.05 },
      { "limb_score": "balance", "modifier": 0.9, "scaling": -0.2 },
      { "limb_score": "footing", "modifier": 0.8, "scaling": -0.2 },
      { "limb_score": "swim", "modifier": 1.0, "scaling": -0.2 }
    ],
    "flags": [ "EFFECT_LIMB_SCORE_MOD" ]
  },
  {
    "type": "effect_type",
    "id": "amigara",
    "apply_message": "You can't look away from the faultline…",
    "rating": "bad"
  },
  {
    "type": "effect_type",
    "id": "fearparalyze",
    "name": [ "Feared" ],
    "desc": [ "You have been paralyzed by the fear." ],
    "rating": "bad",
    "show_in_info": true
  },
  {
    "type": "effect_type",
    "id": "asthma",
    "name": [ "Asthma", "Asthma", "Asthma", "Asthma", "Heavy Asthma", "Heavy Asthma" ],
    "desc": [
      "You suffer from a respiratory disorder that makes breathing difficult.\nAn asthma attack can occur from time to time, so have your inhaler nearby."
    ],
    "apply_message": "You can't breathe… asthma attack!",
    "rating": "bad",
    "max_intensity": 6,
    "int_dur_factor": "200 s",
    "miss_messages": [ [ "You're winded.", 3 ] ],
    "base_mods": { "str_mod": [ -2 ], "dex_mod": [ -3 ], "speed_mod": [ -20 ] },
    "scaling_mods": { "speed_mod": [ -40 ] },
    "limb_score_mods": [
      { "limb_score": "manip", "modifier": 0.9, "scaling": -0.25 },
      { "limb_score": "lift", "modifier": 0.9, "scaling": -0.2 },
      { "limb_score": "grip", "modifier": 1.0, "scaling": -0.2 },
      { "limb_score": "block", "modifier": 1.0, "scaling": -0.2 },
      { "limb_score": "breathing", "modifier": 0.8, "scaling": -0.1 },
      { "limb_score": "reaction", "modifier": 1.0, "scaling": -0.2 },
      { "limb_score": "move_speed", "modifier": 1.0, "scaling": -0.1 },
      { "limb_score": "balance", "modifier": 1.0, "scaling": -0.1 },
      { "limb_score": "swim", "modifier": 0.75, "scaling": -0.25 },
      { "limb_score": "crawl", "modifier": 0.9, "scaling": -0.1 }
    ],
    "flags": [ "EFFECT_LIMB_SCORE_MOD" ]
  },
  {
    "type": "effect_type",
    "id": "crushed",
    "apply_message": "The ceiling collapses on you!",
    "rating": "bad"
  },
  {
    "type": "effect_type",
    "id": "valium",
    "removes_effects": [ "shakes" ],
    "base_mods": { "stim_tick": [ 150 ], "stim_chance": [ 2 ], "stim_min": [ 1 ], "stim_min_val": [ -1 ] },
    "rating": "good",
    "blood_analysis_description": "Benzodiazepines",
    "max_duration": 64800,
    "dur_add_perc": 45
  },
  {
    "type": "effect_type",
    "id": "took_anticonvulsant_visible",
    "name": [ "Took Anticonvulsant Drugs" ],
    "desc": [
      "You took anticonvulsant drugs some time ago and you might still be under its influence.\nPrescription note says its effect duration may vary, so your estimate may be inaccurate."
    ],
    "rating": "good",
    "blood_analysis_description": "Anticonvulsants",
    "max_duration": 64800,
    "dur_add_perc": 40
  },
  {
    "type": "effect_type",
    "id": "music"
  },
  {
    "type": "effect_type",
    "id": "relax_gas",
    "name": [ "Relaxation Gas" ],
    "desc": [ "You are thoroughly relaxed and don't feel like moving.  Fighting?  Too much effort." ],
    "apply_message": "You inhale sweetish gas.",
    "remove_message": "The slackness leaves your muscles.",
    "rating": "bad",
    "base_mods": { "str_mod": [ -3 ], "dex_mod": [ -3 ], "int_mod": [ -2 ], "per_mod": [ -4 ] },
    "limb_score_mods": [
      { "limb_score": "reaction", "modifier": 0.5 },
      { "limb_score": "move_speed", "modifier": 0.75 },
      { "limb_score": "balance", "modifier": 0.75 }
    ],
    "flags": [ "EFFECT_LIMB_SCORE_MOD" ]
  },
  {
    "type": "effect_type",
    "id": "tapeworm",
    "name": [ "Unidentified Illness" ],
    "desc": [ "You aren't sure what's wrong with you but you don't feel well." ],
    "rating": "bad",
    "resist_traits": [ "VOMITSTOMACH" ],
    "base_mods": { "hunger_chance": [ 50 ], "hunger_min": [ 1 ] },
    "blood_analysis_description": "Intestinal Parasite"
  },
  {
    "type": "effect_type",
    "id": "bloodworms",
    "name": [ "Unidentified Illness" ],
    "desc": [ "You aren't sure what's wrong with you but you don't feel well." ],
    "rating": "bad",
    "base_mods": {
      "thirst_tick": [ 600 ],
      "thirst_min": [ 1 ],
      "h_mod_chance": [ 512 ],
      "h_mod_min": [ -10 ],
      "cough_chance": [ 300, 0 ]
    },
    "blood_analysis_description": "Hemolytic Parasites"
  },
  {
    "type": "effect_type",
    "id": "brainworms",
    "name": [ "Unidentified Illness" ],
    "desc": [ "You aren't sure what's wrong with you but you don't feel well." ],
    "rating": "bad",
    "base_mods": { "pain_chance": [ 512 ], "pain_min": [ 2 ], "pain_max": [ 8 ], "h_mod_chance": [ 512 ], "h_mod_min": [ -10 ] },
    "blood_analysis_description": "Intracranial Parasites"
  },
  {
    "type": "effect_type",
    "id": "paincysts",
    "name": [ "Unidentified Illness" ],
    "desc": [ "You aren't sure what's wrong with you but you don't feel well." ],
    "rating": "bad",
    "base_mods": { "pain_chance": [ 256 ], "pain_min": [ 1 ], "pain_max": [ 4 ], "fatigue_chance": [ 256 ], "fatigue_min": [ 1 ] },
    "blood_analysis_description": "Intramuscular Parasites"
  },
  {
    "type": "effect_type",
    "id": "tetanus",
    "name": [ "Muscle Cramps" ],
    "apply_message": "Your muscles start convulsing!",
    "desc": [ "Your muscles are binding up, you should probably find a sedative." ],
    "rating": "bad",
    "resist_effects": [ "valium" ],
    "base_mods": { "dex_mod": [ -4, 0 ] },
    "blood_analysis_description": "Clostridium tetani Infection"
  },
  {
    "type": "effect_type",
    "id": "rat_bite_fever",
    "name": [ "Puckered Scratches" ],
    "apply_message": "Your skin starts burning around some of your scratches.  Some aspirin might relieve the effects.",
    "remove_message": "The fever breaks.",
    "rating": "bad",
    "resist_effects": [ "aspirin" ],
    "base_mods": {
      "stamina_min": [ -50 ],
      "stamina_max": [ -100 ],
      "stamina_chance": [ 300 ],
      "int_mod": [ -1, 0 ],
      "fatigue_min": [ 5 ],
      "fatigue_max": [ 10 ],
      "fatigue_chance": [ 500 ]
    },
    "blood_analysis_description": "Streptobacillus moniliformis Infection"
  },
  {
    "type": "effect_type",
    "id": "datura",
    "name": [ "Experiencing Datura" ],
    "desc": [ "Buy the ticket, take the ride.  The datura has you now." ],
    "rating": "bad",
    "base_mods": { "per_mod": [ -6 ], "dex_mod": [ -3 ], "thirst_chance": [ 8 ], "thirst_min": [ 1 ], "thirst_max_val": [ 20 ] },
    "blood_analysis_description": "Anticholinergic Tropane Alkaloids"
  },
  {
    "type": "effect_type",
    "id": "grabbed",
    "name": [ "Grabbed" ],
    "desc": [
      "You have been grabbed and held in place by an attack.  You're not able to move until breaking the grab, and depending on the strength of your opponent using this limb is difficult to impossible.\nWait in place or attempt to move without attacking to try and remove this effect."
    ],
    "rating": "bad",
    "//": "Removal handled in code, so no max duration needed, intensity set by the grab_strength, all effects are local-only",
    "max_intensity": 100,
    "show_in_info": true,
    "show_intensity": true,
    "//mods": "No swimmin' or manipulatin' with a held limb, other scores start severly debilitated and reach useless at about 50 grab strength",
    "base_mods": { "dodge_mod": [ -10 ] },
    "limb_score_mods": [
      { "limb_score": "manip", "modifier": 0.0 },
      { "limb_score": "grip", "modifier": 0.0 },
      { "limb_score": "lift", "modifier": 0.6, "scaling": -0.01 },
      { "limb_score": "block", "modifier": 0.25, "scaling": -0.01 },
      { "limb_score": "breathing", "modifier": 0.75, "scaling": -0.005 },
      { "limb_score": "balance", "modifier": 0.6, "scaling": -0.01 },
      { "limb_score": "move_speed", "modifier": 0.6, "scaling": -0.01 },
      { "limb_score": "footing", "modifier": 0.6, "scaling": -0.01 },
      { "limb_score": "swim", "modifier": 0.0 }
    ],
    "flags": [ "EFFECT_LIMB_SCORE_MOD_LOCAL", "GRAB" ]
  },
  {
    "type": "effect_type",
    "id": "grabbing",
    "name": [ "Grabbing" ],
    "desc": [ "Grabbing another creature and holding them in place." ],
    "max_intensity": 1,
    "show_in_info": true,
    "//": "-dodge (can't really miss something holding you)",
    "base_mods": { "dodge_mod": [ -8 ] },
    "flags": [ "GRAB_FILTER" ]
  },
  {
    "type": "effect_type",
    "id": "grabbing_2",
    "name": [ "Grabbing" ],
    "desc": [ "Grabbing another creature and holding them in place with a second appendage." ],
    "max_intensity": 1,
    "show_in_info": true,
    "//": "-dodge (can't really miss something holding you)",
    "base_mods": { "dodge_mod": [ -8 ] },
    "flags": [ "GRAB_FILTER" ]
  },
  {
    "type": "effect_type",
    "id": "lack_sleep",
    "name": [ "Lacking Sleep" ],
    "desc": [ "You haven't slept in a while, and it shows." ],
    "apply_message": "You are too physically tired to function well.",
    "rating": "bad",
    "miss_messages": [ [ "You don't have energy to fight.", 1 ] ],
    "base_mods": { "speed_mod": [ -5 ], "str_mod": [ -1 ], "dex_mod": [ -1 ], "int_mod": [ -2 ], "per_mod": [ -2 ] }
  },
  {
    "type": "effect_type",
    "id": "lying_down",
    "apply_message": "You lie down to go to sleep…",
    "rating": "neutral",
    "max_duration": "50 m"
  },
  {
    "type": "effect_type",
    "id": "sleep",
    "apply_message": "You fall asleep.",
    "remove_message": "You wake up.",
    "rating": "neutral",
    "max_intensity": 24
  },
  {
    "type": "effect_type",
    "id": "narcosis",
    "blood_analysis_description": "Narcosis"
  },
  {
    "type": "effect_type",
    "id": "under_operation",
    "name": [ "Under Operation" ],
    "desc": [ "You are being operated on.  Try to stay still." ]
  },
  {
    "type": "effect_type",
    "id": "alarm_clock"
  },
  {
    "type": "effect_type",
    "id": "slept_through_alarm"
  },
  {
    "type": "effect_type",
    "id": "robofac_surveillance",
    "max_duration": "14 days"
  },
  {
    "type": "effect_type",
    "name": [ "Playing an Instrument" ],
    "desc": [ "You're playing an instrument.\nFocusing on playing music distracts you, slowing you down." ],
    "id": "playing_instrument",
    "rating": "neutral",
    "max_duration": "2 s",
    "max_intensity": 100,
    "base_mods": { "speed_mod": [ -1 ] },
    "scaling_mods": { "speed_mod": [ -1 ] }
  },
  {
    "//": "On roof of a vehicle, aiming a turret",
    "type": "effect_type",
    "id": "on_roof"
  },
  {
    "type": "effect_type",
    "id": "corroding",
    "name": [ "Corroding" ],
    "desc": [ "You're covered in acid!" ],
    "apply_message": "You're covered in acid!",
    "rating": "bad",
    "max_duration": "30 s",
    "max_intensity": 5,
    "int_dur_factor": "5 s",
    "base_mods": { "hurt_min": [ 1 ], "hurt_chance": [ 1 ], "hurt_chance_bot": [ 10 ] },
    "scaling_mods": { "hurt_chance": [ 1 ] },
    "show_in_info": true
  },
  {
    "type": "effect_type",
    "id": "zapped",
    "name": [ "Zapped" ],
    "desc": [ "You've been zapped with electricity and are barely able to move!" ],
    "apply_message": "You're zapped!",
    "rating": "bad",
    "max_duration": "2 s",
    "dur_add_perc": 20,
    "base_mods": { "speed_mod": [ -1000 ], "dex_mod": [ -100 ] },
    "show_in_info": true,
    "limb_score_mods": [
      { "limb_score": "manip", "modifier": 0.8, "scaling": -0.05 },
      { "limb_score": "lift", "modifier": 0.9, "scaling": -0.1 },
      { "limb_score": "block", "modifier": 0.7, "scaling": -0.1 },
      { "limb_score": "breathing", "modifier": 0.8, "scaling": -0.1 },
      { "limb_score": "reaction", "modifier": 0.9, "scaling": -0.1 },
      { "limb_score": "balance", "modifier": 0.75, "scaling": -0.05 },
      { "limb_score": "swim", "modifier": 0.8, "scaling": -0.2 }
    ],
    "flags": [ "EFFECT_LIMB_SCORE_MOD" ]
  },
  {
    "type": "effect_type",
    "id": "anemia",
    "name": [ "Early Iron Deficiency", "Iron Deficiency", "Acute Iron Deficiency" ],
    "desc": [
      "A lack of iron in your diet has hampered the efficiency and regeneration of your red blood cells.",
      "Prolonged lack of iron in your diet has compromised the efficiency and regeneration of your red blood cells.",
      "Severe lack of iron in your diet results in your red blood cells dying faster then they are regenerating."
    ],
    "apply_message": "You begin feeling increasingly tired and listless.",
    "remove_message": "You are no longer in risk of becoming anemic.",
    "decay_messages": [
      [ "Your iron deficiency is nearly resolved.", "good" ],
      [ "Your feel stronger as your iron deficiency starts to improve.", "good" ]
    ],
    "max_intensity": 3,
    "rating": "bad",
    "base_mods": {
      "str_mod": [ -1 ],
      "stamina_min": [ -100 ],
      "stamina_max": [ -200 ],
      "stamina_chance": [ 900 ],
      "fatigue_min": [ 10 ],
      "fatigue_max": [ 20 ],
      "fatigue_chance": [ 900 ],
      "h_mod_min": [ -1 ],
      "h_mod_min_val": [ 0 ],
      "h_mod_chance": [ 900 ]
    },
    "scaling_mods": {
      "str_mod": [ -2 ],
      "stamina_max": [ -500 ],
      "fatigue_max": [ 20 ],
      "stamina_chance": [ -300 ],
      "fatigue_chance": [ -300 ],
      "h_mod_min": [ -1 ],
      "h_mod_min_val": [ -50 ],
      "h_mod_chance": [ -200 ]
    },
    "blood_analysis_description": "Anemia"
  },
  {
    "type": "effect_type",
    "id": "redcells_anemia",
    "name": [ "Early Anemia", "Anemia", "Acute Anemia" ],
    "desc": [ "Loss of red blood cells results in progressively worsening anemia." ],
    "apply_message": "You begin feeling increasingly tired and listless.",
    "remove_message": "You no longer feel anemic.",
    "decay_messages": [ [ "Your anemia is nearly resolved.", "good" ], [ "Your feel stronger as your anemia starts to improve.", "good" ] ],
    "max_intensity": 3,
    "rating": "bad",
    "base_mods": {
      "str_mod": [ -1 ],
      "stamina_min": [ -100 ],
      "stamina_max": [ -200 ],
      "stamina_chance": [ 900 ],
      "fatigue_min": [ 10 ],
      "fatigue_max": [ 20 ],
      "fatigue_chance": [ 900 ],
      "h_mod_min": [ -1 ],
      "h_mod_min_val": [ 0 ],
      "h_mod_chance": [ 900 ]
    },
    "scaling_mods": {
      "str_mod": [ -2 ],
      "stamina_max": [ -500 ],
      "fatigue_max": [ 20 ],
      "stamina_chance": [ -300 ],
      "fatigue_chance": [ -300 ],
      "h_mod_min": [ -1 ],
      "h_mod_min_val": [ -50 ],
      "h_mod_chance": [ -200 ]
    },
    "blood_analysis_description": "Anemia"
  },
  {
    "type": "effect_type",
    "id": "scurvy",
    "name": [ "Early Scurvy", "Scurvy", "Bad Scurvy" ],
    "desc": [ "A lack of vitamin C in your diet will result in progressively worse symptoms of scurvy." ],
    "apply_message": "You start to develop symptoms of scurvy.",
    "remove_message": "Your scurvy has resolved.",
    "decay_messages": [
      [ "Your vitamin C deficiency is starting to resolve.", "good" ],
      [ "Your scurvy lessens as your Vitamin C deficiency improves.", "good" ]
    ],
    "max_intensity": 3,
    "base_mods": {
      "pain_max_val": [ 35 ],
      "pain_chance": [ 900 ],
      "pain_min": [ 1 ],
      "pain_max": [ 5 ],
      "fatigue_chance": [ 900 ],
      "fatigue_max_val": [ 500, 200 ],
      "fatigue_min": [ 10 ],
      "h_mod_min": [ -1 ],
      "h_mod_min_val": [ 0 ],
      "h_mod_chance": [ 900 ]
    },
    "scaling_mods": {
      "pain_chance": [ -150 ],
      "fatigue_chance": [ -200 ],
      "h_mod_min": [ -1 ],
      "h_mod_min_val": [ -100 ],
      "h_mod_chance": [ -300 ],
      "str_mod": [ -0.5 ],
      "speed_mod": [ -2 ]
    },
    "rating": "bad",
    "blood_analysis_description": "Scurvy"
  },
  {
    "type": "effect_type",
    "id": "hypervitaminosis",
    "name": [ "Hypervitaminosis" ],
    "desc": [ "An excess of vitamins has badly affected your metabolism." ],
    "apply_message": "Your metabolism becomes unstable.",
    "remove_message": "Your metabolism becomes more stable.",
    "rating": "bad",
    "blood_analysis_description": "Hypervitaminosis"
  },
  {
    "type": "effect_type",
    "id": "toxin_buildup",
    "name": [ "", "Concerning symptoms", "Unnerving symptoms" ],
    "desc": [
      "",
      "Your muscles keep twitching strangely.",
      "Your nervous system is malfunctioning, almost like it's being torn apart from the inside."
    ],
    "base_mods": { "h_mod_min": [ -1 ], "h_mod_chance": [ 1 ], "h_mod_chance_bot": [ 5 ], "h_mod_tick": [ 1800 ] },
    "max_intensity": 3,
    "scaling_mods": { "h_mod_min": [ -5 ] }
  },
  {
    "type": "effect_type",
    "id": "bad_food_ennui",
    "name": [ "Gross Food", "Demoralizing Food", "Depressing Food" ],
    "desc": [
      "The food you eat is disgusting.",
      "Eating nothing but disgusting rations is starting to get you down.",
      "Sure, you survived, but what kind of survival is this, eating these disgusting rations day in and day out?"
    ],
    "max_intensity": 3,
    "//": "No morale_mod is currently possible in effects, for some reason.  As soon as it's implemented, it goes here.",
    "rating": "bad"
  },
  {
    "type": "effect_type",
    "id": "genetics_damaged",
    "name": [ "Spent Phenotype", "Depleted Phenotype", "Bankrupt Phenotype" ],
    "desc": [
      "Mutation has left you with a persistent mild discomfort.  It seems harmless for now, but you can't predict if it'll get worse.",
      "There's an enervating sense of dysmorphia throughout your whole body.  It waxes and wanes, but never quite goes away.  Mutating this much can't be good for you…",
      "You're haunted by phantom pains across your entire body now.  Everything aches from an exhaustion that never seems to fade.  Any further mutation right now is very unlikely to have a happy ending."
    ],
    "max_intensity": 3,
    "rating": "bad"
  },
  {
    "type": "effect_type",
    "id": "hypovolemia",
    "name": [ "Mild Hypovolemic Shock", "Moderate Hypovolemic Shock", "Advanced Hypovolemic Shock", "Severe Hypovolemic Shock" ],
    "desc": [
      "You've lost some blood and look somewhat pale.",
      "You've lost a large amount of blood, and you're not feeling well.",
      "You've lost an awful lot of blood, and your condition is severe.  Seek medical attention.",
      "You've lost tremendous amount of blood, and you're standing on death's door.  Transfusion might save you."
    ],
    "apply_message": "You have lost a lot of blood, and your condition worsens.",
    "remove_message": "You are no longer in shock.",
    "decay_messages": [
      [ "Your blood volume increases, and you feel better; but still, you look pale.", "good" ],
      [ "You feel stronger as your blood volume starts to improve.", "good" ],
      [ "You're not dying from lack of blood, but you're not out of the woods yet.", "good" ]
    ],
    "max_intensity": 4,
    "scaling_mods": { "str_mod": [ -1 ], "per_mod": [ -1 ], "dex_mod": [ -1 ], "int_mod": [ -1 ], "speed_mod": [ -10 ] },
    "rating": "bad"
  },
  {
    "type": "effect_type",
    "id": "cough_suppress"
  },
  {
    "type": "effect_type",
    "id": "haslight",
    "name": [ "Lit Up" ],
    "desc": [ "You are carrying a light and can't hide well." ],
    "max_duration": "1 s",
    "rating": "bad"
  },
  {
    "type": "effect_type",
    "id": "mending",
    "name": [ "Started Recovery", "Recovering", "Mostly Recovered" ],
    "desc": [ "This damaged limb is slowly regaining its functions." ],
    "//": "Duration is 10 days, but the actual time taken is probabilistic.",
    "max_duration": "10 d",
    "int_dur_factor": "60 h",
    "max_intensity": 3,
    "rating": "good"
  },
  {
    "type": "effect_type",
    "id": "disabled",
    "name": [ { "ctxt": "physically", "str": "Disabled" } ],
    "desc": [ "This limb is damaged beyond use and may require a splint to recover." ],
    "//": "This sounds weird. We need <bp_affected> tag or something",
    "apply_message": "Your limb breaks!",
    "remove_message": "The broken limb has mended.",
    "max_duration": "2 s",
    "rating": "bad"
  },
  {
    "type": "effect_type",
    "id": "milked",
    "name": [ "Milked" ],
    "desc": [ "The creature has been partially or fully milked." ],
    "max_duration": "1 d"
  },
  {
    "type": "effect_type",
    "id": "sheared",
    "name": [ "Sheared" ],
    "desc": [ "The creature has been fully sheared." ],
    "max_duration": "90d"
  },
  {
    "type": "effect_type",
    "id": "pkill",
    "name": [ "Painkillers" ],
    "desc": [ "You are under the influence of analgesic substances to relieve pain, but they may numb you a bit." ],
    "max_intensity": 30,
    "int_dur_factor": "10 s",
    "scaling_mods": { "speed_mod": [ -1 ] },
    "rating": "good",
    "blood_analysis_description": "Painkiller"
  },
  {
    "type": "effect_type",
    "id": "happy",
    "name": [ "Happy", "Happy", "Happy", "Happy", "Happy", "Joyful", "Joyful", "Joyful", "Joyful", "Joyful", "Elated" ],
    "desc": [
      "Life is good.",
      "Life is good.",
      "Life is good.",
      "Life is good.",
      "Life is good.",
      "Oh what a day!  What a lovely day!",
      "Oh what a day!  What a lovely day!",
      "Oh what a day!  What a lovely day!",
      "Oh what a day!  What a lovely day!",
      "Oh what a day!  What a lovely day!",
      "I'm on top of the world, baby!"
    ],
    "max_intensity": 25,
    "int_dur_factor": "10 s",
    "scaling_mods": { "speed_mod": [ 0.42 ], "str_mod": [ 0.06 ], "dex_mod": [ 0.05 ], "int_mod": [ 0.084 ], "per_mod": [ 0.1 ] }
  },
  {
    "type": "effect_type",
    "id": "sad",
    "name": [ "Unhappy", "Unhappy", "Unhappy", "Unhappy", "Unhappy", "Sad", "Sad", "Sad", "Sad", "Sad", "Depressed" ],
    "desc": [
      "You are not content with your life.",
      "You are not content with your life.",
      "You are not content with your life.",
      "You are not content with your life.",
      "You are not content with your life.",
      "This is not what you planned for your life.",
      "This is not what you planned for your life.",
      "This is not what you planned for your life.",
      "This is not what you planned for your life.",
      "This is not what you planned for your life.",
      "When will all your suffering end?"
    ],
    "max_intensity": 1000,
    "int_dur_factor": "10 s",
    "scaling_mods": { "speed_mod": [ -0.42 ], "str_mod": [ -0.06 ], "dex_mod": [ -0.05 ], "int_mod": [ -0.084 ], "per_mod": [ -0.1 ] },
    "miss_messages": [ [ "What's the point of fighting?", 1 ] ]
  },
  {
    "type": "effect_type",
    "id": "irradiated",
    "name": [ "Weakness" ],
    "//": "No description. It's intended that exact reason should be unknown to player, encourages use of radiation detection equipment",
    "max_intensity": 2000,
    "show_intensity": false,
    "int_dur_factor": "10 s",
    "scaling_mods": { "speed_mod": [ -0.2 ], "str_mod": [ -0.125 ], "dex_mod": [ -0.09 ], "int_mod": [ -0.1 ], "per_mod": [ -0.083 ] },
    "blood_analysis_description": "Irradiated"
  },
  {
    "type": "effect_type",
    "id": "stim",
    "name": [ "Stimulants" ],
    "desc": [ "You're very jittery and pumped up, probably from some stimulants." ],
    "max_intensity": 1000,
    "int_dur_factor": "1 s",
    "scaling_mods": { "speed_mod": [ 0.08 ], "per_mod": [ 0.04 ] },
    "blood_analysis_description": "Stimulants"
  },
  {
    "type": "effect_type",
    "id": "depressants",
    "name": [ "Depressants" ],
    "desc": [ "You are under the influence of depressants, and in a bit of a daze." ],
    "max_intensity": 1000,
    "int_dur_factor": "1 s",
    "scaling_mods": { "speed_mod": [ -0.1 ], "dex_mod": [ -0.05 ] },
    "miss_messages": [ [ "You feel woozy.", 1 ] ],
    "blood_analysis_description": "Depressants"
  },
  {
    "type": "effect_type",
    "id": "stim_overdose",
    "name": [ "Stimulant Overdose" ],
    "desc": [ "You can't sit still as you feel your heart pounding out of your chest.  You probably overdosed on those stims." ],
    "max_intensity": 1000,
    "int_dur_factor": 1,
    "base_mods": { "dex_mod": [ -0.88 ], "per_mod": [ -0.25 ] },
    "scaling_mods": { "speed_mod": [ -0.25 ], "per_mod": [ -0.071 ] },
    "miss_messages": [ [ "You shake with the excess stimulation.", 1 ] ],
    "blood_analysis_description": "Stimulants"
  },
  {
    "type": "effect_type",
    "id": "weak_antibiotic_visible",
    "name": [ "Took Weak Antibiotic" ],
    "desc": [
      "You consumed mild antibiotic some time ago to fight off infection.\nIf you don't recover you may want to take another dose, but beware overdosage."
    ],
    "max_duration": 54000,
    "dur_add_perc": 35
  },
  {
    "type": "effect_type",
    "id": "antibiotic_visible",
    "name": [ "Took Antibiotic" ],
    "desc": [
      "You consumed antibiotic some time ago to fight off infection.\nIf you don't recover you may want to take another dose, but beware overdosage."
    ],
    "max_duration": 54000,
    "dur_add_perc": 25
  },
  {
    "type": "effect_type",
    "id": "strong_antibiotic_visible",
    "name": [ "Took Strong Antibiotic" ],
    "desc": [
      "You consumed prescription-grade antibiotic some time ago to fight off infection.\nIf you don't recover you may want to take another dose, but beware overdosage."
    ],
    "max_duration": 54000,
    "dur_add_perc": 25
  },
  {
    "type": "effect_type",
    "id": "weak_antibiotic",
    "rating": "good",
    "blood_analysis_description": "Antibiotics",
    "max_duration": 43200,
    "dur_add_perc": 25
  },
  {
    "type": "effect_type",
    "id": "antibiotic",
    "rating": "good",
    "blood_analysis_description": "Antibiotics",
    "max_duration": 43200,
    "dur_add_perc": 25
  },
  {
    "type": "effect_type",
    "id": "strong_antibiotic",
    "rating": "good",
    "blood_analysis_description": "Antibiotics",
    "max_duration": 43200,
    "dur_add_perc": 25
  },
  {
    "type": "effect_type",
    "id": "panacea",
    "name": [ "Panacea" ],
    "desc": [ "You feel incredible!  You could take on the world!" ],
    "max_duration": "10 s",
    "base_mods": { "speed_mod": [ 20 ], "str_mod": [ 2 ], "dex_mod": [ 2 ], "int_mod": [ 2 ], "per_mod": [ 2 ] }
  },
  {
    "type": "effect_type",
    "id": "tummy_tablet",
    "name": [ "Soothed Stomach" ],
    "desc": [ "You are under the effects of a stomach soother." ],
    "int_add_val": 1,
    "max_intensity": 3,
    "base_mods": { "vomit_tick": [ 60 ], "health_chance": [ 1500 ], "health_min": [ 1 ] },
    "scaling_mods": { "health_min": [ -1.5 ], "health_min_val": [ -2 ], "vomit_tick": [ 120 ] },
    "max_duration": 14400,
    "dur_add_perc": 70
  },
  {
    "type": "effect_type",
    "id": "antifungal",
    "name": [ "Antifungals" ],
    "desc": [ "You are under the effects of an antifungal medicine or chemicals." ],
    "rating": "good",
    "blood_analysis_description": "Antifungals",
    "max_duration": 28800,
    "dur_add_perc": 50
  },
  {
    "//": "This effect is a dummy effect for disabling certain things for a few turns after an electromagnetic pulse and does nothing on its own",
    "type": "effect_type",
    "id": "emp",
    "name": [ "Discharge" ],
    "desc": [ "You've been recently affected by an electromagnetic pulse." ],
    "max_duration": "30 s"
  },
  {
    "type": "effect_type",
    "id": "supercharged",
    "//": "not given to players by default",
    "name": [ "Supercharged" ],
    "desc": [ "You've been struck by lightning, and feel… different." ],
    "base_mods": { "speed_mod": [ 50 ] }
  },
  {
    "type": "effect_type",
    "id": "pd_str_bad",
    "name": [ "Muscle Vanishment", "Muscle Disappearance" ],
    "desc": [ "You feel as if your muscles are not quite there.", "You feel as if your muscles are not in your body." ],
    "max_intensity": 2,
    "rating": "bad",
    "int_dur_factor": "50 m",
    "base_mods": { "str_mod": [ -1 ] },
    "scaling_mods": { "str_mod": [ -2 ] },
    "miss_messages": [ [ "Your lack of strength stops you!", 1 ] ]
  },
  {
    "type": "effect_type",
    "id": "pd_dex_bad",
    "name": [ "Weak Grasp", "Inexistent Grasp" ],
    "desc": [ "You seem to have problems touching things.", "You feel as if your hands just pass through matter." ],
    "max_intensity": 2,
    "rating": "bad",
    "int_dur_factor": "50 m",
    "base_mods": { "dex_mod": [ -1 ] },
    "scaling_mods": { "dex_mod": [ -2 ] },
    "miss_messages": [ [ "Your attacks don't seem to touch your enemies!", 1 ] ]
  },
  {
    "type": "effect_type",
    "id": "pd_per_bad",
    "name": [ "Distorted Vision", "Otherworldly Vision" ],
    "desc": [
      "You have problems distinguishing shapes and colors.",
      "You seem to see slightly different realities every time you blink."
    ],
    "max_intensity": 2,
    "rating": "bad",
    "int_dur_factor": "50 m",
    "base_mods": { "per_mod": [ -1 ] },
    "scaling_mods": { "per_mod": [ -2 ] },
    "miss_messages": [ [ "You can't distinguish up from down!", 1 ] ]
  },
  {
    "type": "effect_type",
    "id": "pd_int_bad",
    "name": [ "Wandering Mind", "Foreign Mind" ],
    "desc": [ "Your thoughts seem to wander around on their own.", "Foreign thoughts seem to invade your mind." ],
    "max_intensity": 2,
    "rating": "bad",
    "int_dur_factor": "50 m",
    "base_mods": { "int_mod": [ -1 ] },
    "scaling_mods": { "int_mod": [ -2 ] },
    "miss_messages": [ [ "You suddenly think you shouldn't do that!", 1 ] ]
  },
  {
    "type": "effect_type",
    "id": "pd_rejection",
    "name": [ "World Rejection", "Dimensional Rejection" ],
    "desc": [
      "Faint sparks surround your every move, your body aches more with every passing second.",
      "Sparks swarm around you, your body hurts and even the air seems to reject your existence."
    ],
    "max_intensity": 2,
    "rating": "bad",
    "int_dur_factor": "7 m",
    "base_mods": { "pain_min": [ 1 ], "pain_chance": [ 20 ] },
    "scaling_mods": { "hurt_min": [ 1 ], "hurt_chance": [ 25 ], "cough_chance": [ 30 ] }
  },
  {
    "type": "effect_type",
    "id": "grown_of_fuse",
    "name": [ "Grown of Fusion" ],
    "desc": [ "AI effect to increase stats after fusing with another critter.  1 stack means one absorbed max_hp." ],
    "//": "stats modified by the zombie_fuse special attack.",
    "//1": "scaling:",
    "//2": "/50 HP: +0,5 melee_skill, +0,5 dodge_skill (unexpected movement), +5 Speed (bigger steps&more to attack with), +4 bash",
    "//3": "/250 HP: +1 size",
    "max_intensity": 500,
    "base_mods": { "hit_mod": [ 0.01 ], "dodge_mod": [ 0.01 ], "speed_mod": [ 0.1 ], "bash_mod": [ 0.08 ] },
    "scaling_mods": { "hit_mod": [ 0.01 ], "dodge_mod": [ 0.01 ], "speed_mod": [ 0.1 ], "bash_mod": [ 0.08 ], "size_mod": [ 0.004 ] },
    "int_decay_step": 0
  },
  {
    "type": "effect_type",
    "id": "migo_atmosphere",
    "name": [ "Stinking Air", "Disorienting Air", "Disorienting Air", "Smothering Air", "Smothering Air" ],
    "desc": [
      "The air in here smells like vinegar and mold.",
      "The air in here smells like vinegar and mold.  It makes you feel soft-headed and confused.",
      "The air in here smells like vinegar and mold.  It makes you feel soft-headed and confused.",
      "The air in here smells like vinegar and mold.  It is closing in and smothering you, making it impossible to think clearly.",
      "The air in here smells like vinegar and mold.  It is closing in and smothering you, making it impossible to think clearly."
    ],
    "apply_message": "The air in here smells like vinegar and mold, and hurts your lungs a bit.",
    "max_intensity": 5,
    "int_dur_factor": "5 seconds",
    "max_duration": "30 s",
    "rating": "bad",
    "miss_messages": [ [ "You feel groggy in this sweltering, foul air.", 2 ] ],
    "harmful_cough": false,
    "base_mods": { "cough_chance": [ -1002 ] },
    "scaling_mods": {
      "str_mod": [ -0.25 ],
      "per_mod": [ -0.5 ],
      "dex_mod": [ -0.25 ],
      "int_mod": [ -0.75 ],
      "speed_mod": [ -10 ],
      "vomit_chance": [ 10 ],
      "cough_chance": [ 501 ]
    },
    "show_in_info": true
  },
  {
    "type": "effect_type",
    "id": "fetid_goop",
    "name": [ "Covered in Fetid Goop" ],
    "desc": [ "The feeling of the goop slowly sliding on your skin revulses you and the smell makes you gag." ],
    "apply_message": "You're disgusted by the goop.",
    "rating": "bad",
    "base_mods": {
      "str_mod": [ -1 ],
      "per_mod": [ -1 ],
      "dex_mod": [ -1 ],
      "int_mod": [ -1 ],
      "speed_mod": [ -10 ],
      "vomit_chance": [ 100 ]
    },
    "show_in_info": true
  },
  {
    "type": "effect_type",
    "id": "has_og_comm_freq"
  },
  {
    "type": "effect_type",
    "id": "has_prospectus"
  },
  {
    "type": "effect_type",
    "id": "disrupted_sleep"
  },
  {
    "type": "effect_type",
    "id": "nightmares",
    "max_duration": "72 hours"
  },
  {
    "type": "effect_type",
    "id": "incorporeal",
    "name": [ "Incorporeal" ],
    "desc": [ "You lack substance, as if you aren't quite fully here." ],
    "removes_effects": [ "grabbed", "bleed" ]
  },
  {
    "type": "effect_type",
    "id": "ignore_fall_damage",
    "//": "Used for translocation via teleporter_list as a way to avoid fall damage by teleporting Z levels",
    "flags": [ "FEATHER_FALL" ]
  },
  {
    "type": "effect_type",
    "id": "weary_0"
  },
  {
    "type": "effect_type",
    "id": "weary_1",
    "name": [ "Lightly Weary" ],
    "desc": [
      "You've been pretty active for a while; operating at the highest levels of activity will be impaired.\nThe following move penalties are applied for the following activity levels:\nExtreme: 1.25x"
    ]
  },
  {
    "type": "effect_type",
    "id": "weary_2",
    "name": [ "Moderately Weary" ],
    "desc": [
      "You've been quite active for a while; operating at higher levels of activity will be impaired.\nThe following move penalties are applied for the following activity levels:\nExtreme: 1.67x, Active: 1.33x"
    ]
  },
  {
    "type": "effect_type",
    "id": "weary_3",
    "name": [ "Weary" ],
    "desc": [
      "You've been very active for a while, and need to slow down for a bit.\nThe following move penalties are applied for the following activity levels:\nExtreme: 2.5x, Active: 2x, Brisk: 1.5x"
    ]
  },
  {
    "type": "effect_type",
    "id": "weary_4",
    "name": [ "Very Weary" ],
    "desc": [
      "You've been extremely active for a while, and need to slow down.\nThe following move penalties are applied for the following activity levels:\nExtreme: 5x, Active: 4x, Brisk: 3x, Moderate: 2x"
    ]
  },
  {
    "type": "effect_type",
    "id": "weary_5",
    "name": [ "Extremely Weary" ],
    "desc": [
      "You've been extremely active for a while, and can't take much more activity.\nThe following move penalties are applied for the following activity levels:\nExtreme: 10x, Active: 8x, Brisk: 6x, Moderate: 4x, Light: 2x"
    ]
  },
  {
    "type": "effect_type",
    "id": "weary_6",
    "name": [ "Extremely Weary" ],
    "desc": [
      "You've been extremely active for a while, and really need to get some rest.\nThe following move penalties are applied for the following activity levels:\nExtreme: 10x, Active: 8x, Brisk: 6x, Moderate: 4x, Light: 2x"
    ]
  },
  {
    "type": "effect_type",
    "id": "weary_7",
    "name": [ "Extremely Weary" ],
    "desc": [
      "You've been extremely active for a while; it's time to stop.\nThe following move penalties are applied for the following activity levels:\nExtreme: 10x, Active: 8x, Brisk: 6x, Moderate: 4x, Light: 2x"
    ]
  },
  {
    "type": "effect_type",
    "id": "weary_8",
    "name": [ "Extremely Weary" ],
    "desc": [
      "You've been extremely active for a while, and can no longer keep pushing.\nThe following move penalties are applied for the following activity levels:\nExtreme: 10x, Active: 8x, Brisk: 6x, Moderate: 4x, Light: 2x"
    ]
  },
  {
    "type": "effect_type",
    "id": "hunger_full",
    "name": [ "Full" ],
    "desc": [ "You feel quite full, and a bit sluggish." ],
    "apply_message": "You feel quite full, and a bit sluggish.",
    "rating": "bad",
    "base_mods": { "speed_mod": [ -2 ], "fatigue_amount": [ 1 ] }
  },
  {
    "type": "effect_type",
    "id": "hunger_engorged",
    "name": [ "Engorged" ],
    "desc": [ "Your stomach is full to bursting.  This was a mistake." ],
    "apply_message": "Your stomach is full to bursting.  This was a mistake.",
    "rating": "bad",
    "base_mods": { "speed_mod": [ -10 ], "fatigue_amount": [ 2 ], "vomit_chance": [ 500 ], "vomit_tick": [ 10 ], "pain_amount": [ 3 ] }
  },
  {
    "type": "effect_type",
    "id": "hunger_satisfied"
  },
  {
    "type": "effect_type",
    "id": "hunger_hungry"
  },
  {
    "type": "effect_type",
    "id": "hunger_very_hungry"
  },
  {
    "type": "effect_type",
    "id": "hunger_near_starving"
  },
  {
    "type": "effect_type",
    "id": "hunger_starving"
  },
  {
    "type": "effect_type",
    "id": "hunger_famished"
  },
  {
    "type": "effect_type",
    "id": "hunger_blank"
  },
  {
    "//": "Limits the number of police bots summoned to 3 every 6 hours",
    "type": "effect_type",
    "id": "eyebot_assisted",
    "int_add_val": 1,
    "max_intensity": 3,
    "max_duration": "6 hours"
  },
  {
    "//": "The eyebot can no longer summon police bots",
    "type": "effect_type",
    "id": "eyebot_depleted",
    "int_add_val": 1,
    "max_intensity": 10
  },
  {
    "id": "weakened_inertia",
    "type": "effect_type",
    "name": [ "Weakened Inertia" ],
    "desc": [ "Your body moves strangely easily, as if it weighted less." ],
    "apply_message": "Your inertia itself is damaged, but the outcome seems suspiciously beneficial.",
    "remove_message": "Reality reasserts itself and your inertia returns to normal.",
    "rating": "good",
    "show_intensity": false,
    "base_mods": { "dex_mod": [ 6, 0 ] }
  },
  {
    "type": "effect_type",
    "id": "hallucination_attacks",
    "rating": "bad",
    "max_duration": "10 days",
    "show_in_info": false
  },
  {
    "id": "strengthened_inertia",
    "type": "effect_type",
    "name": [ "Weakened Inertia" ],
    "desc": [ "Your body is strangely difficult to move, as if it weighted more." ],
    "apply_message": "Your inertia itself is damaged, but hopefully it's not permanent yet.",
    "remove_message": "Reality reasserts itself and your inertia returns to normal.",
    "rating": "bad",
    "show_intensity": false,
    "base_mods": { "dex_mod": [ -6, 0 ] }
  },
  {
    "id": "warped_viewpoint",
    "type": "effect_type",
    "name": [ "Warped Viewpoint" ],
    "desc": [ "Space is warped around you such that you can see a wider arc and as if everything was closer." ],
    "apply_message": "Space around you is damaged but in the process your can see more and more easily than before.",
    "remove_message": "Reality reasserts itself and your perspective returns to normal.",
    "rating": "good",
    "show_intensity": false,
    "base_mods": { "per_mod": [ 6, 0 ] }
  },
  {
    "id": "narrow_viewpoint",
    "type": "effect_type",
    "name": [ "Narrowed Viewpoint" ],
    "desc": [ "Space is warped around you such that you can see less and as if everything was farther away." ],
    "apply_message": "Space around you is damaged narrowing your perspective.",
    "remove_message": "Reality reasserts itself and your perspective returns to normal.",
    "rating": "bad",
    "show_intensity": false,
    "base_mods": { "per_mod": [ -6, 0 ] }
  },
  {
    "id": "weakened_gravity",
    "type": "effect_type",
    "name": [ "Weakened Gravity" ],
    "desc": [ "Something is wrong with local spacetime and everything near you seems to weigh less." ],
    "apply_message": "Space around you is damaged and everything near you seems to weigh less.",
    "remove_message": "Reality reasserts itself and your gravity returns to normal.",
    "rating": "good",
    "show_intensity": false,
    "enchantments": [ { "values": [ { "value": "CARRY_WEIGHT", "multiply": 1.25 } ] } ]
  },
  {
    "id": "strengthened_gravity",
    "type": "effect_type",
    "name": [ "Strengthened Gravity" ],
    "desc": [ "Something is wrong with local spacetime and everything near you seems to weigh more." ],
    "apply_message": "Space around you is damaged and everything near you seems to weigh more.",
    "remove_message": "Reality reasserts itself and your gravity returns to normal.",
    "rating": "bad",
    "show_intensity": false,
    "enchantments": [
      {
        "values": [
          { "value": "CARRY_WEIGHT", "add": { "global_val": "var", "var_name": "portal_dungeon_carry_strength", "default": -1 } }
        ]
      }
    ]
  },
  {
    "id": "slowed_time",
    "type": "effect_type",
    "name": [ "Slowed Time" ],
    "desc": [ "Something is wrong with local spacetime and everything around seems to move faster than you." ],
    "apply_message": "Time around you is damaged and everything near you seems to move faster.",
    "remove_message": "Reality reasserts itself and your time returns to normal.",
    "rating": "bad",
    "show_intensity": false,
    "enchantments": [
      {
        "values": [ { "value": "SPEED", "add": { "global_val": "var", "var_name": "portal_dungeon_slow_strength", "default": -1 } } ]
      }
    ]
  },
  {
    "type": "effect_type",
    "id": "glowing_gas",
    "name": [ { "ctxt": "inhaled", "str": "Glowing Gas" } ],
    "desc": [
      "You've inhaled a lungful of glowing nether parasite spores.  Thankfully, they don't seem adapted to the human physiology."
    ],
    "apply_message": "You inhale a lungful of the glowing gas, and you have an urge to violently cough.",
    "rating": "bad",
    "miss_messages": [ [ "Your lungs burn from the glowing gas.", 1 ] ],
    "harmful_cough": true,
    "max_duration": "10 m",
    "base_mods": { "str_mod": [ -1 ], "dex_mod": [ -1 ], "cough_chance": [ 10 ] },
    "show_in_info": true
  },
  {
    "type": "effect_type",
    "id": "glowing_gas_cover",
    "name": [ "Glowing" ],
    "desc": [ "You are covered in glowing nether spores!" ],
    "apply_message": "The glowing spores settle on you!",
    "rating": "bad"
  },
  {
<<<<<<< HEAD
    "type": "effect_type",
    "id": "molting",
    "name": [ "Molting" ],
    "desc": [ "Your exoskeleton feels uncomfortably tight.  Perhaps you should find somewhere to rest." ],
    "apply_message": "Your chitin plating itches against your body.",
    "rating": "bad",
    "base_mods": {
      "per_mod": [ -1 ],
      "dex_mod": [ -1 ],
      "str_mod": [ -1 ],
      "speed_mod": [ -10 ],
      "pain_min": [ 1 ],
      "pain_chance": [ 1 ],
      "pain_max_val": [ 15 ]
    },
    "limb_score_mods": [ { "limb_score": "reaction", "modifier": 0.95 }, { "limb_score": "manip", "modifier": 0.95 } ],
    "flags": [ "EFFECT_LIMB_SCORE_MOD" ]
  },
  {
    "type": "effect_type",
    "id": "molting_imminent",
    "name": [ "Imminent Molting" ],
    "desc": [
      "Your exoskeleton has grown so tight and rigid that it grips you like a vise.  You must seek shelter for the coming molt."
    ],
    "apply_message": "You can hardly move in your tightening exoskeleton, and you feel a strong impulse to hunker down somewhere safe.",
    "rating": "bad",
    "base_mods": {
      "per_mod": [ -2 ],
      "dex_mod": [ -3 ],
      "str_mod": [ -3 ],
      "speed_mod": [ -30 ],
      "pain_min": [ 1 ],
      "pain_chance": [ 1 ],
      "pain_max_val": [ 35 ]
    },
    "limb_score_mods": [ { "limb_score": "reaction", "modifier": 0.75 }, { "limb_score": "manip", "modifier": 0.75 } ],
    "flags": [ "EFFECT_LIMB_SCORE_MOD" ]
=======
    "id": "lightsnare",
    "type": "effect_type",
    "name": [ "Snared" ],
    "desc": [ "For such a tiny creature, you're in a very big pickle." ],
    "rating": "bad",
    "show_intensity": false,
    "//": "Don't multiply speed by 0 or else the effect will never be removed for creatures with 0 damage(e.g. rabbits)",
    "enchantments": [ { "values": [ { "value": "SPEED", "multiply": 0.01 } ] } ]
>>>>>>> 9020c00c
  }
]<|MERGE_RESOLUTION|>--- conflicted
+++ resolved
@@ -4199,7 +4199,16 @@
     "rating": "bad"
   },
   {
-<<<<<<< HEAD
+    "id": "lightsnare",
+    "type": "effect_type",
+    "name": [ "Snared" ],
+    "desc": [ "For such a tiny creature, you're in a very big pickle." ],
+    "rating": "bad",
+    "show_intensity": false,
+    "//": "Don't multiply speed by 0 or else the effect will never be removed for creatures with 0 damage(e.g. rabbits)",
+    "enchantments": [ { "values": [ { "value": "SPEED", "multiply": 0.01 } ] } ]
+  },
+  {
     "type": "effect_type",
     "id": "molting",
     "name": [ "Molting" ],
@@ -4222,9 +4231,7 @@
     "type": "effect_type",
     "id": "molting_imminent",
     "name": [ "Imminent Molting" ],
-    "desc": [
-      "Your exoskeleton has grown so tight and rigid that it grips you like a vise.  You must seek shelter for the coming molt."
-    ],
+    "desc": [ "Your exoskeleton has grown so tight and rigid that it grips you like a vise.  You must seek shelter for the coming molt." ],
     "apply_message": "You can hardly move in your tightening exoskeleton, and you feel a strong impulse to hunker down somewhere safe.",
     "rating": "bad",
     "base_mods": {
@@ -4238,15 +4245,5 @@
     },
     "limb_score_mods": [ { "limb_score": "reaction", "modifier": 0.75 }, { "limb_score": "manip", "modifier": 0.75 } ],
     "flags": [ "EFFECT_LIMB_SCORE_MOD" ]
-=======
-    "id": "lightsnare",
-    "type": "effect_type",
-    "name": [ "Snared" ],
-    "desc": [ "For such a tiny creature, you're in a very big pickle." ],
-    "rating": "bad",
-    "show_intensity": false,
-    "//": "Don't multiply speed by 0 or else the effect will never be removed for creatures with 0 damage(e.g. rabbits)",
-    "enchantments": [ { "values": [ { "value": "SPEED", "multiply": 0.01 } ] } ]
->>>>>>> 9020c00c
   }
 ]