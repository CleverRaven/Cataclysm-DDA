--- conflicted
+++ resolved
@@ -5224,12 +5224,13 @@
   },
   {
     "type": "effect_type",
-<<<<<<< HEAD
     "id": "aimed_60mm",
     "max_duration": "3 m",
     "name": [ "" ],
     "desc": [ "" ]
-=======
+  },
+  {
+    "type": "effect_type",
     "id": "triffid_fiber_indigestion",
     "name": [ "Uneasy stomach", "Bloated stomach", "Strained stomach", "Overloaded stomach" ],
     "desc": [ "Your stomach constantly feels like it's full, even when you haven't eaten in awhile." ],
@@ -5246,6 +5247,5 @@
       { "condition": "ALWAYS", "values": [ { "value": "THIRST", "multiply": 0.2 } ] }
     ],
     "rating": "bad"
->>>>>>> 9035c8d5
   }
 ]