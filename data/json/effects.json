[
  {
    "type": "effect_type",
    "id": "null"
  },
  {
    "//": "AI EFFECTS BELOW THIS",
    "type": "effect_type",
    "id": "hit_by_player",
    "name": [ "Hit By Player" ],
    "desc": [ "AI tag for when monsters are hit by player.  This is a bug if you have it." ]
  },
  {
    "type": "effect_type",
    "id": "ridden",
    "name": [ "Ridden" ],
    "desc": [ "AI tag for when critter is being ridden.  This is a bug if you have it." ]
  },
  {
    "type": "effect_type",
    "id": "npc_suspend",
    "name": [ "Suspended NPC" ],
    "desc": [ "AI tag for when an NPC needs to be rebooted after an infinite loop." ]
  },
  {
    "type": "effect_type",
    "id": "harnessed",
    "name": [ "Harnessed" ],
    "desc": [ "AI tag for when critter is being harnessed by a vehicle.  This is a bug if you have it." ]
  },
  {
    "type": "effect_type",
    "id": "docile",
    "name": [ "Docile Monster" ],
    "desc": [ "AI tag for when monsters are tamed.  This is a bug if you have it." ]
  },
  {
    "type": "effect_type",
    "id": "controlled",
    "name": [ "Controlled Monster" ],
    "desc": [ "AI tag for when monsters are being controlled by another.  This is a bug if you have it." ]
  },
  {
    "type": "effect_type",
    "id": "run",
    "name": [ "Hit-and-run Running" ],
    "desc": [ "AI tag for when hit-and-run monsters run away.  This is a bug if you have it." ]
  },
  {
    "type": "effect_type",
    "id": "spooked",
    "name": [ "Cornered Fighter Spooked" ],
    "desc": [ "AI tag to let CORNERED_FIGHTER monsters try to flee.  This is a bug if you have it." ]
  },
  {
    "type": "effect_type",
    "id": "spooked_recent",
    "name": [ "Cornered Fighter Recently Spooked" ],
    "desc": [ "AI tag to allow CORNERED_FIGHTER monsters to turn and fight.  This is a bug if you have it." ]
  },
  {
    "type": "effect_type",
    "id": "critter_well_fed",
    "name": [ "Well Fed" ],
    "show_in_info": true,
    "desc": [ "AI tag for when critter has had enough to eat.  This is a bug if you have it." ]
  },
  {
    "type": "effect_type",
    "id": "critter_underfed",
    "name": [ "Underfed" ],
    "show_in_info": true,
    "desc": [ "AI tag for when critter has not had enough to eat.  This is a bug if you have it." ]
  },
  {
    "type": "effect_type",
    "id": "dragging",
    "name": [ "Dragging" ],
    "show_in_info": true,
    "desc": [ "AI tag for when a monster is dragging you behind it.  This is a bug if you have it." ]
  },
  {
    "type": "effect_type",
    "id": "operating",
    "name": [ "Operating" ],
    "desc": [ "AI tag for when a monster is operating on you.  This is a bug if you have it." ]
  },
  {
    "type": "effect_type",
    "id": "countdown",
    "name": [ "Counting Down" ],
    "desc": [ "AI tag for monster's counting down.  This is a bug if you have it." ]
  },
  {
    "type": "effect_type",
    "id": "no_ammo",
    "name": [ "No Ammo" ],
    "desc": [ "AI tag used to stop a monster reviving with ammo.  This is a bug if you have it." ]
  },
  {
    "type": "effect_type",
    "id": "asked_to_lead",
    "name": [ "Asked to Lead" ],
    "desc": [ "AI tag for asking to lead NPCs.  This is a bug if you have it." ]
  },
  {
    "type": "effect_type",
    "id": "asked_to_follow",
    "name": [ "Asked to Follow" ],
    "desc": [ "AI tag for asking to NPCs to follow you.  This is a bug if you have it." ]
  },
  {
    "type": "effect_type",
    "id": "asked_to_train",
    "name": [ "Recently trained" ],
    "desc": [ "You recently finished a training session and need a mental break before teaching again." ]
  },
  {
    "type": "effect_type",
    "id": "asked_to_socialize",
    "name": [ "Asked to Socialize" ],
    "desc": [ "AI tag: for having recently asked an NPC to socialize.  This is a bug if you have it." ]
  },
  {
    "type": "effect_type",
    "id": "asked_to_hint",
    "name": [ "Asked to Hint" ],
    "desc": [ "AI tag: for having recently asked an NPC to give a hint.  This is a bug if you have it." ]
  },
  {
    "type": "effect_type",
    "id": "asked_personal_info",
    "name": [ "Asked Info" ],
    "desc": [ "AI tag for asking to NPCs for personal information.  This is a bug if you have it." ]
  },
  {
    "type": "effect_type",
    "id": "asked_for_item",
    "name": [ "Asked for Item" ],
    "desc": [ "AI tag for asking NPCs for items.  This is a bug if you have it." ]
  },
  {
    "type": "effect_type",
    "id": "currently_busy",
    "name": [ "Currently Busy" ],
    "desc": [ "AI cooldown tag for items or services.  This is a bug if you have it." ]
  },
  {
    "type": "effect_type",
    "id": "gave_quest_item",
    "name": [ "Already Gave Quest Item" ],
    "desc": [ "AI tag to prevent you from getting multiple quest items.  This is a bug if you have it." ]
  },
  {
    "type": "effect_type",
    "id": "catch_up",
    "name": [ "Catch Up" ],
    "desc": [ "AI tag for telling NPCs to catch up.  This is a bug if you have it." ],
    "int_add_val": 1,
    "max_intensity": 15
  },
  {
    "type": "effect_type",
    "id": "allow_sleep",
    "name": [ "Allow to Sleep" ],
    "desc": [ "AI tag for telling NPCs to sleep.  This is a bug if you have it." ]
  },
  {
    "type": "effect_type",
    "id": "npc_said",
    "name": [ "Said Something Recently" ],
    "desc": [ "AI tag to control NPC verbosity.  This is a bug if you have it." ]
  },
  {
    "type": "effect_type",
    "id": "socialized_recently",
    "name": [ "Socialized Recently" ],
    "desc": [ "AI tag for asking to NPCs to socialize.  This is a bug if you have it." ]
  },
  {
    "type": "effect_type",
    "id": "npc_run_away",
    "name": [ "Running Away" ],
    "desc": [ "AI tag to enable NPCs to flee.  This is a bug if you have it." ]
  },
  {
    "type": "effect_type",
    "id": "npc_flee_player",
    "name": [ "Running Away" ],
    "desc": [ "AI tag to enable NPCs to flee the player.  This is a bug if you have it." ]
  },
  {
    "type": "effect_type",
    "id": "npc_fire_bad",
    "name": [ "Avoiding a Fire" ],
    "desc": [ "AI tag to enable NPCs to escape uncontrolled fires.  This is a bug if you have it." ]
  },
  {
    "type": "effect_type",
    "id": "npc_player_still_looking",
    "name": [ "Waiting till You Find Something" ],
    "desc": [
      "AI tag to prevent NPCs from following the player while the player is finding an additional copy of an item.  This is a bug if you have it."
    ]
  },
  {
    "type": "effect_type",
    "id": "infection",
    "name": [ "Infection" ],
    "desc": [ "AI tag used for the infected NPC quest.  This is a bug if you have it." ],
    "base_mods": { "speed_mod": [ -80 ] }
  },
  {
    "type": "effect_type",
    "id": "pet",
    "name": [ "Pet" ],
    "desc": [ "AI tag used for pet critters.  This is a bug if you have it." ]
  },
  {
    "type": "effect_type",
    "id": "paid",
    "name": [ "Paid" ],
    "desc": [ "AI tag used for paid critters.  This is a bug if you have it." ]
  },
  {
    "type": "effect_type",
    "id": "pacified",
    "name": [ "Pacified" ],
    "desc": [ "AI tag used for pacified critters.  This is a bug if you have it." ]
  },
  {
    "type": "effect_type",
    "id": "has_bag",
    "name": [ "Has Bag" ],
    "desc": [ "AI tag used for critters holding your bags.  This is a bug if you have it." ]
  },
  {
    "type": "effect_type",
    "id": "monster_armor",
    "name": [ "Has Armor" ],
    "desc": [ "AI tag used for critters wearing armor.  This is a bug if you have it." ]
  },
  {
    "type": "effect_type",
    "id": "monster_saddled",
    "name": [ "Has Saddle" ],
    "desc": [ "AI tag used for critters wearing a saddle.  This is a bug if you have it." ]
  },
  {
    "type": "effect_type",
    "id": "leashed",
    "name": [ "Has Leash" ],
    "desc": [ "AI tag used for critters wearing a leash.  This is a bug if you have it." ]
  },
  {
    "type": "effect_type",
    "id": "led_by_leash",
    "name": [ "Being Led by Leash" ],
    "desc": [ "AI tag used for critters forced to follow using a leash.  This is a bug if you have it." ]
  },
  {
    "type": "effect_type",
    "id": "tied",
    "name": [ "Tied Up" ],
    "desc": [ "AI tag used for tied up critters.  This is a bug if you have it." ]
  },
  {
    "type": "effect_type",
    "id": "shrieking",
    "name": [ "Shrieking" ],
    "desc": [ "AI tag used for screecher sounds.  This is a bug if you have it." ],
    "show_in_info": true
  },
  {
    "type": "effect_type",
    "id": "targeted",
    "name": [ "Turret Is Targeted" ],
    "desc": [ "AI tag used for turret targeting sounds.  This is a bug if you have it." ]
  },
  {
    "type": "effect_type",
    "id": "bounced",
    "name": [ "Bounced" ],
    "desc": [ "AI tag used for bouncing ammo targeting.  This is a bug if you have it." ]
  },
  {
    "type": "effect_type",
    "id": "frenzy",
    "name": [ "Frenzied" ],
    "desc": [ "Monster effect used to buff allies.  This is a bug if you have it." ],
    "max_intensity": 5,
    "int_add_val": 1,
    "max_duration": "15 m",
    "base_mods": { "speed_mod": [ 10 ], "hit_mod": [ 1 ], "dodge_mod": [ 1 ] },
    "scaling_mods": { "speed_mod": [ 10 ], "hit_mod": [ 1 ], "dodge_mod": [ 0.5 ] }
  },
  {
    "type": "effect_type",
    "id": "pushed",
    "name": [ "Pushed" ],
    "desc": [ "AI tag used for monsters pushing each other.  This is a bug if you have it." ]
  },
  {
    "type": "effect_type",
    "id": "worked_on",
    "name": [ "Worked On" ],
    "desc": [ "AI tag used for robots being disabled.  This is a bug if you have it." ]
  },
  {
    "type": "effect_type",
    "id": "venom_player1",
    "name": [ "Weak Player Venom" ],
    "desc": [ "Don't worry, you shouldn't get this." ],
    "max_duration": 120,
    "base_mods": { "hurt_amount": [ 10 ], "hurt_min": [ 1 ], "hurt_chance": [ 2 ] },
    "//": "10+0,5/s dmg, from max duration avg 70 (range 10-130)"
  },
  {
    "type": "effect_type",
    "id": "venom_player2",
    "name": [ "Strong Player Venom" ],
    "desc": [ "Don't worry, you really shouldn't get this." ],
    "max_duration": 120,
    "base_mods": { "hurt_amount": [ 20 ], "hurt_min": [ 4 ], "hurt_chance": [ 2 ], "speed_mod": [ -50 ] },
    "//": "20+2/s dmg, from max duration avg 260 (range 20-480)"
  },
  {
    "type": "effect_type",
    "id": "dripping_mechanical_fluid",
    "name": [ "Mechanical Fluid Dripping" ],
    "desc": [ "AI tag used for robot monsters losing mechanical fluid.  This is a bug if you have it." ],
    "show_in_info": true
  },
  {
    "type": "effect_type",
    "id": "shattered",
    "name": [ "Shattered Armor" ],
    "//": "Intended for monsters, has no effect except to create a new weak point.",
    "desc": [ "Your armor has been shattered by a heavy attack." ],
    "apply_message": "Your armor has been shattered.",
    "rating": "bad",
    "show_in_info": true
  },
  {
    "type": "effect_type",
    "id": "staggered",
    "name": [ "Staggered" ],
    "//": "Mainly for monsters",
    "desc": [ "You've been knocked off-balance by an attack." ],
    "apply_message": "You're staggered off-balance.",
    "max_duration": "5 s",
    "base_mods": { "speed_mod": [ -20 ] },
    "removes_effects": [ "grabbing", "grabbing_2", "grabbing_3" ],
    "rating": "bad",
    "show_in_info": true
  },
  {
    "type": "effect_type",
    "id": "sneezing",
    "name": [ "Sneezing" ],
    "rating": "bad",
    "desc": [ "It's hard to pay attention to anything when you're in the middle of sneezing!" ],
    "max_duration": "1 s",
    "base_mods": { "speed_mod": [ -20 ], "dex_mod": [ -2 ], "per_mod": [ -4 ] }
  },
  {
    "type": "effect_type",
    "id": "acid_charged",
    "name": [ "Charged Acid Glands" ],
    "//": "Enables special attacks where specified",
    "desc": [ "Your acid glands are full and ready to burst.  Ew." ]
  },
  {
    "type": "effect_type",
    "id": "maimed_acid_gland",
    "name": [ "Maimed Acid Glands" ],
    "//": "Disables special attacks where specified",
    "desc": [ "Your acid glands got all leaky." ]
  },
  {
    "type": "effect_type",
    "id": "elec_charged",
    "name": [ "Charged Capacitor" ],
    "desc": [ "Your capacitors sizzle with bioelectricity." ]
  },
  {
    "type": "effect_type",
    "id": "maimed_capacitor",
    "name": [ "Maimed Capacitor" ],
    "desc": [ "You can't deal with this charge." ]
  },
  {
    "type": "effect_type",
    "id": "maimed_tail",
    "name": [ "Maimed Tail" ],
    "desc": [ "Your tail is broken.  You're not sure what to do with this information." ]
  },
  {
    "type": "effect_type",
    "id": "maimed_claws",
    "name": [ "Maimed Claws" ],
    "//": "Disables special attacks where specified",
    "desc": [ "Your claws broke.  Like a broken nail, but somehow worse." ]
  },
  {
    "type": "effect_type",
    "id": "maimed_armor",
    "name": [ "Cracked Shell" ],
    "//": "Exposes certain weakpoints",
    "desc": [ "You feel exposed -and pretty buggy- without your shell." ]
  },
  {
    "type": "effect_type",
    "id": "disarmed",
    "name": [ "Disarmed" ],
    "//": "Disables monster weapon attacks",
    "desc": [ "You have been forced to drop any wielded weapon.  You can wield them again if you manage to survive." ]
  },
  {
    "type": "effect_type",
    "id": "maimed_arm",
    "name": [ "Broken Arm" ],
    "//": "Disables base grabs, scratches and monster weapon attacks",
    "desc": [ "Your arms are broken.  Your imaginary monster arms, so this is probably a bug." ]
  },
  {
    "type": "effect_type",
    "id": "maimed_mandible",
    "name": [ "Maimed Mandibles" ],
    "//": "Given by weakpoints, used to disable bites if specified in the bite def",
    "desc": [ "Your mandibles are unusable.  What, you don't have mandibles?  Then it must be a bug if you have it." ]
  },
  {
    "type": "effect_type",
    "id": "maimed_tongue",
    "name": [ "Injured Tongue" ],
    "//": "Given by weakpoints, used to disable pulls if specified in the attack def",
    "desc": [ "Cat got your tongue?  No?  Then it must have been a bug." ]
  },
  {
    "type": "effect_type",
    "id": "maimed_leg",
    "name": [ "Maimed Legs" ],
    "desc": [ "Your bugged legs are maimed beyond recognition.  How will you leap now?" ],
    "base_mods": { "speed_mod": [ -20 ] }
  },
  {
    "type": "effect_type",
    "id": "maimed_stinger",
    "name": [ "Maimed Stinger" ],
    "//": "Same as maimed_mandible, no effect unless specified in the attack's definition",
    "desc": [ "Your beautiful stinger is broken!  That must be a bug, right?" ]
  },
  {
    "type": "effect_type",
    "id": "maimed_wings",
    "name": [ "Maimed Wings" ],
    "//": "Hardcoded effect handled by monster::flies via effect flag",
    "desc": [ "Your wings are useless, robbing you of unlimited flight." ],
    "flags": [ "DISABLE_FLIGHT" ]
  },
  {
    "type": "effect_type",
    "id": "stumbled_into_invisible",
    "name": [ "Stumbled Into Invisible Player" ],
    "desc": [ "This creature has stumbled into an invisible player and is now aware of their presence." ]
  },
  {
    "//": "ACTUAL PLAYER EFFECTS START HERE",
    "type": "effect_type",
    "id": "downed",
    "name": [ "Downed" ],
    "desc": [ "You're knocked to the ground.  You have to get up before you can move." ],
    "apply_message": "You're knocked to the floor!",
    "rating": "bad",
    "resist_traits": [ "GASTROPOD_FOOT" ],
    "show_in_info": true,
    "flags": [ "DISABLE_FLIGHT", "EFFECT_LIMB_SCORE_MOD" ],
    "limb_score_mods": [
      { "limb_score": "balance", "modifier": 0.1, "resist_modifier": 0.8 },
      { "limb_score": "reaction", "modifier": 0.5 },
      { "limb_score": "block", "modifier": 0.5 }
    ]
  },
  {
    "type": "effect_type",
    "id": "yrax_overcharged",
    "name": [ "▙▜▛▜" ],
    "desc": [ "▙▚▛▜▝▞▟" ],
    "show_in_info": true
  },
  {
    "type": "effect_type",
    "id": "assisted",
    "name": [ "Assisted" ],
    "max_intensity": 1000,
    "desc": [ "You're receiving assistance to practice a surgery." ]
  },
  {
    "type": "effect_type",
    "id": "masked_scent",
    "name": [ "Masked Scent" ],
    "desc": [ "Your scent is masked by another one." ]
  },
  {
    "type": "effect_type",
    "id": "got_checked",
    "name": [ "Got a Check-up" ],
    "desc": [ "Your received a complete check-up and are now aware of the state of your health." ]
  },
  {
    "type": "effect_type",
    "id": "heating_bionic",
    "name": [ "Heated" ],
    "max_intensity": 1000,
    "desc": [ "At least one of your bionics is producing heat and warming you." ]
  },
  {
    "type": "effect_type",
    "id": "winded",
    "name": [ "Winded" ],
    "desc": [ "You're short of breath.  Running and fighting will be difficult until you recover." ],
    "apply_message": "Your breath gives out!",
    "remove_message": "You catch your breath.",
    "rating": "bad",
    "max_duration": "30 s",
    "base_mods": { "per_mod": [ -1 ], "speed_mod": [ -10 ], "pain_min": [ 1 ], "pain_chance": [ 5 ], "pain_max_val": [ 20 ] },
    "limb_score_mods": [ { "limb_score": "reaction", "modifier": 0.5 } ],
    "flags": [ "EFFECT_LIMB_SCORE_MOD" ]
  },
  {
    "type": "effect_type",
    "id": "winded_leg_l",
    "name": [ "Winded (Left Leg)" ],
    "desc": [ "You're short of breath.  Your left leg has impaired function until you recover." ],
    "rating": "bad",
    "max_duration": "30 s",
    "base_mods": { "speed_mod": [ -5 ], "pain_min": [ 1 ], "pain_chance": [ 10 ], "pain_max_val": [ 20 ] },
    "limb_score_mods": [
      { "limb_score": "block", "modifier": 0.9 },
      { "limb_score": "swim", "modifier": 0.7 },
      { "limb_score": "move_speed", "modifier": 0.8 },
      { "limb_score": "footing", "modifier": 0.8 },
      { "limb_score": "balance", "modifier": 0.8 }
    ],
    "flags": [ "EFFECT_LIMB_SCORE_MOD" ]
  },
  {
    "type": "effect_type",
    "id": "winded_leg_r",
    "name": [ "Winded (Right Leg)" ],
    "desc": [ "You're short of breath.  Your right leg has impaired function until you recover." ],
    "rating": "bad",
    "max_duration": "30 s",
    "base_mods": { "speed_mod": [ -5 ], "pain_min": [ 1 ], "pain_chance": [ 10 ], "pain_max_val": [ 20 ] },
    "limb_score_mods": [
      { "limb_score": "block", "modifier": 0.9 },
      { "limb_score": "swim", "modifier": 0.7 },
      { "limb_score": "move_speed", "modifier": 0.8 },
      { "limb_score": "footing", "modifier": 0.8 },
      { "limb_score": "balance", "modifier": 0.8 }
    ],
    "flags": [ "EFFECT_LIMB_SCORE_MOD" ]
  },
  {
    "type": "effect_type",
    "id": "winded_arm_l",
    "name": [ "Winded (Left Arm)" ],
    "desc": [ "You're short of breath.  Your left arm has impaired function until you recover." ],
    "rating": "bad",
    "max_duration": "30 s",
    "base_mods": {
      "dex_mod": [ -1 ],
      "str_mod": [ -1 ],
      "speed_mod": [ -5 ],
      "pain_min": [ 1 ],
      "pain_chance": [ 10 ],
      "pain_max_val": [ 20 ]
    },
    "limb_score_mods": [
      { "limb_score": "lift", "modifier": 0.8 },
      { "limb_score": "block", "modifier": 0.8 },
      { "limb_score": "swim", "modifier": 0.8 },
      { "limb_score": "manip", "modifier": 0.8 },
      { "limb_score": "grip", "modifier": 0.8 }
    ],
    "flags": [ "EFFECT_LIMB_SCORE_MOD", "EFFECT_LIMB_DISABLE_CONDITIONAL_FLAGS" ]
  },
  {
    "type": "effect_type",
    "id": "winded_arm_r",
    "name": [ "Winded (Right Arm)" ],
    "desc": [ "You're short of breath.  Your right arm has impaired function until you recover." ],
    "rating": "bad",
    "max_duration": "30 s",
    "base_mods": {
      "dex_mod": [ -1 ],
      "str_mod": [ -1 ],
      "speed_mod": [ -5 ],
      "pain_min": [ 1 ],
      "pain_chance": [ 10 ],
      "pain_max_val": [ 20 ]
    },
    "limb_score_mods": [
      { "limb_score": "block", "modifier": 0.5 },
      { "limb_score": "swim", "modifier": 0.5 },
      { "limb_score": "move_speed", "modifier": 0.5 },
      { "limb_score": "footing", "modifier": 0.5 },
      { "limb_score": "balance", "modifier": 0.5 }
    ],
    "flags": [ "EFFECT_LIMB_SCORE_MOD", "EFFECT_LIMB_DISABLE_CONDITIONAL_FLAGS" ]
  },
  {
    "type": "effect_type",
    "id": "darkness",
    "apply_message": "Your vision flickers and goes gray!",
    "remove_message": "The world flickers back to normality.",
    "rating": "bad",
    "resist_traits": [ "PER_SLIME_OK" ],
    "limb_score_mods": [
      { "limb_score": "vision", "modifier": 0.5, "resist_modifier": 1.0 },
      { "limb_score": "night_vis", "modifier": 0.1, "resist_modifier": 1.0 }
    ],
    "flags": [ "EFFECT_LIMB_SCORE_MOD" ]
  },
  {
    "type": "effect_type",
    "id": "immobilization",
    "name": [ "Immobilized" ],
    "desc": [ "You can't move!" ],
    "rating": "bad",
    "show_in_info": true,
    "flags": [ "EFFECT_IMPEDING" ]
  },
  {
    "type": "effect_type",
    "id": "stunned",
    "name": [ "Stunned" ],
    "desc": [ "Your movement is randomized." ],
    "apply_message": "You're stunned!",
    "rating": "bad",
    "show_in_info": true,
    "limb_score_mods": [ { "limb_score": "balance", "modifier": 0.2 }, { "limb_score": "reaction", "modifier": 0.0 } ],
    "flags": [ "DISABLE_FLIGHT", "EFFECT_LIMB_SCORE_MOD", "NO_SPELLCASTING", "NO_PSIONICS" ]
  },
  {
    "type": "effect_type",
    "id": "sensor_stun",
    "name": [ "Sensor scrambling" ],
    "desc": [ "Your artificial senses are scrambled and report false readings." ],
    "apply_message": "You're stunned!",
    "rating": "bad",
    "show_in_info": true
  },
  {
    "type": "effect_type",
    "id": "dazed",
    "name": [ "Dazed" ],
    "desc": [ "You're visibly shaken up, and are having a hard time focusing on what's going on around you." ],
    "apply_message": "The scream dazes you!",
    "rating": "bad",
    "max_intensity": 10,
    "max_duration": "10 m",
    "int_add_val": 2,
    "scaling_mods": { "speed_mod": [ -3 ] },
    "show_in_info": true,
    "limb_score_mods": [
      { "limb_score": "balance", "modifier": 0.5 },
      { "limb_score": "reaction", "modifier": 0.35 },
      { "limb_score": "vision", "modifier": 0.75 }
    ],
    "flags": [ "EFFECT_LIMB_SCORE_MOD" ]
  },
  {
    "type": "effect_type",
    "id": "riding",
    "name": [ "Riding" ],
    "desc": [ "You are riding an animal." ],
    "apply_message": "You mount your steed.",
    "rating": "good",
    "limb_score_mods": [ { "limb_score": "balance", "modifier": 0.8 }, { "limb_score": "reaction", "modifier": 0.75 } ],
    "flags": [ "EFFECT_LIMB_SCORE_MOD" ]
  },
  {
    "type": "effect_type",
    "id": "onfire",
    "name": [ "On Fire" ],
    "desc": [ "Loss of health - Entire Body\nYour clothing and other equipment may be consumed by the flames." ],
    "remove_memorial_log": "Put out the fire.",
    "apply_message": "You're on fire!  Wait in place to attempt to put out the fire.",
    "apply_memorial_log": "Caught on fire.",
    "rating": "bad",
    "max_intensity": 3,
    "int_dur_factor": "5 s",
    "max_duration": "50 s",
    "show_in_info": true
  },
  {
    "type": "effect_type",
    "id": "bouldering",
    "name": [ "Unstable Footing" ],
    "desc": [ "Your footing is unstable.  It's more difficult to fight while standing here." ],
    "apply_message": "You try to keep your balance.",
    "resist_traits": [ "GASTROPOD_BALANCE", "BIRD_LEGS" ],
    "rating": "bad",
    "limb_score_mods": [ { "limb_score": "balance", "modifier": 0.75 }, { "limb_score": "footing", "modifier": 0.4 } ],
    "flags": [ "EFFECT_LIMB_SCORE_MOD" ]
  },
  {
    "type": "effect_type",
    "id": "blind",
    "name": [ "Blind" ],
    "desc": [ "Range of Sight: 0.  You cannot see anything." ],
    "removes_effects": [ "glare", "snow_glare", "darkness" ],
    "apply_message": "You're blinded!",
    "remove_message": "Your sight returns!",
    "rating": "bad",
    "show_in_info": true,
    "limb_score_mods": [
      { "limb_score": "vision", "modifier": 0.0 },
      { "limb_score": "night_vis", "modifier": 0.0 },
      { "limb_score": "reaction", "modifier": 0.2 }
    ],
    "flags": [ "EFFECT_LIMB_SCORE_MOD", "BLIND" ]
  },
  {
    "type": "effect_type",
    "//1": "Copy of blind effect, used to temporarily remove vision as a utility function. Only use outside of EOC_LIEUTENANT_SHADOW_WITHDRAWS_FOR_NOW with extreme caution.",
    "id": "blind_no_msg",
    "name": [ "Blind" ],
    "desc": [ "Range of Sight: 0.  You cannot see anything.  You shouldn't be able to see this description either!" ],
    "rating": "bad",
    "show_in_info": false,
    "limb_score_mods": [
      { "limb_score": "vision", "modifier": 0.0 },
      { "limb_score": "night_vis", "modifier": 0.0 },
      { "limb_score": "reaction", "modifier": 0.2 }
    ],
    "flags": [ "EFFECT_LIMB_SCORE_MOD", "BLIND" ]
  },
  {
    "type": "effect_type",
    "id": "earphones",
    "name": [ "Wearing Earphones" ],
    "desc": [ "You are wearing earphones and can't hear much from outside world." ],
    "rating": "bad",
    "limb_score_mods": [ { "limb_score": "reaction", "modifier": 0.9 } ],
    "enchantments": [ { "values": [ { "value": "HEARING_MULT", "multiply": -0.75 } ] } ],
    "flags": [ "EFFECT_LIMB_SCORE_MOD" ]
  },
  {
    "type": "effect_type",
    "id": "deaf",
    "name": [ "Impaired Hearing", "Ringing Ears", "Deaf" ],
    "desc": [
      "Your hearing is impaired.",
      "You can barely hear anything and your ears hurt.",
      "You can't hear anything and your head aches from all the noise.  You can't converse with NPCs."
    ],
    "apply_message": "Your ears ring!",
    "remove_message": "You can hear again!",
    "rating": "bad",
    "max_intensity": 3,
    "int_dur_factor": "100 s",
    "base_mods": { "pain_min": [ 1 ], "pain_chance": [ -50 ], "pain_chance_bot": [ 1000 ] },
    "scaling_mods": { "pain_max_val": [ 5 ], "pain_chance": [ 150 ] },
    "limb_score_mods": [ { "limb_score": "reaction", "modifier": 0.9, "scaling": -0.2 } ],
    "flags": [ "EFFECT_LIMB_SCORE_MOD" ]
  },
  {
    "type": "effect_type",
    "id": "glowy_led",
    "apply_message": "A bionic LED is glowing softly beneath your skin.",
    "rating": "mixed"
  },
  {
    "type": "effect_type",
    "id": "staggered_character",
    "name": [ "Staggered" ],
    "desc": [ "You've been knocked off-balance by an attack." ],
    "apply_message": "You're staggered off-balance.",
    "rating": "bad",
    "limb_score_mods": [ { "limb_score": "balance", "modifier": 0.8 }, { "limb_score": "reaction", "modifier": 0.8 } ],
    "flags": [ "EFFECT_LIMB_SCORE_MOD" ],
    "show_in_info": true
  },
  {
    "type": "effect_type",
    "id": "poison",
    "name": [ "Poisoned" ],
    "desc": [ "You have been poisoned!" ],
    "miss_messages": [ [ "You feel bad inside.", 1 ] ],
    "rating": "bad",
    "immune_bp_flags": [ "BIONIC_LIMB" ],
    "resist_traits": [ "POISRESIST" ],
    "resist_effects": [ "prophylactic_antivenom" ],
    "pain_sizing": true,
    "hurt_sizing": true,
    "main_parts_only": true,
    "base_mods": {
      "per_mod": [ -2, -1 ],
      "dex_mod": [ -1, -1 ],
      "str_mod": [ -2, 0 ],
      "pain_min": [ 1 ],
      "pain_chance": [ 150, 900 ],
      "hurt_min": [ 1 ],
      "hurt_chance": [ 450, 2700 ]
    },
    "show_in_info": true,
    "blood_analysis_description": "Poison"
  },
  {
    "type": "effect_type",
    "id": "badpoison",
    "name": [ "Badly Poisoned" ],
    "desc": [ "You have been badly poisoned!" ],
    "miss_messages": [ [ "You feel bad inside.", 2 ] ],
    "rating": "bad",
    "immune_bp_flags": [ "BIONIC_LIMB" ],
    "resist_traits": [ "POISRESIST" ],
    "resist_effects": [ "prophylactic_antivenom" ],
    "pain_sizing": true,
    "hurt_sizing": true,
    "main_parts_only": true,
    "base_mods": {
      "per_mod": [ -2 ],
      "dex_mod": [ -2 ],
      "str_mod": [ -3, -1 ],
      "speed_mod": [ -10 ],
      "pain_min": [ 2 ],
      "pain_chance": [ 100, 500 ],
      "hurt_min": [ 1 ],
      "hurt_max": [ 2 ],
      "hurt_chance": [ 300, 1800 ]
    },
    "show_in_info": true,
    "blood_analysis_description": "Poison"
  },
  {
    "type": "effect_type",
    "id": "tpollen",
    "name": [ "Short of Breath" ],
    "desc": [ "The pollen makes it hard to breathe!" ],
    "miss_messages": [ [ "You cough out pollen.", 1 ] ],
    "rating": "bad",
    "harmful_cough": true,
    "pain_sizing": true,
    "hurt_sizing": true,
    "main_parts_only": true,
    "base_mods": {
      "per_mod": [ -2, -1 ],
      "dex_mod": [ -1, -1 ],
      "str_mod": [ -2, 0 ],
      "pain_min": [ 2 ],
      "pain_chance": [ 150, 900 ],
      "hurt_min": [ 2 ],
      "hurt_chance": [ 450, 2700 ],
      "speed_mod": [ -10 ],
      "cough_chance": [ 10 ]
    },
    "show_in_info": true,
    "limb_score_mods": [ { "limb_score": "breathing", "modifier": 0.6 } ],
    "flags": [ "EFFECT_LIMB_SCORE_MOD" ],
    "blood_analysis_description": "Unknown Organic Toxin"
  },
  {
    "id": "venom_dmg",
    "type": "effect_type",
    "name": [ "Poisoned Wound" ],
    "desc": [ "The wound swells visibly and burns like hell." ],
    "apply_message": "Ow, that stings!",
    "remove_message": "The burning pain subsides, but the damage is done.",
    "show_intensity": false,
    "rating": "bad",
    "immune_bp_flags": [ "BIONIC_LIMB" ],
    "resist_traits": [ "POISRESIST" ],
    "blood_analysis_description": "Necrotizing Venom",
    "resist_effects": [ "prophylactic_antivenom" ],
    "pain_sizing": true,
    "hurt_sizing": true,
    "main_parts_only": true,
    "max_intensity": 125,
    "max_effective_intensity": 100,
    "int_dur_factor": 18,
    "max_duration": 2250,
    "//": "30 m to max, 7,5 m overhead, dmg chance scales from 1/13 to 1/3, Pain from 1/20 to 1/5",
    "base_mods": {
      "pain_amount": [ 5, 2 ],
      "pain_min": [ 0, -4 ],
      "pain_chance": [ 20, 100 ],
      "pain_max_val": [ 60, 20 ],
      "hurt_amount": [ 5, 0 ],
      "hurt_min": [ 2, 1 ],
      "hurt_chance": [ 13, 100 ],
      "hurt_tick": [ 36 ]
    },
    "scaling_mods": { "pain_min": [ 0.05, 0.01 ], "pain_chance": [ -0.15, -0.8 ], "hurt_chance": [ -0.11, -0.81 ] }
  },
  {
    "id": "venom_weaken",
    "type": "effect_type",
    "name": [ "Weakening Poison" ],
    "desc": [ "You feel feeble." ],
    "apply_message": "The sting itself barely hurt, but suddenly you feel exhausted.",
    "remove_message": "The weight on your chest lessens.",
    "rating": "bad",
    "resist_traits": [ "POISRESIST" ],
    "blood_analysis_description": "Systemic Inflammatory Agents",
    "immune_bp_flags": [ "BIONIC_LIMB" ],
    "speed_name": "Poisoned",
    "resist_effects": [ "prophylactic_antivenom" ],
    "max_intensity": 125,
    "max_effective_intensity": 100,
    "max_duration": 18000,
    "int_dur_factor": 144,
    "dur_add_perc": 500,
    "show_intensity": false,
    "//": "4h to max, 1h overhead; Str/Dex to -6/3; Stam chance 0,25-0,5 / 0,1-0,2; Vomit ~1 per max duration",
    "base_mods": {
      "str_mod": [ -2, 0 ],
      "dex_mod": [ -2, 0 ],
      "stamina_amount": [ -2000, -1000 ],
      "stamina_min": [ -5 ],
      "stamina_chance": [ 4.5, 10 ],
      "speed_mod": [ -10, 0 ],
      "vomit_chance": [ 15, 150 ],
      "vomit_tick": [ 1200 ]
    },
    "scaling_mods": {
      "str_mod": [ -0.05, -0.04 ],
      "dex_mod": [ -0.05, -0.04 ],
      "stamina_min": [ -0.351, -0.151 ],
      "stamina_chance": [ -0.021, -0.051 ],
      "speed_mod": [ -0.31, -0.21 ]
    },
    "limb_score_mods": [
      { "limb_score": "manip", "modifier": 1.0, "scaling": -0.01, "resist_scaling": -0.0025 },
      { "limb_score": "lift", "modifier": 1.0, "scaling": -0.01, "resist_scaling": -0.0025 },
      { "limb_score": "grip", "modifier": 1.0, "scaling": -0.01, "resist_scaling": -0.0025 },
      { "limb_score": "block", "modifier": 1.0, "scaling": -0.01, "resist_scaling": -0.0025 },
      { "limb_score": "reaction", "modifier": 1.0, "scaling": -0.01, "resist_scaling": -0.025 },
      { "limb_score": "balance", "modifier": 1.0, "scaling": -0.01, "resist_scaling": -0.0025 }
    ],
    "flags": [ "EFFECT_LIMB_SCORE_MOD" ]
  },
  {
    "type": "effect_type",
    "id": "venom_blind",
    "name": [ "Distracted", "Inattentive", "Dissociated" ],
    "desc": [
      "You find it hard to concentrate on your surroundings properly.",
      "You're not even listening, are you?",
      "Everything will be fine.  Just ignore all you see, and everything will be fine."
    ],
    "apply_message": "Your vision grows blurry.",
    "miss_messages": [ [ "It was right here, wasn't it?", 2 ], [ "Are you sure there's something there?", 1 ] ],
    "max_intensity": 3,
    "int_add_val": 1,
    "int_decay_step": -1,
    "int_decay_tick": 90,
    "int_decay_remove": true,
    "resist_traits": [ "ELFA_NV" ],
    "immune_bp_flags": [ "BIONIC_LIMB" ],
    "base_mods": { "per_mod": [ -3, 0 ] },
    "scaling_mods": { "per_mod": [ -2, -1 ] },
    "limb_score_mods": [
      { "limb_score": "vision", "modifier": 0.75, "resist_modifier": 1.0, "scaling": -0.25, "resist_scaling": -0.1 },
      { "limb_score": "night_vis", "modifier": 1.0, "resist_modifier": 1.0, "scaling": 0.0, "resist_scaling": 0.0 },
      { "limb_score": "reaction", "modifier": 1.0, "resist_modifier": 1.0, "scaling": 0.0, "resist_scaling": 0.0 }
    ],
    "flags": [ "EFFECT_LIMB_SCORE_MOD_LOCAL" ]
  },
  {
    "type": "effect_type",
    "id": "venom_pain",
    "name": [ "Distracting Wound", "Painful Wound", "Searing Wound" ],
    "desc": [ "The wound throbs with sharp pain." ],
    "apply_message": "A dull pain starts spreading from the wound!",
    "max_intensity": 6,
    "int_add_val": 1,
    "int_decay_step": -1,
    "int_decay_tick": 100,
    "int_decay_remove": true,
    "resist_traits": [ "PAINRESIST" ],
    "base_mods": { "pain_amount": [ 10, 2 ], "pain_min": [ 5, 1 ], "pain_chance": [ 10, 20 ], "pain_tick": [ 5 ] },
    "scaling_mods": { "pain_min": [ 5, 1 ], "pain_chance": [ -1, 0 ] }
  },
  {
    "type": "effect_type",
    "id": "foodpoison",
    "name": [ "Food Poisoning" ],
    "desc": [ "Your stomach is extremely upset, and you are quite nauseated." ],
    "//": "In formal usage, 'nauseous' technically means 'to cause nausea [in others],' not 'feeling sick.'",
    "miss_messages": [ [ "Your stomach bothers you.", 1 ] ],
    "rating": "bad",
    "resist_traits": [ "POISRESIST", "VOMITSTOMACH" ],
    "base_mods": {
      "per_mod": [ -1 ],
      "dex_mod": [ -1 ],
      "str_mod": [ -3, -1 ],
      "speed_mod": [ -20 ],
      "pain_min": [ 1 ],
      "pain_chance": [ 300, 900 ],
      "vomit_chance": [ 600, 1200 ]
    }
  },
  {
    "type": "effect_type",
    "id": "paralyzepoison",
    "name": [
      "Slowed",
      "Slowed",
      "Slowed",
      "Slowed",
      "Slowed",
      "Sluggish",
      "Sluggish",
      "Sluggish",
      "Sluggish",
      "Sluggish",
      "Partially Paralyzed",
      "Partially Paralyzed",
      "Partially Paralyzed",
      "Partially Paralyzed",
      "Partially Paralyzed",
      "Totally Paralyzed",
      "Totally Paralyzed",
      "Totally Paralyzed",
      "Totally Paralyzed",
      "Totally Paralyzed"
    ],
    "desc": [ "You are being slowed by a paralyzing poison!" ],
    "miss_messages": [ [ "You feel stiff.", 3 ] ],
    "rating": "bad",
    "max_intensity": 20,
    "resist_traits": [ "POISRESIST" ],
    "immune_bp_flags": [ "BIONIC_LIMB" ],
    "resist_effects": [ "prophylactic_antivenom" ],
    "int_add_val": 1,
    "int_decay_tick": 600,
    "base_mods": { "dex_mod": [ -0.34, -0.17 ], "speed_mod": [ -5, -3 ] },
    "scaling_mods": { "dex_mod": [ -0.34, -0.17 ], "speed_mod": [ -5, -3 ] },
    "limb_score_mods": [
      {
        "//": "Worse for fine manipulation than large movements",
        "limb_score": "manip",
        "modifier": 0.8,
        "resist_modifier": 1.0,
        "scaling": -0.1,
        "resist_scaling": -0.025
      },
      { "limb_score": "lift", "modifier": 0.9, "resist_modifier": 1.0, "scaling": -0.05, "resist_scaling": -0.00125 },
      { "limb_score": "grip", "modifier": 0.8, "resist_modifier": 1.0, "scaling": -0.1, "resist_scaling": -0.025 },
      { "limb_score": "block", "modifier": 0.9, "resist_modifier": 1.0, "scaling": -0.05, "resist_scaling": -0.00125 },
      {
        "limb_score": "breathing",
        "modifier": 0.9,
        "resist_modifier": 1.0,
        "scaling": -0.05,
        "resist_scaling": -0.00125
      },
      {
        "limb_score": "move_speed",
        "modifier": 0.9,
        "resist_modifier": 1.0,
        "scaling": -0.05,
        "resist_scaling": -0.00125
      },
      { "limb_score": "balance", "modifier": 0.8, "resist_modifier": 1.0, "scaling": -0.1, "resist_scaling": -0.025 },
      { "limb_score": "swim", "modifier": 0.9, "resist_modifier": 1.0, "scaling": -0.05, "resist_scaling": -0.00125 },
      { "limb_score": "crawl", "modifier": 0.9, "resist_modifier": 1.0, "scaling": -0.05, "resist_scaling": -0.00125 }
    ],
    "flags": [ "EFFECT_LIMB_SCORE_MOD" ],
    "show_in_info": true,
    "blood_analysis_description": "Paralyzing Poison"
  },
  {
    "type": "effect_type",
    "id": "nausea",
    "name": [ "Slightly Nauseous", "Mildly Nauseous", "Nauseous", "Very Nauseous", "Extremely Nauseous" ],
    "desc": [ "You are nauseous and may lead to vomiting." ],
    "remove_message": "You no longer feel nauseous.",
    "rating": "bad",
    "int_dur_factor": "3 m",
    "max_intensity": 5,
    "max_duration": "15 m",
    "base_mods": { "vomit_chance": [ 500 ] }
  },
  {
    "type": "effect_type",
    "id": "sleep_deprived",
    "name": [ "Sleep Deprived" ],
    "desc": [ "Your sleep debt has been steadily increasing for a while.  You should get some rest." ],
    "rating": "bad",
    "max_intensity": 20160,
    "int_dur_factor": 240,
    "base_mods": { "speed_mod": [ -5 ] },
    "scaling_mods": { "speed_mod": [ -1 ], "int_mod": [ -0.33 ], "per_mod": [ -0.33 ], "str_mod": [ -0.17 ], "dex_mod": [ -0.17 ] },
    "apply_message": "You feel weary, your body tired from lack of quality sleep.",
    "remove_message": "You have finally caught up with your lost sleep, and you feel refreshed and awake for a change."
  },
  {
    "type": "effect_type",
    "id": "melatonin",
    "name": [ "Melatonin Supplements" ],
    "desc": [ "You took some melatonin supplements.  These will help with sleep deprivation." ],
    "max_duration": 100800,
    "dur_add_perc": 60,
    "rating": "good",
    "blood_analysis_description": "Melatonin"
  },
  {
    "type": "effect_type",
    "id": "mutagen",
    "name": [ "Changing", "Warping", "Mutagen Overdose" ],
    "desc": [
      "You consumed mutagen.  It was probably a good idea.",
      "You can feel your insides shifting.  It feels… nice.",
      "Your innards churn in an unnatural fashion - if you survive this, you'll be a changed… something."
    ],
    "main_parts_only": true,
    "max_intensity": 3,
    "resist_traits": [ "MUT_JUNKIE" ],
    "base_mods": { "hurt_min": [ 1 ], "hurt_max": [ 2 ], "hurt_chance": [ -22 ], "hurt_tick": [ 30 ] },
    "scaling_mods": { "hurt_chance": [ 21, 0 ] },
    "rating": "bad",
    "remove_message": "Your body is starting to feel normal again.",
    "blood_analysis_description": "Mutagen Contamination"
  },
  {
    "type": "effect_type",
    "id": "mutagenic_slurry",
    "name": [ "Mutagenic Slurry" ],
    "desc": [ "Your stomach feels like it's burning.  Hopefully that was a good idea…" ],
    "main_parts_only": true,
    "resist_traits": [ "MUT_JUNKIE" ],
    "base_mods": { "pain_min": [ 1 ], "pain_chance": [ 300, 900 ], "vomit_chance": [ 600, 1200 ] },
    "rating": "bad",
    "apply_message": "You feel awful!",
    "remove_message": "You're feeling a little better now.",
    "blood_analysis_description": "Mutagenic Toxins Contamination"
  },
  {
    "type": "effect_type",
    "id": "mutagen_chelator",
    "name": [ "Mutagen Chelator" ],
    "desc": [ "You took a dose of chelator.  Any mutagenic drugs in your body are being purged." ],
    "main_parts_only": true,
    "blood_analysis_description": "Mutagen Chelator Contamination"
  },
  {
    "type": "effect_type",
    "id": "mutagen_alpha",
    "name": [ "Alpha Mutation", "Alpha Transformation", "Alpha Metamorphosis" ],
    "desc": [
      "You consumed alpha primer.",
      "You feel better.  So much better.",
      "The world needs you, surely this won't kill you.  It better not."
    ],
    "main_parts_only": true,
    "max_intensity": 3,
    "resist_traits": [ "THRESH_ALPHA" ],
    "base_mods": {
      "vomit_chance": [ 1150 ],
      "vomit_tick": [ 120 ],
      "hurt_min": [ 1 ],
      "hurt_max": [ 2 ],
      "hurt_chance": [ 500 ],
      "hurt_tick": [ 150 ],
      "pain_min": [ 1 ],
      "pain_max": [ 2 ],
      "pain_chance": [ 90 ],
      "pain_tick": [ 50 ]
    },
    "scaling_mods": {
      "vomit_chance": [ -450 ],
      "str_mod": [ 1 ],
      "per_mod": [ 1 ],
      "dex_mod": [ 1 ],
      "int_mod": [ 1 ],
      "hurt_chance": [ -240, -50 ],
      "hurt_tick": [ -25 ],
      "pain_chance": [ -30 ]
    },
    "rating": "bad",
    "blood_analysis_description": "Alpha Primer Contamination"
  },
  {
    "type": "effect_type",
    "id": "mutagen_batrachian",
    "name": [ "Frog Mutation", "Frog Transformation", "Frog Metamorphosis" ],
    "desc": [
      "You consumed frog primer.",
      "Now, to find a quiet pond and settle for the wait…",
      "You feel like you're about to croak… if you don't keel over first."
    ],
    "max_intensity": 3,
    "resist_traits": [ "THRESH_BATRACHIAN" ],
    "base_mods": {
      "vomit_chance": [ 900 ],
      "vomit_tick": [ 90 ],
      "thirst_min": [ 1 ],
      "thirst_max": [ 2 ],
      "thirst_tick": [ 1000 ],
      "hurt_min": [ 1 ],
      "hurt_max": [ 2 ],
      "hurt_chance": [ -22 ],
      "hurt_tick": [ 150 ],
      "pain_min": [ 1 ],
      "pain_max": [ 2 ],
      "pain_chance": [ 100 ],
      "pain_tick": [ 75 ]
    },
    "scaling_mods": {
      "vomit_chance": [ -425 ],
      "thirst_tick": [ -400 ],
      "speed_mod": [ 3 ],
      "per_mod": [ 1.5 ],
      "hurt_chance": [ 21, 0 ],
      "pain_chance": [ -30 ]
    },
    "rating": "bad",
    "blood_analysis_description": "Frog Primer Contamination"
  },
  {
    "type": "effect_type",
    "id": "mutagen_beast",
    "name": [ "Beast Mutation", "Beast Transformation", "Beast Metamorphosis" ],
    "desc": [
      "You consumed beast primer.",
      "There must be prey around.  Stay alert.",
      "Primal instincts overwhelm your mind, and your saliva has turned to froth."
    ],
    "max_intensity": 3,
    "resist_traits": [ "THRESH_BEAST" ],
    "base_mods": {
      "hunger_min": [ 1 ],
      "hunger_max": [ 2 ],
      "hunger_tick": [ 500 ],
      "hurt_min": [ 1 ],
      "hurt_max": [ 2 ],
      "hurt_chance": [ -22 ],
      "hurt_tick": [ 150 ],
      "pain_min": [ 1 ],
      "pain_max": [ 2 ],
      "pain_chance": [ 100 ],
      "pain_tick": [ 75 ]
    },
    "scaling_mods": {
      "hunger_tick": [ -200 ],
      "str_mod": [ 1 ],
      "per_mod": [ 1 ],
      "dex_mod": [ 1 ],
      "int_mod": [ -2.5 ],
      "hurt_chance": [ 21, 0 ],
      "pain_chance": [ -30 ]
    },
    "rating": "bad",
    "blood_analysis_description": "Beast Primer Contamination"
  },
  {
    "type": "effect_type",
    "id": "mutagen_bird",
    "name": [ "Bird Mutation", "Bird Transformation", "Bird Metamorphosis" ],
    "desc": [
      "You consumed bird primer.",
      "You feel the pull of the skies.",
      "Goosebumps stand across your entire body.  You keep feeling that you're falling."
    ],
    "max_intensity": 3,
    "resist_traits": [ "THRESH_BIRD" ],
    "base_mods": {
      "hurt_min": [ 1 ],
      "hurt_max": [ 2 ],
      "hurt_chance": [ -22 ],
      "hurt_tick": [ 150 ],
      "pain_min": [ 1 ],
      "pain_max": [ 2 ],
      "pain_chance": [ 100 ],
      "pain_tick": [ 75 ]
    },
    "scaling_mods": { "str_mod": [ -2 ], "per_mod": [ 1.5 ], "speed_mod": [ 3.5 ], "hurt_chance": [ 21, 0 ], "pain_chance": [ -30 ] },
    "rating": "bad",
    "blood_analysis_description": "Bird Primer Contamination"
  },
  {
    "type": "effect_type",
    "id": "mutagen_cattle",
    "name": [ "Cattle Mutation", "Cattle Transformation", "Cattle Metamorphosis" ],
    "desc": [
      "You consumed cattle primer.",
      "This pasture will grow barren soon.  Keep moving.",
      "Dull fog clouds your mind, and you feel close to vomiting."
    ],
    "max_intensity": 3,
    "resist_traits": [ "THRESH_CATTLE" ],
    "base_mods": {
      "vomit_chance": [ 1200 ],
      "vomit_tick": [ 90 ],
      "hurt_min": [ 1 ],
      "hurt_max": [ 2 ],
      "hurt_chance": [ -22 ],
      "hurt_tick": [ 150 ],
      "pain_min": [ 1 ],
      "pain_max": [ 2 ],
      "pain_chance": [ 150 ],
      "pain_tick": [ 75 ]
    },
    "scaling_mods": {
      "vomit_chance": [ -450 ],
      "str_mod": [ 2.5 ],
      "dex_mod": [ -1 ],
      "int_mod": [ -1.5 ],
      "hurt_chance": [ 21, 0 ],
      "pain_chance": [ -5 ]
    },
    "rating": "bad",
    "blood_analysis_description": "Cattle Primer Contamination"
  },
  {
    "type": "effect_type",
    "id": "mutagen_cephalopod",
    "name": [ "Cephalopod Mutation", "Cephalopod Transformation", "Cephalopod Metamorphosis" ],
    "desc": [
      "You consumed cephalopod primer.",
      "Become one with your surroundings.",
      "Your skin crawls and your extremities twitch and jerk."
    ],
    "max_intensity": 3,
    "resist_traits": [ "THRESH_CEPHALOPOD" ],
    "base_mods": {
      "thirst_min": [ 1 ],
      "thirst_max": [ 2 ],
      "thirst_tick": [ 1000 ],
      "hurt_min": [ 1 ],
      "hurt_max": [ 2 ],
      "hurt_chance": [ -22 ],
      "hurt_tick": [ 150 ],
      "pain_min": [ 1 ],
      "pain_max": [ 2 ],
      "pain_chance": [ 40 ],
      "pain_tick": [ 75 ]
    },
    "scaling_mods": { "thirst_tick": [ -400 ], "int_mod": [ 2.5 ], "hurt_chance": [ 21, 0 ], "pain_chance": [ -30 ] },
    "rating": "bad",
    "blood_analysis_description": "Cephalopod Primer Contamination"
  },
  {
    "type": "effect_type",
    "id": "mutagen_chimera",
    "name": [ "Chimera Mutation", "Chimera Transformation", "Chimera Metamorphosis" ],
    "desc": [
      "You consumed chimera primer.  Why?",
      "Your flesh is the clay of the new world.  You'll overcome all challenges.",
      "Your body heaving and changing is a rough time, but what doesn't kill you makes you stronger."
    ],
    "max_intensity": 3,
    "resist_traits": [ "THRESH_CHIMERA" ],
    "base_mods": {
      "hunger_min": [ 1 ],
      "hunger_max": [ 3 ],
      "hunger_tick": [ 300 ],
      "hurt_min": [ 1 ],
      "hurt_max": [ 2 ],
      "hurt_chance": [ -22 ],
      "hurt_tick": [ 150 ],
      "pain_min": [ 1 ],
      "pain_max": [ 2 ],
      "pain_chance": [ 100 ],
      "pain_tick": [ 75 ]
    },
    "scaling_mods": { "hunger_tick": [ -120 ], "str_mod": [ 2.5 ], "int_mod": [ -2 ], "hurt_chance": [ 21, 0 ], "pain_chance": [ -30 ] },
    "rating": "bad",
    "blood_analysis_description": "Chimera Primer Contamination"
  },
  {
    "type": "effect_type",
    "id": "mutagen_elfa",
    "name": [ "Elf-A Mutation", "Elf-A Transformation", "Elf-A Metamorphosis" ],
    "desc": [
      "You consumed Elf-A primer.",
      "You must look after this world, if no one else will.",
      "You see stars.  You see so many stars."
    ],
    "max_intensity": 3,
    "resist_traits": [ "THRESH_ELFA" ],
    "base_mods": {
      "hurt_min": [ 1 ],
      "hurt_max": [ 2 ],
      "hurt_chance": [ -22 ],
      "hurt_tick": [ 200 ],
      "pain_min": [ 1 ],
      "pain_max": [ 2 ],
      "pain_chance": [ 50 ],
      "pain_tick": [ 75 ]
    },
    "scaling_mods": { "per_mod": [ 2.5 ], "int_mod": [ 1 ], "hurt_chance": [ 21, 0 ], "pain_chance": [ -15 ] },
    "rating": "bad",
    "blood_analysis_description": "Elf-A Primer Contamination"
  },
  {
    "type": "effect_type",
    "id": "mutagen_feline",
    "name": [ "Feline Mutation", "Feline Transformation", "Feline Metamorphosis" ],
    "desc": [
      "You consumed feline primer.",
      "Quiet steps and sharp claws.  They'll never see it coming.",
      "If this overdose kills you, you've got a few more lives… right?"
    ],
    "max_intensity": 3,
    "resist_traits": [ "THRESH_FELINE" ],
    "base_mods": {
      "hurt_min": [ 1 ],
      "hurt_max": [ 2 ],
      "hurt_chance": [ -22 ],
      "hurt_tick": [ 150 ],
      "pain_min": [ 1 ],
      "pain_max": [ 2 ],
      "pain_chance": [ 100 ],
      "pain_tick": [ 75 ]
    },
    "scaling_mods": {
      "str_mod": [ -0.5 ],
      "per_mod": [ 1 ],
      "dex_mod": [ 1 ],
      "int_mod": [ -1.5 ],
      "hurt_chance": [ 21, 0 ],
      "pain_chance": [ -30 ]
    },
    "rating": "bad",
    "blood_analysis_description": "Feline Primer Contamination"
  },
  {
    "type": "effect_type",
    "id": "mutagen_fish",
    "name": [ "Fish Mutation", "Fish Transformation", "Fish Metamorphosis" ],
    "desc": [
      "You consumed fish primer.",
      "The waters call to you.  Leave this exposed wasteland.",
      "You feel clammy yet dry, absolutely parched no matter how much you drink."
    ],
    "max_intensity": 3,
    "resist_traits": [ "THRESH_FISH" ],
    "base_mods": {
      "thirst_min": [ 1 ],
      "thirst_max": [ 2 ],
      "thirst_tick": [ 900 ],
      "hurt_min": [ 1 ],
      "hurt_max": [ 2 ],
      "hurt_chance": [ -22 ],
      "hurt_tick": [ 200 ],
      "pain_min": [ 1 ],
      "pain_max": [ 2 ],
      "pain_chance": [ 100 ],
      "pain_tick": [ 75 ]
    },
    "scaling_mods": { "thirst_tick": [ -400 ], "per_mod": [ 1 ], "dex_mod": [ 1.5 ], "hurt_chance": [ 21, 0 ], "pain_chance": [ -30 ] },
    "rating": "bad",
    "blood_analysis_description": "Fish Primer Contamination"
  },
  {
    "type": "effect_type",
    "id": "mutagen_gastropod",
    "name": [ "Snail Mutation", "Snail Transformation", "Snail Metamorphosis" ],
    "desc": [
      "You consumed snail primer.",
      "Slow and steady wins the race.",
      "You itch terribly, and your mouth feels salty and dry."
    ],
    "max_intensity": 3,
    "resist_traits": [ "THRESH_GASTROPOD" ],
    "base_mods": { "hurt_min": [ 1 ], "hurt_max": [ 2 ], "hurt_chance": [ -22 ], "hurt_tick": [ 60 ] },
    "scaling_mods": { "str_mod": [ 1.5 ], "speed_mod": [ -7.5 ], "hurt_chance": [ 21, 0 ] },
    "rating": "bad",
    "blood_analysis_description": "Snail Primer Contamination"
  },
  {
    "type": "effect_type",
    "id": "mutagen_human",
    "name": [ "Human Purification", "Human Reversion", "Human Regression" ],
    "desc": [
      "You consumed purifier.",
      "You consumed a large amount of purifier.  Why does it feel so strange?",
      "You consumed a huge amount of purifier, and you can tell that something isn't right."
    ],
    "max_intensity": 3,
    "resist_traits": [  ],
    "base_mods": { "str_mod": [ 0, -2 ], "per_mod": [ 0, -2 ], "dex_mod": [ 0, -2 ], "int_mod": [ 0, -2 ] },
    "scaling_mods": { "str_mod": [ 0, -2.5 ], "per_mod": [ 0, -2.5 ], "dex_mod": [ 0, -2.5 ], "int_mod": [ 0, -2.5 ] },
    "rating": "bad",
    "blood_analysis_description": "Human Primer Contamination"
  },
  {
    "type": "effect_type",
    "id": "mutagen_insect",
    "name": [ "Insect Mutation", "Insect Transformation", "Insect Metamorphosis" ],
    "desc": [
      "You consumed insect primer.",
      "You can't wait for your change.  It can't be long now.",
      "You can't stop shivering and twitching.  Life is so short."
    ],
    "max_intensity": 3,
    "resist_traits": [ "THRESH_INSECT" ],
    "base_mods": {
      "vomit_chance": [ 900 ],
      "vomit_tick": [ 90 ],
      "hurt_min": [ 1 ],
      "hurt_max": [ 2 ],
      "hurt_chance": [ -22 ],
      "hurt_tick": [ 150 ],
      "pain_min": [ 1 ],
      "pain_max": [ 2 ],
      "pain_chance": [ 100 ],
      "pain_tick": [ 75 ]
    },
    "scaling_mods": {
      "vomit_chance": [ -420 ],
      "speed_mod": [ 1.5 ],
      "per_mod": [ 0.5 ],
      "dex_mod": [ 1.5 ],
      "int_mod": [ -1.5 ],
      "hurt_chance": [ 21, 0 ],
      "pain_chance": [ -30 ]
    },
    "rating": "bad",
    "blood_analysis_description": "Insect Primer Contamination"
  },
  {
    "type": "effect_type",
    "id": "mutagen_lizard",
    "name": [ "Lizard Mutation", "Lizard Transformation", "Lizard Metamorphosis" ],
    "desc": [
      "You consumed lizard primer.",
      "Your skin feels dry and too small.  You'll have to molt soon.",
      "Your limbs slump, almost ready to tear right out of their sockets."
    ],
    "max_intensity": 3,
    "resist_traits": [ "THRESH_LIZARD" ],
    "base_mods": {
      "hurt_min": [ 1 ],
      "hurt_max": [ 2 ],
      "hurt_chance": [ -22 ],
      "hurt_tick": [ 50 ],
      "pain_min": [ 1 ],
      "pain_max": [ 2 ],
      "pain_chance": [ 100 ],
      "pain_tick": [ 125 ]
    },
    "scaling_mods": { "dex_mod": [ 1 ], "int_mod": [ -1.5 ], "hurt_chance": [ 21, 0 ], "pain_chance": [ -30 ] },
    "rating": "bad",
    "blood_analysis_description": "Lizard Primer Contamination"
  },
  {
    "type": "effect_type",
    "id": "mutagen_lupine",
    "name": [ "Lupine Mutation", "Lupine Transformation", "Lupine Metamorphosis" ],
    "desc": [
      "You consumed lupine primer.",
      "Where's your pack?  How will you survive without them?",
      "You pant, unable to stop pacing and full of hunger."
    ],
    "max_intensity": 3,
    "resist_traits": [ "THRESH_LUPINE" ],
    "base_mods": {
      "hunger_min": [ 10 ],
      "hunger_max": [ 20 ],
      "hunger_tick": [ 500 ],
      "hunger_chance": [ 6 ],
      "hurt_min": [ 1 ],
      "hurt_max": [ 2 ],
      "hurt_chance": [ -22 ],
      "hurt_tick": [ 150 ],
      "pain_min": [ 1 ],
      "pain_max": [ 2 ],
      "pain_chance": [ 100 ],
      "pain_tick": [ 75 ]
    },
    "scaling_mods": {
      "hunger_tick": [ -175 ],
      "str_mod": [ 1.5 ],
      "per_mod": [ 1.5 ],
      "int_mod": [ -2 ],
      "speed_mod": [ 2.5 ],
      "hurt_chance": [ 21, 0 ],
      "pain_chance": [ -30 ]
    },
    "rating": "bad",
    "blood_analysis_description": "Lupine Primer Contamination"
  },
  {
    "type": "effect_type",
    "id": "mutagen_medical",
    "name": [ "Medical Mutation", "Medical Transformation", "Medical Metamorphosis" ],
    "desc": [
      "You consumed medical primer.",
      "You consumed medical primer.  You should do that again.",
      "You're tearing yourself apart.  Need to get fixed back up.  Should put some stitches in you."
    ],
    "max_intensity": 3,
    "resist_traits": [ "THRESH_MEDICAL" ],
    "base_mods": {
      "hurt_min": [ 1 ],
      "hurt_max": [ 2 ],
      "hurt_chance": [ -22 ],
      "hurt_tick": [ 150 ],
      "pain_min": [ 1 ],
      "pain_max": [ 2 ],
      "pain_chance": [ 40 ],
      "pain_tick": [ 75 ]
    },
    "scaling_mods": { "str_mod": [ 2 ], "dex_mod": [ 2 ], "int_mod": [ -2.5 ], "hurt_chance": [ 21, 0 ], "pain_chance": [ -16 ] },
    "rating": "bad",
    "blood_analysis_description": "Medical Primer Contamination"
  },
  {
    "type": "effect_type",
    "id": "mutagen_mouse",
    "name": [ "Mouse Mutation", "Mouse Transformation", "Mouse Metamorphosis" ],
    "desc": [
      "You consumed mouse primer.",
      "Your heart pounds, knowing that predators could approach at any second!",
      "Your heart hammers away with a rapid, irregular beat."
    ],
    "max_intensity": 3,
    "resist_traits": [ "THRESH_MOUSE" ],
    "base_mods": {
      "speed_mod": [ 1 ],
      "hurt_min": [ 1 ],
      "hurt_max": [ 2 ],
      "hurt_chance": [ -22 ],
      "hurt_tick": [ 150 ],
      "pain_min": [ 1 ],
      "pain_max": [ 2 ],
      "pain_chance": [ 100 ],
      "pain_tick": [ 75 ]
    },
    "scaling_mods": { "str_mod": [ -1.5 ], "dex_mod": [ 1 ], "speed_mod": [ 6.5 ], "hurt_chance": [ 21, 0 ], "pain_chance": [ -30 ] },
    "rating": "bad",
    "blood_analysis_description": "Mouse Primer Contamination"
  },
  {
    "type": "effect_type",
    "id": "mutagen_plant",
    "name": [ "Plant Mutation", "Plant Transformation", "Plant Metamorphosis" ],
    "desc": [
      "You consumed plant primer.",
      "All this running… why don't you just find a nice, fertile spot and bask in the sun?",
      "Your processes are slowing.  You would make great fertilizer."
    ],
    "max_intensity": 3,
    "resist_traits": [ "THRESH_PLANT" ],
    "base_mods": { "hurt_min": [ 1 ], "hurt_max": [ 2 ], "hurt_chance": [ -22 ], "hurt_tick": [ 200 ] },
    "scaling_mods": { "str_mod": [ 1.5 ], "dex_mod": [ 1.5 ], "int_mod": [ -1 ], "speed_mod": [ -7.5 ], "hurt_chance": [ 21, 0 ] },
    "rating": "bad",
    "blood_analysis_description": "Plant Primer Contamination"
  },
  {
    "type": "effect_type",
    "id": "mutagen_raptor",
    "name": [ "Raptor Mutation", "Raptor Transformation", "Raptor Metamorphosis" ],
    "desc": [
      "You consumed raptor primer.",
      "Sharpen your talons and clean your feathers.  Your prey won't give itself easily.",
      "Delusions fill your head… is it true?  Did you die long ago?"
    ],
    "max_intensity": 3,
    "resist_traits": [ "THRESH_RAPTOR" ],
    "base_mods": {
      "hunger_min": [ 5 ],
      "hunger_max": [ 15 ],
      "hunger_tick": [ 500 ],
      "hurt_min": [ 1 ],
      "hurt_max": [ 2 ],
      "hurt_chance": [ -22 ],
      "hurt_tick": [ 100 ],
      "pain_min": [ 1 ],
      "pain_max": [ 2 ],
      "pain_chance": [ 100 ],
      "pain_tick": [ 75 ]
    },
    "scaling_mods": {
      "hunger_tick": [ -200 ],
      "per_mod": [ 1 ],
      "dex_mod": [ 1.5 ],
      "int_mod": [ -3 ],
      "speed_mod": [ 7.5 ],
      "hurt_chance": [ 21, 0 ],
      "pain_chance": [ -30 ]
    },
    "rating": "bad",
    "blood_analysis_description": "Raptor Primer Contamination"
  },
  {
    "type": "effect_type",
    "id": "mutagen_rabbit",
    "name": [ "Rabbit Mutation", "Rabbit Transformation", "Rabbit Metamorphosis" ],
    "desc": [
      "You consumed rabbit primer.",
      "So much to do!  Better hop to it!",
      "Will you have a future?  Will any new generations be born… your pounding head is full of worry."
    ],
    "max_intensity": 3,
    "resist_traits": [ "THRESH_RABBIT" ],
    "base_mods": {
      "hurt_min": [ 1 ],
      "hurt_max": [ 2 ],
      "hurt_chance": [ -22 ],
      "hurt_tick": [ 150 ],
      "pain_min": [ 1 ],
      "pain_max": [ 2 ],
      "pain_chance": [ 60 ],
      "pain_tick": [ 75 ]
    },
    "scaling_mods": {
      "str_mod": [ -1.5 ],
      "dex_mod": [ 2.5 ],
      "int_mod": [ -1 ],
      "speed_mod": [ 3.5 ],
      "hurt_chance": [ 21, 0 ],
      "pain_chance": [ -15 ]
    },
    "rating": "bad",
    "blood_analysis_description": "Rabbit Primer Contamination"
  },
  {
    "type": "effect_type",
    "id": "mutagen_rat",
    "name": [ "Rat Mutation", "Rat Transformation", "Rat Metamorphosis" ],
    "desc": [
      "You consumed rat primer.",
      "This place is too open.  Hide!",
      "Dull aches fill your stomach, and every smell seems offensive."
    ],
    "max_intensity": 3,
    "resist_traits": [ "THRESH_RAT" ],
    "base_mods": {
      "hurt_min": [ 1 ],
      "hurt_max": [ 2 ],
      "hurt_chance": [ -22 ],
      "hurt_tick": [ 150 ],
      "pain_min": [ 1 ],
      "pain_max": [ 2 ],
      "pain_chance": [ 100 ],
      "pain_tick": [ 75 ]
    },
    "scaling_mods": { "dex_mod": [ 1 ], "int_mod": [ -2 ], "speed_mod": [ 3.5 ], "hurt_chance": [ 21, 0 ], "pain_chance": [ -30 ] },
    "rating": "bad",
    "blood_analysis_description": "Rat Primer Contamination"
  },
  {
    "type": "effect_type",
    "id": "mutagen_chiropteran",
    "name": [ "Chiropteran Mutation", "Chiropteran Transformation", "Chiropteran Metamorphosis" ],
    "desc": [
      "You consumed chiropteran primer.",
      "You taste iron, and you want more.",
      "Every sound is a painful screech in your ears.  It's all too much!"
    ],
    "max_intensity": 3,
    "resist_traits": [ "THRESH_CHIROPTERAN" ],
    "base_mods": {
      "hurt_min": [ 1 ],
      "hurt_max": [ 2 ],
      "hurt_chance": [ -22 ],
      "hurt_tick": [ 150 ],
      "pain_min": [ 1 ],
      "pain_max": [ 2 ],
      "pain_chance": [ 100 ],
      "pain_tick": [ 75 ]
    },
    "scaling_mods": { "dex_mod": [ 1 ], "int_mod": [ -2 ], "speed_mod": [ 3.5 ], "hurt_chance": [ 21, 0 ], "pain_chance": [ -30 ] },
    "rating": "bad",
    "blood_analysis_description": "Chiropteran Primer Contamination"
  },
  {
    "type": "effect_type",
    "id": "mutagen_slime",
    "name": [ "Slime Mutation", "Slime Transformation", "Slime Metamorphosis" ],
    "desc": [ "You consumed slime primer.", "Plop.", "Brain… melting…" ],
    "max_intensity": 3,
    "resist_traits": [ "THRESH_SLIME" ],
    "base_mods": {
      "hurt_min": [ 1 ],
      "hurt_max": [ 2 ],
      "hurt_chance": [ -22 ],
      "hurt_tick": [ 90 ],
      "pain_min": [ 1 ],
      "pain_max": [ 2 ],
      "pain_chance": [ 10 ],
      "pain_tick": [ 75 ]
    },
    "scaling_mods": {
      "str_mod": [ -1.5 ],
      "dex_mod": [ 1.5 ],
      "int_mod": [ 2.5 ],
      "speed_mod": [ -3.5 ],
      "hurt_chance": [ 21, 0 ],
      "pain_chance": [ -30 ]
    },
    "rating": "bad",
    "blood_analysis_description": "Slime Primer Contamination"
  },
  {
    "type": "effect_type",
    "id": "mutagen_spider",
    "name": [ "Spider Mutation", "Spider Transformation", "Spider Metamorphosis" ],
    "desc": [
      "You consumed spider primer.",
      "An anchor line there and there, connect with capture threads…",
      "Perhaps you should curl up, just curl up and give in."
    ],
    "max_intensity": 3,
    "resist_traits": [ "THRESH_SPIDER" ],
    "base_mods": {
      "hurt_min": [ 1 ],
      "hurt_max": [ 2 ],
      "hurt_chance": [ -22 ],
      "hurt_tick": [ 150 ],
      "pain_min": [ 1 ],
      "pain_max": [ 1 ],
      "pain_chance": [ 60 ],
      "pain_tick": [ 100 ]
    },
    "scaling_mods": { "dex_mod": [ 1.5 ], "int_mod": [ -1 ], "speed_mod": [ 4 ], "hurt_chance": [ 21, 0 ], "pain_chance": [ -25 ] },
    "rating": "bad",
    "blood_analysis_description": "Spider Primer Contamination"
  },
  {
    "type": "effect_type",
    "id": "mutagen_troglobite",
    "name": [ "Troglobite Mutation", "Troglobite Transformation", "Troglobite Metamorphosis" ],
    "desc": [
      "You consumed troglobite primer.",
      "Down in the dark corners of the new world.  That's where you belong.",
      "Deep and dark, your bones ache and twist."
    ],
    "max_intensity": 3,
    "resist_traits": [ "THRESH_TROGLOBITE" ],
    "base_mods": {
      "hurt_min": [ 2 ],
      "hurt_max": [ 3 ],
      "hurt_chance": [ -22 ],
      "hurt_tick": [ 150 ],
      "pain_min": [ 1 ],
      "pain_max": [ 2 ],
      "pain_chance": [ 100 ],
      "pain_tick": [ 75 ]
    },
    "scaling_mods": { "str_mod": [ 2 ], "per_mod": [ -2.5 ], "dex_mod": [ 1 ], "hurt_chance": [ 21, 0 ], "pain_chance": [ -30 ] },
    "rating": "bad",
    "blood_analysis_description": "Troglobite Primer Contamination"
  },
  {
    "type": "effect_type",
    "id": "mutagen_ursine",
    "name": [ "Ursine Mutation", "Ursine Transformation", "Ursine Metamorphosis" ],
    "desc": [
      "You consumed ursine primer.",
      "Berries, brood, honey, or meat?  What will today bring?",
      "Sleep sounds good.  Sleep forever, maybe."
    ],
    "max_intensity": 3,
    "resist_traits": [ "THRESH_URSINE" ],
    "base_mods": {
      "str_mod": [ 1 ],
      "sleepiness_min": [ 1 ],
      "sleepiness_chance": [ 1100 ],
      "hurt_min": [ 1 ],
      "hurt_max": [ 2 ],
      "hurt_chance": [ -22 ],
      "hurt_tick": [ 150 ],
      "pain_min": [ 1 ],
      "pain_max": [ 2 ],
      "pain_chance": [ 100 ],
      "pain_tick": [ 75 ]
    },
    "scaling_mods": {
      "str_mod": [ 2.5 ],
      "per_mod": [ -1 ],
      "dex_mod": [ -1 ],
      "sleepiness_chance": [ -500 ],
      "hurt_chance": [ 21, 0 ],
      "pain_chance": [ -30 ]
    },
    "rating": "bad",
    "blood_analysis_description": "Ursine Primer Contamination"
  },
  {
    "type": "effect_type",
    "id": "mutagen_crustacean",
    "name": [ "Crustacean Mutation", "Crustacean Transformation", "Crustacean Metamorphosis" ],
    "desc": [
      "You consumed crustacean mutagen.",
      "You consumed a large amount of crustacean mutagen.",
      "You consumed a life-changing amount of crustacean mutagen."
    ],
    "max_intensity": 3,
    "resist_traits": [ "THRESH_CRUSTACEAN" ],
    "base_mods": {
      "hurt_min": [ 1 ],
      "hurt_max": [ 2 ],
      "hurt_chance": [ -22 ],
      "hurt_tick": [ 75 ],
      "pain_min": [ 1 ],
      "pain_max": [ 2 ],
      "pain_chance": [ 100 ],
      "pain_tick": [ 75 ]
    },
    "scaling_mods": { "hurt_chance": [ 21, 0 ], "pain_chance": [ -30 ] },
    "rating": "bad",
    "blood_analysis_description": "Crustacean Mutagen Contamination"
  },
  {
    "type": "effect_type",
    "id": "beartrap",
    "name": [ "Stuck in a Beartrap" ],
    "desc": [ "You can't move until you get free!" ],
    "apply_message": "You are caught!",
    "rating": "bad",
    "show_in_info": true
  },
  {
    "type": "effect_type",
    "id": "glare",
    "name": [ "Glare" ],
    "desc": [ "The sun is in your eyes." ],
    "apply_message": "The sunlight's glare makes it hard to see.",
    "rating": "bad",
    "max_duration": "1 m",
    "base_mods": { "per_mod": [ -1 ] },
    "//": "No night vision for you",
    "limb_score_mods": [
      { "limb_score": "vision", "modifier": 0.5 },
      { "limb_score": "night_vis", "modifier": 0.0 },
      { "limb_score": "reaction", "modifier": 0.75 }
    ],
    "flags": [ "EFFECT_LIMB_SCORE_MOD_LOCAL" ]
  },
  {
    "type": "effect_type",
    "id": "snow_glare",
    "name": [ "Snow Glare" ],
    "desc": [ "The sunlight is reflecting off the snow." ],
    "apply_message": "The sunlight reflecting off the snow makes it hard to see.",
    "rating": "bad",
    "base_mods": { "per_mod": [ -1 ] },
    "limb_score_mods": [
      { "limb_score": "vision", "modifier": 0.5 },
      { "limb_score": "night_vis", "modifier": 0.0 },
      { "limb_score": "reaction", "modifier": 0.75 }
    ],
    "flags": [ "EFFECT_LIMB_SCORE_MOD_LOCAL" ]
  },
  {
    "type": "effect_type",
    "id": "laserlocked",
    "name": [ "Laser-targeted" ],
    "desc": [ "A laser sight is targeting you!" ],
    "apply_message": "",
    "rating": "bad"
  },
  {
    "type": "effect_type",
    "id": "was_laserlocked",
    "name": [ "" ],
    "desc": [ "" ],
    "apply_message": "",
    "rating": "bad"
  },
  {
    "type": "effect_type",
    "id": "smoke_eyes",
    "name": [ "Little Eye Irritation", "Minor Eye Irritation", "Huge Eye Irritation", "Bad Eye Irritation" ],
    "desc": [
      "Your eyes are mildly irritated.",
      "Your eyes are watering.",
      "Your eyes sting badly and tears stream from them continuously.",
      "You can barely see anything due to your massive eye irritation and the flood of tears streaming from them."
    ],
    "apply_message": [
      [ "Your eyes are mildly irritated.", "bad" ],
      [ "Your eyes are watering.", "bad" ],
      [ "Your eyes sting badly and tears stream from them continuously.", "bad" ],
      [
        "You can barely see anything due to your massive eye irritation and the flood of tears streaming from them.",
        "bad"
      ]
    ],
    "miss_messages": [ [ "Your eyes sting and tear from the irritation.", 1 ] ],
    "max_duration": "3 m",
    "max_intensity": 4,
    "int_decay_tick": 40,
    "resist_effects": [ "steroid_eye", "PAINRESIST" ],
    "base_mods": { "per_mod": [ -1, 0 ], "pain_amount": [ 2, 0 ] },
    "scaling_mods": { "per_mod": [ -1 ], "pain_amount": [ 2, 1 ] },
    "limb_score_mods": [
      { "limb_score": "vision", "modifier": 0.8, "resist_modifier": 1.0, "scaling": -0.2, "resist_scaling": -0.15 },
      { "limb_score": "night_vis", "modifier": 0.8, "resist_modifier": 1.0, "scaling": -0.2, "resist_scaling": -0.15 }
    ],
    "flags": [ "EFFECT_LIMB_SCORE_MOD" ],
    "show_in_info": true
  },
  {
    "type": "effect_type",
    "id": "smoke_lungs",
    "name": [ "Inhaled Some Smoke", "Inhaled Plenty of Smoke", "Smoke Inhalation", "Bad Smoke Inhalation" ],
    "desc": [
      "You draw in a faint whiff of smoke.",
      "A noticeable volume of smoke fills your lungs.",
      "A dense cloud of smoke enters your lungs.",
      "You inhale an overwhelming volume of smoke."
    ],
    "apply_message": [
      [ "You draw in a faint whiff of smoke.", "bad" ],
      [ "A noticeable volume of smoke fills your lungs.", "bad" ],
      [ "A dense cloud of smoke enters your lungs.", "bad" ],
      [ "You inhale an overwhelming volume of smoke.", "bad" ]
    ],
    "miss_messages": [ [ "Your lungs burn from the smoke.", 1 ] ],
    "harmful_cough": true,
    "max_duration": "3 m",
    "max_intensity": 4,
    "int_decay_tick": 40,
    "scaling_mods": { "str_mod": [ -1 ], "dex_mod": [ -1 ], "cough_chance": [ 10 ] },
    "limb_score_mods": [
      { "limb_score": "breathing", "resist_modifier": 1, "scaling": -0.25 },
      { "limb_score": "reaction", "resist_modifier": 1, "scaling": -0.1 },
      { "limb_score": "balance", "resist_modifier": 1, "scaling": -0.1 },
      { "limb_score": "lift", "resist_modifier": 1, "scaling": -0.1 },
      { "limb_score": "manip", "resist_modifier": 1, "scaling": -0.1 }
    ],
    "flags": [ "EFFECT_LIMB_SCORE_MOD" ],
    "show_in_info": true
  },
  {
    "type": "effect_type",
    "id": "teargas",
    "name": [ "Tear Gas" ],
    "desc": [ "You've been exposed to tear gas!" ],
    "apply_message": "You inhale a lungful of tear gas.",
    "rating": "bad",
    "miss_messages": [ [ "Your eyes burn from the tear gas.", 2 ] ],
    "harmful_cough": true,
    "max_duration": "30 m",
    "resist_effects": [ "steroid_eye" ],
    "base_mods": { "str_mod": [ -2 ], "dex_mod": [ -2 ], "per_mod": [ -5, -2 ], "speed_mod": [ -10 ], "cough_chance": [ 5 ] },
    "limb_score_mods": [
      { "limb_score": "vision", "modifier": 0.5, "resist_modifier": 0.75 },
      { "limb_score": "night_vis", "modifier": 0.5, "resist_modifier": 0.75 },
      { "limb_score": "reaction", "modifier": 0.75, "resist_modifier": 0.875 },
      { "limb_score": "breathing", "modifier": 0.3 }
    ],
    "flags": [ "EFFECT_LIMB_SCORE_MOD" ],
    "show_in_info": true
  },
  {
    "type": "effect_type",
    "id": "boomered",
    "name": [ "Boomered" ],
    "desc": [ "Your vision is obscured by a disgusting splatter of bile." ],
    "apply_message": "You're covered in bile!",
    "rating": "bad",
    "base_mods": { "per_mod": [ -3 ] },
    "max_duration": "30 s",
    "limb_score_mods": [
      { "limb_score": "vision", "modifier": 0.1 },
      { "limb_score": "night_vis", "modifier": 0.0 },
      { "limb_score": "reaction", "modifier": 0.2 }
    ],
    "flags": [ "EFFECT_LIMB_SCORE_MOD" ]
  },
  {
    "type": "effect_type",
    "id": "glowing",
    "name": [ "Glowing" ],
    "desc": [ "You are covered in glowing goo!" ],
    "max_duration": "6 m",
    "apply_message": "You're covered in a glowing goo!",
    "rating": "bad",
    "base_mods": { "vomit_chance": [ 500 ] }
  },
  {
    "type": "effect_type",
    "id": "bile_stink",
    "name": [ "Bile Stink" ],
    "desc": [ "You're splattered with a greasy layer of liquified putrescence." ],
    "apply_message": "You're covered in a foul smelling fluid!",
    "decay_messages": [ [ "The rancid smell of corpse bile finally goes away.", "good" ] ],
    "rating": "bad",
    "resist_traits": [ "SAPROVORE", "EATDEAD" ],
    "base_mods": { "vomit_chance": [ 500, 2000 ] },
    "enchantments": [ { "values": [ { "value": "SCENT_MASK", "add": 500 } ] } ],
    "limb_score_mods": [ { "limb_score": "breathing", "modifier": 0.95, "resist_modifier": 1 } ],
    "flags": [ "EFFECT_LIMB_SCORE_MOD" ],
    "max_duration": "60 m",
    "show_in_info": true
  },
  {
    "type": "effect_type",
    "id": "bile_irritant",
    "name": [ "Bile Irritant" ],
    "desc": [ "Acidic boomer bile is irritating your skin." ],
    "decay_messages": [ [ "Your skin irritation stops.", "good" ] ],
    "rating": "bad",
    "resist_traits": [ "POISRESIST" ],
    "resist_effects": [ "wet" ],
    "immune_flags": [ "ACID_IMMUNE", "IRRITANT_IMMUNE" ],
    "base_mods": {
      "pain_amount": [ 1 ],
      "pain_min": [ 1 ],
      "pain_max_val": [ 4, 2 ],
      "pain_chance": [ 150, 300 ],
      "h_mod_min": [ -1 ],
      "h_mod_chance": [ 1 ],
      "h_mod_chance_bot": [ 120, 360 ],
      "int_mod": [ -1, 0 ]
    },
    "effect_dur_scaling": [ { "effect_id": "bite", "modifier": 1.5, "same_bp": false } ],
    "max_duration": "15 m"
  },
  {
    "type": "effect_type",
    "id": "skunk_spray",
    "name": [ "Skunk Spray" ],
    "desc": [ "You were sprayed by a skunk!" ],
    "apply_message": "You're covered in a foul smelling fluid!",
    "rating": "bad",
    "max_duration": "5 hours",
    "base_mods": { "per_mod": [ -1 ], "int_mod": [ -1 ], "vomit_chance": [ 2000 ] }
  },
  {
    "type": "effect_type",
    "id": "skunk_spray_neutralizer",
    "name": [ "Skunk Spray Neutralized" ],
    "desc": [ "A solution that neutralizes skunk odors." ],
    "rating": "good",
    "apply_message": "As you apply the solution, the skunk odor dissipates.",
    "max_duration": "2 minutes",
    "removes_effects": [ "skunk_spray" ]
  },
  {
    "type": "effect_type",
    "id": "conjunctivitis",
    "name": [ "Conjunctivitis" ],
    "desc": [ "Your eyes are inflamed." ],
    "apply_message": "The chemical irritant damaged your eyes!",
    "decay_messages": [ [ "The irritation in your eyes stops.", "good" ] ],
    "rating": "bad",
    "resist_traits": [ "POISRESIST", "PER_SLIME_OK" ],
    "resist_effects": [ "steroid_eye" ],
    "immune_flags": [ "POISIMMUNE", "SEESLEEP" ],
<<<<<<< HEAD
    "int_dur_factor": "50 m",
    "base_mods": { "per_mod": [ -1 ], "pain_min": [ 1, 0 ], "pain_chance": [ 400, 1000 ] },
=======
    "base_mods": { "per_mod": [ -1 ], "pain_min": [ 1 ], "pain_max_val": [ 4 ], "pain_chance": [ 400, 1000 ] },
>>>>>>> f77e07ef
    "limb_score_mods": [ { "limb_score": "vision", "modifier": 0.85, "resist_modifier": 0.925 } ],
    "miss_messages": [ [ "It feels like there's sand in your eye.", 1 ] ],
    "flags": [ "EFFECT_LIMB_SCORE_MOD" ]
  },
  {
    "type": "effect_type",
    "id": "invisibility",
    "name": [ "Invisible" ],
    "desc": [ "You are invisible." ],
    "//": "Applying this to monsters will make them invisible unless they are adjacent to the player.",
    "flags": [ "INVISIBLE" ]
  },
  {
    "type": "effect_type",
    "id": "took_flumed",
    "rating": "good",
    "blood_analysis_description": "Antihistamines",
    "max_duration": 57600,
    "dur_add_perc": 30
  },
  {
    "type": "effect_type",
    "id": "took_xanax",
    "max_duration": 14400,
    "dur_add_perc": 22,
    "base_mods": { "stim_tick": [ 150 ], "stim_min": [ -1 ], "stim_min_val": [ -1 ] },
    "rating": "good",
    "blood_analysis_description": "Fast-acting sedatives"
  },
  {
    "type": "effect_type",
    "id": "took_xanax_visible",
    "name": [ "Took Fast-acting Sedative" ],
    "desc": [ "You took a fast-acting sedative some time ago and you might still be under its influence." ],
    "max_duration": 18000,
    "dur_add_perc": 20
  },
  {
    "type": "effect_type",
    "id": "took_prozac",
    "rating": "good",
    "blood_analysis_description": "Antidepressants",
    "max_duration": 64800,
    "dur_add_perc": 40
  },
  {
    "type": "effect_type",
    "id": "took_prozac_bad"
  },
  {
    "type": "effect_type",
    "id": "took_prozac_visible",
    "name": [ "Took Antidepressant" ],
    "desc": [ "You took an antidepressant some time ago and you might still be under its influence." ],
    "max_duration": 72000,
    "dur_add_perc": 35
  },
  {
    "type": "effect_type",
    "id": "in_pit",
    "name": [ "Stuck in a Pit" ],
    "desc": [ "You're stuck in a pit.  Sight distance is limited and you have to climb out." ],
    "show_in_info": true
  },
  {
    "type": "effect_type",
    "id": "took_thorazine",
    "rating": "good",
    "blood_analysis_description": "Antipsychotics",
    "max_duration": 64800,
    "dur_add_perc": 50
  },
  {
    "type": "effect_type",
    "id": "took_thorazine_bad"
  },
  {
    "type": "effect_type",
    "id": "took_thorazine_visible",
    "name": [ "Took Antipsychotic" ],
    "desc": [ "You took an antipsychotic some time ago and you might still be under its influence." ],
    "max_duration": 72000,
    "dur_add_perc": 35
  },
  {
    "type": "effect_type",
    "id": "no_sight",
    "name": [ "Poor Sight" ],
    "desc": [ "You can't see very far from this spot." ],
    "apply_message": "Your sight distance is impaired.",
    "rating": "bad",
    "limb_score_mods": [
      { "limb_score": "vision", "modifier": 0.1 },
      { "limb_score": "night_vis", "modifier": 0.0 },
      { "limb_score": "reaction", "modifier": 0.2 }
    ],
    "flags": [ "EFFECT_LIMB_SCORE_MOD" ]
  },
  {
    "type": "effect_type",
    "id": "anticoagulant",
    "max_intensity": 3,
    "rating": "bad",
    "blood_analysis_description": "Blood Thinner",
    "effect_dur_scaling": [ { "effect_id": "bleed", "modifier": 1.05, "same_bp": false } ]
  },
  {
    "type": "effect_type",
    "id": "nsaid_eff",
    "//": "Blood pressure up.  Remember that this is divided by 10000, so maximum 5% increase.",
    "//2": "NSAIDs are the drug family that includes ibuprofen.",
    "rating": "bad",
    "base_mods": { "blood_pressure_tick": [ 100 ], "blood_pressure_min": [ 2 ], "blood_pressure_max_val": [ 500 ] }
  },
  {
    "type": "effect_type",
    "id": "pkill1_generic",
    "max_duration": "4 m",
    "base_mods": { "pkill_tick": [ 42 ], "pkill_min": [ 1 ], "pkill_max_val": [ 15 ] },
    "rating": "good",
    "blood_analysis_description": "Minor Painkiller"
  },
  {
    "type": "effect_type",
    "id": "pkill1_nsaid",
    "max_duration": "4 m",
    "base_mods": { "pkill_tick": [ 42 ], "pkill_min": [ 1 ], "pkill_max_val": [ 15 ] },
    "rating": "good",
    "blood_analysis_description": "Minor Painkiller (NSAID-based)"
  },
  {
    "type": "effect_type",
    "id": "pkill1_acetaminophen",
    "max_duration": "4 m",
    "base_mods": { "pkill_tick": [ 42 ], "pkill_min": [ 1 ], "pkill_max_val": [ 15 ] },
    "rating": "good",
    "blood_analysis_description": "Minor Painkiller (Acetaminophen)"
  },
  {
    "type": "effect_type",
    "id": "pkill2",
    "pkill_addict_reduces": true,
    "base_mods": { "pkill_tick": [ 42 ], "pkill_min": [ 2 ] },
    "rating": "good",
    "blood_analysis_description": "Moderate Painkiller"
  },
  {
    "type": "effect_type",
    "id": "pkill3",
    "pkill_addict_reduces": true,
    "base_mods": { "pkill_tick": [ 12 ], "pkill_min": [ 1 ] },
    "rating": "good",
    "blood_analysis_description": "Heavy Painkiller"
  },
  {
    "type": "effect_type",
    "id": "pkill_l",
    "pkill_addict_reduces": true,
    "base_mods": { "pkill_max_val": [ 40 ], "pkill_tick": [ 120 ], "pkill_min": [ 1 ] },
    "rating": "good",
    "blood_analysis_description": "Slow-Release Painkiller"
  },
  {
    "type": "effect_type",
    "id": "pkill_wintergreen",
    "pkill_addict_reduces": true,
    "base_mods": { "pkill_max_val": [ 15 ], "pkill_tick": [ 50 ], "pkill_min": [ 1 ], "pkill_chance": [ 45 ] },
    "rating": "good",
    "blood_analysis_description": "Ate wintergreen leaves"
  },
  {
    "type": "effect_type",
    "id": "pkill_wintergreen_oil",
    "pkill_addict_reduces": true,
    "base_mods": { "pkill_max_val": [ 30 ], "pkill_tick": [ 42 ], "pkill_min": [ 2 ] },
    "rating": "good",
    "blood_analysis_description": "Wintergreen Oil"
  },
  {
    "type": "effect_type",
    "id": "webbed",
    "name": [ "Webbed" ],
    "desc": [ "You are covered in webs!" ],
    "apply_message": "You're covered in webs!",
    "rating": "bad",
    "miss_messages": [ [ "The webs restrict your movement.", 4 ] ],
    "max_intensity": 3,
    "int_add_val": 1,
    "base_mods": { "speed_mod": [ -20 ] },
    "scaling_mods": { "speed_mod": [ -5 ] },
    "limb_score_mods": [
      { "limb_score": "lift", "modifier": 0.8, "scaling": -0.15 },
      { "limb_score": "block", "modifier": 0.8, "scaling": -0.15 },
      { "limb_score": "breathing", "modifier": 0.9, "scaling": -0.1 },
      { "limb_score": "balance", "modifier": 0.8, "scaling": -0.2 }
    ],
    "flags": [ "EFFECT_LIMB_SCORE_MOD" ],
    "show_in_info": true,
    "show_intensity": false
  },
  {
    "type": "effect_type",
    "id": "sludged",
    "name": [ "Sludged" ],
    "desc": [ "You're standing in sludge!" ],
    "apply_message": "You've stepped into some sludge!",
    "rating": "bad",
    "miss_messages": [ [ "The sludge restricts your movement.", 4 ] ],
    "max_intensity": 3,
    "limb_score_mods": [
      { "limb_score": "move_speed", "modifier": 0.8, "scaling": -0.15 },
      { "limb_score": "footing", "modifier": 0.8, "scaling": -0.15 },
      { "limb_score": "balance", "modifier": 0.8, "scaling": -0.2 }
    ],
    "flags": [ "EFFECT_LIMB_SCORE_MOD" ],
    "show_in_info": true
  },
  {
    "type": "effect_type",
    "id": "bite",
    "name": [ "Bite", "Painful Bite" ],
    "desc": [ "You have a nasty bite wound." ],
    "apply_memorial_log": "Received a deep bite wound.",
    "remove_memorial_log": "Recovered from a bite wound.",
    "apply_message": "The bite wound feels really deep…",
    "resist_traits": [ "INFRESIST" ],
    "immune_bp_flags": [ "BIONIC_LIMB" ],
    "main_parts_only": true,
    "rating": "bad",
    "int_dur_factor": "30 m",
    "max_intensity": 2,
    "scaling_mods": {
      "dex_mod": [ -1, 0 ],
      "pain_chance_bot": [ 200 ],
      "pain_chance": [ 2, 1 ],
      "pain_min": [ 1 ],
      "pain_max_val": [ 10, 5 ]
    }
  },
  {
    "type": "effect_type",
    "id": "infected",
    "name": [ "Infected", "Badly Infected", "Pus Filled" ],
    "desc": [ "You have an infected wound." ],
    "apply_memorial_log": "Contracted an infection.",
    "remove_memorial_log": "Recovered from an infection… this time.",
    "apply_message": "Your wound feels infected.",
    "resist_traits": [ "INFRESIST" ],
    "main_parts_only": true,
    "rating": "bad",
    "int_dur_factor": "8 h",
    "max_intensity": 3,
    "base_mods": {
      "str_mod": [ -2 ],
      "dex_mod": [ -3 ],
      "int_mod": [ -2 ],
      "vomit_chance": [ 900, 1200 ],
      "vomit_tick": [ 180 ],
      "thirst_min": [ 2 ],
      "thirst_chance": [ 10, 100 ],
      "thirst_tick": [ 30 ],
      "speed_mod": [ -10, 0 ],
      "stamina_min": [ -8, -4 ],
      "stamina_max": [ -50, -20 ],
      "stamina_chance": [ 3, 10 ],
      "sleepiness_min": [ 2, 0 ],
      "sleepiness_max": [ 10, 5 ],
      "sleepiness_chance": [ 110 ],
      "sleepiness_max_val": [ 700, 250 ],
      "healing_rate": [ 0.01, 1 ]
    },
    "scaling_mods": {
      "str_mod": [ -1, -0.5 ],
      "dex_mod": [ -1, -0.5 ],
      "int_mod": [ -3, -1 ],
      "vomit_chance": [ -400 ],
      "speed_mod": [ -10, -5 ],
      "stamina_min": [ -6, -4 ],
      "stamina_max": [ 15, 4 ],
      "stamina_chance": [ -1, -2.5 ],
      "sleepiness_chance": [ -50 ],
      "sleepiness_tick": [ 0.5 ]
    },
    "//": "Stamina regen stops completely at int 3, but no stamina loss from then on",
    "blood_analysis_description": "Bacterial Infection"
  },
  {
    "type": "effect_type",
    "id": "recover",
    "name": [ "Recovering from Infection" ],
    "desc": [ "You are recovering from an infection." ],
    "rating": "bad",
    "resist_traits": [ "INFRESIST" ],
    "max_intensity": 3,
    "int_dur_factor": "32 h",
    "base_mods": {
      "str_mod": [ -1 ],
      "dex_mod": [ -1 ],
      "int_mod": [ -1 ],
      "vomit_chance": [ 1200, 1800 ],
      "vomit_tick": [ 180 ],
      "thirst_min": [ 1, 0 ],
      "thirst_max": [ 3, 2 ],
      "thirst_chance": [ 10, 100 ],
      "thirst_tick": [ 60 ],
      "speed_mod": [ -5, 0 ],
      "stamina_min": [ -8 ],
      "stamina_chance": [ 10, 20 ],
      "sleepiness_min": [ 1, 0 ],
      "sleepiness_max": [ 5, 3 ],
      "sleepiness_chance": [ 210 ],
      "sleepiness_max_val": [ 500, 125 ],
      "healing_rate": [ 0.5 ]
    },
    "scaling_mods": {
      "str_mod": [ -1, -0.5 ],
      "dex_mod": [ -1, -0.5 ],
      "int_mod": [ -2, -1 ],
      "vomit_chance": [ -500 ],
      "speed_mod": [ -5, -4 ],
      "stamina_min": [ -6, -3 ],
      "stamina_chance": [ -1, -2.5 ],
      "sleepiness_chance": [ -60 ]
    }
  },
  {
    "type": "effect_type",
    "id": "bandaged",
    "name": [ "Bandaged" ],
    "desc": [ "The wounds on your %s are bandaged." ],
    "main_parts_only": true,
    "rating": "good",
    "int_dur_factor": "6 h",
    "max_intensity": 16,
    "max_effective_intensity": 8,
    "part_descs": true,
    "max_duration": "4 d",
    "base_mods": { "healing_rate": [ 2 ], "healing_head": [ 50 ], "healing_torso": [ 150 ] },
    "scaling_mods": { "healing_rate": [ 2 ] }
  },
  {
    "type": "effect_type",
    "id": "disinfected",
    "name": [ "Disinfected" ],
    "desc": [ "The wounds on your %s are disinfected." ],
    "main_parts_only": true,
    "rating": "good",
    "int_dur_factor": "6 h",
    "max_intensity": 16,
    "max_effective_intensity": 8,
    "part_descs": true,
    "max_duration": "4 d",
    "base_mods": { "healing_rate": [ 2 ], "healing_head": [ 50 ], "healing_torso": [ 150 ] },
    "scaling_mods": { "healing_rate": [ 2 ] }
  },
  {
    "type": "effect_type",
    "id": "spores",
    "name": [ "Spore Dusted", "Spore Covered", "Spore Coated" ],
    "speed_name": "Spore Covered",
    "desc": [ "You can feel the tiny spores sinking directly into your flesh." ],
    "max_intensity": 3,
    "int_decay_tick": 720,
    "int_add_val": 1,
    "main_parts_only": true,
    "resist_traits": [ "M_IMMUNE" ],
    "base_mods": { "speed_mod": [ -7, 0 ] },
    "scaling_mods": { "speed_mod": [ -3, 0 ] }
  },
  {
    "type": "effect_type",
    "id": "fungus",
    "apply_memorial_log": "Contracted a fungal infection.",
    "remove_memorial_log": "Cured the fungal infection.",
    "miss_messages": [ [ "You feel sick inside.", 1 ] ],
    "speed_name": "Itchy skin",
    "remove_message": "The itching in your skin fades away.",
    "rating": "bad",
    "max_intensity": 3,
    "int_dur_factor": "6 h",
    "max_duration": "18 h",
    "resist_traits": [ "POISRESIST" ],
    "resist_effects": [ "antifungal" ],
    "base_mods": { "speed_mod": [ -10 ], "str_mod": [ -1 ], "dex_mod": [ -1 ] },
    "blood_analysis_description": "Fungal Infection"
  },
  {
    "type": "effect_type",
    "id": "hallucinogenic_acid_light",
    "name": [ "Bad High" ],
    "desc": [ "You've been exposed to fungal acid fumes!" ],
    "apply_message": "You inhale a lungful of hallucinogenic acid fumes.",
    "rating": "bad",
    "miss_messages": [ [ "The world spins.", 2 ] ],
    "harmful_cough": true,
    "max_duration": "40 m",
    "base_mods": {
      "str_mod": [ -1 ],
      "dex_mod": [ -2 ],
      "per_mod": [ -3 ],
      "int_mod": [ -2 ],
      "speed_mod": [ -5 ],
      "cough_chance": [ 30 ],
      "vomit_chance": [ 3000 ]
    },
    "limb_score_mods": [
      { "limb_score": "vision", "modifier": 0.6 },
      { "limb_score": "night_vis", "modifier": 0.7 },
      { "limb_score": "reaction", "modifier": 0.8 },
      { "limb_score": "breathing", "modifier": 0.8 }
    ],
    "flags": [ "EFFECT_LIMB_SCORE_MOD" ],
    "show_in_info": true,
    "resist_traits": [ "M_IMMUNE" ]
  },
  {
    "type": "effect_type",
    "id": "hallucinogenic_acid_heavy",
    "name": [ "Really Bad High" ],
    "desc": [ "You've been exposed to thick fungal acid fumes!" ],
    "apply_message": "You inhale a lungful of thick hallucinogenic acid fumes.",
    "rating": "bad",
    "miss_messages": [ [ "The world fractals.", 2 ] ],
    "harmful_cough": true,
    "max_duration": "40 m",
    "base_mods": {
      "str_mod": [ -2 ],
      "dex_mod": [ -3 ],
      "per_mod": [ -6 ],
      "int_mod": [ -4 ],
      "speed_mod": [ -7 ],
      "cough_chance": [ 50 ],
      "vomit_chance": [ 4000 ]
    },
    "limb_score_mods": [
      { "limb_score": "vision", "modifier": 0.45 },
      { "limb_score": "night_vis", "modifier": 0.6 },
      { "limb_score": "reaction", "modifier": 0.7 },
      { "limb_score": "breathing", "modifier": 0.7 }
    ],
    "flags": [ "EFFECT_LIMB_SCORE_MOD" ],
    "show_in_info": true,
    "resist_traits": [ "M_IMMUNE" ]
  },
  {
    "type": "effect_type",
    "id": "taint",
    "name": [ "Touched Mind", "Touched Mind", "Tainted Mind", "Badly Tainted Mind" ],
    "miss_messages": [ [ "Your sense of reality warps!", 3 ] ],
    "speed_name": "Tainted",
    "desc": [
      "You are disoriented as strange visions flash through your mind.",
      "You are overwhelmed by the disturbing imagery and concepts you're flooded with.",
      "You can't comprehend the things around you…",
      "You don't know what is and isn't real anymore…"
    ],
    "rating": "bad",
    "max_intensity": 4,
    "max_duration": "2 h",
    "int_add_val": 1,
    "int_dur_factor": "5 m",
    "base_mods": { "speed_mod": [ -20 ], "str_mod": [ 0 ], "dex_mod": [ -1 ], "per_mod": [ -2 ], "vomit_chance": [ 20 ] },
    "scaling_mods": { "speed_mod": [ -10 ], "int_mod": [ -2 ], "str_mod": [ -1 ], "dex_mod": [ -1 ], "per_mod": [ -2 ] },
    "limb_score_mods": [
      { "limb_score": "reaction", "modifier": 0.8, "scaling": -0.2 },
      { "limb_score": "block", "modifier": 0.8, "scaling": -0.2 },
      { "limb_score": "vision", "modifier": 0.9, "scaling": -0.1 },
      { "limb_score": "night_vis", "modifier": 0.9, "scaling": -0.1 }
    ],
    "flags": [ "EFFECT_LIMB_SCORE_MOD" ]
  },
  {
    "type": "effect_type",
    "id": "tindrift"
  },
  {
    "type": "effect_type",
    "id": "visuals",
    "name": [ "Hallucinating" ],
    "desc": [ "You can't trust everything that you see." ],
    "rating": "bad",
    "base_mods": { "int_mod": [ -2 ], "dex_mod": [ -1 ], "per_mod": [ -4 ] },
    "limb_score_mods": [
      { "limb_score": "reaction", "modifier": 0.8, "scaling": -0.2 },
      { "limb_score": "block", "modifier": 0.8, "scaling": -0.2 }
    ],
    "flags": [ "EFFECT_LIMB_SCORE_MOD" ],
    "blood_analysis_description": "Hallucinations"
  },
  {
    "type": "effect_type",
    "id": "rat",
    "name": [ "Ratting" ],
    "desc": [ "You feel nauseated and rat-like." ],
    "max_intensity": 100,
    "base_mods": { "int_mod": [ -0.5 ], "str_mod": [ -0.2 ], "per_mod": [ -0.4 ] },
    "scaling_mods": { "int_mod": [ -0.5 ], "str_mod": [ -0.2 ], "per_mod": [ -0.4 ] }
  },
  {
    "type": "effect_type",
    "id": "pblue",
    "base_mods": { "rad_chance": [ 600 ], "rad_min": [ -1 ] },
    "max_duration": 10800,
    "dur_add_perc": 35,
    "blood_analysis_description": "Prussian Blue",
    "rating": "good"
  },
  {
    "type": "effect_type",
    "id": "iodine",
    "rating": "good",
    "blood_analysis_description": "Potassium Iodide"
  },
  {
    "type": "effect_type",
    "id": "shakes",
    "name": [ "Shakes" ],
    "desc": [ "Your hands just won't stop shaking." ],
    "miss_messages": [ [ "You tremble.", 4 ] ],
    "base_mods": { "str_mod": [ -1 ], "dex_mod": [ -4 ] },
    "max_duration": 7200,
    "dur_add_perc": 30,
    "limb_score_mods": [
      { "limb_score": "reaction", "modifier": 0.7 },
      { "limb_score": "block", "modifier": 0.5 },
      { "limb_score": "balance", "modifier": 0.75 },
      { "limb_score": "footing", "modifier": 0.75 }
    ],
    "flags": [ "EFFECT_LIMB_SCORE_MOD" ]
  },
  {
    "type": "effect_type",
    "id": "motor_seizure",
    "name": [ "Seizure" ],
    "//": "Intended to be applied with downed to make it nearly impossible for player to stand.",
    "rating": "bad",
    "remove_message": "You regain control of your muscles!",
    "desc": [ "Your muscles have seized up, and you can't control them!" ],
    "miss_messages": [ [ "Your muscles won't cooperate!", 20 ] ],
    "base_mods": { "str_mod": [ -12 ], "dex_mod": [ -20 ] },
    "limb_score_mods": [
      { "limb_score": "reaction", "modifier": 0.2 },
      { "limb_score": "block", "modifier": 0 },
      { "limb_score": "balance", "modifier": 0.2 },
      { "limb_score": "footing", "modifier": 0.2 },
      { "limb_score": "crawl", "modifier": 0 }
    ],
    "flags": [ "EFFECT_LIMB_SCORE_MOD" ]
  },
  {
    "type": "effect_type",
    "id": "bleed",
    "name": [
      "Minor Bleeding",
      "Minor Bleeding",
      "Minor Bleeding",
      "Minor Bleeding",
      "Minor Bleeding",
      "Bleeding",
      "Bleeding",
      "Bleeding",
      "Bleeding",
      "Bleeding",
      "Bad Bleeding",
      "Bad Bleeding",
      "Bad Bleeding",
      "Bad Bleeding",
      "Bad Bleeding",
      "Bad Bleeding",
      "Bad Bleeding",
      "Bad Bleeding",
      "Bad Bleeding",
      "Bad Bleeding",
      "Heavy Bleeding",
      "Heavy Bleeding",
      "Heavy Bleeding",
      "Heavy Bleeding",
      "Heavy Bleeding",
      "Heavy Bleeding",
      "Heavy Bleeding",
      "Heavy Bleeding",
      "Heavy Bleeding",
      "Heavy Bleeding",
      "Heavy Arterial Bleeding",
      "Heavy Arterial Bleeding",
      "Heavy Arterial Bleeding",
      "Heavy Arterial Bleeding",
      "Heavy Arterial Bleeding",
      "Heavy Arterial Bleeding",
      "Heavy Arterial Bleeding",
      "Heavy Arterial Bleeding",
      "Heavy Arterial Bleeding",
      "Heavy Arterial Bleeding"
    ],
    "desc": [
      "'Tis but a scratch.",
      "'Tis but a scratch.",
      "'Tis but a scratch.",
      "'Tis but a scratch.",
      "'Tis but a scratch.",
      "You are slowly losing blood.",
      "You are slowly losing blood.",
      "You are slowly losing blood.",
      "You are slowly losing blood.",
      "You are slowly losing blood.",
      "You are losing blood.",
      "You are losing blood.",
      "You are losing blood.",
      "You are losing blood.",
      "You are losing blood.",
      "You are losing blood.",
      "You are losing blood.",
      "You are losing blood.",
      "You are losing blood.",
      "You are losing blood.",
      "You are rapidly losing blood.",
      "You are rapidly losing blood.",
      "You are rapidly losing blood.",
      "You are rapidly losing blood.",
      "You are rapidly losing blood.",
      "You are rapidly losing blood.",
      "You are rapidly losing blood.",
      "You are rapidly losing blood.",
      "You are rapidly losing blood.",
      "You are rapidly losing blood.",
      "Blood is gushing from you like a fountain!",
      "Blood is gushing from you like a fountain!",
      "Blood is gushing from you like a fountain!",
      "Blood is gushing from you like a fountain!",
      "Blood is gushing from you like a fountain!",
      "Blood is gushing from you like a fountain!",
      "Blood is gushing from you like a fountain!",
      "Blood is gushing from you like a fountain!",
      "Blood is gushing from you like a fountain!",
      "Blood is gushing from you like a fountain!"
    ],
    "main_parts_only": true,
    "apply_message": "You're bleeding!",
    "remove_message": "The bleeding stops!",
    "rating": "bad",
    "immune_flags": [ "BLEED_IMMUNE" ],
    "max_intensity": 40,
    "int_dur_factor": 60,
    "max_duration": 2400,
    "scaling_mods": { "str_mod": [ -0.1 ], "per_mod": [ -0.1 ] },
    "show_in_info": true
  },
  {
    "type": "effect_type",
    "id": "slimed",
    "name": [ "Slimed" ],
    "desc": [ "You're covered in thick goo!" ],
    "apply_message": "You're covered in thick goo!",
    "rating": "bad",
    "miss_messages": [ [ "This goo makes you slip.", 2 ] ],
    "base_mods": { "dex_mod": [ -2 ], "speed_mod": [ -25 ], "vomit_chance": [ 2100 ] },
    "show_in_info": true,
    "limb_score_mods": [
      { "limb_score": "lift", "modifier": 0.8, "scaling": -0.15 },
      { "limb_score": "block", "modifier": 0.8, "scaling": -0.15 },
      { "limb_score": "breathing", "modifier": 0.9, "scaling": -0.1 },
      { "limb_score": "balance", "modifier": 0.8, "scaling": -0.2 }
    ],
    "flags": [ "EFFECT_LIMB_SCORE_MOD" ]
  },
  {
    "type": "effect_type",
    "id": "hallu",
    "max_duration": "6 h",
    "blood_analysis_description": "Hallucinations",
    "limb_score_mods": [
      { "limb_score": "reaction", "modifier": 0.8, "scaling": -0.2 },
      { "limb_score": "block", "modifier": 0.8, "scaling": -0.2 }
    ],
    "flags": [ "EFFECT_LIMB_SCORE_MOD" ]
  },
  {
    "type": "effect_type",
    "id": "cold",
    "name": [ "Chilly", "Cold", "Freezing" ],
    "desc": [ "Your %s is exposed to the cold.", "Your %s is very exposed to the cold.", "Your %s is dangerously cold!" ],
    "speed_name": "Cold",
    "max_intensity": 3,
    "part_descs": true,
    "base_mods": { "speed_mod": [ -2 ] },
    "scaling_mods": {
      "speed_mod": [ -7 ],
      "int_mod": [ -0.5 ],
      "dex_mod": [ -0.5 ],
      "hurt_min": [ 1 ],
      "hurt_chance": [ 200 ],
      "pkill_tick": [ 60 ],
      "pkill_min": [ 1 ],
      "pkill_max_val": [ 30 ],
      "stamina_chance": [ 2 ],
      "stamina_min": [ -2 ]
    },
    "limb_score_mods": [
      { "limb_score": "manip", "modifier": 0.8, "scaling": -0.2 },
      { "limb_score": "grip", "modifier": 0.8, "scaling": -0.2 },
      { "limb_score": "block", "modifier": 0.9, "scaling": -0.1 },
      { "limb_score": "lift", "modifier": 0.9, "scaling": -0.1 },
      { "limb_score": "move_speed", "modifier": 0.9, "scaling": -0.1 },
      { "limb_score": "crawl", "modifier": 0.9, "scaling": -0.1 }
    ],
    "flags": [ "EFFECT_LIMB_SCORE_MOD_LOCAL" ]
  },
  {
    "type": "effect_type",
    "id": "wet",
    "name": [ "Damp", "Wet", "Soaked" ],
    "desc": [ "Your %s is covered in moisture.", "Your %s is wet.", "Your %s is soaked!" ],
    "max_intensity": 3,
    "part_descs": true
  },
  {
    "type": "effect_type",
    "id": "chafing",
    "name": [ "Uncomfortable" ],
    "desc": [ "Your %s is uncomfortable.  Wearing something soft under your hard armor would help." ],
    "max_intensity": 1,
    "part_descs": true,
    "base_mods": { "speed_mod": [ -2 ], "pain_min": [ 1 ], "pain_chance": [ 2 ], "pain_max_val": [ -1 ] }
  },
  {
    "type": "effect_type",
    "id": "hot",
    "name": [ "Warm", "Hot", "Scorching" ],
    "desc": [ "Your %s feels warm.", "Your %s is hot.", "Your %s is burning up!" ],
    "max_intensity": 3,
    "part_descs": true,
    "base_mods": {
      "//": "thirst is ml / 5 someone doing exercise in the sun burns between 500mL to 1000mL extra an hour as sweat so 1.5 thirst a minute split between 10 body parts",
      "thirst_min": [ 1 ],
      "thirst_tick": [ 60 ],
      "thirst_chance": [ 6 ],
      "perspiration_min": [ 2 ],
      "perspiration_tick": [ 60 ],
      "perspiration_chance": [ 1 ],
      "pain_min": [ 1 ],
      "pain_chance": [ 2 ],
      "pain_max_val": [ -1 ],
      "hurt_min": [ 1 ],
      "hurt_chance": [ -300 ],
      "stamina_chance": [ 2 ]
    },
    "scaling_mods": {
      "thirst_min": [ 1 ],
      "perspiration_min": [ 5 ],
      "perspiration_tick": [ -15 ],
      "pain_max_val": [ 10 ],
      "hurt_chance": [ 200 ],
      "stamina_min": [ -1 ]
    }
  },
  {
    "type": "effect_type",
    "id": "hot_speed",
    "name": [ "Slowdown", "Hampered", "Crushed" ],
    "desc": [ "The heat slows you down.", "You struggle to move in this heat.", "The heat is crushing you." ],
    "speed_name": "Heat slowdown",
    "max_intensity": 3,
    "part_descs": true,
    "base_mods": { "speed_mod": [ -2 ] },
    "scaling_mods": { "speed_mod": [ -4 ] }
  },
  {
    "type": "effect_type",
    "id": "frostbite",
    "name": [ "Frostnip", "Frostbite" ],
    "desc": [ "Your %s is frostnipped and has gone numb.", "Your %s is frostbitten!  Its tissues are frozen from the cold!" ],
    "part_descs": true,
    "speed_name": "Frostbite",
    "immune_bp_flags": [ "BIONIC_LIMB" ],
    "dur_add_perc": 0,
    "max_intensity": 2,
    "scaling_mods": { "speed_mod": [ -5 ] },
    "limb_score_mods": [
      { "limb_score": "manip", "modifier": 0 },
      { "limb_score": "grip", "modifier": 0 },
      { "limb_score": "block", "modifier": 0.5, "scaling": -0.25 },
      { "limb_score": "lift", "modifier": 0.5, "scaling": -0.25 },
      { "limb_score": "move_speed", "modifier": 0.75, "scaling": -0.25 },
      { "limb_score": "crawl", "modifier": 0.75, "scaling": -0.25 }
    ],
    "flags": [ "EFFECT_LIMB_SCORE_MOD_LOCAL" ]
  },
  {
    "type": "effect_type",
    "id": "frostbite_recovery",
    "name": [ "Defrosting" ],
    "desc": [ "Your %s is starting to feel the damage cold has wrought." ],
    "immune_bp_flags": [ "BIONIC_LIMB" ],
    "part_descs": true,
    "base_mods": { "pain_max_val": [ 40 ], "pain_chance": [ 2 ], "pain_min": [ 1 ] }
  },
  {
    "type": "effect_type",
    "id": "blisters",
    "name": [ "Blisters" ],
    "desc": [ "Your %s is blistering from the intense heat." ],
    "main_parts_only": true,
    "part_descs": true,
    "miss_messages": [ [ "Your blisters distract you", 1 ] ],
    "immune_bp_flags": [ "BIONIC_LIMB" ],
    "base_mods": {
      "dex_mod": [ -1 ],
      "str_mod": [ -1 ],
      "per_mod": [ -1 ],
      "pain_max_val": [ 35 ],
      "pain_chance": [ 2 ],
      "pain_min": [ 1 ],
      "hurt_chance": [ 4 ],
      "hurt_min": [ 1 ]
    }
  },
  {
    "type": "effect_type",
    "id": "dermatik",
    "immune_bp_flags": [ "BIONIC_LIMB" ],
    "blood_analysis_description": "Insect Parasite"
  },
  {
    "type": "effect_type",
    "id": "formication",
    "name": [ "Itchy", "Very Itchy", "Terribly Itchy" ],
    "desc": [ "You stop to scratch yourself frequently; high INT helps you resist the urge." ],
    "apply_message": "You feel extremely itchy!",
    "rating": "bad",
    "resist_effects": [ "took_flumed", "took_antihistamine" ],
    "main_parts_only": true,
    "immune_bp_flags": [ "BIONIC_LIMB" ],
    "max_intensity": 3,
    "base_mods": { "str_mod": [ -0.34 ], "int_mod": [ -1 ] },
    "scaling_mods": { "str_mod": [ -0.34 ], "int_mod": [ -1 ] }
  },
  {
    "type": "effect_type",
    "id": "sap",
    "name": [ "Sap-coated" ],
    "desc": [ "You're coated in sap!" ],
    "apply_message": "You're coated in sap!",
    "rating": "bad",
    "miss_messages": [ [ "The sap's too sticky for you to fight effectively.", 3 ] ],
    "base_mods": { "speed_mod": [ -25 ], "dex_mod": [ -3 ] },
    "limb_score_mods": [
      { "limb_score": "lift", "modifier": 0.8, "scaling": -0.15 },
      { "limb_score": "block", "modifier": 0.8, "scaling": -0.15 },
      { "limb_score": "breathing", "modifier": 0.9, "scaling": -0.1 },
      { "limb_score": "balance", "modifier": 0.8, "scaling": -0.2 }
    ],
    "flags": [ "EFFECT_LIMB_SCORE_MOD" ]
  },
  {
    "type": "effect_type",
    "id": "pre_common_cold",
    "name": [ "Getting Sick" ],
    "desc": [
      "You are coming down with some kind of sickness.  It's too early to tell how bad it's going to be, but it might be a good idea to find a safe place to rest."
    ],
    "apply_memorial_log": "Started getting sick.",
    "apply_message": "You feel a sickness coming on…",
    "rating": "bad",
    "resist_effects": [ "took_flumed" ],
    "base_mods": {
      "thirst_tick": [ 3600 ],
      "thirst_min": [ 1 ],
      "sleepiness_tick": [ 600 ],
      "sleepiness_min": [ 1 ],
      "str_mod": [ -1, 0 ],
      "cough_chance": [ 600, 0 ]
    }
  },
  {
    "//": "For player, indistinguishable from pre_cold, but separate here to allow for separate resistances from flu shot/antibodies.",
    "type": "effect_type",
    "id": "pre_flu",
    "name": [ "Getting Sick" ],
    "desc": [
      "You are coming down with some kind of sickness.  It's too early to tell how bad it's going to be, but it might be a good idea to find a safe place to rest."
    ],
    "apply_memorial_log": "Started getting sick.",
    "apply_message": "You feel a sickness coming on…",
    "rating": "bad",
    "resist_effects": [ "took_flumed" ],
    "base_mods": {
      "thirst_tick": [ 3600 ],
      "thirst_min": [ 1 ],
      "sleepiness_tick": [ 600 ],
      "sleepiness_min": [ 1 ],
      "str_mod": [ -1, 0 ],
      "cough_chance": [ 600, 0 ]
    }
  },
  {
    "type": "effect_type",
    "id": "common_cold",
    "name": [ "Common Cold" ],
    "desc": [ "You have contracted the 'Common Cold'.  Symptoms can be alleviated by medication (cough syrup)." ],
    "apply_memorial_log": "Caught a cold.",
    "remove_memorial_log": "Got over the cold.",
    "apply_message": "You feel a cold coming on…",
    "rating": "bad",
    "resist_effects": [ "took_flumed" ],
    "immune_flags": [ "NO_DISEASE" ],
    "miss_messages": [ [ "You're too stuffed up to fight effectively.", 1 ] ],
    "base_mods": {
      "thirst_tick": [ 1800 ],
      "thirst_min": [ 1 ],
      "sleepiness_tick": [ 300 ],
      "sleepiness_min": [ 1 ],
      "str_mod": [ -3, -1 ],
      "dex_mod": [ -1, 0 ],
      "per_mod": [ -1, 0 ],
      "int_mod": [ -2, -1 ],
      "cough_chance": [ 300, 0 ]
    },
    "blood_analysis_description": "Viral Infection"
  },
  {
    "type": "effect_type",
    "id": "flu",
    "name": [ "Influenza" ],
    "desc": [
      "You have contracted flu, or more technically speaking, the 'Influenza'.  Symptoms can be alleviated by medication (cough syrup)."
    ],
    "apply_memorial_log": "Caught the flu.",
    "remove_memorial_log": "Got over the flu.",
    "apply_message": "You feel a flu coming on…",
    "rating": "bad",
    "resist_effects": [ "took_flumed" ],
    "immune_flags": [ "NO_DISEASE" ],
    "miss_messages": [ [ "You're too stuffed up to fight effectively.", 1 ] ],
    "base_mods": {
      "thirst_tick": [ 1800 ],
      "thirst_min": [ 1 ],
      "sleepiness_tick": [ 300 ],
      "sleepiness_min": [ 1 ],
      "str_mod": [ -4, -2 ],
      "dex_mod": [ -2, 0 ],
      "per_mod": [ -1, 0 ],
      "int_mod": [ -2, -1 ],
      "pain_max_val": [ 15 ],
      "pain_min": [ 1, 0 ],
      "cough_chance": [ 300, 0 ],
      "vomit_chance": [ 3600, 7200 ]
    },
    "blood_analysis_description": "Viral Infection"
  },
  {
    "type": "effect_type",
    "id": "common_cold_immunity",
    "name": [ "Common Cold Antibodies" ],
    "desc": [ "Common cold antibodies in your bloodstream prevent you from catching common cold." ],
    "blocks_effects": [ "common_cold", "pre_common_cold" ],
    "rating": "good",
    "blood_analysis_description": "Common Cold Antibodies",
    "max_duration": 14515200,
    "dur_add_perc": 50
  },
  {
    "type": "effect_type",
    "id": "fake_common_cold",
    "show_in_info": false
  },
  {
    "type": "effect_type",
    "id": "fake_flu",
    "show_in_info": false
  },
  {
    "type": "effect_type",
    "id": "flushot",
    "name": [ "Vaccinated" ],
    "desc": [ "You have been vaccinated for the flu recently." ],
    "blocks_effects": [ "flu", "pre_flu" ],
    "rating": "good",
    "blood_analysis_description": "Antivirals",
    "max_duration": 14515200,
    "dur_add_perc": 50
  },
  {
    "type": "effect_type",
    "id": "prophylactic_antivenom",
    "name": [ "Antivenom Resistance" ],
    "desc": [ "You are temporarily resistant to venoms." ],
    "rating": "good",
    "blood_analysis_description": "Prophylactic antivenom"
  },
  {
    "type": "effect_type",
    "id": "took_antiasthmatic",
    "name": [ "Took Antiasthmatic Drugs" ],
    "desc": [ "You have taken an antiasthmatic drug recently." ],
    "rating": "good",
    "max_duration": 86400,
    "blood_analysis_description": "Antiasthmatics"
  },
  {
    "type": "effect_type",
    "id": "took_antihistamine",
    "name": [ "Took Antihistamine Drugs" ],
    "desc": [ "You have taken an antihistamine drug recently." ],
    "rating": "good",
    "blood_analysis_description": "Antihistamines"
  },
  {
    "type": "effect_type",
    "id": "steroid_eye",
    "name": [ "Used Steroid Eye Drops" ],
    "desc": [ "You have used steroid eye drops recently." ],
    "rating": "good",
    "max_duration": 10800
  },
  {
    "type": "effect_type",
    "id": "cureall",
    "removes_effects": [
      "fungus",
      "dermatik",
      "bloodworms",
      "paincysts",
      "brainworms",
      "tapeworm",
      "blind",
      "poison",
      "venom_dmg",
      "venom_weaken",
      "stung",
      "badpoison",
      "foodpoison",
      "paralyzepoison",
      "tetanus",
      "rat_bite_fever",
      "infected",
      "asthma",
      "common_cold",
      "flu",
      "pre_flu",
      "pre_common_cold"
    ],
    "base_mods": { "pkill_min": [ 5 ] }
  },
  {
    "type": "effect_type",
    "id": "evil"
  },
  {
    "type": "effect_type",
    "id": "raising",
    "int_add_val": 1,
    "max_intensity": 100
  },
  {
    "type": "effect_type",
    "id": "attention"
  },
  {
    "type": "effect_type",
    "id": "jetinjector",
    "name": [ "RX12 Healing Comedown", "RX12 Healing Rush" ],
    "desc": [ "You feel completely drained.", "You feel the rush of stimulants in your body!" ],
    "apply_message": "You feel a rush as the chemicals flow through your body!",
    "decay_messages": [ [ "The jet injector's chemicals wear off.  You feel AWFUL!", "bad" ] ],
    "rating": "good",
    "max_intensity": 2,
    "int_dur_factor": "50 s",
    "removes_effects": [
      "infected",
      "bite",
      "bleed",
      "fungus",
      "dermatik",
      "poison",
      "badpoison",
      "venom_dmg",
      "venom_weaken",
      "winded",
      "winded_leg_l",
      "winded_leg_r",
      "winded_arm_l",
      "winded_arm_r"
    ],
    "base_mods": { "str_mod": [ -1 ], "dex_mod": [ -2 ], "per_mod": [ -2 ], "int_mod": [ -1 ] },
    "scaling_mods": { "str_mod": [ 2 ], "dex_mod": [ 3 ], "per_mod": [ 3 ], "int_mod": [ 1 ] },
    "blood_analysis_description": "Healing Medication"
  },
  {
    "type": "effect_type",
    "id": "stimpack",
    "name": [ "RX11 Stimulant Comedown", "RX11 Stimulant Rush" ],
    "desc": [ "You feel sluggish and slow.", "An intense surge of stimulants pulses through your body." ],
    "apply_message": "You feel an intense surge of stimulants pulse through your body!",
    "decay_messages": [ [ "The stimulant combo is wearing off.  You feel sluggish.", "bad" ] ],
    "rating": "good",
    "max_intensity": 2,
    "int_dur_factor": "50 s",
    "removes_effects": [ "winded", "winded_leg_l", "winded_leg_r", "winded_arm_l", "winded_arm_r" ],
    "base_mods": { "speed_mod": [ -5 ], "dex_mod": [ -2 ], "per_mod": [ -1 ], "int_mod": [ -2 ] },
    "scaling_mods": {
      "speed_mod": [ 15 ],
      "str_mod": [ 1 ],
      "dex_mod": [ 4 ],
      "per_mod": [ 4 ],
      "int_mod": [ -1 ],
      "stamina_min": [ 4 ],
      "stamina_max": [ 8 ]
    },
    "blood_analysis_description": "Stimulants"
  },
  {
    "type": "effect_type",
    "id": "adrenaline",
    "name": [ "Adrenaline Comedown", "Adrenaline Rush" ],
    "desc": [ "You feel completely drained.", "You feel the rush of adrenaline in your body!" ],
    "apply_message": "You feel a surge of adrenaline!",
    "rating": "good",
    "decay_messages": [ [ "Your adrenaline rush wears off.  You feel AWFUL!", "bad" ] ],
    "miss_messages": [ [ "Your comedown throws you off.", 1 ] ],
    "max_intensity": 2,
    "int_dur_factor": "150 s",
    "removes_effects": [ "winded", "winded_leg_l", "winded_leg_r", "winded_arm_l", "winded_arm_r" ],
    "base_mods": {
      "speed_mod": [ -10 ],
      "str_mod": [ -2 ],
      "dex_mod": [ -2 ],
      "int_mod": [ -1 ],
      "per_mod": [ -1 ],
      "stamina_min": [ -2 ]
    },
    "scaling_mods": {
      "speed_mod": [ 20 ],
      "str_mod": [ 1.5 ],
      "dex_mod": [ 1.5 ],
      "int_mod": [ -2 ],
      "per_mod": [ 0.5 ],
      "stamina_min": [ 4 ]
    },
    "blood_analysis_description": "Adrenaline Spike"
  },
  {
    "type": "effect_type",
    "id": "adrenaline_mycus",
    "name": [ "Mycus Respite", "Mycus Wrath" ],
    "desc": [
      "Our fibers are stretched near breaking.  Local power diverted to regenerate.",
      "Our enemies are near, and violent action is imminent.  We are turgid."
    ],
    "apply_message": "Mycal wrath fills our fibers, and we grow turgid.",
    "rating": "good",
    "decay_messages": [ [ "We require repose; our fibers are nearly spent…", "bad" ] ],
    "max_intensity": 2,
    "int_dur_factor": "150 s",
    "base_mods": {
      "speed_mod": [ -10 ],
      "str_mod": [ -2 ],
      "dex_mod": [ -2 ],
      "int_mod": [ -1 ],
      "per_mod": [ -1 ],
      "stamina_min": [ -2 ]
    },
    "scaling_mods": { "speed_mod": [ 30 ], "str_mod": [ 5 ], "dex_mod": [ 4 ], "int_mod": [ -7 ], "per_mod": [ 2 ], "stamina_min": [ 4 ] },
    "blood_analysis_description": "Unknown Fungal Stimulants"
  },
  {
    "type": "effect_type",
    "id": "meth",
    "name": [ "Meth comedown", "High on Meth" ],
    "max_intensity": 2,
    "int_dur_factor": "200 s",
    "base_mods": {
      "speed_mod": [ -20 ],
      "str_mod": [ -3 ],
      "dex_mod": [ -2 ],
      "int_mod": [ -1 ],
      "per_mod": [ -2 ],
      "vomit_chance": [ 2000 ],
      "stamina_min": [ -4 ]
    },
    "scaling_mods": {
      "speed_mod": [ 15 ],
      "str_mod": [ 1.5 ],
      "dex_mod": [ 1 ],
      "int_mod": [ 0.5 ],
      "per_mod": [ 1 ],
      "sleepiness_min": [ 1 ],
      "sleepiness_tick": [ 9 ],
      "stamina_min": [ 8 ]
    },
    "blood_analysis_description": "Methamphetamines"
  },
  {
    "type": "effect_type",
    "id": "cig",
    "name": [ "Nicotine" ],
    "desc": [ "You had a puff or two.", "You smoked too much." ],
    "max_intensity": 2,
    "int_dur_factor": "10 m",
    "scaling_mods": { "vomit_chance": [ 500 ] },
    "blood_analysis_description": "Nicotine"
  },
  {
    "type": "effect_type",
    "id": "teleglow"
  },
  {
    "type": "effect_type",
    "id": "high",
    "name": [ "High" ],
    "desc": [ "You are high as a kite." ],
    "apply_message": "You feel lightheaded.",
    "base_mods": { "int_mod": [ -1 ], "per_mod": [ -1 ], "vomit_tick": [ 60 ] },
    "blood_analysis_description": "Intoxicant: Other"
  },
  {
    "type": "effect_type",
    "id": "weed_high",
    "apply_message": "You feel lightheaded.",
    "miss_messages": [ [ "That critter's jumping around like a jitterbug!  It needs to mellow out.", 1 ] ],
    "base_mods": { "per_mod": [ -1 ] },
    "enchantments": [ { "values": [ { "value": "VOMIT_MUL", "multiply": -0.9 } ] } ],
    "blood_analysis_description": "Intoxicant: THC"
  },
  {
    "type": "effect_type",
    "id": "contacts",
    "name": [ "Contact Lenses" ],
    "desc": [ "You are wearing contact lenses." ],
    "apply_message": "You can see more clearly.",
    "remove_message": "Your vision starts to blur.",
    "rating": "good"
  },
  {
    "type": "effect_type",
    "id": "transition_contacts",
    "name": [ "Transition Contact Lenses" ],
    "desc": [ "You are wearing photochromic contact lenses that additionally protect you from the sunlight." ],
    "blocks_effects": [ "glare" ],
    "apply_message": "You can see more clearly.",
    "remove_message": "Your vision starts to blur.",
    "rating": "good"
  },
  {
    "type": "effect_type",
    "id": "transition_contacts_plano",
    "name": [ "Transition Contact Lenses (Plano)" ],
    "desc": [
      "You are wearing non-prescription photochromic contact lenses that protect you from the sunlight, but don't help with any sight issues."
    ],
    "blocks_effects": [ "glare" ],
    "apply_message": "You apply photochromic contact lenses.",
    "remove_message": "you pull off your photochromic contact lenses.",
    "rating": "good"
  },
  {
    "type": "effect_type",
    "id": "drunk",
    "name": [ "Tipsy", "Drunk", "Trashed", "Wasted", "Dead Drunk" ],
    "desc": [
      "You drank some alcohol.  You feel warm inside.",
      "You drank alcohol.  Party on!",
      "You drank lots of alcohol.  Are those white mice?",
      "You drank unholy amounts of alcohol.  It's the end of the world, what do you care?",
      "You embalmed yourself alive with so much alcohol, that even zombies will leave your dead body alone."
    ],
    "max_intensity": 5,
    "apply_message": "You feel lightheaded.",
    "blood_analysis_description": "Alcohol",
    "int_dur_factor": "100 m",
    "miss_messages": [ [ "You feel woozy.", 1 ] ],
    "base_mods": {
      "vomit_chance": [ -43 ],
      "sleep_chance": [ -1003 ],
      "sleep_min": [ 15000 ],
      "sleep_max": [ 21000 ],
      "pkill_amount": [ 3 ],
      "pkill_max_val": [ 3 ],
      "pkill_min": [ 1 ],
      "pkill_tick": [ 45 ]
    },
    "scaling_mods": {
      "per_mod": [ -0.5 ],
      "dex_mod": [ -0.5 ],
      "int_mod": [ -0.75 ],
      "vomit_chance": [ 21 ],
      "sleep_chance": [ 501 ],
      "pkill_max_val": [ 10 ],
      "pkill_tick": [ -10 ]
    },
    "limb_score_mods": [
      { "limb_score": "manip", "modifier": 0.9, "scaling": -0.2 },
      { "limb_score": "block", "modifier": 1.0, "scaling": -0.1 },
      { "limb_score": "vision", "modifier": 1.0, "scaling": -0.05 },
      { "limb_score": "reaction", "modifier": 0.9, "scaling": -0.2 },
      { "limb_score": "move_speed", "modifier": 1.0, "scaling": -0.05 },
      { "limb_score": "balance", "modifier": 0.9, "scaling": -0.2 },
      { "limb_score": "footing", "modifier": 0.8, "scaling": -0.2 },
      { "limb_score": "swim", "modifier": 1.0, "scaling": -0.2 }
    ],
    "flags": [ "EFFECT_LIMB_SCORE_MOD" ]
  },
  {
    "type": "effect_type",
    "id": "amigara",
    "apply_message": "You can't look away from the faultline…",
    "rating": "bad"
  },
  {
    "type": "effect_type",
    "id": "fearparalyze",
    "name": [ "Feared" ],
    "desc": [ "You have been paralyzed by the fear." ],
    "rating": "bad",
    "show_in_info": true
  },
  {
    "type": "effect_type",
    "id": "asthma",
    "name": [ "Asthma", "Asthma", "Asthma", "Asthma", "Heavy Asthma", "Heavy Asthma" ],
    "desc": [
      "You suffer from a respiratory disorder that makes breathing difficult.\nAn asthma attack can occur from time to time, so have your inhaler nearby."
    ],
    "apply_message": "You can't breathe… asthma attack!",
    "rating": "bad",
    "max_intensity": 6,
    "int_dur_factor": "200 s",
    "miss_messages": [ [ "You're winded.", 3 ] ],
    "base_mods": { "str_mod": [ -2 ], "dex_mod": [ -3 ], "speed_mod": [ -20 ] },
    "scaling_mods": { "speed_mod": [ -40 ] },
    "limb_score_mods": [
      { "limb_score": "manip", "modifier": 0.9, "scaling": -0.25 },
      { "limb_score": "lift", "modifier": 0.9, "scaling": -0.2 },
      { "limb_score": "grip", "modifier": 1.0, "scaling": -0.2 },
      { "limb_score": "block", "modifier": 1.0, "scaling": -0.2 },
      { "limb_score": "breathing", "modifier": 0.8, "scaling": -0.1 },
      { "limb_score": "reaction", "modifier": 1.0, "scaling": -0.2 },
      { "limb_score": "move_speed", "modifier": 1.0, "scaling": -0.1 },
      { "limb_score": "balance", "modifier": 1.0, "scaling": -0.1 },
      { "limb_score": "swim", "modifier": 0.75, "scaling": -0.25 },
      { "limb_score": "crawl", "modifier": 0.9, "scaling": -0.1 }
    ],
    "flags": [ "EFFECT_LIMB_SCORE_MOD" ]
  },
  {
    "type": "effect_type",
    "id": "bio_hydraulics_eff",
    "//": "used so bio_hydraulics could detect bionic is going off. remove if enchantments could produce sound each second or eoc could check you have active bionic"
  },
  {
    "type": "effect_type",
    "id": "crushed",
    "apply_message": "The ceiling collapses on you!",
    "rating": "bad"
  },
  {
    "type": "effect_type",
    "id": "valium",
    "removes_effects": [ "shakes" ],
    "base_mods": { "stim_tick": [ 150 ], "stim_chance": [ 2 ], "stim_min": [ 1 ], "stim_min_val": [ -1 ] },
    "rating": "good",
    "blood_analysis_description": "Benzodiazepines",
    "max_duration": 64800,
    "dur_add_perc": 45
  },
  {
    "type": "effect_type",
    "id": "took_anticonvulsant_visible",
    "name": [ "Took Anticonvulsant Drugs" ],
    "desc": [
      "You took anticonvulsant drugs some time ago and you might still be under its influence.\nPrescription note says its effect duration may vary, so your estimate may be inaccurate."
    ],
    "rating": "good",
    "blood_analysis_description": "Anticonvulsants",
    "max_duration": 64800,
    "dur_add_perc": 40
  },
  {
    "type": "effect_type",
    "id": "music"
  },
  {
    "type": "effect_type",
    "id": "relax_gas",
    "name": [ "Relaxation Gas" ],
    "desc": [ "You are thoroughly relaxed and don't feel like moving.  Fighting?  Too much effort." ],
    "apply_message": "You inhale sweetish gas.",
    "remove_message": "The slackness leaves your muscles.",
    "rating": "bad",
    "base_mods": { "str_mod": [ -3 ], "dex_mod": [ -3 ], "int_mod": [ -2 ], "per_mod": [ -4 ] },
    "limb_score_mods": [
      { "limb_score": "reaction", "modifier": 0.5 },
      { "limb_score": "move_speed", "modifier": 0.75 },
      { "limb_score": "balance", "modifier": 0.75 }
    ],
    "flags": [ "EFFECT_LIMB_SCORE_MOD" ]
  },
  {
    "type": "effect_type",
    "id": "tapeworm",
    "name": [ "Unidentified Illness" ],
    "desc": [ "You aren't sure what's wrong with you but you don't feel well." ],
    "rating": "bad",
    "resist_traits": [ "VOMITSTOMACH" ],
    "base_mods": { "hunger_chance": [ 50 ], "hunger_min": [ 1 ] },
    "blood_analysis_description": "Intestinal Parasite"
  },
  {
    "type": "effect_type",
    "id": "bloodworms",
    "name": [ "Unidentified Illness" ],
    "desc": [ "You aren't sure what's wrong with you but you don't feel well." ],
    "rating": "bad",
    "base_mods": {
      "thirst_tick": [ 600 ],
      "thirst_min": [ 1 ],
      "h_mod_chance": [ 512 ],
      "h_mod_min": [ -10 ],
      "cough_chance": [ 300, 0 ]
    },
    "blood_analysis_description": "Hemolytic Parasites"
  },
  {
    "type": "effect_type",
    "id": "brainworms",
    "name": [ "Unidentified Illness" ],
    "desc": [ "You aren't sure what's wrong with you but you don't feel well." ],
    "rating": "bad",
    "base_mods": { "pain_chance": [ 512 ], "pain_min": [ 2 ], "pain_max": [ 8 ], "h_mod_chance": [ 512 ], "h_mod_min": [ -10 ] },
    "blood_analysis_description": "Intracranial Parasites",
    "flags": [ "NO_PSIONICS" ]
  },
  {
    "type": "effect_type",
    "id": "paincysts",
    "name": [ "Unidentified Illness" ],
    "desc": [ "You aren't sure what's wrong with you but you don't feel well." ],
    "rating": "bad",
    "base_mods": { "pain_chance": [ 256 ], "pain_min": [ 1 ], "pain_max": [ 4 ], "sleepiness_chance": [ 256 ], "sleepiness_min": [ 1 ] },
    "blood_analysis_description": "Intramuscular Parasites"
  },
  {
    "type": "effect_type",
    "id": "tetanus",
    "name": [ "Muscle Cramps" ],
    "apply_message": "Your muscles start convulsing!",
    "desc": [ "Your muscles are binding up, you should probably find a sedative." ],
    "rating": "bad",
    "resist_effects": [ "valium" ],
    "base_mods": { "dex_mod": [ -4, 0 ] },
    "blood_analysis_description": "Clostridium tetani Infection"
  },
  {
    "type": "effect_type",
    "id": "rat_bite_fever",
    "name": [ "Puckered Scratches" ],
    "apply_message": "Your skin starts burning around some of your scratches.  Some aspirin might relieve the effects.",
    "remove_message": "The fever breaks.",
    "rating": "bad",
    "immune_bp_flags": [ "BIONIC_LIMB" ],
    "resist_effects": [ "aspirin" ],
    "base_mods": {
      "stamina_min": [ -50 ],
      "stamina_max": [ -100 ],
      "stamina_chance": [ 300 ],
      "int_mod": [ -1, 0 ],
      "sleepiness_min": [ 5 ],
      "sleepiness_max": [ 10 ],
      "sleepiness_chance": [ 500 ]
    },
    "blood_analysis_description": "Streptobacillus moniliformis Infection"
  },
  {
    "type": "effect_type",
    "id": "datura",
    "name": [ "Experiencing Datura" ],
    "desc": [ "Buy the ticket, take the ride.  The datura has you now." ],
    "rating": "bad",
    "base_mods": { "per_mod": [ -6 ], "dex_mod": [ -3 ], "thirst_chance": [ 8 ], "thirst_min": [ 1 ], "thirst_max_val": [ 20 ] },
    "blood_analysis_description": "Anticholinergic Tropane Alkaloids"
  },
  {
    "type": "effect_type",
    "id": "grabbed",
    "name": [ "Grabbed" ],
    "desc": [
      "You have been grabbed and held in place by an attack.  You're not able to move until breaking the grab, and depending on the strength of your opponent using this limb is difficult to impossible.\nWait in place or attempt to move without attacking to try and remove this effect."
    ],
    "rating": "bad",
    "//": "Removal handled in code, so no max duration needed, intensity set by the grab_strength, all effects are local-only",
    "max_intensity": 100,
    "show_in_info": true,
    "show_intensity": true,
    "//mods": "No swimmin' or manipulatin' with a held limb, other scores start severly debilitated and reach useless at about 50 grab strength",
    "base_mods": { "dodge_mod": [ -10 ] },
    "limb_score_mods": [
      { "limb_score": "manip", "modifier": 0.0 },
      { "limb_score": "grip", "modifier": 0.0 },
      { "limb_score": "lift", "modifier": 0.6, "scaling": -0.015 },
      { "limb_score": "block", "modifier": 0.25, "scaling": -0.01 },
      { "limb_score": "breathing", "modifier": 0.75, "scaling": -0.005 },
      { "limb_score": "balance", "modifier": 0.6, "scaling": -0.016 },
      { "limb_score": "move_speed", "modifier": 0.6, "scaling": -0.01 },
      { "limb_score": "footing", "modifier": 0.6, "scaling": -0.01 },
      { "limb_score": "swim", "modifier": 0.0 }
    ],
    "flags": [ "EFFECT_LIMB_SCORE_MOD_LOCAL", "GRAB" ]
  },
  {
    "type": "effect_type",
    "id": "grabbing",
    "name": [ "Grabbing" ],
    "desc": [ "Grabbing another creature and holding them in place." ],
    "max_intensity": 1,
    "show_in_info": true,
    "//": "-dodge (can't really miss something holding you)",
    "base_mods": { "dodge_mod": [ -8 ] },
    "flags": [ "GRAB_FILTER" ]
  },
  {
    "type": "effect_type",
    "id": "grabbing_2",
    "name": [ "Grabbing" ],
    "desc": [ "Grabbing another creature and holding them in place with a second appendage." ],
    "max_intensity": 1,
    "show_in_info": true,
    "//": "-dodge (can't really miss something holding you)",
    "base_mods": { "dodge_mod": [ -8 ] },
    "flags": [ "GRAB_FILTER" ]
  },
  {
    "type": "effect_type",
    "id": "grabbing_3",
    "name": [ "Grabbing" ],
    "desc": [ "Grabbing another creature and holding them in place with a second appendage." ],
    "max_intensity": 1,
    "show_in_info": true,
    "//": "-dodge (can't really miss something holding you)",
    "base_mods": { "dodge_mod": [ -8 ] },
    "flags": [ "GRAB_FILTER" ]
  },
  {
    "type": "effect_type",
    "id": "lack_sleep",
    "name": [ "Lacking Sleep" ],
    "desc": [ "You haven't slept in a while, and it shows." ],
    "apply_message": "You are too physically tired to function well.",
    "rating": "bad",
    "miss_messages": [ [ "You don't have energy to fight.", 1 ] ],
    "base_mods": { "speed_mod": [ -5 ], "str_mod": [ -1 ], "dex_mod": [ -1 ], "int_mod": [ -2 ], "per_mod": [ -2 ] }
  },
  {
    "type": "effect_type",
    "id": "lying_down",
    "apply_message": "You lie down to go to sleep…",
    "rating": "neutral",
    "max_duration": "50 m"
  },
  {
    "type": "effect_type",
    "id": "sleep",
    "apply_message": "You fall asleep.",
    "remove_message": "You wake up.",
    "rating": "neutral",
    "max_intensity": 24
  },
  {
    "type": "effect_type",
    "id": "narcosis",
    "blood_analysis_description": "Narcosis"
  },
  {
    "type": "effect_type",
    "id": "under_operation",
    "name": [ "Under Operation" ],
    "desc": [ "You are being operated on.  Try to stay still." ]
  },
  {
    "type": "effect_type",
    "id": "alarm_clock"
  },
  {
    "type": "effect_type",
    "id": "slept_through_alarm"
  },
  {
    "type": "effect_type",
    "id": "robofac_surveillance",
    "max_duration": "14 days"
  },
  {
    "type": "effect_type",
    "name": [ "Playing an Instrument" ],
    "desc": [ "You're playing an instrument.\nFocusing on playing music distracts you, slowing you down." ],
    "id": "playing_instrument",
    "rating": "neutral",
    "max_duration": "2 s",
    "max_intensity": 100,
    "base_mods": { "speed_mod": [ -1 ] },
    "scaling_mods": { "speed_mod": [ -1 ] }
  },
  {
    "//": "On roof of a vehicle, aiming a turret",
    "type": "effect_type",
    "id": "on_roof"
  },
  {
    "type": "effect_type",
    "id": "corroding",
    "name": [ "Corroding" ],
    "desc": [ "You're covered in acid!" ],
    "apply_message": "You're covered in acid!",
    "rating": "bad",
    "max_duration": "30 s",
    "max_intensity": 5,
    "int_dur_factor": "5 s",
    "base_mods": { "hurt_min": [ 1 ], "hurt_chance": [ 1 ], "hurt_chance_bot": [ 10 ] },
    "scaling_mods": { "hurt_chance": [ 1 ] },
    "show_in_info": true
  },
  {
    "type": "effect_type",
    "id": "zapped",
    "name": [ "Zapped" ],
    "desc": [ "You've been zapped with electricity and are barely able to move!" ],
    "apply_message": "You're zapped!",
    "rating": "bad",
    "max_duration": "2 s",
    "dur_add_perc": 20,
    "base_mods": { "speed_mod": [ -1000 ], "dex_mod": [ -100 ] },
    "show_in_info": true,
    "limb_score_mods": [
      { "limb_score": "manip", "modifier": 0.8, "scaling": -0.05 },
      { "limb_score": "lift", "modifier": 0.9, "scaling": -0.1 },
      { "limb_score": "block", "modifier": 0.7, "scaling": -0.1 },
      { "limb_score": "breathing", "modifier": 0.8, "scaling": -0.1 },
      { "limb_score": "reaction", "modifier": 0.9, "scaling": -0.1 },
      { "limb_score": "balance", "modifier": 0.75, "scaling": -0.05 },
      { "limb_score": "swim", "modifier": 0.8, "scaling": -0.2 }
    ],
    "flags": [ "EFFECT_LIMB_SCORE_MOD" ]
  },
  {
    "type": "effect_type",
    "id": "electrocuted",
    "name": [ "Electrocuted" ],
    "desc": [ "You're being shocked with electricity to the point of serious harm!" ],
    "apply_message": "You're being electrocuted!",
    "rating": "bad",
    "dur_add_perc": 20,
    "pain_sizing": true,
    "hurt_sizing": true,
    "base_mods": { "speed_mod": [ -1000 ], "dex_mod": [ -100 ], "hurt_amount": [ 15, 0 ], "hurt_min": [ 2, 1 ] },
    "show_in_info": true,
    "limb_score_mods": [
      { "limb_score": "manip", "modifier": 0.8, "scaling": -0.05 },
      { "limb_score": "lift", "modifier": 0.9, "scaling": -0.1 },
      { "limb_score": "block", "modifier": 0.7, "scaling": -0.1 },
      { "limb_score": "breathing", "modifier": 0.8, "scaling": -0.1 },
      { "limb_score": "reaction", "modifier": 0.9, "scaling": -0.1 },
      { "limb_score": "balance", "modifier": 0.75, "scaling": -0.05 },
      { "limb_score": "swim", "modifier": 0.8, "scaling": -0.2 }
    ],
    "flags": [ "EFFECT_LIMB_SCORE_MOD", "NO_PSIONICS" ]
  },
  {
    "type": "effect_type",
    "id": "anemia",
    "name": [ "Early Iron Deficiency", "Iron Deficiency", "Acute Iron Deficiency" ],
    "desc": [
      "A lack of iron in your diet has hampered the efficiency and regeneration of your red blood cells.",
      "Prolonged lack of iron in your diet has compromised the efficiency and regeneration of your red blood cells.",
      "Severe lack of iron in your diet results in your red blood cells dying faster then they are regenerating."
    ],
    "apply_message": "You begin feeling increasingly tired and listless.",
    "remove_message": "You are no longer in risk of becoming anemic.",
    "decay_messages": [
      [ "Your iron deficiency is nearly resolved.", "good" ],
      [ "Your feel stronger as your iron deficiency starts to improve.", "good" ]
    ],
    "max_intensity": 3,
    "rating": "bad",
    "base_mods": {
      "str_mod": [ -1 ],
      "stamina_min": [ -100 ],
      "stamina_max": [ -200 ],
      "stamina_chance": [ 900 ],
      "sleepiness_min": [ 10 ],
      "sleepiness_max": [ 20 ],
      "sleepiness_chance": [ 900 ],
      "h_mod_min": [ -1 ],
      "h_mod_min_val": [ 0 ],
      "h_mod_chance": [ 900 ]
    },
    "scaling_mods": {
      "str_mod": [ -2 ],
      "stamina_max": [ -500 ],
      "sleepiness_max": [ 20 ],
      "stamina_chance": [ -300 ],
      "sleepiness_chance": [ -300 ],
      "h_mod_min": [ -1 ],
      "h_mod_min_val": [ -50 ],
      "h_mod_chance": [ -200 ]
    },
    "blood_analysis_description": "Anemia"
  },
  {
    "type": "effect_type",
    "id": "redcells_anemia",
    "name": [ "Early Anemia", "Anemia", "Acute Anemia" ],
    "desc": [ "Loss of red blood cells results in progressively worsening anemia." ],
    "apply_message": "You begin feeling increasingly tired and listless.",
    "remove_message": "You no longer feel anemic.",
    "decay_messages": [ [ "Your anemia is nearly resolved.", "good" ], [ "Your feel stronger as your anemia starts to improve.", "good" ] ],
    "max_intensity": 3,
    "rating": "bad",
    "base_mods": {
      "str_mod": [ -1 ],
      "stamina_min": [ -100 ],
      "stamina_max": [ -200 ],
      "stamina_chance": [ 900 ],
      "sleepiness_min": [ 10 ],
      "sleepiness_max": [ 20 ],
      "sleepiness_chance": [ 900 ],
      "h_mod_min": [ -1 ],
      "h_mod_min_val": [ 0 ],
      "h_mod_chance": [ 900 ]
    },
    "scaling_mods": {
      "str_mod": [ -2 ],
      "stamina_max": [ -500 ],
      "sleepiness_max": [ 20 ],
      "stamina_chance": [ -300 ],
      "sleepiness_chance": [ -300 ],
      "h_mod_min": [ -1 ],
      "h_mod_min_val": [ -50 ],
      "h_mod_chance": [ -200 ]
    },
    "blood_analysis_description": "Anemia"
  },
  {
    "type": "effect_type",
    "id": "scurvy",
    "name": [ "Early Scurvy", "Scurvy", "Bad Scurvy" ],
    "desc": [ "A lack of vitamin C in your diet will result in progressively worse symptoms of scurvy." ],
    "apply_message": "You start to develop symptoms of scurvy.",
    "remove_message": "Your scurvy has resolved.",
    "decay_messages": [
      [ "Your vitamin C deficiency is starting to resolve.", "good" ],
      [ "Your scurvy lessens as your Vitamin C deficiency improves.", "good" ]
    ],
    "max_intensity": 3,
    "base_mods": {
      "pain_max_val": [ 35 ],
      "pain_chance": [ 9000 ],
      "pain_min": [ 1 ],
      "pain_max": [ 5 ],
      "sleepiness_chance": [ 900 ],
      "sleepiness_max_val": [ 500, 200 ],
      "sleepiness_min": [ 10 ],
      "h_mod_min": [ -1 ],
      "h_mod_min_val": [ 0 ],
      "h_mod_chance": [ 900 ]
    },
    "scaling_mods": {
      "pain_chance": [ -150 ],
      "sleepiness_chance": [ -200 ],
      "h_mod_min": [ -1 ],
      "h_mod_min_val": [ -100 ],
      "h_mod_chance": [ -300 ],
      "str_mod": [ -0.5 ],
      "speed_mod": [ -2 ]
    },
    "rating": "bad",
    "blood_analysis_description": "Scurvy"
  },
  {
    "type": "effect_type",
    "id": "betablock",
    "name": [ "Beta blocker" ],
    "desc": [
      "You are under the influence of a beta blocker.  This controls your heart rate, decreasing the influence of stressful events such as pain on it.  However, it also lowers blood pressure and induces sleepiness."
    ],
    "max_intensity": 3,
    "base_mods": {
      "blood_pressure_tick": [ 250 ],
      "blood_pressure_min": [ -2 ],
      "blood_pressure_min_val": [ -200 ],
      "sleepiness_min": [ 4 ],
      "sleepiness_chance": [ 500 ],
      "sleepiness_max_val": [ 200 ]
    },
    "scaling_mods": {
      "blood_pressure_min": [ -1 ],
      "blood_pressure_min_val": [ -100 ],
      "sleepiness_max_val": [ 50 ],
      "sleepiness_min": [ 2 ]
    },
    "rating": "neutral",
    "blood_analysis_description": "Beta Blocker"
  },
  {
    "type": "effect_type",
    "id": "hypervitaminosis",
    "name": [ "Hypervitaminosis" ],
    "desc": [ "An excess of vitamins has badly affected your metabolism." ],
    "apply_message": "Your metabolism becomes unstable.",
    "remove_message": "Your metabolism becomes more stable.",
    "rating": "bad",
    "blood_analysis_description": "Hypervitaminosis"
  },
  {
    "type": "effect_type",
    "id": "toxin_buildup",
    "name": [ "", "Concerning symptoms", "Unnerving symptoms" ],
    "desc": [
      "",
      "Your muscles keep twitching strangely.",
      "Your nervous system is malfunctioning, almost like it's being torn apart from the inside."
    ],
    "base_mods": { "h_mod_min": [ -1 ], "h_mod_chance": [ 1 ], "h_mod_chance_bot": [ 5 ], "h_mod_tick": [ 1800 ] },
    "max_intensity": 3,
    "scaling_mods": { "h_mod_min": [ -5 ] }
  },
  {
    "type": "effect_type",
    "id": "bad_food_ennui",
    "name": [ "Gross Food", "Demoralizing Food", "Depressing Food" ],
    "desc": [
      "The food you eat is disgusting.",
      "Eating nothing but disgusting rations is starting to get you down.",
      "Sure, you survived, but what kind of survival is this, eating these disgusting rations day in and day out?"
    ],
    "max_intensity": 3,
    "//": "Mood debuff is handled separately by bad_food_mood_debuff EoC.",
    "rating": "bad"
  },
  {
    "type": "effect_type",
    "id": "hypovolemia",
    "name": [ "Mild Hypovolemic Shock", "Moderate Hypovolemic Shock", "Advanced Hypovolemic Shock", "Severe Hypovolemic Shock" ],
    "desc": [
      "You've lost some blood and look somewhat pale.",
      "You've lost a large amount of blood, and you're not feeling well.",
      "You've lost an awful lot of blood, and your condition is severe.  Seek medical attention.",
      "You've lost tremendous amount of blood, and you're standing on death's door.  Transfusion might save you."
    ],
    "apply_message": "You have lost a lot of blood, and your condition worsens.",
    "remove_message": "You are no longer in shock.",
    "decay_messages": [
      [ "Your blood volume increases, and you feel better; but still, you look pale.", "good" ],
      [ "You feel stronger as your blood volume starts to improve.", "good" ],
      [ "You're not dying from lack of blood, but you're not out of the woods yet.", "good" ]
    ],
    "max_intensity": 4,
    "scaling_mods": { "str_mod": [ -1 ], "per_mod": [ -1 ], "dex_mod": [ -1 ], "int_mod": [ -1 ], "speed_mod": [ -10 ] },
    "rating": "bad"
  },
  {
    "type": "effect_type",
    "id": "cough_suppress"
  },
  {
    "type": "effect_type",
    "id": "haslight",
    "name": [ "Lit Up" ],
    "desc": [ "You are carrying a light and can't hide well." ],
    "max_duration": "1 s",
    "rating": "bad"
  },
  {
    "type": "effect_type",
    "id": "mending",
    "name": [ "Started Recovery", "Recovering", "Mostly Recovered" ],
    "desc": [ "This damaged limb is slowly regaining its functions." ],
    "//": "Duration is 10 days, but the actual time taken is probabilistic.",
    "max_duration": "10 d",
    "int_dur_factor": "60 h",
    "max_intensity": 3,
    "rating": "good"
  },
  {
    "type": "effect_type",
    "id": "disabled",
    "name": [ { "ctxt": "physically", "str": "Disabled" } ],
    "desc": [ "This limb is damaged beyond use and may require a splint to recover." ],
    "//": "This sounds weird. We need <bp_affected> tag or something",
    "apply_message": "Your limb breaks!",
    "remove_message": "The broken limb has mended.",
    "max_duration": "2 s",
    "rating": "bad"
  },
  {
    "type": "effect_type",
    "id": "milked",
    "name": [ "Milked" ],
    "desc": [ "The creature has been partially or fully milked." ],
    "max_duration": "1 d"
  },
  {
    "type": "effect_type",
    "id": "sheared",
    "name": [ "Sheared" ],
    "desc": [ "The creature has been fully sheared." ],
    "max_duration": "90d"
  },
  {
    "type": "effect_type",
    "id": "pkill",
    "name": [ "Painkillers" ],
    "desc": [ "You are under the influence of analgesic substances to relieve pain, but they may numb you a bit." ],
    "max_intensity": 30,
    "int_dur_factor": "10 s",
    "scaling_mods": { "speed_mod": [ -1 ] },
    "rating": "good",
    "blood_analysis_description": "Painkiller"
  },
  {
    "type": "effect_type",
    "id": "happy",
    "name": [ "Happy", "Happy", "Happy", "Happy", "Happy", "Joyful", "Joyful", "Joyful", "Joyful", "Joyful", "Elated" ],
    "desc": [
      "Life is good.",
      "Life is good.",
      "Life is good.",
      "Life is good.",
      "Life is good.",
      "Oh what a day!  What a lovely day!",
      "Oh what a day!  What a lovely day!",
      "Oh what a day!  What a lovely day!",
      "Oh what a day!  What a lovely day!",
      "Oh what a day!  What a lovely day!",
      "I'm on top of the world, baby!"
    ],
    "max_intensity": 25,
    "int_dur_factor": "10 s",
    "scaling_mods": { "speed_mod": [ 0.42 ], "str_mod": [ 0.06 ], "dex_mod": [ 0.05 ], "int_mod": [ 0.084 ], "per_mod": [ 0.1 ] }
  },
  {
    "type": "effect_type",
    "id": "sad",
    "name": [ "Unhappy", "Unhappy", "Unhappy", "Unhappy", "Unhappy", "Sad", "Sad", "Sad", "Sad", "Sad", "Depressed" ],
    "desc": [
      "You are not content with your life.",
      "You are not content with your life.",
      "You are not content with your life.",
      "You are not content with your life.",
      "You are not content with your life.",
      "This is not what you planned for your life.",
      "This is not what you planned for your life.",
      "This is not what you planned for your life.",
      "This is not what you planned for your life.",
      "This is not what you planned for your life.",
      "When will all your suffering end?"
    ],
    "max_intensity": 1000,
    "int_dur_factor": "10 s",
    "scaling_mods": { "speed_mod": [ -0.42 ], "str_mod": [ -0.06 ], "dex_mod": [ -0.05 ], "int_mod": [ -0.084 ], "per_mod": [ -0.1 ] },
    "miss_messages": [ [ "What's the point of fighting?", 1 ] ]
  },
  {
    "type": "effect_type",
    "id": "irradiated",
    "name": [ "Weakness" ],
    "//": "No description. It's intended that exact reason should be unknown to player, encourages use of radiation detection equipment",
    "max_intensity": 2000,
    "show_intensity": false,
    "int_dur_factor": "10 s",
    "scaling_mods": { "speed_mod": [ -0.2 ], "str_mod": [ -0.125 ], "dex_mod": [ -0.09 ], "int_mod": [ -0.1 ], "per_mod": [ -0.083 ] },
    "blood_analysis_description": "Irradiated"
  },
  {
    "type": "effect_type",
    "id": "stim",
    "name": [ "Stimulants" ],
    "desc": [ "You're very jittery and pumped up, probably from some stimulants." ],
    "max_intensity": 1000,
    "int_dur_factor": "1 s",
    "scaling_mods": { "speed_mod": [ 0.08 ], "per_mod": [ 0.04 ] },
    "blood_analysis_description": "Stimulants"
  },
  {
    "type": "effect_type",
    "id": "depressants",
    "name": [ "Depressants" ],
    "desc": [ "You are under the influence of depressants, and in a bit of a daze." ],
    "max_intensity": 1000,
    "int_dur_factor": "1 s",
    "scaling_mods": { "speed_mod": [ -0.1 ], "dex_mod": [ -0.05 ] },
    "miss_messages": [ [ "You feel woozy.", 1 ] ],
    "blood_analysis_description": "Depressants"
  },
  {
    "type": "effect_type",
    "id": "stim_overdose",
    "name": [ "Stimulant Overdose" ],
    "desc": [ "You can't sit still as you feel your heart pounding out of your chest.  You probably overdosed on those stims." ],
    "max_intensity": 1000,
    "int_dur_factor": 1,
    "base_mods": { "dex_mod": [ -0.88 ], "per_mod": [ -0.25 ] },
    "scaling_mods": { "speed_mod": [ -0.25 ], "per_mod": [ -0.071 ] },
    "miss_messages": [ [ "You shake with the excess stimulation.", 1 ] ],
    "blood_analysis_description": "Stimulants"
  },
  {
    "type": "effect_type",
    "id": "weak_antibiotic_visible",
    "name": [ "Took Weak Antibiotic" ],
    "desc": [
      "You consumed mild antibiotic some time ago to fight off infection.\nIf you don't recover you may want to take another dose, but beware overdosage."
    ],
    "max_duration": 54000,
    "dur_add_perc": 35
  },
  {
    "type": "effect_type",
    "id": "antibiotic_visible",
    "name": [ "Took Antibiotic" ],
    "desc": [
      "You consumed antibiotic some time ago to fight off infection.\nIf you don't recover you may want to take another dose, but beware overdosage."
    ],
    "max_duration": 54000,
    "dur_add_perc": 25
  },
  {
    "type": "effect_type",
    "id": "strong_antibiotic_visible",
    "name": [ "Took Strong Antibiotic" ],
    "desc": [
      "You consumed prescription-grade antibiotic some time ago to fight off infection.\nIf you don't recover you may want to take another dose, but beware overdosage."
    ],
    "max_duration": 54000,
    "dur_add_perc": 25
  },
  {
    "type": "effect_type",
    "id": "weak_antibiotic",
    "rating": "good",
    "blood_analysis_description": "Antibiotics",
    "max_duration": 43200,
    "dur_add_perc": 25
  },
  {
    "type": "effect_type",
    "id": "antibiotic",
    "rating": "good",
    "blood_analysis_description": "Antibiotics",
    "max_duration": 43200,
    "dur_add_perc": 25
  },
  {
    "type": "effect_type",
    "id": "strong_antibiotic",
    "rating": "good",
    "blood_analysis_description": "Antibiotics",
    "max_duration": 43200,
    "dur_add_perc": 25
  },
  {
    "type": "effect_type",
    "id": "panacea",
    "name": [ "Panacea" ],
    "desc": [ "You feel incredible!  You could take on the world!" ],
    "max_duration": "10 s",
    "base_mods": { "speed_mod": [ 20 ], "str_mod": [ 2 ], "dex_mod": [ 2 ], "int_mod": [ 2 ], "per_mod": [ 2 ] }
  },
  {
    "type": "effect_type",
    "id": "tummy_tablet",
    "name": [ "Soothed Stomach" ],
    "desc": [ "You are under the effects of a stomach soother." ],
    "int_add_val": 1,
    "max_intensity": 3,
    "base_mods": { "vomit_tick": [ 60 ], "health_chance": [ 1500 ], "health_min": [ 1 ] },
    "scaling_mods": { "health_min": [ -1.5 ], "health_min_val": [ -2 ], "vomit_tick": [ 120 ] },
    "max_duration": 14400,
    "dur_add_perc": 70
  },
  {
    "type": "effect_type",
    "id": "antifungal",
    "name": [ "Antifungals" ],
    "desc": [ "You are under the effects of an antifungal medicine or chemicals." ],
    "rating": "good",
    "blood_analysis_description": "Antifungals",
    "max_duration": 28800,
    "dur_add_perc": 50
  },
  {
    "//": "This effect is a dummy effect for disabling certain things for a few turns after an electromagnetic pulse and does nothing on its own",
    "type": "effect_type",
    "id": "emp",
    "name": [ "Discharge" ],
    "desc": [ "You've been recently affected by an electromagnetic pulse." ],
    "max_duration": "30 s"
  },
  {
    "type": "effect_type",
    "id": "supercharged",
    "//": "not given to players by default",
    "name": [ "Supercharged" ],
    "desc": [ "You've been struck by lightning, and feel… different." ],
    "base_mods": { "speed_mod": [ 50 ] }
  },
  {
    "type": "effect_type",
    "id": "pd_str_bad",
    "name": [ "Muscle Vanishment", "Muscle Disappearance" ],
    "desc": [ "You feel as if your muscles are not quite there.", "You feel as if your muscles are not in your body." ],
    "max_intensity": 2,
    "rating": "bad",
    "int_dur_factor": "50 m",
    "base_mods": { "str_mod": [ -1 ] },
    "scaling_mods": { "str_mod": [ -2 ] },
    "miss_messages": [ [ "Your lack of strength stops you!", 1 ] ]
  },
  {
    "type": "effect_type",
    "id": "pd_dex_bad",
    "name": [ "Weak Grasp", "Inexistent Grasp" ],
    "desc": [ "You seem to have problems touching things.", "You feel as if your hands just pass through matter." ],
    "max_intensity": 2,
    "rating": "bad",
    "int_dur_factor": "50 m",
    "base_mods": { "dex_mod": [ -1 ] },
    "scaling_mods": { "dex_mod": [ -2 ] },
    "miss_messages": [ [ "Your attacks don't seem to touch your enemies!", 1 ] ]
  },
  {
    "type": "effect_type",
    "id": "pd_per_bad",
    "name": [ "Distorted Vision", "Otherworldly Vision" ],
    "desc": [
      "You have problems distinguishing shapes and colors.",
      "You seem to see slightly different realities every time you blink."
    ],
    "max_intensity": 2,
    "rating": "bad",
    "int_dur_factor": "50 m",
    "base_mods": { "per_mod": [ -1 ] },
    "scaling_mods": { "per_mod": [ -2 ] },
    "miss_messages": [ [ "You can't distinguish up from down!", 1 ] ]
  },
  {
    "type": "effect_type",
    "id": "pd_int_bad",
    "name": [ "Wandering Mind", "Foreign Mind" ],
    "desc": [ "Your thoughts seem to wander around on their own.", "Foreign thoughts seem to invade your mind." ],
    "max_intensity": 2,
    "rating": "bad",
    "int_dur_factor": "50 m",
    "base_mods": { "int_mod": [ -1 ] },
    "scaling_mods": { "int_mod": [ -2 ] },
    "miss_messages": [ [ "You suddenly think you shouldn't do that!", 1 ] ],
    "flags": [ "NO_PSIONICS" ]
  },
  {
    "type": "effect_type",
    "id": "pd_rejection",
    "name": [ "World Rejection", "Dimensional Rejection" ],
    "desc": [
      "Faint sparks surround your every move, your body aches more with every passing second.",
      "Sparks swarm around you, your body hurts and even the air seems to reject your existence."
    ],
    "decay_messages": [ [ "The rejection you feel from all around you has become a little easier to bear.", "mixed" ] ],
    "remove_message": "The world is no longer trying to eject you from this plane of existence, for now.",
    "max_intensity": 2,
    "rating": "bad",
    "int_dur_factor": "7 m",
    "base_mods": { "pain_min": [ 1 ], "pain_chance": [ 20 ] },
    "scaling_mods": { "hurt_min": [ 1 ], "hurt_chance": [ 25 ], "cough_chance": [ 30 ] }
  },
  {
    "type": "effect_type",
    "id": "pd_strengthened_reality",
    "name": [ "World's Acceptance", "World's Embracement", "Dimensional Foothold", "Dimensional Assimilation" ],
    "desc": [
      "The world around you seems calmer with your presence and actions.",
      "The world around you seems to regard you as one of their own, your body is a little easier to move now.",
      "You can more easily exert your will around you, this dimension is, if not welcoming you, obeying you a little.  You have managed to secure a foothold in this reality.",
      "The very fabric of reality is blending in with your body, your will is greatly easier to exert around you and your body is trying to permanently assimilate with this world, it just needs a little push…"
    ],
    "max_intensity": 4,
    "rating": "good",
    "int_dur_factor": "3 days",
    "base_mods": { "speed_mod": [ 2 ] },
    "scaling_mods": { "speed_mod": [ 3 ], "dodge_mod": [ 0.7 ] },
    "apply_message": "Your eyes open to a whole new world!",
    "remove_message": "You start to feel rejected by the world again.",
    "decay_messages": [
      [ "The world no longer embraces you as its child.  At least it still tolerates your presence.", "mixed" ],
      [
        "You have lost your foothold and can no longer command the world around you, the world sees you now as only an unruly child.",
        "mixed"
      ],
      [
        "You can no longer bend the world to your will.  You have failed in blending in with this reality and have now only a foothold left.",
        "mixed"
      ]
    ],
    "miss_messages": [
      [ "Did the world just oppose you?", 1 ],
      [ "For a moment you felt a great hostility all around you.", 1 ],
      [ "Did your enemy just vanish for a moment?", 2 ],
      [ "You felt weird for a moment.", 3 ],
      [ "Was that a spark?", 5 ],
      [ "Your grip suddenly failed you.", 6 ],
      [ "Something just flashed in front of your eyes.", 8 ],
      [ "Why did the hit go that way?", 15 ],
      [ "You could swear that you hit it!", 25 ]
    ]
  },
  {
    "type": "effect_type",
    "id": "grown_of_fuse",
    "name": [ "Grown of Fusion" ],
    "desc": [ "AI effect to increase stats after fusing with another critter.  1 stack means one absorbed max_hp." ],
    "//": "stats modified by the zombie_fuse special attack.",
    "//1": "scaling:",
    "//2": "/50 HP: +0,5 melee_skill, +0,5 dodge_skill (unexpected movement), +5 Speed (bigger steps&more to attack with), +4 bash",
    "//3": "/250 HP: +1 size",
    "max_intensity": 500,
    "base_mods": { "hit_mod": [ 0.01 ], "dodge_mod": [ 0.01 ], "speed_mod": [ 0.1 ], "bash_mod": [ 0.08 ] },
    "scaling_mods": { "hit_mod": [ 0.01 ], "dodge_mod": [ 0.01 ], "speed_mod": [ 0.1 ], "bash_mod": [ 0.08 ], "size_mod": [ 0.004 ] },
    "int_decay_step": 0
  },
  {
    "type": "effect_type",
    "id": "migo_atmosphere",
    "name": [ "Stinking Air", "Disorienting Air", "Disorienting Air", "Smothering Air", "Smothering Air" ],
    "desc": [
      "The air in here smells like vinegar and mold.",
      "The air in here smells like vinegar and mold.  It makes you feel soft-headed and confused.",
      "The air in here smells like vinegar and mold.  It makes you feel soft-headed and confused.",
      "The air in here smells like vinegar and mold.  It is closing in and smothering you, making it impossible to think clearly.",
      "The air in here smells like vinegar and mold.  It is closing in and smothering you, making it impossible to think clearly."
    ],
    "apply_message": "The air in here smells like vinegar and mold, and hurts your lungs a bit.",
    "max_intensity": 5,
    "int_dur_factor": "5 seconds",
    "max_duration": "30 s",
    "rating": "bad",
    "miss_messages": [ [ "You feel groggy in this sweltering, foul air.", 2 ] ],
    "harmful_cough": false,
    "base_mods": { "cough_chance": [ -1002 ] },
    "scaling_mods": {
      "str_mod": [ -0.25 ],
      "per_mod": [ -0.5 ],
      "dex_mod": [ -0.25 ],
      "int_mod": [ -0.75 ],
      "speed_mod": [ -10 ],
      "vomit_chance": [ 10 ],
      "cough_chance": [ 501 ]
    },
    "show_in_info": true
  },
  {
    "type": "effect_type",
    "id": "fetid_goop",
    "name": [ "Covered in Fetid Goop" ],
    "desc": [ "The feeling of the goop slowly sliding on your skin revulses you and the smell makes you gag." ],
    "apply_message": "You're disgusted by the goop.",
    "rating": "bad",
    "base_mods": {
      "str_mod": [ -1 ],
      "per_mod": [ -1 ],
      "dex_mod": [ -1 ],
      "int_mod": [ -1 ],
      "speed_mod": [ -10 ],
      "vomit_chance": [ 100 ]
    },
    "show_in_info": true
  },
  {
    "type": "effect_type",
    "id": "has_og_comm_freq"
  },
  {
    "type": "effect_type",
    "id": "has_prospectus"
  },
  {
    "type": "effect_type",
    "id": "disrupted_sleep"
  },
  {
    "type": "effect_type",
    "id": "nightmares",
    "max_duration": "72 hours"
  },
  {
    "type": "effect_type",
    "id": "incorporeal",
    "name": [ "Incorporeal" ],
    "desc": [ "You lack substance, as if you aren't quite fully here." ],
    "removes_effects": [ "grabbed", "bleed" ]
  },
  {
    "type": "effect_type",
    "id": "ignore_fall_damage",
    "//": "Used for translocation via teleporter_list as a way to avoid fall damage by teleporting Z levels",
    "flags": [ "FEATHER_FALL" ]
  },
  {
    "type": "effect_type",
    "id": "weary_0"
  },
  {
    "type": "effect_type",
    "id": "weary_1",
    "name": [ "Lightly Weary" ],
    "desc": [
      "You've been pretty active for a while; operating at the highest levels of activity will be impaired.\nThe following move penalties are applied for the following activity levels:\nExtreme: 1.25x"
    ]
  },
  {
    "type": "effect_type",
    "id": "weary_2",
    "name": [ "Moderately Weary" ],
    "desc": [
      "You've been quite active for a while; operating at higher levels of activity will be impaired.\nThe following move penalties are applied for the following activity levels:\nExtreme: 1.67x, Active: 1.33x"
    ]
  },
  {
    "type": "effect_type",
    "id": "weary_3",
    "name": [ "Weary" ],
    "desc": [
      "You've been very active for a while, and need to slow down for a bit.\nThe following move penalties are applied for the following activity levels:\nExtreme: 2.5x, Active: 2x, Brisk: 1.5x"
    ]
  },
  {
    "type": "effect_type",
    "id": "weary_4",
    "name": [ "Very Weary" ],
    "desc": [
      "You've been extremely active for a while, and need to slow down.\nThe following move penalties are applied for the following activity levels:\nExtreme: 5x, Active: 4x, Brisk: 3x, Moderate: 2x"
    ]
  },
  {
    "type": "effect_type",
    "id": "weary_5",
    "name": [ "Extremely Weary" ],
    "desc": [
      "You've been extremely active for a while, and can't take much more activity.\nThe following move penalties are applied for the following activity levels:\nExtreme: 10x, Active: 8x, Brisk: 6x, Moderate: 4x, Light: 2x"
    ]
  },
  {
    "type": "effect_type",
    "id": "weary_6",
    "name": [ "Extremely Weary" ],
    "desc": [
      "You've been extremely active for a while, and really need to get some rest.\nThe following move penalties are applied for the following activity levels:\nExtreme: 10x, Active: 8x, Brisk: 6x, Moderate: 4x, Light: 2x"
    ]
  },
  {
    "type": "effect_type",
    "id": "weary_7",
    "name": [ "Extremely Weary" ],
    "desc": [
      "You've been extremely active for a while; it's time to stop.\nThe following move penalties are applied for the following activity levels:\nExtreme: 10x, Active: 8x, Brisk: 6x, Moderate: 4x, Light: 2x"
    ],
    "flags": [ "NO_PSIONICS" ]
  },
  {
    "type": "effect_type",
    "id": "weary_8",
    "name": [ "Extremely Weary" ],
    "desc": [
      "You've been extremely active for a while, and can no longer keep pushing.\nThe following move penalties are applied for the following activity levels:\nExtreme: 10x, Active: 8x, Brisk: 6x, Moderate: 4x, Light: 2x"
    ],
    "flags": [ "NO_PSIONICS" ]
  },
  {
    "type": "effect_type",
    "id": "hunger_full",
    "name": [ "Full" ],
    "desc": [ "You feel quite full, and a bit sluggish." ],
    "apply_message": "You feel quite full, and a bit sluggish.",
    "rating": "bad",
    "base_mods": { "speed_mod": [ -2 ], "sleepiness_amount": [ 1 ] }
  },
  {
    "type": "effect_type",
    "id": "hunger_engorged",
    "name": [ "Engorged" ],
    "desc": [ "Your stomach is full to bursting.  This was a mistake." ],
    "apply_message": "Your stomach is full to bursting.  This was a mistake.",
    "rating": "bad",
    "base_mods": {
      "speed_mod": [ -10 ],
      "sleepiness_amount": [ 2 ],
      "vomit_chance": [ 500 ],
      "vomit_tick": [ 10 ],
      "pain_amount": [ 3 ]
    }
  },
  {
    "type": "effect_type",
    "id": "hunger_satisfied"
  },
  {
    "type": "effect_type",
    "id": "hunger_hungry"
  },
  {
    "type": "effect_type",
    "id": "hunger_very_hungry"
  },
  {
    "type": "effect_type",
    "id": "hunger_near_starving"
  },
  {
    "type": "effect_type",
    "id": "hunger_starving"
  },
  {
    "type": "effect_type",
    "id": "hunger_famished"
  },
  {
    "type": "effect_type",
    "id": "hunger_blank"
  },
  {
    "//": "Limits the number of police bots summoned to 3 every 6 hours",
    "type": "effect_type",
    "id": "eyebot_assisted",
    "int_add_val": 1,
    "max_intensity": 3,
    "max_duration": "6 hours"
  },
  {
    "//": "The eyebot can no longer summon police bots",
    "type": "effect_type",
    "id": "eyebot_depleted",
    "int_add_val": 1,
    "max_intensity": 10
  },
  {
    "id": "weakened_inertia",
    "type": "effect_type",
    "name": [ "Weakened Inertia" ],
    "desc": [ "Your body moves strangely easily, as if it weighted less." ],
    "apply_message": "Your inertia itself is damaged, but the outcome seems suspiciously beneficial.",
    "remove_message": "Reality reasserts itself and your inertia returns to normal.",
    "rating": "good",
    "show_intensity": false,
    "base_mods": { "dex_mod": [ 6, 0 ] }
  },
  {
    "type": "effect_type",
    "id": "hallucination_attacks",
    "rating": "bad",
    "max_duration": "10 days",
    "show_in_info": false
  },
  {
    "id": "strengthened_inertia",
    "type": "effect_type",
    "name": [ "Weakened Inertia" ],
    "desc": [ "Your body is strangely difficult to move, as if it weighted more." ],
    "apply_message": "Your inertia itself is damaged, but hopefully it's not permanent yet.",
    "remove_message": "Reality reasserts itself and your inertia returns to normal.",
    "rating": "bad",
    "show_intensity": false,
    "base_mods": { "dex_mod": [ -6, 0 ] }
  },
  {
    "id": "warped_viewpoint",
    "type": "effect_type",
    "name": [ "Warped Viewpoint" ],
    "desc": [ "Space is warped around you such that you can see a wider arc and as if everything was closer." ],
    "apply_message": "Space around you is damaged but in the process your can see more and more easily than before.",
    "remove_message": "Reality reasserts itself and your perspective returns to normal.",
    "rating": "good",
    "show_intensity": false,
    "base_mods": { "per_mod": [ 6, 0 ] }
  },
  {
    "id": "narrow_viewpoint",
    "type": "effect_type",
    "name": [ "Narrowed Viewpoint" ],
    "desc": [ "Space is warped around you such that you can see less and as if everything was farther away." ],
    "apply_message": "Space around you is damaged narrowing your perspective.",
    "remove_message": "Reality reasserts itself and your perspective returns to normal.",
    "rating": "bad",
    "show_intensity": false,
    "base_mods": { "per_mod": [ -6, 0 ] }
  },
  {
    "id": "weakened_gravity",
    "type": "effect_type",
    "name": [ "Weakened Gravity" ],
    "desc": [ "Something is wrong with local spacetime and everything near you seems to weigh less." ],
    "apply_message": "Space around you is damaged and everything near you seems to weigh less.",
    "remove_message": "Reality reasserts itself and your gravity returns to normal.",
    "rating": "good",
    "show_intensity": false,
    "enchantments": [ { "values": [ { "value": "CARRY_WEIGHT", "multiply": 1.25 } ] } ]
  },
  {
    "id": "strengthened_gravity",
    "type": "effect_type",
    "name": [ "Strengthened Gravity" ],
    "desc": [ "Something is wrong with local spacetime and everything near you seems to weigh more." ],
    "apply_message": "Space around you is damaged and everything near you seems to weigh more.",
    "remove_message": "Reality reasserts itself and your gravity returns to normal.",
    "rating": "bad",
    "show_intensity": false,
    "enchantments": [
      {
        "values": [
          { "value": "CARRY_WEIGHT", "add": { "global_val": "var", "var_name": "portal_dungeon_carry_strength", "default": -1 } }
        ]
      }
    ]
  },
  {
    "id": "slowed_time",
    "type": "effect_type",
    "name": [ "Slowed Time" ],
    "desc": [ "Something is wrong with local spacetime and everything around seems to move faster than you." ],
    "apply_message": "Time around you is damaged and everything near you seems to move faster.",
    "remove_message": "Reality reasserts itself and your time returns to normal.",
    "rating": "bad",
    "show_intensity": false,
    "enchantments": [
      {
        "values": [ { "value": "SPEED", "add": { "global_val": "var", "var_name": "portal_dungeon_slow_strength", "default": -1 } } ]
      }
    ]
  },
  {
    "type": "effect_type",
    "id": "nvg_green",
    "name": [ "Night Vision Goggles (Green)" ],
    "desc": [ "Your night vision goggles give a green tint to the world." ]
  },
  {
    "type": "effect_type",
    "id": "glowing_gas",
    "name": [ { "ctxt": "inhaled", "str": "Glowing Gas" } ],
    "desc": [
      "You've inhaled a lungful of glowing nether parasite spores.  Thankfully, they don't seem adapted to the human physiology."
    ],
    "apply_message": "You inhale a lungful of the glowing gas, and you have an urge to violently cough.",
    "rating": "bad",
    "miss_messages": [ [ "Your lungs burn from the glowing gas.", 1 ] ],
    "harmful_cough": true,
    "max_duration": "10 m",
    "base_mods": { "str_mod": [ -1 ], "dex_mod": [ -1 ], "cough_chance": [ 10 ] },
    "show_in_info": true
  },
  {
    "type": "effect_type",
    "id": "glowing_gas_cover",
    "name": [ "Glowing" ],
    "desc": [ "You are covered in glowing nether spores!" ],
    "apply_message": "The glowing spores settle on you!",
    "rating": "bad"
  },
  {
    "id": "lightsnare",
    "type": "effect_type",
    "name": [ "Snared" ],
    "desc": [ "For such a tiny creature, you're in a very big pickle." ],
    "rating": "bad",
    "show_intensity": false,
    "//": "Don't multiply speed by 0 or else the effect will never be removed for creatures with 0 damage(e.g. rabbits)",
    "enchantments": [ { "values": [ { "value": "SPEED", "multiply": 0.01 } ] } ]
  },
  {
    "id": "Shadow_Reveal",
    "type": "effect_type",
    "max_duration": "60 s",
    "name": [ "Revealed" ],
    "desc": [ "The shadows no longer hide you!" ],
    "rating": "bad",
    "show_intensity": false,
    "show_in_info": true,
    "enchantments": [ { "condition": "ALWAYS", "values": [ { "value": "LUMINATION", "add": 10 } ] } ]
  },
  {
    "id": "photophobia",
    "type": "effect_type",
    "max_duration": "5 s",
    "name": [ "photophobia" ],
    "base_mods": { "speed_mod": [ -100 ] },
    "desc": [ "It burns!  Thankfully, this can't ever happen to you.  This is a bug if you have it." ],
    "rating": "bad",
    "show_intensity": false,
    "show_in_info": true,
    "//": "Enchantments don't actually work for monsters! If you find that shadow is suddenly very killable, they probably got hooked up!",
    "enchantments": [
      {
        "condition": "ALWAYS",
        "values": [
          { "value": "SPEED", "multiply": 0.5 },
          { "value": "ARMOR_BASH", "add": 15 },
          { "value": "ARMOR_STAB", "add": 15 },
          { "value": "ARMOR_CUT", "add": 15 },
          { "value": "ARMOR_HEAT", "add": 15 },
          { "value": "ARMOR_COLD", "add": 15 },
          { "value": "ARMOR_ELEC", "add": 15 },
          { "value": "ARMOR_ACID", "add": 15 },
          { "value": "ARMOR_BULLET", "add": 50 }
        ]
      }
    ]
  },
  {
    "id": "nemesis_buff",
    "type": "effect_type",
    "max_duration": "1000 s",
    "name": [ "SWOLE" ],
    "desc": [ "If you see this description it is a bug." ],
    "rating": "bad",
    "show_intensity": false,
    "enchantments": [
      {
        "condition": "ALWAYS",
        "values": [
          { "value": "SPEED", "multiply": { "math": [ "Nemesis_iteration * 0.01" ] } },
          { "value": "ARMOR_BASH", "add": { "math": [ "Nemesis_iteration * -1" ] } },
          { "value": "ARMOR_STAB", "add": { "math": [ "Nemesis_iteration * -1" ] } },
          { "value": "ARMOR_CUT", "add": { "math": [ "Nemesis_iteration * -1" ] } }
        ]
      }
    ]
  },
  {
    "type": "effect_type",
    "id": "molting",
    "name": [ "Molting" ],
    "desc": [ "You feel a strong urge to hide somewhere safe." ],
    "apply_message": "Your chitin plating itches against your body.",
    "rating": "bad",
    "base_mods": {
      "per_mod": [ -1 ],
      "dex_mod": [ -1 ],
      "str_mod": [ -1 ],
      "speed_mod": [ -10 ],
      "pain_min": [ 1 ],
      "pain_chance": [ 1 ],
      "pain_max_val": [ 15 ]
    },
    "limb_score_mods": [ { "limb_score": "reaction", "modifier": 0.95 }, { "limb_score": "manip", "modifier": 0.95 } ],
    "flags": [ "EFFECT_LIMB_SCORE_MOD" ]
  },
  {
    "type": "effect_type",
    "id": "molting_imminent",
    "name": [ "Imminent Molting" ],
    "desc": [ "Seek shelter, you will be helpless when it begins." ],
    "apply_message": "You can hardly move in your tightening exoskeleton, and you feel a strong impulse to hunker down somewhere safe.",
    "rating": "bad",
    "base_mods": {
      "per_mod": [ -2 ],
      "dex_mod": [ -3 ],
      "str_mod": [ -3 ],
      "speed_mod": [ -30 ],
      "pain_min": [ 1 ],
      "pain_chance": [ 1 ],
      "pain_max_val": [ 35 ]
    },
    "limb_score_mods": [ { "limb_score": "reaction", "modifier": 0.75 }, { "limb_score": "manip", "modifier": 0.75 } ],
    "flags": [ "EFFECT_LIMB_SCORE_MOD" ]
  },
  {
    "type": "effect_type",
    "id": "VITRIFYING",
    "name": [ "Among Glass" ],
    "desc": [ "It is very peaceful here." ],
    "rating": "good",
    "max_intensity": 7,
    "enchantments": [
      {
        "values": [
          {
            "value": "INTELLIGENCE",
            "add": { "math": [ "u_effect_intensity('VITRIFYING') * -1 * (ceil(u_val('intelligence') / 6))" ] }
          }
        ]
      }
    ]
  },
  {
    "type": "effect_type",
    "id": "hay_fever",
    "name": [ "Hay Fever" ],
    "desc": [ "Your eyes are itchy and you've got a runny nose." ],
    "rating": "bad",
    "resist_effects": [ "took_flumed", "took_antihistamine" ],
    "show_in_info": true,
    "base_mods": { "per_mod": [ -2 ], "int_mod": [ -2 ], "stamina_min": [ -50 ], "stamina_max": [ -150 ], "stamina_chance": [ 300 ] }
  },
  {
    "id": "star_vampire_blood_drank",
    "type": "effect_type",
    "name": [ "Drank blood" ],
    "desc": [ "The star vampire has drunk blood and is now visible." ],
    "rating": "good",
    "removes_effects": [ "invisibility" ],
    "show_in_info": true
  },
  {
    "id": "star_vampire_blood_drink",
    "type": "effect_type",
    "name": [ "Exsanguination" ],
    "desc": [ "The monster is greedily drinking your blood!" ],
    "rating": "bad",
    "resist_traits": [ "BLEED_IMMUNE" ],
    "show_in_info": true,
    "max_intensity": 2,
    "show_intensity": false,
    "int_decay_step": -2,
    "int_decay_tick": 1,
    "vitamins": [
      { "vitamin": "blood", "rate": [ [ -250, -650 ] ], "tick": [ "1 s" ] },
      { "vitamin": "redcells", "rate": [ [ -250, -650 ] ], "tick": [ "1 s" ] }
    ]
  },
  {
    "id": "star_vampire_blood_drink",
    "type": "effect_type",
    "name": [ "Hemorrhage" ],
    "desc": [ "The monster is sucking up your blood!" ],
    "rating": "bad",
    "resist_traits": [ "BLEED_IMMUNE" ],
    "show_in_info": true,
    "max_intensity": 2,
    "show_intensity": false,
    "int_decay_step": -2,
    "int_decay_tick": 1,
    "vitamins": [
      { "vitamin": "blood", "rate": [ [ -125, -325 ] ], "tick": [ "1 s" ] },
      { "vitamin": "redcells", "rate": [ [ -125, -325 ] ], "tick": [ "1 s" ] }
    ]
  },
  {
    "id": "star_vampire_blood_drink_feral",
    "type": "effect_type",
    "name": [ "Exsanguination" ],
    "desc": [ "The monster is drinking your blood, you vile feral!" ],
    "rating": "bad",
    "resist_traits": [ "BLEED_IMMUNE" ],
    "max_intensity": 1,
    "show_in_info": true,
    "chance_kill": [ [ 1, 20 ] ]
  },
  {
    "type": "effect_type",
    "id": "ink_gland_ink",
    "name": [ "Depleted ink", "Deflated ink glands", "Inky glands", "Bulged ink glands" ],
    "show_intensity": true,
    "desc": [
      "Your ink glands are empty.  Given some time and hydration they will recharge.",
      "Your ink glands are almost empty.  Given some time and hydration they will recharge.",
      "Your ink glands have some ink inside.  Given some time and hydration, more ink will be generated.",
      "Your ink glands are bulged and full.  No more ink is being created."
    ],
    "max_intensity": 4,
    "rating": "neutral"
  },
  {
    "type": "effect_type",
    "id": "cramped_space",
    "name": [ "Cramped Space" ],
    "desc": [ "You are painfully crammed into a space too small for your body." ],
    "miss_messages": [ [ "You don't have any room to move!", 1 ] ],
    "apply_message": "You are squeezed uncomfortably into the cramped space.",
    "remove_message": "It feels good having room to move again.",
    "rating": "bad",
    "resist_traits": [ "BENDY1", "BENDY2", "BENDY3" ],
    "resist_effects": [ "incorporeal" ],
    "base_mods": { "dex_mod": [ -2 ], "str_mod": [ -2 ], "speed_mod": [ -20 ] },
    "show_in_info": true
  },
  {
    "type": "effect_type",
    "id": "gliding",
    "name": [ "Gliding" ],
    "desc": [ "You are gliding through the air." ],
    "flags": [ "GLIDING" ],
    "rating": "good"
  },
  {
    "type": "effect_type",
    "id": "slow_descent",
    "show_in_info": false,
    "name": [ "Slow Descent" ],
    "desc": [ "You are descending at a safe speed." ],
    "flags": [ "FEATHER_FALL" ],
    "max_duration": "1 s"
  },
  {
    "type": "effect_type",
    "id": "mute",
    "show_in_info": true,
    "name": [ "Mute" ],
    "desc": [ "You can't talk." ],
    "flags": [ "MUTE" ]
  },
  {
    "type": "effect_type",
    "id": "social_satisfied",
    "name": [ "Good Company" ],
    "desc": [ "It feels good to spend time around others." ],
    "max_duration": "6 h",
    "max_intensity": 1,
    "rating": "good"
  },
  {
    "type": "effect_type",
    "id": "social_dissatisfied",
    "name": [ "Lonely", "Very Lonely", "All Alone" ],
    "desc": [
      "You feel a little lonely.",
      "You could really use a friend right now.",
      "What's the point of surviving if you're all alone?"
    ],
    "max_intensity": 3,
    "rating": "bad"
  },
  {
    "type": "effect_type",
    "id": "asocial_satisfied",
    "name": [ "Alone" ],
    "desc": [ "Being on your own makes you feel good." ],
    "max_intensity": 1,
    "max_duration": "6 h",
    "rating": "good"
  },
  {
    "type": "effect_type",
    "id": "asocial_dissatisfied",
    "name": [ "Irritable", "Annoyed", "Crowded" ],
    "desc": [
      "Being around others has left you feeling drained.",
      "OK, that's enough social time.  You'd really rather be alone now.",
      "Your nerves are frayed from all this socializing.  You need some alone time to recharge."
    ],
    "max_intensity": 3,
    "rating": "bad"
  },
  {
    "type": "effect_type",
    "id": "quadruped_full",
    "name": [ "" ],
    "//": "Allows fully-quadrupedal mutants to run and crouch on all fours.  For annoying reasons, this is handled via enchantments."
  },
  {
    "type": "effect_type",
    "id": "quadruped_half",
    "name": [ "" ],
    "//": "Allows quadrupedal mutants with front paws only to crouch-walk slightly faster than normal.  For annoying reasons, this is handled via enchantments."
  },
  {
    "type": "effect_type",
    "id": "natural_stance",
    "name": [ "Natural Stance" ],
    "rating": "good",
    "desc": [
      "You are positioned to take advantage of your mutated anatomy, and will receive no penalties for crouching in melee combat.  Wielding a weapon will cause you to lose this effect."
    ]
  },
  {
    "type": "effect_type",
    "id": "subaquatic_sonar",
    "name": [ "Subaquatic SONAR" ],
    "desc": [
      "Every few seconds, an ultrasonic pulse is broadcast from your location.  If you're underwater and your hearing is good enough, you may be able to navigate by the pings that come back."
    ]
  },
  {
    "type": "effect_type",
    "id": "anticoagulant_draculin",
    "max_intensity": 3,
    "max_duration": "20 m",
    "rating": "bad",
    "blood_analysis_description": "Draculin",
    "//": "yes it's actually called that.  It is also the strongest anti-clotting factor known to science.  It inhibits the synthesis of thrombin, so most earth animals/mutants should be affected, except maybe bugs.",
    "immune_flags": [ "DRACULIN_IMMUNE" ],
    "effect_dur_scaling": [ { "effect_id": "bleed", "modifier": 2.0, "same_bp": false } ]
  },
  {
    "type": "effect_type",
    "id": "fragile_frog",
    "name": [ "Fragile Frog" ],
    "desc": [ "Applied by leap special attack of burned frog zombies, conditional for related spell." ],
    "max_duration": "5 m",
    "show_in_info": true
  },
  {
    "type": "effect_type",
    "id": "a_winner_is_u",
    "name": [ "Winning!" ],
    "//": "Used to display the winning screen upon winning like a winner."
  }
]<|MERGE_RESOLUTION|>--- conflicted
+++ resolved
@@ -2149,12 +2149,7 @@
     "resist_traits": [ "POISRESIST", "PER_SLIME_OK" ],
     "resist_effects": [ "steroid_eye" ],
     "immune_flags": [ "POISIMMUNE", "SEESLEEP" ],
-<<<<<<< HEAD
-    "int_dur_factor": "50 m",
-    "base_mods": { "per_mod": [ -1 ], "pain_min": [ 1, 0 ], "pain_chance": [ 400, 1000 ] },
-=======
     "base_mods": { "per_mod": [ -1 ], "pain_min": [ 1 ], "pain_max_val": [ 4 ], "pain_chance": [ 400, 1000 ] },
->>>>>>> f77e07ef
     "limb_score_mods": [ { "limb_score": "vision", "modifier": 0.85, "resist_modifier": 0.925 } ],
     "miss_messages": [ [ "It feels like there's sand in your eye.", 1 ] ],
     "flags": [ "EFFECT_LIMB_SCORE_MOD" ]
