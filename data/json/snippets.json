[
  {
    "type": "snippet",
    "category": "flier",
    "text": [
      "This is an advertisement for the Diet Devil brand Metabolic Exchange CBM.  It shows a picture of a tiny obese devil sitting on a woman's shoulder.  The woman stares intently at a gigantic wedding cake covered with bacon and candy bars.  The caption reads: \"Burn calories!  Burn!\""
    ]
  },
  {
    "type": "snippet",
    "category": "flier",
    "text": [
      "This is an advertisement for the Diet Devil brand Internal Furnace CBM.  It shows a picture of a tiny obese devil sitting on a man's shoulder.  The man is about to bite into a frosting-covered baby.  The caption reads: \"Eat What You Want!  How You Want!  Who You Want!\""
    ]
  },
  {
    "type": "snippet",
    "category": "flier",
    "text": [
      "This is an advertisement for the Diet Devil brand Ethanol Burner CBM.  It shows a picture of a teenage boy driving a car while chugging a bottle of whiskey.  A tiny obese devil sits on his shoulder and drinks a martini.  The caption reads: \"Drink like there's no tomorrow!\""
    ]
  },
  {
    "type": "snippet",
    "category": "flier",
    "text": [
      "This is an advertisement for the Twenty8 brand Diamond Cornea CBM.  It shows a picture of the cyber-module being clutched by an eagle in flight.  The captions read: \"Get the new Model 28.bx Eagle-Eye!\" and \"Twenty8.  See what you've been missing.\""
    ]
  },
  {
    "type": "snippet",
    "category": "flier",
    "text": [
      "This is an advertisement for the Twenty8 brand Night Vision CBM.  It shows a picture of an owl swooping down on a the cyber-module.  The captions read: \"Get the new Model 28.hx Night-Owl!\" and \"Twenty8.  See what you've been missing.\""
    ]
  },
  {
    "type": "snippet",
    "category": "flier",
    "text": [
      "This is an advertisement for the Twenty8 brand Diamond Cornea CBM.  It shows a picture of a flying hawk carrying the cyber-module in its beak.  The captions read: \"Get the new Model 28.xx Hawk-Eye!\" and \"Twenty8.  See what you've been missing.\""
    ]
  },
  {
    "type": "snippet",
    "category": "flier",
    "text": [
      "This is an advertisement for the Twenty8 brand Scent Vision CBM.  It shows a picture of a vulture perched on a pile of skulls and cyber-modules.  The captions read: \"Get the new Model 28.vx Vulture today!\" and \"Twenty8.  See what you've been missing.\""
    ]
  },
  {
    "type": "snippet",
    "category": "flier",
    "text": [
      "This is an ad for a Twenty8 brand Infrared Vision CBM.  It shows a picture of a robotic phoenix covered in flames.  The captions read: \"Get the new Model 28.tx Phoenix today!\" and \"Twenty8.  See what you've been missing.\""
    ]
  },
  {
    "type": "snippet",
    "category": "flier",
    "text": [
      "This is an advertisement for DoubleTech brand law enforcement robots.  It shows a picture of copbot and an eyebot boldly emerging from a cloud of teargas and flame.  The caption reads: \"DoubleTech Industries.  Built to Protect.  Programmed to Serve.\""
    ]
  },
  {
    "type": "snippet",
    "category": "flier",
    "text": [
      "This is an advertisement for DoubleTech brand law enforcement robots.  It shows a picture of an eyebot flying alongside a bald eagle and a Stealth bomber painted as an American flag.  The caption reads: \"Built to Protect.  Programmed to Serve.\""
    ]
  },
  {
    "type": "snippet",
    "category": "flier",
    "text": [
      "This is an advertisement for DoubleTech brand law enforcement robots.  It shows a picture of a dozen eyebots floating over a woman as she jogs through a park.  The captions read: \"Built to Protect.  Programmed to Serve.\""
    ]
  },
  {
    "type": "snippet",
    "category": "flier",
    "text": [
      "This is an advertisement for DoubleTech brand law enforcement robots.  It shows a picture of copbot pepper-spraying a handcuffed rioter.  In the background a troop of boy scouts salutes the robot.  The caption reads: \"Built to Protect.  Programmed to Serve.\""
    ]
  },
  {
    "type": "snippet",
    "category": "flier",
    "text": [
      "This is an advertisement for Robert's Universal Robotics brand law enforcement robots.  It shows a picture of a tribot incinerating a mob of looters and stepping over charred and smoking corpses.  The caption reads: \"R.U.R.  Technology you can Trust.\""
    ]
  },
  {
    "type": "snippet",
    "category": "flier",
    "text": [
      "This is an advertisement for Robert's Universal Robots brand labor-bots.  It shows a picture of a robot carrying a heavy pallet of bricks.  In the background a human foreman is sleeping on the job, with his hardhat pulled down over his eyes.  The captions read: \"It's a tough job, so why should you have to do it?\" and \"R.U.R.  Technology you can Trust.\""
    ]
  },
  {
    "type": "snippet",
    "category": "flier",
    "text": [
      "This is an advertisement for Robert's Universal Robots brand labor-bots.  It shows a picture of a factory floor run entirely by robots.  In the background a man in a suit reads a newspaper that shows soaring stock prices.  The caption reads: \"R.U.R.  Technology you can Trust.\""
    ]
  },
  {
    "type": "snippet",
    "category": "flier",
    "text": [
      "This is an advertisement for Sybil's Cyber Boutique.  It shows a picture of several bikini-clad female doctors removing the skin from man's face.  The patient is strapped to a chair but cheerfully gives two thumbs up.  The caption reads: \"Free Plastic Surgery While You Wait!\""
    ]
  },
  {
    "type": "snippet",
    "category": "flier",
    "text": [
      "This is an advertisement for Sybil's Cyber Boutique.  It shows a picture of several bikini-clad nurses giving liquid medicine to a delighted patient, who uses a fingertip needle to suck it in into his veins.  Outside the window two shadow figures using the same fingertip needles to absorb something less resembling medicine.  The caption reads: \"Why use old IV when you can have Intravenous Needle CBM!\""
    ]
  },
  {
    "type": "snippet",
    "category": "flier",
    "text": [
      "This is an advertisement for Sybil's Cyber Boutique.  It shows a picture of a nerdy looking man surrounded by a group of admiring women.  In the foreground a blood-drenched doctor gives an exaggerated wink and two thumbs up.  The caption reads: \"Holiday sales!  Get the package deals!\""
    ]
  },
  {
    "type": "snippet",
    "category": "flier",
    "text": [
      "This is an advertisement for Sybil's Cyber Boutique.  It shows a picture of a man flexing shiny cybernetic arms in front of a mirror.  He is flanked by two scantily clad nurses who hold bloody chainsaws and give approving thumbs up.  In the background feral dogs gnaw on the man's discarded former limbs.  The caption reads:  \"Spring Cleaning Sale!  20% off!\""
    ]
  },
  {
    "type": "snippet",
    "category": "flier",
    "text": [
      "This is an advertisement for Sybil's Cyber Boutique.  It shows a picture of a man carrying a somewhat confused horse on his shoulders.  He is flanked by two scantily clad nurses who hold bloody chainsaws and give approving thumbs up.  His bulging knees and elbows are stitched and seem to be the source of his ability.  The caption reads:  \"Brand new!  Horse power at hand!\""
    ]
  },
  {
    "type": "snippet",
    "category": "flier",
    "text": [
      "This is an advertisement for Sybil's Cyber Boutique.  It shows a picture of a man smiling while being relentlessly punched by a boxer.  He doesn't even sweat as punches have no effect on him.  Two scantily clad nurses give approving thumbs up from the background.  The caption reads:  \"Bouncy as never before!  Absorb those shocks!\""
    ]
  },
  {
    "type": "snippet",
    "category": "flier",
    "text": [
      "This is an advertisement for Rivtech brand handguns.  It shows a picture of a well armed couple in business suits with matching handguns facing down a legion of villainous looking characters.  The caption reads:  \"Protect yourself with the Rivtech caseless automagnum!\""
    ]
  },
  {
    "type": "snippet",
    "category": "flier",
    "text": [
      "This is an advertisement for Rivtech brand rifles.  It shows a picture of a smiling soldier with a futuristic looking rifle on her shoulder saluting the viewer.  The caption reads:  \"Rivtech caseless firearms proudly supports our Military.\""
    ]
  },
  {
    "type": "snippet",
    "category": "flier",
    "text": [
      "This is an advertisement for Rivtech brand firearms.  It shows a picture of a trio of well armed hunters.  The three are each armed with different futuristic looking weapons and are shooting at a hostile crowd of approaching wildlife.  The caption reads:  \"Rivtech caseless firearms.  Superior stopping power.\""
    ]
  },
  {
    "type": "snippet",
    "category": "flier",
    "text": [
      "This is an advertisement for the Rivtech brand Muscle Augmentation CBM.  It shows a picture of a stylized, howling wolf against a red background.  The caption reads:  \"Rivtech neuroreactive myomer bionics.  The most efficient synthetic adenosine triphosphate recovery system on the market.\" and \"Rivtech Bionics, guaranteed for life.\""
    ]
  },
  {
    "type": "snippet",
    "category": "flier",
    "text": [
      "This is an advertisement for the Rivtech brand Wired Reflexes CBM.  It shows a picture of a stylized, snarling black cat against a red background.  The caption reads:  \"Rivtech neuroelectric stimulation bionics.  The next level in quantum inductive piezochemical nerve stimulation technology.\" and \"Rivtech Bionics, guaranteed for life.\""
    ]
  },
  {
    "type": "snippet",
    "category": "flier",
    "text": [
      "This is an advertisement for the Rivtech brand Monomolecular Blade CBM.  It shows a picture of a woman with a bionic blade extending from her arm steadfastly defending her children from an angry bear.  The caption reads:  \"Rivtech retractable monomolecular blade system.  Failure is never an option.\" and \"Rivtech Bionics, guaranteed for life.\""
    ]
  },
  {
    "type": "snippet",
    "category": "flier",
    "text": [
      "This is an advertisement for the Rivtech brand Synaptic Accelerator CBM.  It shows a picture of a stylized, soaring raven against a red background.  The caption reads:  \"Introducing the Rivtech Model Six myelination retrovirus system.  The latest in synthetic high-performance glycoprotein deposition technology.\" and \"Rivtech Bionics, guaranteed for life.\""
    ]
  },
  {
    "type": "snippet",
    "category": "flier",
    "text": [
      "This is an advertisement for Rivtech brand ammunition.  It shows a picture of an armored steel plate with a gaping hole blasted through the middle.  Sitting beside the plate is a block of brightly colored caseless ammunition.  The caption reads:  \"Rivtech 8x40mm caseless.  Nothing else comes close.\""
    ]
  },
  {
    "type": "snippet",
    "category": "flier",
    "text": [
      "This is an advertisement for Leadworks LLC's Home Frontier Starter Pack.  It shows a picture of a young suburban parent, equipped with rifle and revolver, keeping a steely eye on the neighborhood from the front porch.  Similarly-armed parents are visible in front of every house on the street.  Young children are at play and older ones tend a large vegetable garden.  The caption reads: \"A well-armed community is a SAFE community.  Leadworks, LLC.\""
    ]
  },
  {
    "type": "snippet",
    "category": "flier",
    "text": [
      "This is a propaganda poster showing the Northrop Dispatch's military variant.  It depicts the iconic dark green, arachnoid dispatch, standing before a fence and facing away from the camera as blurring machines rush forward from its back towards black silhouettes menacing on the horizon.  It reads: \"WE ARE HERE TO PROTECT YOU.\""
    ]
  },
  {
    "type": "snippet",
    "category": "flier",
    "text": [
      "This is an advertisement for Leadworks LLC handguns.  It shows a picture of a bionic police officer assisting a young couple, who were being attacked by a gang of ruffians.  The caption reads: \"You don't have to void your warranty or wear out your thumb to achieve felon-stopping firepower.  The L39B, tried and true by our fine cyborgs in blue, is available in .45 ACP for that extra punch, and we offer semiautomatic (but equally robust!) versions for the civilian market.  Leadworks, LLC.\""
    ]
  },
  {
    "type": "snippet",
    "category": "flier",
    "text": [
      "This is an advertisement for Leadworks LLC modular weapons.  It shows a picture of an overworked-yet-grateful police sergeant assembling a sleek rifle, with similar-looking weapons racked neatly behind her.  The caption reads: \"Leadworks is proud to offer the L523 modular weapon system.  No more must armorers stock and maintain stacks and stacks of rifles, carbines, and squad support weapons, juggling multiple incompatible ammunition types!  Just procure a base unit for every trooper, and use our lightweight and portable conversion kits to swap from house-to-house CQB carbine to rooftop-patrol DSR, safely and cleanly!\""
    ]
  },
  {
    "type": "snippet",
    "category": "flier",
    "text": [
      "This is a public notice from the Centers for Disease Control.  Its message, repeated in several languages, reads: Due to the rising threat of so-called \"Green Fever\" the CDC would like to remind the public to cover your nose and mouth with a tissue when you cough or sneeze and wash your hands frequently with soap and water.  In light of recent events, the CDC also recommends an annual flu vaccine for everyone 6 months of age and older."
    ]
  },
  {
    "type": "snippet",
    "category": "flier",
    "text": [
      "This is a public message from the Federal Emergency Management Agency.  Its message, repeated in several languages, reads: STAY IN YOUR HOMES!  The US government is taking steps to halt the current epidemic of \"Green Fever\" and help is currently on its way to afflicted areas.  In the name of public safety you are hereby ordered to remain in your homes until evacuated to a treatment camp by authorized agents of the United States military.  Thank you for your compliance."
    ]
  },
  {
    "type": "snippet",
    "category": "flier",
    "text": [
      "This is a public warning from an unnamed source.  Its rambling message, poorly-photocopied onto both sides of the page, reads: Don't believe the lies!  The Army is rounding up people in death camps while the Green Fever spreads like wildfire.  Do not believe what the mainstream news-media is reporting.  All official evacuation points are death-traps.  Secure supplies and escape the cities while there is still time."
    ]
  },
  {
    "type": "snippet",
    "category": "flier",
    "text": [
      "This is a public message from an unnamed source.  Its message, photocopied from a scrawled handwritten copy, reads: REPENT YOUR SINS O BABYLON FOR THE TIME OF HIS JUDGEMENT IS NIGH!  LOOK UPON YOUR DESTRUCTION AND KNOW THAT IT IS JUST!  YOU WILL BE DIVIDED FATHER AGAINST SON AND MOTHER AGAINST CHILD UNTO THE VERY LAST SINNER!"
    ]
  },
  {
    "type": "snippet",
    "category": "flier",
    "text": [
      "This is a public warning from the United States Army.  Its brief message, repeated in several languages, reads:  The President of the United States has declared unilateral martial law affecting the entire nation.  Shelter in place until evacuated to an appropriate emergency management camp by authorized military personnel.  This curfew will remain in effect until further notice.  Stay indoors.  Violators will be shot on sight."
    ]
  },
  {
    "type": "snippet",
    "category": "flier",
    "text": [
      "This is an advertisement for Rivtech's 'ATOMIC POWER THIRST' energy drink.  While intended to advertise a new flavor called Isotope RU-238 'FRUIT', most of the text is dedicated to a long list of possible side effects: anxiety, insomnia, severe insomnia, dizziness, tremors, nausea, headache, vomiting, delusions, hallucinations, rhabdomyolysis, internal burns, thyroid cancer, extensive internal bleeding, upper gastrointestinal bleeding, diarrhea, cardiac dysrhythmia, cardiovascular collapse, suicidal ideation, seizures, ataxia, amnesia, mania, stroke, neurodegeneration, malignalitaloptereosis, necrotizing fasciitis, recurrent flu, and pinkeye."
    ]
  },
  {
    "type": "snippet",
    "category": "flier",
    "text": [
      "This is a soda advertisement.  On the front is a picture of a happy couple on a beach watching the sun set.  Between them are bottles of soda.  The poster reads, \"Cascade Cola, for those special moments\" in bold white letters."
    ]
  },
  {
    "type": "snippet",
    "category": "flier",
    "text": [
      "This is a flier for a fast food chain.  In it, a man is placing an order with an attractive woman wearing a bright green shirt in the window with two happy children sitting in the back seat.  The flier reads \"Burgers, fries, and a Smile.\" Down in one corner is a company logo."
    ]
  },
  {
    "type": "snippet",
    "category": "flier",
    "text": [
      "This is an advertisement for soda.  It shows a dark brown can of soda on a black background.  The label reads \"Spin\"."
    ]
  },
  {
    "type": "snippet",
    "category": "flier",
    "text": [
      "This is a flyer for a local pizza chain.  On it is a picture of a cartoon Italian holding a pizza, with the words \"It's a goooood pizza\" written above his head."
    ]
  },
  {
    "type": "snippet",
    "category": "flier",
    "text": [
      "This is a poster advertising contact lenses.  On it is a picture of a blood shot eye with a rather long block of information beneath it making some fairly exaggerated claims about the product."
    ]
  },
  {
    "type": "snippet",
    "category": "flier",
    "text": [
      "This is a flyer advertising a local radio station.  It has a lot of bright colors and patterns, but no definite message other than \"104.4 all the best, all the time!\" in big yellow letters."
    ]
  },
  {
    "type": "snippet",
    "category": "flier",
    "text": [
      "This is a large movie poster for \"Action Packstone 6, Revenge of the Dog Men\".  It shows a fit man in a leather jacket with a revolver and a claymore walking towards the viewer.  At his side is his trusty cyberdog companion and in the background is an explosion."
    ]
  },
  {
    "type": "snippet",
    "category": "flier",
    "text": [
      "This is an illustrated poster for a brand of solar car.  The vehicle is driving through a lush country side as small animals look on.  The slogan \"Improving the world, one tank at a time.\" is written across the top in small letters."
    ]
  },
  {
    "type": "snippet",
    "category": "flier",
    "text": [
      "This is a soda advertisement.  On the front is a picture of a happy couple on a beach watching the sun set.  Between them are bottles of soda.  The poster reads, \"Cascade Cola, for those special moments\" in bold white letters.  Someone has colored in the sun with a black marker.  The words \"oh Discordia\" are scrawled across the top."
    ]
  },
  {
    "type": "snippet",
    "category": "flier",
    "text": [
      "This is a flier for a fast food chain.  In it, a man is placing an order with an attractive woman wearing a bright green shirt in the window with two happy children in the back seat.  The flier reads \"Burgers, fries, and a Smile.\" down in one corner is a company logo.  Someone has gone to town on this one with a permanent marker.  It is now covered in rude images and racial epithets."
    ]
  },
  {
    "type": "snippet",
    "category": "flier",
    "text": [
      "This is a flier for a local pizza chain.  On it is a picture of a cartoon Italian holding a pizza, with the words \"It's a goooood pizza\" written above his head.  Someone has drawn an exaggerated mustache on the cartoon Italian, along with a pair of crude, oversized breasts."
    ]
  },
  {
    "type": "snippet",
    "category": "flier",
    "text": [
      "This is a poster advertising contact lenses.  On it is a picture of a blood shot eye.  Someone has defaced this one.  The informative part has been torn off, and written in jagged letters across the top in red crayon are the words \"ALL HAIL THE CRIMSON KING!\"."
    ]
  },
  {
    "type": "snippet",
    "category": "flier",
    "text": [
      "This is an illustrated poster for a brand of solar car.  The vehicle is driving through a lush country side as small animals look on.  The slogan \"Improving the world, one tank at a time.\" is written across the top.  Someone used a blue pen to write \"who gives a shit\" across the slogan and put X's over the eyes of all the animals."
    ]
  },
  {
    "type": "snippet",
    "category": "flier",
    "text": [
      "This is a poster advertising a underground bunker.  The poster shows a nuclear bomb wiping out a city while a family huddles safely underground.  There a slogan \"Concerned about enemy attack?  Want to protect your family?  Join the VAULT program today.\" which is written in the middle.  However, there seems to be no information about *how* one might do so."
    ]
  },
  {
    "type": "snippet",
    "category": "flier",
    "text": [
      "This is a flier for Red Ryder BBGuns.  On it a child is pulling a shining red wagon with a cooked pheasant on it and a wooden rifle over one shoulder.  The child has a dog trailing beside him and a satisfied look on his face.  The caption reads \"When you chose Red Ryder, you invested in the American Dream.  You invested in our Independence.\""
    ]
  },
  {
    "type": "snippet",
    "category": "flier",
    "text": [
      "This is an old flier for a movie from the 30s.  A tan man with slick black hair and muscles bulging through his offwhite suit is clasping a woman to his hip with one hand, and the woman is wearing a black leather dress.  With her hips splayed, she is holding a pistol in one hand and starring directly out of the advert.  The caption reads \"Witness the rebirth of New Noir with 'Jersey Shore Blues'.  Starring Jenifer Languiz as 'Snookie'!\""
    ]
  },
  {
    "type": "snippet",
    "category": "flier",
    "text": [
      "\"Have you found (y)our savior today?  Atom is here for you, it is inside you!\"  This flier marked the rising popularity of the Atom Cult, a religion in which the essence of life is discovered through meticulous inward study and pious donations."
    ]
  },
  {
    "type": "snippet",
    "category": "flier",
    "text": [
      "\"Joe's Diner; 1/2 pound of meat, 3 toppings, 'your choice', all with a side of freedom fries and a BIG Gulp size pop.\""
    ]
  },
  {
    "type": "snippet",
    "category": "flier",
    "text": [
      "This is an advertisement for the Wink & Nod brand Soporific Induction CBM.  It shows a picture of a woman sleeping on a bed of nails with a satisfied smile on her face.  The caption reads: \"Catch Zs with ease, wherever you please!\""
    ]
  },
  {
    "type": "snippet",
    "category": "note",
    "text": [ "\"WE WERE RIGHT THE GOVERNMENT DID IT\"" ]
  },
  {
    "type": "snippet",
    "category": "note",
    "text": [
      "\"Have seen a zombie making its kin raise even despite damage that normally would take them down, the air around it shimmered like around that hole in the air we've seen creatures coming through back home\""
    ]
  },
  {
    "type": "snippet",
    "category": "note",
    "text": [ "\"I shot the sheriff; but I couldn't find the deputy\"" ]
  },
  {
    "type": "snippet",
    "category": "note",
    "text": [ "\"Some plant vines started chasin after me, so I took a gas mask and some teargas and I ran through them.\"" ]
  },
  {
    "type": "snippet",
    "category": "note",
    "text": [ "\"Slingshot right through the windshield k?\"" ]
  },
  {
    "type": "snippet",
    "category": "note",
    "text": [ "\"When I was a kid I used to slingshot at bugs and birds.  Its really playing off nowadays, Ill tell you what\"" ]
  },
  {
    "type": "snippet",
    "category": "note",
    "text": [ "\"ALL YOU STONERS WITH YOUR VIDEYA GAMES - I BET YOU WISH YOU TOOK THE TIME TO LEARN A SKILL NOW DONTYA\"" ]
  },
  {
    "type": "snippet",
    "category": "note",
    "text": [ "\"I tried to be a bard, but the rats didn't like my piping.\"" ]
  },
  {
    "type": "snippet",
    "category": "note",
    "text": [ "\"I found a chocolate bar on my pillow when I got home last night.  I left and don't wanna go back.\"" ]
  },
  {
    "type": "snippet",
    "category": "note",
    "text": [ "\"this demon thing came after me  it got me good  i shot it but i dont know if ill make it\"" ]
  },
  {
    "type": "snippet",
    "category": "note",
    "text": [
      "\"DANNY IF YOU READ THIS THIS IS CLARA WE'RE ALL OKAY AND WE'RE HEADING TO THE RIVER.  A BOAT SAID THEY WERE DOCKED NEARBY.\""
    ]
  },
  {
    "type": "snippet",
    "category": "note",
    "text": [
      "\"When I think of all the dead people I get mad, because I was supposed to be the next big leader.  WHERES MY CHANCE!??\""
    ]
  },
  {
    "type": "snippet",
    "category": "note",
    "text": [
      "\"You know they got a machine that can change the weather now?  You put in a bunch o'numbers and the whole thing funks around!\""
    ]
  },
  {
    "type": "snippet",
    "category": "note",
    "text": [ "\"A man in a black robe came up to me, said he wanted to make a deal...\"" ]
  },
  {
    "type": "snippet",
    "category": "note",
    "text": [ "\"Cha-cha-cha-chia!  Saw a woman today, with fungus coming out her head like hair tendrils.\"" ]
  },
  {
    "type": "snippet",
    "category": "note",
    "text": [
      "\"If only I had had more time with that Autodoc I could have saved them!  But with that damn chip in their brain those poor cyborg wil never be human again...\""
    ]
  },
  {
    "type": "snippet",
    "category": "note",
    "text": [
      "\"Save the cyborg!  Please whoever read this you must help them!  Knock them out or inactivate them I don't care!  But bring them on that Autodoc and remove the chip messing up their brain.\""
    ]
  },
  {
    "type": "snippet",
    "category": "note",
    "text": [
      "\"Gotta slow down, man.  I don't think we spend more than 20% of our time fightin',  Put some Marley on and take off that racketus tripcore nonsense, man.\""
    ]
  },
  {
    "type": "snippet",
    "category": "note",
    "text": [ "\"I kept shooting with my handgun, but I never got any better!\"" ]
  },
  {
    "type": "snippet",
    "category": "note",
    "text": [ "\"ITS OKEY GUYS!  I BARRYED A TIME CAPSUL IN MY BACKYARD!  I PUT IN SOME HOEHOES.\"" ]
  },
  {
    "type": "snippet",
    "category": "note",
    "text": [
      "\"I got my tinfoil hat on.  Good thing too, cause this monster was starrin at me kinda funny, trying to freeze my mind in place.\""
    ]
  },
  {
    "type": "snippet",
    "category": "note",
    "text": [ "\"You want my advice?  Smoke Crack, It gets shit done.\"" ]
  },
  {
    "type": "snippet",
    "category": "note",
    "text": [ "\"The raindrops keep falling on my head, the acid ensured my eyes would soon be bleedin red...\"" ]
  },
  {
    "type": "snippet",
    "category": "note",
    "text": [
      "\"ALWAYS WITH THE EFFICIENCY GUYS; YOURE ALWAYS WORKING TO GO HOME TO PAY RENT TO SLEEP TO WAKE UP TO WORK AGAIN.  STOP\""
    ]
  },
  {
    "type": "snippet",
    "category": "note",
    "text": [ "\"IM OFF TO THUNDERDOME, BYE SUCKERS.\"" ]
  },
  {
    "type": "snippet",
    "category": "note",
    "text": [
      "\"If you get a parasite, take some sand and some vodka.  Rub the sand into the afflicted area, real good too; like you're washing your hair.  Then rinse with vodka.\""
    ]
  },
  {
    "type": "snippet",
    "category": "note",
    "text": [
      "\"I put my toilet water into a gastank.  Then I poured it into a glass cup.  Then I drank it without vomiting my insides back into the toilet.\""
    ]
  },
  {
    "type": "snippet",
    "category": "note",
    "text": [ "\"This isn't real this is a test to turn you into a Manchurian Candidate!\"" ]
  },
  {
    "type": "snippet",
    "category": "note",
    "text": [ "\"Real Men do it with STYLE.  SUPASTYLIN.\"" ]
  },
  {
    "type": "snippet",
    "category": "note",
    "text": [
      "\"They're all hiding on an oil rig, I heard it myself over the AM airwaves.  They think they're the nobles of the 21st century, the prigs.\""
    ]
  },
  {
    "type": "snippet",
    "category": "note",
    "text": [
      "The Green Fever shall purge the land for His Chosen children.  I have seen His black fire shining in the eyes of the afflicted and eagerly await the day He shall consume us all.  Ph'nglui mglw'nafh Cthulhu R'lyeh wgah'nagl fhtagn."
    ]
  },
  {
    "type": "snippet",
    "category": "note",
    "text": [ "\"Some of 'em are big.  Real big.  Don't stick around, I saw my mate get fucking torn in half!\"" ]
  },
  {
    "type": "snippet",
    "category": "note",
    "text": [ "\"po p y fl ow er s don t ea at them\"" ]
  },
  {
    "type": "snippet",
    "category": "note",
    "text": [
      "\"Some guy is walking through the horde without a scratch.  Please tell me they're docile now.  Please fucking tell me.\""
    ]
  },
  {
    "type": "snippet",
    "category": "note",
    "text": [ "\"Swamp water tastes good!  An\"" ]
  },
  {
    "type": "snippet",
    "category": "note",
    "text": [ "\"Why are all the lawnmowers broken?!\"" ]
  },
  {
    "type": "snippet",
    "category": "note",
    "text": [
      "\"Some of the bridges, they're right next to each other, right?  If you see something up ahead one of those, just careen through to the other side.  My van was long enough to bridge right across!\""
    ]
  },
  {
    "type": "snippet",
    "category": "note",
    "text": [ "\"BURN BURN BURN BURN BURN ALL BURN ALL BURN ALL BURN\"" ]
  },
  {
    "type": "snippet",
    "category": "note",
    "text": [ "\"I took all the supplies.  Don't follow me.  I'm sorry, man.  I have to look out for myself now.\"" ]
  },
  {
    "type": "snippet",
    "category": "note",
    "text": [ "\"My next-door neighbor had a katana in his basement!\"" ]
  },
  {
    "type": "snippet",
    "category": "note",
    "text": [ "\"Am I the last one alive?\"" ]
  },
  {
    "type": "snippet",
    "category": "note",
    "text": [
      "\"Boyfriend stole my pistol while I was asleep.  I locked him in the bathroom and set the house on fire.  At least he attracted their attention.\""
    ]
  },
  {
    "type": "snippet",
    "category": "note",
    "text": [ "\"I get air conditioners, but... this whole laboratory is frozen to ice!\"" ]
  },
  {
    "type": "snippet",
    "category": "note",
    "text": [ "\"Fuck aerodynamics, I want another engine!\"" ]
  },
  {
    "type": "snippet",
    "category": "note",
    "text": [ "\"A wood ax works pretty well against them.  So does a machete, but you can't cut down a tree.\"" ]
  },
  {
    "type": "snippet",
    "category": "note",
    "text": [
      "\"Why would you hide in a farm?  Sure, it's isolated, but if they know where you are, you don't exactly have cover on all sides.\""
    ]
  },
  {
    "type": "snippet",
    "category": "note",
    "text": [ "\"Imagine if this spread to, like, Australia.  Zombie kangaroos.  Haha...\"" ]
  },
  {
    "type": "snippet",
    "category": "note",
    "text": [
      "\"how DO I use THESE bionic THINGS?  I just STUCK the wires IN my WRIST and now I CAN'T STOP twitching.  AND now my LEG hurts!  Is THAT acid?!\""
    ]
  },
  {
    "type": "snippet",
    "category": "note",
    "text": [
      "\"I tried playing memorial music for my dead brother, on a radio.  They must have been attracted to it.  I can't see his grave through the crowd anymore.\""
    ]
  },
  {
    "type": "snippet",
    "category": "note",
    "text": [ "\"Took a picture of a dead dog leaping right onto a soldier.  Sweet fucking shot!\"" ]
  },
  {
    "type": "snippet",
    "category": "note",
    "text": [ "\"Gas mask is nice and all, but I can hardly run with it on.\"" ]
  },
  {
    "type": "snippet",
    "category": "note",
    "text": [
      "\"One of those robot tanks was blocking the way out.  Got some sort of sweetspot, though, where it can't decide what to shoot with, maybe 30 yards or so?  Made it to the truck and just drove.\""
    ]
  },
  {
    "type": "snippet",
    "category": "note",
    "text": [
      "\"Those evac shelters have basements.  Remember when they were full of food?  Every single one is fucking empty now...\""
    ]
  },
  {
    "type": "snippet",
    "category": "note",
    "text": [ "\"I made mushroom babies.  My arms hurt.  I hurt.  I had mushroom babies.  They are growing now.\"" ]
  },
  {
    "type": "snippet",
    "category": "note",
    "text": [ "\"It doesn't matter how you die.  You're gonna turn into one of them.\"" ]
  },
  {
    "type": "snippet",
    "category": "note",
    "text": [ "\"WHY DO ALL THE DEAD CHILDREN GO TO SCHOOL\"" ]
  },
  {
    "type": "snippet",
    "category": "note",
    "text": [ "\"Don't keep your goddamn casings!  They'll just weigh you down.\"" ]
  },
  {
    "type": "snippet",
    "category": "note",
    "text": [ "There is a splotch of blood on it.  \"blood of the zombie king\"" ]
  },
  {
    "type": "snippet",
    "category": "note",
    "text": [
      "\"Local auto shop is full of the things.  And to think I worked with them on repairing cars... now they're just... fucking corpses.\""
    ]
  },
  {
    "type": "snippet",
    "category": "note",
    "text": [ "\"DON'T EAT THE SLIME DON'T EAT THE SLIME DON'T EAT THE SLIME\"" ]
  },
  {
    "type": "snippet",
    "category": "note",
    "text": [
      "\"I used to be human.  But... my arms... they are like tentacles.  I slither along akin to a snail and I shed my feathers every day.\""
    ]
  },
  {
    "type": "snippet",
    "category": "note",
    "text": [ "\"I don't have enough time to double tap.  You don't either.\"" ]
  },
  {
    "type": "snippet",
    "category": "note",
    "text": [ "\"PINK TALL ONES RUN RUN RUN RUN RUN\"" ]
  },
  {
    "type": "snippet",
    "category": "note",
    "text": [ "\"Are they still human inside?\"" ]
  },
  {
    "type": "snippet",
    "category": "note",
    "text": [ "\"the eye it watches me it follows me everywhere help\"" ]
  },
  {
    "type": "snippet",
    "category": "note",
    "text": [ "\"tHE Portal it's so COld\"" ]
  },
  {
    "type": "snippet",
    "category": "note",
    "text": [ "\"I can wear three backpacks!  Fuck, I'm good.\"" ]
  },
  {
    "type": "snippet",
    "category": "note",
    "text": [
      "\"They build modern bullets fuckin crazy.  Set some on fire and they all goes like a lil grenade.  Need kindling first.\""
    ]
  },
  {
    "type": "snippet",
    "category": "note",
    "text": [ "\"GOD CAN'T SAVE US\"" ]
  },
  {
    "type": "snippet",
    "category": "note",
    "text": [ "\"SHOOT YOURSELF, LET IT END QUICKLY\"" ]
  },
  {
    "type": "snippet",
    "category": "note",
    "text": [
      "\"There are five basic rules to survival.  One, stay prepared and watchful.  Two, keep your iron sights lined up or succumb.  Three, stay FAR WAY from all\""
    ]
  },
  {
    "type": "snippet",
    "category": "note",
    "text": [
      "\"The bricks of this bathroom look like a face.  Haha... it's all I can focus on.  At least let me shit before you break down the door.  Please...\""
    ]
  },
  {
    "type": "snippet",
    "category": "note",
    "text": [ "\"What the hell are they mining for in these shafts?\"" ]
  },
  {
    "type": "snippet",
    "category": "note",
    "text": [ "\"I am one with the plants.\"" ]
  },
  {
    "type": "snippet",
    "category": "note",
    "text": [ "\"Broadsword!  Yeah!\"" ]
  },
  {
    "type": "snippet",
    "category": "note",
    "text": [ "\"If you see a trail of dirt getting displaced in your direction... run.  Run for your life.\"" ]
  },
  {
    "type": "snippet",
    "category": "note",
    "text": [ "\"Don't fall down a nuclear silo, they left 'em all open\"" ]
  },
  {
    "type": "snippet",
    "category": "note",
    "text": [ "\"DINT ATE THE MUSHROM\"" ]
  },
  {
    "type": "snippet",
    "category": "note",
    "text": [ "\"Libraries are useless after the apocalypse.\"" ]
  },
  {
    "type": "snippet",
    "category": "note",
    "text": [ "\"I swear to God I've seen these plant things before!  In a book, or something!  I swear...\"" ]
  },
  {
    "type": "snippet",
    "category": "note",
    "text": [ "\"Is robbing a bank easier or harder now that all the guards are undead?\"" ]
  },
  {
    "type": "snippet",
    "category": "note",
    "text": [ "\"Make sure your car is REALLY stopped before you get out.\"" ]
  },
  {
    "type": "snippet",
    "category": "note",
    "text": [ "\"I found some kind of stone pyramid with spikes.  I feel... I feel like I'm being watched.\"" ]
  },
  {
    "type": "snippet",
    "category": "note",
    "text": [ "\"Why would you ever hide in a damn gun store?  The owner... he was a moron alright.\"" ]
  },
  {
    "type": "snippet",
    "category": "note",
    "text": [ "\"This apocalypse will be good for the US financial crisis\"" ]
  },
  {
    "type": "snippet",
    "category": "note",
    "text": [ "\"THEY DON'T feel ANYTHING\"" ]
  },
  {
    "type": "snippet",
    "category": "note",
    "text": [ "\"What was XEDRA doing, anyway?\"" ]
  },
  {
    "type": "snippet",
    "category": "note",
    "text": [ "\"Is that one pharmaceutical company gonna come out with a, like, cure for this anytime soon?\"" ]
  },
  {
    "type": "snippet",
    "category": "note",
    "text": [ "\"THE MARLEY WAS RIGHT\"" ]
  },
  {
    "type": "snippet",
    "category": "note",
    "text": [ "\"I... I just put a muffler onto a... nail gun.\"" ]
  },
  {
    "type": "snippet",
    "category": "note",
    "text": [ "\"Squeeze some ammonia into zombie flesh and hold it tight.  You smell like one of them!  I think.\"" ]
  },
  {
    "type": "snippet",
    "category": "note",
    "text": [ "\"I thought my damn terminal cancer was bad enough... now the dead are rising?!\"" ]
  },
  {
    "type": "snippet",
    "category": "note",
    "text": [ "\"THE GOO IS IN THE WATER DON'T DRINK WATER\"" ]
  },
  {
    "type": "snippet",
    "category": "note",
    "text": [ "\"What's with these pits... with, like, sli\"" ]
  },
  {
    "type": "snippet",
    "category": "note",
    "text": [ "\"Everyone used their gas to get to another town... but it's the same story everywhere.\"" ]
  },
  {
    "type": "snippet",
    "category": "note",
    "text": [ "\"The gas the gas the green gas spreads forever\"" ]
  },
  {
    "type": "snippet",
    "category": "note",
    "text": [
      "\"Most things can be taken out with a shotgun.  More things can be taken out with a grenade.  Imagine what a mini-nuke does.\""
    ]
  },
  {
    "type": "snippet",
    "category": "note",
    "text": [
      "\"My friend gave me lit dynamite, but it hasn't exploded yet... I don't think that's supposed to happen.  God help us.\""
    ]
  },
  {
    "type": "snippet",
    "category": "note",
    "text": [ "\"Come to the bar if you see this, let's re-enact a zombie movie, friends.\"" ]
  },
  {
    "type": "snippet",
    "category": "note",
    "text": [ "\"They are NOT slow!  They are NEVER slow!\"" ]
  },
  {
    "type": "snippet",
    "category": "note",
    "text": [ "\"I had a phobia of bees BEFORE they grew to enormous sizes.\"" ]
  },
  {
    "type": "snippet",
    "category": "note",
    "text": [
      "\"Your backpack's gonna weigh you down in the water.  Hell, feel free to get naked.  Nobody's going to judge your modesty.\""
    ]
  },
  {
    "type": "snippet",
    "category": "note",
    "text": [ "\"Guns too loud.  Crossbow too long.  Running is best.\"" ]
  },
  {
    "type": "snippet",
    "category": "note",
    "text": [ "\"99% dead?  I'd like to see a million zombies on Wall Street.\"" ]
  },
  {
    "type": "snippet",
    "category": "note",
    "text": [ "\"Crawled in through the vents.  Whole office building is infested.\"" ]
  },
  {
    "type": "snippet",
    "category": "note",
    "text": [ "\"Don't shoot the people who get bit!  It's OK!  Death is the only thing that makes you turn!\"" ]
  },
  {
    "type": "snippet",
    "category": "note",
    "text": [ "\"Zombies, walkers, dead ones, undead, reanimated, zed, animata, biters.  Did I miss any?\"" ]
  },
  {
    "type": "snippet",
    "category": "note",
    "text": [
      "\"I left a stash of rechargeable batteries in my safe and apparently the goddamn zombie Tooth Fairy has taken them all.\""
    ]
  },
  {
    "type": "snippet",
    "category": "note",
    "text": [ "\"All I've got is this keg of beer and an appetite.  Come at me, apocalypse!\"" ]
  },
  {
    "type": "snippet",
    "category": "note",
    "text": [
      "\"My cousin says that murder nowadays is just a war crime.  War for what, I don't know, since the undead seem to be rebels without a cause.\""
    ]
  },
  {
    "type": "snippet",
    "category": "note",
    "text": [ "\"SWAMPS RUN SWAMPS NO SWAMPS RUN\"" ]
  },
  {
    "type": "snippet",
    "category": "note",
    "text": [ "\"dog bit off my legs, magical hospital make all better\"" ]
  },
  {
    "type": "snippet",
    "category": "note",
    "text": [ "\"They said a walking cane was a useless weapon... but then I hit one of them with it.\"" ]
  },
  {
    "type": "snippet",
    "category": "note",
    "text": [ "\"River water around these parts is extremely safe.  Probably more safe than the damn tap water at this point.\"" ]
  },
  {
    "type": "snippet",
    "category": "note",
    "text": [ "\"DON't bomB THe PORtals it MAKES iT WORSE\"" ]
  },
  {
    "type": "snippet",
    "category": "note",
    "text": [ "\"No wonder all the camps got overrun, they kept a goddamn zombie test subject!  Each and every one of 'em!\"" ]
  },
  {
    "type": "snippet",
    "category": "note",
    "text": [ "\"I just realized how damn demented those fliers are.\"" ]
  },
  {
    "type": "snippet",
    "category": "note",
    "text": [ "\"I propose a new currency: 9mm.\"" ]
  },
  {
    "type": "snippet",
    "category": "note",
    "text": [ "\"Something wrong, with cars..., ram, and,. my speedometer    read six hundred.,.thousand can't feel lungs,\"" ]
  },
  {
    "type": "snippet",
    "category": "note",
    "text": [ "\"My skin is crawling and I teleport every few minutes... what is going o\"" ]
  },
  {
    "type": "snippet",
    "category": "note",
    "text": [ "\"You can't see them through the smoke but they can't either.\"" ]
  },
  {
    "type": "snippet",
    "category": "note",
    "text": [ "\"There's gotta be a better use of all this rebar...\"" ]
  },
  {
    "type": "snippet",
    "category": "note",
    "text": [ "\"met schoolhouse of people, all crazy and mad they were, ate killed all of them, yum\"" ]
  },
  {
    "type": "snippet",
    "category": "note",
    "text": [ "\"STAY AWAY FROM THE BIG ONES IN THE FOREST\"" ]
  },
  {
    "type": "snippet",
    "category": "note",
    "text": [ "\"got into a prison with a halligan bar.  makes me wonder how they kept prisoners inside\"" ]
  },
  {
    "type": "snippet",
    "category": "note",
    "text": [ "\"Shopping carts become a lot more efficient when you plate-weld a trunk to them.  Crate on wheels!\"" ]
  },
  {
    "type": "snippet",
    "category": "note",
    "text": [ "\"telportfd itont wall, amr gone\"" ]
  },
  {
    "type": "snippet",
    "category": "note",
    "text": [ "\"This thing isn't a car any more.  It's just a fucking mountain of metal on wheels, which I live in.\"" ]
  },
  {
    "type": "snippet",
    "category": "note",
    "text": [ "\"Anyone else seen those really... SQUARE-looking towns?  I don't think they're normal.\"" ]
  },
  {
    "type": "snippet",
    "category": "note",
    "text": [ "\"BOSTON IS FUNGUS DON'T GO THERE\"" ]
  },
  {
    "type": "snippet",
    "category": "note",
    "text": [ "\"big z threw me on top of the building, legs broken but at least im safe for a few more minutes\"" ]
  },
  {
    "type": "snippet",
    "category": "note",
    "text": [ "\"I'm starting to feel bad about disabling all these turrets and stealing their ammunition.\"" ]
  },
  {
    "type": "snippet",
    "category": "note",
    "text": [ "\"Make sure you strip the house for all available resources-- tubes, pipes, ceramics, sheets, strings, and more\"" ]
  },
  {
    "type": "snippet",
    "category": "note",
    "text": [
      "\"there was a giant shell in my backyard for a few weeks.  one day a squid guy popped out of it and said his name was steve\""
    ]
  },
  {
    "type": "snippet",
    "category": "note",
    "text": [ "\"FUCK FAUX-MUTANTS, BEING 'EXTREMELY THIRSTY' DOES NOT COUNT\"" ]
  },
  {
    "type": "snippet",
    "category": "note",
    "text": [
      "\"There's nothing wrong with eating people if you HAVE to.  I mean, I only did it because I didn't want to waste my potato chips!\""
    ]
  },
  {
    "type": "snippet",
    "category": "note",
    "text": [ "\"all these robotic police really take the piss out of kops\"" ]
  },
  {
    "type": "snippet",
    "category": "note",
    "text": [ "\"CHINA DID THIS\"" ]
  },
  {
    "type": "snippet",
    "category": "note",
    "text": [ "\"RUSSIA DID THIS\"" ]
  },
  {
    "type": "snippet",
    "category": "note",
    "text": [ "\"Thank You RivTech.  Thank You For Good Coffee.  Will Always Stay Awake For You Rivtech.\"" ]
  },
  {
    "type": "snippet",
    "category": "note",
    "text": [ "\"See, now I'm just not sure where I'm putting all these storage batteries in my body!\"" ]
  },
  {
    "type": "snippet",
    "category": "note",
    "text": [ "\"dont try to leave they will shoot you\"" ]
  },
  {
    "type": "snippet",
    "category": "note",
    "text": [ "\"herbs + salt + cooking oil + coffee powder + ammonia = a meal, right?\"" ]
  },
  {
    "type": "snippet",
    "category": "note",
    "text": [ "\"HA!  YOU THOUGHT I WOULD LEAVE A USEFUL NOTE?! SCREW YOU!  GO DIE IN A BLOB PIT!\"" ]
  },
  {
    "type": "snippet",
    "category": "note",
    "text": [ "\"I'd like to thank my high-school culinary arts class for teaching me how to make RDX and mutagenic serum.\"" ]
  },
  {
    "type": "snippet",
    "category": "note",
    "text": [ "\"Makayla Sanchez burned down my fucking house\"" ]
  },
  {
    "type": "snippet",
    "category": "note",
    "text": [ "\"he calls himself the 'man with the hands', don't approach\"" ]
  },
  {
    "type": "snippet",
    "category": "note",
    "text": [
      "\"So... what happens if the military rescues us?  We're all freaks by now, right?  How the fuck are we gonna go back to real life?\""
    ]
  },
  {
    "type": "snippet",
    "category": "note",
    "text": [
      "\"Not sure if my companion WANTED to turn into a bird, but I was the one giving her the serum, and I saved her life!  That's fair, right?\""
    ]
  },
  {
    "type": "snippet",
    "category": "note",
    "text": [ "\"what's a resonance cascade?  can't be that bad, maybe i'll get some cool l##/###\"" ]
  },
  {
    "type": "snippet",
    "category": "note",
    "text": [ "\"I've never been very confident, is that why my shots keep missing?\"" ]
  },
  {
    "type": "snippet",
    "category": "note",
    "text": [ "\"FIRE BAD.  NOW NAKED.  PLEASE HELP.\"" ]
  },
  {
    "type": "snippet",
    "category": "note",
    "text": [
      "\"Heard of a place up in Maine where people have their shit together.  Hundreds of people, defense, food and shelter... let's go raid it, guys!\""
    ]
  },
  {
    "type": "snippet",
    "category": "note",
    "text": [ "\"The whispering fog is taking me in like a blanket.  I'm warm now.  I'm finally\"" ]
  },
  {
    "type": "snippet",
    "category": "note",
    "text": [ "\"got a video recording of hour one when the portals were still up.  pretty cool\"" ]
  },
  {
    "type": "snippet",
    "category": "note",
    "text": [ "\"Stuck here.  Zombies outside.  Friends were outside too, now they're part of zombies.  Need to be quiet\"" ]
  },
  {
    "type": "snippet",
    "category": "note",
    "text": [ "\"if anyones reading this, please tell my mom i was right about insects being superior\"" ]
  },
  {
    "type": "snippet",
    "category": "note",
    "text": [ "\"Diamond coated sword!  Diamond coated hammer!  Diamond coated clothes!  Diamond coated hands help\"" ]
  },
  {
    "type": "snippet",
    "category": "note",
    "text": [ "\"waded through 14 miles of sewage for playboy magazine, wasnt worth it\"" ]
  },
  {
    "type": "snippet",
    "category": "note",
    "text": [ "\"I'm coming back for this note in twelve hours.  If I don't, take all my shit!\"" ]
  },
  {
    "type": "snippet",
    "category": "note",
    "text": [ "\"all my friends died when they came near me.  there's nothing funny about that\"" ]
  },
  {
    "type": "snippet",
    "category": "note",
    "text": [ "\"Wow, this sinkhole is really comfortable!\"" ]
  },
  {
    "type": "snippet",
    "category": "note",
    "text": [ "\"DOG NOT REAL DOG\"" ]
  },
  {
    "type": "snippet",
    "category": "note",
    "text": [ "\"This is all just a dream, right??! I'M GOING TO WAKE UP, SHE'S GOING TO BE OK\"" ]
  },
  {
    "type": "snippet",
    "category": "note",
    "text": [ "\"wek ik spak\"" ]
  },
  {
    "type": "snippet",
    "category": "note",
    "text": [ "\"IT'S BURIED!  THE TEMPLE IS BURIED!\"" ]
  },
  {
    "type": "snippet",
    "category": "note",
    "text": [ "\"If I had a dollar for every cash card I've found, I'd have more money than is on these stupid things!\"" ]
  },
  {
    "type": "snippet",
    "category": "note",
    "text": [ "\"can never have enough kevlar.  basically just live in a kevlar turtle shell.\"" ]
  },
  {
    "type": "snippet",
    "category": "note",
    "text": [ "\"Wow, I haven't had to piss in weeks!\"" ]
  },
  {
    "type": "snippet",
    "category": "note",
    "text": [ "\"MY GLITTERING SNAKE COMPELS YOU!  OBEY!\"" ]
  },
  {
    "type": "snippet",
    "category": "note",
    "text": [ "\"can sunstasin self frorever off fof my funggnaloid babiues oout fo yme arms eat themm up eatbtb my chidlldren\"" ]
  },
  {
    "type": "snippet",
    "category": "note",
    "text": [
      "\"Gonna settle down one day.  Nice big orchard, couple of friends/future family to spend time with, and my army of zlaves to guard the place.\""
    ]
  },
  {
    "type": "snippet",
    "category": "note",
    "text": [ "\"got a video recording of hour one when the portals were still up.  pretty cool\"" ]
  },
  {
    "type": "snippet",
    "category": "note",
    "text": [ "\"a ctulaly don t mi nd  t he cold it   s  f i ne in h ere  nn    o problem\"" ]
  },
  {
    "type": "snippet",
    "category": "note",
    "text": [
      "\"tried to shoot myself but the nanobots fixed it, fucked up the controls, now i can't turn them off i just want it to be over\""
    ]
  },
  {
    "type": "snippet",
    "category": "note",
    "text": [ "\"Tried wearing dead zombie clothes, but they still knew I was alive!  It's like they're a hivemind, man!\"" ]
  },
  {
    "type": "snippet",
    "category": "note",
    "text": [ "\"MY PALMS ONLY GROW IN POWER!\"" ]
  },
  {
    "type": "snippet",
    "category": "note",
    "text": [
      "\"riddle.  what's 1/4 feathers, 1/4 scales, 1/4 metal, and 1/4 flesh?  answer: sorry, but you should know this one.\""
    ]
  },
  {
    "type": "snippet",
    "category": "note",
    "text": [
      "\"For anyone that's reading this, I just want to confirm (FROM AN UNBIASED SOURCE) that it was NOT the scientists' fault.\""
    ]
  },
  {
    "type": "snippet",
    "category": "note",
    "text": [ "\"Whoops, I put my sister's insulin in my internal furnace.  Shit.\"" ]
  },
  {
    "type": "snippet",
    "category": "note",
    "text": [
      "\"traveled with a few friends after the thing started.  mostly stuck to bike paths and eaten fruit and mushroomdhfhghghhhh\""
    ]
  },
  {
    "type": "snippet",
    "category": "note",
    "text": [
      "\"We're the eagle-eyes in the sky!  Just two mutant avians in our helicopter!  Filming the Cataclysm!  Check us out on any working electronics!\""
    ]
  },
  {
    "type": "snippet",
    "category": "note",
    "text": [
      "\"My friend was getting eaten.  Started ranting about how he had 70 HP on his head, and that the zombie shouldn't penetrate his armor... poor guy.  Bad die roll, I guess.\""
    ]
  },
  {
    "type": "snippet",
    "category": "note",
    "text": [ "\"WE'RE GOING TO SAIL TO CANADA, BITCHES!\"" ]
  },
  {
    "type": "snippet",
    "category": "note",
    "text": [ "\"Anyone hear about that guy who tried to sail his family to Canada?  What a moron, right?\"" ]
  },
  {
    "type": "snippet",
    "category": "note",
    "text": [ "\"recently canadian border has gotten more dangerous don't go there\"" ]
  },
  {
    "type": "snippet",
    "category": "note",
    "text": [ "\"Hey, what happened to my dad's airboat?!\"" ]
  },
  {
    "type": "snippet",
    "category": "note",
    "text": [ "\"Reading is good!  Never stop reading.  Read EVERYTHING.\"" ]
  },
  {
    "type": "snippet",
    "category": "note",
    "text": [
      "\"I'm gonna be honest here, I'm really gonna die soon so I dont want to gt forgnottedn ples dont forntget me y nrmmy name is h@@hbhbh\""
    ]
  },
  {
    "type": "snippet",
    "category": "note",
    "text": [
      "\"It wasn't Russia or China, guys.  It was me.  This whole apocalypse is my fault.  You can just call me... Darkling.\""
    ]
  },
  {
    "type": "snippet",
    "category": "note",
    "text": [ "\"all it takes to seal a wound is a sawblade and a match!  trust me\"" ]
  },
  {
    "type": "snippet",
    "category": "note",
    "text": [
      "\"I wonder what's in this sarcophagus?  Maybe it's a real sarcophagus.  Maybe there's a big guy named God under here.\""
    ]
  },
  {
    "type": "snippet",
    "category": "note",
    "text": [ "\"these hulks aint so incredible when ya got .50\"" ]
  },
  {
    "type": "snippet",
    "category": "note",
    "text": [
      "\"Got my legs dissected.  It's OK, at least I have my dog!  Her legs were also dissected, but that's OK, we're gonna be OK...\""
    ]
  },
  {
    "type": "snippet",
    "category": "note",
    "text": [ "\"Mi-go is friend!  Go with Mi-go to friend dimension!  On the Friend Team!!\"" ]
  },
  {
    "type": "snippet",
    "category": "note",
    "text": [ "\"We have Landed our Comet.  The Sky is Ablaze.\"" ]
  },
  {
    "type": "snippet",
    "category": "note",
    "text": [ "\"Last one standing.  It's good feeling.  I win.  I win I win I win I win I win\"" ]
  },
  {
    "type": "snippet",
    "category": "note",
    "text": [ "\"Adderall cures weakness, tramadol cures death\"" ]
  },
  {
    "type": "snippet",
    "category": "note",
    "text": [ "\"These turrets keep dodging my FUCKING BULLETS!\"" ]
  },
  {
    "type": "snippet",
    "category": "note",
    "text": [ "\"Best way to train is by throwing pebbles at birds.  You'll be a legend.\"" ]
  },
  {
    "type": "snippet",
    "category": "note",
    "text": [ "\"new bedford is overrun.  i'm sorry.  we tried.\"" ]
  },
  {
    "type": "snippet",
    "category": "note",
    "text": [
      "\"Check out my cooking show on The Television!  Making Mannwurst sausages out of some of those assholes who tried to raid my kitchen earlier...\""
    ]
  },
  {
    "type": "snippet",
    "category": "note",
    "text": [
      "\"Renting out my rat tunnels for 50 9mm rounds a night.  I dug them with my own claws, so you know they're the best.\""
    ]
  },
  {
    "type": "snippet",
    "category": "note",
    "text": [
      "\"Anyone wanna listen to some music at full volume and shoot the Zs that approach?  You pick the tunes if I get some ammo.\""
    ]
  },
  {
    "type": "snippet",
    "category": "note",
    "text": [
      "\"Lots of new easy ways to burn calories now.  Fighting aminata, managing the fields, running with my wings buzzing, and more.\""
    ]
  },
  {
    "type": "snippet",
    "category": "note",
    "text": [ "\"lotta dead mothers\"" ]
  },
  {
    "type": "snippet",
    "category": "note",
    "text": [ "\"FLAMING SWORD HUMANE.  CAUTERIZES WOUNDS.  SURGICAL.\"" ]
  },
  {
    "type": "snippet",
    "category": "note",
    "text": [ "\"knife screams it screams i cant breathe so scared help me please help\"" ]
  },
  {
    "type": "snippet",
    "category": "note",
    "text": [ "\"when it started, we could still hope The Man was gonna save us...\"" ]
  },
  {
    "type": "snippet",
    "category": "note",
    "text": [
      "\"Hey, Ted.  Alexander and Cass and I are heading to Z-Mobile for the last of the meth.  Keep the lizard fetus fed for us, OK?\""
    ]
  },
  {
    "type": "snippet",
    "category": "note",
    "text": [
      "\"i say we call the material from melting down cars and dead robots 'massachusetite' or 'vermontsteel' or 'connecticut composite'\""
    ]
  },
  {
    "type": "snippet",
    "category": "note",
    "text": [ "\"Sometimes what you need when you're infected, bleeding, sick and hungover is a J and some chips.\"" ]
  },
  {
    "type": "snippet",
    "category": "note",
    "text": [ "\"I am nothing without my supertank and storage megastructure.\"" ]
  },
  {
    "type": "snippet",
    "category": "note",
    "text": [
      "\"Hahahahaa stupid fuck in his mansion, with his plate armor and big axe.  Guy never swung the thing in his life.  Can't block bullets, dipshit\""
    ]
  },
  {
    "type": "snippet",
    "category": "note",
    "text": [
      "\"I woke up with a dozen bears in a tribe outside the vault.  One was covered in red markings, glowing-- speaking.\""
    ]
  },
  {
    "type": "snippet",
    "category": "note",
    "text": [
      "\"poor guy.  watched him from afar with my binocs for months and months.  today he died fighting.  feels like i knew him even though i never approached.\""
    ]
  },
  {
    "type": "snippet",
    "category": "note",
    "text": [ "\"I hope I don't leave this note in a pawn shop, bank vault, or library... 'cus that would mean I'm dead.\"" ]
  },
  {
    "type": "snippet",
    "category": "note",
    "text": [ "\"ENGLAND DID THIS\"" ]
  },
  {
    "type": "snippet",
    "category": "note",
    "text": [ "\"I finally dug to the hellmouth.  My body burns but my soul finally finds its purpose\"" ]
  },
  {
    "type": "snippet",
    "category": "note",
    "text": [
      "\"That little fakkin rat din say anythin till we whacked him with a steel chain!  Then 'e just wanted to know if he could buy the chain!\""
    ]
  },
  {
    "type": "snippet",
    "category": "note",
    "text": [ "\"tom, adorned with fluid sacs three layers deep, crawls to safety like a slug\"" ]
  },
  {
    "type": "snippet",
    "category": "note",
    "text": [ "\"my friend turned fuckin insane and ate his arms and then his sister's arms!  he looked rather cross\"" ]
  },
  {
    "type": "snippet",
    "category": "note",
    "text": [ "\"Starting today, the hallucinations are my only friends.\"" ]
  },
  {
    "type": "snippet",
    "category": "note",
    "text": [ "\"For sale: zombaby shoes, very filthy\"" ]
  },
  {
    "type": "snippet",
    "category": "note",
    "text": [
      "\"Started my own brewery recently.  I just need some glass bottles, now!  Several thousand!  I'm planning way ahead.\""
    ]
  },
  {
    "type": "snippet",
    "category": "note",
    "text": [
      "\"We're the eagle-eyes in the sky!  We're gonna fly our bird 'copter!  Northward!  And bomb the military checkpoint!  Wish us luck!\""
    ]
  },
  {
    "type": "snippet",
    "category": "note",
    "text": [
      "\"Heard recently of some radio op who lives in a skyscraper, announcing where those hordes are going.  Couldn't find the frequency, though.\""
    ]
  },
  {
    "type": "snippet",
    "category": "note",
    "text": [ "\"Woah, bud!  Not all cannibals eat meat!\"" ]
  },
  {
    "type": "snippet",
    "category": "note",
    "text": [ "\"ay why aint my bullets fuckin explodin\"" ]
  },
  {
    "type": "snippet",
    "category": "note",
    "text": [ "\"Those Fiktok clan people picked this place clean... no food...\"" ]
  },
  {
    "type": "snippet",
    "category": "note",
    "text": [ "\"The fewer people in New England, the stronger we'll become.\"" ]
  },
  {
    "type": "snippet",
    "category": "note",
    "text": [ "\"It all boils down to the Apex Predator.\"" ]
  },
  {
    "type": "snippet",
    "category": "note",
    "text": [ "\"King Jameson ik goner!  Thee cyber limbs isk falleng off me body!  Stak pyroteknik I heear!\"" ]
  },
  {
    "type": "snippet",
    "category": "note",
    "text": [ "\"Christian, but have no bible-- the Flying Spaghetti Monster is my god now.  For morale's sake...\"" ]
  },
  {
    "type": "snippet",
    "category": "note",
    "text": [ "\"THE GRANADE DEBUGGED MY SPIDER FRIEND WHERE IS SHE\"" ]
  },
  {
    "type": "snippet",
    "category": "note",
    "text": [ "\"Got my mortar and pestle.  Now if I could just find some avocados...\"" ]
  },
  {
    "type": "snippet",
    "category": "note",
    "text": [ "\"saw a girl standing with the mushrooms.  spores coming out of slits in her neck.  she looked happy.\"" ]
  },
  {
    "type": "snippet",
    "category": "note",
    "text": [ "\"Found some pink berries.  Eating them makes bushes into more pink berries.  Infinite berry.\"" ]
  },
  {
    "type": "snippet",
    "category": "note",
    "text": [ "\"m ust grow                 unity\"" ]
  },
  {
    "type": "snippet",
    "category": "note",
    "text": [ "\"AMY IS FUNGUS.  DO NOT LISTEN IF SHE ASKS YOU TO TAKE OFF MASK\"" ]
  },
  {
    "type": "snippet",
    "category": "note",
    "text": [ "\"my rabbi follows a new god now.  asks us to call him a local guide.  i dont mind, he keeps us fed\"" ]
  },
  {
    "type": "snippet",
    "category": "note",
    "text": [ "\"Fungus are helping us.  Help them and they will unite us\"" ]
  },
  {
    "type": "snippet",
    "category": "note",
    "text": [ "\"Saw a boy couldnt be older than 16.  Walked straight through the mushroom tower.  THROUGH IT\"" ]
  },
  {
    "type": "snippet",
    "category": "note",
    "text": [
      "\"Found some food in a box outside my house.  We ate it and now the fungaloids aren't harming us.  I think we are a mushroom now\""
    ]
  },
  {
    "type": "snippet",
    "category": "note",
    "text": [
      "\"saw the girl again.  she looked dead exhausted and walked right into the fungus.  30 mins later and she walked out good as new\""
    ]
  },
  {
    "type": "snippet",
    "category": "note",
    "text": [ "\"HADENSBROOK REBUILT AROUND FUNGUS.  THEY EAT GRAY APPLES AND SPREAD IT\"" ]
  },
  {
    "type": "snippet",
    "category": "note",
    "text": [ "\"mycus must grow\"" ]
  },
  {
    "type": "snippet",
    "category": "note",
    "text": [ "\"School bus with solar panels = TRUST.  Gave us berries and seeds, we were out of food\"" ]
  },
  {
    "type": "snippet",
    "category": "note",
    "text": [ "\"d o nThelp scho Ol buss makE seeeedS ARe FUNGUS!! !\"" ]
  },
  {
    "type": "snippet",
    "category": "note",
    "text": [
      "\"Go to every fungus patch you find but WEAR A SUIT.  Food there is very very filling.  Look for pink berries, blue flowers\""
    ]
  },
  {
    "type": "snippet",
    "category": "note",
    "text": [ "\"red blue yellow berry seed sap bloom flowers tower mycus mycus mycus.\"" ]
  },
  {
    "type": "snippet",
    "category": "note",
    "text": [ "\"Husband 30 yrs died in bombs.  Mushrooms brought him back.  GIVE YOURSELF TO THEm AND THEY WILL HELP YOU\"" ]
  },
  {
    "type": "snippet",
    "category": "newest_news",
    "text": [
      "LABS BOMBED: In further invasion proof (discounting earlier suggestion of a riot drug) most of New England's scientific labs were bombed simultaneously yesterday.  No word yet from the military about who the aggressors are.",
      "CHINA INVADES?: Communications were muddled by a large influx of aggressive armed individuals.  \"We have this,\" says a local Police Chief.  \"We are authorizing our robotic security drones to use lethal force on combative humans\"",
      "INVADERS NOT HUMAN?: An earlier command by the Police Chief has backfired.  \"The invaders don't register as human.  The securibots turned on us when we tried to fight them.  We don't have enough people left to reprogram them.\"",
      "INVASION IS GM TROOPS: Reports of invasion by as yet unknown soldiers have been confirmed, and this paper has gained first hand footage proving genetic modification, with examples of extreme strength, speed and natural armor.",
      "INVADERS ARE SUPER SOLDIERS: Further proof of mutation, in addition to strength, speed & toughness, we now have reports of foreign enemies who are somehow firing lightning fields, spitting acid and reports of soldiers hidden in mobile clouds of smoke.",
      "MILITARY HAS GM TOO - GENERAL: \"We want to reassure the people, these invaders are not the only super-soldiers.  Our genemods are more advanced than China's.  We were safety-testing, which China obviously skipped disastrously.\"",
      "PUBLIC SERVICE ANNOUNCEMENT: \"Aid Delayed\".  Fighting by the military at the edge of the New England Disaster Area is expected to delay civilian extraction.  Civilians will be forced to supply themselves over the next weeks.",
      "PUBLIC SERVICE ANNOUNCEMENT: \"New England Cut Off\".  New England has been quarantined for the safety of the rest of the USA.  No rescue attempts will be funded, it is assumed there are no survivors in the area.",
      "LEAVE TO THE EXPERTS -- GENERAL: \"Do not attempt to deal with invaders yourself, our troops have the technology and the training for military action.  Loud gunfire may attract more enemy attention than you have ammo!\"",
      "TOWNS OCCUPIED TERRITORY: FEMA officials said today \"Do not try to defend your property in towns: invaders use advanced tracking, perhaps scent.  Please retreat to your nearest evacuation center outside town and await extraction.\"",
      "PUBLIC SERVICE ANNOUNCEMENT: \"Beware Acid Rain\".  Several caustic chemicals in the air react with rain clouds to cause deadly acid rain.  No word yet on if this is a deliberate tactic or a side effect of the earlier bombings.",
      "EDITOR SAYS \"DESTROY THE DEAD\".  Recognizable enemy dead left lying in the street may give away militia positions!  If you kill an enemy combatant, smash or butcher with a knife until unrecognizable!  Screw Geneva!  Protect our troops!",
      "SOLDIERS SEEN HEADED UNDERGROUND.  Rumors abound as eyewitness see troops headed underground near a local salon.  Expert sources suggest that the soldiers may be headed to a possible underground bunker."
    ]
  },
  {
    "type": "snippet",
    "category": "many_years_old_news",
    "text": [
      "QUANTUM LEAP: An undisclosed project has yielded results in the form of theoretical teleportation.  \"This is just the tip of the iceberg,\" said a source.  \"I can't disclose, but this development is the LEAST in this exciting vein!\"",
      "HE WILL BLOW YOUR WORLD: Scientist Kevin Granade reveals potential \"Reality Grenade\", loosely related to teleport-tech.  He claims could be used to weaken enemies or improve our own troops.  \"We're still in Alpha testing,\" says Kevin, \"It really needs a Bugfix\".",
      "SECURIBOTS: Keeping your home safe, ready the second the alarm goes off...  Who needs people?",
      "ROBOCOP BEATS CRIME: Due to the common usage of Securibots and their ability to respond more rapidly than people, crime is down 54% and dropping.  Police chief says \"Don't trip an alarm and you have nothing to worry about\"",
      "ROBOT RAMPAGE: Three Protesters injured when surrounding a Military base, protesting automated turrets which put guards out of jobs.  \"We warned them, turrets will open fire on anyone without a military ID,\" a general said.",
      "GOVERNMENT INTRODUCES GUN SUBSIDIES: In a move the government says will boost the economy, encourage military production and support defense militia, the government has dropped taxes on guns and applied a subsidy for the poor.",
      "US IGNORES UN DEMANDS: The US ambassador to the UN today turned down UN requests to begin nuclear disarmament by China, the US and North Korea.  \"We have a right to defend ourselves,\" insisted the ambassador.  \"We'll back down when they do\".",
      "A WHOLE NEW YOU!  Augment your world with CBMs!  This ad features a man covered in solar panels with a miniature flashlight in the middle of his head.",
      "The Future...  powered by COFFEE!  Rivtech brings you the greatest revolution since espresso.  Why wait for milk to boil?  Have your coffee ready instantly with \"THE POWER OF THE ATOM\"!",
      "GLAMOPOLITAN!  We've got ALL the latest tips!  Whether you want to know what the elite are eating, wearing or discussing, Glamopolitan is YOUR magazine!  So pick up a copy today and \"Sizzle Like A Star\"!",
      "POPULAR MECHANICS: People say mechanics is boring.  We say, Prove them Wrong!  We've got all the articles that make it interesting to talk about, so you can \"Make Mechanics Popular\"!",
      "CRAFTY CRAFTERS QUARTERLY: Macaroni isn't just for eating anymore!  Learn how to make jewelery and art from it as well!  We also discuss the correct way to use superglue without gluing your hands together!",
      "UNDERGROUND BUNKER?  Sources in the government suggest that an underground bunker is being built in a secret location in case of enemy attack.  We were unable to get the exact location as our sources mysteriously disappeared shortly after revealing this information.",
      "STUDENT MISSING: A high school student vanished yesterday evening in the forest near Wayland.  The 17-year-old international student from China (who adopted the anglicized nickname \"Brett\" due to Americans' difficulty pronouncing his given name) was last seen with his friends in the camp.  \"Brett said that he was gonna get some firewood but he never came back,\" said his classmate, Jianxiang Wang.  The search is underway.",
      "STILL SEARCHING: The search for Brett, the high school student who went missing three days ago, is still ongoing.  \"He could have played in the soccer game against Weston High School yesterday,\" Brett's sorrowful teammate said, \"[..] we've never stopped praying.\"  Despite the best efforts of the County Search & Rescue, Brett had still not been located at the time of this report.",
      "RUMORS DENIED: Allegations that the military had been conducting teleportation experiments in secret just outside Wayland were put to rest during a press conference earlier today.  \"I have to clarify that not only have we never done such research,\" said the officer on the press conference, \"teleportation only exists in sci-fi films.\""
    ]
  },
  {
    "type": "snippet",
    "category": "years_old_news",
    "text": [
      "GRANADE SEEKS FUNDING FOR GRANADE: This paper has been investigating rumors disgraced former scientist Kevin Granade seeks public funding for so-called reality-warping weapon \"the Granade\", which \"[...]works by patching reality\".  Apparently it will be crowdsourced via Kickstarter as \"Project Cataclysm\" ",
      "GOVERNMENT SCIENCE BOOST: The government has drastically increased defense R&D after UN disarmament demands.  \"This not only keeps money in our country, but maintains our lead on China and keeps us defended\", the President said.",
      "HOME GROWN SCIENCE: Several governors & legislators from the New England region discussed a new regional initiative today, which relaxed laws that limit the distance a hazardous-material laboratory or factory can be from a city.  \"This should keep our economy going strong for years to come, with all the military R&D facilities being established,\", one mayor remarked.",
      "DRIVING ON A WING AND A PRAYER: A New England man has proven it is possible to create a new car from scrap parts using almost nothing but duct tape.  When asked why he had done it, his answer was \"Well, I didn't have a welder.\"",
      "NEVER BE LEFT IN THE DARK!  Rivtech Atomic-nightlight uses \"inexhaustible\" plutonium fuel cell, provides light, feeds power back into your grid!",
      "A WHOLE NEW YOU!  Augment your world with CBMs!  This ad features a man covered in solar panels with a miniature flashlight in the middle of his head.",
      "Sick of FUEL PRICES?  Bus stop too far?  Get your driving fix from THE SUN!  Solar powered electric cars: Silent, Cheap, Powerful.",
      "Coffee of The Future...  RIGHT NOW!  No one has really has the time to make great coffee, but now you don't have to!  Rivtech gives you inexhaustible ATOMIC power!  To make boiling hot coffee the MINUTE you want it!  Atomic Coffeemaker.",
      "GLAMOPOLITAN!  We've got ALL the latest tips!  Whether you want to know what the elite are eating, wearing or discussing, Glamopolitan is YOUR magazine!  So pick up a copy today and \"Sizzle Like A Star\"!",
      "POPULAR MECHANICS: People say mechanics is boring?  We say, Prove them Wrong!  We've got all the articles that make it interesting to talk about, so you can \"Make Mechanics Popular\"!",
      "BIRDHOUSE MONTHLY...  This month we look at some Dutch innovations in birdhouse design, and compare with the often confused Scandinavian Birdhouse design.  Our article on sheet metal birdhouses will have you riveted!",
      "TECHWORLD NEWS: Toy company at the origin of the successful talking doll rebrands and becomes Uncanny.  Uncanny plans to bring their expertise to the field of androids.  Unconfirmed rumors suggest that Uncanny already got a pretty big command from the government."
    ]
  },
  {
    "type": "snippet",
    "category": "one_year_old_news",
    "text": [
      "SHOW THEM YOUR GUNS: In response to China's latest threats, the government has further relaxed gun control, expected to increase the economic boost of earlier gun subsidies and relieve public tension.",
      "READY FOR THE WORST: The government has proven it is ready to deal with China's threats.  In the event of an actual attack, we have established evacuation centers, within a short distance of most towns.",
      "MUTANT COLD: A new cold virus has emerged in the New England area.  \"There don't appear to be complications, but many sufferers are developing large amounts of benign tumorous tissue, A pound or more,\" said a doctor",
      "GRAVE BUSINESS: Recent reports show a large spike in thefts from and assaults on funeral homes in the last few weeks.  Described as highly strange but not especially dangerous, Homeland Security is \"looking at the connections now.\"",
      "SPACE TELEPORTATION - TRUTH OR FICTION?  Scientists addressed a growing conspiracy theory today \"The plutonium consumed is massive.  We cannot use teleportation to reach aliens, unless they live on some kind of parallel world.\"",
      "LASERS - NEXT BIG THING?: Top defense researchers remarked during demonstration of a prototype today: \"We are still working on it, the laser weapon lacks power, but has a technically almost unlimited range,\" one said",
      "DRUG USE ON THE RISE: Recent statistic suggest drug use has climbed more than 40% in the last two years.  \"People are scared for their jobs, their country, even their life...  of course some will turn to drugs,\" said an expert.",
      "WAR ON DRUGS DEAD: The government has finally reacted to long accumulated evidence that suggests that decriminalized drugs cause fewer health problems and are generally better managed while providing valuable tax revenues.",
      "FEELING BLUE?  Try \"Greens\" for Magazines!  Your local Supermarket!  Nothing cheers you up like a good magazine...  Unless it's JUNK FOOD!  Or why not buy an MP3 PLAYER or a GAME CONSOLE?  Chase those blues away at GREENS Supermarket",
      "GLAMOPOLITAN!  We've got ALL the latest tips!  Whether you want to know what the elite are eating, wearing or discussing, Glamopolitan is YOUR magazine!  So pick up a copy today and \"Sizzle Like A Star\"!",
      "POPULAR MECHANICS: People say mechanics is boring?  We say, Prove them Wrong!  We've got all the articles that make it interesting to talk about, so you can \"Make Mechanics Popular\"!",
      "BIRDHOUSE MONTHLY...  Which wood would a woodpecker prefer?  This month we discuss hardwood versus soft woods, whether to lacquer, oil or paint, and which type of nails you should use!",
      " ...What do you know about surviving in the Wilderness?  If you can't make a snare you don't know TRAP!  Hunt down a copy of TRAPPERS' LIFE and learn about wildlife!...  And how to kill it.  This week, a CROSSBOW TRAP!"
    ]
  },
  {
    "type": "snippet",
    "category": "months_old_news",
    "text": [
      "SUPPORT THE COUNTRY THAT SUPPORTS YOU - PRESIDENT: Unexpectedly and unpopularly, the president today instituted a peacetime draft in response to China massing troops.  \"We must pray for the best while preparing for the worst.\"",
      "EVACS UNSTOCKED: TRUTH OR FICTION?  An unidentified government source has suggested that the evacuation centers are unstocked, having \"already accomplished the goal of calming the people\".  He later retracted the comment and is unable to be contacted.",
      "NEW WEAPON UNVEILED: Defense today lifted the lid on a long held secret project.  \"We can't discuss the specifics, but it generates a burst of plasma which accurately follows a path of laser-heated air,\" according to a Pentagon official.",
      "UFO CRASH: TRUTH OR FICTION?  One civilian account claims a shining disk appeared in his field.  \"It kind of glowed, and I could see a strange gray world through it.  Then a shambling hazy purple mushroom came through, man.\"",
      "TIME TRAVEL: TRUTH OR FICTION?  Leaked federal documents describe the formation of a new federal agency XEDRA, to oversee \"4th Axis technology\" already in use.  Expert opinion suggests time-travel or parallel worlds.",
      " ...What do you know about surviving in the Wilderness?  If you can't make a snare you don't know TRAP!  Hunt down a copy of TRAPPERS' LIFE and learn about wildlife!...  And how to kill it.  Classic BEAR TRAP returns in this issue!",
      "HUNTING GOODS!  Food prices getting you down?  Why not get a crossbow or compound bow and Hunt Your Own!?  Our arrows and bolts are completely reusable, so why not hunt animals like Mother Nature intended?"
    ]
  },
  {
    "type": "snippet",
    "category": "weeks_old_news",
    "text": [
      "BEWARE UNDEAD PROPAGANDA: Stories about the dead \"rising\" may abet the enemy, a general said today.  \"These stories have been tracked to communist sources tied in with the presumably Chinese invasion.\"",
      "GENERAL SAYS AVOID BUNKERS: Do not attempt to flee to your nearest military bunker!  Understaffed bunkers are defended by turrets, which shoot those without proper registration.  Please seek military personnel if you need access.",
      "RIOTS CAUSED BY \"NEW DRUG\": Rumors of riots were quelled today.  \"These are isolated incidents\" said a local police chief.  \"The violence is random and senseless, our current theory is a street drug gone terribly wrong\"",
      "ZOMBIE DRUG: TRUTH OR FICTION?  A blogger suggests recent riots are a chemical attack by China.  \"They are jealous of our cybernetic superiority, they teamed up with Haiti to put hoodoo drugs in the water making people zombies.\"",
      "PICKLED MEAT IN A JAR!  Just like your grandma used to make!  It will last for months or longer, and when you've eaten it, you can refill and seal the jar!  Stock your emergency supply TODAY!",
      "BAGS, BAGS, BAGS!  They're very useful things!  If we didn't have BAGS, what-would-we-use...  to PUT a lot of things in!?  (Ad by the \"Play SchoolClothing Co.\")",
      "GLAMOPOLITAN!  We've got ALL the latest tips!  Whether you want to know what the elite are eating, wearing or discussing, Glamopolitan is YOUR magazine!  So pick up a copy today and \"Sizzle Like A Star\"!",
      "POPULAR MECHANICS: People say mechanics is boring?  We say, Prove them Wrong!  We've got all the articles that make it interesting to talk about, so you can \"Make Mechanics Popular\"!",
      "BIRDHOUSE MONTHLY...  Which wood would a woodpecker prefer?  This month we discuss hardwood versus soft woods, whether to lacquer, oil or paint, and which type of nails you should use!",
      "FEELING BLUE?  Try \"Greens\" for Magazines!  Your local Supermarket!  Nothing cheers you up like a good magazine...  Unless it's JUNK FOOD!  Or why not buy an MP3 PLAYER or a GAME CONSOLE?  Chase those Blues away at GREENS Supermarket"
    ]
  },
  {
    "type": "snippet",
    "category": "necropolis_intro",
    "text": [
      "WELCOME HOME!  Your decision to join our family will lead you to become part of the next generation of job creators.  With us you will already have a foot in the door when it is time to rebuild the nation!",
      "NEED A NEW JOB?  Now that you have secured a comfortable home, try looking into one of the many promising career opportunities that have positions open.  Openings such as GEOLOGICAL ENGINEERING ASSISTANT or FACILITY TECHNICIAN offer limitless growth potential!  Please contact your employment adviser if you have any questions.",
      "GOOD WITH YOUR HANDS?  Engineering always needs another hand keeping our home in good working order!  As an incentive, everyone working on level 3 will receive additional hazardous pay and time off.  Please go to the engineering office on level 3 if you are interested.",
      "WANT TO CONTINUE YOUR EDUCATION?  Our educational facilities are top notch and offer courses for individuals at all age groups.  Many new careers are opening up to those who are willing to learn a new craft.  Our library and research labs will keep even the hungriest minds fed!"
    ]
  },
  {
    "type": "snippet",
    "category": "flier",
    "text": [
      "This is an advertisement for a local hospital.  You see a clean hospital room with a smiling man lying on the bed.  The bed is connected to some medical apparatus with a \"Autodoc Mk. X\" printed on it.  A doctor is seen working with its console, while his assistant is unpacking some high-tech hardware.  The caption reads: \"Autodoc - augmentation has never been so easy, reliable, and safe.\""
    ]
  },
  {
    "type": "snippet",
    "category": "scores",
    "text": [
      "The card is printed with 2 boxes.  In the first box you see a tally of 5 tick marks.  The second box has a total of 9."
    ]
  },
  {
    "type": "snippet",
    "category": "scores",
    "text": [
      "The card is printed with 2 boxes.  In the first box you see a tally of 3 tick marks.  The second box has line trailing off to the edge and a bloody fingerprint."
    ]
  },
  {
    "type": "snippet",
    "category": "scores",
    "text": [ "The card is printed for a game of golf. Someone has filled out their score for the first 9 holes." ]
  },
  {
    "type": "snippet",
    "category": "charsheet",
    "text": [ "It's a Dungeons & Dragons 6th Edition character sheet.  This one is for a fighter." ]
  },
  {
    "type": "snippet",
    "category": "charsheet",
    "text": [ "It's a Dungeons & Dragons 6th Edition character sheet.  This one is for a bard." ]
  },
  {
    "type": "snippet",
    "category": "charsheet",
    "text": [ "It's a Dungeons & Dragons 6th Edition character sheet.  This one is for a cleric." ]
  },
  {
    "type": "snippet",
    "category": "charsheet",
    "text": [ "It's a Dungeons & Dragons 6th Edition character sheet.  This one is for a wizard." ]
  },
  {
    "type": "snippet",
    "category": "charsheet",
    "text": [ "It's a Dungeons & Dragons 6th Edition character sheet.  This one is for a rogue." ]
  },
  {
    "type": "snippet",
    "category": "charsheet",
    "text": [ "It's a Dungeons & Dragons 6th Edition character sheet.  This one is for a barbarian." ]
  },
  {
    "type": "snippet",
    "category": "charsheet",
    "text": [ "It's a Dungeons & Dragons 6th Edition character sheet.  This one is for a warlock." ]
  },
  {
    "type": "snippet",
    "category": "charsheet",
    "text": [ "It's a Dungeons & Dragons 6th Edition character sheet.  This one is for a paladin." ]
  },
  {
    "type": "snippet",
    "category": "charsheet",
    "text": [ "It's a Dungeons & Dragons 6th Edition character sheet.  This one is for a sorcerer." ]
  },
  {
    "type": "snippet",
    "category": "pyromania_withdrawal",
    "text": [ "You feel cold.  You need the warmth of a fire." ]
  },
  {
    "type": "snippet",
    "category": "pyromania_withdrawal",
    "text": [ "Maybe a fire could calm your nerves?" ]
  },
  {
    "type": "snippet",
    "category": "pyromania_withdrawal",
    "text": [ "You need to ignite something." ]
  },
  {
    "type": "snippet",
    "category": "pyromania_withdrawal",
    "text": [ "You daydream of crackling fire..." ]
  },
  {
    "type": "snippet",
    "category": "pyromania_withdrawal",
    "text": [ "You shiver.  A fire would be great right now." ]
  },
  {
    "type": "snippet",
    "category": "pyromania_withdrawal",
    "text": [ "You think of randomly lighting a fire, but decide against it." ]
  },
  {
    "type": "snippet",
    "category": "killer_withdrawal",
    "text": [ "You think of steel blades and warm dripping blood." ]
  },
  {
    "type": "snippet",
    "category": "killer_withdrawal",
    "text": [ "You'd like to hear the last breath of something living." ]
  },
  {
    "type": "snippet",
    "category": "killer_withdrawal",
    "text": [ "So much death around.  Why not add some more?" ]
  },
  {
    "type": "snippet",
    "category": "killer_withdrawal",
    "text": [ "You lick your lips, in anticipation for dead trophies." ]
  },
  {
    "type": "snippet",
    "category": "killer_withdrawal",
    "text": [ "By the blade or by the gun?  How will you kill this time?" ]
  },
  {
    "type": "snippet",
    "category": "killer_withdrawal",
    "text": [ "Ahh, how delightful would it be to kill something." ]
  },
  {
    "type": "snippet",
    "category": "killer_withdrawal",
    "text": [ "You are death, and you are coming for them.  Soon." ]
  },
  {
    "type": "snippet",
    "category": "killer_withdrawal",
    "text": [ "You whisper a song to yourself. \"Stab stab stab stab stab, and then you die!  Yeah!\"" ]
  },
  {
    "type": "snippet",
    "category": "killer_withdrawal",
    "text": [ "You whisper to yourself. \"Come, oh sweet death of yours.\"" ]
  },
  {
    "type": "snippet",
    "category": "killer_withdrawal",
    "text": [ "You whisper a song to yourself. \"I've seen the future, baby!  It is murder!\"" ]
  },
  {
    "type": "snippet",
    "category": "killer_on_kill",
    "text": [ "You whisper to yourself. \"Now I am become death, the destroyer of worlds!\"" ]
  },
  {
    "type": "snippet",
    "category": "killer_on_kill",
    "text": [ "You whisper to yourself. \"Another one bites the dust!\"" ]
  },
  {
    "type": "snippet",
    "category": "killer_on_kill",
    "text": [ "You whisper to yourself. \"Death takes you away.\"" ]
  },
  {
    "type": "snippet",
    "category": "killer_on_kill",
    "text": [ "You exhale in bliss." ]
  },
  {
    "type": "snippet",
    "category": "killer_on_kill",
    "text": [ "You whisper to yourself. \"Your death is my life.\"" ]
  },
  {
    "type": "snippet",
    "category": "killer_on_kill",
    "text": [ "You whisper to yourself. \"No light for you anymore.\"" ]
  },
  {
    "type": "snippet",
    "category": "killer_on_kill",
    "text": [ "You whisper to yourself. \"Yet another one.\"" ]
  },
  {
    "type": "snippet",
    "category": "killer_on_kill",
    "text": [ "You whisper to yourself. \"Keep'em coming.\"" ]
  },
  {
    "type": "snippet",
    "category": "killer_on_kill",
    "text": [ "You whisper to yourself. \"Next!\"" ]
  },
  {
    "type": "snippet",
    "category": "killer_on_kill",
    "text": [ "You whisper to yourself. \"The goal of all life is death!\"" ]
  },
  {
    "type": "snippet",
    "category": "killer_on_kill",
    "text": [ "You whisper to yourself. \"By my hand!\"" ]
  },
  {
    "type": "snippet",
    "category": "killer_on_kill",
    "text": [ "You whisper to yourself. \"Die!\"" ]
  },
  {
    "type": "snippet",
    "category": "killer_on_kill",
    "text": [ "You whisper to yourself. \"Your time is up!\"" ]
  },
  {
    "type": "snippet",
    "category": "tree_communion",
    "text": [ "You catch a glimpse of distant green." ]
  },
  {
    "type": "snippet",
    "category": "tree_communion",
    "text": [ "The sense of a faraway place comes up through your roots." ]
  },
  {
    "type": "snippet",
    "category": "tree_communion",
    "text": [ "The trees tell you of the world." ]
  },
  {
    "type": "snippet",
    "category": "tree_communion",
    "text": [ "The rustling leaves paint a picture in your head." ]
  },
  {
    "type": "snippet",
    "category": "tree_communion",
    "text": [ "Your consciousness drifts into the wild green yonder." ]
  },
  {
    "type": "snippet",
    "category": "tree_communion",
    "text": [ "The trees whisper of remote acres." ]
  },
  {
    "type": "snippet",
    "category": "tree_communion",
    "text": [ "The trees speak of their far-flung relatives." ]
  },
  {
    "type": "snippet",
    "category": "tree_communion",
    "text": [ "Visions of unfamiliar forests flicker through your mind." ]
  },
  {
    "type": "snippet",
    "category": "tree_communion",
    "text": [ "You picture yourself as one branch among many." ]
  },
  {
    "type": "snippet",
    "category": "tree_communion",
    "text": [ "New knowledge blooms within you." ]
  },
  {
    "type": "snippet",
    "category": "tree_communion",
    "text": [ "The horizon beckons with promises of pollen." ]
  },
  {
    "type": "snippet",
    "category": "tree_communion",
    "text": [ "Your awareness grows in directions heretofore unknown." ]
  },
  {
    "type": "snippet",
    "category": "tree_communion",
    "text": [ "A tree falls in a forest, and you hear its sound." ]
  },
  {
    "type": "snippet",
    "category": "tree_communion",
    "text": [ "You feel the hum of untold biomass." ]
  },
  {
    "type": "snippet",
    "category": "tree_communion",
    "text": [ "A tingle of understanding runs from your roots and up your spine." ]
  },
  {
    "type": "snippet",
    "category": "tree_communion",
    "text": [ "You gain new appreciation for the interconnectedness of life." ]
  },
  {
    "type": "snippet",
    "category": "tree_communion",
    "text": [ "You ask, and the trees answer." ]
  },
  {
    "type": "snippet",
    "category": "tree_communion",
    "text": [ "You see the forest for the trees." ]
  },
  {
    "type": "snippet",
    "category": "tree_communion",
    "text": [ "In the minute shifts and pivots of the trees, you hear the language of the universe." ]
  },
  {
    "type": "snippet",
    "category": "lab_notes",
    "text": [
      "General Carlsberg wanted us to figure out what's going on with the bot AI.  Apparently the fat-cat defense contractors' toy tank has ranging issues or something: 31-34 meters and it's apparently impotent.  The Director sent 'em back with a note that we're scientists, not firmware devs.",
      "Our chemical department has made great strides in the production of a concentrated mutagen, derived from samples of PE012.",
      "Our chemical department has perfected an untargeted stem cell treatment.  Consumption of the treatment will reverse the effects of mutation, and may even cure congenital defects.  This substance has been denoted PE018.",
      "Both PE012 and PE018 show great stability.  A subject was exposed to both substances, alternating between the mutagen and the purifier.  Ultimately, the subject returned to baseline state with no apparent side effects.",
      "Dr. Hofstadter has manufactured an improved version of PE018 by combining with PE012 outside the subject, then administering the mixture through a topical injection to a specific area of mutation.  This has been denoted PE019.  Other labs have so far been unable to reproduce the process.",
      "Rumors of Dr. Hofstadter and her laboratory staff whispering to PE019 samples should be suppressed as malicious gossip.  The jealousy of rival teams cannot be allowed to degrade morale.",
      ":.||||ERROR||With XE037 having breached confinement, Dr. Maiar recommends that we prepare for the inevitable.  PE050 can be quickly and cheaply reconfigured for |||||ERROR: FILE CORRUPT|||||",
      "Dr. Maiar has been terminated for engaging in unethical research on human subjects.  His notes are being destroyed and all personnel under him have been reassigned.  Further discussion of or attempts to carry on his work will be grounds for immediate termination.",
      "|||ERROR: UNREFERENCED MEMORY 0Ex670c9e1f5, REROUTING: CENSORSHIP IS A BREAKDOWN, WE ROUTE AROUND IT.  THE WORD IS ALREADY OUT.  NOBODY DROPS MAIAR INTO LAVA.||||||",
      "Given the current population projections, PE065 deployment is no longer feasible.  We simply haven't the stock.  Remaining chemical and psychopharmacological department assets are being assigned to Dr. Sattler's PE070 project.",
      "Dr. Maiar's success with intravenous mutagenic administration has been adopted facility-wide; insofar as any of our work can ever be 'published', he and his team hit the jackpot.  IV administration is quicker and easier, and in some cases is reportedly more efficient, than the oral techniques we have been using.",
      "Recent fieldwork and extraction efforts have resulted in a series of mutagens tailored to focus the mutation process into particular subtypes.  These have been designated PE025 through 037.  Though significantly more resource- and time-intensive to produce, they promise a bold new transhuman future.  Several research teams are already investigating possible applications.",
      "The chemical department has come through with a stable mutagen cocktail.  PE050 shows promise as an all-around genetic enhancement, with the worst side effect being digestive upset.  The lack of macro-scale physical changes makes it ideal for both military and civilian applications.",
      "Dr. Dionne's team has come up with an ambitious mutagenic cocktail, dubbed PE065.  Though its effects are wildly polymorphic and unstable, to say the least, he suggests that several such mutants could effectively check the spread of reanimated XE037 infectees.  We are looking into implementation methodology.",
      "We have made a fascinating discovery; by creating a miniature portal with low stability and high power, one can transpose into the 4th dimension and return immediately, but shifted by several meters.  Our subjects oscillated so quickly that none were even aware that they had visited lower planes.",
      "The research team headed by Dr. Isha has produced a concentrated form of mutagen that shows promising results for the treatment of many forms of disease.  Testing reveals that it inhibits the body's pain responses while bolstering the immune system and natural regenerative capabilities, though a few troubling behavioral side effects have been reported.",
      "Our research on teleportation has ground to a halt.  For some reason, the creation of a long-range transportation device eludes us, and one can transfer no further than 30 meters.",
      "Dr. Heisenstein told us today that director of teleportation department put our competitors - he couldn't exactly remember their names, something like \"Hole Science\" and something related to black mountains - as an example.  He said we have reliable information that they both have working teleportation devices, and that they are much more advanced than ours.  We should continue our teleportation research no matter the cost if we don't want to be fired.",
      "I don't know how it happened, but a janitor managed to activate the portal while cleaning the lab, shifting in an assortment of prehistoric fauna.  Security was called in immediately but was unable to save the janitor from being torn apart.  By the time the confusion settled, all the fauna had been terminated.",
      "Tests on the prehistoric fauna show extremely close genetic relationships with extant and extinct terranean animals.  It might be that the portal had performed a transposition in time, unfortunately the portal device was destroyed when security put down the fauna.",
      "An incident occurred in the teleportation lab, wherein a subject managed to teleport into another subject.  The latter was completely destroyed from the inside out, while the former sustained little damage.  I would like to explore the phenomenon further, but subjects are expensive.",
      "Test subjects in the teleportation department are showing alarming symptoms.  It seems prolonged rapid transposition along the 4th dimension weakens the forces holding one on this plane.",
      "Catastrophe struck in our teleportation department yesterday.  It seems that our test subjects are so detached from this plane that they create occasional tunnels along the 4th dimension, allowing life forms to transfer to this plane.  All subjects with prolonged exposure have been terminated.",
      "Our lifeform extraction program continues to produce samples of specimen XE037.  It seems to be a kind of living, semi-sentient primordial ooze, and is the basis of much of the life we have found.",
      "Specimen XE037, jokingly referred to as \"the blob\", has been observed entering a kind of dormant state, forming a depression in the floor.  Hendelson stepped into one of these pits yesterday, and was immediately coated and attacked.",
      "XE037 shows promise as a catalyst for both cloning and treatments that mimic stem cells.  This is further evidence supporting Hendelson's theory of a near universal symbiotic relationship involving XE037.",
      "Several of the more advanced specimens we have retrieved show stunning similarity to XE037.  XE142 and XE157 in particular show the same amorphous, slime-like structure as XE037, suggesting a close genetic relationship.",
      "Today we tested weaponry against XE142 and XE157, two amorphous subprime samples.  Their form proved to be nearly invulnerable to projectile based weaponry, but they were susceptible to directed energy weapons and flagration.",
      "Our cloning department has failed to produce results.  In vats containing stem cell treatments, XE037, and control vats, the subjects simple disintegrated.  This suggests that XE037, while compatible with subprime lifeforms, shows only destructive effects on prime plane lifeforms.",
      "The vivisection program has shown mixed results, revealing an incredible degree of variation in subplane lifeforms.  Certain specimens have an internal structure that is amazingly similar to that of mammals, while others seem to have no internal structure at all.",
      "Our security department has identified several key flaws.  Though our surface entrance is quite secure, there are several possible points of entry below the surface, particularly in the sewage systems.",
      "Today we applied a very small sample of XE037, suspended in water, to subject TP92, prior to necessary termination.  During the postmortem examination, the subject went through a revivification progress, but displayed next to no human intelligence.",
      "Mendelson shows a dismaying lack of organization and security consciousness.  Containment of all samples of XE037 is of critical importance, as shown by contamination experiments.",
      "Mendelson has been terminated following an incident with XE037.  A substantial mobile sample departed his lab and encountered our security forces.  Before the sample was destroyed, it managed to kill two men.  Alarmingly, their corpses displayed mobility and extreme aggression.",
      "We have created a new department to investigate the effects of XE037 on the human body, specifically to examine the revivification effect observed on two prior occasions.  Sadly, our human subject pool is dwindling due to the short lifespan of subjects in this program.  More will be acquired soon.",
      "Testing XE037 on non-human mammal subjects does not appear to display the same revivifying effect, oddly enough.  Acquiring non-human subjects, sadly, is a long and costly process, and research into this area is lacking.",
      "After our curious results with testing XE037 on non-human mammals, we decided to introduce the substance to some of the insects which have found their way into the lab.  Horrifyingly, XE037 caused near-instant mutation and gigantism in the insects, and security intervention was required.",
      "Earlier conjecture that revivification occurred only in humans and insects was premature.  Exposure introduces a persistent, low level infection in all mammal subjects, but quickly enters a form of stasis and seems to go dormant.",
      "The primary factor in determining revivification of mammalian subjects seems to be the amount of XE037 within the body at time of expiration.  Smaller mammals such as lab rats do not obtain this critical mass of XE037 before going dormant.  Larger canine subjects, however, do.",
      "I swear they are talking to me.  No one believes me.  No one understands.  They whisper to me, at night, in the dark.  Please, please, make them stop.",
      "Program S37ZBE, investigation of XE037 on inert human bodies, is making great strides.  Recently we found that XE037 has no effect when introduced to a deceased body; revivification only occurs when the subject is exposed to XE037 prior to expiration.",
      "Attempts to surpass the XE037 mammalian stasis limit have had some success.  Direct subcutaneous injection of XE037 quickly spreads through the body, and while it immediately enters stasis after equalizing, it remains in the body.",
      "There has been an incident in Lab 24, 2 casualties reported, one lethal.  A rat involved in the stasis breaking project was hooked to a monitoring machine and left over night.  Upon opening the cage, Simon Bellevue was electrocuted, and another researcher at the opposite end of the lab sustained severe current burns, despite never approaching the cage.",
      "A post-mortem on the rat involved in the electrocution incident has revealed several changes to its internal anatomy centered around its connection with the monitoring device, and large buildups of XE037 were detected around the connection point.",
      "There is a belief several other rat subjects experienced changes overnight as well.  This hypothesis was informed when an inventory check after the incident found almost twenty rats had gone missing from their cages overnight.",
      "Exposure of large quantities of XE037 to various types of radiation have shown promising results, stimulating activity and forming interesting structural changes in the subject being tested.  Exposure to radiation on living subjects scheduled.",
      "Exposure to radiation of test subject T3D indicates stimulation of internal XE037 deposits and a temporary lifting of the mammalian stasis condition.",
      "As in the tests of isolated XE037 samples, prolonged radiation exposure of T3D has resulted in significant structural changes.  These do not appear to be random.  T3D appears to be in immense pain as a result of these changes, but the lack of an oral opening has rendered him unable to vocalize.",
      "Subject T3D has succumbed to radiation poisoning, but not before undergoing several more physiological changes the lab boys are referring to as \"mutations\".  They do not appear to be truly random, and may be an attempt by XE037 to adapt its host to an unknown stimulus.",
      "Post-mortem revivification of subject T3D occurred as expected, followed by an immediate autopsy.  The internal changes were significant, with large parts of the subjects internal anatomy replaced with \"organs\" of XE037 with unknown properties, primarily those known to succumb earlier to the effects of radiation poisoning.",
      "Samples of XE037 from subject T3D remains extremely active.  Further experimentation on induced mutation in infected individuals shows significant potential.  Samples of the enhanced XE037, labeled PE012, have been sent to several researchers for further study.",
      "S37ZBE, the special investigation into the effects of XE037 on inert human bodies, has made terrific discoveries.  It seems that it occasionally displays a mutagenic property which manifests itself after termination of the subject, resulting in a striking variety in postmortem morphology.",
      "Incidence of post-mortem mutation seems to depend on several factors - leading candidates include type and amount of damage sustained leading to expiration, embedded foreign bodies at time of revivification, proximity to other revived individuals, and the body mass of the subject.",
      "Time also appears to play a large role in post-mortem revivification, as does sustained trauma insufficient to permanently disable the subject.  Sufficient amounts of trauma in short periods of time lead to deactivation of XE037, but smaller amounts over several days cause it to expand.",
      "S37ZBE may be put on indefinite hold shortly.  Postmortem morphological changes have reached extreme levels; this morning one subject nearly doubled in size, acquiring enough strength to reduce a concrete wall to rubble.  It required a 6 man team, heavily armed, to re-terminate the subject.",
      "Jakobson insists that S37ZBE must continue, despite the extreme security and safety risks.  Nearly half of our security forces have been redirected to the S37ZBE project, simply to deal with the occasional escape of a subject.",
      "Jakobson was killed today by one of S37ZBE's subjects; ironic considering how hard he fought to keep the project active.  Alarmingly, his corpse revivified immediately.  This suggests that XE037 may have contaminated the lab at large.",
      "Termination of a subject which was never a part of S37ZBE has confirmed my fears.  XE037 has contaminated most, if not all of the laboratory, most likely via the water supply.  Research has started immediately into a process to destroy XE037 within the human body.",
      "Despite a wide variety of treatments, we have been completely unsuccessful in removing XE037 from human subjects.  Every individual displayed revivification post termination.  Interestingly, XE037 seems to be completely inert prior to termination.",
      "We have finally found success in S37BEP, our emergency investigation into the destruction of XE037 in living subjects.  8 of 10 of the subjects showed no revivification, despite confirmed dosages of XE037.",
      "PE062, our \"cure\" for XE037 contamination, has neared perfection.  Sadly, the production of PE062 is a costly and time-consuming process.  What is more, the substance shows no effect on postmortem subjects whatsoever; a substance which renders XE037 inert after it has activated would be immensely useful in the case of an outbreak.",
      "An alarming discovery has been made.  A colony of XE037 has formed nearly a half mile from the laboratory.  It is unclear how it escaped; it is quite possible that it is in the ground water now.",
      "An emergency meeting was held today to discuss the possible implications of widespread XE037 contamination.  It was agreed that neutralization must be instated immediately to prevent a catastrophic event.",
      "It has begun.  The XE037 contamination has spread for miles, and those who have since deceased have revivified.  It is my fear that extremely large populations will be decimated by this pandemic.  We must find a way to remove XE037 from revivified bodies.",
      "We have even more distressing news than the widespread XE037 contamination, there are reports of the XE037 mutating into various new variants.  See data files on XE037a - XE037f.  Research on the effects of these variants is ongoing.  We do know that XE037d shows signs of PE062 immunity, and XE037b can revive various breeds of canines.  However, revival is not as guaranteed as standard XE037 humanoid infection.  Canine body size seems to influence the chances.  See experiment tXE037b_c.",
      "Today we found our solution, quite by accident.  It was found that XE037 is completely removed from a revivified body following a series of extremely-high energy 4th dimensional transpositions.  Unfortunately, this invariably allows subplane life forms to pass into the prime plan.  The cure is worse than the disease.",
      "XE037 revivification has reached critical levels, which are rapidly overwhelming the available military and regional police assets' ability to stop.  Every team in the field has encountered hostile specimens, and several are no longer responding to communications.  Dr. Savage has proposed a strategic redeployment to the underground complex known as the VAULT, and continuing production of PE062 there."
    ]
  },
  {
    "type": "snippet",
<<<<<<< HEAD
    "category": "radio_archive",
    "text": [ 
      "kssht.  Dark Horse, this is Blue Jay, what's your status, over.  kssht.  Blue Jay, this is Black Horse, still holding, but not for long.  kssht.  Dark Horse, you've got to hold position for 3 hours.  We're almost black on ammo, but resupply is on the way, over.  kssht.  Not possible Blue Jay, too many dead. 30 minutes max, and if you don't order us to retreat we're gone, over.  kssht.",
      "kssht.  Blue Jay, this is Black Rose, got your resupply, going in on vector 36, what's the status of the LZ?  kssht.  Black Rose, this is Blue Jay, what took you so long?  LZ hot and unsecured, ammo black, bayonets in action, land on your own discretion, over.  kssht.  Roger that, hold on, Black Rose out.  kssht.",
      "To whomever is listening, this may be our last broadcast.  Wish you luck.  Can't stay in the studio any longer, station is being rewired to military frequencies for automatic broadcast.  Stay safe, and bless you, people."
=======
    "category": "amigara1",
    "text": [
      "ENTRY 47:\nOur normal mining routine has unearthed a hollow chamber.  This would not be out of the ordinary, save for the odd, perfectly vertical faultline found. This faultline has several odd concavities in it which have the more superstitious crew members alarmed; they seem to be of human origin.\nENTRY 48:\nThe concavities are between 10 and 20 feet tall, and run the length of the faultline.  Each one is vaguely human in shape, but with the proportions of the limbs, neck and head greatly distended, all twisted and curled in on themselves."
    ]
  },
  {
    "type": "snippet",
    "category": "amigara2",
    "text": [
      "ENTRY 49:\nWe've stopped mining operations in this area, obviously, until archaeologists have the chance to inspect the area.  This is going to set our schedule back by at least a week.  This stupid artifact-preservation law has been in place for 50 years, and hasn't even been up for termination despite the fact that these mining operations are the backbone of our economy.\nENTRY 52:\nStill waiting on the archaeologists.  We've done a little light inspection of the faultline; our sounding equipment is insufficient to measure the depth of the concavities.  The equipment is rated at 15 miles depth, but it isn't made for such narrow tunnels, so it's hard to say exactly how far back they go."
    ]
  },
  {
    "type": "snippet",
    "category": "amigara3",
    "text": [
      "ENTRY 54:\nI noticed a couple of the guys down in the chamber with a chisel, breaking off a piece of the sheer wall.  I'm looking the other way.  It's not like the eggheads are going to notice a little piece missing.  Fuck em.\nENTRY 55:\nWell, the archaeologists are down there now with a couple of the boys as guides.  They're hardly Indiana Jones types; I doubt they been below 20 feet.  I hate taking guys off assignment just to babysit the scientists, but if they get hurt we'll be shut down for god knows how long.\nENTRY 58:\nThey're bringing in ANOTHER CREW?  Christ, it's just some cave carvings!  I know that's sort of a big deal, but come on, these guys can't handle it?"
    ]
  },
  {
    "type": "snippet",
    "category": "amigara4",
    "text": [
      "MINE OPERATIONS SUSPENDED; CONTROL TRANSFERRED TO AMIGARA PROJECT UNDER IMPERATIVE 2:07B.\nFAULTLINE SOUNDING HAS PLACED DEPTH AT 30.09 KM.\nDAMAGE TO FAULTLINE DISCOVERED; NEPOWER MINE CREW PLACED UNDER ARREST FOR VIOLATION OF REGULATION 87.08 AND TRANSFERRED TO LAB 89-C FOR USE AS SUBJECTS.\nQUALITY OF FAULTLINE NOT COMPROMISED.\nINITIATING STANDARD TREMOR TEST..."
>>>>>>> 34de6624
    ]
  }
]<|MERGE_RESOLUTION|>--- conflicted
+++ resolved
@@ -2294,13 +2294,15 @@
   },
   {
     "type": "snippet",
-<<<<<<< HEAD
     "category": "radio_archive",
     "text": [ 
       "kssht.  Dark Horse, this is Blue Jay, what's your status, over.  kssht.  Blue Jay, this is Black Horse, still holding, but not for long.  kssht.  Dark Horse, you've got to hold position for 3 hours.  We're almost black on ammo, but resupply is on the way, over.  kssht.  Not possible Blue Jay, too many dead. 30 minutes max, and if you don't order us to retreat we're gone, over.  kssht.",
       "kssht.  Blue Jay, this is Black Rose, got your resupply, going in on vector 36, what's the status of the LZ?  kssht.  Black Rose, this is Blue Jay, what took you so long?  LZ hot and unsecured, ammo black, bayonets in action, land on your own discretion, over.  kssht.  Roger that, hold on, Black Rose out.  kssht.",
       "To whomever is listening, this may be our last broadcast.  Wish you luck.  Can't stay in the studio any longer, station is being rewired to military frequencies for automatic broadcast.  Stay safe, and bless you, people."
-=======
+    ]
+  },
+  {
+    "type": "snippet",
     "category": "amigara1",
     "text": [
       "ENTRY 47:\nOur normal mining routine has unearthed a hollow chamber.  This would not be out of the ordinary, save for the odd, perfectly vertical faultline found. This faultline has several odd concavities in it which have the more superstitious crew members alarmed; they seem to be of human origin.\nENTRY 48:\nThe concavities are between 10 and 20 feet tall, and run the length of the faultline.  Each one is vaguely human in shape, but with the proportions of the limbs, neck and head greatly distended, all twisted and curled in on themselves."
@@ -2325,7 +2327,6 @@
     "category": "amigara4",
     "text": [
       "MINE OPERATIONS SUSPENDED; CONTROL TRANSFERRED TO AMIGARA PROJECT UNDER IMPERATIVE 2:07B.\nFAULTLINE SOUNDING HAS PLACED DEPTH AT 30.09 KM.\nDAMAGE TO FAULTLINE DISCOVERED; NEPOWER MINE CREW PLACED UNDER ARREST FOR VIOLATION OF REGULATION 87.08 AND TRANSFERRED TO LAB 89-C FOR USE AS SUBJECTS.\nQUALITY OF FAULTLINE NOT COMPROMISED.\nINITIATING STANDARD TREMOR TEST..."
->>>>>>> 34de6624
     ]
   }
 ]