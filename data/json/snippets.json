--- conflicted
+++ resolved
@@ -492,7 +492,6 @@
     "type": "snippet",
     "category": "note",
     "text": [
-<<<<<<< HEAD
       "\"If only I had had more time with that Autodoc I could have saved them!  But with that damn chip in their brain those poor cyborg wil never be human again...\""
     ]
   },
@@ -506,11 +505,9 @@
   {
     "type": "snippet",
     "category": "note",
-    "text": [ "\"Gotta slow down, man.  I don't think we spend more than 20% of our time fightin',  Put some Marley on and take off that racketus tripcore nonsense, man.\"" ]
-=======
+    "text": [ 
       "\"Gotta slow down, man.  I don't think we spend more than 20% of our time fightin',  Put some Marley on and take off that racketus tripcore nonsense, man.\""
     ]
->>>>>>> ea190d32
   },
   {
     "type": "snippet",
