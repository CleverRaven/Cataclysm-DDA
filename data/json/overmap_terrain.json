[
  {
    "type": "overmap_terrain",
    "id": "",
    "name": "nothing",
    "sym": "%",
    "color": "white",
    "flags": [ "NO_ROTATE" ]
  },
  {
    "type": "overmap_terrain",
    "abstract": "generic_city_building_no_sidewalk",
    "name": "city building",
    "sym": "^",
    "see_cost": 5,
    "extras": "build",
    "mondensity": 2
  },
  {
    "type": "overmap_terrain",
    "abstract": "generic_city_building",
    "copy-from": "generic_city_building_no_sidewalk",
    "flags": [ "SIDEWALK" ]
  },
  {
    "type": "overmap_terrain",
    "abstract": "generic_city_building_no_rotate",
    "copy-from": "generic_city_building",
    "flags": [ "NO_ROTATE" ]
  },
  {
    "type": "overmap_terrain",
    "id": "park",
    "name": "park",
    "sym": "O",
    "color": "green",
    "see_cost": 2,
    "extras": "build",
    "mondensity": 2,
    "flags": [ "SIDEWALK", "NO_ROTATE" ]
  },
  {
    "type": "overmap_terrain",
    "id": "s_garage",
    "copy-from": "generic_city_building",
    "name": "garage",
    "sym": "O",
    "color": "white"
  },
  {
    "type": "overmap_terrain",
    "id": "cabin_strange",
    "name": "forest",
    "sym": "F",
    "color": "green",
    "see_cost": 5,
    "extras": "field",
    "flags": [ "NO_ROTATE" ]
  },
  {
    "type": "overmap_terrain",
    "id": "cabin_strange_b",
    "name": "cabin basement",
    "sym": "C",
    "color": "i_green",
    "see_cost": 5,
    "extras": "build",
    "flags": [ "NO_ROTATE" ]
  },
  {
    "type": "overmap_terrain",
    "id": "cabin",
    "name": "cabin",
    "sym": "C",
    "color": "i_green",
    "see_cost": 5,
    "extras": "build",
    "mondensity": 2,
    "flags": [ "NO_ROTATE" ]
  },
  {
    "type": "overmap_terrain",
    "id": "dirtlot",
    "name": "dirt lot",
    "sym": "O",
    "color": "brown",
    "see_cost": 5,
    "extras": "field",
    "flags": [ "NO_ROTATE" ]
  },
  {
    "type": "overmap_terrain",
    "id": "dirtroad1_aban1",
    "name": "forest",
    "sym": "F",
    "color": "green",
    "see_cost": 4
  },
  {
    "type": "overmap_terrain",
    "id": "forest_aban1",
    "name": "forest",
    "sym": "F",
    "color": "green",
    "see_cost": 4
  },
  {
    "type": "overmap_terrain",
    "id": "dirtroad2_aban1",
    "name": "forest",
    "sym": "F",
    "color": "green",
    "see_cost": 4
  },
  {
    "type": "overmap_terrain",
    "id": "dirtplaza_aban1",
    "name": "forest",
    "sym": "F",
    "color": "green",
    "see_cost": 4
  },
  {
    "type": "overmap_terrain",
    "id": "cabin_aban1",
    "name": "ruined cabin",
    "sym": "F",
    "color": "green",
    "see_cost": 4
  },
  {
    "type": "overmap_terrain",
    "id": "barn_aban1",
    "name": "barn",
    "sym": "F",
    "color": "green",
    "see_cost": 4
  },
  {
    "type": "overmap_terrain",
    "id": "car_corner_aban1",
    "name": "car corner",
    "sym": "F",
    "color": "green",
    "see_cost": 4
  },
  {
    "type": "overmap_terrain",
    "id": "shipwreck_river_1",
    "name": "shipwreck",
    "sym": "w",
    "color": "red",
    "see_cost": 4,
    "flags": [ "NO_ROTATE" ]
  },
  {
    "type": "overmap_terrain",
    "id": "shipwreck_river_2",
    "name": "shipwreck",
    "sym": "w",
    "color": "red",
    "see_cost": 4,
    "flags": [ "NO_ROTATE" ]
  },
  {
    "type": "overmap_terrain",
    "id": "shipwreck_river_3",
    "name": "razorclaw nest",
    "sym": "w",
    "color": "red",
    "see_cost": 4,
    "flags": [ "NO_ROTATE" ]
  },
  {
    "type": "overmap_terrain",
    "id": "shipwreck_river_4",
    "name": "shipwreck",
    "sym": "w",
    "color": "red",
    "see_cost": 4,
    "flags": [ "NO_ROTATE" ]
  },
  {
    "type": "overmap_terrain",
    "id": "radio_tower",
    "name": "radio tower",
    "sym": "X",
    "color": "light_gray",
    "see_cost": 2,
    "flags": [ "NO_ROTATE" ]
  },
  {
    "type": "overmap_terrain",
    "id": "bandit_cabin",
    "name": "forest",
    "sym": "F",
    "color": "green",
    "see_cost": 5,
    "extras": "field",
    "flags": [ "NO_ROTATE" ]
  },
  {
    "type": "overmap_terrain",
    "id": "bandit_camp_1",
    "name": "forest",
    "sym": "F",
    "color": "green",
    "see_cost": 5,
    "extras": "field",
    "flags": [ "NO_ROTATE" ]
  },
  {
    "type": "overmap_terrain",
    "id": "bandit_camp_2",
    "name": "forest",
    "sym": "F",
    "color": "green",
    "see_cost": 5,
    "extras": "field",
    "flags": [ "NO_ROTATE" ]
  },
  {
    "type": "overmap_terrain",
    "id": "bandit_camp_3",
    "name": "forest",
    "sym": "F",
    "color": "green",
    "see_cost": 5,
    "extras": "field",
    "flags": [ "NO_ROTATE" ]
  },
  {
    "type": "overmap_terrain",
    "id": "bandit_camp_4",
    "name": "forest",
    "sym": "F",
    "color": "green",
    "see_cost": 5,
    "extras": "field",
    "flags": [ "NO_ROTATE" ]
  },
  {
    "type": "overmap_terrain",
    "id": "looted_building",
    "name": "looted building",
    "sym": "#",
    "color": "light_gray",
    "see_cost": 2
  },
  {
    "type": "overmap_terrain",
    "id": "debug_ramps",
    "name": "ramp testing area",
    "sym": "%",
    "color": "white",
    "flags": [ "NO_ROTATE" ]
  },
  {
    "type": "overmap_terrain",
    "id": "campsite",
    "name": "campsite",
    "sym": "+",
    "color": "green",
    "see_cost": 5,
    "extras": "field",
    "spawns": { "group": "GROUP_FOREST", "population": [ 0, 1 ], "chance": 13 },
    "flags": [ "NO_ROTATE" ]
  },
  {
    "type": "overmap_terrain",
    "id": "campsite_a",
    "name": "campsites",
    "sym": "+",
    "color": "green",
    "see_cost": 5,
    "extras": "field",
    "spawns": { "group": "GROUP_FOREST", "population": [ 0, 1 ], "chance": 13 },
    "flags": [ "NO_ROTATE" ]
  },
  {
    "type": "overmap_terrain",
    "id": "campsite_cabin_incomplete",
    "name": "incomplete cabin",
    "sym": "+",
    "color": "light_green",
    "see_cost": 5,
    "extras": "field",
    "spawns": { "group": "GROUP_FOREST", "population": [ 0, 1 ], "chance": 13 },
    "flags": [ "NO_ROTATE" ]
  },
  {
    "type": "overmap_terrain",
    "id": "campsite_field_biker",
    "name": "field campsite",
    "sym": "+",
    "color": "light_green",
    "see_cost": 5,
    "extras": "field",
    "spawns": { "group": "GROUP_FOREST", "population": [ 0, 1 ], "chance": 13 },
    "flags": [ "NO_ROTATE" ]
  },
  {
    "type": "overmap_terrain",
    "id": "campsite_field_biker_destroyed",
    "name": "field campsite",
    "sym": "+",
    "color": "light_green",
    "see_cost": 5,
    "extras": "field",
    "spawns": { "group": "GROUP_FOREST", "population": [ 0, 1 ], "chance": 13 },
    "flags": [ "NO_ROTATE" ]
  },
  {
    "type": "overmap_terrain",
    "id": "pond_field",
    "name": "pond",
    "sym": ".",
    "color": "blue",
    "see_cost": 5,
    "mondensity": 2,
    "flags": [ "NO_ROTATE" ]
  },
  {
    "type": "overmap_terrain",
    "id": "pond_forest",
    "name": "basin",
    "sym": "F",
    "color": "blue",
    "see_cost": 5,
    "mondensity": 2,
    "flags": [ "NO_ROTATE" ]
  },
  {
    "type": "overmap_terrain",
    "id": "pond_swamp",
    "name": "bog",
    "sym": "F",
    "color": "blue",
    "see_cost": 5,
    "mondensity": 2,
    "flags": [ "NO_ROTATE" ]
  },
  {
    "type": "overmap_terrain",
    "id": "hunter_shack",
    "name": "swamp shack",
    "sym": "F",
    "color": "cyan",
    "see_cost": 5,
    "extras": "field",
    "flags": [ "NO_ROTATE" ]
  },
  {
    "type": "overmap_terrain",
    "id": "campground_1a",
    "name": "campground",
    "sym": "+",
    "color": "i_green",
    "see_cost": 5,
    "extras": "field",
    "mondensity": 2
  },
  {
    "type": "overmap_terrain",
    "id": "campground_1b",
    "name": "campground",
    "sym": "+",
    "color": "i_green",
    "see_cost": 5,
    "extras": "field",
    "mondensity": 2
  },
  {
    "type": "overmap_terrain",
    "id": "campground_2a",
    "name": "campground",
    "sym": "+",
    "color": "i_green",
    "see_cost": 5,
    "extras": "field",
    "mondensity": 2
  },
  {
    "type": "overmap_terrain",
    "id": "campground_2b",
    "name": "campground",
    "sym": "+",
    "color": "i_green",
    "see_cost": 5,
    "extras": "field",
    "mondensity": 2
  },
  {
    "type": "overmap_terrain",
    "id": "desolatebarn",
    "copy-from": "generic_city_building_no_sidewalk",
    "name": "desolate barn",
    "sym": "B",
    "color": "brown"
  },
  {
    "type": "overmap_terrain",
    "id": "bandit_garage_1",
    "name": "forest",
    "sym": "F",
    "color": "green",
    "see_cost": 5,
    "extras": "field",
    "flags": [ "NO_ROTATE" ]
  },
  {
    "type": "overmap_terrain",
    "id": "bandit_garage_2",
    "name": "forest",
    "sym": "F",
    "color": "green",
    "see_cost": 5,
    "extras": "field",
    "flags": [ "NO_ROTATE" ]
  },
  {
    "type": "overmap_terrain",
    "id": "mass_grave",
    "name": "mass grave",
    "sym": "X",
    "color": "yellow"
  },
  {
    "type": "overmap_terrain",
    "id": "ws_giant_sinkhole_1",
    "name": "giant sinkhole",
    "copy-from": "generic_city_building_no_sidewalk",
    "sym": "O",
    "color": "brown"
  },
  {
    "type": "overmap_terrain",
    "id": "ws_giant_sinkhole_2",
    "copy-from": "generic_city_building_no_sidewalk",
    "name": "giant sinkhole base",
    "sym": "O",
    "color": "brown"
<<<<<<< HEAD
  },
  {
    "type": "overmap_terrain",
    "id": "cs_public_art_piece",
    "copy-from": "generic_city_building",
    "name": "public art piece",
    "sym": 97,
    "color": "i_white"
  },
  {
    "type": "overmap_terrain",
    "id": "cs_public_space",
    "copy-from": "generic_city_building",
    "name": "public space",
    "color": "i_white"
  },
  {
    "type": "overmap_terrain",
    "id": "cs_car_showroom",
    "copy-from": "generic_city_building",
    "name": "car showroom",
    "sym": 99,
    "color": "i_cyan"
  },
  {
    "type": "overmap_terrain",
    "id": "cs_car_dealership",
    "copy-from": "generic_city_building",
    "name": "car dealership",
    "sym": 99,
    "color": "i_cyan"
  },
  {
    "type": "overmap_terrain",
    "id": "cs_tire_shop",
    "copy-from": "generic_city_building",
    "name": "tire shop",
    "sym": 79,
    "color": "white"
  },
  {
    "type": "overmap_terrain",
    "abstract": "generic_regional_dump",
    "copy-from": "generic_city_building_no_sidewalk",
    "name": "regional dump",
    "sym": 100,
    "color": "i_brown"
  },
  {
    "type": "overmap_terrain",
    "id": "ws_regional_dump_0_0",
    "copy-from": "generic_regional_dump"
  },
  {
    "type": "overmap_terrain",
    "id": "ws_regional_dump_1_0",
    "copy-from": "generic_regional_dump"
  },
  {
    "type": "overmap_terrain",
    "id": "ws_regional_dump_2_0",
    "copy-from": "generic_regional_dump"
  },
  {
    "type": "overmap_terrain",
    "id": "ws_regional_dump_3_0",
    "copy-from": "generic_regional_dump"
  },
  {
    "type": "overmap_terrain",
    "id": "ws_regional_dump_0_1",
    "copy-from": "generic_regional_dump"
  },
  {
    "type": "overmap_terrain",
    "id": "ws_regional_dump_1_1",
    "copy-from": "generic_regional_dump"
  },
  {
    "type": "overmap_terrain",
    "id": "ws_regional_dump_2_1",
    "copy-from": "generic_regional_dump"
  },
  {
    "type": "overmap_terrain",
    "id": "ws_regional_dump_3_1",
    "copy-from": "generic_regional_dump"
  },
  {
    "type": "overmap_terrain",
    "id": "ws_regional_dump_0_2",
    "copy-from": "generic_regional_dump"
  },
  {
    "type": "overmap_terrain",
    "id": "ws_regional_dump_1_2",
    "copy-from": "generic_regional_dump"
  },
  {
    "type": "overmap_terrain",
    "id": "ws_regional_dump_2_2",
    "copy-from": "generic_regional_dump"
  },
  {
    "type": "overmap_terrain",
    "id": "ws_regional_dump_3_2",
    "copy-from": "generic_regional_dump"
  },
  {
    "type": "overmap_terrain",
    "id": "ws_regional_dump_0_3",
    "copy-from": "generic_regional_dump"
  },
  {
    "type": "overmap_terrain",
    "id": "ws_regional_dump_1_3",
    "copy-from": "generic_regional_dump"
  },
  {
    "type": "overmap_terrain",
    "id": "ws_regional_dump_2_3",
    "copy-from": "generic_regional_dump"
  },
  {
    "type": "overmap_terrain",
    "id": "ws_regional_dump_3_3",
    "copy-from": "generic_regional_dump"
  },
  {
    "type": "overmap_terrain",
    "id": "irradiator_1_1",
    "name": "irradiation plant",
    "sym": "i",
    "color": "light_green",
    "see_cost": 5,
    "flags": [ "SIDEWALK" ]
  },
  {
    "type": "overmap_terrain",
    "id": "irradiator_1_2",
    "name": "irradiation plant",
    "sym": "i",
    "color": "light_green",
    "see_cost": 5,
    "flags": [ "SIDEWALK" ]
  },
  {
    "type": "overmap_terrain",
    "id": "irradiator_1_3",
    "name": "irradiation plant",
    "sym": "i",
    "color": "light_green",
    "see_cost": 5,
    "flags": [ "SIDEWALK" ]
  },
  {
    "type": "overmap_terrain",
    "id": "irradiator_1_4",
    "name": "irradiation plant",
    "sym": "i",
    "color": "light_green",
    "see_cost": 5,
    "flags": [ "SIDEWALK" ]
  },
  {
    "type": "overmap_terrain",
    "id": "irradiator_1_5",
    "name": "irradiation plant",
    "sym": "i",
    "color": "light_green",
    "see_cost": 5,
    "mondensity": 2,
    "flags": [ "SIDEWALK" ]
  },
  {
    "type": "overmap_terrain",
    "id": "irradiator_1_6",
    "name": "irradiation plant",
    "sym": "i",
    "color": "light_green",
    "see_cost": 5,
    "flags": [ "SIDEWALK" ]
  },
  {
    "type": "overmap_terrain",
    "id": "irradiator_1_7",
    "name": "irradiation plant",
    "sym": "i",
    "color": "light_green",
    "see_cost": 5
  },
  {
    "type": "overmap_terrain",
    "id": "irradiator_1_8",
    "name": "irradiation plant",
    "sym": "I",
    "color": "light_green",
    "see_cost": 5,
    "flags": [ "SIDEWALK" ]
  },
  {
    "type": "overmap_terrain",
    "id": "irradiator_1_9",
    "name": "irradiation plant",
    "sym": "i",
    "color": "light_green",
    "see_cost": 5
  },
  {
    "type": "overmap_terrain",
    "id": "irradiator_1_1_roof",
    "name": "irradiation plant",
    "sym": "i",
    "color": "light_green",
    "see_cost": 5,
    "flags": [ "SIDEWALK" ]
  },
  {
    "type": "overmap_terrain",
    "id": "irradiator_1_2_roof",
    "name": "irradiation plant",
    "sym": "i",
    "color": "light_green",
    "see_cost": 5,
    "flags": [ "SIDEWALK" ]
  },
  {
    "type": "overmap_terrain",
    "id": "irradiator_1_3_roof",
    "name": "irradiation plant",
    "sym": "i",
    "color": "light_green",
    "see_cost": 5,
    "flags": [ "SIDEWALK" ]
  },
  {
    "type": "overmap_terrain",
    "id": "irradiator_1_4_roof",
    "name": "irradiation plant",
    "sym": "i",
    "color": "light_green",
    "see_cost": 5,
    "flags": [ "SIDEWALK" ]
  },
  {
    "type": "overmap_terrain",
    "id": "irradiator_1_5_roof",
    "name": "irradiation plant",
    "sym": "i",
    "color": "light_green",
    "see_cost": 5,
    "mondensity": 2,
    "flags": [ "SIDEWALK" ]
  },
  {
    "type": "overmap_terrain",
    "id": "irradiator_1_6_roof",
    "name": "irradiation plant",
    "sym": "i",
    "color": "light_green",
    "see_cost": 5,
    "flags": [ "SIDEWALK" ]
  },
  {
    "type": "overmap_terrain",
    "id": "irradiator_1_7_roof",
    "name": "irradiation plant",
    "sym": "i",
    "color": "light_green",
    "see_cost": 5
  },
  {
    "type": "overmap_terrain",
    "id": "irradiator_1_8_roof",
    "name": "irradiation plant",
    "sym": "I",
    "color": "light_green",
    "see_cost": 5,
    "flags": [ "SIDEWALK" ]
  },
  {
    "type": "overmap_terrain",
    "id": "irradiator_1_9_roof",
    "name": "irradiation plant",
    "sym": "i",
    "color": "light_green",
    "see_cost": 5
=======
>>>>>>> 46f5ee42
  }
]<|MERGE_RESOLUTION|>--- conflicted
+++ resolved
@@ -440,7 +440,6 @@
     "name": "giant sinkhole base",
     "sym": "O",
     "color": "brown"
-<<<<<<< HEAD
   },
   {
     "type": "overmap_terrain",
@@ -728,7 +727,5 @@
     "sym": "i",
     "color": "light_green",
     "see_cost": 5
-=======
->>>>>>> 46f5ee42
   }
 ]