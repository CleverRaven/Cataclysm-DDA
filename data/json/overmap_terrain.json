--- conflicted
+++ resolved
@@ -8972,13 +8972,7 @@
     "copy-from": "generic_city_building_no_sidewalk",
     "name": "landscaping supply co",
     "sym": 76,
-<<<<<<< HEAD
     "color": "i_green"
-=======
-    "color": "i_green",
-    "see_cost": 5,
-    "extras": "build",
-    "mondensity": 2
   },
   {
     "type": "overmap_terrain",
@@ -9003,122 +8997,97 @@
   {
     "type": "overmap_terrain",
     "id": "golfcourse_00",
+    "copy-from": "generic_city_building_no_sidewalk",
     "name": "golf course",
     "sym": 71,
-    "color": "green",
-    "see_cost": 5,
-    "extras": "build",
-    "mondensity": 2
+    "color": "green"
   },
   {
     "type": "overmap_terrain",
     "id": "golfcourse_01",
+    "copy-from": "generic_city_building_no_sidewalk",
     "name": "golf course",
     "sym": 71,
-    "color": "green",
-    "see_cost": 5,
-    "extras": "build",
-    "mondensity": 2
+    "color": "green"
   },
   {
     "type": "overmap_terrain",
     "id": "golfcourse_02",
+    "copy-from": "generic_city_building_no_sidewalk",
     "name": "golf course",
     "sym": 71,
-    "color": "green",
-    "see_cost": 5,
-    "extras": "build",
-    "mondensity": 2
+    "color": "green"
   },
   {
     "type": "overmap_terrain",
     "id": "golfcourse_10",
+    "copy-from": "generic_city_building_no_sidewalk",
     "name": "golf course",
     "sym": 71,
-    "color": "green",
-    "see_cost": 5,
-    "extras": "build",
-    "mondensity": 2
+    "color": "green"
   },
   {
     "type": "overmap_terrain",
     "id": "golfcourse_11",
+    "copy-from": "generic_city_building_no_sidewalk",
     "name": "golf course",
     "sym": 71,
-    "color": "green",
-    "see_cost": 5,
-    "extras": "build",
-    "mondensity": 2
+    "color": "green"
   },
   {
     "type": "overmap_terrain",
     "id": "golfcourse_12",
+    "copy-from": "generic_city_building_no_sidewalk",
     "name": "golf course",
     "sym": 71,
-    "color": "green",
-    "see_cost": 5,
-    "extras": "build",
-    "mondensity": 2
+    "color": "green"
   },
   {
     "type": "overmap_terrain",
     "id": "golfcourse_20",
+    "copy-from": "generic_city_building_no_sidewalk",
     "name": "golf course",
     "sym": 71,
-    "color": "green",
-    "see_cost": 5,
-    "extras": "build",
-    "mondensity": 2
+    "color": "green"
   },
   {
     "type": "overmap_terrain",
     "id": "golfcourse_21",
+    "copy-from": "generic_city_building_no_sidewalk",
     "name": "golf course",
     "sym": 71,
-    "color": "green",
-    "see_cost": 5,
-    "extras": "build",
-    "mondensity": 2
+    "color": "green"
   },
   {
     "type": "overmap_terrain",
     "id": "golfcourse_22",
+    "copy-from": "generic_city_building_no_sidewalk",
     "name": "golf course",
     "sym": 71,
-    "color": "green",
-    "see_cost": 5,
-    "extras": "build",
-    "mondensity": 2
+    "color": "green"
   },
   {
     "type": "overmap_terrain",
     "id": "golfcourse_30",
+    "copy-from": "generic_city_building_no_sidewalk",
     "name": "golf course parking lot",
     "sym": 71,
-    "color": "light_gray",
-    "see_cost": 5,
-    "extras": "build",
-    "mondensity": 2
+    "color": "light_gray"
   },
   {
     "type": "overmap_terrain",
     "id": "golfcourse_31",
+    "copy-from": "generic_city_building_no_sidewalk",
     "name": "golf course service building",
     "sym": 71,
-    "color": "light_gray",
-    "see_cost": 5,
-    "extras": "build",
-    "mondensity": 2
+    "color": "light_gray"
   },
   {
     "type": "overmap_terrain",
     "id": "golfcourse_32",
+    "copy-from": "generic_city_building_no_sidewalk",
     "name": "golf course",
     "sym": 71,
-    "color": "green",
-    "see_cost": 5,
-    "extras": "build",
-    "mondensity": 2
->>>>>>> aa662723
+    "color": "green"
   }
 ]