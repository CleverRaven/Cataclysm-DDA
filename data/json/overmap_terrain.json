--- conflicted
+++ resolved
@@ -322,3104 +322,6 @@
   },
   {
     "type": "overmap_terrain",
-<<<<<<< HEAD
-    "id": "apartments_mod_tower_SW",
-    "copy-from": "apartments_tower_any"
-  },
-  {
-    "type": "overmap_terrain",
-    "id": "apartments_mod_tower_SE",
-    "copy-from": "apartments_tower_any"
-  },
-  {
-    "type": "overmap_terrain",
-    "id": "apartments_con_tower_110",
-    "copy-from": "apartments_tower_any"
-  },
-  {
-    "type": "overmap_terrain",
-    "id": "apartments_con_tower_010",
-    "copy-from": "apartments_tower_any"
-  },
-  {
-    "type": "overmap_terrain",
-    "id": "apartments_con_tower_100",
-    "copy-from": "apartments_tower_any"
-  },
-  {
-    "type": "overmap_terrain",
-    "id": "apartments_con_tower_000",
-    "copy-from": "apartments_tower_any"
-  },
-  {
-    "type": "overmap_terrain",
-    "id": "apartments_con_tower_111",
-    "copy-from": "apartments_tower_any"
-  },
-  {
-    "type": "overmap_terrain",
-    "id": "apartments_con_tower_011",
-    "copy-from": "apartments_tower_any"
-  },
-  {
-    "type": "overmap_terrain",
-    "id": "apartments_con_tower_101",
-    "copy-from": "apartments_tower_any"
-  },
-  {
-    "type": "overmap_terrain",
-    "id": "apartments_con_tower_001",
-    "copy-from": "apartments_tower_any"
-  },
-  {
-    "type": "overmap_terrain",
-    "id": "apartments_con_tower_113",
-    "copy-from": "apartments_tower_any"
-  },
-  {
-    "type": "overmap_terrain",
-    "id": "apartments_con_tower_013",
-    "copy-from": "apartments_tower_any"
-  },
-  {
-    "type": "overmap_terrain",
-    "id": "apartments_con_tower_112",
-    "copy-from": "apartments_tower_any"
-  },
-  {
-    "type": "overmap_terrain",
-    "id": "apartments_con_tower_012",
-    "copy-from": "apartments_tower_any"
-  },
-  {
-    "type": "overmap_terrain",
-    "id": "apartments_con_tower_102",
-    "copy-from": "apartments_tower_any"
-  },
-  {
-    "type": "overmap_terrain",
-    "id": "apartments_con_tower_002",
-    "copy-from": "apartments_tower_any"
-  },
-  {
-    "type": "overmap_terrain",
-    "id": "apartments_con_tower_114",
-    "copy-from": "apartments_tower_any"
-  },
-  {
-    "type": "overmap_terrain",
-    "id": "apartments_con_tower_014",
-    "copy-from": "apartments_tower_any"
-  },
-  {
-    "type": "overmap_terrain",
-    "id": "apartments_con_tower_015",
-    "name": "open air",
-    "sym": ".",
-    "color": "blue"
-  },
-  {
-    "type": "overmap_terrain",
-    "id": "apartments_con_tower_104",
-    "copy-from": "apartments_tower_any"
-  },
-  {
-    "type": "overmap_terrain",
-    "id": "apartments_con_tower_004",
-    "copy-from": "apartments_tower_any"
-  },
-  {
-    "type": "overmap_terrain",
-    "id": "apartments_mod_tower_110",
-    "copy-from": "apartments_tower_any"
-  },
-  {
-    "type": "overmap_terrain",
-    "id": "apartments_mod_tower_010",
-    "copy-from": "apartments_tower_any"
-  },
-  {
-    "type": "overmap_terrain",
-    "id": "apartments_mod_tower_100",
-    "copy-from": "apartments_tower_any"
-  },
-  {
-    "type": "overmap_terrain",
-    "id": "apartments_mod_tower_000",
-    "copy-from": "apartments_tower_any"
-  },
-  {
-    "type": "overmap_terrain",
-    "id": "apartments_mod_tower_111",
-    "copy-from": "apartments_tower_any"
-  },
-  {
-    "type": "overmap_terrain",
-    "id": "apartments_mod_tower_011",
-    "copy-from": "apartments_tower_any"
-  },
-  {
-    "type": "overmap_terrain",
-    "id": "apartments_mod_tower_101",
-    "copy-from": "apartments_tower_any"
-  },
-  {
-    "type": "overmap_terrain",
-    "id": "apartments_mod_tower_001",
-    "copy-from": "apartments_tower_any"
-  },
-  {
-    "type": "overmap_terrain",
-    "id": "apartments_mod_tower_112",
-    "copy-from": "apartments_tower_any"
-  },
-  {
-    "type": "overmap_terrain",
-    "id": "apartments_mod_tower_012",
-    "copy-from": "apartments_tower_any"
-  },
-  {
-    "type": "overmap_terrain",
-    "id": "apartments_mod_tower_113",
-    "copy-from": "apartments_tower_any"
-  },
-  {
-    "type": "overmap_terrain",
-    "id": "apartments_mod_tower_013",
-    "copy-from": "apartments_tower_any"
-  },
-  {
-    "type": "overmap_terrain",
-    "id": "apartments_mod_tower_103",
-    "copy-from": "apartments_tower_any"
-  },
-  {
-    "type": "overmap_terrain",
-    "id": "apartments_mod_tower_003",
-    "copy-from": "apartments_tower_any"
-  },
-  {
-    "type": "overmap_terrain",
-    "id": "office_tower_1_entrance",
-    "name": "office tower",
-    "sym": "T",
-    "color": "i_light_gray",
-    "see_cost": 5,
-    "mondensity": 2,
-    "flags": [ "SIDEWALK", "NO_ROTATE" ]
-  },
-  {
-    "type": "overmap_terrain",
-    "id": "office_tower_1",
-    "name": "office tower",
-    "sym": "t",
-    "color": "i_light_gray",
-    "see_cost": 5,
-    "mondensity": 2,
-    "flags": [ "SIDEWALK", "NO_ROTATE" ]
-  },
-  {
-    "type": "overmap_terrain",
-    "id": "office_tower_b_entrance",
-    "name": "tower parking",
-    "sym": "p",
-    "color": "i_light_gray",
-    "see_cost": 5,
-    "mondensity": 2,
-    "flags": [ "SIDEWALK", "NO_ROTATE" ]
-  },
-  {
-    "type": "overmap_terrain",
-    "id": "office_tower_b",
-    "name": "tower parking",
-    "sym": "p",
-    "color": "i_light_gray",
-    "see_cost": 5,
-    "mondensity": 2,
-    "flags": [ "SIDEWALK", "NO_ROTATE" ]
-  },
-  {
-    "type": "overmap_terrain",
-    "id": "office_tower_2_a1",
-    "name": "office tower",
-    "sym": "t",
-    "color": "i_light_gray",
-    "see_cost": 5,
-    "mondensity": 2,
-    "flags": [ "SIDEWALK" ]
-  },
-  {
-    "type": "overmap_terrain",
-    "id": "office_tower_2_a2",
-    "name": "office tower",
-    "sym": "t",
-    "color": "i_light_gray",
-    "see_cost": 5,
-    "mondensity": 2,
-    "flags": [ "SIDEWALK" ]
-  },
-  {
-    "type": "overmap_terrain",
-    "id": "office_tower_2_a3",
-    "name": "office courtyard",
-    "sym": "O",
-    "color": "light_gray",
-    "see_cost": 5,
-    "mondensity": 2,
-    "flags": [ "SIDEWALK" ]
-  },
-  {
-    "type": "overmap_terrain",
-    "id": "office_tower_2_b1",
-    "name": "office tower",
-    "sym": "t",
-    "color": "i_light_gray",
-    "see_cost": 5,
-    "mondensity": 2,
-    "flags": [ "SIDEWALK" ]
-  },
-  {
-    "type": "overmap_terrain",
-    "id": "office_tower_2_b2",
-    "name": "office tower",
-    "sym": "t",
-    "color": "i_light_gray",
-    "see_cost": 5,
-    "mondensity": 2,
-    "flags": [ "SIDEWALK" ]
-  },
-  {
-    "type": "overmap_terrain",
-    "id": "office_tower_2_b3",
-    "name": "office tower",
-    "sym": "T",
-    "color": "i_light_gray",
-    "see_cost": 5,
-    "mondensity": 2,
-    "flags": [ "SIDEWALK" ]
-  },
-  {
-    "type": "overmap_terrain",
-    "id": "office_tower_2_a1_tower_lab",
-    "name": "office tower",
-    "sym": "t",
-    "color": "i_light_gray",
-    "see_cost": 5,
-    "mondensity": 2,
-    "flags": [ "SIDEWALK" ]
-  },
-  {
-    "type": "overmap_terrain",
-    "id": "office_tower_open_air_corner",
-    "name": "open air",
-    "sym": ".",
-    "color": "blue"
-  },
-  {
-    "type": "overmap_terrain",
-    "id": "church",
-    "copy-from": "generic_city_building",
-    "name": "church",
-    "sym": "C",
-    "color": "light_red"
-  },
-  {
-    "type": "overmap_terrain",
-    "id": "cathedral_1_NW",
-    "name": "cathedral",
-    "sym": "C",
-    "color": "i_light_red",
-    "see_cost": 5,
-    "mondensity": 2,
-    "flags": [ "SIDEWALK", "KNOWN_DOWN" ]
-  },
-  {
-    "type": "overmap_terrain",
-    "id": "cathedral_1_NE",
-    "copy-from": "cathedral_1_NW"
-  },
-  {
-    "type": "overmap_terrain",
-    "id": "cathedral_1_SW",
-    "copy-from": "cathedral_1_NW"
-  },
-  {
-    "type": "overmap_terrain",
-    "id": "cathedral_1_SE",
-    "copy-from": "cathedral_1_NW"
-  },
-  {
-    "type": "overmap_terrain",
-    "id": "cathedral_b_NW",
-    "copy-from": "cathedral_1_NW",
-    "name": "cathedral basement",
-    "delete": { "flags": [ "SIDEWALK", "KNOWN_DOWN" ] }
-  },
-  {
-    "type": "overmap_terrain",
-    "id": "cathedral_b_NE",
-    "copy-from": "cathedral_b_NW"
-  },
-  {
-    "type": "overmap_terrain",
-    "id": "cathedral_b_SW",
-    "copy-from": "cathedral_b_NW"
-  },
-  {
-    "type": "overmap_terrain",
-    "id": "cathedral_b_SE",
-    "copy-from": "cathedral_b_NW"
-  },
-  {
-    "type": "overmap_terrain",
-    "id": "s_grocery",
-    "name": "grocery store",
-    "copy-from": "generic_city_building",
-    "color": "green"
-  },
-  {
-    "type": "overmap_terrain",
-    "id": "s_grocery_roof",
-    "name": "grocery store roof",
-    "copy-from": "generic_city_building",
-    "color": "green"
-  },
-  {
-    "type": "overmap_terrain",
-    "id": "s_grocery_1",
-    "name": "grocery store",
-    "copy-from": "generic_city_building",
-    "color": "green"
-  },
-  {
-    "type": "overmap_terrain",
-    "id": "s_grocery_roof_1",
-    "name": "grocery store roof",
-    "copy-from": "generic_city_building",
-    "color": "green"
-  },
-  {
-    "type": "overmap_terrain",
-    "id": "s_hardware",
-    "name": "hardware store",
-    "copy-from": "generic_city_building",
-    "color": "cyan"
-  },
-  {
-    "type": "overmap_terrain",
-    "id": "s_electronics",
-    "name": "electronics store",
-    "copy-from": "generic_city_building",
-    "color": "yellow"
-  },
-  {
-    "type": "overmap_terrain",
-    "id": "s_sports",
-    "name": "sporting goods store",
-    "copy-from": "generic_city_building",
-    "color": "light_cyan"
-  },
-  {
-    "type": "overmap_terrain",
-    "id": "s_liquor",
-    "name": "liquor store",
-    "copy-from": "generic_city_building",
-    "color": "magenta"
-  },
-  {
-    "type": "overmap_terrain",
-    "id": "s_liquor_roof",
-    "name": "liquor store roof",
-    "copy-from": "generic_city_building",
-    "color": "magenta"
-  },
-  {
-    "type": "overmap_terrain",
-    "id": "s_gun",
-    "name": "gun store",
-    "copy-from": "generic_city_building",
-    "color": "red"
-  },
-  {
-    "type": "overmap_terrain",
-    "id": "s_clothes",
-    "name": "clothing store",
-    "copy-from": "generic_city_building",
-    "color": "blue"
-  },
-  {
-    "type": "overmap_terrain",
-    "id": "s_library",
-    "name": "library",
-    "copy-from": "generic_city_building",
-    "color": "i_brown"
-  },
-  {
-    "type": "overmap_terrain",
-    "id": "s_bookstore",
-    "name": "bookstore",
-    "copy-from": "generic_city_building",
-    "color": "i_brown"
-  },
-  {
-    "type": "overmap_terrain",
-    "id": "s_restaurant",
-    "name": "restaurant",
-    "copy-from": "generic_city_building",
-    "color": "pink"
-  },
-  {
-    "type": "overmap_terrain",
-    "id": "s_restaurant_roof",
-    "name": "restaurant roof",
-    "copy-from": "generic_city_building",
-    "color": "pink"
-  },
-  {
-    "type": "overmap_terrain",
-    "id": "s_restaurant_1",
-    "name": "restaurant",
-    "copy-from": "generic_city_building",
-    "color": "pink"
-  },
-  {
-    "type": "overmap_terrain",
-    "id": "s_restaurant_roof_1",
-    "name": "restaurant roof",
-    "copy-from": "generic_city_building",
-    "color": "pink"
-  },
-  {
-    "type": "overmap_terrain",
-    "id": "s_restaurant_2",
-    "name": "restaurant",
-    "copy-from": "generic_city_building",
-    "color": "pink"
-  },
-  {
-    "type": "overmap_terrain",
-    "id": "s_restaurant_roof_2",
-    "name": "restaurant roof",
-    "copy-from": "generic_city_building",
-    "color": "pink"
-  },
-  {
-    "type": "overmap_terrain",
-    "id": "s_restaurant_3",
-    "name": "restaurant",
-    "copy-from": "generic_city_building",
-    "color": "pink"
-  },
-  {
-    "type": "overmap_terrain",
-    "id": "s_restaurant_roof_3",
-    "name": "restaurant roof",
-    "copy-from": "generic_city_building",
-    "color": "pink"
-  },
-  {
-    "type": "overmap_terrain",
-    "id": "s_restaurant_fast",
-    "name": "fast food restaurant",
-    "copy-from": "generic_city_building",
-    "color": "yellow_magenta"
-  },
-  {
-    "type": "overmap_terrain",
-    "id": "s_restaurant_fast_roof",
-    "name": "fast food restaurant roof",
-    "copy-from": "generic_city_building",
-    "color": "yellow_magenta"
-  },
-  {
-    "type": "overmap_terrain",
-    "id": "s_restaurant_fast_1",
-    "name": "fast food restaurant",
-    "copy-from": "generic_city_building",
-    "color": "yellow_magenta"
-  },
-  {
-    "type": "overmap_terrain",
-    "id": "s_restaurant_fast_roof_1",
-    "name": "fast food restaurant roof",
-    "copy-from": "generic_city_building",
-    "color": "yellow_magenta"
-  },
-  {
-    "type": "overmap_terrain",
-    "id": "s_restaurant_coffee",
-    "name": "coffee shop",
-    "copy-from": "generic_city_building",
-    "color": "white_magenta"
-  },
-  {
-    "type": "overmap_terrain",
-    "id": "s_restaurant_coffee_roof",
-    "name": "coffee shop",
-    "copy-from": "generic_city_building",
-    "color": "white_magenta"
-  },
-  {
-    "type": "overmap_terrain",
-    "id": "s_restaurant_coffee_1",
-    "name": "coffee shop",
-    "copy-from": "generic_city_building",
-    "color": "white_magenta"
-  },
-  {
-    "type": "overmap_terrain",
-    "id": "s_restaurant_coffee_roof_1",
-    "name": "coffee shop",
-    "copy-from": "generic_city_building",
-    "color": "white_magenta"
-  },
-  {
-    "type": "overmap_terrain",
-    "id": "s_restaurant_coffee_2",
-    "name": "coffee shop",
-    "copy-from": "generic_city_building",
-    "color": "white_magenta"
-  },
-  {
-    "type": "overmap_terrain",
-    "id": "s_restaurant_coffee_roof_2",
-    "name": "coffee shop",
-    "copy-from": "generic_city_building",
-    "color": "white_magenta"
-  },
-  {
-    "type": "overmap_terrain",
-    "id": "s_teashop",
-    "name": "teashop",
-    "copy-from": "generic_city_building",
-    "color": "c_light_cyan_magenta"
-  },
-  {
-    "type": "overmap_terrain",
-    "id": "s_teashop_roof",
-    "name": "teashop roof",
-    "copy-from": "generic_city_building",
-    "color": "c_light_cyan_magenta"
-  },
-  {
-    "type": "overmap_terrain",
-    "id": "s_teashop_1",
-    "name": "teashop",
-    "copy-from": "generic_city_building",
-    "color": "c_light_cyan_magenta"
-  },
-  {
-    "type": "overmap_terrain",
-    "id": "s_teashop_roof_1",
-    "name": "teashop roof",
-    "copy-from": "generic_city_building",
-    "color": "c_light_cyan_magenta"
-  },
-  {
-    "type": "overmap_terrain",
-    "id": "s_teashop_upper_roof_1",
-    "name": "teashop roof",
-    "copy-from": "generic_city_building",
-    "color": "c_light_cyan_magenta"
-  },
-  {
-    "type": "overmap_terrain",
-    "id": "bar",
-    "name": "bar",
-    "copy-from": "generic_city_building",
-    "color": "i_magenta"
-  },
-  {
-    "type": "overmap_terrain",
-    "id": "bar_roof",
-    "name": "bar roof",
-    "copy-from": "generic_city_building",
-    "color": "i_magenta"
-  },
-  {
-    "type": "overmap_terrain",
-    "id": "bar_1",
-    "name": "bar",
-    "copy-from": "generic_city_building",
-    "color": "i_magenta"
-  },
-  {
-    "type": "overmap_terrain",
-    "id": "bar_roof_1",
-    "name": "bar roof",
-    "copy-from": "generic_city_building",
-    "color": "i_magenta"
-  },
-  {
-    "type": "overmap_terrain",
-    "id": "s_butcher",
-    "name": "butcher shop",
-    "copy-from": "generic_city_building",
-    "color": "i_red"
-  },
-  {
-    "type": "overmap_terrain",
-    "id": "s_bike_shop",
-    "name": "bike shop",
-    "copy-from": "generic_city_building",
-    "color": "i_cyan"
-  },
-  {
-    "type": "overmap_terrain",
-    "id": "s_pizza_parlor",
-    "name": "pizza parlor",
-    "copy-from": "generic_city_building",
-    "color": "pink_magenta"
-  },
-  {
-    "type": "overmap_terrain",
-    "id": "s_pizza_parlor_roof",
-    "name": "pizza parlor roof",
-    "copy-from": "generic_city_building",
-    "color": "pink_magenta"
-  },
-  {
-    "type": "overmap_terrain",
-    "id": "s_pizza_parlor_1",
-    "name": "pizza parlor",
-    "copy-from": "generic_city_building",
-    "color": "pink_magenta"
-  },
-  {
-    "type": "overmap_terrain",
-    "id": "s_pizza_parlor_roof_1",
-    "name": "pizza parlor roof",
-    "copy-from": "generic_city_building",
-    "color": "pink_magenta"
-  },
-  {
-    "type": "overmap_terrain",
-    "id": "sub_station",
-    "name": "subway station",
-    "sym": "S",
-    "color": "yellow",
-    "see_cost": 5,
-    "extras": "build",
-    "mondensity": 2,
-    "flags": [ "KNOWN_DOWN", "SIDEWALK" ]
-  },
-  {
-    "type": "overmap_terrain",
-    "id": "s_garage",
-    "copy-from": "generic_city_building",
-    "name": "garage",
-    "sym": "O",
-    "color": "white"
-  },
-  {
-    "type": "overmap_terrain",
-    "id": "cabin_strange",
-    "name": "forest",
-    "sym": "F",
-    "color": "green",
-    "see_cost": 5,
-    "extras": "field",
-    "flags": [ "NO_ROTATE" ]
-  },
-  {
-    "type": "overmap_terrain",
-    "id": "cabin_strange_b",
-    "name": "cabin basement",
-    "sym": "C",
-    "color": "i_green",
-    "see_cost": 5,
-    "extras": "build",
-    "flags": [ "NO_ROTATE" ]
-  },
-  {
-    "type": "overmap_terrain",
-    "id": "cabin",
-    "name": "cabin",
-    "sym": "C",
-    "color": "i_green",
-    "see_cost": 5,
-    "extras": "build",
-    "mondensity": 2,
-    "flags": [ "NO_ROTATE" ]
-  },
-  {
-    "type": "overmap_terrain",
-    "id": "dirtlot",
-    "name": "dirt lot",
-    "sym": "O",
-    "color": "brown",
-    "see_cost": 5,
-    "extras": "field",
-    "flags": [ "NO_ROTATE" ]
-  },
-  {
-    "type": "overmap_terrain",
-    "id": "sugar_house",
-    "copy-from": "generic_city_building_no_sidewalk",
-    "name": "sugar house",
-    "sym": "S",
-    "color": "i_brown"
-  },
-  {
-    "type": "overmap_terrain",
-    "id": "farm_1",
-    "name": "farm field",
-    "sym": "#",
-    "color": "i_brown",
-    "see_cost": 5,
-    "extras": "field",
-    "mondensity": 2
-  },
-  {
-    "type": "overmap_terrain",
-    "id": "farm_2",
-    "name": "farm house",
-    "sym": "^",
-    "color": "i_brown",
-    "see_cost": 5,
-    "extras": "build",
-    "mondensity": 2
-  },
-  {
-    "type": "overmap_terrain",
-    "id": "farm_3",
-    "name": "farm field",
-    "sym": "#",
-    "color": "i_brown",
-    "see_cost": 5,
-    "extras": "field",
-    "mondensity": 2
-  },
-  {
-    "type": "overmap_terrain",
-    "id": "farm_4",
-    "name": "farm field",
-    "sym": "#",
-    "color": "i_brown",
-    "see_cost": 5,
-    "extras": "field",
-    "mondensity": 2
-  },
-  {
-    "type": "overmap_terrain",
-    "id": "farm_5",
-    "name": "farm field",
-    "sym": "#",
-    "color": "i_brown",
-    "see_cost": 5,
-    "extras": "field",
-    "mondensity": 2
-  },
-  {
-    "type": "overmap_terrain",
-    "id": "farm_6",
-    "name": "farm field",
-    "sym": "#",
-    "color": "i_brown",
-    "see_cost": 5,
-    "extras": "field",
-    "mondensity": 2
-  },
-  {
-    "type": "overmap_terrain",
-    "id": "farm_7",
-    "name": "farm field",
-    "sym": "#",
-    "color": "i_brown",
-    "see_cost": 5,
-    "extras": "field",
-    "mondensity": 2
-  },
-  {
-    "type": "overmap_terrain",
-    "id": "farm_8",
-    "name": "farm field",
-    "sym": "#",
-    "color": "i_brown",
-    "see_cost": 5,
-    "extras": "field",
-    "mondensity": 2
-  },
-  {
-    "type": "overmap_terrain",
-    "id": "farm_9",
-    "name": "farm field",
-    "sym": "#",
-    "color": "i_brown",
-    "see_cost": 5,
-    "extras": "field",
-    "mondensity": 2
-  },
-  {
-    "type": "overmap_terrain",
-    "id": "2farm_1",
-    "name": "farm field",
-    "sym": "#",
-    "color": "i_brown",
-    "see_cost": 5,
-    "extras": "field",
-    "mondensity": 2
-  },
-  {
-    "type": "overmap_terrain",
-    "id": "2farm_2",
-    "name": "farm field",
-    "sym": "#",
-    "color": "i_brown",
-    "see_cost": 5,
-    "extras": "field",
-    "mondensity": 2
-  },
-  {
-    "type": "overmap_terrain",
-    "id": "2farm_3",
-    "name": "farm",
-    "sym": "#",
-    "color": "i_brown",
-    "see_cost": 5,
-    "extras": "field",
-    "mondensity": 2
-  },
-  {
-    "type": "overmap_terrain",
-    "id": "2farm_4",
-    "name": "farm",
-    "sym": "#",
-    "color": "i_brown",
-    "see_cost": 5,
-    "extras": "field",
-    "mondensity": 2
-  },
-  {
-    "type": "overmap_terrain",
-    "id": "2farm_5",
-    "name": "farm field",
-    "sym": "#",
-    "color": "i_brown",
-    "see_cost": 5,
-    "extras": "field",
-    "mondensity": 2
-  },
-  {
-    "type": "overmap_terrain",
-    "id": "2farm_6",
-    "name": "farm field",
-    "sym": "#",
-    "color": "i_brown",
-    "see_cost": 5,
-    "extras": "field",
-    "mondensity": 2
-  },
-  {
-    "type": "overmap_terrain",
-    "id": "2farm_7",
-    "name": "farm",
-    "sym": "#",
-    "color": "i_brown",
-    "see_cost": 5,
-    "extras": "field",
-    "mondensity": 2
-  },
-  {
-    "type": "overmap_terrain",
-    "id": "2farm_8",
-    "name": "farm",
-    "sym": "#",
-    "color": "i_brown",
-    "see_cost": 5,
-    "extras": "field",
-    "mondensity": 2
-  },
-  {
-    "type": "overmap_terrain",
-    "id": "2farm_9",
-    "name": "farm field",
-    "sym": "#",
-    "color": "i_brown",
-    "see_cost": 5,
-    "extras": "field",
-    "mondensity": 2
-  },
-  {
-    "type": "overmap_terrain",
-    "id": "2farm_10",
-    "name": "farm field",
-    "sym": "#",
-    "color": "i_brown",
-    "see_cost": 5,
-    "extras": "field",
-    "mondensity": 2
-  },
-  {
-    "type": "overmap_terrain",
-    "id": "2farm_11",
-    "name": "farm house",
-    "sym": "^",
-    "color": "i_brown",
-    "see_cost": 5,
-    "extras": "field",
-    "mondensity": 2
-  },
-  {
-    "type": "overmap_terrain",
-    "id": "2farm_12",
-    "name": "farm field",
-    "sym": "#",
-    "color": "i_brown",
-    "see_cost": 5,
-    "extras": "field",
-    "mondensity": 2
-  },
-  {
-    "type": "overmap_terrain",
-    "id": "2farm_13",
-    "name": "farm field",
-    "sym": "#",
-    "color": "i_brown",
-    "see_cost": 5,
-    "extras": "field",
-    "mondensity": 2
-  },
-  {
-    "type": "overmap_terrain",
-    "id": "2farm_14",
-    "name": "farm field",
-    "sym": "#",
-    "color": "i_brown",
-    "see_cost": 5,
-    "extras": "field",
-    "mondensity": 2
-  },
-  {
-    "type": "overmap_terrain",
-    "id": "2farm_15",
-    "name": "farm field",
-    "sym": "#",
-    "color": "i_brown",
-    "see_cost": 5,
-    "extras": "field",
-    "mondensity": 2
-  },
-  {
-    "type": "overmap_terrain",
-    "id": "2farm_16",
-    "name": "farm field",
-    "sym": "#",
-    "color": "i_brown",
-    "see_cost": 5,
-    "extras": "field",
-    "mondensity": 2
-  },
-  {
-    "type": "overmap_terrain",
-    "id": "farm_stills_1",
-    "name": "farm field",
-    "sym": "#",
-    "color": "i_brown",
-    "see_cost": 5,
-    "extras": "field",
-    "mondensity": 2
-  },
-  {
-    "type": "overmap_terrain",
-    "id": "farm_stills_2",
-    "name": "farm field",
-    "sym": "#",
-    "color": "i_brown",
-    "see_cost": 5,
-    "extras": "field",
-    "mondensity": 2
-  },
-  {
-    "type": "overmap_terrain",
-    "id": "farm_stills_3",
-    "name": "farm house",
-    "sym": "^",
-    "color": "i_brown",
-    "see_cost": 5,
-    "extras": "field",
-    "mondensity": 2
-  },
-  {
-    "type": "overmap_terrain",
-    "id": "farm_stills_4",
-    "name": "grape farm",
-    "sym": "#",
-    "color": "i_brown",
-    "see_cost": 5,
-    "extras": "field",
-    "mondensity": 2
-  },
-  {
-    "type": "overmap_terrain",
-    "id": "farm_stills_5",
-    "name": "farm field",
-    "sym": "#",
-    "color": "i_brown",
-    "see_cost": 5,
-    "extras": "field",
-    "mondensity": 2
-  },
-  {
-    "type": "overmap_terrain",
-    "id": "farm_stills_6",
-    "name": "farm field",
-    "sym": "#",
-    "color": "i_brown",
-    "see_cost": 5,
-    "extras": "field",
-    "mondensity": 2
-  },
-  {
-    "type": "overmap_terrain",
-    "id": "farm_stills_7",
-    "name": "stills",
-    "sym": "#",
-    "color": "brown",
-    "see_cost": 5,
-    "extras": "field",
-    "mondensity": 2
-  },
-  {
-    "type": "overmap_terrain",
-    "id": "farm_stills_8",
-    "name": "grape farm",
-    "sym": "#",
-    "color": "i_brown",
-    "see_cost": 5,
-    "extras": "field",
-    "mondensity": 2
-  },
-  {
-    "type": "overmap_terrain",
-    "id": "farm_stills_9",
-    "name": "farm field",
-    "sym": "#",
-    "color": "i_brown",
-    "see_cost": 5,
-    "extras": "field",
-    "mondensity": 2
-  },
-  {
-    "type": "overmap_terrain",
-    "id": "farm_stills_10",
-    "name": "farm field",
-    "sym": "#",
-    "color": "i_brown",
-    "see_cost": 5,
-    "extras": "field",
-    "mondensity": 2
-  },
-  {
-    "type": "overmap_terrain",
-    "id": "farm_stills_11",
-    "name": "orchard",
-    "sym": "#",
-    "color": "brown",
-    "see_cost": 5,
-    "extras": "field",
-    "mondensity": 2
-  },
-  {
-    "type": "overmap_terrain",
-    "id": "farm_stills_12",
-    "name": "grape farm",
-    "sym": "#",
-    "color": "i_brown",
-    "see_cost": 5,
-    "extras": "field",
-    "mondensity": 2
-  },
-  {
-    "type": "overmap_terrain",
-    "id": "police",
-    "name": "police station",
-    "copy-from": "generic_city_building",
-    "color": "h_yellow"
-  },
-  {
-    "type": "overmap_terrain",
-    "id": "bank",
-    "name": "bank",
-    "sym": "$",
-    "color": "light_gray",
-    "see_cost": 5,
-    "mondensity": 2,
-    "flags": [ "SIDEWALK" ]
-  },
-  {
-    "type": "overmap_terrain",
-    "id": "pawn",
-    "name": "pawn shop",
-    "copy-from": "generic_city_building",
-    "color": "white"
-  },
-  {
-    "type": "overmap_terrain",
-    "id": "mil_surplus",
-    "name": "mil. surplus",
-    "sym": "M",
-    "copy-from": "generic_city_building",
-    "color": "i_light_gray"
-  },
-  {
-    "type": "overmap_terrain",
-    "id": "furniture",
-    "name": "furniture store",
-    "copy-from": "generic_city_building",
-    "color": "brown"
-  },
-  {
-    "type": "overmap_terrain",
-    "id": "abstorefront",
-    "name": "abandoned storefront",
-    "copy-from": "generic_city_building",
-    "color": "h_dark_gray"
-  },
-  {
-    "type": "overmap_terrain",
-    "id": "abstorefront_roof",
-    "name": "abandoned storefront roof",
-    "copy-from": "generic_city_building",
-    "color": "h_dark_gray"
-  },
-  {
-    "type": "overmap_terrain",
-    "id": "abstorefront_1",
-    "name": "abandoned storefront",
-    "copy-from": "generic_city_building",
-    "color": "h_dark_gray"
-  },
-  {
-    "type": "overmap_terrain",
-    "id": "abstorefront_roof_1",
-    "name": "abandoned storefront roof",
-    "copy-from": "generic_city_building",
-    "color": "h_dark_gray"
-  },
-  {
-    "type": "overmap_terrain",
-    "id": "abstorefront_2",
-    "name": "abandoned storefront",
-    "copy-from": "generic_city_building",
-    "color": "h_dark_gray"
-  },
-  {
-    "type": "overmap_terrain",
-    "id": "abstorefront_roof_2",
-    "name": "abandoned storefront roof",
-    "copy-from": "generic_city_building",
-    "color": "h_dark_gray"
-  },
-  {
-    "type": "overmap_terrain",
-    "id": "s_music",
-    "copy-from": "generic_city_building",
-    "name": "music store",
-    "sym": "m",
-    "color": "brown"
-  },
-  {
-    "type": "overmap_terrain",
-    "id": "megastore_entrance",
-    "name": "megastore",
-    "sym": "+",
-    "color": "light_blue",
-    "see_cost": 5,
-    "extras": "build",
-    "mondensity": 2,
-    "flags": [ "SIDEWALK", "NO_ROTATE" ]
-  },
-  {
-    "type": "overmap_terrain",
-    "id": "megastore",
-    "name": "megastore",
-    "sym": "M",
-    "color": "blue",
-    "see_cost": 5,
-    "extras": "build",
-    "mondensity": 2,
-    "flags": [ "SIDEWALK", "NO_ROTATE" ]
-  },
-  {
-    "type": "overmap_terrain",
-    "abstract": "generic_hospital",
-    "copy-from": "generic_city_building",
-    "name": "hospital",
-    "sym": "H",
-    "color": "red"
-  },
-  {
-    "type": "overmap_terrain",
-    "id": "hospital_1",
-    "copy-from": "generic_hospital"
-  },
-  {
-    "type": "overmap_terrain",
-    "id": "hospital_2",
-    "copy-from": "generic_hospital",
-    "color": "light_red"
-  },
-  {
-    "type": "overmap_terrain",
-    "id": "hospital_3",
-    "copy-from": "generic_hospital"
-  },
-  {
-    "type": "overmap_terrain",
-    "id": "hospital_4",
-    "copy-from": "generic_hospital"
-  },
-  {
-    "type": "overmap_terrain",
-    "id": "hospital_5",
-    "copy-from": "generic_hospital"
-  },
-  {
-    "type": "overmap_terrain",
-    "id": "hospital_6",
-    "copy-from": "generic_hospital"
-  },
-  {
-    "type": "overmap_terrain",
-    "id": "hospital_7",
-    "copy-from": "generic_hospital"
-  },
-  {
-    "type": "overmap_terrain",
-    "id": "hospital_8",
-    "copy-from": "generic_hospital"
-  },
-  {
-    "type": "overmap_terrain",
-    "id": "hospital_9",
-    "copy-from": "generic_hospital"
-  },
-  {
-    "type": "overmap_terrain",
-    "id": "public_works_NE",
-    "name": "public works",
-    "sym": "w",
-    "color": "light_gray",
-    "see_cost": 5,
-    "mondensity": 2,
-    "flags": [ "SIDEWALK" ]
-  },
-  {
-    "type": "overmap_terrain",
-    "id": "public_works_NW",
-    "name": "public works",
-    "sym": "w",
-    "color": "light_gray",
-    "see_cost": 5,
-    "mondensity": 2,
-    "flags": [ "SIDEWALK" ]
-  },
-  {
-    "type": "overmap_terrain",
-    "id": "public_works_SW",
-    "name": "public works",
-    "sym": "W",
-    "color": "light_gray",
-    "see_cost": 5,
-    "mondensity": 2,
-    "flags": [ "SIDEWALK" ]
-  },
-  {
-    "type": "overmap_terrain",
-    "id": "public_works_SE",
-    "name": "public works",
-    "sym": "w",
-    "color": "light_gray",
-    "see_cost": 5,
-    "mondensity": 2,
-    "flags": [ "SIDEWALK" ]
-  },
-  {
-    "type": "overmap_terrain",
-    "id": "school_1_1",
-    "name": "regional school",
-    "sym": "s",
-    "color": "light_blue",
-    "see_cost": 5,
-    "mondensity": 2,
-    "flags": [ "SIDEWALK" ]
-  },
-  {
-    "type": "overmap_terrain",
-    "id": "school_1_2",
-    "name": "regional school",
-    "sym": "S",
-    "color": "light_blue",
-    "see_cost": 5,
-    "mondensity": 2,
-    "flags": [ "SIDEWALK" ]
-  },
-  {
-    "type": "overmap_terrain",
-    "id": "school_1_3",
-    "name": "regional school",
-    "sym": "s",
-    "color": "light_blue",
-    "see_cost": 5,
-    "mondensity": 2,
-    "flags": [ "SIDEWALK" ]
-  },
-  {
-    "type": "overmap_terrain",
-    "id": "school_1_4",
-    "name": "regional school",
-    "sym": "s",
-    "color": "light_blue",
-    "see_cost": 5,
-    "mondensity": 2,
-    "flags": [ "SIDEWALK" ]
-  },
-  {
-    "type": "overmap_terrain",
-    "id": "school_1_5",
-    "name": "regional school",
-    "sym": "s",
-    "color": "light_blue",
-    "see_cost": 5,
-    "mondensity": 2,
-    "flags": [ "SIDEWALK" ]
-  },
-  {
-    "type": "overmap_terrain",
-    "id": "school_1_6",
-    "name": "regional school",
-    "sym": "s",
-    "color": "light_blue",
-    "see_cost": 5,
-    "mondensity": 2,
-    "flags": [ "SIDEWALK" ]
-  },
-  {
-    "type": "overmap_terrain",
-    "id": "school_1_7",
-    "name": "regional school",
-    "sym": "s",
-    "color": "light_blue",
-    "see_cost": 5,
-    "mondensity": 2,
-    "flags": [ "SIDEWALK" ]
-  },
-  {
-    "type": "overmap_terrain",
-    "id": "school_1_8",
-    "name": "regional school",
-    "sym": "s",
-    "color": "light_blue",
-    "see_cost": 5,
-    "mondensity": 2,
-    "flags": [ "SIDEWALK" ]
-  },
-  {
-    "type": "overmap_terrain",
-    "id": "school_1_9",
-    "name": "regional school",
-    "sym": "s",
-    "color": "light_blue",
-    "see_cost": 5,
-    "mondensity": 2,
-    "flags": [ "SIDEWALK" ]
-  },
-  {
-    "type": "overmap_terrain",
-    "id": "prison_1_1",
-    "name": "prison",
-    "sym": "p",
-    "color": "i_light_blue",
-    "see_cost": 5,
-    "flags": [ "SIDEWALK" ]
-  },
-  {
-    "type": "overmap_terrain",
-    "id": "prison_1_2",
-    "name": "prison",
-    "sym": "P",
-    "color": "i_light_blue",
-    "see_cost": 5,
-    "flags": [ "SIDEWALK" ]
-  },
-  {
-    "type": "overmap_terrain",
-    "id": "prison_1_3",
-    "name": "prison",
-    "sym": "p",
-    "color": "i_light_blue",
-    "see_cost": 5,
-    "flags": [ "SIDEWALK" ]
-  },
-  {
-    "type": "overmap_terrain",
-    "id": "prison_1_4",
-    "name": "prison",
-    "sym": "p",
-    "color": "i_light_blue",
-    "see_cost": 5,
-    "flags": [ "SIDEWALK" ]
-  },
-  {
-    "type": "overmap_terrain",
-    "id": "prison_1_5",
-    "name": "prison",
-    "sym": "p",
-    "color": "i_light_blue",
-    "see_cost": 5,
-    "flags": [ "SIDEWALK" ]
-  },
-  {
-    "type": "overmap_terrain",
-    "id": "prison_1_6",
-    "name": "prison",
-    "sym": "p",
-    "color": "i_light_blue",
-    "see_cost": 5,
-    "flags": [ "SIDEWALK" ]
-  },
-  {
-    "type": "overmap_terrain",
-    "id": "prison_1_7",
-    "name": "prison",
-    "sym": "p",
-    "color": "i_light_blue",
-    "see_cost": 5,
-    "flags": [ "SIDEWALK" ]
-  },
-  {
-    "type": "overmap_terrain",
-    "id": "prison_1_8",
-    "name": "prison",
-    "sym": "p",
-    "color": "i_light_blue",
-    "see_cost": 5,
-    "flags": [ "SIDEWALK" ]
-  },
-  {
-    "type": "overmap_terrain",
-    "id": "prison_1_9",
-    "name": "prison",
-    "sym": "p",
-    "color": "i_light_blue",
-    "see_cost": 5,
-    "flags": [ "SIDEWALK" ]
-  },
-  {
-    "type": "overmap_terrain",
-    "id": "prison_1_b_1",
-    "name": "prison",
-    "sym": "p",
-    "color": "i_light_blue",
-    "see_cost": 5
-  },
-  {
-    "type": "overmap_terrain",
-    "id": "prison_1_b_2",
-    "name": "prison",
-    "sym": "P",
-    "color": "i_light_blue",
-    "see_cost": 5
-  },
-  {
-    "type": "overmap_terrain",
-    "id": "prison_1_b_3",
-    "name": "prison",
-    "sym": "p",
-    "color": "i_light_blue",
-    "see_cost": 5
-  },
-  {
-    "type": "overmap_terrain",
-    "id": "prison_1_b_4",
-    "name": "prison",
-    "sym": "p",
-    "color": "i_light_blue",
-    "see_cost": 5
-  },
-  {
-    "type": "overmap_terrain",
-    "id": "prison_1_b_5",
-    "name": "prison",
-    "sym": "p",
-    "color": "i_light_blue",
-    "see_cost": 5
-  },
-  {
-    "type": "overmap_terrain",
-    "id": "prison_1_b_6",
-    "name": "prison",
-    "sym": "p",
-    "color": "i_light_blue",
-    "see_cost": 5
-  },
-  {
-    "type": "overmap_terrain",
-    "id": "prison_1_b_7",
-    "name": "prison",
-    "sym": "p",
-    "color": "i_light_blue",
-    "see_cost": 5
-  },
-  {
-    "type": "overmap_terrain",
-    "id": "prison_1_b_8",
-    "name": "prison",
-    "sym": "p",
-    "color": "i_light_blue",
-    "see_cost": 5
-  },
-  {
-    "type": "overmap_terrain",
-    "id": "prison_1_b_9",
-    "name": "prison",
-    "sym": "p",
-    "color": "i_light_blue",
-    "see_cost": 5
-  },
-  {
-    "type": "overmap_terrain",
-    "id": "prison_1_b_7_hidden",
-    "name": "prison",
-    "sym": "p",
-    "color": "i_light_blue",
-    "see_cost": 5
-  },
-  {
-    "type": "overmap_terrain",
-    "id": "prison_1_b_8_hidden_lab_stairs",
-    "name": "prison",
-    "sym": "p",
-    "color": "i_light_blue",
-    "see_cost": 5
-  },
-  {
-    "type": "overmap_terrain",
-    "id": "prison_1_b_9_hidden",
-    "name": "prison",
-    "sym": "p",
-    "color": "i_light_blue",
-    "see_cost": 5
-  },
-  {
-    "type": "overmap_terrain",
-    "id": "hotel_tower_1_1",
-    "copy-from": "generic_city_building",
-    "name": "hotel parking",
-    "sym": "h",
-    "color": "light_blue"
-  },
-  {
-    "type": "overmap_terrain",
-    "id": "hotel_tower_1_2",
-    "copy-from": "generic_city_building",
-    "name": "hotel parking",
-    "sym": "h",
-    "color": "light_blue"
-  },
-  {
-    "type": "overmap_terrain",
-    "id": "hotel_tower_1_3",
-    "copy-from": "generic_city_building",
-    "name": "hotel parking",
-    "sym": "h",
-    "color": "light_blue"
-  },
-  {
-    "type": "overmap_terrain",
-    "id": "hotel_tower_1_4",
-    "copy-from": "generic_city_building",
-    "name": "hotel parking",
-    "sym": "h",
-    "color": "light_blue"
-  },
-  {
-    "type": "overmap_terrain",
-    "id": "hotel_tower_1_5",
-    "copy-from": "generic_city_building",
-    "name": "hotel entrance",
-    "sym": "H",
-    "color": "light_blue"
-  },
-  {
-    "type": "overmap_terrain",
-    "id": "hotel_tower_1_6",
-    "copy-from": "generic_city_building",
-    "name": "hotel parking",
-    "sym": "h",
-    "color": "light_blue"
-  },
-  {
-    "type": "overmap_terrain",
-    "id": "hotel_tower_1_7",
-    "copy-from": "generic_city_building",
-    "name": "hotel tower",
-    "sym": "H",
-    "color": "light_blue"
-  },
-  {
-    "type": "overmap_terrain",
-    "id": "hotel_tower_1_8",
-    "copy-from": "generic_city_building",
-    "name": "hotel tower",
-    "sym": "H",
-    "color": "light_blue"
-  },
-  {
-    "type": "overmap_terrain",
-    "id": "hotel_tower_1_9",
-    "copy-from": "generic_city_building",
-    "name": "hotel tower",
-    "sym": "H",
-    "color": "light_blue"
-  },
-  {
-    "type": "overmap_terrain",
-    "id": "hotel_tower_b_1",
-    "copy-from": "generic_city_building_no_sidewalk",
-    "name": "hotel basement",
-    "sym": "B",
-    "color": "light_blue"
-  },
-  {
-    "type": "overmap_terrain",
-    "id": "hotel_tower_b_2",
-    "copy-from": "generic_city_building_no_sidewalk",
-    "name": "hotel basement",
-    "sym": "B",
-    "color": "light_blue"
-  },
-  {
-    "type": "overmap_terrain",
-    "id": "hotel_tower_b_3",
-    "copy-from": "generic_city_building_no_sidewalk",
-    "name": "hotel basement",
-    "sym": "B",
-    "color": "light_blue"
-  },
-  {
-    "type": "overmap_terrain",
-    "id": "motel_twd_1",
-    "copy-from": "generic_city_building",
-    "name": "motel",
-    "sym": "h",
-    "color": "light_blue"
-  },
-  {
-    "type": "overmap_terrain",
-    "id": "motel_twd_2",
-    "copy-from": "generic_city_building",
-    "name": "motel",
-    "sym": "h",
-    "color": "light_blue"
-  },
-  {
-    "type": "overmap_terrain",
-    "id": "motel_twd_second_floor",
-    "copy-from": "generic_city_building",
-    "name": "motel",
-    "sym": "h",
-    "color": "light_blue"
-  },
-  {
-    "type": "overmap_terrain",
-    "id": "motel_entrance",
-    "copy-from": "generic_city_building",
-    "name": "motel",
-    "sym": "h",
-    "color": "light_blue"
-  },
-  {
-    "type": "overmap_terrain",
-    "id": "motel_1",
-    "copy-from": "generic_city_building",
-    "name": "motel",
-    "sym": "h",
-    "color": "light_blue"
-  },
-  {
-    "type": "overmap_terrain",
-    "id": "motel_2",
-    "copy-from": "generic_city_building",
-    "name": "motel",
-    "sym": "h",
-    "color": "light_blue"
-  },
-  {
-    "type": "overmap_terrain",
-    "id": "motel_3",
-    "copy-from": "generic_city_building",
-    "name": "motel",
-    "sym": "h",
-    "color": "light_blue"
-  },
-  {
-    "type": "overmap_terrain",
-    "id": "dirtroad1_aban1",
-    "name": "forest",
-    "sym": "F",
-    "color": "green",
-    "see_cost": 4
-  },
-  {
-    "type": "overmap_terrain",
-    "id": "forest_aban1",
-    "name": "forest",
-    "sym": "F",
-    "color": "green",
-    "see_cost": 4
-  },
-  {
-    "type": "overmap_terrain",
-    "id": "dirtroad2_aban1",
-    "name": "forest",
-    "sym": "F",
-    "color": "green",
-    "see_cost": 4
-  },
-  {
-    "type": "overmap_terrain",
-    "id": "dirtplaza_aban1",
-    "name": "forest",
-    "sym": "F",
-    "color": "green",
-    "see_cost": 4
-  },
-  {
-    "type": "overmap_terrain",
-    "id": "cabin_aban1",
-    "name": "ruined cabin",
-    "sym": "F",
-    "color": "green",
-    "see_cost": 4
-  },
-  {
-    "type": "overmap_terrain",
-    "id": "barn_aban1",
-    "name": "barn",
-    "sym": "F",
-    "color": "green",
-    "see_cost": 4
-  },
-  {
-    "type": "overmap_terrain",
-    "id": "car_corner_aban1",
-    "name": "car corner",
-    "sym": "F",
-    "color": "green",
-    "see_cost": 4
-  },
-  {
-    "type": "overmap_terrain",
-    "id": "shipwreck_river_1",
-    "name": "shipwreck",
-    "sym": "w",
-    "color": "red",
-    "see_cost": 4,
-    "flags": [ "NO_ROTATE" ]
-  },
-  {
-    "type": "overmap_terrain",
-    "id": "shipwreck_river_2",
-    "name": "shipwreck",
-    "sym": "w",
-    "color": "red",
-    "see_cost": 4,
-    "flags": [ "NO_ROTATE" ]
-  },
-  {
-    "type": "overmap_terrain",
-    "id": "shipwreck_river_3",
-    "name": "razorclaw nest",
-    "sym": "w",
-    "color": "red",
-    "see_cost": 4,
-    "flags": [ "NO_ROTATE" ]
-  },
-  {
-    "type": "overmap_terrain",
-    "id": "shipwreck_river_4",
-    "name": "shipwreck",
-    "sym": "w",
-    "color": "red",
-    "see_cost": 4,
-    "flags": [ "NO_ROTATE" ]
-  },
-  {
-    "type": "overmap_terrain",
-    "id": "s_gas_rural",
-    "name": "gas station",
-    "sym": "^",
-    "color": "light_blue",
-    "extras": "build",
-    "mondensity": 2,
-    "flags": [ "SIDEWALK" ]
-  },
-  {
-    "type": "overmap_terrain",
-    "id": "fema_entrance",
-    "name": "fema camp",
-    "sym": "+",
-    "color": "blue",
-    "see_cost": 5,
-    "extras": "build",
-    "flags": [ "NO_ROTATE" ]
-  },
-  {
-    "type": "overmap_terrain",
-    "id": "fema",
-    "name": "fema camp",
-    "sym": "F",
-    "color": "i_blue",
-    "see_cost": 5,
-    "extras": "build",
-    "flags": [ "NO_ROTATE" ]
-  },
-  {
-    "type": "overmap_terrain",
-    "id": "station_radio",
-    "copy-from": "generic_city_building",
-    "name": "radio station",
-    "sym": "X",
-    "color": "i_light_gray"
-  },
-  {
-    "type": "overmap_terrain",
-    "id": "shelter",
-    "name": "evac shelter",
-    "sym": "+",
-    "color": "white",
-    "see_cost": 2,
-    "flags": [ "KNOWN_DOWN", "NO_ROTATE" ]
-  },
-  {
-    "type": "overmap_terrain",
-    "id": "shelter_roof",
-    "name": "evac shelter roof",
-    "sym": "+",
-    "color": "white",
-    "see_cost": 2,
-    "flags": [ "NO_ROTATE" ]
-  },
-  {
-    "type": "overmap_terrain",
-    "id": "shelter_1",
-    "name": "evac shelter",
-    "sym": "+",
-    "color": "white",
-    "see_cost": 2,
-    "flags": [ "KNOWN_DOWN", "NO_ROTATE" ]
-  },
-  {
-    "type": "overmap_terrain",
-    "id": "shelter_roof_1",
-    "name": "evac shelter roof",
-    "sym": "+",
-    "color": "white",
-    "see_cost": 2,
-    "flags": [ "NO_ROTATE" ]
-  },
-  {
-    "type": "overmap_terrain",
-    "id": "shelter_2",
-    "name": "evac shelter",
-    "sym": "+",
-    "color": "white",
-    "see_cost": 2,
-    "flags": [ "KNOWN_DOWN", "NO_ROTATE" ]
-  },
-  {
-    "type": "overmap_terrain",
-    "id": "shelter_roof_2",
-    "name": "evac shelter roof",
-    "sym": "+",
-    "color": "white",
-    "see_cost": 2,
-    "flags": [ "NO_ROTATE" ]
-  },
-  {
-    "type": "overmap_terrain",
-    "id": "shelter_under",
-    "name": "evac shelter",
-    "sym": "+",
-    "color": "white",
-    "see_cost": 2,
-    "flags": [ "KNOWN_UP", "NO_ROTATE" ]
-  },
-  {
-    "type": "overmap_terrain",
-    "id": "lmoe",
-    "name": "LMOE shelter",
-    "sym": "+",
-    "color": "red",
-    "see_cost": 2,
-    "flags": [ "KNOWN_DOWN", "NO_ROTATE" ]
-  },
-  {
-    "type": "overmap_terrain",
-    "id": "lmoe_under",
-    "name": "LMOE shelter",
-    "sym": "+",
-    "color": "red",
-    "see_cost": 2,
-    "flags": [ "KNOWN_UP", "NO_ROTATE" ]
-  },
-  {
-    "type": "overmap_terrain",
-    "id": "bunker",
-    "name": "military bunker",
-    "sym": "B",
-    "color": "dark_gray",
-    "see_cost": 2,
-    "flags": [ "KNOWN_DOWN" ]
-  },
-  {
-    "type": "overmap_terrain",
-    "id": "bunker_basement",
-    "name": "military bunker",
-    "sym": "B",
-    "color": "dark_gray",
-    "see_cost": 2,
-    "flags": [ "KNOWN_UP", "NO_ROTATE" ]
-  },
-  {
-    "type": "overmap_terrain",
-    "id": "outpost",
-    "name": "military outpost",
-    "sym": "M",
-    "color": "dark_gray",
-    "see_cost": 2,
-    "extras": "build",
-    "flags": [ "NO_ROTATE" ]
-  },
-  {
-    "type": "overmap_terrain",
-    "id": "silo",
-    "name": "missile silo",
-    "sym": "0",
-    "color": "light_gray",
-    "see_cost": 2,
-    "flags": [ "NO_ROTATE" ]
-  },
-  {
-    "type": "overmap_terrain",
-    "id": "silo_finale",
-    "name": "missile silo",
-    "sym": "0",
-    "color": "light_gray",
-    "see_cost": 2,
-    "flags": [ "NO_ROTATE" ]
-  },
-  {
-    "type": "overmap_terrain",
-    "id": "temple",
-    "name": "strange temple",
-    "sym": "T",
-    "color": "magenta",
-    "see_cost": 5,
-    "flags": [ "KNOWN_DOWN", "NO_ROTATE" ]
-  },
-  {
-    "type": "overmap_terrain",
-    "id": "standing_stones",
-    "name": "forest",
-    "sym": "F",
-    "color": "green",
-    "see_cost": 3,
-    "extras": "field",
-    "spawns": { "group": "GROUP_STANDING_STONES", "population": [ 1, 4 ], "chance": 100 },
-    "flags": [ "NO_ROTATE" ]
-  },
-  {
-    "type": "overmap_terrain",
-    "id": "temple_stairs",
-    "name": "strange temple",
-    "sym": "T",
-    "color": "pink",
-    "see_cost": 5,
-    "flags": [ "KNOWN_DOWN", "NO_ROTATE" ]
-  },
-  {
-    "type": "overmap_terrain",
-    "id": "temple_finale",
-    "name": "strange temple",
-    "sym": "T",
-    "color": "yellow",
-    "see_cost": 5,
-    "flags": [ "KNOWN_DOWN", "NO_ROTATE" ]
-  },
-  {
-    "type": "overmap_terrain",
-    "id": "sewage_treatment",
-    "name": "sewage treatment",
-    "sym": "P",
-    "color": "red",
-    "see_cost": 5,
-    "flags": [ "KNOWN_DOWN", "NO_ROTATE" ]
-  },
-  {
-    "type": "overmap_terrain",
-    "id": "sewage_treatment_hub",
-    "name": "sewage treatment",
-    "sym": "P",
-    "color": "green",
-    "see_cost": 5,
-    "extras": "build",
-    "flags": [ "KNOWN_UP", "NO_ROTATE" ]
-  },
-  {
-    "type": "overmap_terrain",
-    "id": "sewage_treatment_under",
-    "name": "sewage treatment",
-    "sym": "P",
-    "color": "green",
-    "see_cost": 5,
-    "flags": [ "NO_ROTATE" ]
-  },
-  {
-    "type": "overmap_terrain",
-    "id": "mine_entrance",
-    "name": "mine entrance",
-    "sym": "M",
-    "color": "light_gray",
-    "see_cost": 5,
-    "flags": [ "KNOWN_DOWN", "NO_ROTATE" ]
-  },
-  {
-    "type": "overmap_terrain",
-    "id": "mine_shaft",
-    "name": "mine shaft",
-    "sym": "O",
-    "color": "dark_gray",
-    "see_cost": 5,
-    "flags": [ "KNOWN_UP", "KNOWN_DOWN", "NO_ROTATE" ]
-  },
-  {
-    "type": "overmap_terrain",
-    "id": "mine",
-    "name": "mine",
-    "sym": "M",
-    "color": "brown",
-    "see_cost": 2,
-    "flags": [ "NO_ROTATE" ]
-  },
-  {
-    "type": "overmap_terrain",
-    "id": "mine_down",
-    "name": "mine",
-    "sym": "M",
-    "color": "brown",
-    "see_cost": 2,
-    "flags": [ "NO_ROTATE" ]
-  },
-  {
-    "type": "overmap_terrain",
-    "id": "mine_finale",
-    "name": "mine",
-    "sym": "M",
-    "color": "brown",
-    "see_cost": 2,
-    "flags": [ "NO_ROTATE" ]
-  },
-  {
-    "type": "overmap_terrain",
-    "id": "spiral_hub",
-    "name": "spiral cavern",
-    "sym": "@",
-    "color": "pink",
-    "see_cost": 2,
-    "flags": [ "NO_ROTATE" ]
-  },
-  {
-    "type": "overmap_terrain",
-    "id": "spiral",
-    "name": "spiral cavern",
-    "sym": "@",
-    "color": "pink",
-    "see_cost": 2,
-    "flags": [ "NO_ROTATE" ]
-  },
-  {
-    "type": "overmap_terrain",
-    "id": "radio_tower",
-    "name": "radio tower",
-    "sym": "X",
-    "color": "light_gray",
-    "see_cost": 2,
-    "flags": [ "NO_ROTATE" ]
-  },
-  {
-    "type": "overmap_terrain",
-    "id": "toxic_dump",
-    "name": "toxic waste dump",
-    "sym": "D",
-    "color": "pink",
-    "see_cost": 2,
-    "flags": [ "NO_ROTATE" ]
-  },
-  {
-    "type": "overmap_terrain",
-    "id": "haz_sar_entrance",
-    "name": "hazardous waste sarcophagus",
-    "sym": "X",
-    "color": "pink",
-    "see_cost": 5,
-    "flags": [ "NO_ROTATE" ]
-  },
-  {
-    "type": "overmap_terrain",
-    "id": "haz_sar",
-    "name": "hazardous waste sarcophagus",
-    "sym": "X",
-    "color": "pink",
-    "see_cost": 5,
-    "flags": [ "NO_ROTATE" ]
-  },
-  {
-    "type": "overmap_terrain",
-    "id": "haz_sar_entrance_b1",
-    "name": "hazardous waste sarcophagus",
-    "sym": "X",
-    "color": "pink",
-    "see_cost": 5,
-    "flags": [ "NO_ROTATE" ]
-  },
-  {
-    "type": "overmap_terrain",
-    "id": "haz_sar_b1",
-    "name": "hazardous waste sarcophagus",
-    "sym": "X",
-    "color": "pink",
-    "see_cost": 5,
-    "flags": [ "NO_ROTATE" ]
-  },
-  {
-    "type": "overmap_terrain",
-    "id": "cave",
-    "name": "cave",
-    "sym": "C",
-    "color": "brown",
-    "see_cost": 2,
-    "extras": "field",
-    "flags": [ "NO_ROTATE" ]
-  },
-  {
-    "type": "overmap_terrain",
-    "id": "cave_rat",
-    "name": "rat cave",
-    "sym": "C",
-    "color": "dark_gray",
-    "see_cost": 2,
-    "flags": [ "KNOWN_DOWN", "NO_ROTATE" ]
-  },
-  {
-    "type": "overmap_terrain",
-    "id": "hive",
-    "name": "bee hive",
-    "sym": "8",
-    "color": "yellow",
-    "see_cost": 3,
-    "extras": "field",
-    "flags": [ "NO_ROTATE" ]
-  },
-  {
-    "type": "overmap_terrain",
-    "id": "fungal_bloom",
-    "name": "fungal bloom",
-    "sym": "T",
-    "color": "light_gray",
-    "see_cost": 2,
-    "extras": "field",
-    "flags": [ "NO_ROTATE" ]
-  },
-  {
-    "type": "overmap_terrain",
-    "id": "fungal_tower",
-    "name": "fungal tower",
-    "sym": "T",
-    "color": "yellow",
-    "see_cost": 3,
-    "extras": "field",
-    "flags": [ "NO_ROTATE" ]
-  },
-  {
-    "type": "overmap_terrain",
-    "id": "fungal_flowers",
-    "name": "fungal flowers",
-    "sym": "T",
-    "color": "cyan",
-    "see_cost": 5,
-    "extras": "field",
-    "flags": [ "NO_ROTATE" ]
-  },
-  {
-    "type": "overmap_terrain",
-    "id": "spider_pit",
-    "name": "forest",
-    "sym": "F",
-    "color": "green",
-    "see_cost": 3,
-    "extras": "field",
-    "flags": [ "NO_ROTATE" ]
-  },
-  {
-    "type": "overmap_terrain",
-    "id": "spider_pit_under",
-    "name": "cavern",
-    "sym": "0",
-    "color": "light_gray",
-    "see_cost": 5,
-    "flags": [ "NO_ROTATE" ]
-  },
-  {
-    "type": "overmap_terrain",
-    "id": "anthill",
-    "name": "anthill",
-    "sym": "%",
-    "color": "brown",
-    "see_cost": 2,
-    "flags": [ "KNOWN_DOWN", "NO_ROTATE" ]
-  },
-  {
-    "type": "overmap_terrain",
-    "id": "acid_anthill",
-    "name": "sulfurous anthill",
-    "sym": "%",
-    "color": "green",
-    "see_cost": 2,
-    "flags": [ "KNOWN_DOWN", "NO_ROTATE" ]
-  },
-  {
-    "type": "overmap_terrain",
-    "id": "slimepit",
-    "name": "slime pit",
-    "sym": "~",
-    "color": "light_green",
-    "see_cost": 2,
-    "flags": [ "NO_ROTATE" ]
-  },
-  {
-    "type": "overmap_terrain",
-    "id": "slimepit_down",
-    "name": "slime pit",
-    "sym": "~",
-    "color": "light_green",
-    "see_cost": 2,
-    "flags": [ "KNOWN_DOWN", "NO_ROTATE" ]
-  },
-  {
-    "type": "overmap_terrain",
-    "id": "triffid_grove",
-    "name": "triffid grove",
-    "sym": "T",
-    "color": "light_red",
-    "see_cost": 5,
-    "flags": [ "KNOWN_DOWN", "NO_ROTATE" ]
-  },
-  {
-    "type": "overmap_terrain",
-    "id": "triffid_roots",
-    "name": "triffid roots",
-    "sym": "T",
-    "color": "light_red",
-    "see_cost": 5,
-    "flags": [ "KNOWN_UP", "KNOWN_DOWN", "NO_ROTATE" ]
-  },
-  {
-    "type": "overmap_terrain",
-    "id": "triffid_finale",
-    "name": "triffid heart",
-    "sym": "T",
-    "color": "red",
-    "see_cost": 5,
-    "flags": [ "KNOWN_UP", "NO_ROTATE" ]
-  },
-  {
-    "type": "overmap_terrain",
-    "id": "basement",
-    "copy-from": "generic_city_house_basement",
-    "mapgen": [ { "method": "builtin", "name": "basement_junk" }, { "method": "builtin", "name": "basement_spiders" } ]
-  },
-  {
-    "type": "overmap_terrain",
-    "id": "basement_bionic",
-    "copy-from": "generic_city_house_basement"
-  },
-  {
-    "type": "overmap_terrain",
-    "id": "basement_hidden_lab_stairs",
-    "copy-from": "generic_city_house_basement"
-  },
-  {
-    "type": "overmap_terrain",
-    "id": "cavern",
-    "name": "cavern",
-    "sym": "0",
-    "color": "light_gray",
-    "see_cost": 5,
-    "flags": [ "NO_ROTATE" ]
-  },
-  {
-    "type": "overmap_terrain",
-    "id": "rock",
-    "//": "This is old rock type, new one (below) will replace it in new overmaps",
-    "name": "solid rock",
-    "sym": "%",
-    "color": "dark_gray",
-    "see_cost": 5,
-    "flags": [ "NO_ROTATE" ]
-  },
-  {
-    "type": "overmap_terrain",
-    "id": "empty_rock",
-    "name": "solid rock",
-    "sym": "%",
-    "color": "dark_gray",
-    "see_cost": 5,
-    "flags": [ "NO_ROTATE" ]
-  },
-  {
-    "type": "overmap_terrain",
-    "id": "rift",
-    "name": "rift",
-    "sym": "^",
-    "color": "red",
-    "see_cost": 2,
-    "flags": [ "NO_ROTATE" ]
-  },
-  {
-    "type": "overmap_terrain",
-    "id": "hellmouth",
-    "name": "hellmouth",
-    "sym": "^",
-    "color": "light_red",
-    "see_cost": 2,
-    "flags": [ "KNOWN_DOWN", "NO_ROTATE" ]
-  },
-  {
-    "type": "overmap_terrain",
-    "id": "sewer_sub_station",
-    "name": "subway station (sewer level)",
-    "sym": "S",
-    "color": "yellow",
-    "see_cost": 5,
-    "extras": "subway",
-    "flags": [ "KNOWN_UP", "KNOWN_DOWN", "NO_ROTATE" ]
-  },
-  {
-    "type": "overmap_terrain",
-    "id": "underground_sub_station",
-    "name": "subway station (underground level)",
-    "sym": "S",
-    "color": "yellow",
-    "see_cost": 5,
-    "extras": "subway",
-    "flags": [ "KNOWN_UP", "NO_ROTATE" ]
-  },
-  {
-    "type": "overmap_terrain",
-    "id": "subway",
-    "name": "subway",
-    "color": "dark_gray",
-    "see_cost": 5,
-    "extras": "subway",
-    "mapgen_straight": [ { "method": "builtin", "name": "subway_straight" } ],
-    "mapgen_curved": [ { "method": "builtin", "name": "subway_curved" } ],
-    "mapgen_end": [ { "method": "builtin", "name": "subway_end" } ],
-    "mapgen_tee": [ { "method": "builtin", "name": "subway_tee" } ],
-    "mapgen_four_way": [ { "method": "builtin", "name": "subway_four_way" } ],
-    "flags": [ "LINEAR" ]
-  },
-  {
-    "type": "overmap_terrain",
-    "id": "sewer",
-    "name": "sewer",
-    "color": "green",
-    "see_cost": 5,
-    "flags": [ "LINEAR" ]
-  },
-  {
-    "type": "overmap_terrain",
-    "id": "ants",
-    "name": "ant tunnel",
-    "color": "brown",
-    "see_cost": 5,
-    "flags": [ "LINEAR" ]
-  },
-  {
-    "type": "overmap_terrain",
-    "id": "ants_food",
-    "name": "ant food storage",
-    "sym": "O",
-    "color": "green",
-    "see_cost": 5,
-    "flags": [ "NO_ROTATE" ]
-  },
-  {
-    "type": "overmap_terrain",
-    "id": "ants_larvae",
-    "name": "ant larva chamber",
-    "sym": "O",
-    "color": "white",
-    "see_cost": 5,
-    "flags": [ "NO_ROTATE" ]
-  },
-  {
-    "type": "overmap_terrain",
-    "id": "ants_queen",
-    "name": "ant queen chamber",
-    "sym": "O",
-    "color": "red",
-    "see_cost": 5,
-    "flags": [ "NO_ROTATE" ]
-  },
-  {
-    "type": "overmap_terrain",
-    "id": "tutorial",
-    "name": "tutorial room",
-    "sym": "O",
-    "color": "cyan",
-    "see_cost": 5,
-    "flags": [ "NO_ROTATE" ]
-  },
-  {
-    "type": "overmap_terrain",
-    "id": "bandit_cabin",
-    "name": "forest",
-    "sym": "F",
-    "color": "green",
-    "see_cost": 5,
-    "extras": "field",
-    "flags": [ "NO_ROTATE" ]
-  },
-  {
-    "type": "overmap_terrain",
-    "id": "bandit_camp_1",
-    "name": "forest",
-    "sym": "F",
-    "color": "green",
-    "see_cost": 5,
-    "extras": "field",
-    "flags": [ "NO_ROTATE" ]
-  },
-  {
-    "type": "overmap_terrain",
-    "id": "bandit_camp_2",
-    "name": "forest",
-    "sym": "F",
-    "color": "green",
-    "see_cost": 5,
-    "extras": "field",
-    "flags": [ "NO_ROTATE" ]
-  },
-  {
-    "type": "overmap_terrain",
-    "id": "bandit_camp_3",
-    "name": "forest",
-    "sym": "F",
-    "color": "green",
-    "see_cost": 5,
-    "extras": "field",
-    "flags": [ "NO_ROTATE" ]
-  },
-  {
-    "type": "overmap_terrain",
-    "id": "bandit_camp_4",
-    "name": "forest",
-    "sym": "F",
-    "color": "green",
-    "see_cost": 5,
-    "extras": "field",
-    "flags": [ "NO_ROTATE" ]
-  },
-  {
-    "type": "overmap_terrain",
-    "id": "sai",
-    "name": "serving area interface",
-    "sym": "0",
-    "color": "i_magenta",
-    "see_cost": 5,
-    "flags": [ "NO_ROTATE" ]
-  },
-  {
-    "type": "overmap_terrain",
-    "id": "pwr_sub_s",
-    "name": "small power substation",
-    "sym": "H",
-    "color": "light_cyan",
-    "see_cost": 5,
-    "extras": "field",
-    "flags": [ "NO_ROTATE" ]
-  },
-  {
-    "type": "overmap_terrain",
-    "id": "pwr_large_entrance",
-    "name": "large power substation",
-    "sym": "H",
-    "color": "cyan",
-    "see_cost": 5,
-    "extras": "field",
-    "flags": [ "NO_ROTATE" ]
-  },
-  {
-    "type": "overmap_terrain",
-    "id": "pwr_large_2",
-    "name": "large power substation",
-    "sym": "H",
-    "color": "cyan",
-    "see_cost": 5,
-    "extras": "field",
-    "flags": [ "NO_ROTATE" ]
-  },
-  {
-    "type": "overmap_terrain",
-    "id": "pwr_large_3",
-    "name": "large power substation",
-    "sym": "H",
-    "color": "cyan",
-    "see_cost": 5,
-    "extras": "field",
-    "flags": [ "NO_ROTATE" ]
-  },
-  {
-    "type": "overmap_terrain",
-    "id": "pwr_large_4",
-    "name": "large power substation",
-    "sym": "H",
-    "color": "cyan",
-    "see_cost": 5,
-    "extras": "field",
-    "flags": [ "NO_ROTATE" ]
-  },
-  {
-    "type": "overmap_terrain",
-    "id": "warehouse",
-    "copy-from": "generic_city_building",
-    "name": "small warehouse",
-    "sym": "w",
-    "color": "light_blue"
-  },
-  {
-    "type": "overmap_terrain",
-    "id": "hdwr_large_entrance",
-    "name": "home improvement superstore entrance",
-    "sym": "H",
-    "color": "light_green_yellow",
-    "see_cost": 5,
-    "extras": "field",
-    "flags": [ "SIDEWALK" ]
-  },
-  {
-    "type": "overmap_terrain",
-    "id": "hdwr_large_SW",
-    "name": "home improvement superstore",
-    "sym": "H",
-    "color": "light_green_yellow",
-    "see_cost": 5,
-    "extras": "field",
-    "flags": [ "SIDEWALK" ]
-  },
-  {
-    "type": "overmap_terrain",
-    "id": "hdwr_large_NW",
-    "name": "home improvement superstore",
-    "sym": "H",
-    "color": "light_green_yellow",
-    "see_cost": 5,
-    "extras": "field",
-    "flags": [ "SIDEWALK" ]
-  },
-  {
-    "type": "overmap_terrain",
-    "id": "hdwr_large_NE",
-    "name": "home improvement superstore",
-    "sym": "H",
-    "color": "light_green_yellow",
-    "see_cost": 5,
-    "extras": "field",
-    "flags": [ "SIDEWALK" ]
-  },
-  {
-    "type": "overmap_terrain",
-    "id": "hdwr_large_backroom",
-    "name": "home improvement superstore",
-    "sym": "H",
-    "color": "light_green_yellow",
-    "see_cost": 5,
-    "extras": "field",
-    "flags": [ "SIDEWALK" ]
-  },
-  {
-    "type": "overmap_terrain",
-    "id": "hdwr_large_loadingbay",
-    "name": "home improvement superstore",
-    "sym": "H",
-    "color": "light_green_yellow",
-    "see_cost": 5,
-    "extras": "field",
-    "flags": [ "SIDEWALK" ]
-  },
-  {
-    "type": "overmap_terrain",
-    "id": "hdwr_large_0_0_0",
-    "name": "home improvement superstore",
-    "sym": "H",
-    "color": "light_green_yellow",
-    "see_cost": 5,
-    "extras": "field",
-    "flags": [ "SIDEWALK" ]
-  },
-  {
-    "type": "overmap_terrain",
-    "id": "hdwr_large_1_0_0",
-    "name": "home improvement superstore",
-    "sym": "H",
-    "color": "light_green_yellow",
-    "see_cost": 5,
-    "extras": "field",
-    "flags": [ "SIDEWALK" ]
-  },
-  {
-    "type": "overmap_terrain",
-    "id": "hdwr_large_0_1_0",
-    "name": "home improvement superstore",
-    "sym": "H",
-    "color": "light_green_yellow",
-    "see_cost": 5,
-    "extras": "field",
-    "flags": [ "SIDEWALK" ]
-  },
-  {
-    "type": "overmap_terrain",
-    "id": "hdwr_large_1_1_0",
-    "name": "home improvement superstore",
-    "sym": "H",
-    "color": "light_green_yellow",
-    "see_cost": 5,
-    "extras": "field",
-    "flags": [ "SIDEWALK" ]
-  },
-  {
-    "type": "overmap_terrain",
-    "id": "hdwr_large_0_2_0",
-    "name": "home improvement superstore",
-    "sym": "H",
-    "color": "light_green_yellow",
-    "see_cost": 5,
-    "extras": "field",
-    "flags": [ "SIDEWALK" ]
-  },
-  {
-    "type": "overmap_terrain",
-    "id": "hdwr_large_1_2_0",
-    "name": "home improvement superstore",
-    "sym": "H",
-    "color": "light_green_yellow",
-    "see_cost": 5,
-    "extras": "field",
-    "flags": [ "SIDEWALK" ]
-  },
-  {
-    "type": "overmap_terrain",
-    "id": "hdwr_large_0_0_1",
-    "name": "home improvement superstore",
-    "sym": ".",
-    "color": "light_blue",
-    "see_cost": 5,
-    "extras": "field"
-  },
-  {
-    "type": "overmap_terrain",
-    "id": "hdwr_large_1_0_1",
-    "name": "home improvement superstore",
-    "sym": ".",
-    "color": "light_blue",
-    "see_cost": 5,
-    "extras": "field"
-  },
-  {
-    "type": "overmap_terrain",
-    "id": "hdwr_large_0_1_1",
-    "name": "home improvement superstore",
-    "sym": ".",
-    "color": "light_blue",
-    "see_cost": 5,
-    "extras": "field"
-  },
-  {
-    "type": "overmap_terrain",
-    "id": "hdwr_large_1_1_1",
-    "name": "home improvement superstore",
-    "sym": ".",
-    "color": "light_blue",
-    "see_cost": 5,
-    "extras": "field"
-  },
-  {
-    "type": "overmap_terrain",
-    "id": "hdwr_large_0_2_1",
-    "name": "home improvement superstore",
-    "sym": ".",
-    "color": "light_blue",
-    "see_cost": 5,
-    "extras": "field"
-  },
-  {
-    "type": "overmap_terrain",
-    "id": "hdwr_large_1_2_1",
-    "name": "home improvement superstore",
-    "sym": ".",
-    "color": "light_blue",
-    "see_cost": 5,
-    "extras": "field"
-  },
-  {
-    "type": "overmap_terrain",
-    "id": "looted_building",
-    "name": "looted building",
-    "sym": "#",
-    "color": "light_gray",
-    "see_cost": 2
-  },
-  {
-    "type": "overmap_terrain",
-    "id": "debug_ramps",
-    "name": "ramp testing area",
-    "sym": "%",
-    "color": "white",
-    "flags": [ "NO_ROTATE" ]
-  },
-  {
-    "type": "overmap_terrain",
-    "id": "football_field_a1",
-    "copy-from": "generic_city_building",
-    "name": "football field",
-    "sym": "O",
-    "color": "light_green"
-  },
-  {
-    "type": "overmap_terrain",
-    "id": "football_field_a2",
-    "copy-from": "generic_city_building",
-    "name": "football field",
-    "sym": "O",
-    "color": "light_green"
-  },
-  {
-    "type": "overmap_terrain",
-    "id": "football_field_a3",
-    "copy-from": "generic_city_building",
-    "name": "football field",
-    "sym": "O",
-    "color": "light_green"
-  },
-  {
-    "type": "overmap_terrain",
-    "id": "football_field_a4",
-    "copy-from": "generic_city_building",
-    "name": "football field",
-    "sym": "O",
-    "color": "light_green"
-  },
-  {
-    "type": "overmap_terrain",
-    "id": "football_field_a5",
-    "copy-from": "generic_city_building",
-    "name": "football field",
-    "sym": "O",
-    "color": "light_green"
-  },
-  {
-    "type": "overmap_terrain",
-    "id": "football_field_b1",
-    "copy-from": "generic_city_building",
-    "name": "football field",
-    "sym": "O",
-    "color": "light_green"
-  },
-  {
-    "type": "overmap_terrain",
-    "id": "football_field_b2",
-    "copy-from": "generic_city_building",
-    "name": "football field",
-    "sym": "O",
-    "color": "light_green"
-  },
-  {
-    "type": "overmap_terrain",
-    "id": "football_field_b3",
-    "copy-from": "generic_city_building",
-    "name": "football field",
-    "sym": "O",
-    "color": "light_green"
-  },
-  {
-    "type": "overmap_terrain",
-    "id": "football_field_b4",
-    "copy-from": "generic_city_building",
-    "name": "football field",
-    "sym": "O",
-    "color": "light_green"
-  },
-  {
-    "type": "overmap_terrain",
-    "id": "football_field_b5",
-    "copy-from": "generic_city_building",
-    "name": "football field",
-    "sym": "O",
-    "color": "light_green"
-  },
-  {
-    "type": "overmap_terrain",
-    "id": "football_field_c1",
-    "copy-from": "generic_city_building",
-    "name": "football field",
-    "sym": "O",
-    "color": "light_green"
-  },
-  {
-    "type": "overmap_terrain",
-    "id": "football_field_c2",
-    "copy-from": "generic_city_building",
-    "name": "football field",
-    "sym": "O",
-    "color": "light_green"
-  },
-  {
-    "type": "overmap_terrain",
-    "id": "football_field_c3",
-    "copy-from": "generic_city_building",
-    "name": "football field",
-    "sym": "O",
-    "color": "light_green"
-  },
-  {
-    "type": "overmap_terrain",
-    "id": "football_field_c4",
-    "copy-from": "generic_city_building",
-    "name": "football field",
-    "sym": "O",
-    "color": "light_green"
-  },
-  {
-    "type": "overmap_terrain",
-    "id": "football_field_c5",
-    "copy-from": "generic_city_building",
-    "name": "football field",
-    "sym": "O",
-    "color": "light_green"
-  },
-  {
-    "type": "overmap_terrain",
-    "id": "campsite",
-    "name": "campsite",
-    "sym": "+",
-    "color": "green",
-    "see_cost": 5,
-    "extras": "field",
-    "spawns": { "group": "GROUP_FOREST", "population": [ 0, 1 ], "chance": 13 },
-    "flags": [ "NO_ROTATE" ]
-  },
-  {
-    "type": "overmap_terrain",
-    "id": "campsite_a",
-    "name": "campsites",
-    "sym": "+",
-    "color": "green",
-    "see_cost": 5,
-    "extras": "field",
-    "spawns": { "group": "GROUP_FOREST", "population": [ 0, 1 ], "chance": 13 },
-    "flags": [ "NO_ROTATE" ]
-  },
-  {
-    "type": "overmap_terrain",
-    "id": "campsite_cabin_incomplete",
-    "name": "incomplete cabin",
-    "sym": "+",
-    "color": "light_green",
-    "see_cost": 5,
-    "extras": "field",
-    "spawns": { "group": "GROUP_FOREST", "population": [ 0, 1 ], "chance": 13 },
-    "flags": [ "NO_ROTATE" ]
-  },
-  {
-    "type": "overmap_terrain",
-    "id": "campsite_field_biker",
-    "name": "field campsite",
-    "sym": "+",
-    "color": "light_green",
-    "see_cost": 5,
-    "extras": "field",
-    "spawns": { "group": "GROUP_FOREST", "population": [ 0, 1 ], "chance": 13 },
-    "flags": [ "NO_ROTATE" ]
-  },
-  {
-    "type": "overmap_terrain",
-    "id": "campsite_field_biker_destroyed",
-    "name": "field campsite",
-    "sym": "+",
-    "color": "light_green",
-    "see_cost": 5,
-    "extras": "field",
-    "spawns": { "group": "GROUP_FOREST", "population": [ 0, 1 ], "chance": 13 },
-    "flags": [ "NO_ROTATE" ]
-  },
-  {
-    "type": "overmap_terrain",
-    "id": "roadstop",
-    "name": "roadstop",
-    "sym": "^",
-    "color": "light_blue",
-    "mondensity": 2,
-    "flags": [ "SIDEWALK" ]
-  },
-  {
-    "type": "overmap_terrain",
-    "id": "roadstop_a",
-    "name": "public washroom",
-    "sym": "^",
-    "color": "light_blue",
-    "mondensity": 2,
-    "flags": [ "SIDEWALK" ]
-  },
-  {
-    "type": "overmap_terrain",
-    "id": "roadstop_b",
-    "name": "roadside foodcart",
-    "sym": "^",
-    "color": "magenta",
-    "mondensity": 2,
-    "flags": [ "SIDEWALK" ]
-  },
-  {
-    "type": "overmap_terrain",
-    "id": "pump_station_1",
-    "copy-from": "generic_city_building",
-    "name": "pump station",
-    "sym": "P",
-    "color": "red",
-    "flags": [ "KNOWN_DOWN" ]
-  },
-  {
-    "type": "overmap_terrain",
-    "id": "pump_station_2",
-    "copy-from": "generic_city_building",
-    "name": "pump station",
-    "sym": "P",
-    "color": "red",
-    "flags": [ "KNOWN_DOWN" ]
-  },
-  {
-    "type": "overmap_terrain",
-    "id": "pump_station_3",
-    "name": "sewer",
-    "sym": "│",
-    "color": "green",
-    "see_cost": 999,
-    "mondensity": 2
-  },
-  {
-    "type": "overmap_terrain",
-    "id": "pump_station_4",
-    "name": "sewer",
-    "sym": "│",
-    "color": "green",
-    "see_cost": 999,
-    "mondensity": 2
-  },
-  {
-    "type": "overmap_terrain",
-    "id": "pump_station_5",
-    "name": "sewer",
-    "sym": "│",
-    "color": "green",
-    "see_cost": 999,
-    "mondensity": 2
-  },
-  {
-    "type": "overmap_terrain",
-    "id": "garage_gas_1",
-    "name": "garage - gas station",
-    "copy-from": "generic_city_building",
-    "color": "light_blue"
-  },
-  {
-    "type": "overmap_terrain",
-    "id": "garage_gas_2",
-    "copy-from": "generic_city_building",
-    "name": "garage",
-    "sym": "O",
-    "color": "white"
-  },
-  {
-    "type": "overmap_terrain",
-    "id": "garage_gas_3",
-    "copy-from": "generic_city_building",
-    "name": "garage",
-    "sym": "O",
-    "color": "white"
-  },
-  {
-    "type": "overmap_terrain",
-    "id": "cemetery_4square_00",
-    "copy-from": "generic_city_building_no_sidewalk",
-    "name": "religious cemetery",
-    "sym": "n",
-    "color": "white",
-    "extras": "field"
-  },
-  {
-    "type": "overmap_terrain",
-    "id": "cemetery_4square_10",
-    "copy-from": "generic_city_building_no_sidewalk",
-    "name": "religious cemetery",
-    "sym": "n",
-    "color": "white",
-    "extras": "field"
-  },
-  {
-    "type": "overmap_terrain",
-    "id": "cemetery_4square_01",
-    "copy-from": "generic_city_building_no_sidewalk",
-    "name": "religious cemetery",
-    "sym": "n",
-    "color": "white",
-    "extras": "field"
-  },
-  {
-    "type": "overmap_terrain",
-    "id": "cemetery_4square_11",
-    "copy-from": "generic_city_building_no_sidewalk",
-    "name": "religious cemetery",
-    "sym": "n",
-    "color": "white",
-    "extras": "field"
-  },
-  {
-    "type": "overmap_terrain",
-    "id": "4way_road",
-    "copy-from": "generic_city_building_no_sidewalk",
-    "name": "road",
-    "sym": "┼",
-    "color": "light_gray",
-    "extras": "field",
-    "flags": [ "NO_ROTATE" ]
-  },
-  {
-    "type": "overmap_terrain",
-    "id": "pond_field",
-    "name": "pond",
-    "sym": ".",
-    "color": "blue",
-    "see_cost": 5,
-    "mondensity": 2,
-    "flags": [ "NO_ROTATE" ]
-  },
-  {
-    "type": "overmap_terrain",
-=======
->>>>>>> 38a2ebcd
     "id": "pond_forest",
     "name": "basin",
     "sym": "F",
@@ -3427,1979 +329,6 @@
     "see_cost": 5,
     "mondensity": 2,
     "flags": [ "NO_ROTATE" ]
-<<<<<<< HEAD
-  },
-  {
-    "type": "overmap_terrain",
-    "id": "pond_swamp",
-    "name": "bog",
-    "sym": "F",
-    "color": "blue",
-    "see_cost": 5,
-    "mondensity": 2,
-    "flags": [ "NO_ROTATE" ]
-  },
-  {
-    "type": "overmap_terrain",
-    "id": "hunter_shack",
-    "name": "swamp shack",
-    "sym": "F",
-    "color": "cyan",
-    "see_cost": 5,
-    "extras": "field",
-    "flags": [ "NO_ROTATE" ]
-  },
-  {
-    "type": "overmap_terrain",
-    "id": "orchard_tree_apple",
-    "name": "apple orchard",
-    "sym": "T",
-    "color": "light_green",
-    "see_cost": 5,
-    "extras": "field",
-    "mondensity": 3,
-    "flags": [ "NO_ROTATE" ]
-  },
-  {
-    "type": "overmap_terrain",
-    "id": "orchard_processing",
-    "name": "orchard processing",
-    "sym": "T",
-    "color": "i_light_green",
-    "see_cost": 5,
-    "extras": "field",
-    "mondensity": 3,
-    "flags": [ "NO_ROTATE" ]
-  },
-  {
-    "type": "overmap_terrain",
-    "id": "orchard_stall",
-    "name": "orchard stall",
-    "sym": "T",
-    "color": "i_light_green",
-    "see_cost": 5,
-    "extras": "field",
-    "mondensity": 3,
-    "flags": [ "NO_ROTATE" ]
-  },
-  {
-    "id": "dairy_farm_NW",
-    "type": "overmap_terrain",
-    "name": "dairy farm",
-    "sym": "w",
-    "color": "brown",
-    "see_cost": 1,
-    "flags": [ "SIDEWALK", "NO_ROTATE" ]
-  },
-  {
-    "id": "dairy_farm_NE",
-    "type": "overmap_terrain",
-    "name": "dairy farm",
-    "sym": "w",
-    "color": "brown",
-    "see_cost": 1,
-    "flags": [ "SIDEWALK", "NO_ROTATE" ]
-  },
-  {
-    "id": "dairy_farm_SE",
-    "type": "overmap_terrain",
-    "name": "dairy farm",
-    "sym": "w",
-    "color": "brown",
-    "see_cost": 5,
-    "flags": [ "SIDEWALK", "NO_ROTATE" ]
-  },
-  {
-    "id": "dairy_farm_SW",
-    "type": "overmap_terrain",
-    "name": "dairy farm",
-    "sym": "w",
-    "color": "brown",
-    "see_cost": 5,
-    "flags": [ "SIDEWALK", "NO_ROTATE" ]
-  },
-  {
-    "id": "dispensary",
-    "type": "overmap_terrain",
-    "copy-from": "generic_city_building",
-    "name": "dispensary",
-    "sym": "D",
-    "color": "i_green"
-  },
-  {
-    "id": "dispensary_roof",
-    "type": "overmap_terrain",
-    "copy-from": "generic_city_building",
-    "name": "dispensary roof",
-    "sym": "D",
-    "color": "i_green"
-  },
-  {
-    "id": "dispensary_1",
-    "type": "overmap_terrain",
-    "copy-from": "generic_city_building",
-    "name": "dispensary",
-    "sym": "D",
-    "color": "i_green"
-  },
-  {
-    "id": "dispensary_roof_1",
-    "type": "overmap_terrain",
-    "copy-from": "generic_city_building",
-    "name": "dispensary roof",
-    "sym": "D",
-    "color": "i_green"
-  },
-  {
-    "id": "dispensary_2",
-    "type": "overmap_terrain",
-    "copy-from": "generic_city_building",
-    "name": "dispensary",
-    "sym": "D",
-    "color": "i_green"
-  },
-  {
-    "id": "dispensary_roof_2",
-    "type": "overmap_terrain",
-    "copy-from": "generic_city_building",
-    "name": "dispensary roof",
-    "sym": "D",
-    "color": "i_green"
-  },
-  {
-    "id": "art_gallery",
-    "type": "overmap_terrain",
-    "copy-from": "generic_city_building",
-    "name": "art gallery",
-    "sym": "a",
-    "color": "i_yellow"
-  },
-  {
-    "id": "art_gallery_roof",
-    "type": "overmap_terrain",
-    "copy-from": "generic_city_building",
-    "name": "art gallery roof",
-    "sym": "a",
-    "color": "i_yellow"
-  },
-  {
-    "id": "state_park_0_0",
-    "type": "overmap_terrain",
-    "copy-from": "generic_city_building_no_sidewalk",
-    "name": "state park",
-    "sym": "S",
-    "color": "i_green"
-  },
-  {
-    "id": "state_park_0_1",
-    "type": "overmap_terrain",
-    "copy-from": "generic_city_building_no_sidewalk",
-    "name": "state park",
-    "sym": "S",
-    "color": "i_green"
-  },
-  {
-    "id": "state_park_1_0",
-    "type": "overmap_terrain",
-    "copy-from": "generic_city_building",
-    "name": "state park parking",
-    "sym": "$",
-    "color": "i_green"
-  },
-  {
-    "id": "state_park_1_1",
-    "type": "overmap_terrain",
-    "copy-from": "generic_city_building_no_sidewalk",
-    "name": "state park",
-    "sym": "S",
-    "color": "i_green"
-  },
-  {
-    "id": "fishing_pond_0_0",
-    "type": "overmap_terrain",
-    "copy-from": "generic_city_building_no_sidewalk",
-    "name": "fishing pond",
-    "sym": "S",
-    "color": "i_blue"
-  },
-  {
-    "id": "fishing_pond_0_1",
-    "type": "overmap_terrain",
-    "copy-from": "generic_city_building_no_sidewalk",
-    "name": "fishing pond",
-    "sym": "S",
-    "color": "i_blue"
-  },
-  {
-    "id": "fishing_pond_1_0",
-    "type": "overmap_terrain",
-    "copy-from": "generic_city_building_no_sidewalk",
-    "name": "fishing pond",
-    "sym": "S",
-    "color": "i_blue"
-  },
-  {
-    "id": "fishing_pond_1_1",
-    "type": "overmap_terrain",
-    "copy-from": "generic_city_building_no_sidewalk",
-    "name": "fishing pond",
-    "sym": "S",
-    "color": "i_blue"
-  },
-  {
-    "id": "cemetery_small",
-    "type": "overmap_terrain",
-    "copy-from": "generic_city_building",
-    "name": "small cemetery",
-    "sym": "C",
-    "color": "light_gray"
-  },
-  {
-    "id": "orchard",
-    "type": "overmap_terrain",
-    "copy-from": "generic_city_building",
-    "name": "orchard",
-    "sym": "#",
-    "color": "i_green"
-  },
-  {
-    "id": "skate_park",
-    "type": "overmap_terrain",
-    "copy-from": "generic_city_building",
-    "name": "skate park",
-    "sym": "O",
-    "color": "light_gray"
-  },
-  {
-    "id": "small_office",
-    "type": "overmap_terrain",
-    "copy-from": "generic_city_building",
-    "name": "small office",
-    "sym": "o",
-    "color": "brown"
-  },
-  {
-    "id": "small_wooded_trail",
-    "type": "overmap_terrain",
-    "copy-from": "generic_city_building",
-    "name": "small wooded trail",
-    "sym": "S",
-    "color": "i_green"
-  },
-  {
-    "id": "derelict_property",
-    "type": "overmap_terrain",
-    "copy-from": "generic_city_building",
-    "name": "derelict property",
-    "sym": "X",
-    "color": "i_brown",
-    "extras": "field"
-  },
-  {
-    "id": "pavilion",
-    "type": "overmap_terrain",
-    "copy-from": "generic_city_building",
-    "name": "pavilion",
-    "sym": "A",
-    "color": "i_green"
-  },
-  {
-    "id": "hunting_blind",
-    "type": "overmap_terrain",
-    "name": "hunting blind",
-    "sym": "H",
-    "color": "i_green",
-    "see_cost": 5,
-    "mondensity": 2,
-    "extras": "field"
-  },
-  {
-    "id": "small_storage_units",
-    "type": "overmap_terrain",
-    "copy-from": "generic_city_building",
-    "name": "small storage units",
-    "sym": "#",
-    "color": "i_yellow"
-  },
-  {
-    "type": "overmap_terrain",
-    "id": "lumberyard_0_0",
-    "name": "lumberyard",
-    "copy-from": "generic_city_building",
-    "sym": "L",
-    "color": "i_green"
-  },
-  {
-    "type": "overmap_terrain",
-    "id": "lumberyard_0_1",
-    "name": "lumberyard",
-    "copy-from": "generic_city_building",
-    "sym": "L",
-    "color": "i_green"
-  },
-  {
-    "type": "overmap_terrain",
-    "id": "lumberyard_1_0",
-    "name": "lumberyard",
-    "copy-from": "generic_city_building",
-    "sym": "L",
-    "color": "i_green"
-  },
-  {
-    "type": "overmap_terrain",
-    "id": "lumberyard_1_1",
-    "name": "lumberyard",
-    "copy-from": "generic_city_building",
-    "sym": "L",
-    "color": "i_green"
-  },
-  {
-    "type": "overmap_terrain",
-    "id": "construction_site",
-    "name": "construction site",
-    "copy-from": "generic_city_building",
-    "sym": "x",
-    "color": "i_light_gray"
-  },
-  {
-    "type": "overmap_terrain",
-    "id": "post_office",
-    "name": "post office",
-    "copy-from": "generic_city_building",
-    "color": "blue"
-  },
-  {
-    "type": "overmap_terrain",
-    "id": "candy_shop",
-    "name": "candy shop",
-    "copy-from": "generic_city_building",
-    "color": "c_red_white"
-  },
-  {
-    "type": "overmap_terrain",
-    "id": "candy_shop_roof",
-    "name": "candy shop roof",
-    "copy-from": "generic_city_building",
-    "color": "c_red_white"
-  },
-  {
-    "type": "overmap_terrain",
-    "id": "candy_shop_1",
-    "name": "candy shop",
-    "copy-from": "generic_city_building",
-    "color": "c_red_white"
-  },
-  {
-    "type": "overmap_terrain",
-    "id": "candy_shop_roof_1",
-    "name": "candy shop roof",
-    "copy-from": "generic_city_building",
-    "color": "c_red_white"
-  },
-  {
-    "type": "overmap_terrain",
-    "id": "bakery",
-    "name": "bakery",
-    "copy-from": "generic_city_building",
-    "color": "c_yellow_white"
-  },
-  {
-    "type": "overmap_terrain",
-    "id": "bakery_roof",
-    "name": "bakery roof",
-    "copy-from": "generic_city_building",
-    "color": "c_yellow_white"
-  },
-  {
-    "type": "overmap_terrain",
-    "id": "bakery_upper_roof",
-    "name": "bakery roof",
-    "copy-from": "generic_city_building",
-    "color": "c_yellow_white"
-  },
-  {
-    "type": "overmap_terrain",
-    "id": "icecream_shop",
-    "name": "icecream shop",
-    "copy-from": "generic_city_building",
-    "color": "c_blue_white"
-  },
-  {
-    "type": "overmap_terrain",
-    "id": "icecream_shop_roof",
-    "name": "icecream shop roof",
-    "copy-from": "generic_city_building",
-    "color": "c_blue_white"
-  },
-  {
-    "type": "overmap_terrain",
-    "id": "dumpsite",
-    "copy-from": "generic_city_building_no_sidewalk",
-    "name": "dumpsite",
-    "sym": "D",
-    "color": "brown"
-  },
-  {
-    "type": "overmap_terrain",
-    "id": "dump",
-    "copy-from": "generic_city_building_no_sidewalk",
-    "name": "dump",
-    "sym": "D",
-    "color": "i_brown"
-  },
-  {
-    "type": "overmap_terrain",
-    "id": "recyclecenter",
-    "copy-from": "generic_city_building",
-    "name": "recycle center",
-    "sym": "R",
-    "color": "i_green"
-  },
-  {
-    "type": "overmap_terrain",
-    "id": "landfill",
-    "copy-from": "generic_city_building",
-    "name": "landfill",
-    "sym": "L",
-    "color": "i_brown"
-  },
-  {
-    "type": "overmap_terrain",
-    "id": "junkyard_1a",
-    "copy-from": "generic_city_building",
-    "name": "junkyard",
-    "sym": "J",
-    "color": "i_brown"
-  },
-  {
-    "type": "overmap_terrain",
-    "id": "junkyard_1b",
-    "copy-from": "generic_city_building",
-    "name": "junkyard",
-    "sym": "J",
-    "color": "i_brown"
-  },
-  {
-    "type": "overmap_terrain",
-    "id": "junkyard_2a",
-    "copy-from": "generic_city_building",
-    "name": "junkyard",
-    "sym": "J",
-    "color": "i_brown"
-  },
-  {
-    "type": "overmap_terrain",
-    "id": "junkyard_2b",
-    "copy-from": "generic_city_building",
-    "name": "junkyard",
-    "sym": "J",
-    "color": "i_brown"
-  },
-  {
-    "type": "overmap_terrain",
-    "id": "NatureTrail_1a",
-    "copy-from": "generic_city_building_no_sidewalk",
-    "name": "nature trail",
-    "sym": "S",
-    "color": "i_green"
-  },
-  {
-    "type": "overmap_terrain",
-    "id": "NatureTrail_1b",
-    "copy-from": "generic_city_building_no_sidewalk",
-    "name": "nature trail",
-    "sym": "S",
-    "color": "i_green"
-  },
-  {
-    "type": "overmap_terrain",
-    "id": "PublicPond_1a",
-    "copy-from": "generic_city_building_no_sidewalk",
-    "name": "public pond",
-    "sym": "P",
-    "color": "i_green"
-  },
-  {
-    "type": "overmap_terrain",
-    "id": "PublicPond_1b",
-    "copy-from": "generic_city_building_no_sidewalk",
-    "name": "public pond",
-    "sym": "P",
-    "color": "i_green"
-  },
-  {
-    "type": "overmap_terrain",
-    "id": "Cemetery_1a",
-    "name": "cemetery",
-    "sym": "n",
-    "color": "white",
-    "see_cost": 5,
-    "extras": "field",
-    "mondensity": 2
-  },
-  {
-    "type": "overmap_terrain",
-    "id": "Cemetery_1b",
-    "name": "cemetery",
-    "sym": "n",
-    "color": "white",
-    "see_cost": 5,
-    "extras": "field",
-    "mondensity": 2
-  },
-  {
-    "type": "overmap_terrain",
-    "id": "communitygarden",
-    "name": "community garden",
-    "sym": "g",
-    "color": "yellow",
-    "see_cost": 5,
-    "extras": "field",
-    "mondensity": 2
-  },
-  {
-    "type": "overmap_terrain",
-    "id": "publicgarden",
-    "name": "public garden",
-    "sym": "g",
-    "color": "light_green",
-    "see_cost": 5,
-    "extras": "field",
-    "mondensity": 2
-  },
-  {
-    "type": "overmap_terrain",
-    "id": "BotanicalGarden_1a",
-    "name": "botanical garden",
-    "sym": "g",
-    "color": "i_green",
-    "see_cost": 5,
-    "extras": "field",
-    "mondensity": 2,
-    "flags": [ "SIDEWALK" ]
-  },
-  {
-    "type": "overmap_terrain",
-    "id": "BotanicalGarden_1b",
-    "name": "botanical garden",
-    "sym": "g",
-    "color": "i_green",
-    "see_cost": 5,
-    "extras": "field",
-    "mondensity": 2,
-    "flags": [ "SIDEWALK" ]
-  },
-  {
-    "type": "overmap_terrain",
-    "id": "TreeFarm_1a",
-    "name": "tree farm",
-    "sym": "T",
-    "color": "i_green",
-    "see_cost": 5,
-    "extras": "field",
-    "mondensity": 2
-  },
-  {
-    "type": "overmap_terrain",
-    "id": "dirtroad",
-    "copy-from": "generic_city_building_no_sidewalk",
-    "name": "dirt road",
-    "sym": "#",
-    "color": "brown"
-  },
-  {
-    "type": "overmap_terrain",
-    "id": "rural_house",
-    "copy-from": "generic_city_building_no_sidewalk",
-    "name": "rural house",
-    "sym": "#",
-    "color": "blue"
-  },
-  {
-    "type": "overmap_terrain",
-    "id": "moonshine_still",
-    "copy-from": "generic_city_building_no_sidewalk",
-    "name": "moonshine still",
-    "sym": "S",
-    "color": "i_brown"
-  },
-  {
-    "type": "overmap_terrain",
-    "id": "TreeFarm_1b",
-    "name": "tree farm",
-    "sym": "T",
-    "color": "i_green",
-    "see_cost": 5,
-    "extras": "field",
-    "mondensity": 2
-  },
-  {
-    "type": "overmap_terrain",
-    "id": "shootingrange_1a",
-    "name": "shooting range",
-    "sym": "S",
-    "color": "red",
-    "see_cost": 5,
-    "extras": "field",
-    "mondensity": 2
-  },
-  {
-    "type": "overmap_terrain",
-    "id": "shootingrange_2a",
-    "name": "shooting range",
-    "sym": "S",
-    "color": "red",
-    "see_cost": 5,
-    "extras": "field",
-    "mondensity": 2
-  },
-  {
-    "type": "overmap_terrain",
-    "id": "campground_1a",
-    "name": "campground",
-    "sym": "+",
-    "color": "i_green",
-    "see_cost": 5,
-    "extras": "field",
-    "mondensity": 2
-  },
-  {
-    "type": "overmap_terrain",
-    "id": "campground_1b",
-    "name": "campground",
-    "sym": "+",
-    "color": "i_green",
-    "see_cost": 5,
-    "extras": "field",
-    "mondensity": 2
-  },
-  {
-    "type": "overmap_terrain",
-    "id": "campground_2a",
-    "name": "campground",
-    "sym": "+",
-    "color": "i_green",
-    "see_cost": 5,
-    "extras": "field",
-    "mondensity": 2
-  },
-  {
-    "type": "overmap_terrain",
-    "id": "campground_2b",
-    "name": "campground",
-    "sym": "+",
-    "color": "i_green",
-    "see_cost": 5,
-    "extras": "field",
-    "mondensity": 2
-  },
-  {
-    "type": "overmap_terrain",
-    "id": "desolatebarn",
-    "copy-from": "generic_city_building_no_sidewalk",
-    "name": "desolate barn",
-    "sym": "B",
-    "color": "brown"
-  },
-  {
-    "type": "overmap_terrain",
-    "id": "emptycommerciallot",
-    "copy-from": "generic_city_building",
-    "name": "empty commercial lot",
-    "sym": "O",
-    "color": "i_light_gray"
-  },
-  {
-    "type": "overmap_terrain",
-    "id": "emptyresidentiallot",
-    "copy-from": "generic_city_building",
-    "name": "empty residential lot",
-    "sym": "O",
-    "color": "i_green"
-  },
-  {
-    "type": "overmap_terrain",
-    "id": "abandonedwarehouse",
-    "copy-from": "generic_city_building",
-    "name": "abandoned warehouse",
-    "sym": "w",
-    "color": "brown"
-  },
-  {
-    "type": "overmap_terrain",
-    "id": "abandonedwarehouse_roof",
-    "copy-from": "generic_city_building",
-    "name": "abandoned warehouse roof",
-    "sym": "w",
-    "color": "brown"
-  },
-  {
-    "type": "overmap_terrain",
-    "id": "abandonedwarehouse_1",
-    "copy-from": "generic_city_building",
-    "name": "abandoned warehouse",
-    "sym": "w",
-    "color": "brown"
-  },
-  {
-    "type": "overmap_terrain",
-    "id": "abandonedwarehouse_1_roof",
-    "copy-from": "generic_city_building",
-    "name": "abandoned warehouse roof",
-    "sym": "w",
-    "color": "brown"
-  },
-  {
-    "type": "overmap_terrain",
-    "id": "abandonedwarehouse_2",
-    "copy-from": "generic_city_building",
-    "name": "abandoned warehouse",
-    "sym": "w",
-    "color": "brown"
-  },
-  {
-    "type": "overmap_terrain",
-    "id": "abandonedwarehouse_2_roof",
-    "copy-from": "generic_city_building",
-    "name": "abandoned warehouse roof",
-    "sym": "w",
-    "color": "brown"
-  },
-  {
-    "type": "overmap_terrain",
-    "id": "abandonedwarehouse_3",
-    "copy-from": "generic_city_building",
-    "name": "abandoned warehouse",
-    "sym": "w",
-    "color": "brown"
-  },
-  {
-    "type": "overmap_terrain",
-    "id": "abandonedwarehouse_3_roof",
-    "copy-from": "generic_city_building",
-    "name": "abandoned warehouse roof",
-    "sym": "w",
-    "color": "brown"
-  },
-  {
-    "type": "overmap_terrain",
-    "id": "abandonedwarehouse_4",
-    "copy-from": "generic_city_building",
-    "name": "abandoned warehouse",
-    "sym": "w",
-    "color": "brown"
-  },
-  {
-    "type": "overmap_terrain",
-    "id": "abandonedwarehouse_4_roof",
-    "copy-from": "generic_city_building",
-    "name": "abandoned warehouse roof",
-    "sym": "w",
-    "color": "brown"
-  },
-  {
-    "type": "overmap_terrain",
-    "id": "dollarstore",
-    "copy-from": "generic_city_building",
-    "name": "dollar store",
-    "sym": "$",
-    "color": "yellow"
-  },
-  {
-    "type": "overmap_terrain",
-    "id": "lancenter",
-    "name": "LAN center",
-    "copy-from": "generic_city_building",
-    "sym": "L",
-    "color": "light_gray"
-  },
-  {
-    "type": "overmap_terrain",
-    "id": "landscapingsupplyco_1a",
-    "copy-from": "generic_city_building",
-    "name": "landscaping supply co",
-    "sym": "L",
-    "color": "i_green"
-  },
-  {
-    "type": "overmap_terrain",
-    "id": "landscapingsupplyco_1b",
-    "copy-from": "generic_city_building",
-    "name": "landscaping supply co",
-    "sym": "L",
-    "color": "i_green"
-  },
-  {
-    "type": "overmap_terrain",
-    "id": "bandit_garage_1",
-    "name": "forest",
-    "sym": "F",
-    "color": "green",
-    "see_cost": 5,
-    "extras": "field",
-    "flags": [ "NO_ROTATE" ]
-  },
-  {
-    "type": "overmap_terrain",
-    "id": "bandit_garage_2",
-    "name": "forest",
-    "sym": "F",
-    "color": "green",
-    "see_cost": 5,
-    "extras": "field",
-    "flags": [ "NO_ROTATE" ]
-  },
-  {
-    "type": "overmap_terrain",
-    "id": "golfcourse_00",
-    "copy-from": "generic_city_building_no_sidewalk",
-    "name": "golf course",
-    "sym": "G",
-    "color": "green"
-  },
-  {
-    "type": "overmap_terrain",
-    "id": "golfcourse_01",
-    "copy-from": "generic_city_building_no_sidewalk",
-    "name": "golf course",
-    "sym": "G",
-    "color": "green"
-  },
-  {
-    "type": "overmap_terrain",
-    "id": "golfcourse_02",
-    "copy-from": "generic_city_building_no_sidewalk",
-    "name": "golf course",
-    "sym": "G",
-    "color": "green"
-  },
-  {
-    "type": "overmap_terrain",
-    "id": "golfcourse_10",
-    "copy-from": "generic_city_building_no_sidewalk",
-    "name": "golf course",
-    "sym": "G",
-    "color": "green"
-  },
-  {
-    "type": "overmap_terrain",
-    "id": "golfcourse_11",
-    "copy-from": "generic_city_building_no_sidewalk",
-    "name": "golf course",
-    "sym": "G",
-    "color": "green"
-  },
-  {
-    "type": "overmap_terrain",
-    "id": "golfcourse_12",
-    "copy-from": "generic_city_building_no_sidewalk",
-    "name": "golf course",
-    "sym": "G",
-    "color": "green"
-  },
-  {
-    "type": "overmap_terrain",
-    "id": "golfcourse_20",
-    "copy-from": "generic_city_building_no_sidewalk",
-    "name": "golf course",
-    "sym": "G",
-    "color": "green"
-  },
-  {
-    "type": "overmap_terrain",
-    "id": "golfcourse_21",
-    "copy-from": "generic_city_building_no_sidewalk",
-    "name": "golf course",
-    "sym": "G",
-    "color": "green"
-  },
-  {
-    "type": "overmap_terrain",
-    "id": "golfcourse_22",
-    "copy-from": "generic_city_building_no_sidewalk",
-    "name": "golf course",
-    "sym": "G",
-    "color": "green"
-  },
-  {
-    "type": "overmap_terrain",
-    "id": "golfcourse_30",
-    "copy-from": "generic_city_building_no_sidewalk",
-    "name": "golf course parking lot",
-    "sym": "G",
-    "color": "light_gray"
-  },
-  {
-    "type": "overmap_terrain",
-    "id": "golfcourse_31",
-    "copy-from": "generic_city_building_no_sidewalk",
-    "name": "golf course service building",
-    "sym": "G",
-    "color": "light_gray"
-  },
-  {
-    "type": "overmap_terrain",
-    "id": "golfcourse_32",
-    "copy-from": "generic_city_building_no_sidewalk",
-    "name": "golf course",
-    "sym": "G",
-    "color": "green"
-  },
-  {
-    "type": "overmap_terrain",
-    "id": "s_vfw",
-    "copy-from": "generic_city_building",
-    "name": "veterans of foreign wars",
-    "color": "i_green"
-  },
-  {
-    "type": "overmap_terrain",
-    "id": "s_thrift",
-    "copy-from": "generic_city_building",
-    "name": "thrift store",
-    "color": "light_gray"
-  },
-  {
-    "type": "overmap_terrain",
-    "id": "s_daycare",
-    "copy-from": "generic_city_building",
-    "name": "daycare center",
-    "color": "blue"
-  },
-  {
-    "type": "overmap_terrain",
-    "id": "s_petstore",
-    "copy-from": "generic_city_building",
-    "name": "pet supply store",
-    "color": "i_yellow"
-  },
-  {
-    "type": "overmap_terrain",
-    "id": "large_storage_units_3",
-    "copy-from": "generic_city_building",
-    "name": "storage units",
-    "sym": "M",
-    "color": "white"
-  },
-  {
-    "type": "overmap_terrain",
-    "id": "large_storage_units_2",
-    "copy-from": "generic_city_building",
-    "name": "storage units",
-    "sym": "M",
-    "color": "white"
-  },
-  {
-    "type": "overmap_terrain",
-    "id": "large_storage_units_1",
-    "copy-from": "generic_city_building",
-    "name": "storage units",
-    "sym": "M",
-    "color": "white"
-  },
-  {
-    "type": "overmap_terrain",
-    "id": "medium_storage_units_1",
-    "copy-from": "generic_city_building",
-    "name": "storage units",
-    "sym": "M",
-    "color": "white"
-  },
-  {
-    "type": "overmap_terrain",
-    "id": "medium_storage_units_2",
-    "copy-from": "generic_city_building",
-    "name": "storage units",
-    "sym": "M",
-    "color": "white"
-  },
-  {
-    "type": "overmap_terrain",
-    "id": "s_baseballfield_a1",
-    "copy-from": "generic_city_building",
-    "name": "baseball field",
-    "sym": "#",
-    "color": "white"
-  },
-  {
-    "type": "overmap_terrain",
-    "id": "s_baseballfield_a2",
-    "copy-from": "generic_city_building",
-    "name": "baseball field",
-    "sym": "#",
-    "color": "white"
-  },
-  {
-    "type": "overmap_terrain",
-    "id": "s_baseballfield_b1",
-    "copy-from": "generic_city_building",
-    "name": "baseball field",
-    "sym": "#",
-    "color": "white"
-  },
-  {
-    "type": "overmap_terrain",
-    "id": "s_baseballfield_b2",
-    "copy-from": "generic_city_building",
-    "name": "baseball field",
-    "sym": "#",
-    "color": "white"
-  },
-  {
-    "type": "overmap_terrain",
-    "id": "s_shoppingplaza_a1",
-    "copy-from": "generic_city_building",
-    "name": "abandoned shopping plaza",
-    "sym": "+",
-    "color": "red"
-  },
-  {
-    "type": "overmap_terrain",
-    "id": "s_shoppingplaza_a2",
-    "copy-from": "generic_city_building",
-    "name": "abandoned shopping plaza",
-    "sym": "+",
-    "color": "red"
-  },
-  {
-    "type": "overmap_terrain",
-    "id": "s_shoppingplaza_a3",
-    "copy-from": "generic_city_building",
-    "name": "abandoned shopping plaza",
-    "sym": "+",
-    "color": "red"
-  },
-  {
-    "type": "overmap_terrain",
-    "id": "s_shoppingplaza_a4",
-    "copy-from": "generic_city_building",
-    "name": "abandoned shopping plaza",
-    "sym": "+",
-    "color": "red"
-  },
-  {
-    "type": "overmap_terrain",
-    "id": "s_shoppingplaza_a5",
-    "copy-from": "generic_city_building",
-    "name": "abandoned shopping plaza",
-    "sym": "+",
-    "color": "red"
-  },
-  {
-    "type": "overmap_terrain",
-    "id": "s_shoppingplaza_a6",
-    "copy-from": "generic_city_building",
-    "name": "abandoned shopping plaza",
-    "sym": "M",
-    "color": "red"
-  },
-  {
-    "type": "overmap_terrain",
-    "id": "s_shoppingplaza_b1",
-    "copy-from": "generic_city_building",
-    "name": "abandoned shopping plaza",
-    "sym": "M",
-    "color": "red"
-  },
-  {
-    "type": "overmap_terrain",
-    "id": "s_shoppingplaza_b2",
-    "copy-from": "generic_city_building",
-    "name": "abandoned shopping plaza",
-    "sym": "M",
-    "color": "red"
-  },
-  {
-    "type": "overmap_terrain",
-    "id": "s_shoppingplaza_b3",
-    "copy-from": "generic_city_building",
-    "name": "abandoned shopping plaza",
-    "sym": "M",
-    "color": "red"
-  },
-  {
-    "type": "overmap_terrain",
-    "id": "s_shoppingplaza_b4",
-    "copy-from": "generic_city_building",
-    "name": "abandoned shopping plaza",
-    "sym": "M",
-    "color": "red"
-  },
-  {
-    "type": "overmap_terrain",
-    "id": "s_shoppingplaza_b5",
-    "copy-from": "generic_city_building",
-    "name": "abandoned shopping plaza",
-    "sym": "M",
-    "color": "red"
-  },
-  {
-    "type": "overmap_terrain",
-    "id": "s_shoppingplaza_b6",
-    "copy-from": "generic_city_building",
-    "name": "abandoned shopping plaza",
-    "sym": "M",
-    "color": "red"
-  },
-  {
-    "type": "overmap_terrain",
-    "id": "s_reststop_1",
-    "copy-from": "generic_city_building",
-    "name": "rest area",
-    "sym": "#",
-    "color": "blue"
-  },
-  {
-    "type": "overmap_terrain",
-    "id": "s_reststop_2",
-    "copy-from": "generic_city_building",
-    "name": "rest area",
-    "sym": "#",
-    "color": "blue"
-  },
-  {
-    "type": "overmap_terrain",
-    "id": "s_restparking_1",
-    "copy-from": "generic_city_building",
-    "name": "rest area parking",
-    "sym": "+",
-    "color": "dark_gray"
-  },
-  {
-    "type": "overmap_terrain",
-    "id": "s_restparking_2",
-    "copy-from": "generic_city_building",
-    "name": "rest area parking",
-    "sym": "+",
-    "color": "dark_gray"
-  },
-  {
-    "type": "overmap_terrain",
-    "id": "zoo_0_0",
-    "copy-from": "generic_city_building",
-    "name": "zoo parking",
-    "sym": "P",
-    "color": "i_green"
-  },
-  {
-    "type": "overmap_terrain",
-    "id": "zoo_1_0",
-    "copy-from": "generic_city_building",
-    "name": "zoo parking",
-    "sym": "P",
-    "color": "i_green"
-  },
-  {
-    "type": "overmap_terrain",
-    "id": "zoo_2_0",
-    "copy-from": "generic_city_building",
-    "name": "zoo pavilion",
-    "sym": "P",
-    "color": "i_green"
-  },
-  {
-    "type": "overmap_terrain",
-    "id": "zoo_0_1",
-    "copy-from": "generic_city_building",
-    "name": "zoo",
-    "sym": "Z",
-    "color": "i_green"
-  },
-  {
-    "type": "overmap_terrain",
-    "id": "zoo_1_1",
-    "copy-from": "generic_city_building",
-    "name": "zoo",
-    "sym": "Z",
-    "color": "i_green"
-  },
-  {
-    "type": "overmap_terrain",
-    "id": "zoo_2_1",
-    "copy-from": "generic_city_building",
-    "name": "zoo",
-    "sym": "Z",
-    "color": "i_green"
-  },
-  {
-    "type": "overmap_terrain",
-    "id": "zoo_0_2",
-    "copy-from": "generic_city_building",
-    "name": "zoo",
-    "sym": "Z",
-    "color": "i_green"
-  },
-  {
-    "type": "overmap_terrain",
-    "id": "zoo_1_2",
-    "copy-from": "generic_city_building",
-    "name": "zoo",
-    "sym": "Z",
-    "color": "i_green"
-  },
-  {
-    "type": "overmap_terrain",
-    "id": "zoo_2_2",
-    "copy-from": "generic_city_building",
-    "name": "zoo",
-    "sym": "Z",
-    "color": "i_green"
-  },
-  {
-    "type": "overmap_terrain",
-    "id": "stadium_0_0",
-    "copy-from": "generic_city_building",
-    "name": "stadium parking",
-    "sym": "+",
-    "color": "white"
-  },
-  {
-    "type": "overmap_terrain",
-    "id": "stadium_1_0",
-    "copy-from": "generic_city_building",
-    "name": "stadium parking",
-    "sym": "+",
-    "color": "white"
-  },
-  {
-    "type": "overmap_terrain",
-    "id": "stadium_2_0",
-    "copy-from": "generic_city_building",
-    "name": "stadium parking",
-    "sym": "+",
-    "color": "white"
-  },
-  {
-    "type": "overmap_terrain",
-    "id": "stadium_3_0",
-    "copy-from": "generic_city_building",
-    "name": "stadium parking",
-    "sym": "+",
-    "color": "white"
-  },
-  {
-    "type": "overmap_terrain",
-    "id": "stadium_0_1",
-    "copy-from": "generic_city_building",
-    "name": "stadium",
-    "sym": "0",
-    "color": "white"
-  },
-  {
-    "type": "overmap_terrain",
-    "id": "stadium_1_1",
-    "copy-from": "generic_city_building",
-    "name": "stadium entrance",
-    "sym": "0",
-    "color": "white"
-  },
-  {
-    "type": "overmap_terrain",
-    "id": "stadium_2_1",
-    "copy-from": "generic_city_building",
-    "name": "stadium",
-    "sym": "0",
-    "color": "white"
-  },
-  {
-    "type": "overmap_terrain",
-    "id": "stadium_3_1",
-    "copy-from": "generic_city_building",
-    "name": "stadium",
-    "sym": "0",
-    "color": "white"
-  },
-  {
-    "type": "overmap_terrain",
-    "id": "stadium_0_2",
-    "copy-from": "generic_city_building",
-    "name": "stadium",
-    "sym": "0",
-    "color": "white"
-  },
-  {
-    "type": "overmap_terrain",
-    "id": "stadium_1_2",
-    "copy-from": "generic_city_building",
-    "name": "stadium field",
-    "sym": "X",
-    "color": "green"
-  },
-  {
-    "type": "overmap_terrain",
-    "id": "stadium_2_2",
-    "copy-from": "generic_city_building",
-    "name": "stadium field",
-    "sym": "X",
-    "color": "green"
-  },
-  {
-    "type": "overmap_terrain",
-    "id": "stadium_3_2",
-    "copy-from": "generic_city_building",
-    "name": "stadium",
-    "sym": "0",
-    "color": "white"
-  },
-  {
-    "type": "overmap_terrain",
-    "id": "stadium_0_3",
-    "copy-from": "generic_city_building",
-    "name": "stadium",
-    "sym": "0",
-    "color": "white"
-  },
-  {
-    "type": "overmap_terrain",
-    "id": "stadium_1_3",
-    "copy-from": "generic_city_building",
-    "name": "stadium field",
-    "sym": "X",
-    "color": "green"
-  },
-  {
-    "type": "overmap_terrain",
-    "id": "stadium_2_3",
-    "copy-from": "generic_city_building",
-    "name": "stadium field",
-    "sym": "X",
-    "color": "green"
-  },
-  {
-    "type": "overmap_terrain",
-    "id": "stadium_3_3",
-    "copy-from": "generic_city_building",
-    "name": "stadium",
-    "sym": "0",
-    "color": "white"
-  },
-  {
-    "type": "overmap_terrain",
-    "id": "stadium_0_4",
-    "copy-from": "generic_city_building",
-    "name": "stadium garage",
-    "sym": "0",
-    "color": "white"
-  },
-  {
-    "type": "overmap_terrain",
-    "id": "stadium_1_4",
-    "copy-from": "generic_city_building",
-    "name": "stadium",
-    "sym": "0",
-    "color": "white"
-  },
-  {
-    "type": "overmap_terrain",
-    "id": "stadium_2_4",
-    "copy-from": "generic_city_building",
-    "name": "stadium",
-    "sym": "0",
-    "color": "white"
-  },
-  {
-    "type": "overmap_terrain",
-    "id": "stadium_3_4",
-    "copy-from": "generic_city_building",
-    "name": "stadium bar",
-    "sym": "0",
-    "color": "white"
-  },
-  {
-    "type": "overmap_terrain",
-    "id": "headshop",
-    "copy-from": "generic_city_building",
-    "name": "Head Shop",
-    "sym": "0",
-    "color": "i_white"
-  },
-  {
-    "type": "overmap_terrain",
-    "id": "natural_spring",
-    "copy-from": "generic_city_building_no_sidewalk",
-    "name": "Natural Spring",
-    "sym": "o",
-    "color": "blue"
-  },
-  {
-    "type": "overmap_terrain",
-    "id": "movietheater_0_0",
-    "copy-from": "generic_city_building",
-    "name": "movie theater",
-    "sym": "M",
-    "color": "i_yellow"
-  },
-  {
-    "type": "overmap_terrain",
-    "id": "movietheater_1_0",
-    "copy-from": "generic_city_building",
-    "name": "movie theater entrance",
-    "sym": "M",
-    "color": "i_yellow"
-  },
-  {
-    "type": "overmap_terrain",
-    "id": "movietheater_2_0",
-    "copy-from": "generic_city_building",
-    "name": "movie theater",
-    "sym": "M",
-    "color": "i_yellow"
-  },
-  {
-    "type": "overmap_terrain",
-    "id": "movietheater_0_1",
-    "copy-from": "generic_city_building",
-    "name": "movie theater",
-    "sym": "M",
-    "color": "i_yellow"
-  },
-  {
-    "type": "overmap_terrain",
-    "id": "movietheater_1_1",
-    "name": "movie theater",
-    "copy-from": "generic_city_building",
-    "sym": "M",
-    "color": "i_yellow"
-  },
-  {
-    "type": "overmap_terrain",
-    "id": "movietheater_2_1",
-    "copy-from": "generic_city_building",
-    "name": "movie theater",
-    "sym": "M",
-    "color": "i_yellow"
-  },
-  {
-    "type": "overmap_terrain",
-    "id": "movietheater_0_2",
-    "copy-from": "generic_city_building",
-    "name": "movie theater",
-    "sym": "M",
-    "color": "i_yellow"
-  },
-  {
-    "type": "overmap_terrain",
-    "id": "movietheater_1_2",
-    "copy-from": "generic_city_building",
-    "name": "movie theater",
-    "sym": "M",
-    "color": "i_yellow"
-  },
-  {
-    "type": "overmap_terrain",
-    "id": "movietheater_2_2",
-    "copy-from": "generic_city_building",
-    "name": "movie theater",
-    "sym": "M",
-    "color": "i_yellow"
-  },
-  {
-    "type": "overmap_terrain",
-    "id": "paintball_field",
-    "copy-from": "generic_city_building",
-    "name": "paintball field",
-    "sym": "p",
-    "color": "red"
-  },
-  {
-    "type": "overmap_terrain",
-    "id": "smoke_lounge",
-    "copy-from": "generic_city_building",
-    "name": "smoking lounge",
-    "sym": "s",
-    "color": "white"
-  },
-  {
-    "type": "overmap_terrain",
-    "id": "music_venue",
-    "copy-from": "generic_city_building",
-    "name": "music venue",
-    "sym": "M",
-    "color": "white"
-  },
-  {
-    "type": "overmap_terrain",
-    "id": "gambling_hall",
-    "copy-from": "generic_city_building",
-    "name": "gambling hall",
-    "sym": "g",
-    "color": "blue"
-  },
-  {
-    "type": "overmap_terrain",
-    "id": "homelesscamp",
-    "copy-from": "generic_city_building_no_sidewalk",
-    "name": "homeless camp",
-    "sym": "H",
-    "color": "green"
-  },
-  {
-    "type": "overmap_terrain",
-    "id": "smallscrapyard",
-    "copy-from": "generic_city_building_no_sidewalk",
-    "name": "small scrap yard",
-    "sym": "s",
-    "color": "red"
-  },
-  {
-    "type": "overmap_terrain",
-    "id": "stripclub",
-    "copy-from": "generic_city_building",
-    "name": "strip club",
-    "sym": "s",
-    "color": "i_red"
-  },
-  {
-    "type": "overmap_terrain",
-    "id": "trailerparksmall0",
-    "copy-from": "generic_city_building_no_sidewalk",
-    "name": "trailer park",
-    "sym": "#",
-    "color": "white"
-  },
-  {
-    "type": "overmap_terrain",
-    "id": "trailerparksmall1",
-    "copy-from": "generic_city_building_no_sidewalk",
-    "name": "trailer park",
-    "sym": "#",
-    "color": "i_white"
-  },
-  {
-    "type": "overmap_terrain",
-    "id": "trailerparksmall2",
-    "copy-from": "generic_city_building_no_sidewalk",
-    "name": "trailer park",
-    "sym": "#",
-    "color": "white"
-  },
-  {
-    "type": "overmap_terrain",
-    "id": "mass_grave",
-    "name": "mass grave",
-    "sym": "X",
-    "color": "yellow"
-  },
-  {
-    "type": "overmap_terrain",
-    "id": "railroad",
-    "name": "railroad",
-    "color": "light_green",
-    "see_cost": 2,
-    "mapgen_straight": [ { "method": "builtin", "name": "railroad_straight" } ],
-    "mapgen_curved": [ { "method": "builtin", "name": "railroad_curved" } ],
-    "mapgen_end": [ { "method": "builtin", "name": "railroad_end" } ],
-    "mapgen_tee": [ { "method": "builtin", "name": "railroad_tee" } ],
-    "mapgen_four_way": [ { "method": "builtin", "name": "railroad_four_way" } ],
-    "flags": [ "LINEAR" ]
-  },
-  {
-    "type": "overmap_terrain",
-    "id": "railroad_bridge",
-    "name": "railroad bridge",
-    "sym": "│",
-    "color": "light_cyan",
-    "see_cost": 2,
-    "mapgen": [ { "method": "builtin", "name": "railroad_bridge" } ],
-    "flags": [ "RIVER" ]
-  },
-  {
-    "type": "overmap_terrain",
-    "id": "railroad_level_crossing",
-    "name": "railroad level crossing",
-    "sym": "┼",
-    "color": "red",
-    "see_cost": 2,
-    "extras": "road"
-  },
-  {
-    "abstract": "generic_railroad_station",
-    "type": "overmap_terrain",
-    "name": "railroad station",
-    "copy-from": "generic_city_building_no_sidewalk",
-    "sym": "R",
-    "color": "light_green"
-  },
-  {
-    "abstract": "generic_railroad_station_under",
-    "type": "overmap_terrain",
-    "copy-from": "generic_railroad_station",
-    "color": "dark_gray"
-  },
-  {
-    "abstract": "generic_railroad_station_parking_lot",
-    "type": "overmap_terrain",
-    "name": "railroad station parking lot",
-    "copy-from": "generic_railroad_station",
-    "sym": "O",
-    "color": "dark_gray"
-  },
-  {
-    "id": "railroad_station_0_1",
-    "type": "overmap_terrain",
-    "copy-from": "generic_railroad_station",
-    "sym": "│"
-  },
-  {
-    "id": "railroad_station_0_2",
-    "type": "overmap_terrain",
-    "copy-from": "generic_railroad_station",
-    "sym": "│"
-  },
-  {
-    "id": "railroad_station_0_3",
-    "type": "overmap_terrain",
-    "copy-from": "generic_railroad_station",
-    "sym": "│"
-  },
-  {
-    "id": "railroad_station_0_4",
-    "type": "overmap_terrain",
-    "copy-from": "generic_railroad_station",
-    "sym": "│"
-  },
-  {
-    "id": "railroad_station_1_1",
-    "type": "overmap_terrain",
-    "copy-from": "generic_railroad_station"
-  },
-  {
-    "id": "railroad_station_1_2",
-    "type": "overmap_terrain",
-    "copy-from": "generic_railroad_station"
-  },
-  {
-    "id": "railroad_station_1_3",
-    "type": "overmap_terrain",
-    "copy-from": "generic_railroad_station"
-  },
-  {
-    "id": "railroad_station_1_4",
-    "type": "overmap_terrain",
-    "copy-from": "generic_railroad_station"
-  },
-  {
-    "id": "railroad_station_2_1",
-    "type": "overmap_terrain",
-    "copy-from": "generic_railroad_station_parking_lot"
-  },
-  {
-    "id": "railroad_station_2_2",
-    "type": "overmap_terrain",
-    "copy-from": "generic_railroad_station_parking_lot"
-  },
-  {
-    "id": "railroad_station_2_3",
-    "type": "overmap_terrain",
-    "copy-from": "generic_railroad_station_parking_lot"
-  },
-  {
-    "id": "railroad_station_2_4",
-    "type": "overmap_terrain",
-    "copy-from": "generic_railroad_station_parking_lot"
-  },
-  {
-    "id": "railroad_station_under_0_1",
-    "type": "overmap_terrain",
-    "copy-from": "generic_railroad_station_under"
-  },
-  {
-    "id": "railroad_station_under_0_2",
-    "type": "overmap_terrain",
-    "copy-from": "generic_railroad_station_under"
-  },
-  {
-    "id": "railroad_station_under_0_3",
-    "type": "overmap_terrain",
-    "copy-from": "generic_railroad_station_under"
-  },
-  {
-    "id": "railroad_station_under_1_1",
-    "type": "overmap_terrain",
-    "copy-from": "generic_railroad_station_under"
-  },
-  {
-    "id": "railroad_station_under_1_2",
-    "type": "overmap_terrain",
-    "copy-from": "generic_railroad_station_under"
-  },
-  {
-    "id": "railroad_station_under_1_3",
-    "type": "overmap_terrain",
-    "copy-from": "generic_railroad_station_under"
-  },
-  {
-    "type": "overmap_terrain",
-    "id": "forest_trail",
-    "name": "forest trail",
-    "sym": "T",
-    "color": "green",
-    "mapgen_straight": [ { "method": "builtin", "name": "forest_trail_straight" } ],
-    "mapgen_curved": [ { "method": "builtin", "name": "forest_trail_curved" } ],
-    "mapgen_end": [ { "method": "builtin", "name": "forest_trail_straight" } ],
-    "mapgen_tee": [ { "method": "builtin", "name": "forest_trail_tee" } ],
-    "mapgen_four_way": [ { "method": "builtin", "name": "forest_trail_four_way" } ],
-    "flags": [ "LINEAR" ]
-  },
-  {
-    "type": "overmap_terrain",
-    "id": "trailhead",
-    "name": "trailhead",
-    "sym": "T",
-    "color": "brown"
-  },
-  {
-    "type": "overmap_terrain",
-    "id": "veterinarian",
-    "name": "veterinarian clinic",
-    "copy-from": "generic_city_building",
-    "color": "i_pink"
-  },
-  {
-    "type": "overmap_terrain",
-    "id": "museum",
-    "name": "museum",
-    "copy-from": "generic_city_building",
-    "sym": "M",
-    "color": "white"
-  },
-  {
-    "type": "overmap_terrain",
-    "id": "mortuary",
-    "name": "mortuary",
-    "copy-from": "generic_city_building",
-    "sym": "M",
-    "color": "i_blue",
-    "mondensity": 6
-  },
-  {
-    "type": "overmap_terrain",
-    "id": "s_laundromat",
-    "name": "laundromat",
-    "copy-from": "generic_city_building",
-    "color": "white_white"
-  },
-  {
-    "type": "overmap_terrain",
-    "id": "s_jewelry",
-    "name": "jewelry store",
-    "copy-from": "generic_city_building",
-    "sym": "J",
-    "color": "white"
-  },
-  {
-    "type": "overmap_terrain",
-    "abstract": "generic_motel",
-    "name": "2-story motel",
-    "copy-from": "generic_city_building",
-    "sym": "h",
-    "color": "light_blue"
-  },
-  {
-    "type": "overmap_terrain",
-    "id": "2fmotel_entrance",
-    "copy-from": "generic_motel"
-  },
-  {
-    "type": "overmap_terrain",
-    "id": "2fmotel_1",
-    "copy-from": "generic_motel"
-  },
-  {
-    "type": "overmap_terrain",
-    "id": "2fmotel_2",
-    "copy-from": "generic_motel"
-  },
-  {
-    "type": "overmap_terrain",
-    "id": "2fmotel_3",
-    "copy-from": "generic_motel"
-  },
-  {
-    "type": "overmap_terrain",
-    "id": "2fmotel_entrance_f2",
-    "copy-from": "generic_motel"
-  },
-  {
-    "type": "overmap_terrain",
-    "id": "2fmotel_1_f2",
-    "copy-from": "generic_motel"
-  },
-  {
-    "type": "overmap_terrain",
-    "id": "2fmotel_2_f2",
-    "copy-from": "generic_motel"
-  },
-  {
-    "type": "overmap_terrain",
-    "id": "2fmotel_3_f2",
-    "copy-from": "generic_motel"
-  },
-  {
-    "type": "overmap_terrain",
-    "id": "2fmotel_1_r",
-    "copy-from": "generic_motel"
-  },
-  {
-    "type": "overmap_terrain",
-    "id": "2fmotel_2_r",
-    "copy-from": "generic_motel"
-  },
-  {
-    "type": "overmap_terrain",
-    "id": "2fmotel_3_r",
-    "copy-from": "generic_motel"
-  },
-  {
-    "type": "overmap_terrain",
-    "abstract": "generic_large_office_tower",
-    "name": "Large Office Tower",
-    "copy-from": "generic_city_building",
-    "sym": "T",
-    "color": "white"
-  },
-  {
-    "type": "overmap_terrain",
-    "id": "home_improvement",
-    "name": "home improvement store",
-    "copy-from": "generic_city_building",
-    "color": "c_yellow_green"
-  },
-  {
-    "type": "overmap_terrain",
-    "id": "loffice_tower_1",
-    "copy-from": "generic_large_office_tower"
-  },
-  {
-    "type": "overmap_terrain",
-    "id": "loffice_tower_2",
-    "copy-from": "generic_large_office_tower"
-  },
-  {
-    "type": "overmap_terrain",
-    "id": "loffice_tower_3",
-    "copy-from": "generic_large_office_tower"
-  },
-  {
-    "type": "overmap_terrain",
-    "id": "loffice_tower_4",
-    "copy-from": "generic_large_office_tower"
-  },
-  {
-    "type": "overmap_terrain",
-    "id": "loffice_tower_5",
-    "copy-from": "generic_large_office_tower"
-  },
-  {
-    "type": "overmap_terrain",
-    "id": "loffice_tower_6",
-    "copy-from": "generic_large_office_tower"
-  },
-  {
-    "type": "overmap_terrain",
-    "id": "loffice_tower_7",
-    "copy-from": "generic_large_office_tower"
-  },
-  {
-    "type": "overmap_terrain",
-    "id": "loffice_tower_8",
-    "copy-from": "generic_large_office_tower"
-  },
-  {
-    "type": "overmap_terrain",
-    "id": "loffice_tower_9",
-    "copy-from": "generic_large_office_tower"
-  },
-  {
-    "type": "overmap_terrain",
-    "id": "loffice_tower_10",
-    "copy-from": "generic_large_office_tower"
-  },
-  {
-    "type": "overmap_terrain",
-    "id": "loffice_tower_9b",
-    "copy-from": "generic_large_office_tower"
-  },
-  {
-    "type": "overmap_terrain",
-    "id": "loffice_tower_10b",
-    "copy-from": "generic_large_office_tower"
-  },
-  {
-    "type": "overmap_terrain",
-    "id": "loffice_tower_11",
-    "copy-from": "generic_large_office_tower"
-  },
-  {
-    "type": "overmap_terrain",
-    "id": "loffice_tower_12",
-    "copy-from": "generic_large_office_tower"
-  },
-  {
-    "type": "overmap_terrain",
-    "id": "loffice_tower_13",
-    "copy-from": "generic_large_office_tower"
-  },
-  {
-    "type": "overmap_terrain",
-    "id": "loffice_tower_14",
-    "copy-from": "generic_large_office_tower"
-  },
-  {
-    "type": "overmap_terrain",
-    "id": "loffice_tower_15",
-    "copy-from": "generic_large_office_tower"
-  },
-  {
-    "type": "overmap_terrain",
-    "id": "loffice_tower_16",
-    "copy-from": "generic_large_office_tower"
-  },
-  {
-    "type": "overmap_terrain",
-    "id": "loffice_tower_17",
-    "name": "open air",
-    "sym": 46,
-    "color": "blue"
-  },
-  {
-    "type": "overmap_terrain",
-    "id": "loffice_tower_18",
-    "name": "open air",
-    "sym": 46,
-    "color": "blue"
-  },
-  {
-    "type": "overmap_terrain",
-    "id": "loffice_tower_19",
-    "name": "open air",
-    "sym": 46,
-    "color": "blue"
-  },
-  {
-    "type": "overmap_terrain",
-    "id": "loffice_tower_20",
-    "name": "open air",
-    "sym": 46,
-    "color": "blue"
-  },
-  {
-    "type": "overmap_terrain",
-    "id": "animalpound",
-    "name": "animal pound",
-    "copy-from": "generic_city_building",
-    "sym": "T",
-    "color": "i_brown"
-  },
-  {
-    "type": "overmap_terrain",
-    "id": "animalpound_roof",
-    "name": "animal pound roof",
-    "copy-from": "generic_city_building",
-    "sym": "T",
-    "color": "i_brown"
-=======
->>>>>>> 38a2ebcd
   },
   {
     "type": "overmap_terrain",
