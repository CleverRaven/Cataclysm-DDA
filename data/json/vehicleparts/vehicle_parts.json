[
  {
    "type": "item_group",
    "id": "ig_vp_frame",
    "subtype": "collection",
    "entries": [
      { "item": "steel_lump", "count": [ 4, 6 ] },
      { "item": "steel_chunk", "count": [ 4, 6 ] },
      { "item": "scrap", "count": [ 4, 6 ] }
    ]
  },
  {
    "type": "item_group",
    "id": "ig_vp_prison_bench",
    "subtype": "collection",
    "entries": [
      { "item": "steel_lump", "count": [ 3, 6 ] },
      { "item": "steel_chunk", "count": [ 3, 6 ] },
      { "item": "scrap", "count": [ 2, 4 ] },
      { "item": "chain", "count": [ 1, 4 ] }
    ]
  },
  {
    "type": "item_group",
    "id": "ig_vp_hdframe",
    "subtype": "collection",
    "entries": [
      { "item": "steel_lump", "count": [ 4, 6 ] },
      { "item": "steel_chunk", "count": [ 4, 6 ] },
      { "item": "scrap", "count": [ 4, 6 ] }
    ]
  },
  {
    "type": "item_group",
    "id": "ig_vp_wood_plate",
    "subtype": "collection",
    "entries": [ { "item": "splinter", "count": [ 7, 9 ] } ]
  },
  {
    "type": "item_group",
    "id": "ig_vp_cloth",
    "subtype": "collection",
    "entries": [ { "item": "cotton_patchwork", "count": [ 3, 6 ] } ]
  },
  {
    "type": "item_group",
    "id": "ig_vp_sheet_metal",
    "subtype": "collection",
    "entries": [
      { "item": "steel_lump", "count": [ 3, 4 ] },
      { "item": "steel_chunk", "count": [ 4, 6 ] },
      { "item": "scrap", "count": [ 8, 10 ] }
    ]
  },
  {
    "type": "item_group",
    "id": "ig_vp_steel_plate",
    "subtype": "collection",
    "entries": [
      { "item": "steel_lump", "count": [ 4, 7 ] },
      { "item": "steel_chunk", "count": [ 5, 6 ] },
      { "item": "scrap", "count": [ 4, 6 ] }
    ]
  },
  {
    "type": "item_group",
    "id": "ig_vp_device",
    "subtype": "collection",
    "entries": [
      { "item": "plastic_chunk", "prob": 50 },
      { "item": "cable", "charges": [ 1, 4 ] },
      { "item": "e_scrap", "count": [ 0, 2 ] },
      { "item": "scrap", "count": [ 1, 3 ] }
    ]
  },
  {
    "type": "vehicle_part",
    "id": "null",
    "name": { "str": "null part" },
    "categories": [ "other" ],
    "color": "red",
    "broken_color": "red",
    "durability": 100,
    "item": "null",
    "flags": [ "NO_INSTALL_HIDDEN" ],
    "breaks_into": [  ],
    "variants": [ { "symbols": "?", "symbols_broken": "?" } ]
  },
  {
    "type": "vehicle_part",
    "id": "yoke_harness",
    "name": { "str": "yoke and harness" },
    "looks_like": "frame_wood_cross",
    "categories": [ "movement", "operations" ],
    "color": "brown",
    "broken_color": "red",
    "damage_modifier": 10,
    "noise_factor": 5,
    "fuel_type": "animal",
    "durability": 20,
    "item": "yoke_harness",
    "m2c": 90,
    "contact_area": 60,
    "rolling_resistance": 1.5,
    "wheel_offroad_rating": 0.7,
    "wheel_terrain_modifiers": { "FLAT": [ 0, 3 ], "ROAD": [ 0, 1 ] },
    "description": "Attach this part to a beast of burden to allow it to pull your vehicle.",
    "power": "0 W",
    "location": "structure",
    "requirements": {
      "install": { "skills": [ [ "fabrication", 1 ] ], "time": "100 s", "using": [ [ "vehicle_screw", 1 ] ] },
      "removal": { "skills": [ [ "fabrication", 1 ] ], "time": "100 s", "using": [ [ "vehicle_screw", 1 ] ] },
      "repair": { "skills": [ [ "fabrication", 1 ] ], "time": "20 s", "using": [ [ "adhesive", 1 ] ] }
    },
    "breaks_into": "ig_vp_wood_plate",
    "flags": [
      "ENGINE",
      "BOARDABLE",
      "E_STARTS_INSTANTLY",
      "ANIMAL_CTRL",
      "HARNESS_any",
      "STEERABLE",
      "UNMOUNT_ON_DAMAGE",
      "UNSTABLE_WHEEL",
      "WHEEL"
    ],
    "damage_reduction": { "all": 2 },
    "variants": [ { "symbols": "H", "symbols_broken": "M" } ]
  },
  {
    "type": "vehicle_part",
    "id": "cart_handle",
    "name": { "str": "cart handle" },
    "looks_like": "frame_wood_horizontal",
    "categories": [ "movement", "operations" ],
    "color": "white",
    "broken_color": "red",
    "damage_modifier": 10,
    "noise_factor": 0,
    "fuel_type": "animal",
    "durability": 20,
    "item": "pipe",
    "m2c": 90,
    "description": "A metal handle, a creature with hands could use it to push a vehicle.",
    "power": "0 W",
    "//": "10cm weld per damage quadrant to repair, 10cm weld to install",
    "location": "structure",
    "requirements": {
      "install": { "skills": [ [ "fabrication", 1 ] ], "time": "150 s", "using": [ [ "welding_standard", 5 ] ] },
      "removal": { "skills": [ [ "fabrication", 1 ] ], "time": "100 s", "using": [ [ "vehicle_weld_removal", 1 ] ] },
      "repair": { "skills": [ [ "fabrication", 1 ] ], "time": "5 m", "using": [ [ "repair_welding_standard", 1 ] ] }
    },
    "breaks_into": [ { "item": "scrap", "count": [ 4, 6 ] } ],
    "flags": [ "ENGINE", "BOARDABLE", "E_STARTS_INSTANTLY", "ANIMAL_CTRL", "HARNESS_human", "STEERABLE", "UNMOUNT_ON_DAMAGE" ],
    "damage_reduction": { "all": 2 },
    "variants": [ { "symbols": "-", "symbols_broken": "~" } ]
  },
  {
    "type": "vehicle_part",
    "id": "bed",
    "name": { "str": "bed" },
    "looks_like": "f_bed",
    "categories": [ "passengers" ],
    "color": "magenta",
    "broken_color": "magenta",
    "damage_modifier": 60,
    "durability": 95,
    "description": "A small but comfortable bed.",
    "size": "50 L",
    "item": "mattress",
    "comfort": 4,
    "floor_bedding_warmth": 700,
    "location": "center",
    "//": "10cm weld per damage quadrant to repair, 30cm weld to install",
    "requirements": {
      "install": { "skills": [ [ "mechanics", 1 ] ], "time": "15 m", "using": [ [ "welding_standard", 30 ] ] },
      "removal": { "skills": [ [ "mechanics", 2 ] ], "time": "30 m", "using": [ [ "vehicle_weld_removal", 1 ] ] },
      "repair": {
        "skills": [ [ "mechanics", 2 ] ],
        "time": "20 m",
        "using": [ [ "repair_welding_standard", 1 ], [ "sewing_standard", 10 ] ]
      }
    },
    "flags": [ "BED", "BOARDABLE", "CARGO", "MOUNTABLE", "NONBELTABLE" ],
    "breaks_into": "ig_vp_seat",
    "damage_reduction": { "all": 3, "bash": 5 },
    "variants": [ { "symbols": "#", "symbols_broken": "*" } ]
  },
  {
    "type": "vehicle_part",
    "id": "frame_handle",
    "name": { "str": "handle" },
    "categories": [ "hull" ],
    "color": "light_cyan",
    "broken_color": "light_cyan",
    "durability": 30,
    "description": "A pair of handles.  You can mount other items on top of it.",
    "//": "10cm weld per damage quadrant to repair, 10cm weld to install",
    "folded_volume": "750 ml",
    "item": "pipe",
    "location": "structure",
    "requirements": {
      "install": { "skills": [ [ "mechanics", 1 ] ], "time": "5 m", "using": [ [ "welding_standard", 10 ] ] },
      "removal": { "skills": [ [ "mechanics", 2 ] ], "time": "15 m", "using": [ [ "vehicle_weld_removal", 1 ] ] },
      "repair": { "skills": [ [ "mechanics", 2 ] ], "time": "5 m", "using": [ [ "repair_welding_standard", 1 ] ] }
    },
    "flags": [ "MOUNTABLE" ],
    "breaks_into": [
      { "item": "steel_lump", "count": [ 4, 6 ] },
      { "item": "steel_chunk", "count": [ 4, 6 ] },
      { "item": "scrap", "count": [ 4, 6 ] }
    ],
    "damage_reduction": { "all": 5 },
    "variants": [ { "symbols": "^", "symbols_broken": "#" } ]
  },
  {
    "type": "vehicle_part",
    "id": "frame_wood_handle",
    "name": { "str": "wooden handle" },
    "looks_like": "frame_wood_cover",
    "categories": [ "hull" ],
    "color": "light_red",
    "broken_color": "brown",
    "durability": 150,
    "description": "A pair of handles.  You can mount other items on top of it.",
    "item": "frame_wood",
    "location": "structure",
    "requirements": {
      "install": { "skills": [ [ "fabrication", 1 ] ], "time": "30 m", "using": [ [ "vehicle_nail_install", 1 ] ] },
      "removal": { "skills": [ [ "fabrication", 2 ] ], "time": "15 m", "using": [ [ "vehicle_nail_removal", 1 ] ] },
      "repair": { "skills": [ [ "fabrication", 2 ] ], "time": "30 m", "using": [ [ "adhesive", 2 ] ] }
    },
    "breaks_into": [ { "item": "splinter", "count": [ 7, 9 ] }, { "item": "nail", "charges": [ 5, 10 ] } ],
    "damage_reduction": { "all": 4 },
    "variants": [ { "symbols": "^", "symbols_broken": "#" } ]
  },
  {
    "type": "vehicle_part",
    "id": "frame_wood_light_handle",
    "name": { "str": "light wooden handle" },
    "looks_like": "frame_wood_light_cover",
    "categories": [ "hull" ],
    "color": "light_red",
    "broken_color": "brown",
    "durability": 100,
    "description": "A pair of handles.  You can mount other items on top of it.",
    "item": "frame_wood_light",
    "location": "structure",
    "breaks_into": [ { "item": "splinter", "count": [ 3, 5 ] }, { "item": "string_36", "count": [ 10, 15 ] } ],
    "requirements": {
      "install": { "skills": [ [ "fabrication", 0 ] ], "time": "10 m", "using": [ [ "rope_natural_short", 1 ] ] },
      "repair": { "skills": [ [ "fabrication", 1 ] ], "time": "5 m", "using": [ [ "adhesive", 1 ] ] }
    },
    "variants": [ { "symbols": "^", "symbols_broken": "#" } ]
  },
  {
    "type": "vehicle_part",
    "id": "aisle",
    "name": { "str": "aisle" },
    "looks_like": "t_metal_floor",
    "categories": [ "hull", "passengers" ],
    "color": "white",
    "broken_color": "light_gray",
    "durability": 400,
    "description": "An aisle.",
    "item": "sheet_metal",
    "location": "center",
    "//": "1m square sheet of metal, likely affixed with bolts in places, assume 200cm weld to install and 50cm weld to repair",
    "requirements": {
      "install": {
        "skills": [ [ "mechanics", 1 ] ],
        "time": "30 m",
        "using": [ [ "welding_standard", 200 ], [ "vehicle_bolt_install", 2 ] ]
      },
      "removal": {
        "skills": [ [ "mechanics", 2 ] ],
        "time": "30 m",
        "using": [ [ "vehicle_weld_removal", 1 ], [ "vehicle_wrench_2", 1 ] ]
      },
      "repair": { "skills": [ [ "mechanics", 2 ] ], "time": "6 m", "using": [ [ "repair_welding_standard", 5 ] ] }
    },
    "flags": [ "AISLE", "BOARDABLE" ],
    "breaks_into": "ig_vp_sheet_metal",
    "damage_reduction": { "all": 28 },
    "variants": [
      { "id": "horizontal", "label": "Horizontal", "symbols": "┃┃━━┃┃━━", "symbols_broken": "#" },
      { "id": "vertical", "label": "Vertical", "symbols": "━━┃┃━━┃┃", "symbols_broken": "#" }
    ]
  },
  {
    "type": "vehicle_part",
    "id": "wooden_aisle",
    "copy-from": "aisle",
    "name": { "str": "wooden aisle" },
    "color": "brown",
    "broken_color": "brown",
    "durability": 200,
    "item": "frame_wood",
    "requirements": {
      "install": { "skills": [ [ "fabrication", 1 ] ], "time": "30 m", "using": [ [ "vehicle_nail_install", 1 ] ] },
      "removal": { "skills": [ [ "fabrication", 2 ] ], "time": "15 m", "using": [ [ "vehicle_nail_removal", 1 ] ] },
      "repair": { "skills": [ [ "fabrication", 2 ] ], "time": "30 m", "using": [ [ "adhesive", 2 ] ] }
    },
    "breaks_into": [ { "item": "splinter", "count": [ 7, 9 ] }, { "item": "nail", "charges": [ 5, 10 ] } ],
    "damage_reduction": { "all": 16 }
  },
  {
    "type": "vehicle_part",
    "id": "foldable_aisle",
    "copy-from": "wooden_aisle",
    "name": { "str": "collapsible wooden aisle" },
    "looks_like": "t_floor",
    "description": "A collapsible aisle.",
    "folded_volume": "12500 ml",
    "item": "foldwoodframe",
    "location": "center",
    "flags": [ "AISLE", "BOARDABLE" ]
  },
  {
    "type": "vehicle_part",
    "id": "trunk_floor",
    "name": { "str": "floor trunk" },
    "looks_like": "t_carpet_red",
    "categories": [ "cargo" ],
    "color": "white",
    "broken_color": "light_gray",
    "durability": 400,
    "description": "An aisle.  A hatch lets you access a cargo space beneath it.",
    "size": "87500 ml",
    "item": "cargo_aisle",
    "location": "center",
    "//": "same requirements as aisle to install but higher repair costs due to more mass",
    "requirements": {
      "install": {
        "skills": [ [ "mechanics", 1 ] ],
        "time": "30 m",
        "using": [ [ "welding_standard", 200 ], [ "vehicle_bolt_install", 2 ] ]
      },
      "removal": {
        "skills": [ [ "mechanics", 2 ] ],
        "time": "30 m",
        "using": [ [ "vehicle_weld_removal", 1 ], [ "vehicle_wrench_2", 1 ] ]
      },
      "repair": { "skills": [ [ "mechanics", 2 ] ], "time": "10 m", "using": [ [ "repair_welding_standard", 6 ] ] }
    },
    "flags": [ "AISLE", "BOARDABLE", "CARGO", "LOCKABLE_CARGO", "COVERED" ],
    "breaks_into": "ig_vp_sheet_metal",
    "damage_reduction": { "all": 28 },
    "variants": [ { "symbols": "=", "symbols_broken": "#" } ]
  },
  {
    "type": "vehicle_part",
    "id": "roof_cloth",
    "name": { "str": "cloth roof" },
    "categories": [ "hull" ],
    "color": "light_gray",
    "broken_color": "dark_gray",
    "durability": 15,
    "description": "A cloth roof.",
    "folded_volume": "3750 ml",
    "item": "sheet",
    "location": "roof",
    "requirements": {
      "install": { "time": "5 m", "components": [ [ [ "string_6", 2 ], [ "duct_tape", 25 ] ] ] },
      "repair": { "skills": [ [ "tailor", 1 ] ], "time": "150 s", "using": [ [ "sewing_standard", 50 ], [ "fabric_standard", 1 ] ] }
    },
    "flags": [ "ROOF" ],
    "breaks_into": "ig_vp_cloth",
    "variants": [ { "symbols": "#", "symbols_broken": "#" } ]
  },
  {
    "type": "vehicle_part",
    "id": "roof",
    "name": { "str": "roof" },
    "categories": [ "hull" ],
    "color": "light_gray",
    "broken_color": "dark_gray",
    "durability": 240,
    "description": "A metal roof.",
    "item": "sheet_metal",
    "location": "roof",
    "//": "same requirements as aisle",
    "requirements": {
      "install": {
        "skills": [ [ "mechanics", 1 ] ],
        "time": "30 m",
        "using": [ [ "welding_standard", 200 ], [ "vehicle_bolt_install", 2 ] ]
      },
      "removal": {
        "skills": [ [ "mechanics", 2 ] ],
        "time": "30 m",
        "using": [ [ "vehicle_weld_removal", 1 ], [ "vehicle_wrench_2", 1 ] ]
      },
      "repair": { "skills": [ [ "mechanics", 2 ] ], "time": "6 m", "using": [ [ "repair_welding_standard", 5 ] ] }
    },
    "flags": [ "ROOF" ],
    "breaks_into": "ig_vp_sheet_metal",
    "damage_reduction": { "all": 20 },
    "variants": [ { "symbols": "#", "symbols_broken": "#" } ]
  },
  {
    "type": "vehicle_part",
    "id": "hdroof",
    "name": { "str": "heavy-duty roof" },
    "categories": [ "hull" ],
    "color": "dark_gray",
    "broken_color": "dark_gray",
    "durability": 1000,
    "description": "A thick metal roof.",
    "//": "higher reqs than roof due to extra welds for redundancy",
    "item": "steel_plate",
    "location": "roof",
    "requirements": {
      "install": {
        "skills": [ [ "mechanics", 1 ] ],
        "time": "50 m",
        "using": [ [ "welding_standard", 300 ], [ "vehicle_bolt_install", 3 ] ]
      },
      "removal": {
        "skills": [ [ "mechanics", 2 ] ],
        "time": "30 m",
        "using": [ [ "vehicle_weld_removal", 1 ], [ "vehicle_wrench_2", 1 ] ]
      },
      "repair": { "skills": [ [ "mechanics", 2 ] ], "time": "10 m", "using": [ [ "repair_welding_standard", 6 ] ] }
    },
    "flags": [ "ROOF" ],
    "breaks_into": "ig_vp_steel_plate",
<<<<<<< HEAD
    "damage_reduction": { "all": 30 }
  },
  {
    "type": "vehicle_part",
    "id": "blade",
    "name": { "str": "blade" },
    "symbol": "-",
    "symbols": { "horizontal": "-", "vertical": "|" },
    "categories": [ "warfare" ],
    "color": "white",
    "broken_symbol": "x",
    "broken_color": "white",
    "damage_modifier": 250,
    "durability": 200,
    "description": "A blade, welded to the vehicle, for cutting up zombies.",
    "item": "blade",
    "folded_volume": "750 ml",
    "location": "structure",
    "//": "10cm weld to affix to a vehicle",
    "requirements": {
      "install": {
        "skills": [ [ "mechanics", 2 ] ],
        "time": "5 m",
        "using": [ [ "welding_standard", 10 ], [ "vehicle_bolt_install", 1 ] ]
      },
      "removal": {
        "skills": [ [ "mechanics", 2 ] ],
        "time": "30 m",
        "using": [ [ "vehicle_weld_removal", 1 ], [ "vehicle_wrench_2", 1 ] ]
      },
      "repair": { "skills": [ [ "mechanics", 3 ] ], "time": "3 m", "using": [ [ "repair_welding_standard", 1 ] ] }
    },
    "flags": [ "SHARP", "PROTRUSION" ],
    "breaks_into": [ { "item": "steel_chunk", "prob": 50 } ]
  },
  {
    "type": "vehicle_part",
    "id": "spike",
    "name": { "str": "spike" },
    "symbol": ".",
    "categories": [ "warfare" ],
    "color": "white",
    "broken_symbol": "x",
    "broken_color": "white",
    "damage_modifier": 300,
    "durability": 250,
    "description": "A metal spike, welded to the vehicle, to increase injury when crashing into things.",
    "item": "spike",
    "folded_volume": "250 ml",
    "//": "4cm weld to affix",
    "location": "structure",
    "requirements": {
      "install": { "skills": [ [ "mechanics", 2 ] ], "time": "2 m", "using": [ [ "welding_standard", 4 ] ] },
      "removal": { "skills": [ [ "mechanics", 2 ] ], "time": "30 m", "using": [ [ "vehicle_weld_removal", 1 ] ] },
      "repair": { "skills": [ [ "mechanics", 3 ] ], "time": "2 m", "using": [ [ "repair_welding_standard", 1 ] ] }
    },
    "flags": [ "SHARP", "PROTRUSION" ],
    "breaks_into": [ { "item": "steel_chunk", "count": [ 1, 2 ] } ],
    "damage_reduction": { "all": 12 }
=======
    "damage_reduction": { "all": 30 },
    "variants": [ { "symbols": "#", "symbols_broken": "#" } ]
>>>>>>> 4f113f72
  },
  {
    "type": "vehicle_part",
    "id": "programmable_autopilot",
    "name": { "str": "programmable autopilot" },
    "categories": [ "other" ],
    "color": "light_blue",
    "broken_color": "red",
    "damage_modifier": 80,
    "durability": 100,
    "description": "A computer system hooked up to the steering and engine of the vehicle to allow it to follow simple paths.",
    "item": "programmable_autopilot",
    "looks_like": "cam_control",
    "epower": "-15 W",
    "flags": [ "ENABLED_DRAINS_EPOWER", "AUTOPILOT" ],
    "requirements": {
      "install": {
        "time": "12 m",
        "skills": [ [ "mechanics", 5 ], [ "electronics", 5 ], [ "computer", 5 ] ],
        "qualities": [ { "id": "SCREW", "level": 1 } ]
      },
      "repair": { "skills": [ [ "mechanics", 3 ] ], "time": "3 m", "using": [ [ "adhesive", 1 ], [ "soldering_standard", 8 ] ] },
      "removal": { "skills": [ [ "mechanics", 3 ] ], "qualities": [ { "id": "SCREW", "level": 1 } ] }
    },
    "breaks_into": [
      { "item": "steel_lump", "prob": 50 },
      { "item": "steel_chunk", "count": [ 1, 2 ] },
      { "item": "scrap", "count": [ 0, 3 ] }
    ],
    "damage_reduction": { "all": 8 },
    "variants": [ { "symbols": "A", "symbols_broken": "#" } ]
  },
  {
    "type": "vehicle_part",
    "id": "storage_battery_mount",
    "name": { "str": "swappable storage battery case" },
    "categories": [ "energy" ],
    "color": "light_gray",
    "broken_color": "red",
    "damage_modifier": 80,
    "durability": 300,
    "description": "A battery case for storage batteries.  Allows quick removal or addition of a storage battery, if you can lift the battery.",
    "item": "it_battery_mount",
    "//": "40cm weld to affix",
    "location": "fuel_source",
    "requirements": {
      "install": {
        "skills": [ [ "mechanics", 2 ] ],
        "time": "10 m",
        "using": [ [ "welding_standard", 40 ], [ "vehicle_bolt_install", 1 ] ]
      },
      "removal": {
        "skills": [ [ "mechanics", 2 ] ],
        "time": "10 m",
        "using": [ [ "vehicle_weld_removal", 1 ], [ "vehicle_wrench_2", 1 ] ]
      },
      "repair": { "skills": [ [ "mechanics", 3 ] ], "time": "5 m", "using": [ [ "repair_welding_standard", 1 ] ] }
    },
    "flags": [ "BATTERY_MOUNT" ],
    "breaks_into": [
      { "item": "steel_lump", "prob": 50 },
      { "item": "steel_chunk", "count": [ 1, 2 ] },
      { "item": "scrap", "count": [ 0, 3 ] }
    ],
    "damage_reduction": { "all": 8, "bash": 10 },
    "variants": [ { "symbols": "O", "symbols_broken": "#" } ]
  },
  {
    "type": "vehicle_part",
    "id": "handheld_battery_mount",
    "name": { "str": "tool battery mount" },
    "categories": [ "energy" ],
    "color": "light_gray",
    "broken_color": "red",
    "damage_modifier": 80,
    "durability": 100,
    "folded_volume": "300 ml",
    "description": "A mount for batteries usually used in handheld tools.  Allows quick removal or addition of such batteries into vehicular power grid.",
    "item": "it_handheld_battery_mount",
    "location": "fuel_source",
    "requirements": {
      "install": { "skills": [ [ "mechanics", 2 ] ], "time": "10 m", "qualities": [ { "id": "WRENCH", "level": 1 } ] },
      "removal": { "skills": [ [ "mechanics", 2 ] ], "time": "5 m", "qualities": [ { "id": "WRENCH", "level": 1 } ] },
      "repair": { "skills": [ [ "mechanics", 3 ] ], "time": "5 m", "using": [ [ "adhesive", 1 ], [ "soldering_standard", 3 ] ] }
    },
    "flags": [ "HANDHELD_BATTERY_MOUNT" ],
    "breaks_into": [ { "item": "power_supply", "prob": 50 }, { "item": "scrap", "count": [ 1, 4 ] } ],
    "damage_reduction": { "all": 4, "bash": 5 },
    "variants": [ { "symbols": "O", "symbols_broken": "#" } ]
  },
  {
    "type": "vehicle_part",
    "id": "black_box",
    "name": { "str": "military black box" },
    "item": "black_box",
    "description": "An armored black box, a device meant to record and preserve data of a military vehicle in the field in case it gets destroyed.",
    "durability": 400,
    "categories": [ "other" ],
    "color": "light_gray",
    "broken_color": "dark_gray",
    "flags": [ "NO_REPAIR" ],
    "requirements": {
      "install": { "skills": [ [ "mechanics", 2 ] ], "qualities": [ { "id": "SCREW", "level": 3 }, { "id": "WRENCH", "level": 3 } ] },
      "removal": { "skills": [ [ "mechanics", 2 ] ], "using": [ [ "vehicle_screw", 1 ] ] }
    },
    "breaks_into": [
      { "item": "steel_lump", "count": [ 0, 2 ] },
      { "item": "steel_chunk", "count": [ 1, 3 ] },
      { "item": "e_scrap", "count": [ 1, 2 ] }
    ],
    "damage_reduction": { "all": 80 },
    "variants": [ { "symbols": ";", "symbols_broken": "*" } ]
  },
  {
    "type": "vehicle_part",
    "id": "minireactor",
    "name": { "str": "minireactor" },
    "categories": [ "energy" ],
    "color": "light_green",
    "broken_color": "red",
    "damage_modifier": 80,
    "durability": 580,
    "description": "A small nuclear reactor.  When loaded with plutonium cells and turned on, will generate a lot of electrical power.",
    "power": "100 W",
    "//": "Here it is a multiplier on power efficiency - 1 unit of plutonium is 100 units of battery",
    "epower": "149200 W",
    "fuel_type": "plut_cell",
    "item": "minireactor",
    "location": "fuel_source",
    "requirements": {
      "install": {
        "skills": [ [ "mechanics", 6 ] ],
        "time": "30 m",
        "using": [ [ "welding_standard", 5 ], [ "vehicle_bolt_install", 1 ] ]
      },
      "removal": {
        "skills": [ [ "mechanics", 4 ] ],
        "time": "30 m",
        "using": [ [ "vehicle_weld_removal", 1 ], [ "vehicle_wrench_2", 1 ] ]
      },
      "repair": {
        "skills": [ [ "mechanics", 7 ] ],
        "time": "60 m",
        "using": [ [ "repair_welding_standard", 5 ], [ "repair_welding_alloys", 2 ], [ "vehicle_wrench_2", 1 ], [ "vehicle_screw", 1 ] ]
      }
    },
    "flags": [ "REACTOR" ],
    "breaks_into": [
      { "item": "steel_lump", "count": [ 6, 11 ] },
      { "item": "steel_chunk", "count": [ 6, 11 ] },
      { "item": "scrap", "count": [ 6, 11 ] }
    ],
    "damage_reduction": { "all": 50 },
    "variants": [ { "symbols": "O", "symbols_broken": "#" } ]
  },
  {
    "type": "vehicle_part",
    "id": "minifridge",
    "name": { "str": "minifridge" },
    "looks_like": "f_fridge",
    "categories": [ "cargo" ],
    "color": "light_blue",
    "broken_color": "light_blue",
    "damage_modifier": 80,
    "durability": 100,
    "description": "A small fridge.  When turned on, it will cool the food inside, extending the time until the food spoils.",
    "//": "Use average consumption, not the max on the appliance rating plate. For big fridge 30W ~ 260kWh per annum is good, but for mini variant with decrased volume by ~ 6 time, surface area ~ 3-4 times and insulation thickness only by 2 time 10W is good too and very close to real world variant ",
    "epower": "-24 W",
    "size": "75 L",
    "item": "minifridge",
    "location": "center",
    "//1": "20cm weld per quadrant of damage",
    "requirements": {
      "install": { "skills": [ [ "mechanics", 3 ] ], "time": "60 m", "using": [ [ "vehicle_wrench_2", 1 ] ] },
      "removal": { "skills": [ [ "mechanics", 2 ] ], "time": "30 m", "using": [ [ "vehicle_wrench_2", 1 ] ] },
      "repair": {
        "skills": [ [ "mechanics", 4 ] ],
        "time": "20 m",
        "using": [ [ "repair_welding_standard", 4 ], [ "soldering_standard", 5 ] ]
      }
    },
    "flags": [ "CARGO", "OBSTACLE", "FRIDGE", "COVERED", "ENABLED_DRAINS_EPOWER" ],
    "breaks_into": [
      { "item": "steel_lump", "count": [ 8, 13 ] },
      { "item": "steel_chunk", "count": [ 8, 13 ] },
      { "item": "scrap", "count": [ 8, 13 ] },
      { "item": "plastic_chunk", "count": [ 3, 6 ] },
      { "item": "hose", "prob": 50 },
      { "item": "motor_tiny", "prob": 25 }
    ],
    "damage_reduction": { "all": 32 },
    "variants": [ { "symbols": "H", "symbols_broken": "#" } ]
  },
  {
    "type": "vehicle_part",
    "id": "minifreezer",
    "name": { "str": "minifreezer" },
    "categories": [ "cargo" ],
    "color": "light_blue",
    "broken_color": "blue",
    "looks_like": "minifridge",
    "damage_modifier": 80,
    "durability": 100,
    "epower": "-36 W",
    "size": "75 L",
    "item": "minifreezer",
    "location": "center",
    "//1": "20cm weld per quadrant of damage",
    "requirements": {
      "install": { "skills": [ [ "mechanics", 3 ] ], "time": "60 m", "using": [ [ "vehicle_wrench_2", 1 ] ] },
      "removal": { "skills": [ [ "mechanics", 2 ] ], "time": "30 m", "using": [ [ "vehicle_wrench_2", 1 ] ] },
      "repair": {
        "skills": [ [ "mechanics", 4 ] ],
        "time": "20 m",
        "using": [ [ "repair_welding_standard", 4 ], [ "soldering_standard", 5 ] ]
      }
    },
    "flags": [ "CARGO", "OBSTACLE", "FREEZER", "COVERED", "ENABLED_DRAINS_EPOWER" ],
    "breaks_into": [
      { "item": "steel_lump", "count": [ 8, 13 ] },
      { "item": "steel_chunk", "count": [ 8, 13 ] },
      { "item": "scrap", "count": [ 8, 13 ] },
      { "item": "plastic_chunk", "count": [ 5, 8 ] },
      { "item": "hose", "prob": 50 },
      { "item": "motor_tiny", "prob": 25 }
    ],
    "damage_reduction": { "all": 32 },
    "variants": [ { "symbols": "H", "symbols_broken": "#" } ]
  },
  {
    "type": "vehicle_part",
    "id": "washing_machine",
    "name": { "str": "washing machine" },
    "looks_like": "f_washer",
    "categories": [ "utility" ],
    "color": "light_blue",
    "broken_color": "light_blue",
    "damage_modifier": 80,
    "durability": 100,
    "description": "A small washing machine.  With detergent, water, and some electrical power, you could clean a lot of clothes.  'e'xamine the tile with the washing machine to use it.",
    "epower": "-400 W",
    "item": "washing_machine",
    "size": "40 L",
    "location": "center",
    "//1": "20cm weld per quadrant of damage",
    "requirements": {
      "install": { "skills": [ [ "mechanics", 3 ] ], "time": "60 m", "using": [ [ "vehicle_wrench_2", 1 ] ] },
      "removal": { "skills": [ [ "mechanics", 2 ] ], "time": "30 m", "using": [ [ "vehicle_wrench_2", 1 ] ] },
      "repair": {
        "skills": [ [ "mechanics", 4 ] ],
        "time": "20 m",
        "using": [ [ "repair_welding_standard", 4 ], [ "soldering_standard", 8 ] ]
      }
    },
    "flags": [ "CARGO", "OBSTACLE", "WASHING_MACHINE", "COVERED", "ENABLED_DRAINS_EPOWER" ],
    "breaks_into": [
      { "item": "steel_lump", "count": [ 8, 13 ] },
      { "item": "steel_chunk", "count": [ 8, 13 ] },
      { "item": "scrap", "count": [ 8, 13 ] },
      { "item": "hose", "prob": 50 }
    ],
    "damage_reduction": { "all": 32 },
    "variants": [ { "symbols": "H", "symbols_broken": "#" } ]
  },
  {
    "type": "vehicle_part",
    "id": "dishwasher",
    "name": { "str": "portable dishwasher" },
    "categories": [ "utility" ],
    "color": "light_blue",
    "broken_color": "light_blue",
    "damage_modifier": 80,
    "durability": 100,
    "description": "A small dishwasher.  With detergent, water, and some electrical power, you could clean your dishes… or something more useful like a CBM dripping with zombie gore.  'e'xamine the tile with the dishwasher to use it.",
    "epower": "-400 W",
    "item": "dishwasher",
    "size": "40 L",
    "location": "center",
    "looks_like": "washing_machine",
    "//1": "20cm weld per quadrant of damage",
    "requirements": {
      "install": { "skills": [ [ "mechanics", 3 ] ], "time": "60 m", "using": [ [ "vehicle_wrench_2", 1 ] ] },
      "removal": { "skills": [ [ "mechanics", 2 ] ], "time": "30 m", "using": [ [ "vehicle_wrench_2", 1 ] ] },
      "repair": {
        "skills": [ [ "mechanics", 4 ] ],
        "time": "20 m",
        "using": [ [ "repair_welding_standard", 4 ], [ "soldering_standard", 5 ] ]
      }
    },
    "flags": [ "CARGO", "OBSTACLE", "DISHWASHER", "COVERED", "ENABLED_DRAINS_EPOWER" ],
    "breaks_into": [
      { "item": "steel_lump", "count": [ 8, 13 ] },
      { "item": "steel_chunk", "count": [ 8, 13 ] },
      { "item": "scrap", "count": [ 8, 13 ] },
      { "item": "hose", "prob": 50 }
    ],
    "variants": [ { "symbols": "d", "symbols_broken": "#" } ]
  },
  {
    "type": "vehicle_part",
    "id": "autoclave",
    "name": { "str": "autoclave" },
    "looks_like": "dishwasher",
    "categories": [ "utility" ],
    "color": "yellow",
    "broken_color": "light_blue",
    "damage_modifier": 80,
    "durability": 100,
    "description": "This is an autoclave.  It's useful for sterilizing things like CBMs.  'e'xamine the tile with the autoclave to use it.",
    "epower": "-1500 W",
    "item": "vh_autoclave",
    "size": "76 L",
    "location": "center",
    "//1": "20cm weld per quadrant of damage",
    "requirements": {
      "install": { "skills": [ [ "mechanics", 3 ] ], "time": "60 m", "using": [ [ "vehicle_wrench_2", 1 ] ] },
      "removal": { "skills": [ [ "mechanics", 2 ] ], "time": "30 m", "using": [ [ "vehicle_wrench_2", 1 ] ] },
      "repair": { "skills": [ [ "mechanics", 4 ] ], "time": "20 m", "using": [ [ "repair_welding_standard", 20 ] ] }
    },
    "flags": [ "CARGO", "OBSTACLE", "AUTOCLAVE", "COVERED", "ENABLED_DRAINS_EPOWER" ],
    "breaks_into": [
      { "item": "steel_lump", "count": [ 6, 10 ] },
      { "item": "steel_chunk", "count": [ 6, 10 ] },
      { "item": "scrap", "count": [ 6, 10 ] },
      { "item": "hose", "prob": 50 }
    ],
    "variants": [ { "symbols": "A", "symbols_broken": "#" } ]
  },
  {
    "type": "vehicle_part",
    "id": "trunk",
    "name": { "str": "trunk" },
    "looks_like": "f_locker",
    "categories": [ "cargo" ],
    "color": "brown",
    "broken_color": "brown",
    "damage_modifier": 80,
    "durability": 350,
    "size": "200 L",
    "//": "200 L storage based on an average sedan trunk being around 400 L, and our cars having two tiles.  We should get a taller trunk for SUVs and similar.",
    "item": "frame",
    "//1": "120cm weld to install, 30cm per damage quadrant for repair",
    "location": "center",
    "requirements": {
      "install": {
        "skills": [ [ "mechanics", 1 ] ],
        "time": "20 m",
        "using": [ [ "welding_standard", 120 ], [ "vehicle_bolt_install", 1 ] ]
      },
      "removal": {
        "skills": [ [ "mechanics", 2 ] ],
        "time": "20 m",
        "using": [ [ "vehicle_weld_removal", 1 ], [ "vehicle_wrench_2", 1 ] ]
      },
      "repair": { "skills": [ [ "mechanics", 2 ] ], "time": "5 m", "using": [ [ "repair_welding_standard", 3 ] ] }
    },
    "flags": [ "CARGO", "LOCKABLE_CARGO", "COVERED", "BOARDABLE", "SIMPLE_PART" ],
    "breaks_into": "ig_vp_frame",
    "damage_reduction": { "all": 30 },
    "variants": [ { "symbols": "H", "symbols_broken": "#" } ]
  },
  {
    "type": "vehicle_part",
    "id": "travois",
    "name": { "str": "travois" },
    "looks_like": "frame_wood_light_cross",
    "categories": [ "cargo" ],
    "color": "brown",
    "broken_color": "brown",
    "damage_modifier": 60,
    "durability": 50,
    "size": "75 L",
    "item": "frame_wood_light",
    "location": "center",
    "flags": [ "CARGO", "BOARDABLE", "COVERED" ],
    "breaks_into": [ { "item": "splinter", "count": [ 3, 5 ] }, { "item": "string_36", "count": [ 10, 15 ] } ],
    "requirements": {
      "install": { "time": "10 m", "using": [ [ "rope_natural_short", 1 ] ] },
      "repair": { "time": "5 m", "using": [ [ "adhesive", 1 ] ] }
    },
    "damage_reduction": { "all": 4 },
    "variants": [ { "symbols": "o", "symbols_broken": "#" } ]
  },
  {
    "type": "vehicle_part",
    "id": "wood box",
    "name": { "str": "wood box" },
    "looks_like": "f_crate_o",
    "categories": [ "cargo" ],
    "color": "brown",
    "broken_color": "brown",
    "damage_modifier": 60,
    "durability": 70,
    "size": "37500 ml",
    "item": "frame_wood",
    "location": "center",
    "requirements": {
      "install": { "skills": [ [ "fabrication", 1 ] ], "time": "30 m", "using": [ [ "vehicle_nail_install", 1 ] ] },
      "removal": { "skills": [ [ "fabrication", 1 ] ], "time": "15 m", "using": [ [ "vehicle_nail_removal", 1 ] ] },
      "repair": { "skills": [ [ "fabrication", 1 ] ], "time": "30 m", "using": [ [ "adhesive", 2 ] ] }
    },
    "flags": [ "CARGO", "BOARDABLE", "COVERED", "LOCKABLE_CARGO" ],
    "breaks_into": [ { "item": "splinter", "count": [ 3, 5 ] }, { "item": "nail", "charges": [ 10, 15 ] } ],
    "damage_reduction": { "all": 5 },
    "variants": [ { "symbols": "o", "symbols_broken": "#" } ]
  },
  {
    "type": "vehicle_part",
    "id": "folding wood box",
    "name": { "str": "folding wood box" },
    "looks_like": "wood box",
    "categories": [ "cargo" ],
    "color": "brown",
    "broken_color": "brown",
    "damage_modifier": 60,
    "durability": 65,
    "folded_volume": "1500 ml",
    "size": "30 L",
    "item": "foldwoodframe",
    "location": "center",
    "requirements": {
      "install": { "skills": [ [ "fabrication", 1 ] ], "time": "30 m", "using": [ [ "vehicle_nail_install", 1 ] ] },
      "removal": { "skills": [ [ "fabrication", 2 ] ], "time": "15 m", "using": [ [ "vehicle_nail_removal", 1 ] ] },
      "repair": { "skills": [ [ "fabrication", 2 ] ], "time": "30 m", "using": [ [ "adhesive", 2 ] ] }
    },
    "flags": [ "CARGO", "BOARDABLE", "COVERED", "LOCKABLE_CARGO" ],
    "breaks_into": [ { "item": "splinter", "count": [ 3, 5 ] }, { "item": "nail", "charges": [ 10, 15 ] } ],
    "damage_reduction": { "all": 4 },
    "variants": [ { "symbols": "o", "symbols_broken": "#" } ]
  },
  {
    "type": "vehicle_part",
    "id": "veh_table",
    "name": { "str": "table" },
    "looks_like": "f_table",
    "categories": [ "utility" ],
    "color": "red",
    "broken_color": "light_gray",
    "damage_modifier": 60,
    "durability": 145,
    "size": "20 L",
    "item": "v_table",
    "location": "center",
    "requirements": {
      "install": { "skills": [ [ "fabrication", 1 ] ], "time": "15 m", "using": [ [ "vehicle_wrench_2", 1 ] ] },
      "removal": { "skills": [ [ "fabrication", 2 ] ], "time": "15 m", "using": [ [ "vehicle_wrench_2", 1 ] ] },
      "repair": { "skills": [ [ "fabrication", 2 ] ], "time": "15 m", "using": [ [ "adhesive", 2 ] ] }
    },
    "flags": [ "CARGO", "OBSTACLE", "FLAT_SURF", "WORKBENCH" ],
    "breaks_into": [
      { "item": "2x4", "count": [ 1, 6 ] },
      { "item": "splinter", "count": [ 4, 6 ] },
      { "item": "nail", "charges": [ 4, 7 ] }
    ],
    "workbench": { "multiplier": 1.1, "mass": 150000, "volume": "20L" },
    "damage_reduction": { "all": 24 },
    "variants": [ { "symbols": "#", "symbols_broken": "#" } ]
  },
  {
    "type": "vehicle_part",
    "id": "veh_table_wood",
    "name": { "str": "wood table" },
    "looks_like": "f_table",
    "categories": [ "utility" ],
    "color": "red",
    "broken_color": "light_gray",
    "damage_modifier": 60,
    "durability": 145,
    "size": "20 L",
    "item": "w_table",
    "location": "center",
    "requirements": {
      "install": { "skills": [ [ "fabrication", 1 ] ], "time": "15 m", "using": [ [ "vehicle_wrench_2", 1 ] ] },
      "removal": { "skills": [ [ "fabrication", 2 ] ], "time": "15 m", "using": [ [ "vehicle_wrench_2", 1 ] ] },
      "repair": { "skills": [ [ "fabrication", 2 ] ], "time": "15 m", "using": [ [ "adhesive", 2 ] ] }
    },
    "flags": [ "CARGO", "OBSTACLE", "FLAT_SURF", "WORKBENCH" ],
    "breaks_into": [
      { "item": "2x4", "count": [ 1, 6 ] },
      { "item": "splinter", "count": [ 4, 6 ] },
      { "item": "nail", "charges": [ 4, 7 ] }
    ],
    "workbench": { "multiplier": 1.1, "mass": 150000, "volume": "20L" },
    "damage_reduction": { "all": 16 },
    "variants": [ { "symbols": "#", "symbols_broken": "#" } ]
  },
  {
    "type": "vehicle_part",
    "id": "veh_table_foldable",
    "name": { "str": "flat-packable table" },
    "looks_like": "veh_table_wood",
    "categories": [ "utility" ],
    "color": "red",
    "broken_color": "light_gray",
    "damage_modifier": 30,
    "durability": 70,
    "size": "20 L",
    "item": "foldwoodframe",
    "folded_volume": "12500 ml",
    "location": "center",
    "requirements": {
      "install": { "skills": [ [ "fabrication", 1 ] ], "time": "15 m", "using": [ [ "vehicle_wrench_2", 1 ] ] },
      "removal": { "skills": [ [ "fabrication", 2 ] ], "time": "15 m", "using": [ [ "vehicle_wrench_2", 1 ] ] },
      "repair": { "skills": [ [ "fabrication", 2 ] ], "time": "15 m", "using": [ [ "adhesive", 2 ] ] }
    },
    "flags": [ "CARGO", "OBSTACLE", "FLAT_SURF" ],
    "breaks_into": [
      { "item": "2x4", "count": [ 1, 6 ] },
      { "item": "splinter", "count": [ 4, 6 ] },
      { "item": "nail", "charges": [ 4, 7 ] }
    ],
    "damage_reduction": { "all": 16 },
    "variants": [ { "symbols": "#", "symbols_broken": "#" } ]
  },
  {
    "type": "vehicle_part",
    "id": "workbench",
    "name": { "str": "workbench" },
    "looks_like": "veh_table_wood",
    "categories": [ "utility" ],
    "color": "red",
    "broken_color": "light_gray",
    "damage_modifier": 60,
    "durability": 300,
    "size": "30 L",
    "item": "workbench",
    "location": "center",
    "//": "20cm weld per quadrant of damage",
    "requirements": {
      "install": { "skills": [ [ "mechanics", 1 ] ], "time": "15 m", "using": [ [ "vehicle_wrench_2", 1 ] ] },
      "removal": { "skills": [ [ "mechanics", 2 ] ], "time": "15 m", "using": [ [ "vehicle_wrench_2", 1 ] ] },
      "repair": { "skills": [ [ "mechanics", 2 ] ], "time": "3 m", "using": [ [ "repair_welding_standard", 2 ] ] }
    },
    "flags": [ "CARGO", "BOARDABLE", "FLAT_SURF", "WORKBENCH" ],
    "breaks_into": [
      { "item": "pipe", "count": [ 4, 6 ] },
      { "item": "sheet_metal", "count": [ 0, 1 ] },
      { "item": "sheet_metal_small", "count": [ 12, 24 ] },
      { "item": "steel_chunk", "count": [ 4, 8 ] },
      { "item": "scrap", "count": [ 12, 24 ] }
    ],
    "workbench": { "multiplier": 1.2, "mass": 300000, "volume": "30L" },
    "damage_reduction": { "all": 29 },
    "variants": [ { "symbols": "#", "symbols_broken": "#" } ]
  },
  {
    "type": "vehicle_part",
    "id": "workbench_with_recharger",
    "name": { "str": "workbench with battery recharger" },
    "copy-from": "workbench",
    "durability": 295,
    "bonus": 15,
    "epower": "-50 W",
    "item": "workbench_with_recharger",
    "location": "center",
    "//": "20cm weld per quadrant of damage",
    "requirements": {
      "install": { "skills": [ [ "mechanics", 1 ] ], "time": "15 m", "using": [ [ "vehicle_wrench_2", 1 ] ] },
      "removal": { "skills": [ [ "mechanics", 2 ] ], "time": "15 m", "using": [ [ "vehicle_wrench_2", 1 ] ] },
      "repair": { "skills": [ [ "mechanics", 3 ] ], "time": "15 m", "using": [ [ "repair_welding_standard", 2 ] ] }
    },
    "flags": [ "CARGO", "MOUNTABLE", "FLAT_SURF", "WORKBENCH", "ENABLED_DRAINS_EPOWER", "RECHARGE" ],
    "breaks_into": [
      { "item": "pipe", "count": [ 4, 6 ] },
      { "item": "sheet_metal", "count": [ 0, 1 ] },
      { "item": "sheet_metal_small", "count": [ 12, 24 ] },
      { "item": "steel_chunk", "count": [ 4, 8 ] },
      { "item": "scrap", "count": [ 12, 24 ] },
      { "item": "plastic_chunk", "prob": 50 },
      { "item": "cable", "charges": [ 1, 4 ] },
      { "item": "e_scrap", "count": [ 0, 2 ] },
      { "item": "scrap", "count": [ 1, 3 ] }
    ],
    "size": "29500 ml",
    "workbench": { "multiplier": 1.2, "mass": 300000, "volume": "29L" },
    "damage_reduction": { "all": 29 }
  },
  {
    "type": "vehicle_part",
    "id": "boat_board",
    "name": { "str": "wooden boat hull" },
    "description": "A wooden board that keeps the water out of your boat.",
    "looks_like": "t_wall_log",
    "categories": [ "hull" ],
    "color": "brown",
    "broken_color": "light_gray",
    "damage_modifier": 50,
    "durability": 40,
    "item": "boat_board",
    "location": "under",
    "requirements": {
      "install": { "skills": [ [ "fabrication", 2 ] ], "time": "30 m", "using": [ [ "vehicle_nail_install", 1 ] ] },
      "removal": { "skills": [ [ "fabrication", 2 ] ], "time": "15 m", "using": [ [ "vehicle_nail_removal", 1 ] ] },
      "repair": { "skills": [ [ "fabrication", 3 ] ], "time": "30 m", "using": [ [ "adhesive", 2 ] ] }
    },
    "flags": [ "FLOATS" ],
    "breaks_into": [ { "item": "splinter", "count": [ 10, 20 ] } ],
    "damage_reduction": { "all": 10 },
    "variants": [ { "symbols": "o", "symbols_broken": "x" } ]
  },
  {
    "type": "vehicle_part",
    "id": "raft_board",
    "name": { "str": "raft boat hull" },
    "description": "Logs tied together that will keep your boat out of the water.",
    "looks_like": "t_wall_log",
    "categories": [ "hull" ],
    "color": "brown",
    "broken_color": "light_gray",
    "damage_modifier": 50,
    "durability": 30,
    "item": "raft_board",
    "location": "under",
    "requirements": {
      "install": { "skills": [ [ "fabrication", 1 ] ], "time": "30 m", "using": [ [ "rope_natural_short", 2 ] ] },
      "removal": { "skills": [ [ "fabrication", 1 ] ], "time": "15 m", "qualities": [ { "id": "CUT", "level": 2 } ] },
      "repair": { "skills": [ [ "fabrication", 2 ] ], "time": "15 m", "using": [ [ "rope_natural_short", 1 ] ] }
    },
    "flags": [ "FLOATS" ],
    "breaks_into": [ { "item": "splinter", "count": [ 10, 20 ] } ],
    "damage_reduction": { "all": 5 },
    "variants": [ { "symbols": "o", "symbols_broken": "x" } ]
  },
  {
    "type": "vehicle_part",
    "id": "plastic_boat_hull",
    "name": { "str": "plastic boat hull" },
    "description": "A rigid plastic sheet that keeps water out of your boat.",
    "categories": [ "hull" ],
    "color": "brown",
    "looks_like": "boat_board",
    "broken_color": "light_gray",
    "damage_modifier": 50,
    "durability": 120,
    "item": "plastic_boat_hull",
    "location": "under",
    "requirements": {
      "install": { "skills": [ [ "mechanics", 3 ] ], "time": "40 m", "using": [ [ "vehicle_screw", 1 ], [ "drilling_standard", 40 ] ] },
      "removal": { "skills": [ [ "mechanics", 2 ] ], "time": "30 m", "using": [ [ "vehicle_screw", 1 ] ] },
      "repair": { "skills": [ [ "mechanics", 4 ] ], "time": "30 m", "using": [ [ "soldering_standard", 15 ] ] }
    },
    "flags": [ "FLOATS" ],
    "breaks_into": [ { "item": "plastic_chunk", "count": [ 4, 8 ] } ],
    "damage_reduction": { "all": 12, "stab": 4, "cut": 4 },
    "variants": [ { "symbols": "o", "symbols_broken": "x" } ]
  },
  {
    "type": "vehicle_part",
    "id": "metal_boat_hull",
    "name": { "str": "metal boat hull" },
    "description": "A metal sheet that keeps the water out of your boat.",
    "categories": [ "hull" ],
    "color": "dark_gray",
    "looks_like": "boat_board",
    "broken_color": "light_gray",
    "damage_modifier": 50,
    "durability": 240,
    "item": "sheet_metal",
    "location": "under",
    "//": "240cm weld to install, 60cm of weld per quadrant of damage",
    "requirements": {
      "install": {
        "skills": [ [ "mechanics", 4 ] ],
        "time": "40 m",
        "using": [ [ "welding_standard", 240 ], [ "vehicle_bolt_install", 2 ] ]
      },
      "removal": {
        "skills": [ [ "mechanics", 2 ] ],
        "time": "30 m",
        "using": [ [ "vehicle_weld_removal", 1 ], [ "vehicle_wrench_2", 1 ] ]
      },
      "repair": { "skills": [ [ "mechanics", 5 ] ], "time": "10 m", "using": [ [ "repair_welding_standard", 6 ] ] }
    },
    "flags": [ "FLOATS" ],
    "breaks_into": "ig_vp_sheet_metal",
    "damage_reduction": { "all": 28 },
    "variants": [ { "symbols": "o", "symbols_broken": "x" } ]
  },
  {
    "type": "vehicle_part",
    "id": "carbonfiber_boat_hull",
    "name": { "str": "carbon fiber boat hull" },
    "description": "A light weight, advanced carbon fiber rigid sheet that keeps the water out of your boat.",
    "categories": [ "hull" ],
    "color": "brown",
    "looks_like": "boat_board",
    "broken_color": "light_gray",
    "damage_modifier": 50,
    "durability": 480,
    "item": "carbonfiber_boat_hull",
    "location": "under",
    "requirements": {
      "install": { "skills": [ [ "mechanics", 6 ] ], "time": "40 m", "using": [ [ "vehicle_screw", 1 ], [ "drilling_standard", 40 ] ] },
      "removal": { "skills": [ [ "mechanics", 4 ] ], "time": "30 m", "using": [ [ "vehicle_screw", 1 ] ] },
      "repair": { "skills": [ [ "mechanics", 7 ] ], "time": "60 m", "using": [ [ "adhesive", 3 ] ] }
    },
    "flags": [ "FLOATS", "BOARDABLE" ],
    "breaks_into": [ { "item": "rigid_kevlar_plate", "count": [ 1, 3 ] } ],
    "damage_reduction": { "all": 14 },
    "variants": [ { "symbols": "o", "symbols_broken": "x" } ]
  },
  {
    "type": "vehicle_part",
    "id": "inflatable_section",
    "name": { "str": "inflatable section" },
    "looks_like": "inflatable_airbag",
    "categories": [ "hull" ],
    "color": "green",
    "size": "15 L",
    "broken_color": "light_gray",
    "durability": 50,
    "item": "inflatable_section",
    "location": "structure",
    "folded_volume": "750 ml",
    "folding_time": "60 seconds",
    "unfolding_tools": [ "hand_pump" ],
    "unfolding_time": "150 seconds",
    "requirements": {
      "install": { "skills": [ [ "mechanics", 3 ] ], "time": "60 m", "using": [ [ "vehicle_screw", 1 ], [ "drilling_standard", 10 ] ] },
      "removal": { "skills": [ [ "mechanics", 2 ] ], "time": "30 m", "using": [ [ "vehicle_screw", 1 ] ] },
      "repair": { "skills": [ [ "mechanics", 4 ] ], "time": "60 m", "using": [ [ "adhesive", 2 ] ] }
    },
    "flags": [ "MOUNTABLE", "BOARDABLE", "CARGO", "NO_INSTALL_HIDDEN", "NO_UNINSTALL" ],
    "breaks_into": [ { "item": "plastic_chunk", "count": [ 10, 20 ] } ],
    "damage_reduction": { "bash": 10 },
    "variants": [ { "symbols": "O", "symbols_broken": "#" } ]
  },
  {
    "type": "vehicle_part",
    "id": "inflatable_airbag",
    "name": { "str": "inflatable airbag" },
    "categories": [ "hull" ],
    "color": "green",
    "broken_color": "light_gray",
    "damage_modifier": 50,
    "durability": 40,
    "item": "inflatable_airbag",
    "location": "under",
    "folded_volume": "750 ml",
    "folding_time": "60 seconds",
    "unfolding_tools": [ "hand_pump" ],
    "unfolding_time": "150 seconds",
    "requirements": {
      "install": { "skills": [ [ "mechanics", 2 ] ], "time": "60 m", "using": [ [ "vehicle_screw", 1 ], [ "drilling_standard", 10 ] ] },
      "removal": { "skills": [ [ "mechanics", 2 ] ], "time": "30 m", "using": [ [ "vehicle_screw", 1 ] ] },
      "repair": { "skills": [ [ "mechanics", 3 ] ], "time": "60 m", "using": [ [ "adhesive_rubber", 2 ], [ "tire_rubber", 2 ] ] }
    },
    "flags": [ "FLOATS", "VARIABLE_SIZE", "NO_INSTALL_HIDDEN", "NO_UNINSTALL" ],
    "breaks_into": [ { "item": "plastic_chunk", "count": [ 10, 20 ] } ],
    "damage_reduction": { "bash": 10 },
    "variants": [ { "symbols": "O", "symbols_broken": "x" } ]
  },
  {
    "type": "vehicle_part",
    "id": "sail",
    "name": { "str": "sail" },
    "categories": [ "movement", "operations" ],
    "color": "light_gray",
    "broken_color": "red",
    "damage_modifier": 50,
    "durability": 20,
    "power": "800 W",
    "fuel_type": "wind",
    "noise_factor": 1,
    "m2c": 90,
    "exclusions": [ "wind" ],
    "item": "sail",
    "location": "engine_block",
    "folded_volume": "500 ml",
    "requirements": {
      "install": { "skills": [ [ "fabrication", 2 ] ], "time": "30 m" },
      "removal": { "skills": [ [ "fabrication", 2 ] ], "time": "60 m" },
      "repair": { "skills": [ [ "tailor", 1 ] ], "time": "150 s", "using": [ [ "sewing_standard", 50 ], [ "fabric_standard", 1 ] ] }
    },
    "flags": [ "ENGINE", "CONTROLS", "PROTRUSION", "E_STARTS_INSTANTLY", "WIND_POWERED", "STABLE", "UNMOUNT_ON_DAMAGE" ],
    "breaks_into": [ { "item": "splinter", "count": [ 2, 4 ] }, { "item": "cotton_patchwork", "count": [ 5, 10 ] } ],
    "variants": [ { "symbols": "M", "symbols_broken": "#" } ]
  },
  {
    "type": "vehicle_part",
    "id": "hand_paddles",
    "name": { "str": "hand paddles" },
    "categories": [ "movement", "operations" ],
    "color": "light_gray",
    "broken_color": "red",
    "damage_modifier": 50,
    "durability": 50,
    "power": "800 W",
    "fuel_type": "muscle",
    "muscle_power_factor": 40,
    "noise_factor": 8,
    "m2c": 45,
    "exclusions": [ "manual" ],
    "item": "hand_paddles",
    "location": "engine_block",
    "folded_volume": "500 ml",
    "requirements": {
      "install": { "skills": [ [ "fabrication", 1 ] ], "time": "6 m" },
      "removal": { "skills": [ [ "fabrication", 2 ] ], "time": "6 m" },
      "repair": { "skills": [ [ "fabrication", 2 ] ], "time": "60 m" }
    },
    "flags": [ "ENGINE", "CONTROLS", "MUSCLE_ARMS", "E_STARTS_INSTANTLY" ],
    "breaks_into": [ { "item": "splinter", "count": [ 2, 4 ] } ],
    "damage_reduction": { "all": 5 },
    "variants": [ { "symbols": "*", "symbols_broken": "#" } ]
  },
  {
    "type": "vehicle_part",
    "id": "reins_tackle",
    "name": { "str": "reins and tackle" },
    "categories": [ "operations" ],
    "color": "light_gray",
    "broken_color": "red",
    "durability": 80,
    "description": "A set of leather bindings to control a creature pulling a vehicle, such as a cart.",
    "bonus": 10,
    "damage_modifier": 5,
    "item": "reins_tackle",
    "folded_volume": "250 ml",
    "requirements": {
      "install": { "skills": [ [ "mechanics", 1 ] ], "time": "6 m", "using": [ [ "vehicle_nail_install", 1 ] ] },
      "removal": { "skills": [ [ "mechanics", 1 ] ], "time": "3 m", "using": [ [ "vehicle_nail_removal", 1 ] ] },
      "repair": { "skills": [ [ "mechanics", 1 ] ], "time": "6 m", "using": [ [ "adhesive", 2 ] ] }
    },
    "flags": [ "CONTROL_ANIMAL" ],
    "breaks_into": [ { "item": "leather", "count": [ 1, 2 ] } ],
    "variants": [ { "symbols": "W", "symbols_broken": "X" } ]
  },
  {
    "type": "vehicle_part",
    "id": "controls",
    "name": { "str": "controls" },
    "categories": [ "operations" ],
    "color": "light_gray",
    "broken_color": "red",
    "damage_modifier": 10,
    "durability": 250,
    "description": "A steering wheel and accelerator and brake pedals.",
    "bonus": 10,
    "folded_volume": "1500 ml",
    "//": "120 cm of weld to install the whole assembly",
    "item": "vehicle_controls",
    "requirements": {
      "install": {
        "skills": [ [ "mechanics", 2 ] ],
        "time": "60 m",
        "using": [ [ "welding_standard", 120 ], [ "vehicle_bolt_install", 2 ] ]
      },
      "removal": {
        "skills": [ [ "mechanics", 2 ] ],
        "time": "15 m",
        "using": [ [ "vehicle_weld_removal", 15 ], [ "vehicle_wrench_2", 1 ] ]
      },
      "repair": {
        "skills": [ [ "mechanics", 3 ] ],
        "time": "30 m",
        "using": [ [ "repair_welding_standard", 3 ], [ "soldering_standard", 8 ], [ "vehicle_wrench_1", 1 ], [ "vehicle_screw", 1 ] ]
      }
    },
    "flags": [ "CONTROLS" ],
    "breaks_into": [
      { "item": "steel_lump" },
      { "item": "steel_chunk", "count": [ 1, 3 ] },
      { "item": "scrap", "count": [ 1, 3 ] },
      { "item": "cable", "charges": [ 0, 4 ] }
    ],
    "damage_reduction": { "all": 6 },
    "variants": [ { "symbols": "$", "symbols_broken": "$" } ]
  },
  {
    "type": "vehicle_part",
    "id": "dashboard",
    "name": { "str": "dashboard" },
    "categories": [ "energy", "lighting" ],
    "color": "light_cyan",
    "broken_color": "red",
    "damage_modifier": 10,
    "durability": 125,
    "description": "A frame containing some lights and controls.",
    "bonus": 10,
    "epower": "-25 W",
    "item": "vehicle_dashboard",
    "requirements": {
      "install": { "skills": [ [ "mechanics", 1 ], [ "electronics", 1 ] ], "time": "350 s", "using": [ [ "vehicle_screw", 1 ] ] },
      "removal": { "skills": [ [ "mechanics", 1 ] ], "time": "350 s", "using": [ [ "vehicle_screw", 1 ] ] },
      "repair": { "skills": [ [ "mechanics", 1 ] ], "time": "80 s", "using": [ [ "adhesive", 1 ] ] }
    },
    "flags": [ "CTRL_ELECTRONIC", "DOME_LIGHT", "ENABLED_DRAINS_EPOWER", "WATCH", "ALARMCLOCK", "CABLE_PORTS" ],
    "breaks_into": [ { "group": "ig_vp_device", "count": [ 2, 3 ] } ],
    "variants": [ { "symbols": "$", "symbols_broken": "$" } ]
  },
  {
    "id": "mountable_heater",
    "type": "vehicle_part",
    "name": { "str": "vehicle-mounted heater" },
    "item": "mountable_heater",
    "location": "on_roof",
    "categories": [ "utility" ],
    "color": "red",
    "durability": 400,
    "//": "700W average assuming relatively small target-actual difference",
    "epower": "-700 W",
    "bonus": 10,
    "requirements": {
      "install": { "skills": [ [ "mechanics", 1 ], [ "electronics", 1 ] ], "time": "2 m", "using": [ [ "vehicle_screw", 1 ] ] },
      "removal": { "skills": [ [ "mechanics", 1 ] ], "time": "1 m", "using": [ [ "vehicle_screw", 1 ] ] },
      "repair": { "skills": [ [ "mechanics", 1 ] ], "time": "30 s", "using": [ [ "adhesive", 1 ], [ "soldering_standard", 5 ] ] }
    },
    "flags": [ "CTRL_ELECTRONIC", "ENABLED_DRAINS_EPOWER", "SPACE_HEATER" ],
    "emissions": [ "emit_heater_vehicle" ],
    "breaks_into": [ { "item": "steel_lump" }, { "item": "steel_chunk", "count": [ 1, 3 ] }, { "item": "scrap", "count": [ 1, 3 ] } ],
    "damage_reduction": { "all": 15 },
    "variants": [ { "symbols": ";", "symbols_broken": ":" } ]
  },
  {
    "copy-from": "mountable_heater",
    "id": "mountable_heater_small",
    "type": "vehicle_part",
    "name": { "str": "small vehicle-mounted heater" },
    "item": "mountable_heater_small",
    "//": "going with half energy draw based on difference between small and large space heaters",
    "epower": "-350 W",
    "bonus": 10,
    "folded_volume": "3750 ml",
    "requirements": {
      "install": { "skills": [ [ "mechanics", 1 ], [ "electronics", 1 ] ], "time": "2 m", "using": [ [ "vehicle_screw", 1 ] ] },
      "removal": { "skills": [ [ "mechanics", 1 ] ], "time": "1 m", "using": [ [ "vehicle_screw", 1 ] ] },
      "repair": { "skills": [ [ "mechanics", 1 ] ], "time": "30 s", "using": [ [ "adhesive", 1 ], [ "soldering_standard", 4 ] ] }
    },
    "flags": [ "CTRL_ELECTRONIC", "ENABLED_DRAINS_EPOWER", "SPACE_HEATER" ],
    "emissions": [ "emit_hot_air2_stream" ],
    "breaks_into": [ { "item": "steel_lump" }, { "item": "steel_chunk", "count": [ 1, 3 ] }, { "item": "scrap", "count": [ 1, 3 ] } ],
    "damage_reduction": { "all": 15 }
  },
  {
    "id": "mountable_cooler",
    "type": "vehicle_part",
    "name": { "str": "vehicle-mounted cooler" },
    "item": "mountable_cooler",
    "location": "on_roof",
    "categories": [ "utility" ],
    "color": "light_cyan",
    "durability": 400,
    "epower": "-120 W",
    "bonus": 10,
    "requirements": {
      "install": { "skills": [ [ "mechanics", 1 ], [ "electronics", 1 ] ], "time": "2 m", "using": [ [ "vehicle_screw", 1 ] ] },
      "removal": { "skills": [ [ "mechanics", 1 ] ], "time": "1 m", "using": [ [ "vehicle_screw", 1 ] ] },
      "repair": { "skills": [ [ "mechanics", 1 ] ], "time": "30 s", "using": [ [ "adhesive", 1 ] ] }
    },
    "flags": [ "CTRL_ELECTRONIC", "ENABLED_DRAINS_EPOWER", "COOLER" ],
    "emissions": [ "emit_cooler_vehicle" ],
    "exhaust": [ "emit_heater_vehicle" ],
    "breaks_into": [ { "item": "steel_lump" }, { "item": "steel_chunk", "count": [ 1, 3 ] }, { "item": "scrap", "count": [ 1, 3 ] } ],
    "damage_reduction": { "all": 15 },
    "variants": [ { "symbols": "C", "symbols_broken": ":" } ]
  },
  {
    "type": "vehicle_part",
    "id": "controls_electronic",
    "name": { "str": "electronics control unit" },
    "categories": [ "energy", "lighting" ],
    "color": "yellow",
    "broken_color": "red",
    "damage_modifier": 10,
    "durability": 50,
    "bonus": 10,
    "epower": "-25 W",
    "item": "electronics_controls",
    "description": "Some switches and knobs to control the vehicle's electrical systems.",
    "folded_volume": "750 ml",
    "requirements": {
      "install": { "skills": [ [ "mechanics", 3 ], [ "electronics", 3 ] ], "time": "350 s", "using": [ [ "vehicle_screw", 1 ] ] },
      "removal": { "skills": [ [ "mechanics", 3 ] ], "time": "350 s", "using": [ [ "vehicle_screw", 1 ] ] },
      "repair": { "skills": [ [ "mechanics", 2 ] ], "time": "80 s", "using": [ [ "adhesive", 1 ], [ "soldering_standard", 10 ] ] }
    },
    "flags": [ "CTRL_ELECTRONIC", "DOME_LIGHT", "ENABLED_DRAINS_EPOWER", "CABLE_PORTS" ],
    "breaks_into": "ig_vp_device",
    "damage_reduction": { "all": 6 },
    "variants": [ { "symbols": "$", "symbols_broken": "$" } ]
  },
  {
    "type": "vehicle_part",
    "id": "muffler",
    "name": { "str": "muffler" },
    "categories": [ "other" ],
    "color": "light_gray",
    "broken_color": "light_gray",
    "damage_modifier": 10,
    "durability": 50,
    "description": "A metal pipe that somewhat reduces engine noise.  Also vents heat from an installed vehicle cooler.",
    "bonus": 40,
    "//": "80 cm of weld at various affix points (presuming the muffler includes the exhaust point",
    "item": "muffler",
    "requirements": {
      "install": {
        "skills": [ [ "mechanics", 2 ] ],
        "time": "45 m",
        "using": [ [ "welding_standard", 80 ], [ "vehicle_bolt_install", 1 ] ]
      },
      "removal": {
        "skills": [ [ "mechanics", 2 ] ],
        "time": "30 m",
        "using": [ [ "vehicle_weld_removal", 1 ], [ "vehicle_wrench_2", 1 ] ]
      },
      "repair": { "skills": [ [ "mechanics", 3 ] ], "time": "10 m", "using": [ [ "repair_welding_standard", 2 ] ] }
    },
    "flags": [ "MUFFLER" ],
    "breaks_into": [
      { "item": "steel_lump", "count": [ 3, 5 ] },
      { "item": "steel_chunk", "count": [ 3, 5 ] },
      { "item": "scrap", "count": [ 3, 5 ] }
    ],
    "damage_reduction": { "all": 9 },
    "variants": [ { "symbols": "/", "symbols_broken": "/" } ]
  },
  {
    "type": "vehicle_part",
    "id": "seatbelt",
    "name": { "str": "seatbelt" },
    "categories": [ "operations", "passengers" ],
    "color": "light_gray",
    "broken_color": "red",
    "damage_modifier": 10,
    "durability": 35,
    "description": "A belt, attached to a seat.",
    "folded_volume": "500 ml",
    "bonus": 10,
    "item": "seatbelt",
    "location": "on_seat",
    "requirements": {
      "install": { "skills": [ [ "mechanics", 1 ] ], "time": "150 s", "using": [ [ "vehicle_screw", 1 ] ] },
      "removal": { "skills": [ [ "mechanics", 1 ] ], "time": "150 s", "using": [ [ "vehicle_screw", 1 ] ] },
      "repair": { "skills": [ [ "mechanics", 1 ] ], "time": "20 s", "using": [ [ "adhesive", 1 ] ] }
    },
    "flags": [ "SEATBELT", "SIMPLE_PART" ],
    "damage_reduction": { "bash": 15 },
    "variants": [ { "symbols": ",", "symbols_broken": "," } ]
  },
  {
    "type": "vehicle_part",
    "id": "vehicle_alarm",
    "name": { "str": "security system" },
    "categories": [ "other" ],
    "color": "light_red",
    "broken_color": "red",
    "damage_modifier": 10,
    "durability": 35,
    "description": "A bunch of electronics that make it difficult to start the vehicle without the proper key, and that will sound an alarm if you try.  The alarm can be disabled.",
    "epower": "-10 W",
    "bonus": 120,
    "folded_volume": "250 ml",
    "item": "processor",
    "location": "on_controls",
    "requirements": {
      "install": {
        "skills": [ [ "mechanics", 4 ], [ "electronics", 4 ] ],
        "time": "5 m",
        "qualities": [ { "id": "SCREW_FINE", "level": 1 } ]
      },
      "removal": {
        "skills": [ [ "mechanics", 4 ], [ "electronics", 4 ] ],
        "time": "5 m",
        "qualities": [ { "id": "SCREW_FINE", "level": 1 } ]
      }
    },
    "flags": [ "ON_CONTROLS", "SECURITY", "ENABLED_DRAINS_EPOWER" ],
    "breaks_into": "ig_vp_device",
    "variants": [ { "symbols": ",", "symbols_broken": "," } ]
  },
  {
    "type": "vehicle_part",
    "id": "smart_engine_controller",
    "name": { "str": "smart engine controller" },
    "categories": [ "other" ],
    "color": "light_gray",
    "broken_color": "red",
    "damage_modifier": 10,
    "durability": 35,
    "description": "Electronic module that automatically switches combustion and electric engines on and off minimizing fuel consumption and optimizing power output and battery charge rate.  Must be turned on to work.  Simplified ruleset: 1. When throttling, maximize acceleration.  2. Keep battery at 90%.  3. Minimize fuel consumption.",
    "epower": "-25 W",
    "folded_volume": "250 ml",
    "item": "processor",
    "requirements": {
      "install": {
        "skills": [ [ "mechanics", 4 ], [ "electronics", 4 ] ],
        "time": "5 m",
        "qualities": [ { "id": "SCREW_FINE", "level": 1 } ]
      },
      "removal": {
        "skills": [ [ "mechanics", 4 ], [ "electronics", 4 ] ],
        "time": "5 m",
        "qualities": [ { "id": "SCREW_FINE", "level": 1 } ]
      }
    },
    "flags": [ "ON_CONTROLS", "ENABLED_DRAINS_EPOWER", "SMART_ENGINE_CONTROLLER" ],
    "breaks_into": "ig_vp_device",
    "variants": [ { "symbols": "'", "symbols_broken": "'" } ]
  },
  {
    "type": "vehicle_part",
    "id": "seatbelt_heavyduty",
    "name": { "str": "5-point harness" },
    "categories": [ "operations", "passengers" ],
    "color": "light_gray",
    "broken_color": "red",
    "damage_modifier": 10,
    "durability": 100,
    "description": "A series of straps attached to the seat, intended to fasten together after going over your shoulders and hips and between your legs.",
    "folded_volume": "1 L",
    "bonus": 25,
    "item": "five-point_harness",
    "location": "on_seat",
    "requirements": {
      "install": { "skills": [ [ "mechanics", 2 ] ], "time": "5 m", "using": [ [ "vehicle_screw", 1 ] ] },
      "removal": { "skills": [ [ "mechanics", 2 ] ], "time": "5 m", "using": [ [ "vehicle_screw", 1 ] ] },
      "repair": { "skills": [ [ "mechanics", 2 ] ], "time": "20 s", "using": [ [ "adhesive", 1 ] ] }
    },
    "flags": [ "SEATBELT", "SIMPLE_PART" ],
    "damage_reduction": { "bash": 15 },
    "variants": [ { "symbols": ",", "symbols_broken": "," } ]
  },
  {
    "type": "vehicle_part",
    "id": "v_curtain",
    "name": { "str": "curtain" },
    "looks_like": "t_door_curtain_c",
    "categories": [ "other" ],
    "color": "dark_gray",
    "broken_color": "light_gray",
    "damage_modifier": 1,
    "durability": 200,
    "description": "A sheet over a window.",
    "bonus": 25,
    "item": "sheet",
    "location": "on_windshield",
    "requirements": {
      "install": { "skills": [ [ "mechanics", 1 ] ], "time": "5 m", "using": [ [ "vehicle_screw", 1 ] ] },
      "removal": { "skills": [ [ "mechanics", 1 ] ], "time": "5 m", "using": [ [ "vehicle_screw", 1 ] ] },
      "repair": { "skills": [ [ "tailor", 1 ] ], "time": "150 s", "using": [ [ "sewing_standard", 50 ], [ "fabric_standard", 1 ] ] }
    },
    "flags": [ "OPENABLE", "OPENCLOSE_INSIDE", "OPAQUE", "CURTAIN", "MULTISQUARE", "NEEDS_WINDOW", "SIMPLE_PART" ],
    "breaks_into": [  ],
    "variants": [ { "symbols": "\"", "symbols_broken": "0" } ]
  },
  {
    "type": "vehicle_part",
    "id": "aisle_curtain",
    "name": { "str": "aisle curtain" },
    "looks_like": "v_curtain",
    "categories": [ "other" ],
    "color": "dark_gray",
    "broken_color": "light_gray",
    "damage_modifier": 1,
    "durability": 200,
    "description": "A sheet across an aisle.",
    "bonus": 25,
    "item": "sheet",
    "location": "on_ceiling",
    "requirements": {
      "install": {
        "skills": [ [ "mechanics", 1 ], [ "tailor", 1 ] ],
        "time": "5 m",
        "using": [ [ "rope_natural_short", 1 ], [ "vehicle_screw", 1 ], [ "sewing_standard", 1 ] ]
      },
      "removal": { "skills": [ [ "mechanics", 1 ] ], "time": "5 m", "using": [ [ "vehicle_screw", 1 ] ] },
      "repair": { "skills": [ [ "tailor", 1 ] ], "time": "150 s", "using": [ [ "sewing_standard", 50 ], [ "fabric_standard", 1 ] ] }
    },
    "flags": [ "OPENABLE", "OPAQUE", "OPENCLOSE_INSIDE", "CURTAIN", "MULTISQUARE", "SIMPLE_PART" ],
    "breaks_into": [  ],
    "variants": [ { "symbols": "\"", "symbols_broken": "0" } ]
  },
  {
    "type": "vehicle_part",
    "id": "water_wheel",
    "name": { "str": "water wheel" },
    "categories": [ "energy" ],
    "color": "yellow",
    "broken_color": "yellow",
    "damage_modifier": 10,
    "durability": 50,
    "description": "A water wheel.",
    "epower": "80 W",
    "item": "water_wheel",
    "location": "center",
    "flags": [ "WATER_WHEEL", "OBSTACLE" ],
    "requirements": {
      "install": { "skills": [ [ "mechanics", 2 ] ], "time": "250 s", "qualities": [ { "id": "WRENCH", "level": 1 } ] },
      "removal": { "skills": [ [ "mechanics", 2 ] ], "time": "250 s", "qualities": [ { "id": "WRENCH", "level": 1 } ] },
      "repair": { "skills": [ [ "mechanics", 3 ] ], "time": "20 s", "using": [ [ "rope_natural_short", 1 ] ] }
    },
    "breaks_into": [ { "item": "splinter", "count": [ 40, 60 ] } ],
    "damage_reduction": { "all": 15, "stab": 6, "cut": 8 },
    "variants": [ { "symbols": "*", "symbols_broken": "x" } ]
  },
  {
    "type": "vehicle_part",
    "id": "xl_water_wheel",
    "name": { "str": "large water wheel" },
    "looks_like": "water_wheel",
    "categories": [ "energy" ],
    "color": "yellow",
    "broken_color": "yellow",
    "damage_modifier": 10,
    "durability": 80,
    "description": "A large water wheel with wooden supports.",
    "epower": "180 W",
    "item": "xl_water_wheel",
    "location": "center",
    "flags": [ "WATER_WHEEL", "OBSTACLE", "EXTRA_DRAG" ],
    "requirements": {
      "install": { "skills": [ [ "mechanics", 4 ] ], "time": "750 s", "qualities": [ { "id": "WRENCH", "level": 1 } ] },
      "removal": { "skills": [ [ "mechanics", 4 ] ], "time": "750 s", "qualities": [ { "id": "WRENCH", "level": 1 } ] },
      "repair": { "skills": [ [ "mechanics", 5 ] ], "time": "60 s", "using": [ [ "rope_natural_short", 2 ] ] }
    },
    "breaks_into": [ { "item": "splinter", "count": [ 60, 100 ] } ],
    "damage_reduction": { "all": 16, "stab": 6, "cut": 8 },
    "variants": [ { "symbols": "o", "symbols_broken": "x" } ]
  },
  {
    "type": "vehicle_part",
    "id": "solar_panel",
    "name": { "str": "solar panel" },
    "categories": [ "energy" ],
    "color": "yellow",
    "broken_color": "yellow",
    "damage_modifier": 10,
    "durability": 20,
    "description": "A solar panel.",
    "epower": "50 W",
    "item": "solar_panel",
    "location": "on_roof",
    "requirements": {
      "install": { "skills": [ [ "mechanics", 4 ] ], "time": "60 m", "using": [ [ "vehicle_wrench_2", 1 ] ] },
      "removal": { "skills": [ [ "mechanics", 2 ] ], "time": "30 m", "using": [ [ "vehicle_wrench_2", 1 ] ] },
      "repair": {
        "skills": [ [ "electronics", 6 ] ],
        "time": "50 m",
        "using": [ [ "vehicle_screw", 1 ], [ "solar_panel", 1 ], [ "soldering_standard", 8 ] ]
      }
    },
    "flags": [ "SOLAR_PANEL" ],
    "breaks_into": [
      { "item": "steel_lump", "count": [ 2, 4 ] },
      { "item": "steel_chunk", "count": [ 2, 4 ] },
      { "item": "scrap", "count": [ 2, 4 ] },
      { "item": "solar_cell", "count": [ 1, 4 ] }
    ],
    "variants": [ { "symbols": "#", "symbols_broken": "x" } ]
  },
  {
    "type": "vehicle_part",
    "id": "wind_turbine",
    "name": { "str": "wind turbine" },
    "categories": [ "energy" ],
    "color": "yellow",
    "broken_color": "yellow",
    "damage_modifier": 10,
    "durability": 15,
    "description": "A small wind turbine.",
    "epower": "1 W",
    "item": "wind_turbine",
    "location": "on_roof",
    "//": "20cm weld per quadrant of damage",
    "requirements": {
      "install": { "skills": [ [ "mechanics", 1 ] ], "time": "150 s", "qualities": [ { "id": "WRENCH", "level": 1 } ] },
      "removal": { "skills": [ [ "mechanics", 1 ] ], "time": "150 s", "qualities": [ { "id": "WRENCH", "level": 1 } ] },
      "repair": {
        "skills": [ [ "mechanics", 1 ] ],
        "time": "15 m",
        "using": [ [ "repair_welding_standard", 2 ], [ "soldering_standard", 4 ] ]
      }
    },
    "flags": [ "WIND_TURBINE" ],
    "breaks_into": [
      { "item": "steel_lump", "count": [ 2, 4 ] },
      { "item": "steel_chunk", "count": [ 2, 4 ] },
      { "item": "scrap", "count": [ 2, 4 ] }
    ],
    "damage_reduction": { "all": 8 },
    "variants": [ { "symbols": "T", "symbols_broken": "X" } ]
  },
  {
    "type": "vehicle_part",
    "id": "xl_wind_turbine",
    "name": { "str": "large wind turbine" },
    "looks_like": "wind_turbine",
    "categories": [ "energy" ],
    "color": "yellow",
    "broken_color": "yellow",
    "damage_modifier": 10,
    "durability": 70,
    "description": "A large wind turbine with stabilizing legs.  Will cause extra drag on the vehicle.",
    "epower": "3 W",
    "item": "xl_wind_turbine",
    "location": "on_roof",
    "power": "-3000 W",
    "//": "30cm weld per quadrant of damage",
    "requirements": {
      "install": { "skills": [ [ "mechanics", 3 ] ], "time": "450 s", "qualities": [ { "id": "WRENCH", "level": 1 } ] },
      "removal": { "skills": [ [ "mechanics", 3 ] ], "time": "450 s", "qualities": [ { "id": "WRENCH", "level": 1 } ] },
      "repair": {
        "skills": [ [ "mechanics", 3 ] ],
        "time": "20 m",
        "using": [ [ "repair_welding_standard", 3 ], [ "soldering_standard", 10 ] ]
      }
    },
    "flags": [ "WIND_TURBINE", "EXTRA_DRAG" ],
    "breaks_into": [
      { "item": "steel_lump", "count": [ 6, 12 ] },
      { "item": "steel_chunk", "count": [ 6, 12 ] },
      { "item": "scrap", "count": [ 6, 12 ] }
    ],
    "damage_reduction": { "all": 9 },
    "variants": [ { "symbols": "Y", "symbols_broken": "X" } ]
  },
  {
    "type": "vehicle_part",
    "id": "foldable_solar_panel",
    "copy-from": "solar_panel",
    "looks_like": "solar_panel",
    "name": { "str": "collapsible solar array" },
    "color": "light_blue",
    "broken_color": "light_gray",
    "proportional": { "epower": 0.4, "durability": 0.5 },
    "folded_volume": "2 L",
    "description": "A small array of solar panels designed to be able to fold into one another.",
    "item": "folding_solar_panel"
  },
  {
    "type": "vehicle_part",
    "id": "advanced_foldable_solar_panel",
    "copy-from": "foldable_solar_panel",
    "name": { "str": "advanced collapsible solar array" },
    "proportional": { "epower": 2 },
    "description": "A small array of high-performance solar panels designed to be able to fold into one another.",
    "item": "folding_solar_panel_v2"
  },
  {
    "type": "vehicle_part",
    "id": "reinforced_solar_panel",
    "copy-from": "solar_panel",
    "looks_like": "solar_panel",
    "name": { "str": "reinforced solar panel" },
    "color": "light_blue",
    "broken_color": "light_gray",
    "proportional": { "epower": 0.9 },
    "damage_modifier": 80,
    "durability": 300,
    "description": "A solar panel.  Reinforced with armored glass to make it more resistant to damage.",
    "item": "reinforced_solar_panel",
    "requirements": {
      "repair": {
        "skills": [ [ "electronics", 6 ] ],
        "time": "50 m",
        "using": [ [ "vehicle_screw", 1 ], [ "solar_panel", 1 ], [ "soldering_standard", 8 ], [ "repair_welding_standard", 1 ] ]
      }
    },
    "breaks_into": [
      { "item": "steel_lump", "count": [ 4, 7 ] },
      { "item": "steel_chunk", "count": [ 4, 7 ] },
      { "item": "scrap", "count": [ 4, 7 ] },
      { "item": "solar_cell", "count": [ 1, 4 ] }
    ],
    "damage_reduction": { "all": 12 }
  },
  {
    "type": "vehicle_part",
    "id": "solar_panel_v2",
    "copy-from": "solar_panel",
    "name": { "str": "advanced solar panel" },
    "looks_like": "solar_panel",
    "description": "A high-performance solar panel.",
    "item": "solar_panel_v2",
    "proportional": { "epower": 2.0 },
    "requirements": {
      "install": { "skills": [ [ "mechanics", 6 ] ] },
      "removal": { "skills": [ [ "mechanics", 4 ] ] },
      "repair": {
        "skills": [ [ "electronics", 8 ] ],
        "time": "75 m",
        "using": [ [ "vehicle_screw", 1 ], [ "solar_panel_v2", 1 ], [ "soldering_standard", 16 ] ]
      }
    },
    "breaks_into": [
      { "item": "steel_lump", "count": [ 2, 4 ] },
      { "item": "steel_chunk", "count": [ 2, 4 ] },
      { "item": "scrap", "count": [ 2, 4 ] },
      { "item": "solar_cell_v2", "count": [ 1, 6 ] }
    ]
  },
  {
    "type": "vehicle_part",
    "id": "reinforced_solar_panel_v2",
    "copy-from": "solar_panel_v2",
    "looks_like": "reinforced_solar_panel",
    "name": { "str": "advanced reinforced solar panel" },
    "color": "light_blue",
    "broken_color": "light_gray",
    "proportional": { "epower": 0.9 },
    "damage_modifier": 80,
    "durability": 300,
    "description": "A high-performance solar panel.  Reinforced with armored glass to make it more resistant to damage.",
    "item": "reinforced_solar_panel_v2",
    "requirements": {
      "repair": {
        "skills": [ [ "electronics", 8 ] ],
        "time": "75 m",
        "using": [ [ "vehicle_screw", 1 ], [ "solar_panel_v2", 1 ], [ "soldering_standard", 16 ], [ "repair_welding_standard", 1 ] ]
      }
    },
    "breaks_into": [
      { "item": "steel_lump", "count": [ 4, 7 ] },
      { "item": "steel_chunk", "count": [ 4, 7 ] },
      { "item": "scrap", "count": [ 4, 7 ] },
      { "item": "solar_cell", "count": [ 1, 6 ] }
    ],
    "damage_reduction": { "all": 10 }
  },
  {
    "type": "vehicle_part",
    "id": "compact_ASRG_containment",
    "name": { "str": "advanced Stirling radioisotope generator" },
    "looks_like": "f_compact_ASRG_containment",
    "categories": [ "energy" ],
    "color": "green_white",
    "broken_color": "blue",
    "damage_modifier": 80,
    "durability": 400,
    "description": "A military ASRG covered in heavy plating.  Provides constant albeit low power to your car.",
    "//": "40cm of weld per damage quadrant",
    "epower": "130 W",
    "location": "center",
    "item": "compact_ASRG_containment",
    "requirements": {
      "repair": {
        "skills": [ [ "mechanics", 5 ] ],
        "time": "25 m",
        "using": [ [ "repair_welding_standard", 4 ], [ "soldering_standard", 5 ] ]
      }
    },
    "flags": [ "OBSTACLE", "RADIOACTIVE", "COVERED", "PERPETUAL", "REACTOR" ],
    "breaks_into": [
      { "item": "scrap", "count": [ 4, 16 ] },
      { "item": "steel_chunk", "count": [ 1, 6 ] },
      { "item": "plutonium", "charges": [ 0, 2 ] },
      { "item": "lead", "charges": [ 12, 18 ] }
    ],
    "damage_reduction": { "all": 58 },
    "variants": [ { "symbols": "0", "symbols_broken": "#" } ]
  },
  {
    "type": "vehicle_part",
    "id": "water_faucet",
    "name": { "str": "water faucet" },
    "looks_like": "f_sink",
    "categories": [ "utility" ],
    "color": "light_gray",
    "broken_color": "light_gray",
    "damage_modifier": 10,
    "description": "A water faucet.",
    "durability": 45,
    "folded_volume": "250 ml",
    "item": "water_faucet",
    "//": "10cm weld per damage quadrant",
    "requirements": {
      "install": { "skills": [ [ "mechanics", 1 ] ], "time": "5 m", "qualities": [ { "id": "WRENCH", "level": 1 } ] },
      "removal": { "skills": [ [ "mechanics", 1 ] ], "time": "5 m", "qualities": [ { "id": "WRENCH", "level": 1 } ] },
      "repair": { "skills": [ [ "mechanics", 1 ] ], "time": "5 m", "using": [ [ "repair_welding_standard", 1 ] ] }
    },
    "pseudo_tools": [ { "id": "water_faucet" } ],
    "breaks_into": [ { "item": "scrap", "count": [ 1, 3 ] } ],
    "damage_reduction": { "all": 6 },
    "variants": [ { "symbols": "u", "symbols_broken": "-" } ]
  },
  {
    "type": "vehicle_part",
    "id": "towel_hanger",
    "name": { "str": "towel hanger" },
    "categories": [ "utility" ],
    "color": "brown",
    "broken_color": "brown",
    "damage_modifier": 10,
    "description": "A towel hanger with towels.",
    "durability": 45,
    "folded_volume": "2500 ml",
    "//": "10cm weld per damage quadrant",
    "item": "towel_hanger",
    "requirements": {
      "install": { "skills": [ [ "mechanics", 1 ] ], "time": "5 m", "qualities": [ { "id": "WRENCH", "level": 1 } ] },
      "removal": { "skills": [ [ "mechanics", 1 ] ], "qualities": [ { "id": "WRENCH", "level": 1 } ] },
      "repair": { "skills": [ [ "mechanics", 1 ] ], "time": "5 m", "using": [ [ "repair_welding_standard", 1 ] ] }
    },
    "pseudo_tools": [ { "id": "towel", "hotkey": "t" } ],
    "breaks_into": [ { "item": "scrap", "count": [ 1, 3 ] }, { "item": "cotton_patchwork", "count": [ 1, 6 ] } ],
    "variants": [ { "symbols": "h", "symbols_broken": "-" } ]
  },
  {
    "type": "vehicle_part",
    "id": "plating_wood",
    "name": { "str": "wooden armor" },
    "categories": [ "warfare" ],
    "color": "brown",
    "broken_color": "brown",
    "durability": 250,
    "item": "wood_plate",
    "location": "armor",
    "requirements": {
      "install": { "skills": [ [ "mechanics", 2 ] ], "time": "30 m", "using": [ [ "vehicle_nail_install", 1 ] ] },
      "removal": { "skills": [ [ "mechanics", 2 ] ], "time": "15 m", "using": [ [ "vehicle_nail_removal", 1 ] ] },
      "repair": { "skills": [ [ "mechanics", 3 ] ], "time": "30 m", "using": [ [ "adhesive", 2 ] ] }
    },
    "flags": [ "ARMOR" ],
    "breaks_into": "ig_vp_wood_plate",
    "damage_reduction": { "all": 16, "cut": 8, "stab": 8 },
    "variants": [ { "symbols": ")", "symbols_broken": ")" } ]
  },
  {
    "type": "vehicle_part",
    "id": "plating_steel",
    "name": { "str": "steel plating" },
    "categories": [ "warfare" ],
    "color": "light_cyan",
    "broken_color": "light_cyan",
    "durability": 660,
    "item": "steel_plate",
    "location": "armor",
    "//": "240cm weld to install, 60cm weld per damage quadrant",
    "requirements": {
      "install": {
        "skills": [ [ "mechanics", 2 ] ],
        "time": "50 m",
        "using": [ [ "welding_standard", 240 ], [ "vehicle_bolt_install", 3 ] ]
      },
      "removal": {
        "skills": [ [ "mechanics", 2 ] ],
        "time": "30 m",
        "using": [ [ "vehicle_weld_removal", 1 ], [ "vehicle_wrench_2", 1 ] ]
      },
      "repair": { "skills": [ [ "mechanics", 3 ] ], "time": "10 m", "using": [ [ "repair_welding_standard", 6 ] ] }
    },
    "flags": [ "ARMOR" ],
    "breaks_into": "ig_vp_steel_plate",
    "damage_reduction": { "all": 56 },
    "variants": [ { "symbols": ")", "symbols_broken": ")" } ]
  },
  {
    "type": "vehicle_part",
    "id": "plating_superalloy",
    "name": { "str": "superalloy plating" },
    "categories": [ "warfare" ],
    "color": "dark_gray",
    "broken_color": "dark_gray",
    "durability": 600,
    "item": "alloy_plate",
    "location": "armor",
    "//": "240cm weld to install, 60cm weld per damage quadrant",
    "requirements": {
      "install": {
        "skills": [ [ "mechanics", 4 ] ],
        "time": "50 m",
        "using": [ [ "welding_standard", 240 ], [ "vehicle_bolt_install", 3 ] ]
      },
      "removal": {
        "skills": [ [ "mechanics", 2 ] ],
        "time": "30 m",
        "using": [ [ "vehicle_weld_removal", 1 ], [ "vehicle_wrench_2", 1 ] ]
      },
      "repair": { "skills": [ [ "mechanics", 5 ] ], "time": "10 m", "using": [ [ "repair_welding_standard", 6 ] ] }
    },
    "flags": [ "ARMOR" ],
    "breaks_into": [
      { "item": "steel_lump", "count": [ 4, 6 ] },
      { "item": "steel_chunk", "count": [ 4, 6 ] },
      { "item": "scrap", "count": [ 4, 6 ] }
    ],
    "damage_reduction": { "all": 56 },
    "variants": [ { "symbols": ")", "symbols_broken": ")" } ]
  },
  {
    "type": "vehicle_part",
    "id": "plating_spiked",
    "name": { "str": "spiked plating" },
    "categories": [ "warfare" ],
    "color": "red",
    "broken_color": "red",
    "damage_modifier": 150,
    "durability": 620,
    "description": "A spiked plate that will increase the damage delivered to someone else in collisions.",
    "item": "spiked_plate",
    "location": "armor",
    "//": "240cm weld to install, 60cm weld per damage quadrant",
    "requirements": {
      "install": {
        "skills": [ [ "mechanics", 3 ] ],
        "time": "50 m",
        "using": [ [ "welding_standard", 240 ], [ "vehicle_bolt_install", 3 ] ]
      },
      "removal": {
        "skills": [ [ "mechanics", 2 ] ],
        "time": "30 m",
        "using": [ [ "vehicle_weld_removal", 1 ], [ "vehicle_wrench_2", 1 ] ]
      },
      "repair": { "skills": [ [ "mechanics", 4 ] ], "time": "10 m", "using": [ [ "repair_welding_standard", 6 ] ] }
    },
    "flags": [ "ARMOR", "SHARP" ],
    "breaks_into": [
      { "item": "steel_lump", "count": [ 4, 6 ] },
      { "item": "steel_chunk", "count": [ 4, 6 ] },
      { "item": "scrap", "count": [ 4, 6 ] },
      { "item": "spike", "count": [ 0, 2 ] }
    ],
    "damage_reduction": { "all": 48 },
    "variants": [ { "symbols": ")", "symbols_broken": ")" } ]
  },
  {
    "type": "vehicle_part",
    "id": "plating_hard",
    "name": { "str": "hard plating" },
    "categories": [ "warfare" ],
    "color": "cyan",
    "broken_color": "cyan",
    "durability": 780,
    "item": "hard_plate",
    "location": "armor",
    "//": "300cm weld to install, 80cm weld per damage quadrant",
    "requirements": {
      "install": {
        "skills": [ [ "mechanics", 4 ] ],
        "time": "60 m",
        "using": [ [ "welding_standard", 300 ], [ "vehicle_bolt_install", 4 ] ]
      },
      "removal": {
        "skills": [ [ "mechanics", 2 ] ],
        "time": "30 m",
        "using": [ [ "vehicle_weld_removal_cut_resistant", 1 ], [ "vehicle_wrench_2", 1 ] ]
      },
      "repair": { "skills": [ [ "mechanics", 5 ] ], "time": "15 m", "using": [ [ "repair_welding_standard", 8 ] ] }
    },
    "flags": [ "ARMOR" ],
    "breaks_into": [
      { "item": "steel_lump", "count": [ 4, 6 ] },
      { "item": "steel_chunk", "count": [ 4, 6 ] },
      { "item": "scrap", "count": [ 4, 6 ] }
    ],
    "damage_reduction": { "all": 70 },
    "variants": [ { "symbols": ")", "symbols_broken": ")" } ]
  },
  {
    "type": "vehicle_part",
    "id": "plating_military",
    "name": { "str": "military composite armor plating" },
    "categories": [ "warfare" ],
    "color": "green",
    "broken_color": "green",
    "durability": 700,
    "item": "mil_plate",
    "location": "armor",
    "//": "300cm weld to install",
    "requirements": {
      "install": {
        "skills": [ [ "mechanics", 6 ] ],
        "time": "60 m",
        "using": [ [ "welding_standard", 300 ], [ "vehicle_bolt_install", 4 ] ]
      },
      "removal": {
        "skills": [ [ "mechanics", 4 ] ],
        "time": "30 m",
        "using": [ [ "vehicle_weld_removal_cut_resistant", 1 ], [ "vehicle_wrench_2", 1 ] ]
      }
    },
    "flags": [ "ARMOR", "NO_REPAIR" ],
    "breaks_into": [
      { "item": "steel_lump", "count": [ 4, 6 ] },
      { "item": "steel_chunk", "count": [ 4, 6 ] },
      { "item": "scrap", "count": [ 4, 6 ] },
      { "item": "ceramic_armor", "count": [ 0, 4 ] }
    ],
    "damage_reduction": { "all": 60, "bullet": 105 },
    "variants": [ { "symbols": ")", "symbols_broken": ")" } ]
  },
  {
    "type": "vehicle_part",
    "id": "horn_bicycle",
    "name": { "str": "bicycle horn" },
    "categories": [ "other" ],
    "color": "light_gray",
    "broken_color": "red",
    "damage_modifier": 10,
    "durability": 75,
    "description": "A small horn.  Use the vehicle controls and select the honk option to make noise.",
    "folded_volume": "250 ml",
    "bonus": 45,
    "item": "horn_bicycle",
    "requirements": {
      "install": { "skills": [ [ "mechanics", 1 ] ], "time": "150 s", "using": [ [ "vehicle_screw", 1 ] ] },
      "removal": { "skills": [ [ "mechanics", 1 ] ], "time": "150 s", "using": [ [ "vehicle_screw", 1 ] ] },
      "repair": { "skills": [ [ "mechanics", 1 ] ], "time": "20 s", "using": [ [ "adhesive", 1 ] ] }
    },
    "flags": [ "HORN" ],
    "breaks_into": [ { "item": "scrap", "prob": 50 } ],
    "variants": [ { "symbols": "*", "symbols_broken": "*" } ]
  },
  {
    "type": "vehicle_part",
    "id": "horn_car",
    "name": { "str": "car horn" },
    "categories": [ "other" ],
    "color": "light_gray",
    "broken_color": "red",
    "damage_modifier": 10,
    "durability": 100,
    "description": "A horn.  Use the vehicle controls and select the honk option to make noise.",
    "bonus": 100,
    "item": "horn_car",
    "requirements": {
      "install": { "skills": [ [ "mechanics", 2 ] ], "time": "150 s", "using": [ [ "vehicle_screw", 1 ] ] },
      "removal": { "skills": [ [ "mechanics", 2 ] ], "time": "150 s", "using": [ [ "vehicle_screw", 1 ] ] },
      "repair": { "skills": [ [ "mechanics", 2 ] ], "time": "20 s", "using": [ [ "adhesive", 1 ], [ "soldering_standard", 1 ] ] }
    },
    "flags": [ "HORN" ],
    "breaks_into": [ { "item": "scrap", "count": [ 0, 2 ] } ],
    "variants": [ { "symbols": "*", "symbols_broken": "*" } ]
  },
  {
    "type": "vehicle_part",
    "id": "horn_big",
    "name": { "str": "truck horn" },
    "categories": [ "other" ],
    "color": "light_gray",
    "broken_color": "red",
    "damage_modifier": 10,
    "durability": 125,
    "description": "A powerful truck horn.  Use the vehicle controls and select the honk option to make noise.",
    "bonus": 120,
    "item": "horn_big",
    "requirements": {
      "install": { "skills": [ [ "mechanics", 1 ] ], "time": "150 s", "using": [ [ "vehicle_screw", 1 ] ] },
      "removal": { "skills": [ [ "mechanics", 1 ] ], "time": "150 s", "using": [ [ "vehicle_screw", 1 ] ] },
      "repair": { "skills": [ [ "mechanics", 1 ] ], "time": "20 s", "using": [ [ "adhesive", 1 ], [ "soldering_standard", 2 ] ] }
    },
    "flags": [ "HORN" ],
    "breaks_into": [ { "item": "steel_chunk", "prob": 50 } ],
    "variants": [ { "symbols": "*", "symbols_broken": "*" } ]
  },
  {
    "type": "vehicle_part",
    "id": "beeper",
    "name": { "str": "back-up beeper" },
    "categories": [ "other" ],
    "color": "light_gray",
    "broken_color": "dark_gray",
    "damage_modifier": 10,
    "durability": 90,
    "description": "An electronic noise maker.  It will automatically make noise when you drive in reverse, alerting things behind you to move out of the way.",
    "bonus": 40,
    "folded_volume": "250 ml",
    "item": "beeper",
    "requirements": {
      "install": { "skills": [ [ "mechanics", 2 ] ], "time": "150 s", "using": [ [ "vehicle_screw", 1 ] ] },
      "removal": { "skills": [ [ "mechanics", 2 ] ], "time": "150 s", "using": [ [ "vehicle_screw", 1 ] ] },
      "repair": { "skills": [ [ "mechanics", 2 ] ], "time": "20 s", "using": [ [ "adhesive", 1 ], [ "soldering_standard", 1 ] ] }
    },
    "flags": [ "BEEPER", "ODDTURN" ],
    "breaks_into": "ig_vp_device",
    "variants": [ { "symbols": "*", "symbols_broken": "*" } ]
  },
  {
    "type": "vehicle_part",
    "id": "cargo_space",
    "name": { "str": "cargo space" },
    "looks_like": "box",
    "categories": [ "cargo" ],
    "color": "light_gray",
    "broken_color": "dark_gray",
    "durability": 250,
    "size": "500 L",
    "//": "Based roughly on a quarter of a 2m x 1.2m pickup truck bed, assuming a reasonable amount of piling up (about 80cm, ie. sticking up around 20cm over the sides if really stacked).  Could definitely use more subtypes.",
    "//1": "240cm weld to install, 60cm per damage quadrant to repair",
    "item": "cargo_rack",
    "location": "center",
    "requirements": {
      "install": {
        "skills": [ [ "mechanics", 1 ] ],
        "time": "40 m",
        "using": [ [ "welding_standard", 240 ], [ "vehicle_bolt_install", 4 ] ]
      },
      "removal": {
        "skills": [ [ "mechanics", 2 ] ],
        "time": "30 m",
        "using": [ [ "vehicle_weld_removal", 1 ], [ "vehicle_wrench_2", 1 ] ]
      },
      "repair": { "skills": [ [ "mechanics", 2 ] ], "time": "20 m", "using": [ [ "repair_welding_standard", 12 ] ] }
    },
    "flags": [ "BOARDABLE", "CARGO", "COVERED" ],
    "breaks_into": [
      { "item": "steel_lump", "count": [ 6, 8 ] },
      { "item": "steel_chunk", "count": [ 6, 8 ] },
      { "item": "scrap", "count": [ 6, 8 ] }
    ],
    "damage_reduction": { "all": 28 },
    "variants": [ { "symbols": "=", "symbols_broken": "#" } ]
  },
  {
    "type": "vehicle_part",
    "id": "livestock_stall",
    "name": { "str": "livestock stall" },
    "categories": [ "passengers", "cargo" ],
    "color": "light_gray",
    "looks_like": "cargo_space",
    "broken_color": "dark_gray",
    "durability": 250,
    "description": "A cargo space for carrying livestock.  'e'xamine it to capture an animal next to you, or to release the animal currently contained.  When selecting an animal to capture, choose its tile relative to you, not the part.",
    "//1": "240cm weld to install, 60cm per damage quadrant to repair",
    "size": "200 L",
    "item": "livestock_carrier",
    "location": "center",
    "requirements": {
      "install": {
        "skills": [ [ "mechanics", 1 ] ],
        "time": "40 m",
        "using": [ [ "welding_standard", 240 ], [ "vehicle_bolt_install", 4 ] ]
      },
      "removal": {
        "skills": [ [ "mechanics", 1 ] ],
        "time": "30 m",
        "using": [ [ "vehicle_weld_removal", 1 ], [ "vehicle_wrench_2", 1 ] ]
      },
      "repair": { "skills": [ [ "mechanics", 2 ] ], "time": "20 m", "using": [ [ "repair_welding_standard", 12 ] ] }
    },
    "flags": [ "BOARDABLE", "CARGO", "COVERED", "CAPTURE_MONSTER_VEH" ],
    "breaks_into": [
      { "item": "steel_lump", "count": [ 6, 8 ] },
      { "item": "steel_chunk", "count": [ 6, 8 ] },
      { "item": "scrap", "count": [ 6, 8 ] }
    ],
    "damage_reduction": { "all": 30 },
    "variants": [ { "symbols": "=", "symbols_broken": "#" } ]
  },
  {
    "type": "vehicle_part",
    "id": "animal_compartment",
    "copy-from": "livestock_stall",
    "looks_like": "livestock_stall",
    "name": { "str": "animal compartment" },
    "durability": 125,
    "description": "A large locker for transporting smaller animals.  'e'xamine it to capture an animal next to you, or to release the animal currently contained.  When selecting an animal to capture, choose its tile relative to you, not the part.",
    "size": "50 L",
    "item": "animal_locker",
    "flags": [ "CARGO", "COVERED", "CAPTURE_MONSTER_VEH", "OBSTACLE" ],
    "breaks_into": [ { "item": "steel_chunk", "count": [ 1, 2 ] }, { "item": "scrap", "count": [ 3, 4 ] } ]
  },
  {
    "type": "vehicle_part",
    "id": "recharge_station",
    "name": { "str": "recharging station" },
    "categories": [ "utility" ],
    "color": "light_green",
    "broken_color": "blue",
    "damage_modifier": 10,
    "durability": 20,
    "description": "A device for recharging batteries.  When turned on, it charges any rechargeable batteries (battery cells, lead-acid batteries, etc) placed directly in the attached storage space, drawing power from the vehicle's batteries.",
    "//": "Standby power is negligible",
    "bonus": 600,
    "item": "recharge_station",
    "location": "on_cargo",
    "requirements": {
      "install": { "skills": [ [ "mechanics", 3 ] ], "time": "30 m", "using": [ [ "vehicle_screw", 1 ] ] },
      "removal": { "skills": [ [ "mechanics", 2 ] ], "time": "30 m", "using": [ [ "vehicle_screw", 1 ] ] },
      "repair": { "skills": [ [ "mechanics", 4 ] ], "time": "30 m", "using": [ [ "adhesive", 1 ], [ "soldering_standard", 8 ] ] }
    },
    "flags": [ "INTERNAL", "RECHARGE" ],
    "folded_volume": "2 L",
    "breaks_into": [
      { "item": "steel_chunk", "count": [ 0, 2 ] },
      { "item": "scrap", "count": [ 1, 2 ] },
      { "item": "cable", "charges": [ 1, 3 ] }
    ],
    "damage_reduction": { "all": 10 },
    "variants": [ { "symbols": "o", "symbols_broken": "#" } ]
  },
  {
    "type": "vehicle_part",
    "id": "battery_charger",
    "name": { "str": "battery charger" },
    "durability": 5,
    "description": "A small, low-power consumer device for recharging batteries.  It slowly charges any rechargeable batteries (battery cells, lead-acid batteries, etc) placed directly in the attached storage space, drawing power from the vehicle's batteries.",
    "//": "Sub-milliwatt power consumption when idle; delivers 15 watts when charging.",
    "bonus": 15,
    "item": "battery_charger",
    "requirements": {
      "install": { "skills": [ [ "mechanics", 1 ] ], "time": "5 m", "using": [ [ "vehicle_screw", 1 ] ] },
      "removal": { "skills": [ [ "mechanics", 1 ] ], "time": "5 m", "using": [ [ "vehicle_screw", 1 ] ] },
      "repair": { "skills": [ [ "mechanics", 3 ] ], "time": "30 m", "using": [ [ "adhesive", 1 ], [ "soldering_standard", 4 ] ] }
    },
    "folded_volume": "250 ml",
    "breaks_into": "ig_vp_device",
    "copy-from": "recharge_station"
  },
  {
    "type": "vehicle_part",
    "id": "stereo",
    "name": { "str": "stereo system" },
    "categories": [ "other" ],
    "color": "red",
    "broken_color": "light_gray",
    "damage_modifier": 0,
    "durability": 60,
    "damage_reduction": { "bash": 5 },
    "description": "A stereo system.  When turned on, it plays music, improving your mood.",
    "epower": "-50 W",
    "bonus": 80,
    "item": "stereo",
    "requirements": {
      "install": { "skills": [ [ "mechanics", 2 ] ], "time": "60 m", "using": [ [ "vehicle_screw", 1 ] ] },
      "removal": { "skills": [ [ "mechanics", 2 ] ], "time": "30 m", "using": [ [ "vehicle_screw", 1 ] ] },
      "repair": { "skills": [ [ "mechanics", 3 ] ], "time": "30 m", "using": [ [ "adhesive", 1 ], [ "soldering_standard", 3 ] ] }
    },
    "flags": [ "STEREO", "ENABLED_DRAINS_EPOWER" ],
    "breaks_into": "ig_vp_device",
    "variants": [ { "symbols": "&", "symbols_broken": "&" } ]
  },
  {
    "type": "vehicle_part",
    "id": "chimes",
    "name": { "str": "chimes" },
    "categories": [ "other" ],
    "color": "red",
    "broken_color": "light_gray",
    "damage_modifier": 0,
    "durability": 40,
    "description": "A collection of electronic bells.  Use the vehicle's controls to turn it on or off.  When turned on, it makes noise, attracting neighborhood children.",
    "epower": "-50 W",
    "item": "chimes",
    "requirements": {
      "install": { "skills": [ [ "mechanics", 2 ] ], "time": "60 m", "using": [ [ "vehicle_screw", 1 ] ] },
      "removal": { "skills": [ [ "mechanics", 2 ] ], "time": "30 m", "using": [ [ "vehicle_screw", 1 ] ] },
      "repair": { "skills": [ [ "mechanics", 3 ] ], "time": "30 m", "using": [ [ "adhesive", 1 ], [ "soldering_standard", 1 ] ] }
    },
    "flags": [ "CHIMES", "ENABLED_DRAINS_EPOWER" ],
    "location": "on_roof",
    "breaks_into": [
      { "item": "steel_lump", "count": [ 3, 5 ] },
      { "item": "steel_chunk", "count": [ 3, 5 ] },
      { "item": "scrap", "count": [ 3, 5 ] },
      { "item": "cable", "count": [ 1, 3 ] },
      { "item": "e_scrap", "count": [ 1, 2 ] }
    ],
    "variants": [ { "symbols": "&", "symbols_broken": "&" } ]
  },
  {
    "type": "vehicle_part",
    "id": "jumper_cable",
    "name": { "str": "jumper cable" },
    "categories": [ "other" ],
    "color": "yellow",
    "broken_color": "dark_gray",
    "damage_modifier": 10,
    "epower": "1 kW",
    "//": "Epower for POWER_TRANSFER stuff is how much percentage-wise loss there is in transmission",
    "durability": 120,
    "description": "Thick copper cable with leads on either end.  Attach one end to one vehicle and the other to another, and you can transfer electrical power between the two.",
    "item": "jumper_cable",
    "requirements": { "removal": { "time": "5 s" } },
    "flags": [ "NO_INSTALL_HIDDEN", "UNMOUNT_ON_DAMAGE", "UNMOUNT_ON_MOVE", "POWER_TRANSFER" ],
    "breaks_into": [ { "item": "cable", "charges": [ 1, 10 ] }, { "item": "plastic_chunk", "count": [ 1, 2 ] } ],
    "variants": [ { "symbols": "{", "symbols_broken": "*" } ]
  },
  {
    "type": "vehicle_part",
    "id": "extension_cable",
    "name": { "str": "extension cord" },
    "categories": [ "other" ],
    "color": "yellow",
    "broken_color": "dark_gray",
    "damage_modifier": 10,
    "epower": "1 kW",
    "//": "Epower for POWER_TRANSFER stuff is how much percentage-wise loss there is in transmission",
    "durability": 120,
    "description": "A long orange extension cord for connecting appliances.  Currently plugged in.",
    "item": "extension_cable",
    "requirements": { "removal": { "time": "5 s" } },
    "flags": [ "NO_INSTALL_HIDDEN", "UNMOUNT_ON_DAMAGE", "UNMOUNT_ON_MOVE", "POWER_TRANSFER" ],
    "breaks_into": [ { "item": "cable", "charges": [ 1, 10 ] }, { "item": "plastic_chunk", "count": [ 1, 2 ] } ],
    "variants": [ { "symbols": "{", "symbols_broken": "*" } ]
  },
  {
    "type": "vehicle_part",
    "id": "long_extension_cable",
    "name": { "str": "outdoor extension cord" },
    "categories": [ "other" ],
    "color": "yellow",
    "broken_color": "dark_gray",
    "damage_modifier": 10,
    "epower": "1 kW",
    "//": "Epower for POWER_TRANSFER stuff is how much percentage-wise loss there is in transmission",
    "durability": 120,
    "description": "An extra long 30m orange extension cord for connecting outdoor appliances.  Currently plugged in.",
    "item": "long_extension_cable",
    "requirements": { "removal": { "time": "5 s" } },
    "flags": [ "NO_INSTALL_HIDDEN", "UNMOUNT_ON_DAMAGE", "UNMOUNT_ON_MOVE", "POWER_TRANSFER" ],
    "breaks_into": [ { "item": "cable", "charges": [ 1, 10 ] }, { "item": "plastic_chunk", "count": [ 1, 2 ] } ],
    "variants": [ { "symbols": "{", "symbols_broken": "*" } ]
  },
  {
    "type": "vehicle_part",
    "id": "jumper_cable_heavy",
    "name": { "str": "heavy-duty cable" },
    "categories": [ "other" ],
    "color": "yellow",
    "broken_color": "dark_gray",
    "damage_modifier": 10,
    "durability": 120,
    "description": "Very thick copper cable with leads on either end.  Attach one end to one vehicle and the other to another, and you can transfer electrical power between the two.",
    "epower": "5 kW",
    "//": "Epower for POWER_TRANSFER stuff is how much percentage-wise loss there is in transmission",
    "item": "jumper_cable_heavy",
    "requirements": { "removal": { "time": "5 s" } },
    "flags": [ "NO_INSTALL_HIDDEN", "UNMOUNT_ON_DAMAGE", "UNMOUNT_ON_MOVE", "POWER_TRANSFER" ],
    "breaks_into": [ { "item": "wire", "count": [ 4, 8 ] }, { "item": "plastic_chunk", "count": [ 4, 8 ] } ],
    "variants": [ { "symbols": "{", "symbols_broken": "*" } ]
  },
  {
    "type": "vehicle_part",
    "id": "hd_tow_cable",
    "name": { "str": "heavy-duty tow cable" },
    "categories": [ "other" ],
    "color": "light_blue",
    "broken_color": "dark_gray",
    "damage_modifier": 10,
    "durability": 120,
    "description": "A heavy-duty tow cable, if the other end was attached to another vehicle, it could pull it.",
    "item": "hd_tow_cable",
    "requirements": { "removal": { "time": 500 } },
    "flags": [ "NO_INSTALL_HIDDEN", "UNMOUNT_ON_DAMAGE", "TOW_CABLE" ],
    "breaks_into": [ { "item": "scrap", "count": [ 4, 8 ] }, { "item": "grip_hook", "count": 1 }, { "item": "cable", "count": [ 1, 4 ] } ],
    "variants": [ { "symbols": "{", "symbols_broken": "*" } ]
  },
  {
    "type": "vehicle_part",
    "id": "jumper_cable_debug",
    "name": { "str": "shiny debug cable" },
    "categories": [ "other" ],
    "color": "yellow",
    "broken_color": "dark_gray",
    "epower": "0 W",
    "//": "Epower for POWER_TRANSFER stuff is how much percentage-wise loss there is in transmission",
    "damage_modifier": 10,
    "durability": 120,
    "item": "jumper_cable_debug",
    "requirements": { "removal": { "time": "5 s" } },
    "flags": [ "NO_INSTALL_HIDDEN", "UNMOUNT_ON_DAMAGE", "UNMOUNT_ON_MOVE", "POWER_TRANSFER" ],
    "breaks_into": [ { "item": "jumper_cable_debug" } ],
    "variants": [ { "symbols": "{", "symbols_broken": "*" } ]
  },
  {
    "type": "vehicle_part",
    "id": "seat_wood_flimsy",
    "name": { "str": "flimsy wooden seat" },
    "looks_like": "seat",
    "categories": [ "operations", "passengers" ],
    "color": "brown",
    "broken_color": "brown",
    "damage_modifier": 20,
    "durability": 75,
    "description": "A place to sit.",
    "item": "frame_wood_light",
    "location": "center",
    "requirements": {
      "install": { "skills": [ [ "mechanics", 1 ] ], "time": "30 m", "using": [ [ "rope_natural_short", 2 ] ] },
      "removal": { "skills": [ [ "mechanics", 1 ] ], "time": "15 m", "qualities": [ { "id": "CUT", "level": 2 } ] },
      "repair": { "skills": [ [ "mechanics", 2 ] ], "time": "30 m", "using": [ [ "rope_natural_short", 1 ] ] }
    },
    "flags": [ "SEAT", "BOARDABLE", "BELTABLE" ],
    "breaks_into": [ { "item": "splinter", "count": [ 4, 6 ] } ],
    "damage_reduction": { "all": 6 },
    "variants": [ { "symbols": "#", "symbols_broken": "*" } ]
  },
  {
    "type": "vehicle_part",
    "id": "seat_wood",
    "name": { "str": "wooden seat" },
    "looks_like": "seat",
    "categories": [ "operations", "passengers" ],
    "color": "brown",
    "broken_color": "brown",
    "damage_modifier": 60,
    "durability": 125,
    "description": "A place to sit.",
    "item": "frame_wood",
    "location": "center",
    "requirements": {
      "install": { "skills": [ [ "mechanics", 1 ] ], "time": "30 m", "using": [ [ "vehicle_nail_install", 1 ] ] },
      "removal": { "skills": [ [ "mechanics", 2 ] ], "time": "15 m", "using": [ [ "vehicle_nail_removal", 1 ] ] },
      "repair": { "skills": [ [ "mechanics", 2 ] ], "time": "30 m", "using": [ [ "adhesive", 2 ] ] }
    },
    "flags": [ "SEAT", "BOARDABLE", "BELTABLE" ],
    "breaks_into": [ { "item": "splinter", "count": [ 7, 9 ] } ],
    "damage_reduction": { "all": 8 },
    "variants": [ { "symbols": "#", "symbols_broken": "*" } ]
  },
  {
    "type": "vehicle_part",
    "id": "seat_wood_bench",
    "name": { "str": "wooden bench" },
    "copy-from": "seat_wood",
    "looks_like": "seat_wood",
    "durability": 150,
    "description": "A benchlike place to sit."
  },
  {
    "type": "vehicle_part",
    "id": "roof_wood",
    "name": { "str": "wooden roof" },
    "categories": [ "hull" ],
    "color": "light_gray",
    "broken_color": "dark_gray",
    "durability": 130,
    "description": "A wooden roof.",
    "item": "frame_wood",
    "location": "roof",
    "requirements": {
      "install": { "skills": [ [ "mechanics", 1 ] ], "time": "30 m", "using": [ [ "vehicle_nail_install", 1 ] ] },
      "removal": { "skills": [ [ "mechanics", 2 ] ], "time": "15 m", "using": [ [ "vehicle_nail_removal", 1 ] ] },
      "repair": { "skills": [ [ "mechanics", 2 ] ], "time": "30 m", "using": [ [ "adhesive", 2 ] ] }
    },
    "flags": [ "ROOF" ],
    "breaks_into": [ { "item": "splinter", "count": [ 7, 9 ] } ],
    "damage_reduction": { "all": 16 },
    "variants": [ { "symbols": "#", "symbols_broken": "#" } ]
  },
  {
    "type": "vehicle_part",
    "id": "plating_chitin",
    "name": { "str": "chitin plating" },
    "categories": [ "warfare" ],
    "color": "yellow",
    "broken_color": "light_gray",
    "durability": 200,
    "item": "chitin_plate",
    "location": "armor",
    "requirements": {
      "install": { "skills": [ [ "mechanics", 2 ] ], "time": "10 m" },
      "removal": { "skills": [ [ "mechanics", 2 ] ], "time": "5 m" },
      "repair": { "skills": [ [ "mechanics", 2 ] ], "time": "5 m", "using": [ [ "adhesive", 1 ] ] }
    },
    "flags": [ "ARMOR" ],
    "breaks_into": [ { "item": "chitin_piece", "count": [ 5, 15 ] } ],
    "damage_reduction": { "all": 20 },
    "variants": [ { "symbols": ")", "symbols_broken": ")" } ]
  },
  {
    "type": "vehicle_part",
    "id": "plating_acidchitin",
    "copy-from": "plating_chitin",
    "name": { "str": "biosilicified chitin plating" },
    "proportional": { "durability": 1.1 },
    "item": "acidchitin_plate",
    "breaks_into": [ { "item": "acidchitin_piece", "count": [ 6, 19 ] } ],
    "damage_reduction": { "all": 24 }
  },
  {
    "type": "vehicle_part",
    "id": "door_motor",
    "name": { "str": "door motor" },
    "categories": [ "other" ],
    "color": "light_green",
    "broken_color": "light_gray",
    "damage_modifier": 10,
    "durability": 50,
    "description": "A small electric motor.  Installed on the same frame as a door or curtain, it will allow you to remotely open the door or curtain from the vehicle controls.",
    "item": "motor_tiny",
    "folded_volume": "250 ml",
    "requirements": {
      "install": { "skills": [ [ "mechanics", 2 ] ], "time": "30 m", "using": [ [ "vehicle_screw", 1 ] ] },
      "removal": { "skills": [ [ "mechanics", 2 ] ], "time": "30 m", "using": [ [ "vehicle_screw", 1 ] ] },
      "repair": { "skills": [ [ "mechanics", 3 ] ], "time": "30 m", "using": [ [ "adhesive", 1 ], [ "soldering_standard", 3 ] ] }
    },
    "flags": [ "DOOR_MOTOR", "UNMOUNT_ON_DAMAGE" ],
    "breaks_into": [ { "item": "scrap", "count": [ 4, 6 ] } ],
    "damage_reduction": { "all": 12 },
    "variants": [ { "symbols": "*", "symbols_broken": "#" } ]
  },
  {
    "type": "vehicle_part",
    "id": "drive_by_wire_controls",
    "name": { "str": "drive by wire controls" },
    "categories": [ "operations" ],
    "color": "light_red",
    "broken_color": "red",
    "damage_modifier": 10,
    "durability": 200,
    "description": "A sophisticated set of electronic controls that allow you to control the vehicle from a vehicle remote while you are not in it.  You can 'e'xamine the tile to access the controls, or use the vehicle control key (default '^').",
    "//1": "120cm weld to install the whole assembly, 30cm weld per damage quadrant for repair",
    "folded_volume": "2500 ml",
    "item": "drive_by_wire_controls",
    "requirements": {
      "install": {
        "skills": [ [ "mechanics", 3 ] ],
        "time": "60 m",
        "using": [ [ "welding_standard", 120 ], [ "vehicle_bolt_install", 2 ] ]
      },
      "removal": {
        "skills": [ [ "mechanics", 2 ] ],
        "time": "30 m",
        "using": [ [ "vehicle_weld_removal", 1 ], [ "vehicle_wrench_2", 1 ] ]
      },
      "repair": {
        "skills": [ [ "mechanics", 4 ] ],
        "time": "20 m",
        "using": [ [ "repair_welding_standard", 6 ], [ "soldering_standard", 5 ] ]
      }
    },
    "flags": [ "CONTROLS", "REMOTE_CONTROLS" ],
    "breaks_into": [ { "item": "motor_tiny" }, { "item": "steel_chunk", "count": [ 1, 3 ] }, { "item": "scrap", "count": [ 1, 3 ] } ],
    "variants": [ { "symbols": "$", "symbols_broken": "$" } ]
  },
  {
    "type": "vehicle_part",
    "id": "cam_control",
    "name": { "str": "camera control system" },
    "categories": [ "operations" ],
    "color": "light_blue",
    "broken_color": "blue",
    "damage_modifier": 20,
    "durability": 200,
    "description": "An LCD attached to one or more cameras.  When turned on, it lets you see from the cameras, but drains power from the vehicle's batteries.  You can 'e'xamine the tile to access the controls, or use the vehicle control key (default '^').",
    "folded_volume": "2500 ml",
    "item": "camera_control",
    "epower": "-20 W",
    "requirements": {
      "install": { "skills": [ [ "mechanics", 3 ] ], "time": "60 m", "using": [ [ "vehicle_screw", 1 ] ] },
      "removal": { "skills": [ [ "mechanics", 2 ] ], "time": "30 m", "using": [ [ "vehicle_screw", 1 ] ] },
      "repair": { "skills": [ [ "mechanics", 4 ] ], "time": "60 m", "using": [ [ "adhesive", 1 ], [ "soldering_standard", 2 ] ] }
    },
    "flags": [ "VISION", "CAMERA", "CAMERA_CONTROL", "ENABLED_DRAINS_EPOWER" ],
    "breaks_into": [ { "item": "e_scrap", "count": [ 4, 10 ] }, { "item": "plastic_chunk", "count": [ 2, 8 ] } ],
    "variants": [ { "symbols": "#", "symbols_broken": "#" } ]
  },
  {
    "type": "vehicle_part",
    "id": "omnicam",
    "name": { "str": "security camera" },
    "categories": [ "operations" ],
    "color": "light_red",
    "broken_color": "red",
    "damage_modifier": 10,
    "durability": 100,
    "description": "A small camera.  Will relay what it can see to a camera control station.",
    "folded_volume": "2 L",
    "bonus": 24,
    "item": "omnicamera",
    "//": "Cameras without a DVR can run on under 10W",
    "epower": "-10 W",
    "location": "on_roof",
    "requirements": {
      "install": { "skills": [ [ "mechanics", 4 ] ], "time": "60 m", "using": [ [ "vehicle_screw", 1 ] ] },
      "removal": { "skills": [ [ "mechanics", 2 ] ], "time": "30 m", "using": [ [ "vehicle_screw", 1 ] ] },
      "repair": { "skills": [ [ "mechanics", 5 ] ], "time": "60 m", "using": [ [ "adhesive", 1 ], [ "soldering_standard", 3 ] ] }
    },
    "flags": [ "VISION", "CAMERA", "ENABLED_DRAINS_EPOWER" ],
    "breaks_into": [ { "item": "e_scrap", "count": [ 4, 16 ] }, { "item": "plastic_chunk", "count": [ 2, 8 ] } ],
    "variants": [ { "symbols": "o", "symbols_broken": "#" } ]
  },
  {
    "type": "vehicle_part",
    "id": "omnicamera_reinforced",
    "copy-from": "omnicam",
    "looks_like": "omnicam",
    "name": { "str": "reinforced security camera" },
    "categories": [ "operations" ],
    "color": "light_red",
    "broken_color": "red",
    "damage_modifier": 10,
    "durability": 300,
    "description": "A small camera encased in a protective metal cage.  Will relay what it can see to a camera control station.",
    "folded_volume": "2 L",
    "bonus": 24,
    "item": "omnicamera_reinforced",
    "epower": "-10 W",
    "location": "on_roof",
    "requirements": {
      "install": { "skills": [ [ "mechanics", 4 ] ], "time": "60 m", "using": [ [ "vehicle_screw", 1 ] ] },
      "removal": { "skills": [ [ "mechanics", 2 ] ], "time": "30 m", "using": [ [ "vehicle_screw", 1 ] ] },
      "repair": { "skills": [ [ "mechanics", 5 ] ], "time": "60 m", "using": [ [ "adhesive", 1 ], [ "soldering_standard", 4 ] ] }
    },
    "flags": [ "VISION", "CAMERA", "ENABLED_DRAINS_EPOWER" ],
    "breaks_into": [ { "item": "e_scrap", "count": [ 6, 20 ] }, { "item": "plastic_chunk", "count": [ 2, 8 ] } ],
    "variants": [ { "symbols": "o", "symbols_broken": "#" } ]
  },
  {
    "type": "vehicle_part",
    "id": "robot_controls",
    "name": { "str": "robot controls" },
    "categories": [ "operations" ],
    "color": "white",
    "broken_color": "light_gray",
    "damage_modifier": 10,
    "durability": 300,
    "description": "A set of controls to allow a vehicle to drive itself, or you to drive it remotely using a controller.",
    "item": "robot_controls",
    "folded_volume": "1250 ml",
    "//1": "120cm weld to install the whole assembly, 30cm weld per damage quadrant for repair",
    "location": "center",
    "requirements": {
      "install": {
        "skills": [ [ "mechanics", 4 ] ],
        "time": "60 m",
        "using": [ [ "welding_standard", 120 ], [ "vehicle_bolt_install", 2 ] ]
      },
      "removal": {
        "skills": [ [ "mechanics", 2 ] ],
        "time": "30 m",
        "using": [ [ "vehicle_weld_removal", 1 ], [ "vehicle_wrench_2", 1 ] ]
      },
      "repair": {
        "skills": [ [ "mechanics", 5 ] ],
        "time": "20 m",
        "using": [ [ "repair_welding_standard", 3 ], [ "soldering_standard", 3 ] ]
      }
    },
    "flags": [ "REMOTE_CONTROLS", "OBSTACLE", "CABLE_PORTS" ],
    "breaks_into": [
      { "item": "motor_tiny", "count": [ 1, 3 ] },
      { "item": "steel_chunk", "count": [ 1, 3 ] },
      { "item": "e_scrap", "count": [ 1, 5 ] }
    ],
    "variants": [ { "symbols": "&", "symbols_broken": "x" } ]
  },
  {
    "type": "vehicle_part",
    "id": "vehicle_clock",
    "name": { "str": "makeshift clock" },
    "categories": [ "other" ],
    "color": "light_gray",
    "broken_color": "dark_gray",
    "durability": 20,
    "description": "A clock, so you know what time it is.",
    "epower": "0 W",
    "folded_volume": "250 ml",
    "item": "wristwatch",
    "requirements": {
      "install": { "skills": [ [ "mechanics", 1 ] ], "time": "150 s", "using": [ [ "vehicle_screw", 1 ] ] },
      "removal": { "skills": [ [ "mechanics", 1 ] ], "time": "150 s", "using": [ [ "vehicle_screw", 1 ] ] },
      "repair": { "skills": [ [ "mechanics", 1 ] ], "time": "20 s", "using": [ [ "adhesive", 1 ] ] }
    },
    "flags": [ "WATCH", "ALARMCLOCK" ],
    "breaks_into": [ { "item": "scrap", "prob": 50 } ],
    "damage_reduction": { "bash": 5 },
    "variants": [ { "symbols": ":", "symbols_broken": ";" } ]
  },
  {
    "type": "vehicle_part",
    "id": "leather_funnel",
    "name": { "str": "leather funnel" },
    "looks_like": "funnel",
    "categories": [ "other" ],
    "color": "brown",
    "broken_color": "light_gray",
    "damage_modifier": 5,
    "durability": 80,
    "description": "A funnel that will collect rainwater into the tank beneath it.",
    "bonus": 200,
    "item": "leather_funnel",
    "location": "on_roof",
    "folded_volume": "250 ml",
    "requirements": {
      "install": { "skills": [ [ "mechanics", 1 ] ], "time": "6 m", "using": [ [ "vehicle_nail_install", 1 ] ] },
      "removal": { "skills": [ [ "mechanics", 2 ] ], "time": "3 m", "using": [ [ "vehicle_nail_removal", 1 ] ] },
      "repair": { "skills": [ [ "mechanics", 2 ] ], "time": "6 m", "using": [ [ "adhesive", 2 ] ] }
    },
    "flags": [ "FUNNEL" ],
    "breaks_into": [ { "item": "leather", "count": [ 1, 2 ] } ],
    "variants": [ { "symbols": "V", "symbols_broken": "*" } ]
  },
  {
    "type": "vehicle_part",
    "id": "birchbark_funnel",
    "name": { "str": "birchbark funnel" },
    "looks_like": "funnel",
    "categories": [ "other" ],
    "color": "white",
    "broken_color": "light_gray",
    "damage_modifier": 5,
    "durability": 60,
    "description": "A funnel that will collect rainwater into the tank beneath it.",
    "bonus": 240,
    "item": "birchbark_funnel",
    "location": "on_roof",
    "folded_volume": "250 ml",
    "requirements": {
      "install": { "skills": [ [ "mechanics", 2 ] ], "time": "6 m", "using": [ [ "vehicle_nail_install", 1 ] ] },
      "removal": { "skills": [ [ "mechanics", 2 ] ], "time": "3 m", "using": [ [ "vehicle_nail_removal", 1 ] ] },
      "repair": { "skills": [ [ "mechanics", 3 ] ], "time": "6 m", "using": [ [ "adhesive", 2 ] ] }
    },
    "flags": [ "FUNNEL" ],
    "breaks_into": [ { "item": "birchbark", "count": [ 1, 2 ] } ],
    "variants": [ { "symbols": "V", "symbols_broken": "*" } ]
  },
  {
    "type": "vehicle_part",
    "id": "makeshift_funnel",
    "name": { "str": "makeshift funnel" },
    "looks_like": "funnel",
    "categories": [ "other" ],
    "color": "yellow",
    "broken_color": "light_gray",
    "damage_modifier": 5,
    "durability": 80,
    "description": "A funnel that will collect rainwater into the tank beneath it.",
    "bonus": 200,
    "item": "makeshift_funnel",
    "location": "on_roof",
    "folded_volume": "250 ml",
    "requirements": {
      "install": { "skills": [ [ "mechanics", 1 ] ], "time": "6 m", "using": [ [ "vehicle_nail_install", 1 ] ] },
      "removal": { "skills": [ [ "mechanics", 2 ] ], "time": "3 m", "using": [ [ "vehicle_nail_removal", 1 ] ] },
      "repair": { "skills": [ [ "mechanics", 2 ] ], "time": "6 m", "using": [ [ "adhesive", 2 ] ] }
    },
    "flags": [ "FUNNEL" ],
    "breaks_into": [ { "item": "plastic_chunk", "count": [ 1, 2 ] } ],
    "variants": [ { "symbols": "V", "symbols_broken": "*" } ]
  },
  {
    "type": "vehicle_part",
    "id": "funnel",
    "name": { "str": "funnel" },
    "categories": [ "other" ],
    "color": "yellow",
    "broken_color": "light_gray",
    "damage_modifier": 5,
    "durability": 200,
    "description": "A funnel that will collect rainwater into the tank beneath it.",
    "bonus": 300,
    "item": "funnel",
    "location": "on_roof",
    "requirements": {
      "install": { "skills": [ [ "mechanics", 1 ] ], "time": "6 m", "using": [ [ "vehicle_screw", 1 ] ] },
      "removal": { "skills": [ [ "mechanics", 2 ] ], "time": "3 m", "using": [ [ "vehicle_screw", 1 ] ] },
      "repair": { "skills": [ [ "mechanics", 2 ] ], "time": "6 m", "using": [ [ "adhesive", 1 ] ] }
    },
    "flags": [ "FUNNEL" ],
    "breaks_into": [ { "item": "plastic_chunk", "count": [ 1, 2 ] } ],
    "variants": [ { "symbols": "V", "symbols_broken": "*" } ]
  },
  {
    "type": "vehicle_part",
    "id": "metal_funnel",
    "name": { "str": "metal funnel" },
    "looks_like": "funnel",
    "categories": [ "other" ],
    "color": "light_gray",
    "broken_color": "light_gray",
    "damage_modifier": 30,
    "durability": 300,
    "description": "A funnel that will collect rainwater into the tank beneath it.",
    "bonus": 400,
    "item": "metal_funnel",
    "location": "on_roof",
    "requirements": {
      "install": { "skills": [ [ "mechanics", 1 ] ], "time": "5 m", "using": [ [ "welding_standard", 10 ] ] },
      "removal": { "skills": [ [ "mechanics", 2 ] ], "time": "2 m", "using": [ [ "vehicle_weld_removal", 1 ] ] },
      "repair": { "skills": [ [ "mechanics", 2 ] ], "time": "1 m", "using": [ [ "repair_welding_standard", 1 ] ] }
    },
    "flags": [ "FUNNEL" ],
    "breaks_into": [ { "item": "scrap", "count": [ 8, 12 ] } ],
    "damage_reduction": { "all": 12 },
    "variants": [ { "symbols": "V", "symbols_broken": "*" } ]
  },
  {
    "type": "vehicle_part",
    "id": "vehicle_scoop",
    "name": { "str": "scoop" },
    "categories": [ "utility" ],
    "color": "light_gray",
    "broken_color": "dark_gray",
    "durability": 100,
    "description": "A scoop.  Use the vehicle controls to turn it on or off.  When turned on, it will scoop up loose items that it travels over until it's full.",
    "epower": "-10 W",
    "size": "100 L",
    "damage_modifier": 10,
    "item": "v_scoop_item",
    "//1": "100cm weld to install, 30cm weld per damage quadrant to repair",
    "requirements": {
      "install": {
        "skills": [ [ "mechanics", 1 ] ],
        "time": "50 m",
        "using": [ [ "welding_standard", 100 ], [ "vehicle_bolt_install", 1 ] ]
      },
      "removal": {
        "skills": [ [ "mechanics", 1 ] ],
        "time": "30 m",
        "using": [ [ "vehicle_weld_removal", 1 ], [ "vehicle_wrench_1", 1 ] ]
      },
      "repair": { "skills": [ [ "mechanics", 2 ] ], "time": "12 m", "using": [ [ "repair_welding_standard", 3 ] ] }
    },
    "flags": [ "SCOOP", "CARGO", "ENABLED_DRAINS_EPOWER" ],
    "location": "under",
    "breaks_into": [ { "item": "scrap", "count": [ 2, 5 ] }, { "item": "plastic_chunk", "count": [ 1, 5 ] } ],
    "damage_reduction": { "all": 24 },
    "variants": [ { "symbols": "R", "symbols_broken": ";" } ]
  },
  {
    "type": "vehicle_part",
    "id": "water_purifier",
    "name": { "str": "water purifier" },
    "categories": [ "utility" ],
    "color": "blue",
    "broken_color": "light_blue",
    "damage_modifier": 40,
    "durability": 200,
    "description": "A water purifier, powered by the vehicle's batteries.  You can use it to purify water in a container or in the vehicle's tanks.  'e'xamine the tile with the purifier to use it.",
    "item": "water_purifier",
    "location": "anywhere",
    "requirements": {
      "install": { "skills": [ [ "mechanics", 4 ] ], "time": "30 m", "using": [ [ "vehicle_screw", 1 ] ] },
      "removal": { "skills": [ [ "mechanics", 2 ] ], "time": "15 m", "using": [ [ "vehicle_screw", 1 ] ] },
      "repair": { "skills": [ [ "mechanics", 5 ] ], "time": "15 m", "using": [ [ "adhesive", 1 ], [ "soldering_standard", 2 ] ] }
    },
    "flags": [  ],
    "pseudo_tools": [ { "id": "water_purifier", "hotkey": "p" } ],
    "breaks_into": [ { "item": "plastic_chunk", "count": [ 1, 2 ] } ],
    "damage_reduction": { "all": 26 },
    "variants": [ { "symbols": "&", "symbols_broken": "*" } ]
  },
  {
    "type": "vehicle_part",
    "id": "plow",
    "name": { "str": "plow" },
    "categories": [ "utility" ],
    "color": "blue",
    "broken_color": "light_blue",
    "damage_modifier": 40,
    "durability": 200,
    "description": "A plow.  Use the vehicle controls to turn it on or off.  When turned on, it will create a furrow in any dirt it travels over, making it suitable for planting seeds.  It should be placed in front of any seed drills on the vehicle.",
    "item": "v_plow_item",
    "location": "under",
    "power": "-300 W",
    "//1": "200cm weld to install and 60cm weld per damage quadrant to repair",
    "transform_terrain": { "pre_flags": [ "PLOWABLE" ], "post_terrain": "t_dirtmound" },
    "requirements": {
      "install": {
        "skills": [ [ "mechanics", 4 ] ],
        "time": "40 m",
        "using": [ [ "welding_standard", 200 ], [ "vehicle_bolt_install", 2 ] ]
      },
      "removal": {
        "skills": [ [ "mechanics", 2 ] ],
        "time": "30 m",
        "using": [ [ "vehicle_weld_removal", 1 ], [ "vehicle_wrench_2", 1 ] ]
      },
      "repair": { "skills": [ [ "mechanics", 5 ] ], "time": "10 m", "using": [ [ "repair_welding_standard", 6 ] ] }
    },
    "flags": [ "TRANSFORM_TERRAIN", "PLOW", "EXTRA_DRAG" ],
    "breaks_into": [ { "item": "plastic_chunk", "count": [ 1, 2 ] } ],
    "damage_reduction": { "all": 46 },
    "variants": [ { "symbols": "&", "symbols_broken": "*" } ]
  },
  {
    "type": "vehicle_part",
    "id": "seed_drill",
    "name": { "str": "seed drill" },
    "categories": [ "utility" ],
    "color": "blue",
    "broken_color": "light_blue",
    "damage_modifier": 40,
    "durability": 200,
    "description": "A seed drill.  Use the vehicle controls to turn it on or off.  You can load it with seeds by examining it.  When turned on, it will drop seeds as the vehicle moves, or plant them in furrowed dirt.  It should be placed behind any plows on the vehicle, and any wheels should be placed so they won't run over the plants.",
    "item": "v_planter_item",
    "location": "structure",
    "size": "12500 ml",
    "power": "-700 W",
    "//1": "200cm weld to install and 60cm weld per damage quadrant to repair",
    "requirements": {
      "install": {
        "skills": [ [ "mechanics", 4 ] ],
        "time": "40 m",
        "using": [ [ "welding_standard", 200 ], [ "vehicle_bolt_install", 2 ] ]
      },
      "removal": {
        "skills": [ [ "mechanics", 2 ] ],
        "time": "30 m",
        "using": [ [ "vehicle_weld_removal", 1 ], [ "vehicle_wrench_2", 1 ] ]
      },
      "repair": { "skills": [ [ "mechanics", 5 ] ], "time": "10 m", "using": [ [ "repair_welding_standard", 6 ] ] }
    },
    "flags": [ "PLANTER", "PROTRUSION", "CARGO", "EXTRA_DRAG" ],
    "breaks_into": [ { "item": "plastic_chunk", "count": [ 1, 2 ] }, { "item": "scrap", "count": [ 1, 2 ] } ],
    "damage_reduction": { "all": 16 },
    "variants": [ { "symbols": "8", "symbols_broken": "*" } ]
  },
  {
    "type": "vehicle_part",
    "id": "seed_drill_advanced",
    "name": { "str": "advanced seed drill" },
    "categories": [ "utility" ],
    "color": "blue",
    "broken_color": "light_blue",
    "damage_modifier": 40,
    "durability": 200,
    "description": "A seed drill.  Use the vehicle controls to turn it on or off.  You can load it with seeds by examining it.  When turned on, it will drop seeds as the vehicle moves, or plant them in furrowed dirt.  It should be placed behind any plows on the vehicle, and any wheels should be placed so they won't run over the plants.",
    "item": "v_planter_item_advanced",
    "location": "structure",
    "power": "-700 W",
    "size": "17500 ml",
    "//1": "200cm weld to install and 60cm weld per damage quadrant to repair",
    "requirements": {
      "install": {
        "skills": [ [ "mechanics", 4 ] ],
        "time": "40 m",
        "using": [ [ "welding_standard", 200 ], [ "vehicle_bolt_install", 2 ] ]
      },
      "removal": {
        "skills": [ [ "mechanics", 2 ] ],
        "time": "30 m",
        "using": [ [ "vehicle_weld_removal", 1 ], [ "vehicle_wrench_2", 1 ] ]
      },
      "repair": { "skills": [ [ "mechanics", 5 ] ], "time": "10 m", "using": [ [ "repair_welding_standard", 6 ] ] }
    },
    "flags": [ "PLANTER", "PROTRUSION", "CARGO", "ADVANCED_PLANTER", "EXTRA_DRAG" ],
    "breaks_into": [
      { "item": "cable", "charges": [ 3, 6 ] },
      { "item": "e_scrap", "count": [ 4, 10 ] },
      { "item": "plastic_chunk", "count": [ 1, 2 ] },
      { "item": "scrap", "count": [ 1, 2 ] }
    ],
    "damage_reduction": { "all": 18 },
    "variants": [ { "symbols": "8", "symbols_broken": "*" } ]
  },
  {
    "type": "vehicle_part",
    "id": "reaper",
    "name": { "str": "reaper" },
    "categories": [ "utility" ],
    "color": "light_gray",
    "broken_color": "light_blue",
    "damage_modifier": 120,
    "bonus": 7,
    "power": "-700 W",
    "durability": 200,
    "description": "An automatic reaper.  Use the vehicle controls to turn it on or off.  When on, it will cut down plants that it travels over.  It should be placed in front of any plows in the vehicle for efficient operation.  It does not include cargo space of its own so you need install a cargo space of some kind elsewhere in the vehicle.",
    "item": "v_reaper_item",
    "location": "structure",
    "//1": "200cm weld to install and 60cm weld per damage quadrant to repair",
    "requirements": {
      "install": {
        "skills": [ [ "mechanics", 4 ] ],
        "time": "40 m",
        "using": [ [ "welding_standard", 200 ], [ "vehicle_bolt_install", 2 ] ]
      },
      "removal": {
        "skills": [ [ "mechanics", 2 ] ],
        "time": "30 m",
        "using": [ [ "vehicle_weld_removal", 1 ], [ "vehicle_wrench_2", 1 ] ]
      },
      "repair": { "skills": [ [ "mechanics", 5 ] ], "time": "10 m", "using": [ [ "repair_welding_standard", 6 ] ] }
    },
    "flags": [ "REAPER", "PROTRUSION", "EXTRA_DRAG" ],
    "breaks_into": [ { "item": "plastic_chunk", "count": [ 1, 2 ] }, { "item": "scrap", "count": [ 2, 4 ] } ],
    "damage_reduction": { "all": 10 },
    "variants": [ { "symbols": "/", "symbols_broken": "*" } ]
  },
  {
    "type": "vehicle_part",
    "id": "reaper_advanced",
    "name": { "str": "advanced reaper" },
    "categories": [ "utility" ],
    "color": "light_gray",
    "broken_color": "light_blue",
    "damage_modifier": 120,
    "bonus": 7,
    "power": "-1050 W",
    "durability": 200,
    "//": "No need to mention re drag - already provided by EXTRA_DRAG flag.",
    "description": "An automatic reaper.  Use the vehicle controls to turn it on or off.  When on, it will cut down plants and store them in the vehicle's cargo.  It should be placed in front of any plows in the vehicle for efficient operation.  It has internal cargo space for collecting the harvest.",
    "item": "v_reaper_item_advanced",
    "//1": "200cm weld to install and 60cm weld per damage quadrant to repair",
    "location": "under",
    "size": "87500 ml",
    "requirements": {
      "install": {
        "skills": [ [ "mechanics", 5 ] ],
        "time": "40 m",
        "using": [ [ "welding_standard", 200 ], [ "vehicle_bolt_install", 2 ] ]
      },
      "removal": {
        "skills": [ [ "mechanics", 3 ] ],
        "time": "30 m",
        "using": [ [ "vehicle_weld_removal", 1 ], [ "vehicle_wrench_2", 1 ] ]
      },
      "repair": { "skills": [ [ "mechanics", 6 ] ], "time": "10 m", "using": [ [ "repair_welding_standard", 6 ] ] }
    },
    "flags": [ "REAPER", "CARGO", "EXTRA_DRAG" ],
    "breaks_into": [
      { "item": "motor_small" },
      { "item": "cable", "charges": [ 3, 6 ] },
      { "item": "e_scrap", "count": [ 4, 10 ] },
      { "item": "plastic_chunk", "count": [ 1, 3 ] },
      { "item": "scrap", "count": [ 2, 6 ] }
    ],
    "damage_reduction": { "all": 12 },
    "variants": [ { "symbols": "=", "symbols_broken": "*" } ]
  },
  {
    "type": "vehicle_part",
    "id": "cargo_lock",
    "name": { "str": "cargo lock" },
    "categories": [ "cargo" ],
    "color": "dark_gray",
    "broken_color": "light_gray",
    "durability": 25,
    "description": "A set of locks.  Attached to a suitable cargo space, it will prevent other people from accessing the cargo and taking your stuff.",
    "folded_volume": "250 ml",
    "item": "cargo_lock",
    "location": "on_lockable_cargo",
    "requirements": {
      "install": { "skills": [ [ "mechanics", 1 ] ], "time": "12 m", "using": [ [ "vehicle_screw", 1 ] ] },
      "removal": { "skills": [ [ "mechanics", 2 ] ], "time": "12 m", "using": [ [ "vehicle_screw", 1 ] ] },
      "repair": { "skills": [ [ "mechanics", 2 ] ], "time": "6 m", "using": [ [ "adhesive", 1 ] ] }
    },
    "flags": [ "CARGO_LOCKING", "INTERNAL" ],
    "breaks_into": [ { "item": "clockworks", "count": [ 0, 2 ] }, { "item": "scrap", "count": [ 2, 6 ] } ],
    "damage_reduction": { "all": 60 },
    "variants": [ { "symbols": "+", "symbols_broken": "+" } ]
  },
  {
    "type": "vehicle_part",
    "id": "turret_mount",
    "name": { "str": "turret mount" },
    "categories": [ "warfare" ],
    "color": "light_gray",
    "broken_color": "light_gray",
    "damage_modifier": 80,
    "durability": 320,
    "description": "A rotating, universal mount for a weapon.  If your hands are empty, you can stand on the same tile as a turret mount and 'f'ire the weapon.",
    "folded_volume": "2500 ml",
    "//1": "60cm weld to install and 15cm weld per damage quadrant to repair",
    "item": "turret_mount",
    "requirements": {
      "install": {
        "skills": [ [ "mechanics", 1 ] ],
        "time": "20 m",
        "using": [ [ "welding_standard", 30 ], [ "vehicle_bolt_install", 1 ] ]
      },
      "removal": { "skills": [ [ "mechanics", 1 ] ], "time": "10 m", "using": "vehicle_weld_removal" },
      "repair": { "skills": [ [ "mechanics", 1 ] ], "time": "3 m", "using": [ [ "repair_welding_standard", 1 ] ] }
    },
    "flags": [ "TURRET_MOUNT" ],
    "breaks_into": [ { "item": "scrap", "count": [ 1, 4 ] } ],
    "damage_reduction": { "all": 54 },
    "variants": [ { "symbols": "X", "symbols_broken": "X" } ]
  },
  {
    "type": "vehicle_part",
    "id": "controls_turret",
    "name": { "str": "turret control unit" },
    "categories": [ "warfare" ],
    "color": "yellow",
    "broken_color": "red",
    "damage_modifier": 10,
    "durability": 50,
    "epower": "-250 W",
    "item": "turret_controls",
    "description": "A set of motor, camera, and an AI unit which allows for tracking targets, friend-or-foe identification, and firing the connected turret in full automatic mode.  When installed over the turret, it will enable auto targeting mode for said turret.",
    "folded_volume": "750 ml",
    "flags": [ "ENABLED_DRAINS_EPOWER", "TURRET_CONTROLS", "UNMOUNT_ON_DAMAGE" ],
    "requirements": {
      "install": {
        "time": "40 m",
        "skills": [ [ "mechanics", 3 ], [ "electronics", 3 ] ],
        "qualities": [ { "id": "SCREW", "level": 1 } ]
      },
      "repair": { "skills": [ [ "mechanics", 2 ] ], "time": "3 m", "using": [ [ "adhesive", 1 ], [ "soldering_standard", 5 ] ] },
      "removal": { "skills": [ [ "mechanics", 3 ] ], "qualities": [ { "id": "SCREW", "level": 1 } ] }
    },
    "breaks_into": "ig_vp_device",
    "variants": [ { "symbols": "$", "symbols_broken": "$" } ]
  },
  {
    "type": "vehicle_part",
    "id": "aluminum_boat_hull",
    "name": { "str": "aluminum boat hull" },
    "description": "An aluminum hull that keeps the water out of your boat.",
    "categories": [ "hull" ],
    "color": "dark_gray",
    "looks_like": "boat_board",
    "broken_color": "light_gray",
    "damage_modifier": 50,
    "durability": 200,
    "item": "aluminum_boat_hull",
    "location": "under",
    "//": "240cm weld to install, 60cm of weld per quadrant of damage",
    "requirements": {
      "install": {
        "skills": [ [ "mechanics", 4 ] ],
        "time": "50 m",
        "using": [ [ "welding_alloys", 240 ], [ "vehicle_bolt_install", 2 ] ]
      },
      "removal": {
        "skills": [ [ "mechanics", 2 ] ],
        "time": "30 m",
        "using": [ [ "vehicle_weld_removal", 1 ], [ "vehicle_wrench_2", 1 ] ]
      },
      "repair": { "skills": [ [ "mechanics", 5 ] ], "time": "10 m", "using": [ [ "repair_welding_alloys", 6 ] ] }
    },
    "flags": [ "FLOATS" ],
    "breaks_into": "ig_vp_sheet_metal",
    "damage_reduction": { "all": 18 },
    "variants": [ { "symbols": "o", "symbols_broken": "x" } ]
  },
  {
    "id": "plugged_3in_ordnance_rifle",
    "type": "vehicle_part",
    "name": { "str": "plugged 3-inch ordnance rifle" },
    "description": "Unfortunately, some responsible killjoy poured concrete in the barrel of this historic cannon to make it safe for display.",
    "durability": 400,
    "damage_modifier": 80,
    "location": "on_roof",
    "categories": [ "warfare" ],
    "item": "cannon_3in_ordnance",
    "color": "dark_gray",
    "broken_color": "dark_gray",
    "breaks_into": [ { "item": "scrap", "count": 72 }, { "item": "steel_chunk", "count": 30 }, { "item": "steel_lump", "count": 10 } ],
    "requirements": {
      "install": { "time": "100 s", "skills": [ [ "mechanics", 3 ], [ "launcher", 1 ] ] },
      "removal": { "time": "50 s", "skills": [ [ "mechanics", 2 ] ] }
    },
    "flags": [  ],
    "variants": [ { "symbols": "t", "symbols_broken": "#" } ]
  },
  {
    "type": "vehicle_part",
    "id": "stowed_fridge",
    "name": { "str": "tied-down fridge" },
    "categories": [ "other" ],
    "color": "white",
    "broken_color": "light_gray",
    "damage_modifier": 5,
    "durability": 200,
    "description": "A fridge, secured to the roof for transportation.  Not functional, but easier than carrying it with your hands.",
    "bonus": 300,
    "item": "stowed_fridge",
    "location": "on_roof",
    "requirements": {
      "install": { "skills": [ [ "mechanics", 1 ] ], "time": "10 m" },
      "removal": { "skills": [ [ "mechanics", 1 ] ], "time": "5 m" }
    },
    "breaks_into": [
      { "item": "steel_lump", "count": [ 8, 13 ] },
      { "item": "steel_chunk", "count": [ 8, 13 ] },
      { "item": "scrap", "count": [ 8, 13 ] },
      { "item": "hose", "prob": 50 },
      { "item": "motor_tiny", "prob": 25 }
    ],
    "damage_reduction": { "all": 32 },
    "flags": [ "EXTRA_DRAG" ],
    "variants": [ { "symbols": "F", "symbols_broken": "*" } ]
  },
  {
    "type": "vehicle_part",
    "id": "stowed_freezer",
    "name": { "str": "tied-down freezer" },
    "categories": [ "other" ],
    "color": "white",
    "broken_color": "light_gray",
    "damage_modifier": 5,
    "durability": 200,
    "description": "A chest freezer, secured to the roof for transportation.  Not functional, but easier than carrying it with your hands.",
    "bonus": 300,
    "item": "stowed_freezer",
    "location": "on_roof",
    "requirements": {
      "install": { "skills": [ [ "mechanics", 1 ] ], "time": "10 m" },
      "removal": { "skills": [ [ "mechanics", 1 ] ], "time": "5 m" }
    },
    "breaks_into": [
      { "item": "sheet_metal", "count": [ 1, 4 ] },
      { "item": "sheet_metal_small", "count": [ 8, 12 ] },
      { "item": "steel_chunk", "count": [ 0, 3 ] },
      { "item": "scrap", "count": [ 2, 8 ] },
      { "item": "cable", "charges": [ 1, 2 ] },
      { "item": "pipe_fittings", "count": [ 1, 3 ] },
      { "item": "hose", "count": 1 },
      { "item": "cu_pipe", "count": [ 2, 4 ] },
      { "item": "scrap_copper", "count": [ 1, 2 ] }
    ],
    "damage_reduction": { "all": 32 },
    "flags": [ "EXTRA_DRAG" ],
    "variants": [ { "symbols": "F", "symbols_broken": "*" } ]
  }
]<|MERGE_RESOLUTION|>--- conflicted
+++ resolved
@@ -425,70 +425,8 @@
     },
     "flags": [ "ROOF" ],
     "breaks_into": "ig_vp_steel_plate",
-<<<<<<< HEAD
-    "damage_reduction": { "all": 30 }
-  },
-  {
-    "type": "vehicle_part",
-    "id": "blade",
-    "name": { "str": "blade" },
-    "symbol": "-",
-    "symbols": { "horizontal": "-", "vertical": "|" },
-    "categories": [ "warfare" ],
-    "color": "white",
-    "broken_symbol": "x",
-    "broken_color": "white",
-    "damage_modifier": 250,
-    "durability": 200,
-    "description": "A blade, welded to the vehicle, for cutting up zombies.",
-    "item": "blade",
-    "folded_volume": "750 ml",
-    "location": "structure",
-    "//": "10cm weld to affix to a vehicle",
-    "requirements": {
-      "install": {
-        "skills": [ [ "mechanics", 2 ] ],
-        "time": "5 m",
-        "using": [ [ "welding_standard", 10 ], [ "vehicle_bolt_install", 1 ] ]
-      },
-      "removal": {
-        "skills": [ [ "mechanics", 2 ] ],
-        "time": "30 m",
-        "using": [ [ "vehicle_weld_removal", 1 ], [ "vehicle_wrench_2", 1 ] ]
-      },
-      "repair": { "skills": [ [ "mechanics", 3 ] ], "time": "3 m", "using": [ [ "repair_welding_standard", 1 ] ] }
-    },
-    "flags": [ "SHARP", "PROTRUSION" ],
-    "breaks_into": [ { "item": "steel_chunk", "prob": 50 } ]
-  },
-  {
-    "type": "vehicle_part",
-    "id": "spike",
-    "name": { "str": "spike" },
-    "symbol": ".",
-    "categories": [ "warfare" ],
-    "color": "white",
-    "broken_symbol": "x",
-    "broken_color": "white",
-    "damage_modifier": 300,
-    "durability": 250,
-    "description": "A metal spike, welded to the vehicle, to increase injury when crashing into things.",
-    "item": "spike",
-    "folded_volume": "250 ml",
-    "//": "4cm weld to affix",
-    "location": "structure",
-    "requirements": {
-      "install": { "skills": [ [ "mechanics", 2 ] ], "time": "2 m", "using": [ [ "welding_standard", 4 ] ] },
-      "removal": { "skills": [ [ "mechanics", 2 ] ], "time": "30 m", "using": [ [ "vehicle_weld_removal", 1 ] ] },
-      "repair": { "skills": [ [ "mechanics", 3 ] ], "time": "2 m", "using": [ [ "repair_welding_standard", 1 ] ] }
-    },
-    "flags": [ "SHARP", "PROTRUSION" ],
-    "breaks_into": [ { "item": "steel_chunk", "count": [ 1, 2 ] } ],
-    "damage_reduction": { "all": 12 }
-=======
     "damage_reduction": { "all": 30 },
     "variants": [ { "symbols": "#", "symbols_broken": "#" } ]
->>>>>>> 4f113f72
   },
   {
     "type": "vehicle_part",
