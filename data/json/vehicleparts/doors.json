[
  {
    "id": "door",
    "breaks_into": "ig_vp_frame",
    "broken_color": "cyan",
    "broken_symbol": "&",
    "categories": [ "hull" ],
    "color": "cyan",
    "damage_modifier": 80,
    "damage_reduction": { "all": 20 },
    "description": "A door.  Has a window so you can see out of it, even when closed.",
    "durability": 225,
    "flags": [ "CARGO", "OBSTACLE", "OPENABLE", "BOARDABLE", "WINDOW", "DOOR" ],
    "item": "frame",
    "location": "center",
    "looks_like": "t_door_metal_c",
    "name": { "str": "door" },
    "//": "30cm of weld per quadrant of damage",
    "requirements": {
      "install": { "skills": [ [ "mechanics", 2 ] ], "time": "60 m", "using": [ [ "vehicle_bolt_install", 1 ] ] },
      "removal": { "skills": [ [ "mechanics", 2 ] ], "time": "30 m", "using": [ [ "vehicle_wrench_2", 1 ] ] },
      "repair": { "skills": [ [ "mechanics", 3 ] ], "time": "5 m", "using": [ [ "repair_welding_standard", 3 ] ] }
    },
    "size": "2500 ml",
    "symbol": "+",
    "symbols": {
      "ne": "+",
      "nw": "+",
      "se": "+",
      "sw": "+",
      "vertical_left": "+",
      "vertical_right": "+",
      "front": "+",
      "front_left": "+",
      "front_right": "+",
      "horizontal_front": "+",
      "horizontal_2": "+",
      "horizontal_rear": "+",
      "left": "+",
      "right": "+",
      "rear": "+",
      "wheel_left": "+",
      "wheel_right": "+"
    },
    "type": "vehicle_part"
  },
  {
    "copy-from": "door",
    "id": "door_full",
    "looks_like": "door",
    "type": "vehicle_part"
  },
  {
    "copy-from": "door",
    "id": "cloth_flap_door",
    "type": "vehicle_part",
    "name": { "str": "cloth flap door" },
    "description": "A cloth sheet that can be fastened into a closed position to act as a door.",
    "item": "sheet",
    "durability": 15,
    "folded_volume": "2500 ml",
    "breaks_into": "ig_vp_cloth",
    "requirements": {
      "install": { "skills": [ [ "fabrication", 1 ] ], "time": "10 m", "using": [ [ "vehicle_nail_install", 1 ] ] },
      "removal": { "skills": [ [ "fabrication", 2 ] ], "time": "5 m", "using": [ [ "vehicle_nail_removal", 1 ] ] },
      "repair": { "skills": [ [ "fabrication", 2 ] ], "time": "5 m", "using": [ [ "adhesive", 2 ] ] }
    },
    "damage_reduction": { "all": 0, "bash": 3 },
    "delete": { "flags": [ "WINDOW" ] }
  },
  {
    "copy-from": "cloth_flap_door",
    "id": "cloth_curtain_door",
    "looks_like": "door",
    "type": "vehicle_part",
    "name": { "str": "cloth curtain door" },
    "description": "A cloth sheet that can be slid into a closed position to act as a door."
  },
  {
    "id": "door_opaque",
    "copy-from": "door",
    "description": "A door.  Solid construction means you can't see through it when closed.",
    "durability": 240,
    "name": { "str": "opaque door" },
<<<<<<< HEAD
    "//": "30cm of weld per quadrant of damage",
    "requirements": {
      "install": { "skills": [ [ "mechanics", 2 ] ], "time": "60 m", "using": [ [ "vehicle_bolt_install", 1 ] ] },
      "removal": { "skills": [ [ "mechanics", 2 ] ], "time": "30 m", "using": [ [ "vehicle_wrench_2", 1 ] ] },
      "repair": { "skills": [ [ "mechanics", 3 ] ], "time": "3 m", "using": [ [ "vehicle_bolt_install", 3 ] ] }
    },
    "size": "2500 ml",
    "symbol": "+",
    "symbols": { "left": "+", "right": "+", "front": "+", "rear": "+" },
=======
    "extend": { "flags": [ "OPAQUE" ] },
    "delete": { "flags": [ "WINDOW" ] },
>>>>>>> cbf5743b
    "type": "vehicle_part"
  },
  {
    "copy-from": "door_opaque",
    "id": "door_opaque_full",
    "looks_like": "door_opaque",
    "type": "vehicle_part"
  },
  {
    "id": "hddoor",
    "copy-from": "door",
    "breaks_into": "ig_vp_hdframe",
    "damage_reduction": { "all": 30 },
    "description": "A strong door.  Has a window so you can see out of it, even when closed.",
    "durability": 600,
    "item": "hdframe",
    "name": { "str": "heavy-duty door" },
    "//": "40cm of weld per quadrant of damage",
    "requirements": {
      "install": { "skills": [ [ "mechanics", 2 ] ], "time": "60 m", "using": [ [ "vehicle_bolt_install", 1 ] ] },
      "removal": { "skills": [ [ "mechanics", 2 ] ], "time": "30 m", "using": [ [ "vehicle_wrench_2", 1 ] ] },
      "repair": { "skills": [ [ "mechanics", 3 ] ], "time": "8 m", "using": [ [ "repair_welding_standard", 4 ] ] }
    },
    "type": "vehicle_part"
  },
  {
    "copy-from": "hddoor",
    "id": "hddoor_full",
    "type": "vehicle_part"
  },
  {
    "id": "hddoor_opaque",
    "copy-from": "hddoor",
    "description": "A strong door.  Solid construction means you can't see through it when closed.",
    "durability": 660,
    "looks_like": "door_opaque",
    "name": { "str": "heavy-duty opaque door" },
<<<<<<< HEAD
    "//": "40cm of weld per quadrant of damage",
    "requirements": {
      "install": { "skills": [ [ "mechanics", 2 ] ], "time": "60 m", "using": [ [ "vehicle_bolt_install", 1 ] ] },
      "removal": { "skills": [ [ "mechanics", 2 ] ], "time": "30 m", "using": [ [ "vehicle_wrench_2", 1 ] ] },
      "repair": { "skills": [ [ "mechanics", 3 ] ], "time": "8 m", "using": [ [ "repair_welding_standard", 4 ] ] }
    },
    "size": "2500 ml",
    "symbol": "+",
    "symbols": { "left": "+", "right": "+", "front": "+", "rear": "+" },
=======
    "extend": { "flags": [ "OPAQUE" ] },
    "delete": { "flags": [ "WINDOW" ] },
>>>>>>> cbf5743b
    "type": "vehicle_part"
  },
  {
    "copy-from": "hddoor_opaque",
    "id": "hddoor_opaque_full",
    "type": "vehicle_part"
  },
  {
    "id": "door_internal",
    "copy-from": "door_opaque",
    "damage_modifier": 75,
    "description": "An interior door.  Solid construction means you can't see through it when closed.",
    "durability": 240,
    "name": { "str": "internal door" },
<<<<<<< HEAD
    "//": "30cm of weld per quadrant of damage",
    "requirements": {
      "install": { "skills": [ [ "mechanics", 2 ] ], "time": "60 m", "using": [ [ "vehicle_bolt_install", 1 ] ] },
      "removal": { "skills": [ [ "mechanics", 2 ] ], "time": "30 m", "using": [ [ "vehicle_wrench_2", 1 ] ] },
      "repair": { "skills": [ [ "mechanics", 3 ] ], "time": "5 m", "using": [ [ "repair_welding_standard", 3 ] ] }
    },
    "symbol": "+",
    "symbols": { "left": "+", "right": "+", "front": "+", "rear": "+" },
=======
>>>>>>> cbf5743b
    "type": "vehicle_part"
  },
  {
    "id": "hatch",
    "copy-from": "door",
    "description": "A strong door.  A window lets you see through it when closed.",
    "durability": 420,
    "name": { "str": "hatch" },
    "//": "30cm of weld per quadrant of damage, 4x that to install",
    "requirements": {
      "install": {
        "skills": [ [ "mechanics", 2 ] ],
        "time": "60 m",
        "using": [ [ "welding_standard", 120 ], [ "vehicle_bolt_install", 1 ] ]
      },
      "removal": {
        "skills": [ [ "mechanics", 2 ] ],
        "time": "15 m",
        "using": [ [ "vehicle_weld_removal", 1 ], [ "vehicle_wrench_2", 1 ] ]
      },
      "repair": { "skills": [ [ "mechanics", 3 ] ], "time": "5 m", "using": [ [ "repair_welding_standard", 3 ] ] }
    },
    "size": "37500 ml",
    "extend": { "flags": [ "LOCKABLE_CARGO", "MULTISQUARE", "COVERED" ] },
    "type": "vehicle_part"
  },
  {
    "id": "hatch_opaque",
    "copy-from": "hatch",
    "description": "A strong door.  Solid construction means you can't see through it when closed.",
    "durability": 450,
    "looks_like": "door_opaque",
    "name": { "str": "opaque hatch" },
<<<<<<< HEAD
    "//": "30cm of weld per quadrant of damage, 4x that to install",
    "requirements": {
      "install": {
        "skills": [ [ "mechanics", 2 ] ],
        "time": "60 m",
        "using": [ [ "welding_standard", 120 ], [ "vehicle_bolt_install", 1 ] ]
      },
      "removal": {
        "skills": [ [ "mechanics", 2 ] ],
        "time": "30 m",
        "using": [ [ "vehicle_weld_removal", 1 ], [ "vehicle_wrench_2", 1 ] ]
      },
      "repair": { "skills": [ [ "mechanics", 3 ] ], "time": "5 m", "using": [ [ "repair_welding_standard", 3 ] ] }
    },
    "size": "37500 ml",
    "symbol": "+",
    "symbols": { "left": "+", "right": "+", "front": "+", "rear": "+" },
=======
    "extend": { "flags": [ "OPAQUE" ] },
    "delete": { "flags": [ "WINDOW" ] },
>>>>>>> cbf5743b
    "type": "vehicle_part"
  },
  {
    "id": "hdhatch",
    "copy-from": "hatch",
    "breaks_into": "ig_vp_hdframe",
    "damage_reduction": { "all": 30 },
    "description": "A very strong door.  A window lets you see through it when closed.",
    "durability": 900,
    "item": "hdframe",
    "looks_like": "hatch",
    "name": { "str": "heavy-duty hatch" },
    "//": "40cm of weld per quadrant of damage, 4x that to install",
    "requirements": {
      "install": {
        "skills": [ [ "mechanics", 3 ] ],
        "time": "80 m",
        "using": [ [ "welding_standard", 160 ], [ "vehicle_bolt_install", 1 ] ]
      },
      "removal": {
        "skills": [ [ "mechanics", 2 ] ],
        "time": "30 m",
        "using": [ [ "vehicle_weld_removal", 1 ], [ "vehicle_wrench_2", 1 ] ]
      },
      "repair": { "skills": [ [ "mechanics", 4 ] ], "time": "8 m", "using": [ [ "repair_welding_standard", 4 ] ] }
    },
    "type": "vehicle_part"
  },
  {
    "id": "hdhatch_opaque",
    "copy-from": "hdhatch",
    "description": "A very strong door.  Solid construction means you can't see through it when closed.",
    "durability": 1000,
    "looks_like": "hatch_opaque",
    "name": { "str": "heavy-duty opaque hatch" },
<<<<<<< HEAD
    "//": "40cm of weld per quadrant of damage, 4x that to install",
    "requirements": {
      "install": {
        "skills": [ [ "mechanics", 3 ] ],
        "time": "80 m",
        "using": [ [ "welding_standard", 160 ], [ "vehicle_bolt_install", 1 ] ]
      },
      "removal": {
        "skills": [ [ "mechanics", 2 ] ],
        "time": "30 m",
        "using": [ [ "vehicle_weld_removal", 1 ], [ "vehicle_wrench_2", 1 ] ]
      },
      "repair": { "skills": [ [ "mechanics", 4 ] ], "time": "8 m", "using": [ [ "repair_welding_standard", 4 ] ] }
=======
    "extend": { "flags": [ "OPAQUE" ] },
    "delete": { "flags": [ "WINDOW" ] },
    "type": "vehicle_part"
  },
  {
    "type": "vehicle_part",
    "id": "door_wood",
    "copy-from": "door",
    "name": { "str": "wooden door" },
    "looks_like": "t_door_c",
    "color": "brown",
    "broken_color": "brown",
    "damage_modifier": 75,
    "durability": 160,
    "size": "0 ml",
    "description": "A door.  Has a window so you can see out of it, even when closed.",
    "item": "frame_wood",
    "requirements": {
      "install": { "skills": [ [ "mechanics", 2 ] ], "time": "30 m", "using": [ [ "vehicle_nail_install", 1 ] ] },
      "removal": { "skills": [ [ "mechanics", 2 ] ], "time": "15 m", "using": [ [ "vehicle_nail_removal", 1 ] ] },
      "repair": { "skills": [ [ "mechanics", 3 ] ], "time": "30 m", "using": [ [ "adhesive", 2 ] ] }
>>>>>>> cbf5743b
    },
    "breaks_into": [ { "item": "splinter", "count": [ 7, 9 ] } ],
    "extend": { "flags": [ "SIMPLE_PART" ] },
    "delete": { "flags": [ "CARGO" ] },
    "damage_reduction": { "all": 8 }
  },
  {
    "type": "vehicle_part",
    "id": "door_wood_opaque",
    "copy-from": "door_wood",
    "name": { "str": "opaque wooden door" },
    "durability": 170,
    "description": "A door.  Solid construction means you can't see through it when closed.",
    "size": "0 ml",
    "extend": { "flags": [ "OPAQUE" ] },
    "delete": { "flags": [ "WINDOW" ] },
    "damage_reduction": { "all": 12 }
  },
  {
    "type": "vehicle_part",
    "id": "door_trunk",
    "copy-from": "hatch",
    "name": { "str": "trunk door" },
    "durability": 150,
    "size": "0 ml",
    "description": "A short door.  You can always see over it, open or closed.",
    "requirements": {
      "install": { "skills": [ [ "mechanics", 2 ] ], "time": "60 m", "using": [ [ "vehicle_wrench_2", 1 ] ] },
      "removal": { "skills": [ [ "mechanics", 2 ] ], "time": "30 m", "using": [ [ "vehicle_wrench_2", 1 ] ] },
      "repair": { "skills": [ [ "mechanics", 3 ] ], "time": "60 m", "using": [ [ "repair_welding_standard", 2 ] ] }
    },
    "extend": { "flags": [ "LOW_FINAL_AIR_DRAG", "SIMPLE_PART", "NO_ROOF_NEEDED" ] },
    "delete": { "flags": [ "CARGO", "COVERED", "LOCKABLE_CARGO" ] }
  },
  {
    "type": "vehicle_part",
    "id": "hddoor_trunk",
    "copy-from": "door_trunk",
    "name": { "str": "heavy-duty trunk door" },
    "durability": 750,
    "description": "A strong, short door.  You can always see over it, open or closed.",
    "item": "hdframe",
    "requirements": {
      "install": { "skills": [ [ "mechanics", 2 ] ], "time": "60 m", "using": [ [ "vehicle_wrench_2", 1 ] ] },
      "removal": { "skills": [ [ "mechanics", 2 ] ], "time": "30 m", "using": [ [ "vehicle_wrench_2", 1 ] ] },
      "repair": { "skills": [ [ "mechanics", 3 ] ], "time": "60 m", "using": [ [ "repair_welding_standard", 4 ] ] }
    },
    "breaks_into": "ig_vp_hdframe",
    "delete": { "flags": [ "NO_ROOF_NEEDED" ] },
    "damage_reduction": { "all": 30 }
  },
  {
    "type": "vehicle_part",
    "id": "door_shutter",
    "copy-from": "hatch",
    "name": { "str": "shutter door" },
    "size": "0 ml",
    "durability": 95,
    "description": "A strong door.  Solid construction means you can't see through it when closed.",
    "item": "sheet_metal",
    "requirements": {
      "install": { "skills": [ [ "mechanics", 2 ] ], "time": "60 m", "using": [ [ "vehicle_wrench_2", 1 ] ] },
      "removal": { "skills": [ [ "mechanics", 2 ] ], "time": "30 m", "using": [ [ "vehicle_wrench_2", 1 ] ] },
      "repair": { "skills": [ [ "mechanics", 3 ] ], "time": "60 m", "using": [ [ "repair_welding_standard", 2 ] ] }
    },
    "breaks_into": "ig_vp_sheet_metal",
    "extend": { "flags": [ "OPAQUE", "SIMPLE_PART" ] },
    "delete": { "flags": [ "CARGO", "COVERED", "LOCKABLE_CARGO", "WINDOW" ] },
    "damage_reduction": { "all": 7 }
  },
  {
    "type": "vehicle_part",
    "id": "door_sliding",
    "copy-from": "door_trunk",
    "name": { "str": "sliding door" },
    "looks_like": "door",
    "durability": 150,
    "description": "A door.  A window lets you see through it when closed.",
    "item": "frame",
    "breaks_into": "ig_vp_frame",
    "delete": { "flags": [ "LOW_FINAL_AIR_DRAG", "NO_ROOF_NEEDED", "WINDOW" ] }
  }
]<|MERGE_RESOLUTION|>--- conflicted
+++ resolved
@@ -82,20 +82,8 @@
     "description": "A door.  Solid construction means you can't see through it when closed.",
     "durability": 240,
     "name": { "str": "opaque door" },
-<<<<<<< HEAD
-    "//": "30cm of weld per quadrant of damage",
-    "requirements": {
-      "install": { "skills": [ [ "mechanics", 2 ] ], "time": "60 m", "using": [ [ "vehicle_bolt_install", 1 ] ] },
-      "removal": { "skills": [ [ "mechanics", 2 ] ], "time": "30 m", "using": [ [ "vehicle_wrench_2", 1 ] ] },
-      "repair": { "skills": [ [ "mechanics", 3 ] ], "time": "3 m", "using": [ [ "vehicle_bolt_install", 3 ] ] }
-    },
-    "size": "2500 ml",
-    "symbol": "+",
-    "symbols": { "left": "+", "right": "+", "front": "+", "rear": "+" },
-=======
-    "extend": { "flags": [ "OPAQUE" ] },
-    "delete": { "flags": [ "WINDOW" ] },
->>>>>>> cbf5743b
+    "extend": { "flags": [ "OPAQUE" ] },
+    "delete": { "flags": [ "WINDOW" ] },
     "type": "vehicle_part"
   },
   {
@@ -133,20 +121,8 @@
     "durability": 660,
     "looks_like": "door_opaque",
     "name": { "str": "heavy-duty opaque door" },
-<<<<<<< HEAD
-    "//": "40cm of weld per quadrant of damage",
-    "requirements": {
-      "install": { "skills": [ [ "mechanics", 2 ] ], "time": "60 m", "using": [ [ "vehicle_bolt_install", 1 ] ] },
-      "removal": { "skills": [ [ "mechanics", 2 ] ], "time": "30 m", "using": [ [ "vehicle_wrench_2", 1 ] ] },
-      "repair": { "skills": [ [ "mechanics", 3 ] ], "time": "8 m", "using": [ [ "repair_welding_standard", 4 ] ] }
-    },
-    "size": "2500 ml",
-    "symbol": "+",
-    "symbols": { "left": "+", "right": "+", "front": "+", "rear": "+" },
-=======
-    "extend": { "flags": [ "OPAQUE" ] },
-    "delete": { "flags": [ "WINDOW" ] },
->>>>>>> cbf5743b
+    "extend": { "flags": [ "OPAQUE" ] },
+    "delete": { "flags": [ "WINDOW" ] },
     "type": "vehicle_part"
   },
   {
@@ -161,17 +137,6 @@
     "description": "An interior door.  Solid construction means you can't see through it when closed.",
     "durability": 240,
     "name": { "str": "internal door" },
-<<<<<<< HEAD
-    "//": "30cm of weld per quadrant of damage",
-    "requirements": {
-      "install": { "skills": [ [ "mechanics", 2 ] ], "time": "60 m", "using": [ [ "vehicle_bolt_install", 1 ] ] },
-      "removal": { "skills": [ [ "mechanics", 2 ] ], "time": "30 m", "using": [ [ "vehicle_wrench_2", 1 ] ] },
-      "repair": { "skills": [ [ "mechanics", 3 ] ], "time": "5 m", "using": [ [ "repair_welding_standard", 3 ] ] }
-    },
-    "symbol": "+",
-    "symbols": { "left": "+", "right": "+", "front": "+", "rear": "+" },
-=======
->>>>>>> cbf5743b
     "type": "vehicle_part"
   },
   {
@@ -205,28 +170,8 @@
     "durability": 450,
     "looks_like": "door_opaque",
     "name": { "str": "opaque hatch" },
-<<<<<<< HEAD
-    "//": "30cm of weld per quadrant of damage, 4x that to install",
-    "requirements": {
-      "install": {
-        "skills": [ [ "mechanics", 2 ] ],
-        "time": "60 m",
-        "using": [ [ "welding_standard", 120 ], [ "vehicle_bolt_install", 1 ] ]
-      },
-      "removal": {
-        "skills": [ [ "mechanics", 2 ] ],
-        "time": "30 m",
-        "using": [ [ "vehicle_weld_removal", 1 ], [ "vehicle_wrench_2", 1 ] ]
-      },
-      "repair": { "skills": [ [ "mechanics", 3 ] ], "time": "5 m", "using": [ [ "repair_welding_standard", 3 ] ] }
-    },
-    "size": "37500 ml",
-    "symbol": "+",
-    "symbols": { "left": "+", "right": "+", "front": "+", "rear": "+" },
-=======
-    "extend": { "flags": [ "OPAQUE" ] },
-    "delete": { "flags": [ "WINDOW" ] },
->>>>>>> cbf5743b
+    "extend": { "flags": [ "OPAQUE" ] },
+    "delete": { "flags": [ "WINDOW" ] },
     "type": "vehicle_part"
   },
   {
@@ -262,21 +207,6 @@
     "durability": 1000,
     "looks_like": "hatch_opaque",
     "name": { "str": "heavy-duty opaque hatch" },
-<<<<<<< HEAD
-    "//": "40cm of weld per quadrant of damage, 4x that to install",
-    "requirements": {
-      "install": {
-        "skills": [ [ "mechanics", 3 ] ],
-        "time": "80 m",
-        "using": [ [ "welding_standard", 160 ], [ "vehicle_bolt_install", 1 ] ]
-      },
-      "removal": {
-        "skills": [ [ "mechanics", 2 ] ],
-        "time": "30 m",
-        "using": [ [ "vehicle_weld_removal", 1 ], [ "vehicle_wrench_2", 1 ] ]
-      },
-      "repair": { "skills": [ [ "mechanics", 4 ] ], "time": "8 m", "using": [ [ "repair_welding_standard", 4 ] ] }
-=======
     "extend": { "flags": [ "OPAQUE" ] },
     "delete": { "flags": [ "WINDOW" ] },
     "type": "vehicle_part"
@@ -298,7 +228,6 @@
       "install": { "skills": [ [ "mechanics", 2 ] ], "time": "30 m", "using": [ [ "vehicle_nail_install", 1 ] ] },
       "removal": { "skills": [ [ "mechanics", 2 ] ], "time": "15 m", "using": [ [ "vehicle_nail_removal", 1 ] ] },
       "repair": { "skills": [ [ "mechanics", 3 ] ], "time": "30 m", "using": [ [ "adhesive", 2 ] ] }
->>>>>>> cbf5743b
     },
     "breaks_into": [ { "item": "splinter", "count": [ 7, 9 ] } ],
     "extend": { "flags": [ "SIMPLE_PART" ] },
