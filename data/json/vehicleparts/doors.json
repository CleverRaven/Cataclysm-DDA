[
  {
    "id": "door",
    "breaks_into": "ig_vp_frame",
    "broken_color": "cyan",
    "categories": [ "hull" ],
    "color": "cyan",
    "damage_modifier": 80,
    "damage_reduction": { "all": 20 },
    "description": "A door.  Has a window so you can see out of it, even when closed.",
    "durability": 225,
    "flags": [ "CARGO", "OBSTACLE", "OPENABLE", "BOARDABLE", "WINDOW", "DOOR", "LOCKABLE_DOOR" ],
    "item": "frame",
    "location": "center",
    "looks_like": "t_door_metal_c",
    "name": { "str": "door" },
    "//": "30cm of weld per quadrant of damage",
    "requirements": {
      "install": { "skills": [ [ "mechanics", 2 ] ], "time": "60 m", "using": [ [ "vehicle_bolt_install", 1 ] ] },
      "removal": { "skills": [ [ "mechanics", 2 ] ], "time": "30 m", "using": [ [ "vehicle_wrench_2", 1 ] ] },
      "repair": { "skills": [ [ "mechanics", 3 ] ], "time": "5 m", "using": [ [ "repair_welding_standard", 3 ] ] }
    },
    "size": "2500 ml",
    "type": "vehicle_part",
    "variants_bases": [ { "id": "full", "label": "Full" } ],
    "variants": [
      { "id": "front", "label": "Front", "symbols": "+", "symbols_broken": "&" },
      { "id": "front_left", "label": "Front Left", "symbols": "+", "symbols_broken": "&" },
      { "id": "front_right", "label": "Front Right", "symbols": "+", "symbols_broken": "&" },
      { "id": "left", "label": "Left", "symbols": "+", "symbols_broken": "&" },
      { "id": "right", "label": "Right", "symbols": "+", "symbols_broken": "&" },
      { "id": "rear", "label": "Rear", "symbols": "+", "symbols_broken": "&" },
      { "id": "vertical_left", "label": "Left Vertical", "symbols": "+", "symbols_broken": "&" },
      { "id": "vertical_right", "label": "Right Vertical", "symbols": "+", "symbols_broken": "&" },
      { "id": "horizontal_front", "label": "Front Horizontal", "symbols": "+", "symbols_broken": "&" },
      { "id": "horizontal_2", "label": "Thick Horizontal", "symbols": "+", "symbols_broken": "&" },
      { "id": "horizontal_rear", "label": "Rear Horizontal", "symbols": "+", "symbols_broken": "&" },
      { "id": "ne", "label": "Front Right", "symbols": "+", "symbols_broken": "&" },
      { "id": "nw", "label": "Front Left", "symbols": "+", "symbols_broken": "&" },
      { "id": "se", "label": "Rear Right", "symbols": "+", "symbols_broken": "&" },
      { "id": "sw", "label": "Rear Left", "symbols": "+", "symbols_broken": "&" },
      { "id": "wheel_left", "label": "Wheel Left", "symbols": "+", "symbols_broken": "&" },
      { "id": "wheel_right", "label": "Wheel Right", "symbols": "+", "symbols_broken": "&" }
    ]
  },
  {
    "copy-from": "door",
    "id": "cloth_flap_door",
    "type": "vehicle_part",
    "name": { "str": "cloth flap door" },
    "description": "A cloth sheet that can be fastened into a closed position to act as a door.",
    "item": "sheet",
    "durability": 15,
    "folded_volume": "2500 ml",
    "breaks_into": "ig_vp_cloth",
    "requirements": {
      "install": { "skills": [ [ "fabrication", 1 ] ], "time": "10 m", "using": [ [ "vehicle_nail_install", 1 ] ] },
      "removal": { "skills": [ [ "fabrication", 2 ] ], "time": "5 m", "using": [ [ "vehicle_nail_removal", 1 ] ] },
      "repair": { "skills": [ [ "fabrication", 2 ] ], "time": "5 m", "using": [ [ "adhesive", 2 ] ] }
    },
    "damage_reduction": { "all": 0, "bash": 3 },
    "delete": { "flags": [ "WINDOW" ] }
  },
  {
    "copy-from": "cloth_flap_door",
    "id": "cloth_curtain_door",
    "looks_like": "door",
    "type": "vehicle_part",
    "name": { "str": "cloth curtain door" },
    "description": "A cloth sheet that can be slid into a closed position to act as a door."
  },
  {
    "id": "door_opaque",
    "copy-from": "door",
    "description": "A door.  Solid construction means you can't see through it when closed.",
    "durability": 240,
<<<<<<< HEAD
    "flags": [ "CARGO", "OBSTACLE", "OPAQUE", "OPENABLE", "BOARDABLE", "DOOR", "LOCKABLE_DOOR" ],
    "item": "frame",
    "location": "center",
    "looks_like": "door",
=======
>>>>>>> eddf8588
    "name": { "str": "opaque door" },
    "extend": { "flags": [ "OPAQUE" ] },
    "delete": { "flags": [ "WINDOW" ] },
    "type": "vehicle_part",
    "variants_bases": [ { "id": "full", "label": "Full" } ]
  },
  {
    "id": "hddoor",
    "copy-from": "door",
    "breaks_into": "ig_vp_hdframe",
    "damage_reduction": { "all": 30 },
    "description": "A strong door.  Has a window so you can see out of it, even when closed.",
    "durability": 600,
<<<<<<< HEAD
    "flags": [ "CARGO", "OBSTACLE", "OPENABLE", "BOARDABLE", "WINDOW", "DOOR", "LOCKABLE_DOOR" ],
=======
>>>>>>> eddf8588
    "item": "hdframe",
    "name": { "str": "heavy-duty door" },
    "//": "40cm of weld per quadrant of damage",
    "requirements": {
      "install": { "skills": [ [ "mechanics", 2 ] ], "time": "60 m", "using": [ [ "vehicle_bolt_install", 1 ] ] },
      "removal": { "skills": [ [ "mechanics", 2 ] ], "time": "30 m", "using": [ [ "vehicle_wrench_2", 1 ] ] },
      "repair": { "skills": [ [ "mechanics", 3 ] ], "time": "8 m", "using": [ [ "repair_welding_standard", 4 ] ] }
    },
    "type": "vehicle_part",
    "variants_bases": [ { "id": "full", "label": "Full" } ]
  },
  {
    "id": "hddoor_opaque",
    "copy-from": "hddoor",
    "description": "A strong door.  Solid construction means you can't see through it when closed.",
    "durability": 660,
<<<<<<< HEAD
    "flags": [ "CARGO", "OBSTACLE", "OPAQUE", "OPENABLE", "BOARDABLE", "DOOR", "LOCKABLE_DOOR" ],
    "item": "hdframe",
    "location": "center",
=======
>>>>>>> eddf8588
    "looks_like": "door_opaque",
    "name": { "str": "heavy-duty opaque door" },
    "extend": { "flags": [ "OPAQUE" ] },
    "delete": { "flags": [ "WINDOW" ] },
    "type": "vehicle_part",
    "variants_bases": [ { "id": "full", "label": "Full" } ]
  },
  {
    "id": "door_internal",
    "copy-from": "door_opaque",
    "damage_modifier": 75,
    "description": "An interior door.  Solid construction means you can't see through it when closed.",
    "durability": 240,
    "name": { "str": "internal door" },
    "type": "vehicle_part"
  },
  {
    "id": "hatch",
    "copy-from": "door",
    "description": "A strong door.  A window lets you see through it when closed.",
    "durability": 420,
<<<<<<< HEAD
    "flags": [
      "CARGO",
      "LOCKABLE_CARGO",
      "OBSTACLE",
      "OPENABLE",
      "MULTISQUARE",
      "BOARDABLE",
      "COVERED",
      "DOOR",
      "LOCKABLE_DOOR",
      "WINDOW"
    ],
    "item": "frame",
    "location": "center",
    "looks_like": "door",
=======
>>>>>>> eddf8588
    "name": { "str": "hatch" },
    "//": "30cm of weld per quadrant of damage, 4x that to install",
    "requirements": {
      "install": {
        "skills": [ [ "mechanics", 2 ] ],
        "time": "60 m",
        "using": [ [ "welding_standard", 120 ], [ "vehicle_bolt_install", 1 ] ]
      },
      "removal": {
        "skills": [ [ "mechanics", 2 ] ],
        "time": "15 m",
        "using": [ [ "vehicle_weld_removal", 1 ], [ "vehicle_wrench_2", 1 ] ]
      },
      "repair": { "skills": [ [ "mechanics", 3 ] ], "time": "5 m", "using": [ [ "repair_welding_standard", 3 ] ] }
    },
    "size": "37500 ml",
    "extend": { "flags": [ "LOCKABLE_CARGO", "MULTISQUARE", "COVERED" ] },
    "type": "vehicle_part"
  },
  {
    "id": "hatch_opaque",
    "copy-from": "hatch",
    "description": "A strong door.  Solid construction means you can't see through it when closed.",
    "durability": 450,
<<<<<<< HEAD
    "flags": [
      "CARGO",
      "LOCKABLE_CARGO",
      "OBSTACLE",
      "OPENABLE",
      "MULTISQUARE",
      "BOARDABLE",
      "COVERED",
      "OPAQUE",
      "DOOR",
      "LOCKABLE_DOOR"
    ],
    "item": "frame",
    "location": "center",
=======
>>>>>>> eddf8588
    "looks_like": "door_opaque",
    "name": { "str": "opaque hatch" },
    "extend": { "flags": [ "OPAQUE" ] },
    "delete": { "flags": [ "WINDOW" ] },
    "type": "vehicle_part"
  },
  {
    "id": "hdhatch",
    "copy-from": "hatch",
    "breaks_into": "ig_vp_hdframe",
    "damage_reduction": { "all": 30 },
    "description": "A very strong door.  A window lets you see through it when closed.",
    "durability": 900,
<<<<<<< HEAD
    "flags": [
      "CARGO",
      "LOCKABLE_CARGO",
      "OBSTACLE",
      "OPENABLE",
      "MULTISQUARE",
      "BOARDABLE",
      "COVERED",
      "DOOR",
      "LOCKABLE_DOOR",
      "WINDOW"
    ],
=======
>>>>>>> eddf8588
    "item": "hdframe",
    "name": { "str": "heavy-duty hatch" },
    "//": "40cm of weld per quadrant of damage, 4x that to install",
    "requirements": {
      "install": {
        "skills": [ [ "mechanics", 3 ] ],
        "time": "80 m",
        "using": [ [ "welding_standard", 160 ], [ "vehicle_bolt_install", 1 ] ]
      },
      "removal": {
        "skills": [ [ "mechanics", 2 ] ],
        "time": "30 m",
        "using": [ [ "vehicle_weld_removal", 1 ], [ "vehicle_wrench_2", 1 ] ]
      },
      "repair": { "skills": [ [ "mechanics", 4 ] ], "time": "8 m", "using": [ [ "repair_welding_standard", 4 ] ] }
    },
    "type": "vehicle_part"
  },
  {
    "id": "hdhatch_opaque",
    "copy-from": "hdhatch",
    "description": "A very strong door.  Solid construction means you can't see through it when closed.",
    "durability": 1000,
<<<<<<< HEAD
    "flags": [
      "CARGO",
      "LOCKABLE_CARGO",
      "OBSTACLE",
      "OPENABLE",
      "MULTISQUARE",
      "BOARDABLE",
      "COVERED",
      "OPAQUE",
      "DOOR",
      "LOCKABLE_DOOR"
    ],
    "item": "hdframe",
    "location": "center",
=======
>>>>>>> eddf8588
    "looks_like": "hatch_opaque",
    "name": { "str": "heavy-duty opaque hatch" },
    "extend": { "flags": [ "OPAQUE" ] },
    "delete": { "flags": [ "WINDOW" ] },
    "type": "vehicle_part"
  },
  {
    "type": "vehicle_part",
    "id": "door_wood",
    "copy-from": "door",
    "name": { "str": "wooden door" },
    "looks_like": "t_door_c",
    "color": "brown",
    "broken_color": "brown",
    "damage_modifier": 75,
    "durability": 160,
    "size": "0 ml",
    "description": "A door.  Has a window so you can see out of it, even when closed.",
    "item": "frame_wood",
    "requirements": {
      "install": { "skills": [ [ "mechanics", 2 ] ], "time": "30 m", "using": [ [ "vehicle_nail_install", 1 ] ] },
      "removal": { "skills": [ [ "mechanics", 2 ] ], "time": "15 m", "using": [ [ "vehicle_nail_removal", 1 ] ] },
      "repair": { "skills": [ [ "mechanics", 3 ] ], "time": "30 m", "using": [ [ "adhesive", 2 ] ] }
    },
    "breaks_into": [ { "item": "splinter", "count": [ 7, 9 ] } ],
    "extend": { "flags": [ "SIMPLE_PART" ] },
    "delete": { "flags": [ "CARGO" ] },
    "damage_reduction": { "all": 8 }
  },
  {
    "type": "vehicle_part",
    "id": "door_wood_opaque",
    "copy-from": "door_wood",
    "name": { "str": "opaque wooden door" },
    "durability": 170,
    "description": "A door.  Solid construction means you can't see through it when closed.",
    "size": "0 ml",
    "extend": { "flags": [ "OPAQUE" ] },
    "delete": { "flags": [ "WINDOW" ] },
    "damage_reduction": { "all": 12 }
  },
  {
    "type": "vehicle_part",
    "id": "door_trunk",
    "copy-from": "hatch",
    "name": { "str": "trunk door" },
    "durability": 150,
    "size": "0 ml",
    "description": "A short door.  You can always see over it, open or closed.",
    "requirements": {
      "install": { "skills": [ [ "mechanics", 2 ] ], "time": "60 m", "using": [ [ "vehicle_wrench_2", 1 ] ] },
      "removal": { "skills": [ [ "mechanics", 2 ] ], "time": "30 m", "using": [ [ "vehicle_wrench_2", 1 ] ] },
      "repair": { "skills": [ [ "mechanics", 3 ] ], "time": "60 m", "using": [ [ "repair_welding_standard", 2 ] ] }
    },
    "extend": { "flags": [ "LOW_FINAL_AIR_DRAG", "SIMPLE_PART", "NO_ROOF_NEEDED" ] },
    "delete": { "flags": [ "CARGO", "COVERED", "LOCKABLE_CARGO" ] }
  },
  {
    "type": "vehicle_part",
    "id": "hddoor_trunk",
    "copy-from": "door_trunk",
    "name": { "str": "heavy-duty trunk door" },
    "durability": 750,
    "description": "A strong, short door.  You can always see over it, open or closed.",
    "item": "hdframe",
    "requirements": {
      "install": { "skills": [ [ "mechanics", 2 ] ], "time": "60 m", "using": [ [ "vehicle_wrench_2", 1 ] ] },
      "removal": { "skills": [ [ "mechanics", 2 ] ], "time": "30 m", "using": [ [ "vehicle_wrench_2", 1 ] ] },
      "repair": { "skills": [ [ "mechanics", 3 ] ], "time": "60 m", "using": [ [ "repair_welding_standard", 4 ] ] }
    },
    "breaks_into": "ig_vp_hdframe",
    "delete": { "flags": [ "NO_ROOF_NEEDED" ] },
    "damage_reduction": { "all": 30 }
  },
  {
    "type": "vehicle_part",
    "id": "door_shutter",
    "copy-from": "hatch",
    "name": { "str": "shutter door" },
    "size": "0 ml",
    "durability": 95,
    "description": "A strong door.  Solid construction means you can't see through it when closed.",
    "item": "sheet_metal",
    "requirements": {
      "install": { "skills": [ [ "mechanics", 2 ] ], "time": "60 m", "using": [ [ "vehicle_wrench_2", 1 ] ] },
      "removal": { "skills": [ [ "mechanics", 2 ] ], "time": "30 m", "using": [ [ "vehicle_wrench_2", 1 ] ] },
      "repair": { "skills": [ [ "mechanics", 3 ] ], "time": "60 m", "using": [ [ "repair_welding_standard", 2 ] ] }
    },
    "breaks_into": "ig_vp_sheet_metal",
    "extend": { "flags": [ "OPAQUE", "SIMPLE_PART" ] },
    "delete": { "flags": [ "CARGO", "COVERED", "LOCKABLE_CARGO", "WINDOW" ] },
    "damage_reduction": { "all": 7 }
  },
  {
    "type": "vehicle_part",
    "id": "door_sliding",
    "copy-from": "door_trunk",
    "name": { "str": "sliding door" },
    "looks_like": "door",
    "durability": 150,
    "description": "A door.  A window lets you see through it when closed.",
    "item": "frame",
    "breaks_into": "ig_vp_frame",
    "delete": { "flags": [ "LOW_FINAL_AIR_DRAG", "NO_ROOF_NEEDED", "WINDOW" ] }
  }
]<|MERGE_RESOLUTION|>--- conflicted
+++ resolved
@@ -74,13 +74,6 @@
     "copy-from": "door",
     "description": "A door.  Solid construction means you can't see through it when closed.",
     "durability": 240,
-<<<<<<< HEAD
-    "flags": [ "CARGO", "OBSTACLE", "OPAQUE", "OPENABLE", "BOARDABLE", "DOOR", "LOCKABLE_DOOR" ],
-    "item": "frame",
-    "location": "center",
-    "looks_like": "door",
-=======
->>>>>>> eddf8588
     "name": { "str": "opaque door" },
     "extend": { "flags": [ "OPAQUE" ] },
     "delete": { "flags": [ "WINDOW" ] },
@@ -94,32 +87,9 @@
     "damage_reduction": { "all": 30 },
     "description": "A strong door.  Has a window so you can see out of it, even when closed.",
     "durability": 600,
-<<<<<<< HEAD
-    "flags": [ "CARGO", "OBSTACLE", "OPENABLE", "BOARDABLE", "WINDOW", "DOOR", "LOCKABLE_DOOR" ],
-=======
->>>>>>> eddf8588
-    "item": "hdframe",
-    "name": { "str": "heavy-duty door" },
-    "//": "40cm of weld per quadrant of damage",
-    "requirements": {
-      "install": { "skills": [ [ "mechanics", 2 ] ], "time": "60 m", "using": [ [ "vehicle_bolt_install", 1 ] ] },
-      "removal": { "skills": [ [ "mechanics", 2 ] ], "time": "30 m", "using": [ [ "vehicle_wrench_2", 1 ] ] },
-      "repair": { "skills": [ [ "mechanics", 3 ] ], "time": "8 m", "using": [ [ "repair_welding_standard", 4 ] ] }
-    },
-    "type": "vehicle_part",
-    "variants_bases": [ { "id": "full", "label": "Full" } ]
-  },
-  {
-    "id": "hddoor_opaque",
-    "copy-from": "hddoor",
-    "description": "A strong door.  Solid construction means you can't see through it when closed.",
-    "durability": 660,
-<<<<<<< HEAD
     "flags": [ "CARGO", "OBSTACLE", "OPAQUE", "OPENABLE", "BOARDABLE", "DOOR", "LOCKABLE_DOOR" ],
     "item": "hdframe",
     "location": "center",
-=======
->>>>>>> eddf8588
     "looks_like": "door_opaque",
     "name": { "str": "heavy-duty opaque door" },
     "extend": { "flags": [ "OPAQUE" ] },
@@ -141,24 +111,6 @@
     "copy-from": "door",
     "description": "A strong door.  A window lets you see through it when closed.",
     "durability": 420,
-<<<<<<< HEAD
-    "flags": [
-      "CARGO",
-      "LOCKABLE_CARGO",
-      "OBSTACLE",
-      "OPENABLE",
-      "MULTISQUARE",
-      "BOARDABLE",
-      "COVERED",
-      "DOOR",
-      "LOCKABLE_DOOR",
-      "WINDOW"
-    ],
-    "item": "frame",
-    "location": "center",
-    "looks_like": "door",
-=======
->>>>>>> eddf8588
     "name": { "str": "hatch" },
     "//": "30cm of weld per quadrant of damage, 4x that to install",
     "requirements": {
@@ -183,23 +135,6 @@
     "copy-from": "hatch",
     "description": "A strong door.  Solid construction means you can't see through it when closed.",
     "durability": 450,
-<<<<<<< HEAD
-    "flags": [
-      "CARGO",
-      "LOCKABLE_CARGO",
-      "OBSTACLE",
-      "OPENABLE",
-      "MULTISQUARE",
-      "BOARDABLE",
-      "COVERED",
-      "OPAQUE",
-      "DOOR",
-      "LOCKABLE_DOOR"
-    ],
-    "item": "frame",
-    "location": "center",
-=======
->>>>>>> eddf8588
     "looks_like": "door_opaque",
     "name": { "str": "opaque hatch" },
     "extend": { "flags": [ "OPAQUE" ] },
@@ -213,21 +148,6 @@
     "damage_reduction": { "all": 30 },
     "description": "A very strong door.  A window lets you see through it when closed.",
     "durability": 900,
-<<<<<<< HEAD
-    "flags": [
-      "CARGO",
-      "LOCKABLE_CARGO",
-      "OBSTACLE",
-      "OPENABLE",
-      "MULTISQUARE",
-      "BOARDABLE",
-      "COVERED",
-      "DOOR",
-      "LOCKABLE_DOOR",
-      "WINDOW"
-    ],
-=======
->>>>>>> eddf8588
     "item": "hdframe",
     "name": { "str": "heavy-duty hatch" },
     "//": "40cm of weld per quadrant of damage, 4x that to install",
@@ -251,23 +171,6 @@
     "copy-from": "hdhatch",
     "description": "A very strong door.  Solid construction means you can't see through it when closed.",
     "durability": 1000,
-<<<<<<< HEAD
-    "flags": [
-      "CARGO",
-      "LOCKABLE_CARGO",
-      "OBSTACLE",
-      "OPENABLE",
-      "MULTISQUARE",
-      "BOARDABLE",
-      "COVERED",
-      "OPAQUE",
-      "DOOR",
-      "LOCKABLE_DOOR"
-    ],
-    "item": "hdframe",
-    "location": "center",
-=======
->>>>>>> eddf8588
     "looks_like": "hatch_opaque",
     "name": { "str": "heavy-duty opaque hatch" },
     "extend": { "flags": [ "OPAQUE" ] },
