--- conflicted
+++ resolved
@@ -25,13 +25,8 @@
   {
     "id": "stoner",
     "type": "item_group",
-<<<<<<< HEAD
-    "//" : "Processed weed and weed accessories",
-    "items": [
-      [ "joint", 100 ],
-      [ "joint_roach", 20 ],
-      [ "pipe_glass", 10 ]
-    ]
+    "//": "Processed weed and weed accessories",
+    "items": [ [ "joint", 100 ], [ "joint_roach", 20 ], [ "pipe_glass", 10 ] ]
   },
   {
     "id": "digging_soil_loam_50L",
@@ -39,15 +34,11 @@
     "subtype": "collection",
     "//": "~50L of loamy soil, sand, clay, and rocks from digging in generic dirt",
     "items": [
-      { "item": "material_soil", "count": [ 8, 12 ] } ,
-      { "item": "material_sand", "charges": [ 1, 10 ], "prob": 5 } ,
+      { "item": "material_soil", "count": [ 8, 12 ] },
+      { "item": "material_sand", "charges": [ 1, 10 ], "prob": 5 },
       { "item": "clay_lump", "count": [ 1, 4 ], "prob": 5 },
       { "item": "rock", "count": [ 1, 4 ], "prob": 15 },
       { "item": "pebble", "count": [ 1, 4 ], "prob": 15 }
     ]
-=======
-    "//": "Processed weed and weed accessories",
-    "items": [ [ "joint", 100 ], [ "joint_roach", 20 ], [ "pipe_glass", 10 ] ]
->>>>>>> ff84a278
   }
 ]