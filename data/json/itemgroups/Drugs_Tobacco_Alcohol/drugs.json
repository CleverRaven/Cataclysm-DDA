--- conflicted
+++ resolved
@@ -883,57 +883,15 @@
     "subtype": "distribution",
     "container-item": "nic_pouch_can",
     "items": [
-<<<<<<< HEAD
       { "item": "nic_pouch", "variant": "nic_pouch_basic", "prob": 20, "count": 15 },
       { "item": "nic_pouch", "variant": "nic_pouch_mint", "prob": 15, "count": 15 },
       { "item": "nic_pouch", "variant": "nic_pouch_citrus", "prob": 5, "count": 15 },
-      {
-        "item": "nic_pouch",
-        "variant": "nic_pouch_coffee",
-        "prob": 10,
-        "count": 15
-      },
-      {
-        "item": "nic_pouch",
-        "variant": "nic_pouch_cinnamon",
-        "prob": 8,
-        "count": 15
-      },
-      {
-        "item": "nic_pouch",
-        "variant": "nic_pouch_menthol",
-        "prob": 10,
-        "count": 15
-      },
-      {
-        "item": "nic_pouch",
-        "variant": "nic_pouch_spearmint",
-        "prob": 5,
-        "count": 15
-      },
-      {
-        "item": "nic_pouch",
-        "variant": "nic_pouch_peppermint",
-        "prob": 15,
-        "count": 15
-      },
-      {
-        "item": "nic_pouch",
-        "variant": "nic_pouch_wintergreen",
-        "prob": 12,
-        "count": 15
-      }
-=======
-      { "item": "nic_pouch", "variant": "nic_pouch_basic", "prob": 20, "count": 15, "container-item": "null" },
-      { "item": "nic_pouch", "variant": "nic_pouch_mint", "prob": 15, "count": 15, "container-item": "null" },
-      { "item": "nic_pouch", "variant": "nic_pouch_citrus", "prob": 5, "count": 15, "container-item": "null" },
-      { "item": "nic_pouch", "variant": "nic_pouch_coffee", "prob": 10, "count": 15, "container-item": "null" },
-      { "item": "nic_pouch", "variant": "nic_pouch_cinnamon", "prob": 8, "count": 15, "container-item": "null" },
-      { "item": "nic_pouch", "variant": "nic_pouch_menthol", "prob": 10, "count": 15, "container-item": "null" },
-      { "item": "nic_pouch", "variant": "nic_pouch_spearmint", "prob": 5, "count": 15, "container-item": "null" },
-      { "item": "nic_pouch", "variant": "nic_pouch_peppermint", "prob": 15, "count": 15, "container-item": "null" },
-      { "item": "nic_pouch", "variant": "nic_pouch_wintergreen", "prob": 12, "count": 15, "container-item": "null" }
->>>>>>> 94bd3ba9
+      { "item": "nic_pouch", "variant": "nic_pouch_coffee", "prob": 10, "count": 15 },
+      { "item": "nic_pouch", "variant": "nic_pouch_cinnamon", "prob": 8, "count": 15 },
+      { "item": "nic_pouch", "variant": "nic_pouch_menthol", "prob": 10, "count": 15 },
+      { "item": "nic_pouch", "variant": "nic_pouch_spearmint", "prob": 5, "count": 15 },
+      { "item": "nic_pouch", "variant": "nic_pouch_peppermint", "prob": 15, "count": 15 },
+      { "item": "nic_pouch", "variant": "nic_pouch_wintergreen", "prob": 12, "count": 15 }
     ]
   }
 ]