[
  {
    "type": "item_group",
    "id": "costume_all",
    "//": "mainly used for places of storage for costumes (like boxes in basements)",
    "subtype": "distribution",
    "entries": [ { "group": "costume_all_clothing", "prob": 95 }, { "group": "costume_misc_items", "prob": 5 } ]
  },
  {
    "type": "item_group",
    "id": "costume_misc_items",
    "//": "These are not really clothing, but spawn with all of the clothing in certain locations",
    "subtype": "distribution",
    "entries": [
      { "item": "pom_poms", "prob": 40 },
      { "item": "sinister_cane", "prob": 40 },
      { "item": "wizard_cane_cheap", "prob": 40, "charges": [ 0, 100 ] },
      { "item": "wizard_cane", "prob": 5, "charges": [ 0, 100 ] },
      { "item": "scythe_fake", "prob": 5 },
      { "item": "scythe_toy", "prob": 5 },
      { "item": "bokken_fake", "prob": 1 },
      { "item": "katana_fake", "prob": 1 },
      { "item": "longsword_fake", "prob": 1 },
      { "item": "clownshoes", "prob": 15 },
      { "group": "costume_weapons", "prob": 5 }
    ]
  },
  {
    "type": "item_group",
    "id": "costume_all_clothing",
    "//": "mainly used for places for general clothing (like a dresser or a clothing store warehouse)",
    "subtype": "distribution",
    "entries": [
      { "group": "costume_accessories", "prob": 20 },
      { "group": "costume_cloacks", "prob": 10 },
      { "group": "costume_coats", "prob": 10 },
      { "group": "costume_dresses", "prob": 10 },
      { "group": "costume_gloves", "prob": 5 },
      { "group": "costume_hats_hoods", "prob": 20 },
      { "group": "costume_jackets", "prob": 10 },
      { "group": "costume_jewelry", "prob": 15 },
      { "group": "costume_masks", "prob": 20 },
      { "group": "costume_pants_skirts", "prob": 10 },
      { "group": "costume_shirts", "prob": 10 },
      { "group": "costume_suits", "prob": 10 },
      { "group": "costume_undergarments_women", "prob": 5 }
    ]
  },
  {
    "type": "item_group",
    "id": "costume_accessories",
    "//": "miscellaneous accessories for costumes, cosplay and costume parties",
    "subtype": "distribution",
    "entries": [
      { "item": "vampire_fangs", "prob": 40 },
      { "item": "santa_belt", "prob": 30 },
      { "item": "apron_leather", "prob": 25 },
      { "item": "apron_cotton", "prob": 5 },
      { "item": "apron_cotton", "variant": "camo_apron_cotton", "prob": 10 },
      { "item": "apron_cotton", "variant": "maid_apron", "prob": 20 },
      { "item": "apron_cotton", "variant": "gothic_apron", "prob": 15 },
      { "item": "clown_nose", "prob": 20 },
<<<<<<< HEAD
      { "item": "leg_sheath6", "prob": 20 },
      { "item": "throwing_knife", "charges-min": 1, "charges-max": 6, "container-item": "leg_sheath6", "prob": 1 },
      { "item": "knife_combat", "container-item": "gartersheath1", "prob": 1 },
      { "item": "gartersheath1", "prob": 25 },
      { "item": "gartersheath2", "prob": 10 },
=======
      { "item": "eyepatch_leather", "prob": 20 },
>>>>>>> c5953aca
      { "item": "suitcase_m", "prob": 4 },
      { "item": "hakama", "prob": 1 }
    ]
  },
  {
    "type": "item_group",
    "id": "costume_cloacks",
    "//": "cloacks for costumes, cosplay and costume parties",
    "subtype": "distribution",
    "entries": [
      { "item": "cloak_vampire", "prob": 25 },
      { "item": "cloak_vampire_red", "prob": 5 },
      { "item": "cloak_black", "prob": 40 },
      { "item": "jedi_cloak", "prob": 30 },
      { "item": "cloak", "prob": 15 },
      { "item": "cloak_leather", "prob": 20 },
      { "item": "cloak_wool", "prob": 10 }
    ]
  },
  {
    "type": "item_group",
    "id": "costume_coats",
    "//": "coats and robes for costumes, cosplay and costume parties",
    "subtype": "distribution",
    "entries": [
      { "item": "robe_wizard", "prob": 30 },
      { "item": "ghost_robe", "prob": 20 },
      { "item": "ghost_robe_sheet", "prob": 10 },
      { "item": "grim_reaper_robe", "prob": 25 },
      { "item": "coat_lab", "prob": 8 },
      { "item": "coat_straw", "prob": 5 },
      { "item": "robe", "prob": 10 },
      { "item": "samghati", "prob": 1 },
      { "item": "haori", "prob": 1 }
    ]
  },
  {
    "type": "item_group",
    "id": "costume_jackets",
    "//": "jackets for costumes, cosplay and costume parties",
    "subtype": "distribution",
    "entries": [
      { "item": "santa_jacket", "prob": 50 },
      { "item": "santa_jacket_short", "prob": 25 },
      { "item": "jacket_chef", "prob": 25 },
      { "item": "jacket_leather", "prob": 40 },
      { "item": "jacket_army", "prob": 25 },
      { "item": "jacket_ninja", "prob": 25 }
    ]
  },
  {
    "type": "item_group",
    "id": "costume_dresses",
    "//": "dresses for costumes, cosplay and costume parties",
    "subtype": "distribution",
    "entries": [
      { "item": "santa_dress", "prob": 50 },
      { "item": "santa_dress_short", "prob": 25 },
      { "item": "santa_dress_long", "prob": 5 },
      { "item": "bee_dress", "prob": 25 },
      { "item": "cheerleader_dress", "prob": 30 },
      { "item": "mummy_dress", "prob": 25 },
      { "item": "ninja_dress", "prob": 15 },
      { "item": "ninja_dress_sleeveless", "prob": 15 },
      { "item": "sinister_dress", "prob": 35 },
      { "item": "sinister_dress_short", "prob": 25 },
      { "item": "sinister_gown", "prob": 15 },
      { "item": "witch_dress", "prob": 35 },
      { "item": "witch_dress_long", "prob": 25 },
      { "item": "witch_dress_short", "prob": 20 },
      { "item": "maid_dress", "prob": 25 },
      { "item": "maid_dress_short", "prob": 35 },
      { "item": "kimono", "prob": 5 },
      { "item": "yukata", "prob": 5 },
      { "item": "gown", "prob": 5 },
      { "item": "dress_wedding", "prob": 5 }
    ]
  },
  {
    "type": "item_group",
    "id": "costume_gloves",
    "//": "gloves for costumes, cosplay and costume parties",
    "subtype": "distribution",
    "entries": [
      { "item": "gloves_white", "prob": 25 },
      { "item": "santa_gloves", "prob": 15 },
      { "item": "gloves_leather", "prob": 15 },
      { "item": "gloves_black", "prob": 25 },
      { "item": "gloves_skeleton", "prob": 15 },
      { "item": "gloves_claws", "prob": 5 },
      { "item": "long_glove_white", "prob": 15 },
      { "item": "gloves_fingerless", "prob": 15 },
      { "item": "beekeeping_gloves", "prob": 5 }
    ]
  },
  {
    "type": "item_group",
    "id": "costume_hats_hoods",
    "//": "hats and hoods for costumes, cosplay and costume parties",
    "subtype": "distribution",
    "entries": [
      { "item": "santa_hat", "prob": 25 },
      { "item": "hat_sombrero", "prob": 20 },
      { "item": "cowboy_hat", "prob": 20 },
      { "item": "clown_wig", "prob": 15 },
      { "item": "tricorne", "prob": 5 },
      { "item": "wizard_hat_costume", "prob": 25 },
      { "item": "pointed_hat", "prob": 20 },
      { "item": "maid_hat", "prob": 15 },
      { "item": "hood_ninja", "prob": 15 },
      { "item": "postman_hat", "prob": 10 },
      { "item": "hat_chef", "prob": 5 },
      { "item": "tophat", "prob": 5 },
      { "item": "straw_hat", "prob": 5 },
      { "item": "bandana_head", "prob": 5 },
      { "item": "fedora", "prob": 10 },
      { "item": "porkpie", "prob": 10 }
    ]
  },
  {
    "type": "item_group",
    "id": "costume_jewelry",
    "//": "jewelry for costumes, cosplay and costume parties",
    "subtype": "distribution",
    "entries": [ { "group": "costume_jewelry_dark", "prob": 50 }, { "group": "costume_jewelry_vampire", "prob": 50 } ]
  },
  {
    "type": "item_group",
    "id": "costume_jewelry_dark",
    "//": "jewelry for costumes, cosplay and costume parties",
    "subtype": "distribution",
    "entries": [
      { "item": "onyx_silver_cufflinks", "variant": "dark_cufflinks", "prob": 10 },
      { "item": "onyx_silver_earring", "variant": "dark_earring", "prob": 25 },
      { "item": "onyx_silver_ring", "variant": "dark_ring", "prob": 25 },
      { "item": "onyx_silver_bracelet", "variant": "dark_bracelet", "prob": 10 },
      { "item": "onyx_silver_pendant_necklace", "variant": "dark_necklace", "prob": 15 },
      { "item": "onyx_silver_tiara", "variant": "dark_tiara", "prob": 15 }
    ]
  },
  {
    "type": "item_group",
    "id": "costume_jewelry_vampire",
    "//": "jewelry for costumes, cosplay and costume parties",
    "subtype": "distribution",
    "entries": [
      { "item": "ruby_silver_cufflinks", "variant": "vampire_cufflinks", "prob": 10 },
      { "item": "ruby_silver_earring", "variant": "vampire_earring", "prob": 25 },
      { "item": "ruby_silver_ring", "variant": "vampire_ring", "prob": 25 },
      { "item": "ruby_silver_bracelet", "variant": "vampire_bracelet", "prob": 10 },
      { "item": "ruby_silver_pendant_necklace", "variant": "vampire_necklace", "prob": 15 },
      { "item": "ruby_silver_tiara", "variant": "vampire_tiara", "prob": 15 }
    ]
  },
  {
    "type": "item_group",
    "id": "costume_masks",
    "//": "masks for costumes, cosplay and costume parties",
    "subtype": "distribution",
    "entries": [
      { "item": "santa_beard", "prob": 20 },
      { "item": "mask_guy_fawkes", "prob": 10 },
      { "item": "mask_hockey", "prob": 20 },
      { "item": "bondage_mask", "prob": 5 },
      { "item": "balaclava_skull", "prob": 25 },
      { "item": "mask_skull", "prob": 20 },
      { "item": "scarf_long", "prob": 10 }
    ]
  },
  {
    "type": "item_group",
    "id": "costume_pants_skirts",
    "//": "pants and skirts for costumes, cosplay and costume parties",
    "subtype": "distribution",
    "entries": [ { "group": "costume_pants", "prob": 70 }, { "group": "costume_skirts", "prob": 30 } ]
  },
  {
    "type": "item_group",
    "id": "costume_pants",
    "//": "pants for costumes, cosplay and costume parties",
    "subtype": "distribution",
    "entries": [
      { "item": "santa_pants", "prob": 20 },
      { "item": "santa_shorts", "prob": 10 },
      { "item": "flag_pants", "prob": 15 },
      { "item": "trousers_ninja", "prob": 10 },
      { "item": "pants_army", "prob": 10 },
      { "item": "striped_pants", "prob": 15 },
      { "item": "pants_leather", "prob": 15 },
      { "item": "hot_pants_leather", "prob": 15 },
      { "item": "postman_shorts", "prob": 10 }
    ]
  },
  {
    "type": "item_group",
    "id": "costume_skirts",
    "//": "skirts for costumes, cosplay and costume parties",
    "subtype": "distribution",
    "entries": [
      { "item": "cheerleader_skirt", "prob": 15 },
      { "item": "cheerleader_skirt_short", "prob": 15 },
      { "item": "nanoskirt", "prob": 10 },
      { "item": "skirt_leather", "prob": 15 }
    ]
  },
  {
    "type": "item_group",
    "id": "costume_shirts",
    "//": "shirts for costumes, cosplay and costume parties",
    "subtype": "distribution",
    "entries": [
      { "item": "cheerleader_top", "prob": 25 },
      { "item": "cheerleader_top_short", "prob": 35 },
      { "item": "postman_shirt", "prob": 10 },
      { "item": "flag_shirt", "prob": 15 },
      { "item": "dress_shirt", "prob": 10 },
      { "item": "longshirt", "prob": 10 },
      { "item": "striped_shirt", "prob": 15 }
    ]
  },
  {
    "type": "item_group",
    "id": "costume_suits",
    "//": "body suits for costumes, cosplay and costume parties",
    "subtype": "distribution",
    "entries": [
      { "item": "flag_jumpsuit", "prob": 25 },
      { "item": "jumpsuit_skeleton", "prob": 25 },
      { "item": "mummy_jumpsuit", "prob": 25 },
      { "item": "suit", "prob": 10 },
      { "item": "tux", "prob": 10 },
      { "item": "wolfsuit", "prob": 10 },
      { "item": "clown_suit", "prob": 10 },
      { "item": "dragonsuit", "prob": 10 },
      { "item": "felinesuit", "prob": 10 },
      { "item": "bondage_suit", "prob": 15 },
      { "item": "dinosuit", "prob": 10 },
      { "item": "beekeeping_suit", "prob": 5 },
      { "item": "zentai", "prob": 5 }
    ]
  },
  {
    "type": "item_group",
    "id": "costume_undergarments_women",
    "//": "undergarments for costumes, cosplay and costume parties",
    "subtype": "distribution",
    "entries": [
      { "item": "bikini_top", "variant": "flag_bikini_top", "prob": 10 },
      { "item": "bikini_bottom", "variant": "flag_bikini_bottom", "prob": 10 },
      { "item": "flag_swimsuit", "prob": 15 },
      { "item": "wetsuit_spring", "prob": 5 },
      { "item": "corset", "prob": 20 },
      { "item": "corset_waist", "prob": 20 },
      { "item": "leotard", "prob": 10 },
      { "item": "unitard", "prob": 5 },
      { "item": "tights", "prob": 25 },
      { "item": "stockings", "prob": 25 },
      { "item": "garter_belt", "prob": 25 },
      { "item": "bikini_top_fur", "prob": 5 },
      { "item": "bikini_top_leather", "prob": 10 }
    ]
  },
  {
    "type": "item_group",
    "id": "independence_all_clothing",
    "//": "mainly used for places for general clothing (like a dresser or a clothing store warehouse)",
    "subtype": "distribution",
    "entries": [
      { "item": "flag_jumpsuit", "prob": 25 },
      { "item": "flag_shirt", "prob": 25 },
      { "item": "flag_pants", "prob": 25 },
      { "item": "american_flag", "prob": 25 },
      { "group": "costume_independence_undergarments_women", "prob": 25 }
    ]
  },
  {
    "type": "item_group",
    "id": "costume_independence_undergarments_women",
    "//": "women undergarments for independence day",
    "subtype": "distribution",
    "entries": [
      { "item": "bikini_top", "variant": "flag_bikini_top", "prob": 40 },
      { "item": "bikini_bottom", "variant": "flag_bikini_bottom", "prob": 40 },
      { "item": "flag_swimsuit", "prob": 10 }
    ]
  },
  {
    "type": "item_group",
    "id": "costume_cheerleader_set_any",
    "//": "clothing sets for any cheerleader costume/outfit",
    "subtype": "distribution",
    "entries": [
      { "group": "costume_cheerleader_set", "prob": 50 },
      { "group": "costume_cheerleader_short_set", "prob": 25 },
      { "item": "cheerleader_dress", "prob": 25 }
    ]
  },
  {
    "type": "item_group",
    "id": "costume_cheerleader_set",
    "//": "clothing set for a normal cheerleader outfit",
    "subtype": "collection",
    "entries": [ { "item": "cheerleader_top", "prob": 100 }, { "item": "cheerleader_skirt", "prob": 100 } ]
  },
  {
    "type": "item_group",
    "id": "costume_cheerleader_short_set",
    "//": "clothing set for a sexy cheerleader costume",
    "subtype": "collection",
    "entries": [ { "item": "cheerleader_top_short", "prob": 100 }, { "item": "cheerleader_skirt_short", "prob": 100 } ]
  },
  {
    "id": "costume_weapons",
    "type": "item_group",
    "items": [
      [ "cutlass", 1 ],
      [ "broadsword", 1 ],
      [ "nodachi", 1 ],
      [ "zweihander", 1 ],
      [ "longsword", 1 ],
      [ "katana", 1 ],
      [ "kris", 1 ],
      [ "rapier", 1 ],
      [ "cavalry_sabre", 1 ],
      [ "glaive", 1 ],
      [ "naginata", 1 ],
      [ "naginata_fake", 5 ],
      [ "naginata_inferior", 3 ],
      [ "estoc", 2 ],
      [ "estoc_inferior", 4 ],
      [ "estoc_fake", 6 ],
      [ "qiang", 3 ],
      [ "halberd", 2 ],
      [ "halberd_fake", 7 ],
      [ "katana_fake", 4 ],
      [ "katana_inferior", 8 ],
      [ "zweihander_fake", 4 ],
      [ "zweihander_inferior", 8 ],
      [ "cutlass_fake", 4 ],
      [ "cutlass_inferior", 8 ],
      [ "jian", 2 ],
      [ "jian_fake", 4 ],
      [ "jian_inferior", 8 ],
      [ "scimitar", 4 ],
      [ "scimitar_fake", 8 ],
      [ "arming_sword", 4 ],
      [ "arming_sword_fake", 8 ],
      [ "broadsword_fake", 4 ],
      [ "broadsword_inferior", 8 ],
      [ "longsword_fake", 4 ],
      [ "longsword_inferior", 8 ],
      [ "rapier_fake", 4 ],
      [ "cavalry_sabre_fake", 4 ],
      [ "wakizashi_fake", 4 ],
      [ "wakizashi_inferior", 8 ],
      [ "kris_fake", 8 ]
    ]
  }
]<|MERGE_RESOLUTION|>--- conflicted
+++ resolved
@@ -60,15 +60,12 @@
       { "item": "apron_cotton", "variant": "maid_apron", "prob": 20 },
       { "item": "apron_cotton", "variant": "gothic_apron", "prob": 15 },
       { "item": "clown_nose", "prob": 20 },
-<<<<<<< HEAD
       { "item": "leg_sheath6", "prob": 20 },
       { "item": "throwing_knife", "charges-min": 1, "charges-max": 6, "container-item": "leg_sheath6", "prob": 1 },
       { "item": "knife_combat", "container-item": "gartersheath1", "prob": 1 },
       { "item": "gartersheath1", "prob": 25 },
       { "item": "gartersheath2", "prob": 10 },
-=======
       { "item": "eyepatch_leather", "prob": 20 },
->>>>>>> c5953aca
       { "item": "suitcase_m", "prob": 4 },
       { "item": "hakama", "prob": 1 }
     ]
