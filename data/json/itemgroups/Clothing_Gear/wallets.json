--- conflicted
+++ resolved
@@ -40,7 +40,6 @@
     "type": "item_group",
     "subtype": "collection",
     "items": [
-<<<<<<< HEAD
       { "item": "cash_card", "charges-min": 0, "charges-max": 10000 },
       { "item": "money_one", "prob": 80, "count": [ 1, 9 ] },
       { "item": "money_two", "prob": 1 },
@@ -52,17 +51,8 @@
       { "item": "coin_quarter", "prob": 10, "count": [ 1, 3 ] },
       { "item": "coin_nickel", "prob": 10, "count": [ 1, 3 ] },
       { "group": "discount_cards", "prob": 10 },
-      [ "condom", 1 ],
+      { "item": "condom", "prob": 10 },,
       [ "scorecard", 40 ]
-=======
-      { "item": "cash_card", "prob": 100, "charges-min": 0, "charges-max": 50000 },
-      { "item": "money_ten", "prob": 100, "count": [ 5, 10 ] },
-      { "item": "coin_quarter", "prob": 10, "count": [ 1, 2 ] },
-      { "item": "coin_nickel", "prob": 10, "count": [ 1, 2 ] },
-      { "group": "discount_cards", "prob": 40, "count": [ 1, 3 ] },
-      { "item": "condom", "prob": 10 },
-      [ "scorecard", 20 ]
->>>>>>> d80906bd
     ]
   },
   {
@@ -82,11 +72,7 @@
       { "item": "coin_quarter", "prob": 10, "count": [ 1, 3 ] },
       { "item": "coin_nickel", "prob": 10, "count": [ 1, 3 ] },
       { "group": "discount_cards", "prob": 40, "count": [ 1, 3 ] },
-<<<<<<< HEAD
-      [ "condom", 1 ],
-=======
       { "item": "condom", "prob": 10 },
->>>>>>> d80906bd
       [ "scorecard", 20 ]
     ]
   },
@@ -96,7 +82,6 @@
     "type": "item_group",
     "subtype": "collection",
     "items": [
-<<<<<<< HEAD
       { "item": "cash_card", "charges-min": 10000, "charges-max": 50000 },
       { "item": "money_one", "prob": 70, "count": [ 1, 9 ] },
       { "item": "money_two", "prob": 1 },
@@ -108,17 +93,8 @@
       { "item": "coin_quarter", "prob": 10, "count": [ 1, 3 ] },
       { "item": "coin_nickel", "prob": 10, "count": [ 1, 3 ] },
       { "group": "discount_cards", "prob": 60, "count": [ 2, 5 ] },
-      [ "condom", 1 ],
+      { "item": "condom", "prob": 10 },
       [ "scorecard", 5 ]
-=======
-      { "item": "cash_card", "prob": 100, "charges-min": 0, "charges-max": 50000 },
-      { "item": "money_ten", "prob": 100, "count": [ 5, 10 ] },
-      { "item": "coin_quarter", "prob": 10, "count": [ 1, 2 ] },
-      { "item": "coin_nickel", "prob": 10, "count": [ 1, 2 ] },
-      { "group": "discount_cards", "prob": 40, "count": [ 1, 3 ] },
-      { "item": "condom", "prob": 10 },
-      [ "scorecard", 20 ]
->>>>>>> d80906bd
     ]
   },
   {
@@ -148,185 +124,62 @@
     "subtype": "collection",
     "id": "wallet_duct_tape_full",
     "container-item": "wallet_duct_tape",
-<<<<<<< HEAD
     "items": [ { "group": "wallet_contents_light" } ]
-=======
-    "items": [
-      { "item": "cash_card", "prob": 50, "charges-min": 0, "charges-max": 500 },
-      { "item": "money_one", "prob": 100, "count": [ 5, 10 ] },
-      { "item": "coin_quarter", "prob": 50, "count": [ 2, 5 ] },
-      { "item": "coin_nickel", "prob": 0, "count": [ 1, 6 ] },
-      { "group": "discount_cards", "prob": 10 },
-      { "item": "condom", "prob": 10 },
-      [ "scorecard", 40 ]
-    ]
->>>>>>> d80906bd
   },
   {
     "id": "wallet_stylish_full",
     "type": "item_group",
     "subtype": "collection",
     "container-item": "wallet_stylish",
-<<<<<<< HEAD
     "items": [ { "group": "wallet_contents_full" } ]
-=======
-    "items": [
-      { "item": "cash_card", "prob": 100, "charges-min": 10000, "charges-max": 50000 },
-      { "item": "money_one", "prob": 100, "count": [ 10, 20 ] },
-      { "item": "money_ten", "prob": 100, "count": [ 5, 10 ] },
-      { "item": "money_twenty", "prob": 100, "count": [ 5, 10 ] },
-      { "group": "discount_cards", "prob": 60, "count": [ 2, 5 ] },
-      { "item": "condom", "prob": 10 },
-      [ "scorecard", 5 ]
-    ]
->>>>>>> d80906bd
   },
   {
     "type": "item_group",
     "subtype": "collection",
     "id": "wallet_military_leather_full",
     "container-item": "wallet_leather",
-<<<<<<< HEAD
     "items": [ { "group": "wallet_contents_medium" } ]
-=======
-    "items": [
-      { "item": "cash_card", "prob": 100, "charges-min": 0, "charges-max": 50000 },
-      { "item": "id_military", "prob": 100 },
-      { "item": "money_ten", "prob": 100, "count": [ 5, 10 ] },
-      { "item": "coin_quarter", "prob": 10, "count": [ 1, 2 ] },
-      { "item": "coin_nickel", "prob": 10, "count": [ 1, 2 ] },
-      { "group": "discount_cards", "prob": 40, "count": [ 1, 3 ] },
-      { "item": "condom", "prob": 10 },
-      [ "scorecard", 20 ]
-    ]
->>>>>>> d80906bd
   },
   {
     "type": "item_group",
     "subtype": "collection",
     "id": "wallet_military_full",
     "container-item": "wallet",
-<<<<<<< HEAD
     "items": [ { "group": "wallet_contents_medium" } ]
-=======
-    "items": [
-      { "item": "cash_card", "prob": 100, "charges-min": 0, "charges-max": 50000 },
-      { "item": "id_military", "prob": 100 },
-      { "item": "money_ten", "prob": 100, "count": [ 5, 10 ] },
-      { "item": "coin_quarter", "prob": 10, "count": [ 1, 2 ] },
-      { "item": "coin_nickel", "prob": 10, "count": [ 1, 2 ] },
-      { "group": "discount_cards", "prob": 40, "count": [ 1, 3 ] },
-      { "item": "condom", "prob": 10 },
-      [ "scorecard", 20 ]
-    ]
->>>>>>> d80906bd
   },
   {
     "type": "item_group",
     "subtype": "collection",
     "id": "wallet_science_leather_full",
     "container-item": "wallet_leather",
-<<<<<<< HEAD
     "items": [ { "group": "wallet_contents_medium" }, { "item": "id_science", "prob": 100 }, { "item": "labmap", "prob": 20 } ]
-=======
-    "items": [
-      { "item": "cash_card", "prob": 100, "charges-min": 0, "charges-max": 50000 },
-      { "item": "id_science", "prob": 100 },
-      { "item": "money_ten", "prob": 100, "count": [ 5, 10 ] },
-      { "item": "coin_quarter", "prob": 10, "count": [ 1, 2 ] },
-      { "item": "coin_nickel", "prob": 10, "count": [ 1, 2 ] },
-      { "group": "discount_cards", "prob": 40, "count": [ 1, 3 ] },
-      { "item": "condom", "prob": 10 },
-      { "item": "labmap", "prob": 20 },
-      [ "scorecard", 20 ]
-    ]
->>>>>>> d80906bd
   },
   {
     "type": "item_group",
     "subtype": "collection",
     "id": "wallet_science_full",
     "container-item": "wallet",
-<<<<<<< HEAD
     "items": [ { "group": "wallet_contents_medium" }, { "item": "id_science", "prob": 100 }, { "item": "labmap", "prob": 20 } ]
-=======
-    "items": [
-      { "item": "cash_card", "prob": 100, "charges-min": 0, "charges-max": 50000 },
-      { "item": "id_science", "prob": 100 },
-      { "item": "money_ten", "prob": 100, "count": [ 5, 10 ] },
-      { "item": "coin_quarter", "prob": 10, "count": [ 1, 2 ] },
-      { "item": "coin_nickel", "prob": 10, "count": [ 1, 2 ] },
-      { "group": "discount_cards", "prob": 40, "count": [ 1, 3 ] },
-      { "item": "condom", "prob": 10 },
-      { "item": "labmap", "prob": 20 },
-      [ "scorecard", 20 ]
-    ]
->>>>>>> d80906bd
   },
   {
     "type": "item_group",
     "subtype": "collection",
     "id": "wallet_science_stylish_full",
     "container-item": "wallet_stylish",
-<<<<<<< HEAD
     "items": [ { "group": "wallet_contents_full" }, { "item": "id_science", "prob": 100 }, { "item": "labmap", "prob": 20 } ]
-=======
-    "items": [
-      { "item": "id_science", "prob": 100 },
-      { "item": "cash_card", "prob": 100, "charges-min": 10000, "charges-max": 50000 },
-      { "item": "money_one", "prob": 100, "count": [ 10, 20 ] },
-      { "item": "money_ten", "prob": 100, "count": [ 5, 10 ] },
-      { "item": "money_twenty", "prob": 100, "count": [ 5, 10 ] },
-      { "group": "discount_cards", "prob": 60, "count": [ 2, 5 ] },
-      { "item": "condom", "prob": 10 },
-      { "item": "labmap", "prob": 20 },
-      [ "scorecard", 5 ]
-    ]
->>>>>>> d80906bd
   },
   {
     "type": "item_group",
     "subtype": "collection",
     "id": "wallet_industrial_leather_full",
     "container-item": "wallet_leather",
-<<<<<<< HEAD
     "items": [ { "group": "wallet_contents_medium" }, { "item": "id_industrial", "prob": 100 } ]
-=======
-    "items": [
-      { "item": "cash_card", "prob": 100, "charges-min": 0, "charges-max": 50000 },
-      { "item": "id_industrial", "prob": 100 },
-      { "item": "money_ten", "prob": 100, "count": [ 5, 10 ] },
-      { "item": "coin_quarter", "prob": 10, "count": [ 1, 2 ] },
-      { "item": "coin_nickel", "prob": 10, "count": [ 1, 2 ] },
-      { "group": "discount_cards", "prob": 40, "count": [ 1, 3 ] },
-      { "item": "condom", "prob": 10 },
-      [ "scorecard", 20 ]
-    ]
->>>>>>> d80906bd
   },
   {
     "type": "item_group",
     "subtype": "collection",
     "id": "wallet_industrial_full",
     "container-item": "wallet",
-<<<<<<< HEAD
     "items": [ { "group": "wallet_contents_medium" }, { "item": "id_industrial", "prob": 100 } ]
-=======
-    "items": [
-      { "item": "cash_card", "prob": 100, "charges-min": 0, "charges-max": 50000 },
-      { "item": "id_industrial", "prob": 100 },
-      { "item": "money_ten", "prob": 100, "count": [ 5, 10 ] },
-      { "item": "coin_quarter", "prob": 10, "count": [ 1, 2 ] },
-      { "item": "coin_nickel", "prob": 10, "count": [ 1, 2 ] },
-      { "group": "discount_cards", "prob": 40, "count": [ 1, 3 ] },
-      { "item": "condom", "prob": 10 },
-      [ "scorecard", 20 ]
-    ]
-  },
-  {
-    "type": "item_group",
-    "id": "discount_cards",
-    "items": [ [ "fp_loyalty_card", 40 ], [ "gasdiscount_silver", 20 ], [ "gasdiscount_gold", 10 ], [ "gasdiscount_platinum", 5 ] ]
->>>>>>> d80906bd
   }
 ]