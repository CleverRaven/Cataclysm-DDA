--- conflicted
+++ resolved
@@ -143,16 +143,10 @@
     "on_overflow": "discard",
     "items": [
       { "item": "cash_card", "prob": 100, "charges-min": 0, "charges-max": 50000 },
+      { "group": "banknotes", "prob": 80, "count": [ 1, 20 ] },
+      { "group": "coins", "prob": 80, "count": [ 1, 10 ] },
       { "item": "id_science", "prob": 100 },
-<<<<<<< HEAD
-      { "group": "banknotes", "prob": 80, "count": [ 1, 20 ] },
-      { "group": "coins", "prob": 80, "count": [ 1, 10 ] },
-=======
       { "item": "id_science_visitor_1", "prob": 100 },
-      { "item": "money_ten", "prob": 30, "count": [ 5, 10 ] },
-      { "item": "coin_quarter", "prob": 10, "count": [ 1, 2 ] },
-      { "item": "coin_nickel", "prob": 10, "count": [ 1, 2 ] },
->>>>>>> 20118399
       { "group": "discount_cards", "prob": 40, "count": [ 1, 3 ] },
       { "item": "condom", "prob": 10 },
       { "item": "labmap", "prob": 30 },
@@ -169,15 +163,9 @@
     "items": [
       { "item": "cash_card", "prob": 100, "charges-min": 0, "charges-max": 50000 },
       { "item": "id_science", "prob": 100 },
-<<<<<<< HEAD
-      { "group": "banknotes", "prob": 80, "count": [ 1, 20 ] },
-      { "group": "coins", "prob": 80, "count": [ 1, 10 ] },
-=======
       { "item": "id_science_visitor_1", "prob": 100 },
-      { "item": "money_ten", "prob": 100, "count": [ 5, 10 ] },
-      { "item": "coin_quarter", "prob": 10, "count": [ 1, 2 ] },
-      { "item": "coin_nickel", "prob": 10, "count": [ 1, 2 ] },
->>>>>>> 20118399
+      { "group": "banknotes", "prob": 80, "count": [ 1, 20 ] },
+      { "group": "coins", "prob": 80, "count": [ 1, 10 ] },
       { "group": "discount_cards", "prob": 40, "count": [ 1, 3 ] },
       { "item": "condom", "prob": 10 },
       { "item": "labmap", "prob": 20 },
