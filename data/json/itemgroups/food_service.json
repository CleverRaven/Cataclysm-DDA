--- conflicted
+++ resolved
@@ -1047,10 +1047,6 @@
       [ "soysauce", 25 ],
       [ "hot_sauce", 25 ],
       { "group": "vegetable_oil_bottle", "prob": 50 },
-<<<<<<< HEAD
-=======
-      { "group": "animal_oil_bottle", "prob": 50 },
->>>>>>> 4fbcae48
       [ "cookbook", 8 ],
       [ "cookbook_italian", 9 ],
       { "prob": 3, "item": "cornmeal", "count": [ 10, -1 ] },
@@ -1090,10 +1086,6 @@
       [ "soysauce", 25 ],
       [ "hot_sauce", 25 ],
       { "group": "vegetable_oil_bottle", "prob": 40 },
-<<<<<<< HEAD
-=======
-      { "group": "animal_oil_bottle", "prob": 40 },
->>>>>>> 4fbcae48
       [ "cookbook", 8 ],
       [ "cookbook_daintydishes", 9 ],
       { "prob": 3, "item": "cornmeal", "count": [ 10, -1 ] },
@@ -2819,20 +2811,6 @@
   },
   {
     "type": "item_group",
-<<<<<<< HEAD
-=======
-    "id": "animal_oil_bottle",
-    "subtype": "distribution",
-    "items": [
-      { "item": "cooking_oil2", "container-item": "bottle_plastic", "charges": [ 0, 20 ] },
-      { "item": "cooking_oil2", "container-item": "bottle_folding", "charges": [ 0, 20 ] },
-      { "item": "cooking_oil2", "container-item": "bottle_twoliter", "charges": [ 0, 80 ] },
-      { "item": "cooking_oil2", "container-item": "jug_plastic", "charges": [ 0, 150 ] }
-    ]
-  },
-  {
-    "type": "item_group",
->>>>>>> 4fbcae48
     "id": "oil_bottle_empty",
     "subtype": "distribution",
     "items": [ { "item": "bottle_plastic" }, { "item": "bottle_folding" }, { "item": "bottle_twoliter" }, { "item": "jug_plastic" } ]
@@ -2842,14 +2820,5 @@
     "id": "vegetable_oil_bottle_full",
     "subtype": "distribution",
     "items": [ { "item": "cooking_oil", "container-group": "oil_bottle_empty" } ]
-<<<<<<< HEAD
-=======
-  },
-  {
-    "type": "item_group",
-    "id": "animal_oil_bottle_full",
-    "subtype": "distribution",
-    "items": [ { "item": "cooking_oil", "container-group": "oil_bottle_empty" } ]
->>>>>>> 4fbcae48
   }
 ]