--- conflicted
+++ resolved
@@ -137,20 +137,14 @@
       { "item": "knee_pads", "prob": 85 },
       { "distribution": [ { "item": "socks", "prob": 10 }, { "item": "socks_wool", "prob": 90 } ] },
       { "item": "boots_combat" },
-<<<<<<< HEAD
       {
         "collection": [ { "distribution": [ { "item": "balclava", "prob": 90 }, { "item": "balaclava_cut_resistant", "prob": 10 } ] } ],
         "prob": 25
       },
-      { "collection": [ { "item": "helmet_army" }, { "item": "helmet_liner" } ], "prob": 20 },
-      { "collection": [ { "item": "gloves_liner" }, { "item": "winter_gloves_army" } ], "prob": 40 },
-      { "item": "elbow_pads", "prob": 10 },
-=======
       { "collection": [ { "item": "helmet_army" }, { "item": "helmet_liner" } ], "prob": 80 },
       { "collection": [ { "item": "gloves_liner", "prob": 60 }, { "item": "winter_gloves_army" } ], "prob": 80 },
       { "item": "ballistic_vest_esapi", "prob": 90 },
       { "item": "molle_pack", "prob": 85 },
->>>>>>> b8625b0f
       { "group": "clothing_tactical_leg", "prob": 15 },
       {
         "distribution": [
