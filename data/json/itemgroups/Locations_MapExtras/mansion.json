[
  {
    "id": "corpse_mansion",
    "type": "item_group",
    "subtype": "distribution",
    "groups": [ [ "cm_maid", 30 ], [ "cm_butler", 30 ], [ "cm_fancy", 23 ], [ "everyday_corpse", 17 ] ]
  },
  {
    "id": "cm_maid",
    "type": "item_group",
    "subtype": "collection",
    "entries": [
      { "group": "cleaning", "prob": 40 },
      { "group": "female_underwear", "prob": 90, "damage": [ 0, 4 ] },
      { "group": "shoes_maid", "prob": 30, "damage": [ 0, 4 ] },
      { "item": "maid_hat", "prob": 50, "damage": [ 0, 4 ] },
      { "group": "mansion_maid_dress", "prob": 100, "damage": [ 0, 4 ] },
      { "group": "corpse_female" }
    ]
  },
  {
    "id": "cm_butler",
    "type": "item_group",
    "subtype": "collection",
    "entries": [
      { "group": "gear_butler", "prob": 40 },
      { "item": "socks", "prob": 30, "damage": [ 0, 4 ] },
      { "group": "male_underwear", "prob": 90, "damage": [ 0, 4 ] },
      { "item": "dress_shoes", "prob": 30, "damage": [ 0, 4 ] },
      { "item": "dress_shirt", "prob": 50, "damage": [ 0, 4 ] },
      { "item": "suit", "prob": 100, "damage": [ 0, 4 ] },
      { "item": "glasses_monocle", "prob": 40, "damage": [ 0, 4 ] },
      { "item": "pocketwatch", "prob": 35, "damage": [ 0, 4 ] },
      { "group": "corpse_male" }
    ]
  },
  {
    "id": "cm_fancy",
    "type": "item_group",
    "subtype": "collection",
    "entries": [
      { "group": "jewelry_front", "prob": 40 },
      { "group": "mansion_guns", "prob": 40 },
      { "group": "shoestore_shoes", "prob": 30, "damage": [ 0, 4 ] },
      { "group": "suits", "prob": 90, "damage": [ 0, 4 ] },
      {
        "distribution": [
          { "collection": [ { "group": "male_underwear", "prob": 90, "damage": [ 0, 4 ] }, { "group": "corpse_male" } ] },
          {
            "collection": [ { "group": "female_underwear", "prob": 90, "damage": [ 0, 4 ] }, { "group": "corpse_female" } ]
          }
        ]
      }
    ]
  },
  {
    "id": "grave_contents",
    "type": "item_group",
    "subtype": "distribution",
    "entries": [ { "group": "everyday_corpse", "prob": 85 }, { "group": "grave_cremains", "prob": 15 } ]
  },
  {
    "id": "tool_common_stack",
    "type": "item_group",
    "subtype": "collection",
    "groups": [ [ "tools_common", 15 ], [ "tools_common", 5 ], [ "tools_lighting", 5 ], [ "tools_entry", 2 ] ]
  },
  {
    "id": "mansion_safe",
    "type": "item_group",
    "subtype": "collection",
    "items": [
      [ "diamond", 20 ],
      { "item": "money_bundle_twenty", "prob": 50, "count": [ 1, 5 ] },
      { "item": "money_bundle_fifty", "prob": 50, "count": [ 1, 5 ] },
      { "item": "money_bundle_hundred", "prob": 20, "count": [ 1, 2 ] },
      { "group": "stash_drugs", "prob": 5 },
      [ "file", 70 ],
      { "group": "jewelry_front", "prob": 40 },
      { "group": "costume_jewelry_vampire", "prob": 5 },
      { "group": "costume_jewelry_dark", "prob": 5 },
      { "group": "mansion_exotic_weapons", "prob": 5 },
      { "group": "mansion_guns", "prob": 95 },
      { "group": "mansion_guns", "prob": 80 }
    ]
  },
  {
    "id": "mansion_safe_nogun",
    "type": "item_group",
    "subtype": "collection",
    "items": [
      [ "diamond", 20 ],
      { "item": "money_bundle_twenty", "prob": 50, "count": [ 1, 5 ] },
      { "item": "money_bundle_fifty", "prob": 50, "count": [ 1, 5 ] },
      { "item": "money_bundle_hundred", "prob": 20, "count": [ 1, 2 ] },
      { "group": "stash_drugs", "prob": 5 },
      [ "file", 70 ],
      { "group": "jewelry_front", "prob": 40 },
      { "group": "costume_jewelry_vampire", "prob": 5 },
      { "group": "costume_jewelry_dark", "prob": 5 }
    ]
  },
  {
    "id": "mansion_gunsafe",
    "type": "item_group",
    "subtype": "collection",
    "items": [
      { "item": "money_strap_twenty", "prob": 20, "count": [ 1, 5 ] },
      { "group": "mansion_ammo", "prob": 60 },
      { "group": "mansion_guns", "prob": 40 },
      { "group": "mansion_guns", "prob": 80 },
      { "group": "mansion_guns", "prob": 95 }
    ]
  },
  {
    "id": "mansion_exotic_weapons",
    "type": "item_group",
    "subtype": "distribution",
    "items": [
      { "group": "rapiers", "prob": 50 },
      { "group": "estocs", "prob": 50 },
      { "group": "cavalry_sabres", "prob": 25 },
      { "group": "longswords", "prob": 25 },
      { "group": "arming_swords", "prob": 25 },
      { "group": "broadswords", "prob": 25 },
      { "group": "katanas", "prob": 50 }
    ]
  },
  {
    "id": "crate_stack",
    "type": "item_group",
    "subtype": "distribution",
    "items": [
      [ "null", 100 ],
      { "group": "crate_clothes", "prob": 30 },
      { "group": "crate_linens", "prob": 25 },
      { "group": "crate_kitchen", "prob": 20 },
      { "group": "crate_winter", "prob": 20 },
      { "group": "crate_toys", "prob": 10 },
      { "group": "crate_wine", "prob": 5 },
      { "group": "crate_sports", "prob": 5 },
      { "group": "crate_parts", "prob": 4 },
      { "group": "crate_creepy", "prob": 1 }
    ]
  },
  {
    "id": "crate_clothes",
    "type": "item_group",
    "subtype": "collection",
    "groups": [ [ "underwear", 40 ], [ "pants", 70 ], [ "shirts", 90 ], [ "shoestore_shoes", 10 ] ]
  },
  {
    "id": "crate_winter",
    "type": "item_group",
    "subtype": "collection",
    "groups": [ [ "winter", 90 ], [ "winter", 70 ], [ "winter", 40 ], [ "winter", 10 ] ]
  },
  {
    "id": "crate_linens",
    "type": "item_group",
    "subtype": "collection",
    "groups": [ [ "bed", 90 ], [ "bed", 40 ], [ "bed", 10 ], [ "bath_linens", 70 ] ]
  },
  {
    "id": "crate_kitchen",
    "type": "item_group",
    "subtype": "collection",
    "groups": [ [ "kitchen_nonfood", 10 ], [ "kitchen_nonfood", 70 ], [ "SUS_oven", 90 ], [ "SUS_oven", 40 ] ]
  },
  {
    "id": "crate_toys",
    "type": "item_group",
    "subtype": "collection",
    "groups": [ [ "toy_box", 90 ], [ "toy_box", 70 ], [ "toy_box", 40 ], [ "toy_box", 10 ] ]
  },
  {
    "id": "crate_sports",
    "type": "item_group",
    "subtype": "collection",
    "groups": [ [ "sports_bulk", 90 ], [ "sports_bulk", 70 ], [ "sports_bulk", 40 ], [ "sports_bulk", 10 ] ]
  },
  {
    "id": "crate_parts",
    "type": "item_group",
    "subtype": "collection",
    "groups": [
      [ "hardware_bulk", 40 ],
      [ "supplies_electronics", 90 ],
      [ "supplies_electronics", 10 ],
      [ "supplies_spares_vehicle", 70 ]
    ]
  },
  {
    "id": "crate_cleaning",
    "type": "item_group",
    "subtype": "collection",
    "groups": [ [ "cleaning_bulk", 90 ], [ "cleaning_bulk", 70 ], [ "cleaning_bulk", 10 ], [ "cleaning", 40 ] ]
  },
  {
    "id": "crate_creepy",
    "type": "item_group",
    "subtype": "collection",
    "groups": [ [ "creepy", 90 ], [ "creepy", 70 ], [ "creepy", 40 ], [ "creepy", 10 ] ]
  },
  {
    "type": "item_group",
    "id": "wine_glasses",
    "subtype": "distribution",
    "items": [ [ "glass", 75 ], [ "tin_cup", 20 ], [ "bottle_glass", 5 ] ]
  },
  {
    "id": "glass_of_wine",
    "type": "item_group",
    "subtype": "distribution",
    "items": [
      { "item": "wine_riesling", "prob": 20, "container-group": "wine_glasses" },
      { "item": "wine_chardonnay", "prob": 30, "container-group": "wine_glasses" },
      { "item": "wine_cabernet", "prob": 30, "container-group": "wine_glasses" },
      { "item": "wine_marsala", "prob": 15, "container-group": "wine_glasses" },
      { "item": "wine_noir", "prob": 20, "container-group": "wine_glasses" },
      { "item": "wine_vermouth", "prob": 25, "container-group": "wine_glasses" },
      { "item": "wine_marsala", "prob": 15, "container-group": "wine_glasses" },
      { "item": "sherry", "prob": 10, "container-group": "wine_glasses" },
      { "item": "madeira", "prob": 10, "container-group": "wine_glasses" },
      { "item": "bristol_sherry", "prob": 10, "container-group": "wine_glasses" },
      { "item": "fruit_wine", "prob": 5, "container-group": "wine_glasses" }
    ]
  },
  {
    "id": "crate_wine",
    "type": "item_group",
    "subtype": "distribution",
    "items": [
      [ "null", 100 ],
      { "item": "glass_shard", "prob": 50, "count": [ 8, 100 ] },
      { "item": "bottle_glass", "prob": 50, "count": [ 1, 6 ] },
      { "item": "wine_cabernet", "prob": 14, "count": [ 1, 12 ] },
      { "item": "wine_riesling", "prob": 12, "count": [ 1, 12 ] },
      { "item": "wine_chardonnay", "prob": 10, "count": [ 1, 12 ] },
      { "item": "wine_marsala", "prob": 8, "count": [ 1, 12 ] },
      { "item": "wine_vermouth", "prob": 13, "count": [ 1, 12 ] },
      { "item": "single_pot_whiskey", "prob": 10, "count": [ 1, 12 ] },
      { "item": "canadian_whiskey", "prob": 10, "count": [ 1, 12 ] },
      { "item": "sherry", "prob": 10, "count": [ 1, 12 ] },
      { "item": "bristol_sherry", "prob": 10, "count": [ 1, 12 ] },
      { "item": "madeira", "prob": 10, "count": [ 1, 12 ] },
      { "item": "wine_noir", "prob": 8, "count": [ 1, 12 ] },
      { "item": "fruit_wine", "prob": 6, "count": [ 1, 12 ] }
    ]
  },
  {
    "id": "keg_wine",
    "type": "item_group",
    "subtype": "distribution",
    "items": [ [ "null", 20 ], { "group": "keg_wine_smashed", "prob": 70 }, { "group": "keg_wine_intact", "prob": 20 } ]
  },
  {
    "id": "keg_wine_smashed",
    "type": "item_group",
    "subtype": "collection",
    "items": [ [ "scrap", 30 ], [ "splinter", 100 ], [ "2x4", 40 ] ]
  },
  {
    "id": "keg_wine_intact",
    "type": "item_group",
    "subtype": "distribution",
    "items": [
      [ "wooden_barrel", 100 ],
      { "item": "wine_cabernet", "prob": 40, "container-item": "wooden_barrel" },
      { "item": "wine_riesling", "prob": 30, "container-item": "wooden_barrel" },
      { "item": "wine_chardonnay", "prob": 20, "container-item": "wooden_barrel" },
      { "item": "wine_marsala", "prob": 15, "container-item": "wooden_barrel" },
      { "item": "wine_noir", "prob": 10, "container-item": "wooden_barrel" },
      { "item": "fruit_wine", "prob": 5, "container-item": "wooden_barrel" }
    ]
  },
  {
    "id": "wetbar_stack",
    "type": "item_group",
    "subtype": "collection",
    "groups": [ [ "glass_set", 30 ], [ "wines_worthy", 20 ], [ "alcohol", 40 ], [ "alcohol", 10 ] ]
  },
  {
    "id": "glass_set",
    "type": "item_group",
    "subtype": "collection",
    "items": [ [ "glass", 100 ], [ "glass", 100 ], [ "glass", 100 ], [ "glass", 50 ] ]
  },
  {
    "id": "dresser_stack",
    "type": "item_group",
    "subtype": "distribution",
    "items": [
      [ "null", 80 ],
      { "group": "dresser_male", "prob": 40 },
      { "group": "dresser_female", "prob": 40 },
      { "group": "dresser_winter", "prob": 20 },
      { "group": "dresser_shoes", "prob": 10 },
      { "group": "dresser_shabby", "prob": 5 },
      { "group": "dresser_fancy", "prob": 5 }
    ]
  },
  {
    "id": "dresser_male",
    "type": "item_group",
    "subtype": "collection",
    "groups": [ [ "male_underwear", 40 ], [ "clothing_male", 70 ], [ "clothing_male", 50 ], [ "clothing_male", 20 ] ]
  },
  {
    "id": "dresser_female",
    "type": "item_group",
    "subtype": "collection",
    "groups": [ [ "female_underwear", 40 ], [ "clothing_female", 70 ], [ "clothing_female", 50 ], [ "clothing_female", 20 ] ]
  },
  {
    "id": "dresser_winter",
    "type": "item_group",
    "subtype": "collection",
    "groups": [ [ "winter", 70 ], [ "winter", 50 ], [ "winter", 40 ], [ "winter", 10 ] ]
  },
  {
    "id": "dresser_shoes",
    "type": "item_group",
    "subtype": "collection",
    "groups": [ [ "shoes", 70 ], [ "shoes", 50 ], [ "shoes", 40 ], [ "shoes", 10 ] ]
  },
  {
    "id": "dresser_shabby",
    "type": "item_group",
    "subtype": "collection",
    "groups": [ [ "harddrugs_residential", 10 ], [ "clothing_shabby", 70 ], [ "clothing_shabby", 50 ], [ "clothing_shabby", 40 ] ]
  },
  {
    "id": "dresser_fancy",
    "type": "item_group",
    "subtype": "collection",
    "groups": [ [ "clothing_fancy", 70 ], [ "clothing_fancy", 50 ], [ "clothing_fancy", 40 ], [ "clothing_fancy", 10 ] ]
  },
  {
    "id": "mansion_bookcase",
    "type": "item_group",
    "subtype": "collection",
    "items": [
      { "group": "novels", "prob": 40 },
      { "group": "mansion_books", "prob": 48 },
      { "group": "memorial_mansion", "prob": 2 },
      { "group": "homebooks", "prob": 30 },
      { "group": "manuals", "prob": 10 },
      { "group": "textbooks", "prob": 5 },
      { "group": "exotic_books", "prob": 5 },
      [ "necronomicon", 1 ]
    ]
  },
  {
    "id": "suit_of_armor",
    "type": "item_group",
    "subtype": "distribution",
    "items": [
      [ "null", 7 ],
      { "group": "soa_decor", "prob": 3 },
      { "group": "soa_plate", "prob": 2 },
      { "group": "soa_mail", "prob": 1 },
      { "group": "soa_samurai", "prob": 1 }
    ]
  },
  {
    "id": "soa_decor",
    "type": "item_group",
    "subtype": "collection",
    "items": [
      { "group": "soa_weapons_decor" },
      {
        "distribution": [ { "item": "armor_junk_plate", "prob": 100 }, { "item": "chainmail_junk_hauberk", "prob": 100 } ]
      },
      { "item": "helmet_plate", "prob": 100 }
    ]
  },
  {
    "id": "soa_weapons_decor",
    "type": "item_group",
    "subtype": "distribution",
    "items": [
      { "group": "soa_fake_weapon_decor", "prob": 3 },
      { "group": "soa_poor_weapon_decor", "prob": 3 },
      { "group": "soa_real_weapon_decor", "prob": 3 }
    ]
  },
  {
    "id": "soa_plate",
    "type": "item_group",
    "subtype": "collection",
    "items": [ { "group": "soa_weapons_plate" }, [ "armor_junk_lightplate", 100 ], [ "helmet_barbute", 100 ] ]
  },
  {
    "id": "soa_weapons_plate",
    "type": "item_group",
    "subtype": "distribution",
    "items": [
      { "group": "soa_fake_weapon_plate", "prob": 3 },
      { "group": "soa_poor_weapon_plate", "prob": 3 },
      { "group": "soa_real_weapon_plate", "prob": 3 }
    ]
  },
  {
    "id": "soa_mail",
    "type": "item_group",
    "subtype": "collection",
    "items": [ { "group": "soa_weapons_mail" }, [ "chainmail_junk_suit", 100 ] ]
  },
  {
    "id": "soa_weapons_mail",
    "type": "item_group",
    "subtype": "distribution",
    "items": [
      { "group": "soa_fake_weapon_mail", "prob": 3 },
      { "group": "soa_poor_weapon_mail", "prob": 3 },
      { "group": "soa_real_weapon_mail", "prob": 3 }
    ]
  },
  {
    "id": "soa_samurai",
    "type": "item_group",
    "subtype": "collection",
    "items": [ { "group": "soa_weapons_samurai" }, [ "scabbard", 50 ], [ "armor_samurai", 100 ], [ "helmet_kabuto", 100 ] ]
  },
  {
    "id": "soa_weapons_samurai",
    "type": "item_group",
    "subtype": "distribution",
    "items": [ { "group": "soa_fake_weapon_samurai", "prob": 3 }, { "group": "soa_poor_weapon_samurai", "prob": 3 } ]
  },
  {
    "id": "broadsword_fake+scabbard",
    "type": "item_group",
    "subtype": "collection",
    "items": [ [ "broadsword_fake", 100 ], [ "scabbard", 100 ] ]
  },
  {
    "id": "broadsword_inferior+scabbard",
    "type": "item_group",
    "subtype": "collection",
    "items": [ [ "broadsword_inferior", 100 ], [ "scabbard", 100 ] ]
  },
  {
    "id": "samurai_sword_set_fake",
    "type": "item_group",
    "subtype": "collection",
    "items": [ [ "katana_fake", 100 ], [ "wakizashi_fake", 34 ], [ "tanto_fake", 12 ] ]
  },
  {
    "id": "samurai_sword_set_inferior",
    "type": "item_group",
    "subtype": "collection",
    "items": [ [ "katana_inferior", 100 ], [ "wakizashi_inferior", 34 ], [ "tanto_inferior", 12 ] ]
  },
  {
    "id": "soa_fake_weapon_decor",
    "type": "item_group",
    "subtype": "distribution",
    "items": [
      [ "pike_fake", 50 ],
      { "group": "broadsword_fake+scabbard", "prob": 17 },
      [ "mace_fake", 6 ],
      [ "morningstar_fake", 5 ],
      [ "shillelagh_fake", 5 ],
      [ "scythe_toy", 1 ]
    ]
  },
  {
    "id": "soa_poor_weapon_decor",
    "type": "item_group",
    "subtype": "distribution",
    "items": [
      [ "pike_inferior", 50 ],
      { "group": "broadsword_inferior+scabbard", "prob": 17 },
      [ "mace_inferior", 6 ],
      [ "morningstar_inferior", 5 ]
    ]
  },
  {
    "id": "soa_real_weapon_decor",
    "type": "item_group",
    "subtype": "distribution",
    "items": [
      [ "pike", 50 ],
      { "group": "broadsword_inferior+scabbard", "prob": 17 },
      [ "mace", 6 ],
      [ "morningstar", 5 ],
      [ "shillelagh", 5 ],
      [ "shillelagh_weighted", 3 ]
    ]
  },
  {
    "id": "soa_fake_weapon_plate",
    "type": "item_group",
    "subtype": "distribution",
    "items": [
      [ "pike_fake", 17 ],
      { "group": "broadsword_fake+scabbard", "prob": 5 },
      [ "mace_fake", 50 ],
      [ "morningstar_fake", 6 ],
      [ "shillelagh_fake", 6 ]
    ]
  },
  {
    "id": "soa_poor_weapon_plate",
    "type": "item_group",
    "subtype": "distribution",
    "items": [
      [ "pike_inferior", 17 ],
      { "group": "broadsword_inferior+scabbard", "prob": 5 },
      [ "mace_inferior", 50 ],
      [ "morningstar_inferior", 6 ]
    ]
  },
  {
    "id": "soa_real_weapon_plate",
    "type": "item_group",
    "subtype": "distribution",
    "items": [ [ "pike", 17 ], { "group": "broadsword_inferior+scabbard", "prob": 5 }, [ "mace", 50 ], [ "morningstar", 6 ] ]
  },
  {
    "id": "soa_fake_weapon_mail",
    "type": "item_group",
    "subtype": "distribution",
    "items": [
      [ "pike_fake", 17 ],
      { "group": "broadsword_fake+scabbard", "prob": 5 },
      [ "mace_fake", 50 ],
      [ "battleaxe_fake", 6 ]
    ]
  },
  {
    "id": "soa_poor_weapon_mail",
    "type": "item_group",
    "subtype": "distribution",
    "items": [
      [ "pike_inferior", 50 ],
      { "group": "broadsword_inferior+scabbard", "prob": 5 },
      [ "mace_inferior", 50 ],
      [ "battleaxe_inferior", 6 ]
    ]
  },
  {
    "id": "soa_real_weapon_mail",
    "type": "item_group",
    "subtype": "distribution",
    "items": [ [ "pike", 50 ], { "group": "broadsword_inferior+scabbard", "prob": 5 }, [ "mace", 50 ], [ "battleaxe", 6 ] ]
  },
  {
    "id": "soa_fake_weapon_samurai",
    "type": "item_group",
    "subtype": "distribution",
    "items": [
      { "group": "samurai_sword_set_fake", "prob": 7 },
      [ "bokken_fake", 6 ],
      [ "nodachi_fake", 5 ],
      [ "naginata_fake", 5 ]
    ]
  },
  {
    "id": "soa_poor_weapon_samurai",
    "type": "item_group",
    "subtype": "distribution",
    "items": [
      { "group": "samurai_sword_set_inferior", "prob": 7 },
      [ "bokken_inferior", 6 ],
      [ "nodachi_inferior", 5 ],
      [ "naginata_inferior", 5 ]
    ]
  },
  {
    "id": "toy_box",
    "type": "item_group",
    "ammo": 75,
    "magazine": 100,
    "subtype": "distribution",
    "items": [
      [ "bat_nerf", 70 ],
      { "item": "marble", "prob": 50, "charges": [ 1, 20 ] },
      [ "talking_doll", 50 ],
      [ "basketball", 30 ],
      [ "fc_hairpin", 30 ],
      { "group": "kids_books", "prob": 170, "count": [ 1, 4 ] },
      { "group": "games", "prob": 170, "count": [ 1, 2 ] },
      [ "backpack_small", 20 ],
      [ "backpack_denim", 5 ],
      [ "pom_poms", 30 ],
      [ "shuttlecock", 5 ],
      [ "baseball", 30 ],
      [ "football", 20 ],
      [ "frisbee", 40 ],
      [ "disc_golf", 20 ],
      [ "shark_plushie", 20 ],
      { "group": "toy_radio_car", "prob": 10 },
      { "group": "toy_makerspace_kit", "prob": 8 },
      { "group": "toy_robot_kit", "prob": 8 },
      { "group": "toy_engine_kit", "prob": 8 },
      { "item": "air_launcher", "prob": 5 },
      [ "orangesoda", 30 ],
      [ "magic_8_ball", 10 ],
      [ "hairpin", 30 ],
      [ "purple_drink", 20 ],
      [ "candy", 20 ],
      [ "slingshot", 10 ],
      [ "rock", 10 ],
      [ "bat", 10 ],
      { "item": "creepy_doll", "prob": 3, "charges": [ 0, 100 ] },
      { "item": "portable_game", "prob": 5, "charges": [ 0, 100 ] },
      [ "whistle", 3 ],
      { "item": "wizard_cane_cheap", "prob": 5, "charges": [ 0, 100 ] },
      { "item": "wizard_cane", "prob": 10, "charges": [ 50, 100 ] },
      [ "sinister_cane", 10 ],
      [ "scythe_toy", 10 ],
      [ "aim_game", 10 ]
    ]
  },
  {
    "id": "bath_linens",
    "type": "item_group",
    "subtype": "distribution",
    "items": [
      [ "sheet", 40 ],
      [ "towel", 30 ],
      [ "cotton_patchwork", 20 ],
      { "item": "bandages", "prob": 5, "count": [ 1, 3 ] },
      { "group": "adhesive_bandages_box_used", "prob": 5 }
    ]
  },
  {
    "id": "creepy",
    "type": "item_group",
    "items": [
      { "item": "candle", "prob": 50, "charges": [ 0, 100 ] },
      [ "rope_6", 50 ],
      { "item": "cotton_patchwork", "prob": 40, "custom-flags": [ "FILTHY" ] },
      [ "spike", 30 ],
      { "item": "blood", "prob": 10, "container-item": "jar_3l_glass_sealed", "sealed": false },
      [ "bone_human", 10 ],
      [ "bowl_skull", 5 ],
      [ "skull_human", 20 ],
      [ "skull_canis", 10 ],
      [ "bondage_mask", 10 ],
      [ "zentai", 5 ],
      [ "bondage_suit", 5 ],
      { "item": "bodysuit_lycra", "variant": "bondage_suit", "prob": 5 },
      [ "vampire_fangs", 5 ],
      [ "cloak_vampire", 5 ],
      [ "cloak_black", 5 ],
      { "group": "esoteric_books", "prob": 40 },
      { "group": "costume_jewelry_dark", "prob": 20 },
      { "group": "costume_jewelry_vampire", "prob": 20 },
      [ "sinister_cane", 5 ],
      [ "wizard_cane", 4 ],
      [ "robe_wizard", 4 ],
      [ "grim_reaper_robe", 4 ],
      [ "scythe_toy", 4 ],
      { "item": "dress_long_sleeves", "variant": "witch_black", "prob": 2 },
      { "item": "gown_sleeves", "variant": "sinister", "prob": 2 },
      [ "sinister_dress", 2 ],
      [ "mask_plague", 2 ],
      [ "trenchcoat_steampunk", 2 ],
      [ "mummy_dress", 2 ],
      [ "mummy_jumpsuit", 2 ]
    ]
  },
  {
    "id": "sex_lair",
    "type": "item_group",
    "items": [
      { "item": "candle", "prob": 50, "charges": [ 0, 100 ] },
      [ "rope_6", 50 ],
      { "item": "vibrator", "prob": 40, "charges": [ 0, 100 ] },
      [ "camisole", 40 ],
      [ "panties", 40 ],
      [ "bra", 40 ],
      [ "hot_pants_leather", 30 ],
      [ "boxer_shorts", 30 ],
      [ "mag_porn", 30 ],
      [ "briefs", 30 ],
      [ "swim_briefs", 10 ],
      [ "speedo", 10 ],
      { "item": "cooking_oil", "prob": 20, "container-item": "bottle_plastic", "sealed": false },
      { "group": "stash_drugs", "prob": 20 },
      { "group": "bikini", "prob": 30 },
      {
        "collection": [ { "item": "bikini_top", "variant": "maid_bikini_top" }, { "item": "bikini_bottom", "variant": "maid_bikini_bottom" } ],
        "prob": 15
      },
      [ "skirt_leather", 20 ],
      [ "honey_bottled", 20 ],
      [ "nanoskirt", 20 ],
      [ "mag_dude", 20 ],
      [ "chaps_leather", 10 ],
      [ "novel_romance", 10 ],
      [ "novel_erotic", 10 ],
      [ "bondage_suit", 10 ],
      [ "bondage_mask", 10 ],
      { "item": "bodysuit_lycra", "variant": "bondage_suit", "prob": 10 },
      [ "bodysuit_lycra", 5 ],
      [ "zentai", 2 ],
      [ "bullwhip", 10 ],
      [ "bullwhip_razor", 10 ],
      [ "leather_cat_ears", 5 ],
      [ "leather_cat_tail", 5 ],
      [ "leather_collar", 5 ],
      [ "rope_30", 5 ],
      { "item": "fog_machine", "prob": 5, "charges": [ 0, 56 ] },
      { "group": "costume_undergarments_women", "prob": 20 },
      { "group": "costume_suits", "prob": 20 },
      { "group": "costume_skirts", "prob": 10 },
      { "group": "costume_pants", "prob": 2 },
      { "group": "costume_masks", "prob": 15 },
      { "group": "costume_jewelry", "prob": 5 },
      { "group": "costume_hats_hoods", "prob": 2 },
      { "group": "costume_gloves", "prob": 2 },
      { "group": "costume_dresses", "prob": 10 },
      { "group": "costume_cloacks", "prob": 1 },
      { "item": "tank_top", "variant": "tank_top_cheerleader", "prob": 10 },
      [ "cheerleader_top_short", 15 ],
      [ "leotard", 5 ],
      [ "cheerleader_skirt", 10 ],
      [ "cheerleader_skirt_short", 15 ],
      [ "santa_dress", 10 ],
      [ "santa_dress_short", 15 ],
      [ "cheerleader_dress", 5 ],
      [ "ninja_dress_sleeveless", 2 ],
      { "item": "dress_short", "variant": "sinister", "prob": 5 },
      { "item": "dress_short_sleeves", "variant": "witch_black", "prob": 5 },
      [ "maid_dress_short", 25 ],
      { "item": "apron_cotton", "variant": "maid_apron", "prob": 25 },
      { "item": "apron_cotton", "variant": "gothic_apron", "prob": 15 },
      { "item": "waist_apron_short", "variant": "maid_apron", "prob": 25 },
      { "item": "waist_apron_short", "variant": "gothic_apron", "prob": 15 },
      [ "apron_leather", 20 ],
      [ "sinister_cane", 1 ]
    ]
  },
  {
    "id": "sports_bulk",
    "type": "item_group",
    "subtype": "distribution",
    "items": [
      [ "bat", 60 ],
      [ "bat_metal", 60 ],
      [ "boxing_gloves", 40 ],
      [ "shuttlecock", 10 ],
      [ "baseball", 60 ],
      [ "pom_poms", 30 ],
      { "item": "tank_top", "variant": "tank_top_cheerleader", "prob": 15 },
      [ "cheerleader_top_short", 15 ],
      [ "cheerleader_skirt", 15 ],
      [ "cheerleader_skirt_short", 15 ],
      [ "football_armor", 30 ],
      [ "helmet_football", 10 ],
      [ "football", 60 ],
      [ "basketball", 50 ],
      [ "beach_volleyball", 40 ],
      [ "indoor_volleyball", 40 ],
      [ "helmet_bike", 15 ],
      { "group": "helmet_bike_modified", "prob": 10 },
      [ "plastic_chin_guard", 10 ],
      [ "shield_visor", 5 ],
      [ "helmet_ball", 25 ],
      [ "headgear", 20 ],
      [ "mask_hockey", 25 ],
      [ "hockey_stick", 45 ],
      [ "throat_guard_nylon", 5 ],
      [ "throat_guard_canvas", 5 ],
      [ "throat_guard_plastic", 2 ],
      [ "throat_guard_cut_resistant", 1 ],
      [ "puck", 30 ],
      [ "golf_club", 80 ],
      [ "roller_blades", 20 ],
      [ "rollerskates", 10 ],
      [ "folded_skateboard_generic", 10 ],
      [ "javelin_bag", 1 ],
      [ "longbow", 5 ],
      [ "compbow", 1 ],
      [ "shortbow", 5 ],
      [ "recurbow", 2 ],
      [ "takedown_recurbow", 1 ],
      [ "quiver_takedown_bow", 1 ],
      [ "reflexbow", 2 ],
      { "group": "archery_loaded_quivers", "prob": 1 },
      [ "nylon_quiver", 2 ],
      [ "quiver", 3 ],
      [ "fencing_jacket", 10 ],
      [ "fencing_mask", 10 ],
      [ "fencing_pants", 10 ],
      [ "lame_foil", 10 ],
      [ "lame_saber", 10 ],
      [ "plastron_cotton", 10 ],
      [ "plastron_plastic", 10 ],
      [ "gauntlet_fencing", 9 ],
      [ "gauntlet_fencing_l", 1 ],
      [ "iceaxe", 4 ],
      [ "aim_game", 5 ]
    ]
  },
  {
    "id": "sauna",
    "type": "item_group",
    "subtype": "distribution",
    "items": [ [ "towel", 90 ], [ "water_mineral", 50 ], [ "house_coat", 50 ], [ "water_clean", 30 ], [ "sports_drink", 15 ] ]
  },
  {
    "id": "kitchen_nonfood",
    "type": "item_group",
    "subtype": "distribution",
    "items": [
      [ "aluminum_foil", 25 ],
      [ "toaster", 20 ],
      [ "microwave", 20 ],
      [ "apron_cotton", 10 ],
      [ "waist_apron_long", 10 ],
      [ "waist_apron_short", 1 ],
      [ "hat_chef", 2 ],
      [ "pastaextruder", 10 ],
      [ "knife_butter", 90 ],
      { "item": "knife_small", "variant": "knife_steak", "prob": 85 },
      [ "fork", 90 ],
      [ "spoon", 90 ],
      [ "glass", 20 ],
      [ "glass_plate", 20 ],
      [ "glass_bowl", 20 ],
      [ "bowl_wood", 5 ],
      [ "ceramic_plate", 10 ],
      [ "ceramic_bowl", 10 ],
      [ "ceramic_cup", 10 ],
      { "group": "tinware", "prob": 10 },
      { "item": "knife_huge", "variant": "knife_butcher", "prob": 10 },
      [ "funnel", 50 ],
      [ "jar_glass_sealed", 50 ],
      [ "jar_3l_glass_sealed", 40 ],
      [ "tongs", 25 ],
      { "item": "coffeemaker", "prob": 10 },
      [ "cookbook_daintydishes", 40 ],
      [ "cookbook_indian", 10 ],
      [ "cookbook_native", 10 ],
      [ "cookbook_foodfashions", 18 ],
      [ "cookbook_mexican", 10 ]
    ]
  },
  {
    "id": "table_wine",
    "type": "item_group",
    "subtype": "distribution",
    "items": [
      [ "glass", 80 ],
      [ "towel", 40 ],
      [ "ceramic_bowl", 30 ],
      [ "bucket", 30 ],
      { "group": "glass_of_wine", "prob": 50 },
      { "group": "wines_worthy", "prob": 20 },
      { "group": "glass_set", "prob": 20 },
      { "group": "tinware", "prob": 20 },
      [ "knife_swissarmy", 10 ],
      [ "funnel", 10 ]
    ]
  },
  {
    "id": "table_sideboard",
    "type": "item_group",
    "subtype": "distribution",
    "items": [
      [ "ceramic_bowl", 30 ],
      { "group": "glass_of_wine", "prob": 50 },
      { "group": "wines_worthy", "prob": 20 },
      { "group": "glass_set", "prob": 20 },
      { "group": "tinware", "prob": 20 },
      [ "candlestick", 30 ],
      [ "spiral_stone", 2 ]
    ]
  },
  {
    "id": "clutter_basement",
    "type": "item_group",
    "subtype": "distribution",
    "items": [
      [ "shot_hull", 40 ],
      [ "sinew", 40 ],
      { "item": "rolling_paper", "prob": 20, "charges": [ 1, 30 ] },
      { "item": "flashlight", "prob": 20, "charges": [ 0, 300 ] },
      [ "9mm_casing", 20 ],
      [ "38_casing", 20 ],
      [ "45_casing", 20 ],
      { "group": "SUS_trash_floor", "prob": 5 },
      { "group": "corpse_mansion", "prob": 5 },
      [ "survnote", 1 ],
      { "item": "inflatable_dragon", "prob": 1, "charges": [ 0, 56 ] },
      { "item": "inflatable_ghost", "prob": 1, "charges": [ 0, 56 ] },
      { "item": "fog_machine", "prob": 1, "charges": [ 0, 56 ] }
    ]
  },
  {
    "id": "clutter_mansion",
    "type": "item_group",
    "subtype": "distribution",
    "items": [
      [ "shot_hull", 40 ],
      [ "sinew", 40 ],
      [ "9mm_casing", 20 ],
      [ "38_casing", 20 ],
      [ "45_casing", 20 ],
      [ "bone_tainted", 5 ],
      { "group": "SUS_trash_floor", "prob": 5 },
      { "group": "corpse_mansion", "prob": 5 },
      { "group": "writing_utensils", "prob": 10 }
    ]
  },
  {
    "id": "clutter_bedroom",
    "type": "item_group",
    "subtype": "distribution",
    "items": [
      [ "socks", 90 ],
      [ "sneakers", 50 ],
      { "group": "ammo_pocket_batteries", "prob": 50 },
      [ "sunglasses", 40 ],
      [ "socks_wool", 40 ],
      [ "towel", 40 ],
      [ "can_drink", 30 ],
      [ "pride_flag", 5 ],
      [ "national_flag", 2 ],
      [ "state_flag", 3 ],
      [ "shark_plushie", 10 ],
      [ "bottle_plastic", 30 ],
      [ "leathersandals", 30 ],
      [ "espadrilles", 15 ],
      [ "leather_belt", 30 ],
      [ "bag_plastic", 30 ],
      [ "shot_hull", 30 ],
      [ "hat_ball", 30 ],
      [ "hat_newsboy", 20 ],
      [ "house_coat", 20 ],
      { "item": "cotton_patchwork", "prob": 20, "custom-flags": [ "FILTHY" ] },
      [ "9mm_casing", 20 ],
      [ "38_casing", 20 ],
      [ "45_casing", 20 ],
      { "item": "inhaler", "prob": 20, "charges": [ 10, 100 ] },
      [ "hairpin", 20 ],
      { "item": "lighter", "prob": 20, "charges": [ 0, 100 ] },
      { "item": "matches", "prob": 20, "charges": [ 1, 20 ] },
      { "item": "ref_matches", "prob": 20, "charges": [ 1, 32 ] },
      [ "jersey", 20 ],
      [ "fanny", 20 ],
      [ "straw_fedora", 10 ],
      [ "barrette", 10 ],
      { "group": "box_of_contact_lens_any", "prob": 10 },
      { "item": "transition_contacts", "prob": 2, "count": 6 },
      [ "fedora", 10 ],
      [ "firecracker", 5 ],
      [ "fc_hairpin", 5 ],
      [ "collarpin", 5 ],
      [ "mocassins", 5 ],
      [ "flask_hip", 5 ],
      [ "snuggie", 5 ],
      [ "tieclip", 5 ],
      { "item": "bb", "prob": 5, "charges": [ 1, 500 ] },
      [ "bone_tainted", 1 ],
      { "group": "corpse_mansion", "prob": 1 }
    ]
  },
  {
    "id": "clutter_bathroom",
    "type": "item_group",
    "subtype": "distribution",
    "items": [
      { "group": "softdrugs", "prob": 90 },
      [ "bathroom_scale", 10 ],
      [ "string_6", 50 ],
      [ "wrapper", 50 ],
      [ "wrapper_foil", 5 ],
      { "item": "paper", "prob": 50, "count": [ 20, 50 ] },
      [ "ceramic_shard", 40 ],
      [ "shot_hull", 40 ],
      [ "sinew", 40 ],
      [ "cotton_patchwork", 40 ],
      [ "bottle_plastic", 30 ],
      { "item": "glass_shard", "prob": 30, "count": [ 1, 8 ] },
      { "item": "cotton_patchwork", "prob": 20, "custom-flags": [ "FILTHY" ] },
      [ "9mm_casing", 20 ],
      [ "38_casing", 20 ],
      [ "45_casing", 20 ],
      [ "bone_tainted", 1 ],
      [ "toothbrush_plain", 10 ],
      { "group": "corpse_mansion", "prob": 1 }
    ]
  },
  {
    "id": "clutter_yard",
    "type": "item_group",
    "subtype": "distribution",
    "items": [
      [ "cig_butt", 50 ],
      [ "string_6", 50 ],
      [ "stick", 50 ],
      [ "rock", 50 ],
      [ "rock_flaking", 5 ],
      [ "flint", 1 ],
      [ "rock_large", 5 ],
      [ "plastic_shopping_bag", 40 ],
      [ "sinew", 40 ],
      [ "cotton_patchwork", 40 ],
      [ "cup_plastic", 30 ],
      [ "can_drink", 30 ],
      [ "bottle_plastic", 30 ],
      [ "bag_plastic", 30 ],
      [ "sharp_rock", 30 ],
      [ "box_cigarette", 20 ],
      { "item": "cotton_patchwork", "prob": 20, "custom-flags": [ "FILTHY" ] },
      [ "9mm_casing", 20 ],
      [ "shot_hull", 20 ],
      [ "38_casing", 20 ],
      [ "45_casing", 20 ],
      [ "pride_flag", 3 ],
      [ "wrapper", 20 ],
      [ "wrapper_foil", 2 ],
      [ "bottle_glass", 10 ],
      [ "flyer", 10 ],
      [ "bone_tainted", 5 ],
      { "group": "corpse_mansion", "prob": 5 }
    ]
  },
  {
    "id": "clutter_gym",
    "type": "item_group",
    "subtype": "distribution",
    "items": [
      [ "water_clean", 20 ],
      [ "lemonade", 12 ],
      [ "sports_drink", 20 ],
      [ "V8", 12 ],
      [ "tank_top", 5 ],
      [ "towel", 20 ],
      [ "protein_shake", 8 ],
      { "prob": 3, "group": "coke_bag_zipper_1_8" },
      { "item": "bandages", "prob": 5, "count": [ 1, 3 ] },
      { "group": "adhesive_bandages_box_used", "prob": 5 },
      { "item": "liq_bandage_spray", "prob": 1, "charges": [ 1, -1 ] },
      [ "heatpack", 10 ],
      [ "gum", 12 ],
      [ "yoghurt", 12 ],
      { "prob": 10, "group": "vitamins_bottle_plastic_pill_supplement_1_20" },
      { "prob": 15, "group": "bottle_otc_painkiller_1_20" },
      { "group": "corpse_mansion", "prob": 1 },
      [ "fitness_band", 3 ]
    ]
  },
  {
    "id": "clutter_ballroom",
    "type": "item_group",
    "subtype": "distribution",
    "items": [
      [ "ceramic_shard", 40 ],
      [ "shot_hull", 40 ],
      [ "sinew", 40 ],
      { "item": "glass_shard", "prob": 30, "count": [ 1, 8 ] },
      [ "wrapper", 30 ],
      [ "wrapper_foil", 3 ],
      [ "dance_shoes", 20 ],
      [ "dress_shoes", 20 ],
      { "item": "cotton_patchwork", "prob": 20, "custom-flags": [ "FILTHY" ] },
      [ "9mm_casing", 20 ],
      [ "38_casing", 20 ],
      [ "45_casing", 20 ],
      [ "tieclip", 20 ],
      [ "splinter", 20 ],
      [ "pride_flag", 1 ],
      [ "state_flag", 3 ],
      [ "purse", 20 ],
      [ "heels", 20 ],
      [ "cotton_patchwork", 20 ],
      { "group": "tinware", "prob": 20 },
      { "item": "mask_skull", "variant": "guy_fawkes", "prob": 10 },
      [ "gold_ear", 10 ],
      [ "bone_tainted", 5 ],
      [ "silver_ear", 5 ],
      [ "bead_ear", 5 ],
      [ "platinum_ear", 1 ],
      { "group": "corpse_mansion", "prob": 5 },
      { "group": "neckties", "prob": 1 }
    ]
  },
  {
    "id": "table_ballroom",
    "type": "item_group",
    "subtype": "distribution",
    "items": [
      { "group": "glass_of_wine", "prob": 75 },
      [ "bottle_glass", 50 ],
      [ "glass", 50 ],
      [ "sandwich_cucumber", 40 ],
      { "item": "coffee", "prob": 30, "container-item": "ceramic_cup" },
      { "group": "tinware", "prob": 20 },
      [ "cake2", 20 ],
      { "group": "wines_worthy", "prob": 10 },
      [ "jihelucake", 10 ],
      [ "purse", 5 ]
    ]
  },
  {
    "id": "locker_gym",
    "type": "item_group",
    "subtype": "distribution",
    "items": [
      [ "water_clean", 12 ],
      [ "sports_drink", 12 ],
      [ "tank_top", 30 ],
      [ "towel", 40 ],
      [ "under_armor_shorts", 50 ],
      [ "under_armor", 50 ],
      [ "tshirt", 60 ],
      [ "tshirt_cropped", 6 ],
      [ "sneakers", 60 ],
      [ "hot_pants", 44 ],
      [ "leotard", 10 ],
      [ "unitard", 10 ],
      [ "undershirt", 60 ],
      [ "hoodie", 50 ],
      [ "hoodie_cropped", 5 ],
      [ "shorts", 60 ],
      [ "longshirt", 60 ],
      { "item": "bandages", "prob": 5, "count": [ 1, 3 ] },
      { "group": "adhesive_bandages_box_used", "prob": 5 },
      { "item": "liq_bandage_spray", "prob": 1, "charges": [ 1, -1 ] },
      [ "heatpack", 10 ],
      { "item": "gum", "prob": 12, "count": [ 1, 10 ] },
      { "item": "soap", "prob": 10, "charges": [ 1, 10 ] },
      [ "rashguard", 30 ],
      [ "sports_bra", 60 ],
      [ "briefs", 60 ],
      [ "swim_briefs", 10 ],
      [ "speedo", 15 ],
      { "group": "bikini", "prob": 15 },
      { "prob": 10, "group": "vitamins_bottle_plastic_pill_supplement_1_10" },
      { "prob": 10, "group": "bottle_otc_painkiller_1_20" },
      [ "karate_gi", 10 ],
      [ "judo_gi", 5 ],
      [ "fitness_band", 5 ],
      [ "cheerleader_dress", 5 ],
      [ "cheerleader_skirt", 5 ],
      [ "cheerleader_skirt_short", 5 ],
      { "item": "tank_top", "variant": "tank_top_cheerleader", "prob": 5 },
      [ "cheerleader_top_short", 5 ],
      [ "pom_poms", 6 ]
    ]
  },
  {
    "id": "table_foyer",
    "type": "item_group",
    "subtype": "distribution",
    "items": [
      [ "gloves_light", 40 ],
      [ "gloves_leather", 30 ],
      [ "flyer", 30 ],
      { "group": "book_mag_gen", "prob": 60 },
      [ "purse", 5 ]
    ]
  },
  {
    "id": "cleaning_bulk",
    "type": "item_group",
    "subtype": "distribution",
    "items": [
      [ "broom", 40 ],
      [ "mop", 25 ],
      [ "mop_folded", 15 ],
      { "item": "ammonia_hydroxide", "prob": 24, "charges": [ 1, -1 ] },
      { "item": "chem_washing_soda", "prob": 5, "charges": [ 1, -1 ] },
      [ "chem_hydrogen_peroxide", 20 ],
      [ "boots_rubber", 20 ],
      { "item": "bleach", "prob": 20, "charges": [ 1, -1 ] },
      { "item": "material_rocksalt", "prob": 10, "container-item": "bag_canvas" },
      [ "vinegar", 10 ],
      { "item": "lye_powder", "prob": 5, "container-item": "bag_canvas_small" },
      { "group": "oxy_powder_bottle_part", "prob": 5 },
      [ "fungicide", 5 ],
      { "group": "insecticide_bag_plastic", "prob": 5 },
      { "group": "charcoal_bag_part", "prob": 5 },
      [ "toilet_paper", 30 ],
      [ "plunger_toilet", 10 ],
      [ "plunger_futuristic", 25 ],
      { "item": "chem_turpentine", "prob": 20, "charges": [ 20, -1 ] }
    ]
  },
  {
    "id": "fireplace_fill",
    "type": "item_group",
    "subtype": "distribution",
    "items": [ [ "stick", 60 ], [ "log", 40 ], [ "splinter", 20 ] ]
  },
  {
    "id": "table_livingroom",
    "type": "item_group",
    "ammo": 75,
    "magazine": 100,
    "subtype": "distribution",
    "items": [
      { "group": "beer_selection", "prob": 30 },
      { "group": "glass_of_wine", "prob": 30 },
      { "group": "book_mag_gen", "prob": 120 },
      { "group": "tobacco_products", "prob": 50 },
      { "group": "cigar_box_opened", "prob": 50 },
      [ "novel_pulp", 30 ],
      { "item": "gum", "prob": 30, "count": [ 1, 10 ] },
      [ "glass", 20 ],
      [ "bandana", 10 ],
      { "item": "mp3", "prob": 6, "charges": [ 0, 100 ] },
      { "item": "portable_game", "prob": 5, "charges": [ 0, 100 ] },
      { "group": "civilian_phones", "prob": 6 },
      [ "phonebook", 5 ],
      [ "hairpin", 5 ],
      { "group": "tinware", "prob": 5 },
      { "group": "newspaper", "prob": 15 },
      [ "news_regional", 2 ],
      [ "magnifying_glass", 1 ]
    ]
  },
  {
    "id": "table_card",
    "type": "item_group",
    "subtype": "distribution",
    "items": [
      { "item": "beer", "prob": 40, "container-item": "glass" },
      { "group": "beer_selection", "prob": 40 },
      { "group": "glass_of_wine", "prob": 40 },
      [ "glass", 20 ],
      { "group": "tobacco_products", "prob": 75 },
      { "group": "cigar_box_opened", "prob": 50 },
      [ "money_bundle_ten", 10 ],
      [ "pretzels", 5 ],
      [ "chips", 5 ],
      { "group": "wallet_stylish_full", "prob": 1 }
    ]
  },
  {
    "id": "wetbar_counter",
    "type": "item_group",
    "subtype": "distribution",
    "items": [
      { "item": "beer", "prob": 40, "container-item": "glass" },
      { "group": "beer_selection", "prob": 40 },
      { "group": "glass_of_wine", "prob": 40 },
      [ "glass", 40 ],
      { "prob": 30, "group": "cig_box_cigarette_1_20" },
      { "item": "cigar", "prob": 20, "count": [ 1, 10 ] },
      { "item": "case_cigar", "prob": 10, "count": [ 1, 2 ] },
      { "group": "cigar_box_unopened", "prob": 25, "count": [ 1, 5 ] },
      [ "towel", 5 ]
    ]
  },
  {
    "id": "wetbar_fridge",
    "type": "item_group",
    "subtype": "distribution",
    "groups": [ [ "beer_selection", 70 ], [ "chilled_wine", 20 ] ]
  },
  {
    "id": "beer_selection",
    "type": "item_group",
    "subtype": "distribution",
    "items": [
      [ "beer", 80 ],
      [ "drink_hard_seltzer", 20 ],
      [ "european_pilsner", 20 ],
      [ "imperial_stout", 20 ],
      [ "india_pale_ale", 20 ],
      [ "belgian_ale", 20 ],
      [ "pale_ale", 20 ],
      [ "wine_barley", 20 ],
      [ "stout", 20 ]
    ]
  },
  {
    "id": "chilled_wine",
    "type": "item_group",
    "subtype": "distribution",
    "items": [ [ "wine_riesling", 40 ], [ "fruit_wine", 30 ], [ "wine_chardonnay", 20 ] ]
  },
  {
    "id": "pool_side",
    "type": "item_group",
    "subtype": "distribution",
    "items": [
      { "group": "swimmer_accessories", "prob": 10 },
      { "group": "swimmer_glasses", "prob": 25 },
      { "group": "swimmer_torso", "prob": 20 },
      { "group": "swimmer_pants", "prob": 20 },
      { "group": "swimmer_head", "prob": 20 },
      { "group": "swimmer_shoes", "prob": 30 },
      { "group": "swimmer_gloves", "prob": 5 },
      { "group": "swimmer_wetsuit", "prob": 5 },
      { "group": "swimmer_items", "prob": 10 },
      { "group": "magazines", "prob": 20 }
    ]
  },
  {
    "id": "vanity",
    "type": "item_group",
    "subtype": "distribution",
    "items": [
      [ "mirror", 50 ],
      { "group": "softdrugs", "prob": 50 },
      { "group": "box_of_contact_lens_any", "prob": 40 },
      { "item": "transition_contacts", "prob": 8, "count": 6 },
      [ "hairpin", 40 ],
      [ "fc_hairpin", 30 ],
      { "group": "jewelry_front", "prob": 30 },
      [ "fc_hairpin", 30 ],
      [ "barrette", 30 ],
      { "item": "elec_hairtrimmer", "prob": 20, "charges": [ 0, 50 ] },
      [ "thread", 20 ],
      [ "purse", 20 ],
      { "item": "leg_bag", "variant": "purple_leg_bag", "prob": 1 },
      { "item": "shavingkit", "prob": 10, "charges": [ 0, 10 ] },
      { "item": "sewing_kit", "prob": 10, "charges": [ 0, -1 ] },
      [ "mag_beauty", 10 ],
      [ "mag_glam", 10 ],
      { "group": "harddrugs_residential", "prob": 5 },
      [ "hairbrush", 30 ],
      [ "comb_pocket", 15 ],
      [ "curler_hair", 10 ],
      [ "curling_iron", 15 ],
      [ "brush_toilet", 15 ],
      { "group": "costume_jewelry_dark", "prob": 2 },
      { "group": "costume_jewelry_vampire", "prob": 2 }
    ]
  },
  {
    "id": "a_television",
    "type": "item_group",
    "subtype": "collection",
    "items": [ [ "television", 100 ] ]
  },
  {
    "id": "clothing_male",
    "type": "item_group",
    "subtype": "distribution",
    "items": [
      [ "jeans", 90 ],
      [ "jeans_ripped", 10 ],
      [ "jeans_skinny", 30 ],
      [ "jeans_vintage", 1 ],
      [ "pants_checkered", 5 ],
      [ "shorts", 70 ],
      [ "shorts_denim", 35 ],
      [ "pants", 75 ],
      [ "leather_belt", 30 ],
      [ "pants_leather", 60 ],
      [ "pants_cargo", 70 ],
      [ "shorts_cargo", 50 ],
      [ "tshirt", 70 ],
      [ "tshirt_cropped", 4 ],
      [ "longshirt", 80 ],
      [ "polo_shirt", 65 ],
      [ "dress_shirt", 60 ],
      [ "denim_shirt", 10 ],
      [ "tank_top", 50 ],
      [ "undershirt", 30 ],
      [ "boxer_shorts", 30 ],
      [ "briefs", 15 ],
      [ "rashguard", 20 ],
      [ "swim_briefs", 10 ],
      [ "speedo", 5 ],
      [ "boxer_briefs", 20 ],
      [ "sweatshirt", 75 ],
      [ "sweater", 75 ],
      [ "hoodie", 65 ],
      [ "hoodie_cropped", 6 ],
      [ "under_armor", 20 ],
      [ "under_armor_shorts", 20 ],
      [ "leotard", 5 ],
      [ "unitard", 5 ],
      [ "long_underpants", 40 ],
      [ "long_undertop", 40 ],
      [ "union_suit", 20 ],
      [ "pants_army", 10 ],
      [ "jersey", 40 ],
      [ "kilt", 3 ],
      [ "gloves_white", 10 ]
    ]
  },
  {
    "id": "clothing_female",
    "type": "item_group",
    "subtype": "distribution",
    "items": [
      { "item": "jeans", "prob": 50, "damage": [ 0, 2 ] },
      [ "jeans", 90 ],
      { "item": "jeans_ripped", "prob": 5, "damage": [ 0, 2 ] },
      [ "jeans_ripped", 10 ],
      { "item": "jeans_skinny", "prob": 20, "damage": [ 0, 2 ] },
      [ "jeans_skinny", 20 ],
      [ "jeans_vintage", 1 ],
      [ "shorts", 70 ],
      [ "shorts_denim", 35 ],
      [ "pants", 75 ],
      [ "leather_belt", 30 ],
      [ "pants_leather", 60 ],
      [ "pants_cargo", 70 ],
      [ "shorts_cargo", 50 ],
      [ "skirt", 75 ],
      [ "skirt_long", 60 ],
      [ "skirt_denim", 10 ],
      [ "skirt_leather", 5 ],
      [ "tshirt", 70 ],
      [ "tshirt_cropped", 7 ],
      [ "longshirt", 80 ],
      [ "polo_shirt", 65 ],
      [ "dress_shirt", 60 ],
      [ "denim_shirt", 10 ],
      [ "tank_top", 50 ],
      [ "camisole", 30 ],
      [ "bra", 30 ],
      [ "panties", 30 ],
      [ "boy_shorts", 25 ],
      [ "sweatshirt", 75 ],
      [ "sweater", 75 ],
      [ "hoodie", 65 ],
      [ "hoodie_cropped", 6 ],
      [ "under_armor", 20 ],
      [ "under_armor_shorts", 20 ],
      [ "tights", 20 ],
      [ "leggings", 20 ],
      [ "stockings", 20 ],
      [ "garter_belt", 10 ],
      [ "long_underpants", 40 ],
      [ "long_undertop", 40 ],
      [ "union_suit", 20 ],
      [ "leotard", 5 ],
      [ "unitard", 5 ],
      [ "corset", 10 ],
      [ "corset_waist", 10 ],
      [ "halter_top", 50 ],
      [ "santa_dress_long", 1 ],
      [ "sinister_dress", 1 ],
      { "item": "gown_sleeves", "variant": "sinister", "prob": 1 },
      { "item": "dress_long_sleeves", "variant": "witch_black", "prob": 1 }
    ]
  },
  {
    "id": "clothing_shabby",
    "type": "item_group",
    "subtype": "distribution",
    "items": [
      { "item": "jeans", "prob": 90, "damage": [ 1, 3 ] },
      { "item": "jeans", "prob": 10, "damage": [ 1, 3 ] },
      { "item": "jeans_skinny", "prob": 30, "damage": [ 1, 3 ] },
      { "item": "jeans_ripped", "prob": 10, "damage": [ 1, 3 ] },
      [ "pants_checkered", 5 ],
      [ "shorts", 70 ],
      { "item": "shorts_denim", "prob": 35, "damage": [ 1, 3 ] },
      { "item": "pants_leather", "prob": 35, "damage": [ 1, 3 ] },
      { "item": "pants_cargo", "prob": 70, "damage": [ 1, 3 ] },
      { "item": "shorts_cargo", "prob": 50, "damage": [ 1, 3 ] },
      [ "skirt_leather", 10 ],
      [ "tshirt", 70 ],
      [ "tshirt_cropped", 7 ],
      [ "tank_top", 50 ],
      [ "hoodie", 90 ],
      [ "jacket_light", 20 ],
      [ "jacket_varsity", 10 ],
      { "item": "jacket_jean", "prob": 50, "damage": [ 1, 3 ] },
      { "item": "vest_jean", "prob": 20, "damage": [ 1, 3 ] },
      { "item": "jacket_leather", "prob": 50, "damage": [ 1, 3 ] },
      { "item": "tacjacket", "prob": 75 },
      [ "bandana", 35 ],
      [ "hat_cotton", 45 ],
      [ "hat_knit", 25 ],
      { "item": "tights", "prob": 30, "damage": [ 1, 3 ] },
      { "item": "leggings", "prob": 30, "damage": [ 1, 3 ] },
      { "item": "stockings", "prob": 30, "damage": [ 1, 3 ] },
      { "item": "garter_belt", "prob": 15, "damage": [ 1, 3 ] },
      { "item": "balclava", "variant": "black", "prob": 15 },
      [ "union_suit", 20 ],
      { "item": "sleeveless_trenchcoat", "prob": 30, "damage": [ 1, 3 ] },
      [ "house_coat", 25 ],
      [ "jedi_cloak", 1 ],
      [ "apron_leather", 1 ],
      [ "corset", 10 ],
      [ "corset_waist", 10 ],
      [ "chestwrap", 5 ],
      [ "bellywrap", 2 ],
      [ "boots_combat", 10 ],
      [ "pants_army", 10 ],
      [ "jacket_army", 10 ],
      { "item": "tank_top", "variant": "tank_top_camo", "prob": 20 },
      [ "porkpie", 5 ],
      { "group": "neckties", "prob": 5 },
      [ "jersey", 60 ],
      [ "maid_hat", 3 ],
      [ "halter_top", 50 ],
      [ "nanoskirt", 40 ],
      [ "ear_spool", 30 ],
      { "item": "straw_fedora", "prob": 5, "damage": [ 1, 3 ] }
    ]
  },
  {
    "id": "clothing_fancy",
    "type": "item_group",
    "subtype": "distribution",
    "items": [
      [ "leather_belt", 30 ],
      [ "suit", 60 ],
      [ "waistcoat", 30 ],
      [ "tophat", 10 ],
      [ "bowhat", 10 ],
      [ "cowboy_hat", 10 ],
      [ "glasses_monocle", 2 ],
      [ "skirt_leather", 5 ],
      [ "dress_shirt", 80 ],
      [ "blazer", 35 ],
      [ "peacoat", 30 ],
      [ "greatcoat", 15 ],
      [ "hat_newsboy", 20 ],
      [ "cloak_wool", 5 ],
      [ "tux", 5 ],
      [ "gown", 5 ],
      [ "long_glove_white", 5 ],
      [ "veil_wedding", 1 ],
      [ "dress_wedding", 1 ],
      { "group": "neckties", "prob": 5 },
      [ "tieclip", 2 ],
      [ "collarpin", 2 ],
      [ "kilt", 3 ],
      [ "fedora", 5 ],
      [ "kufi", 2 ],
      [ "kippah", 2 ],
      [ "thawb", 1 ],
      [ "hijab", 2 ],
      [ "niqab", 1 ],
      [ "abaya", 1 ],
      [ "kittel", 1 ],
      [ "tallit_katan", 1 ],
      [ "cassock", 1 ],
      [ "robe", 5 ],
      [ "eboshi", 1 ],
      [ "kariginu", 1 ],
      [ "kimono", 3 ],
      [ "haori", 2 ],
      [ "hat_fur", 2 ],
      [ "coat_faux_fur", 4 ],
      [ "coat_fur", 4 ],
      [ "gloves_fur", 4 ],
      [ "boots_fur", 4 ],
      [ "santa_dress_long", 3 ],
      [ "sinister_dress", 3 ],
<<<<<<< HEAD
      { "item": "gown_sleeves", "variant": "sinister", "prob": 4 },
      { "item": "dress_long_sleeves", "variant": "witch_black", "prob": 2 }
=======
      [ "sinister_gown", 4 ],
      [ "witch_dress_long", 2 ],
      { "item": "cheongsam", "prob": 5 }
>>>>>>> 9b0efb82
    ]
  },
  {
    "id": "dresser_servant",
    "type": "item_group",
    "subtype": "distribution",
    "items": [
      [ "maid_dress", 70 ],
      [ "maid_dress_short", 30 ],
      [ "maid_hat", 90 ],
      [ "suit", 80 ],
      [ "pocketwatch", 30 ],
      [ "jeans", 20 ],
      [ "jeans_skinny", 5 ],
      [ "pants_checkered", 50 ],
      [ "hat_chef", 50 ],
      [ "jacket_chef", 50 ],
      [ "apron_cotton", 50 ],
      { "item": "waist_apron_long", "prob": 15 },
      { "item": "waist_apron_short", "prob": 1 },
      [ "shorts", 20 ],
      [ "shorts_denim", 20 ],
      [ "pants", 20 ],
      [ "leather_belt", 30 ],
      [ "pants_cargo", 20 ],
      [ "shorts_cargo", 20 ],
      [ "tshirt", 20 ],
      [ "longshirt", 20 ],
      [ "polo_shirt", 20 ],
      [ "dress_shirt", 60 ],
      [ "tank_top", 20 ],
      [ "sweatshirt", 20 ],
      [ "sweater", 20 ],
      [ "hoodie", 10 ],
      [ "long_underpants", 5 ],
      [ "long_undertop", 5 ],
      [ "union_suit", 30 ]
    ]
  },
  {
    "id": "panic_room",
    "type": "item_group",
    "subtype": "distribution",
    "items": [
      { "group": "cannedfood", "prob": 70 },
      [ "water", 60 ],
      { "group": "mansion_ammo", "prob": 40 },
      { "group": "tools_lighting", "prob": 30 },
      { "group": "softdrugs", "prob": 30 },
      { "item": "lighter", "prob": 20, "charges": [ 0, 100 ] },
      { "item": "matches", "prob": 20, "charges": [ 1, 20 ] },
      { "item": "ref_matches", "prob": 20, "charges": [ 1, 32 ] },
      [ "pocket_survival", 5 ]
    ]
  },
  {
    "id": "mansion_ammo",
    "type": "item_group",
    "subtype": "distribution",
    "magazine": 100,
    "ammo": 100,
    "items": [
      { "group": "ammo_common_boxed", "prob": 90 },
      { "group": "archery_ammo", "prob": 60 },
      { "group": "crossbow_bolts", "prob": 60 },
      { "group": "mags_common", "prob": 30 }
    ]
  },
  {
    "id": "garden_shed",
    "type": "item_group",
    "subtype": "distribution",
    "items": [
      [ "g_shovel", 80 ],
      [ "gloves_work", 70 ],
      [ "boots_rubber", 50 ],
      [ "hoe", 50 ],
      [ "scythe", 1 ],
      [ "straw_hat", 50 ],
      [ "bucket", 40 ],
      [ "bucket_5gal", 40 ],
      [ "shovel", 40 ],
      [ "clay_pot_flower", 40 ],
      [ "plastic_pot_flower", 60 ],
      { "group": "fertilizer_commercial_bag_canvas_60", "prob": 30 },
      { "group": "quicklime_bag", "prob": 30 },
      [ "seed_sunflower", 30 ],
      [ "straw_basket", 30 ],
      { "item": "trimmer_off", "prob": 20, "charges": [ 0, -1 ] },
      [ "knee_pads", 10 ],
      [ "fertilizer_liquid", 1 ]
    ]
  },
  {
    "id": "shoes_maid",
    "type": "item_group",
    "subtype": "distribution",
    "items": [
      [ "stockings", 70 ],
      [ "dress_shoes", 60 ],
      [ "sneakers", 50 ],
      [ "dance_shoes", 20 ],
      [ "tights", 20 ],
      [ "socks", 20 ],
      [ "heels", 10 ]
    ]
  },
  {
    "id": "mansion_maid_dress",
    "type": "item_group",
    "subtype": "distribution",
    "items": [ [ "maid_dress", 80 ], [ "maid_dress_short", 20 ] ]
  },
  {
    "id": "gear_butler",
    "type": "item_group",
    "subtype": "distribution",
    "items": [
      { "item": "knife_huge", "variant": "knife_butcher", "prob": 35 },
      [ "cane", 25 ],
      [ "sinister_cane", 2 ],
      [ "wizard_cane", 1 ],
      [ "wizard_cane_cheap", 1 ],
      [ "hollow_cane", 1 ],
      [ "umbrella", 20 ],
      { "item": "heavy_flashlight", "prob": 15, "charges": [ 0, 300 ] },
      [ "candlestick", 5 ]
    ]
  },
  {
    "type": "item_group",
    "id": "vitamins_bottle_plastic_pill_supplement_1_10",
    "subtype": "collection",
    "//": "This group was created automatically and may contain errors.",
    "container-item": "bottle_plastic_pill_supplement",
    "entries": [ { "item": "vitamins", "container-item": "null", "count": [ 1, 10 ] } ]
  }
]<|MERGE_RESOLUTION|>--- conflicted
+++ resolved
@@ -1547,14 +1547,9 @@
       [ "boots_fur", 4 ],
       [ "santa_dress_long", 3 ],
       [ "sinister_dress", 3 ],
-<<<<<<< HEAD
       { "item": "gown_sleeves", "variant": "sinister", "prob": 4 },
-      { "item": "dress_long_sleeves", "variant": "witch_black", "prob": 2 }
-=======
-      [ "sinister_gown", 4 ],
-      [ "witch_dress_long", 2 ],
+      { "item": "dress_long_sleeves", "variant": "witch_black", "prob": 2 },
       { "item": "cheongsam", "prob": 5 }
->>>>>>> 9b0efb82
     ]
   },
   {
