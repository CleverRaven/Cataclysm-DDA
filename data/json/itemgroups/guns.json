[
  {
    "type": "item_group",
    "id": "guns_pistol_common",
    "//": "Pistols commonly owned by citizens and found in many locations.",
    "items": [
      { "item": "glock_17", "prob": 35, "charges-min": 0, "charges-max": 15 },
      { "item": "glock_19", "prob": 50, "charges-min": 0, "charges-max": 15 },
      { "item": "glock_22", "prob": 35, "charges-min": 0, "charges-max": 15 },
      { "item": "glock_31", "prob": 15, "charges-min": 0, "charges-max": 15 },
      { "item": "m1911", "prob": 50, "charges-min": 0, "charges-max": 7 },
      { "item": "m9", "prob": 30, "charges-min": 0, "charges-max": 15 },
      { "item": "ruger_lcr_38", "prob": 10, "charges-min": 0, "charges-max": 5 },
      { "item": "sig_mosquito", "prob": 15, "charges-min": 0, "charges-max": 10 },
      { "item": "sw_22", "prob": 15, "charges-min": 0, "charges-max": 10 },
      { "item": "sw_610", "prob": 20, "charges-min": 0, "charges-max": 6 },
      { "item": "sw_619", "prob": 25, "charges-min": 0, "charges-max": 7 },
      { "item": "p226_357sig", "prob": 20, "charges-min": 0, "charges-max": 15 },
      { "item": "p320_357sig", "prob": 10, "charges-min": 0, "charges-max": 14 },
      { "item": "kp32", "prob": 10, "charges-min": 0, "charges-max": 7 },
      { "item": "kp3at", "prob": 35, "charges-min": 0, "charges-max": 6 },
      { "item": "rugerlcp", "prob": 35, "charges-min": 0, "charges-max": 6 },
      { "item": "kpf9", "prob": 35, "charges-min": 0, "charges-max": 7 },
      { "item": "hi_power_9mm", "prob": 5, "charges-min": 0, "charges-max": 15 },
      { "item": "hi_power_40", "prob": 3, "charges-min": 0, "charges-max": 10 },
      { "item": "walther_p38", "prob": 2, "charges-min": 0, "charges-max": 8 },
      { "item": "walther_ppq_9mm", "prob": 9, "charges-min": 0, "charges-max": 17 },
      { "item": "walther_ppq_40", "prob": 5, "charges-min": 0, "charges-max": 14 },
      { "item": "walther_ppq_45", "prob": 3, "charges-min": 0, "charges-max": 12 },
      { "item": "hptc9", "prob": 3, "charges-min": 0, "charges-max": 15 },
      { "item": "hptcf380", "prob": 2, "charges-min": 0, "charges-max": 10 },
      { "item": "hptjcp", "prob": 1, "charges-min": 0, "charges-max": 10 },
      { "item": "hptjhp", "prob": 1, "charges-min": 0, "charges-max": 9 },
      { "item": "cz75", "prob": 18, "charges-min": 0, "charges-max": 26 },
      { "item": "walther_ccp", "prob": 8, "charges-min": 0, "charges-max": 8 },
      { "item": "walther_p22", "prob": 13, "charges-min": 0, "charges-max": 10 }
    ]
  },
  {
    "type": "item_group",
    "id": "guns_pistol_rare",
    "//": "Less common pistols including those only used by police/paramilitary forces.",
    "items": [
      { "item": "deagle_44", "prob": 35, "charges-min": 0, "charges-max": 8 },
      { "item": "m1911a1_38super", "prob": 25, "charges-min": 0, "charges-max": 10 },
      { "item": "fn57", "prob": 80, "charges-min": 0, "charges-max": 20 },
      { "item": "l_enforcer_45", "prob": 25, "charges-min": 0, "charges-max": 6 },
      { "item": "l_lookout_9mm", "prob": 20, "charges-min": 0, "charges-max": 7 },
      { "item": "l_sp_45", "prob": 35, "charges-min": 0, "charges-max": 12 },
      { "item": "l_sp_9mm", "prob": 60, "charges-min": 0, "charges-max": 21 },
      { "item": "l_mp_45", "prob": 25, "charges-min": 0, "charges-max": 12 },
      { "item": "l_mp_9mm", "prob": 25, "charges-min": 0, "charges-max": 21 },
      { "item": "ruger_lcr_22", "prob": 35, "charges-min": 0, "charges-max": 8 },
      { "item": "ruger_redhawk", "prob": 25, "charges-min": 0, "charges-max": 6 },
      { "item": "sig_40", "prob": 35, "charges-min": 0, "charges-max": 12 },
      { "item": "sig_p230", "prob": 45, "charges-min": 0, "charges-max": 8 },
      { "item": "sw_500", "prob": 25, "charges-min": 0, "charges-max": 5 },
      { "item": "sw629", "prob": 40, "charges-min": 0, "charges-max": 6 },
      { "item": "taurus_38", "prob": 35, "charges-min": 0, "charges-max": 10 },
      { "item": "usp_45", "prob": 70, "charges-min": 0, "charges-max": 12 },
      { "item": "usp_9mm", "prob": 120, "charges-min": 0, "charges-max": 15 }
    ]
  },
  {
    "type": "item_group",
    "id": "guns_pistol_milspec",
    "//": "Military specification pistols only ever found at military sites.",
    "items": [
      { "item": "m17", "prob": 100, "charges-min": 0, "charges-max": 17 },
      { "item": "glock_18c", "prob": 70, "charges-min": 0, "charges-max": 17 },
      { "item": "mk23", "prob": 10, "charges-min": 0, "charges-max": 12 },
      { "item": "usp_45", "prob": 15, "charges-min": 0, "charges-max": 12 },
      { "item": "m1911_MEU", "prob": 5, "charges-min": 0, "charges-max": 7 },
      { "item": "glock_19", "prob": 20, "charges-min": 0, "charges-max": 15 },
      { "item": "needlepistol", "prob": 45, "charges-min": 0, "charges-max": 50 },
      { "item": "rm103a_pistol", "prob": 35, "charges-min": 0, "charges-max": 10 }
    ]
  },
  {
    "type": "item_group",
    "id": "guns_pistol_obscure",
    "//": "Imported or otherwise very obscure pistols.",
    "items": [
      { "item": "bfr", "prob": 100, "charges-min": 0, "charges-max": 5 },
      { "item": "cop_38", "prob": 100, "charges-min": 0, "charges-max": 4 },
      { "item": "lemat_revolver", "prob": 150, "charges-min": 0, "charges-max": 9 },
      { "item": "makarov", "prob": 100, "charges-min": 0, "charges-max": 8 },
      { "item": "moss_brownie", "prob": 100, "charges-min": 0, "charges-max": 4 },
      { "item": "pistol_flintlock", "prob": 150 },
      { "item": "raging_bull", "prob": 100, "charges-min": 0, "charges-max": 5 },
      { "item": "l_bak_223", "prob": 80, "charges-min": 0, "charges-max": 5 },
      { "item": "rm99_pistol", "prob": 150, "charges-min": 0, "charges-max": 5 },
      { "item": "tokarev", "prob": 100, "charges-min": 0, "charges-max": 8 },
      { "item": "walther_ppk", "prob": 100, "charges-min": 0, "charges-max": 8 },
      { "item": "colt_saa", "prob": 150, "charges-min": 0, "charges-max": 6 }
    ]
  },
  {
    "type": "item_group",
    "id": "guns_pistol_improvised",
    "//": "Makeshift or otherwise poor quality pistols.",
    "items": [
      { "item": "ashot", "prob": 100 },
      { "item": "surv_hand_cannon", "prob": 100, "charges-min": 0, "charges-max": 5 },
      { "item": "surv_six_shooter", "prob": 100, "charges-min": 0, "charges-max": 6 }
    ]
  },
  {
    "type": "item_group",
    "id": "guns_smg_common",
    "//": "SMGs commonly owned by citizens and found in many locations.",
    "items": [
      { "item": "tommygun", "prob": 70, "charges-min": 0, "charges-max": 20 },
      { "item": "hk_mp5_semi_pistol", "prob": 70, "charges-min": 0, "charges-max": 30 },
      { "item": "sten", "prob": 100, "charges-min": 0, "charges-max": 32 },
      { "item": "uzi", "prob": 100, "charges-min": 0, "charges-max": 32 }
    ]
  },
  {
    "type": "item_group",
    "id": "guns_smg_rare",
    "//": "Less common SMGs including those only used by police/paramilitary forces.",
    "items": [
      { "item": "calico", "prob": 30, "charges-min": 0, "charges-max": 50 },
      { "item": "fn_p90", "prob": 50, "charges-min": 0, "charges-max": 50 },
      { "item": "hk_mp5", "prob": 100, "charges-min": 0, "charges-max": 30 },
      { "item": "hk_mp5sd", "prob": 5, "charges-min": 0, "charges-max": 30 },
      { "item": "hk_ump45", "prob": 30, "charges-min": 0, "charges-max": 25 },
      { "item": "mac_10", "prob": 40, "charges-min": 0, "charges-max": 30 },
      { "item": "mac_11", "prob": 20, "charges-min": 0, "charges-max": 32 },
      { "item": "rm360_carbine", "prob": 30, "charges-min": 0, "charges-max": 100 },
      { "item": "TDI", "prob": 10, "charges-min": 0, "charges-max": 30 },
      { "item": "american_180", "prob": 50, "charges-min": 0, "charges-max": 100 },
      { "item": "briefcase_smg", "prob": 5, "charges-min": 0, "charges-max": 30 },
      { "item": "tec9", "prob": 50, "charges-min": 0, "charges-max": 32 }
    ]
  },
  {
    "type": "item_group",
    "id": "guns_smg_milspec",
    "//": "Military specification SMGs only ever found at military sites.",
    "items": [
      { "item": "hk_mp7", "prob": 100, "charges-min": 0, "charges-max": 20 },
      { "item": "needlegun", "prob": 30, "charges-min": 0, "charges-max": 50 },
      { "item": "rm2000_smg", "prob": 50, "charges-min": 0, "charges-max": 10 },
      { "item": "hk_mp5", "prob": 100, "charges-min": 0, "charges-max": 30 },
      { "item": "hk_mp5k", "prob": 10, "charges-min": 0, "charges-max": 30 },
      { "item": "hk_mp5sd", "prob": 5, "charges-min": 0, "charges-max": 30 }
    ]
  },
  {
    "type": "item_group",
    "id": "guns_smg_obscure",
    "//": "Imported or otherwise very obscure SMGs.",
    "items": [
      { "item": "ppsh", "prob": 150, "charges-min": 0, "charges-max": 35 },
      { "item": "skorpion_61", "prob": 100, "charges-min": 0, "charges-max": 20 },
      { "item": "skorpion_82", "prob": 100, "charges-min": 0, "charges-max": 20 }
    ]
  },
  {
    "type": "item_group",
    "id": "guns_smg_improvised",
    "//": "Makeshift or otherwise poor quality SMGs.",
    "items": [ [ "smg_40", 40 ], [ "smg_45", 40 ], [ "smg_9mm", 100 ] ]
  },
  {
    "type": "item_group",
    "id": "guns_rifle_common",
    "//": "Rifles commonly owned by citizens and found in many locations.",
    "items": [
      { "item": "browning_blr", "prob": 25, "charges-min": 0, "charges-max": 4 },
      { "item": "garand", "prob": 65, "charges-min": 0, "charges-max": 8 },
      { "item": "ar10", "prob": 20, "charges-min": 0, "charges-max": 20 },
      { "item": "ar15", "prob": 30, "charges-min": 0, "charges-max": 30 },
      { "item": "cx4", "prob": 45, "charges-min": 0, "charges-max": 15 },
      { "item": "ksub2000", "prob": 30, "charges-min": 0, "charges-max": 15 },
      { "item": "m1a", "prob": 50, "charges-min": 0, "charges-max": 5 },
      { "item": "ar50", "prob": 5, "charges-min": 0, "charges-max": 1 },
      { "item": "marlin_9a", "prob": 80, "charges-min": 0, "charges-max": 19 },
      { "item": "mosin44", "prob": 15, "charges-min": 0, "charges-max": 5 },
      { "item": "mosin91_30", "prob": 25, "charges-min": 0, "charges-max": 5 },
      { "item": "remington700_270", "prob": 50, "charges-min": 0, "charges-max": 4 },
      { "item": "ruger_1022", "prob": 70, "charges-min": 0, "charges-max": 10 },
      { "item": "ruger_mini", "prob": 60, "charges-min": 0, "charges-max": 5 },
      { "item": "sks", "prob": 40, "charges-min": 0, "charges-max": 10 },
      { "item": "win70", "prob": 15, "charges-min": 0, "charges-max": 3 },
      { "item": "1895sbl", "prob": 15, "charges-min": 0, "charges-max": 7 }
    ]
  },
  {
    "type": "item_group",
    "id": "guns_rifle_rare",
    "//": "Less common rifles including those only used by police/paramilitary forces.",
    "items": [
      { "item": "acr", "prob": 25, "charges-min": 0, "charges-max": 30 },
      { "item": "fn_fal", "prob": 40, "charges-min": 0, "charges-max": 20 },
      { "item": "hk_g3", "prob": 40, "charges-min": 0, "charges-max": 20 },
      { "item": "hk_g36", "prob": 30, "charges-min": 0, "charges-max": 30 },
      { "item": "henry_big_boy", "prob": 10, "charges-min": 0, "charges-max": 10 },
      { "item": "l_base_223", "prob": 40, "charges-min": 0, "charges-max": 32 },
      { "item": "l_car_223", "prob": 10, "charges-min": 0, "charges-max": 32 },
      { "item": "l_dsr_223", "prob": 5, "charges-min": 0, "charges-max": 32 },
      { "item": "l_lmg_223", "prob": 5, "charges-min": 0, "charges-max": 32 },
      { "item": "l_mbr_223", "prob": 10, "charges-min": 0, "charges-max": 32 },
      { "item": "l_long_45", "prob": 30, "charges-min": 0, "charges-max": 12 },
      { "item": "m14ebr", "prob": 15, "charges-min": 0, "charges-max": 20 },
      { "item": "ar50", "prob": 15, "charges-min": 0, "charges-max": 1 },
      { "item": "as50", "prob": 20, "charges-min": 0, "charges-max": 10 },
      { "item": "M24", "prob": 15, "charges-min": 0, "charges-max": 20 },
      { "item": "m4a1", "prob": 45, "charges-min": 0, "charges-max": 30 },
      { "item": "m1903", "prob": 15, "charges-min": 0, "charges-max": 5 },
      { "item": "m1918", "prob": 30, "charges-min": 0, "charges-max": 20 },
      { "item": "mosin44_ebr", "prob": 10, "charges-min": 0, "charges-max": 5 },
      { "item": "mosin91_30_ebr", "prob": 20, "charges-min": 0, "charges-max": 5 },
      { "item": "remington_700", "prob": 20, "charges-min": 0, "charges-max": 4 },
      { "item": "savage_111f", "prob": 15, "charges-min": 0, "charges-max": 3 },
      { "item": "sharps", "prob": 15, "charges-min": 0, "charges-max": 1 },
      { "item": "weatherby_5", "prob": 15, "charges-min": 0, "charges-max": 3 },
      { "item": "hk417_13", "prob": 40, "charges-min": 0, "charges-max": 20 },
      { "item": "ar15_retool_300blk", "prob": 15, "charges-min": 0, "charges-max": 30 },
      { "item": "iwi_tavor_x95_300blk", "prob": 10, "charges-min": 0, "charges-max": 30 }
    ]
  },
  {
    "type": "item_group",
    "id": "guns_rifle_milspec",
    "//": "Military specification rifles only ever found at military sites.",
    "items": [
      { "item": "h&k416a5", "prob": 50, "charges-min": 0, "charges-max": 30 },
      { "item": "m107a1", "prob": 30, "charges-min": 0, "charges-max": 10 },
<<<<<<< HEAD
      { "item": "tac50", "prob": 20, "charges-min": 0, "charges-max": 5 },
=======
>>>>>>> 15af49a2
      { "item": "m134", "prob": 10, "charges-min": 0, "charges-max": 100 },
      { "item": "m14ebr", "prob": 10, "charges-min": 0, "charges-max": 20 },
      { "item": "m2010", "prob": 20, "charges-min": 0, "charges-max": 5 },
      { "item": "m240", "prob": 15, "charges-min": 0, "charges-max": 100 },
      { "item": "m249", "prob": 25, "charges-min": 0, "charges-max": 10 },
      { "item": "m27iar", "prob": 50, "charges-min": 0, "charges-max": 30 },
      { "item": "m60", "prob": 15, "charges-min": 0, "charges-max": 100 },
      { "item": "rm11b_sniper_rifle", "prob": 15, "charges-min": 0, "charges-max": 10 },
      { "item": "rm298", "prob": 10, "charges-min": 0, "charges-max": 100 },
      { "item": "rm51_assault_rifle", "prob": 25, "charges-min": 0, "charges-max": 50 },
      { "item": "rm614_lmg", "prob": 10, "charges-min": 0, "charges-max": 100 },
      { "item": "rm88_battle_rifle", "prob": 25, "charges-min": 0, "charges-max": 50 },
      { "item": "sig552", "prob": 100, "charges-min": 0, "charges-max": 30 },
      { "item": "scar_l", "prob": 50, "charges-min": 0, "charges-max": 30 },
      { "item": "scar_h", "prob": 50, "charges-min": 0, "charges-max": 20 },
      { "item": "m110a1", "prob": 50, "charges-min": 0, "charges-max": 20 },
      { "item": "acr_300blk", "prob": 15, "charges-min": 0, "charges-max": 30 }
    ]
  },
  {
    "type": "item_group",
    "id": "guns_energy",
    "//": "Assorted factory crafted energy weapons.",
    "items": [
      { "item": "laser_rifle", "prob": 30 },
      { "item": "emp_gun", "prob": 10 },
      { "item": "v29", "prob": 70 },
      { "item": "plasma_gun", "prob": 10 }
    ]
  },
  {
    "type": "item_group",
    "id": "guns_rifle_obscure",
    "//": "Imported or otherwise very obscure rifles.",
    "items": [
      { "item": "ak47", "prob": 100, "charges-min": 0, "charges-max": 30 },
      { "item": "ak74", "prob": 60, "charges-min": 0, "charges-max": 30 },
      { "item": "an94", "prob": 40, "charges-min": 0, "charges-max": 30 },
      { "item": "bh_m89", "prob": 20, "charges-min": 0, "charges-max": 7 },
      { "item": "carbine_flintlock", "prob": 140 },
      { "item": "rifle_flintlock", "prob": 180 },
      { "item": "steyr_aug", "prob": 40, "charges-min": 0, "charges-max": 30 },
      { "item": "trex_gun", "prob": 60 },
      { "item": "arx160", "prob": 40, "charges-min": 0, "charges-max": 30 },
      { "item": "iwi_tavor_x95_300blk", "prob": 10, "charges-min": 0, "charges-max": 30 },
      { "item": "acr_300blk", "prob": 15, "charges-min": 0, "charges-max": 30 }
    ]
  },
  {
    "type": "item_group",
    "id": "guns_rifle_improvised",
    "//": "Makeshift or otherwise poor quality rifles.",
    "items": [
      { "item": "rifle_22", "prob": 60 },
      { "item": "rifle_3006", "prob": 30 },
      { "item": "rifle_9mm", "prob": 60 },
      { "item": "surv_carbine_223", "prob": 120, "charges-min": 0, "charges-max": 5 }
    ]
  },
  {
    "type": "item_group",
    "id": "guns_shotgun_common",
    "//": "Shotguns commonly owned by citizens and found in many locations.",
    "items": [
      { "item": "mossberg_500", "prob": 50, "charges-min": 0, "charges-max": 8 },
      { "item": "remington_870", "prob": 100, "charges-min": 0, "charges-max": 6 },
      { "item": "shotgun_d", "prob": 30, "charges-min": 0, "charges-max": 2 },
      { "item": "shotgun_s", "prob": 30 }
    ]
  },
  {
    "type": "item_group",
    "id": "guns_shotgun_rare",
    "//": "Less common shotguns including those only used by police/paramilitary forces.",
    "items": [
      { "item": "ksg", "prob": 50, "charges-min": 0, "charges-max": 7 },
      { "item": "m1014", "prob": 80, "charges-min": 0, "charges-max": 8 },
      { "item": "rm120c", "prob": 30, "charges-min": 0, "charges-max": 5 },
      { "item": "rm228", "prob": 30, "charges-min": 0, "charges-max": 10 },
      { "item": "l_def_12", "prob": 20, "charges-min": 0, "charges-max": 8 },
      { "item": "saiga_12", "prob": 50, "charges-min": 0, "charges-max": 10 },
      { "item": "saiga_410", "prob": 40, "charges-min": 0, "charges-max": 10 }
    ]
  },
  {
    "type": "item_group",
    "id": "guns_shotgun_milspec",
    "//": "Military specification shotguns only ever found at military sites.",
    "items": [
      { "item": "rm20", "prob": 20, "charges-min": 0, "charges-max": 20 },
      { "item": "m1014", "prob": 100, "charges-min": 0, "charges-max": 8 }
    ]
  },
  {
    "type": "item_group",
    "id": "guns_shotgun_obscure",
    "//": "Imported or otherwise very obscure shotguns.",
    "items": [  ]
  },
  {
    "type": "item_group",
    "id": "guns_shotgun_improvised",
    "//": "Makeshift or otherwise poor quality shotguns.",
    "items": [
      { "item": "blunderbuss", "prob": 70 },
      { "item": "bigun", "prob": 10, "charges-min": 0, "charges-max": 6 },
      { "item": "pipe_double_shotgun", "prob": 70, "charges-min": 0, "charges-max": 2 },
      { "item": "pipe_shotgun", "prob": 100 },
      { "item": "revolver_shotgun", "prob": 30, "charges-min": 0, "charges-max": 6 },
      { "item": "surv_levershotgun", "prob": 40, "charges-min": 0, "charges-max": 8 }
    ]
  },
  {
    "type": "item_group",
    "id": "guns_launcher_flame",
    "//": "Factory manufactured incendiary liquid projectors (excludes improvised weapons)",
    "items": [
      { "item": "flamethrower", "prob": 50, "charges-min": 100, "charges-max": 1500 },
      { "item": "rm451_flamethrower", "prob": 40, "charges-min": 100, "charges-max": 1500 }
    ]
  },
  {
    "type": "item_group",
    "id": "guns_launcher_grenade",
    "//": "Factory manufactured grenade launchers (excludes improvised weapons)",
    "items": [
      { "item": "m320", "prob": 75 },
      { "item": "m79", "prob": 100 },
      { "item": "mark19", "prob": 10, "charges-min": 0, "charges-max": 10 },
      { "item": "mgl", "prob": 25, "charges-min": 0, "charges-max": 6 },
      { "item": "rm802", "prob": 15, "charges-min": 0, "charges-max": 4 }
    ]
  },
  {
    "type": "item_group",
    "id": "guns_launcher_rocket",
    "//": "Factory manufactured rocket launchers (excludes improvised weapons)",
    "items": [
      [ "LAW_Packed", 200 ],
      [ "m202_flash", 100 ],
      [ "m74_clip", 150 ],
      [ "m3_carlgustav", 50 ],
      [ "AT4", 50 ],
      [ "84x246mm_he", 100 ],
      [ "84x246mm_hedp", 80 ],
      [ "84x246mm_smoke", 100 ]
    ]
  },
  {
    "type": "item_group",
    "id": "guns_launcher_milspec",
    "//": "Factory manufactured grenade and rocket launchers (excludes improvised weapons)",
    "items": [
      { "group": "guns_launcher_flame", "prob": 20 },
      { "group": "guns_launcher_grenade", "prob": 70 },
      { "group": "guns_launcher_rocket", "prob": 30 }
    ]
  },
  {
    "type": "item_group",
    "id": "guns_launcher_improvised",
    "//": "Makeshift or otherwise poor quality grenade and rocket launchers",
    "items": [
      { "item": "launcher_simple", "prob": 100 },
      { "item": "triple_launcher_simple", "prob": 15, "charges-min": 0, "charges-max": 3 }
    ]
  },
  {
    "type": "item_group",
    "id": "guns_common",
    "//": "Guns of all types commonly owned by citizens and found in many locations.",
    "items": [
      { "group": "guns_pistol_common", "prob": 100 },
      { "group": "guns_rifle_common", "prob": 20 },
      { "group": "guns_smg_common", "prob": 5 },
      { "group": "guns_shotgun_common", "prob": 40 }
    ]
  },
  {
    "type": "item_group",
    "id": "guns_rare",
    "//": "Less common guns of all types including those only used by police/paramilitary forces.",
    "items": [
      { "group": "guns_pistol_rare", "prob": 100 },
      { "group": "guns_smg_rare", "prob": 30 },
      { "group": "guns_rifle_rare", "prob": 70 },
      { "group": "guns_shotgun_rare", "prob": 70 }
    ]
  },
  {
    "type": "item_group",
    "id": "guns_milspec",
    "//": "Military specification guns of all types.",
    "items": [
      { "group": "guns_pistol_milspec", "prob": 50 },
      { "group": "guns_smg_milspec", "prob": 25 },
      { "group": "guns_rifle_milspec", "prob": 100 },
      { "group": "guns_shotgun_milspec", "prob": 25 },
      { "group": "guns_launcher_milspec", "prob": 10 }
    ]
  },
  {
    "type": "item_group",
    "id": "guns_obscure",
    "//": "Imported or otherwise very obscure guns of all types.",
    "items": [
      { "group": "guns_pistol_obscure", "prob": 100 },
      { "group": "guns_smg_obscure", "prob": 30 },
      { "group": "guns_rifle_obscure", "prob": 70 },
      { "group": "guns_shotgun_obscure", "prob": 30 }
    ]
  },
  {
    "type": "item_group",
    "id": "guns_improvised",
    "//": "Makeshift or otherwise poor quality guns of all types.",
    "items": [
      { "group": "guns_pistol_improvised", "prob": 80 },
      { "group": "guns_smg_improvised", "prob": 10 },
      { "group": "guns_rifle_improvised", "prob": 100 },
      { "group": "guns_shotgun_improvised", "prob": 100 },
      { "group": "guns_launcher_improvised", "prob": 30 }
    ]
  },
  {
    "type": "item_group",
    "id": "guns_cop",
    "//": "Police issue weapons of all types",
    "items": [
      { "item": "ar15", "prob": 15, "charges-min": 0, "charges-max": 30 },
      { "item": "cx4", "prob": 20, "charges-min": 0, "charges-max": 15 },
      { "item": "fn57", "prob": 20, "charges-min": 0, "charges-max": 20 },
      { "item": "fn_p90", "prob": 5, "charges-min": 0, "charges-max": 50 },
      { "item": "glock_19", "prob": 15, "charges-min": 0, "charges-max": 15 },
      { "item": "glock_22", "prob": 20, "charges-min": 0, "charges-max": 15 },
      { "item": "hk_mp5", "prob": 10, "charges-min": 0, "charges-max": 30 },
      { "item": "l_enforcer_45", "prob": 10, "charges-min": 0, "charges-max": 6 },
      { "item": "m9", "prob": 5, "charges-min": 0, "charges-max": 15 },
      { "item": "mossberg_500", "prob": 15, "charges-min": 0, "charges-max": 8 },
      { "item": "remington_700", "prob": 5, "charges-min": 0, "charges-max": 4 },
      { "item": "remington_870", "prob": 20, "charges-min": 0, "charges-max": 6 },
      { "item": "sig_40", "prob": 20, "charges-min": 0, "charges-max": 12 },
      { "item": "usp_45", "prob": 10, "charges-min": 0, "charges-max": 12 },
      { "item": "usp_9mm", "prob": 10, "charges-min": 0, "charges-max": 15 },
      { "item": "kp32", "prob": 1, "charges-min": 0, "charges-max": 7 },
      { "item": "kp3at", "prob": 2, "charges-min": 0, "charges-max": 6 },
      { "item": "rugerlcp", "prob": 2, "charges-min": 0, "charges-max": 6 },
      { "item": "kpf9", "prob": 3, "charges-min": 0, "charges-max": 7 }
    ]
  },
  {
    "type": "item_group",
    "id": "guns_swat",
    "//": "Guns issued to paramilitary forces in addition to standard police issue.",
    "items": [
      { "group": "guns_cop", "prob": 100 },
      { "item": "hk_ump45", "prob": 15, "charges-min": 0, "charges-max": 25 },
      { "item": "hk_mp5", "prob": 50, "charges-min": 0, "charges-max": 30 },
      { "item": "hk_mp5k", "prob": 10, "charges-min": 0, "charges-max": 30 },
      { "item": "hk_mp5sd", "prob": 5, "charges-min": 0, "charges-max": 30 },
      { "item": "m1014", "prob": 10, "charges-min": 0, "charges-max": 8 },
      { "item": "m4a1", "prob": 35, "charges-min": 0, "charges-max": 30 },
      { "item": "as50", "prob": 5, "charges-min": 0, "charges-max": 10 },
      { "item": "hk417_13", "prob": 30, "charges-min": 0, "charges-max": 20 }
    ]
  },
  {
    "type": "item_group",
    "id": "guns_survival",
    "//": "Guns typically carried by survivors, either improvised or thematically appropriate.",
    "items": [
      { "group": "guns_improvised", "prob": 200 },
      { "item": "ar15", "prob": 5, "charges-min": 0, "charges-max": 30 },
      { "item": "mossberg_500", "prob": 5, "charges-min": 0, "charges-max": 8 },
      { "item": "remington_870", "prob": 5, "charges-min": 0, "charges-max": 6 },
      { "item": "ruger_1022", "prob": 15, "charges-min": 0, "charges-max": 10 },
      { "item": "shotgun_s", "prob": 10 },
      { "item": "shotgun_d", "prob": 10, "charges-min": 0, "charges-max": 2 },
      { "item": "sten", "prob": 20, "charges-min": 0, "charges-max": 32 },
      { "item": "sks", "prob": 10, "charges-min": 0, "charges-max": 10 }
    ]
  }
]<|MERGE_RESOLUTION|>--- conflicted
+++ resolved
@@ -229,10 +229,6 @@
     "items": [
       { "item": "h&k416a5", "prob": 50, "charges-min": 0, "charges-max": 30 },
       { "item": "m107a1", "prob": 30, "charges-min": 0, "charges-max": 10 },
-<<<<<<< HEAD
-      { "item": "tac50", "prob": 20, "charges-min": 0, "charges-max": 5 },
-=======
->>>>>>> 15af49a2
       { "item": "m134", "prob": 10, "charges-min": 0, "charges-max": 100 },
       { "item": "m14ebr", "prob": 10, "charges-min": 0, "charges-max": 20 },
       { "item": "m2010", "prob": 20, "charges-min": 0, "charges-max": 5 },
@@ -245,6 +241,7 @@
       { "item": "rm51_assault_rifle", "prob": 25, "charges-min": 0, "charges-max": 50 },
       { "item": "rm614_lmg", "prob": 10, "charges-min": 0, "charges-max": 100 },
       { "item": "rm88_battle_rifle", "prob": 25, "charges-min": 0, "charges-max": 50 },
+      { "item": "tac50", "prob": 10, "charges-min": 0, "charges-max": 5 },
       { "item": "sig552", "prob": 100, "charges-min": 0, "charges-max": 30 },
       { "item": "scar_l", "prob": 50, "charges-min": 0, "charges-max": 30 },
       { "item": "scar_h", "prob": 50, "charges-min": 0, "charges-max": 20 },
