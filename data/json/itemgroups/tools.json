[
  {
    "id": "tools_blacksmith",
    "type": "item_group",
    "//": "Tools commonly used by blacksmiths",
    "items": [
      [ "anvil", 30 ],
      [ "chisel", 90 ],
      [ "crucible", 30 ],
      [ "swage", 60 ],
      [ "drift", 70 ],
      [ "metal_file", 90 ],
      [ "hotcut", 90 ],
      [ "metalworking_tongs", 90 ],
      [ "hammer", 90 ],
      [ "sandpaper", 90 ]
    ]
  },
  {
    "id": "tools_simple_blacksmith",
    "type": "item_group",
    "//": "Tools commonly used by amateur blacksmiths. A subset of blacksmiths tools",
    "items": [ { "group": "basic_metalworking_a", "prob": 40 }, { "group": "basic_metalworking_b", "prob": 60 } ]
  },
  {
    "id": "basic_metalworking_a",
    "type": "item_group",
    "subtype": "collection",
    "//": "This group was created automatically and may contain errors.",
    "container-item": "box_large",
    "entries": [
      { "item": "anvil", "count": 1 },
      { "item": "chisel", "count": 1 },
      { "item": "metal_file", "count": 1 },
      { "item": "hotcut", "count": 1 },
      { "item": "metalworking_tongs", "count": 1 },
      { "item": "hammer", "count": 1 },
      { "item": "sandpaper", "count": 1 }
    ]
  },
  {
    "id": "basic_metalworking_b",
    "type": "item_group",
    "subtype": "collection",
    "//": "This group was created automatically and may contain errors.",
    "container-item": "box_large",
    "entries": [
      { "item": "anvil", "count": 1 },
      { "item": "metal_file", "count": 1 },
      { "item": "metalworking_tongs", "count": 1 },
      { "item": "hammer", "count": 1 },
      { "item": "sandpaper", "count": 1 }
    ]
  },
  {
    "id": "tools_carpentry",
    "type": "item_group",
    "//": "Portable tools used for carpentry",
    "items": [
      { "group": "tools_common", "prob": 100 },
      { "item": "circsaw_off", "prob": 100, "charges": [ 0, 500 ] },
      { "item": "cordless_drill", "prob": 80, "charges": [ 0, 500 ] },
      { "item": "corded_powerdrill", "prob": 80 },
      { "item": "reciprocating_saw", "prob": 80, "charges": [ 0, 500 ] },
      { "item": "cordless_impact_wrench", "prob": 20, "charges": [ 0, 500 ] },
      [ "hand_drill", 20 ],
      { "item": "nailgun", "prob": 100, "charges": [ 0, 20 ] },
      [ "chisel", 10 ],
      { "group": "tools_toolbox", "prob": 12 },
      { "group": "tools_workshop", "prob": 3 },
      [ "sandpaper", 100 ]
    ]
  },
  {
    "id": "tools_construction",
    "type": "item_group",
    "//": "Industrial machinery used for construction",
    "items": [
      { "item": "brick_kiln", "prob": 80, "charges": [ 0, 1000 ] },
      { "item": "kiln", "prob": 40 },
      { "item": "con_mix", "prob": 120, "charges": [ 0, 500 ] },
      { "item": "elec_jackhammer", "prob": 40, "charges": [ 0, 6600 ] },
      { "item": "reciprocating_saw", "prob": 80, "charges": [ 0, 500 ] },
      { "item": "cordless_impact_wrench", "prob": 20, "charges": [ 0, 500 ] },
      [ "metal_smoother", 90 ],
      { "item": "jackhammer", "prob": 40, "charges": [ 0, 1200 ] },
      { "group": "tools_toolbox", "prob": 20 },
      { "group": "tools_workshop", "prob": 5 },
      [ "recharge_station", 10 ],
      { "item": "angle_grinder", "prob": 30, "charges": [ 0, 500 ] },
      { "item": "grinder_cutoff_disc", "prob": 15 },
      { "item": "grinder_metal_grinding_disc", "prob": 15 }
    ]
  },
  {
    "id": "tools_common",
    "type": "item_group",
    "//": "Common household tools",
    "items": [
      [ "bucket", 5 ],
      [ "funnel", 50 ],
      [ "rake", 15 ],
      [ "rake_plastic", 25 ],
      [ "aluminum_stepladder", 5 ],
      { "item": "misc_repairkit", "prob": 25, "charges-min": 0 },
      [ "saw", 60 ],
      { "item": "bow_saw", "prob": 50 },
      { "group": "tools_common_small", "prob": 500 }
    ]
  },
  {
    "id": "tools_common_small",
    "type": "item_group",
    "//": "Common household tools that are small enough to fit in a bag",
    "items": [
      [ "hacksaw", 50 ],
      [ "hammer", 80 ],
      [ "pliers", 60 ],
      [ "big_pliers", 2 ],
      [ "screwdriver", 100 ],
      [ "screwdriver_set", 50 ],
      [ "socket_screwdriver_set", 10 ],
      [ "duct_tape", 10 ],
      [ "superglue", 10 ],
      [ "tin_snips", 10 ],
      [ "wrench", 20 ],
      [ "wrench_small", 20 ],
      [ "hand_pump", 10 ],
      [ "socket_wrench_set", 20 ],
      [ "pliers_locking", 20 ],
      [ "xacto", 40 ],
      [ "jumper_cable", 10 ],
      [ "extension_cable", 15 ],
      [ "hd_tow_cable", 5 ],
      [ "claw_bar", 2 ],
      [ "crowbar", 10 ],
      [ "thermometer", 5 ],
      [ "multitool", 10 ],
      [ "recharge_station", 10 ],
      [ "hand_crank_charger", 25 ],
      [ "metal_file", 10 ],
      [ "clamp", 10 ],
      [ "sandpaper", 80 ],
      { "group": "writing_utensils", "prob": 5 }
    ]
  },
  {
    "id": "tools_toolbox",
    "type": "item_group",
    "//": "A typical toolbox filled with tools.",
    "subtype": "collection",
    "container-item": "toolbox_empty",
    "on_overflow": "discard",
    "items": [
      [ "hammer", 80 ],
      [ "screwdriver_set", 65 ],
      [ "pliers_locking", 40 ],
      [ "wrench", 50 ],
      [ "wrench_small", 25 ],
      [ "hand_pump", 1 ],
      [ "funnel", 50 ],
      [ "metal_file", 40 ],
      [ "sandpaper", 65 ]
    ]
  },
  {
    "id": "tools_workshop",
    "type": "item_group",
    "//": "A typical toolbox filled with tools.",
    "subtype": "collection",
    "container-item": "toolbox_workshop_empty",
    "on_overflow": "discard",
    "items": [
      [ "hammer", 80 ],
      [ "screwdriver_set", 65 ],
      [ "pliers_locking", 40 ],
      [ "big_pliers", 5 ],
      [ "wrench", 75 ],
      [ "wrench_large", 20 ],
      [ "socket_wrench_set", 20 ],
      [ "funnel", 50 ],
      [ "metal_file", 40 ],
      [ "sandpaper", 65 ],
      [ "hacksaw", 30 ],
      [ "saw", 65 ],
      { "item": "bow_saw", "prob": 40 },
      [ "pin_reamer", 18 ],
      [ "clamp", 30 ],
      [ "boxcutter", 20 ],
      { "item": "nailgun", "prob": 15, "charges": [ 0, 20 ] },
      { "item": "circsaw_off", "prob": 25, "charges": [ 0, 500 ] },
      { "item": "reciprocating_saw", "prob": 20, "charges": [ 0, 500 ] },
      { "item": "cordless_impact_wrench", "prob": 10, "charges": [ 0, 500 ] },
      { "item": "cordless_drill", "prob": 20, "charges": [ 0, 500 ] },
      { "item": "corded_powerdrill", "prob": 20 }
    ]
  },
  {
    "id": "tools_general",
    "type": "item_group",
    "//": "Common tools you might find in a hardware store or in a shop.",
    "//2": "More professional/rare than tools_common; less likely to be in a home basement.",
    "items": [
      { "group": "tools_common", "prob": 100 },
      { "group": "tools_construction", "prob": 50 },
      { "group": "tools_carpentry", "prob": 100 },
      { "group": "tools_earthworking", "prob": 100 },
      { "group": "tools_electronics", "prob": 20 },
      { "group": "tools_lighting_industrial", "prob": 100 },
      { "group": "tools_mechanic", "prob": 20 },
      { "group": "tools_plumbing", "prob": 20 },
      { "group": "tools_simple_blacksmith", "prob": 10 },
      [ "jumper_cable_heavy", 2 ],
      [ "lug_wrench", 20 ],
      [ "jerrycan", 10 ],
      [ "jerrycan_big", 10 ],
      { "item": "char_smoker", "prob": 5, "charges": [ 0, 300 ] },
      { "item": "dehydrator", "prob": 5 },
      [ "tongs", 1 ],
      [ "tourist_table", 1 ],
      [ "vac_mold", 10 ],
      [ "polycarbonate_sheet", 50 ],
      [ "sandpaper", 50 ],
      [ "plastic_sheet", 50 ],
      [ "shovel_snow", 10 ],
      [ "shovel_snow_plastic", 15 ],
      [ "hose_garden", 20 ],
      [ "big_pliers", 10 ],
      [ "heavy_crowbar", 10 ]
    ]
  },
  {
    "id": "tools_hunting",
    "type": "item_group",
    "//": "Gear that hunters take on hunting trips.",
    "items": [
      [ "binoculars", 15 ],
      [ "canteen", 25 ],
      [ "e_tool", 20 ],
      { "item": "flashlight", "prob": 20, "charges": [ 0, 300 ] },
      { "item": "heavy_flashlight", "prob": 15, "charges": [ 0, 300 ] },
      { "item": "goggles_nv", "prob": 5, "charges": [ 0, 100 ] },
      { "item": "goggles_ir", "prob": 2, "charges": [ 0, 100 ] },
      [ "hand_crank_charger", 15 ],
      { "item": "handflare", "prob": 20, "charges": 300 },
      [ "hatchet", 10 ],
      [ "storage_line", 5 ],
      [ "knife_folding", 25 ],
      [ "knife_hunting", 10 ],
      { "group": "knife_rambo_cont", "prob": 10 },
      [ "knife_swissarmy", 10 ],
      { "item": "mess_kit", "prob": 20 },
      [ "multitool", 10 ],
      [ "pockknife", 30 ],
      { "prob": 10, "group": "pur_tablets_bottle_plastic_small_1_15" },
      { "item": "ref_lighter", "prob": 20, "charges": [ 0, 50 ] },
      [ "rope_30", 20 ],
      [ "flint_steel", 10 ],
      { "item": "tinderbox", "prob": 10, "charges": [ 0, 100 ] },
      [ "lifestraw", 4 ],
      [ "chem_hexamine", 10 ],
      [ "light_snare_kit", 8 ],
      { "item": "esbit_stove", "prob": 15, "charges": [ 0, 50 ] },
      { "item": "teargas_sprayer", "prob": 15, "charges": 10 },
      { "group": "book_mag_surv", "prob": 10 },
      { "group": "vfw_books", "prob": 20 }
    ]
  },
  {
    "id": "tools_earthworking",
    "type": "item_group",
    "//": "Portable tools for earthworking or farming",
    "items": [
      [ "ax", 80 ],
      [ "bucket", 40 ],
      { "item": "chainsaw_off", "prob": 30, "charges": [ 0, 450 ] },
      { "item": "elec_chainsaw_off", "prob": 30, "charges": [ 0, 500 ] },
      { "item": "polesaw_off", "prob": 10, "charges": [ 0, 450 ] },
      [ "g_shovel", 40 ],
      [ "hand_drill", 20 ],
      [ "hoe", 60 ],
      [ "pickaxe", 80 ],
      [ "pitchfork", 60 ],
      { "item": "trimmer_off", "prob": 20, "charges": [ 0, 600 ] },
      [ "scythe", 40 ],
      [ "shovel", 120 ],
      [ "sickle", 40 ],
      [ "rake", 20 ],
      [ "rake_plastic", 40 ],
      [ "shovel_snow", 20 ],
      [ "shovel_snow_plastic", 40 ],
      [ "shears", 40 ],
      [ "forged_shears", 40 ]
    ]
  },
  {
    "id": "tools_plumbing",
    "type": "item_group",
    "//": "Portable tools for plumbing and pipefitting",
    "items": [
      { "group": "tools_common_small", "prob": 100 },
      [ "wrench", 200 ],
      [ "wrench_large", 20 ],
      [ "big_pliers", 10 ],
      [ "claw_bar", 2 ],
      [ "crowbar", 10 ],
      [ "pliers", 200 ],
      [ "bucket", 50 ],
      [ "mop", 60 ],
      [ "mop_folded", 40 ],
      [ "shovel", 40 ],
      [ "hammer_sledge", 10 ],
      [ "hammer_sledge_short", 20 ],
      [ "hammer_sledge_engineer", 20 ],
      [ "hammer_sledge_heavy", 10 ],
      { "item": "spray_can", "prob": 100, "charges": [ 0, 10 ] },
      { "item": "permanent_marker", "prob": 50, "charges": [ 0, 500 ] },
      [ "funnel", 200 ],
      [ "hand_drill", 10 ],
      [ "vac_mold", 10 ],
      [ "polycarbonate_sheet", 50 ],
      [ "boltcutters", 150 ],
      [ "tin_snips", 30 ],
      { "item": "flashlight", "prob": 100, "charges": [ 0, 300 ] },
      { "item": "heavy_flashlight", "prob": 60, "charges": [ 0, 300 ] },
      [ "magnifying_glass", 20 ],
      { "item": "soldering_iron", "prob": 150 },
      { "item": "soldering_iron_portable", "prob": 150, "charges": [ 0, 50 ] },
      { "item": "reciprocating_saw", "prob": 50, "charges": [ 0, 500 ] },
      { "item": "cordless_drill", "prob": 100, "charges": [ 0, 500 ] },
      [ "pin_reamer", 30 ],
      [ "clamp", 10 ],
      [ "sandpaper", 90 ]
    ]
  },
  {
    "id": "tools_electronics",
    "type": "item_group",
    "//": "Portable tools used by electricians and for electronics repair",
    "items": [
      { "group": "tools_common_small", "prob": 100 },
      { "item": "soldering_iron", "prob": 100 },
      { "item": "soldering_iron_portable", "prob": 100, "charges": [ 0, 50 ] },
      [ "magnifying_glass", 100 ],
      { "item": "voltmeter", "prob": 10, "charges": [ 0, 100 ] },
      { "item": "multimeter", "prob": 100, "charges": [ 0, 100 ] },
      [ "recharge_station", 10 ],
      [ "vac_mold", 10 ],
      [ "polycarbonate_sheet", 50 ],
      [ "hand_crank_charger", 40 ]
    ]
  },
  {
    "id": "tools_entry",
    "type": "item_group",
    "//": "Tools used for forcing entry into a building",
    "items": [
      [ "boltcutters", 30 ],
      [ "crowbar", 50 ],
      [ "claw_bar", 25 ],
      [ "hammer_sledge", 5 ],
      [ "hammer_sledge_short", 5 ],
      [ "hammer_sledge_engineer", 10 ],
      [ "halligan", 10 ],
      [ "pike_pole", 10 ],
      [ "ny_hook", 10 ],
      [ "heavy_crowbar", 10 ]
    ]
  },
  {
    "id": "tools_home",
    "type": "item_group",
    "//": "Tools commonly found in the home or other domestic settings",
    "items": [
      { "group": "tools_common", "prob": 100 },
      { "group": "tools_lighting", "prob": 50 },
      { "group": "tools_tailor", "prob": 50 },
      { "group": "tools_toolbox", "prob": 4 },
      { "group": "tools_workshop", "prob": 1 }
    ]
  },
  {
    "id": "tools_mechanic",
    "type": "item_group",
    "//": "Equipment of any size commonly used by engineers and mechanics",
    "ammo": 100,
    "items": [
      [ "jack", 80 ],
      [ "lug_wrench", 80 ],
      [ "jack_small", 80 ],
      [ "vac_mold", 10 ],
      [ "polycarbonate_sheet", 50 ],
      {
        "collection": [
          { "item": "oxy_torch", "prob": 100 },
          {
            "distribution": [ { "item": "weldtank", "prob": 100, "count": [ 1, 2 ] }, { "item": "tinyweldtank", "prob": 100, "count": [ 1, 3 ] } ],
            "prob": 100
          },
          {
            "distribution": [
              { "item": "brazing_rod_bronze", "prob": 75, "charges": [ 500, 1500 ] },
              { "item": "brazing_rod_alloy", "prob": 50, "charges": [ 500, 1500 ] }
            ]
          }
        ],
        "prob": 80
      },
      [ "oxy_torch", 60 ],
      { "item": "weldtank", "prob": 60, "count": [ 1, 2 ] },
      { "item": "tinyweldtank", "prob": 60, "count": [ 1, 3 ] },
      { "item": "polisher", "prob": 70, "charges": [ 0, 100 ] },
      { "item": "angle_grinder", "prob": 5, "charges": [ 0, 500 ] },
      { "item": "grinder_cutoff_disc", "prob": 2 },
      { "item": "welder", "prob": 10 },
      { "item": "small_propane_tank", "prob": 10, "count": [ 1, 5 ], "charges": [ 1000, 3000 ] },
      { "item": "medium_propane_tank", "prob": 20, "count": [ 1, 3 ], "charges": [ 5000, 15000 ] },
      { "item": "large_propane_tank", "prob": 15, "count": [ 1, 2 ], "charges": [ 20000, 60000 ] },
      { "item": "welding_blanket", "prob": 20, "count": [ 0, 1 ] },
      {
        "distribution": [
          { "item": "welding_rod_steel", "prob": 20, "charges": [ 1000, 1600 ] },
          { "item": "welding_rod_alloy", "prob": 10, "charges": [ 1000, 1600 ] },
          { "item": "welding_wire_steel", "prob": 15, "charges": [ 1000, 1600 ] },
          { "item": "welding_wire_alloy", "prob": 5, "charges": [ 1000, 1600 ] },
          { "item": "brazing_rod_bronze", "prob": 7, "charges": [ 500, 1500 ] },
          { "item": "brazing_rod_alloy", "prob": 5, "charges": [ 400, 1200 ] }
        ]
      },
      [ "clamp", 10 ],
      [ "goggles_welding", 80 ],
      [ "thread_cutting_set", 40 ]
    ]
  },
  {
    "id": "tools_tire",
    "type": "item_group",
    "//": "Equipment mostly used in tire shops",
    "ammo": 100,
    "items": [
      { "item": "jack", "prob": 100 },
      { "item": "lug_wrench", "prob": 80 },
      { "item": "jack_small", "prob": 80 },
      { "item": "compressor", "prob": 40 },
      { "group": "tools_toolbox", "prob": 80 },
      { "group": "tools_workshop", "prob": 70 },
      { "group": "tools_general", "prob": 60 }
    ]
  },
  {
    "id": "full_survival_kit",
    "type": "item_group",
    "subtype": "collection",
    "container-item": "survival_kit_box",
    "items": [
      { "item": "knife_folding" },
      { "item": "flint_steel" },
      { "item": "whistle_multitool" },
      { "item": "glowstick", "charges": 1400 },
      { "item": "handflare", "count": 4, "charges": 300 },
      { "group": "pur_tablets_bottle_plastic_small_15" },
      { "item": "pocket_survival" }
    ]
  },
  {
    "id": "used_survival_kit",
    "type": "item_group",
    "subtype": "collection",
    "container-item": "survival_kit_box",
    "items": [
      { "item": "knife_folding", "prob": 40 },
      { "item": "flint_steel", "prob": 50 },
      { "item": "whistle_multitool", "prob": 70 },
      { "item": "glowstick", "charges": 1400, "prob": 60 },
      { "item": "handflare", "count": [ 0, 4 ], "charges": 300 },
      { "group": "pur_tablets_bottle_plastic_small_0_15" },
      { "item": "pocket_survival", "prob": 40 }
    ]
  },
  {
    "id": "knife_rambo_full",
    "type": "item_group",
    "subtype": "collection",
    "container-item": "knife_rambo",
    "entries": [
      { "item": "fishing_hook_basic" },
      { "item": "needle_steel" },
      { "item": "pur_tablets", "count": 3 },
      { "item": "survival_match", "count": 3 },
      { "item": "thread_kevlar", "charges": 36 }
    ]
  },
  {
    "id": "knife_rambo_used",
    "type": "item_group",
    "subtype": "collection",
    "container-item": "knife_rambo",
    "entries": [
      { "item": "fishing_hook_basic", "prob": 50 },
      { "item": "needle_steel", "prob": 40 },
      { "item": "pur_tablets", "prob": 50, "count": [ 0, 3 ] },
      { "item": "survival_match", "prob": 50, "count": [ 0, 3 ] },
      { "item": "thread_kevlar", "charges": [ 0, 36 ] }
    ]
  },
  {
    "id": "knife_rambo_cont",
    "type": "item_group",
    "subtype": "distribution",
    "entries": [ { "group": "knife_rambo_full", "prob": 20 }, { "group": "knife_rambo_used", "prob": 80 } ]
  },
  {
    "id": "full_1st_aid",
    "type": "item_group",
    "subtype": "collection",
    "container-item": "1st_aid_box",
    "items": [
      { "item": "medical_tape", "charges": 20 },
      { "group": "bottle_otc_painkiller_10" },
      { "item": "disinfectant" },
      { "item": "saline" },
      { "item": "adhesive_bandages", "count": 6 },
      { "item": "bandages", "count": 3 },
      { "item": "medical_gauze", "count": 6 },
      { "item": "booklet_firstaid" },
      { "item": "scissors_medical" }
    ]
  },
  {
    "id": "full_ipok",
    "type": "item_group",
    "subtype": "collection",
    "container-item": "ipok",
    "items": [
      { "item": "medical_gauze", "count": 3 },
      { "item": "bandages", "count": 1 },
      { "item": "gloves_medical" },
      { "item": "tourniquet_upper" }
    ]
  },
  {
    "id": "used_1st_aid",
    "type": "item_group",
    "subtype": "collection",
    "container-item": "1st_aid_box",
    "items": [
      { "item": "medical_tape", "charges": [ 0, 20 ] },
      { "group": "bottle_otc_painkiller_0_10" },
      { "item": "disinfectant", "charges": [ 0, 5 ] },
      { "item": "saline", "prob": 60 },
      { "item": "adhesive_bandages", "count": [ 0, 6 ] },
      { "item": "bandages", "count": [ 0, 3 ] },
      { "item": "medical_gauze", "count": [ 0, 6 ] },
      { "item": "booklet_firstaid", "prob": 50 },
      { "item": "scissors_medical", "prob": 50 }
    ]
  },
  {
    "id": "tools_medical",
    "type": "item_group",
    "//": "Portable medical equipment for doctors and paramedics (excludes consumables)",
    "items": [
      [ "scalpel", 50 ],
      [ "scissors_medical", 100 ],
      [ "stethoscope", 50 ],
      [ "syringe", 50 ],
      [ "thermometer", 50 ],
      [ "vacutainer", 50 ],
      [ "bag_body_bag", 10 ]
    ]
  },
  {
    "id": "full_ifak",
    "type": "item_group",
    "subtype": "collection",
    "container-item": "ifak_pouch",
    "items": [
      { "item": "medical_tape", "charges": 20 },
      { "item": "tourniquet_upper" },
      { "group": "quikclot_bag_plastic_5" },
      { "item": "bandages", "count": 9 },
      { "item": "medical_gauze", "count": 3 },
      { "item": "adhesive_bandages", "count": 3 },
      { "group": "pur_tablets_bottle_plastic_small_0_3" },
      { "item": "gloves_medical" },
      { "item": "scissors_medical" }
    ]
  },
  {
    "id": "used_ifak",
    "type": "item_group",
    "subtype": "collection",
    "container-item": "ifak_pouch",
    "items": [
      { "item": "medical_tape", "charges": [ 0, 20 ] },
      { "item": "tourniquet_upper", "prob": 20 },
      { "group": "quikclot_bag_plastic_0_5" },
      { "item": "bandages", "count": [ 0, 9 ] },
      { "item": "medical_gauze", "count": [ 0, 3 ] },
      { "item": "adhesive_bandages", "count": [ 0, 3 ] },
      { "group": "pur_tablets_bottle_plastic_small_0_3" },
      { "item": "gloves_medical", "prob": 50 },
      { "item": "scissors_medical", "prob": 30 }
    ]
  },
  {
    "id": "tools_gunsmith",
    "type": "item_group",
    "//": "Tools used for working with guns and ammo",
    "items": [
      { "group": "tools_common", "prob": 50 },
      { "group": "tools_blacksmith", "prob": 50 },
      { "item": "large_repairkit", "prob": 50, "charges": [ 0, 500 ] },
      [ "puller", 100 ],
      [ "press", 100 ]
    ]
  },
  {
    "id": "tools_lighting",
    "type": "item_group",
    "//": "Light sources balanced according to rarity",
    "items": [
      { "item": "candle", "prob": 70, "charges": [ 0, 100 ] },
      { "item": "electric_lantern", "prob": 20, "charges": [ 0, 100 ] },
      { "item": "handflare", "prob": 50, "charges": 300 },
      { "item": "flashlight", "prob": 100, "charges": [ 0, 300 ] },
      { "item": "heavy_flashlight", "prob": 30, "charges": [ 0, 300 ] },
      { "item": "gasoline_lantern", "prob": 10, "charges": [ 0, 500 ] },
      { "item": "glowstick", "prob": 60, "charges": 1400 },
      { "item": "oil_lamp", "prob": 10, "charges": [ 0, 750 ] },
      { "item": "wearable_light", "prob": 15, "charges": [ 0, 100 ] },
      { "item": "propane_lantern", "prob": 15, "charges": [ 2000, 3000 ] }
    ]
  },
  {
    "id": "tools_lighting_industrial",
    "type": "item_group",
    "//": "Light sources used as industrial working equipment.",
    "items": [
      { "item": "flashlight", "prob": 100, "charges": [ 0, 300 ] },
      { "item": "heavy_flashlight", "prob": 40, "charges": [ 0, 300 ] },
      { "item": "wearable_light", "prob": 60, "charges": [ 0, 100 ] }
    ]
  },
  {
    "id": "tools_survival",
    "type": "item_group",
    "//": "Practical, small and light-weight tools for survival excluding camping gear.",
    "items": [
      [ "binoculars", 30 ],
      [ "canteen", 15 ],
      [ "e_tool", 10 ],
      [ "flaregun", 20 ],
      { "item": "handflare", "prob": 20, "charges": 300 },
      [ "hatchet", 10 ],
      [ "knife_hunting", 10 ],
      { "group": "knife_rambo_cont", "prob": 10 },
      [ "knife_swissarmy", 5 ],
      [ "knife_trench", 10 ],
      { "item": "mess_kit", "prob": 20 },
      { "item": "portable_stove", "prob": 2, "container-item": "nylon_bag", "sealed": false },
      [ "multitool", 5 ],
      [ "pockknife", 50 ],
      [ "knife_folding", 30 ],
      { "prob": 10, "group": "pur_tablets_bottle_plastic_small_75_100" },
      { "item": "ref_lighter", "prob": 20, "charges": [ 0, 50 ] },
      {
        "collection": [ { "item": "ref_lighter_butane" }, { "item": "butane_can", "charges": [ 350, 400 ] } ],
        "prob": 5
      },
      [ "signal_flare", 20 ],
      { "item": "sm_extinguisher", "prob": 20, "charges": 10 },
      [ "whistle", 20 ],
      [ "hand_crank_charger", 15 ],
      [ "flint_steel", 5 ],
      { "item": "tinderbox", "prob": 2, "charges": [ 0, 100 ] },
      [ "whistle_multitool", 1 ],
      [ "chem_hexamine", 10 ],
      { "item": "esbit_stove", "prob": 15, "charges": [ 0, 50 ] },
      [ "horse_tack", 3 ],
      [ "saddlebag", 5 ],
      [ "lifestraw", 3 ],
      [ "light_snare_kit", 3 ],
      { "item": "propane_lantern", "prob": 15, "charges": [ 2000, 3000 ] },
      { "item": "propane_cooker", "prob": 15, "charges": [ 2000, 3000 ] }
    ]
  },
  {
    "id": "tools_tailor",
    "type": "item_group",
    "items": [
      [ "awl_steel", 60 ],
      { "item": "loom_frame", "prob": 5 },
      [ "needle_curved", 30 ],
      [ "vac_mold", 10 ],
      [ "polycarbonate_sheet", 50 ],
      [ "scissors", 1000 ],
      { "item": "sewing_kit", "prob": 120, "charges-min": 0 },
      { "item": "shed_stick", "prob": 5 },
      { "item": "tailors_kit", "prob": 10, "charges-min": 0 },
      { "item": "electric_spinwheel", "prob": 10, "charges-min": 0 },
      [ "knitting_needles", 20 ],
      [ "kevlar_shears", 100 ]
    ]
  },
  {
    "id": "tools_commercial_tailor",
    "type": "item_group",
    "items": [
      [ "awl_steel", 150 ],
      [ "needle_curved", 30 ],
      [ "scissors", 1000 ],
      { "item": "sewing_kit", "prob": 10, "charges-min": 0 },
      { "item": "tailors_kit", "prob": 120, "charges-min": 0 },
      [ "kevlar_shears", 40 ]
    ]
  },
  {
    "type": "item_group",
    "id": "tools_science",
    "//": "tools and equipment you might find on lab benches of nearly any lab.",
    "items": [
      { "item": "chemistry_set", "prob": 5 },
      [ "chemistry_set_basic", 2 ],
      [ "analytical_set_basic", 5 ],
      [ "spectrophotometer", 5 ],
      [ "balance_small", 5 ],
      [ "cuvettes", 5 ],
      { "item": "ph_meter", "prob": 5, "charges": [ 0, 100 ] },
      { "item": "voltmeter", "prob": 5, "charges": [ 0, 100 ] },
      { "item": "multimeter", "prob": 5, "charges": [ 0, 100 ] },
      [ "melting_point", 5 ],
      [ "vortex", 5 ],
      { "item": "hotplate_induction", "prob": 5 },
      [ "jar_glass_sealed", 5 ],
      [ "jar_3l_glass_sealed", 5 ],
      [ "magnifying_glass", 5 ],
      [ "thermometer", 5 ],
      { "item": "geiger_off", "prob": 3, "charges": [ 0, 100 ] },
      [ "hygrometer", 3 ],
      [ "barometer", 3 ],
      [ "sextant", 1 ],
      { "item": "camera", "prob": 2, "charges": [ 0, 150 ] },
      { "item": "camera", "container-item": "camera_bag", "prob": 1, "charges": [ 0, 150 ] },
      [ "flask_glass", 10 ],
      [ "bottle_glass", 10 ],
      [ "thermos", 5 ],
      [ "test_tube", 10 ],
      [ "glass_tube_small", 5 ],
      [ "funnel", 10 ],
      [ "hose", 5 ],
      [ "steel_grille", 5 ],
      [ "coat_lab", 5 ],
      [ "gloves_medical", 5 ],
      [ "mask_dust", 5 ],
      { "item": "mask_filter", "prob": 5, "charges": [ 0, 100 ] },
      { "item": "gasfilter_sm", "prob": 5, "charges": [ 0, 100 ] },
      [ "glasses_safety", 5 ],
      { "item": "UPS_OFF", "prob": 3, "charges": [ 0, 1000 ] },
      [ "microscope", 5 ],
      [ "microscope_dissecting", 5 ],
      [ "funnel_separation", 3 ],
      { "item": "filter_paper_qualitative", "prob": 3, "charges-min": 10 },
      { "item": "filter_paper_quantitative", "prob": 3, "charges-min": 10 },
      [ "burette", 3 ],
      [ "rotovap", 3 ],
      [ "still_lab", 3 ],
      [ "gelbox", 5 ],
      [ "microcentrifuge", 5 ],
      [ "ketene_lamp", 1 ],
      [ "stopcock", 3 ],
      [ "beaker", 5 ],
      [ "gradcylinder", 5 ],
      [ "rack_test_tube", 5 ],
      [ "test_tube_micro", 5 ],
      [ "rack_test_tube_micro", 5 ],
      [ "stand_ring", 5 ],
      [ "stand_ring_clamps", 5 ],
      [ "syringe", 4 ],
      [ "xacto", 4 ],
      { "group": "cotton_ball_bag_used", "prob": 4 },
      { "group": "cotton_ball_bag_full", "prob": 2 },
      { "group": "ammo_any_batteries_full", "prob": 50 },
      [ "acetylene_machine", 1 ],
      { "group": "writing_utensils", "prob": 5 }
    ]
  },
  {
    "id": "toy_radio_car",
    "type": "item_group",
    "subtype": "collection",
    "container-item": "rc_car_box",
    "items": [
      { "item": "radiocontrol" },
      { "item": "light_minus_battery_cell", "charges": 50, "count": 3 },
      { "item": "radio_car" },
      { "item": "bubblewrap", "count": 2 },
      { "item": "screwdriver" }
    ]
  },
  {
    "id": "fireman_cabinet",
    "type": "item_group",
    "subtype": "distribution",
    "ammo": 100,
    "items": [
      { "item": "extinguisher", "prob": 35 },
      { "item": "sm_extinguisher", "prob": 35 },
      {
        "collection": [
          { "item": "hose" },
          { "item": "sm_extinguisher" },
          { "item": "fire_ax", "prob": 50 },
          { "item": "crash_axe", "prob": 80 },
          { "item": "throw_extinguisher", "prob": 30, "count": [ 3, 5 ] }
        ],
        "prob": 30
      }
    ]
  },
  {
    "type": "item_group",
    "id": "tools_robotics",
    "//": "tools and equipment you might find on robotics laboratories.",
    "items": [
      [ "recipe_lab_elec", 4 ],
      { "item": "UPS_OFF", "prob": 6, "charges": [ 0, 1000 ] },
      [ "file", 10 ],
      [ "atomic_lamp", 1 ],
      { "item": "smart_lamp", "prob": 2, "charges": [ 0, 100 ] },
      [ "bot_manhack", 2 ],
      [ "teleporter", 1 ],
      { "item": "laptop", "prob": 4, "charges": [ 0, 500 ] },
      { "item": "plut_cell", "prob": 4, "charges": [ 1, 5 ] },
      [ "superglue", 30 ],
      [ "pliers", 10 ],
      [ "tin_snips", 10 ],
      { "item": "matches", "prob": 10, "charges": [ 1, 20 ] },
      [ "glasses_safety", 20 ],
      [ "vac_mold", 10 ],
      [ "polycarbonate_sheet", 50 ],
      [ "duct_tape", 8 ],
      { "item": "misc_repairkit", "prob": 15, "charges-min": 0 },
      { "item": "welder", "prob": 10 },
      { "item": "welding_blanket", "prob": 10, "count": [ 0, 1 ] },
      {
        "distribution": [
          { "item": "welding_rod_steel", "prob": 10, "charges": [ 1000, 1600 ] },
          { "item": "welding_rod_alloy", "prob": 5, "charges": [ 1000, 1600 ] },
          { "item": "welding_wire_steel", "prob": 20, "charges": [ 1000, 1600 ] },
          { "item": "welding_wire_alloy", "prob": 20, "charges": [ 1000, 1600 ] },
          { "item": "brazing_rod_bronze", "prob": 3, "charges": [ 500, 1500 ] },
          { "item": "brazing_rod_alloy", "prob": 2, "charges": [ 400, 1200 ] }
        ]
      },
      { "item": "soldering_iron", "prob": 8 },
      { "item": "soldering_iron_portable", "prob": 8, "charges": [ 0, 50 ] },
      { "item": "extinguisher", "prob": 10, "charges": 100 },
      [ "magnifying_glass", 10 ],
      [ "multitool", 20 ],
      [ "vac_mold", 2 ],
      [ "screwdriver_set", 20 ],
      [ "socket_screwdriver_set", 20 ],
      { "item": "flashlight", "prob": 20, "charges": [ 0, 300 ] },
      [ "memory_card_science", 40 ],
      [ "lanyard", 1 ],
      { "item": "camera_pro", "prob": 1, "charges": [ 0, 150 ] },
      { "item": "camera_pro", "container-item": "camera_bag", "prob": 1, "charges": [ 0, 150 ] },
      [ "element", 5 ],
      [ "light_battery_cell", 10 ],
      [ "goggles_welding", 20 ],
      { "item": "sm_extinguisher", "prob": 10, "charges": 10 },
      { "group": "tools_toolbox", "prob": 5 },
      [ "tool_belt", 10 ],
      [ "clamp", 10 ],
      [ "wrench", 10 ],
      [ "socket_wrench_set", 10 ],
      { "group": "writing_utensils", "prob": 5 }
    ]
  },
  {
    "id": "hand_tools",
    "type": "item_group",
    "items": [
      { "item": "flashlight", "prob": 35, "charges": [ 0, 300 ] },
      [ "wrench", 50 ],
      [ "hammer", 40 ],
      [ "saw", 50 ],
      { "item": "bow_saw", "prob": 40 },
      [ "ax", 20 ],
      [ "hacksaw", 50 ],
      [ "chipper", 60 ],
      [ "boltcutters", 50 ],
      [ "tin_snips", 50 ],
      [ "screwdriver", 35 ],
      [ "pin_reamer", 10 ],
      [ "metal_file", 10 ],
      [ "clamp", 20 ]
    ]
  },
  {
    "id": "power_tools",
    "type": "item_group",
    "items": [
      { "item": "chainsaw_off", "prob": 10, "charges": [ 0, 450 ] },
      { "item": "polesaw_off", "prob": 10, "charges": [ 0, 450 ] },
      { "item": "elec_chainsaw_off", "prob": 10, "charges": [ 0, 500 ] },
      { "item": "elec_chainsaw_cord_off", "prob": 10 },
      { "item": "trimmer_off", "prob": 40, "charges": [ 0, 600 ] },
      { "item": "jackhammer", "prob": 50, "charges": [ 0, 1200 ] },
      { "item": "elec_jackhammer", "prob": 50, "charges": [ 0, 1320 ] },
      { "item": "reciprocating_saw", "prob": 50, "charges": [ 0, 500 ] },
      { "item": "cordless_impact_wrench", "prob": 30, "charges": [ 0, 500 ] },
      { "item": "cordless_drill", "prob": 20, "charges": [ 0, 500 ] },
      { "item": "corded_powerdrill", "prob": 30 },
      { "item": "circsaw_off", "prob": 10, "charges": [ 0, 500 ] },
      { "item": "angle_grinder", "prob": 20, "charges": [ 0, 500 ] },
      { "item": "grinder_cutoff_disc", "prob": 10 },
      { "item": "grinder_metal_grinding_disc", "prob": 10 },
      { "item": "masonrysaw_off", "prob": 50, "charges": [ 0, 450 ] },
      { "item": "electric_masonrysaw_off", "prob": 50, "charges": [ 0, 495 ] }
    ]
  },
  {
    "id": "tools_tree_cutting",
    "type": "item_group",
    "//": "Axes and saws.",
    "items": [
      [ "ax", 100 ],
      { "item": "chainsaw_off", "prob": 80, "charges": [ 0, 400 ] },
      { "item": "polesaw_off", "prob": 75, "charges": [ 0, 400 ] },
      [ "saw", 100 ],
      { "item": "bow_saw", "prob": 80 },
      { "item": "circsaw_off", "prob": 50, "charges": [ 0, 500 ] },
      [ "circsaw_blade", 10 ],
      { "item": "elec_chainsaw_off", "prob": 35, "charges": [ 0, 500 ] },
      { "item": "elec_chainsaw_cord_off", "prob": 35 }
    ]
  },
  {
    "id": "tools_fishingrods_commercial",
    "type": "item_group",
    "subtype": "distribution",
    "//": "Commercially available fishing rods",
    "items": [
      { "item": "fishing_rod_professional", "prob": 2 },
      { "item": "fishing_rod_2pc_packed", "prob": 4 },
      { "item": "fishing_rod_tele_packed", "prob": 3 }
    ]
  },
  {
    "id": "tools_fishingrods_portable",
    "type": "item_group",
    "subtype": "distribution",
    "//": "Fishing rods with better portability",
    "items": [
      { "item": "fishing_rod_2pc_packed", "prob": 3 },
      { "item": "fishing_rod_tele_packed", "prob": 3 },
      { "item": "plastichoboreel", "prob": 1 }
    ]
  },
  {
    "type": "item_group",
    "id": "pur_tablets_bottle_plastic_small_15",
    "subtype": "collection",
    "//": "This group was created automatically and may contain errors.",
    "container-item": "bottle_plastic_small",
    "entries": [ { "item": "pur_tablets", "count": 15 } ]
  },
  {
    "type": "item_group",
    "id": "pur_tablets_bottle_plastic_small_0_15",
    "subtype": "collection",
    "//": "This group was created automatically and may contain errors.",
    "container-item": "bottle_plastic_small",
    "entries": [ { "item": "pur_tablets", "count": [ 0, 15 ] } ]
  },
  {
    "type": "item_group",
<<<<<<< HEAD
    "id": "aspirin_bottle_plastic_pill_painkiller_10",
=======
    "id": "bottle_otc_painkiller_10",
>>>>>>> eb4ec40e
    "subtype": "distribution",
    "//": "This group was created automatically and may contain errors.",
    "container-item": "bottle_plastic_pill_painkiller",
    "entries": [
      { "item": "aspirin", "container-item": "null", "count": 10 },
      { "item": "acetaminophen", "container-item": "null", "count": 10 },
      { "item": "ibuprofen", "container-item": "null", "count": 10 }
    ]
  },
  {
    "type": "item_group",
<<<<<<< HEAD
    "id": "aspirin_bottle_plastic_pill_painkiller_0_10",
=======
    "id": "bottle_otc_painkiller_0_10",
>>>>>>> eb4ec40e
    "subtype": "distribution",
    "//": "This group was created automatically and may contain errors.",
    "container-item": "bottle_plastic_pill_painkiller",
    "entries": [
      { "item": "aspirin", "container-item": "null", "count": [ 0, 10 ] },
      { "item": "acetaminophen", "container-item": "null", "count": [ 0, 10 ] },
      { "item": "ibuprofen", "container-item": "null", "count": [ 0, 10 ] }
    ]
  },
  {
    "type": "item_group",
    "id": "quikclot_bag_plastic_5",
    "subtype": "collection",
    "//": "This group was created automatically and may contain errors.",
    "container-item": "bag_plastic",
    "entries": [ { "item": "quikclot", "container-item": "null", "count": 5 } ]
  },
  {
    "type": "item_group",
    "id": "pur_tablets_bottle_plastic_small_0_3",
    "subtype": "collection",
    "//": "This group was created automatically and may contain errors.",
    "container-item": "bottle_plastic_small",
    "entries": [ { "item": "pur_tablets", "count": [ 0, 3 ] } ]
  },
  {
    "type": "item_group",
    "id": "quikclot_bag_plastic_0_5",
    "subtype": "collection",
    "//": "This group was created automatically and may contain errors.",
    "container-item": "bag_plastic",
    "entries": [ { "item": "quikclot", "container-item": "null", "count": [ 0, 5 ] } ]
  },
  {
    "type": "item_group",
    "id": "pur_tablets_bottle_plastic_small_75_100",
    "subtype": "collection",
    "//": "This group was created automatically and may contain errors.",
    "container-item": "bottle_plastic_small",
    "entries": [ { "item": "pur_tablets", "count": [ 75, 100 ] } ]
  }
]<|MERGE_RESOLUTION|>--- conflicted
+++ resolved
@@ -977,11 +977,7 @@
   },
   {
     "type": "item_group",
-<<<<<<< HEAD
-    "id": "aspirin_bottle_plastic_pill_painkiller_10",
-=======
     "id": "bottle_otc_painkiller_10",
->>>>>>> eb4ec40e
     "subtype": "distribution",
     "//": "This group was created automatically and may contain errors.",
     "container-item": "bottle_plastic_pill_painkiller",
@@ -993,11 +989,7 @@
   },
   {
     "type": "item_group",
-<<<<<<< HEAD
-    "id": "aspirin_bottle_plastic_pill_painkiller_0_10",
-=======
     "id": "bottle_otc_painkiller_0_10",
->>>>>>> eb4ec40e
     "subtype": "distribution",
     "//": "This group was created automatically and may contain errors.",
     "container-item": "bottle_plastic_pill_painkiller",
