--- conflicted
+++ resolved
@@ -697,7 +697,6 @@
     ]
   },
   {
-<<<<<<< HEAD
     "type": "item_group",
     "id": "oa_ig_rd_desks",
     "//": "for ws_regional_dump",
@@ -869,7 +868,7 @@
     "items": [ [ "ash", 100 ] ]
   },
   {
-=======
+    "type": "item_group",
     "id": "library_elec",
     "type": "item_group",
     "items": [
@@ -891,7 +890,6 @@
     ]
   },
   {
->>>>>>> dd1dfac2
     "id": "laundromat_bleach",
     "type": "item_group",
     "items": [ [ "bleach", 50 ] ]
