[
  {
    "type": "item_group",
    "id": "preserved_food",
    "ammo": 75,
    "magazine": 100,
    "subtype": "distribution",
    "entries": [
      { "item": "jar_glass_sealed", "prob": 10 },
      { "item": "jar_3l_glass_sealed", "prob": 10 },
      { "prob": 15, "group": "cheese_hard_wrapper_8" },
      { "prob": 20, "item": "cheese_hard", "count": -1 },
      { "prob": 50, "group": "veggy_pickled_jar_glass_sealed_2" },
      { "prob": 5, "group": "sauerkraut_jar_glass_sealed_2" },
      { "prob": 20, "group": "meat_pickled_jar_glass_sealed_2" },
      { "prob": 20, "group": "confit_meat_jar_3l_glass_sealed_12" },
      { "prob": 30, "group": "fish_pickled_jar_glass_sealed_2" },
      { "prob": 30, "group": "lobster_canned_jar_glass_sealed_2" },
      { "prob": 20, "group": "meat_canned_jar_3l_glass_sealed_12" },
      { "prob": 40, "group": "veggy_canned_jar_3l_glass_sealed_12" },
      { "prob": 30, "group": "apple_canned_jar_3l_glass_sealed_24" },
      { "prob": 40, "group": "can_tomato_jar_3l_glass_sealed_24" },
      { "prob": 10, "group": "meat_pickled_jar_3l_glass_sealed_12" },
      { "prob": 20, "group": "veggy_pickled_jar_3l_glass_sealed_12" },
      { "item": "jam_fruit", "prob": 50, "charges": -1 },
      { "item": "jam_fruit", "prob": 20, "charges": -1, "container-item": "jar_3l_glass_sealed" },
      { "item": "brandied_fruit", "prob": 10, "charges": 12, "container-item": "jar_3l_glass_sealed" },
      { "prob": 40, "group": "fish_pickled_jar_3l_glass_sealed_12" },
      { "item": "sauce_red", "prob": 60, "charges": 48, "container-item": "jar_3l_glass_sealed" },
      { "item": "kompot", "prob": 10, "charges": 12, "container-item": "jar_3l_glass_sealed" },
      { "group": "freeze_dried_meal_box_any", "prob": 10 }
    ]
  },
  {
    "type": "item_group",
    "id": "dry_goods",
    "ammo": 75,
    "magazine": 100,
    "subtype": "distribution",
    "entries": [
      { "prob": 50, "group": "flour_various" },
      { "prob": 10, "group": "potato_bag_plastic_1" },
      { "prob": 10, "group": "onion_bag_plastic_1" },
      { "prob": 50, "group": "yeast_various" },
      { "prob": 8, "group": "yogurt_starter_culture_bag_plastic_4" },
      { "prob": 40, "group": "cornmeal_box_full" },
      { "item": "dry_meat", "prob": 10 },
      { "item": "dry_fish", "prob": 10 },
      { "item": "dry_lobster", "prob": 10, "container-item": "wrapper" },
      { "item": "dry_veggy", "prob": 10, "count": 2 },
      { "item": "dry_corn", "prob": 1 },
      { "item": "dry_fruit", "prob": 10 },
      { "prob": 40, "group": "oatmeal_box_1lb" },
      { "prob": 15, "group": "fruit_leather_bag_plastic_full" },
      { "item": "salted_fish", "prob": 15 },
      { "prob": 40, "group": "dry_beans_bag_plastic_full" },
      { "prob": 30, "group": "dry_lentils_bag_plastic_full" },
      { "prob": 40, "group": "dry_rice_bag_plastic_full" },
      { "prob": 10, "group": "freeze_dried_meal_box_any" },
      { "prob": 40, "group": "gelatin_powder_bag_plastic_full" },
      { "prob": 15, "group": "chem_agar_bottle_plastic_small_50" },
      { "item": "gelatin_dessert_powder", "prob": 40 },
      { "group": "instant_gravy", "prob": 4 }
    ]
  },
  {
    "id": "pet_food",
    "type": "item_group",
    "subtype": "distribution",
    "entries": [
      { "item": "birdfood", "prob": 10, "container-item": "bag_plastic", "count": -1 },
      { "item": "dogfood", "prob": 30, "container-item": "can_medium" },
      { "item": "catfood", "prob": 30, "container-item": "can_food" },
      { "prob": 10, "item": "dogfood_dry", "count": -1 },
      { "prob": 10, "item": "catfood_dry", "count": -1 }
    ]
  },
  {
    "type": "item_group",
    "id": "ketchup_sealed_rng",
    "subtype": "distribution",
    "entries": [
      { "item": "ketchup", "prob": 6, "charges": [ 1, -1 ] },
      { "item": "ketchup", "prob": 1, "charges": 32, "container-item": "condiment_bottle_sealed" }
    ]
  },
  {
    "type": "item_group",
    "id": "honey_mustard_sealed_rng",
    "subtype": "distribution",
    "entries": [
      { "item": "honey_mustard", "prob": 6, "charges": [ 1, -1 ] },
      { "item": "honey_mustard", "prob": 1, "charges": 32, "container-item": "condiment_bottle_sealed" }
    ]
  },
  {
    "type": "item_group",
    "id": "barbecue_sauce_sealed_rng",
    "subtype": "distribution",
    "entries": [
      { "item": "barbecue_sauce", "prob": 6, "charges": [ 1, -1 ] },
      { "item": "barbecue_sauce", "prob": 1, "charges": 32, "container-item": "condiment_bottle_sealed" }
    ]
  },
  {
    "type": "item_group",
    "id": "mustard_sealed_rng",
    "subtype": "distribution",
    "entries": [
      { "item": "mustard", "prob": 6, "charges": [ 1, -1 ] },
      { "item": "mustard", "prob": 1, "charges": 96, "container-item": "condiment_bottle_sealed" }
    ]
  },
  {
    "type": "item_group",
    "id": "condiments",
    "ammo": 75,
    "magazine": 100,
    "subtype": "distribution",
    "entries": [
      { "prob": 50, "group": "yeast_various" },
      { "prob": 40, "group": "sugar_various" },
      { "prob": 10, "group": "artificial_sweetener_box_small_71" },
      { "prob": 5, "group": "sprinkles_bottle_plastic_small_62" },
      { "prob": 40, "group": "salt_various" },
      { "prob": 30, "group": "pepper_various" },
      { "prob": 15, "group": "cinnamon_various" },
      { "prob": 25, "group": "seasoning_italian_various" },
      { "prob": 25, "group": "seasoning_salt_various" },
      { "item": "cookbook_italian", "prob": 25 },
      { "item": "cookbook_daintydishes", "prob": 20 },
      { "item": "cookbook_liverforkids", "prob": 12 },
      { "item": "sweets_book", "prob": 6 },
      { "item": "family_cookbook", "prob": 6 },
      { "item": "brewing_cookbook", "prob": 4 },
      { "group": "ketchup_sealed_rng", "prob": 35 },
      { "group": "mustard_sealed_rng", "prob": 35 },
      { "group": "barbecue_sauce_sealed_rng", "prob": 25 },
      { "group": "honey_mustard_sealed_rng", "prob": 20 },
      { "item": "soysauce", "charges": [ 1, -1 ], "prob": 25 },
      { "item": "hot_sauce", "charges": [ 1, -1 ], "prob": 25 },
      { "item": "horseradish", "charges": [ 1, -1 ], "prob": 15 },
      { "item": "spread_peanutbutter", "count": [ 1, -1 ], "prob": 10 },
      { "item": "marshmallow_fluff", "charges": [ 1, -1 ], "prob": 10 },
      { "item": "honey_bottled", "charges": [ 1, -1 ], "prob": 35 },
      { "prob": 35, "item": "honey_glassed", "count": [ 1, -1 ] },
      { "prob": 15, "group": "oyster_crackers_plastic_bag_vac_8" },
      { "group": "instant_gravy", "prob": 10 }
    ]
  },
  {
    "type": "item_group",
    "id": "foodintincan",
    "subtype": "distribution",
    "entries": [
      { "item": "offal_canned", "prob": 1 },
      { "item": "can_coconut", "prob": 1 },
      { "item": "con_milk", "prob": 1 },
      { "item": "milk_evap", "prob": 1 },
      { "item": "sauce_red", "prob": 1 },
      { "item": "can_peach", "prob": 1 },
      { "item": "apple_canned", "prob": 1 },
      { "prob": 1, "group": "can_cheese_can_food_8" },
      { "item": "fish_canned", "prob": 1 },
      { "item": "lobster_canned", "prob": 1 },
      { "prob": 1, "group": "brown_bread_can_medium_14" },
      { "prob": 1, "group": "can_spam_can_medium_6" },
      { "item": "can_sardine", "prob": 1 },
      { "prob": 1, "group": "ravioli_can_medium_2" },
      { "prob": 1, "group": "chili_can_medium_2" },
      { "prob": 1, "group": "pork_beans_can_medium_2" },
      { "item": "can_tuna", "prob": 1 },
      { "item": "can_salmon", "prob": 1 },
      { "prob": 1, "group": "can_chicken_can_medium_2" },
      { "prob": 1, "group": "can_herring_jar_glass_sealed_2" },
      { "item": "can_clams", "prob": 1 },
      { "prob": 1, "group": "can_chowder_can_medium_2" },
      { "item": "meat_canned", "prob": 1 },
      { "item": "confit_meat", "prob": 1 },
      { "prob": 1, "group": "pelmeni_can_medium_2" },
      { "prob": 1, "group": "canned_liver_can_food_4" },
      { "prob": 1, "group": "can_beans_can_medium_2" },
      { "item": "can_tomato", "prob": 1 },
      { "item": "broth", "prob": 1 },
      { "item": "broth_bone", "prob": 1 },
      { "item": "soup_veggy", "prob": 1 },
      { "item": "soup_meat", "prob": 1 },
      { "item": "soup_fish", "prob": 1 },
      { "item": "soup_lobsterstew", "prob": 1 },
      { "item": "curry_veggy", "prob": 1 },
      { "item": "curry_meat", "prob": 1 },
      { "item": "soup_woods", "prob": 1 },
      { "item": "soup_chicken", "prob": 1 },
      { "item": "soup_mushroom", "prob": 1 },
      { "item": "soup_tomato", "prob": 1 },
      { "item": "soup_dumplings", "prob": 1 },
      { "item": "soup_cullenskink", "prob": 1 },
      { "prob": 1, "group": "can_corn_can_medium_2" },
      { "item": "cooked_pumpkin", "prob": 1 },
      { "item": "veggy_canned", "prob": 1 }
    ]
  },
  {
    "type": "item_group",
    "id": "cannedfood",
    "subtype": "distribution",
    "entries": [
      { "prob": 40, "group": "can_beans_can_medium_2" },
      { "prob": 40, "group": "pork_beans_can_medium_2" },
      { "item": "can_tomato", "prob": 40 },
      { "prob": 35, "group": "can_corn_can_medium_2" },
      { "item": "cooked_pumpkin", "prob": 25 },
      { "item": "con_milk", "prob": 30 },
      { "prob": 30, "group": "can_spam_can_medium_6" },
      { "prob": 30, "group": "can_pineapple_can_medium_2" },
      { "item": "can_peach", "prob": 30 },
      { "item": "can_coconut", "prob": 10 },
      { "item": "can_sardine", "prob": 14 },
      { "item": "can_tuna", "prob": 35 },
      { "item": "can_salmon", "prob": 25 },
      { "prob": 35, "group": "can_chowder_can_medium_2" },
      { "prob": 30, "group": "can_herring_jar_glass_sealed_2" },
      { "prob": 40, "group": "can_chicken_can_medium_2" },
      { "prob": 20, "group": "brown_bread_can_medium_14" },
      { "item": "broth", "prob": 15 },
      { "prob": 10, "item": "crackers", "count": -1 },
      { "prob": 10, "group": "oyster_crackers_plastic_bag_vac_8" },
      { "prob": 10, "item": "grahmcrackers", "count": -1 },
      { "prob": 10, "item": "marshmallow", "count": -1 },
      { "item": "syrup", "charges": -1, "prob": 10 },
      { "item": "syrup_corn", "charges": -1, "prob": 4 },
      { "item": "syrup_simple", "charges": -1, "prob": 1 },
      { "item": "coffee_syrup", "charges": -1, "prob": 15 },
      { "item": "instant_coffee", "prob": 15 },
      { "item": "soup_veggy", "prob": 15 },
      { "item": "soup_meat", "prob": 15 },
      { "item": "soup_chicken", "prob": 15 },
      { "item": "soup_mushroom", "prob": 15 },
      { "item": "soup_tomato", "prob": 15 },
      { "item": "soup_dumplings", "prob": 15 },
      { "item": "curry_veggy", "prob": 15 },
      { "item": "curry_meat", "prob": 15 },
      { "prob": 30, "group": "flour_various" },
      { "prob": 20, "group": "milk_powder_various" },
      { "prob": 20, "group": "cocoa_powder_various" },
      { "prob": 20, "group": "milk_cocoa_powder_various" },
      { "prob": 30, "group": "cornmeal_box_full" },
      { "prob": 20, "group": "tortilla_corn_bag_plastic_full" },
      { "prob": 20, "group": "tortilla_flour_bag_plastic_full" },
      { "prob": 20, "group": "powder_eggs_bottle_plastic_small_16" },
      { "prob": 12, "group": "protein_powder_bottle_plastic_small_1_9" },
      { "item": "dry_meat", "prob": 10 },
      { "item": "dry_fish", "prob": 10, "container-item": "wrapper" },
      { "item": "dry_lobster", "prob": 10 },
      { "item": "dry_veggy", "prob": 10, "count": 2 },
      { "item": "dry_corn", "prob": 1 },
      { "item": "dry_fruit", "prob": 10 },
      { "prob": 40, "group": "oatmeal_box_1lb" },
      { "prob": 30, "group": "toastem_box_small_8" },
      { "prob": 30, "group": "toastem2_box_small_8" },
      { "prob": 35, "group": "toastem3_box_small_8" },
      { "prob": 20, "group": "toasterpastryfrozen_box_snack_2" },
      { "prob": 20, "group": "sugar_various" },
      { "prob": 5, "group": "artificial_sweetener_box_small_71" },
      { "prob": 5, "group": "lemonade_powder_bottle_plastic_small_10" },
      { "item": "molasses", "charges": -1, "prob": 10 },
      { "prob": 40, "group": "can_cheese_can_food_8" },
      { "prob": 5, "group": "cheese_hard_wrapper_8" },
      { "prob": 20, "group": "salt_various" },
      { "prob": 20, "group": "pepper_various" },
      { "prob": 25, "group": "seasoning_salt_various" },
      { "item": "vinegar", "charges": -1, "prob": 15 },
      { "group": "vegetable_oil_bottle", "prob": 30 },
      { "prob": 8, "group": "veggy_pickled_jar_glass_sealed_2" },
      { "prob": 5, "group": "sauerkraut_jar_glass_sealed_2" },
      { "item": "sports_drink", "prob": 10 },
      { "item": "protein_shake", "prob": 10 },
      { "item": "dogfood", "prob": 5, "container-item": "can_medium" },
      { "item": "catfood", "prob": 5, "container-item": "can_food" },
      { "prob": 8, "group": "fish_pickled_jar_glass_sealed_2" },
      { "item": "lutefisk", "prob": 1 },
      { "prob": 40, "group": "dry_beans_bag_plastic_full" },
      { "prob": 40, "group": "dry_lentils_bag_plastic_full" },
      { "prob": 40, "group": "dry_rice_bag_plastic_full" },
      { "prob": 6, "group": "meat_pickled_jar_glass_sealed_2" },
      { "prob": 2, "group": "kitchen_sealed_3L_jar" },
      { "group": "big_canned_food", "prob": 1 },
      { "group": "teabag_box", "prob": 20 },
      { "group": "soup_box", "prob": 20 }
    ]
  },
  {
    "type": "item_group",
    "id": "cannedfood_commercial",
    "subtype": "distribution",
    "entries": [
      { "prob": 1, "group": "kitchen_sealed_3L_jar", "count": [ 1, 4 ] },
      { "prob": 1, "group": "kitchen_plastic_bag", "count": [ 1, 4 ] },
      { "prob": 1, "group": "kitchen_sack", "count": [ 1, 2 ] }
    ]
  },
  {
    "type": "item_group",
    "id": "big_canned_food",
    "subtype": "distribution",
    "entries": [
      { "prob": 4, "group": "can_beans_can_food_big_12" },
      { "prob": 4, "group": "can_tomato_can_food_big_24" },
      { "prob": 3, "group": "can_pineapple_can_food_big_12" },
      { "prob": 3, "group": "can_corn_can_food_big_6" },
      { "item": "sauce_red", "prob": 3, "charges": 48, "container-item": "can_food_big" },
      { "prob": 6, "group": "coffee_raw_can_food_big_240" }
    ]
  },
  {
    "type": "item_group",
    "id": "pasta_ingredients",
    "subtype": "distribution",
    "entries": [
      { "group": "groce_pasta", "prob": 200 },
      { "prob": 25, "group": "ravioli_can_medium_2" },
      { "item": "sauce_red", "prob": 20 },
      { "item": "sauce_pesto", "prob": 15 },
      { "prob": 14, "group": "bread_bag_plastic_14" },
      { "prob": 14, "group": "bread_wheat_free_bag_plastic_14" },
      { "prob": 7, "group": "cornbread_bag_plastic_6" },
      { "prob": 7, "group": "flatbread_bag_plastic_6" },
      { "prob": 20, "item": "crackers", "count": -1 },
      { "prob": 15, "group": "oyster_crackers_plastic_bag_vac_8" },
      { "prob": 20, "item": "grahmcrackers", "count": -1 },
      { "prob": 20, "item": "marshmallow", "count": -1 },
      { "prob": 12, "group": "biscuit_box_small_10" },
      { "prob": 2, "item": "hardtack", "container-item": "box_small", "count": -1 },
      { "prob": 25, "group": "seasoning_salt_various" },
      { "prob": 25, "group": "seasoning_italian_various" },
      { "prob": 30, "group": "pecorino_cheese_wrapper_4" },
      { "item": "eggplant", "prob": 30 }
    ]
  },
  {
    "type": "item_group",
    "id": "produce",
    "subtype": "distribution",
    "entries": [
      { "item": "apple", "prob": 70 },
      { "item": "orange", "prob": 65 },
      { "item": "banana", "prob": 40 },
      { "item": "lemon", "prob": 50 },
      { "item": "pear", "prob": 50 },
      { "item": "cherries", "prob": 30 },
      { "item": "plums", "prob": 30 },
      { "item": "grapes", "prob": 50 },
      { "item": "cranberries", "prob": 7, "count": 3 },
      { "item": "raspberries", "prob": 7 },
      { "item": "blackberries", "prob": 7 },
      { "item": "rhubarb", "prob": 20 },
      { "item": "mushroom", "prob": 4 },
      { "item": "potato", "prob": 10 },
      { "item": "blueberries", "prob": 3 },
      { "item": "strawberries", "prob": 2 },
      { "item": "tomato", "prob": 9 },
      { "item": "pumpkin", "prob": 11 },
      { "item": "broccoli", "prob": 9 },
      { "item": "cucumber", "prob": 10 },
      { "item": "zucchini", "prob": 7 },
      { "item": "celery", "prob": 5 },
      { "item": "wheat", "prob": 3 },
      { "item": "onion", "prob": 3 },
      { "item": "garlic", "prob": 3 },
      { "prob": 10, "group": "pine_nuts_bag_plastic_4" },
      { "item": "carrot", "prob": 3, "count": 6 },
      { "item": "bell_pepper", "prob": 7 },
      { "item": "eggplant", "prob": 7 }
    ]
  },
  {
    "type": "item_group",
    "id": "pantry_liquids",
    "ammo": 75,
    "magazine": 100,
    "subtype": "distribution",
    "entries": [
      { "item": "syrup", "charges": [ 1, -1 ], "prob": 15 },
      { "item": "syrup_simple", "charges": [ 1, -1 ], "prob": 1 },
      { "item": "syrup_corn", "charges": [ 1, -1 ], "prob": 5 },
      { "item": "molasses", "charges": [ 1, -1 ], "prob": 15 },
      { "group": "vegetable_oil_bottle", "prob": 40 },
      { "item": "honey_bottled", "charges": [ 1, -1 ], "prob": 15 },
      { "prob": 5, "item": "honey_glassed", "count": [ 1, -1 ] },
      { "item": "jar_glass_sealed", "prob": 20 },
      { "item": "jar_3l_glass_sealed", "prob": 30 },
      { "item": "vinegar", "charges": [ 1, -1 ], "prob": 15 }
    ]
  },
  {
    "type": "item_group",
    "id": "fresh_produce",
    "ammo": 75,
    "magazine": 100,
    "subtype": "distribution",
    "entries": [
      { "item": "apple", "prob": 10 },
      { "item": "orange", "prob": 65 },
      { "item": "lemon", "prob": 50 },
      { "item": "pear", "prob": 50 },
      { "item": "grapefruit", "prob": 5 },
      { "item": "cherries", "prob": 10 },
      { "item": "plums", "prob": 10 },
      { "item": "grapes", "prob": 20 },
      { "item": "pineapple", "prob": 5 },
      { "item": "peach", "prob": 10 },
      { "item": "cranberries", "prob": 7, "count": 3 },
      { "item": "watermelon", "prob": 5 },
      { "item": "melon", "prob": 5 },
      { "item": "mango", "prob": 10 },
      { "item": "pomegranate", "prob": 5 },
      { "item": "rhubarb", "prob": 10 },
      { "item": "papaya", "prob": 3 },
      { "item": "kiwi", "prob": 5 },
      { "item": "apricot", "prob": 5 },
      { "item": "mushroom", "prob": 20 },
      { "item": "tomato", "prob": 20 },
      { "item": "lettuce", "prob": 15, "count": 5 },
      { "item": "cabbage", "prob": 10, "count": 8 },
      { "item": "radish_taproot", "prob": 5, "count": 2 },
      { "item": "spinach", "prob": 6, "count": 9 },
      { "item": "cucumber", "prob": 10 },
      { "item": "pumpkin", "prob": 10 },
      { "item": "celery", "prob": 3 },
      { "item": "broccoli", "prob": 9 },
      { "item": "zucchini", "prob": 15 },
      { "item": "onion", "prob": 15 },
      { "item": "chili_pepper", "prob": 15, "count": 3 },
      { "item": "carrot", "prob": 15, "count": 6 },
      { "item": "potato", "prob": 15 },
      { "item": "blueberries", "prob": 3 },
      { "item": "strawberries", "prob": 2 },
      { "item": "raspberries", "prob": 7 },
      { "item": "blackberries", "prob": 7 },
      { "item": "cholla_bud", "prob": 3 },
      { "item": "garlic", "prob": 3 },
      { "prob": 10, "group": "pine_nuts_bag_plastic_4" },
      { "item": "eggplant", "prob": 10 }
    ]
  },
  {
    "type": "item_group",
    "id": "softdrinks_canned",
    "subtype": "distribution",
    "entries": [
      { "item": "cola", "prob": 60 },
      { "item": "colamdew", "prob": 55 },
      { "item": "creamsoda", "prob": 50 },
      { "item": "lemonlime", "prob": 50 },
      { "item": "orangesoda", "prob": 45 },
      { "item": "rootbeer", "prob": 40 },
      { "item": "crispycran", "prob": 35 },
      { "item": "purple_drink", "prob": 35 },
      { "item": "zerocola", "prob": 35 },
      { "item": "zeroorange", "prob": 35 },
      { "item": "zerotropical", "prob": 35 },
      { "item": "zeromdew", "prob": 35 },
      { "item": "foodplace_zero_drink", "prob": 10 },
      { "item": "choc_drink", "prob": 25 },
      { "item": "sparkling", "prob": 20 },
      { "item": "sparkling_peach", "prob": 20 },
      { "item": "sparkling_pomegranate", "prob": 20 }
    ]
  },
  {
    "type": "item_group",
    "id": "softdrinks_bottled",
    "subtype": "distribution",
    "entries": [
      { "item": "cola", "prob": 60, "container-item": "bottle_plastic" },
      { "item": "colamdew", "prob": 55, "container-item": "bottle_plastic" },
      { "item": "creamsoda", "prob": 50, "container-item": "bottle_plastic" },
      { "item": "lemonlime", "prob": 50, "container-item": "bottle_plastic" },
      { "item": "orangesoda", "prob": 45, "container-item": "bottle_plastic" },
      { "item": "rootbeer", "prob": 40, "container-item": "bottle_plastic" },
      { "item": "crispycran", "prob": 35, "container-item": "bottle_plastic" },
      { "item": "purple_drink", "prob": 35, "container-item": "bottle_plastic" },
      { "item": "zerocola", "prob": 35, "container-item": "bottle_plastic" },
      { "item": "zeroorange", "prob": 35, "container-item": "bottle_plastic" },
      { "item": "zerotropical", "prob": 35, "container-item": "bottle_plastic" },
      { "item": "zeromdew", "prob": 35, "container-item": "bottle_plastic" },
      { "item": "foodplace_zero_drink", "prob": 10, "container-item": "bottle_plastic" },
      { "item": "choc_drink", "prob": 25, "container-item": "bottle_plastic" },
      { "item": "sparkling", "prob": 20, "container-item": "bottle_plastic" },
      { "item": "sparkling_peach", "prob": 20, "container-item": "bottle_plastic" },
      { "item": "sparkling_pomegranate", "prob": 20, "container-item": "bottle_plastic" }
    ]
  },
  {
    "type": "item_group",
    "id": "candy_chocolate",
    "subtype": "distribution",
    "entries": [
      { "prob": 70, "group": "chocolate_wrapper_3" },
      { "prob": 70, "group": "candy_bag_plastic_3" },
      { "prob": 70, "group": "candy2_bag_plastic_3" },
      { "prob": 70, "group": "candy3_bag_plastic_3" },
      { "prob": 70, "group": "candy4_bag_plastic_3" },
      { "prob": 20, "group": "cow_candy_bag_plastic_3" },
      { "prob": 60, "group": "maltballs_box_snack_4" },
      { "prob": 60, "group": "mintpatties_bag_plastic_3" },
      { "prob": 55, "group": "neccowafers_bag_plastic_3" },
      { "item": "powder_candy", "prob": 50, "count": 5 },
      { "prob": 15, "group": "candycigarette_box_cigarette_3" },
      { "prob": 10, "group": "maple_candy_bag_plastic_2" },
      { "prob": 10, "group": "candy_bracelet_bag_plastic_3" },
      { "prob": 50, "group": "candy_coated_peanuts_box_snack_2" }
    ]
  },
  {
    "type": "item_group",
    "id": "salty_snacks",
    "subtype": "distribution",
    "entries": [
      { "prob": 195, "group": "bag_chips" },
      { "prob": 55, "group": "pretzels_bag_plastic_3" },
      { "item": "jerky", "prob": 55 },
      { "prob": 55, "group": "porkstick_bag_plastic_4" },
      { "prob": 50, "group": "nachos_bag_plastic_full" },
      { "prob": 40, "group": "chocpretzels_bag_plastic_3" },
      { "prob": 25, "group": "popcorn_bag_plastic_4" },
      { "prob": 35, "group": "popcorn2_bag_plastic_4" },
      { "prob": 35, "group": "popcorn3_bag_plastic_4" },
      { "prob": 25, "group": "cracklins_bag_plastic_4" },
      { "prob": 25, "group": "fried_seeds_bag_plastic_4" }
    ]
  },
  {
    "type": "item_group",
    "id": "toastems",
    "subtype": "distribution",
    "entries": [ { "group": "toastem_box_small_8" }, { "group": "toastem2_box_small_8" }, { "group": "toastem3_box_small_8" } ]
  },
  {
    "type": "item_group",
    "id": "snacks",
    "subtype": "distribution",
    "entries": [
      { "group": "candy_chocolate", "prob": 620 },
      { "group": "salty_snacks", "prob": 595 },
      { "item": "foodplace_snack_bar", "prob": 5 },
      { "item": "foodplace_zero_drink", "prob": 5, "container-item": "bottle_plastic" },
      { "item": "foodplace_zero_drink", "prob": 5 },
      { "group": "pemmican_bag_small", "prob": 5 },
      { "prob": 10, "group": "granola_bag_plastic_4" },
      { "prob": 80, "group": "cookies_box_snack_4" },
      { "prob": 10, "group": "tea_raw_bag_plastic_33" },
      { "prob": 5, "group": "tea_green_raw_bag_plastic_33" },
      { "item": "instant_coffee", "prob": 20 },
      { "prob": 10, "group": "choco_coffee_beans_bag_plastic_5" },
      { "prob": 10, "group": "salt_various" },
      { "prob": 10, "group": "pepper_various" },
      { "item": "syrup", "prob": 10 },
      { "item": "coffee_syrup", "prob": 10 },
      { "prob": 25, "group": "fruit_leather_bag_plastic_full" },
      { "item": "kernels", "prob": 25 },
      { "prob": 20, "group": "pine_nuts_bag_plastic_4" },
      { "prob": 20, "group": "protein_bar_any_box_12" },
      { "group": "teabag_box", "prob": 10 },
      { "group": "soup_box", "prob": 10 }
    ]
  },
  {
    "type": "item_group",
    "id": "snacks_fancy",
    "subtype": "distribution",
    "entries": [
      { "item": "water_mineral", "prob": 30 },
      { "item": "sandwich_cucumber", "prob": 25 },
      { "item": "juice", "prob": 20 },
      { "item": "tomato_juice", "prob": 15 },
      { "prob": 15, "group": "granola_bag_plastic_4" },
      { "prob": 8, "group": "mintpatties_bag_plastic_3" },
      { "prob": 8, "group": "choco_coffee_beans_bag_plastic_5" },
      { "prob": 15, "group": "fruit_leather_bag_plastic_full" },
      { "prob": 20, "group": "pine_nuts_bag_plastic_4" }
    ]
  },
  {
    "type": "item_group",
    "id": "sandwiches",
    "subtype": "distribution",
    "entries": [
      { "item": "sandwich_cucumber", "prob": 15 },
      { "prob": 10, "group": "sandwich_deluxe_wrapper_2" },
      { "prob": 15, "group": "sandwich_reuben_wrapper_2" },
      { "item": "sandwich_veggy", "prob": 30 },
      { "prob": 30, "group": "sandwich_t_wrapper_2" },
      { "item": "sandwich_pb", "prob": 1 },
      { "item": "sandwich_pbf", "prob": 1 },
      { "item": "sandwich_pbj", "prob": 1 },
      { "item": "sandwich_pbh", "prob": 1 },
      { "item": "sandwich_pbm", "prob": 1 },
      { "item": "fish_sandwich", "prob": 15 },
      { "item": "sandwich_jam_butter", "prob": 5 },
      { "item": "sandwich_jam", "prob": 5 },
      { "item": "sandwich_cheese", "prob": 50 }
    ]
  },
  {
    "type": "item_group",
    "id": "dessert",
    "subtype": "distribution",
    "entries": [
      { "item": "milkshake", "prob": 15 },
      { "item": "milkshake_deluxe", "prob": 5 },
      { "item": "icecream", "prob": 10 },
      { "item": "sundae_cup", "prob": 10 },
      { "item": "frozen_lemonade", "prob": 5 },
      { "item": "milkshake_choc", "prob": 7 },
      { "item": "milkshake_deluxe_choc", "prob": 2 },
      { "item": "icecream_choc", "prob": 5 },
      { "item": "icecream_candy", "prob": 8 },
      { "item": "icecream_custard", "prob": 4 },
      { "item": "icecream_sorbet", "prob": 4 },
      { "item": "icecream_gelato", "prob": 4 },
      { "prob": 20, "group": "pie_box_small_8" },
      { "prob": 15, "group": "pie_veggy_box_small_8" },
      { "prob": 15, "group": "pie_meat_box_small_8" },
      { "prob": 10, "group": "pie_maple_box_small_8" },
      { "prob": 10, "group": "pecorino_cheese_wrapper_4" },
      { "item": "tiramisu", "prob": 12 }
    ]
  },
  {
    "type": "item_group",
    "id": "alcohol",
    "//": "all comestible alcohol -- packaged, mixed  and homemade",
    "subtype": "distribution",
    "entries": [
      { "group": "alcohol_bottled_canned", "prob": 376 },
      { "group": "mixed_alcoholic_drinks", "prob": 141 },
      { "item": "dandelion_wine", "prob": 8 },
      { "item": "hb_beer", "prob": 8 },
      { "item": "hb_seltzer", "prob": 8 },
      { "item": "moonshine", "prob": 8 },
      { "item": "brandied_fruit", "prob": 2, "charges": 12, "container-item": "jar_3l_glass_sealed" }
    ]
  },
  {
    "type": "item_group",
    "id": "alcohol_bottled_canned",
    "subtype": "distribution",
    "entries": [
      { "group": "liquor_and_spirits", "prob": 108 },
      { "group": "wines_worthy", "prob": 39 },
      { "group": "beer", "prob": 141 },
      { "group": "misc_alcohol", "prob": 88 }
    ]
  },
  {
    "type": "item_group",
    "id": "beer",
    "subtype": "distribution",
    "entries": [
      { "item": "beer", "prob": 35 },
      { "item": "european_pilsner", "prob": 25 },
      { "item": "drink_hard_seltzer", "prob": 25 },
      { "item": "pale_ale", "prob": 25 },
      { "item": "india_pale_ale", "prob": 25 },
      { "item": "stout", "prob": 15 },
      { "item": "belgian_ale", "prob": 10 },
      { "item": "imperial_stout", "prob": 4 },
      { "item": "wine_barley", "prob": 2 }
    ]
  },
  {
    "type": "item_group",
    "id": "wines_worthy",
    "subtype": "distribution",
    "entries": [
      { "item": "wine_riesling", "prob": 20 },
      { "item": "wine_chardonnay", "prob": 30 },
      { "item": "wine_cabernet", "prob": 30 },
      { "item": "wine_noir", "prob": 20 },
      { "item": "wine_vermouth", "prob": 25 },
      { "item": "wine_marsala", "prob": 15 }
    ]
  },
  {
    "type": "item_group",
    "id": "liquor_and_spirits",
    "subtype": "distribution",
    "entries": [
      { "item": "whiskey", "prob": 16 },
      { "item": "vodka", "prob": 20 },
      { "item": "gin", "prob": 20 },
      { "item": "rum", "prob": 14 },
      { "item": "tequila", "prob": 12 },
      { "item": "triple_sec", "prob": 12 },
      { "item": "brandy", "prob": 12 },
      { "item": "single_malt_whiskey", "prob": 2, "container-item": "bottle_glass" },
      { "item": "single_pot_whiskey", "prob": 10 },
      { "item": "cheap_whiskey", "prob": 10 },
      { "item": "canadian_whiskey", "prob": 10 }
    ]
  },
  {
    "type": "item_group",
    "id": "misc_alcohol",
    "subtype": "distribution",
    "entries": [
      { "item": "bum_wine", "prob": 20 },
      { "item": "pine_wine", "prob": 6 },
      { "item": "fruit_wine", "prob": 12 },
      { "item": "mead", "prob": 10 },
      { "item": "sherry", "prob": 10 },
      { "item": "bristol_sherry", "prob": 5 },
      { "item": "madeira", "prob": 5 }
    ]
  },
  {
    "type": "item_group",
    "id": "mixed_alcoholic_drinks",
    "subtype": "distribution",
    "entries": [
      { "item": "drink_rumcola", "prob": 12 },
      { "item": "drink_screwdriver", "prob": 12 },
      { "item": "drink_wild_apple", "prob": 8 },
      { "item": "long_island", "prob": 6 },
      { "item": "drink_strawberry_surprise", "prob": 6 },
      { "item": "drink_boozeberry", "prob": 6 },
      { "item": "drink_gintonic", "prob": 12 },
      { "item": "drink_pinacolada", "prob": 10 },
      { "item": "drink_tequilasunrise", "prob": 8 },
      { "item": "drink_hobo", "prob": 10 },
      { "item": "drink_kalimotxo", "prob": 10 },
      { "item": "drink_beeknees", "prob": 8 },
      { "item": "drink_wsour", "prob": 8 },
      { "item": "eggnog_spiked", "prob": 5 },
      { "item": "drink_martini", "prob": 10 }
    ]
  },
  {
    "id": "barbecue",
    "type": "item_group",
    "subtype": "distribution",
    "entries": [
      { "item": "beer", "prob": 15 },
      { "item": "drink_hard_seltzer", "prob": 15 },
      { "item": "meat", "prob": 65 },
      { "item": "glazed_tenderloin", "prob": 55, "count": 3 },
      { "item": "fish", "prob": 10 },
      { "item": "fish_smoked", "prob": 5 },
      { "item": "lobster", "prob": 10 },
      { "item": "lobster_smoked", "prob": 5 },
      { "item": "lobster_cakes", "prob": 10 },
      { "item": "crab_cakes", "prob": 10 },
      { "prob": 5, "group": "stuffed_clams_box_small_5" },
      { "item": "meat_smoked", "prob": 60 },
      { "item": "sausage", "prob": 35 },
      { "item": "bratwurst_sausage", "prob": 30, "count": 10 },
      { "prob": 65, "group": "hotdogs_frozen_bag_plastic_10" },
      { "item": "hotdogs_cooked", "prob": 65 },
      { "item": "hotdogs_newyork", "prob": 45 },
      { "prob": 30, "group": "chilidogs_wrapper_2" },
      { "prob": 15, "group": "currywurst_wrapper_2" },
      { "item": "lettuce", "prob": 45, "count": 5 },
      { "item": "tomato", "prob": 45 },
      { "item": "onion", "prob": 30 },
      { "item": "chili_pepper", "prob": 30, "count": 3 },
      { "item": "corn", "prob": 20 },
      { "prob": 20, "group": "irradiated_lettuce_bag_plastic_5" },
      { "item": "tomato", "prob": 20, "custom-flags": [ "IRRADIATED" ] },
      { "item": "onion", "prob": 5, "custom-flags": [ "IRRADIATED" ] },
      { "item": "corn", "prob": 10, "custom-flags": [ "IRRADIATED" ] },
      { "prob": 20, "group": "bacon_bag_plastic_2" },
      { "item": "potato_baked", "prob": 15 },
      { "prob": 40, "group": "bread_bag_plastic_14" },
      { "prob": 40, "group": "bread_wheat_free_bag_plastic_14" },
      { "group": "ketchup_sealed_rng", "prob": 70 },
      { "group": "mustard_sealed_rng", "prob": 75 },
      { "group": "barbecue_sauce_sealed_rng", "prob": 80 },
      { "group": "honey_mustard_sealed_rng", "prob": 40 },
      { "prob": 20, "group": "pickle_jar_glass_sealed_2" },
      { "item": "pickle", "prob": 20 },
      { "item": "cheeseburger", "prob": 20 },
      { "item": "deluxe_cheeseburger", "prob": 50 },
      { "item": "hamburger", "prob": 70 },
      { "prob": 45, "group": "cheese_bag_plastic" },
      { "item": "mozzarella_cheese", "prob": 30 },
      { "item": "ceramic_plate", "prob": 30 },
      { "item": "knife_small", "variant": "knife_steak", "prob": 45 },
      { "item": "tongs", "prob": 60 }
    ]
  },
  {
    "type": "item_group",
    "id": "food_vendor_cart_kitchen",
    "subtype": "collection",
    "entries": [
      { "item": "cheeseburger", "count": [ 0, 3 ] },
      { "item": "deluxe_cheeseburger", "count": [ 0, 3 ] },
      { "item": "hamburger", "count": [ 0, 3 ] },
      { "item": "hamburger", "count": [ 0, 3 ] },
      { "item": "sloppyjoe", "count": [ 0, 3 ] },
      { "item": "fries", "count": [ 0, 3 ] },
      { "count": [ 0, 3 ], "group": "fried_mozzarella_sticks_bag_plastic_4" },
      { "item": "hotdogs_cooked", "count": [ 0, 3 ] },
      { "count": [ 0, 3 ], "group": "corndogs_cooked_wrapper_2" },
      { "count": [ 0, 3 ], "group": "bacon_bag_plastic_2" },
      { "group": "instant_gravy_tub", "prob": 20 }
    ]
  },
  {
    "type": "item_group",
    "id": "food_vendor_cart_fridge",
    "subtype": "collection",
    "entries": [
      { "item": "lemonade", "count": [ 0, 3 ] },
      { "item": "cola", "count": [ 0, 3 ] },
      { "item": "zerocola", "count": [ 0, 3 ] },
      { "item": "sports_drink", "count": [ 0, 3 ] },
      { "item": "rootbeer", "count": [ 0, 3 ] },
      { "item": "pickle", "count": [ 0, 3 ] },
      { "item": "ketchup", "count": [ 0, 3 ], "charges": [ 10, 16 ] },
      { "item": "mustard", "count": [ 0, 3 ], "charges": [ 10, 48 ] },
      { "item": "honey_mustard", "count": [ 0, 3 ], "charges": [ 10, 48 ] },
      { "item": "mayonnaise", "count": [ 0, 3 ], "charges": [ 10, 16 ] },
      { "item": "onion", "count": [ 0, 3 ] },
      { "item": "chili_pepper", "count": [ 0, 9 ] },
      { "item": "lettuce", "count": [ 0, 30 ] },
      { "item": "tomato", "count": [ 0, 3 ] },
      { "count": [ 0, 3 ], "group": "cheese_bag_plastic_4_8" }
    ]
  },
  {
    "type": "item_group",
    "id": "fast_food",
    "subtype": "distribution",
    "entries": [
      { "group": "candy_chocolate", "prob": 480 },
      { "group": "softdrinks_canned", "prob": 480 },
      { "item": "water_clean", "prob": 90 },
      { "prob": 30, "group": "sandwich_t_wrapper_2" },
      { "item": "sandwich_pb", "prob": 30 },
      { "item": "sandwich_pbj", "prob": 30 },
      { "item": "sandwich_pbh", "prob": 30 },
      { "item": "sandwich_pbm", "prob": 30 },
      { "item": "sandwich_pbf", "prob": 30 },
      { "prob": 8, "group": "pizza_veggy_box_small_4" },
      { "prob": 8, "group": "pizza_cheese_box_small_4" },
      { "prob": 8, "group": "pizza_meat_box_small_4" },
      { "prob": 20, "group": "pie_box_small_8" },
      { "prob": 20, "group": "pie_meat_box_small_8" },
      { "prob": 20, "group": "pie_veggy_box_small_8" },
      { "prob": 10, "group": "pie_maple_box_small_8" },
      { "prob": 65, "group": "bag_chips" },
      { "prob": 25, "group": "fried_seeds_bag_plastic_4" },
      { "prob": 60, "group": "cookies_box_snack_4" },
      { "item": "mayonnaise", "prob": 60 },
      { "item": "spork", "prob": 10 },
      { "item": "foon", "prob": 10 },
      { "group": "ketchup_sealed_rng", "prob": 60 },
      { "group": "mustard_sealed_rng", "prob": 60 },
      { "group": "barbecue_sauce_sealed_rng", "prob": 10 },
      { "group": "honey_mustard_sealed_rng", "prob": 10 },
      { "item": "soysauce", "prob": 45 },
      { "item": "hot_sauce", "prob": 45 },
      { "item": "horseradish", "prob": 30 },
      { "prob": 40, "group": "pickle_jar_glass_sealed_2" },
      { "prob": 20, "group": "salt_various" },
      { "prob": 20, "group": "pepper_various" },
      { "item": "meat_smoked", "prob": 4 },
      { "item": "fish_smoked", "prob": 4 },
      { "item": "lobster_smoked", "prob": 4 },
      { "item": "cheeseburger", "prob": 20 },
      { "item": "deluxe_cheeseburger", "prob": 60 },
      { "prob": 12, "group": "hotdogs_frozen_bag_plastic_10" },
      { "item": "hotdogs_cooked", "prob": 35 },
      { "prob": 8, "group": "foodplace_food_box_small_4" },
      { "prob": 20, "group": "chili_can_medium_2" },
      { "prob": 20, "group": "chilidogs_wrapper_2" },
      { "item": "hotdogs_newyork", "prob": 15 },
      { "item": "fries", "prob": 80 },
      { "item": "cheese_fries", "prob": 70 },
      { "item": "onion_rings", "prob": 80 },
      { "item": "hamburger", "prob": 30 },
      { "item": "fish_fried", "prob": 8 },
      { "item": "fish_sandwich", "prob": 8 },
      { "item": "lobster_roll", "prob": 8 },
      { "item": "lobster_cakes", "prob": 6 },
      { "item": "crab_cakes", "prob": 6 },
      { "prob": 4, "group": "stuffed_clams_box_small_5" },
      { "item": "tofu_rice", "prob": 4 },
      { "item": "sloppyjoe", "prob": 8 },
      { "prob": 25, "group": "bacon_bag_plastic_2" },
      { "prob": 30, "group": "cheese_bag_plastic" },
      { "item": "mozzarella_cheese", "prob": 20 },
      { "item": "restaurantmap", "prob": 5 },
      { "item": "touristmap", "prob": 2 },
      { "item": "noodles_fast", "prob": 30 },
      { "item": "milkshake_fastfood", "prob": 15 },
      { "group": "teabag_box", "prob": 5 },
      { "group": "soup_box", "prob": 5 },
      { "group": "instant_gravy_tub", "prob": 12 }
    ]
  },
  {
    "type": "item_group",
    "id": "teabag_box",
    "subtype": "distribution",
    "entries": [
      { "prob": 20, "group": "tea_bag_box_tea_1_10" },
      { "prob": 10, "group": "tea_fruit_bag_box_tea_1_10" },
      { "prob": 10, "group": "tea_green_bag_box_tea_1_10" },
      { "prob": 10, "group": "tea_bag_chamomile_box_tea_1_10" },
      { "prob": 5, "group": "herbal_tea_bag_box_tea_1_10" },
      { "prob": 5, "group": "tea_bag_dandelion_box_tea_1_10" }
    ]
  },
  {
    "type": "item_group",
    "id": "soup_box",
    "subtype": "distribution",
    "entries": [ { "group": "soup_packet", "prob": 50, "container-item": "box_small", "charges": [ 1, 8 ] } ]
  },
  {
    "type": "item_group",
    "id": "soup_packet",
    "subtype": "distribution",
    "entries": [
      { "prob": 50, "group": "soup_instant_chicken_noodle_powder_bag_paper_powder_1" },
      { "prob": 50, "group": "soup_instant_vegetable_powder_bag_paper_powder_1" }
    ]
  },
  {
    "id": "any_wild_egg",
    "type": "item_group",
    "subtype": "distribution",
    "entries": [
      { "item": "egg_crow", "prob": 20 },
      { "item": "egg_sparrow", "prob": 20 },
      { "item": "egg_bluejay", "prob": 10 },
      { "item": "egg_cardinal", "prob": 5 },
      { "item": "egg_raven", "prob": 5 },
      { "item": "egg_robin", "prob": 5 },
      { "item": "egg_duck", "prob": 2 },
      { "item": "egg_goose_canadian", "prob": 1 },
      { "item": "egg_coot", "prob": 1 },
      { "item": "egg_grebe", "prob": 1 },
      { "item": "egg_hummingbird", "prob": 1 },
      { "item": "egg_turkey", "prob": 1 },
      { "item": "egg_grouse", "prob": 1 }
    ]
  },
  {
    "type": "item_group",
    "id": "lunchbox_fruit",
    "subtype": "distribution",
    "entries": [ { "item": "banana", "prob": 10 }, { "item": "apple", "prob": 10 }, { "item": "orange", "prob": 10 } ]
  },
  {
    "type": "item_group",
    "id": "lunchbox_food",
    "subtype": "distribution",
    "entries": [
      { "group": "sandwiches", "prob": 75 },
      { "group": "lunchbox_fruit", "prob": 25 },
      { "item": "cheeseburger", "prob": 5 },
      { "item": "hamburger", "prob": 5 }
    ]
  },
  {
    "type": "item_group",
    "id": "fresh_fish",
    "subtype": "distribution",
    "entries": [
      { "item": "fish", "prob": 30, "count": [ 1, 3 ] },
      { "item": "fish_scrap", "prob": 20, "count": [ 3, 6 ] },
      { "item": "lobster", "prob": 10 },
      { "item": "gastropod_purged", "prob": 10, "count": [ 3, 8 ] },
      { "item": "mollusk", "prob": 10, "count": [ 1, 2 ] }
    ]
  },
  {
    "type": "item_group",
    "id": "fish_market_stall",
    "subtype": "collection",
    "entries": [
      { "prob": 15, "group": "fish_pickled_jar_glass_sealed_2" },
      { "prob": 10, "group": "lobster_canned_jar_glass_sealed_2" },
      { "prob": 25, "item": "soup_fish" },
      { "prob": 10, "item": "salted_fish" },
      { "prob": 10, "item": "salted_mollusk" },
      { "prob": 10, "item": "fish_smoked" },
      { "prob": 10, "item": "lobster_smoked" },
      { "prob": 10, "item": "mollusk_smoked" },
      { "prob": 25, "group": "fish_pickled_jar_3l_glass_sealed_12" }
    ]
  },
  {
    "type": "item_group",
    "id": "honey_market_stall",
    "subtype": "collection",
    "entries": [
      { "group": "honey_mustard_sealed_rng", "prob": 15 },
      { "item": "honey_bottled", "charges": -1, "prob": 20 },
      { "item": "honey_glassed", "count": -1, "prob": 20 },
      { "item": "honeycomb", "count": [ 2, 4 ], "prob": 10 },
      { "item": "honey_glassed", "count": -1, "prob": 10 }
    ]
  },
  {
    "type": "item_group",
    "id": "protein_bar_box_small",
    "subtype": "collection",
    "container-item": "box_small",
    "entries": [ { "item": "protein_bar_evac", "count": 12 } ]
  },
  {
    "type": "item_group",
    "id": "protein_bar_zero_box_12",
    "subtype": "collection",
    "container-item": "box_snack",
    "entries": [ { "item": "protein_bar_zero", "count": 12 } ]
  },
  {
    "type": "item_group",
    "id": "protein_bar_zero_box_12_opened",
    "subtype": "collection",
    "container-item": "box_snack",
    "entries": [ { "item": "protein_bar_zero", "count": [ 1, 12 ] } ]
  },
  {
    "type": "item_group",
    "id": "protein_bar_peanut_box_12",
    "subtype": "collection",
    "container-item": "box_snack",
    "entries": [ { "item": "protein_bar_peanut", "count": 12 } ]
  },
  {
    "type": "item_group",
    "id": "protein_bar_peanut_box_12_opened",
    "subtype": "collection",
    "container-item": "box_snack",
    "entries": [ { "item": "protein_bar_peanut", "count": [ 1, 12 ] } ]
  },
  {
    "type": "item_group",
    "id": "protein_bar_milk_box_12",
    "subtype": "collection",
    "container-item": "box_snack",
    "entries": [ { "item": "protein_bar_milk", "count": 12 } ]
  },
  {
    "type": "item_group",
    "id": "protein_bar_milk_box_12_opened",
    "subtype": "collection",
    "container-item": "box_snack",
    "entries": [ { "item": "protein_bar_milk", "count": [ 1, 12 ] } ]
  },
  {
    "type": "item_group",
    "id": "protein_bar_any_box_12",
    "subtype": "distribution",
    "entries": [
      { "group": "protein_bar_milk_box_12", "prob": 40 },
      { "group": "protein_bar_peanut_box_12", "prob": 40 },
      { "group": "protein_bar_zero_box_12", "prob": 20 }
    ]
  },
  {
    "type": "item_group",
    "id": "protein_bar_any_box_12_opened",
    "subtype": "distribution",
    "entries": [
      { "group": "protein_bar_milk_box_12_opened", "prob": 40 },
      { "group": "protein_bar_peanut_box_12_opened", "prob": 40 },
      { "group": "protein_bar_zero_box_12_opened", "prob": 20 }
    ]
  },
  {
    "type": "item_group",
    "id": "pemmican_bag_small",
    "subtype": "collection",
    "container-item": "bag_plastic_small",
    "entries": [ { "item": "pemmican", "container-item": "null", "count": 4 } ]
  },
  {
    "type": "item_group",
    "id": "confit_meat_jar_3l_glass_sealed_12",
    "subtype": "collection",
    "//": "This group was created automatically and may contain errors.",
    "container-item": "jar_3l_glass_sealed",
    "entries": [ { "item": "confit_meat", "container-item": "null", "count": 12 } ]
  },
  {
    "type": "item_group",
    "id": "lobster_canned_jar_glass_sealed_2",
    "subtype": "collection",
    "//": "This group was created automatically and may contain errors.",
    "container-item": "jar_glass_sealed",
    "entries": [ { "item": "lobster_canned", "container-item": "null", "count": 2 } ]
  },
  {
    "type": "item_group",
    "id": "fruit_leather_bag_plastic_full",
    "subtype": "collection",
    "container-item": "bag_plastic_small",
    "entries": [ { "item": "fruit_leather", "container-item": "null", "count": 10 } ]
  },
  {
    "type": "item_group",
    "id": "dry_lentils_bag_plastic_full",
    "subtype": "collection",
    "container-item": "bag_plastic_small",
    "entries": [ { "item": "dry_lentils", "container-item": "null", "count": 4 } ]
  },
  {
    "type": "item_group",
    "id": "gelatin_powder_bag_plastic_full",
    "subtype": "collection",
    "container-item": "bag_plastic_small",
    "entries": [ { "item": "gelatin_powder", "container-item": "null", "count": 50 } ]
  },
  {
    "type": "item_group",
    "id": "chem_agar_bottle_plastic_small_50",
    "subtype": "collection",
    "//": "This group was created automatically and may contain errors.",
    "container-item": "bottle_plastic_small",
    "entries": [ { "item": "chem_agar", "container-item": "null", "count": 50 } ]
  },
  {
    "type": "item_group",
    "id": "brown_bread_can_medium_14",
    "subtype": "collection",
    "on_overflow": "discard",
    "//": "This group was created automatically and may contain errors.",
    "container-item": "can_medium",
    "entries": [ { "item": "brown_bread", "container-item": "null", "count": 14 } ]
  },
  {
    "type": "item_group",
    "id": "pelmeni_can_medium_2",
    "subtype": "collection",
    "//": "This group was created automatically and may contain errors.",
    "container-item": "can_medium",
    "entries": [ { "item": "pelmeni", "container-item": "null", "count": 2 } ]
  },
  {
    "type": "item_group",
    "id": "canned_liver_can_food_4",
    "subtype": "collection",
    "//": "This group was created automatically and may contain errors.",
    "container-item": "can_food",
    "entries": [ { "item": "canned_liver", "container-item": "null", "count": 4 } ]
  },
  {
    "type": "item_group",
    "id": "can_beans_can_food_big_12",
    "subtype": "collection",
    "//": "This group was created automatically and may contain errors.",
    "container-item": "can_food_big",
    "entries": [ { "item": "can_beans", "container-item": "null", "count": 12 } ]
  },
  {
    "type": "item_group",
    "id": "can_tomato_can_food_big_24",
    "subtype": "collection",
    "//": "This group was created automatically and may contain errors.",
    "container-item": "can_food_big",
    "entries": [ { "item": "can_tomato", "container-item": "null", "count": 24 } ]
  },
  {
    "type": "item_group",
    "id": "can_pineapple_can_food_big_12",
    "subtype": "collection",
    "//": "This group was created automatically and may contain errors.",
    "container-item": "can_food_big",
    "entries": [ { "item": "can_pineapple", "container-item": "null", "count": 12 } ]
  },
  {
    "type": "item_group",
    "id": "can_corn_can_food_big_6",
    "subtype": "collection",
    "//": "This group was created automatically and may contain errors.",
    "container-item": "can_food_big",
    "entries": [ { "item": "can_corn", "container-item": "null", "count": 6 } ]
  },
  {
    "type": "item_group",
    "id": "coffee_raw_can_food_big_240",
    "subtype": "collection",
    "//": "This group was created automatically and may contain errors.",
    "container-item": "can_food_big",
    "entries": [ { "item": "coffee_raw", "container-item": "null", "count": 240 } ]
  },
  {
    "type": "item_group",
    "id": "bread_wheat_free_bag_plastic_14",
    "subtype": "collection",
    "container-item": "bag_plastic",
    "entries": [ { "item": "bread_wheat_free", "container-item": "null", "components": [ "flour_wheat_free" ], "count": 14 } ]
  },
  {
    "type": "item_group",
    "id": "pecorino_cheese_wrapper_4",
    "subtype": "collection",
    "//": "This group was created automatically and may contain errors.",
    "container-item": "wrapper",
    "entries": [ { "item": "pecorino_cheese", "container-item": "null", "count": 4 } ]
  },
  {
    "type": "item_group",
    "id": "pine_nuts_bag_plastic_4",
    "subtype": "collection",
    "//": "This group was created automatically and may contain errors.",
    "container-item": "bag_plastic_small",
    "entries": [ { "item": "pine_nuts", "container-item": "null", "count": 4 } ]
  },
  {
    "type": "item_group",
    "id": "candy_bag_plastic_3",
    "subtype": "collection",
    "//": "This group was created automatically and may contain errors.",
    "container-item": "bag_plastic_small",
    "entries": [ { "item": "candy", "container-item": "null", "count": 3 } ]
  },
  {
    "type": "item_group",
    "id": "candy2_bag_plastic_3",
    "subtype": "collection",
    "//": "This group was created automatically and may contain errors.",
    "container-item": "bag_plastic_small",
    "entries": [ { "item": "candy2", "container-item": "null", "count": 3 } ]
  },
  {
    "type": "item_group",
    "id": "candy3_bag_plastic_3",
    "subtype": "collection",
    "//": "This group was created automatically and may contain errors.",
    "container-item": "bag_plastic_small",
    "entries": [ { "item": "candy3", "container-item": "null", "count": 3 } ]
  },
  {
    "type": "item_group",
    "id": "candy4_bag_plastic_3",
    "subtype": "collection",
    "//": "This group was created automatically and may contain errors.",
    "container-item": "bag_plastic_small",
    "entries": [ { "item": "candy4", "container-item": "null", "count": 3 } ]
  },
  {
    "type": "item_group",
    "id": "cow_candy_bag_plastic_3",
    "subtype": "collection",
    "//": "This group was created automatically and may contain errors.",
    "container-item": "bag_plastic_small",
    "entries": [ { "item": "cow_candy", "container-item": "null", "count": 3 } ]
  },
  {
    "type": "item_group",
    "id": "maltballs_box_snack_4",
    "subtype": "collection",
    "//": "This group was created automatically and may contain errors.",
    "container-item": "box_snack",
    "entries": [ { "item": "maltballs", "container-item": "null", "count": 4 } ]
  },
  {
    "type": "item_group",
    "id": "mintpatties_bag_plastic_3",
    "subtype": "collection",
    "//": "This group was created automatically and may contain errors.",
    "container-item": "bag_plastic_small",
    "entries": [ { "item": "mintpatties", "container-item": "null", "count": 3 } ]
  },
  {
    "type": "item_group",
    "id": "candycigarette_box_cigarette_3",
    "subtype": "collection",
    "//": "This group was created automatically and may contain errors.",
    "container-item": "box_cigarette",
    "entries": [ { "item": "candycigarette", "container-item": "null", "count": 3 } ]
  },
  {
    "type": "item_group",
    "id": "maple_candy_bag_plastic_2",
    "subtype": "collection",
    "//": "This group was created automatically and may contain errors.",
    "container-item": "bag_plastic_small",
    "entries": [ { "item": "maple_candy", "container-item": "null", "count": 2 } ]
  },
  {
    "type": "item_group",
    "id": "candy_bracelet_bag_plastic_3",
    "subtype": "collection",
    "//": "This group was created automatically and may contain errors.",
    "container-item": "bag_plastic_small",
    "entries": [ { "item": "candy_bracelet", "container-item": "null", "count": 3 } ]
  },
  {
    "type": "item_group",
    "id": "candy_coated_peanuts_box_snack_2",
    "subtype": "collection",
    "//": "This group was created automatically and may contain errors.",
    "container-item": "box_snack",
    "entries": [ { "item": "candy_coated_peanuts", "container-item": "null", "count": 2 } ]
  },
  {
    "type": "item_group",
    "id": "pretzels_bag_plastic_3",
    "subtype": "collection",
    "//": "This group was created automatically and may contain errors.",
    "container-item": "bag_plastic_small",
    "entries": [ { "item": "pretzels", "container-item": "null", "count": 3 } ]
  },
  {
    "type": "item_group",
    "id": "porkstick_bag_plastic_4",
    "subtype": "collection",
    "//": "This group was created automatically and may contain errors.",
    "container-item": "bag_plastic_small",
    "entries": [ { "item": "porkstick", "container-item": "null", "count": 4 } ]
  },
  {
    "type": "item_group",
    "id": "chocpretzels_bag_plastic_3",
    "subtype": "collection",
    "//": "This group was created automatically and may contain errors.",
    "container-item": "bag_plastic_small",
    "entries": [ { "item": "chocpretzels", "container-item": "null", "count": 3 } ]
  },
  {
    "type": "item_group",
    "id": "popcorn_bag_plastic_4",
    "subtype": "collection",
    "//": "This group was created automatically and may contain errors.",
    "container-item": "bag_plastic_small",
    "entries": [ { "item": "popcorn", "container-item": "null", "count": 4 } ]
  },
  {
    "type": "item_group",
    "id": "popcorn2_bag_plastic_4",
    "subtype": "collection",
    "//": "This group was created automatically and may contain errors.",
    "container-item": "bag_plastic_small",
    "entries": [ { "item": "popcorn2", "container-item": "null", "count": 4 } ]
  },
  {
    "type": "item_group",
    "id": "popcorn3_bag_plastic_4",
    "subtype": "collection",
    "//": "This group was created automatically and may contain errors.",
    "container-item": "bag_plastic_small",
    "entries": [ { "item": "popcorn3", "container-item": "null", "count": 4 } ]
  },
  {
    "type": "item_group",
    "id": "cracklins_bag_plastic_4",
    "subtype": "collection",
    "//": "This group was created automatically and may contain errors.",
    "container-item": "bag_plastic_small",
    "entries": [ { "item": "cracklins", "container-item": "null", "count": 4 } ]
  },
  {
    "type": "item_group",
    "id": "granola_bag_plastic_4",
    "subtype": "collection",
    "//": "This group was created automatically and may contain errors.",
    "container-item": "bag_plastic_small",
    "entries": [ { "item": "granola", "container-item": "null", "count": 4 } ]
  },
  {
    "type": "item_group",
    "id": "sandwich_deluxe_wrapper_2",
    "subtype": "collection",
    "//": "This group was created automatically and may contain errors.",
    "container-item": "wrapper",
    "entries": [ { "item": "sandwich_deluxe", "container-item": "null", "count": 2 } ]
  },
  {
    "type": "item_group",
    "id": "sandwich_reuben_wrapper_2",
    "subtype": "collection",
    "//": "This group was created automatically and may contain errors.",
    "container-item": "wrapper",
    "entries": [ { "item": "sandwich_reuben", "container-item": "null", "count": 2 } ]
  },
  {
    "type": "item_group",
    "id": "foodplace_food_box_small_4",
    "subtype": "collection",
    "//": "This group was created automatically and may contain errors.",
    "container-item": "box_small",
    "entries": [ { "item": "foodplace_food", "container-item": "null", "count": 4 } ]
  },
  {
    "type": "item_group",
    "id": "pie_veggy_box_small_8",
    "subtype": "collection",
    "//": "This group was created automatically and may contain errors.",
    "container-item": "box_small",
    "entries": [ { "item": "pie_veggy", "container-item": "null", "count": 8 } ]
  },
  {
    "type": "item_group",
    "id": "pie_maple_box_small_8",
    "subtype": "collection",
    "//": "This group was created automatically and may contain errors.",
    "container-item": "box_small",
    "entries": [ { "item": "pie_maple", "container-item": "null", "count": 8 } ]
  },
  {
    "type": "item_group",
    "id": "stuffed_clams_box_small_5",
    "subtype": "collection",
    "//": "This group was created automatically and may contain errors.",
    "container-item": "box_small",
    "entries": [ { "item": "stuffed_clams", "container-item": "null", "count": 5 } ]
  },
  {
    "type": "item_group",
    "id": "currywurst_wrapper_2",
    "subtype": "collection",
    "//": "This group was created automatically and may contain errors.",
    "container-item": "wrapper",
    "entries": [ { "item": "currywurst", "container-item": "null", "count": 2 } ]
  },
  {
    "type": "item_group",
    "id": "cheese_bag_plastic_4_8",
    "subtype": "collection",
    "//": "This group was created automatically and may contain errors.",
    "container-item": "bag_plastic_small",
    "entries": [ { "item": "cheese", "container-item": "null", "count": [ 4, 8 ] } ]
  },
  {
    "type": "item_group",
    "id": "tea_bag_box_tea_1_10",
    "subtype": "collection",
    "//": "This group was created automatically and may contain errors.",
    "container-item": "box_tea",
    "entries": [ { "item": "tea_bag", "container-item": "null", "count": [ 1, 10 ] } ]
  },
  {
    "type": "item_group",
    "id": "tea_fruit_bag_box_tea_1_10",
    "subtype": "collection",
    "//": "This group was created automatically and may contain errors.",
    "container-item": "box_tea",
    "entries": [ { "item": "tea_fruit_bag", "container-item": "null", "count": [ 1, 10 ] } ]
  },
  {
    "type": "item_group",
    "id": "tea_green_bag_box_tea_1_10",
    "subtype": "collection",
    "//": "This group was created automatically and may contain errors.",
    "container-item": "box_tea",
    "entries": [ { "item": "tea_green_bag", "container-item": "null", "count": [ 1, 10 ] } ]
  },
  {
    "type": "item_group",
    "id": "tea_bag_chamomile_box_tea_1_10",
    "subtype": "collection",
    "//": "This group was created automatically and may contain errors.",
    "container-item": "box_tea",
    "entries": [ { "item": "tea_bag_chamomile", "container-item": "null", "count": [ 1, 10 ] } ]
  },
  {
    "type": "item_group",
    "id": "herbal_tea_bag_box_tea_1_10",
    "subtype": "collection",
    "//": "This group was created automatically and may contain errors.",
    "container-item": "box_tea",
    "entries": [ { "item": "herbal_tea_bag", "container-item": "null", "count": [ 1, 10 ] } ]
  },
  {
    "type": "item_group",
    "id": "tea_bag_dandelion_box_tea_1_10",
    "subtype": "collection",
    "//": "This group was created automatically and may contain errors.",
    "container-item": "box_tea",
    "entries": [ { "item": "tea_bag_dandelion", "container-item": "null", "count": [ 1, 10 ] } ]
  },
  {
    "type": "item_group",
    "id": "soup_instant_chicken_noodle_powder_bag_paper_powder_1",
    "subtype": "collection",
    "//": "This group was created automatically and may contain errors.",
    "container-item": "bag_paper_powder",
    "entries": [ { "item": "soup_instant_chicken_noodle_powder", "container-item": "null", "count": [ 1, 1 ] } ]
  },
  {
    "type": "item_group",
    "id": "soup_instant_vegetable_powder_bag_paper_powder_1",
    "subtype": "collection",
    "//": "This group was created automatically and may contain errors.",
    "container-item": "bag_paper_powder",
    "entries": [ { "item": "soup_instant_vegetable_powder", "container-item": "null", "count": [ 1, 1 ] } ]
  },
  {
    "type": "item_group",
    "id": "freeze_dried_meal_box_any",
    "subtype": "distribution",
    "container-item": "box_small",
    "entries": [
      { "prob": 40, "item": "freeze_dried_meal", "count": -1 },
      { "prob": 40, "item": "freeze_dried_stroganoff", "count": -1 },
      { "prob": 20, "item": "freeze_dried_veggypasta", "count": -1 }
    ]
  },
  {
    "type": "item_group",
    "id": "instant_gravy_packets",
    "subtype": "distribution",
    "container-item": "bag_paper_powder",
    "entries": [ { "item": "gravy_mix", "count": 8, "prob": 90 }, { "item": "vegan_gravy_mix", "count": 8, "prob": 10 } ]
  },
  {
    "type": "item_group",
    "id": "instant_gravy_tub",
    "//": "Higher chance of vegan gravy as a lot of food services will keep vegan just because it's good enough and won't cause fuss with diet restrictions.",
    "//1": "Odd serving count as I really didn't feel like adding a specific gravy powder container",
    "subtype": "distribution",
    "container-item": "plastic_bucket",
    "entries": [ { "item": "gravy_mix", "count": 850, "prob": 50 }, { "item": "vegan_gravy_mix", "count": 850, "prob": 50 } ]
  },
  {
    "type": "item_group",
    "id": "instant_gravy",
    "subtype": "collection",
    "entries": [ { "group": "instant_gravy_tub", "prob": 5 }, { "group": "instant_gravy_packets", "count": [ 1, 12 ], "prob": 60 } ]
  },
  {
    "type": "item_group",
    "id": "bag_chips",
    "subtype": "distribution",
    "entries": [
      { "item": "chips", "variant": "plain", "entry-wrapper": "bag_chips_small", "count": 1, "prob": 33 },
      { "item": "chips", "variant": "plain", "entry-wrapper": "bag_chips_medium", "count": 2, "prob": 33 },
      { "item": "chips", "variant": "plain", "entry-wrapper": "bag_chips_large", "count": 3, "prob": 33 },
      { "item": "chips", "variant": "barbecue", "entry-wrapper": "bag_chips_small", "count": 1, "prob": 21 },
      { "item": "chips", "variant": "barbecue", "entry-wrapper": "bag_chips_medium", "count": 2, "prob": 21 },
      { "item": "chips", "variant": "barbecue", "entry-wrapper": "bag_chips_large", "count": 3, "prob": 21 },
      { "item": "chips", "variant": "onion", "entry-wrapper": "bag_chips_small", "count": 1, "prob": 12 },
      { "item": "chips", "variant": "onion", "entry-wrapper": "bag_chips_medium", "count": 2, "prob": 12 },
      { "item": "chips", "variant": "onion", "entry-wrapper": "bag_chips_large", "count": 3, "prob": 12 },
      { "item": "chips", "variant": "cheddar", "entry-wrapper": "bag_chips_small", "count": 1, "prob": 10 },
      { "item": "chips", "variant": "cheddar", "entry-wrapper": "bag_chips_medium", "count": 2, "prob": 10 },
      { "item": "chips", "variant": "cheddar", "entry-wrapper": "bag_chips_large", "count": 3, "prob": 10 },
      { "item": "chips", "variant": "vinegar", "entry-wrapper": "bag_chips_small", "count": 1, "prob": 9 },
      { "item": "chips", "variant": "vinegar", "entry-wrapper": "bag_chips_medium", "count": 2, "prob": 9 },
      { "item": "chips", "variant": "vinegar", "entry-wrapper": "bag_chips_large", "count": 3, "prob": 9 },
      { "item": "chips", "variant": "paprika", "entry-wrapper": "bag_chips_small", "count": 1, "prob": 6 },
      { "item": "chips", "variant": "paprika", "entry-wrapper": "bag_chips_medium", "count": 2, "prob": 6 },
      { "item": "chips", "variant": "paprika", "entry-wrapper": "bag_chips_large", "count": 3, "prob": 6 },
      { "item": "chips", "variant": "alldressed", "entry-wrapper": "bag_chips_small", "count": 1, "prob": 6 },
      { "item": "chips", "variant": "alldressed", "entry-wrapper": "bag_chips_medium", "count": 2, "prob": 6 },
      { "item": "chips", "variant": "alldressed", "entry-wrapper": "bag_chips_large", "count": 3, "prob": 6 },
      { "item": "chips", "variant": "mixed", "entry-wrapper": "bag_chips_small", "count": 1, "prob": 5 },
      { "item": "chips", "variant": "mixed", "entry-wrapper": "bag_chips_medium", "count": 2, "prob": 5 },
      { "item": "chips", "variant": "mixed", "entry-wrapper": "bag_chips_large", "count": 3, "prob": 5 }
    ]
  },
  {
<<<<<<< HEAD
    "id": "kvass_bottle",
    "type": "item_group",
    "subtype": "distribution",
    "entries": [ { "item": "kvass", "container-item": "bottle_plastic" } ]
=======
    "type": "item_group",
    "subtype": "distribution",
    "id": "chewing_gum_full",
    "container-item": { "item": "blister_pack_small", "variant": "blister_pack_gum" },
    "items": [
      { "item": "gum", "variant": "gum_peppermint", "count": 12, "prob": 70 },
      { "item": "gum", "variant": "gum_spearmint", "count": 12, "prob": 60 },
      { "item": "gum", "variant": "gum_wintergreen", "count": 12, "prob": 60 },
      { "item": "gum", "variant": "gum_bubblegum", "count": 12, "prob": 50 },
      { "item": "gum", "variant": "gum_strawberry", "count": 12, "prob": 50 },
      { "item": "gum", "variant": "gum_cherry", "count": 12, "prob": 50 },
      { "item": "gum", "variant": "gum_orange", "count": 12, "prob": 50 },
      { "item": "gum", "variant": "gum_watermelon", "count": 12, "prob": 50 },
      { "item": "gum", "variant": "gum_blueberry", "count": 12, "prob": 50 },
      { "item": "gum", "variant": "gum_pineapple", "count": 12, "prob": 30 },
      { "item": "gum", "variant": "gum_greenapple", "count": 12, "prob": 30 },
      { "item": "gum", "variant": "gum_mango", "count": 12, "prob": 17 },
      { "item": "gum", "variant": "gum_lemonade", "count": 12, "prob": 40 },
      { "item": "gum", "variant": "gum_pomegranate", "count": 12, "prob": 30 },
      { "item": "gum", "variant": "gum_raspberry", "count": 12, "prob": 50 },
      { "item": "gum", "variant": "gum_kiwi", "count": 12, "prob": 20 },
      { "item": "gum", "variant": "gum_peach", "count": 12, "prob": 20 },
      { "item": "gum", "variant": "gum_blackberry", "count": 12, "prob": 35 }
    ]
  },
  {
    "type": "item_group",
    "subtype": "distribution",
    "id": "chewing_gum_full_caff",
    "//": "Really ugly I know, unsure how better to do it",
    "container-item": { "item": "blister_pack_small", "variant": "blister_pack_gum" },
    "items": [ { "item": "caff_gum", "count": 12 } ]
  },
  {
    "type": "item_group",
    "subtype": "distribution",
    "id": "chewing_gum_full_nic",
    "container-item": { "item": "blister_pack_small", "variant": "blister_pack_gum" },
    "items": [ { "item": "caff_gum", "count": 12 } ]
  },
  {
    "type": "item_group",
    "subtype": "distribution",
    "id": "chewing_gum_used",
    "container-item": { "item": "blister_pack_small", "variant": "blister_pack_gum" },
    "items": [
      { "item": "gum", "variant": "gum_peppermint", "count": [ 0, 12 ], "prob": 70 },
      { "item": "gum", "variant": "gum_spearmint", "count": [ 0, 12 ], "prob": 60 },
      { "item": "gum", "variant": "gum_wintergreen", "count": [ 0, 12 ], "prob": 60 },
      { "item": "gum", "variant": "gum_bubblegum", "count": [ 0, 12 ], "prob": 50 },
      { "item": "gum", "variant": "gum_strawberry", "count": [ 0, 12 ], "prob": 50 },
      { "item": "gum", "variant": "gum_cherry", "count": [ 0, 12 ], "prob": 50 },
      { "item": "gum", "variant": "gum_orange", "count": [ 0, 12 ], "prob": 50 },
      { "item": "gum", "variant": "gum_watermelon", "count": [ 0, 12 ], "prob": 50 },
      { "item": "gum", "variant": "gum_blueberry", "count": [ 0, 12 ], "prob": 50 },
      { "item": "gum", "variant": "gum_pineapple", "count": [ 0, 12 ], "prob": 30 },
      { "item": "gum", "variant": "gum_greenapple", "count": [ 0, 12 ], "prob": 30 },
      { "item": "gum", "variant": "gum_mango", "count": [ 0, 12 ], "prob": 17 },
      { "item": "gum", "variant": "gum_lemonade", "count": [ 0, 12 ], "prob": 40 },
      { "item": "gum", "variant": "gum_pomegranate", "count": [ 0, 12 ], "prob": 30 },
      { "item": "gum", "variant": "gum_raspberry", "count": [ 0, 12 ], "prob": 50 },
      { "item": "gum", "variant": "gum_kiwi", "count": [ 0, 12 ], "prob": 20 },
      { "item": "gum", "variant": "gum_peach", "count": [ 0, 12 ], "prob": 20 },
      { "item": "gum", "variant": "gum_blackberry", "count": [ 0, 12 ], "prob": 35 }
    ]
  },
  {
    "type": "item_group",
    "subtype": "distribution",
    "id": "chewing_gum_used_caff",
    "//": "Really ugly I know, unsure how better to do it",
    "container-item": { "item": "blister_pack_small", "variant": "blister_pack_gum" },
    "items": [ { "item": "caff_gum", "count": [ 0, 12 ] } ]
  },
  {
    "type": "item_group",
    "subtype": "distribution",
    "id": "chewing_gum_used_nic",
    "container-item": { "item": "blister_pack_small", "variant": "blister_pack_gum" },
    "items": [ { "item": "caff_gum", "count": [ 0, 12 ] } ]
>>>>>>> 01884d5e
  }
]<|MERGE_RESOLUTION|>--- conflicted
+++ resolved
@@ -1560,12 +1560,12 @@
     ]
   },
   {
-<<<<<<< HEAD
     "id": "kvass_bottle",
     "type": "item_group",
     "subtype": "distribution",
     "entries": [ { "item": "kvass", "container-item": "bottle_plastic" } ]
-=======
+  },
+  {
     "type": "item_group",
     "subtype": "distribution",
     "id": "chewing_gum_full",
@@ -1646,6 +1646,5 @@
     "id": "chewing_gum_used_nic",
     "container-item": { "item": "blister_pack_small", "variant": "blister_pack_gum" },
     "items": [ { "item": "caff_gum", "count": [ 0, 12 ] } ]
->>>>>>> 01884d5e
   }
 ]