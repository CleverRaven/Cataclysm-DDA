--- conflicted
+++ resolved
@@ -94,11 +94,8 @@
       [ "bio_ar", 10 ],
       [ "bio_fitnessband", 10 ],
       [ "bio_radio", 10 ],
-<<<<<<< HEAD
-      [ "bio_synlungs", 10 ]
-=======
+      [ "bio_synlungs", 10 ],
       [ "bio_taser", 10 ]
->>>>>>> 82773c3f
     ]
   },
   {
@@ -190,11 +187,8 @@
       [ "bio_shotgun", 10 ],
       [ "bio_recoil", 10 ],
       [ "bio_radio", 10 ],
-<<<<<<< HEAD
-      [ "bio_synlungs", 10 ]
-=======
+      [ "bio_synlungs", 10 ],
       [ "bio_taser", 10 ]
->>>>>>> 82773c3f
     ]
   }
 ]