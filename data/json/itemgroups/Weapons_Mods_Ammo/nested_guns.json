[
  {
    "id": "nested_glock_17",
    "type": "item_group",
    "//": "this is a distribution for the gun, reasonable number of backup mags, and some ammo to repack",
    "subtype": "collection",
    "ammo": 100,
    "entries": [
      { "item": "glock_17", "charges-min": 0, "charges-max": 15 },
      { "item": "glock17_17" },
      { "item": "glock17_17", "prob": 50 },
      { "group": "on_hand_9mm" }
    ]
  },
  {
    "id": "nested_glock_19",
    "type": "item_group",
    "//": "this is a distribution for the gun, reasonable number of backup mags, and some ammo to repack",
    "subtype": "collection",
    "ammo": 100,
    "entries": [
      { "item": "glock_19", "charges-min": 0, "charges-max": 15 },
      { "item": "glockmag" },
      { "item": "glockmag", "prob": 50 },
      { "group": "on_hand_9mm" }
    ]
  },
  {
    "id": "nested_glock_20",
    "type": "item_group",
    "//": "this is a distribution for the gun, reasonable number of backup mags, and some ammo to repack",
    "subtype": "collection",
    "ammo": 100,
    "entries": [
      { "item": "glock_20", "variant": "glock_20", "charges-min": 0, "charges-max": 15 },
      { "item": "glock_20mag" },
      { "item": "glock_20mag", "prob": 50 },
      { "group": "on_hand_10mm" }
    ]
  },
  {
    "id": "nested_glock_21",
    "type": "item_group",
    "//": "this is a distribution for the gun, reasonable number of backup mags, and some ammo to repack",
    "subtype": "collection",
    "ammo": 100,
    "entries": [
      { "item": "glock_21", "charges-min": 0, "charges-max": 15 },
      { "item": "glock_21mag" },
      { "item": "glock_21mag", "prob": 50 },
      { "group": "on_hand_45" }
    ]
  },
  {
    "id": "nested_hk_usc45",
    "type": "item_group",
    "//": "this is a distribution for the gun, reasonable number of backup mags, and some ammo to repack",
    "subtype": "collection",
    "ammo": 100,
    "entries": [
      { "item": "hk_usc45", "charges-min": 0, "charges-max": 20 },
      { "item": "usc20mag" },
      { "item": "usc20mag", "prob": 50 },
      { "group": "on_hand_45" }
    ]
  },
  {
    "id": "nested_glock_22",
    "type": "item_group",
    "//": "this is a distribution for the gun, reasonable number of backup mags, and some ammo to repack",
    "subtype": "collection",
    "ammo": 100,
    "entries": [
      { "item": "glock_22", "charges-min": 0, "ammo-item": "40sw", "charges-max": 15 },
      { "item": "glock40mag" },
      { "item": "glock40mag", "prob": 50 },
      { "group": "on_hand_40" }
    ]
  },
  {
    "id": "nested_glock_29",
    "type": "item_group",
    "//": "this is a distribution for the gun, reasonable number of backup mags, and some ammo to repack",
    "subtype": "collection",
    "ammo": 100,
    "entries": [
      { "item": "glock_29", "charges-min": 0, "charges-max": 10 },
      { "item": "glock_29mag" },
      { "item": "glock_29mag", "prob": 50 },
      { "group": "on_hand_10mm" }
    ]
  },
  {
    "id": "nested_glock_31",
    "type": "item_group",
    "//": "this is a distribution for the gun, reasonable number of backup mags, and some ammo to repack",
    "subtype": "collection",
    "ammo": 100,
    "entries": [
      { "item": "glock_31", "charges-min": 0, "charges-max": 15 },
      { "item": "glock40mag" },
      { "item": "glock40mag", "prob": 50 },
      { "group": "on_hand_357sig" }
    ]
  },
  {
    "id": "nested_glock_40",
    "type": "item_group",
    "//": "this is a distribution for the gun, reasonable number of backup mags, and some ammo to repack",
    "subtype": "collection",
    "ammo": 100,
    "entries": [
      { "item": "glock_20", "variant": "glock_40", "charges-min": 0, "charges-max": 15 },
      { "item": "glock_20mag" },
      { "item": "glock_20mag", "prob": 50 },
      { "group": "on_hand_10mm" }
    ]
  },
  {
    "id": "nested_m1911",
    "type": "item_group",
    "//": "this is a distribution for the gun, reasonable number of backup mags, and some ammo to repack",
    "subtype": "collection",
    "ammo": 100,
    "entries": [
      { "item": "m1911", "charges-min": 0, "charges-max": 7 },
      { "item": "m1911mag" },
      { "item": "m1911mag", "prob": 50 },
      { "group": "on_hand_45" }
    ]
  },
  {
    "id": "nested_m1911_MEU",
    "type": "item_group",
    "//": "this is a distribution for the gun, reasonable number of backup mags, and some ammo to repack",
    "subtype": "collection",
    "ammo": 100,
    "entries": [
      { "item": "m1911", "variant": "m1911_MEU", "charges-min": 0, "charges-max": 7 },
      { "item": "m1911mag" },
      { "item": "m1911mag", "prob": 50 },
      { "group": "on_hand_45" }
    ]
  },
  {
    "id": "nested_m1911_10",
    "type": "item_group",
    "//": "this is a distribution for the gun, reasonable number of backup mags, and some ammo to repack",
    "subtype": "collection",
    "ammo": 100,
    "entries": [
      { "item": "m1911_10", "charges-min": 0, "charges-max": 7 },
      { "item": "m1911_10mag" },
      { "item": "m1911_10mag", "prob": 50 },
      { "group": "on_hand_10mm" }
    ]
  },
  {
    "id": "nested_m9",
    "type": "item_group",
    "//": "this is a distribution for the gun, reasonable number of backup mags, and some ammo to repack",
    "subtype": "collection",
    "ammo": 100,
    "entries": [
      { "item": "m9", "variant": "m9", "charges-min": 0, "charges-max": 15 },
      { "item": "m9mag" },
      { "item": "m9mag", "prob": 50 },
      { "group": "on_hand_9mm" }
    ]
  },
  {
    "id": "nested_px4",
    "type": "item_group",
    "//": "this is a distribution for the gun, reasonable number of backup mags, and some ammo to repack",
    "subtype": "collection",
    "ammo": 100,
    "entries": [
      { "item": "px4", "charges-min": 0, "charges-max": 15 },
      { "item": "px4mag" },
      { "item": "px4mag", "prob": 50 },
      { "group": "on_hand_9mm" }
    ]
  },
  {
    "id": "nested_px4_40",
    "type": "item_group",
    "//": "this is a distribution for the gun, reasonable number of backup mags, and some ammo to repack",
    "subtype": "collection",
    "ammo": 100,
    "entries": [
      { "item": "px4_40", "charges-min": 0, "charges-max": 15 },
      { "item": "px4_40mag" },
      { "item": "px4_40mag", "prob": 50 },
      { "group": "on_hand_40" }
    ]
  },
  {
    "id": "nested_ruger_lcr_38",
    "type": "item_group",
    "//": "this is a distribution for the gun, reasonable number of backup mags, and some ammo to repack",
    "subtype": "collection",
    "ammo": 100,
    "entries": [ { "item": "ruger_lcr_38", "charges-min": 0, "charges-max": 5 }, { "group": "on_hand_38" } ]
  },
  {
    "id": "nested_sig_mosquito",
    "type": "item_group",
    "//": "this is a distribution for the gun, reasonable number of backup mags, and some ammo to repack",
    "subtype": "collection",
    "ammo": 100,
    "entries": [
      { "item": "sig_mosquito", "charges-min": 0, "charges-max": 10 },
      { "item": "mosquitomag" },
      { "item": "mosquitomag", "prob": 50 },
      { "group": "on_hand_22" }
    ]
  },
  {
    "id": "nested_sw_22",
    "type": "item_group",
    "//": "this is a distribution for the gun, reasonable number of backup mags, and some ammo to repack",
    "subtype": "collection",
    "ammo": 100,
    "entries": [
      { "item": "sw_22", "charges-min": 0, "charges-max": 10 },
      { "item": "sw22mag" },
      { "item": "sw22mag", "prob": 50 },
      { "group": "on_hand_22" }
    ]
  },
  {
    "id": "nested_sw_610",
    "type": "item_group",
    "//": "this is a distribution for the gun, reasonable number of backup mags, and some ammo to repack",
    "subtype": "collection",
    "ammo": 100,
    "entries": [ { "item": "sw_610", "charges-min": 0, "charges-max": 6 }, { "group": "on_hand_10mm" } ]
  },
  {
    "id": "nested_sw_619",
    "type": "item_group",
    "//": "this is a distribution for the gun, reasonable number of backup mags, and some ammo to repack",
    "subtype": "collection",
    "ammo": 100,
    "entries": [ { "item": "sw_619", "charges-min": 0, "charges-max": 7 }, { "group": "on_hand_38" } ]
  },
  {
    "id": "nested_model_10_revolver",
    "type": "item_group",
    "//": "this is a distribution for the gun, reasonable number of backup mags, and some ammo to repack",
    "subtype": "collection",
    "ammo": 100,
    "entries": [ { "item": "model_10_revolver", "charges-min": 0, "charges-max": 6 }, { "group": "on_hand_38" } ]
  },
  {
    "id": "nested_model_10_revolver",
    "type": "item_group",
    "//": "this is a distribution for the gun, reasonable number of backup mags, and some ammo to repack",
    "subtype": "collection",
    "ammo": 100,
    "entries": [ { "item": "model_10_revolver", "charges-min": 0, "charges-max": 6 }, { "group": "on_hand_38" } ]
  },
  {
    "id": "nested_mr73",
    "type": "item_group",
    "//": "this is a distribution for the gun, reasonable number of backup mags, and some ammo to repack",
    "subtype": "collection",
    "ammo": 100,
    "entries": [
      { "item": "mr73", "charges-min": 0, "charges-max": 6 },
      { "group": "on_hand_357_38mixed" },
      { "item": "38_speedloader6" },
      { "item": "38_speedloader6", "prob": 50 }
    ]
  },
  {
    "id": "nested_taurus_spectrum",
    "type": "item_group",
    "//": "this is a distribution for the gun, reasonable number of backup mags, and some ammo to repack",
    "subtype": "collection",
    "ammo": 100,
    "entries": [
      { "item": "taurus_spectrum", "charges-min": 0, "charges-max": 6 },
      { "item": "taurus_spectrum_mag" },
      { "item": "taurus_spectrum_mag", "prob": 50 },
      { "group": "on_hand_380" }
    ]
  },
  {
    "id": "nested_p220_10",
    "type": "item_group",
    "//": "this is a distribution for the gun, reasonable number of backup mags, and some ammo to repack",
    "subtype": "collection",
    "ammo": 100,
    "entries": [
      { "item": "p220_10", "charges-min": 0, "charges-max": 8 },
      { "item": "p220_10_mag" },
      { "item": "p220_10_mag", "prob": 50 },
      { "group": "on_hand_10mm" }
    ]
  },
  {
    "id": "nested_p226_357sig",
    "type": "item_group",
    "//": "this is a distribution for the gun, reasonable number of backup mags, and some ammo to repack",
    "subtype": "collection",
    "ammo": 100,
    "entries": [
      { "item": "p226_357sig", "charges-min": 0, "charges-max": 12 },
      { "item": "p226mag_12rd_357sig" },
      { "item": "p226mag_12rd_357sig", "prob": 50 },
      { "group": "on_hand_357sig" }
    ]
  },
  {
    "id": "nested_p320_357sig",
    "type": "item_group",
    "//": "this is a distribution for the gun, reasonable number of backup mags, and some ammo to repack",
    "subtype": "collection",
    "ammo": 100,
    "entries": [
      { "item": "p320_357sig", "charges-min": 0, "charges-max": 13 },
      { "item": "p320mag_13rd_357sig" },
      { "item": "p320mag_13rd_357sig", "prob": 50 },
      { "group": "on_hand_357sig" }
    ]
  },
  {
    "id": "nested_kp32",
    "type": "item_group",
    "//": "this is a distribution for the gun, reasonable number of backup mags, and some ammo to repack",
    "subtype": "collection",
    "ammo": 100,
    "entries": [
      { "item": "kp32", "charges-min": 0, "charges-max": 7 },
      { "item": "kp32mag" },
      { "item": "kp32mag", "prob": 50 },
      { "group": "on_hand_32" }
    ]
  },
  {
    "id": "nested_kp3at",
    "type": "item_group",
    "//": "this is a distribution for the gun, reasonable number of backup mags, and some ammo to repack",
    "subtype": "collection",
    "ammo": 100,
    "entries": [
      { "item": "kp3at", "charges-min": 0, "charges-max": 6 },
      { "item": "kp3atmag" },
      { "item": "kp3atmag", "prob": 50 },
      { "group": "on_hand_380" }
    ]
  },
  {
    "id": "nested_rugerlcp",
    "type": "item_group",
    "//": "this is a distribution for the gun, reasonable number of backup mags, and some ammo to repack",
    "subtype": "collection",
    "ammo": 100,
    "entries": [
      { "item": "rugerlcp", "charges-min": 0, "charges-max": 6 },
      { "item": "rugerlcpmag" },
      { "item": "rugerlcpmag", "prob": 50 },
      { "group": "on_hand_380" }
    ]
  },
  {
    "id": "nested_kpf9",
    "type": "item_group",
    "//": "this is a distribution for the gun, reasonable number of backup mags, and some ammo to repack",
    "subtype": "collection",
    "ammo": 100,
    "entries": [
      { "item": "kpf9", "charges-min": 0, "charges-max": 7 },
      { "item": "kpf9mag" },
      { "item": "kpf9mag", "prob": 50 },
      { "group": "on_hand_9mm" }
    ]
  },
  {
    "id": "nested_hi_power_9mm",
    "type": "item_group",
    "//": "this is a distribution for the gun, reasonable number of backup mags, and some ammo to repack",
    "subtype": "collection",
    "ammo": 100,
    "entries": [
      { "item": "hi_power_9mm", "charges-min": 0, "charges-max": 15 },
      { "item": "bhp9mag_13rd" },
      { "item": "bhp9mag_13rd", "prob": 50 },
      { "group": "on_hand_9mm" }
    ]
  },
  {
    "id": "nested_hi_power_40",
    "type": "item_group",
    "//": "this is a distribution for the gun, reasonable number of backup mags, and some ammo to repack",
    "subtype": "collection",
    "ammo": 100,
    "entries": [
      { "item": "hi_power_40", "charges-min": 0, "charges-max": 10 },
      { "item": "bhp40mag" },
      { "item": "bhp40mag", "prob": 50 },
      { "group": "on_hand_40" }
    ]
  },
  {
    "id": "nested_walther_p38",
    "type": "item_group",
    "//": "this is a distribution for the gun, reasonable number of backup mags, and some ammo to repack",
    "subtype": "collection",
    "ammo": 100,
    "entries": [
      { "item": "walther_p38", "charges-min": 0, "charges-max": 8 },
      { "item": "p38mag" },
      { "item": "p38mag", "prob": 50 },
      { "group": "on_hand_9mm" }
    ]
  },
  {
    "id": "nested_walther_ppq_9mm",
    "type": "item_group",
    "//": "this is a distribution for the gun, reasonable number of backup mags, and some ammo to repack",
    "subtype": "collection",
    "ammo": 100,
    "entries": [
      { "item": "walther_ppq_9mm", "charges-min": 0, "charges-max": 17 },
      { "item": "ppq9mag_10rd" },
      { "item": "ppq9mag_10rd", "prob": 50 },
      { "group": "on_hand_9mm" }
    ]
  },
  {
    "id": "nested_walther_ppq_40",
    "type": "item_group",
    "//": "this is a distribution for the gun, reasonable number of backup mags, and some ammo to repack",
    "subtype": "collection",
    "ammo": 100,
    "entries": [
      { "item": "walther_ppq_40", "charges-min": 0, "charges-max": 14 },
      { "item": "ppq40mag_10rd" },
      { "item": "ppq40mag_10rd", "prob": 50 },
      { "group": "on_hand_40" }
    ]
  },
  {
    "id": "nested_walther_ppq_45",
    "type": "item_group",
    "//": "this is a distribution for the gun, reasonable number of backup mags, and some ammo to repack",
    "subtype": "collection",
    "ammo": 100,
    "entries": [
      { "item": "walther_ppq_45", "charges-min": 0, "charges-max": 12 },
      { "item": "ppq45mag" },
      { "item": "ppq45mag", "prob": 50 },
      { "group": "on_hand_45" }
    ]
  },
  {
    "id": "nested_hptc9",
    "type": "item_group",
    "//": "this is a distribution for the gun, reasonable number of backup mags, and some ammo to repack",
    "subtype": "collection",
    "ammo": 100,
    "entries": [
      { "item": "hptc9", "charges-min": 0, "charges-max": 15 },
      { "item": "hptc9mag_8rd" },
      { "item": "hptc9mag_8rd", "prob": 50 },
      { "group": "on_hand_9mm" }
    ]
  },
  {
    "id": "nested_hptcf380",
    "type": "item_group",
    "//": "this is a distribution for the gun, reasonable number of backup mags, and some ammo to repack",
    "subtype": "collection",
    "ammo": 100,
    "entries": [
      { "item": "hptcf380", "charges-min": 0, "charges-max": 10 },
      { "item": "hptcf380mag_8rd" },
      { "item": "hptcf380mag_8rd", "prob": 50 },
      { "group": "on_hand_380" }
    ]
  },
  {
    "id": "nested_hptjcp",
    "type": "item_group",
    "//": "this is a distribution for the gun, reasonable number of backup mags, and some ammo to repack",
    "subtype": "collection",
    "ammo": 100,
    "entries": [
      { "item": "hptjcp", "charges-min": 0, "charges-max": 10 },
      { "item": "hptjcpmag" },
      { "item": "hptjcpmag", "prob": 50 },
      { "group": "on_hand_40" }
    ]
  },
  {
    "id": "nested_hptjhp",
    "type": "item_group",
    "//": "this is a distribution for the gun, reasonable number of backup mags, and some ammo to repack",
    "subtype": "collection",
    "ammo": 100,
    "entries": [
      { "item": "hptjhp", "charges-min": 0, "charges-max": 9 },
      { "item": "hptjhpmag" },
      { "item": "hptjhpmag", "prob": 50 },
      { "group": "on_hand_45" }
    ]
  },
  {
    "id": "nested_xd_10",
    "type": "item_group",
    "//": "this is a distribution for the gun, reasonable number of backup mags, and some ammo to repack",
    "subtype": "collection",
    "ammo": 100,
    "entries": [
      { "item": "xd_10", "charges-min": 0, "charges-max": 15 },
      { "item": "xd_10_mag" },
      { "item": "xd_10_mag", "prob": 50 },
      { "group": "on_hand_10mm" }
    ]
  },
  {
    "id": "nested_cz75",
    "type": "item_group",
    "//": "this is a distribution for the gun, reasonable number of backup mags, and some ammo to repack",
    "subtype": "collection",
    "ammo": 100,
    "entries": [
      { "item": "cz75", "charges-min": 0, "charges-max": 26 },
      { "item": "cz75mag_12rd" },
      { "item": "cz75mag_12rd", "prob": 50 },
      { "group": "on_hand_9mm" }
    ]
  },
  {
    "id": "nested_witness_10",
    "type": "item_group",
    "//": "this is a distribution for the gun, reasonable number of backup mags, and some ammo to repack",
    "subtype": "collection",
    "ammo": 100,
    "entries": [
      { "item": "witness_10", "charges-min": 0, "charges-max": 14 },
      { "item": "witness_mag_10" },
      { "item": "witness_mag_10", "prob": 50 },
      { "group": "on_hand_10mm" }
    ]
  },
  {
    "id": "nested_walther_ccp",
    "type": "item_group",
    "//": "this is a distribution for the gun, reasonable number of backup mags, and some ammo to repack",
    "subtype": "collection",
    "ammo": 100,
    "entries": [
      { "item": "walther_ccp", "charges-min": 0, "charges-max": 8 },
      { "item": "ccpmag_9rd" },
      { "item": "ccpmag_9rd", "prob": 50 },
      { "group": "on_hand_9mm" }
    ]
  },
  {
    "id": "nested_walther_p22",
    "type": "item_group",
    "//": "this is a distribution for the gun, reasonable number of backup mags, and some ammo to repack",
    "subtype": "collection",
    "ammo": 100,
    "entries": [
      { "item": "walther_p22", "charges-min": 0, "charges-max": 10 },
      { "item": "wp22mag" },
      { "item": "wp22mag", "prob": 50 },
      { "group": "on_hand_22" }
    ]
  },
  {
    "id": "nested_90two",
    "type": "item_group",
    "//": "this is a distribution for the gun, reasonable number of backup mags, and some ammo to repack",
    "subtype": "collection",
    "ammo": 100,
    "entries": [
      { "item": "m9", "variant": "90two", "charges-min": 0, "charges-max": 15 },
      { "item": "m9mag_17rd" },
      { "item": "m9mag_17rd", "prob": 50 },
      { "group": "on_hand_9mm" }
    ]
  },
  {
    "id": "nested_90two40",
    "type": "item_group",
    "//": "this is a distribution for the gun, reasonable number of backup mags, and some ammo to repack",
    "subtype": "collection",
    "ammo": 100,
    "entries": [
      { "item": "90two40", "charges-min": 0, "charges-max": 12 },
      { "item": "90two40mag" },
      { "item": "90two40mag", "prob": 50 },
      { "group": "on_hand_40" }
    ]
  },
  {
    "id": "nested_bond_410",
    "type": "item_group",
    "//": "this is a distribution for the gun, reasonable number of backup mags, and some ammo to repack",
    "subtype": "collection",
    "ammo": 100,
    "entries": [ { "item": "bond_410", "charges-min": 0, "charges-max": 2 }, { "group": "on_hand_45colt" } ]
  },
  {
    "id": "nested_deagle_44",
    "type": "item_group",
    "//": "this is a distribution for the gun, reasonable number of backup mags, and some ammo to repack",
    "subtype": "collection",
    "ammo": 100,
    "entries": [
      { "item": "deagle_44", "charges-min": 0, "charges-max": 2 },
      { "item": "deaglemag" },
      { "item": "deaglemag", "prob": 50 },
      { "group": "on_hand_44" }
    ]
  },
  {
    "id": "nested_m1911a1_38super",
    "type": "item_group",
    "//": "this is a distribution for the gun, reasonable number of backup mags, and some ammo to repack",
    "subtype": "collection",
    "ammo": 100,
    "entries": [
      { "item": "m1911a1_38super", "charges-min": 0, "charges-max": 9 },
      { "item": "m1911mag_10rd_38super" },
      { "item": "m1911mag_10rd_38super", "prob": 50 },
      { "group": "on_hand_38super" }
    ]
  },
  {
    "id": "nested_fn57",
    "type": "item_group",
    "//": "this is a distribution for the gun, reasonable number of backup mags, and some ammo to repack",
    "subtype": "collection",
    "ammo": 100,
    "entries": [
      { "item": "fn57", "charges-min": 0, "charges-max": 20 },
      { "item": "fn57mag" },
      { "item": "fn57mag", "prob": 50 },
      { "group": "on_hand_57" }
    ]
  },
  {
    "id": "nested_ruger_lcr_22",
    "type": "item_group",
    "//": "this is a distribution for the gun, reasonable number of backup mags, and some ammo to repack",
    "subtype": "collection",
    "ammo": 100,
    "entries": [ { "item": "ruger_lcr_22", "charges-min": 0, "charges-max": 8 }, { "group": "on_hand_22" } ]
  },
  {
    "id": "nested_ruger_redhawk",
    "type": "item_group",
    "//": "this is a distribution for the gun, reasonable number of backup mags, and some ammo to repack",
    "subtype": "collection",
    "ammo": 100,
    "entries": [ { "item": "ruger_redhawk", "charges-min": 0, "charges-max": 6 }, { "group": "on_hand_44" } ]
  },
  {
    "id": "nested_sig_40",
    "type": "item_group",
    "//": "this is a distribution for the gun, reasonable number of backup mags, and some ammo to repack",
    "subtype": "collection",
    "ammo": 100,
    "entries": [
      { "item": "sig_40", "charges-min": 0, "charges-max": 12 },
      { "item": "sig40mag" },
      { "item": "sig40mag", "prob": 50 },
      { "group": "on_hand_40" }
    ]
  },
  {
    "id": "nested_sig_40",
    "type": "item_group",
    "//": "this is a distribution for the gun, reasonable number of backup mags, and some ammo to repack",
    "subtype": "collection",
    "ammo": 100,
    "entries": [
      { "item": "sig_40", "charges-min": 0, "charges-max": 12 },
      { "item": "sig40mag" },
      { "item": "sig40mag", "prob": 50 },
      { "group": "on_hand_40" }
    ]
  },
  {
    "id": "nested_sig_p230",
    "type": "item_group",
    "//": "this is a distribution for the gun, reasonable number of backup mags, and some ammo to repack",
    "subtype": "collection",
    "ammo": 100,
    "entries": [
      { "item": "sig_p230", "charges-min": 0, "charges-max": 8 },
      { "item": "sigp230mag" },
      { "item": "sigp230mag", "prob": 50 },
      { "group": "on_hand_32" }
    ]
  },
  {
    "id": "nested_sw_500",
    "type": "item_group",
    "//": "this is a distribution for the gun, reasonable number of backup mags, and some ammo to repack",
    "subtype": "collection",
    "ammo": 100,
    "entries": [ { "item": "sw_500", "charges-min": 0, "charges-max": 5 }, { "group": "on_hand_500" } ]
  },
  {
    "id": "nested_sw629",
    "type": "item_group",
    "//": "this is a distribution for the gun, reasonable number of backup mags, and some ammo to repack",
    "subtype": "collection",
    "ammo": 100,
    "entries": [ { "item": "sw629", "charges-min": 0, "charges-max": 6 }, { "group": "on_hand_44" } ]
  },
  {
    "id": "nested_usp_45",
    "type": "item_group",
    "//": "this is a distribution for the gun, reasonable number of backup mags, and some ammo to repack",
    "subtype": "collection",
    "ammo": 100,
    "entries": [
      { "item": "usp_45", "charges-min": 0, "charges-max": 12 },
      { "item": "usp45mag" },
      { "item": "usp45mag", "prob": 50 },
      { "group": "on_hand_45" }
    ]
  },
  {
    "id": "nested_usp_9mm",
    "type": "item_group",
    "//": "this is a distribution for the gun, reasonable number of backup mags, and some ammo to repack",
    "subtype": "collection",
    "ammo": 100,
    "entries": [
      { "item": "usp_9mm", "charges-min": 0, "charges-max": 15 },
      { "item": "usp9mag" },
      { "item": "usp9mag", "prob": 50 },
      { "group": "on_hand_9mm" }
    ]
  },
  {
    "id": "nested_TDI_10",
    "type": "item_group",
    "//": "this is a distribution for the gun, reasonable number of backup mags, and some ammo to repack",
    "subtype": "collection",
    "ammo": 100,
    "entries": [
      { "item": "TDI_10", "charges-min": 0, "charges-max": 30 },
      { "item": "tdi_10mm_mag" },
      { "item": "tdi_10mm_mag", "prob": 50 },
      { "group": "on_hand_10mm" }
    ]
  },
  {
    "id": "nested_draco",
    "type": "item_group",
    "//": "this is a distribution for the gun, reasonable number of backup mags, and some ammo to repack",
    "subtype": "collection",
    "ammo": 100,
    "entries": [
      { "item": "draco", "charges-min": 0, "charges-max": 30 },
      { "item": "akmag10" },
      { "item": "akmag10", "prob": 50 },
      { "group": "on_hand_762" }
    ]
  },
  {
    "id": "nested_m17",
    "type": "item_group",
    "//": "this is a distribution for the gun, reasonable number of backup mags, and some ammo to repack",
    "subtype": "collection",
    "ammo": 100,
    "entries": [
      { "item": "m17", "charges-min": 0, "charges-max": 17 },
      { "item": "p320mag_17rd_9x19mm" },
      { "item": "p320mag_17rd_9x19mm", "prob": 50 },
      { "group": "on_hand_9mm" }
    ]
  },
  {
    "id": "nested_m18",
    "type": "item_group",
    "//": "this is a distribution for the gun, reasonable number of backup mags, and some ammo to repack",
    "subtype": "collection",
    "entries": [
      { "item": "m18", "charges-min": 0, "charges-max": 17 },
      { "item": "p320mag_17rd_9x19mm" },
      { "item": "p320mag_17rd_9x19mm", "prob": 50 },
      { "group": "on_hand_9mm" }
    ]
  },
  {
    "id": "nested_glock_18c",
    "type": "item_group",
    "//": "this is a distribution for the gun, reasonable number of backup mags, and some ammo to repack",
    "subtype": "collection",
    "ammo": 100,
    "entries": [
      { "item": "glock_18c", "charges-min": 0, "charges-max": 17 },
      { "item": "glock17_17" },
      { "item": "glock17_17", "prob": 50 },
      { "group": "on_hand_9mm" }
    ]
  },
  {
    "id": "nested_usp_45_mk23",
    "type": "item_group",
    "//": "this is a distribution for the gun, reasonable number of backup mags, and some ammo to repack",
    "subtype": "collection",
    "ammo": 100,
    "entries": [
      { "item": "usp_45", "variant": "mk23", "contents-group": "mk23_mods", "charges-min": 0, "charges-max": 12 },
      { "item": "usp45mag" },
      { "item": "usp45mag", "prob": 50 },
      { "group": "on_hand_45" }
    ]
  },
  {
    "id": "nested_bfr",
    "type": "item_group",
    "//": "this is a distribution for the gun, reasonable number of backup mags, and some ammo to repack",
    "subtype": "collection",
    "ammo": 100,
    "entries": [ { "item": "bfr" }, { "group": "on_hand_4570" } ]
  },
  {
    "id": "nested_mauser_c96",
    "type": "item_group",
    "//": "this is a distribution for the gun, reasonable number of backup mags, and some ammo to repack",
    "subtype": "collection",
    "ammo": 100,
    "entries": [ { "item": "mauser_c96" }, { "group": "on_hand_9mm" } ]
  },
  {
    "id": "nested_moss_brownie",
    "type": "item_group",
    "//": "this is a distribution for the gun, reasonable number of backup mags, and some ammo to repack",
    "subtype": "collection",
    "ammo": 100,
    "entries": [ { "item": "moss_brownie" }, { "group": "on_hand_22" } ]
  },
  {
    "id": "nested_p08",
    "type": "item_group",
    "//": "this is a distribution for the gun, reasonable number of backup mags, and some ammo to repack",
    "subtype": "collection",
    "ammo": 100,
    "entries": [ { "item": "p08" }, { "item": "p08mag_8rd" }, { "item": "p08mag_32rd", "prob": 50 }, { "group": "on_hand_9mm" } ]
  },
  {
    "id": "nested_raging_bull",
    "type": "item_group",
    "//": "this is a distribution for the gun, reasonable number of backup mags, and some ammo to repack",
    "subtype": "collection",
    "ammo": 100,
    "entries": [ { "item": "raging_bull" }, { "group": "on_hand_454" } ]
  },
  {
    "id": "nested_raging_judge",
    "type": "item_group",
    "//": "this is a distribution for the gun, reasonable number of backup mags, and some ammo to repack",
    "subtype": "collection",
    "ammo": 100,
    "entries": [ { "item": "raging_judge" }, { "group": "on_hand_454" } ]
  },
  {
    "id": "nested_tokarev",
    "type": "item_group",
    "//": "this is a distribution for the gun, reasonable number of backup mags, and some ammo to repack",
    "subtype": "collection",
    "ammo": 100,
    "entries": [ { "item": "tokarev" }, { "item": "tokarevmag" }, { "item": "tokarevmag", "prob": 50 }, { "group": "on_hand_762x25" } ]
  },
  {
    "id": "nested_walther_ppk",
    "type": "item_group",
    "//": "this is a distribution for the gun, reasonable number of backup mags, and some ammo to repack",
    "subtype": "collection",
    "ammo": 100,
    "entries": [ { "item": "walther_ppk" }, { "item": "ppkmag" }, { "item": "ppkmag", "prob": 50 }, { "group": "on_hand_32" } ]
  },
  {
    "id": "nested_rm103a_pistol",
    "type": "item_group",
    "//": "this is a distribution for the gun, reasonable number of backup mags, and some ammo to repack",
    "subtype": "collection",
    "ammo": 100,
    "entries": [
      { "item": "rm103a_pistol" },
      { "item": "8x40_10_mag" },
      { "item": "8x40_10_mag", "prob": 50 },
      { "group": "on_hand_8x40" }
    ]
  },
  {
    "id": "nested_af2011a1_38super",
    "type": "item_group",
    "//": "this is a distribution for the gun, reasonable number of backup mags, and some ammo to repack",
    "subtype": "collection",
    "ammo": 100,
    "entries": [
      { "item": "af2011a1_38super" },
      { "item": "af2011a1mag" },
      { "item": "af2011a1mag", "prob": 50 },
      { "group": "on_hand_38super" }
    ]
  },
  {
    "id": "nested_cop_38",
    "type": "item_group",
    "//": "this is a distribution for the gun, reasonable number of backup mags, and some ammo to repack",
    "subtype": "collection",
    "ammo": 100,
    "entries": [ { "item": "cop_38", "charges-min": 0, "charges-max": 4 }, { "group": "on_hand_38" } ]
  },
  {
    "id": "nested_m1911-460",
    "type": "item_group",
    "//": "this is a distribution for the gun, reasonable number of backup mags, and some ammo to repack",
    "subtype": "collection",
    "ammo": 100,
    "entries": [
      { "item": "m1911-460", "charges-min": 0, "charges-max": 7 },
      { "item": "m1911mag" },
      { "item": "m1911mag", "prob": 50 },
      { "group": "on_hand_460" }
    ]
  },
  {
    "id": "nested_lemat_revolver",
    "type": "item_group",
    "//": "this is a distribution for the gun, reasonable number of backup mags, and some ammo to repack",
    "subtype": "collection",
    "ammo": 100,
    "entries": [ { "item": "lemat_revolver", "charges-min": 0, "charges-max": 9 }, { "group": "on_hand_44paper" } ]
  },
  {
    "id": "nested_makarov",
    "type": "item_group",
    "//": "this is a distribution for the gun, reasonable number of backup mags, and some ammo to repack",
    "subtype": "collection",
    "ammo": 100,
    "entries": [
      { "item": "makarov", "charges-min": 0, "charges-max": 8 },
      { "item": "makarovmag" },
      { "item": "makarovmag", "prob": 50 },
      { "group": "on_hand_9x18" }
    ]
  },
  {
    "id": "nested_pistol_flintlock",
    "type": "item_group",
    "//": "this is a distribution for the gun, reasonable number of backup mags, and some ammo to repack",
    "subtype": "collection",
    "ammo": 100,
    "entries": [ { "item": "pistol_flintlock" }, { "group": "on_hand_flintlock" } ]
  },
  {
    "id": "nested_colt_saa",
    "type": "item_group",
    "//": "this is a distribution for the gun, reasonable number of backup mags, and some ammo to repack",
    "subtype": "collection",
    "ammo": 100,
    "entries": [ { "item": "colt_saa", "charges-min": 0, "charges-max": 6 }, { "group": "on_hand_45colt" } ]
  },
  {
    "id": "nested_mp40semi",
    "type": "item_group",
    "//": "this is a distribution for the gun, reasonable number of backup mags, and some ammo to repack",
    "subtype": "collection",
    "ammo": 100,
    "entries": [
      { "item": "mp40semi", "charges-min": 0, "charges-max": 32 },
      { "item": "mp40mag_32rd" },
      { "item": "mp40mag_32rd", "prob": 50 },
      { "group": "on_hand_9mm" }
    ]
  },
  {
    "id": "nested_hk_mp5_semi_pistol",
    "type": "item_group",
    "//": "this is a distribution for the gun, reasonable number of backup mags, and some ammo to repack",
    "subtype": "collection",
    "ammo": 100,
    "entries": [
      { "item": "hk_mp5_semi_pistol", "charges-min": 0, "charges-max": 30 },
      { "item": "mp5mag_10rd" },
      { "item": "mp5mag_10rd", "prob": 50 },
      { "group": "on_hand_9mm" }
    ]
  },
  {
    "id": "nested_calico",
    "type": "item_group",
    "//": "this is a distribution for the gun, reasonable number of backup mags, and some ammo to repack",
    "subtype": "collection",
    "ammo": 100,
    "entries": [
      { "item": "calico", "charges-min": 0, "charges-max": 50 },
      { "item": "calicomag" },
      { "item": "calicomag", "prob": 50 },
      { "group": "on_hand_9mm" }
    ]
  },
  {
    "id": "nested_fn_p90",
    "type": "item_group",
    "//": "this is a distribution for the gun, reasonable number of backup mags, and some ammo to repack",
    "subtype": "collection",
    "ammo": 100,
    "entries": [
      { "item": "fn_p90", "charges-min": 0, "charges-max": 50 },
      { "item": "fnp90mag" },
      { "item": "fnp90mag", "prob": 50 },
      { "group": "on_hand_57" }
    ]
  },
  {
    "id": "nested_mp40",
    "type": "item_group",
    "//": "this is a distribution for the gun, reasonable number of backup mags, and some ammo to repack",
    "subtype": "collection",
    "ammo": 100,
    "entries": [
      { "item": "mp40", "charges-min": 0, "charges-max": 32 },
      { "item": "mp40mag_32rd" },
      { "item": "mp40mag_32rd", "prob": 50 },
      { "group": "on_hand_9mm" }
    ]
  },
  {
    "id": "nested_tommygun",
    "type": "item_group",
    "//": "this is a distribution for the gun, reasonable number of backup mags, and some ammo to repack",
    "subtype": "collection",
    "ammo": 100,
    "entries": [
      { "item": "tommygun", "charges-min": 0, "charges-max": 20 },
      { "item": "thompson_mag" },
      { "item": "thompson_mag", "prob": 50 },
      { "group": "on_hand_45" }
    ]
  },
  {
    "id": "nested_sten",
    "type": "item_group",
    "//": "this is a distribution for the gun, reasonable number of backup mags, and some ammo to repack",
    "subtype": "collection",
    "ammo": 100,
    "entries": [
      { "item": "sten", "charges-min": 0, "charges-max": 32 },
      { "item": "stenmag" },
      { "item": "stenmag", "prob": 50 },
      { "group": "on_hand_9mm" }
    ]
  },
  {
    "id": "nested_uzi",
    "type": "item_group",
    "//": "this is a distribution for the gun, reasonable number of backup mags, and some ammo to repack",
    "subtype": "collection",
    "ammo": 100,
    "entries": [
      { "item": "uzi", "charges-min": 0, "charges-max": 32 },
      { "item": "uzimag" },
      { "item": "uzimag", "prob": 50 },
      { "group": "on_hand_9mm" }
    ]
  },
  {
    "id": "nested_hk_mp5",
    "type": "item_group",
    "//": "this is a distribution for the gun, reasonable number of backup mags, and some ammo to repack",
    "subtype": "collection",
    "ammo": 100,
    "entries": [
      { "item": "hk_mp5", "charges-min": 0, "charges-max": 30 },
      { "item": "mp5mag" },
      { "item": "mp5mag", "prob": 50 },
      { "group": "on_hand_9mm" }
    ]
  },
  {
    "id": "nested_hk_mp5sd",
    "type": "item_group",
    "//": "this is a distribution for the gun, reasonable number of backup mags, and some ammo to repack",
    "subtype": "collection",
    "ammo": 100,
    "entries": [
      { "item": "hk_mp5", "charges-min": 0, "charges-max": 30 },
      { "item": "mp5mag" },
      { "item": "mp5mag", "prob": 50 },
      { "group": "on_hand_9mm" }
    ]
  },
  {
    "id": "nested_hk_ump45",
    "type": "item_group",
    "//": "this is a distribution for the gun, reasonable number of backup mags, and some ammo to repack",
    "subtype": "collection",
    "ammo": 100,
    "entries": [
      { "item": "hk_ump45", "charges-min": 0, "charges-max": 25 },
      { "item": "ump45mag" },
      { "item": "ump45mag", "prob": 50 },
      { "group": "on_hand_45" }
    ]
  },
  {
    "id": "nested_mac_10",
    "type": "item_group",
    "//": "this is a distribution for the gun, reasonable number of backup mags, and some ammo to repack",
    "subtype": "collection",
    "ammo": 100,
    "entries": [
      { "item": "mac_10", "charges-min": 0, "charges-max": 30 },
      { "item": "mac10mag" },
      { "item": "mac10mag", "prob": 50 },
      { "group": "on_hand_45" }
    ]
  },
  {
    "id": "nested_mac_11",
    "type": "item_group",
    "//": "this is a distribution for the gun, reasonable number of backup mags, and some ammo to repack",
    "subtype": "collection",
    "ammo": 100,
    "entries": [
      { "item": "mac_11", "charges-min": 0, "charges-max": 32 },
      { "item": "mac11mag" },
      { "item": "mac11mag", "prob": 50 },
      { "group": "on_hand_380" }
    ]
  },
  {
    "id": "nested_TDI",
    "type": "item_group",
    "//": "this is a distribution for the gun, reasonable number of backup mags, and some ammo to repack",
    "subtype": "collection",
    "ammo": 100,
    "entries": [
      { "item": "TDI", "charges-min": 0, "charges-max": 30 },
      { "item": "tdi_mag" },
      { "item": "tdi_mag", "prob": 50 },
      { "group": "on_hand_45" }
    ]
  },
  {
    "id": "nested_american_180",
    "type": "item_group",
    "//": "this is a distribution for the gun, reasonable number of backup mags, and some ammo to repack",
    "subtype": "collection",
    "ammo": 100,
    "entries": [
      { "item": "american_180", "charges-min": 0, "charges-max": 100 },
      { "item": "a180mag" },
      { "item": "a180mag", "prob": 50 },
      { "group": "on_hand_22" }
    ]
  },
  {
    "id": "nested_briefcase_smg",
    "type": "item_group",
    "//": "this is a distribution for the gun, reasonable number of backup mags, and some ammo to repack",
    "subtype": "collection",
    "ammo": 100,
    "entries": [
      { "item": "briefcase_smg", "charges-min": 0, "charges-max": 30 },
      { "item": "mp5mag_10rd" },
      { "item": "mp5mag_10rd", "prob": 50 },
      { "group": "on_hand_9mm" }
    ]
  },
  {
    "id": "nested_tec9",
    "type": "item_group",
    "//": "this is a distribution for the gun, reasonable number of backup mags, and some ammo to repack",
    "subtype": "collection",
    "ammo": 100,
    "entries": [
      { "item": "tec9", "charges-min": 0, "charges-max": 30 },
      { "item": "tec9mag" },
      { "item": "tec9mag", "prob": 50 },
      { "group": "on_hand_9mm" }
    ]
  },
  {
    "id": "nested_hk_mp7",
    "type": "item_group",
    "//": "this is a distribution for the gun, reasonable number of backup mags, and some ammo to repack",
    "subtype": "collection",
    "ammo": 100,
    "entries": [
      { "item": "hk_mp7", "charges-min": 0, "charges-max": 20 },
      { "item": "hk46mag" },
      { "item": "hk46mag", "prob": 50 },
      { "group": "on_hand_46" }
    ]
  },
  {
    "id": "nested_rm2000_smg",
    "type": "item_group",
    "//": "this is a distribution for the gun, reasonable number of backup mags, and some ammo to repack",
    "subtype": "collection",
    "ammo": 100,
    "entries": [
      { "item": "rm2000_smg", "charges-min": 0, "charges-max": 10 },
      { "item": "8x40_10_mag" },
      { "item": "8x40_10_mag", "prob": 50 },
      { "group": "on_hand_8x40" }
    ]
  },
  {
    "id": "nested_hk_mp5k",
    "type": "item_group",
    "//": "this is a distribution for the gun, reasonable number of backup mags, and some ammo to repack",
    "subtype": "collection",
    "ammo": 100,
    "entries": [
      { "item": "hk_mp5k", "charges-min": 0, "charges-max": 30 },
      { "item": "mp5mag" },
      { "item": "mp5mag", "prob": 50 },
      { "group": "on_hand_9mm" }
    ]
  },
  {
    "id": "nested_browning_blr",
    "type": "item_group",
    "//": "this is a distribution for the gun, reasonable number of backup mags, and some ammo to repack",
    "subtype": "collection",
    "ammo": 100,
    "entries": [
      { "item": "browning_blr", "charges-min": 0, "charges-max": 4 },
      { "item": "blrmag" },
      { "item": "blrmag", "prob": 50 },
      { "group": "on_hand_3006" }
    ]
  },
  {
    "id": "nested_ar_pistol",
    "type": "item_group",
    "//": "this is a distribution for the gun, reasonable number of backup mags, and some ammo to repack",
    "subtype": "collection",
    "ammo": 100,
    "entries": [
      { "item": "ar_pistol", "charges-min": 0, "charges-max": 30 },
      { "item": "stanag10" },
      { "item": "stanag10", "prob": 50 },
      { "group": "on_hand_223" }
    ]
  },
  {
    "id": "nested_garand",
    "type": "item_group",
    "//": "this is a distribution for the gun, reasonable number of backup mags, and some ammo to repack",
    "subtype": "collection",
    "ammo": 100,
    "entries": [
      { "item": "garand", "charges-min": 0, "charges-max": 8 },
      { "item": "garandclip" },
      { "item": "garandclip", "prob": 50 },
      { "group": "on_hand_3006" }
    ]
  },
  {
    "id": "nested_ar10",
    "type": "item_group",
    "//": "this is a distribution for the gun, reasonable number of backup mags, and some ammo to repack",
    "subtype": "collection",
    "ammo": 100,
    "entries": [
      { "item": "ar10", "charges-min": 0, "charges-max": 20 },
      { "item": "ar10mag_20rd" },
      { "item": "ar10mag_20rd", "prob": 50 },
      { "group": "on_hand_308" }
    ]
  },
  {
    "id": "nested_ar15",
    "type": "item_group",
    "//": "this is a distribution for the gun, reasonable number of backup mags, and some ammo to repack",
    "subtype": "collection",
    "ammo": 100,
    "entries": [
      { "item": "ar15", "charges-min": 0, "charges-max": 30 },
      { "item": "stanag10" },
      { "item": "stanag10", "prob": 50 },
      { "group": "on_hand_223" }
    ]
  },
  {
    "id": "nested_cx4",
    "type": "item_group",
    "//": "this is a distribution for the gun, reasonable number of backup mags, and some ammo to repack",
    "subtype": "collection",
    "ammo": 100,
    "entries": [
      { "item": "cx4", "charges-min": 0, "charges-max": 15 },
      { "item": "m9mag" },
      { "item": "m9mag", "prob": 50 },
      { "group": "on_hand_9mm" }
    ]
  },
  {
    "id": "nested_ksub2000",
    "type": "item_group",
    "//": "this is a distribution for the gun, reasonable number of backup mags, and some ammo to repack",
    "subtype": "collection",
    "ammo": 100,
    "entries": [
      { "item": "ksub2000", "charges-min": 0, "charges-max": 15 },
      { "item": "glockmag" },
      { "item": "glockmag", "prob": 50 },
      { "group": "on_hand_9mm" }
    ]
  },
  {
    "id": "nested_m1a",
    "type": "item_group",
    "//": "this is a distribution for the gun, reasonable number of backup mags, and some ammo to repack",
    "subtype": "collection",
    "ammo": 100,
    "entries": [
      { "item": "m1a", "charges-min": 0, "charges-max": 5 },
      { "item": "m14smallmag" },
      { "item": "m14smallmag", "prob": 50 },
      { "group": "on_hand_308" }
    ]
  },
  {
    "id": "nested_marlin_9a",
    "type": "item_group",
    "//": "this is a distribution for the gun, reasonable number of backup mags, and some ammo to repack",
    "subtype": "collection",
    "ammo": 100,
    "entries": [ { "item": "marlin_9a", "charges-min": 0, "charges-max": 19 }, { "group": "on_hand_22" } ]
  },
  {
    "id": "nested_mosin44",
    "type": "item_group",
    "//": "this is a distribution for the gun, reasonable number of backup mags, and some ammo to repack",
    "subtype": "collection",
    "ammo": 100,
    "entries": [ { "item": "mosin44", "variant": "mosin44", "charges-min": 0, "charges-max": 5 }, { "group": "on_hand_762R" } ]
  },
  {
    "id": "nested_mosin91_30",
    "type": "item_group",
    "//": "this is a distribution for the gun, reasonable number of backup mags, and some ammo to repack",
    "subtype": "collection",
    "ammo": 100,
    "entries": [ { "item": "mosin91_30", "variant": "mosin91_30", "charges-min": 0, "charges-max": 5 }, { "group": "on_hand_762R" } ]
  },
  {
    "id": "nested_psl",
    "type": "item_group",
    "//": "this is a distribution for the gun, reasonable number of backup mags, and some ammo to repack",
    "subtype": "collection",
    "ammo": 100,
    "entries": [
      { "item": "psl", "charges-min": 0, "charges-max": 10 },
      { "item": "pslmag10" },
      { "item": "pslmag10", "prob": 50 },
      { "item": "pslmag5", "prob": 50 },
      { "group": "on_hand_762R" }
    ]
  },
  {
    "id": "nested_remington700_270",
    "type": "item_group",
    "//": "this is a distribution for the gun, reasonable number of backup mags, and some ammo to repack",
    "subtype": "collection",
    "ammo": 100,
    "entries": [ { "item": "remington700_270", "charges-min": 0, "charges-max": 4 }, { "group": "on_hand_270win" } ]
  },
  {
    "id": "nested_remington_700",
    "type": "item_group",
    "//": "this is a distribution for the gun, reasonable number of backup mags, and some ammo to repack",
    "subtype": "collection",
    "ammo": 100,
    "entries": [ { "item": "remington_700", "charges-min": 0, "charges-max": 4 }, { "group": "on_hand_3006" } ]
  },
  {
    "id": "nested_ruger_1022",
    "type": "item_group",
    "//": "this is a distribution for the gun, reasonable number of backup mags, and some ammo to repack",
    "subtype": "collection",
    "ammo": 100,
    "entries": [
      { "item": "ruger_1022", "charges-min": 0, "charges-max": 10 },
      { "item": "ruger1022mag" },
      { "item": "ruger1022mag", "prob": 50 },
      { "group": "on_hand_22" }
    ]
  },
  {
    "id": "nested_ruger_mini",
    "type": "item_group",
    "//": "this is a distribution for the gun, reasonable number of backup mags, and some ammo to repack",
    "subtype": "collection",
    "ammo": 100,
    "entries": [
      { "item": "ruger_mini", "charges-min": 0, "charges-max": 5 },
      { "item": "ruger10" },
      { "item": "ruger10", "prob": 50 },
      { "group": "on_hand_223" }
    ]
  },
  {
    "id": "nested_sks",
    "type": "item_group",
    "//": "this is a distribution for the gun, reasonable number of backup mags, and some ammo to repack",
    "subtype": "collection",
    "ammo": 100,
    "entries": [ { "item": "sks", "charges-min": 0, "charges-max": 10 }, { "group": "on_hand_762" } ]
  },
  {
    "id": "nested_win70",
    "type": "item_group",
    "//": "this is a distribution for the gun, reasonable number of backup mags, and some ammo to repack",
    "subtype": "collection",
    "ammo": 100,
    "entries": [ { "item": "win70", "charges-min": 0, "charges-max": 3 }, { "group": "on_hand_300" } ]
  },
  {
    "id": "nested_1895sbl",
    "type": "item_group",
    "//": "this is a distribution for the gun, reasonable number of backup mags, and some ammo to repack",
    "subtype": "collection",
    "ammo": 100,
    "entries": [ { "item": "1895sbl", "charges-min": 0, "charges-max": 6 }, { "group": "on_hand_4570" } ]
  },
  {
    "id": "nested_aksemi",
    "type": "item_group",
    "//": "this is a distribution for the gun, reasonable number of backup mags, and some ammo to repack",
    "subtype": "collection",
    "ammo": 100,
    "entries": [
      { "item": "1895sbl", "charges-min": 0, "charges-max": 30 },
      { "item": "akmag10" },
      { "item": "akmag10", "prob": 50 },
      { "group": "on_hand_762" }
    ]
  },
  {
    "id": "nested_m16_auto_rifle",
    "type": "item_group",
    "//": "this is a distribution for the gun, reasonable number of backup mags, and some ammo to repack",
    "subtype": "collection",
    "ammo": 100,
    "entries": [
      { "item": "m16_auto_rifle", "variant": "acr", "charges-min": 0, "charges-max": 30 },
      { "item": "stanag10" },
      { "item": "stanag10", "prob": 50 },
      { "group": "on_hand_223" }
    ]
  },
  {
    "id": "nested_colt_lightning",
    "type": "item_group",
    "//": "this is a distribution for the gun, reasonable number of backup mags, and some ammo to repack",
    "subtype": "collection",
    "ammo": 100,
    "entries": [ { "item": "colt_lightning", "charges-min": 0, "charges-max": 14 }, { "group": "on_hand_45colt" } ]
  },
  {
    "id": "nested_fn_fal",
    "type": "item_group",
    "//": "this is a distribution for the gun, reasonable number of backup mags, and some ammo to repack",
    "subtype": "collection",
    "ammo": 100,
    "entries": [
      { "item": "fn_fal", "charges-min": 0, "charges-max": 20 },
      { "item": "falmag" },
      { "item": "falmag", "prob": 50 },
      { "group": "on_hand_308" }
    ]
  },
  {
    "id": "nested_fs2000",
    "type": "item_group",
    "//": "this is a distribution for the gun, reasonable number of backup mags, and some ammo to repack",
    "subtype": "collection",
    "ammo": 100,
    "entries": [
      { "item": "fs2000", "charges-min": 0, "charges-max": 30 },
      { "group": "stanag_30_random" },
      { "group": "stanag_30_random", "prob": 50 },
      { "group": "on_hand_223" }
    ]
  },
  {
    "id": "nested_m249_semi",
    "type": "item_group",
    "//": "this is a distribution for the gun, reasonable number of backup mags, and some ammo to repack",
    "subtype": "collection",
    "ammo": 100,
    "entries": [ { "item": "m249_semi", "charges-min": 0, "charges-max": 100 }, { "group": "on_hand_223" } ]
  },
  {
    "id": "nested_hk_g3",
    "type": "item_group",
    "//": "this is a distribution for the gun, reasonable number of backup mags, and some ammo to repack",
    "subtype": "collection",
    "ammo": 100,
    "entries": [
      { "item": "hk_g3", "charges-min": 0, "charges-max": 20 },
      { "item": "g3mag" },
      { "item": "g3mag", "prob": 50 },
      { "group": "on_hand_308" }
    ]
  },
  {
    "id": "nested_hk_g36",
    "type": "item_group",
    "//": "this is a distribution for the gun, reasonable number of backup mags, and some ammo to repack",
    "subtype": "collection",
    "ammo": 100,
    "entries": [
      { "item": "hk_g36", "charges-min": 0, "charges-max": 30 },
      { "item": "g36mag_30rd" },
      { "item": "g36mag_30rd", "prob": 50 },
      { "group": "on_hand_223" }
    ]
  },
  {
    "id": "nested_henry_big_boy",
    "type": "item_group",
    "//": "this is a distribution for the gun, reasonable number of backup mags, and some ammo to repack",
    "subtype": "collection",
    "ammo": 100,
    "entries": [ { "item": "henry_big_boy", "charges-min": 0, "charges-max": 10 }, { "group": "on_hand_44" } ]
  },
  {
    "id": "nested_m14ebr",
    "type": "item_group",
    "//": "this is a distribution for the gun, reasonable number of backup mags, and some ammo to repack",
    "subtype": "collection",
    "ammo": 100,
    "entries": [
      { "item": "m14ebr", "charges-min": 0, "charges-max": 20 },
      { "item": "m14mag" },
      { "item": "m14mag", "prob": 50 },
      { "group": "on_hand_308" }
    ]
  },
  {
    "id": "nested_M24",
    "type": "item_group",
    "//": "this is a distribution for the gun, reasonable number of backup mags, and some ammo to repack",
    "subtype": "collection",
    "ammo": 100,
    "entries": [ { "item": "M24", "charges-min": 0, "charges-max": 5 }, { "group": "on_hand_308" } ]
  },
  {
    "id": "nested_m4_carbine",
    "type": "item_group",
    "//": "this is a distribution for the gun, reasonable number of backup mags, and some ammo to repack",
    "subtype": "collection",
    "ammo": 100,
    "entries": [
      { "item": "m4_carbine", "variant": "m4a1", "charges-min": 0, "charges-max": 30 },
      { "item": "stanag30" },
      { "item": "stanag30", "prob": 50 },
      { "group": "on_hand_223" }
    ]
  },
  {
    "id": "nested_m1903",
    "type": "item_group",
    "//": "this is a distribution for the gun, reasonable number of backup mags, and some ammo to repack",
    "subtype": "collection",
    "ammo": 100,
    "entries": [ { "item": "m1903", "charges-min": 0, "charges-max": 5 }, { "group": "on_hand_3006" } ]
  },
  {
    "id": "nested_m1918",
    "type": "item_group",
    "//": "this is a distribution for the gun, reasonable number of backup mags, and some ammo to repack",
    "subtype": "collection",
    "ammo": 100,
    "entries": [
      { "item": "m1918", "charges-min": 0, "charges-max": 20 },
      { "item": "m1918mag" },
      { "item": "m1918mag", "prob": 50 },
      { "group": "on_hand_3006" }
    ]
  },
  {
    "id": "nested_mosin44_ebr",
    "type": "item_group",
    "//": "this is a distribution for the gun, reasonable number of backup mags, and some ammo to repack",
    "subtype": "collection",
    "ammo": 100,
    "entries": [
      {
        "item": "mosin44",
        "variant": "mosin44_ebr",
        "contents-group": "mosin_mods",
        "prob": 1,
        "charges-min": 0,
        "charges-max": 5
      },
      { "group": "on_hand_762R" }
    ]
  },
  {
    "id": "nested_mosin91_30_ebr",
    "type": "item_group",
    "//": "this is a distribution for the gun, reasonable number of backup mags, and some ammo to repack",
    "subtype": "collection",
    "ammo": 100,
    "entries": [
      {
        "item": "mosin91_30",
        "variant": "mosin91_30_ebr",
        "contents-group": "mosin_mods",
        "prob": 1,
        "charges-min": 0,
        "charges-max": 5
      },
      { "group": "on_hand_762R" }
    ]
  },
  {
    "id": "nested_savage_111f",
    "type": "item_group",
    "//": "this is a distribution for the gun, reasonable number of backup mags, and some ammo to repack",
    "subtype": "collection",
    "ammo": 100,
    "entries": [ { "item": "savage_111f", "charges-min": 0, "charges-max": 3 }, { "group": "on_hand_308" } ]
  },
  {
    "id": "nested_savage_111f",
    "type": "item_group",
    "//": "this is a distribution for the gun, reasonable number of backup mags, and some ammo to repack",
    "subtype": "collection",
    "ammo": 100,
    "entries": [ { "item": "savage_111f", "charges-min": 0, "charges-max": 3 }, { "group": "on_hand_308" } ]
  },
  {
    "id": "nested_sharps",
    "type": "item_group",
    "//": "this is a distribution for the gun, reasonable number of backup mags, and some ammo to repack",
    "subtype": "collection",
    "ammo": 100,
    "entries": [ { "item": "sharps", "charges-min": 0, "charges-max": 1 }, { "group": "on_hand_4570" } ]
  },
  {
    "id": "nested_sharps",
    "type": "item_group",
    "//": "this is a distribution for the gun, reasonable number of backup mags, and some ammo to repack",
    "subtype": "collection",
    "ammo": 100,
    "entries": [ { "item": "sharps", "charges-min": 0, "charges-max": 1 }, { "group": "on_hand_4570" } ]
  },
  {
    "id": "nested_weatherby_5",
    "type": "item_group",
    "//": "this is a distribution for the gun, reasonable number of backup mags, and some ammo to repack",
    "subtype": "collection",
    "ammo": 100,
    "entries": [ { "item": "weatherby_5", "charges-min": 0, "charges-max": 3 }, { "group": "on_hand_300" } ]
  },
  {
    "id": "nested_hk417_13",
    "type": "item_group",
    "//": "this is a distribution for the gun, reasonable number of backup mags, and some ammo to repack",
    "subtype": "collection",
    "ammo": 100,
    "entries": [
      { "item": "hk417_13", "charges-min": 0, "charges-max": 20 },
      { "item": "hk417mag_20rd" },
      { "item": "hk417mag_20rd", "prob": 50 },
      { "group": "on_hand_308" }
    ]
  },
  {
    "id": "nested_iwi_tavor_x95_300blk",
    "type": "item_group",
    "//": "this is a distribution for the gun, reasonable number of backup mags, and some ammo to repack",
    "subtype": "collection",
    "ammo": 100,
    "entries": [
      { "item": "iwi_tavor_x95_300blk", "charges-min": 0, "charges-max": 30 },
      { "group": "stanag_30_random" },
      { "group": "stanag_30_random", "prob": 50 },
      { "group": "on_hand_300BLK" }
    ]
  },
  {
    "id": "nested_h&k416a5",
    "type": "item_group",
    "//": "this is a distribution for the gun, reasonable number of backup mags, and some ammo to repack",
    "subtype": "collection",
    "ammo": 100,
    "entries": [
      { "item": "m27_assault_rifle", "variant": "h&k416a5", "charges-min": 0, "charges-max": 30 },
      { "item": "stanag30" },
      { "item": "stanag30", "prob": 50 },
      { "group": "on_hand_223" }
    ]
  },
  {
    "id": "nested_m27iar",
    "type": "item_group",
    "//": "this is a distribution for the gun, reasonable number of backup mags, and some ammo to repack",
    "subtype": "collection",
    "ammo": 100,
    "entries": [
      { "item": "m27_assault_rifle", "variant": "m27iar", "charges-min": 0, "charges-max": 30 },
      { "item": "stanag30" },
      { "item": "stanag30", "prob": 50 },
      { "group": "on_hand_223" }
    ]
  },
  {
    "id": "nested_scar_l",
    "type": "item_group",
    "//": "this is a distribution for the gun, reasonable number of backup mags, and some ammo to repack",
    "subtype": "collection",
    "ammo": 100,
    "entries": [
      { "item": "scar_l", "charges-min": 0, "charges-max": 30 },
      { "group": "stanag_30_random" },
      { "group": "stanag_30_random", "prob": 50 },
      { "group": "on_hand_223" }
    ]
  },
  {
    "id": "nested_m107a1",
    "type": "item_group",
    "//": "this is a distribution for the gun, reasonable number of backup mags, and some ammo to repack",
    "subtype": "collection",
    "ammo": 100,
    "entries": [
      { "item": "m107a1", "charges-min": 0, "charges-max": 10 },
      { "item": "m107a1mag" },
      { "item": "m107a1mag", "prob": 50 },
      { "group": "on_hand_50" }
    ]
  },
  {
    "id": "nested_m134",
    "type": "item_group",
    "//": "this is a distribution for the gun, reasonable number of backup mags, and some ammo to repack",
    "subtype": "collection",
    "ammo": 100,
    "entries": [ { "item": "m134", "charges-min": 0, "charges-max": 100 }, { "group": "on_hand_308" } ]
  },
  {
    "id": "nested_tac50",
    "type": "item_group",
    "//": "this is a distribution for the gun, reasonable number of backup mags, and some ammo to repack",
    "subtype": "collection",
    "ammo": 100,
    "entries": [
      { "item": "tac50", "charges-min": 0, "charges-max": 5 },
      { "item": "tac50mag" },
      { "item": "tac50mag", "prob": 50 },
      { "group": "on_hand_50" }
    ]
  },
  {
    "id": "nested_m2010",
    "type": "item_group",
    "//": "this is a distribution for the gun, reasonable number of backup mags, and some ammo to repack",
    "subtype": "collection",
    "ammo": 100,
    "entries": [
      { "item": "m2010", "charges-min": 0, "charges-max": 5 },
      { "item": "m2010mag" },
      { "item": "m2010mag", "prob": 50 },
      { "group": "on_hand_300" }
    ]
  },
  {
    "id": "nested_m240",
    "type": "item_group",
    "//": "this is a distribution for the gun, reasonable number of backup mags, and some ammo to repack",
    "subtype": "collection",
    "ammo": 100,
    "entries": [ { "item": "m240", "charges-min": 0, "charges-max": 100 }, { "group": "on_hand_308" } ]
  },
  {
    "id": "nested_m249",
    "type": "item_group",
    "//": "this is a distribution for the gun, reasonable number of backup mags, and some ammo to repack",
    "subtype": "collection",
    "ammo": 100,
    "entries": [ { "item": "m249", "charges-min": 0, "charges-max": 100 }, { "group": "on_hand_223" } ]
  },
  {
    "id": "nested_m60",
    "type": "item_group",
    "//": "this is a distribution for the gun, reasonable number of backup mags, and some ammo to repack",
    "subtype": "collection",
    "ammo": 100,
    "entries": [ { "item": "m60", "charges-min": 0, "charges-max": 100 }, { "group": "on_hand_308" } ]
  },
  {
    "id": "nested_rm11b_sniper_rifle",
    "type": "item_group",
    "//": "this is a distribution for the gun, reasonable number of backup mags, and some ammo to repack",
    "subtype": "collection",
    "ammo": 100,
    "entries": [
      { "item": "rm11b_sniper_rifle", "charges-min": 0, "charges-max": 10 },
      { "item": "8x40_10_mag" },
      { "item": "8x40_10_mag", "prob": 50 },
      { "group": "on_hand_8x40" }
    ]
  },
  {
    "id": "nested_rm298",
    "type": "item_group",
    "//": "this is a distribution for the gun, reasonable number of backup mags, and some ammo to repack",
    "subtype": "collection",
    "ammo": 100,
    "entries": [
      { "item": "rm298", "charges-min": 0, "charges-max": 100 },
      { "item": "8x40_250_mag" },
      { "item": "8x40_250_mag", "prob": 50 },
      { "group": "on_hand_8x40" }
    ]
  },
  {
    "id": "nested_rm51_assault_rifle",
    "type": "item_group",
    "//": "this is a distribution for the gun, reasonable number of backup mags, and some ammo to repack",
    "subtype": "collection",
    "ammo": 100,
    "entries": [
      { "item": "rm51_assault_rifle", "charges-min": 0, "charges-max": 50 },
      { "item": "8x40_50_mag" },
      { "item": "8x40_50_mag", "prob": 50 },
      { "group": "on_hand_8x40" }
    ]
  },
  {
    "id": "nested_rm614_lmg",
    "type": "item_group",
    "//": "this is a distribution for the gun, reasonable number of backup mags, and some ammo to repack",
    "subtype": "collection",
    "ammo": 100,
    "entries": [
      { "item": "rm614_lmg", "charges-min": 0, "charges-max": 100 },
      { "item": "8x40_250_mag" },
      { "item": "8x40_250_mag", "prob": 50 },
      { "group": "on_hand_8x40" }
    ]
  },
  {
    "id": "nested_rm88_battle_rifle",
    "type": "item_group",
    "//": "this is a distribution for the gun, reasonable number of backup mags, and some ammo to repack",
    "subtype": "collection",
    "ammo": 100,
    "entries": [
      { "item": "rm88_battle_rifle", "charges-min": 0, "charges-max": 50 },
      { "item": "8x40_50_mag" },
      { "item": "8x40_50_mag", "prob": 50 },
      { "group": "on_hand_8x40" }
    ]
  },
  {
    "id": "nested_sig_assault_rifle",
    "type": "item_group",
    "//": "this is a distribution for the gun, reasonable number of backup mags, and some ammo to repack",
    "subtype": "collection",
    "ammo": 100,
    "entries": [
      { "item": "sig_assault_rifle", "charges-min": 0, "charges-max": 30 },
      { "item": "stanag30" },
      { "item": "stanag30", "prob": 50 },
      { "group": "on_hand_223" }
    ]
  },
  {
    "id": "nested_scar_h",
    "type": "item_group",
    "//": "this is a distribution for the gun, reasonable number of backup mags, and some ammo to repack",
    "subtype": "collection",
    "ammo": 100,
    "entries": [
      { "item": "scar_h", "charges-min": 0, "charges-max": 20 },
      { "item": "scarhmag" },
      { "item": "scarhmag", "prob": 50 },
      { "group": "on_hand_308" }
    ]
  },
  {
    "id": "nested_m110a1",
    "type": "item_group",
    "//": "this is a distribution for the gun, reasonable number of backup mags, and some ammo to repack",
    "subtype": "collection",
    "ammo": 100,
    "entries": [
      { "item": "m110a1", "charges-min": 0, "charges-max": 20 },
      { "item": "hk417mag_20rd" },
      { "item": "hk417mag_20rd", "prob": 50 },
      { "group": "on_hand_308" }
    ]
  },
  {
    "id": "nested_acr_300blk",
    "type": "item_group",
    "//": "this is a distribution for the gun, reasonable number of backup mags, and some ammo to repack",
    "subtype": "collection",
    "ammo": 100,
    "entries": [
      { "item": "acr_300blk", "charges-min": 0, "charges-max": 30 },
      { "item": "stanag30" },
      { "item": "stanag30", "prob": 50 },
      { "group": "on_hand_300BLK" }
    ]
  },
  {
    "id": "nested_ak47",
    "type": "item_group",
    "//": "this is a distribution for the gun, reasonable number of backup mags, and some ammo to repack",
    "subtype": "collection",
    "ammo": 100,
    "entries": [
      { "item": "ak47", "charges-min": 0, "charges-max": 30 },
      { "item": "akmag10" },
      { "item": "akmag10", "prob": 50 },
      { "group": "on_hand_762" }
    ]
  },
  {
    "id": "nested_ak74",
    "type": "item_group",
    "//": "this is a distribution for the gun, reasonable number of backup mags, and some ammo to repack",
    "subtype": "collection",
    "ammo": 100,
    "entries": [
      { "item": "ak74", "charges-min": 0, "charges-max": 30 },
      { "item": "ak74mag" },
      { "item": "ak74mag", "prob": 50 },
      { "group": "on_hand_545x39" }
    ]
  },
  {
    "id": "nested_bh_m89",
    "type": "item_group",
    "//": "this is a distribution for the gun, reasonable number of backup mags, and some ammo to repack",
    "subtype": "collection",
    "ammo": 100,
    "entries": [ { "item": "bh_m89", "charges-min": 0, "charges-max": 7 }, { "group": "on_hand_500" } ]
  },
  {
    "id": "nested_bfg50",
    "type": "item_group",
    "//": "this is a distribution for the gun, reasonable number of backup mags, and some ammo to repack",
    "subtype": "collection",
    "ammo": 100,
    "entries": [ { "item": "bh_m89", "charges-min": 0, "charges-max": 1 }, { "group": "on_hand_50" } ]
  },
  {
    "id": "nested_carbine_flintlock",
    "type": "item_group",
    "//": "this is a distribution for the gun, reasonable number of backup mags, and some ammo to repack",
    "subtype": "collection",
    "ammo": 100,
    "entries": [ { "item": "carbine_flintlock", "charges-min": 0, "charges-max": 1 }, { "group": "on_hand_flintlock" } ]
  },
  {
    "id": "nested_famas",
    "type": "item_group",
    "//": "this is a distribution for the gun, reasonable number of backup mags, and some ammo to repack",
    "subtype": "collection",
    "ammo": 100,
    "entries": [
      { "item": "famas", "charges-min": 0, "charges-max": 25 },
      { "item": "famasmag" },
      { "item": "famasmag", "prob": 50 },
      { "group": "on_hand_223" }
    ]
  },
  {
    "id": "nested_m60_semi",
    "type": "item_group",
    "//": "this is a distribution for the gun, reasonable number of backup mags, and some ammo to repack",
    "subtype": "collection",
    "ammo": 100,
    "entries": [ { "item": "m60_semi", "charges-min": 0, "charges-max": 100 }, { "group": "on_hand_308" } ]
  },
  {
    "id": "nested_rifle_flintlock",
    "type": "item_group",
    "//": "this is a distribution for the gun, reasonable number of backup mags, and some ammo to repack",
    "subtype": "collection",
    "ammo": 100,
    "entries": [ { "item": "rifle_flintlock" }, { "group": "on_hand_flintlock" } ]
  },
  {
    "id": "nested_oa93",
    "type": "item_group",
    "//": "this is a distribution for the gun, reasonable number of backup mags, and some ammo to repack",
    "subtype": "collection",
    "ammo": 100,
    "entries": [
      { "item": "oa93", "charges-min": 0, "charges-max": 30 },
      { "group": "stanag_10_random" },
      { "group": "stanag_10_random", "prob": 50 },
      { "group": "on_hand_223" }
    ]
  },
  {
    "id": "nested_steyr_aug",
    "type": "item_group",
    "//": "this is a distribution for the gun, reasonable number of backup mags, and some ammo to repack",
    "subtype": "collection",
    "ammo": 100,
    "entries": [
      { "item": "steyr_aug", "charges-min": 0, "charges-max": 30 },
      { "item": "augmag_10rd" },
      { "item": "augmag_10rd", "prob": 50 },
      { "group": "on_hand_223" }
    ]
  },
  {
    "id": "nested_trex_gun",
    "type": "item_group",
    "//": "this is a distribution for the gun, reasonable number of backup mags, and some ammo to repack",
    "subtype": "collection",
    "ammo": 100,
    "entries": [ { "item": "trex_gun", "charges-min": 0, "charges-max": 1 }, { "group": "on_hand_700nx" } ]
  },
  {
    "id": "nested_arx160",
    "type": "item_group",
    "//": "this is a distribution for the gun, reasonable number of backup mags, and some ammo to repack",
    "subtype": "collection",
    "ammo": 100,
    "entries": [
      { "item": "arx160", "charges-min": 0, "charges-max": 30 },
      { "item": "akmag10" },
      { "item": "akmag10", "prob": 50 },
      { "group": "on_hand_762" }
    ]
  },
  {
    "id": "nested_mossberg_500",
    "type": "item_group",
    "//": "this is a distribution for the gun, reasonable number of backup mags, and some ammo to repack",
    "subtype": "collection",
    "ammo": 100,
    "entries": [ { "item": "mossberg_500", "charges-min": 0, "charges-max": 6 }, { "group": "on_hand_shot" } ]
  },
  {
    "id": "nested_remington_870",
    "type": "item_group",
    "//": "this is a distribution for the gun, reasonable number of backup mags, and some ammo to repack",
    "subtype": "collection",
    "ammo": 100,
    "entries": [ { "item": "remington_870", "charges-min": 0, "charges-max": 5 }, { "group": "on_hand_shot" } ]
  },
  {
    "id": "nested_mossberg_500_security",
    "type": "item_group",
    "//": "this is a distribution for the gun, reasonable number of backup mags, and some ammo to repack",
    "subtype": "collection",
    "ammo": 100,
    "entries": [
      { "item": "mossberg_500", "variant": "mossberg_500_security", "charges-min": 0, "charges-max": 6 },
      { "group": "on_hand_shot" }
    ]
  },
  {
    "id": "nested_remington_870_express",
    "type": "item_group",
    "//": "this is a distribution for the gun, reasonable number of backup mags, and some ammo to repack",
    "subtype": "collection",
    "ammo": 100,
    "entries": [ { "item": "remington_870_express", "charges-min": 0, "charges-max": 6 }, { "group": "on_hand_shot" } ]
  },
  {
    "id": "nested_browning_a5",
    "type": "item_group",
    "//": "this is a distribution for the gun, reasonable number of backup mags, and some ammo to repack",
    "subtype": "collection",
    "ammo": 100,
    "entries": [
      { "item": "remington_870", "variant": "browning_a5", "charges-min": 0, "charges-max": 5 },
      { "group": "on_hand_shot" }
    ]
  },
  {
    "id": "nested_remington_1100",
    "type": "item_group",
    "//": "this is a distribution for the gun, reasonable number of backup mags, and some ammo to repack",
    "subtype": "collection",
    "ammo": 100,
    "entries": [
      { "item": "remington_870", "variant": "remington_1100", "charges-min": 0, "charges-max": 5 },
      { "group": "on_hand_shot" }
    ]
  },
  {
    "id": "nested_mossberg_930",
    "type": "item_group",
    "//": "this is a distribution for the gun, reasonable number of backup mags, and some ammo to repack",
    "subtype": "collection",
    "ammo": 100,
    "entries": [ { "item": "mossberg_930", "charges-min": 0, "charges-max": 6 }, { "group": "on_hand_shot" } ]
  },
  {
    "id": "nested_shotgun_410",
    "type": "item_group",
    "//": "this is a distribution for the gun, reasonable number of backup mags, and some ammo to repack",
    "subtype": "collection",
    "ammo": 100,
    "entries": [ { "item": "shotgun_410", "charges-min": 0, "charges-max": 1 }, { "group": "on_hand_410shot" } ]
  },
  {
    "id": "nested_shotgun_d",
    "type": "item_group",
    "//": "this is a distribution for the gun, reasonable number of backup mags, and some ammo to repack",
    "subtype": "collection",
    "ammo": 100,
    "entries": [ { "item": "shotgun_d", "charges-min": 0, "charges-max": 2 }, { "group": "on_hand_shot" } ]
  },
  {
    "id": "nested_shotgun_s",
    "type": "item_group",
    "//": "this is a distribution for the gun, reasonable number of backup mags, and some ammo to repack",
    "subtype": "collection",
    "ammo": 100,
    "entries": [ { "item": "shotgun_s", "charges-min": 0, "charges-max": 1 }, { "group": "on_hand_shot" } ]
  },
  {
    "id": "nested_ksg",
    "type": "item_group",
    "//": "this is a distribution for the gun, reasonable number of backup mags, and some ammo to repack",
    "subtype": "collection",
    "ammo": 100,
    "entries": [ { "item": "ksg", "charges-min": 0, "charges-max": 7 }, { "group": "on_hand_shot" } ]
  },
  {
    "id": "nested_ksg-25",
    "type": "item_group",
    "//": "this is a distribution for the gun, reasonable number of backup mags, and some ammo to repack",
    "subtype": "collection",
    "ammo": 100,
    "entries": [ { "item": "ksg", "charges-min": 0, "charges-max": 12 }, { "group": "on_hand_shot" } ]
  },
  {
    "id": "nested_tavor_12",
    "type": "item_group",
    "//": "this is a distribution for the gun, reasonable number of backup mags, and some ammo to repack",
    "subtype": "collection",
    "ammo": 100,
    "entries": [ { "item": "tavor_12", "charges-min": 0, "charges-max": 5 }, { "group": "on_hand_shot" } ]
  },
  {
    "id": "nested_m1014",
    "type": "item_group",
    "//": "this is a distribution for the gun, reasonable number of backup mags, and some ammo to repack",
    "subtype": "collection",
    "ammo": 100,
    "entries": [ { "item": "mossberg_930", "variant": "m1014", "charges-min": 0, "charges-max": 8 }, { "group": "on_hand_shot" } ]
  },
  {
    "id": "nested_SPAS_12",
    "type": "item_group",
    "//": "this is a distribution for the gun, reasonable number of backup mags, and some ammo to repack",
    "subtype": "collection",
    "ammo": 100,
    "entries": [ { "item": "mossberg_590", "variant": "SPAS_12", "charges-min": 0, "charges-max": 9 }, { "group": "on_hand_shot" } ]
  },
  {
    "id": "nested_rm20",
    "type": "item_group",
    "//": "this is a distribution for the gun, reasonable number of backup mags, and some ammo to repack",
    "subtype": "collection",
    "ammo": 100,
    "entries": [
      { "item": "rm20", "charges-min": 0, "charges-max": 20 },
      { "item": "20x66_20_mag" },
      { "item": "20x66_20_mag", "prob": 50 },
      { "group": "on_hand_20x66mm" }
    ]
  },
  {
    "id": "nested_mossberg_590",
    "type": "item_group",
    "//": "this is a distribution for the gun, reasonable number of backup mags, and some ammo to repack",
    "subtype": "collection",
    "ammo": 100,
    "entries": [ { "item": "mossberg_590", "charges-min": 0, "charges-max": 9 }, { "group": "on_hand_shot" } ]
  },
  {
    "id": "nested_remington_870_breacher",
    "type": "item_group",
    "//": "this is a distribution for the gun, reasonable number of backup mags, and some ammo to repack",
    "subtype": "collection",
    "ammo": 100,
    "entries": [ { "item": "remington_870_breacher", "charges-min": 0, "charges-max": 4 }, { "group": "on_hand_shot" } ]
  },
  {
    "id": "nested_saiga_12",
    "type": "item_group",
    "//": "this is a distribution for the gun, reasonable number of backup mags, and some ammo to repack",
    "subtype": "collection",
    "ammo": 100,
    "entries": [
      { "item": "saiga_12", "charges-min": 0, "charges-max": 10 },
      { "item": "saiga10mag" },
      { "item": "saiga10mag", "prob": 50 },
      { "group": "on_hand_shot" }
    ]
  },
  {
    "id": "nested_streetsweeper",
    "type": "item_group",
    "//": "this is a distribution for the gun, reasonable number of backup mags, and some ammo to repack",
    "subtype": "collection",
    "ammo": 100,
    "entries": [ { "item": "streetsweeper", "charges-min": 0, "charges-max": 12 }, { "group": "on_hand_shot" } ]
  },
  {
    "id": "nested_saiga_410",
    "type": "item_group",
    "//": "this is a distribution for the gun, reasonable number of backup mags, and some ammo to repack",
    "subtype": "collection",
    "ammo": 100,
    "entries": [
      { "item": "saiga_410", "charges-min": 0, "charges-max": 10 },
      { "item": "saiga410mag_10rd" },
      { "item": "saiga410mag_10rd", "prob": 50 },
      { "group": "on_hand_410shot" }
    ]
  },
  {
    "id": "nested_p50",
    "type": "item_group",
    "//": "this is a distribution for the gun, reasonable number of backup mags, and some ammo to repack",
    "subtype": "collection",
    "ammo": 100,
    "entries": [
      { "item": "p50", "charges-min": 0, "charges-max": 50 },
      { "item": "fnp90mag" },
      { "item": "fnp90mag", "prob": 50 },
      { "group": "on_hand_57" }
    ]
  },
  {
    "id": "nested_fn_ps90",
    "type": "item_group",
    "//": "this is a distribution for the gun, reasonable number of backup mags, and some ammo to repack",
    "subtype": "collection",
    "ammo": 100,
    "entries": [
      { "item": "fn_ps90", "charges-min": 0, "charges-max": 50 },
      { "item": "fnp90mag" },
      { "item": "fnp90mag", "prob": 50 },
      { "group": "on_hand_57" }
    ]
  },
  {
    "id": "nested_ruger_57",
    "type": "item_group",
    "//": "this is a distribution for the gun, reasonable number of backup mags, and some ammo to repack",
    "subtype": "collection",
    "ammo": 100,
    "entries": [
      { "item": "ruger_57", "charges-min": 0, "charges-max": 20 },
      { "item": "ruger_57mag" },
      { "item": "ruger_57mag", "prob": 50 },
      { "group": "on_hand_57" }
    ]
  },
  {
    "id": "nested_m714",
    "type": "item_group",
    "//": "this is a distribution for the gun, reasonable number of backup mags, and some ammo to repack",
    "subtype": "collection",
    "entries": [
      { "item": "mauser_m714", "charges-min": 0, "charges-max": 20 },
      { "item": "mausermag_20rd" },
      { "item": "mausermag_20rd", "prob": 50 },
      { "group": "on_hand_9mm" }
    ]
  },
  {
    "id": "nested_vz58ts",
    "type": "item_group",
    "//": "this is a distribution for the gun, reasonable number of backup mags, and some ammo to repack",
    "subtype": "collection",
    "entries": [
      { "item": "vz58ts", "charges-min": 0, "charges-max": 30 },
      { "item": "vz58mag30" },
      { "item": "vz58mag30", "prob": 50 },
      { "group": "on_hand_762" }
    ]
  },
  {
    "id": "nested_vz58p",
    "type": "item_group",
    "//": "this is a distribution for the gun, reasonable number of backup mags, and some ammo to repack",
    "subtype": "collection",
    "entries": [
      { "item": "vz58_p", "variant": "vz58_p", "charges-min": 0, "charges-max": 30 },
      { "item": "vz58mag30" },
      { "item": "vz58mag30", "prob": 50 },
      { "group": "on_hand_762" }
    ]
  },
  {
    "id": "nested_vz58v",
    "type": "item_group",
    "//": "this is a distribution for the gun, reasonable number of backup mags, and some ammo to repack",
    "subtype": "collection",
    "entries": [
      { "item": "vz58_p", "variant": "vz58_v", "contents-group": "vz58v_mods", "prob": 1, "charges": [ 0, 30 ] },
      { "item": "vz58mag30" },
      { "item": "vz58mag30", "prob": 50 },
      { "group": "on_hand_762" }
    ]
  },
  {
    "id": "nested_m1carbine",
    "type": "item_group",
    "//": "this is a distribution for the gun, reasonable number of backup mags, and some ammo to repack",
    "subtype": "collection",
    "ammo": 100,
    "entries": [
      { "item": "m1carbine", "charges-min": 0, "charges-max": 15 },
      { "item": "m1carbinemag" },
      { "item": "m1carbinemag", "prob": 50 },
      { "group": "on_hand_30carbine" }
    ]
  },
  {
    "id": "nested_ak556",
    "type": "item_group",
    "//": "this is a distribution for the gun, reasonable number of backup mags, and some ammo to repack",
    "subtype": "collection",
    "ammo": 100,
    "entries": [
      { "item": "ak556", "charges-min": 0, "charges-max": 30 },
      { "item": "zpap85mag" },
      { "item": "zpap85mag", "prob": 50 },
      { "group": "on_hand_223" }
    ]
  },
  {
    "id": "nested_minidraco556",
    "type": "item_group",
    "//": "this is a distribution for the gun, reasonable number of backup mags, and some ammo to repack",
    "subtype": "collection",
    "ammo": 100,
    "entries": [
      { "item": "minidraco556", "charges-min": 0, "charges-max": 30 },
      { "item": "zpap85mag" },
      { "item": "zpap85mag", "prob": 50 },
      { "group": "on_hand_223" }
    ]
  },
  {
    "id": "nested_ak308",
    "type": "item_group",
    "//": "this is a distribution for the gun, reasonable number of backup mags, and some ammo to repack",
    "subtype": "collection",
    "ammo": 100,
    "entries": [
      { "item": "ak308", "charges-min": 0, "charges-max": 20 },
      { "item": "papm77mag_10rd" },
      { "item": "papm77mag_10rd", "prob": 50 },
      { "group": "on_hand_308" }
    ]
  },
  {
    "id": "nested_zpapm90",
    "type": "item_group",
    "//": "this is a distribution for the gun, reasonable number of backup mags, and some ammo to repack",
    "subtype": "collection",
    "ammo": 100,
    "entries": [
      { "item": "ak556", "variant": "zpapm90", "charges-min": 0, "charges-max": 30 },
      { "item": "zpap85mag" },
      { "item": "zpap85mag", "prob": 50 },
      { "group": "on_hand_223" }
    ]
  },
  {
    "id": "nested_zpap85",
    "type": "item_group",
    "//": "this is a distribution for the gun, reasonable number of backup mags, and some ammo to repack",
    "subtype": "collection",
    "ammo": 100,
    "entries": [
      { "item": "minidraco556", "variant": "zpap85", "charges-min": 0, "charges-max": 30 },
      { "item": "zpap85mag" },
      { "item": "zpap85mag", "prob": 50 },
      { "group": "on_hand_223" }
    ]
  },
  {
    "id": "nested_papm77",
    "type": "item_group",
    "//": "this is a distribution for the gun, reasonable number of backup mags, and some ammo to repack",
    "subtype": "collection",
    "ammo": 100,
    "entries": [
      { "item": "ak308", "variant": "papm77", "charges-min": 0, "charges-max": 20 },
      { "item": "papm77mag_10rd" },
      { "item": "papm77mag_10rd", "prob": 50 },
      { "group": "on_hand_308" }
    ]
  },
  {
<<<<<<< HEAD
    "id": "nested_ruger_m77",
=======
    "id": "nested_mk3",
>>>>>>> 01203da5
    "type": "item_group",
    "//": "this is a distribution for the gun, reasonable number of backup mags, and some ammo to repack",
    "subtype": "collection",
    "ammo": 100,
<<<<<<< HEAD
    "entries": [ { "item": "ruger_m77", "charges-min": 0, "charges-max": 4 }, { "group": "on_hand_3006" } ]
  },
  {
    "id": "nested_ruger_pr",
    "type": "item_group",
    "//": "this is a distribution for the gun, reasonable number of backup mags, and some ammo to repack",
    "subtype": "collection",
    "ammo": 100,
    "entries": [
      { "item": "ruger_pr", "charges-min": 0, "charges-max": 5 },
      { "item": "ruger_pr_mag" },
      { "item": "ruger_pr_mag", "prob": 50 },
      { "group": "on_hand_300" }
    ]
  },
  {
    "id": "nested_bren2_762",
    "type": "item_group",
    "//": "this is a distribution for the gun, reasonable number of backup mags, and some ammo to repack",
    "subtype": "collection",
    "entries": [
      { "item": "bren2_762", "variant": "bren2_762", "charges-min": 0, "charges-max": 30 },
      { "item": "bren2_762mag30" },
      { "item": "bren2_762mag30", "prob": 50 },
      { "group": "on_hand_762" }
    ]
  },
  {
    "id": "nested_805_bren",
    "type": "item_group",
    "//": "this is a distribution for the gun, reasonable number of backup mags, and some ammo to repack",
    "subtype": "collection",
    "entries": [
      { "item": "bren2_762", "variant": "805_bren", "charges-min": 0, "charges-max": 30 },
      { "item": "bren2_762mag30" },
      { "item": "bren2_762mag30", "prob": 50 },
      { "group": "on_hand_762" }
    ]
  },
  {
    "id": "nested_bren2_556",
    "type": "item_group",
    "//": "this is a distribution for the gun, reasonable number of backup mags, and some ammo to repack",
    "subtype": "collection",
    "entries": [
      { "item": "bren2_556", "variant": "bren2_556", "charges-min": 0, "charges-max": 30 },
      { "item": "stanag30" },
      { "item": "stanag30", "prob": 50 },
      { "group": "on_hand_223" }
    ]
  },
  {
    "id": "nested_mdrx",
    "type": "item_group",
    "//": "this is a distribution for the gun, reasonable number of backup mags, and some ammo to repack",
    "subtype": "collection",
    "ammo": 100,
    "entries": [
      { "item": "mdrx", "charges-min": 0, "charges-max": 30 },
      { "item": "stanag30" },
      { "item": "stanag30", "prob": 50 },
      { "group": "on_hand_223" }
    ]
  },
  {
    "id": "nested_tac338",
=======
    "entries": [
      {
        "distribution": [
          { "item": "smle_mk3", "charges-min": 0, "charges-max": 10, "prob": 70 },
          {
            "item": "smle_mk3",
            "charges-min": 0,
            "charges-max": 10,
            "contents-item": [ "sword_bayonet" ],
            "prob": 30
          }
        ]
      },
      { "item": "clip303_5rd" },
      { "item": "clip303_5rd", "prob": 50 },
      { "item": "enfield_303mag", "prob": 5 },
      { "group": "on_hand_303" }
    ]
  },
  {
    "id": "nested_number4",
>>>>>>> 01203da5
    "type": "item_group",
    "//": "this is a distribution for the gun, reasonable number of backup mags, and some ammo to repack",
    "subtype": "collection",
    "ammo": 100,
    "entries": [
<<<<<<< HEAD
      { "item": "tac338", "charges-min": 0, "charges-max": 5 },
      { "item": "ai_338mag" },
      { "item": "ai_338mag", "prob": 50 },
      { "group": "on_hand_military_338lapua" }
    ]
  },
  {
    "id": "nested_savage112",
    "type": "item_group",
    "//": "this is a distribution for the gun, reasonable number of backup mags, and some ammo to repack",
    "subtype": "collection",
    "ammo": 100,
    "entries": [
      { "item": "savage112", "charges-min": 0, "charges-max": 1, "contents-item": [ "rifle_scope" ] },
      { "group": "on_hand_338lapua" }
    ]
  },
  {
    "id": "nested_mrad_smr",
    "type": "item_group",
    "//": "this is a distribution for the gun, reasonable number of backup mags, and some ammo to repack",
    "subtype": "collection",
    "ammo": 100,
    "entries": [
      { "item": "mrad_smr", "charges-min": 0, "charges-max": 10 },
      { "item": "mrad_338lapua_mag" },
      { "item": "mrad_338lapua_mag", "prob": 50 },
      { "group": "on_hand_338lapua" }
    ]
  },
  {
    "id": "nested_axmc",
    "type": "item_group",
    "//": "this is a distribution for the gun, reasonable number of backup mags, and some ammo to repack",
    "subtype": "collection",
    "ammo": 100,
    "entries": [
      { "item": "axmc", "charges-min": 0, "charges-max": 10 },
      { "item": "ai_338mag_10" },
      { "item": "ai_338mag_10", "prob": 50 },
      { "group": "on_hand_338lapua" }
    ]
  },
  {
    "id": "nested_ithaca37",
    "type": "item_group",
    "//": "this is a distribution for the gun, reasonable number of backup mags, and some ammo to repack",
    "subtype": "collection",
    "ammo": 100,
    "entries": [ { "item": "remington_870", "variant": "ithaca37", "charges-min": 0, "charges-max": 5 }, { "group": "on_hand_shot" } ]
  },
  {
    "id": "nested_cz600",
    "type": "item_group",
    "//": "this is a distribution for the gun, reasonable number of backup mags, and some ammo to repack",
    "subtype": "collection",
    "entries": [
      { "item": "cz600", "charges-min": 0, "charges-max": 10 },
      { "item": "stanag10" },
      { "item": "stanag10", "prob": 50 },
      { "group": "on_hand_223" }
    ]
  },
  {
    "id": "nested_ruger_arr",
    "type": "item_group",
    "//": "this is a distribution for the gun, reasonable number of backup mags, and some ammo to repack",
    "subtype": "collection",
    "entries": [
      { "item": "ruger_arr", "charges-min": 0, "charges-max": 3 },
      { "item": "ruger_arr_mag" },
      { "item": "ruger_arr_mag", "prob": 50 },
      { "group": "on_hand_450" }
=======
      {
        "distribution": [
          { "item": "number4_mki", "charges-min": 0, "charges-max": 10, "prob": 70 },
          {
            "item": "number4_mki",
            "charges-min": 0,
            "charges-max": 10,
            "contents-item": [ "enfield_bayonet" ],
            "prob": 30
          }
        ]
      },
      { "item": "clip303_5rd" },
      { "item": "clip303_5rd", "prob": 50 },
      { "item": "enfield_303mag", "prob": 5 },
      { "group": "on_hand_303" }
>>>>>>> 01203da5
    ]
  }
]<|MERGE_RESOLUTION|>--- conflicted
+++ resolved
@@ -2418,16 +2418,11 @@
     ]
   },
   {
-<<<<<<< HEAD
     "id": "nested_ruger_m77",
-=======
-    "id": "nested_mk3",
->>>>>>> 01203da5
-    "type": "item_group",
-    "//": "this is a distribution for the gun, reasonable number of backup mags, and some ammo to repack",
-    "subtype": "collection",
-    "ammo": 100,
-<<<<<<< HEAD
+    "type": "item_group",
+    "//": "this is a distribution for the gun, reasonable number of backup mags, and some ammo to repack",
+    "subtype": "collection",
+    "ammo": 100,
     "entries": [ { "item": "ruger_m77", "charges-min": 0, "charges-max": 4 }, { "group": "on_hand_3006" } ]
   },
   {
@@ -2494,7 +2489,92 @@
   },
   {
     "id": "nested_tac338",
-=======
+    "type": "item_group",
+    "//": "this is a distribution for the gun, reasonable number of backup mags, and some ammo to repack",
+    "subtype": "collection",
+    "ammo": 100,
+    "entries": [
+      { "item": "tac338", "charges-min": 0, "charges-max": 5 },
+      { "item": "ai_338mag" },
+      { "item": "ai_338mag", "prob": 50 },
+      { "group": "on_hand_military_338lapua" }
+    ]
+  },
+  {
+    "id": "nested_savage112",
+    "type": "item_group",
+    "//": "this is a distribution for the gun, reasonable number of backup mags, and some ammo to repack",
+    "subtype": "collection",
+    "ammo": 100,
+    "entries": [
+      { "item": "savage112", "charges-min": 0, "charges-max": 1, "contents-item": [ "rifle_scope" ] },
+      { "group": "on_hand_338lapua" }
+    ]
+  },
+  {
+    "id": "nested_mrad_smr",
+    "type": "item_group",
+    "//": "this is a distribution for the gun, reasonable number of backup mags, and some ammo to repack",
+    "subtype": "collection",
+    "ammo": 100,
+    "entries": [
+      { "item": "mrad_smr", "charges-min": 0, "charges-max": 10 },
+      { "item": "mrad_338lapua_mag" },
+      { "item": "mrad_338lapua_mag", "prob": 50 },
+      { "group": "on_hand_338lapua" }
+    ]
+  },
+  {
+    "id": "nested_axmc",
+    "type": "item_group",
+    "//": "this is a distribution for the gun, reasonable number of backup mags, and some ammo to repack",
+    "subtype": "collection",
+    "ammo": 100,
+    "entries": [
+      { "item": "axmc", "charges-min": 0, "charges-max": 10 },
+      { "item": "ai_338mag_10" },
+      { "item": "ai_338mag_10", "prob": 50 },
+      { "group": "on_hand_338lapua" }
+    ]
+  },
+  {
+    "id": "nested_ithaca37",
+    "type": "item_group",
+    "//": "this is a distribution for the gun, reasonable number of backup mags, and some ammo to repack",
+    "subtype": "collection",
+    "ammo": 100,
+    "entries": [ { "item": "remington_870", "variant": "ithaca37", "charges-min": 0, "charges-max": 5 }, { "group": "on_hand_shot" } ]
+  },
+  {
+    "id": "nested_cz600",
+    "type": "item_group",
+    "//": "this is a distribution for the gun, reasonable number of backup mags, and some ammo to repack",
+    "subtype": "collection",
+    "entries": [
+      { "item": "cz600", "charges-min": 0, "charges-max": 10 },
+      { "item": "stanag10" },
+      { "item": "stanag10", "prob": 50 },
+      { "group": "on_hand_223" }
+    ]
+  },
+  {
+    "id": "nested_ruger_arr",
+    "type": "item_group",
+    "//": "this is a distribution for the gun, reasonable number of backup mags, and some ammo to repack",
+    "subtype": "collection",
+    "entries": [
+      { "item": "ruger_arr", "charges-min": 0, "charges-max": 3 },
+      { "item": "ruger_arr_mag" },
+      { "item": "ruger_arr_mag", "prob": 50 },
+      { "group": "on_hand_450" }
+    ]
+  },
+  {
+    "id": "nested_mk3",
+    "type": "item_group",
+    "//": "this is a distribution for the gun, reasonable number of backup mags, and some ammo to repack",
+    "subtype": "collection",
+    "ammo": 100,
     "entries": [
       {
         "distribution": [
@@ -2516,87 +2596,11 @@
   },
   {
     "id": "nested_number4",
->>>>>>> 01203da5
-    "type": "item_group",
-    "//": "this is a distribution for the gun, reasonable number of backup mags, and some ammo to repack",
-    "subtype": "collection",
-    "ammo": 100,
-    "entries": [
-<<<<<<< HEAD
-      { "item": "tac338", "charges-min": 0, "charges-max": 5 },
-      { "item": "ai_338mag" },
-      { "item": "ai_338mag", "prob": 50 },
-      { "group": "on_hand_military_338lapua" }
-    ]
-  },
-  {
-    "id": "nested_savage112",
-    "type": "item_group",
-    "//": "this is a distribution for the gun, reasonable number of backup mags, and some ammo to repack",
-    "subtype": "collection",
-    "ammo": 100,
-    "entries": [
-      { "item": "savage112", "charges-min": 0, "charges-max": 1, "contents-item": [ "rifle_scope" ] },
-      { "group": "on_hand_338lapua" }
-    ]
-  },
-  {
-    "id": "nested_mrad_smr",
-    "type": "item_group",
-    "//": "this is a distribution for the gun, reasonable number of backup mags, and some ammo to repack",
-    "subtype": "collection",
-    "ammo": 100,
-    "entries": [
-      { "item": "mrad_smr", "charges-min": 0, "charges-max": 10 },
-      { "item": "mrad_338lapua_mag" },
-      { "item": "mrad_338lapua_mag", "prob": 50 },
-      { "group": "on_hand_338lapua" }
-    ]
-  },
-  {
-    "id": "nested_axmc",
-    "type": "item_group",
-    "//": "this is a distribution for the gun, reasonable number of backup mags, and some ammo to repack",
-    "subtype": "collection",
-    "ammo": 100,
-    "entries": [
-      { "item": "axmc", "charges-min": 0, "charges-max": 10 },
-      { "item": "ai_338mag_10" },
-      { "item": "ai_338mag_10", "prob": 50 },
-      { "group": "on_hand_338lapua" }
-    ]
-  },
-  {
-    "id": "nested_ithaca37",
-    "type": "item_group",
-    "//": "this is a distribution for the gun, reasonable number of backup mags, and some ammo to repack",
-    "subtype": "collection",
-    "ammo": 100,
-    "entries": [ { "item": "remington_870", "variant": "ithaca37", "charges-min": 0, "charges-max": 5 }, { "group": "on_hand_shot" } ]
-  },
-  {
-    "id": "nested_cz600",
-    "type": "item_group",
-    "//": "this is a distribution for the gun, reasonable number of backup mags, and some ammo to repack",
-    "subtype": "collection",
-    "entries": [
-      { "item": "cz600", "charges-min": 0, "charges-max": 10 },
-      { "item": "stanag10" },
-      { "item": "stanag10", "prob": 50 },
-      { "group": "on_hand_223" }
-    ]
-  },
-  {
-    "id": "nested_ruger_arr",
-    "type": "item_group",
-    "//": "this is a distribution for the gun, reasonable number of backup mags, and some ammo to repack",
-    "subtype": "collection",
-    "entries": [
-      { "item": "ruger_arr", "charges-min": 0, "charges-max": 3 },
-      { "item": "ruger_arr_mag" },
-      { "item": "ruger_arr_mag", "prob": 50 },
-      { "group": "on_hand_450" }
-=======
+    "type": "item_group",
+    "//": "this is a distribution for the gun, reasonable number of backup mags, and some ammo to repack",
+    "subtype": "collection",
+    "ammo": 100,
+    "entries": [
       {
         "distribution": [
           { "item": "number4_mki", "charges-min": 0, "charges-max": 10, "prob": 70 },
@@ -2613,7 +2617,6 @@
       { "item": "clip303_5rd", "prob": 50 },
       { "item": "enfield_303mag", "prob": 5 },
       { "group": "on_hand_303" }
->>>>>>> 01203da5
     ]
   }
 ]