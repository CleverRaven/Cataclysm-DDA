--- conflicted
+++ resolved
@@ -1342,15 +1342,9 @@
     "subtype": "collection",
     "ammo": 100,
     "entries": [
-<<<<<<< HEAD
-      { "item": "ruger_pcc", "charges-min": 0, "charges-max": 17 },
+      { "item": "ruger_pcc", "charges": [ 0, 17 ] },
       { "item": "glockmag" },
       { "item": "glockmag", "prob": 50 },
-=======
-      { "item": "cx4", "charges": [ 0, 15 ] },
-      { "item": "m9mag" },
-      { "item": "m9mag", "prob": 50 },
->>>>>>> 05308359
       { "group": "on_hand_9mm" }
     ]
   },
