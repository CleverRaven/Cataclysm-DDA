--- conflicted
+++ resolved
@@ -452,19 +452,15 @@
       { "item": "reloaded_762_51_incendiary", "prob": 5 },
       { "item": "reloaded_762_54R", "prob": 40 },
       { "item": "reloaded_762_m43", "prob": 20 },
-<<<<<<< HEAD
       { "item": "reloaded_300blk", "prob": 10 },
       { "item": "reloaded_50beowulf_xtp", "prob": 10 },
       { "item": "reloaded_50beowulf_penetrator", "prob": 5 },
       { "item": "reloaded_450_ftx", "prob": 10 },
       { "item": "reloaded_450_penetrator", "prob": 5 },
-      { "item": "reloaded_338lapua_hpbt", "prob": 5 }
-=======
+      { "item": "reloaded_338lapua_hpbt", "prob": 5 },
       { "item": "reloaded_303", "prob": 20 },
       { "item": "reloaded_303sp", "prob": 5 },
-      { "item": "reloaded_303fmj", "prob": 5 },
-      { "item": "reloaded_300blk", "prob": 10 }
->>>>>>> 01203da5
+      { "item": "reloaded_303fmj", "prob": 5 }
     ]
   },
   {
