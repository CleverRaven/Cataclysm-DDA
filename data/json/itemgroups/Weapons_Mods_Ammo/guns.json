--- conflicted
+++ resolved
@@ -633,7 +633,6 @@
       { "item": "colt_lightning", "prob": 10 },
       { "item": "henry_big_boy", "prob": 10 },
       { "item": "bh_m89", "prob": 15 },
-<<<<<<< HEAD
       { "item": "m1903", "prob": 15, "charges-min": 0, "charges-max": 0 },
       { "item": "smle_mk3", "prob": 10, "charges-min": 0, "charges-max": 0 },
       { "item": "number4_mki", "prob": 10, "charges-min": 0, "charges-max": 0 },
@@ -681,11 +680,6 @@
       },
       { "item": "type30_carbine", "variant": "type38_carbine", "prob": 1, "charges-min": 0, "charges-max": 0 },
       { "item": "type44", "prob": 1, "charges-min": 0, "charges-max": 0 },
-=======
-      { "item": "m1903", "prob": 15 },
-      { "item": "smle_mk3", "prob": 10 },
-      { "item": "number4_mki", "prob": 10 },
->>>>>>> eabc64e1
       { "item": "mosin44", "variant": "mosin44_ebr", "contents-group": "mosin_mods", "prob": 1, "charges": [ 0, 0 ] },
       {
         "item": "mosin91_30",
