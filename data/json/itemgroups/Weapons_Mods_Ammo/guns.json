--- conflicted
+++ resolved
@@ -134,11 +134,8 @@
       { "group": "nested_m1911-460", "prob": 3 },
       { "group": "nested_makarov", "prob": 100 },
       { "group": "nested_mauser_c96", "prob": 39 },
-<<<<<<< HEAD
-=======
       { "group": "nested_mr73", "prob": 8 },
       { "group": "nested_chiappa_rhino", "prob": 5 },
->>>>>>> 08a9ab4a
       { "group": "nested_pistol_flintlock", "prob": 150 },
       { "group": "nested_raging_bull", "prob": 100 },
       { "group": "nested_tokarev", "prob": 100 },
