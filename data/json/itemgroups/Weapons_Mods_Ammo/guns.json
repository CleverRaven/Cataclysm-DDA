--- conflicted
+++ resolved
@@ -386,19 +386,13 @@
     "id": "guns_rifle_rare_display",
     "//": "Less common rifles found exclusively in gun stores.",
     "items": [
-<<<<<<< HEAD
       { "item": "m16_auto_rifle", "variant": "acr", "prob": 25, "charges-min": 0, "charges-max": 0 },
-=======
->>>>>>> bd144007
       { "item": "colt_lightning", "prob": 15, "charges-min": 0, "charges-max": 0 },
       { "item": "m249_semi", "prob": 5, "charges-min": 0, "charges-max": 0 },
       { "item": "henry_big_boy", "prob": 10, "charges-min": 0, "charges-max": 0 },
       { "item": "m14ebr", "prob": 15, "charges-min": 0, "charges-max": 0 },
       { "item": "M24", "prob": 15, "charges-min": 0, "charges-max": 0 },
-<<<<<<< HEAD
       { "item": "m4_carbine", "variant": "m4a1", "prob": 45, "charges-min": 0, "charges-max": 0 },
-=======
->>>>>>> bd144007
       { "item": "m1903", "prob": 15, "charges-min": 0, "charges-max": 0 },
       { "item": "mosin44_ebr", "prob": 10, "charges-min": 0, "charges-max": 0 },
       { "item": "mosin91_30_ebr", "prob": 20, "charges-min": 0, "charges-max": 0 },
