[
  {
    "type": "item_group",
    "id": "guns_pistol_common",
    "//": "Pistols that are reasonably prolific amongst civilians, commonly owned and reliably obtainable by citizens and that are found in many locations.",
    "//2": "Making the assumption any loaded gun will have additional ammo and mags with it.",
    "items": [
      { "group": "nested_glock_17", "prob": 35 },
      { "group": "nested_glock_19", "prob": 50 },
      { "group": "nested_glock_20", "prob": 4 },
      { "group": "nested_glock_21", "prob": 8 },
      { "group": "nested_glock_22", "prob": 35 },
      { "group": "nested_glock_29", "prob": 2 },
      { "group": "nested_glock_31", "prob": 15 },
      { "group": "nested_glock_40", "prob": 2 },
      { "group": "nested_m1911", "prob": 50 },
      { "group": "nested_m1911_10", "prob": 15 },
      { "group": "nested_m9", "prob": 30 },
      { "group": "nested_px4", "prob": 24 },
      { "group": "nested_px4_40", "prob": 20 },
      { "group": "nested_ruger_lcr_38", "prob": 10 },
      { "group": "nested_sig_mosquito", "prob": 15 },
      { "group": "nested_sw_22", "prob": 15 },
      { "group": "nested_sw_610", "prob": 20 },
      { "group": "nested_sw_619", "prob": 25 },
      { "group": "nested_model_10_revolver", "prob": 20 },
      { "group": "nested_taurus_spectrum", "prob": 15 },
      { "group": "nested_p220_10", "prob": 1 },
      { "group": "nested_p50", "prob": 2 },
      { "group": "nested_ruger_57", "prob": 2 },
      { "group": "nested_p226_357sig", "prob": 20 },
      { "group": "nested_p320_357sig", "prob": 10 },
      { "group": "nested_kp32", "prob": 10 },
      { "group": "nested_kp3at", "prob": 35 },
      { "group": "nested_rugerlcp", "prob": 35 },
      { "group": "nested_kpf9", "prob": 35 },
      { "group": "nested_hi_power_9mm", "prob": 5 },
      { "group": "nested_hi_power_40", "prob": 3 },
      { "group": "nested_walther_ppq_9mm", "prob": 9 },
      { "group": "nested_walther_ppq_40", "prob": 5 },
      { "group": "nested_walther_ppq_45", "prob": 3 },
      { "group": "nested_hptc9", "prob": 3 },
      { "group": "nested_hptcf380", "prob": 2 },
      { "group": "nested_hptjcp", "prob": 1 },
      { "group": "nested_hptjhp", "prob": 1 },
      { "group": "nested_xd_10", "prob": 3 },
      { "group": "nested_cz75", "prob": 18 },
      { "group": "nested_witness_10", "prob": 1 },
      { "group": "nested_walther_ccp", "prob": 8 },
      { "group": "nested_walther_p22", "prob": 13 },
      { "group": "nested_ruger_lcr_22", "prob": 13 }
    ]
  },
  {
    "type": "item_group",
    "subtype": "distribution",
    "id": "guns_pistol_common_display",
    "//": "Empty and reasonably common pistols found exclusively in gun stores.",
    "items": [
      { "item": "glock_17", "prob": 35, "charges-min": 0, "charges-max": 0 },
      { "item": "glock_19", "prob": 50, "charges-min": 0, "charges-max": 0 },
      { "item": "glock_20", "variant": "glock_20", "prob": 4, "charges-min": 0, "charges-max": 0 },
      { "item": "glock_21", "prob": 8, "charges-min": 0, "charges-max": 0 },
      { "item": "glock_22", "prob": 35, "charges-min": 0, "charges-max": 0 },
      { "item": "glock_29", "prob": 2, "charges-min": 0, "charges-max": 0 },
      { "item": "glock_31", "prob": 15, "charges-min": 0, "charges-max": 0 },
      { "item": "glock_20", "variant": "glock_40", "prob": 2, "charges-min": 0, "charges-max": 0 },
      { "item": "m1911", "prob": 50, "charges-min": 0, "charges-max": 0 },
      { "item": "m1911_10", "prob": 15, "charges-min": 0, "charges-max": 0 },
      { "item": "m9", "prob": 30, "charges-min": 0, "charges-max": 0 },
      { "item": "px4", "prob": 24, "charges-min": 0, "charges-max": 0 },
      { "item": "px4_40", "prob": 20, "charges-min": 0, "charges-max": 0 },
      { "item": "ruger_lcr_38", "prob": 10, "charges-min": 0, "charges-max": 0 },
      { "item": "sig_mosquito", "prob": 15, "charges-min": 0, "charges-max": 0 },
      { "item": "sw_22", "prob": 15, "charges-min": 0, "charges-max": 0 },
      { "item": "sw_610", "prob": 20, "charges-min": 0, "charges-max": 0 },
      { "item": "sw_619", "prob": 25, "charges-min": 0, "charges-max": 0 },
      { "item": "model_10_revolver", "prob": 20, "charges-min": 0, "charges-max": 0 },
      { "item": "taurus_spectrum", "prob": 15, "charges-min": 0, "charges-max": 0 },
      { "item": "p220_10", "prob": 1, "charges-min": 0, "charges-max": 0 },
      { "item": "p50", "prob": 4, "charges-min": 0, "charges-max": 0 },
      { "item": "ruger_57", "prob": 6, "charges-min": 0, "charges-max": 0 },
      { "item": "p226_357sig", "prob": 20, "charges-min": 0, "charges-max": 0 },
      { "item": "p320_357sig", "prob": 10, "charges-min": 0, "charges-max": 0 },
      { "item": "kp32", "prob": 10, "charges-min": 0, "charges-max": 0 },
      { "item": "kp3at", "prob": 35, "charges-min": 0, "charges-max": 0 },
      { "item": "rugerlcp", "prob": 35, "charges-min": 0, "charges-max": 0 },
      { "item": "kpf9", "prob": 35, "charges-min": 0, "charges-max": 0 },
      { "item": "hi_power_9mm", "prob": 5, "charges-min": 0, "charges-max": 0 },
      { "item": "hi_power_40", "prob": 3, "charges-min": 0, "charges-max": 0 },
      { "item": "walther_ppq_9mm", "prob": 9, "charges-min": 0, "charges-max": 0 },
      { "item": "walther_ppq_40", "prob": 5, "charges-min": 0, "charges-max": 0 },
      { "item": "walther_ppq_45", "prob": 3, "charges-min": 0, "charges-max": 0 },
      { "item": "hptc9", "prob": 3, "charges-min": 0, "charges-max": 0 },
      { "item": "hptcf380", "prob": 2, "charges-min": 0, "charges-max": 0 },
      { "item": "hptjcp", "prob": 1, "charges-min": 0, "charges-max": 0 },
      { "item": "hptjhp", "prob": 1, "charges-min": 0, "charges-max": 0 },
      { "item": "xd_10", "prob": 3, "charges-min": 0, "charges-max": 0 },
      { "item": "cz75", "prob": 18, "charges-min": 0, "charges-max": 0 },
      { "item": "witness_10", "prob": 1, "charges-min": 0, "charges-max": 0 },
      { "item": "walther_ccp", "prob": 8, "charges-min": 0, "charges-max": 0 },
      { "item": "walther_p22", "prob": 13, "charges-min": 0, "charges-max": 0 },
      { "item": "ruger_lcr_22", "prob": 35, "charges-min": 0, "charges-max": 0 }
    ]
  },
  {
    "type": "item_group",
    "id": "guns_pistol_rare",
    "//": "Less common or prolific pistols that are still normally acquirable by civilians or that may need an NFA permit, i.e. integrally supressed or stocked handguns. This includes those weapons used by police and paramilitary forces, and older handguns which are no longer in production but that are still reasonably common to find.",
    "//2": "Making the assumption any loaded gun will have additional ammo and mags with it.",
    "items": [
      { "group": "nested_90two", "prob": 30 },
      { "group": "nested_90two40", "prob": 10 },
      { "group": "nested_bond_410", "prob": 15 },
      { "group": "nested_deagle_44", "prob": 20 },
      { "group": "nested_m1911a1_38super", "prob": 20 },
      { "group": "nested_fn57", "prob": 60 },
      { "group": "nested_ruger_redhawk", "prob": 25 },
      { "group": "nested_sig_40", "prob": 35 },
      { "group": "nested_sig_p230", "prob": 45 },
      { "group": "nested_sw_500", "prob": 15 },
      { "group": "nested_sw629", "prob": 40 },
      { "group": "nested_usp_45", "prob": 50 },
      { "group": "nested_usp_9mm", "prob": 60 },
      { "group": "nested_walther_p38", "prob": 15 },
      { "group": "nested_p08", "prob": 20 },
      { "group": "nested_raging_bull", "prob": 10 },
      { "group": "nested_raging_judge", "prob": 10 },
      { "group": "nested_m714", "prob": 8 },
      { "group": "nested_m1911-460", "prob": 5 },
      { "group": "nested_bfr", "prob": 10 },
      { "group": "nested_cop_38", "prob": 10 },
      { "group": "nested_colt_saa", "prob": 8 },
      { "group": "nested_lemat_revolver", "prob": 5 },
      { "group": "nested_mauser_c96", "prob": 15 },
      { "group": "nested_TDI_10", "prob": 4 },
      { "group": "nested_draco", "prob": 20 },
      { "group": "nested_ar_pistol", "prob": 25 },
      { "group": "nested_makarov", "prob": 15 },
      { "group": "nested_tokarev", "prob": 15 },
      { "group": "nested_walther_ppk", "prob": 20 }
    ]
  },
  {
    "type": "item_group",
    "subtype": "distribution",
    "id": "guns_pistol_rare_display",
    "//": "Empty uncommon pistols found exclusively at gun stores.",
    "items": [
      { "item": "90two", "prob": 25, "charges-min": 0, "charges-max": 0 },
      { "item": "90two40", "prob": 10, "charges-min": 0, "charges-max": 0 },
      { "item": "bond_410", "prob": 10, "charges-min": 0, "charges-max": 0 },
      { "item": "deagle_44", "prob": 20, "charges-min": 0, "charges-max": 0 },
      { "item": "m1911a1_38super", "prob": 25, "charges-min": 0, "charges-max": 0 },
      { "item": "fn57", "prob": 15, "charges-min": 0, "charges-max": 0 },
      { "item": "ruger_redhawk", "prob": 25, "charges-min": 0, "charges-max": 0 },
      { "item": "sig_40", "prob": 15, "charges-min": 0, "charges-max": 0 },
      { "item": "sig_p230", "prob": 15, "charges-min": 0, "charges-max": 0 },
      { "item": "sw_500", "prob": 15, "charges-min": 0, "charges-max": 0 },
      { "item": "sw629", "prob": 15, "charges-min": 0, "charges-max": 0 },
      { "item": "usp_45", "prob": 15, "charges-min": 0, "charges-max": 0 },
      { "item": "usp_9mm", "prob": 35, "charges-min": 0, "charges-max": 0 },
      { "item": "walther_p38", "prob": 10, "charges-min": 0, "charges-max": 0 },
      { "item": "p08", "prob": 10, "charges-min": 0, "charges-max": 0 },
      { "item": "raging_bull", "prob": 10, "charges-min": 0, "charges-max": 0 },
      { "item": "raging_judge", "prob": 20, "charges-min": 0, "charges-max": 0 },
      { "item": "mauser_m714", "prob": 15, "charges-min": 0, "charges-max": 0 },
      { "item": "m1911-460", "prob": 10, "charges-min": 0, "charges-max": 0 },
      { "item": "bfr", "prob": 10, "charges-min": 0, "charges-max": 0 },
      { "item": "cop_38", "prob": 45, "charges-min": 0, "charges-max": 0 },
      { "item": "colt_saa", "prob": 8, "charges-min": 0, "charges-max": 0 },
      { "item": "lemat_revolver", "prob": 13, "charges-min": 0, "charges-max": 0 },
      { "item": "mauser_c96", "prob": 15, "charges-min": 0, "charges-max": 0 },
      { "item": "makarov", "prob": 8, "charges-min": 0, "charges-max": 0 },
      { "item": "tokarev", "prob": 5, "charges-min": 0, "charges-max": 0 },
      { "item": "walther_ppk", "prob": 8, "charges-min": 0, "charges-max": 0 }
    ]
  },
  {
    "type": "item_group",
    "id": "guns_pistol_milspec",
    "//": "US military specification pistols only ever found at military sites. These weapons must be pistols that are still in current inventory, and are still being issued in some capacity to American personnel.",
    "//2": "Making the assumption any loaded gun will have additional ammo and mags with it.",
    "items": [
      { "group": "nested_m17", "prob": 100 },
      { "group": "nested_m18", "prob": 100 },
      { "group": "nested_glock_18c", "prob": 40 },
      { "group": "nested_usp_45_mk23", "prob": 5 },
      { "group": "nested_m1911_MEU", "prob": 5 },
      { "group": "nested_glock_19", "prob": 30 },
      { "group": "nested_needlepistol", "prob": 30 },
      { "group": "nested_rm103a_pistol", "prob": 30 }
    ]
  },
  {
    "type": "item_group",
    "id": "guns_pistol_obscure",
    "//": "Imported or otherwise very obscure pistols that are highly rare, but which are still, mostly, ownable by common civilian’s, either normally or via an NFA permit.  For example, reasonably modern and uncommon foreign military pistols and weapons capable of automatic forms of fire can be placed in this item group.  Purely highly rare collector quality and historically valuable guns are handled elsewhere.",
    "//2": "Making the assumption any loaded gun will have additional ammo and mags with it.",
    "items": [
      { "group": "nested_af2011a1_38super", "prob": 1 },
      { "group": "nested_bfr", "prob": 100 },
      { "group": "nested_cop_38", "prob": 100 },
      { "group": "nested_m1911-460", "prob": 3 },
      { "group": "nested_makarov", "prob": 100 },
      { "group": "nested_mauser_c96", "prob": 39 },
      { "group": "nested_moss_brownie", "prob": 100 },
      { "group": "nested_pistol_flintlock", "prob": 150 },
      { "group": "nested_raging_bull", "prob": 100 },
      { "group": "nested_raging_judge", "prob": 20 },
      { "group": "nested_tokarev", "prob": 100 },
      { "group": "nested_walther_ppk", "prob": 100 },
      { "group": "guns_pistol_collectible", "prob": 1 }
    ]
  },
  {
    "type": "item_group",
    "subtype": "distribution",
    "id": "guns_pistol_obscure_display",
    "//": "Very obscure pistols which are illegal to sell.",
    "items": [
      { "item": "af2011a1_38super", "prob": 25 },
      { "item": "draco", "prob": 30, "charges-min": 0, "charges-max": 0 },
      { "item": "ar_pistol", "prob": 35, "charges-min": 0, "charges-max": 0 },
      { "group": "guns_pistol_collectible", "prob": 1 }
    ]
  },
  {
    "type": "item_group",
    "id": "guns_pistol_collectible",
    "//": "Highly rare or collectable factory-made pistols that are possible for civilians to own; only likely to show up in gun collections, museums or similar.  Pistols that are of historic or collectors value and which fall under NFA regulations, i.e. pistols which are integrally supressed, have a burst or fully-automatic capability, or have a non-detachable buttstock, can be placed within this item group.  These weapons are always unloaded.",
    "items": [
      { "item": "mauser_c96", "prob": 50, "charges-min": 0, "charges-max": 0 },
      { "item": "colt_navy", "prob": 40, "charges-min": 0, "charges-max": 0 },
      { "item": "colt_army", "prob": 40, "charges-min": 0, "charges-max": 0 }
    ]
  },
  {
    "type": "item_group",
    "id": "guns_pistol_improvised",
    "//": "Makeshift or otherwise poor quality pistols.",
    "items": [
      { "item": "ashot", "prob": 100 },
      { "item": "surv_hand_cannon", "prob": 100, "charges-min": 0, "charges-max": 5 },
      { "item": "surv_six_shooter", "prob": 100, "charges-min": 0, "charges-max": 6 }
    ]
  },
  {
    "type": "item_group",
    "id": "guns_smg_common",
    "//": "Semi-auto civilian SMGs owned by citizens and found in many locations.",
    "//2": "Making the assumption any loaded gun will have additional ammo and mags with it.",
    "items": [ { "group": "nested_mp40semi", "prob": 200 }, { "group": "nested_hk_mp5_semi_pistol", "prob": 70 } ]
  },
  {
    "type": "item_group",
    "id": "guns_smg_common_worn",
    "//": "Semi-auto civilian SMGs owned by citizens and found in many locations.",
    "//2": "This is for worn items so ammo should be handled elsewhere so that mods can be added directly.",
    "items": [
      { "item": "mp40semi", "charges-min": 0, "charges-max": 32, "prob": 200 },
      { "item": "hk_mp5_semi_pistol", "charges-min": 0, "charges-max": 30, "prob": 70 }
    ]
  },
  {
    "type": "item_group",
    "subtype": "distribution",
    "id": "guns_smg_common_display",
    "//": "Empty Semi-auto civilian SMGs owned by citizens and found in many locations.",
    "items": [
      { "item": "mp40semi", "prob": 70, "charges-min": 0, "charges-max": 0 },
      { "item": "hk_mp5_semi_pistol", "prob": 70, "charges-min": 0, "charges-max": 0 },
      { "item": "TDI_10", "prob": 70, "charges-min": 0, "charges-max": 0 }
    ]
  },
  {
    "type": "item_group",
    "id": "guns_smg_rare",
    "//": "Less common SMGs including those only used by police/paramilitary forces.",
    "//2": "Making the assumption any loaded gun will have additional ammo and mags with it.",
    "items": [
      { "group": "nested_calico", "prob": 30 },
      { "group": "nested_fn_p90", "prob": 50 },
      { "group": "nested_mp40", "prob": 185 },
      { "group": "nested_tommygun", "prob": 70 },
      { "group": "nested_sten", "prob": 100 },
      { "group": "nested_uzi", "prob": 100 },
      { "group": "nested_hk_mp5", "prob": 100 },
      { "group": "nested_hk_mp5sd", "prob": 5 },
      { "group": "nested_hk_ump45", "prob": 30 },
      { "group": "nested_mac_10", "prob": 40 },
      { "group": "nested_mac_11", "prob": 20 },
      { "group": "nested_TDI", "prob": 10 },
      { "group": "nested_american_180", "prob": 50 },
      { "group": "nested_briefcase_smg", "prob": 5 },
      { "group": "nested_tec9", "prob": 50 }
    ]
  },
  {
    "type": "item_group",
    "id": "guns_smg_rare_display",
    "subtype": "distribution",
    "//": "Less common full-auto SMGS which are illegal to sell.",
    "items": [
      { "item": "calico", "prob": 30, "charges-min": 0, "charges-max": 0 },
      { "item": "fn_p90", "prob": 50, "charges-min": 0, "charges-max": 0 },
      { "item": "mp40", "prob": 185, "charges-min": 0, "charges-max": 0 },
      { "item": "tommygun", "prob": 70, "charges-min": 0, "charges-max": 0 },
      { "item": "sten", "prob": 100, "charges-min": 0, "charges-max": 0 },
      { "item": "uzi", "prob": 100, "charges-min": 0, "charges-max": 0 },
      { "item": "hk_mp5", "prob": 100, "charges-min": 0, "charges-max": 0 },
      { "item": "hk_mp5sd", "prob": 5, "charges-min": 0, "charges-max": 0 },
      { "item": "hk_ump45", "prob": 30, "charges-min": 0, "charges-max": 0 },
      { "item": "mac_10", "prob": 40, "charges-min": 0, "charges-max": 0 },
      { "item": "mac_11", "prob": 20, "charges-min": 0, "charges-max": 0 },
      { "item": "TDI", "prob": 10, "charges-min": 0, "charges-max": 0 },
      { "item": "american_180", "prob": 50, "charges-min": 0, "charges-max": 0 },
      { "item": "briefcase_smg", "prob": 5, "charges-min": 0, "charges-max": 0 },
      { "item": "tec9", "prob": 50, "charges-min": 0, "charges-max": 0 }
    ]
  },
  {
    "type": "item_group",
    "id": "guns_smg_milspec",
    "//": "Military specification SMGs only ever found at military sites.",
    "items": [
      { "group": "nested_hk_mp7", "prob": 100 },
      { "group": "nested_needlegun", "prob": 30 },
      { "group": "nested_rm2000_smg", "prob": 50 },
      { "group": "nested_hk_mp5", "prob": 100 },
      { "group": "nested_hk_mp5k", "prob": 10 },
      { "group": "nested_hk_mp5sd", "prob": 5 }
    ]
  },
  {
    "type": "item_group",
    "id": "guns_smg_obscure",
    "subtype": "distribution",
    "//": "Imported or otherwise very obscure SMGs.",
    "items": [
      { "item": "ppsh", "prob": 150, "charges-min": 0, "charges-max": 0 },
      { "item": "hk_mp5_10_semi", "prob": 1, "charges-min": 0, "charges-max": 0 },
      { "item": "skorpion_61", "prob": 100, "charges-min": 0, "charges-max": 0 },
      { "item": "skorpion_82", "prob": 100, "charges-min": 0, "charges-max": 0 },
      { "group": "guns_smg_collectible", "prob": 1 }
    ]
  },
  {
    "type": "item_group",
    "id": "guns_smg_display",
    "subtype": "distribution",
    "//": "All variations of smgs weighted for rarity, for use in locked gun-safes",
    "items": [
      { "group": "guns_smg_obscure", "prob": 10 },
      { "group": "guns_smg_rare_display", "prob": 30 },
      { "group": "guns_smg_common_display", "prob": 60 }
    ]
  },
  {
    "type": "item_group",
    "id": "guns_smg_collectible",
    "//": "Extremely rare factory-made submachine guns that are possible for civilians to own; only likely to show up in gun collections, museums or similar.  Always unloaded.",
    "items": [ { "item": "mp18", "variant": "mp18", "prob": 3, "charges-min": 0, "charges-max": 0 } ]
  },
  {
    "type": "item_group",
    "id": "guns_smg_improvised",
    "//": "Makeshift or otherwise poor quality SMGs.",
    "items": [
      { "item": "smg_40", "prob": 40, "charges": [ 0, 20 ] },
      { "item": "smg_45", "prob": 40, "charges": [ 0, 20 ] },
      { "item": "smg_9mm", "prob": 100, "charges": [ 0, 20 ] }
    ]
  },
  {
    "type": "item_group",
    "id": "guns_rifle_common",
    "//": "Rifles commonly owned by citizens and found in many locations.",
    "//2": "Making the assumption any loaded gun will have additional ammo and mags with it.",
    "items": [
      { "group": "nested_browning_blr", "prob": 1 },
      { "group": "nested_ar_pistol", "prob": 1 },
      { "group": "nested_garand", "prob": 1 },
      { "group": "nested_ar10", "prob": 1 },
      { "group": "nested_ar15", "prob": 15 },
      { "group": "nested_cx4", "prob": 1 },
      { "group": "nested_ksub2000", "prob": 1 },
      { "group": "nested_m1a", "prob": 1 },
      { "group": "nested_marlin_9a", "prob": 2 },
      { "group": "nested_mosin44", "prob": 1 },
      { "group": "nested_mosin91_30", "prob": 1 },
      { "group": "nested_remington700_270", "prob": 1 },
      { "group": "nested_remington_700", "prob": 4 },
      { "group": "nested_ruger_1022", "prob": 7 },
      { "group": "nested_ruger_mini", "prob": 1 },
      { "group": "nested_sks", "prob": 1 },
      { "group": "nested_win70", "prob": 2 },
      { "group": "nested_1895sbl", "prob": 1 },
<<<<<<< HEAD
      { "group": "nested_fn_ps90", "prob": 30 },
      { "group": "nested_vz58ts", "prob": 10 },
=======
      { "group": "nested_fn_ps90", "prob": 1 },
<<<<<<< HEAD
>>>>>>> master
      { "group": "nested_aksemi", "prob": 2 }
=======
      { "group": "nested_aksemi", "prob": 2 },
      { "group": "nested_m1carbine", "prob": 1 }
>>>>>>> 5a9fa2a4
    ]
  },
  {
    "type": "item_group",
    "id": "guns_rifle_common_worn",
    "//": "Rifles commonly owned by citizens and found in many locations.",
    "//2": "This is for worn items so ammo should be handled elsewhere so that mods can be added directly.",
    "items": [
      { "item": "browning_blr", "prob": 1, "charges-min": 0, "charges-max": 4 },
      { "item": "ar_pistol", "prob": 1, "charges-min": 0, "charges-max": 30 },
      { "item": "garand", "prob": 1, "charges-min": 0, "charges-max": 8 },
      { "item": "ar10", "prob": 1, "charges-min": 0, "charges-max": 20 },
      { "item": "ar15", "prob": 15, "charges-min": 0, "charges-max": 30 },
      { "item": "cx4", "prob": 1, "charges-min": 0, "charges-max": 15 },
      { "item": "ksub2000", "prob": 1, "charges-min": 0, "charges-max": 15 },
      { "item": "m1a", "prob": 1, "charges-min": 0, "charges-max": 5 },
      { "item": "marlin_9a", "prob": 2, "charges-min": 0, "charges-max": 19 },
      { "item": "mosin44", "prob": 1, "charges-min": 0, "charges-max": 5 },
      { "item": "mosin91_30", "prob": 1, "charges-min": 0, "charges-max": 5 },
      { "item": "remington700_270", "prob": 1, "charges-min": 0, "charges-max": 4 },
      { "item": "remington_700", "prob": 4, "charges-min": 0, "charges-max": 4 },
      { "item": "ruger_1022", "prob": 7, "charges-min": 0, "charges-max": 10 },
      { "item": "ruger_mini", "prob": 1, "charges-min": 0, "charges-max": 5 },
      { "item": "sks", "prob": 1, "charges-min": 0, "charges-max": 10 },
      { "item": "win70", "prob": 2, "charges-min": 0, "charges-max": 3 },
<<<<<<< HEAD
      { "item": "fn_ps90", "prob": 30, "charges-min": 0, "charges-max": 50 },
      { "item": "vz58ts", "prob": 10, "charges-min": 0, "charges-max": 30 },
=======
      { "item": "fn_ps90", "prob": 1, "charges-min": 0, "charges-max": 50 },
>>>>>>> master
      { "item": "1895sbl", "prob": 1, "charges-min": 0, "charges-max": 6 },
      { "item": "aksemi", "prob": 2, "charges-min": 0, "charges-max": 30 },
      { "item": "mk47", "prob": 1, "charges-min": 0, "charges-max": 30 },
      { "item": "m1carbine", "prob": 1, "charges-min": 0, "charges-max": 15 }
    ]
  },
  {
    "type": "item_group",
    "subtype": "distribution",
    "id": "guns_rifle_common_display",
    "//": "Empty rifles commonly found in gun stores.",
    "items": [
      { "item": "ar10", "prob": 35, "charges-min": 0, "charges-max": 0 },
      { "item": "ar15", "prob": 45, "charges-min": 0, "charges-max": 0 },
      { "item": "cx4", "prob": 30, "charges-min": 0, "charges-max": 0 },
      { "item": "ksub2000", "prob": 10, "charges-min": 0, "charges-max": 0 },
      { "item": "remington700_270", "prob": 25, "charges-min": 0, "charges-max": 0 },
      { "item": "remington_700", "prob": 45, "charges-min": 0, "charges-max": 0 },
      { "item": "ruger_1022", "prob": 65, "charges-min": 0, "charges-max": 0 },
      { "item": "ruger_mini", "prob": 45, "charges-min": 0, "charges-max": 0 },
      { "item": "M24", "prob": 5, "charges-min": 0, "charges-max": 0 },
      { "item": "weatherby_5", "prob": 10, "charges-min": 0, "charges-max": 0 },
      { "item": "savage_111f", "prob": 10, "charges-min": 0, "charges-max": 0 },
      { "item": "sharps", "prob": 10, "charges-min": 0, "charges-max": 0 },
      { "item": "sks", "prob": 20, "charges-min": 0, "charges-max": 0 },
      { "item": "m1a", "prob": 30, "charges-min": 0, "charges-max": 0 },
<<<<<<< HEAD
      { "item": "fn_ps90", "prob": 30, "charges-min": 0, "charges-max": 0 },
      { "item": "vz58ts", "prob": 10, "charges-min": 0, "charges-max": 0 },
=======
      { "item": "fn_ps90", "prob": 5, "charges-min": 0, "charges-max": 0 },
>>>>>>> master
      { "item": "aksemi", "prob": 15, "charges-min": 0, "charges-max": 0 },
      { "item": "mk47", "prob": 10, "charges-min": 0, "charges-max": 0 }
    ]
  },
  {
    "type": "item_group",
    "id": "guns_rifle_rare",
    "//": "Less common rifles including those only used by police/paramilitary forces.",
    "//2": "Making the assumption any loaded gun will have additional ammo and mags with it.",
    "items": [
      { "group": "nested_m16_auto_rifle", "prob": 25 },
      { "group": "nested_colt_lightning", "prob": 15 },
      { "group": "nested_fn_fal", "prob": 40 },
      { "group": "nested_fs2000", "prob": 6 },
      { "group": "nested_m249_semi", "prob": 5 },
      { "group": "nested_hk_g3", "prob": 40 },
      { "group": "nested_hk_g36", "prob": 30 },
      { "group": "nested_henry_big_boy", "prob": 10 },
      { "group": "nested_m14ebr", "prob": 15 },
      { "group": "nested_M24", "prob": 15 },
      { "group": "nested_m4_carbine", "prob": 45 },
      { "group": "nested_m1903", "prob": 15 },
      { "group": "nested_m1918", "prob": 30 },
      { "group": "nested_mosin44_ebr", "prob": 10 },
      { "group": "nested_mosin91_30_ebr", "prob": 20 },
      { "group": "nested_remington_700", "prob": 20 },
      { "group": "nested_savage_111f", "prob": 15 },
      { "group": "nested_sharps", "prob": 15 },
      { "group": "nested_weatherby_5", "prob": 15 },
      { "group": "nested_hk417_13", "prob": 40 },
      { "group": "nested_ar15_retool_300blk", "prob": 15 },
      { "group": "nested_iwi_tavor_x95_300blk", "prob": 10 },
      { "group": "nested_hk_usc45", "prob": 20 }
    ]
  },
  {
    "type": "item_group",
    "subtype": "distribution",
    "id": "guns_rifle_rare_display",
    "//": "Less common rifles found exclusively in gun stores.",
    "items": [
      { "item": "colt_lightning", "prob": 10, "charges-min": 0, "charges-max": 0 },
      { "item": "henry_big_boy", "prob": 10, "charges-min": 0, "charges-max": 0 },
      { "item": "bh_m89", "prob": 15 },
      { "item": "m1903", "prob": 15, "charges-min": 0, "charges-max": 0 },
      { "item": "mosin44_ebr", "prob": 3, "charges-min": 0, "charges-max": 0 },
      { "item": "mosin91_30_ebr", "prob": 3, "charges-min": 0, "charges-max": 0 },
      { "item": "iwi_tavor_x95_300blk", "prob": 15 },
      { "item": "ar15_retool_300blk", "prob": 15, "charges-min": 0, "charges-max": 0 },
      { "item": "1895sbl", "prob": 10, "charges-min": 0, "charges-max": 0 },
      { "item": "marlin_9a", "prob": 10, "charges-min": 0, "charges-max": 0 },
      { "item": "mosin44", "prob": 10, "charges-min": 0, "charges-max": 0 },
      { "item": "mosin91_30", "prob": 10, "charges-min": 0, "charges-max": 0 },
      { "item": "browning_blr", "prob": 10, "charges-min": 0, "charges-max": 0 },
      { "item": "garand", "prob": 10, "charges-min": 0, "charges-max": 0 },
      { "item": "carbine_flintlock", "prob": 1, "charges-min": 0, "charges-max": 0 },
      { "item": "rifle_flintlock", "prob": 1, "charges-min": 0, "charges-max": 0 },
      { "item": "win70", "prob": 10, "charges-min": 0, "charges-max": 0 },
      { "item": "m1carbine", "prob": 10, "charges-min": 0, "charges-max": 0 }
    ]
  },
  {
    "type": "item_group",
    "id": "guns_rifle_milspec",
    "//": "Military specification rifles only ever found at military sites.",
    "//2": "Making the assumption any loaded gun will have additional ammo and mags with it.",
    "items": [
      { "group": "nested_m4_carbine", "prob": 200 },
      { "group": "nested_h&k416a5", "prob": 50 },
      { "group": "nested_m107a1", "prob": 30 },
      { "group": "nested_m134", "prob": 10 },
      { "group": "nested_m14ebr", "prob": 10 },
      { "group": "nested_tac50", "prob": 5 },
      { "group": "nested_m2010", "prob": 20 },
      { "group": "nested_m240", "prob": 15 },
      { "group": "nested_m249", "prob": 25 },
      { "group": "nested_m27iar", "prob": 50 },
      { "group": "nested_m60", "prob": 15 },
      { "group": "nested_rm11b_sniper_rifle", "prob": 15 },
      { "group": "nested_rm298", "prob": 10 },
      { "group": "nested_rm51_assault_rifle", "prob": 25 },
      { "group": "nested_rm614_lmg", "prob": 10 },
      { "group": "nested_rm88_battle_rifle", "prob": 25 },
      { "group": "nested_sig_assault_rifle", "prob": 50 },
      { "group": "nested_scar_l", "prob": 50 },
      { "group": "nested_scar_h", "prob": 50 },
      { "group": "nested_m110a1", "prob": 50 },
      { "group": "nested_M24", "prob": 15 },
      { "group": "nested_acr_300blk", "prob": 15 }
    ]
  },
  {
    "type": "item_group",
    "id": "guns_energy",
    "//": "Assorted factory crafted energy weapons.",
    "items": [
      { "item": "laser_rifle", "prob": 30 },
      { "item": "emp_gun", "prob": 10 },
      { "item": "v29", "prob": 70 },
      { "item": "plasma_gun", "prob": 10, "charges": [ 0, 25 ] }
    ]
  },
  {
    "type": "item_group",
    "id": "guns_rifle_obscure",
    "subtype": "distribution",
    "//": "Imported or otherwise very obscure rifles.",
    "//2": "Making the assumption any loaded gun will have additional ammo and mags with it.",
    "items": [
      { "group": "nested_ak47", "prob": 100 },
      { "group": "nested_ak74", "prob": 60 },
      { "group": "nested_bh_m89", "prob": 20 },
      { "group": "nested_bfg50", "prob": 5 },
      { "group": "nested_carbine_flintlock", "prob": 140 },
      { "group": "nested_famas", "prob": 1 },
      { "group": "nested_m60_semi", "prob": 10 },
      { "group": "nested_rifle_flintlock", "prob": 180 },
      { "group": "nested_oa93", "prob": 3 },
      { "group": "nested_steyr_aug", "prob": 40 },
      { "group": "nested_trex_gun", "prob": 60 },
      { "group": "nested_arx160", "prob": 40 },
      { "group": "nested_vz58p", "prob": 40 },
      { "group": "nested_vz58v", "prob": 40 },
      { "group": "nested_iwi_tavor_x95_300blk", "prob": 10 },
      { "group": "nested_acr_300blk", "prob": 15 }
    ]
  },
  {
    "type": "item_group",
    "id": "guns_rifle_obscure_display",
    "//": "Imported or otherwise very obscure rifles, unloaded for storage in gunstore and unavailable for sale",
    "subtype": "distribution",
    "items": [
      { "item": "ak47", "prob": 30, "charges-min": 0, "charges-max": 0 },
      { "item": "m249_semi", "prob": 5, "charges-min": 0, "charges-max": 0 },
      { "item": "bfg50", "prob": 5, "charges-min": 0, "charges-max": 0 },
      { "item": "trex_gun", "prob": 5, "charges-min": 0, "charges-max": 0 },
      { "item": "ak74", "prob": 5, "charges-min": 0, "charges-max": 0 },
      { "item": "vz58_p", "prob": 5, "charges-min": 0, "charges-max": 0 },
      { "item": "vz58_v", "prob": 5, "charges-min": 0, "charges-max": 0 },
      { "item": "famas", "prob": 5, "charges-min": 0, "charges-max": 0 },
      { "item": "m60_semi", "prob": 5, "charges-min": 0, "charges-max": 0 },
      { "item": "oa93", "prob": 3, "charges-min": 0, "charges-max": 0 },
      { "item": "steyr_aug", "prob": 5, "charges-min": 0, "charges-max": 0 },
      { "item": "fn_fal", "prob": 40, "charges-min": 0, "charges-max": 0 },
      { "item": "hk_g3", "prob": 40, "charges-min": 0, "charges-max": 0 },
      { "item": "hk_g36", "prob": 30, "charges-min": 0, "charges-max": 0 },
      { "item": "m1918", "prob": 30, "charges-min": 0, "charges-max": 0 },
      { "item": "m4_carbine", "variant": "m4a1", "prob": 45, "charges-min": 0, "charges-max": 0 },
      { "item": "m14ebr", "prob": 15, "charges-min": 0, "charges-max": 0 },
      { "item": "arx160", "prob": 10 },
      { "item": "m16_auto_rifle", "variant": "acr", "prob": 25, "charges-min": 0, "charges-max": 0 },
      { "item": "fs2000", "prob": 6, "charges-min": 0, "charges-max": 0 },
      { "item": "acr_300blk", "prob": 15, "charges-min": 0, "charges-max": 0 },
      { "item": "hk417_13", "prob": 40, "charges-min": 0, "charges-max": 0 },
      { "item": "m2carbine", "prob": 5, "charges-min": 0, "charges-max": 0 }
    ]
  },
  {
    "type": "item_group",
    "id": "guns_rifle_improvised",
    "//": "Makeshift or otherwise poor quality rifles.",
    "items": [ { "item": "rifle_22", "prob": 60 }, { "item": "rifle_3006", "prob": 30 }, { "item": "rifle_9mm", "prob": 60 } ]
  },
  {
    "type": "item_group",
    "id": "guns_shotgun_common",
    "//": "Shotguns commonly owned by citizens and found in many locations.",
    "//2": "Making the assumption any loaded gun will have additional ammo and mags with it.",
    "items": [
      { "group": "nested_mossberg_500", "prob": 33 },
      { "group": "nested_remington_870", "prob": 35 },
      { "group": "nested_mossberg_500_security", "prob": 17 },
      { "group": "nested_remington_870_express", "prob": 18 },
      { "group": "nested_browning_a5", "prob": 14 },
      { "group": "nested_remington_1100", "prob": 17 },
      { "group": "nested_mossberg_930", "prob": 15 },
      { "group": "nested_shotgun_410", "prob": 30 },
      { "group": "nested_shotgun_d", "prob": 30 },
      { "group": "nested_shotgun_s", "prob": 30 }
    ]
  },
  {
    "type": "item_group",
    "id": "guns_shotgun_common_worn",
    "//": "Shotguns commonly owned by citizens and found in many locations.",
    "//2": "ammo handled elsewhere so these can be worn.",
    "items": [
      { "item": "mossberg_500", "prob": 33, "charges-min": 0, "charges-max": 6 },
      { "item": "remington_870", "prob": 35, "charges-min": 0, "charges-max": 5 },
      { "item": "mossberg_500", "variant": "mossberg_500_security", "prob": 17, "charges-min": 0, "charges-max": 6 },
      { "item": "remington_870_express", "prob": 18, "charges-min": 0, "charges-max": 6 },
      { "item": "remington_870", "variant": "browning_a5", "prob": 14, "charges-min": 0, "charges-max": 5 },
      { "item": "remington_870", "variant": "remington_1100", "prob": 17, "charges-min": 0, "charges-max": 5 },
      { "item": "mossberg_930", "prob": 15, "charges-min": 0, "charges-max": 6 },
      { "item": "shotgun_410", "prob": 30, "charges-min": 0, "charges-max": 1 },
      { "item": "shotgun_d", "prob": 30, "charges-min": 0, "charges-max": 2 },
      { "item": "shotgun_s", "prob": 30 }
    ]
  },
  {
    "type": "item_group",
    "subtype": "distribution",
    "id": "guns_shotgun_common_display",
    "//": "Shotguns commonly owned by citizens and found in gun stores.",
    "items": [
      { "item": "mossberg_500", "prob": 33, "charges-min": 0, "charges-max": 0 },
      { "item": "remington_870", "prob": 35, "charges-min": 0, "charges-max": 0 },
      { "item": "mossberg_500", "variant": "mossberg_500_security", "prob": 17, "charges-min": 0, "charges-max": 0 },
      { "item": "remington_870_express", "prob": 18, "charges-min": 0, "charges-max": 0 },
      { "item": "remington_870", "variant": "browning_a5", "prob": 14, "charges-min": 0, "charges-max": 0 },
      { "item": "remington_870", "variant": "remington_1100", "prob": 17, "charges-min": 0, "charges-max": 0 },
      { "item": "mossberg_930", "prob": 15, "charges-min": 0, "charges-max": 0 },
      { "item": "shotgun_410", "prob": 30, "charges-min": 0, "charges-max": 0 },
      { "item": "shotgun_d", "prob": 30, "charges-min": 0, "charges-max": 0 },
      { "item": "shotgun_s", "prob": 30, "charges-min": 0, "charges-max": 0 }
    ]
  },
  {
    "type": "item_group",
    "id": "guns_shotgun_rare",
    "//": "Uncommon or rare shotguns in civilian possession.",
    "//2": "Making the assumption any loaded gun will have additional ammo and mags with it.",
    "subtype": "distribution",
    "entries": [
      { "group": "nested_ksg", "prob": 50 },
      { "group": "nested_ksg-25", "prob": 8 },
      { "group": "nested_tavor_12", "prob": 5 },
      { "group": "nested_m1014", "prob": 10 },
      { "group": "nested_SPAS_12", "prob": 2 }
    ]
  },
  {
    "type": "item_group",
    "id": "guns_shotgun_rare_worn",
    "//": "Uncommon or rare shotguns in civilian possession.",
    "//2": "ammo handled elsewhere so these can be worn.",
    "subtype": "distribution",
    "entries": [
      { "item": "ksg", "prob": 50, "charges-min": 0, "charges-max": 7 },
      { "item": "ksg-25", "prob": 8, "charges-min": 0, "charges-max": 12 },
      { "item": "tavor_12", "prob": 5, "charges-min": 0, "charges-max": 5 },
      { "item": "mossberg_930", "variant": "m1014", "prob": 10, "charges-min": 0, "charges-max": 8 },
      { "item": "mossberg_590", "variant": "SPAS_12", "prob": 2, "charges-min": 0, "charges-max": 9 }
    ]
  },
  {
    "type": "item_group",
    "id": "guns_shotgun_rare_display",
    "subtype": "distribution",
    "//": "Uncommon or rare shotguns found in gun stores.",
    "entries": [
      { "item": "ksg", "prob": 25, "charges-min": 0, "charges-max": 0 },
      { "item": "tavor_12", "prob": 5, "charges-min": 0, "charges-max": 0 },
      { "item": "mossberg_930", "variant": "m1014", "prob": 10, "charges-min": 0, "charges-max": 0 },
      { "item": "mossberg_590", "variant": "SPAS_12", "prob": 2, "charges-min": 0, "charges-max": 0 }
    ]
  },
  {
    "type": "item_group",
    "id": "guns_shotgun_rare_readied",
    "subtype": "distribution",
    "entries": [
      { "group": "guns_shotgun_rare_worn", "prob": 22, "contents-group": "sights_shotgun_readied" },
      { "item": "winchester_1887", "prob": 10, "charges-min": 0, "charges-max": 6 },
      { "item": "winchester_1897", "prob": 7, "charges-min": 0, "charges-max": 6 }
    ]
  },
  {
    "type": "item_group",
    "id": "guns_shotgun_rare_static",
    "subtype": "distribution",
    "entries": [
      { "group": "guns_shotgun_rare_worn", "prob": 22, "contents-group": "sights_shotgun_static" },
      { "item": "winchester_1887", "prob": 10, "charges-min": 0, "charges-max": 6 },
      { "item": "winchester_1897", "prob": 7, "charges-min": 0, "charges-max": 6 }
    ]
  },
  {
    "type": "item_group",
    "id": "guns_shotgun_rare_static_display",
    "subtype": "distribution",
    "entries": [
      { "group": "guns_shotgun_rare_display", "prob": 22, "contents-group": "sights_shotgun_static" },
      { "item": "winchester_1887", "prob": 10, "charges-min": 0, "charges-max": 0 },
      { "item": "winchester_1897", "prob": 7, "charges-min": 0, "charges-max": 0 }
    ]
  },
  {
    "type": "item_group",
    "id": "guns_shotgun_milspec",
    "//": "Military shotguns currently in service.",
    "//2": "Making the assumption any loaded gun will have additional ammo and mags with it.",
    "items": [
      { "group": "nested_rm20", "prob": 20 },
      { "group": "nested_remington_870_express", "prob": 50 },
      { "group": "nested_remington_870_breacher", "prob": 20 },
      { "group": "nested_mossberg_590", "prob": 50 },
      { "group": "nested_m1014", "prob": 100 }
    ]
  },
  {
    "type": "item_group",
    "id": "guns_shotgun_obscure",
    "//": "Imported or otherwise very obscure shotguns.",
    "//2": "Making the assumption any loaded gun will have additional ammo and mags with it.",
    "items": [
      { "group": "nested_saiga_12", "prob": 50 },
      { "group": "nested_streetsweeper", "prob": 4 },
      { "group": "nested_saiga_410", "prob": 40 }
    ]
  },
  {
    "type": "item_group",
    "id": "guns_shotgun_obscure_display",
    "subtype": "distribution",
    "//": "Imported or otherwise very obscure shotguns, unloaded for storage in a gunstore, some violate AWA.",
    "items": [
      { "item": "saiga_12", "prob": 25 },
      { "item": "streetsweeper", "prob": 4 },
      { "item": "winchester_1887", "prob": 10 },
      { "item": "winchester_1897", "prob": 20 },
      { "item": "saiga_410", "prob": 10 }
    ]
  },
  {
    "type": "item_group",
    "id": "guns_shotgun_improvised",
    "//": "Makeshift or otherwise poor quality shotguns.",
    "items": [
      { "item": "blunderbuss", "prob": 70 },
      { "item": "bigun", "prob": 10, "charges-min": 0, "charges-max": 6 },
      { "item": "pipe_double_shotgun", "prob": 70, "charges-min": 0, "charges-max": 2 },
      { "item": "pipe_shotgun", "prob": 100 },
      { "item": "revolver_shotgun", "prob": 30, "charges-min": 0, "charges-max": 6 },
      { "item": "lever_shotgun", "prob": 10, "charges-min": 0, "charges-max": 6 }
    ]
  },
  {
    "type": "item_group",
    "id": "guns_launcher_flame",
    "//": "Factory manufactured incendiary liquid projectors (excludes improvised weapons)",
    "items": [
      { "item": "flamethrower", "prob": 50, "charges-min": 100, "charges-max": 1500 },
      { "item": "rm451_flamethrower", "prob": 40, "charges-min": 100, "charges-max": 1500 }
    ]
  },
  {
    "type": "item_group",
    "id": "guns_launcher_grenade",
    "//": "Factory manufactured grenade launchers (excludes improvised weapons)",
    "items": [
      { "item": "m320", "prob": 75 },
      { "item": "m79", "prob": 100 },
      { "item": "mark19", "prob": 10, "charges-min": 0, "charges-max": 10 },
      { "item": "mgl", "prob": 25, "charges-min": 0, "charges-max": 6 },
      { "item": "rm802", "prob": 15, "charges-min": 0, "charges-max": 4 }
    ]
  },
  {
    "type": "item_group",
    "id": "guns_launcher_rocket",
    "//": "Factory manufactured rocket launchers (excludes improvised weapons)",
    "items": [
      [ "LAW_Packed", 200 ],
      [ "m202_flash", 100 ],
      [ "m74_clip", 150 ],
      { "item": "m3_carlgustav", "prob": 50, "charges-min": 1, "charges-max": 1 },
      { "item": "m4_carlgustav", "prob": 50, "charges-min": 1, "charges-max": 1 },
      { "item": "AT4", "prob": 50, "charges-min": 1, "charges-max": 1 },
      [ "84x246mm_he", 100 ],
      [ "84x246mm_hedp", 80 ],
      [ "84x246mm_smoke", 100 ]
    ]
  },
  {
    "type": "item_group",
    "id": "guns_launcher_milspec",
    "//": "Factory manufactured grenade and rocket launchers (excludes improvised weapons)",
    "items": [
      { "group": "guns_launcher_flame", "prob": 20 },
      { "group": "guns_launcher_grenade", "prob": 70 },
      { "group": "guns_launcher_rocket", "prob": 30 }
    ]
  },
  {
    "type": "item_group",
    "id": "guns_launcher_improvised",
    "//": "Makeshift or otherwise poor quality grenade and rocket launchers",
    "items": [
      { "item": "launcher_simple", "prob": 100 },
      { "item": "triple_launcher_simple", "prob": 15, "charges-min": 0, "charges-max": 3 }
    ]
  },
  {
    "type": "item_group",
    "id": "guns_common",
    "//": "Guns of all types commonly owned by citizens and found in many locations.",
    "items": [
      { "group": "guns_pistol_common", "prob": 100 },
      { "group": "guns_rifle_common", "prob": 20 },
      { "group": "guns_smg_common", "prob": 5 },
      { "group": "guns_shotgun_common", "prob": 40 }
    ]
  },
  {
    "type": "item_group",
    "id": "guns_common_display",
    "//": "Guns of all types commonly owned by citizens and found exclusively in gun stores.",
    "items": [
      { "group": "guns_pistol_common_display", "prob": 85 },
      { "group": "guns_rifle_common_display", "prob": 50 },
      { "group": "guns_shotgun_common_display", "prob": 25 }
    ]
  },
  {
    "type": "item_group",
    "id": "guns_rare",
    "//": "Less common guns of all types including those only used by police/paramilitary forces.",
    "items": [
      { "group": "guns_pistol_rare", "prob": 100 },
      { "group": "guns_smg_rare", "prob": 30 },
      { "group": "guns_rifle_rare", "prob": 70 },
      { "group": "guns_shotgun_rare", "prob": 70 }
    ]
  },
  {
    "type": "item_group",
    "id": "guns_rare_display",
    "subtype": "distribution",
    "//": "Less common guns of all types including those only used by police/paramilitary forces.",
    "items": [
      { "group": "guns_pistol_rare_display", "prob": 45 },
      { "group": "guns_rifle_rare_display", "prob": 45 },
      { "group": "guns_shotgun_rare_display", "prob": 10 }
    ]
  },
  {
    "type": "item_group",
    "id": "guns_rare_static",
    "//": "Less common guns of all types including those only used by police/paramilitary forces.",
    "items": [
      { "group": "guns_pistol_rare", "prob": 100 },
      { "group": "guns_smg_rare", "prob": 30 },
      { "group": "guns_rifle_rare", "prob": 70 },
      { "group": "guns_shotgun_rare_static", "prob": 70 }
    ]
  },
  {
    "type": "item_group",
    "id": "guns_rare_readied",
    "//": "Less common guns of all types including those only used by police/paramilitary forces.",
    "items": [
      { "group": "guns_pistol_rare", "prob": 100 },
      { "group": "guns_smg_rare", "prob": 30 },
      { "group": "guns_rifle_rare", "prob": 70 },
      { "group": "guns_shotgun_rare_readied", "prob": 70 }
    ]
  },
  {
    "type": "item_group",
    "id": "guns_milspec",
    "//": "Military specification guns of all types.",
    "items": [
      { "group": "guns_pistol_milspec", "prob": 50 },
      { "group": "guns_smg_milspec", "prob": 25 },
      { "group": "guns_rifle_milspec", "prob": 100 },
      { "group": "guns_shotgun_milspec", "prob": 25 },
      { "group": "guns_launcher_milspec", "prob": 10 }
    ]
  },
  {
    "type": "item_group",
    "id": "guns_obscure",
    "//": "Imported or otherwise very obscure guns of all types.",
    "items": [
      { "group": "guns_pistol_obscure", "prob": 100 },
      { "group": "guns_smg_obscure", "prob": 30 },
      { "group": "guns_rifle_obscure", "prob": 70 },
      { "group": "guns_shotgun_obscure", "prob": 30 }
    ]
  },
  {
    "type": "item_group",
    "id": "guns_improvised",
    "//": "Makeshift or otherwise poor quality guns of all types.",
    "items": [
      { "group": "guns_pistol_improvised", "prob": 80 },
      { "group": "guns_smg_improvised", "prob": 10 },
      { "group": "guns_rifle_improvised", "prob": 100 },
      { "group": "guns_shotgun_improvised", "prob": 100 },
      { "group": "guns_launcher_improvised", "prob": 30 }
    ]
  },
  {
    "type": "item_group",
    "id": "longguns_cop",
    "items": [
      { "item": "ar15", "prob": 20, "charges": [ 0, 30 ] },
      { "item": "mossberg_500", "prob": 10, "charges": [ 0, 6 ] },
      { "item": "remington_700", "prob": 5, "charges": [ 0, 4 ] },
      { "item": "remington_870", "prob": 10, "charges": [ 0, 5 ] }
    ]
  },
  {
    "type": "item_group",
    "id": "sidearms_cop",
    "items": [
      { "item": "fn57", "prob": 20, "charges": [ 0, 20 ] },
      { "item": "glock_19", "prob": 15, "charges": [ 0, 15 ] },
      { "item": "glock_22", "prob": 20, "charges": [ 0, 15 ] },
      { "item": "m9", "prob": 5, "charges": [ 0, 15 ] },
      { "item": "sig_40", "prob": 20, "charges": [ 0, 12 ] },
      { "item": "usp_45", "prob": 10, "charges": [ 0, 12 ] },
      { "item": "usp_9mm", "prob": 10, "charges": [ 0, 15 ] }
    ]
  },
  {
    "type": "item_group",
    "id": "guns_cop",
    "//": "Police issue weapons of all types",
    "items": [ { "group": "longguns_cop", "prob": 20 }, { "group": "sidearms_cop", "prob": 80 } ]
  },
  {
    "type": "item_group",
    "id": "guns_swat",
    "//": "Guns issued to paramilitary forces in addition to standard police issue.",
    "items": [
      { "group": "guns_cop", "prob": 100 },
      { "item": "hk_ump45", "prob": 15, "charges-min": 0, "charges-max": 25 },
      { "item": "hk_mp5", "prob": 50, "charges-min": 0, "charges-max": 30 },
      { "item": "hk_mp5k", "prob": 10, "charges-min": 0, "charges-max": 30 },
      { "item": "hk_mp5sd", "prob": 5, "charges-min": 0, "charges-max": 30 },
      { "item": "mossberg_930", "variant": "m1014", "prob": 10, "charges-min": 0, "charges-max": 8 },
      { "item": "m4_carbine", "variant": "m4a1", "prob": 35, "charges-min": 0, "charges-max": 30 },
      { "item": "as50", "prob": 5, "charges-min": 0, "charges-max": 10 },
      { "item": "hk417_13", "prob": 30, "charges-min": 0, "charges-max": 20 }
    ]
  },
  {
    "type": "item_group",
    "id": "guns_survival",
    "//": "Guns typically carried by survivors, either improvised or thematically appropriate.",
    "items": [
      { "group": "guns_improvised", "prob": 50 },
      { "item": "ar15", "prob": 13, "charges-min": 0, "charges-max": 30 },
      { "item": "ar_pistol", "prob": 2, "charges-min": 0, "charges-max": 30 },
      { "item": "mossberg_500", "prob": 10, "charges-min": 0, "charges-max": 6 },
      { "item": "remington_870", "prob": 11, "charges-min": 0, "charges-max": 5 },
      { "item": "ruger_1022", "prob": 7, "charges-min": 0, "charges-max": 10 },
      { "item": "shotgun_410", "prob": 1, "charges-min": 0, "charges-max": 1 },
      { "item": "shotgun_s", "prob": 10 },
      { "item": "shotgun_d", "prob": 10, "charges-min": 0, "charges-max": 2 },
      { "item": "sks", "prob": 1, "charges-min": 0, "charges-max": 10 },
      { "item": "aksemi", "prob": 2, "charges-min": 0, "charges-max": 30 },
      { "item": "mosin44", "prob": 2, "charges-min": 0, "charges-max": 5 },
      { "item": "remington700_270", "prob": 1, "charges-min": 0, "charges-max": 4 },
      { "item": "remington_700", "prob": 4, "charges-min": 0, "charges-max": 4 },
      { "item": "garand", "prob": 1, "charges-min": 0, "charges-max": 8 },
      { "item": "mk47", "prob": 1, "charges-min": 0, "charges-max": 30 }
    ]
  }
]<|MERGE_RESOLUTION|>--- conflicted
+++ resolved
@@ -396,18 +396,10 @@
       { "group": "nested_sks", "prob": 1 },
       { "group": "nested_win70", "prob": 2 },
       { "group": "nested_1895sbl", "prob": 1 },
-<<<<<<< HEAD
-      { "group": "nested_fn_ps90", "prob": 30 },
       { "group": "nested_vz58ts", "prob": 10 },
-=======
       { "group": "nested_fn_ps90", "prob": 1 },
-<<<<<<< HEAD
->>>>>>> master
-      { "group": "nested_aksemi", "prob": 2 }
-=======
       { "group": "nested_aksemi", "prob": 2 },
       { "group": "nested_m1carbine", "prob": 1 }
->>>>>>> 5a9fa2a4
     ]
   },
   {
@@ -433,12 +425,8 @@
       { "item": "ruger_mini", "prob": 1, "charges-min": 0, "charges-max": 5 },
       { "item": "sks", "prob": 1, "charges-min": 0, "charges-max": 10 },
       { "item": "win70", "prob": 2, "charges-min": 0, "charges-max": 3 },
-<<<<<<< HEAD
-      { "item": "fn_ps90", "prob": 30, "charges-min": 0, "charges-max": 50 },
       { "item": "vz58ts", "prob": 10, "charges-min": 0, "charges-max": 30 },
-=======
       { "item": "fn_ps90", "prob": 1, "charges-min": 0, "charges-max": 50 },
->>>>>>> master
       { "item": "1895sbl", "prob": 1, "charges-min": 0, "charges-max": 6 },
       { "item": "aksemi", "prob": 2, "charges-min": 0, "charges-max": 30 },
       { "item": "mk47", "prob": 1, "charges-min": 0, "charges-max": 30 },
@@ -465,12 +453,8 @@
       { "item": "sharps", "prob": 10, "charges-min": 0, "charges-max": 0 },
       { "item": "sks", "prob": 20, "charges-min": 0, "charges-max": 0 },
       { "item": "m1a", "prob": 30, "charges-min": 0, "charges-max": 0 },
-<<<<<<< HEAD
-      { "item": "fn_ps90", "prob": 30, "charges-min": 0, "charges-max": 0 },
       { "item": "vz58ts", "prob": 10, "charges-min": 0, "charges-max": 0 },
-=======
       { "item": "fn_ps90", "prob": 5, "charges-min": 0, "charges-max": 0 },
->>>>>>> master
       { "item": "aksemi", "prob": 15, "charges-min": 0, "charges-max": 0 },
       { "item": "mk47", "prob": 10, "charges-min": 0, "charges-max": 0 }
     ]
