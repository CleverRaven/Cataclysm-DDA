--- conflicted
+++ resolved
@@ -31,14 +31,9 @@
     "id": "common_magazines_restricted_9mm",
     "//": "Collections of magazines for 9mm guns that are sold in gunstores, such as Glocks, M9s, that are limited to 10 rounds or less so that they can be sold in gunstores.  If 10 round or less magazines aren't present, use the lowest current capacity magazine.",
     "items": [
-<<<<<<< HEAD
-      { "item": "glock17_17", "prob": 48 },
-      { "item": "glockmag", "prob": 52 },
       { "item": "p365_mag", "prob": 161 },
-=======
       { "item": "glock17_10", "prob": 48 },
       { "item": "glockmag_10", "prob": 52 },
->>>>>>> 402bcac2
       { "item": "m9mag_10rd", "prob": 20 },
       { "item": "px4mag_10rd", "prob": 20 },
       { "item": "usp9mag_10rd", "prob": 20 },
