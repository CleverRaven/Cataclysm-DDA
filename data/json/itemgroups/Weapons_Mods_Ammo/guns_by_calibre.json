--- conflicted
+++ resolved
@@ -552,11 +552,8 @@
       { "group": "nested_rio_bravo", "prob": 15 },
       { "group": "nested_henry_golden_boy", "prob": 31 },
       { "group": "nested_marlin60", "prob": 20 },
-<<<<<<< HEAD
-      { "group": "nested_rascal", "prob": 4 }
-=======
+      { "group": "nested_rascal", "prob": 4 },
       { "group": "nested_mp_15_22", "prob": 45 }
->>>>>>> fd29db94
     ]
   },
   {
@@ -737,11 +734,8 @@
       { "item": "rio_bravo", "prob": 15 },
       { "item": "henry_golden_boy", "prob": 31 },
       { "item": "marlin60", "prob": 20 },
-<<<<<<< HEAD
-      { "item": "savage_rascal", "prob": 4 }
-=======
+      { "item": "savage_rascal", "prob": 4 },
       { "item": "mp_15_22", "prob": 45 }
->>>>>>> fd29db94
     ]
   },
   {
