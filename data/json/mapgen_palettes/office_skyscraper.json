[
  {
    "type": "palette",
    "id": "skyscraper_shopping_palette",
    "palettes": [ "parametrized_highrise_walls_palette" ],
    "parameters": {
      "carpet_type": {
        "type": "ter_str_id",
        "default": {
          "distribution": [ [ "t_carpet_yellow", 2 ], [ "t_carpet_green", 2 ], [ "t_carpet_purple", 1 ], [ "t_carpet_red", 2 ] ]
        }
      }
    },
    "terrain": {
      "*": "t_null",
      "~": { "param": "carpet_type", "fallback": "t_floor" },
      ">": "t_stairs_down",
      "<": "t_stairs_up",
      "'": "t_thconc_floor",
      ".": "t_floor",
      ":": "t_floor",
      " ": "t_region_groundcover_urban",
      ",": "t_pavement_y",
      "_": "t_pavement",
      "%": [ [ "t_region_shrub_decorative", 16 ], [ "t_region_groundcover_forest", 5 ] ],
      "I": "t_region_tree_shade",
      "+": "t_door_c",
      "D": "t_door_metal_c",
      "!": "t_door_metal_locked",
      "E": "t_elevator",
      "G": "t_door_glass_c",
      "H": "t_wall_glass",
      "R": "t_railing",
      "s": "t_sidewalk",
      "Ŧ": "t_ramp_down_high",
      "±": "t_ramp_down_low"
    },
    "furniture": { "b": "f_bench", "^": [ "f_indoor_plant", "f_indoor_plant_y" ], "x": "f_console_broken" },
<<<<<<< HEAD
    "items": { "a": { "item": "trash", "chance": 70, "repeat": [ 2, 5 ] }, "T": { "item": "SUS_toilet", "chance": 50 } },
=======
    "items": { "a": { "item": "SUS_trash_trashcan", "chance": 70, "repeat": [ 2, 5 ] } },
>>>>>>> a123b393
    "vendingmachines": { "8": { "item_group": "vending_drink" }, "9": { "item_group": "vending_food" } },
    "toilets": { "T": {  } }
  },
  {
    "type": "palette",
    "id": "skyscraper_apartment_palette",
    "palettes": [ "parametrized_highrise_walls_palette" ],
    "parameters": {
      "railing_type": { "type": "ter_str_id", "default": { "distribution": [ [ "t_glass_railing", 4 ], [ "t_concrete_railing", 7 ] ] } },
      "shrubbery_type": {
        "type": "ter_str_id",
        "default": { "distribution": [ [ "t_region_groundcover_urban", 3 ], [ "t_region_shrub_decorative", 2 ] ] }
      },
      "carpet_type": {
        "type": "ter_str_id",
        "default": {
          "distribution": [ [ "t_carpet_yellow", 2 ], [ "t_carpet_green", 2 ], [ "t_carpet_purple", 1 ], [ "t_carpet_red", 2 ] ]
        }
      },
      "window_type_skyscraper": { "type": "ter_str_id", "default": { "distribution": [ [ "t_window_domestic", 7 ], [ "t_wall_glass", 1 ] ] } }
    },
    "nested": {
      "á": {
        "chunks": [
          [ "bedroom_4x4_adult_1_N", 20 ],
          [ "bedroom_4x4_adult_1_S", 20 ],
          [ "bedroom_4x4_adult_2_N", 20 ],
          [ "bedroom_4x4_adult_2_W", 20 ],
          [ "bedroom_4x4_adult_2_S", 20 ],
          [ "bedroom_4x4_adult_3_S", 20 ],
          [ "bedroom_4x4_adult_3_N", 20 ]
        ]
      },
      "ä": {
        "chunks": [
          [ "bedroom_4x4_adult_1_N", 20 ],
          [ "bedroom_4x4_adult_1_W", 20 ],
          [ "bedroom_4x4_adult_1_S", 20 ],
          [ "bedroom_4x4_adult_2_N", 20 ],
          [ "bedroom_4x4_adult_2_E", 20 ],
          [ "bedroom_4x4_adult_2_S", 20 ],
          [ "bedroom_4x4_adult_3_S", 20 ],
          [ "bedroom_4x4_adult_3_N", 20 ]
        ]
      },
      "Á": {
        "chunks": [
          [ "bedroom_4x4_adult_1_N", 20 ],
          [ "bedroom_4x4_adult_2_N", 20 ],
          [ "bedroom_4x4_adult_2_W", 20 ],
          [ "bedroom_4x4_adult_3_N", 20 ],
          [ "bedroom_4x4_adult_3_W", 20 ],
          [ "bedroom_5x5_adult_W_1", 20 ]
        ]
      },
      "Ä": {
        "chunks": [
          [ "bedroom_4x4_adult_1_N", 20 ],
          [ "bedroom_4x4_adult_2_N", 20 ],
          [ "bedroom_4x4_adult_2_E", 20 ],
          [ "bedroom_4x4_adult_3_N", 20 ],
          [ "bedroom_4x4_adult_3_E", 20 ]
        ]
      },
      "ő": {
        "chunks": [
          [ "diningroom_6x6_N_S_1A", 20 ],
          [ "diningroom_6x6_E_W_1A", 20 ],
          [ "diningroom_6x6_E_W_2A", 20 ],
          [ "diningroom_6x6_N_S_2A", 20 ],
          [ "livingroom_5x5_W_1", 20 ],
          [ "livingroom_5x5_E_2", 20 ]
        ]
      },
      "ö": {
        "chunks": [
          [ "diningroom_6x6_N_S_1B", 20 ],
          [ "diningroom_6x6_E_W_1A", 20 ],
          [ "diningroom_6x6_E_W_2", 20 ],
          [ "diningroom_6x6_N_S_2", 20 ],
          [ "livingroom_5x5_E_1", 20 ],
          [ "livingroom_5x5_E_2", 20 ]
        ]
      },
      "?": {
        "chunks": [
          [ "diningroom_6x6_N_S_1A", 20 ],
          [ "diningroom_6x6_E_W_1A", 20 ],
          [ "diningroom_6x6_E_W_2A", 20 ],
          [ "diningroom_6x6_N_S_2A", 20 ]
        ]
      },
      "!": {
        "chunks": [
          [ "diningroom_6x6_N_S_1B", 20 ],
          [ "diningroom_6x6_E_W_1A", 20 ],
          [ "diningroom_6x6_E_W_2", 20 ],
          [ "diningroom_6x6_N_S_2", 20 ]
        ]
      },
      "$": { "chunks": [ [ "livingroom_5x5_W_1", 20 ], [ "livingroom_5x5_E_2", 20 ] ] },
      "§": { "chunks": [ [ "livingroom_5x5_E_1", 20 ], [ "livingroom_5x5_E_2", 20 ] ] },
      "Ő": {
        "chunks": [
          [ "diningroom_6x6_N_S_1B", 20 ],
          [ "diningroom_6x6_E_W_1", 20 ],
          [ "diningroom_6x6_E_W_2A", 20 ],
          [ "diningroom_6x6_N_S_2A", 20 ],
          [ "livingroom_5x5_N_1", 10 ],
          [ "livingroom_5x5_S_1", 10 ],
          [ "livingroom_5x5_W_1", 10 ],
          [ "livingroom_5x5_S_2", 10 ],
          [ "livingroom_5x5_E_2", 10 ]
        ]
      },
      "Ö": {
        "chunks": [
          [ "diningroom_6x6_N_S_1A", 20 ],
          [ "diningroom_6x6_E_W_1", 20 ],
          [ "diningroom_6x6_E_W_2", 20 ],
          [ "diningroom_6x6_N_S_2", 20 ],
          [ "livingroom_5x5_N_1", 10 ],
          [ "livingroom_5x5_S_1", 10 ],
          [ "livingroom_5x5_E_1", 10 ],
          [ "livingroom_5x5_S_2", 10 ]
        ]
      },
      "`": {
        "chunks": [
          [ "diningroom_6x6_N_S_1B", 20 ],
          [ "diningroom_6x6_E_W_1", 20 ],
          [ "diningroom_6x6_E_W_2A", 20 ],
          [ "diningroom_6x6_N_S_2A", 20 ]
        ]
      },
      "´": {
        "chunks": [
          [ "diningroom_6x6_N_S_1A", 20 ],
          [ "diningroom_6x6_E_W_1", 20 ],
          [ "diningroom_6x6_E_W_2", 20 ],
          [ "diningroom_6x6_N_S_2", 20 ]
        ]
      },
      "Ý": {
        "chunks": [
          [ "livingroom_5x5_N_1", 10 ],
          [ "livingroom_5x5_S_1", 10 ],
          [ "livingroom_5x5_E_1", 10 ],
          [ "livingroom_5x5_S_2", 10 ]
        ]
      },
      "ý": {
        "chunks": [
          [ "livingroom_5x5_N_1", 10 ],
          [ "livingroom_5x5_S_1", 10 ],
          [ "livingroom_5x5_W_1", 10 ],
          [ "livingroom_5x5_S_2", 10 ],
          [ "livingroom_5x5_E_2", 10 ]
        ]
      },
      "ü": { "chunks": [ [ "livingroom_4x4_N_S_1", 100 ] ] },
      "Ü": { "chunks": [ [ "livingroom_4x4_N_1", 20 ], [ "null", 1 ] ] },
      "ű": { "chunks": [ [ "kitchen_5x5_N_1", 20 ], [ "kitchen_5x5_N_1A", 20 ] ] },
      "é": { "chunks": [ [ "kitchen_5x5_N_1A", 20 ], [ "kitchen_5x5_N_1B", 10 ], [ "kitchen_5x5_N_1C", 10 ] ] },
      "É": { "chunks": [ [ "kitchen_5x5_N_1A", 20 ], [ "kitchen_5x5_N_1B", 10 ] ] },
      "e": { "chunks": [ [ "kitchen_5x5_N_1A", 20 ], [ "kitchen_5x5_N_1C", 10 ] ] },
      "Ű": { "chunks": [ [ "kitchen_5x5_N_1", 20 ], [ "kitchen_5x5_N_2", 40 ], [ "kitchen_5x5_N_3", 20 ] ] },
      "ó": {
        "chunks": [
          [ "bonus_room_3x3_1A", 20 ],
          [ "bonus_room_3x3_S_5", 20 ],
          [ "bonus_room_3x3_E_6", 20 ],
          [ "bonus_room_3x3_S_6", 20 ],
          [ "bonus_room_3x3_E_8", 20 ],
          [ "bonus_room_3x3_S_8", 20 ],
          [ "bonus_room_3x3_S_7", 20 ]
        ]
      },
      "Ó": {
        "chunks": [
          [ "bonus_room_3x3_1", 20 ],
          [ "bonus_room_3x3_S_5", 20 ],
          [ "bonus_room_3x3_S_6", 20 ],
          [ "bonus_room_3x3_W_6", 20 ],
          [ "bonus_room_3x3_S_8", 20 ],
          [ "bonus_room_3x3_W_8", 20 ],
          [ "bonus_room_3x3_S_7", 20 ],
          [ "bonus_room_3x3_E_7", 20 ]
        ]
      },
      "o": {
        "chunks": [
          [ "bonus_room_3x3_1A", 20 ],
          [ "bonus_room_3x3_2", 20 ],
          [ "bonus_room_3x3_4", 20 ],
          [ "bonus_room_3x3_N_6", 20 ],
          [ "bonus_room_3x3_E_6", 20 ],
          [ "bonus_room_3x3_N_8", 20 ],
          [ "bonus_room_3x3_E_8", 20 ]
        ]
      },
      "O": {
        "chunks": [
          [ "bonus_room_3x3_1", 20 ],
          [ "bonus_room_3x3_2", 20 ],
          [ "bonus_room_3x3_3", 20 ],
          [ "bonus_room_3x3_4", 20 ],
          [ "bonus_room_3x3_N_6", 20 ],
          [ "bonus_room_3x3_W_6", 20 ],
          [ "bonus_room_3x3_N_8", 20 ],
          [ "bonus_room_3x3_W_8", 20 ]
        ]
      },
      "í": {
        "chunks": [
          [ "livingroom_5x5_N_1", 20 ],
          [ "livingroom_5x5_N_2", 20 ],
          [ "livingroom_5x5_S_2", 20 ],
          [ "livingroom_5x5_E_1", 20 ],
          [ "livingroom_5x5_E_2", 20 ],
          [ "diningroom_5x5_N_S", 50 ],
          [ "diningroom_5x5_E_W", 50 ]
        ]
      },
      "Í": {
        "chunks": [
          [ "livingroom_5x5_N_1", 20 ],
          [ "livingroom_5x5_N_2", 20 ],
          [ "livingroom_5x5_S_2", 20 ],
          [ "livingroom_5x5_W_1", 20 ],
          [ "livingroom_5x5_W_2", 20 ],
          [ "diningroom_5x5_N_S", 50 ],
          [ "diningroom_5x5_E_W", 50 ]
        ]
      },
      "²": {
        "chunks": [
          [ "livingroom_5x5_N_1", 20 ],
          [ "livingroom_5x5_N_2", 20 ],
          [ "livingroom_5x5_S_2", 20 ],
          [ "livingroom_5x5_E_1", 20 ],
          [ "livingroom_5x5_E_2", 20 ]
        ]
      },
      "³": {
        "chunks": [
          [ "livingroom_5x5_N_1", 20 ],
          [ "livingroom_5x5_N_2", 20 ],
          [ "livingroom_5x5_S_2", 20 ],
          [ "livingroom_5x5_W_1", 20 ],
          [ "livingroom_5x5_W_2", 20 ]
        ]
      },
      "µ": { "chunks": [ [ "diningroom_5x5_N_S", 50 ], [ "diningroom_5x5_E_W", 50 ] ] },
      "_": { "chunks": [ [ "diningroom_5x5_N_S", 50 ], [ "diningroom_5x5_E_W", 50 ] ] }
    },
    "terrain": {
      " ": "t_region_groundcover_urban",
      "+": [ [ "t_door_c", 12 ], "t_door_o" ],
      "%": "t_rock",
      "=": "t_door_metal_c",
      "D": [ [ "t_door_locked_interior", 20 ], [ "t_door_boarded", 1 ] ],
      "E": "t_elevator",
      "~": { "param": "carpet_type", "fallback": "t_floor" },
      "G": "t_door_glass_c",
      "R": { "param": "railing_type", "fallback": "t_concrete_railing" },
      "*": "t_railing",
      "W": "t_window",
      "s": "t_sidewalk",
      "J": "t_sidewalk",
      "w": { "param": "window_type_skyscraper", "fallback": "t_window_domestic" },
      "z": "t_flat_roof",
      "Z": "t_glass_roof",
      "(": "t_flat_roof",
      "&": "t_flat_roof",
      "a": "t_flat_roof",
      "@": "t_flat_roof",
      "Đ": "t_flat_roof",
      ",": "t_thconc_floor",
      "Q": "t_thconc_floor",
      "i": "t_linoleum_white",
      "S": "t_linoleum_white",
      "T": "t_linoleum_white",
      "b": "t_linoleum_white",
      "f": "t_chainfence",
      "g": "t_chaingate_c",
      "<": "t_stairs_up",
      ">": "t_stairs_down",
      "¤": "t_open_air_rooved",
      "/": "t_open_air"
    },
    "furniture": {
      "a": "f_small_satellite_dish",
      "b": "f_bathtub",
      "j": "f_trashcan",
      "J": "f_dumpster",
      "K": [
        [ "f_generator_broken", 25 ],
        [ "f_portable_generator", 5 ],
        [ "f_diesel_generator", 5 ],
        [ "f_military_generator", 5 ],
        [ "f_12000_gasoline_generator", 5 ]
      ],
      "M": "f_machinery_heavy",
      "p": "f_mailbox",
      "C": "f_desk",
      "Q": "f_air_conditioner",
      "r": [ "f_rack", "f_utility_shelf", [ "f_locker", 2 ] ],
      "U": [ [ "f_cardboard_box", 8 ], "f_crate_o" ],
      "S": "f_sink",
      "x": "f_console_broken",
      "Y": "f_rack_coat",
      "h": "f_chair",
      "L": "f_table",
      "u": [ "f_rack", [ "f_rack_wood", 3 ] ],
      "B": "f_bookcase",
      "^": [ "f_indoor_plant", "f_indoor_plant_y", [ "f_null", 3 ] ],
      "(": "f_solar_unit",
      "&": "f_chimney",
      "@": "f_TV_antenna"
    },
    "toilets": { "T": {  } },
    "items": {
      "C": { "item": "SUS_office_desk", "chance": 33 },
      "j": { "item": "SUS_trash_trashcan", "chance": 65, "repeat": [ 1, 3 ] },
      "J": { "item": "SUS_trash_trashcan", "chance": 65, "repeat": [ 1, 6 ] },
      "b": { "item": "shower", "chance": 20 },
      "p": { "item": "mail", "chance": 30, "repeat": [ 2, 5 ] },
      "B": { "item": "homebooks", "chance": 30, "repeat": [ 2, 4 ] },
      "r": [
        { "item": "tools_home", "chance": 40 },
        { "item": "cleaning", "chance": 30, "repeat": [ 1, 2 ] },
        { "item": "mechanics", "chance": 1, "repeat": [ 1, 2 ] },
        { "item": "hardware", "chance": 5, "repeat": [ 1, 2 ] },
        { "item": "bed", "chance": 30, "repeat": [ 1, 2 ] },
        { "item": "games", "chance": 20, "repeat": [ 1, 2 ] },
        { "item": "tools_survival", "chance": 5, "repeat": [ 1, 2 ] }
      ],
      "U": [
        { "item": "art", "chance": 10 },
        { "item": "stash_drugs", "chance": 1 },
        { "item": "home_display_case", "chance": 1 },
        { "item": "maps", "chance": 4 },
        { "item": "allsporting", "chance": 40, "repeat": [ 1, 2 ] },
        { "item": "toy_store", "chance": 10, "repeat": [ 1, 2 ] },
        { "item": "chem_home", "chance": 50, "repeat": [ 1, 2 ] },
        { "item": "camping", "chance": 10 }
      ],
      "T": { "item": "SUS_toilet", "chance": 50, "repeat": [ 1, 3 ] },
      "S": [ { "item": "SUS_bathroom_sink", "chance": 50 }, { "item": "SUS_bathroom_medicine", "chance": 50 } ],
      "Y": { "item": "unisex_coat_rack", "chance": 35, "repeat": [ 1, 4 ] },
      "u": [ { "item": "SUS_pantry", "chance": 20 }, { "item": "cannedfood", "chance": 25, "repeat": [ 1, 2 ] } ]
    }
  },
  {
    "type": "palette",
    "id": "skyscraper_office_palette",
    "parameters": {
      "carpet_type": {
        "type": "ter_str_id",
        "default": {
          "distribution": [ [ "t_carpet_yellow", 2 ], [ "t_carpet_green", 2 ], [ "t_carpet_purple", 1 ], [ "t_carpet_red", 2 ] ]
        }
      }
    },
    "palettes": [ "parametrized_highrise_walls_palette" ],
    "terrain": {
      "*": "t_null",
      "/": "t_open_air",
      ">": "t_stairs_down",
      "<": "t_stairs_up",
      "'": "t_thconc_floor",
      "r": "t_thconc_floor",
      "Q": "t_thconc_floor",
      "O": "t_thconc_floor",
      ".": "t_linoleum_white",
      ":": "t_linoleum_gray",
      "i": "t_linoleum_white",
      "S": "t_linoleum_white",
      "T": "t_linoleum_white",
      "e": "t_linoleum_white",
      "o": "t_linoleum_white",
      "C": "t_linoleum_white",
      "y": "t_linoleum_white",
      " ": "t_region_groundcover_urban",
      ",": "t_pavement_y",
      "_": "t_pavement",
      "%": [ [ "t_region_shrub_decorative", 16 ], [ "t_region_groundcover_forest", 5 ] ],
      "I": "t_region_tree_shade",
      "+": "t_door_c",
      "=": "t_door_locked",
      "D": "t_door_metal_c",
      "!": "t_door_metal_locked",
      "E": "t_elevator",
      "G": "t_door_glass_c",
      "H": "t_wall_glass",
      "R": "t_railing",
      "s": "t_sidewalk",
      "V": "t_wall_glass",
      "w": "t_window",
      "Δ": "t_ramp_up_low",
      "Ʌ": "t_ramp_up_high",
      "Ŧ": "t_ramp_down_high",
      "±": "t_ramp_down_low"
    },
    "furniture": {
      "?": "f_sofa",
      "^": [ "f_indoor_plant", "f_indoor_plant_y" ],
      "a": "f_trashcan",
      "b": "f_bench",
      "B": "f_bulletin",
      "c": "f_counter",
      "C": "f_counter",
      "d": "f_desk",
      "e": "f_fridge",
      "F": "f_filing_cabinet",
      "h": "f_chair",
      "l": "f_locker",
      "M": "f_armchair",
      "n": "f_table",
      "N": "f_machinery_heavy",
      "o": "f_oven",
      "O": [ [ "f_cardboard_box", 6 ], "f_crate_c" ],
      "r": "f_rack",
      "S": "f_sink",
      "t": "f_table",
      "T": "f_toilet",
      "x": "f_console_broken",
      "X": [
        [ "f_generator_broken", 25 ],
        [ "f_portable_generator", 5 ],
        [ "f_diesel_generator", 5 ],
        [ "f_military_generator", 5 ],
        [ "f_12000_gasoline_generator", 5 ]
      ],
      "y": "f_locker",
      "Y": "f_rack_coat"
    },
    "items": {
      "d": [ { "item": "SUS_office_desk", "chance": 50 }, { "item": "homebooks", "chance": 2 } ],
      "e": [ { "item": "SUS_fridge_breakroom", "chance": 70 } ],
      "o": { "item": "oven", "chance": 70 },
      "r": [ { "item": "office_supplies", "chance": 65, "repeat": [ 1, 10 ] } ],
      "y": { "item": "SUS_janitors_closet", "chance": 90 },
      "Y": { "item": "coat_rack", "chance": 90 },
      "a": { "item": "SUS_trash_trashcan", "chance": 70, "repeat": [ 2, 5 ] },
      "t": { "item": "dining", "chance": 40, "repeat": [ 1, 2 ] },
      "F": { "item": "SUS_office_filing_cabinet", "chance": 70 },
      "T": { "item": "SUS_toilet", "chance": 50 },
      ".": { "item": "office_mess", "chance": 1 }
    },
    "vendingmachines": { "8": { "item_group": "vending_drink" }, "9": { "item_group": "vending_food" } },
    "toilets": { "T": {  } }
  }
]<|MERGE_RESOLUTION|>--- conflicted
+++ resolved
@@ -36,11 +36,7 @@
       "±": "t_ramp_down_low"
     },
     "furniture": { "b": "f_bench", "^": [ "f_indoor_plant", "f_indoor_plant_y" ], "x": "f_console_broken" },
-<<<<<<< HEAD
-    "items": { "a": { "item": "trash", "chance": 70, "repeat": [ 2, 5 ] }, "T": { "item": "SUS_toilet", "chance": 50 } },
-=======
-    "items": { "a": { "item": "SUS_trash_trashcan", "chance": 70, "repeat": [ 2, 5 ] } },
->>>>>>> a123b393
+    "items": { "a": { "item": "SUS_trash_trashcan", "chance": 70, "repeat": [ 2, 5 ] }, "T": { "item": "SUS_toilet", "chance": 50 } },
     "vendingmachines": { "8": { "item_group": "vending_drink" }, "9": { "item_group": "vending_food" } },
     "toilets": { "T": {  } }
   },
