[
  {
    "type": "palette",
    "id": "mil_surplus",
    "terrain": {
      ".": "t_region_groundcover_urban",
      "~": "t_sidewalk",
      "-": "t_wall_w",
      "|": "t_wall_w",
      "'": "t_window",
      "`": "t_window_alarm",
      "+": "t_door_c",
      "/": "t_door_curtain_c",
      "Y": "t_concrete",
      "U": "t_concrete",
      "4": "t_gutter_downspout",
      "<": "t_ladder_up"
    },
    "furniture": {
      "#": "f_counter",
      "U": [ "f_dumpster", "f_recycle_bin" ],
      "h": "f_chair",
      "%": "f_sink",
      "@": "f_mannequin",
      "L": "f_locker",
      "^": [ "f_bigmirror", "f_bigmirror", "f_bigmirror", "f_bigmirror_b" ],
      "S": "f_stool",
      "A": "f_rack",
      "B": "f_rack",
      "C": "f_rack",
      "D": "f_rack",
      "E": "f_rack",
      "F": "f_rack",
      "*": "f_canvas_wall",
      "8": "f_groundsheet",
      "]": "f_canvas_door",
      "Q": "f_camp_chair",
      "b": "f_brazier",
      "r": "f_tourist_table"
    },
    "items": {
      "@": {
        "item": { "subtype": "distribution", "entries": [ { "group": "clothing_military" }, { "group": "clothing_military_winter" } ] },
        "chance": 70
      },
      "A": {
        "item": {
          "subtype": "distribution",
          "entries": [
            { "item": "canteen", "prob": 3 },
            { "item": "e_tool", "prob": 3 },
            { "item": "two_way_radio", "prob": 1 },
            { "item": "mess_kit", "prob": 3 },
            { "item": "camelbak", "prob": 2 },
            { "item": "mess_tin", "prob": 2 },
            { "collection": [ { "item": "esbit_stove" }, { "item": "chem_hexamine", "count": [ 1, 3 ] } ], "prob": 2 }
          ]
        },
        "repeat": [ 1, 3 ],
        "chance": 70
      },
      "B": {
        "item": {
          "subtype": "distribution",
          "entries": [
<<<<<<< HEAD
            { "item": "ballistic_vest_empty", "prob": 15 },
            { "item": "ballistic_vest_slick", "prob": 15 },
=======
            { "item": "ballistic_vest_esapi", "prob": 30 },
>>>>>>> 48df9c35
            { "item": "esapi_plate", "count": [ 1, 3 ], "prob": 40 },
            { "item": "esbi_plate", "count": [ 1, 3 ], "prob": 30 }
          ]
        },
        "repeat": [ 1, 3 ],
        "chance": 70
      },
      "C": { "item": "MRE", "chance": 90, "repeat": [ 1, 3 ] },
      "D": {
        "item": {
          "subtype": "distribution",
          "entries": [
            { "item": "helmet_army", "prob": 60 },
            { "item": "tac_helmet", "prob": 10 },
            { "item": "helmet_liner", "prob": 10 },
            { "item": "glasses_bal", "prob": 10 },
            { "item": "mask_gas", "prob": 10 }
          ]
        },
        "repeat": [ 1, 3 ],
        "chance": 70
      },
      "E": { "item": "SUS_field_manual_bookcase", "chance": 60 },
      "F": {
        "item": {
          "subtype": "distribution",
          "entries": [
            { "item": "hat_boonie", "prob": 1 },
            { "item": "webbing_belt", "prob": 1 },
            { "item": "pants_army", "prob": 1 },
            { "item": "jacket_army", "prob": 1 },
            { "item": "winter_pants_army", "prob": 1 },
            { "item": "winter_jacket_army", "prob": 1 },
            { "item": "knee_pads", "prob": 1 },
            { "item": "elbow_pads", "prob": 1 },
            { "item": "legpouch_large", "prob": 1 },
            { "item": "gloves_tactical", "prob": 1 },
            { "item": "molle_pack", "prob": 1 }
          ]
        },
        "repeat": [ 1, 3 ],
        "chance": 60
      },
      "L": { "item": "SUS_janitors_closet", "chance": 60 },
      "U": { "item": "trash" }
    },
    "toilets": { "&": {  } }
  }
]<|MERGE_RESOLUTION|>--- conflicted
+++ resolved
@@ -63,12 +63,8 @@
         "item": {
           "subtype": "distribution",
           "entries": [
-<<<<<<< HEAD
-            { "item": "ballistic_vest_empty", "prob": 15 },
+            { "item": "ballistic_vest_esapi", "prob": 15 },
             { "item": "ballistic_vest_slick", "prob": 15 },
-=======
-            { "item": "ballistic_vest_esapi", "prob": 30 },
->>>>>>> 48df9c35
             { "item": "esapi_plate", "count": [ 1, 3 ], "prob": 40 },
             { "item": "esbi_plate", "count": [ 1, 3 ], "prob": 30 }
           ]
