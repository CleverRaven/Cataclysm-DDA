--- conflicted
+++ resolved
@@ -329,43 +329,28 @@
     "components": [ [ [ "stomach", 1 ], [ "hstomach", 1 ], [ "demihuman_stomach", 1 ] ] ]
   },
   {
-    "id": "meat_nofish",
-    "type": "requirement",
-    "//": "Any type of raw meat except for fish.  About 300-400kcal of meat.",
-    "components": [
-      [ [ "meat_red", 1, "LIST" ], [ "meat_offal", 1, "LIST" ], [ "can_spam", 2 ], [ "lunchmeat", 2 ], [ "can_chicken", 1 ] ]
-    ]
-  },
-  {
     "id": "any_cracklins",
     "type": "requirement",
     "//": "multifarious cracklins",
     "components": [
-      [
-<<<<<<< HEAD
-        [ "cracklins", 1 ],
+      [ [ "cracklins", 1 ],
         [ "human_cracklins", 1 ],
         [ "mutant_cracklins", 1 ],
         [ "mutant_human_cracklins", 1 ],
         [ "demihuman_cracklins", 1 ]
-=======
-        [ "meat_red", 1, "LIST" ],
-        [ "meat_liver", 5, "LIST" ],
-        [ "meat_kidney", 5, "LIST" ],
-        [ "meat_lung", 5, "LIST" ],
-        [ "sweetbread", 5 ],
-        [ "bacon", 4 ],
-        [ "lunchmeat", 5 ],
-        [ "bologna", 5 ],
-        [ "can_spam", 2 ],
-        [ "can_chicken", 1 ],
-        [ "meat_pickled", 1 ],
-        [ "dry_meat", 1 ],
-        [ "jerky", 1 ],
-        [ "meat_smoked", 1 ],
-        [ "meat_salted", 1 ],
-        [ "meat_fried", 1 ]
->>>>>>> 718579c8
+      ]
+    ]
+  },
+  {
+    "id": "meat_nofish",
+    "type": "requirement",
+    "//": "Any type of raw meat except for fish.  About 300-400kcal of meat.",
+    "components": [
+      [ [ "meat_red", 1, "LIST" ], 
+        [ "meat_offal", 1, "LIST" ], 
+        [ "can_spam", 2 ], 
+        [ "lunchmeat", 2 ], 
+        [ "can_chicken", 1 ] 
       ]
     ]
   },
@@ -410,13 +395,9 @@
         [ "meat_aspic", 1 ],
         [ "sausage", 1 ],
         [ "sausage_cooked", 1 ],
-<<<<<<< HEAD
         [ "sausage_wasteland", 1 ],
-        [ "bratwurst_sausage", 1 ]
-=======
         [ "bratwurst_sausage", 1 ],
         [ "meat_fried", 1 ]
->>>>>>> 718579c8
       ]
     ]
   },
