--- conflicted
+++ resolved
@@ -111,14 +111,11 @@
         [ "egg_mole_cricket", 4 ],
         [ "egg_mantis", 4 ],
         [ "egg_stag_beetle", 1 ],
-<<<<<<< HEAD
-        [ "egg_moth", 1 ]
-=======
         [ "egg_water_beetle", 4 ],
         [ "egg_water_bug", 4 ],
         [ "egg_butterfly", 1 ],
+        [ "egg_moth", 1 ],
         [ "egg_cicada", 1 ]
->>>>>>> f1527443
       ]
     ]
   },
