--- conflicted
+++ resolved
@@ -41,12 +41,12 @@
     "components": [ [ [ "10mm_casing", 1 ] ], [ [ "smpistol_primer", 1 ] ] ]
   },
   {
-<<<<<<< HEAD
     "id": "ammo_45colt",
     "type": "requirement",
     "//": "Components required for .45 Colt ammo",
     "components": [ [ [ "45colt_casing", 1 ] ], [ [ "lgpistol_primer", 1 ] ] ]
-=======
+  },
+  {
     "id": "ammo_38super",
     "type": "requirement",
     "//": "Components required for .38 Super ammo",
@@ -57,6 +57,5 @@
     "type": "requirement",
     "//": "Components required for .410 ammo",
     "components": [ [ [ "410shot_hull", 1 ] ], [ [ "shotgun_primer", 1 ] ] ]
->>>>>>> 1d7005d8
   }
 ]