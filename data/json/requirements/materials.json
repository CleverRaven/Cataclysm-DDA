[
  {
    "id": "adhesive",
    "type": "requirement",
    "//": "Materials used for joining (typically non-metallic) parts",
    "components": [ [ [ "duct_tape", 25 ], [ "superglue", 1 ], [ "bone_glue", 1 ] ] ]
  },
  {
    "id": "ammo_bullet",
    "type": "requirement",
    "//": "Materials used when forming bullets",
    "components": [ [ [ "lead", 1 ] ] ]
  },
  {
    "id": "bone_edible",
    "type": "requirement",
    "//": "Any kind of non-poisonous bones, human or not.",
    "components": [ [ [ "bone", 1 ], [ "bone_human", 1 ], [ "bone_demihuman", 1 ] ] ]
  },
  {
    "id": "bone_sturdy",
    "type": "requirement",
    "//": "Any kind of bones, human or not.  Tainted bones are too brittle and won't work for this purpose.",
    "components": [ [ [ "bone", 1 ], [ "bone_human", 1 ], [ "bone_demihuman", 1 ] ] ]
  },
  {
    "id": "bone_any",
    "type": "requirement",
    "//": "Any kind of bones.  May possibly be poisonous to eat, or fragile.",
    "components": [ [ [ "bone_sturdy", 1, "LIST" ], [ "bone_tainted", 1 ] ] ]
  },
  {
    "id": "bone_meal_any",
    "type": "requirement",
    "//": "Any kind of bone meal, edible or not.  May possibly be poisonous to eat.",
    "components": [ [ [ "meal_bone", 1 ], [ "meal_bone_tainted", 1 ] ] ]
  },
  {
    "id": "copper_scrap_equivalent",
    "type": "requirement",
    "//": "Material used for equivalence between one unit of scrap copper and corresponding amount of elemental copper.",
    "components": [ [ [ "scrap_copper", 1 ], [ "copper", 50 ] ] ]
  },
  {
    "id": "plant_cordage",
    "type": "requirement",
    "//": "Fibrous plant material for basket weaving or rope making.",
    "components": [ [ [ "withered", 2 ], [ "straw_pile", 2 ], [ "tanbark", 1 ], [ "willowbark", 1 ], [ "birchbark", 1 ] ] ]
  },
  {
    "id": "cordage_fishing",
    "type": "requirement",
    "//": " makes 540cm of 10 lbish fishing line with little time spent braiding, thread requires to much work and sinew unglues in water unless threated",
    "components": [
      [
        [ "string_36", 6 ],
        [ "cordage_36", 6 ],
        [ "cordage_36_leather", 6 ],
        [ "string_6", 36 ],
        [ "cordage_6", 36 ],
        [ "cordage_6_leather", 36 ],
        [ "thread_nomex", 108 ],
        [ "thread_kevlar", 36 ]
      ]
    ]
  },
  {
    "id": "cordage",
    "type": "requirement",
    "//": "Materials used for tying items, primitive bowstrings, and other uses involving string or makeshift cordage, 36 g/90 cm of cordage per unit.",
    "components": [ [ [ "string_36", 1 ], [ "cordage_36", 1 ], [ "cordage_36_leather", 1 ], [ "cordage_short", 6, "LIST" ] ] ]
  },
  {
    "id": "cordage_short",
    "type": "requirement",
    "//": "Materials used for tying smaller items requiring less string, 6 g/15 cm of cordage per unit.",
    "components": [ [ [ "string_6", 1 ], [ "cordage_6", 1 ], [ "cordage_6_leather", 1 ], [ "filament", 50, "LIST" ] ] ]
  },
  {
    "id": "cordage_superior",
    "type": "requirement",
    "//": "Superior materials used for tying items where more durability and/or flexibility are required (like good-quality bowstrings), 36 g/90 cm of string per unit.",
    "components": [ [ [ "string_36", 1 ], [ "cordage_superior_short", 6, "LIST" ] ] ]
  },
  {
    "id": "cordage_superior_short",
    "type": "requirement",
    "//": "Superior materials used for tying smaller items requiring less string where more durability and/or flexibility are required (like good-quality bowstrings), 6 g/15 cm of string per unit.",
    "components": [ [ [ "string_6", 1 ], [ "filament", 50, "LIST" ] ] ]
  },
  {
    "id": "cvd_diamond",
    "type": "requirement",
    "//": "Materials required to apply diamond coating (per 250ml volume)",
    "components": [ [ [ "plasma", 5 ] ], [ [ "charcoal", 25 ], [ "coal_lump", 25 ] ] ]
  },
  {
    "id": "autoclave",
    "type": "requirement",
    "//": "Materials required to run one cycle of the furniture autoclave",
    "components": [ [ [ "water", 64 ], [ "water_clean", 64 ] ] ]
  },
  {
    "id": "autoclave_item",
    "type": "requirement",
    "//": "Materials required to run one cycle of the item version autoclave",
    "components": [ [ [ "water", 8 ], [ "water_clean", 8 ] ] ]
  },
  {
    "id": "nanofabricator",
    "type": "requirement",
    "//": "Materials required by the nanofabricator to create an item (per 250ml volume)",
    "components": [ [ [ "nanomaterial", 5 ] ] ]
  },
  {
    "id": "fabric_standard",
    "type": "requirement",
    "//": "Materials used for crafting or repairing clothing or sheeting, etc.",
    "components": [
      [
        [ "cotton_patchwork", 8 ],
        [ "sheet_cotton_patchwork", 1 ],
        [ "sheet_cotton", 1 ],
        [ "sheet_lycra", 1 ],
        [ "sheet_lycra_patchwork", 1 ],
        [ "lycra_patch", 8 ],
        [ "nylon", 1 ],
        [ "sheet_nylon_patchwork", 1 ],
        [ "sheet_nylon", 1 ],
        [ "leather", 8 ],
        [ "nomex", 8 ],
        [ "sheet_nomex_patchwork", 1 ],
        [ "sheet_nomex", 1 ],
        [ "neoprene", 8 ],
        [ "sheet_neoprene", 1 ],
        [ "sheet_neoprene_patchwork", 1 ]
      ]
    ]
  },
  {
    "id": "fabric_standard_small",
    "type": "requirement",
    "//": "Materials used for crafting or repairing clothing or sheeting, etc.",
    "components": [
      [ [ "cotton_patchwork", 1 ], [ "lycra_patch", 1 ], [ "nylon", 1 ], [ "leather", 1 ], [ "nomex", 1 ], [ "neoprene", 1 ] ]
    ]
  },
  {
    "id": "fabric_standard_permeable",
    "type": "requirement",
    "//": "Materials used for crafting or repairing woven fabrics",
    "components": [
      [
        [ "cotton_patchwork", 8 ],
        [ "sheet_cotton_patchwork", 1 ],
        [ "sheet_cotton", 1 ],
        [ "lycra_patch", 8 ],
        [ "sheet_lycra_patchwork", 1 ],
        [ "sheet_lycra", 1 ],
        [ "nylon", 8 ],
        [ "sheet_nylon_patchwork", 1 ],
        [ "sheet_nylon", 1 ],
        [ "nomex", 8 ],
        [ "sheet_nomex_patchwork", 1 ],
        [ "sheet_nomex", 1 ]
      ]
    ]
  },
  {
    "id": "fabric_standard_permeable_small",
    "type": "requirement",
    "//": "Materials used for crafting or repairing woven fabrics",
    "components": [ [ [ "cotton_patchwork", 1 ], [ "lycra_patch", 8 ], [ "nylon", 8 ], [ "nomex", 8 ] ] ]
  },
  {
    "id": "fabric_standard_nostretch",
    "type": "requirement",
    "//": "Materials used for crafting or repairing non-form fitting clothing",
    "components": [
      [
        [ "cotton_patchwork", 8 ],
        [ "sheet_cotton_patchwork", 1 ],
        [ "sheet_cotton", 1 ],
        [ "nylon", 8 ],
        [ "sheet_nylon_patchwork", 1 ],
        [ "sheet_nylon", 1 ],
        [ "nomex", 8 ],
        [ "sheet_nomex_patchwork", 1 ],
        [ "sheet_nomex", 1 ]
      ]
    ]
  },
  {
    "id": "fabric_standard_nostretch_small",
    "type": "requirement",
    "//": "Materials used for crafting or repairing non-form fitting clothing",
    "components": [ [ [ "cotton_patchwork", 1 ], [ "nylon", 1 ], [ "nomex", 1 ] ] ]
  },
  {
    "id": "fabric_felt",
    "type": "requirement",
    "//": "Materials used for crafting felt clothing",
    "components": [ [ [ "felt_patch", 8 ], [ "sheet_felt_patchwork", 1 ], [ "sheet_felt", 1 ] ] ]
  },
  {
    "id": "fabric_fauxfur",
    "type": "requirement",
    "//": "Materials used for faux fur clothing",
    "components": [ [ [ "faux_fur", 8 ], [ "sheet_faux_fur_patchwork", 1 ], [ "sheet_faux_fur", 1 ] ] ]
  },
  {
    "id": "fabric_fur",
    "type": "requirement",
    "//": "Materials used for crafting fur clothing",
    "components": [ [ [ "fur", 8 ], [ "sheet_fur_patchwork", 1 ], [ "tanned_pelt", 1 ] ] ]
  },
  {
    "id": "fabric_fur_pelt",
    "type": "requirement",
    "//": "Materials used for crafting fur clothing",
    "components": [ [ [ "fur", 8 ], [ "sheet_fur_patchwork", 1 ], [ "tanned_pelt", 1 ] ] ]
  },
  {
    "id": "fabric_leather_hide",
    "type": "requirement",
    "//": "Materials used for crafting leather clothing.",
    "components": [ [ [ "leather", 8 ], [ "sheet_leather_patchwork", 1 ], [ "tanned_hide", 1 ] ] ]
  },
  {
    "id": "fabric_leather_fur_hide",
    "type": "requirement",
    "//": "Materials used for crafting leather clothing where fur is or should be an option (can be scraped off with a cutting tool for example), when tanned hides/pelts are available it seems to roughly be a 1:8 ratio",
    "components": [
      [
        [ "leather", 8 ],
        [ "fur", 8 ],
        [ "tanned_hide", 1 ],
        [ "tanned_pelt", 1 ],
        [ "sheet_leather_patchwork", 1 ],
        [ "sheet_fur_patchwork", 1 ]
      ]
    ]
  },
  {
    "id": "fabric_nomex",
    "type": "requirement",
    "//": "Materials used for crafting Nomex clothing",
    "components": [ [ [ "nomex", 8 ], [ "sheet_nomex_patchwork", 1 ], [ "sheet_nomex", 1 ] ] ]
  },
  {
    "id": "fabric_nylon",
    "type": "requirement",
    "//": "Materials used for crafting nylon clothing",
    "components": [ [ [ "nylon", 8 ], [ "sheet_nylon_patchwork", 1 ], [ "sheet_nylon", 1 ] ] ]
  },
  {
    "id": "fabric_neoprene",
    "type": "requirement",
    "//": "Materials used for crafting neoprene clothing",
    "components": [ [ [ "neoprene", 8 ], [ "sheet_neoprene_patchwork", 1 ], [ "sheet_neoprene", 1 ] ] ]
  },
  {
    "id": "fabric_lycra",
    "type": "requirement",
    "//": "Materials used for crafting lycra clothing",
    "components": [ [ [ "lycra_patch", 8 ], [ "sheet_lycra", 1 ], [ "sheet_lycra_patchwork", 1 ] ] ]
  },
  {
    "id": "filament",
    "type": "requirement",
    "//": "Materials for use when sewing items. 10 inches of thread, sinew, fiber, canvas or yarn, or 12 inches of nomex and kevlar thread per unit.",
    "components": [
      [
        [ "thread", 1 ],
        [ "sinew", 1 ],
        [ "plant_fibre", 1 ],
        [ "yarn", 1 ],
        [ "thread_canvas", 1 ],
        [ "thread_nomex", 2 ],
        [ "thread_kevlar", 2 ]
      ]
    ]
  },
  {
    "id": "advanced_filament",
    "type": "requirement",
    "//": "each of these equals 12 inches of thread for use when sewing items requiring advanced thread.",
    "components": [ [ [ "thread_nomex", 2 ], [ "thread_kevlar", 2 ], [ "thread_canvas", 2 ] ] ]
  },
  {
    "id": "filament_durable",
    "type": "requirement",
    "//": "Materials for use when sewing high end items, restricted to only the aramid threads and canvas thread.  Canvas thread is 2x the length of aramid thread and is reasonably sturdy, but will be double-stitched anyways to be on the safe side.",
    "components": [ [ [ "thread_kevlar", 2 ], [ "thread_nomex", 2 ], [ "thread_canvas", 2 ] ] ]
  },
  {
    "id": "filament_canvas",
    "type": "requirement",
    "//": "Thread for sewing canvas.  Unlike filament_durable it's ok to use a single 10 inch canvas thread for this, but half-length aramid threads are still double.  Kept separate from filament_durable because canvas thread is doubled up for those to alleviate it being a bit weaker than kevlar threading.",
<<<<<<< HEAD
    "components": [ [ [ "thread_canvas", 1 ], [ "thread_nomex", 2 ], [ "thread_kevlar", 2 ] ] ]
=======
    "components": [ [ [ "thread_canvas", 2 ], [ "thread_kevlar", 2 ], [ "thread_nomex", 2 ] ] ]
>>>>>>> 6fa16de5
  },
  {
    "id": "glazing",
    "type": "requirement",
    "//": "Materials for glazing pottery",
    "components": [
      [
        [ "edible_tallow", 1, "LIST" ],
        [ "cooking_oil", 8 ],
        [ "cooking_oil2", 8 ],
        [ "wax", 1 ],
        [ "lamp_oil", 200 ],
        [ "motor_oil", 200 ],
        [ "salt_water", 5 ],
        [ "ash", 50 ],
        [ "tin", 50 ]
      ]
    ]
  },
  {
    "id": "rope_natural",
    "type": "requirement",
    "//": "Materials used for lashing, when choice of makeshift rope or vine is sensible, per 1080 g/9 m of rope",
    "components": [ [ [ "rope_30", 1 ], [ "rope_makeshift_30", 1 ], [ "vine_30", 1 ], [ "rope_natural_short", 5, "LIST" ] ] ]
  },
  {
    "id": "rope_natural_short",
    "type": "requirement",
    "//": "Materials used for lashing, when choice of makeshift rope is sensible, per 216 g/180 cm of rope.",
    "components": [ [ [ "rope_6", 1 ], [ "vine_6", 1 ], [ "rope_makeshift_6", 1 ] ] ]
  },
  {
    "id": "rope_any_short",
    "type": "requirement",
    "//": "Materials used for lashing, when any rope or wire is sensible, per 216 g/180 cm of rope.",
    "components": [ [ [ "rope_6", 1 ], [ "vine_6", 1 ], [ "rope_makeshift_6", 1 ], [ "wire", 1 ] ] ]
  },
  {
    "id": "rope_superior",
    "type": "requirement",
    "//": "Materials used for lashing, when extra durability and/or flexibility is needed, per 1080 g/9 m of rope.",
    "components": [ [ [ "rope_30", 1 ], [ "vine_30", 1 ], [ "rope_superior_short", 5, "LIST" ] ] ]
  },
  {
    "id": "rope_superior_short",
    "type": "requirement",
    "//": "Materials used for lashing, when extra durability and/or flexibility is needed, per 216 g/180 cm of rope.",
    "components": [ [ [ "rope_6", 1 ], [ "vine_6", 1 ] ] ]
  },
  {
    "id": "steel_standard",
    "type": "requirement",
    "//": "Materials for use when forging items from steel",
    "components": [ [ [ "steel_lump", 1 ], [ "steel_chunk", 4 ] ] ]
  },
  {
    "id": "mixed_steel",
    "type": "requirement",
    "//": "Materials for use in scrap armor",
    "components": [
      [
        [ "scrap", 50 ],
        [ "budget_steel_chunk", 4 ],
        [ "budget_steel_lump", 1 ],
        [ "lc_steel_chunk", 4 ],
        [ "lc_steel_lump", 1 ],
        [ "mc_steel_chunk", 4 ],
        [ "mc_steel_lump", 1 ],
        [ "hc_steel_chunk", 4 ],
        [ "hc_steel_lump", 1 ]
      ]
    ]
  },
  {
    "id": "steel_tiny",
    "type": "requirement",
    "//": "Materials for use when forging atypically small items from steel",
    "components": [ [ [ "steel_chunk", 1 ] ] ]
  },
  {
    "id": "rock_flaking_any",
    "type": "requirement",
    "//": "Rocks that can be used for knapping.",
    "components": [ [ [ "rock_flaking", 1 ], [ "sharp_rock", 1 ], [ "flint", 1 ] ] ]
  },
  {
    "id": "waterproofing",
    "type": "requirement",
    "//": "Materials for waterproofing leather and wooden items.",
    "components": [ [ [ "wax", 1 ], [ "pine_resin", 5 ] ] ]
  },
  {
    "id": "fletching",
    "type": "requirement",
    "//": "Materials for fletching arrows.",
    "components": [
      [
        [ "feather", 10 ],
        [ "duct_tape", 40 ],
        [ "cardboard", 10 ],
        [ "bag_plastic", 1 ],
        [ "bottle_plastic_small", 1 ],
        [ "plastic_chunk", 1 ],
        [ "aluminum_foil", 40 ],
        [ "cash_card", 2 ]
      ]
    ]
  },
  {
    "id": "weights",
    "type": "requirement",
    "//": "Materials used for adding weight to weapons and to other items. The materials should be malleable, ductile and dense.",
    "components": [ [ [ "lead", 5 ], [ "silver_small", 5 ], [ "gold_small", 3 ], [ "platinum_small", 3 ] ] ]
  },
  {
    "id": "plastics",
    "type": "requirement",
    "//": "Materials used for plastic and rubber things.",
    "components": [ [ [ "plastic_chunk", 1 ] ] ]
  },
  {
    "id": "solar_panel",
    "type": "requirement",
    "//": "Materials used for repairing solar panels",
    "components": [ [ [ "solar_cell", 3 ] ], [ [ "cable", 5 ] ] ]
  },
  {
    "id": "solar_panel_v2",
    "type": "requirement",
    "//": "Materials used for advanced solar panels",
    "components": [ [ [ "solar_cell_v2", 3 ] ], [ [ "cable", 5 ] ] ]
  },
  {
    "id": "paint",
    "type": "requirement",
    "//": "Materials used for painting something of any color",
    "components": [ [ [ "r_paint", 1 ], [ "b_paint", 1 ], [ "w_paint", 1 ], [ "g_paint", 1 ], [ "p_paint", 1 ], [ "y_paint", 1 ] ] ]
  },
  {
    "id": "shoe_rubber",
    "type": "requirement",
    "//": "Materials needed to make a pair of rubber shoe soles.",
    "components": [ [ [ "sole_rubber", 2 ], [ "chunk_rubber", 7 ], [ "rubber_tire_chunk", 2 ], [ "rubber_tire_strip", 1 ] ] ]
  },
  {
    "id": "tire_rubber",
    "type": "requirement",
    "//": "Materials needed to repair damage to tires.",
    "components": [ [ [ "sole_rubber", 1 ], [ "chunk_rubber", 2 ], [ "rubber_tire_chunk", 1 ] ] ]
  },
  {
    "id": "adhesive_rubber",
    "type": "requirement",
    "//": "Materials used for joining soft, flexible material where regular brittle superglue would be inappropriate.",
    "components": [ [ [ "rubber_cement", 1 ] ] ]
  },
  {
    "id": "lc_steel_standard",
    "type": "requirement",
    "//": "Materials for use when forging items from steel",
    "components": [ [ [ "lc_steel_lump", 1 ], [ "lc_steel_chunk", 4 ] ] ]
  },
  {
    "id": "mc_steel_standard",
    "type": "requirement",
    "//": "Materials for use when forging items from steel",
    "components": [ [ [ "mc_steel_lump", 1 ], [ "mc_steel_chunk", 4 ] ] ]
  },
  {
    "id": "hc_steel_standard",
    "type": "requirement",
    "//": "Materials for use when forging items from steel",
    "components": [ [ [ "hc_steel_lump", 1 ], [ "hc_steel_chunk", 4 ] ] ]
  },
  {
    "id": "daub_fill",
    "type": "requirement",
    "//": "Materials for use when building out of animal dung",
    "components": [
      [
        [ "material_quicklime", 4 ],
        [ "material_limestone", 4 ],
        [ "clay_lump", 4 ],
        [ "feces_manure", 2 ],
        [ "feces_dog", 2 ],
        [ "feces_cow", 1 ]
      ],
      [ [ "pebble", 10 ], [ "material_sand", 10 ] ]
    ]
  },
  {
    "id": "carbon",
    "type": "requirement",
    "//": "Carbon resources, used for case hardening.",
    "components": [ [ [ "charcoal", 25 ], [ "coal_lump", 25 ] ] ]
  }
]<|MERGE_RESOLUTION|>--- conflicted
+++ resolved
@@ -297,11 +297,8 @@
     "id": "filament_canvas",
     "type": "requirement",
     "//": "Thread for sewing canvas.  Unlike filament_durable it's ok to use a single 10 inch canvas thread for this, but half-length aramid threads are still double.  Kept separate from filament_durable because canvas thread is doubled up for those to alleviate it being a bit weaker than kevlar threading.",
-<<<<<<< HEAD
     "components": [ [ [ "thread_canvas", 1 ], [ "thread_nomex", 2 ], [ "thread_kevlar", 2 ] ] ]
-=======
-    "components": [ [ [ "thread_canvas", 2 ], [ "thread_kevlar", 2 ], [ "thread_nomex", 2 ] ] ]
->>>>>>> 6fa16de5
+
   },
   {
     "id": "glazing",
