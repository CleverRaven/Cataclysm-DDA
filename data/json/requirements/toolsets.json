--- conflicted
+++ resolved
@@ -147,13 +147,8 @@
     "//": "Crafting of steel/iron items or installation of vehicle parts, measured in 1 cm segments - assume roughly 360 cm per hour, 10 seconds per # of this quality",
     "//1": "Arc welding is about 85% efficient, acetylene welding is about 40% efficient, propane welding is about 10% efficient",
     "qualities": [ { "id": "GLARE", "level": 1 } ],
-<<<<<<< HEAD
-    "tools": [ [ [ "welder", 20 ], [ "welder_crude", 40 ], [ "toolset", 30 ], [ "oxy_torch", 1 ] ] ],
+    "tools": [ [ [ "welder", 20 ], [ "welding_kit", 20 ], [ "welder_crude", 40 ], [ "toolset", 30 ], [ "oxy_torch", 1 ] ] ],
     "components": [ [ [ "welding_rod_steel", 1 ], [ "welding_wire_steel", 1 ], [ "brazing_rod_bronze", 1 ] ] ]
-=======
-    "tools": [ [ [ "welder", 10 ], [ "welding_kit", 10 ], [ "welder_crude", 15 ], [ "toolset", 15 ], [ "oxy_torch", 2 ] ] ],
-    "components": [ [ [ "welding_rod_steel", 3 ], [ "welding_wire_steel", 3 ], [ "brazing_rod_bronze", 3 ] ] ]
->>>>>>> 135b6aa5
   },
   {
     "id": "welding_alloys",
@@ -161,13 +156,8 @@
     "//": "Crafting items made of aluminium alloy or installation of vehicle parts, currently making the same assumption for time/coverage as steel",
     "//1": "Arc welding is about 85% efficient, acetylene welding is about 40% efficient, propane welding is about 10% efficient",
     "qualities": [ { "id": "GLARE", "level": 1 } ],
-<<<<<<< HEAD
-    "tools": [ [ [ "welder", 20 ], [ "welder_crude", 40 ], [ "toolset", 30 ], [ "oxy_torch", 1 ] ] ],
+    "tools": [ [ [ "welder", 20 ], [ "welding_kit", 20 ], [ "welder_crude", 40 ], [ "toolset", 30 ], [ "oxy_torch", 1 ] ] ],
     "components": [ [ [ "welding_rod_alloy", 1 ], [ "welding_wire_alloy", 1 ], [ "brazing_rod_alloy", 1 ] ] ]
-=======
-    "tools": [ [ [ "welder", 10 ], [ "welding_kit", 10 ], [ "welder_crude", 15 ], [ "toolset", 15 ], [ "oxy_torch", 2 ] ] ],
-    "components": [ [ [ "welding_rod_alloy", 3 ], [ "welding_wire_alloy", 3 ], [ "brazing_rod_alloy", 3 ] ] ]
->>>>>>> 135b6aa5
   },
   {
     "id": "repair_welding_standard",
@@ -175,11 +165,7 @@
     "//": "Repair of steel/iron items - costs double over that of standard welding",
     "//1": "Arc welding is about 85% efficient, acetylene welding is about 40% efficient, propane welding is about 10% efficient",
     "qualities": [ { "id": "GLARE", "level": 1 }, { "id": "HAMMER", "level": 2 } ],
-<<<<<<< HEAD
-    "tools": [ [ [ "welder", 40 ], [ "welder_crude", 80 ], [ "toolset", 60 ], [ "oxy_torch", 2 ] ] ],
-=======
-    "tools": [ [ [ "welder", 20 ], [ "welding_kit", 20 ], [ "welder_crude", 30 ], [ "toolset", 30 ], [ "oxy_torch", 4 ] ] ],
->>>>>>> 135b6aa5
+    "tools": [ [ [ "welder", 40 ], [ "welding_kit", 40 ], [ "welder_crude", 80 ], [ "toolset", 60 ], [ "oxy_torch", 2 ] ] ],
     "components": [
       [ [ "welding_rod_steel", 2 ], [ "welding_wire_steel", 2 ], [ "brazing_rod_bronze", 2 ] ],
       [ [ "steel_tiny", 1, "LIST" ] ]
@@ -191,11 +177,7 @@
     "//": "Repair items made of aluminium alloy - costs double over that of standard welding",
     "//1": "Arc welding is about 85% efficient, acetylene welding is about 40% efficient, propane welding is about 10% efficient",
     "qualities": [ { "id": "GLARE", "level": 1 }, { "id": "HAMMER", "level": 2 } ],
-<<<<<<< HEAD
-    "tools": [ [ [ "welder", 40 ], [ "welder_crude", 80 ], [ "toolset", 60 ], [ "oxy_torch", 2 ] ] ],
-=======
-    "tools": [ [ [ "welder", 20 ], [ "welding_kit", 20 ], [ "welder_crude", 30 ], [ "toolset", 30 ], [ "oxy_torch", 4 ] ] ],
->>>>>>> 135b6aa5
+    "tools": [ [ [ "welder", 40 ], [ "welding_kit", 40 ], [ "welder_crude", 80 ], [ "toolset", 60 ], [ "oxy_torch", 2 ] ] ],
     "components": [
       [ [ "welding_rod_alloy", 2 ], [ "welding_wire_alloy", 2 ], [ "brazing_rod_alloy", 2 ] ],
       [ [ "material_aluminium_ingot", 1 ] ]
