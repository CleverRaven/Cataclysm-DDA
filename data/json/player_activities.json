[
  {
    "id": "ACT_RELOAD",
    "type": "activity_type",
    "stop_phrase": "Stop reloading?",
    "suspendable": false,
    "based_on": "speed"
  },
  {
    "id": "ACT_READ",
    "type": "activity_type",
    "stop_phrase": "Stop reading?",
    "rooted": true,
    "based_on": "speed",
    "refuel_fires": true
  },
  {
    "id": "ACT_GAME",
    "type": "activity_type",
    "stop_phrase": "Stop playing?",
    "rooted": true,
    "based_on": "time"
  },
  {
    "id": "ACT_WAIT",
    "type": "activity_type",
    "stop_phrase": "Stop waiting?",
    "rooted": true,
    "based_on": "time",
    "no_resume": true
  },
  {
    "id": "ACT_CRAFT",
    "type": "activity_type",
    "stop_phrase": "Stop crafting?",
    "based_on": "neither",
    "refuel_fires": true
  },
  {
    "id": "ACT_DISASSEMBLE",
    "type": "activity_type",
    "stop_phrase": "Stop disassembly?",
    "suspendable": false,
    "based_on": "speed",
    "refuel_fires": true
  },
  {
    "id": "ACT_BUTCHER",
    "type": "activity_type",
    "stop_phrase": "Stop butchering?",
    "based_on": "speed"
  },
  {
    "id": "ACT_BUTCHER_FULL",
    "type": "activity_type",
    "stop_phrase": "Stop butchering?",
    "based_on": "speed"
  },
  {
    "id": "ACT_FIELD_DRESS",
    "type": "activity_type",
    "stop_phrase": "Stop field dressing?",
    "based_on": "speed"
  },
  {
    "id": "ACT_SKIN",
    "type": "activity_type",
    "stop_phrase": "Stop skinning?",
    "based_on": "speed"
  },
  {
    "id": "ACT_QUARTER",
    "type": "activity_type",
    "stop_phrase": "Stop quartering?",
    "based_on": "speed"
  },
  {
    "id": "ACT_DISMEMBER",
    "type": "activity_type",
    "stop_phrase": "Stop dismembering?",
    "based_on": "speed"
  },
  {
    "id": "ACT_DISSECT",
    "type": "activity_type",
    "stop_phrase": "Stop dissecting?",
    "based_on": "speed"
  },
  {
    "id": "ACT_LONGSALVAGE",
    "type": "activity_type",
    "stop_phrase": "Stop salvaging?",
    "based_on": "speed",
    "no_resume": true,
    "refuel_fires": true
  },
  {
    "id": "ACT_FORAGE",
    "type": "activity_type",
    "stop_phrase": "Stop foraging?",
    "based_on": "speed"
  },
  {
    "id": "ACT_BUILD",
    "type": "activity_type",
    "stop_phrase": "Stop construction?",
    "based_on": "speed"
  },
  {
    "id": "ACT_VEHICLE",
    "type": "activity_type",
    "stop_phrase": "Stop interacting with the vehicle?",
    "based_on": "speed"
  },
  {
    "id": "ACT_TRAIN",
    "type": "activity_type",
    "stop_phrase": "Stop training?",
    "based_on": "speed"
  },
  {
    "id": "ACT_SOCIALIZE",
    "type": "activity_type",
    "stop_phrase": "Stop socializing?",
    "based_on": "time",
    "rooted": true
  },
  {
    "id": "ACT_WAIT_WEATHER",
    "type": "activity_type",
    "stop_phrase": "Stop waiting?",
    "rooted": true,
    "based_on": "time",
    "no_resume": true
  },
  {
    "id": "ACT_FIRSTAID",
    "type": "activity_type",
    "stop_phrase": "Stop using first aid?",
    "based_on": "speed"
  },
  {
    "id": "ACT_FISH",
    "type": "activity_type",
    "stop_phrase": "Stop fishing?",
    "rooted": true,
    "based_on": "speed",
    "suspendable": false
  },
  {
    "id": "ACT_PICKAXE",
    "type": "activity_type",
    "stop_phrase": "Stop mining?",
    "based_on": "speed"
  },
  {
    "id": "ACT_BURROW",
    "type": "activity_type",
    "stop_phrase": "Stop burrowing?",
    "based_on": "speed"
  },
  {
    "id": "ACT_PULP",
    "type": "activity_type",
    "stop_phrase": "Stop smashing?",
    "based_on": "neither",
    "no_resume": true
  },
  {
    "id": "ACT_HAND_CRANK",
    "type": "activity_type",
    "stop_phrase": "Stop cranking?",
    "rooted": true,
    "based_on": "time"
  },
  {
    "id": "ACT_VIBE",
    "type": "activity_type",
    "stop_phrase": "Stop de-stressing?",
    "based_on": "time"
  },
  {
    "id": "ACT_MAKE_ZLAVE",
    "type": "activity_type",
    "stop_phrase": "Stop cutting tissues?",
    "suspendable": false,
    "based_on": "speed"
  },
  {
    "id": "ACT_DROP",
    "type": "activity_type",
    "stop_phrase": "Stop dropping?",
    "suspendable": false,
    "based_on": "neither",
    "no_resume": true
  },
  {
    "id": "ACT_STASH",
    "type": "activity_type",
    "stop_phrase": "Stop stashing?",
    "suspendable": false,
    "based_on": "neither",
    "no_resume": true
  },
  {
    "id": "ACT_PICKUP",
    "type": "activity_type",
    "stop_phrase": "Stop picking up?",
    "suspendable": false,
    "based_on": "neither",
    "no_resume": true
  },
  {
    "id": "ACT_MOVE_ITEMS",
    "type": "activity_type",
    "stop_phrase": "Stop moving items?",
    "suspendable": false,
    "based_on": "neither",
    "no_resume": true
  },
  {
    "id": "ACT_MOVE_LOOT",
    "type": "activity_type",
    "stop_phrase": "Stop sorting out the loot?",
    "suspendable": false,
    "based_on": "neither",
    "no_resume": true
  },
  {
    "id": "ACT_TILL_PLOT",
    "type": "activity_type",
    "stop_phrase": "Stop tilling the farm plot?",
    "suspendable": false,
    "based_on": "neither",
    "no_resume": true
  },
  {
    "id": "ACT_PLANT_PLOT",
    "type": "activity_type",
    "stop_phrase": "Stop planting seeds?",
    "suspendable": false,
    "based_on": "neither",
    "no_resume": true
  },
  {
    "id": "ACT_HARVEST_PLOT",
    "type": "activity_type",
    "stop_phrase": "Stop harvesting plots?",
    "suspendable": false,
    "based_on": "neither",
    "no_resume": true
  },
  {
    "id": "ACT_FERTILIZE_PLOT",
    "type": "activity_type",
    "stop_phrase": "Stop fertilizing plots?",
    "suspendable": false,
    "based_on": "neither",
    "no_resume": true
  },
  {
    "id": "ACT_ADV_INVENTORY",
    "type": "activity_type",
    "stop_phrase": "Stop interacting with inventory?",
    "suspendable": false,
    "based_on": "neither",
    "no_resume": true
  },
  {
    "id": "ACT_ARMOR_LAYERS",
    "type": "activity_type",
    "stop_phrase": "Stop fiddling with your clothes?",
    "suspendable": false,
    "based_on": "neither",
    "no_resume": true
  },
  {
    "id": "ACT_START_FIRE",
    "type": "activity_type",
    "stop_phrase": "Stop lighting the fire?",
    "rooted": true,
    "based_on": "neither",
    "no_resume": true
  },
  {
    "id": "ACT_OPEN_GATE",
    "type": "activity_type",
    "stop_phrase": "Stop working the winch?",
    "based_on": "speed"
  },
  {
    "id": "ACT_FILL_LIQUID",
    "type": "activity_type",
    "stop_phrase": "Stop filling the container?",
    "suspendable": false,
    "rooted": true,
    "based_on": "neither",
    "no_resume": true
  },
  {
    "id": "ACT_HOTWIRE_CAR",
    "type": "activity_type",
    "stop_phrase": "Stop hotwiring the vehicle?",
    "based_on": "speed"
  },
  {
    "id": "ACT_AIM",
    "type": "activity_type",
    "stop_phrase": "Stop aiming?",
    "suspendable": false,
    "based_on": "neither",
    "no_resume": true
  },
  {
    "id": "ACT_ATM",
    "type": "activity_type",
    "stop_phrase": "Stop using the ATM?",
    "suspendable": false,
    "based_on": "neither",
    "no_resume": true
  },
  {
    "id": "ACT_START_ENGINES",
    "type": "activity_type",
    "stop_phrase": "Stop trying to start the vehicle?",
    "suspendable": false,
    "rooted": true,
    "based_on": "time"
  },
  {
    "id": "ACT_OXYTORCH",
    "type": "activity_type",
    "stop_phrase": "Stop welding?",
    "based_on": "speed"
  },
  {
    "id": "ACT_CRACKING",
    "type": "activity_type",
    "stop_phrase": "Stop cracking?",
    "based_on": "speed"
  },
  {
    "id": "ACT_REPAIR_ITEM",
    "type": "activity_type",
    "stop_phrase": "Stop repairing?",
    "based_on": "neither",
    "refuel_fires": true
  },
  {
    "id": "ACT_MEND_ITEM",
    "type": "activity_type",
    "stop_phrase": "Stop mending?",
    "based_on": "speed",
    "refuel_fires": true
  },
  {
    "id": "ACT_GUNMOD_ADD",
    "type": "activity_type",
    "stop_phrase": "Stop modifying gun?",
    "suspendable": false,
    "based_on": "speed"
  },
  {
    "id": "ACT_TOOLMOD_ADD",
    "type": "activity_type",
    "stop_phrase": "Stop modifying tool?",
    "suspendable": false,
    "based_on": "speed"
  },
  {
    "id": "ACT_WAIT_NPC",
    "type": "activity_type",
    "stop_phrase": "Stop interacting with the NPC?",
    "rooted": true,
    "based_on": "time",
    "no_resume": true
  },
  {
    "id": "ACT_CLEAR_RUBBLE",
    "type": "activity_type",
    "stop_phrase": "Stop clearing that rubble?",
    "based_on": "speed"
  },
  {
    "id": "ACT_MEDITATE",
    "type": "activity_type",
    "stop_phrase": "Stop meditating?",
    "rooted": true,
    "based_on": "speed"
  },
  {
    "id": "ACT_WASH",
    "type": "activity_type",
    "stop_phrase": "Stop washing?",
    "based_on": "speed"
  },
  {
    "id": "ACT_HACKSAW",
    "type": "activity_type",
    "stop_phrase": "Stop cutting the metal?",
    "based_on": "speed"
  },
  {
    "id": "ACT_CHOP_TREE",
    "type": "activity_type",
    "stop_phrase": "Stop chopping down?",
    "based_on": "speed"
  },
  {
    "id": "ACT_CHOP_LOGS",
    "type": "activity_type",
    "stop_phrase": "Stop chopping down?",
    "based_on": "speed"
  },
  {
    "id": "ACT_JACKHAMMER",
    "type": "activity_type",
    "stop_phrase": "Stop drilling?",
    "based_on": "speed"
  },
  {
    "id": "ACT_DIG",
    "type": "activity_type",
    "stop_phrase": "Stop digging?",
    "based_on": "speed"
  },
  {
    "id": "ACT_DIG_CHANNEL",
    "type": "activity_type",
    "stop_phrase": "Stop digging?",
    "based_on": "speed"
  },
  {
    "id": "ACT_FILL_PIT",
    "type": "activity_type",
    "stop_phrase": "Stop filling?",
    "based_on": "speed"
  },
  {
    "id": "ACT_SHAVE",
    "type": "activity_type",
    "stop_phrase": "Stop shaving?",
    "based_on": "speed"
  },
  {
    "id": "ACT_HAIRCUT",
    "type": "activity_type",
    "stop_phrase": "Stop cutting your hair?",
    "based_on": "speed"
  },
  {
    "id": "ACT_PLAY_WITH_PET",
    "type": "activity_type",
    "stop_phrase": "Stop playing with your pet?",
    "based_on": "speed"
  },
  {
    "id": "ACT_TRY_SLEEP",
    "type": "activity_type",
    "stop_phrase": "Stop trying to fall asleep?",
    "rooted": true,
    "based_on": "speed",
    "suspendable": false
  },
  {
    "id": "ACT_UNLOAD_MAG",
    "type": "activity_type",
    "stop_phrase": "Stop unloading?",
    "suspendable": false,
    "based_on": "speed"
  },
  {
    "id": "ACT_ROBOT_CONTROL",
    "type": "activity_type",
    "stop_phrase": "Stop programming override?",
    "suspendable": false,
    "based_on": "time",
    "no_resume": true
  },
  {
    "id": "ACT_WEAR",
    "type": "activity_type",
    "stop_phrase": "Stop putting on items?",
    "suspendable": false,
    "based_on": "neither",
    "no_resume": true
  },
  {
    "id": "ACT_TREE_COMMUNION",
    "type": "activity_type",
    "stop_phrase": "Stop communing with the trees?",
    "rooted": true,
    "suspendable": false,
    "based_on": "time",
    "no_resume": true
  },
  {
    "id": "ACT_EAT_MENU",
    "type": "activity_type",
    "stop_phrase": "Stop consuming?",
    "suspendable": false,
    "based_on": "neither",
    "no_resume": true
  },
  {
    "id": "ACT_CONSUME_FOOD_MENU",
    "type": "activity_type",
    "stop_phrase": "Stop eating?",
    "suspendable": false,
    "based_on": "neither",
    "no_resume": true
  },
  {
    "id": "ACT_SPELLCASTING",
    "type": "activity_type",
    "activity_level": "LIGHT_EXERCISE",
    "stop_phrase": "Stop casting?",
    "suspendable": false,
    "based_on": "speed",
    "no_resume": true
  },
  {
    "id": "ACT_STUDY_SPELL",
    "type": "activity_type",
    "activity_level": "NO_EXERCISE",
    "stop_phrase": "Stop studying?",
    "suspendable": false,
    "rooted": true,
    "based_on": "time",
    "no_resume": true
  },
  {
    "id": "ACT_CONSUME_DRINK_MENU",
    "type": "activity_type",
    "stop_phrase": "Stop drinking?",
    "suspendable": false,
    "based_on": "neither",
    "no_resume": true
  },
  {
    "id": "ACT_CONSUME_MEDS_MENU",
    "type": "activity_type",
    "stop_phrase": "Stop using drugs?",
    "suspendable": false,
    "based_on": "neither",
    "no_resume": true
<<<<<<< HEAD
=======
  },
  {
    "id": "ACT_MIND_SPLICER",
    "type": "activity_type",
    "activity_level": "NO_EXERCISE",
    "stop_phrase": "Stop using the mind splicer?",
    "based_on": "speed",
    "no_resume": true
  },
  {
    "id": "ACT_HACK_DOOR",
    "type": "activity_type",
    "activity_level": "NO_EXERCISE",
    "stop_phrase": "Stop hacking console?",
    "suspendable": false,
    "based_on": "time",
    "no_resume": true
  },
  {
    "id": "ACT_HACK_SAFE",
    "type": "activity_type",
    "activity_level": "NO_EXERCISE",
    "stop_phrase": "Stop hacking console?",
    "suspendable": false,
    "based_on": "time",
    "no_resume": true
>>>>>>> c33633ca
  }
]<|MERGE_RESOLUTION|>--- conflicted
+++ resolved
@@ -544,8 +544,6 @@
     "suspendable": false,
     "based_on": "neither",
     "no_resume": true
-<<<<<<< HEAD
-=======
   },
   {
     "id": "ACT_MIND_SPLICER",
@@ -572,6 +570,5 @@
     "suspendable": false,
     "based_on": "time",
     "no_resume": true
->>>>>>> c33633ca
   }
 ]