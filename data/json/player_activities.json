[
  {
    "id": "ACT_RELOAD",
    "type": "activity_type",
    "stop_phrase": "Stop reloading?",
    "suspendable": false,
    "based_on": "speed"
  },
  {
    "id": "ACT_READ",
    "type": "activity_type",
    "stop_phrase": "Stop reading?",
    "rooted": true,
    "based_on": "speed",
    "refuel_fires": true
  },
  {
    "id": "ACT_GAME",
    "type": "activity_type",
    "stop_phrase": "Stop playing?",
    "rooted": true,
    "based_on": "time"
  },
  {
    "id": "ACT_WAIT",
    "type": "activity_type",
    "stop_phrase": "Stop waiting?",
    "rooted": true,
    "based_on": "time",
    "no_resume": true
  },
  {
    "id": "ACT_CRAFT",
    "type": "activity_type",
    "stop_phrase": "Stop crafting?",
    "rooted": true,
    "based_on": "neither",
    "refuel_fires": true
  },
  {
    "id": "ACT_DISASSEMBLE",
    "type": "activity_type",
    "stop_phrase": "Stop disassembly?",
    "rooted": true,
    "suspendable": false,
    "based_on": "speed",
    "refuel_fires": true
  },
  {
    "id": "ACT_BUTCHER",
    "type": "activity_type",
    "stop_phrase": "Stop butchering?",
    "based_on": "speed"
  },
  {
    "id": "ACT_BUTCHER_FULL",
    "type": "activity_type",
    "stop_phrase": "Stop butchering?",
    "based_on": "speed"
  },
  {
    "id": "ACT_FIELD_DRESS",
    "type": "activity_type",
    "stop_phrase": "Stop field dressing?",
    "based_on": "speed"
  },
  {
    "id": "ACT_SKIN",
    "type": "activity_type",
    "stop_phrase": "Stop skinning?",
    "based_on": "speed"
  },
  {
    "id": "ACT_QUARTER",
    "type": "activity_type",
    "stop_phrase": "Stop quartering?",
    "based_on": "speed"
  },
  {
    "id": "ACT_DISMEMBER",
    "type": "activity_type",
    "stop_phrase": "Stop dismembering?",
    "based_on": "speed"
  },
  {
    "id": "ACT_DISSECT",
    "type": "activity_type",
    "stop_phrase": "Stop dissecting?",
    "based_on": "speed"
  },
  {
    "id": "ACT_LONGSALVAGE",
    "type": "activity_type",
    "stop_phrase": "Stop salvaging?",
    "based_on": "speed",
    "no_resume": true,
    "refuel_fires": true
  },
  {
    "id": "ACT_FORAGE",
    "type": "activity_type",
    "stop_phrase": "Stop foraging?",
    "rooted": true,
    "based_on": "speed"
  },
  {
    "id": "ACT_BUILD",
    "type": "activity_type",
    "stop_phrase": "Stop construction?",
    "rooted": true,
    "based_on": "speed"
  },
  {
    "id": "ACT_VEHICLE",
    "type": "activity_type",
    "stop_phrase": "Stop interacting with the vehicle?",
    "based_on": "speed"
  },
  {
    "id": "ACT_TRAIN",
    "type": "activity_type",
    "stop_phrase": "Stop training?",
    "rooted": true,
    "based_on": "speed"
  },
  {
    "id": "ACT_SOCIALIZE",
    "type": "activity_type",
    "stop_phrase": "Stop socializing?",
    "based_on": "time",
    "rooted": true
  },
  {
    "id": "ACT_WAIT_WEATHER",
    "type": "activity_type",
    "stop_phrase": "Stop waiting?",
    "rooted": true,
    "based_on": "time",
    "no_resume": true
  },
  {
    "id": "ACT_FIRSTAID",
    "type": "activity_type",
    "stop_phrase": "Stop using first aid?",
    "rooted": true,
    "based_on": "speed"
  },
  {
    "id": "ACT_FISH",
    "type": "activity_type",
    "stop_phrase": "Stop fishing?",
    "rooted": true,
    "based_on": "time"
  },
  {
    "id": "ACT_PICKAXE",
    "type": "activity_type",
    "stop_phrase": "Stop mining?",
    "based_on": "speed"
  },
  {
    "id": "ACT_BURROW",
    "type": "activity_type",
    "stop_phrase": "Stop burrowing?",
    "based_on": "speed"
  },
  {
    "id": "ACT_PULP",
    "type": "activity_type",
    "stop_phrase": "Stop smashing?",
    "rooted": true,
    "based_on": "neither",
    "no_resume": true
  },
  {
    "id": "ACT_VIBE",
    "type": "activity_type",
    "stop_phrase": "Stop de-stressing?",
    "rooted": true,
    "based_on": "time"
  },
  {
    "id": "ACT_MAKE_ZLAVE",
    "type": "activity_type",
    "stop_phrase": "Stop cutting tissues?",
    "rooted": true,
    "suspendable": false,
    "based_on": "speed"
  },
  {
    "id": "ACT_DROP",
    "type": "activity_type",
    "stop_phrase": "Stop dropping?",
    "rooted": true,
    "suspendable": false,
    "based_on": "neither",
    "no_resume": true
  },
  {
    "id": "ACT_STASH",
    "type": "activity_type",
    "stop_phrase": "Stop stashing?",
    "rooted": true,
    "suspendable": false,
    "based_on": "neither",
    "no_resume": true
  },
  {
    "id": "ACT_PICKUP",
    "type": "activity_type",
    "stop_phrase": "Stop picking up?",
    "rooted": true,
    "suspendable": false,
    "based_on": "neither",
    "no_resume": true
  },
  {
    "id": "ACT_MOVE_ITEMS",
    "type": "activity_type",
    "stop_phrase": "Stop moving items?",
    "suspendable": false,
    "based_on": "neither",
    "no_resume": true
  },
  {
    "id": "ACT_MOVE_LOOT",
    "type": "activity_type",
    "stop_phrase": "Stop sorting out the loot?",
    "suspendable": false,
    "based_on": "neither",
    "no_resume": true
  },
  {
    "id": "ACT_TILL_PLOT",
    "type": "activity_type",
    "stop_phrase": "Stop tilling the farm plot?",
    "suspendable": false,
    "based_on": "neither",
    "no_resume": true
  },
  {
    "id": "ACT_PLANT_PLOT",
    "type": "activity_type",
    "stop_phrase": "Stop planting seeds?",
    "suspendable": false,
    "based_on": "neither",
    "no_resume": true
  },
  {
    "id": "ACT_HARVEST_PLOT",
    "type": "activity_type",
    "stop_phrase": "Stop harvesting plots?",
    "suspendable": false,
    "based_on": "neither",
    "no_resume": true
  },
  {
    "id": "ACT_FERTILIZE_PLOT",
    "type": "activity_type",
    "stop_phrase": "Stop fertilizing plots?",
    "suspendable": false,
    "based_on": "neither",
    "no_resume": true
  },
  {
    "id": "ACT_ADV_INVENTORY",
    "type": "activity_type",
    "stop_phrase": "Stop interacting with inventory?",
    "rooted": true,
    "suspendable": false,
    "based_on": "neither",
    "no_resume": true
  },
  {
    "id": "ACT_ARMOR_LAYERS",
    "type": "activity_type",
    "stop_phrase": "Stop fiddling with your clothes?",
    "rooted": true,
    "suspendable": false,
    "based_on": "neither",
    "no_resume": true
  },
  {
    "id": "ACT_START_FIRE",
    "type": "activity_type",
    "stop_phrase": "Stop lighting the fire?",
    "rooted": true,
    "based_on": "neither",
    "no_resume": true
  },
  {
    "id": "ACT_OPEN_GATE",
    "type": "activity_type",
    "stop_phrase": "Stop working the winch?",
    "rooted": true,
    "based_on": "speed"
  },
  {
    "id": "ACT_FILL_LIQUID",
    "type": "activity_type",
    "stop_phrase": "Stop filling the container?",
    "suspendable": false,
    "rooted": true,
    "based_on": "neither",
    "no_resume": true
  },
  {
    "id": "ACT_HOTWIRE_CAR",
    "type": "activity_type",
    "stop_phrase": "Stop hotwiring the vehicle?",
    "based_on": "speed"
  },
  {
    "id": "ACT_AIM",
    "type": "activity_type",
    "stop_phrase": "Stop aiming?",
    "rooted": true,
    "suspendable": false,
    "based_on": "neither",
    "no_resume": true
  },
  {
    "id": "ACT_ATM",
    "type": "activity_type",
    "stop_phrase": "Stop using the ATM?",
    "rooted": true,
    "suspendable": false,
    "based_on": "neither",
    "no_resume": true
  },
  {
    "id": "ACT_START_ENGINES",
    "type": "activity_type",
    "stop_phrase": "Stop trying to start the vehicle?",
    "suspendable": false,
    "based_on": "time"
  },
  {
    "id": "ACT_OXYTORCH",
    "type": "activity_type",
    "stop_phrase": "Stop welding?",
    "rooted": true,
    "based_on": "speed"
  },
  {
    "id": "ACT_CRACKING",
    "type": "activity_type",
    "stop_phrase": "Stop cracking?",
    "rooted": true,
    "based_on": "speed"
  },
  {
    "id": "ACT_REPAIR_ITEM",
    "type": "activity_type",
    "stop_phrase": "Stop repairing?",
    "rooted": true,
    "based_on": "neither",
    "refuel_fires": true
  },
  {
    "id": "ACT_MEND_ITEM",
    "type": "activity_type",
    "stop_phrase": "Stop mending?",
    "rooted": true,
    "based_on": "speed",
    "refuel_fires": true
  },
  {
    "id": "ACT_GUNMOD_ADD",
    "type": "activity_type",
    "stop_phrase": "Stop modifying gun?",
    "rooted": true,
    "suspendable": false,
    "based_on": "speed"
  },
  {
    "id": "ACT_TOOLMOD_ADD",
    "type": "activity_type",
    "stop_phrase": "Stop modifying tool?",
    "rooted": true,
    "suspendable": false,
    "based_on": "speed"
  },
  {
    "id": "ACT_WAIT_NPC",
    "type": "activity_type",
    "stop_phrase": "Stop interacting with the NPC?",
    "rooted": true,
    "based_on": "time",
    "no_resume": true
  },
  {
    "id": "ACT_CLEAR_RUBBLE",
    "type": "activity_type",
    "stop_phrase": "Stop clearing that rubble?",
    "rooted": true,
    "based_on": "speed"
  },
  {
    "id": "ACT_MEDITATE",
    "type": "activity_type",
    "stop_phrase": "Stop meditating?",
    "rooted": true,
    "based_on": "speed"
  },
  {
    "id": "ACT_WASH",
    "type": "activity_type",
    "stop_phrase": "Stop washing?",
    "rooted": true,
    "based_on": "speed"
  },
  {
    "id": "ACT_HACKSAW",
    "type": "activity_type",
    "stop_phrase": "Stop cutting the metal?",
    "rooted": true,
    "based_on": "speed"
  },
  {
    "id": "ACT_CHOP_TREE",
    "type": "activity_type",
    "stop_phrase": "Stop chopping down?",
    "rooted": true,
    "based_on": "speed"
  },
  {
    "id": "ACT_CHOP_LOGS",
    "type": "activity_type",
    "stop_phrase": "Stop chopping down?",
    "rooted": true,
    "based_on": "speed"
  },
  {
    "id": "ACT_JACKHAMMER",
    "type": "activity_type",
    "stop_phrase": "Stop drilling?",
    "rooted": true,
    "based_on": "speed"
  },
  {
    "id": "ACT_DIG",
    "type": "activity_type",
    "stop_phrase": "Stop digging?",
    "based_on": "speed"
  },
  {
    "id": "ACT_DIG_CHANNEL",
    "type": "activity_type",
    "stop_phrase": "Stop digging?",
    "based_on": "speed"
  },
  {
    "id": "ACT_FILL_PIT",
    "type": "activity_type",
    "stop_phrase": "Stop filling?",
    "based_on": "speed"
  },
  {
    "id": "ACT_SHAVE",
    "type": "activity_type",
    "stop_phrase": "Stop shaving?",
    "rooted": true,
    "based_on": "speed"
  },
  {
    "id": "ACT_HAIRCUT",
    "type": "activity_type",
    "stop_phrase": "Stop cutting your hair?",
    "rooted": true,
    "based_on": "speed"
  },
  {
    "id": "ACT_PLAY_WITH_PET",
    "type": "activity_type",
    "stop_phrase": "Stop playing with your pet?",
    "rooted": true,
    "based_on": "speed"
  },
  {
    "id": "ACT_TRY_SLEEP",
    "type": "activity_type",
    "stop_phrase": "Stop trying to fall asleep?",
    "rooted": true,
    "based_on": "speed",
    "suspendable": false
  },
  {
    "id": "ACT_UNLOAD_MAG",
    "type": "activity_type",
    "stop_phrase": "Stop unloading?",
    "rooted": true,
    "suspendable": false,
    "based_on": "speed"
  },
  {
    "id": "ACT_ROBOT_CONTROL",
    "type": "activity_type",
    "stop_phrase": "Stop programming override?",
    "rooted": true,
    "suspendable": false,
    "based_on": "time",
    "no_resume": true
  },
  {
    "id": "ACT_WEAR",
    "type": "activity_type",
    "stop_phrase": "Stop putting on items?",
    "rooted": true,
    "suspendable": false,
    "based_on": "neither",
    "no_resume": true
  },
  {
<<<<<<< HEAD
    "id": "ACT_ROOT",
    "type": "activity_type",
    "stop_phrase": "Stop rooting?",
    "rooted": true,
    "based_on": "time",
    "no_resume": true
  },
  {
    "id": "ACT_UPROOT",
    "type": "activity_type",
    "stop_phrase": "Stop uprooting?",
    "rooted": true,
=======
    "id": "ACT_TREE_COMMUNION",
    "type": "activity_type",
    "stop_phrase": "Stop communing with the trees?",
    "rooted": true,
    "suspendable": false,
>>>>>>> d110c712
    "based_on": "time",
    "no_resume": true
  },
  {
    "id": "ACT_EAT_MENU",
    "type": "activity_type",
    "stop_phrase": "Stop eating?",
    "rooted": true,
    "suspendable": false,
    "based_on": "neither",
    "no_resume": true
  },
  {
    "id": "ACT_ROOT",
    "type": "activity_type",
    "stop_phrase": "Stop rooting?",
    "rooted": true,
    "based_on": "time",
    "no_resume": true
  },
  {
    "id": "ACT_UPROOT",
    "type": "activity_type",
    "stop_phrase": "Stop uprooting?",
    "rooted": true,
    "based_on": "time",
    "no_resume": true
  }
]<|MERGE_RESOLUTION|>--- conflicted
+++ resolved
@@ -512,26 +512,11 @@
     "no_resume": true
   },
   {
-<<<<<<< HEAD
-    "id": "ACT_ROOT",
-    "type": "activity_type",
-    "stop_phrase": "Stop rooting?",
-    "rooted": true,
-    "based_on": "time",
-    "no_resume": true
-  },
-  {
-    "id": "ACT_UPROOT",
-    "type": "activity_type",
-    "stop_phrase": "Stop uprooting?",
-    "rooted": true,
-=======
     "id": "ACT_TREE_COMMUNION",
     "type": "activity_type",
     "stop_phrase": "Stop communing with the trees?",
     "rooted": true,
     "suspendable": false,
->>>>>>> d110c712
     "based_on": "time",
     "no_resume": true
   },
