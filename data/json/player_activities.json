--- conflicted
+++ resolved
@@ -478,12 +478,11 @@
     "no_resume": true
   },
   {
-<<<<<<< HEAD
     "id": "ACT_GROOM",
     "type": "activity_type",
     "stop_phrase": "Stop grooming yourself?",
     "based_on": "time"
-=======
+  },
     "id": "ACT_TREE_COMMUNION",
     "type": "activity_type",
     "stop_phrase": "Stop communing with the trees?",
@@ -499,6 +498,5 @@
     "suspendable": false,
     "based_on": "neither",
     "no_resume": true
->>>>>>> 86cc2e1a
   }
 ]