--- conflicted
+++ resolved
@@ -512,7 +512,6 @@
     "no_resume": true
   },
   {
-<<<<<<< HEAD
     "id": "ACT_ROOT",
     "type": "activity_type",
     "stop_phrase": "Stop rooting?",
@@ -526,13 +525,14 @@
     "stop_phrase": "Stop uprooting?",
     "rooted": true,
     "based_on": "time",
-=======
+    "no_resume": true
+  },
+  {
     "id": "ACT_EAT_MENU",
     "type": "activity_type",
     "stop_phrase": "Stop eating?",
     "suspendable": false,
     "based_on": "neither",
->>>>>>> 71d8e6fe
     "no_resume": true
   }
 ]