[
  {
    "type": "effect_on_condition",
    "id": "scenario_strong_portal_storm_base",
    "eoc_type": "SCENARIO_SPECIFIC",
    "effect": { "arithmetic": [ { "global_val": "var", "var_name": "ps_base_str" }, "=", { "const": 10 } ] }
  },
  {
    "type": "effect_on_condition",
    "id": "scenario_strong_portal_storm",
    "eoc_type": "SCENARIO_SPECIFIC",
    "effect": [
      { "arithmetic": [ { "global_val": "var", "var_name": "ps_base_str" }, "=", { "const": 15 } ] },
      { "run_eocs": "EOC_CAUSE_PORTAL_STORM" },
      { "arithmetic": [ { "global_val": "var", "var_name": "ps_base_str" }, "=", { "const": 1 } ] }
    ]
  },
  {
    "type": "effect_on_condition",
    "id": "scenario_quick_portal_storm",
    "eoc_type": "SCENARIO_SPECIFIC",
    "effect": [
      { "arithmetic": [ { "global_val": "var", "var_name": "ps_min_woc" }, "=", { "time": "1 days" } ] },
      { "arithmetic": [ { "global_val": "var", "var_name": "ps_max_woc" }, "=", { "time": "2 days" } ] }
    ]
  },
  {
    "type": "effect_on_condition",
    "id": "EOC_PORTAL_STORM_WARN_OR_CAUSE_RECURRING",
    "recurrence_min": { "global_val": "ps_min_woc", "default": "5 days" },
    "recurrence_max": { "global_val": "ps_max_woc", "default": "9 days" },
    "global": true,
    "effect": { "run_eocs": "EOC_CAUSE_EARLY_PORTAL_STORM" }
  },
  {
    "type": "effect_on_condition",
    "id": "EOC_PORTAL_EARLY_MESSAGES",
    "recurrence_min": "1 minutes",
    "recurrence_max": "30 minutes",
    "global": true,
    "condition": { "is_weather": "early_portal_storm" },
    "deactivate_condition": { "not": { "is_weather": "early_portal_storm" } },
    "effect": {
      "run_eocs": [
        {
          "id": "EOC_PORTAL_STORM_WARN_CAN_SEE_OUTDOORS_1",
          "condition": {
            "and": [
              "u_can_see",
              "u_is_outside",
              { "not": { "u_has_effect": "sleep" } },
              { "compare_int": [ { "global_val": "var", "var_name": "ps_base_str" }, "<", { "const": 3 } ] }
            ]
          },
          "effect": {
            "run_eocs": {
              "id": "EOC_PORTAL_STORM_WARN_DAY_NIGHT_1",
              "condition": "is_day",
              "effect": { "u_message": "PORTAL_STORM_DAY_MESSAGES_1", "snippet": true },
              "false_effect": { "u_message": "PORTAL_STORM_NIGHT_MESSAGES_1", "snippet": true }
            }
          }
        },
        {
          "id": "EOC_PORTAL_STORM_WARN_CAN_SEE_INDOORS_1",
          "condition": {
            "and": [
              "u_can_see",
              { "not": "u_is_outside" },
              { "not": { "u_has_effect": "sleep" } },
              { "compare_int": [ { "global_val": "var", "var_name": "ps_base_str" }, "<", { "const": 3 } ] }
            ]
          },
          "effect": { "u_message": "PORTAL_STORM_INDOOR_MESSAGES_1", "snippet": true }
        },
        {
          "id": "EOC_PORTAL_STORM_WARN_CAN_SEE_OUTDOORS_2",
          "condition": {
            "and": [
              "u_can_see",
              "u_is_outside",
              { "not": { "u_has_effect": "sleep" } },
              { "compare_int": [ { "global_val": "var", "var_name": "ps_base_str" }, "<", { "const": 6 } ] },
              { "compare_int": [ { "global_val": "var", "var_name": "ps_base_str" }, ">=", { "const": 3 } ] }
            ]
          },
          "effect": {
            "run_eocs": {
              "id": "EOC_PORTAL_STORM_WARN_DAY_NIGHT_2",
              "condition": "is_day",
              "effect": { "u_message": "PORTAL_STORM_DAY_MESSAGES_2", "snippet": true },
              "false_effect": { "u_message": "PORTAL_STORM_NIGHT_MESSAGES_2", "snippet": true }
            }
          }
        },
        {
          "id": "EOC_PORTAL_STORM_WARN_CAN_SEE_INDOORS_2",
          "condition": {
            "and": [
              "u_can_see",
              { "not": "u_is_outside" },
              { "not": { "u_has_effect": "sleep" } },
              { "compare_int": [ { "global_val": "var", "var_name": "ps_base_str" }, "<", { "const": 6 } ] },
              { "compare_int": [ { "global_val": "var", "var_name": "ps_base_str" }, ">=", { "const": 3 } ] }
            ]
          },
          "effect": { "u_message": "PORTAL_STORM_INDOOR_MESSAGES_2", "snippet": true }
        },
        {
          "id": "EOC_PORTAL_STORM_WARN_CAN_SEE_OUTDOORS_3",
          "condition": {
            "and": [
              "u_can_see",
              "u_is_outside",
              { "not": { "u_has_effect": "sleep" } },
              { "compare_int": [ { "global_val": "var", "var_name": "ps_base_str" }, ">=", { "const": 6 } ] }
            ]
          },
          "effect": {
            "run_eocs": {
              "id": "EOC_PORTAL_STORM_WARN_DAY_NIGHT_3",
              "condition": "is_day",
              "effect": { "u_message": "PORTAL_STORM_DAY_MESSAGES_3", "snippet": true },
              "false_effect": { "u_message": "PORTAL_STORM_NIGHT_MESSAGES_3", "snippet": true }
            }
          }
        },
        {
          "id": "EOC_PORTAL_STORM_WARN_CAN_SEE_INDOORS_3",
          "condition": {
            "and": [
              "u_can_see",
              { "not": "u_is_outside" },
              { "not": { "u_has_effect": "sleep" } },
              { "compare_int": [ { "global_val": "var", "var_name": "ps_base_str" }, ">=", { "const": 6 } ] }
            ]
          },
          "effect": { "u_message": "PORTAL_STORM_INDOOR_MESSAGES_3", "snippet": true }
        }
      ]
    }
  },
  {
    "type": "effect_on_condition",
    "id": "EOC_CAUSE_EARLY_PORTAL_STORM",
    "global": true,
    "//": "This sets up all the variables for the start of an early portal storm.",
    "condition": {
      "not": {
        "or": [
          { "is_weather": "portal_storm" },
          { "is_weather": "early_portal_storm" },
          { "compare_int": [ { "global_val": "var", "var_name": "cause_portal_storm" }, "=", { "const": 1 } ] },
          { "compare_int": [ { "global_val": "var", "var_name": "cause_early_portal_storm" }, "=", { "const": 1 } ] }
        ]
      }
    },
    "effect": [
      { "arithmetic": [ { "global_val": "var", "var_name": "cause_early_portal_storm" }, "=", { "const": 1 } ] },
      "next_weather",
      {
        "queue_eocs": "EOC_CAUSE_PORTAL_STORM",
        "time_in_future_min": "30 minutes",
        "time_in_future_max": "90 minutes"
      },
      {
        "u_message": "Reality is beginning to break.  It is subtle but something deep inside you feels the wrongness.",
        "type": "bad",
        "popup": true
      }
    ]
  },
  {
    "type": "effect_on_condition",
    "id": "EOC_CAUSE_PORTAL_STORM",
    "global": true,
    "//": "This sets up all the variables for the start of a portal storm.",
    "condition": {
      "not": {
        "or": [
          { "is_weather": "portal_storm" },
          { "compare_int": [ { "global_val": "var", "var_name": "cause_portal_storm" }, "=", { "const": 1 } ] }
        ]
      }
    },
    "effect": [
      { "arithmetic": [ { "global_val": "var", "var_name": "cause_early_portal_storm" }, "=", { "const": 0 } ] },
      { "arithmetic": [ { "global_val": "var", "var_name": "cause_portal_storm" }, "=", { "const": 1 } ] },
      "next_weather",
      {
        "arithmetic": [
          { "global_val": "var", "var_name": "ps_str" },
          "=",
          { "global_val": "var", "var_name": "ps_base_str" },
          "+",
          { "const": 1 }
        ]
      },
      {
        "queue_eocs": "EOC_CANCEL_PORTAL_STORM",
        "time_in_future_min": { "global_val": "ps_min_length", "default": "2 hours" },
        "time_in_future_max": { "global_val": "ps_max_length", "default": "4 hours" }
      },
      { "u_message": "Reality is breaking.", "type": "bad" }
    ]
  },
  {
    "type": "effect_on_condition",
    "id": "EOC_CANCEL_PORTAL_STORM",
    "global": true,
    "//": "This sets up all the variables for the end of a portal storm.",
    "condition": {
      "or": [
        { "is_weather": "portal_storm" },
        { "is_weather": "early_portal_storm" },
        { "compare_int": [ { "global_val": "var", "var_name": "cause_portal_storm" }, "=", { "const": 1 } ] },
        { "compare_int": [ { "global_val": "var", "var_name": "cause_early_portal_storm" }, "=", { "const": 1 } ] }
      ]
    },
    "effect": [
      { "arithmetic": [ { "global_val": "var", "var_name": "cause_portal_storm" }, "=", { "const": 0 } ] },
      { "arithmetic": [ { "global_val": "var", "var_name": "cause_early_portal_storm" }, "=", { "const": 0 } ] },
      "next_weather",
      { "u_message": "The damage to reality fades.  Hopefully the scarring is minimal.", "type": "good" },
      { "run_eocs": "EOC_WORSEN_PORTAL_STORM" }
    ]
  },
  {
    "type": "effect_on_condition",
    "id": "EOC_WORSEN_PORTAL_STORM",
<<<<<<< HEAD
    "effect": { "set_weighted_list_eocs": [ [ "EOC_PORTAL_STRENGTHEN", { "const": 1 } ], [ "EOC_PORTAL_LENGTHEN", { "const": 1 } ] ] }
=======
    "effect": { "weighted_list_eocs": [ [ "EOC_PORTAL_STRENGTHEN", 1 ], [ "EOC_PORTAL_LENGTHEN", 1 ] ] }
>>>>>>> 3a4150e1
  },
  {
    "type": "effect_on_condition",
    "id": "EOC_PORTAL_STRENGTHEN",
    "effect": { "arithmetic": [ { "global_val": "var", "var_name": "ps_base_str" }, "++" ], "max": 8 }
  },
  {
    "type": "effect_on_condition",
    "id": "EOC_PORTAL_LENGTHEN",
    "effect": [
      {
        "arithmetic": [ { "global_val": "var", "var_name": "ps_min_length", "default_time": "2 hours" }, "+=", { "time": "15 minutes" } ],
        "max_time": "4 hours"
      },
      {
        "arithmetic": [ { "global_val": "var", "var_name": "ps_max_length", "default_time": "4 hours" }, "+=", { "time": "15 minutes" } ],
        "max_time": "6 hours"
      }
    ]
  },
  {
    "type": "effect_on_condition",
    "id": "EOC_PORTAL_EFFECTS_1",
    "//": "Weakest effects.",
    "recurrence_min": "30 seconds",
    "recurrence_max": "75 seconds",
    "global": true,
    "condition": {
      "and": [
        { "is_weather": "portal_storm" },
        { "compare_int": [ { "global_val": "var", "var_name": "ps_str" }, "<=", { "const": 2 } ] }
      ]
    },
    "deactivate_condition": { "not": { "is_weather": "portal_storm" } },
    "effect": {
<<<<<<< HEAD
      "set_queue_effect_on_condition": [
        {
          "id": "EOC_INDOOR_OUTDOOR_EFFECTS_1",
          "condition": "u_is_outside",
          "effect": {
            "set_weighted_list_eocs": [
              [ "EOC_PORTAL_SHIFTING_MASS", { "const": 5 } ],
              [ "EOC_PORTAL_IMPOSSIBLE_SHAPE", { "const": 1 } ],
              [ "EOC_PORTAL_ABSENCE", { "const": 1 } ],
              [ "EOC_PORTAL_PAIN", { "const": 1 } ],
              [ "EOC_PORTAL_LIGHT", { "const": 2 } ],
              [ "EOC_PORTAL_TELEPORT_STUCK_START", { "const": 3 } ],
              [ "EOC_PORTAL_GRASS_CHANGE", { "const": 5 } ],
              [ "EOC_PORTAL_MESSAGE", { "const": 5 } ]
            ]
          },
          "false_effect": {
            "set_weighted_list_eocs": [ [ "EOC_PORTAL_STORM_VOICES_1", { "const": 1 } ], [ "EOC_PORTAL_STORM_INDOOR_MESSAGES_1", { "const": 1 } ] ]
          }
        }
=======
      "weighted_list_eocs": [
        [ "EOC_PORTAL_SHIFTING_MASS", 5 ],
        [ "EOC_PORTAL_IMPOSSIBLE_SHAPE", 1 ],
        [ "EOC_PORTAL_ABSENCE", 1 ],
        [ "EOC_PORTAL_PAIN", 1 ],
        [ "EOC_PORTAL_LIGHT", 2 ],
        [ "EOC_PORTAL_TELEPORT_STUCK_START", 3 ],
        [ "EOC_PORTAL_GRASS_CHANGE", 5 ],
        [ "EOC_PORTAL_MESSAGE", 5 ]
>>>>>>> 3a4150e1
      ]
    }
  },
  {
    "type": "effect_on_condition",
    "id": "EOC_PORTAL_EFFECTS_2",
    "//": "Stronger effects.",
    "recurrence_min": "10 seconds",
    "recurrence_max": "70 seconds",
    "global": true,
    "condition": {
      "and": [
        { "is_weather": "portal_storm" },
        { "compare_int": [ { "global_val": "var", "var_name": "ps_str" }, ">", { "const": 2 } ] },
        { "compare_int": [ { "global_val": "var", "var_name": "ps_str" }, "<=", { "const": 4 } ] }
      ]
    },
    "deactivate_condition": { "not": { "is_weather": "portal_storm" } },
    "effect": {
<<<<<<< HEAD
      "set_queue_effect_on_condition": [
        {
          "id": "EOC_INDOOR_OUTDOOR_EFFECTS_2",
          "condition": "u_is_outside",
          "effect": {
            "set_weighted_list_eocs": [
              [ "EOC_PORTAL_SHIFTING_MASS", { "const": 1 } ],
              [ "EOC_PORTAL_IMPOSSIBLE_SHAPE", { "const": 3 } ],
              [ "EOC_PORTAL_ABSENCE", { "const": 1 } ],
              [ "EOC_PORTAL_MEMORIES", { "const": 1 } ],
              [ "EOC_PORTAL_PAIN", { "const": 3 } ],
              [ "EOC_PORTAL_LIGHT", { "const": 2 } ],
              [ "EOC_PORTAL_GRASS_CHANGE", { "const": 1 } ],
              [ "EOC_PORTAL_TELEPORT_STUCK_START", { "const": 2 } ],
              [ "EOC_PORTAL_NETHER_SPAWN", { "const": 3 } ],
              [ "EOC_PORTAL_SMOKE", { "const": 2 } ],
              [ "EOC_PORTAL_MESSAGE", { "const": 7 } ]
            ]
          },
          "false_effect": {
            "set_weighted_list_eocs": [ [ "EOC_PORTAL_STORM_VOICES_2", { "const": 1 } ], [ "EOC_PORTAL_STORM_INDOOR_MESSAGES_2", { "const": 1 } ] ]
          }
        }
=======
      "weighted_list_eocs": [
        [ "EOC_PORTAL_SHIFTING_MASS", 1 ],
        [ "EOC_PORTAL_IMPOSSIBLE_SHAPE", 3 ],
        [ "EOC_PORTAL_ABSENCE", 1 ],
        [ "EOC_PORTAL_MEMORIES", 1 ],
        [ "EOC_PORTAL_NETHER_SPAWN", 3 ],
        [ "EOC_PORTAL_PAIN", 3 ],
        [ "EOC_PORTAL_LIGHT", 2 ],
        [ "EOC_PORTAL_GRASS_CHANGE", 1 ],
        [ "EOC_PORTAL_TELEPORT_STUCK_START", 2 ],
        [ "EOC_PORTAL_SMOKE", 2 ],
        [ "EOC_PORTAL_MESSAGE", 7 ]
>>>>>>> 3a4150e1
      ]
    }
  },
  {
    "type": "effect_on_condition",
    "id": "EOC_PORTAL_EFFECTS_3",
    "//": "The most painful stuff.",
    "recurrence_min": "5 seconds",
    "recurrence_max": "60 seconds",
    "global": true,
    "condition": {
      "and": [
        { "is_weather": "portal_storm" },
        { "compare_int": [ { "global_val": "var", "var_name": "ps_str" }, ">", { "const": 4 } ] }
      ]
    },
    "deactivate_condition": { "not": { "is_weather": "portal_storm" } },
    "effect": {
<<<<<<< HEAD
      "set_queue_effect_on_condition": [
        {
          "id": "EOC_INDOOR_OUTDOOR_EFFECTS_3",
          "condition": "u_is_outside",
          "effect": {
            "set_weighted_list_eocs": [
              [ "EOC_PORTAL_GIANT_APPENDAGE", { "const": 3 } ],
              [ "EOC_PORTAL_SHIFTING_MASS", { "const": 1 } ],
              [ "EOC_PORTAL_IMPOSSIBLE_SHAPE", { "const": 1 } ],
              [ "EOC_PORTAL_ABSENCE", { "const": 2 } ],
              [ "EOC_PORTAL_MEMORIES", { "const": 2 } ],
              [ "EOC_PORTAL_LIGHT", { "const": 2 } ],
              [ "EOC_PORTAL_TELEPORT_STUCK_START", { "const": 1 } ],
              [ "EOC_PORTAL_NETHER_SPAWN", { "const": 3 } ],
              [ "EOC_PORTAL_MESSAGE", { "const": 5 } ]
            ]
          },
          "false_effect": {
            "set_weighted_list_eocs": [
              [ "EOC_PORTAL_STORM_VOICES_3", { "const": 1 } ],
              [ "EOC_PORTAL_STORM_INDOOR_MESSAGES_3", { "const": 1 } ],
              [ "EOC_PORTAL_STORM_POPUP", { "const": 1 } ]
            ]
          }
        }
=======
      "weighted_list_eocs": [
        [ "EOC_PORTAL_GIANT_APPENDAGE", 3 ],
        [ "EOC_PORTAL_SHIFTING_MASS", 1 ],
        [ "EOC_PORTAL_IMPOSSIBLE_SHAPE", 1 ],
        [ "EOC_PORTAL_ABSENCE", 2 ],
        [ "EOC_PORTAL_MEMORIES", 2 ],
        [ "EOC_PORTAL_NETHER_SPAWN", 3 ],
        [ "EOC_PORTAL_LIGHT", 2 ],
        [ "EOC_PORTAL_TELEPORT_STUCK_START", 1 ],
        [ "EOC_PORTAL_MESSAGE", 5 ],
        [ "EOC_PORTAL_STORM_POPUP", 1 ]
>>>>>>> 3a4150e1
      ]
    }
  },
  {
    "type": "effect_on_condition",
    "id": "EOC_PORTAL_MESSAGE",
    "//": "This displays messages depending on the storms strength.",
    "condition": { "and": [ "u_can_see", { "not": { "u_has_worn_with_flag": "PORTAL_PROOF" } } ] },
    "effect": {
      "run_eocs": [
        {
          "id": "EOC_PORTAL_STORM_MESSAGE_1",
          "condition": { "compare_int": [ { "global_val": "var", "var_name": "ps_str" }, "<=", { "const": 2 } ] },
          "effect": {
            "run_eocs": {
              "id": "EOC_PORTAL_STORM_MESSAGE_INDOOR_OUTDOOR_1",
              "condition": "u_is_outside",
              "effect": { "u_message": "PORTAL_STORM_MESSAGES_1", "snippet": true },
              "false_effect": { "weighted_list_eocs": [ [ "EOC_PORTAL_STORM_INDOOR_MESSAGES_1", 1 ], [ "EOC_PORTAL_STORM_VOICES_1", 1 ] ] }
            }
          }
        },
        {
          "id": "EOC_PORTAL_STORM_MESSAGE_2",
          "condition": {
            "and": [
              { "compare_int": [ { "global_val": "var", "var_name": "ps_str" }, "<", { "const": 4 } ] },
              { "compare_int": [ { "global_val": "var", "var_name": "ps_str" }, ">=", { "const": 2 } ] }
            ]
          },
          "effect": {
            "run_eocs": {
              "id": "EOC_PORTAL_STORM_MESSAGE_INDOOR_OUTDOOR_2",
              "condition": "u_is_outside",
              "effect": { "u_message": "PORTAL_STORM_MESSAGES_2", "snippet": true },
              "false_effect": { "weighted_list_eocs": [ [ "EOC_PORTAL_STORM_INDOOR_MESSAGES_2", 1 ], [ "EOC_PORTAL_STORM_VOICES_2", 1 ] ] }
            }
          }
        },
        {
          "id": "EOC_PORTAL_STORM_MESSAGE_3",
          "condition": { "compare_int": [ { "global_val": "var", "var_name": "ps_str" }, ">=", { "const": 4 } ] },
          "effect": {
            "run_eocs": {
              "id": "EOC_PORTAL_STORM_MESSAGE_INDOOR_OUTDOOR_3",
              "condition": "u_is_outside",
              "effect": { "u_message": "PORTAL_STORM_MESSAGES_3", "snippet": true },
              "false_effect": { "weighted_list_eocs": [ [ "EOC_PORTAL_STORM_INDOOR_MESSAGES_3", 1 ], [ "EOC_PORTAL_STORM_VOICES_3", 1 ] ] }
            }
          }
        }
      ]
    }
  },
  {
    "type": "effect_on_condition",
    "id": "EOC_PORTAL_NETHER_SPAWN",
    "effect": {
      "u_spawn_monster": "GROUP_NETHER_PORTAL",
      "group": true,
      "real_count": 1,
      "hallucination_count": 1,
      "outdoor_only": true,
      "min_radius": 3,
      "max_radius": 20,
      "lifespan_min": "10 seconds",
      "lifespan_max": "1 minutes",
      "spawn_message": "Several large portals open and before they close a monster leaves.",
      "spawn_message_plural": "Several large portals open and before they close monsters pour through."
    }
  },
  {
    "type": "effect_on_condition",
    "id": "EOC_PORTAL_SHIFTING_MASS",
    "effect": [
      {
        "arithmetic": [
          { "global_val": "var", "var_name": "ps_shifting_mass_count" },
          "=",
          { "global_val": "var", "var_name": "ps_str" },
          "/",
          { "const": 2 }
        ],
        "min": 1
      },
      {
        "u_spawn_monster": "mon_shifting_mass",
        "real_count": { "global_val": "ps_shifting_mass_count", "default": 1 },
        "hallucination_count": { "global_val": "ps_shifting_mass_count", "default": 1 },
        "outdoor_only": true,
        "min_radius": 3,
        "max_radius": 20,
        "lifespan_min": "5 seconds",
        "lifespan_max": "2 minutes",
        "spawn_message": "Small gashes in reality open nearby. On the other side you see an endless dark ocean. An alien beings spills out before the portals close.",
        "spawn_message_plural": "Small gashes in reality open nearby. On the other side you see an endless dark ocean. Some alien beings spill out before the portals close."
      }
    ]
  },
  {
    "type": "effect_on_condition",
    "id": "EOC_PORTAL_IMPOSSIBLE_SHAPE",
    "effect": {
      "u_spawn_monster": "mon_impossible_shape",
      "real_count": 1,
      "hallucination_count": 1,
      "outdoor_only": true,
      "min_radius": 3,
      "max_radius": 20,
      "lifespan_min": "1 minutes",
      "lifespan_max": "3 minutes",
      "spawn_message": "You cannot remember how the impossible shape came to be here. The pain in your head suggests that is a good thing.",
      "spawn_message_plural": "You cannot remember how the impossible shapes came to be here. The pain in your head suggests that is a good thing."
    }
  },
  {
    "type": "effect_on_condition",
    "id": "EOC_PORTAL_GIANT_APPENDAGE",
    "effect": {
      "u_spawn_monster": "mon_giant_appendage",
      "real_count": 1,
      "hallucination_count": 3,
      "outdoor_only": true,
      "min_radius": 3,
      "max_radius": 20,
      "lifespan_min": "5 seconds",
      "lifespan_max": "45 seconds",
      "spawn_message": "A bizarre limb seemingly tears its way into reality from elsewhere.",
      "spawn_message_plural": "Bizarre limbs seemingly tear their way into reality from elsewhere."
    }
  },
  {
    "type": "effect_on_condition",
    "id": "EOC_PORTAL_MEMORIES",
    "effect": {
      "u_spawn_monster": "mon_memory",
      "real_count": 10,
      "hallucination_count": 10,
      "outdoor_only": true,
      "lifespan_min": "5 seconds",
      "lifespan_max": "2 minutes",
      "spawn_message": "A Ghost of the dead appears near you.",
      "spawn_message_plural": "Ghosts of the dead surround you."
    }
  },
  {
    "type": "effect_on_condition",
    "id": "EOC_PORTAL_ABSENCE",
    "effect": {
      "u_spawn_monster": "mon_absence",
      "real_count": 1,
      "outdoor_only": true,
      "min_radius": 3,
      "max_radius": 20,
      "lifespan_min": "45 seconds",
      "lifespan_max": "5 minutes",
      "spawn_message": "The very notion of empty space is made a cruel joke. Nearby nothing becomes even less."
    }
  },
  {
    "type": "effect_on_condition",
    "id": "EOC_PORTAL_PAIN",
    "condition": { "and": [ "u_is_outside", { "not": { "u_has_worn_with_flag": "PORTAL_PROOF" } } ] },
    "effect": [
      {
        "u_message": "You awake with a start from what must have been a violent and horrifying daydream. Your body aches as if the wounds were real.",
        "type": "bad"
      },
      { "arithmetic": [ { "u_val": "pain" }, "+=", { "const": 30 } ] },
      { "u_set_field": "fd_blood", "radius": 2 }
    ]
  },
  {
    "type": "effect_on_condition",
    "id": "EOC_PORTAL_SMOKE",
    "effect": [
      { "u_message": "A million tiny pinpricks in space open for an instant and smoke pours everywhere.", "type": "bad" },
      { "u_set_field": "fd_smoke" }
    ]
  },
  {
    "type": "effect_on_condition",
    "id": "EOC_PORTAL_TELEPORT_STUCK_START",
    "global": true,
    "condition": { "not": "u_driving" },
    "effect": [
      { "u_location_variable": { "u_val": "stuck_teleport" }, "min_radius": 0, "max_radius": 0 },
      { "run_eocs": "EOC_PORTAL_TELEPORT_STUCK" },
      { "u_message": "This moment feels thick as if its not quite over.", "type": "bad" }
    ]
  },
  {
    "type": "effect_on_condition",
    "id": "EOC_PORTAL_TELEPORT_STUCK_LOOP",
    "condition": { "and": [ { "x_in_y_chance": { "x": 3, "y": 4 } }, { "not": "u_driving" } ] },
    "effect": { "run_eocs": "EOC_PORTAL_TELEPORT_STUCK" },
    "false_effect": { "u_make_sound": "a loud tearing sound.", "target_var": { "u_val": "stuck_teleport" }, "volume": 80, "type": "alert" }
  },
  {
    "type": "effect_on_condition",
    "id": "EOC_PORTAL_TELEPORT_STUCK",
    "condition": { "not": "u_driving" },
    "effect": [
      { "u_teleport": { "u_val": "stuck_teleport" }, "success_message": "You feel as if you just rewound a few seconds." },
      {
        "queue_eocs": "EOC_PORTAL_TELEPORT_STUCK_LOOP",
        "time_in_future_min": "3 seconds",
        "time_in_future_max": "5 seconds"
      }
    ]
  },
  {
    "type": "effect_on_condition",
    "id": "EOC_PORTAL_LIGHT",
    "//": "If its night make it bright, if its day make it dark.",
    "effect": [
      {
        "arithmetic": [
          { "global_val": "var", "var_name": "ps_light_str" },
          "=",
          { "global_val": "var", "var_name": "ps_str" },
          "*",
          { "time": "1 minutes" }
        ]
      },
      {
        "run_eocs": [
          {
            "id": "portal_storm_dark_light",
            "condition": "is_day",
            "effect": {
              "custom_light_level": 0,
              "length_min": "1 seconds",
              "length_max": { "global_val": "ps_light_str", "default": "1 minutes" }
            },
            "false_effect": {
              "custom_light_level": 125,
              "length_min": "1 seconds",
              "length_max": { "global_val": "ps_light_str", "default": "1 minutes" }
            }
          },
          {
            "id": "portal_storm_outside_message",
            "condition": "u_is_outside",
            "effect": {
              "run_eocs": {
                "id": "portal_storm_dark_light_message",
                "condition": "is_day",
                "effect": { "u_message": "The sun is snuffed out like a candle.", "type": "bad" },
                "false_effect": { "u_message": "Some of the stars grow so bright they hurt to look at.", "type": "bad" }
              }
            }
          }
        ]
      }
    ]
  },
  {
    "type": "effect_on_condition",
    "id": "EOC_PORTAL_INCORPOREAL",
    "condition": { "and": [ { "not": { "u_has_worn_with_flag": "PORTAL_PROOF" } }, { "not": "u_driving" } ] },
    "effect": [
      {
        "arithmetic": [
          { "global_val": "var", "var_name": "ps_incorporeal_str" },
          "=",
          { "global_val": "var", "var_name": "ps_str" },
          "*",
          { "time": "1 seconds" }
        ]
      },
      {
        "u_message": "You feel stretched, as if part of you was elsewhere.  You are not solid enough to affect matter and your equipment falls through you.",
        "type": "bad",
        "popup": true
      },
      { "u_add_effect": "incorporeal", "duration": { "global_val": "ps_incorporeal_str", "default": "1 seconds" } }
    ]
  },
  {
    "type": "effect_on_condition",
    "id": "EOC_PORTAL_GRASS_CHANGE",
    "global": true,
    "effect": [
      {
        "arithmetic": [
          { "global_val": "var", "var_name": "ps_transform_radius" },
          "=",
          { "global_val": "var", "var_name": "ps_str" },
          "+",
          { "const": 5 }
        ]
      },
      {
        "u_location_variable": { "global_val": "grass_transform" },
        "min_radius": 1,
        "max_radius": 15,
        "outdoor_only": true
      },
      {
        "u_make_sound": "a high pitched squeal.",
        "target_var": { "global_val": "grass_transform" },
        "volume": 60,
        "type": "alert"
      },
      {
        "u_transform_radius": { "global_val": "ps_transform_radius", "default": 5 },
        "ter_furn_transform": "portal_grass_transform",
        "target_var": { "global_val": "grass_transform" }
      },
      {
        "u_transform_radius": { "global_val": "ps_transform_radius", "default": 5 },
        "ter_furn_transform": "portal_alien_grass_transform",
        "target_var": { "global_val": "grass_transform" },
        "time_in_future_min": "30 seconds",
        "time_in_future_max": "5 minutes"
      }
    ]
  },
  {
    "type": "ter_furn_transform",
    "id": "portal_grass_transform",
    "terrain": [ { "result": [ "t_grass_alien" ], "valid_terrain": [ "t_grass" ] } ]
  },
  {
    "type": "ter_furn_transform",
    "id": "portal_alien_grass_transform",
    "terrain": [ { "result": [ "t_grass" ], "valid_terrain": [ "t_grass_alien" ] } ]
  },
  {
    "type": "effect_on_condition",
    "id": "EOC_PORTAL_STORM_VOICES_1",
    "global": true,
    "condition": { "and": [ { "not": { "u_has_effect": "sleep" } }, { "x_in_y_chance": { "x": 1, "y": 30 } } ] },
    "effect": [
      { "u_location_variable": { "global_val": "indoor_voices" }, "min_radius": 3, "max_radius": 10 },
      {
        "u_make_sound": "PORTAL_STORM_VOICES_1",
        "target_var": { "global_val": "indoor_voices" },
        "volume": 40,
        "type": "speech",
        "snippet": true
      }
    ]
  },
  {
    "type": "effect_on_condition",
    "id": "EOC_PORTAL_STORM_VOICES_2",
    "global": true,
    "condition": { "and": [ { "not": { "u_has_effect": "sleep" } }, { "x_in_y_chance": { "x": 1, "y": 30 } } ] },
    "effect": [
      { "u_location_variable": { "global_val": "indoor_voices" }, "min_radius": 3, "max_radius": 10 },
      {
        "u_make_sound": "PORTAL_STORM_VOICES_2",
        "target_var": { "global_val": "indoor_voices" },
        "volume": 60,
        "type": "speech",
        "snippet": true
      }
    ]
  },
  {
    "type": "effect_on_condition",
    "id": "EOC_PORTAL_STORM_VOICES_3",
    "global": true,
    "condition": { "and": [ { "not": { "u_has_effect": "sleep" } }, { "x_in_y_chance": { "x": 1, "y": 30 } } ] },
    "effect": [
      { "u_location_variable": { "global_val": "indoor_voices" }, "min_radius": 3, "max_radius": 10 },
      {
        "u_make_sound": "PORTAL_STORM_VOICES_3",
        "target_var": { "global_val": "indoor_voices" },
        "volume": 80,
        "type": "speech",
        "snippet": true
      }
    ]
  },
  {
    "type": "effect_on_condition",
    "id": "EOC_PORTAL_STORM_POPUP",
    "global": true,
    "condition": {
      "and": [ { "not": "u_is_outside" }, { "not": { "u_has_effect": "sleep" } }, { "x_in_y_chance": { "x": 1, "y": 250 } } ]
    },
    "effect": {
      "u_message": "PORTAL_STORM_POPUP",
      "popup_w_interrupt_query": true,
      "interrupt_type": "portal_storm_popup",
      "snippet": true
    }
  },
  {
    "type": "effect_on_condition",
    "id": "EOC_PORTAL_STORM_INDOOR_MESSAGES_1",
    "global": true,
    "condition": { "and": [ { "not": { "u_has_effect": "sleep" } }, { "x_in_y_chance": { "x": 1, "y": 30 } } ] },
    "effect": { "u_message": "PORTAL_STORM_INDOOR_MESSAGES_1", "snippet": true }
  },
  {
    "type": "effect_on_condition",
    "id": "EOC_PORTAL_STORM_INDOOR_MESSAGES_2",
    "global": true,
    "condition": { "and": [ { "not": { "u_has_effect": "sleep" } }, { "x_in_y_chance": { "x": 1, "y": 30 } } ] },
    "effect": { "u_message": "PORTAL_STORM_INDOOR_MESSAGES_2", "snippet": true }
  },
  {
    "type": "effect_on_condition",
    "id": "EOC_PORTAL_STORM_INDOOR_MESSAGES_3",
    "global": true,
    "condition": { "and": [ { "not": { "u_has_effect": "sleep" } }, { "x_in_y_chance": { "x": 1, "y": 30 } } ] },
    "effect": { "u_message": "PORTAL_STORM_INDOOR_MESSAGES_3", "snippet": true }
  },
  {
    "type": "effect_on_condition",
    "id": "EOC_PORTAL_STORM_MAPGEN",
    "effect": [
      { "u_location_variable": { "global_val": "portal_dungeon" } },
      {
        "mapgen_update": "portal_dungeon",
        "target_var": { "global_val": "portal_dungeon" },
        "revert": true,
        "time_in_future_min": "5 minutes",
        "time_in_future_max": "5 minutes"
      },
      { "mapgen_update": "portal_dungeon", "target_var": { "global_val": "portal_dungeon" } }
    ]
  },
  {
    "type": "effect_on_condition",
    "id": "EOC_PORTAL_STORM_MAPGEN_TRAP_CHANGE",
    "effect": { "mapgen_update": "portal_dungeon_trap_change", "target_var": { "global_val": "portal_dungeon" } }
  }
]<|MERGE_RESOLUTION|>--- conflicted
+++ resolved
@@ -228,11 +228,7 @@
   {
     "type": "effect_on_condition",
     "id": "EOC_WORSEN_PORTAL_STORM",
-<<<<<<< HEAD
-    "effect": { "set_weighted_list_eocs": [ [ "EOC_PORTAL_STRENGTHEN", { "const": 1 } ], [ "EOC_PORTAL_LENGTHEN", { "const": 1 } ] ] }
-=======
-    "effect": { "weighted_list_eocs": [ [ "EOC_PORTAL_STRENGTHEN", 1 ], [ "EOC_PORTAL_LENGTHEN", 1 ] ] }
->>>>>>> 3a4150e1
+    "effect": { "weighted_list_eocs": [ [ "EOC_PORTAL_STRENGTHEN", { "const": 1 } ], [ "EOC_PORTAL_LENGTHEN", { "const": 1 } ] ] }
   },
   {
     "type": "effect_on_condition",
@@ -268,13 +264,12 @@
     },
     "deactivate_condition": { "not": { "is_weather": "portal_storm" } },
     "effect": {
-<<<<<<< HEAD
-      "set_queue_effect_on_condition": [
+      "run_eocs": [
         {
           "id": "EOC_INDOOR_OUTDOOR_EFFECTS_1",
           "condition": "u_is_outside",
           "effect": {
-            "set_weighted_list_eocs": [
+            "weighted_list_eocs": [
               [ "EOC_PORTAL_SHIFTING_MASS", { "const": 5 } ],
               [ "EOC_PORTAL_IMPOSSIBLE_SHAPE", { "const": 1 } ],
               [ "EOC_PORTAL_ABSENCE", { "const": 1 } ],
@@ -286,20 +281,9 @@
             ]
           },
           "false_effect": {
-            "set_weighted_list_eocs": [ [ "EOC_PORTAL_STORM_VOICES_1", { "const": 1 } ], [ "EOC_PORTAL_STORM_INDOOR_MESSAGES_1", { "const": 1 } ] ]
+            "weighted_list_eocs": [ [ "EOC_PORTAL_STORM_VOICES_1", { "const": 1 } ], [ "EOC_PORTAL_STORM_INDOOR_MESSAGES_1", { "const": 1 } ] ]
           }
         }
-=======
-      "weighted_list_eocs": [
-        [ "EOC_PORTAL_SHIFTING_MASS", 5 ],
-        [ "EOC_PORTAL_IMPOSSIBLE_SHAPE", 1 ],
-        [ "EOC_PORTAL_ABSENCE", 1 ],
-        [ "EOC_PORTAL_PAIN", 1 ],
-        [ "EOC_PORTAL_LIGHT", 2 ],
-        [ "EOC_PORTAL_TELEPORT_STUCK_START", 3 ],
-        [ "EOC_PORTAL_GRASS_CHANGE", 5 ],
-        [ "EOC_PORTAL_MESSAGE", 5 ]
->>>>>>> 3a4150e1
       ]
     }
   },
@@ -319,13 +303,12 @@
     },
     "deactivate_condition": { "not": { "is_weather": "portal_storm" } },
     "effect": {
-<<<<<<< HEAD
-      "set_queue_effect_on_condition": [
+      "run_eocs": [
         {
           "id": "EOC_INDOOR_OUTDOOR_EFFECTS_2",
           "condition": "u_is_outside",
           "effect": {
-            "set_weighted_list_eocs": [
+            "weighted_list_eocs": [
               [ "EOC_PORTAL_SHIFTING_MASS", { "const": 1 } ],
               [ "EOC_PORTAL_IMPOSSIBLE_SHAPE", { "const": 3 } ],
               [ "EOC_PORTAL_ABSENCE", { "const": 1 } ],
@@ -340,23 +323,9 @@
             ]
           },
           "false_effect": {
-            "set_weighted_list_eocs": [ [ "EOC_PORTAL_STORM_VOICES_2", { "const": 1 } ], [ "EOC_PORTAL_STORM_INDOOR_MESSAGES_2", { "const": 1 } ] ]
+            "weighted_list_eocs": [ [ "EOC_PORTAL_STORM_VOICES_2", { "const": 1 } ], [ "EOC_PORTAL_STORM_INDOOR_MESSAGES_2", { "const": 1 } ] ]
           }
         }
-=======
-      "weighted_list_eocs": [
-        [ "EOC_PORTAL_SHIFTING_MASS", 1 ],
-        [ "EOC_PORTAL_IMPOSSIBLE_SHAPE", 3 ],
-        [ "EOC_PORTAL_ABSENCE", 1 ],
-        [ "EOC_PORTAL_MEMORIES", 1 ],
-        [ "EOC_PORTAL_NETHER_SPAWN", 3 ],
-        [ "EOC_PORTAL_PAIN", 3 ],
-        [ "EOC_PORTAL_LIGHT", 2 ],
-        [ "EOC_PORTAL_GRASS_CHANGE", 1 ],
-        [ "EOC_PORTAL_TELEPORT_STUCK_START", 2 ],
-        [ "EOC_PORTAL_SMOKE", 2 ],
-        [ "EOC_PORTAL_MESSAGE", 7 ]
->>>>>>> 3a4150e1
       ]
     }
   },
@@ -375,13 +344,12 @@
     },
     "deactivate_condition": { "not": { "is_weather": "portal_storm" } },
     "effect": {
-<<<<<<< HEAD
-      "set_queue_effect_on_condition": [
+      "run_eocs": [
         {
           "id": "EOC_INDOOR_OUTDOOR_EFFECTS_3",
           "condition": "u_is_outside",
           "effect": {
-            "set_weighted_list_eocs": [
+            "weighted_list_eocs": [
               [ "EOC_PORTAL_GIANT_APPENDAGE", { "const": 3 } ],
               [ "EOC_PORTAL_SHIFTING_MASS", { "const": 1 } ],
               [ "EOC_PORTAL_IMPOSSIBLE_SHAPE", { "const": 1 } ],
@@ -394,26 +362,13 @@
             ]
           },
           "false_effect": {
-            "set_weighted_list_eocs": [
+            "weighted_list_eocs": [
               [ "EOC_PORTAL_STORM_VOICES_3", { "const": 1 } ],
               [ "EOC_PORTAL_STORM_INDOOR_MESSAGES_3", { "const": 1 } ],
               [ "EOC_PORTAL_STORM_POPUP", { "const": 1 } ]
             ]
           }
         }
-=======
-      "weighted_list_eocs": [
-        [ "EOC_PORTAL_GIANT_APPENDAGE", 3 ],
-        [ "EOC_PORTAL_SHIFTING_MASS", 1 ],
-        [ "EOC_PORTAL_IMPOSSIBLE_SHAPE", 1 ],
-        [ "EOC_PORTAL_ABSENCE", 2 ],
-        [ "EOC_PORTAL_MEMORIES", 2 ],
-        [ "EOC_PORTAL_NETHER_SPAWN", 3 ],
-        [ "EOC_PORTAL_LIGHT", 2 ],
-        [ "EOC_PORTAL_TELEPORT_STUCK_START", 1 ],
-        [ "EOC_PORTAL_MESSAGE", 5 ],
-        [ "EOC_PORTAL_STORM_POPUP", 1 ]
->>>>>>> 3a4150e1
       ]
     }
   },
