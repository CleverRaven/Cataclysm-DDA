[
  {
    "id": "depowered_armor",
    "type": "MIGRATION",
    "replace": "combat_exoskeleton_light_salvaged"
  },
  {
    "id": "depowered_helmet",
    "type": "MIGRATION",
    "replace": "combat_exoskeleton_armor_head_light"
  },
  {
    "id": "power_armor_frame",
    "type": "MIGRATION",
    "replace": "qt_steel_chunk"
  },
  {
    "id": "power_armor_generator",
    "type": "MIGRATION",
    "replace": "qt_steel_chunk"
  },
  {
    "id": "power_armor_helmet_basic",
    "type": "MIGRATION",
    "replace": "combat_exoskeleton_armor_head_medium"
  },
  {
    "id": "power_armor_helmet_basic_on",
    "type": "MIGRATION",
    "replace": "combat_exoskeleton_armor_head_medium"
  },
  {
    "id": "power_armor_helmet_light",
    "type": "MIGRATION",
    "replace": "combat_exoskeleton_armor_head_light"
  },
  {
    "id": "power_armor_helmet_light_on",
    "type": "MIGRATION",
    "replace": "combat_exoskeleton_armor_head_light"
  },
  {
    "id": "power_armor_helmet_heavy",
    "type": "MIGRATION",
    "replace": "combat_exoskeleton_armor_head_heavy"
  },
  {
    "id": "power_armor_helmet_heavy_on",
    "type": "MIGRATION",
    "replace": "combat_exoskeleton_armor_head_heavy"
  },
  {
    "id": "power_armor_basic",
    "type": "MIGRATION",
    "replace": "combat_exoskeleton_medium"
  },
  {
    "id": "power_armor_basic_on",
    "type": "MIGRATION",
    "replace": "combat_exoskeleton_medium_on"
  },
  {
    "id": "power_armor_light",
    "type": "MIGRATION",
    "replace": "combat_exoskeleton_light"
  },
  {
    "id": "power_armor_light_on",
    "type": "MIGRATION",
    "replace": "combat_exoskeleton_light_on"
  },
  {
    "id": "power_armor_heavy",
    "type": "MIGRATION",
    "replace": "combat_exoskeleton_heavy"
  },
  {
    "id": "power_armor_heavy_on",
    "type": "MIGRATION",
    "replace": "combat_exoskeleton_heavy_on"
  },
  {
    "id": "lobotomizer",
    "type": "MIGRATION",
    "replace": "box_medium_wood",
    "contents": [ { "id": "steel_lump", "count": 6 } ]
  },
  {
    "id": "fridge",
    "type": "MIGRATION",
    "replace": "apartment_fridge"
  },
  {
    "id": "freezer",
    "type": "MIGRATION",
    "replace": "apartment_freezer"
  },
  {
    "id": "mold_plastic",
    "type": "MIGRATION",
    "replace": "vac_mold"
  },
  {
    "id": "gambeson_loose",
    "type": "MIGRATION",
    "replace": "gambeson"
  },
  {
    "id": "gambeson_loose_vest",
    "type": "MIGRATION",
    "replace": "gambeson_nylon_vest"
  },
  {
    "id": "k_gambeson",
    "type": "MIGRATION",
    "replace": "gambeson_nylon"
  },
  {
    "id": "egg_lady_bug_giant",
    "type": "MIGRATION",
    "replace": "egg_lady_bug"
  },
  {
    "id": "spider_egg",
    "type": "MIGRATION",
    "replace": "egg_spider_web"
  },
  {
    "id": "spider_egg",
    "type": "MIGRATION",
    "replace": "egg_spider_web"
  },
  {
    "id": "egg_frog",
    "type": "MIGRATION",
    "replace": "egg_gray_frog"
  },
  {
    "id": "egg_toad",
    "type": "MIGRATION",
    "replace": "egg_odd_toad"
  },
  {
    "id": "superalloy_harness_dog",
    "type": "MIGRATION",
    "replace": "kevlar_harness"
  },
  {
    "id": "k_gambeson_vest",
    "type": "MIGRATION",
    "replace": "gambeson_vest"
  },
  {
    "id": "l-stick",
    "type": "MIGRATION",
    "replace": "flashlight"
  },
  {
    "id": "k_gambeson_loose",
    "type": "MIGRATION",
    "replace": "gambeson_nylon"
  },
  {
    "id": "k_gambeson_vest_loose",
    "type": "MIGRATION",
    "replace": "gambeson_nylon_vest"
  },
  {
    "id": "k_gambeson_pants",
    "type": "MIGRATION",
    "replace": "gambeson_pants_nylon"
  },
  {
    "id": "gambeson_xs_loose",
    "type": "MIGRATION",
    "replace": "gambeson_xs"
  },
  {
    "id": "gambeson_vest_xs_loose",
    "type": "MIGRATION",
    "replace": "gambeson_vest_xs"
  },
  {
    "id": "xl_gambeson_loose",
    "type": "MIGRATION",
    "replace": "xl_gambeson"
  },
  {
    "id": "xl_gambeson_vest_loose",
    "type": "MIGRATION",
    "replace": "xl_gambeson_vest"
  },
  {
    "id": "xl_k_gambeson",
    "type": "MIGRATION",
    "replace": "xl_gambeson_nylon"
  },
  {
    "id": "xl_k_gambeson_vest",
    "type": "MIGRATION",
    "replace": "xl_gambeson_nylon_vest"
  },
  {
    "id": "k_gambeson_xs",
    "type": "MIGRATION",
    "replace": "xs_gambeson_nylon"
  },
  {
    "id": "k_gambeson_vest_xs",
    "type": "MIGRATION",
    "replace": "xs_gambeson_nylon_vest"
  },
  {
    "id": "xl_k_gambeson_pants",
    "type": "MIGRATION",
    "replace": "xl_gambeson_pants_nylon"
  },
  {
    "id": "xl_k_gambeson_loose",
    "type": "MIGRATION",
    "replace": "xl_gambeson_pants_nylon"
  },
  {
    "id": "xl_k_gambeson_vest_loose",
    "type": "MIGRATION",
    "replace": "xl_gambeson_nylon_vest"
  },
  {
    "id": "k_gambeson_vest_xs_loose",
    "type": "MIGRATION",
    "replace": "xl_gambeson_nylon_vest"
  },
  {
    "id": "k_gambeson_hood",
    "type": "MIGRATION",
    "replace": "gambeson_hood"
  },
  {
    "id": "xl_k_gambeson_hood",
    "type": "MIGRATION",
    "replace": "xl_gambeson_hood"
  },
  {
    "id": "xs_k_gambeson_hood",
    "type": "MIGRATION",
    "replace": "xs_gambeson_hood"
  },
  {
    "id": "l-stick_on",
    "type": "MIGRATION",
    "replace": "flashlight"
  },
  {
    "id": "mil_mess_kit",
    "type": "MIGRATION",
    "replace": "survivor_mess_kit"
  },
  {
    "id": "5x50dart",
    "type": "MIGRATION",
    "replace": "50match"
  },
  {
    "id": "5x50heavy",
    "type": "MIGRATION",
    "replace": "50match"
  },
  {
    "id": "reloaded_5x50dart",
    "type": "MIGRATION",
    "replace": "reloaded_50bmg"
  },
  {
    "id": "5x50_100_mag",
    "type": "MIGRATION",
    "replace": "stanag100"
  },
  {
    "id": "5x50_50_mag",
    "type": "MIGRATION",
    "replace": "stanag50"
  },
  {
    "id": "needlegun",
    "type": "MIGRATION",
    "replace": "nailgun"
  },
  {
    "id": "needlepistol",
    "type": "MIGRATION",
    "replace": "nailgun"
  },
  {
    "id": "5x50_hull",
    "type": "MIGRATION",
    "replace": "shot_hull"
  },
  {
    "id": "AID_bio_alarm",
    "type": "MIGRATION",
    "replace": "letter"
  },
  {
    "id": "AID_bio_tattoo_led",
    "type": "MIGRATION",
    "replace": "letter"
  },
  {
    "id": "AID_bio_power_armor_interface",
    "type": "MIGRATION",
    "replace": "letter"
  },
  {
    "id": "AID_bio_power_storage",
    "type": "MIGRATION",
    "replace": "letter"
  },
  {
    "id": "AID_bio_power_storage_mkII",
    "type": "MIGRATION",
    "replace": "letter"
  },
  {
    "id": "AID_bio_watch",
    "type": "MIGRATION",
    "replace": "letter"
  },
  {
    "id": "AID_bio_syringe",
    "type": "MIGRATION",
    "replace": "letter"
  },
  {
    "id": "AID_bio_blood_anal",
    "type": "MIGRATION",
    "replace": "letter"
  },
  {
    "id": "AID_bio_flashlight",
    "type": "MIGRATION",
    "replace": "letter"
  },
  {
    "id": "AID_bio_magnet",
    "type": "MIGRATION",
    "replace": "letter"
  },
  {
    "id": "AID_bio_soporific",
    "type": "MIGRATION",
    "replace": "letter"
  },
  {
    "id": "AID_bio_armor_arms",
    "type": "MIGRATION",
    "replace": "letter"
  },
  {
    "id": "AID_bio_armor_legs",
    "type": "MIGRATION",
    "replace": "letter"
  },
  {
    "id": "AID_bio_shotgun",
    "type": "MIGRATION",
    "replace": "letter"
  },
  {
    "id": "AID_bio_blood_filter",
    "type": "MIGRATION",
    "replace": "letter"
  },
  {
    "id": "AID_bio_climate",
    "type": "MIGRATION",
    "replace": "letter"
  },
  {
    "id": "AID_bio_geiger",
    "type": "MIGRATION",
    "replace": "letter"
  },
  {
    "id": "AID_bio_heatsink",
    "type": "MIGRATION",
    "replace": "letter"
  },
  {
    "id": "AID_bio_meteorologist",
    "type": "MIGRATION",
    "replace": "letter"
  },
  {
    "id": "AID_bio_ups",
    "type": "MIGRATION",
    "replace": "letter"
  },
  {
    "id": "AID_bio_weight",
    "type": "MIGRATION",
    "replace": "letter"
  },
  {
    "id": "AID_bio_trickle",
    "type": "MIGRATION",
    "replace": "letter"
  },
  {
    "id": "AID_bio_pitch_perfect",
    "type": "MIGRATION",
    "replace": "letter"
  },
  {
    "id": "waterproof_smart_phone_case_migration",
    "type": "MIGRATION",
    "replace": "waterproof_smart_phone_case"
  },
  {
    "id": "schematics_eyebot",
    "type": "MIGRATION",
    "replace": "novel_scifi"
  },
  {
    "id": "schematics_copbot",
    "type": "MIGRATION",
    "replace": "novel_scifi"
  },
  {
    "id": "schematics_riotbot",
    "type": "MIGRATION",
    "replace": "novel_scifi"
  },
  {
    "id": "bot_copbot",
    "type": "MIGRATION",
    "replace": "broken_science_bot"
  },
  {
    "id": "bot_eyebot",
    "type": "MIGRATION",
    "replace": "broken_science_bot"
  },
  {
    "id": "bot_riotbot",
    "type": "MIGRATION",
    "replace": "broken_science_bot"
  },
  {
    "id": "broken_eyebot",
    "type": "MIGRATION",
    "replace": "broken_science_bot"
  },
  {
    "id": "broken_copbot",
    "type": "MIGRATION",
    "replace": "broken_science_bot"
  },
  {
    "id": "broken_riotbot",
    "type": "MIGRATION",
    "replace": "broken_science_bot"
  },
  {
    "id": "RPG",
    "type": "MIGRATION",
    "replace": "m3_carlgustav"
  },
  {
    "id": "RPG-7_ammo",
    "type": "MIGRATION",
    "replace": "84x246mm_he"
  },
  {
    "id": "RPG-7_pg7vr",
    "type": "MIGRATION",
    "replace": "84x246mm_he"
  },
  {
    "id": "RPG-7_tbg7v",
    "type": "MIGRATION",
    "replace": "84x246mm_he"
  },
  {
    "id": "RPG-7_og7v",
    "type": "MIGRATION",
    "replace": "84x246mm_he"
  },
  {
    "id": "broken_mininuke_hack",
    "type": "MIGRATION",
    "replace": "broken_science_bot"
  },
  {
    "id": "mininuke_payload",
    "type": "MIGRATION",
    "replace": "broken_science_bot"
  },
  {
    "id": "rm802",
    "type": "MIGRATION",
    "replace": "m203"
  },
  {
    "id": "aux_pressurized_tank",
    "type": "MIGRATION",
    "replace": "pressurized_tank"
  },
  {
    "id": "skorpion_61",
    "type": "MIGRATION",
    "replace": "hk_mp5"
  },
  {
    "id": "skorpion61mag",
    "type": "MIGRATION",
    "replace": "mp5mag"
  },
  {
    "id": "skorpion_82",
    "type": "MIGRATION",
    "replace": "hk_mp5"
  },
  {
    "id": "skorpion82mag",
    "type": "MIGRATION",
    "replace": "mp5mag"
  },
  {
    "id": "8mm_civilian",
    "type": "MIGRATION",
    "replace": "8mm_caseless"
  },
  {
    "id": "8mm_fmj",
    "type": "MIGRATION",
    "replace": "8mm_caseless"
  },
  {
    "id": "8mm_hvp",
    "type": "MIGRATION",
    "replace": "8mm_caseless"
  },
  {
    "id": "8mm_inc",
    "type": "MIGRATION",
    "replace": "8mm_caseless"
  },
  {
    "id": "rm298",
    "type": "MIGRATION",
    "replace": "m240"
  },
  {
    "id": "mask_wsurvivor_nofur",
    "type": "MIGRATION",
    "replace": "scarf_faux_fur"
  },
  {
    "id": "mask_wsurvivorxl_nofur",
    "type": "MIGRATION",
    "replace": "scarf_faux_fur"
  },
  {
    "id": "mask_wsurvivor_nofur_xs",
    "type": "MIGRATION",
    "replace": "scarf_faux_fur"
  },
  {
    "id": "mask_wsurvivor",
    "type": "MIGRATION",
    "replace": "balclava"
  },
  {
    "id": "mask_wsurvivorxl",
    "type": "MIGRATION",
    "replace": "balclava"
  },
  {
    "id": "mask_wsurvivorxs",
    "type": "MIGRATION",
    "replace": "balclava"
  },
  {
    "id": "chainmail_hauberk",
    "type": "MIGRATION",
    "replace": "lc_chainmail_hauberk"
  },
  {
    "id": "chainmail_suit",
    "type": "MIGRATION",
    "replace": "mc_chainmail_suit"
  },
  {
    "id": "armor_plate",
    "type": "MIGRATION",
    "replace": "armor_lc_plate"
  },
  {
    "id": "armor_lightplate",
    "type": "MIGRATION",
    "replace": "armor_mc_lightplate"
  },
  {
    "id": "xl_armor_lightplate",
    "type": "MIGRATION",
    "replace": "xl_armor_mc_plate"
  },
  {
    "id": "xs_armor_lightplate",
    "type": "MIGRATION",
    "replace": "xs_hsurvivor_jumpsuit"
  },
  {
    "id": "chainmail_hood",
    "type": "MIGRATION",
    "replace": "lc_chainmail_hood"
  },
  {
    "id": "chainmail_vest",
    "type": "MIGRATION",
    "replace": "lc_chainmail_vest"
  },
  {
    "id": "chainmail_arms",
    "type": "MIGRATION",
    "replace": "mc_chainmail_arms"
  },
  {
    "id": "chainmail_hands",
    "type": "MIGRATION",
    "replace": "mc_chainmail_hands"
  },
  {
    "id": "chainmail_legs",
    "type": "MIGRATION",
    "replace": "mc_chainmail_legs"
  },
  {
    "id": "chainmail_feet",
    "type": "MIGRATION",
    "replace": "mc_chainmail_feet"
  },
  {
    "id": "m2browning_sawn",
    "type": "MIGRATION",
    "replace": "m2browning"
  },
  {
    "id": "contacts",
    "type": "MIGRATION",
    "replace": "bifocal_contacts_weekly"
  },
  {
    "id": "transition_contacts",
    "type": "MIGRATION",
    "replace": "bifocal_transition_contacts_weekly"
  },
  {
    "id": "mean_mug",
    "type": "MIGRATION",
    "replace": "ceramic_mug",
    "variant": "mean_mug",
    "reset_item_vars": true
  },
  {
    "id": "nice_mug",
    "type": "MIGRATION",
    "replace": "ceramic_mug",
    "variant": "mean_mug2",
    "reset_item_vars": true
  },
  {
    "id": "hk_ump45",
    "type": "MIGRATION",
    "replace": "modular_ump",
    "contents": [ { "id": "retool_ump_45", "count": 1 } ]
  },
  {
    "id": "bio_trickle",
    "type": "MIGRATION",
    "replace": "burnt_out_bionic"
  },
  {
    "id": "ballistic_vest_heavy_arms",
    "type": "MIGRATION",
    "replace": "ballistic_vest_heavy",
    "contents": [ { "id": "iotv_shoulder_plate", "count": 1 }, { "id": "iotv_neck_plate", "count": 1 } ]
  },
  {
    "id": "ballistic_vest_heavy_legs",
    "type": "MIGRATION",
    "replace": "ballistic_vest_heavy",
    "contents": [ { "id": "iotv_groin_plate", "count": 1 }, { "id": "iotv_neck_plate", "count": 1 } ]
  },
  {
    "id": "conical_hat",
    "type": "MIGRATION",
    "replace": "hat_ball"
  },
  {
    "id": "plumber_cap",
    "type": "MIGRATION",
    "replace": "hat_ball"
  },
  {
    "id": "leather_hatball",
    "type": "MIGRATION",
    "replace": "hat_ball"
  },
  {
    "id": "vizor_hat",
    "type": "MIGRATION",
    "replace": "hat_ball"
  },
  {
    "id": "lvizor_hat",
    "type": "MIGRATION",
    "replace": "hat_ball"
  },
  {
    "id": "trucker_hat",
    "type": "MIGRATION",
    "replace": "hat_ball"
  },
  {
    "id": "ltrucker_hat",
    "type": "MIGRATION",
    "replace": "hat_ball"
  },
  {
    "id": "scrap_cap1",
    "type": "MIGRATION",
    "replace": "hat_ball"
  },
  {
    "id": "scrap_cap2",
    "type": "MIGRATION",
    "replace": "hat_ball"
  },
  {
    "id": "ushanka",
    "type": "MIGRATION",
    "replace": "hat_fur"
  },
  {
    "id": "coonskin",
    "type": "MIGRATION",
    "replace": "hat_fur"
  },
  {
    "id": "astrakhan",
    "type": "MIGRATION",
    "replace": "hat_fur"
  },
  {
    "id": "fushanka",
    "type": "MIGRATION",
    "replace": "hat_faux_fur"
  },
  {
    "id": "fcoonskin",
    "type": "MIGRATION",
    "replace": "hat_faux_fur"
  },
  {
    "id": "fastrakhan",
    "type": "MIGRATION",
    "replace": "hat_faux_fur"
  },
  {
    "id": "propeller_hat",
    "type": "MIGRATION",
    "replace": "hat_ball"
  },
  {
    "id": "deerstalker",
    "type": "MIGRATION",
    "replace": "hat_fur"
  },
  {
    "id": "beanie_hat",
    "type": "MIGRATION",
    "replace": "hat_cotton"
  },
  {
    "id": "k_beanie",
    "type": "MIGRATION",
    "replace": "hat_knit"
  },
  {
    "id": "chullo_hat",
    "type": "MIGRATION",
    "replace": "hat_knit"
  },
  {
    "id": "fez",
    "type": "MIGRATION",
    "replace": "eboshi"
  },
  {
    "id": "homburg_hat",
    "type": "MIGRATION",
    "replace": "fedora"
  },
  {
    "id": "neckwarmer",
    "type": "MIGRATION",
    "replace": "scarf"
  },
  {
    "id": "neckwarmer_head",
    "type": "MIGRATION",
    "replace": "scarf"
  },
  {
    "id": "hat_floppy",
    "type": "MIGRATION",
    "replace": "10gal_hat"
  },
  {
    "id": "hat_cart",
    "type": "MIGRATION",
    "replace": "10gal_hat"
  },
  {
    "id": "trilby_hat",
    "type": "MIGRATION",
    "replace": "porkpie"
  },
  {
    "id": "tyrolean_hat",
    "type": "MIGRATION",
    "replace": "porkpie"
  },
  {
    "id": "panama_hat",
    "type": "MIGRATION",
    "replace": "straw_hat"
  },
  {
    "id": "boater_hat",
    "type": "MIGRATION",
    "replace": "straw_hat"
  },
  {
    "id": "tinfoil_boat",
    "type": "MIGRATION",
    "replace": "tinfoil_hat"
  },
  {
    "id": "tinfoil_hat1",
    "type": "MIGRATION",
    "replace": "tinfoil_hat"
  },
  {
    "id": "tinfoil_fedora",
    "type": "MIGRATION",
    "replace": "tinfoil_hat"
  },
  {
    "id": "tinfoil_hatball",
    "type": "MIGRATION",
    "replace": "tinfoil_hat"
  },
  {
    "id": "paper_boat",
    "type": "MIGRATION",
    "replace": "tinfoil_hat"
  },
  {
    "id": "news_boat",
    "type": "MIGRATION",
    "replace": "tinfoil_hat"
  },
  {
    "id": "hat_cloche",
    "type": "MIGRATION",
    "replace": "hat_boonie"
  },
  {
    "id": "hat_bucket",
    "type": "MIGRATION",
    "replace": "hat_boonie"
  },
  {
    "id": "rag",
    "type": "MIGRATION",
    "replace": "sheet_cotton"
  },
  {
    "id": "holybook_odin",
    "type": "MIGRATION",
    "replace": "poetic_edda"
  },
  {
    "id": "holybook_asatru",
    "type": "MIGRATION",
    "replace": "poetic_edda"
  },
  {
    "id": "wcheckers_man",
    "type": "MIGRATION",
    "replace": "splinter"
  },
  {
    "id": "bcheckers_man",
    "type": "MIGRATION",
    "replace": "splinter"
  },
  {
    "id": "rcheckers_man",
    "type": "MIGRATION",
    "replace": "splinter"
  },
  {
    "id": "becheckers_man",
    "type": "MIGRATION",
    "replace": "splinter"
  },
  {
    "id": "wchess_pawn",
    "type": "MIGRATION",
    "replace": "splinter"
  },
  {
    "id": "wchess_knight",
    "type": "MIGRATION",
    "replace": "splinter"
  },
  {
    "id": "wchess_bishop",
    "type": "MIGRATION",
    "replace": "splinter"
  },
  {
    "id": "wchess_rook",
    "type": "MIGRATION",
    "replace": "splinter"
  },
  {
    "id": "wchess_queen",
    "type": "MIGRATION",
    "replace": "splinter"
  },
  {
    "id": "wchess_king",
    "type": "MIGRATION",
    "replace": "splinter"
  },
  {
    "id": "bchess_pawn",
    "type": "MIGRATION",
    "replace": "splinter"
  },
  {
    "id": "bchess_knight",
    "type": "MIGRATION",
    "replace": "splinter"
  },
  {
    "id": "bchess_bishop",
    "type": "MIGRATION",
    "replace": "splinter"
  },
  {
    "id": "bchess_rook",
    "type": "MIGRATION",
    "replace": "splinter"
  },
  {
    "id": "bchess_queen",
    "type": "MIGRATION",
    "replace": "splinter"
  },
  {
    "id": "bchess_king",
    "type": "MIGRATION",
    "replace": "splinter"
  },
  {
    "id": "checkpaper",
    "type": "MIGRATION",
    "replace": "paper"
  },
  {
    "id": "small_checkboard",
    "type": "MIGRATION",
    "replace": "tinder"
  },
  {
    "id": "checkboard",
    "type": "MIGRATION",
    "replace": "tinder"
  },
  {
    "id": "handmade_chess",
    "type": "MIGRATION",
    "replace": "chess"
  },
  {
    "id": "makeshift_chess",
    "type": "MIGRATION",
    "replace": "chess"
  },
  {
    "id": "handmade_checkers",
    "type": "MIGRATION",
    "replace": "makeshift_checkers"
  },
  {
    "id": "terraforming_mars",
    "type": "MIGRATION",
    "replace": "terraforming_mercury"
  },
  {
    "id": "terraforming_venus",
    "type": "MIGRATION",
    "replace": "terraforming_mercury"
  },
  {
    "id": "terraforming_jupiter",
    "type": "MIGRATION",
    "replace": "terraforming_mercury"
  },
  {
    "id": "terraforming_saturn",
    "type": "MIGRATION",
    "replace": "terraforming_mercury"
  },
  {
    "id": "terraforming_uranus",
    "type": "MIGRATION",
    "replace": "terraforming_mercury"
  },
  {
    "id": "terraforming_neptune",
    "type": "MIGRATION",
    "replace": "terraforming_mercury"
  },
  {
    "id": "terraforming_pluto",
    "type": "MIGRATION",
    "replace": "terraforming_mercury"
  },
  {
    "id": "terraforming_earth",
    "type": "MIGRATION",
    "replace": "terraforming_mercury"
  },
  {
    "type": "MIGRATION",
    "id": "ammo_can_30_9mm_fmj_1000",
    "replace": "ammunition_can_30",
    "variant": "ammunition_can_30_9mm_fmj_1000"
  },
  {
    "type": "MIGRATION",
    "id": "ammo_can_30_9mm_jhp_1000",
    "replace": "ammunition_can_30",
    "variant": "ammunition_can_30_9mm_jhp_1000"
  },
  {
    "type": "MIGRATION",
    "id": "ammo_can_30_300jhp_240",
    "replace": "ammunition_can_30",
    "variant": "ammunition_can_30_300jhp_240"
  },
  {
    "type": "MIGRATION",
    "id": "ammo_can_30_300AAC_otmss_720",
    "replace": "ammunition_can_30",
    "variant": "ammunition_can_30_300AAC_otmss_720"
  },
  {
    "type": "MIGRATION",
    "id": "ammo_can_30_308_1tracer4ap_200",
    "replace": "ammunition_can_30",
    "variant": "ammunition_can_30_308_1tracer4ap_200"
  },
  {
    "type": "MIGRATION",
    "id": "ammo_can_30_308ap_240",
    "replace": "ammunition_can_30",
    "variant": "ammunition_can_30_308ap_240"
  },
  {
    "type": "MIGRATION",
    "id": "ammo_can_30_308fmj_460",
    "replace": "ammunition_can_30",
    "variant": "ammunition_can_30_308fmj_460"
  },
  {
    "type": "MIGRATION",
    "id": "ammo_can_30_308_4fmj1tracer_200",
    "replace": "ammunition_can_30",
    "variant": "ammunition_can_30_308_4fmj1tracer_200"
  },
  {
    "type": "MIGRATION",
    "id": "ammo_can_30_338fmjbt_200",
    "replace": "ammunition_can_30",
    "variant": "ammunition_can_30_338fmjbt_200"
  },
  {
    "type": "MIGRATION",
    "id": "ammo_can_30_shot_120",
    "replace": "ammunition_can_30",
    "variant": "ammunition_can_30_shot_120"
  },
  {
    "type": "MIGRATION",
    "id": "ammo_can_50_556tracer_820",
    "replace": "ammunition_can_50",
    "variant": "ammunition_can_50_556tracer_820"
  },
  {
    "type": "MIGRATION",
    "id": "ammo_can_50_50bmg_4fmj1tracer_100",
    "replace": "ammunition_can_50",
    "variant": "ammunition_can_50_50bmg_4fmj1tracer_100"
  },
  {
    "type": "MIGRATION",
    "id": "ammo_can_50_50bmg_1tracer4mk211_100",
    "replace": "ammunition_can_50",
    "variant": "ammunition_can_50_50bmg_1tracer4mk211_100"
  },
  {
    "type": "MIGRATION",
    "id": "ammo_can_50_50bmg_fmj_120",
    "replace": "ammunition_can_50",
    "variant": "ammunition_can_50_50bmg_fmj_120"
  },
  {
    "type": "MIGRATION",
    "id": "ammo_can_50_556_m855a1_clipped_840",
    "replace": "ammunition_can_50",
    "variant": "ammunition_can_50_556_m855a1_clipped_840"
  },
  {
    "type": "MIGRATION",
    "id": "ammo_can_50_300AAC_otm_840",
    "replace": "ammunition_can_50",
    "variant": "ammunition_can_50_300AAC_otm_840"
  },
  {
    "type": "MIGRATION",
    "id": "ammo_can_50_308_600",
    "replace": "ammunition_can_50",
    "variant": "ammunition_can_50_308_600"
  },
  {
    "type": "MIGRATION",
    "id": "ammo_can_50_338fmjbt_400",
    "replace": "ammunition_can_50",
    "variant": "ammunition_can_50_338fmjbt_400"
  },
  {
    "type": "MIGRATION",
    "id": "ammo_can_50_shot_160",
    "replace": "ammunition_can_50",
    "variant": "ammunition_can_50_shot_160"
  },
  {
    "type": "MIGRATION",
    "id": "ammo_can_50_beanbag_160",
    "replace": "ammunition_can_50",
    "variant": "ammunition_can_50_beanbag_160"
  },
  {
    "type": "MIGRATION",
    "id": "ammo_can_fat_50_223_1tracer4ball_800",
    "replace": "ammunition_can_fat_50",
    "variant": "ammunition_can_fat_50_223_1tracer4ball_800"
  },
  {
    "type": "MIGRATION",
    "id": "ammo_can_fat_50_223_1tracer4ap_800",
    "replace": "ammunition_can_fat_50",
    "variant": "ammunition_can_fat_50_223_1tracer4ap_800"
  },
  {
    "type": "MIGRATION",
    "id": "ammo_can_fat_50_223ap_800",
    "replace": "ammunition_can_fat_50",
    "variant": "ammunition_can_fat_50_223ap_800"
  },
  {
    "type": "MIGRATION",
    "id": "ammo_can_fat_50_223fmj_800",
    "replace": "ammunition_can_fat_50",
    "variant": "ammunition_can_fat_50_223fmj_800"
  },
  {
    "type": "MIGRATION",
    "id": "ammo_can_fat_50_308_1tracer4ap_600",
    "replace": "ammunition_can_fat_50",
    "variant": "ammunition_can_fat_50_308_1tracer4ap_600"
  },
  {
    "type": "MIGRATION",
    "id": "ammo_can_pa120_40x53_32",
    "replace": "ammunition_can_pa120",
    "variant": "ammunition_can_pa120_40x53_32"
  },
  {
    "type": "MIGRATION",
    "id": "ammunition_can_carlgustav_hedp",
    "replace": "ammunition_can_carlgustav",
    "variant": "ammunition_can_carlgustav_hedp"
  },
  {
    "type": "MIGRATION",
    "id": "ammunition_can_carlgustav_he",
    "replace": "ammunition_can_carlgustav",
    "variant": "ammunition_can_carlgustav_he"
  },
  {
    "type": "MIGRATION",
    "id": "ammunition_box_carlgustav_he",
    "replace": "ammunition_box_carlgustav",
    "variant": "ammunition_box_carlgustav_he"
  },
  {
    "type": "MIGRATION",
    "id": "ammunition_box_carlgustav_hedp",
    "replace": "ammunition_box_carlgustav",
    "variant": "ammunition_box_carlgustav_hedp"
  },
  {
    "id": "ak74",
    "type": "MIGRATION",
    "replace": "ak74_semi"
  },
  {
    "id": "bh_m89",
    "type": "MIGRATION",
    "replace": "henry_big_boy"
  },
  {
    "id": "rifle_9mm",
    "type": "MIGRATION",
    "replace": "rifle_38"
  },
  {
    "id": "rifle_9x18",
    "type": "MIGRATION",
    "replace": "rifle_38"
  },
  {
    "id": "rifle_45",
    "type": "MIGRATION",
    "replace": "rifle_38"
  },
  {
    "id": "rifle_40",
    "type": "MIGRATION",
    "replace": "rifle_38"
  },
  {
    "id": "rifle_380",
    "type": "MIGRATION",
    "replace": "rifle_38"
  },
  {
    "id": "rifle_32",
    "type": "MIGRATION",
    "replace": "rifle_38"
  },
  {
    "id": "lemat_revolver",
    "type": "MIGRATION",
    "replace": "colt_saa"
  },
  {
    "id": "lemat_revolver_shotgun",
    "type": "MIGRATION",
    "replace": "u_shotgun"
  },
  {
    "id": "shot_paper_slug",
    "type": "MIGRATION",
    "replace": "44army"
  },
  {
    "id": "shot_paper_bird",
    "type": "MIGRATION",
    "replace": "44army"
  },
  {
    "id": "shot_paper_00",
    "type": "MIGRATION",
    "replace": "44army"
  },
  {
    "id": "shot_paper_dragon",
    "type": "MIGRATION",
    "replace": "44army"
  },
  {
    "id": "lever_shotgun",
    "type": "MIGRATION",
    "replace": "remington_870"
  },
  {
    "id": "famas",
    "type": "MIGRATION",
    "replace": "rdb_223"
  },
  {
    "id": "famasmag",
    "type": "MIGRATION",
    "replace": "stanag30"
  },
  {
    "id": "cz75mag_12rd",
    "type": "MIGRATION",
    "replace": "cz75mag_16rd"
  },
  {
    "id": "mossberg_500",
    "type": "MIGRATION",
    "from_variant": "mossberg_500_security",
    "replace": "benelli_tsa",
    "variant": "mossberg_500_security"
  },
  {
    "id": "bottle_suppressor",
    "type": "MIGRATION",
    "replace": "filter_suppressor"
  },
  {
    "id": "riv_suppressor",
    "type": "MIGRATION",
    "replace": "suppressor"
  },
  {
    "id": "surv_six_shooter",
    "type": "MIGRATION",
    "replace": "hptjcpmag"
  },
  {
    "id": "surv_hand_cannon",
    "type": "MIGRATION",
    "replace": "hptjhpmag"
  },
  {
    "id": "con_mix",
    "type": "MIGRATION",
    "replace": "con_mix_foldable",
    "reset_item_vars": true
  },
  {
    "id": "raw_lentils",
    "type": "MIGRATION",
    "replace": "dry_lentils"
  },
  {
    "id": "uno",
    "type": "MIGRATION",
    "replace": "deck_of_cards",
    "variant": "uno"
  },
  {
    "id": "onirim",
    "type": "MIGRATION",
    "replace": "deck_of_cards",
    "variant": "onirim"
  },
  {
    "id": "cards_magic",
    "type": "MIGRATION",
    "replace": "deck_of_cards",
    "variant": "cards_magic"
  },
  {
    "id": "deck_of_cards_makeshift",
    "type": "MIGRATION",
    "replace": "deck_of_cards",
    "variant": "deck_of_cards_makeshift"
  },
  {
    "id": "mp18",
    "type": "MIGRATION",
    "replace": "p08"
  },
  {
    "id": "plr16",
    "type": "MIGRATION",
    "replace": "ar_pistol"
  },
  {
    "id": "oa93",
    "type": "MIGRATION",
    "replace": "ar_pistol"
  },
  {
    "id": "m231pfw",
    "type": "MIGRATION",
    "replace": "ar_pistol"
  },
  {
    "id": "moss_brownie",
    "type": "MIGRATION",
    "replace": "ruger_lcr_22"
  },
  {
    "id": "vz58_p",
    "type": "MIGRATION",
    "replace": "ak47"
  },
  {
    "id": "vz58ts",
    "type": "MIGRATION",
    "replace": "aksemi"
  },
  {
    "id": "vz58mag10",
    "type": "MIGRATION",
    "replace": "akmag10"
  },
  {
    "id": "vz58mag30",
    "type": "MIGRATION",
    "replace": "akmag30"
  },
  {
    "id": "stowed_fridge",
    "type": "MIGRATION",
    "replace": "apartment_fridge"
  },
  {
    "id": "stowed_freezer",
    "type": "MIGRATION",
    "replace": "apartment_freezer"
  },
  {
    "id": "stowed_glass_fridge",
    "type": "MIGRATION",
    "replace": "glass_fridge"
  },
  {
    "id": "knife_steak",
    "type": "MIGRATION",
    "replace": "knife_small",
    "variant": "knife_steak"
  },
  {
    "id": "knife_paring",
    "type": "MIGRATION",
    "replace": "knife_small",
    "variant": "knife_paring"
  },
  {
    "id": "knife_chef",
    "type": "MIGRATION",
    "replace": "knife_large",
    "variant": "knife_chef"
  },
  {
    "id": "knife_carving",
    "type": "MIGRATION",
    "replace": "knife_large",
    "variant": "knife_carving"
  },
  {
    "id": "knife_bread",
    "type": "MIGRATION",
    "replace": "knife_large",
    "variant": "knife_bread"
  },
  {
    "id": "knife_butcher",
    "type": "MIGRATION",
    "replace": "knife_huge",
    "variant": "knife_butcher"
  },
  {
    "id": "knife_meat_cleaver",
    "type": "MIGRATION",
    "replace": "knife_cleaver",
    "variant": "knife_meat_cleaver"
  },
  {
    "id": "knife_vegetable_cleaver",
    "type": "MIGRATION",
    "replace": "knife_cleaver",
    "variant": "knife_vegetable_cleaver"
  },
  {
    "id": "spear_survivor",
    "type": "MIGRATION",
    "replace": "naginata"
  },
  {
    "id": "j22",
    "type": "MIGRATION",
    "replace": "ruger_mk4"
  },
  {
    "id": "j22mag",
    "type": "MIGRATION",
    "replace": "ruger_mk4_mag"
  },
  {
    "id": "sw_22",
    "type": "MIGRATION",
    "replace": "ruger_mk4"
  },
  {
    "id": "sw22mag",
    "type": "MIGRATION",
    "replace": "ruger_mk4_mag"
  },
  {
    "id": "cop_38",
    "type": "MIGRATION",
    "replace": "sw_619"
  },
  {
<<<<<<< HEAD
    "type": "MIGRATION",
    "id": "mr73",
    "replace": "sw_619"
=======
    "id": "fs2000",
    "type": "MIGRATION",
    "replace": "rdb_223"
  },
  {
    "id": "factory_handguard",
    "type": "MIGRATION",
    "replace": "grip"
>>>>>>> 08a9ab4a
  }
]<|MERGE_RESOLUTION|>--- conflicted
+++ resolved
@@ -1518,11 +1518,6 @@
     "replace": "sw_619"
   },
   {
-<<<<<<< HEAD
-    "type": "MIGRATION",
-    "id": "mr73",
-    "replace": "sw_619"
-=======
     "id": "fs2000",
     "type": "MIGRATION",
     "replace": "rdb_223"
@@ -1531,6 +1526,5 @@
     "id": "factory_handguard",
     "type": "MIGRATION",
     "replace": "grip"
->>>>>>> 08a9ab4a
   }
 ]