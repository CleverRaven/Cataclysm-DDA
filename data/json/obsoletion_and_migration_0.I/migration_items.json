[
  {
    "id": "depowered_armor",
    "type": "MIGRATION",
    "replace": "combat_exoskeleton_light_salvaged"
  },
  {
    "type": "MIGRATION",
    "id": "dinosuit",
    "replace": "fursuit",
    "variant": "dinosuit"
  },
  {
    "type": "MIGRATION",
    "id": "wolfsuit",
    "replace": "fursuit",
    "variant": "wolfsuit"
  },
  {
    "type": "MIGRATION",
    "id": "felinesuit",
    "replace": "fursuit",
    "variant": "felinesuit"
  },
  {
    "type": "MIGRATION",
    "id": "dragonsuit",
    "replace": "fursuit",
    "variant": "dragonsuit"
  },
  {
    "type": "MIGRATION",
    "id": "sharksuit",
    "replace": "fursuit",
    "variant": "sharksuit"
  },
  {
    "id": "depowered_helmet",
    "type": "MIGRATION",
    "replace": "combat_exoskeleton_armor_head_light"
  },
  {
    "id": "streetsweeper",
    "type": "MIGRATION",
    "replace": "dp_12"
  },
  {
    "id": "power_armor_frame",
    "type": "MIGRATION",
    "replace": "qt_steel_chunk"
  },
  {
    "id": "fake_anvil_crude",
    "type": "MIGRATION",
    "replace": "fake_anvil"
  },
  {
    "id": "power_armor_generator",
    "type": "MIGRATION",
    "replace": "qt_steel_chunk"
  },
  {
    "id": "plasma_gun",
    "type": "MIGRATION",
    "replace": "exodii_plasma_projectile"
  },
  {
    "id": "plasma_rifle",
    "type": "MIGRATION",
    "replace": "exodii_plasma_projectile"
  },
  {
    "id": "power_armor_helmet_basic",
    "type": "MIGRATION",
    "replace": "combat_exoskeleton_armor_head_medium"
  },
  {
    "id": "power_armor_helmet_basic_on",
    "type": "MIGRATION",
    "replace": "combat_exoskeleton_armor_head_medium"
  },
  {
    "id": "power_armor_helmet_light",
    "type": "MIGRATION",
    "replace": "combat_exoskeleton_armor_head_light"
  },
  {
    "id": "power_armor_helmet_light_on",
    "type": "MIGRATION",
    "replace": "combat_exoskeleton_armor_head_light"
  },
  {
    "id": "power_armor_helmet_heavy",
    "type": "MIGRATION",
    "replace": "combat_exoskeleton_armor_head_heavy"
  },
  {
    "id": "power_armor_helmet_heavy_on",
    "type": "MIGRATION",
    "replace": "combat_exoskeleton_armor_head_heavy"
  },
  {
    "id": "power_armor_basic",
    "type": "MIGRATION",
    "replace": "combat_exoskeleton_medium"
  },
  {
    "id": "power_armor_basic_on",
    "type": "MIGRATION",
    "replace": "combat_exoskeleton_medium_on"
  },
  {
    "id": "power_armor_light",
    "type": "MIGRATION",
    "replace": "combat_exoskeleton_light"
  },
  {
    "id": "power_armor_light_on",
    "type": "MIGRATION",
    "replace": "combat_exoskeleton_light_on"
  },
  {
    "id": "power_armor_heavy",
    "type": "MIGRATION",
    "replace": "combat_exoskeleton_heavy"
  },
  {
    "id": "power_armor_heavy_on",
    "type": "MIGRATION",
    "replace": "combat_exoskeleton_heavy_on"
  },
  {
    "id": "lobotomizer",
    "type": "MIGRATION",
    "replace": "box_medium_wood",
    "contents": [ { "id": "lc_steel_lump", "count": 6 } ]
  },
  {
    "id": "tshirt_text",
    "type": "MIGRATION",
    "replace": "tshirt"
  },
  {
    "id": "flag_shirt",
    "type": "MIGRATION",
    "replace": "tshirt",
    "variant": "flag_shirt"
  },
  {
    "id": "linuxtshirt",
    "type": "MIGRATION",
    "replace": "tshirt"
  },
  {
    "id": "tshirt_tour",
    "type": "MIGRATION",
    "replace": "tshirt",
    "variant": "death"
  },
  {
    "id": "fridge",
    "type": "MIGRATION",
    "replace": "apartment_fridge"
  },
  {
    "id": "freezer",
    "type": "MIGRATION",
    "replace": "apartment_freezer"
  },
  {
    "id": "mold_plastic",
    "type": "MIGRATION",
    "replace": "vac_mold"
  },
  {
    "id": "gambeson_loose",
    "type": "MIGRATION",
    "replace": "gambeson"
  },
  {
    "id": "ksg_aux_shotgun",
    "type": "MIGRATION",
    "replace": "m26_mass"
  },
  {
    "id": "miner_hat",
    "type": "MIGRATION",
    "replace": "hat_hard",
    "contents": [ { "id": "flashlight", "count": 1 } ]
  },
  {
    "id": "miner_hat_on",
    "type": "MIGRATION",
    "replace": "hat_hard",
    "contents": [ { "id": "flashlight", "count": 1 } ]
  },
  {
    "id": "ts12_aux_shotgun",
    "type": "MIGRATION",
    "replace": "m26_mass"
  },
  {
    "id": "ts12_aux_shotgun2",
    "type": "MIGRATION",
    "replace": "m26_mass"
  },
  {
    "id": "gambeson_loose_vest",
    "type": "MIGRATION",
    "replace": "gambeson_nylon_vest"
  },
  {
    "id": "k_gambeson",
    "type": "MIGRATION",
    "replace": "gambeson_nylon"
  },
  {
    "id": "egg_lady_bug_giant",
    "type": "MIGRATION",
    "replace": "egg_lady_bug"
  },
  {
    "id": "spider_egg",
    "type": "MIGRATION",
    "replace": "egg_spider_web"
  },
  {
    "id": "spider_egg",
    "type": "MIGRATION",
    "replace": "egg_spider_web"
  },
  {
    "id": "egg_frog",
    "type": "MIGRATION",
    "replace": "egg_gray_frog"
  },
  {
    "id": "egg_toad",
    "type": "MIGRATION",
    "replace": "egg_freedom_toad"
  },
  {
    "id": "superalloy_harness_dog",
    "type": "MIGRATION",
    "replace": "kevlar_harness"
  },
  {
    "id": "k_gambeson_vest",
    "type": "MIGRATION",
    "replace": "gambeson_vest"
  },
  {
    "id": "l-stick",
    "type": "MIGRATION",
    "replace": "flashlight"
  },
  {
    "id": "k_gambeson_loose",
    "type": "MIGRATION",
    "replace": "gambeson_nylon"
  },
  {
    "id": "k_gambeson_vest_loose",
    "type": "MIGRATION",
    "replace": "gambeson_nylon_vest"
  },
  {
    "id": "k_gambeson_pants",
    "type": "MIGRATION",
    "replace": "gambeson_pants_nylon"
  },
  {
    "id": "gambeson_xs_loose",
    "type": "MIGRATION",
    "replace": "gambeson_xs"
  },
  {
    "id": "gambeson_vest_xs_loose",
    "type": "MIGRATION",
    "replace": "gambeson_vest_xs"
  },
  {
    "id": "xl_gambeson_loose",
    "type": "MIGRATION",
    "replace": "xl_gambeson"
  },
  {
    "id": "xl_gambeson_vest_loose",
    "type": "MIGRATION",
    "replace": "xl_gambeson_vest"
  },
  {
    "id": "xl_k_gambeson",
    "type": "MIGRATION",
    "replace": "xl_gambeson_nylon"
  },
  {
    "id": "xl_k_gambeson_vest",
    "type": "MIGRATION",
    "replace": "xl_gambeson_nylon_vest"
  },
  {
    "id": "k_gambeson_xs",
    "type": "MIGRATION",
    "replace": "xs_gambeson_nylon"
  },
  {
    "id": "k_gambeson_vest_xs",
    "type": "MIGRATION",
    "replace": "xs_gambeson_nylon_vest"
  },
  {
    "id": "xl_k_gambeson_pants",
    "type": "MIGRATION",
    "replace": "xl_gambeson_pants_nylon"
  },
  {
    "id": "xl_k_gambeson_loose",
    "type": "MIGRATION",
    "replace": "xl_gambeson_pants_nylon"
  },
  {
    "id": "xl_k_gambeson_vest_loose",
    "type": "MIGRATION",
    "replace": "xl_gambeson_nylon_vest"
  },
  {
    "id": "k_gambeson_vest_xs_loose",
    "type": "MIGRATION",
    "replace": "xl_gambeson_nylon_vest"
  },
  {
    "id": "k_gambeson_hood",
    "type": "MIGRATION",
    "replace": "gambeson_hood"
  },
  {
    "id": "xl_k_gambeson_hood",
    "type": "MIGRATION",
    "replace": "xl_gambeson_hood"
  },
  {
    "id": "xs_k_gambeson_hood",
    "type": "MIGRATION",
    "replace": "xs_gambeson_hood"
  },
  {
    "id": "l-stick_on",
    "type": "MIGRATION",
    "replace": "flashlight"
  },
  {
    "id": "mil_mess_kit",
    "type": "MIGRATION",
    "replace": "survivor_mess_kit"
  },
  {
    "id": "5x50dart",
    "type": "MIGRATION",
    "replace": "50match"
  },
  {
    "id": "5x50heavy",
    "type": "MIGRATION",
    "replace": "50match"
  },
  {
    "id": "reloaded_5x50dart",
    "type": "MIGRATION",
    "replace": "reloaded_50bmg"
  },
  {
    "id": "5x50_100_mag",
    "type": "MIGRATION",
    "replace": "stanag100"
  },
  {
    "id": "5x50_50_mag",
    "type": "MIGRATION",
    "replace": "stanag50"
  },
  {
    "id": "needlegun",
    "type": "MIGRATION",
    "replace": "nailgun"
  },
  {
    "id": "needlepistol",
    "type": "MIGRATION",
    "replace": "nailgun"
  },
  {
    "id": "5x50_hull",
    "type": "MIGRATION",
    "replace": "shot_hull"
  },
  {
    "id": "AID_bio_alarm",
    "type": "MIGRATION",
    "replace": "letter"
  },
  {
    "id": "AID_bio_tattoo_led",
    "type": "MIGRATION",
    "replace": "letter"
  },
  {
    "id": "AID_bio_power_armor_interface",
    "type": "MIGRATION",
    "replace": "letter"
  },
  {
    "id": "AID_bio_power_storage",
    "type": "MIGRATION",
    "replace": "letter"
  },
  {
    "id": "AID_bio_power_storage_mkII",
    "type": "MIGRATION",
    "replace": "letter"
  },
  {
    "id": "AID_bio_watch",
    "type": "MIGRATION",
    "replace": "letter"
  },
  {
    "id": "AID_bio_syringe",
    "type": "MIGRATION",
    "replace": "letter"
  },
  {
    "id": "AID_bio_blood_anal",
    "type": "MIGRATION",
    "replace": "letter"
  },
  {
    "id": "AID_bio_flashlight",
    "type": "MIGRATION",
    "replace": "letter"
  },
  {
    "id": "AID_bio_magnet",
    "type": "MIGRATION",
    "replace": "letter"
  },
  {
    "id": "AID_bio_soporific",
    "type": "MIGRATION",
    "replace": "letter"
  },
  {
    "id": "AID_bio_armor_arms",
    "type": "MIGRATION",
    "replace": "letter"
  },
  {
    "id": "AID_bio_armor_legs",
    "type": "MIGRATION",
    "replace": "letter"
  },
  {
    "id": "AID_bio_shotgun",
    "type": "MIGRATION",
    "replace": "letter"
  },
  {
    "id": "AID_bio_blood_filter",
    "type": "MIGRATION",
    "replace": "letter"
  },
  {
    "id": "AID_bio_climate",
    "type": "MIGRATION",
    "replace": "letter"
  },
  {
    "id": "AID_bio_geiger",
    "type": "MIGRATION",
    "replace": "letter"
  },
  {
    "id": "AID_bio_heatsink",
    "type": "MIGRATION",
    "replace": "letter"
  },
  {
    "id": "AID_bio_meteorologist",
    "type": "MIGRATION",
    "replace": "letter"
  },
  {
    "id": "AID_bio_ups",
    "type": "MIGRATION",
    "replace": "letter"
  },
  {
    "id": "AID_bio_weight",
    "type": "MIGRATION",
    "replace": "letter"
  },
  {
    "id": "AID_bio_trickle",
    "type": "MIGRATION",
    "replace": "letter"
  },
  {
    "id": "AID_bio_pitch_perfect",
    "type": "MIGRATION",
    "replace": "letter"
  },
  {
    "id": "waterproof_smart_phone_case_migration",
    "type": "MIGRATION",
    "replace": "waterproof_smart_phone_case"
  },
  {
    "id": "schematics_eyebot",
    "type": "MIGRATION",
    "replace": "novel_scifi"
  },
  {
    "id": "schematics_copbot",
    "type": "MIGRATION",
    "replace": "novel_scifi"
  },
  {
    "id": "schematics_riotbot",
    "type": "MIGRATION",
    "replace": "novel_scifi"
  },
  {
    "id": "bot_copbot",
    "type": "MIGRATION",
    "replace": "broken_science_bot"
  },
  {
    "id": "bot_eyebot",
    "type": "MIGRATION",
    "replace": "broken_science_bot"
  },
  {
    "id": "bot_riotbot",
    "type": "MIGRATION",
    "replace": "broken_science_bot"
  },
  {
    "id": "broken_eyebot",
    "type": "MIGRATION",
    "replace": "broken_science_bot"
  },
  {
    "id": "broken_copbot",
    "type": "MIGRATION",
    "replace": "broken_science_bot"
  },
  {
    "id": "broken_riotbot",
    "type": "MIGRATION",
    "replace": "broken_science_bot"
  },
  {
    "id": "RPG",
    "type": "MIGRATION",
    "replace": "m3_carlgustav"
  },
  {
    "id": "RPG-7_ammo",
    "type": "MIGRATION",
    "replace": "84x246mm_he"
  },
  {
    "id": "RPG-7_pg7vr",
    "type": "MIGRATION",
    "replace": "84x246mm_he"
  },
  {
    "id": "RPG-7_tbg7v",
    "type": "MIGRATION",
    "replace": "84x246mm_he"
  },
  {
    "id": "RPG-7_og7v",
    "type": "MIGRATION",
    "replace": "84x246mm_he"
  },
  {
    "id": "broken_mininuke_hack",
    "type": "MIGRATION",
    "replace": "broken_science_bot"
  },
  {
    "id": "mininuke_payload",
    "type": "MIGRATION",
    "replace": "broken_science_bot"
  },
  {
    "id": "rm802",
    "type": "MIGRATION",
    "replace": "m203"
  },
  {
    "id": "aux_pressurized_tank",
    "type": "MIGRATION",
    "replace": "pressurized_tank"
  },
  {
    "id": "skorpion_61",
    "type": "MIGRATION",
    "replace": "hk_mp5"
  },
  {
    "id": "skorpion61mag",
    "type": "MIGRATION",
    "replace": "mp5mag"
  },
  {
    "id": "skorpion_82",
    "type": "MIGRATION",
    "replace": "hk_mp5"
  },
  {
    "id": "skorpion82mag",
    "type": "MIGRATION",
    "replace": "mp5mag"
  },
  {
    "id": "8mm_civilian",
    "type": "MIGRATION",
    "replace": "8mm_caseless"
  },
  {
    "id": "8mm_fmj",
    "type": "MIGRATION",
    "replace": "8mm_caseless"
  },
  {
    "id": "8mm_hvp",
    "type": "MIGRATION",
    "replace": "8mm_caseless"
  },
  {
    "id": "8mm_inc",
    "type": "MIGRATION",
    "replace": "8mm_caseless"
  },
  {
    "id": "rm298",
    "type": "MIGRATION",
    "replace": "m240"
  },
  {
    "id": "mask_wsurvivor_nofur",
    "type": "MIGRATION",
    "replace": "scarf_faux_fur"
  },
  {
    "id": "mask_wsurvivorxl_nofur",
    "type": "MIGRATION",
    "replace": "scarf_faux_fur"
  },
  {
    "id": "mask_wsurvivor_nofur_xs",
    "type": "MIGRATION",
    "replace": "scarf_faux_fur"
  },
  {
    "id": "mask_wsurvivor",
    "type": "MIGRATION",
    "replace": "balclava"
  },
  {
    "id": "mask_wsurvivorxl",
    "type": "MIGRATION",
    "replace": "balclava"
  },
  {
    "id": "mask_wsurvivorxs",
    "type": "MIGRATION",
    "replace": "balclava"
  },
  {
    "id": "chainmail_hauberk",
    "type": "MIGRATION",
    "replace": "lc_chainmail_hauberk"
  },
  {
    "id": "chainmail_suit",
    "type": "MIGRATION",
    "replace": "mc_chainmail_suit"
  },
  {
    "id": "armor_plate",
    "type": "MIGRATION",
    "replace": "armor_lc_plate"
  },
  {
    "id": "armor_lightplate",
    "type": "MIGRATION",
    "replace": "armor_mc_lightplate"
  },
  {
    "id": "xl_armor_lightplate",
    "type": "MIGRATION",
    "replace": "xl_armor_mc_plate"
  },
  {
    "id": "xs_armor_lightplate",
    "type": "MIGRATION",
    "replace": "xs_hsurvivor_jumpsuit"
  },
  {
    "id": "chainmail_hood",
    "type": "MIGRATION",
    "replace": "lc_chainmail_hood"
  },
  {
    "id": "chainmail_vest",
    "type": "MIGRATION",
    "replace": "lc_chainmail_vest"
  },
  {
    "id": "chainmail_arms",
    "type": "MIGRATION",
    "replace": "mc_chainmail_arms"
  },
  {
    "id": "chainmail_hands",
    "type": "MIGRATION",
    "replace": "mc_chainmail_hands"
  },
  {
    "id": "chainmail_legs",
    "type": "MIGRATION",
    "replace": "mc_chainmail_legs"
  },
  {
    "id": "chainmail_feet",
    "type": "MIGRATION",
    "replace": "mc_chainmail_feet"
  },
  {
    "id": "m2browning_sawn",
    "type": "MIGRATION",
    "replace": "m2browning"
  },
  {
    "id": "contacts",
    "type": "MIGRATION",
    "replace": "bifocal_contacts_weekly"
  },
  {
    "id": "transition_contacts",
    "type": "MIGRATION",
    "replace": "bifocal_transition_contacts_weekly"
  },
  {
    "id": "mean_mug",
    "type": "MIGRATION",
    "replace": "ceramic_mug",
    "variant": "mean_mug",
    "reset_item_vars": true
  },
  {
    "id": "nice_mug",
    "type": "MIGRATION",
    "replace": "ceramic_mug",
    "variant": "mean_mug2",
    "reset_item_vars": true
  },
  {
    "id": "hk_ump45",
    "type": "MIGRATION",
    "replace": "modular_ump",
    "contents": [ { "id": "retool_ump_45", "count": 1 } ]
  },
  {
    "id": "bio_trickle",
    "type": "MIGRATION",
    "replace": "burnt_out_bionic"
  },
  {
    "id": "ballistic_vest_heavy_arms",
    "type": "MIGRATION",
    "replace": "ballistic_vest_heavy",
    "contents": [ { "id": "iotv_shoulder_plate", "count": 1 }, { "id": "iotv_neck_plate", "count": 1 } ]
  },
  {
    "id": "ballistic_vest_heavy_legs",
    "type": "MIGRATION",
    "replace": "ballistic_vest_heavy",
    "contents": [ { "id": "iotv_groin_plate", "count": 1 }, { "id": "iotv_neck_plate", "count": 1 } ]
  },
  {
    "id": "conical_hat",
    "type": "MIGRATION",
    "replace": "hat_ball"
  },
  {
    "id": "plumber_cap",
    "type": "MIGRATION",
    "replace": "hat_ball"
  },
  {
    "id": "leather_hatball",
    "type": "MIGRATION",
    "replace": "hat_ball"
  },
  {
    "id": "vizor_hat",
    "type": "MIGRATION",
    "replace": "hat_ball"
  },
  {
    "id": "lvizor_hat",
    "type": "MIGRATION",
    "replace": "hat_ball"
  },
  {
    "id": "trucker_hat",
    "type": "MIGRATION",
    "replace": "hat_ball"
  },
  {
    "id": "ltrucker_hat",
    "type": "MIGRATION",
    "replace": "hat_ball"
  },
  {
    "id": "flatbread_wheat_free",
    "type": "MIGRATION",
    "replace": "bread"
  },
  {
    "id": "bread_wheat_free",
    "type": "MIGRATION",
    "replace": "bread"
  },
  {
    "id": "brown_bread_wheat_free",
    "type": "MIGRATION",
    "replace": "bread"
  },
  {
    "id": "buttered_toast_wheat_free",
    "type": "MIGRATION",
    "replace": "bread"
  },
  {
    "id": "jam_toast_wheat_free",
    "type": "MIGRATION",
    "replace": "bread"
  },
  {
    "id": "peanut_butter_toast_wheat_free",
    "type": "MIGRATION",
    "replace": "bread"
  },
  {
    "id": "toad_in_a_hole_wheat_free",
    "type": "MIGRATION",
    "replace": "bread"
  },
  {
    "id": "PBJ_Toast_wheat_free",
    "type": "MIGRATION",
    "replace": "bread"
  },
  {
    "id": "toast_wheat_free",
    "type": "MIGRATION",
    "replace": "bread"
  },
  {
    "id": "sandwich_fairy_wheat_free",
    "type": "MIGRATION",
    "replace": "bread"
  },
  {
    "id": "soup_blood_wheat_free",
    "type": "MIGRATION",
    "replace": "bread"
  },
  {
    "id": "fried_egg_sandwich_wheat_free",
    "type": "MIGRATION",
    "replace": "bread"
  },
  {
    "id": "deluxe_fried_egg_sandwich_wheat_free",
    "type": "MIGRATION",
    "replace": "bread"
  },
  {
    "id": "chilidogs_wheat_free",
    "type": "MIGRATION",
    "replace": "bread"
  },
  {
    "id": "hotdogs_newyork_wheat_free",
    "type": "MIGRATION",
    "replace": "bread"
  },
  {
    "id": "cheeseburger_wheat_free",
    "type": "MIGRATION",
    "replace": "bread"
  },
  {
    "id": "hamburger_wheat_free",
    "type": "MIGRATION",
    "replace": "bread"
  },
  {
    "id": "sloppyjoe_wheat_free",
    "type": "MIGRATION",
    "replace": "bread"
  },
  {
    "id": "blood_pancakes_wheat_free",
    "type": "MIGRATION",
    "replace": "bread"
  },
  {
    "id": "sandwich_cheese_grilled_wheat_free",
    "type": "MIGRATION",
    "replace": "bread"
  },
  {
    "id": "sandwich_deluxe_wheat_free",
    "type": "MIGRATION",
    "replace": "bread"
  },
  {
    "id": "sandwich_reuben_wheat_free",
    "type": "MIGRATION",
    "replace": "bread"
  },
  {
    "id": "sandwich_cucumber_wheat_free",
    "type": "MIGRATION",
    "replace": "bread"
  },
  {
    "id": "sandwich_cheese_wheat_free",
    "type": "MIGRATION",
    "replace": "bread"
  },
  {
    "id": "sandwich_jam_wheat_free",
    "type": "MIGRATION",
    "replace": "bread"
  },
  {
    "id": "sandwich_jam_cheese_wheat_free",
    "type": "MIGRATION",
    "replace": "bread"
  },
  {
    "id": "sandwich_jam_butter_wheat_free",
    "type": "MIGRATION",
    "replace": "bread"
  },
  {
    "id": "sandwich_honey_wheat_free",
    "type": "MIGRATION",
    "replace": "bread"
  },
  {
    "id": "sandwich_veggy_wheat_free",
    "type": "MIGRATION",
    "replace": "bread"
  },
  {
    "id": "sandwich_t_wheat_free",
    "type": "MIGRATION",
    "replace": "bread"
  },
  {
    "id": "sandwich_pb_wheat_free",
    "type": "MIGRATION",
    "replace": "bread"
  },
  {
    "id": "sandwich_pbj_wheat_free",
    "type": "MIGRATION",
    "replace": "bread"
  },
  {
    "id": "sandwich_pbh_wheat_free",
    "type": "MIGRATION",
    "replace": "bread"
  },
  {
    "id": "sandwich_pbm_wheat_free",
    "type": "MIGRATION",
    "replace": "bread"
  },
  {
    "id": "fish_sandwich_wheat_free",
    "type": "MIGRATION",
    "replace": "bread"
  },
  {
    "id": "blt_wheat_free",
    "type": "MIGRATION",
    "replace": "bread"
  },
  {
    "id": "chicken_sandwich_wheat_free",
    "type": "MIGRATION",
    "replace": "bread"
  },
  {
    "id": "hotdogs_cooked_wheat_free",
    "type": "MIGRATION",
    "replace": "bread"
  },
  {
    "id": "sandwich_egg_salad_wheat_free",
    "type": "MIGRATION",
    "replace": "bread"
  },
  {
    "id": "sandwich_sauce_wheat_free",
    "type": "MIGRATION",
    "replace": "bread"
  },
  {
    "id": "chicken_sandwich_wheat_free",
    "type": "MIGRATION",
    "replace": "bread"
  },
  {
    "id": "sandwich_veggy_cheese_wheat_free",
    "type": "MIGRATION",
    "replace": "bread"
  },
  {
    "id": "light_minus_atomic_battery_cell",
    "type": "MIGRATION",
    "replace": "light_minus_disposable_cell"
  },
  {
    "id": "light_plus_battery_cell",
    "type": "MIGRATION",
    "replace": "light_battery_cell"
  },
  {
    "id": "light_atomic_battery_cell",
    "type": "MIGRATION",
    "replace": "light_battery_cell"
  },
  {
    "id": "light_disposable_cell",
    "type": "MIGRATION",
    "replace": "light_battery_cell"
  },
  {
    "id": "light_dry_cell",
    "type": "MIGRATION",
    "replace": "light_battery_cell"
  },
  {
    "id": "medium_disposable_cell",
    "type": "MIGRATION",
    "replace": "medium_battery_cell"
  },
  {
    "id": "medium_plus_battery_cell",
    "type": "MIGRATION",
    "replace": "medium_battery_cell"
  },
  {
    "id": "medium_atomic_battery_cell",
    "type": "MIGRATION",
    "replace": "medium_battery_cell"
  },
  {
    "id": "medium_dry_cell",
    "type": "MIGRATION",
    "replace": "medium_battery_cell"
  },
  {
    "id": "heavy_disposable_cell",
    "type": "MIGRATION",
    "replace": "heavy_plus_battery_cell"
  },
  {
    "id": "heavy_dry_cell",
    "type": "MIGRATION",
    "replace": "heavy_plus_battery_cell"
  },
  {
    "id": "scrap_cap1",
    "type": "MIGRATION",
    "replace": "hat_ball"
  },
  {
    "id": "scrap_cap2",
    "type": "MIGRATION",
    "replace": "hat_ball"
  },
  {
    "id": "ushanka",
    "type": "MIGRATION",
    "replace": "hat_fur"
  },
  {
    "id": "coonskin",
    "type": "MIGRATION",
    "replace": "hat_fur"
  },
  {
    "id": "astrakhan",
    "type": "MIGRATION",
    "replace": "hat_fur"
  },
  {
    "id": "fushanka",
    "type": "MIGRATION",
    "replace": "hat_faux_fur"
  },
  {
    "id": "fcoonskin",
    "type": "MIGRATION",
    "replace": "hat_faux_fur"
  },
  {
    "id": "fastrakhan",
    "type": "MIGRATION",
    "replace": "hat_faux_fur"
  },
  {
    "id": "propeller_hat",
    "type": "MIGRATION",
    "replace": "hat_ball"
  },
  {
    "id": "deerstalker",
    "type": "MIGRATION",
    "replace": "hat_fur"
  },
  {
    "id": "beanie_hat",
    "type": "MIGRATION",
    "replace": "hat_cotton"
  },
  {
    "id": "k_beanie",
    "type": "MIGRATION",
    "replace": "hat_knit"
  },
  {
    "id": "chullo_hat",
    "type": "MIGRATION",
    "replace": "hat_knit"
  },
  {
    "id": "fez",
    "type": "MIGRATION",
    "replace": "eboshi"
  },
  {
    "id": "homburg_hat",
    "type": "MIGRATION",
    "replace": "fedora"
  },
  {
    "id": "neckwarmer",
    "type": "MIGRATION",
    "replace": "scarf"
  },
  {
    "id": "neckwarmer_head",
    "type": "MIGRATION",
    "replace": "scarf"
  },
  {
    "id": "hat_floppy",
    "type": "MIGRATION",
    "replace": "10gal_hat"
  },
  {
    "id": "hat_cart",
    "type": "MIGRATION",
    "replace": "10gal_hat"
  },
  {
    "id": "trilby_hat",
    "type": "MIGRATION",
    "replace": "porkpie"
  },
  {
    "id": "tyrolean_hat",
    "type": "MIGRATION",
    "replace": "porkpie"
  },
  {
    "id": "panama_hat",
    "type": "MIGRATION",
    "replace": "straw_hat"
  },
  {
    "id": "boater_hat",
    "type": "MIGRATION",
    "replace": "straw_hat"
  },
  {
    "id": "tinfoil_boat",
    "type": "MIGRATION",
    "replace": "tinfoil_hat"
  },
  {
    "id": "tinfoil_hat1",
    "type": "MIGRATION",
    "replace": "tinfoil_hat"
  },
  {
    "id": "tinfoil_fedora",
    "type": "MIGRATION",
    "replace": "tinfoil_hat"
  },
  {
    "id": "tinfoil_hatball",
    "type": "MIGRATION",
    "replace": "tinfoil_hat"
  },
  {
    "id": "paper_boat",
    "type": "MIGRATION",
    "replace": "tinfoil_hat"
  },
  {
    "id": "news_boat",
    "type": "MIGRATION",
    "replace": "tinfoil_hat"
  },
  {
    "id": "hat_cloche",
    "type": "MIGRATION",
    "replace": "hat_boonie"
  },
  {
    "id": "hat_bucket",
    "type": "MIGRATION",
    "replace": "hat_boonie"
  },
  {
    "id": "rag",
    "type": "MIGRATION",
    "replace": "sheet_cotton"
  },
  {
    "id": "holybook_odin",
    "type": "MIGRATION",
    "replace": "poetic_edda"
  },
  {
    "id": "holybook_asatru",
    "type": "MIGRATION",
    "replace": "poetic_edda"
  },
  {
    "id": "wcheckers_man",
    "type": "MIGRATION",
    "replace": "splinter"
  },
  {
    "id": "bcheckers_man",
    "type": "MIGRATION",
    "replace": "splinter"
  },
  {
    "id": "rcheckers_man",
    "type": "MIGRATION",
    "replace": "splinter"
  },
  {
    "id": "becheckers_man",
    "type": "MIGRATION",
    "replace": "splinter"
  },
  {
    "id": "wchess_pawn",
    "type": "MIGRATION",
    "replace": "splinter"
  },
  {
    "id": "wchess_knight",
    "type": "MIGRATION",
    "replace": "splinter"
  },
  {
    "id": "wchess_bishop",
    "type": "MIGRATION",
    "replace": "splinter"
  },
  {
    "id": "wchess_rook",
    "type": "MIGRATION",
    "replace": "splinter"
  },
  {
    "id": "wchess_queen",
    "type": "MIGRATION",
    "replace": "splinter"
  },
  {
    "id": "wchess_king",
    "type": "MIGRATION",
    "replace": "splinter"
  },
  {
    "id": "bchess_pawn",
    "type": "MIGRATION",
    "replace": "splinter"
  },
  {
    "id": "bchess_knight",
    "type": "MIGRATION",
    "replace": "splinter"
  },
  {
    "id": "bchess_bishop",
    "type": "MIGRATION",
    "replace": "splinter"
  },
  {
    "id": "bchess_rook",
    "type": "MIGRATION",
    "replace": "splinter"
  },
  {
    "id": "bchess_queen",
    "type": "MIGRATION",
    "replace": "splinter"
  },
  {
    "id": "bchess_king",
    "type": "MIGRATION",
    "replace": "splinter"
  },
  {
    "id": "checkpaper",
    "type": "MIGRATION",
    "replace": "paper"
  },
  {
    "id": "small_checkboard",
    "type": "MIGRATION",
    "replace": "tinder"
  },
  {
    "id": "checkboard",
    "type": "MIGRATION",
    "replace": "tinder"
  },
  {
    "id": "handmade_chess",
    "type": "MIGRATION",
    "replace": "chess"
  },
  {
    "id": "makeshift_chess",
    "type": "MIGRATION",
    "replace": "chess"
  },
  {
    "id": "handmade_checkers",
    "type": "MIGRATION",
    "replace": "makeshift_checkers"
  },
  {
    "id": "terraforming_mars",
    "type": "MIGRATION",
    "replace": "terraforming_mercury"
  },
  {
    "id": "terraforming_venus",
    "type": "MIGRATION",
    "replace": "terraforming_mercury"
  },
  {
    "id": "terraforming_jupiter",
    "type": "MIGRATION",
    "replace": "terraforming_mercury"
  },
  {
    "id": "terraforming_saturn",
    "type": "MIGRATION",
    "replace": "terraforming_mercury"
  },
  {
    "id": "terraforming_uranus",
    "type": "MIGRATION",
    "replace": "terraforming_mercury"
  },
  {
    "id": "terraforming_neptune",
    "type": "MIGRATION",
    "replace": "terraforming_mercury"
  },
  {
    "id": "terraforming_pluto",
    "type": "MIGRATION",
    "replace": "terraforming_mercury"
  },
  {
    "id": "terraforming_earth",
    "type": "MIGRATION",
    "replace": "terraforming_mercury"
  },
  {
    "type": "MIGRATION",
    "id": "ammo_can_30_9mm_fmj_1000",
    "replace": "ammunition_can_30",
    "variant": "ammunition_can_30_9mm_fmj_1000"
  },
  {
    "type": "MIGRATION",
    "id": "ammo_can_30_9mm_jhp_1000",
    "replace": "ammunition_can_30",
    "variant": "ammunition_can_30_9mm_jhp_1000"
  },
  {
    "type": "MIGRATION",
    "id": "ammo_can_30_300jhp_240",
    "replace": "ammunition_can_50",
    "variant": "ammunition_can_50_300jhp_240"
  },
  {
    "type": "MIGRATION",
    "id": "ammo_can_30_300AAC_otmss_720",
    "replace": "ammunition_can_30",
    "variant": "ammunition_can_30_300AAC_otmss_720"
  },
  {
    "type": "MIGRATION",
    "id": "ammo_can_30_308_1tracer4ap_200",
    "replace": "ammunition_can_30",
    "variant": "ammunition_can_30_308_1tracer4ap_200"
  },
  {
    "type": "MIGRATION",
    "id": "ammo_can_30_308ap_240",
    "replace": "ammunition_can_30",
    "variant": "ammunition_can_30_308ap_240"
  },
  {
    "type": "MIGRATION",
    "id": "ammo_can_30_308fmj_460",
    "replace": "ammunition_can_50",
    "variant": "ammunition_can_50_308fmj_460"
  },
  {
    "type": "MIGRATION",
    "id": "ammo_can_30_308_4fmj1tracer_200",
    "replace": "ammunition_can_30",
    "variant": "ammunition_can_30_308_4fmj1tracer_200"
  },
  {
    "type": "MIGRATION",
    "id": "ammo_can_30_338fmjbt_200",
    "replace": "ammunition_can_30"
  },
  {
    "type": "MIGRATION",
    "id": "ammo_can_30_shot_120",
    "replace": "ammunition_can_30",
    "variant": "ammunition_can_30_shot_120"
  },
  {
    "type": "MIGRATION",
    "id": "ammo_can_50_556tracer_820",
    "replace": "ammunition_can_50",
    "variant": "ammunition_can_50_556tracer_820"
  },
  {
    "type": "MIGRATION",
    "id": "ammo_can_50_50bmg_4fmj1tracer_100",
    "replace": "ammunition_can_50",
    "variant": "ammunition_can_50_50bmg_4fmj1tracer_100"
  },
  {
    "type": "MIGRATION",
    "id": "ammo_can_50_50bmg_1tracer4mk211_100",
    "replace": "ammunition_can_50",
    "variant": "ammunition_can_50_50bmg_1tracer4mk211_100"
  },
  {
    "type": "MIGRATION",
    "id": "ammo_can_50_50bmg_fmj_120",
    "replace": "ammunition_can_50",
    "variant": "ammunition_can_50_50bmg_fmj_120"
  },
  {
    "type": "MIGRATION",
    "id": "ammo_can_50_556_m855a1_clipped_840",
    "replace": "ammunition_can_50",
    "variant": "ammunition_can_50_556_m855a1_clipped_840"
  },
  {
    "type": "MIGRATION",
    "id": "ammo_can_50_300AAC_otm_840",
    "replace": "ammunition_can_50"
  },
  {
    "type": "MIGRATION",
    "id": "ammo_can_50_308_600",
    "replace": "ammunition_can_50",
    "variant": "ammunition_can_50_308_600"
  },
  {
    "type": "MIGRATION",
    "id": "ammo_can_50_338fmjbt_400",
    "replace": "ammunition_can_50"
  },
  {
    "type": "MIGRATION",
    "id": "ammo_can_50_shot_160",
    "replace": "ammunition_can_50",
    "variant": "ammunition_can_50_shot_160"
  },
  {
    "type": "MIGRATION",
    "id": "ammo_can_50_beanbag_160",
    "replace": "ammunition_can_50",
    "variant": "ammunition_can_50_beanbag_160"
  },
  {
    "type": "MIGRATION",
    "id": "ammo_can_fat_50_223_1tracer4ball_800",
    "replace": "ammunition_can_fat_50",
    "variant": "ammunition_can_fat_50_223_1tracer4ball_800"
  },
  {
    "type": "MIGRATION",
    "id": "ammo_can_fat_50_223_1tracer4ap_800",
    "replace": "ammunition_can_fat_50",
    "variant": "ammunition_can_fat_50_223_1tracer4ap_800"
  },
  {
    "type": "MIGRATION",
    "id": "ammo_can_fat_50_223ap_800",
    "replace": "ammunition_can_fat_50",
    "variant": "ammunition_can_fat_50_223ap_800"
  },
  {
    "type": "MIGRATION",
    "id": "ammo_can_fat_50_223fmj_800",
    "replace": "ammunition_can_fat_50",
    "variant": "ammunition_can_fat_50_223fmj_800"
  },
  {
    "type": "MIGRATION",
    "id": "ammo_can_fat_50_308_1tracer4ap_600",
    "replace": "ammunition_can_fat_50",
    "variant": "ammunition_can_fat_50_308_1tracer4ap_600"
  },
  {
    "type": "MIGRATION",
    "id": "ammo_can_pa120_40x53_32",
    "replace": "ammunition_can_pa120",
    "variant": "ammunition_can_pa120_40x53_32"
  },
  {
    "type": "MIGRATION",
    "id": "ammunition_can_carlgustav_hedp",
    "replace": "ammunition_can_carlgustav",
    "variant": "ammunition_can_carlgustav_hedp"
  },
  {
    "type": "MIGRATION",
    "id": "ammunition_can_carlgustav_he",
    "replace": "ammunition_can_carlgustav",
    "variant": "ammunition_can_carlgustav_he"
  },
  {
    "type": "MIGRATION",
    "id": "ammunition_box_carlgustav_he",
    "replace": "ammunition_box_carlgustav",
    "variant": "ammunition_box_carlgustav_he"
  },
  {
    "type": "MIGRATION",
    "id": "ammunition_box_carlgustav_hedp",
    "replace": "ammunition_box_carlgustav",
    "variant": "ammunition_box_carlgustav_hedp"
  },
  {
    "id": "ak74",
    "type": "MIGRATION",
    "replace": "ak74_semi"
  },
  {
    "id": "bh_m89",
    "type": "MIGRATION",
    "replace": "henry_big_boy"
  },
  {
    "id": "rifle_9mm",
    "type": "MIGRATION",
    "replace": "rifle_38"
  },
  {
    "id": "rifle_9x18",
    "type": "MIGRATION",
    "replace": "rifle_38"
  },
  {
    "id": "rifle_45",
    "type": "MIGRATION",
    "replace": "rifle_38"
  },
  {
    "id": "rifle_40",
    "type": "MIGRATION",
    "replace": "rifle_38"
  },
  {
    "id": "rifle_380",
    "type": "MIGRATION",
    "replace": "rifle_38"
  },
  {
    "id": "rifle_32",
    "type": "MIGRATION",
    "replace": "rifle_38"
  },
  {
    "id": "lemat_revolver",
    "type": "MIGRATION",
    "replace": "colt_saa"
  },
  {
    "id": "lemat_revolver_shotgun",
    "type": "MIGRATION",
    "replace": "u_shotgun"
  },
  {
    "id": "shot_paper_slug",
    "type": "MIGRATION",
    "replace": "44army"
  },
  {
    "id": "shot_paper_bird",
    "type": "MIGRATION",
    "replace": "44army"
  },
  {
    "id": "shot_paper_00",
    "type": "MIGRATION",
    "replace": "44army"
  },
  {
    "id": "shot_paper_dragon",
    "type": "MIGRATION",
    "replace": "44army"
  },
  {
    "id": "lever_shotgun",
    "type": "MIGRATION",
    "replace": "remington_870"
  },
  {
    "id": "famas",
    "type": "MIGRATION",
    "replace": "rdb_223"
  },
  {
    "id": "famasmag",
    "type": "MIGRATION",
    "replace": "stanag30"
  },
  {
    "id": "cz75mag_12rd",
    "type": "MIGRATION",
    "replace": "cz75mag_16rd"
  },
  {
    "id": "mossberg_500",
    "type": "MIGRATION",
    "from_variant": "mossberg_500_security",
    "replace": "benelli_tsa",
    "variant": "mossberg_500_security"
  },
  {
    "id": "bottle_suppressor",
    "type": "MIGRATION",
    "replace": "filter_suppressor"
  },
  {
    "id": "riv_suppressor",
    "type": "MIGRATION",
    "replace": "suppressor"
  },
  {
    "id": "surv_six_shooter",
    "type": "MIGRATION",
    "replace": "hptjcpmag"
  },
  {
    "id": "surv_hand_cannon",
    "type": "MIGRATION",
    "replace": "hptjhpmag"
  },
  {
    "id": "con_mix",
    "type": "MIGRATION",
    "replace": "con_mix_foldable",
    "reset_item_vars": true
  },
  {
    "id": "raw_lentils",
    "type": "MIGRATION",
    "replace": "dry_lentils"
  },
  {
    "id": "uno",
    "type": "MIGRATION",
    "replace": "deck_of_cards",
    "variant": "uno"
  },
  {
    "id": "onirim",
    "type": "MIGRATION",
    "replace": "deck_of_cards",
    "variant": "onirim"
  },
  {
    "id": "cards_magic",
    "type": "MIGRATION",
    "replace": "deck_of_cards",
    "variant": "cards_magic"
  },
  {
    "id": "deck_of_cards_makeshift",
    "type": "MIGRATION",
    "replace": "deck_of_cards",
    "variant": "deck_of_cards_makeshift"
  },
  {
    "id": "mp18",
    "type": "MIGRATION",
    "replace": "p08"
  },
  {
    "id": "plr16",
    "type": "MIGRATION",
    "replace": "rdb_223"
  },
  {
    "id": "oa93",
    "type": "MIGRATION",
    "replace": "rdb_223"
  },
  {
    "id": "m231pfw",
    "type": "MIGRATION",
    "replace": "rdb_223"
  },
  {
    "id": "moss_brownie",
    "type": "MIGRATION",
    "replace": "ruger_lcr_22"
  },
  {
    "id": "vz58_p",
    "type": "MIGRATION",
    "replace": "ak47"
  },
  {
    "id": "vz58ts",
    "type": "MIGRATION",
    "replace": "aksemi"
  },
  {
    "id": "vz58mag10",
    "type": "MIGRATION",
    "replace": "akmag10"
  },
  {
    "id": "vz58mag30",
    "type": "MIGRATION",
    "replace": "akmag30"
  },
  {
    "id": "stowed_fridge",
    "type": "MIGRATION",
    "replace": "apartment_fridge"
  },
  {
    "id": "stowed_freezer",
    "type": "MIGRATION",
    "replace": "apartment_freezer"
  },
  {
    "id": "stowed_glass_fridge",
    "type": "MIGRATION",
    "replace": "glass_fridge"
  },
  {
    "id": "knife_steak",
    "type": "MIGRATION",
    "replace": "knife_small",
    "variant": "knife_steak"
  },
  {
    "id": "knife_paring",
    "type": "MIGRATION",
    "replace": "knife_small",
    "variant": "knife_paring"
  },
  {
    "id": "knife_chef",
    "type": "MIGRATION",
    "replace": "knife_large",
    "variant": "knife_chef"
  },
  {
    "id": "knife_carving",
    "type": "MIGRATION",
    "replace": "knife_large",
    "variant": "knife_carving"
  },
  {
    "id": "knife_bread",
    "type": "MIGRATION",
    "replace": "knife_large",
    "variant": "knife_bread"
  },
  {
    "id": "knife_butcher",
    "type": "MIGRATION",
    "replace": "knife_huge",
    "variant": "knife_butcher"
  },
  {
    "id": "knife_meat_cleaver",
    "type": "MIGRATION",
    "replace": "knife_cleaver",
    "variant": "knife_meat_cleaver"
  },
  {
    "id": "knife_vegetable_cleaver",
    "type": "MIGRATION",
    "replace": "knife_cleaver",
    "variant": "knife_vegetable_cleaver"
  },
  {
    "id": "spear_survivor",
    "type": "MIGRATION",
    "replace": "naginata"
  },
  {
    "id": "j22",
    "type": "MIGRATION",
    "replace": "ruger_mk4"
  },
  {
    "id": "j22mag",
    "type": "MIGRATION",
    "replace": "ruger_mk4_mag"
  },
  {
    "id": "sw_22",
    "type": "MIGRATION",
    "replace": "ruger_mk4"
  },
  {
    "id": "sw22mag",
    "type": "MIGRATION",
    "replace": "ruger_mk4_mag"
  },
  {
    "id": "cop_38",
    "type": "MIGRATION",
    "replace": "sw_619"
  },
  {
    "id": "fs2000",
    "type": "MIGRATION",
    "replace": "rdb_223"
  },
  {
    "id": "factory_handguard",
    "type": "MIGRATION",
    "replace": "grip"
  },
  {
    "id": "mr73",
    "type": "MIGRATION",
    "replace": "sw_619"
  },
  {
    "id": "acidbomb",
    "type": "MIGRATION",
    "replace": "sling-ready_molotov"
  },
  {
    "id": "triple_launcher_simple",
    "type": "MIGRATION",
    "replace": "mgl"
  },
  {
    "id": "launcher_simple",
    "type": "MIGRATION",
    "replace": "m79"
  },
  {
    "id": "pipe_launcher40mm",
    "type": "MIGRATION",
    "replace": "m203"
  },
  {
    "id": "hk_g36",
    "type": "MIGRATION",
    "replace": "sig_assault_rifle"
  },
  {
    "id": "g36mag_30rd",
    "type": "MIGRATION",
    "replace": "stanag30"
  },
  {
    "id": "g36mag_100rd",
    "type": "MIGRATION",
    "replace": "stanag100drum"
  },
  {
    "id": "superglue",
    "type": "MIGRATION",
    "replace": "small_squeeze_tube",
    "contents": [ { "id": "super_glue", "count": 40 } ]
  },
  {
    "id": "egg_goose_golden",
    "type": "MIGRATION",
    "replace": "egg_goose"
  },
  {
    "id": "egg_reptile",
    "type": "MIGRATION",
    "replace": "egg_turtle_painted"
  },
  {
    "id": "ar_pistol",
    "type": "MIGRATION",
    "replace": "rdb_223"
  },
  {
    "id": "stabilizer",
    "type": "MIGRATION",
    "replace": "rail_laser_sight"
  },
  {
    "id": "stabilizer_mod",
    "type": "MIGRATION",
    "replace": "rail_laser_sight"
  },
  {
    "id": "wire",
    "type": "MIGRATION",
    "replace": "lc_wire"
  },
  {
    "id": "piano_wire",
    "type": "MIGRATION",
    "replace": "qt_wire"
  },
  {
    "id": "chain_link",
    "type": "MIGRATION",
    "replace": "lc_chain_link"
  },
  {
    "id": "link_sheet",
    "type": "MIGRATION",
    "replace": "lc_link_sheet"
  },
  {
    "id": "acr_300blk",
    "type": "MIGRATION",
    "replace": "sig_mcx_rattler_sbr"
  },
  {
    "id": "egg_pattern_frog",
    "type": "MIGRATION",
    "replace": "egg_leo_frog"
  },
  {
    "id": "egg_strange_frog",
    "type": "MIGRATION",
    "replace": "egg_bullfrog_frog"
  },
  {
    "id": "egg_foul_toad",
    "type": "MIGRATION",
    "replace": "egg_fowler_toad"
  },
  {
    "id": "egg_odd_toad",
    "type": "MIGRATION",
    "replace": "egg_freedom_toad"
  },
  {
    "id": "egg_vocal_frog",
    "type": "MIGRATION",
    "replace": "egg_peeper_frog"
  },
  {
    "id": "egg_shift_frog",
    "type": "MIGRATION",
    "replace": "egg_gray_frog"
  },
  {
    "id": "egg_palette_frog",
    "type": "MIGRATION",
    "replace": "egg_pickerel_frog"
  },
  {
    "id": "egg_vocal_frog",
    "type": "MIGRATION",
    "replace": "egg_vocal_bigfrog"
  },
  {
    "id": "egg_shift_frog",
    "type": "MIGRATION",
    "replace": "egg_shift_bigfrog"
  },
  {
    "id": "wire_barbed_baseball",
    "type": "MIGRATION",
    "replace": "baseball"
  },
  {
    "id": "cx4",
    "type": "MIGRATION",
    "replace": "m9"
  },
  {
    "id": "STI_DS_10",
    "type": "MIGRATION",
    "replace": "glock_20"
  },
  {
    "id": "2011_22_mag",
    "type": "MIGRATION",
    "replace": "tdi_10mm_mag"
  },
  {
    "id": "2011_17_mag",
    "type": "MIGRATION",
    "replace": "tdi_10mm_mag"
  },
  {
    "id": "kp3at",
    "type": "MIGRATION",
    "replace": "rugerlcp"
  },
  {
    "id": "kp3atmag",
    "type": "MIGRATION",
    "replace": "rugerlcpmag"
  },
  {
    "id": "fn1910mag",
    "type": "MIGRATION",
    "replace": "hptcf380mag_8rd"
  },
  {
    "id": "kpf9",
    "type": "MIGRATION",
    "replace": "glock_19"
  },
  {
    "id": "kpf9mag",
    "type": "MIGRATION",
    "replace": "glockmag"
  },
  {
    "id": "kpf9mag_8rd",
    "type": "MIGRATION",
    "replace": "glockmag"
  },
  {
    "id": "mauser_m714",
    "type": "MIGRATION",
    "replace": "glock_19"
  },
  {
    "id": "mausermag_20rd",
    "type": "MIGRATION",
    "replace": "glock17_22"
  },
  {
    "id": "mausermag_10rd",
    "type": "MIGRATION",
    "replace": "glockmag"
  },
  {
    "id": "taurus_spectrum",
    "type": "MIGRATION",
    "replace": "rugerlcp"
  },
  {
    "id": "taurus_spectrum_mag",
    "type": "MIGRATION",
    "replace": "rugerlcpmag"
  },
  {
    "id": "minidraco556",
    "type": "MIGRATION",
    "replace": "ak556"
  },
  {
    "id": "arx160",
    "type": "MIGRATION",
    "replace": "ak47"
  },
  {
    "id": "walther_ppq_40",
    "type": "MIGRATION",
    "replace": "glock_22"
  },
  {
    "id": "ppq40mag_10rd",
    "type": "MIGRATION",
    "replace": "glock40mag"
  },
  {
    "id": "ppq40mag_12rd",
    "type": "MIGRATION",
    "replace": "glock40mag"
  },
  {
    "id": "ppq40mag_14rd",
    "type": "MIGRATION",
    "replace": "glock40mag"
  },
  {
    "id": "90two40",
    "type": "MIGRATION",
    "replace": "glock_22"
  },
  {
    "id": "90two40mag",
    "type": "MIGRATION",
    "replace": "glock40mag"
  },
  {
    "id": "sig_p230",
    "type": "MIGRATION",
    "replace": "walther_ppk"
  },
  {
    "id": "generator_7500w",
    "type": "MIGRATION",
    "replace": "diesel_generator"
  },
  {
    "id": "active_backup_generator",
    "type": "MIGRATION",
    "replace": "diesel_generator"
  },
  {
    "id": "sigp230mag",
    "type": "MIGRATION",
    "replace": "ppkmag"
  },
  {
    "id": "ammo_box_army_20_338",
    "type": "MIGRATION",
    "replace": "338_ammo_box_20"
  },
  {
    "id": "peanutbutter_imitation",
    "type": "MIGRATION",
    "replace": "peanutbutter"
  },
  {
    "id": "dragonskin",
    "type": "MIGRATION",
    "replace": "ballistic_vest_esapi"
  },
  {
    "id": "stillsuit",
    "type": "MIGRATION",
    "replace": "h20survivor_jumpsuit"
  },
  {
    "id": "m1911-460",
    "type": "MIGRATION",
    "replace": "m1911"
  },
  {
    "id": "460_rowland",
    "type": "MIGRATION",
    "replace": "45_super"
  },
  {
    "id": "bp_460_fmj",
    "type": "MIGRATION",
    "replace": "45_super"
  },
  {
    "id": "reloaded_460_fmj",
    "type": "MIGRATION",
    "replace": "45_super"
  },
  {
    "id": "460_fmj",
    "type": "MIGRATION",
    "replace": "45_super"
  },
  {
    "id": "bp_460_rowland",
    "type": "MIGRATION",
    "replace": "45_super"
  },
  {
    "id": "reloaded_460_rowland",
    "type": "MIGRATION",
    "replace": "45_super"
  },
  {
    "id": "460_casing",
    "type": "MIGRATION",
    "replace": "45_casing"
  },
  {
    "id": "kiln_full",
    "type": "MIGRATION",
    "replace": "char_kiln"
  },
  {
    "id": "kiln_lit",
    "type": "MIGRATION",
    "replace": "char_kiln"
  },
  {
    "id": "kiln_done",
    "type": "MIGRATION",
    "replace": "char_kiln"
  },
  {
    "id": "40x46mm_buckshot_m118",
    "type": "MIGRATION",
    "replace": "40x46mm_m576"
  },
  {
    "id": "40x46mm_buckshot_m199",
    "type": "MIGRATION",
    "replace": "40x46mm_m576"
  },
  {
    "id": "40x46mm_buckshot_m199",
    "type": "MIGRATION",
    "replace": "40x46mm_m576"
  },
  {
    "id": "40x46mm_slug_m118",
    "type": "MIGRATION",
    "replace": "40x46mm_m576"
  },
  {
    "id": "40x46mm_slug_m199",
    "type": "MIGRATION",
    "replace": "40x46mm_m576"
  },
  {
    "id": "40x46mm_flechette_m118",
    "type": "MIGRATION",
    "replace": "40x46mm_m576"
  },
  {
    "id": "40x46mm_flechette_m199",
    "type": "MIGRATION",
    "replace": "40x46mm_m576"
  },
  {
    "id": "bp_40x46mm_buckshot_m199",
    "type": "MIGRATION",
    "replace": "40x46mm_m576"
  },
  {
    "id": "bp_40x46mm_slug_m118",
    "type": "MIGRATION",
    "replace": "40x46mm_m576"
  },
  {
    "id": "bp_40x46mm_slug_m199",
    "type": "MIGRATION",
    "replace": "40x46mm_m576"
  },
  {
    "id": "bp_40x46mm_flechette_m118",
    "type": "MIGRATION",
    "replace": "40x46mm_m576"
  },
  {
    "id": "bp_40x46mm_flechette_m199",
    "type": "MIGRATION",
    "replace": "40x46mm_m576"
  },
  {
    "id": "ammo_box_2",
    "type": "MIGRATION",
    "replace": "box_small"
  },
  {
    "id": "ammo_box_army_100_9mm_fmj",
    "type": "MIGRATION",
    "replace": "9mm_ammo_box_100",
    "variant": "ammo_box_army_100_9mm_fmj"
  },
  {
    "id": "ammo_box_army_100_9mm_jhp",
    "type": "MIGRATION",
    "replace": "9mm_ammo_box_100",
    "variant": "ammo_box_army_100_9mm_jhp"
  },
  {
    "id": "ammo_box_army_20_300wm",
    "type": "MIGRATION",
    "replace": "300_ammo_box_20",
    "variant": "ammo_box_army_20_300wm"
  },
  {
    "id": "ammo_box_army_30_300blk",
    "type": "MIGRATION",
    "replace": "223_ammo_box_20",
    "variant": "300blk_ammo_box_20"
  },
  {
    "id": "ammo_box_army_10_338",
    "type": "MIGRATION",
    "replace": "4570_ammo_box_20",
    "variant": "ammo_box_army_10_338"
  },
  {
    "id": "ammo_box_army_20_223",
    "type": "MIGRATION",
    "replace": "223_ammo_box_20",
    "variant": "ammo_box_army_20_223"
  },
  {
    "id": "ammo_box_army_5_shot",
    "type": "MIGRATION",
    "replace": "12_ammo_box_5",
    "variant": "ammo_box_army_5_shot"
  },
  {
    "id": "ammo_box_army_5_slug",
    "type": "MIGRATION",
    "replace": "12_ammo_box_5",
    "variant": "ammo_box_army_5_slug"
  },
  {
    "id": "ammo_box_army_5_beanbag",
    "type": "MIGRATION",
    "replace": "12_ammo_box_5",
    "variant": "ammo_box_army_5_beanbag"
  },
  {
    "id": "ammo_box_army_10_50bmg",
    "type": "MIGRATION",
    "replace": "12_ammo_box_25",
    "variant": "ammo_box_army_10_50bmg"
  },
  {
    "id": "ammo_box_4",
    "type": "MIGRATION",
    "replace": "12_ammo_box_25"
  },
  {
    "id": "gosling_jacket",
    "type": "MIGRATION",
    "replace": "jacket_leather"
  },
  {
    "id": "jacket_leather_red",
    "type": "MIGRATION",
    "replace": "jacket_leather",
    "variant": "jacket_leather_red"
  },
  {
    "id": "fancy_sunglasses",
    "type": "MIGRATION",
    "replace": "sunglasses"
  },
  {
    "id": "fancy_sunglasses_eye",
    "type": "MIGRATION",
    "replace": "sunglasses_eye"
  },
  {
    "id": "fancy_sunglasses_reading",
    "type": "MIGRATION",
    "replace": "sunglasses_reading"
  },
  {
    "id": "fancy_sunglasses_bifocal",
    "type": "MIGRATION",
    "replace": "sunglasses_bifocal"
  },
  {
    "id": "fancy_glasses_bifocal",
    "type": "MIGRATION",
    "replace": "glasses_bifocal"
  },
  {
    "id": "fancy_glasses_reading",
    "type": "MIGRATION",
    "replace": "glasses_reading"
  },
  {
    "id": "fancy_glasses_eye",
    "type": "MIGRATION",
    "replace": "glasses_eye"
  },
  {
    "id": "fancy_transition_glasses_reading",
    "type": "MIGRATION",
    "replace": "sunglasses_reading"
  },
  {
    "id": "fancy_transition_glasses_bifocal",
    "type": "MIGRATION",
    "replace": "sunglasses_bifocal"
  },
  {
    "id": "fancy_transition_glasses_eye",
    "type": "MIGRATION",
    "replace": "sunglasses_eye"
  },
  {
    "id": "transition_glasses_bifocal",
    "type": "MIGRATION",
    "replace": "sunglasses_bifocal",
    "variant": "transition_bifocal_square"
  },
  {
    "id": "transition_glasses_eye",
    "type": "MIGRATION",
    "replace": "sunglasses_eye",
    "variant": "transition_corrective_round"
  },
  {
    "id": "transition_glasses_reading",
    "type": "MIGRATION",
    "replace": "sunglasses_reading",
    "variant": "transition_reading_aviator"
  },
  {
    "id": "jeans_red",
    "type": "MIGRATION",
    "replace": "jeans"
  },
  {
    "id": "muzzle_brake_mod",
    "type": "MIGRATION",
    "replace": "muzzle_brake"
  },
  {
    "id": "offset_sights_mod",
    "type": "MIGRATION",
    "replace": "offset_sights"
  },
  {
    "id": "offset_sight_rail_mod",
    "type": "MIGRATION",
    "replace": "offset_sight_rail"
  },
  {
    "id": "rifle_scope_mod",
    "type": "MIGRATION",
    "replace": "rifle_scope"
  },
  {
    "id": "acog_scope_mod",
    "type": "MIGRATION",
    "replace": "acog_scope"
  },
  {
    "id": "bipod_mod",
    "type": "MIGRATION",
    "replace": "bipod"
  },
  {
    "id": "u_shotgun_mod",
    "type": "MIGRATION",
    "replace": "u_shotgun"
  },
  {
    "id": "internal_mp3",
    "type": "MIGRATION",
    "replace": "manual_swimming"
  },
  {
    "type": "MIGRATION",
    "id": "suit_bostonchan",
    "replace": "blazer",
    "variant": "bostonchan"
  },
  {
    "id": "light_grip",
    "type": "MIGRATION",
    "replace": "grip"
  },
  {
    "id": "pistol_grip",
    "type": "MIGRATION",
    "replace": "grip"
  },
  {
    "id": "breacher_grip",
    "type": "MIGRATION",
    "replace": "grip"
  },
  {
    "type": "MIGRATION",
    "id": "sheriffshirt",
    "from_variant": "sheriff",
    "replace": "postman_shirt",
    "variant": "sheriff"
  },
  {
    "type": "MIGRATION",
    "id": "sheriffshirt",
    "from_variant": "swat_shirt",
    "replace": "postman_shirt",
    "variant": "swat"
  },
  {
    "type": "MIGRATION",
    "id": "subsuit_xl",
    "replace": "jumpsuit_pocketless",
    "variant": "orange"
  },
  {
    "type": "MIGRATION",
    "id": "striped_shirt",
    "replace": "buttonshirt",
    "variant": "striped"
  },
  {
    "type": "MIGRATION",
    "id": "gown",
    "replace": "dress",
    "variant": "gown"
  },
  {
    "type": "MIGRATION",
<<<<<<< HEAD
    "id": "robofac_head_rig_ir",
    "replace": "robofac_head_rig_nv"
=======
    "id": "robofac_jumpsuit",
    "replace": "jumpsuit",
    "variant": "robofac"
>>>>>>> 083db571
  }
]<|MERGE_RESOLUTION|>--- conflicted
+++ resolved
@@ -2552,14 +2552,13 @@
     "variant": "gown"
   },
   {
-    "type": "MIGRATION",
-<<<<<<< HEAD
-    "id": "robofac_head_rig_ir",
-    "replace": "robofac_head_rig_nv"
-=======
     "id": "robofac_jumpsuit",
     "replace": "jumpsuit",
     "variant": "robofac"
->>>>>>> 083db571
+  },
+  {
+    "type": "MIGRATION",
+    "id": "robofac_head_rig_ir",
+    "replace": "robofac_head_rig_nv"
   }
 ]