[
  {
    "id": "depowered_armor",
    "type": "MIGRATION",
    "replace": "combat_exoskeleton_light_salvaged"
  },
  {
    "type": "MIGRATION",
    "id": "dinosuit",
    "replace": "fursuit",
    "variant": "dinosuit"
  },
  {
    "type": "MIGRATION",
    "id": "wolfsuit",
    "replace": "fursuit",
    "variant": "wolfsuit"
  },
  {
    "type": "MIGRATION",
    "id": "felinesuit",
    "replace": "fursuit",
    "variant": "felinesuit"
  },
  {
    "type": "MIGRATION",
    "id": "dragonsuit",
    "replace": "fursuit",
    "variant": "dragonsuit"
  },
  {
    "type": "MIGRATION",
    "id": "sharksuit",
    "replace": "fursuit",
    "variant": "sharksuit"
  },
  {
    "id": "depowered_helmet",
    "type": "MIGRATION",
    "replace": "combat_exoskeleton_armor_head_light"
  },
  {
    "id": "streetsweeper",
    "type": "MIGRATION",
    "replace": "dp_12"
  },
  {
    "id": "power_armor_frame",
    "type": "MIGRATION",
    "replace": "qt_steel_chunk"
  },
  {
    "id": "fake_anvil_crude",
    "type": "MIGRATION",
    "replace": "fake_anvil"
  },
  {
    "id": "power_armor_generator",
    "type": "MIGRATION",
    "replace": "qt_steel_chunk"
  },
  {
    "id": "plasma_gun",
    "type": "MIGRATION",
    "replace": "exodii_plasma_projectile"
  },
  {
    "id": "plasma_rifle",
    "type": "MIGRATION",
    "replace": "exodii_plasma_projectile"
  },
  {
    "id": "power_armor_helmet_basic",
    "type": "MIGRATION",
    "replace": "combat_exoskeleton_armor_head_medium"
  },
  {
    "id": "power_armor_helmet_basic_on",
    "type": "MIGRATION",
    "replace": "combat_exoskeleton_armor_head_medium"
  },
  {
    "id": "power_armor_helmet_light",
    "type": "MIGRATION",
    "replace": "combat_exoskeleton_armor_head_light"
  },
  {
    "id": "power_armor_helmet_light_on",
    "type": "MIGRATION",
    "replace": "combat_exoskeleton_armor_head_light"
  },
  {
    "id": "power_armor_helmet_heavy",
    "type": "MIGRATION",
    "replace": "combat_exoskeleton_armor_head_heavy"
  },
  {
    "id": "power_armor_helmet_heavy_on",
    "type": "MIGRATION",
    "replace": "combat_exoskeleton_armor_head_heavy"
  },
  {
    "id": "power_armor_basic",
    "type": "MIGRATION",
    "replace": "combat_exoskeleton_medium"
  },
  {
    "id": "power_armor_basic_on",
    "type": "MIGRATION",
    "replace": "combat_exoskeleton_medium_on"
  },
  {
    "id": "power_armor_light",
    "type": "MIGRATION",
    "replace": "combat_exoskeleton_light"
  },
  {
    "id": "power_armor_light_on",
    "type": "MIGRATION",
    "replace": "combat_exoskeleton_light_on"
  },
  {
    "id": "power_armor_heavy",
    "type": "MIGRATION",
    "replace": "combat_exoskeleton_heavy"
  },
  {
    "id": "power_armor_heavy_on",
    "type": "MIGRATION",
    "replace": "combat_exoskeleton_heavy_on"
  },
  {
    "id": "lobotomizer",
    "type": "MIGRATION",
    "replace": "box_medium_wood",
    "contents": [ { "id": "lc_steel_lump", "count": 6 } ]
  },
  {
    "id": "tshirt_text",
    "type": "MIGRATION",
    "replace": "tshirt"
  },
  {
    "id": "flag_shirt",
    "type": "MIGRATION",
    "replace": "tshirt",
    "variant": "flag_shirt"
  },
  {
    "id": "linuxtshirt",
    "type": "MIGRATION",
    "replace": "tshirt",
    "variant": "tux"
  },
  {
    "id": "tshirt_tour",
    "type": "MIGRATION",
    "replace": "tshirt",
    "variant": "death"
  },
  {
    "id": "fridge",
    "type": "MIGRATION",
    "replace": "apartment_fridge"
  },
  {
    "id": "freezer",
    "type": "MIGRATION",
    "replace": "apartment_freezer"
  },
  {
    "id": "mold_plastic",
    "type": "MIGRATION",
    "replace": "vac_mold"
  },
  {
    "id": "gambeson_loose",
    "type": "MIGRATION",
    "replace": "gambeson"
  },
  {
    "id": "ksg_aux_shotgun",
    "type": "MIGRATION",
    "replace": "m26_mass"
  },
  {
    "id": "miner_hat",
    "type": "MIGRATION",
    "replace": "hat_hard",
    "contents": [ { "id": "flashlight", "count": 1 } ]
  },
  {
    "id": "miner_hat_on",
    "type": "MIGRATION",
    "replace": "hat_hard",
    "contents": [ { "id": "flashlight", "count": 1 } ]
  },
  {
    "id": "ts12_aux_shotgun",
    "type": "MIGRATION",
    "replace": "m26_mass"
  },
  {
    "id": "ts12_aux_shotgun2",
    "type": "MIGRATION",
    "replace": "m26_mass"
  },
  {
    "id": "gambeson_loose_vest",
    "type": "MIGRATION",
    "replace": "gambeson_nylon_vest"
  },
  {
    "id": "k_gambeson",
    "type": "MIGRATION",
    "replace": "gambeson_nylon"
  },
  {
    "id": "egg_lady_bug_giant",
    "type": "MIGRATION",
    "replace": "egg_lady_bug"
  },
  {
    "id": "spider_egg",
    "type": "MIGRATION",
    "replace": "egg_spider_web"
  },
  {
    "id": "spider_egg",
    "type": "MIGRATION",
    "replace": "egg_spider_web"
  },
  {
    "id": "egg_frog",
    "type": "MIGRATION",
    "replace": "egg_gray_frog"
  },
  {
    "id": "egg_toad",
    "type": "MIGRATION",
    "replace": "egg_freedom_toad"
  },
  {
    "id": "superalloy_harness_dog",
    "type": "MIGRATION",
    "replace": "kevlar_harness"
  },
  {
    "id": "k_gambeson_vest",
    "type": "MIGRATION",
    "replace": "gambeson_vest"
  },
  {
    "id": "l-stick",
    "type": "MIGRATION",
    "replace": "flashlight"
  },
  {
    "id": "k_gambeson_loose",
    "type": "MIGRATION",
    "replace": "gambeson_nylon"
  },
  {
    "id": "k_gambeson_vest_loose",
    "type": "MIGRATION",
    "replace": "gambeson_nylon_vest"
  },
  {
    "id": "k_gambeson_pants",
    "type": "MIGRATION",
    "replace": "gambeson_pants_nylon"
  },
  {
    "id": "gambeson_xs_loose",
    "type": "MIGRATION",
    "replace": "gambeson_xs"
  },
  {
    "id": "gambeson_vest_xs_loose",
    "type": "MIGRATION",
    "replace": "gambeson_vest_xs"
  },
  {
    "id": "xl_gambeson_loose",
    "type": "MIGRATION",
    "replace": "xl_gambeson"
  },
  {
    "id": "xl_gambeson_vest_loose",
    "type": "MIGRATION",
    "replace": "xl_gambeson_vest"
  },
  {
    "id": "xl_k_gambeson",
    "type": "MIGRATION",
    "replace": "xl_gambeson_nylon"
  },
  {
    "id": "xl_k_gambeson_vest",
    "type": "MIGRATION",
    "replace": "xl_gambeson_nylon_vest"
  },
  {
    "id": "k_gambeson_xs",
    "type": "MIGRATION",
    "replace": "xs_gambeson_nylon"
  },
  {
    "id": "k_gambeson_vest_xs",
    "type": "MIGRATION",
    "replace": "xs_gambeson_nylon_vest"
  },
  {
    "id": "xl_k_gambeson_pants",
    "type": "MIGRATION",
    "replace": "xl_gambeson_pants_nylon"
  },
  {
    "id": "xl_k_gambeson_loose",
    "type": "MIGRATION",
    "replace": "xl_gambeson_pants_nylon"
  },
  {
    "id": "xl_k_gambeson_vest_loose",
    "type": "MIGRATION",
    "replace": "xl_gambeson_nylon_vest"
  },
  {
    "id": "k_gambeson_vest_xs_loose",
    "type": "MIGRATION",
    "replace": "xl_gambeson_nylon_vest"
  },
  {
    "id": "k_gambeson_hood",
    "type": "MIGRATION",
    "replace": "gambeson_hood"
  },
  {
    "id": "xl_k_gambeson_hood",
    "type": "MIGRATION",
    "replace": "xl_gambeson_hood"
  },
  {
    "id": "xs_k_gambeson_hood",
    "type": "MIGRATION",
    "replace": "xs_gambeson_hood"
  },
  {
    "id": "l-stick_on",
    "type": "MIGRATION",
    "replace": "flashlight"
  },
  {
    "id": "mil_mess_kit",
    "type": "MIGRATION",
    "replace": "survivor_mess_kit"
  },
  {
    "id": "5x50dart",
    "type": "MIGRATION",
    "replace": "50match"
  },
  {
    "id": "5x50heavy",
    "type": "MIGRATION",
    "replace": "50match"
  },
  {
    "id": "reloaded_5x50dart",
    "type": "MIGRATION",
    "replace": "reloaded_50bmg"
  },
  {
    "id": "5x50_100_mag",
    "type": "MIGRATION",
    "replace": "stanag100"
  },
  {
    "id": "5x50_50_mag",
    "type": "MIGRATION",
    "replace": "stanag50"
  },
  {
    "id": "needlegun",
    "type": "MIGRATION",
    "replace": "nailgun"
  },
  {
    "id": "needlepistol",
    "type": "MIGRATION",
    "replace": "nailgun"
  },
  {
    "id": "5x50_hull",
    "type": "MIGRATION",
    "replace": "shot_hull"
  },
  {
    "id": "AID_bio_alarm",
    "type": "MIGRATION",
    "replace": "letter"
  },
  {
    "id": "AID_bio_tattoo_led",
    "type": "MIGRATION",
    "replace": "letter"
  },
  {
    "id": "AID_bio_power_armor_interface",
    "type": "MIGRATION",
    "replace": "letter"
  },
  {
    "id": "AID_bio_power_storage",
    "type": "MIGRATION",
    "replace": "letter"
  },
  {
    "id": "AID_bio_power_storage_mkII",
    "type": "MIGRATION",
    "replace": "letter"
  },
  {
    "id": "AID_bio_watch",
    "type": "MIGRATION",
    "replace": "letter"
  },
  {
    "id": "AID_bio_syringe",
    "type": "MIGRATION",
    "replace": "letter"
  },
  {
    "id": "AID_bio_blood_anal",
    "type": "MIGRATION",
    "replace": "letter"
  },
  {
    "id": "AID_bio_flashlight",
    "type": "MIGRATION",
    "replace": "letter"
  },
  {
    "id": "AID_bio_magnet",
    "type": "MIGRATION",
    "replace": "letter"
  },
  {
    "id": "AID_bio_soporific",
    "type": "MIGRATION",
    "replace": "letter"
  },
  {
    "id": "AID_bio_armor_arms",
    "type": "MIGRATION",
    "replace": "letter"
  },
  {
    "id": "AID_bio_armor_legs",
    "type": "MIGRATION",
    "replace": "letter"
  },
  {
    "id": "AID_bio_shotgun",
    "type": "MIGRATION",
    "replace": "letter"
  },
  {
    "id": "AID_bio_blood_filter",
    "type": "MIGRATION",
    "replace": "letter"
  },
  {
    "id": "AID_bio_climate",
    "type": "MIGRATION",
    "replace": "letter"
  },
  {
    "id": "AID_bio_geiger",
    "type": "MIGRATION",
    "replace": "letter"
  },
  {
    "id": "AID_bio_heatsink",
    "type": "MIGRATION",
    "replace": "letter"
  },
  {
    "id": "AID_bio_meteorologist",
    "type": "MIGRATION",
    "replace": "letter"
  },
  {
    "id": "AID_bio_ups",
    "type": "MIGRATION",
    "replace": "letter"
  },
  {
    "id": "AID_bio_weight",
    "type": "MIGRATION",
    "replace": "letter"
  },
  {
    "id": "AID_bio_trickle",
    "type": "MIGRATION",
    "replace": "letter"
  },
  {
    "id": "AID_bio_pitch_perfect",
    "type": "MIGRATION",
    "replace": "letter"
  },
  {
    "id": "waterproof_smart_phone_case_migration",
    "type": "MIGRATION",
    "replace": "waterproof_smart_phone_case"
  },
  {
    "id": "schematics_eyebot",
    "type": "MIGRATION",
    "replace": "novel_scifi"
  },
  {
    "id": "schematics_copbot",
    "type": "MIGRATION",
    "replace": "novel_scifi"
  },
  {
    "id": "schematics_riotbot",
    "type": "MIGRATION",
    "replace": "novel_scifi"
  },
  {
    "id": "bot_copbot",
    "type": "MIGRATION",
    "replace": "broken_science_bot"
  },
  {
    "id": "bot_eyebot",
    "type": "MIGRATION",
    "replace": "broken_science_bot"
  },
  {
    "id": "bot_riotbot",
    "type": "MIGRATION",
    "replace": "broken_science_bot"
  },
  {
    "id": "broken_eyebot",
    "type": "MIGRATION",
    "replace": "broken_science_bot"
  },
  {
    "id": "broken_copbot",
    "type": "MIGRATION",
    "replace": "broken_science_bot"
  },
  {
    "id": "broken_riotbot",
    "type": "MIGRATION",
    "replace": "broken_science_bot"
  },
  {
    "id": "RPG",
    "type": "MIGRATION",
    "replace": "m3_carlgustav"
  },
  {
    "id": "RPG-7_ammo",
    "type": "MIGRATION",
    "replace": "84x246mm_he"
  },
  {
    "id": "RPG-7_pg7vr",
    "type": "MIGRATION",
    "replace": "84x246mm_he"
  },
  {
    "id": "RPG-7_tbg7v",
    "type": "MIGRATION",
    "replace": "84x246mm_he"
  },
  {
    "id": "RPG-7_og7v",
    "type": "MIGRATION",
    "replace": "84x246mm_he"
  },
  {
    "id": "broken_mininuke_hack",
    "type": "MIGRATION",
    "replace": "broken_science_bot"
  },
  {
    "id": "mininuke_payload",
    "type": "MIGRATION",
    "replace": "broken_science_bot"
  },
  {
    "id": "rm802",
    "type": "MIGRATION",
    "replace": "m203"
  },
  {
    "id": "aux_pressurized_tank",
    "type": "MIGRATION",
    "replace": "pressurized_tank"
  },
  {
    "id": "skorpion_61",
    "type": "MIGRATION",
    "replace": "hk_mp5"
  },
  {
    "id": "skorpion61mag",
    "type": "MIGRATION",
    "replace": "mp5mag"
  },
  {
    "id": "skorpion_82",
    "type": "MIGRATION",
    "replace": "hk_mp5"
  },
  {
    "id": "skorpion82mag",
    "type": "MIGRATION",
    "replace": "mp5mag"
  },
  {
    "id": "8mm_civilian",
    "type": "MIGRATION",
    "replace": "8mm_caseless"
  },
  {
    "id": "8mm_fmj",
    "type": "MIGRATION",
    "replace": "8mm_caseless"
  },
  {
    "id": "8mm_hvp",
    "type": "MIGRATION",
    "replace": "8mm_caseless"
  },
  {
    "id": "8mm_inc",
    "type": "MIGRATION",
    "replace": "8mm_caseless"
  },
  {
    "id": "rm298",
    "type": "MIGRATION",
    "replace": "m240"
  },
  {
    "id": "mask_wsurvivor_nofur",
    "type": "MIGRATION",
    "replace": "scarf_faux_fur"
  },
  {
    "id": "mask_wsurvivorxl_nofur",
    "type": "MIGRATION",
    "replace": "scarf_faux_fur"
  },
  {
    "id": "mask_wsurvivor_nofur_xs",
    "type": "MIGRATION",
    "replace": "scarf_faux_fur"
  },
  {
    "id": "mask_wsurvivor",
    "type": "MIGRATION",
    "replace": "balclava"
  },
  {
    "id": "mask_wsurvivorxl",
    "type": "MIGRATION",
    "replace": "balclava"
  },
  {
    "id": "mask_wsurvivorxs",
    "type": "MIGRATION",
    "replace": "balclava"
  },
  {
    "id": "chainmail_hauberk",
    "type": "MIGRATION",
    "replace": "lc_chainmail_hauberk"
  },
  {
    "id": "chainmail_suit",
    "type": "MIGRATION",
    "replace": "mc_chainmail_suit"
  },
  {
    "id": "armor_plate",
    "type": "MIGRATION",
    "replace": "armor_lc_plate"
  },
  {
    "id": "armor_lightplate",
    "type": "MIGRATION",
    "replace": "armor_mc_lightplate"
  },
  {
    "id": "xl_armor_lightplate",
    "type": "MIGRATION",
    "replace": "xl_armor_mc_plate"
  },
  {
    "id": "xs_armor_lightplate",
    "type": "MIGRATION",
    "replace": "xs_hsurvivor_jumpsuit"
  },
  {
    "id": "chainmail_hood",
    "type": "MIGRATION",
    "replace": "lc_chainmail_hood"
  },
  {
    "id": "chainmail_vest",
    "type": "MIGRATION",
    "replace": "lc_chainmail_vest"
  },
  {
    "id": "chainmail_arms",
    "type": "MIGRATION",
    "replace": "mc_chainmail_arms"
  },
  {
    "id": "chainmail_hands",
    "type": "MIGRATION",
    "replace": "mc_chainmail_hands"
  },
  {
    "id": "chainmail_legs",
    "type": "MIGRATION",
    "replace": "mc_chainmail_legs"
  },
  {
    "id": "chainmail_feet",
    "type": "MIGRATION",
    "replace": "mc_chainmail_feet"
  },
  {
    "id": "m2browning_sawn",
    "type": "MIGRATION",
    "replace": "m2browning"
  },
  {
    "id": "contacts",
    "type": "MIGRATION",
    "replace": "bifocal_contacts_weekly"
  },
  {
    "id": "transition_contacts",
    "type": "MIGRATION",
    "replace": "bifocal_transition_contacts_weekly"
  },
  {
    "id": "mean_mug",
    "type": "MIGRATION",
    "replace": "ceramic_mug",
    "variant": "mean_mug",
    "reset_item_vars": true
  },
  {
    "id": "nice_mug",
    "type": "MIGRATION",
    "replace": "ceramic_mug",
    "variant": "mean_mug2",
    "reset_item_vars": true
  },
  {
    "id": "hk_ump45",
    "type": "MIGRATION",
    "replace": "modular_ump",
    "contents": [ { "id": "retool_ump_45", "count": 1 } ]
  },
  {
    "id": "bio_trickle",
    "type": "MIGRATION",
    "replace": "burnt_out_bionic"
  },
  {
    "id": "ballistic_vest_heavy_arms",
    "type": "MIGRATION",
    "replace": "ballistic_vest_heavy",
    "contents": [ { "id": "iotv_shoulder_plate", "count": 1 }, { "id": "iotv_neck_plate", "count": 1 } ]
  },
  {
    "id": "ballistic_vest_heavy_legs",
    "type": "MIGRATION",
    "replace": "ballistic_vest_heavy",
    "contents": [ { "id": "iotv_groin_plate", "count": 1 }, { "id": "iotv_neck_plate", "count": 1 } ]
  },
  {
    "id": "conical_hat",
    "type": "MIGRATION",
    "replace": "hat_ball"
  },
  {
    "id": "plumber_cap",
    "type": "MIGRATION",
    "replace": "hat_ball"
  },
  {
    "id": "leather_hatball",
    "type": "MIGRATION",
    "replace": "hat_ball"
  },
  {
    "id": "vizor_hat",
    "type": "MIGRATION",
    "replace": "hat_ball"
  },
  {
    "id": "lvizor_hat",
    "type": "MIGRATION",
    "replace": "hat_ball"
  },
  {
    "id": "trucker_hat",
    "type": "MIGRATION",
    "replace": "hat_ball"
  },
  {
    "id": "ltrucker_hat",
    "type": "MIGRATION",
    "replace": "hat_ball"
  },
  {
    "id": "flatbread_wheat_free",
    "type": "MIGRATION",
    "replace": "bread"
  },
  {
    "id": "bread_wheat_free",
    "type": "MIGRATION",
    "replace": "bread"
  },
  {
    "id": "brown_bread_wheat_free",
    "type": "MIGRATION",
    "replace": "bread"
  },
  {
    "id": "buttered_toast_wheat_free",
    "type": "MIGRATION",
    "replace": "bread"
  },
  {
    "id": "jam_toast_wheat_free",
    "type": "MIGRATION",
    "replace": "bread"
  },
  {
    "id": "peanut_butter_toast_wheat_free",
    "type": "MIGRATION",
    "replace": "bread"
  },
  {
    "id": "toad_in_a_hole_wheat_free",
    "type": "MIGRATION",
    "replace": "bread"
  },
  {
    "id": "PBJ_Toast_wheat_free",
    "type": "MIGRATION",
    "replace": "bread"
  },
  {
    "id": "toast_wheat_free",
    "type": "MIGRATION",
    "replace": "bread"
  },
  {
    "id": "sandwich_fairy_wheat_free",
    "type": "MIGRATION",
    "replace": "bread"
  },
  {
    "id": "soup_blood_wheat_free",
    "type": "MIGRATION",
    "replace": "bread"
  },
  {
    "id": "fried_egg_sandwich_wheat_free",
    "type": "MIGRATION",
    "replace": "bread"
  },
  {
    "id": "deluxe_fried_egg_sandwich_wheat_free",
    "type": "MIGRATION",
    "replace": "bread"
  },
  {
    "id": "chilidogs_wheat_free",
    "type": "MIGRATION",
    "replace": "bread"
  },
  {
    "id": "hotdogs_newyork_wheat_free",
    "type": "MIGRATION",
    "replace": "bread"
  },
  {
    "id": "cheeseburger_wheat_free",
    "type": "MIGRATION",
    "replace": "bread"
  },
  {
    "id": "hamburger_wheat_free",
    "type": "MIGRATION",
    "replace": "bread"
  },
  {
    "id": "sloppyjoe_wheat_free",
    "type": "MIGRATION",
    "replace": "bread"
  },
  {
    "id": "blood_pancakes_wheat_free",
    "type": "MIGRATION",
    "replace": "bread"
  },
  {
    "id": "sandwich_cheese_grilled_wheat_free",
    "type": "MIGRATION",
    "replace": "bread"
  },
  {
    "id": "sandwich_deluxe_wheat_free",
    "type": "MIGRATION",
    "replace": "bread"
  },
  {
    "id": "sandwich_reuben_wheat_free",
    "type": "MIGRATION",
    "replace": "bread"
  },
  {
    "id": "sandwich_cucumber_wheat_free",
    "type": "MIGRATION",
    "replace": "bread"
  },
  {
    "id": "sandwich_cheese_wheat_free",
    "type": "MIGRATION",
    "replace": "bread"
  },
  {
    "id": "sandwich_jam_wheat_free",
    "type": "MIGRATION",
    "replace": "bread"
  },
  {
    "id": "sandwich_jam_cheese_wheat_free",
    "type": "MIGRATION",
    "replace": "bread"
  },
  {
    "id": "sandwich_jam_butter_wheat_free",
    "type": "MIGRATION",
    "replace": "bread"
  },
  {
    "id": "sandwich_honey_wheat_free",
    "type": "MIGRATION",
    "replace": "bread"
  },
  {
    "id": "sandwich_veggy_wheat_free",
    "type": "MIGRATION",
    "replace": "bread"
  },
  {
    "id": "sandwich_t_wheat_free",
    "type": "MIGRATION",
    "replace": "bread"
  },
  {
    "id": "sandwich_pb_wheat_free",
    "type": "MIGRATION",
    "replace": "bread"
  },
  {
    "id": "sandwich_pbj_wheat_free",
    "type": "MIGRATION",
    "replace": "bread"
  },
  {
    "id": "sandwich_pbh_wheat_free",
    "type": "MIGRATION",
    "replace": "bread"
  },
  {
    "id": "sandwich_pbm_wheat_free",
    "type": "MIGRATION",
    "replace": "bread"
  },
  {
    "id": "fish_sandwich_wheat_free",
    "type": "MIGRATION",
    "replace": "bread"
  },
  {
    "id": "blt_wheat_free",
    "type": "MIGRATION",
    "replace": "bread"
  },
  {
    "id": "chicken_sandwich_wheat_free",
    "type": "MIGRATION",
    "replace": "bread"
  },
  {
    "id": "hotdogs_cooked_wheat_free",
    "type": "MIGRATION",
    "replace": "bread"
  },
  {
    "id": "sandwich_egg_salad_wheat_free",
    "type": "MIGRATION",
    "replace": "bread"
  },
  {
    "id": "sandwich_sauce_wheat_free",
    "type": "MIGRATION",
    "replace": "bread"
  },
  {
    "id": "chicken_sandwich_wheat_free",
    "type": "MIGRATION",
    "replace": "bread"
  },
  {
    "id": "sandwich_veggy_cheese_wheat_free",
    "type": "MIGRATION",
    "replace": "bread"
  },
  {
    "id": "light_minus_atomic_battery_cell",
    "type": "MIGRATION",
    "replace": "light_minus_disposable_cell"
  },
  {
    "id": "light_plus_battery_cell",
    "type": "MIGRATION",
    "replace": "light_battery_cell"
  },
  {
    "id": "light_atomic_battery_cell",
    "type": "MIGRATION",
    "replace": "light_battery_cell"
  },
  {
    "id": "light_disposable_cell",
    "type": "MIGRATION",
    "replace": "light_battery_cell"
  },
  {
    "id": "light_dry_cell",
    "type": "MIGRATION",
    "replace": "light_battery_cell"
  },
  {
    "id": "medium_disposable_cell",
    "type": "MIGRATION",
    "replace": "medium_battery_cell"
  },
  {
    "id": "medium_plus_battery_cell",
    "type": "MIGRATION",
    "replace": "medium_battery_cell"
  },
  {
    "id": "medium_atomic_battery_cell",
    "type": "MIGRATION",
    "replace": "medium_battery_cell"
  },
  {
    "id": "medium_dry_cell",
    "type": "MIGRATION",
    "replace": "medium_battery_cell"
  },
  {
    "id": "heavy_disposable_cell",
    "type": "MIGRATION",
    "replace": "heavy_plus_battery_cell"
  },
  {
    "id": "heavy_dry_cell",
    "type": "MIGRATION",
    "replace": "heavy_plus_battery_cell"
  },
  {
    "id": "scrap_cap1",
    "type": "MIGRATION",
    "replace": "hat_ball"
  },
  {
    "id": "scrap_cap2",
    "type": "MIGRATION",
    "replace": "hat_ball"
  },
  {
    "id": "ushanka",
    "type": "MIGRATION",
    "replace": "hat_fur"
  },
  {
    "id": "coonskin",
    "type": "MIGRATION",
    "replace": "hat_fur"
  },
  {
    "id": "astrakhan",
    "type": "MIGRATION",
    "replace": "hat_fur"
  },
  {
    "id": "fushanka",
    "type": "MIGRATION",
    "replace": "hat_faux_fur"
  },
  {
    "id": "fcoonskin",
    "type": "MIGRATION",
    "replace": "hat_faux_fur"
  },
  {
    "id": "fastrakhan",
    "type": "MIGRATION",
    "replace": "hat_faux_fur"
  },
  {
    "id": "propeller_hat",
    "type": "MIGRATION",
    "replace": "hat_ball"
  },
  {
    "id": "deerstalker",
    "type": "MIGRATION",
    "replace": "hat_fur"
  },
  {
    "id": "beanie_hat",
    "type": "MIGRATION",
    "replace": "hat_cotton"
  },
  {
    "id": "k_beanie",
    "type": "MIGRATION",
    "replace": "hat_knit"
  },
  {
    "id": "chullo_hat",
    "type": "MIGRATION",
    "replace": "hat_knit"
  },
  {
    "id": "fez",
    "type": "MIGRATION",
    "replace": "eboshi"
  },
  {
    "id": "homburg_hat",
    "type": "MIGRATION",
    "replace": "fedora"
  },
  {
    "id": "neckwarmer",
    "type": "MIGRATION",
    "replace": "scarf"
  },
  {
    "id": "neckwarmer_head",
    "type": "MIGRATION",
    "replace": "scarf"
  },
  {
    "id": "hat_floppy",
    "type": "MIGRATION",
    "replace": "10gal_hat"
  },
  {
    "id": "hat_cart",
    "type": "MIGRATION",
    "replace": "10gal_hat"
  },
  {
    "id": "trilby_hat",
    "type": "MIGRATION",
    "replace": "porkpie"
  },
  {
    "id": "tyrolean_hat",
    "type": "MIGRATION",
    "replace": "porkpie"
  },
  {
    "id": "panama_hat",
    "type": "MIGRATION",
    "replace": "straw_hat"
  },
  {
    "id": "boater_hat",
    "type": "MIGRATION",
    "replace": "straw_hat"
  },
  {
    "id": "tinfoil_boat",
    "type": "MIGRATION",
    "replace": "tinfoil_hat"
  },
  {
    "id": "tinfoil_hat1",
    "type": "MIGRATION",
    "replace": "tinfoil_hat"
  },
  {
    "id": "tinfoil_fedora",
    "type": "MIGRATION",
    "replace": "tinfoil_hat"
  },
  {
    "id": "tinfoil_hatball",
    "type": "MIGRATION",
    "replace": "tinfoil_hat"
  },
  {
    "id": "paper_boat",
    "type": "MIGRATION",
    "replace": "tinfoil_hat"
  },
  {
    "id": "news_boat",
    "type": "MIGRATION",
    "replace": "tinfoil_hat"
  },
  {
    "id": "hat_cloche",
    "type": "MIGRATION",
    "replace": "hat_boonie"
  },
  {
    "id": "hat_bucket",
    "type": "MIGRATION",
    "replace": "hat_boonie"
  },
  {
    "id": "rag",
    "type": "MIGRATION",
    "replace": "sheet_cotton"
  },
  {
    "id": "holybook_odin",
    "type": "MIGRATION",
    "replace": "poetic_edda"
  },
  {
    "id": "holybook_asatru",
    "type": "MIGRATION",
    "replace": "poetic_edda"
  },
  {
    "id": "wcheckers_man",
    "type": "MIGRATION",
    "replace": "splinter"
  },
  {
    "id": "bcheckers_man",
    "type": "MIGRATION",
    "replace": "splinter"
  },
  {
    "id": "rcheckers_man",
    "type": "MIGRATION",
    "replace": "splinter"
  },
  {
    "id": "becheckers_man",
    "type": "MIGRATION",
    "replace": "splinter"
  },
  {
    "id": "wchess_pawn",
    "type": "MIGRATION",
    "replace": "splinter"
  },
  {
    "id": "wchess_knight",
    "type": "MIGRATION",
    "replace": "splinter"
  },
  {
    "id": "wchess_bishop",
    "type": "MIGRATION",
    "replace": "splinter"
  },
  {
    "id": "wchess_rook",
    "type": "MIGRATION",
    "replace": "splinter"
  },
  {
    "id": "wchess_queen",
    "type": "MIGRATION",
    "replace": "splinter"
  },
  {
    "id": "wchess_king",
    "type": "MIGRATION",
    "replace": "splinter"
  },
  {
    "id": "bchess_pawn",
    "type": "MIGRATION",
    "replace": "splinter"
  },
  {
    "id": "bchess_knight",
    "type": "MIGRATION",
    "replace": "splinter"
  },
  {
    "id": "bchess_bishop",
    "type": "MIGRATION",
    "replace": "splinter"
  },
  {
    "id": "bchess_rook",
    "type": "MIGRATION",
    "replace": "splinter"
  },
  {
    "id": "bchess_queen",
    "type": "MIGRATION",
    "replace": "splinter"
  },
  {
    "id": "bchess_king",
    "type": "MIGRATION",
    "replace": "splinter"
  },
  {
    "id": "checkpaper",
    "type": "MIGRATION",
    "replace": "paper"
  },
  {
    "id": "small_checkboard",
    "type": "MIGRATION",
    "replace": "tinder"
  },
  {
    "id": "checkboard",
    "type": "MIGRATION",
    "replace": "tinder"
  },
  {
    "id": "handmade_chess",
    "type": "MIGRATION",
    "replace": "chess"
  },
  {
    "id": "makeshift_chess",
    "type": "MIGRATION",
    "replace": "chess"
  },
  {
    "id": "handmade_checkers",
    "type": "MIGRATION",
    "replace": "makeshift_checkers"
  },
  {
    "id": "terraforming_mars",
    "type": "MIGRATION",
    "replace": "terraforming_mercury"
  },
  {
    "id": "terraforming_venus",
    "type": "MIGRATION",
    "replace": "terraforming_mercury"
  },
  {
    "id": "terraforming_jupiter",
    "type": "MIGRATION",
    "replace": "terraforming_mercury"
  },
  {
    "id": "terraforming_saturn",
    "type": "MIGRATION",
    "replace": "terraforming_mercury"
  },
  {
    "id": "terraforming_uranus",
    "type": "MIGRATION",
    "replace": "terraforming_mercury"
  },
  {
    "id": "terraforming_neptune",
    "type": "MIGRATION",
    "replace": "terraforming_mercury"
  },
  {
    "id": "terraforming_pluto",
    "type": "MIGRATION",
    "replace": "terraforming_mercury"
  },
  {
    "id": "terraforming_earth",
    "type": "MIGRATION",
    "replace": "terraforming_mercury"
  },
  {
    "type": "MIGRATION",
    "id": "ammo_can_30_9mm_fmj_1000",
    "replace": "ammunition_can_30",
    "variant": "ammunition_can_30_9mm_fmj_1000"
  },
  {
    "type": "MIGRATION",
    "id": "ammo_can_30_9mm_jhp_1000",
    "replace": "ammunition_can_30",
    "variant": "ammunition_can_30_9mm_jhp_1000"
  },
  {
    "type": "MIGRATION",
    "id": "ammo_can_30_300jhp_240",
    "replace": "ammunition_can_50",
    "variant": "ammunition_can_50_300jhp_240"
  },
  {
    "type": "MIGRATION",
    "id": "ammo_can_30_300AAC_otmss_720",
    "replace": "ammunition_can_30",
    "variant": "ammunition_can_30_300AAC_otmss_720"
  },
  {
    "type": "MIGRATION",
    "id": "ammo_can_30_308_1tracer4ap_200",
    "replace": "ammunition_can_30",
    "variant": "ammunition_can_30_308_1tracer4ap_200"
  },
  {
    "type": "MIGRATION",
    "id": "ammo_can_30_308ap_240",
    "replace": "ammunition_can_30",
    "variant": "ammunition_can_30_308ap_240"
  },
  {
    "type": "MIGRATION",
    "id": "ammo_can_30_308fmj_460",
    "replace": "ammunition_can_50",
    "variant": "ammunition_can_50_308fmj_460"
  },
  {
    "type": "MIGRATION",
    "id": "ammo_can_30_308_4fmj1tracer_200",
    "replace": "ammunition_can_30",
    "variant": "ammunition_can_30_308_4fmj1tracer_200"
  },
  {
    "type": "MIGRATION",
    "id": "ammo_can_30_338fmjbt_200",
    "replace": "ammunition_can_30"
  },
  {
    "type": "MIGRATION",
    "id": "ammo_can_30_shot_120",
    "replace": "ammunition_can_30",
    "variant": "ammunition_can_30_shot_120"
  },
  {
    "type": "MIGRATION",
    "id": "ammo_can_50_556tracer_820",
    "replace": "ammunition_can_50",
    "variant": "ammunition_can_50_556tracer_820"
  },
  {
    "type": "MIGRATION",
    "id": "ammo_can_50_50bmg_4fmj1tracer_100",
    "replace": "ammunition_can_50",
    "variant": "ammunition_can_50_50bmg_4fmj1tracer_100"
  },
  {
    "type": "MIGRATION",
    "id": "ammo_can_50_50bmg_1tracer4mk211_100",
    "replace": "ammunition_can_50",
    "variant": "ammunition_can_50_50bmg_1tracer4mk211_100"
  },
  {
    "type": "MIGRATION",
    "id": "ammo_can_50_50bmg_fmj_120",
    "replace": "ammunition_can_50",
    "variant": "ammunition_can_50_50bmg_fmj_120"
  },
  {
    "type": "MIGRATION",
    "id": "ammo_can_50_556_m855a1_clipped_840",
    "replace": "ammunition_can_50",
    "variant": "ammunition_can_50_556_m855a1_clipped_840"
  },
  {
    "type": "MIGRATION",
    "id": "ammo_can_50_300AAC_otm_840",
    "replace": "ammunition_can_50"
  },
  {
    "type": "MIGRATION",
    "id": "ammo_can_50_308_600",
    "replace": "ammunition_can_50",
    "variant": "ammunition_can_50_308_600"
  },
  {
    "type": "MIGRATION",
    "id": "ammo_can_50_338fmjbt_400",
    "replace": "ammunition_can_50"
  },
  {
    "type": "MIGRATION",
    "id": "ammo_can_50_shot_160",
    "replace": "ammunition_can_50",
    "variant": "ammunition_can_50_shot_160"
  },
  {
    "type": "MIGRATION",
    "id": "ammo_can_50_beanbag_160",
    "replace": "ammunition_can_50",
    "variant": "ammunition_can_50_beanbag_160"
  },
  {
    "type": "MIGRATION",
    "id": "ammo_can_fat_50_223_1tracer4ball_800",
    "replace": "ammunition_can_fat_50",
    "variant": "ammunition_can_fat_50_223_1tracer4ball_800"
  },
  {
    "type": "MIGRATION",
    "id": "ammo_can_fat_50_223_1tracer4ap_800",
    "replace": "ammunition_can_fat_50",
    "variant": "ammunition_can_fat_50_223_1tracer4ap_800"
  },
  {
    "type": "MIGRATION",
    "id": "ammo_can_fat_50_223ap_800",
    "replace": "ammunition_can_fat_50",
    "variant": "ammunition_can_fat_50_223ap_800"
  },
  {
    "type": "MIGRATION",
    "id": "ammo_can_fat_50_223fmj_800",
    "replace": "ammunition_can_fat_50",
    "variant": "ammunition_can_fat_50_223fmj_800"
  },
  {
    "type": "MIGRATION",
    "id": "ammo_can_fat_50_308_1tracer4ap_600",
    "replace": "ammunition_can_fat_50",
    "variant": "ammunition_can_fat_50_308_1tracer4ap_600"
  },
  {
    "type": "MIGRATION",
    "id": "ammo_can_pa120_40x53_32",
    "replace": "ammunition_can_pa120",
    "variant": "ammunition_can_pa120_40x53_32"
  },
  {
    "type": "MIGRATION",
    "id": "ammunition_can_carlgustav_hedp",
    "replace": "ammunition_can_carlgustav",
    "variant": "ammunition_can_carlgustav_hedp"
  },
  {
    "type": "MIGRATION",
    "id": "ammunition_can_carlgustav_he",
    "replace": "ammunition_can_carlgustav",
    "variant": "ammunition_can_carlgustav_he"
  },
  {
    "type": "MIGRATION",
    "id": "ammunition_box_carlgustav_he",
    "replace": "ammunition_box_carlgustav",
    "variant": "ammunition_box_carlgustav_he"
  },
  {
    "type": "MIGRATION",
    "id": "ammunition_box_carlgustav_hedp",
    "replace": "ammunition_box_carlgustav",
    "variant": "ammunition_box_carlgustav_hedp"
  },
  {
    "id": "ak74",
    "type": "MIGRATION",
    "replace": "ak74_semi"
  },
  {
    "id": "bh_m89",
    "type": "MIGRATION",
    "replace": "henry_big_boy"
  },
  {
    "id": "rifle_9mm",
    "type": "MIGRATION",
    "replace": "rifle_38"
  },
  {
    "id": "rifle_9x18",
    "type": "MIGRATION",
    "replace": "rifle_38"
  },
  {
    "id": "rifle_45",
    "type": "MIGRATION",
    "replace": "rifle_38"
  },
  {
    "id": "rifle_40",
    "type": "MIGRATION",
    "replace": "rifle_38"
  },
  {
    "id": "rifle_380",
    "type": "MIGRATION",
    "replace": "rifle_38"
  },
  {
    "id": "rifle_32",
    "type": "MIGRATION",
    "replace": "rifle_38"
  },
  {
    "id": "lemat_revolver",
    "type": "MIGRATION",
    "replace": "colt_saa"
  },
  {
    "id": "lemat_revolver_shotgun",
    "type": "MIGRATION",
    "replace": "u_shotgun"
  },
  {
    "id": "shot_paper_slug",
    "type": "MIGRATION",
    "replace": "44army"
  },
  {
    "id": "shot_paper_bird",
    "type": "MIGRATION",
    "replace": "44army"
  },
  {
    "id": "shot_paper_00",
    "type": "MIGRATION",
    "replace": "44army"
  },
  {
    "id": "shot_paper_dragon",
    "type": "MIGRATION",
    "replace": "44army"
  },
  {
    "id": "lever_shotgun",
    "type": "MIGRATION",
    "replace": "remington_870"
  },
  {
    "id": "famas",
    "type": "MIGRATION",
    "replace": "rdb_223"
  },
  {
    "id": "famasmag",
    "type": "MIGRATION",
    "replace": "stanag30"
  },
  {
    "id": "cz75mag_12rd",
    "type": "MIGRATION",
    "replace": "cz75mag_16rd"
  },
  {
    "id": "mossberg_500",
    "type": "MIGRATION",
    "from_variant": "mossberg_500_security",
    "replace": "benelli_tsa",
    "variant": "mossberg_500_security"
  },
  {
    "id": "bottle_suppressor",
    "type": "MIGRATION",
    "replace": "filter_suppressor"
  },
  {
    "id": "riv_suppressor",
    "type": "MIGRATION",
    "replace": "suppressor"
  },
  {
    "id": "surv_six_shooter",
    "type": "MIGRATION",
    "replace": "hptjcpmag"
  },
  {
    "id": "surv_hand_cannon",
    "type": "MIGRATION",
    "replace": "hptjhpmag"
  },
  {
    "id": "con_mix",
    "type": "MIGRATION",
    "replace": "con_mix_foldable",
    "reset_item_vars": true
  },
  {
    "id": "raw_lentils",
    "type": "MIGRATION",
    "replace": "dry_lentils"
  },
  {
    "id": "uno",
    "type": "MIGRATION",
    "replace": "deck_of_cards",
    "variant": "uno"
  },
  {
    "id": "onirim",
    "type": "MIGRATION",
    "replace": "deck_of_cards",
    "variant": "onirim"
  },
  {
    "id": "cards_magic",
    "type": "MIGRATION",
    "replace": "deck_of_cards",
    "variant": "cards_magic"
  },
  {
    "id": "deck_of_cards_makeshift",
    "type": "MIGRATION",
    "replace": "deck_of_cards",
    "variant": "deck_of_cards_makeshift"
  },
  {
    "id": "mp18",
    "type": "MIGRATION",
    "replace": "p08"
  },
  {
    "id": "plr16",
    "type": "MIGRATION",
    "replace": "rdb_223"
  },
  {
    "id": "oa93",
    "type": "MIGRATION",
    "replace": "rdb_223"
  },
  {
    "id": "m231pfw",
    "type": "MIGRATION",
    "replace": "rdb_223"
  },
  {
    "id": "moss_brownie",
    "type": "MIGRATION",
    "replace": "ruger_lcr_22"
  },
  {
    "id": "vz58_p",
    "type": "MIGRATION",
    "replace": "ak47"
  },
  {
    "id": "vz58ts",
    "type": "MIGRATION",
    "replace": "aksemi"
  },
  {
    "id": "vz58mag10",
    "type": "MIGRATION",
    "replace": "akmag10"
  },
  {
    "id": "vz58mag30",
    "type": "MIGRATION",
    "replace": "akmag30"
  },
  {
    "id": "stowed_fridge",
    "type": "MIGRATION",
    "replace": "apartment_fridge"
  },
  {
    "id": "stowed_freezer",
    "type": "MIGRATION",
    "replace": "apartment_freezer"
  },
  {
    "id": "stowed_glass_fridge",
    "type": "MIGRATION",
    "replace": "glass_fridge"
  },
  {
    "id": "knife_steak",
    "type": "MIGRATION",
    "replace": "knife_small",
    "variant": "knife_steak"
  },
  {
    "id": "knife_paring",
    "type": "MIGRATION",
    "replace": "knife_small",
    "variant": "knife_paring"
  },
  {
    "id": "knife_chef",
    "type": "MIGRATION",
    "replace": "knife_large",
    "variant": "knife_chef"
  },
  {
    "id": "knife_carving",
    "type": "MIGRATION",
    "replace": "knife_large",
    "variant": "knife_carving"
  },
  {
    "id": "knife_bread",
    "type": "MIGRATION",
    "replace": "knife_large",
    "variant": "knife_bread"
  },
  {
    "id": "knife_butcher",
    "type": "MIGRATION",
    "replace": "knife_huge",
    "variant": "knife_butcher"
  },
  {
    "id": "knife_meat_cleaver",
    "type": "MIGRATION",
    "replace": "knife_cleaver",
    "variant": "knife_meat_cleaver"
  },
  {
    "id": "knife_vegetable_cleaver",
    "type": "MIGRATION",
    "replace": "knife_cleaver",
    "variant": "knife_vegetable_cleaver"
  },
  {
    "id": "spear_survivor",
    "type": "MIGRATION",
    "replace": "naginata"
  },
  {
    "id": "j22",
    "type": "MIGRATION",
    "replace": "ruger_mk4"
  },
  {
    "id": "j22mag",
    "type": "MIGRATION",
    "replace": "ruger_mk4_mag"
  },
  {
    "id": "sw_22",
    "type": "MIGRATION",
    "replace": "ruger_mk4"
  },
  {
    "id": "sw22mag",
    "type": "MIGRATION",
    "replace": "ruger_mk4_mag"
  },
  {
    "id": "cop_38",
    "type": "MIGRATION",
    "replace": "sw_619"
  },
  {
    "id": "fs2000",
    "type": "MIGRATION",
    "replace": "rdb_223"
  },
  {
    "id": "factory_handguard",
    "type": "MIGRATION",
    "replace": "grip"
  },
  {
    "id": "mr73",
    "type": "MIGRATION",
    "replace": "sw_619"
  },
  {
    "id": "acidbomb",
    "type": "MIGRATION",
    "replace": "sling-ready_molotov"
  },
  {
    "id": "triple_launcher_simple",
    "type": "MIGRATION",
    "replace": "mgl"
  },
  {
    "id": "launcher_simple",
    "type": "MIGRATION",
    "replace": "m79"
  },
  {
    "id": "pipe_launcher40mm",
    "type": "MIGRATION",
    "replace": "m203"
  },
  {
    "id": "hk_g36",
    "type": "MIGRATION",
    "replace": "sig_assault_rifle"
  },
  {
    "id": "g36mag_30rd",
    "type": "MIGRATION",
    "replace": "stanag30"
  },
  {
    "id": "g36mag_100rd",
    "type": "MIGRATION",
    "replace": "stanag100drum"
  },
  {
    "id": "superglue",
    "type": "MIGRATION",
    "replace": "small_squeeze_tube",
    "contents": [ { "id": "super_glue", "count": 40 } ]
  },
  {
    "id": "egg_goose_golden",
    "type": "MIGRATION",
    "replace": "egg_goose"
  },
  {
    "id": "egg_reptile",
    "type": "MIGRATION",
    "replace": "egg_turtle_painted"
  },
  {
    "id": "ar_pistol",
    "type": "MIGRATION",
    "replace": "rdb_223"
  },
  {
    "id": "stabilizer",
    "type": "MIGRATION",
    "replace": "rail_laser_sight"
  },
  {
    "id": "stabilizer_mod",
    "type": "MIGRATION",
    "replace": "rail_laser_sight"
  },
  {
    "id": "wire",
    "type": "MIGRATION",
    "replace": "lc_wire"
  },
  {
    "id": "piano_wire",
    "type": "MIGRATION",
    "replace": "qt_wire"
  },
  {
    "id": "chain_link",
    "type": "MIGRATION",
    "replace": "lc_chain_link"
  },
  {
    "id": "link_sheet",
    "type": "MIGRATION",
    "replace": "lc_link_sheet"
  },
  {
    "id": "acr_300blk",
    "type": "MIGRATION",
    "replace": "sig_mcx_rattler_sbr"
  },
  {
    "id": "egg_pattern_frog",
    "type": "MIGRATION",
    "replace": "egg_leo_frog"
  },
  {
    "id": "egg_strange_frog",
    "type": "MIGRATION",
    "replace": "egg_bullfrog_frog"
  },
  {
    "id": "egg_foul_toad",
    "type": "MIGRATION",
    "replace": "egg_fowler_toad"
  },
  {
    "id": "egg_odd_toad",
    "type": "MIGRATION",
    "replace": "egg_freedom_toad"
  },
  {
    "id": "egg_vocal_frog",
    "type": "MIGRATION",
    "replace": "egg_peeper_frog"
  },
  {
    "id": "egg_shift_frog",
    "type": "MIGRATION",
    "replace": "egg_gray_frog"
  },
  {
    "id": "egg_palette_frog",
    "type": "MIGRATION",
    "replace": "egg_pickerel_frog"
  },
  {
    "id": "egg_vocal_frog",
    "type": "MIGRATION",
    "replace": "egg_vocal_bigfrog"
  },
  {
    "id": "egg_shift_frog",
    "type": "MIGRATION",
    "replace": "egg_shift_bigfrog"
  },
  {
    "id": "wire_barbed_baseball",
    "type": "MIGRATION",
    "replace": "baseball"
  },
  {
    "id": "cx4",
    "type": "MIGRATION",
    "replace": "m9"
  },
  {
    "id": "STI_DS_10",
    "type": "MIGRATION",
    "replace": "glock_20"
  },
  {
    "id": "2011_22_mag",
    "type": "MIGRATION",
    "replace": "tdi_10mm_mag"
  },
  {
    "id": "2011_17_mag",
    "type": "MIGRATION",
    "replace": "tdi_10mm_mag"
  },
  {
    "id": "kp3at",
    "type": "MIGRATION",
    "replace": "rugerlcp"
  },
  {
    "id": "kp3atmag",
    "type": "MIGRATION",
    "replace": "rugerlcpmag"
  },
  {
    "id": "fn1910mag",
    "type": "MIGRATION",
    "replace": "hptcf380mag_8rd"
  },
  {
    "id": "kpf9",
    "type": "MIGRATION",
    "replace": "glock_19"
  },
  {
    "id": "kpf9mag",
    "type": "MIGRATION",
    "replace": "glockmag"
  },
  {
    "id": "kpf9mag_8rd",
    "type": "MIGRATION",
    "replace": "glockmag"
  },
  {
    "id": "mauser_m714",
    "type": "MIGRATION",
    "replace": "glock_19"
  },
  {
    "id": "mausermag_20rd",
    "type": "MIGRATION",
    "replace": "glock17_22"
  },
  {
    "id": "mausermag_10rd",
    "type": "MIGRATION",
    "replace": "glockmag"
  },
  {
    "id": "taurus_spectrum",
    "type": "MIGRATION",
    "replace": "rugerlcp"
  },
  {
    "id": "taurus_spectrum_mag",
    "type": "MIGRATION",
    "replace": "rugerlcpmag"
  },
  {
    "id": "minidraco556",
    "type": "MIGRATION",
    "replace": "ak556"
  },
  {
    "id": "arx160",
    "type": "MIGRATION",
    "replace": "ak47"
  },
  {
    "id": "walther_ppq_40",
    "type": "MIGRATION",
    "replace": "glock_22"
  },
  {
    "id": "ppq40mag_10rd",
    "type": "MIGRATION",
    "replace": "glock40mag"
  },
  {
    "id": "ppq40mag_12rd",
    "type": "MIGRATION",
    "replace": "glock40mag"
  },
  {
    "id": "ppq40mag_14rd",
    "type": "MIGRATION",
    "replace": "glock40mag"
  },
  {
    "id": "90two40",
    "type": "MIGRATION",
    "replace": "glock_22"
  },
  {
    "id": "90two40mag",
    "type": "MIGRATION",
    "replace": "glock40mag"
  },
  {
    "id": "sig_p230",
    "type": "MIGRATION",
    "replace": "walther_ppk"
  },
  {
    "id": "generator_7500w",
    "type": "MIGRATION",
    "replace": "diesel_generator"
  },
  {
    "id": "active_backup_generator",
    "type": "MIGRATION",
    "replace": "diesel_generator"
  },
  {
    "id": "sigp230mag",
    "type": "MIGRATION",
    "replace": "ppkmag"
  },
  {
    "id": "ammo_box_army_20_338",
    "type": "MIGRATION",
    "replace": "338_ammo_box_20"
  },
  {
    "id": "peanutbutter_imitation",
    "type": "MIGRATION",
    "replace": "peanutbutter"
  },
  {
    "id": "dragonskin",
    "type": "MIGRATION",
    "replace": "ballistic_vest_esapi"
  },
  {
    "id": "stillsuit",
    "type": "MIGRATION",
    "replace": "h20survivor_jumpsuit"
  },
  {
    "id": "m1911-460",
    "type": "MIGRATION",
    "replace": "m1911"
  },
  {
    "id": "460_rowland",
    "type": "MIGRATION",
    "replace": "45_super"
  },
  {
    "id": "bp_460_fmj",
    "type": "MIGRATION",
    "replace": "45_super"
  },
  {
    "id": "reloaded_460_fmj",
    "type": "MIGRATION",
    "replace": "45_super"
  },
  {
    "id": "460_fmj",
    "type": "MIGRATION",
    "replace": "45_super"
  },
  {
    "id": "bp_460_rowland",
    "type": "MIGRATION",
    "replace": "45_super"
  },
  {
    "id": "reloaded_460_rowland",
    "type": "MIGRATION",
    "replace": "45_super"
  },
  {
    "id": "460_casing",
    "type": "MIGRATION",
    "replace": "45_casing"
  },
  {
    "id": "kiln_full",
    "type": "MIGRATION",
    "replace": "char_kiln"
  },
  {
    "id": "kiln_lit",
    "type": "MIGRATION",
    "replace": "char_kiln"
  },
  {
    "id": "kiln_done",
    "type": "MIGRATION",
    "replace": "char_kiln"
  },
  {
    "id": "40x46mm_buckshot_m118",
    "type": "MIGRATION",
    "replace": "40x46mm_m576"
  },
  {
    "id": "40x46mm_buckshot_m199",
    "type": "MIGRATION",
    "replace": "40x46mm_m576"
  },
  {
    "id": "40x46mm_buckshot_m199",
    "type": "MIGRATION",
    "replace": "40x46mm_m576"
  },
  {
    "id": "40x46mm_slug_m118",
    "type": "MIGRATION",
    "replace": "40x46mm_m576"
  },
  {
    "id": "40x46mm_slug_m199",
    "type": "MIGRATION",
    "replace": "40x46mm_m576"
  },
  {
    "id": "40x46mm_flechette_m118",
    "type": "MIGRATION",
    "replace": "40x46mm_m576"
  },
  {
    "id": "40x46mm_flechette_m199",
    "type": "MIGRATION",
    "replace": "40x46mm_m576"
  },
  {
    "id": "bp_40x46mm_buckshot_m199",
    "type": "MIGRATION",
    "replace": "40x46mm_m576"
  },
  {
    "id": "bp_40x46mm_slug_m118",
    "type": "MIGRATION",
    "replace": "40x46mm_m576"
  },
  {
    "id": "bp_40x46mm_slug_m199",
    "type": "MIGRATION",
    "replace": "40x46mm_m576"
  },
  {
    "id": "bp_40x46mm_flechette_m118",
    "type": "MIGRATION",
    "replace": "40x46mm_m576"
  },
  {
    "id": "bp_40x46mm_flechette_m199",
    "type": "MIGRATION",
    "replace": "40x46mm_m576"
  },
  {
    "id": "ammo_box_2",
    "type": "MIGRATION",
    "replace": "box_small"
  },
  {
    "id": "ammo_box_army_100_9mm_fmj",
    "type": "MIGRATION",
    "replace": "9mm_ammo_box_100",
    "variant": "ammo_box_army_100_9mm_fmj"
  },
  {
    "id": "ammo_box_army_100_9mm_jhp",
    "type": "MIGRATION",
    "replace": "9mm_ammo_box_100",
    "variant": "ammo_box_army_100_9mm_jhp"
  },
  {
    "id": "ammo_box_army_20_300wm",
    "type": "MIGRATION",
    "replace": "300_ammo_box_20",
    "variant": "ammo_box_army_20_300wm"
  },
  {
    "id": "ammo_box_army_30_300blk",
    "type": "MIGRATION",
    "replace": "223_ammo_box_20",
    "variant": "300blk_ammo_box_20"
  },
  {
    "id": "ammo_box_army_10_338",
    "type": "MIGRATION",
    "replace": "4570_ammo_box_20",
    "variant": "ammo_box_army_10_338"
  },
  {
    "id": "ammo_box_army_20_223",
    "type": "MIGRATION",
    "replace": "223_ammo_box_20",
    "variant": "ammo_box_army_20_223"
  },
  {
    "id": "ammo_box_army_5_shot",
    "type": "MIGRATION",
    "replace": "12_ammo_box_5",
    "variant": "ammo_box_army_5_shot"
  },
  {
    "id": "ammo_box_army_5_slug",
    "type": "MIGRATION",
    "replace": "12_ammo_box_5",
    "variant": "ammo_box_army_5_slug"
  },
  {
    "id": "ammo_box_army_5_beanbag",
    "type": "MIGRATION",
    "replace": "12_ammo_box_5",
    "variant": "ammo_box_army_5_beanbag"
  },
  {
    "id": "ammo_box_army_10_50bmg",
    "type": "MIGRATION",
    "replace": "12_ammo_box_25",
    "variant": "ammo_box_army_10_50bmg"
  },
  {
    "id": "ammo_box_4",
    "type": "MIGRATION",
    "replace": "12_ammo_box_25"
  },
  {
    "id": "gosling_jacket",
    "type": "MIGRATION",
    "replace": "jacket_leather"
  },
  {
    "id": "jacket_leather_red",
    "type": "MIGRATION",
    "replace": "jacket_leather",
    "variant": "jacket_leather_red"
  },
  {
    "id": "fancy_sunglasses",
    "type": "MIGRATION",
    "replace": "sunglasses"
  },
  {
    "id": "fancy_sunglasses_eye",
    "type": "MIGRATION",
    "replace": "sunglasses_eye"
  },
  {
    "id": "fancy_sunglasses_reading",
    "type": "MIGRATION",
    "replace": "sunglasses_reading"
  },
  {
    "id": "fancy_sunglasses_bifocal",
    "type": "MIGRATION",
    "replace": "sunglasses_bifocal"
  },
  {
    "id": "fancy_glasses_bifocal",
    "type": "MIGRATION",
    "replace": "glasses_bifocal"
  },
  {
    "id": "fancy_glasses_reading",
    "type": "MIGRATION",
    "replace": "glasses_reading"
  },
  {
    "id": "fancy_glasses_eye",
    "type": "MIGRATION",
    "replace": "glasses_eye"
  },
  {
    "id": "fancy_transition_glasses_reading",
    "type": "MIGRATION",
    "replace": "sunglasses_reading"
  },
  {
    "id": "fancy_transition_glasses_bifocal",
    "type": "MIGRATION",
    "replace": "sunglasses_bifocal"
  },
  {
    "id": "fancy_transition_glasses_eye",
    "type": "MIGRATION",
    "replace": "sunglasses_eye"
  },
  {
    "id": "transition_glasses_bifocal",
    "type": "MIGRATION",
    "replace": "sunglasses_bifocal",
    "variant": "transition_bifocal_square"
  },
  {
    "id": "transition_glasses_eye",
    "type": "MIGRATION",
    "replace": "sunglasses_eye",
    "variant": "transition_corrective_round"
  },
  {
    "id": "transition_glasses_reading",
    "type": "MIGRATION",
    "replace": "sunglasses_reading",
    "variant": "transition_reading_aviator"
  },
  {
    "id": "jeans_red",
    "type": "MIGRATION",
    "replace": "jeans"
  },
  {
    "id": "muzzle_brake_mod",
    "type": "MIGRATION",
    "replace": "muzzle_brake"
  },
  {
    "id": "offset_sights_mod",
    "type": "MIGRATION",
    "replace": "offset_sights"
  },
  {
    "id": "offset_sight_rail_mod",
    "type": "MIGRATION",
    "replace": "offset_sight_rail"
  },
  {
    "id": "rifle_scope_mod",
    "type": "MIGRATION",
    "replace": "rifle_scope"
  },
  {
    "id": "acog_scope_mod",
    "type": "MIGRATION",
    "replace": "acog_scope"
  },
  {
    "id": "bipod_mod",
    "type": "MIGRATION",
    "replace": "bipod"
  },
  {
    "id": "u_shotgun_mod",
    "type": "MIGRATION",
    "replace": "u_shotgun"
  },
  {
    "id": "internal_mp3",
    "type": "MIGRATION",
    "replace": "manual_swimming"
  },
  {
<<<<<<< HEAD
    "type": "MIGRATION",
    "id": "suit_bostonchan",
    "replace": "blazer",
    "variant": "bostonchan"
=======
    "id": "light_grip",
    "type": "MIGRATION",
    "replace": "grip"
  },
  {
    "id": "pistol_grip",
    "type": "MIGRATION",
    "replace": "grip"
  },
  {
    "id": "breacher_grip",
    "type": "MIGRATION",
    "replace": "grip"
>>>>>>> 62122141
  }
]<|MERGE_RESOLUTION|>--- conflicted
+++ resolved
@@ -2500,12 +2500,11 @@
     "replace": "manual_swimming"
   },
   {
-<<<<<<< HEAD
     "type": "MIGRATION",
     "id": "suit_bostonchan",
     "replace": "blazer",
     "variant": "bostonchan"
-=======
+  }
     "id": "light_grip",
     "type": "MIGRATION",
     "replace": "grip"
@@ -2519,6 +2518,5 @@
     "id": "breacher_grip",
     "type": "MIGRATION",
     "replace": "grip"
->>>>>>> 62122141
   }
 ]