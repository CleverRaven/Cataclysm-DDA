--- conflicted
+++ resolved
@@ -2376,7 +2376,6 @@
     "replace": "12_ammo_box_25"
   },
   {
-<<<<<<< HEAD
     "id": "gosling_jacket",
     "type": "MIGRATION",
     "replace": "jacket_leather"
@@ -2386,7 +2385,8 @@
     "type": "MIGRATION",
     "replace": "jacket_leather",
     "variant": "jacket_leather_red"
-=======
+  },
+  {
     "id": "fancy_sunglasses",
     "type": "MIGRATION",
     "replace": "sunglasses"
@@ -2458,6 +2458,5 @@
     "id": "jeans_red",
     "type": "MIGRATION",
     "replace": "jeans"
->>>>>>> e6dfc3e9
   }
 ]