[
  {
    "id": "depowered_armor",
    "type": "MIGRATION",
    "replace": "combat_exoskeleton_light_salvaged"
  },
  {
    "type": "MIGRATION",
    "id": "dinosuit",
    "replace": "fursuit",
    "variant": "dinosuit"
  },
  {
    "type": "MIGRATION",
    "id": "wolfsuit",
    "replace": "fursuit",
    "variant": "wolfsuit"
  },
  {
    "type": "MIGRATION",
    "id": "felinesuit",
    "replace": "fursuit",
    "variant": "felinesuit"
  },
  {
    "type": "MIGRATION",
    "id": "dragonsuit",
    "replace": "fursuit",
    "variant": "dragonsuit"
  },
  {
    "type": "MIGRATION",
    "id": "sharksuit",
    "replace": "fursuit",
    "variant": "sharksuit"
  },
  {
    "id": "depowered_helmet",
    "type": "MIGRATION",
    "replace": "combat_exoskeleton_armor_head_light"
  },
  {
    "id": "streetsweeper",
    "type": "MIGRATION",
    "replace": "dp_12"
  },
  {
    "id": "power_armor_frame",
    "type": "MIGRATION",
    "replace": "qt_steel_chunk"
  },
  {
    "id": "fake_anvil_crude",
    "type": "MIGRATION",
    "replace": "fake_anvil"
  },
  {
    "id": "power_armor_generator",
    "type": "MIGRATION",
    "replace": "qt_steel_chunk"
  },
  {
    "id": "plasma_gun",
    "type": "MIGRATION",
    "replace": "exodii_plasma_projectile"
  },
  {
    "id": "plasma_rifle",
    "type": "MIGRATION",
    "replace": "exodii_plasma_projectile"
  },
  {
    "id": "power_armor_helmet_basic",
    "type": "MIGRATION",
    "replace": "combat_exoskeleton_armor_head_medium"
  },
  {
    "id": "power_armor_helmet_basic_on",
    "type": "MIGRATION",
    "replace": "combat_exoskeleton_armor_head_medium"
  },
  {
    "id": "power_armor_helmet_light",
    "type": "MIGRATION",
    "replace": "combat_exoskeleton_armor_head_light"
  },
  {
    "id": "power_armor_helmet_light_on",
    "type": "MIGRATION",
    "replace": "combat_exoskeleton_armor_head_light"
  },
  {
    "id": "power_armor_helmet_heavy",
    "type": "MIGRATION",
    "replace": "combat_exoskeleton_armor_head_heavy"
  },
  {
    "id": "power_armor_helmet_heavy_on",
    "type": "MIGRATION",
    "replace": "combat_exoskeleton_armor_head_heavy"
  },
  {
    "id": "power_armor_basic",
    "type": "MIGRATION",
    "replace": "combat_exoskeleton_medium"
  },
  {
    "id": "power_armor_basic_on",
    "type": "MIGRATION",
    "replace": "combat_exoskeleton_medium_on"
  },
  {
    "id": "power_armor_light",
    "type": "MIGRATION",
    "replace": "combat_exoskeleton_light"
  },
  {
    "id": "power_armor_light_on",
    "type": "MIGRATION",
    "replace": "combat_exoskeleton_light_on"
  },
  {
    "id": "power_armor_heavy",
    "type": "MIGRATION",
    "replace": "combat_exoskeleton_heavy"
  },
  {
    "id": "power_armor_heavy_on",
    "type": "MIGRATION",
    "replace": "combat_exoskeleton_heavy_on"
  },
  {
    "id": "lobotomizer",
    "type": "MIGRATION",
    "replace": "box_medium_wood",
    "contents": [ { "id": "lc_steel_lump", "count": 6 } ]
  },
  {
    "id": "tshirt_text",
    "type": "MIGRATION",
    "replace": "tshirt"
  },
  {
    "id": "flag_shirt",
    "type": "MIGRATION",
    "replace": "tshirt",
    "variant": "flag_shirt"
  },
  {
    "id": "linuxtshirt",
    "type": "MIGRATION",
    "replace": "tshirt"
  },
  {
    "id": "tshirt_tour",
    "type": "MIGRATION",
    "replace": "tshirt",
    "variant": "death"
  },
  {
    "id": "fridge",
    "type": "MIGRATION",
    "replace": "apartment_fridge"
  },
  {
    "id": "freezer",
    "type": "MIGRATION",
    "replace": "apartment_freezer"
  },
  {
    "id": "mold_plastic",
    "type": "MIGRATION",
    "replace": "vac_mold"
  },
  {
    "id": "gambeson_loose",
    "type": "MIGRATION",
    "replace": "gambeson"
  },
  {
    "id": "ksg_aux_shotgun",
    "type": "MIGRATION",
    "replace": "m26_mass"
  },
  {
    "id": "miner_hat",
    "type": "MIGRATION",
    "replace": "hat_hard",
    "contents": [ { "id": "flashlight", "count": 1 } ]
  },
  {
    "id": "miner_hat_on",
    "type": "MIGRATION",
    "replace": "hat_hard",
    "contents": [ { "id": "flashlight", "count": 1 } ]
  },
  {
    "id": "ts12_aux_shotgun",
    "type": "MIGRATION",
    "replace": "m26_mass"
  },
  {
    "id": "ts12_aux_shotgun2",
    "type": "MIGRATION",
    "replace": "m26_mass"
  },
  {
    "id": "gambeson_loose_vest",
    "type": "MIGRATION",
    "replace": "gambeson_nylon_vest"
  },
  {
    "id": "k_gambeson",
    "type": "MIGRATION",
    "replace": "gambeson_nylon"
  },
  {
    "id": "egg_lady_bug_giant",
    "type": "MIGRATION",
    "replace": "egg_lady_bug"
  },
  {
    "id": "spider_egg",
    "type": "MIGRATION",
    "replace": "egg_spider_web"
  },
  {
    "id": "spider_egg",
    "type": "MIGRATION",
    "replace": "egg_spider_web"
  },
  {
    "id": "egg_frog",
    "type": "MIGRATION",
    "replace": "egg_gray_frog"
  },
  {
    "id": "egg_toad",
    "type": "MIGRATION",
    "replace": "egg_freedom_toad"
  },
  {
    "id": "superalloy_harness_dog",
    "type": "MIGRATION",
    "replace": "kevlar_harness"
  },
  {
    "id": "k_gambeson_vest",
    "type": "MIGRATION",
    "replace": "gambeson_vest"
  },
  {
    "id": "l-stick",
    "type": "MIGRATION",
    "replace": "flashlight"
  },
  {
    "id": "k_gambeson_loose",
    "type": "MIGRATION",
    "replace": "gambeson_nylon"
  },
  {
    "id": "k_gambeson_vest_loose",
    "type": "MIGRATION",
    "replace": "gambeson_nylon_vest"
  },
  {
    "id": "k_gambeson_pants",
    "type": "MIGRATION",
    "replace": "gambeson_pants_nylon"
  },
  {
    "id": "gambeson_xs_loose",
    "type": "MIGRATION",
    "replace": "gambeson_xs"
  },
  {
    "id": "gambeson_vest_xs_loose",
    "type": "MIGRATION",
    "replace": "gambeson_vest_xs"
  },
  {
    "id": "xl_gambeson_loose",
    "type": "MIGRATION",
    "replace": "xl_gambeson"
  },
  {
    "id": "xl_gambeson_vest_loose",
    "type": "MIGRATION",
    "replace": "xl_gambeson_vest"
  },
  {
    "id": "xl_k_gambeson",
    "type": "MIGRATION",
    "replace": "xl_gambeson_nylon"
  },
  {
    "id": "xl_k_gambeson_vest",
    "type": "MIGRATION",
    "replace": "xl_gambeson_nylon_vest"
  },
  {
    "id": "k_gambeson_xs",
    "type": "MIGRATION",
    "replace": "xs_gambeson_nylon"
  },
  {
    "id": "k_gambeson_vest_xs",
    "type": "MIGRATION",
    "replace": "xs_gambeson_nylon_vest"
  },
  {
    "id": "xl_k_gambeson_pants",
    "type": "MIGRATION",
    "replace": "xl_gambeson_pants_nylon"
  },
  {
    "id": "xl_k_gambeson_loose",
    "type": "MIGRATION",
    "replace": "xl_gambeson_pants_nylon"
  },
  {
    "id": "xl_k_gambeson_vest_loose",
    "type": "MIGRATION",
    "replace": "xl_gambeson_nylon_vest"
  },
  {
    "id": "k_gambeson_vest_xs_loose",
    "type": "MIGRATION",
    "replace": "xl_gambeson_nylon_vest"
  },
  {
    "id": "k_gambeson_hood",
    "type": "MIGRATION",
    "replace": "gambeson_hood"
  },
  {
    "id": "xl_k_gambeson_hood",
    "type": "MIGRATION",
    "replace": "xl_gambeson_hood"
  },
  {
    "id": "xs_k_gambeson_hood",
    "type": "MIGRATION",
    "replace": "xs_gambeson_hood"
  },
  {
    "id": "l-stick_on",
    "type": "MIGRATION",
    "replace": "flashlight"
  },
  {
    "id": "mil_mess_kit",
    "type": "MIGRATION",
    "replace": "survivor_mess_kit"
  },
  {
    "id": "5x50dart",
    "type": "MIGRATION",
    "replace": "50match"
  },
  {
    "id": "5x50heavy",
    "type": "MIGRATION",
    "replace": "50match"
  },
  {
    "id": "reloaded_5x50dart",
    "type": "MIGRATION",
    "replace": "reloaded_50bmg"
  },
  {
    "id": "5x50_100_mag",
    "type": "MIGRATION",
    "replace": "stanag100"
  },
  {
    "id": "5x50_50_mag",
    "type": "MIGRATION",
    "replace": "stanag50"
  },
  {
    "id": "needlegun",
    "type": "MIGRATION",
    "replace": "nailgun"
  },
  {
    "id": "needlepistol",
    "type": "MIGRATION",
    "replace": "nailgun"
  },
  {
    "id": "5x50_hull",
    "type": "MIGRATION",
    "replace": "shot_hull"
  },
  {
    "id": "AID_bio_alarm",
    "type": "MIGRATION",
    "replace": "letter"
  },
  {
    "id": "AID_bio_tattoo_led",
    "type": "MIGRATION",
    "replace": "letter"
  },
  {
    "id": "AID_bio_power_armor_interface",
    "type": "MIGRATION",
    "replace": "letter"
  },
  {
    "id": "AID_bio_power_storage",
    "type": "MIGRATION",
    "replace": "letter"
  },
  {
    "id": "AID_bio_power_storage_mkII",
    "type": "MIGRATION",
    "replace": "letter"
  },
  {
    "id": "AID_bio_watch",
    "type": "MIGRATION",
    "replace": "letter"
  },
  {
    "id": "AID_bio_syringe",
    "type": "MIGRATION",
    "replace": "letter"
  },
  {
    "id": "AID_bio_blood_anal",
    "type": "MIGRATION",
    "replace": "letter"
  },
  {
    "id": "AID_bio_flashlight",
    "type": "MIGRATION",
    "replace": "letter"
  },
  {
    "id": "AID_bio_magnet",
    "type": "MIGRATION",
    "replace": "letter"
  },
  {
    "id": "AID_bio_soporific",
    "type": "MIGRATION",
    "replace": "letter"
  },
  {
    "id": "AID_bio_armor_arms",
    "type": "MIGRATION",
    "replace": "letter"
  },
  {
    "id": "AID_bio_armor_legs",
    "type": "MIGRATION",
    "replace": "letter"
  },
  {
    "id": "AID_bio_shotgun",
    "type": "MIGRATION",
    "replace": "letter"
  },
  {
    "id": "AID_bio_blood_filter",
    "type": "MIGRATION",
    "replace": "letter"
  },
  {
    "id": "AID_bio_climate",
    "type": "MIGRATION",
    "replace": "letter"
  },
  {
    "id": "AID_bio_geiger",
    "type": "MIGRATION",
    "replace": "letter"
  },
  {
    "id": "AID_bio_heatsink",
    "type": "MIGRATION",
    "replace": "letter"
  },
  {
    "id": "AID_bio_meteorologist",
    "type": "MIGRATION",
    "replace": "letter"
  },
  {
    "id": "AID_bio_ups",
    "type": "MIGRATION",
    "replace": "letter"
  },
  {
    "id": "AID_bio_weight",
    "type": "MIGRATION",
    "replace": "letter"
  },
  {
    "id": "AID_bio_trickle",
    "type": "MIGRATION",
    "replace": "letter"
  },
  {
    "id": "AID_bio_pitch_perfect",
    "type": "MIGRATION",
    "replace": "letter"
  },
  {
    "id": "waterproof_smart_phone_case_migration",
    "type": "MIGRATION",
    "replace": "waterproof_smart_phone_case"
  },
  {
    "id": "schematics_eyebot",
    "type": "MIGRATION",
    "replace": "novel_scifi"
  },
  {
    "id": "schematics_copbot",
    "type": "MIGRATION",
    "replace": "novel_scifi"
  },
  {
    "id": "schematics_riotbot",
    "type": "MIGRATION",
    "replace": "novel_scifi"
  },
  {
    "id": "bot_copbot",
    "type": "MIGRATION",
    "replace": "broken_science_bot"
  },
  {
    "id": "bot_eyebot",
    "type": "MIGRATION",
    "replace": "broken_science_bot"
  },
  {
    "id": "bot_riotbot",
    "type": "MIGRATION",
    "replace": "broken_science_bot"
  },
  {
    "id": "broken_eyebot",
    "type": "MIGRATION",
    "replace": "broken_science_bot"
  },
  {
    "id": "broken_copbot",
    "type": "MIGRATION",
    "replace": "broken_science_bot"
  },
  {
    "id": "broken_riotbot",
    "type": "MIGRATION",
    "replace": "broken_science_bot"
  },
  {
    "id": "RPG",
    "type": "MIGRATION",
    "replace": "m3_carlgustav"
  },
  {
    "id": "RPG-7_ammo",
    "type": "MIGRATION",
    "replace": "84x246mm_he"
  },
  {
    "id": "RPG-7_pg7vr",
    "type": "MIGRATION",
    "replace": "84x246mm_he"
  },
  {
    "id": "RPG-7_tbg7v",
    "type": "MIGRATION",
    "replace": "84x246mm_he"
  },
  {
    "id": "RPG-7_og7v",
    "type": "MIGRATION",
    "replace": "84x246mm_he"
  },
  {
    "id": "broken_mininuke_hack",
    "type": "MIGRATION",
    "replace": "broken_science_bot"
  },
  {
    "id": "mininuke_payload",
    "type": "MIGRATION",
    "replace": "broken_science_bot"
  },
  {
    "id": "rm802",
    "type": "MIGRATION",
    "replace": "m203"
  },
  {
    "id": "aux_pressurized_tank",
    "type": "MIGRATION",
    "replace": "pressurized_tank"
  },
  {
    "id": "skorpion_61",
    "type": "MIGRATION",
    "replace": "hk_mp5"
  },
  {
    "id": "skorpion61mag",
    "type": "MIGRATION",
    "replace": "mp5mag"
  },
  {
    "id": "skorpion_82",
    "type": "MIGRATION",
    "replace": "hk_mp5"
  },
  {
    "id": "skorpion82mag",
    "type": "MIGRATION",
    "replace": "mp5mag"
  },
  {
    "id": "8mm_civilian",
    "type": "MIGRATION",
    "replace": "8mm_caseless"
  },
  {
    "id": "8mm_fmj",
    "type": "MIGRATION",
    "replace": "8mm_caseless"
  },
  {
    "id": "8mm_hvp",
    "type": "MIGRATION",
    "replace": "8mm_caseless"
  },
  {
    "id": "8mm_inc",
    "type": "MIGRATION",
    "replace": "8mm_caseless"
  },
  {
    "id": "rm298",
    "type": "MIGRATION",
    "replace": "m240"
  },
  {
    "id": "mask_wsurvivor_nofur",
    "type": "MIGRATION",
    "replace": "scarf_faux_fur"
  },
  {
    "id": "mask_wsurvivorxl_nofur",
    "type": "MIGRATION",
    "replace": "scarf_faux_fur"
  },
  {
    "id": "mask_wsurvivor_nofur_xs",
    "type": "MIGRATION",
    "replace": "scarf_faux_fur"
  },
  {
    "id": "mask_wsurvivor",
    "type": "MIGRATION",
    "replace": "balclava"
  },
  {
    "id": "mask_wsurvivorxl",
    "type": "MIGRATION",
    "replace": "balclava"
  },
  {
    "id": "mask_wsurvivorxs",
    "type": "MIGRATION",
    "replace": "balclava"
  },
  {
    "id": "chainmail_hauberk",
    "type": "MIGRATION",
    "replace": "lc_chainmail_hauberk"
  },
  {
    "id": "chainmail_suit",
    "type": "MIGRATION",
    "replace": "mc_chainmail_suit"
  },
  {
    "id": "armor_plate",
    "type": "MIGRATION",
    "replace": "armor_lc_plate"
  },
  {
    "id": "armor_lightplate",
    "type": "MIGRATION",
    "replace": "armor_mc_lightplate"
  },
  {
    "id": "xl_armor_lightplate",
    "type": "MIGRATION",
    "replace": "xl_armor_mc_plate"
  },
  {
    "id": "xs_armor_lightplate",
    "type": "MIGRATION",
    "replace": "xs_hsurvivor_jumpsuit"
  },
  {
    "id": "chainmail_hood",
    "type": "MIGRATION",
    "replace": "lc_chainmail_hood"
  },
  {
    "id": "chainmail_vest",
    "type": "MIGRATION",
    "replace": "lc_chainmail_vest"
  },
  {
    "id": "chainmail_arms",
    "type": "MIGRATION",
    "replace": "mc_chainmail_arms"
  },
  {
    "id": "chainmail_hands",
    "type": "MIGRATION",
    "replace": "mc_chainmail_hands"
  },
  {
    "id": "chainmail_legs",
    "type": "MIGRATION",
    "replace": "mc_chainmail_legs"
  },
  {
    "id": "chainmail_feet",
    "type": "MIGRATION",
    "replace": "mc_chainmail_feet"
  },
  {
    "id": "m2browning_sawn",
    "type": "MIGRATION",
    "replace": "m2browning"
  },
  {
    "id": "contacts",
    "type": "MIGRATION",
    "replace": "bifocal_contacts_weekly"
  },
  {
    "id": "transition_contacts",
    "type": "MIGRATION",
    "replace": "bifocal_transition_contacts_weekly"
  },
  {
    "id": "mean_mug",
    "type": "MIGRATION",
    "replace": "ceramic_mug",
    "variant": "mean_mug",
    "reset_item_vars": true
  },
  {
    "id": "nice_mug",
    "type": "MIGRATION",
    "replace": "ceramic_mug",
    "variant": "mean_mug2",
    "reset_item_vars": true
  },
  {
    "id": "hk_ump45",
    "type": "MIGRATION",
    "replace": "modular_ump",
    "contents": [ { "id": "retool_ump_45", "count": 1 } ]
  },
  {
    "id": "bio_trickle",
    "type": "MIGRATION",
    "replace": "burnt_out_bionic"
  },
  {
    "id": "ballistic_vest_heavy_arms",
    "type": "MIGRATION",
    "replace": "ballistic_vest_heavy",
    "contents": [ { "id": "iotv_shoulder_plate", "count": 1 }, { "id": "iotv_neck_plate", "count": 1 } ]
  },
  {
    "id": "ballistic_vest_heavy_legs",
    "type": "MIGRATION",
    "replace": "ballistic_vest_heavy",
    "contents": [ { "id": "iotv_groin_plate", "count": 1 }, { "id": "iotv_neck_plate", "count": 1 } ]
  },
  {
    "id": "conical_hat",
    "type": "MIGRATION",
    "replace": "hat_ball"
  },
  {
    "id": "plumber_cap",
    "type": "MIGRATION",
    "replace": "hat_ball"
  },
  {
    "id": "leather_hatball",
    "type": "MIGRATION",
    "replace": "hat_ball"
  },
  {
    "id": "vizor_hat",
    "type": "MIGRATION",
    "replace": "hat_ball"
  },
  {
    "id": "lvizor_hat",
    "type": "MIGRATION",
    "replace": "hat_ball"
  },
  {
    "id": "trucker_hat",
    "type": "MIGRATION",
    "replace": "hat_ball"
  },
  {
    "id": "ltrucker_hat",
    "type": "MIGRATION",
    "replace": "hat_ball"
  },
  {
    "id": "flatbread_wheat_free",
    "type": "MIGRATION",
    "replace": "bread"
  },
  {
    "id": "bread_wheat_free",
    "type": "MIGRATION",
    "replace": "bread"
  },
  {
    "id": "brown_bread_wheat_free",
    "type": "MIGRATION",
    "replace": "bread"
  },
  {
    "id": "buttered_toast_wheat_free",
    "type": "MIGRATION",
    "replace": "bread"
  },
  {
    "id": "jam_toast_wheat_free",
    "type": "MIGRATION",
    "replace": "bread"
  },
  {
    "id": "peanut_butter_toast_wheat_free",
    "type": "MIGRATION",
    "replace": "bread"
  },
  {
    "id": "toad_in_a_hole_wheat_free",
    "type": "MIGRATION",
    "replace": "bread"
  },
  {
    "id": "PBJ_Toast_wheat_free",
    "type": "MIGRATION",
    "replace": "bread"
  },
  {
    "id": "toast_wheat_free",
    "type": "MIGRATION",
    "replace": "bread"
  },
  {
    "id": "sandwich_fairy_wheat_free",
    "type": "MIGRATION",
    "replace": "bread"
  },
  {
    "id": "soup_blood_wheat_free",
    "type": "MIGRATION",
    "replace": "bread"
  },
  {
    "id": "fried_egg_sandwich_wheat_free",
    "type": "MIGRATION",
    "replace": "bread"
  },
  {
    "id": "deluxe_fried_egg_sandwich_wheat_free",
    "type": "MIGRATION",
    "replace": "bread"
  },
  {
    "id": "chilidogs_wheat_free",
    "type": "MIGRATION",
    "replace": "bread"
  },
  {
    "id": "hotdogs_newyork_wheat_free",
    "type": "MIGRATION",
    "replace": "bread"
  },
  {
    "id": "cheeseburger_wheat_free",
    "type": "MIGRATION",
    "replace": "bread"
  },
  {
    "id": "hamburger_wheat_free",
    "type": "MIGRATION",
    "replace": "bread"
  },
  {
    "id": "sloppyjoe_wheat_free",
    "type": "MIGRATION",
    "replace": "bread"
  },
  {
    "id": "blood_pancakes_wheat_free",
    "type": "MIGRATION",
    "replace": "bread"
  },
  {
    "id": "sandwich_cheese_grilled_wheat_free",
    "type": "MIGRATION",
    "replace": "bread"
  },
  {
    "id": "sandwich_deluxe_wheat_free",
    "type": "MIGRATION",
    "replace": "bread"
  },
  {
    "id": "sandwich_reuben_wheat_free",
    "type": "MIGRATION",
    "replace": "bread"
  },
  {
    "id": "sandwich_cucumber_wheat_free",
    "type": "MIGRATION",
    "replace": "bread"
  },
  {
    "id": "sandwich_cheese_wheat_free",
    "type": "MIGRATION",
    "replace": "bread"
  },
  {
    "id": "sandwich_jam_wheat_free",
    "type": "MIGRATION",
    "replace": "bread"
  },
  {
    "id": "sandwich_jam_cheese_wheat_free",
    "type": "MIGRATION",
    "replace": "bread"
  },
  {
    "id": "sandwich_jam_butter_wheat_free",
    "type": "MIGRATION",
    "replace": "bread"
  },
  {
    "id": "sandwich_honey_wheat_free",
    "type": "MIGRATION",
    "replace": "bread"
  },
  {
    "id": "sandwich_veggy_wheat_free",
    "type": "MIGRATION",
    "replace": "bread"
  },
  {
    "id": "sandwich_t_wheat_free",
    "type": "MIGRATION",
    "replace": "bread"
  },
  {
    "id": "sandwich_pb_wheat_free",
    "type": "MIGRATION",
    "replace": "bread"
  },
  {
    "id": "sandwich_pbj_wheat_free",
    "type": "MIGRATION",
    "replace": "bread"
  },
  {
    "id": "sandwich_pbh_wheat_free",
    "type": "MIGRATION",
    "replace": "bread"
  },
  {
    "id": "sandwich_pbm_wheat_free",
    "type": "MIGRATION",
    "replace": "bread"
  },
  {
    "id": "fish_sandwich_wheat_free",
    "type": "MIGRATION",
    "replace": "bread"
  },
  {
    "id": "blt_wheat_free",
    "type": "MIGRATION",
    "replace": "bread"
  },
  {
    "id": "chicken_sandwich_wheat_free",
    "type": "MIGRATION",
    "replace": "bread"
  },
  {
    "id": "hotdogs_cooked_wheat_free",
    "type": "MIGRATION",
    "replace": "bread"
  },
  {
    "id": "sandwich_egg_salad_wheat_free",
    "type": "MIGRATION",
    "replace": "bread"
  },
  {
    "id": "sandwich_sauce_wheat_free",
    "type": "MIGRATION",
    "replace": "bread"
  },
  {
    "id": "chicken_sandwich_wheat_free",
    "type": "MIGRATION",
    "replace": "bread"
  },
  {
    "id": "sandwich_veggy_cheese_wheat_free",
    "type": "MIGRATION",
    "replace": "bread"
  },
  {
    "id": "light_minus_atomic_battery_cell",
    "type": "MIGRATION",
    "replace": "light_minus_disposable_cell"
  },
  {
    "id": "light_plus_battery_cell",
    "type": "MIGRATION",
    "replace": "light_battery_cell"
  },
  {
    "id": "light_atomic_battery_cell",
    "type": "MIGRATION",
    "replace": "light_battery_cell"
  },
  {
    "id": "light_disposable_cell",
    "type": "MIGRATION",
    "replace": "light_battery_cell"
  },
  {
    "id": "light_dry_cell",
    "type": "MIGRATION",
    "replace": "light_battery_cell"
  },
  {
    "id": "medium_disposable_cell",
    "type": "MIGRATION",
    "replace": "medium_battery_cell"
  },
  {
    "id": "medium_plus_battery_cell",
    "type": "MIGRATION",
    "replace": "medium_battery_cell"
  },
  {
    "id": "medium_atomic_battery_cell",
    "type": "MIGRATION",
    "replace": "medium_battery_cell"
  },
  {
    "id": "medium_dry_cell",
    "type": "MIGRATION",
    "replace": "medium_battery_cell"
  },
  {
    "id": "heavy_disposable_cell",
    "type": "MIGRATION",
    "replace": "heavy_plus_battery_cell"
  },
  {
    "id": "heavy_dry_cell",
    "type": "MIGRATION",
    "replace": "heavy_plus_battery_cell"
  },
  {
    "id": "scrap_cap1",
    "type": "MIGRATION",
    "replace": "hat_ball"
  },
  {
    "id": "scrap_cap2",
    "type": "MIGRATION",
    "replace": "hat_ball"
  },
  {
    "id": "ushanka",
    "type": "MIGRATION",
    "replace": "hat_fur"
  },
  {
    "id": "coonskin",
    "type": "MIGRATION",
    "replace": "hat_fur"
  },
  {
    "id": "astrakhan",
    "type": "MIGRATION",
    "replace": "hat_fur"
  },
  {
    "id": "fushanka",
    "type": "MIGRATION",
    "replace": "hat_faux_fur"
  },
  {
    "id": "fcoonskin",
    "type": "MIGRATION",
    "replace": "hat_faux_fur"
  },
  {
    "id": "fastrakhan",
    "type": "MIGRATION",
    "replace": "hat_faux_fur"
  },
  {
    "id": "propeller_hat",
    "type": "MIGRATION",
    "replace": "hat_ball"
  },
  {
    "id": "deerstalker",
    "type": "MIGRATION",
    "replace": "hat_fur"
  },
  {
    "id": "beanie_hat",
    "type": "MIGRATION",
    "replace": "hat_cotton"
  },
  {
    "id": "k_beanie",
    "type": "MIGRATION",
    "replace": "hat_knit"
  },
  {
    "id": "chullo_hat",
    "type": "MIGRATION",
    "replace": "hat_knit"
  },
  {
    "id": "fez",
    "type": "MIGRATION",
    "replace": "eboshi"
  },
  {
    "id": "homburg_hat",
    "type": "MIGRATION",
    "replace": "fedora"
  },
  {
    "id": "neckwarmer",
    "type": "MIGRATION",
    "replace": "scarf"
  },
  {
    "id": "neckwarmer_head",
    "type": "MIGRATION",
    "replace": "scarf"
  },
  {
    "id": "hat_floppy",
    "type": "MIGRATION",
    "replace": "10gal_hat"
  },
  {
    "id": "hat_cart",
    "type": "MIGRATION",
    "replace": "10gal_hat"
  },
  {
    "id": "trilby_hat",
    "type": "MIGRATION",
    "replace": "porkpie"
  },
  {
    "id": "tyrolean_hat",
    "type": "MIGRATION",
    "replace": "porkpie"
  },
  {
    "id": "panama_hat",
    "type": "MIGRATION",
    "replace": "straw_hat"
  },
  {
    "id": "boater_hat",
    "type": "MIGRATION",
    "replace": "straw_hat"
  },
  {
    "id": "tinfoil_boat",
    "type": "MIGRATION",
    "replace": "tinfoil_hat"
  },
  {
    "id": "tinfoil_hat1",
    "type": "MIGRATION",
    "replace": "tinfoil_hat"
  },
  {
    "id": "tinfoil_fedora",
    "type": "MIGRATION",
    "replace": "tinfoil_hat"
  },
  {
    "id": "tinfoil_hatball",
    "type": "MIGRATION",
    "replace": "tinfoil_hat"
  },
  {
    "id": "paper_boat",
    "type": "MIGRATION",
    "replace": "tinfoil_hat"
  },
  {
    "id": "news_boat",
    "type": "MIGRATION",
    "replace": "tinfoil_hat"
  },
  {
    "id": "hat_cloche",
    "type": "MIGRATION",
    "replace": "hat_boonie"
  },
  {
    "id": "hat_bucket",
    "type": "MIGRATION",
    "replace": "hat_boonie"
  },
  {
    "id": "rag",
    "type": "MIGRATION",
    "replace": "sheet_cotton"
  },
  {
    "id": "holybook_odin",
    "type": "MIGRATION",
    "replace": "poetic_edda"
  },
  {
    "id": "holybook_asatru",
    "type": "MIGRATION",
    "replace": "poetic_edda"
  },
  {
    "id": "wcheckers_man",
    "type": "MIGRATION",
    "replace": "splinter"
  },
  {
    "id": "bcheckers_man",
    "type": "MIGRATION",
    "replace": "splinter"
  },
  {
    "id": "rcheckers_man",
    "type": "MIGRATION",
    "replace": "splinter"
  },
  {
    "id": "becheckers_man",
    "type": "MIGRATION",
    "replace": "splinter"
  },
  {
    "id": "wchess_pawn",
    "type": "MIGRATION",
    "replace": "splinter"
  },
  {
    "id": "wchess_knight",
    "type": "MIGRATION",
    "replace": "splinter"
  },
  {
    "id": "wchess_bishop",
    "type": "MIGRATION",
    "replace": "splinter"
  },
  {
    "id": "wchess_rook",
    "type": "MIGRATION",
    "replace": "splinter"
  },
  {
    "id": "wchess_queen",
    "type": "MIGRATION",
    "replace": "splinter"
  },
  {
    "id": "wchess_king",
    "type": "MIGRATION",
    "replace": "splinter"
  },
  {
    "id": "bchess_pawn",
    "type": "MIGRATION",
    "replace": "splinter"
  },
  {
    "id": "bchess_knight",
    "type": "MIGRATION",
    "replace": "splinter"
  },
  {
    "id": "bchess_bishop",
    "type": "MIGRATION",
    "replace": "splinter"
  },
  {
    "id": "bchess_rook",
    "type": "MIGRATION",
    "replace": "splinter"
  },
  {
    "id": "bchess_queen",
    "type": "MIGRATION",
    "replace": "splinter"
  },
  {
    "id": "bchess_king",
    "type": "MIGRATION",
    "replace": "splinter"
  },
  {
    "id": "checkpaper",
    "type": "MIGRATION",
    "replace": "paper"
  },
  {
    "id": "small_checkboard",
    "type": "MIGRATION",
    "replace": "tinder"
  },
  {
    "id": "checkboard",
    "type": "MIGRATION",
    "replace": "tinder"
  },
  {
    "id": "handmade_chess",
    "type": "MIGRATION",
    "replace": "chess"
  },
  {
    "id": "makeshift_chess",
    "type": "MIGRATION",
    "replace": "chess"
  },
  {
    "id": "handmade_checkers",
    "type": "MIGRATION",
    "replace": "makeshift_checkers"
  },
  {
    "id": "terraforming_mars",
    "type": "MIGRATION",
    "replace": "terraforming_mercury"
  },
  {
    "id": "terraforming_venus",
    "type": "MIGRATION",
    "replace": "terraforming_mercury"
  },
  {
    "id": "terraforming_jupiter",
    "type": "MIGRATION",
    "replace": "terraforming_mercury"
  },
  {
    "id": "terraforming_saturn",
    "type": "MIGRATION",
    "replace": "terraforming_mercury"
  },
  {
    "id": "terraforming_uranus",
    "type": "MIGRATION",
    "replace": "terraforming_mercury"
  },
  {
    "id": "terraforming_neptune",
    "type": "MIGRATION",
    "replace": "terraforming_mercury"
  },
  {
    "id": "terraforming_pluto",
    "type": "MIGRATION",
    "replace": "terraforming_mercury"
  },
  {
    "id": "terraforming_earth",
    "type": "MIGRATION",
    "replace": "terraforming_mercury"
  },
  {
    "type": "MIGRATION",
    "id": "ammo_can_30_9mm_fmj_1000",
    "replace": "ammunition_can_30",
    "variant": "ammunition_can_30_9mm_fmj_1000"
  },
  {
    "type": "MIGRATION",
    "id": "ammo_can_30_9mm_jhp_1000",
    "replace": "ammunition_can_30",
    "variant": "ammunition_can_30_9mm_jhp_1000"
  },
  {
    "type": "MIGRATION",
    "id": "ammo_can_30_300jhp_240",
    "replace": "ammunition_can_50",
    "variant": "ammunition_can_50_300jhp_240"
  },
  {
    "type": "MIGRATION",
    "id": "ammo_can_30_300AAC_otmss_720",
    "replace": "ammunition_can_30",
    "variant": "ammunition_can_30_300AAC_otmss_720"
  },
  {
    "type": "MIGRATION",
    "id": "ammo_can_30_308_1tracer4ap_200",
    "replace": "ammunition_can_30",
    "variant": "ammunition_can_30_308_1tracer4ap_200"
  },
  {
    "type": "MIGRATION",
    "id": "ammo_can_30_308ap_240",
    "replace": "ammunition_can_30",
    "variant": "ammunition_can_30_308ap_240"
  },
  {
    "type": "MIGRATION",
    "id": "ammo_can_30_308fmj_460",
    "replace": "ammunition_can_50",
    "variant": "ammunition_can_50_308fmj_460"
  },
  {
    "type": "MIGRATION",
    "id": "ammo_can_30_308_4fmj1tracer_200",
    "replace": "ammunition_can_30",
    "variant": "ammunition_can_30_308_4fmj1tracer_200"
  },
  {
    "type": "MIGRATION",
    "id": "ammo_can_30_338fmjbt_200",
    "replace": "ammunition_can_30"
  },
  {
    "type": "MIGRATION",
    "id": "ammo_can_30_shot_120",
    "replace": "ammunition_can_30",
    "variant": "ammunition_can_30_shot_120"
  },
  {
    "type": "MIGRATION",
    "id": "ammo_can_50_556tracer_820",
    "replace": "ammunition_can_50",
    "variant": "ammunition_can_50_556tracer_820"
  },
  {
    "type": "MIGRATION",
    "id": "ammo_can_50_50bmg_4fmj1tracer_100",
    "replace": "ammunition_can_50",
    "variant": "ammunition_can_50_50bmg_4fmj1tracer_100"
  },
  {
    "type": "MIGRATION",
    "id": "ammo_can_50_50bmg_1tracer4mk211_100",
    "replace": "ammunition_can_50",
    "variant": "ammunition_can_50_50bmg_1tracer4mk211_100"
  },
  {
    "type": "MIGRATION",
    "id": "ammo_can_50_50bmg_fmj_120",
    "replace": "ammunition_can_50",
    "variant": "ammunition_can_50_50bmg_fmj_120"
  },
  {
    "type": "MIGRATION",
    "id": "ammo_can_50_556_m855a1_clipped_840",
    "replace": "ammunition_can_50",
    "variant": "ammunition_can_50_556_m855a1_clipped_840"
  },
  {
    "type": "MIGRATION",
    "id": "ammo_can_50_300AAC_otm_840",
    "replace": "ammunition_can_50"
  },
  {
    "type": "MIGRATION",
    "id": "ammo_can_50_308_600",
    "replace": "ammunition_can_50",
    "variant": "ammunition_can_50_308_600"
  },
  {
    "type": "MIGRATION",
    "id": "ammo_can_50_338fmjbt_400",
    "replace": "ammunition_can_50"
  },
  {
    "type": "MIGRATION",
    "id": "ammo_can_50_shot_160",
    "replace": "ammunition_can_50",
    "variant": "ammunition_can_50_shot_160"
  },
  {
    "type": "MIGRATION",
    "id": "ammo_can_50_beanbag_160",
    "replace": "ammunition_can_50",
    "variant": "ammunition_can_50_beanbag_160"
  },
  {
    "type": "MIGRATION",
    "id": "ammo_can_fat_50_223_1tracer4ball_800",
    "replace": "ammunition_can_fat_50",
    "variant": "ammunition_can_fat_50_223_1tracer4ball_800"
  },
  {
    "type": "MIGRATION",
    "id": "ammo_can_fat_50_223_1tracer4ap_800",
    "replace": "ammunition_can_fat_50",
    "variant": "ammunition_can_fat_50_223_1tracer4ap_800"
  },
  {
    "type": "MIGRATION",
    "id": "ammo_can_fat_50_223ap_800",
    "replace": "ammunition_can_fat_50",
    "variant": "ammunition_can_fat_50_223ap_800"
  },
  {
    "type": "MIGRATION",
    "id": "ammo_can_fat_50_223fmj_800",
    "replace": "ammunition_can_fat_50",
    "variant": "ammunition_can_fat_50_223fmj_800"
  },
  {
    "type": "MIGRATION",
    "id": "ammo_can_fat_50_308_1tracer4ap_600",
    "replace": "ammunition_can_fat_50",
    "variant": "ammunition_can_fat_50_308_1tracer4ap_600"
  },
  {
    "type": "MIGRATION",
    "id": "ammo_can_pa120_40x53_32",
    "replace": "ammunition_can_pa120",
    "variant": "ammunition_can_pa120_40x53_32"
  },
  {
    "type": "MIGRATION",
    "id": "ammunition_can_carlgustav_hedp",
    "replace": "ammunition_can_carlgustav",
    "variant": "ammunition_can_carlgustav_hedp"
  },
  {
    "type": "MIGRATION",
    "id": "ammunition_can_carlgustav_he",
    "replace": "ammunition_can_carlgustav",
    "variant": "ammunition_can_carlgustav_he"
  },
  {
    "type": "MIGRATION",
    "id": "ammunition_box_carlgustav_he",
    "replace": "ammunition_box_carlgustav",
    "variant": "ammunition_box_carlgustav_he"
  },
  {
    "type": "MIGRATION",
    "id": "ammunition_box_carlgustav_hedp",
    "replace": "ammunition_box_carlgustav",
    "variant": "ammunition_box_carlgustav_hedp"
  },
  {
    "id": "ak74",
    "type": "MIGRATION",
    "replace": "ak74_semi"
  },
  {
    "id": "bh_m89",
    "type": "MIGRATION",
    "replace": "henry_big_boy"
  },
  {
    "id": "rifle_9mm",
    "type": "MIGRATION",
    "replace": "rifle_38"
  },
  {
    "id": "rifle_9x18",
    "type": "MIGRATION",
    "replace": "rifle_38"
  },
  {
    "id": "rifle_45",
    "type": "MIGRATION",
    "replace": "rifle_38"
  },
  {
    "id": "rifle_40",
    "type": "MIGRATION",
    "replace": "rifle_38"
  },
  {
    "id": "rifle_380",
    "type": "MIGRATION",
    "replace": "rifle_38"
  },
  {
    "id": "rifle_32",
    "type": "MIGRATION",
    "replace": "rifle_38"
  },
  {
    "id": "lemat_revolver",
    "type": "MIGRATION",
    "replace": "colt_saa"
  },
  {
    "id": "lemat_revolver_shotgun",
    "type": "MIGRATION",
    "replace": "u_shotgun"
  },
  {
    "id": "shot_paper_slug",
    "type": "MIGRATION",
    "replace": "44army"
  },
  {
    "id": "shot_paper_bird",
    "type": "MIGRATION",
    "replace": "44army"
  },
  {
    "id": "shot_paper_00",
    "type": "MIGRATION",
    "replace": "44army"
  },
  {
    "id": "shot_paper_dragon",
    "type": "MIGRATION",
    "replace": "44army"
  },
  {
    "id": "lever_shotgun",
    "type": "MIGRATION",
    "replace": "remington_870"
  },
  {
    "id": "famas",
    "type": "MIGRATION",
    "replace": "rdb_223"
  },
  {
    "id": "famasmag",
    "type": "MIGRATION",
    "replace": "stanag30"
  },
  {
    "id": "cz75mag_12rd",
    "type": "MIGRATION",
    "replace": "cz75mag_16rd"
  },
  {
    "id": "mossberg_500",
    "type": "MIGRATION",
    "from_variant": "mossberg_500_security",
    "replace": "benelli_tsa",
    "variant": "mossberg_500_security"
  },
  {
    "id": "bottle_suppressor",
    "type": "MIGRATION",
    "replace": "filter_suppressor"
  },
  {
    "id": "riv_suppressor",
    "type": "MIGRATION",
    "replace": "suppressor"
  },
  {
    "id": "surv_six_shooter",
    "type": "MIGRATION",
    "replace": "hptjcpmag"
  },
  {
    "id": "surv_hand_cannon",
    "type": "MIGRATION",
    "replace": "hptjhpmag"
  },
  {
    "id": "con_mix",
    "type": "MIGRATION",
    "replace": "con_mix_foldable",
    "reset_item_vars": true
  },
  {
    "id": "raw_lentils",
    "type": "MIGRATION",
    "replace": "dry_lentils"
  },
  {
    "id": "uno",
    "type": "MIGRATION",
    "replace": "deck_of_cards",
    "variant": "uno"
  },
  {
    "id": "onirim",
    "type": "MIGRATION",
    "replace": "deck_of_cards",
    "variant": "onirim"
  },
  {
    "id": "cards_magic",
    "type": "MIGRATION",
    "replace": "deck_of_cards",
    "variant": "cards_magic"
  },
  {
    "id": "deck_of_cards_makeshift",
    "type": "MIGRATION",
    "replace": "deck_of_cards",
    "variant": "deck_of_cards_makeshift"
  },
  {
    "id": "mp18",
    "type": "MIGRATION",
    "replace": "p08"
  },
  {
    "id": "plr16",
    "type": "MIGRATION",
    "replace": "rdb_223"
  },
  {
    "id": "oa93",
    "type": "MIGRATION",
    "replace": "rdb_223"
  },
  {
    "id": "m231pfw",
    "type": "MIGRATION",
    "replace": "rdb_223"
  },
  {
    "id": "moss_brownie",
    "type": "MIGRATION",
    "replace": "ruger_lcr_22"
  },
  {
    "id": "vz58_p",
    "type": "MIGRATION",
    "replace": "ak47"
  },
  {
    "id": "vz58ts",
    "type": "MIGRATION",
    "replace": "aksemi"
  },
  {
    "id": "vz58mag10",
    "type": "MIGRATION",
    "replace": "akmag10"
  },
  {
    "id": "vz58mag30",
    "type": "MIGRATION",
    "replace": "akmag30"
  },
  {
    "id": "stowed_fridge",
    "type": "MIGRATION",
    "replace": "apartment_fridge"
  },
  {
    "id": "stowed_freezer",
    "type": "MIGRATION",
    "replace": "apartment_freezer"
  },
  {
    "id": "stowed_glass_fridge",
    "type": "MIGRATION",
    "replace": "glass_fridge"
  },
  {
    "id": "knife_steak",
    "type": "MIGRATION",
    "replace": "knife_small",
    "variant": "knife_steak"
  },
  {
    "id": "knife_paring",
    "type": "MIGRATION",
    "replace": "knife_small",
    "variant": "knife_paring"
  },
  {
    "id": "knife_chef",
    "type": "MIGRATION",
    "replace": "knife_large",
    "variant": "knife_chef"
  },
  {
    "id": "knife_carving",
    "type": "MIGRATION",
    "replace": "knife_large",
    "variant": "knife_carving"
  },
  {
    "id": "knife_bread",
    "type": "MIGRATION",
    "replace": "knife_large",
    "variant": "knife_bread"
  },
  {
    "id": "knife_butcher",
    "type": "MIGRATION",
    "replace": "knife_huge",
    "variant": "knife_butcher"
  },
  {
    "id": "knife_meat_cleaver",
    "type": "MIGRATION",
    "replace": "knife_cleaver",
    "variant": "knife_meat_cleaver"
  },
  {
    "id": "knife_vegetable_cleaver",
    "type": "MIGRATION",
    "replace": "knife_cleaver",
    "variant": "knife_vegetable_cleaver"
  },
  {
    "id": "spear_survivor",
    "type": "MIGRATION",
    "replace": "naginata"
  },
  {
    "id": "j22",
    "type": "MIGRATION",
    "replace": "ruger_mk4"
  },
  {
    "id": "j22mag",
    "type": "MIGRATION",
    "replace": "ruger_mk4_mag"
  },
  {
    "id": "sw_22",
    "type": "MIGRATION",
    "replace": "ruger_mk4"
  },
  {
    "id": "sw22mag",
    "type": "MIGRATION",
    "replace": "ruger_mk4_mag"
  },
  {
    "id": "cop_38",
    "type": "MIGRATION",
    "replace": "sw_619"
  },
  {
    "id": "fs2000",
    "type": "MIGRATION",
    "replace": "rdb_223"
  },
  {
    "id": "factory_handguard",
    "type": "MIGRATION",
    "replace": "grip"
  },
  {
    "id": "mr73",
    "type": "MIGRATION",
    "replace": "sw_619"
  },
  {
    "id": "acidbomb",
    "type": "MIGRATION",
    "replace": "sling-ready_molotov"
  },
  {
    "id": "triple_launcher_simple",
    "type": "MIGRATION",
    "replace": "mgl"
  },
  {
    "id": "launcher_simple",
    "type": "MIGRATION",
    "replace": "m79"
  },
  {
    "id": "pipe_launcher40mm",
    "type": "MIGRATION",
    "replace": "m203"
  },
  {
    "id": "hk_g36",
    "type": "MIGRATION",
    "replace": "sig_assault_rifle"
  },
  {
    "id": "g36mag_30rd",
    "type": "MIGRATION",
    "replace": "stanag30"
  },
  {
    "id": "g36mag_100rd",
    "type": "MIGRATION",
    "replace": "stanag100drum"
  },
  {
    "id": "superglue",
    "type": "MIGRATION",
    "replace": "small_squeeze_tube",
    "contents": [ { "id": "super_glue", "count": 40 } ]
  },
  {
    "id": "egg_goose_golden",
    "type": "MIGRATION",
    "replace": "egg_goose"
  },
  {
    "id": "egg_reptile",
    "type": "MIGRATION",
    "replace": "egg_turtle_painted"
  },
  {
    "id": "ar_pistol",
    "type": "MIGRATION",
    "replace": "rdb_223"
  },
  {
    "id": "stabilizer",
    "type": "MIGRATION",
    "replace": "rail_laser_sight"
  },
  {
    "id": "stabilizer_mod",
    "type": "MIGRATION",
    "replace": "rail_laser_sight"
  },
  {
    "id": "wire",
    "type": "MIGRATION",
    "replace": "lc_wire"
  },
  {
    "id": "piano_wire",
    "type": "MIGRATION",
    "replace": "qt_wire"
  },
  {
    "id": "chain_link",
    "type": "MIGRATION",
    "replace": "lc_chain_link"
  },
  {
    "id": "link_sheet",
    "type": "MIGRATION",
    "replace": "lc_link_sheet"
  },
  {
    "id": "acr_300blk",
    "type": "MIGRATION",
    "replace": "sig_mcx_rattler_sbr"
  },
  {
    "id": "egg_pattern_frog",
    "type": "MIGRATION",
    "replace": "egg_leo_frog"
  },
  {
    "id": "egg_strange_frog",
    "type": "MIGRATION",
    "replace": "egg_bullfrog_frog"
  },
  {
    "id": "egg_foul_toad",
    "type": "MIGRATION",
    "replace": "egg_fowler_toad"
  },
  {
    "id": "egg_odd_toad",
    "type": "MIGRATION",
    "replace": "egg_freedom_toad"
  },
  {
    "id": "egg_vocal_frog",
    "type": "MIGRATION",
    "replace": "egg_peeper_frog"
  },
  {
    "id": "egg_shift_frog",
    "type": "MIGRATION",
    "replace": "egg_gray_frog"
  },
  {
    "id": "egg_palette_frog",
    "type": "MIGRATION",
    "replace": "egg_pickerel_frog"
  },
  {
    "id": "egg_vocal_frog",
    "type": "MIGRATION",
    "replace": "egg_vocal_bigfrog"
  },
  {
    "id": "egg_shift_frog",
    "type": "MIGRATION",
    "replace": "egg_shift_bigfrog"
  },
  {
    "id": "wire_barbed_baseball",
    "type": "MIGRATION",
    "replace": "baseball"
  },
  {
    "id": "cx4",
    "type": "MIGRATION",
    "replace": "m9"
  },
  {
    "id": "STI_DS_10",
    "type": "MIGRATION",
    "replace": "glock_20"
  },
  {
    "id": "2011_22_mag",
    "type": "MIGRATION",
    "replace": "tdi_10mm_mag"
  },
  {
    "id": "2011_17_mag",
    "type": "MIGRATION",
    "replace": "tdi_10mm_mag"
  },
  {
    "id": "kp3at",
    "type": "MIGRATION",
    "replace": "rugerlcp"
  },
  {
    "id": "kp3atmag",
    "type": "MIGRATION",
    "replace": "rugerlcpmag"
  },
  {
    "id": "fn1910mag",
    "type": "MIGRATION",
    "replace": "hptcf380mag_8rd"
  },
  {
    "id": "kpf9",
    "type": "MIGRATION",
    "replace": "glock_19"
  },
  {
    "id": "kpf9mag",
    "type": "MIGRATION",
    "replace": "glockmag"
  },
  {
    "id": "kpf9mag_8rd",
    "type": "MIGRATION",
    "replace": "glockmag"
  },
  {
    "id": "mauser_m714",
    "type": "MIGRATION",
    "replace": "glock_19"
  },
  {
    "id": "mausermag_20rd",
    "type": "MIGRATION",
    "replace": "glock17_22"
  },
  {
    "id": "mausermag_10rd",
    "type": "MIGRATION",
    "replace": "glockmag"
  },
  {
    "id": "taurus_spectrum",
    "type": "MIGRATION",
    "replace": "rugerlcp"
  },
  {
    "id": "taurus_spectrum_mag",
    "type": "MIGRATION",
    "replace": "rugerlcpmag"
  },
  {
    "id": "minidraco556",
    "type": "MIGRATION",
    "replace": "ak556"
  },
  {
    "id": "arx160",
    "type": "MIGRATION",
    "replace": "ak47"
  },
  {
    "id": "walther_ppq_40",
    "type": "MIGRATION",
    "replace": "glock_22"
  },
  {
    "id": "ppq40mag_10rd",
    "type": "MIGRATION",
    "replace": "glock40mag"
  },
  {
    "id": "ppq40mag_12rd",
    "type": "MIGRATION",
    "replace": "glock40mag"
  },
  {
    "id": "ppq40mag_14rd",
    "type": "MIGRATION",
    "replace": "glock40mag"
  },
  {
    "id": "90two40",
    "type": "MIGRATION",
    "replace": "glock_22"
  },
  {
    "id": "90two40mag",
    "type": "MIGRATION",
    "replace": "glock40mag"
  },
  {
    "id": "sig_p230",
    "type": "MIGRATION",
    "replace": "walther_ppk"
  },
  {
    "id": "generator_7500w",
    "type": "MIGRATION",
    "replace": "diesel_generator"
  },
  {
    "id": "active_backup_generator",
    "type": "MIGRATION",
    "replace": "diesel_generator"
  },
  {
    "id": "sigp230mag",
    "type": "MIGRATION",
    "replace": "ppkmag"
  },
  {
    "id": "ammo_box_army_20_338",
    "type": "MIGRATION",
    "replace": "338_ammo_box_20"
  },
  {
    "id": "peanutbutter_imitation",
    "type": "MIGRATION",
    "replace": "peanutbutter"
  },
  {
    "id": "dragonskin",
    "type": "MIGRATION",
    "replace": "ballistic_vest_esapi"
  },
  {
    "id": "stillsuit",
    "type": "MIGRATION",
    "replace": "h20survivor_jumpsuit"
  },
  {
    "id": "m1911-460",
    "type": "MIGRATION",
    "replace": "m1911"
  },
  {
    "id": "460_rowland",
    "type": "MIGRATION",
    "replace": "45_super"
  },
  {
    "id": "bp_460_fmj",
    "type": "MIGRATION",
    "replace": "45_super"
  },
  {
    "id": "reloaded_460_fmj",
    "type": "MIGRATION",
    "replace": "45_super"
  },
  {
    "id": "460_fmj",
    "type": "MIGRATION",
    "replace": "45_super"
  },
  {
    "id": "bp_460_rowland",
    "type": "MIGRATION",
    "replace": "45_super"
  },
  {
    "id": "reloaded_460_rowland",
    "type": "MIGRATION",
    "replace": "45_super"
  },
  {
    "id": "460_casing",
    "type": "MIGRATION",
    "replace": "45_casing"
  },
  {
    "id": "kiln_full",
    "type": "MIGRATION",
    "replace": "char_kiln"
  },
  {
    "id": "kiln_lit",
    "type": "MIGRATION",
    "replace": "char_kiln"
  },
  {
    "id": "kiln_done",
    "type": "MIGRATION",
    "replace": "char_kiln"
  },
  {
    "id": "40x46mm_buckshot_m118",
    "type": "MIGRATION",
    "replace": "40x46mm_m576"
  },
  {
    "id": "40x46mm_buckshot_m199",
    "type": "MIGRATION",
    "replace": "40x46mm_m576"
  },
  {
    "id": "40x46mm_buckshot_m199",
    "type": "MIGRATION",
    "replace": "40x46mm_m576"
  },
  {
    "id": "40x46mm_slug_m118",
    "type": "MIGRATION",
    "replace": "40x46mm_m576"
  },
  {
    "id": "40x46mm_slug_m199",
    "type": "MIGRATION",
    "replace": "40x46mm_m576"
  },
  {
    "id": "40x46mm_flechette_m118",
    "type": "MIGRATION",
    "replace": "40x46mm_m576"
  },
  {
    "id": "40x46mm_flechette_m199",
    "type": "MIGRATION",
    "replace": "40x46mm_m576"
  },
  {
    "id": "bp_40x46mm_buckshot_m199",
    "type": "MIGRATION",
    "replace": "40x46mm_m576"
  },
  {
    "id": "bp_40x46mm_slug_m118",
    "type": "MIGRATION",
    "replace": "40x46mm_m576"
  },
  {
    "id": "bp_40x46mm_slug_m199",
    "type": "MIGRATION",
    "replace": "40x46mm_m576"
  },
  {
    "id": "bp_40x46mm_flechette_m118",
    "type": "MIGRATION",
    "replace": "40x46mm_m576"
  },
  {
    "id": "bp_40x46mm_flechette_m199",
    "type": "MIGRATION",
    "replace": "40x46mm_m576"
  },
  {
    "id": "ammo_box_2",
    "type": "MIGRATION",
    "replace": "box_small"
  },
  {
    "id": "ammo_box_army_100_9mm_fmj",
    "type": "MIGRATION",
    "replace": "9mm_ammo_box_100",
    "variant": "ammo_box_army_100_9mm_fmj"
  },
  {
    "id": "ammo_box_army_100_9mm_jhp",
    "type": "MIGRATION",
    "replace": "9mm_ammo_box_100",
    "variant": "ammo_box_army_100_9mm_jhp"
  },
  {
    "id": "ammo_box_army_20_300wm",
    "type": "MIGRATION",
    "replace": "300_ammo_box_20",
    "variant": "ammo_box_army_20_300wm"
  },
  {
    "id": "ammo_box_army_30_300blk",
    "type": "MIGRATION",
    "replace": "223_ammo_box_20",
    "variant": "300blk_ammo_box_20"
  },
  {
    "id": "ammo_box_army_10_338",
    "type": "MIGRATION",
    "replace": "4570_ammo_box_20",
    "variant": "ammo_box_army_10_338"
  },
  {
    "id": "ammo_box_army_20_223",
    "type": "MIGRATION",
    "replace": "223_ammo_box_20",
    "variant": "ammo_box_army_20_223"
  },
  {
    "id": "ammo_box_army_5_shot",
    "type": "MIGRATION",
    "replace": "12_ammo_box_5",
    "variant": "ammo_box_army_5_shot"
  },
  {
    "id": "ammo_box_army_5_slug",
    "type": "MIGRATION",
    "replace": "12_ammo_box_5",
    "variant": "ammo_box_army_5_slug"
  },
  {
    "id": "ammo_box_army_5_beanbag",
    "type": "MIGRATION",
    "replace": "12_ammo_box_5",
    "variant": "ammo_box_army_5_beanbag"
  },
  {
    "id": "ammo_box_army_10_50bmg",
    "type": "MIGRATION",
    "replace": "12_ammo_box_25",
    "variant": "ammo_box_army_10_50bmg"
  },
  {
    "id": "ammo_box_4",
    "type": "MIGRATION",
    "replace": "12_ammo_box_25"
  },
  {
    "id": "gosling_jacket",
    "type": "MIGRATION",
    "replace": "jacket_leather"
  },
  {
    "id": "jacket_leather_red",
    "type": "MIGRATION",
    "replace": "jacket_leather",
    "variant": "jacket_leather_red"
  },
  {
    "id": "fancy_sunglasses",
    "type": "MIGRATION",
    "replace": "sunglasses"
  },
  {
    "id": "fancy_sunglasses_eye",
    "type": "MIGRATION",
    "replace": "sunglasses_eye"
  },
  {
    "id": "fancy_sunglasses_reading",
    "type": "MIGRATION",
    "replace": "sunglasses_reading"
  },
  {
    "id": "fancy_sunglasses_bifocal",
    "type": "MIGRATION",
    "replace": "sunglasses_bifocal"
  },
  {
    "id": "fancy_glasses_bifocal",
    "type": "MIGRATION",
    "replace": "glasses_bifocal"
  },
  {
    "id": "fancy_glasses_reading",
    "type": "MIGRATION",
    "replace": "glasses_reading"
  },
  {
    "id": "fancy_glasses_eye",
    "type": "MIGRATION",
    "replace": "glasses_eye"
  },
  {
    "id": "fancy_transition_glasses_reading",
    "type": "MIGRATION",
    "replace": "sunglasses_reading"
  },
  {
    "id": "fancy_transition_glasses_bifocal",
    "type": "MIGRATION",
    "replace": "sunglasses_bifocal"
  },
  {
    "id": "fancy_transition_glasses_eye",
    "type": "MIGRATION",
    "replace": "sunglasses_eye"
  },
  {
    "id": "transition_glasses_bifocal",
    "type": "MIGRATION",
    "replace": "sunglasses_bifocal",
    "variant": "transition_bifocal_square"
  },
  {
    "id": "transition_glasses_eye",
    "type": "MIGRATION",
    "replace": "sunglasses_eye",
    "variant": "transition_corrective_round"
  },
  {
    "id": "transition_glasses_reading",
    "type": "MIGRATION",
    "replace": "sunglasses_reading",
    "variant": "transition_reading_aviator"
  },
  {
    "id": "jeans_red",
    "type": "MIGRATION",
    "replace": "jeans"
  },
  {
    "id": "muzzle_brake_mod",
    "type": "MIGRATION",
    "replace": "muzzle_brake"
  },
  {
    "id": "offset_sights_mod",
    "type": "MIGRATION",
    "replace": "offset_sights"
  },
  {
    "id": "offset_sight_rail_mod",
    "type": "MIGRATION",
    "replace": "offset_sight_rail"
  },
  {
    "id": "rifle_scope_mod",
    "type": "MIGRATION",
    "replace": "rifle_scope"
  },
  {
    "id": "acog_scope_mod",
    "type": "MIGRATION",
    "replace": "acog_scope"
  },
  {
    "id": "bipod_mod",
    "type": "MIGRATION",
    "replace": "bipod"
  },
  {
    "id": "u_shotgun_mod",
    "type": "MIGRATION",
    "replace": "u_shotgun"
  },
  {
    "id": "internal_mp3",
    "type": "MIGRATION",
    "replace": "manual_swimming"
  },
  {
    "type": "MIGRATION",
    "id": "suit_bostonchan",
    "replace": "blazer",
    "variant": "bostonchan"
  },
  {
    "id": "light_grip",
    "type": "MIGRATION",
    "replace": "grip"
  },
  {
    "id": "pistol_grip",
    "type": "MIGRATION",
    "replace": "grip"
  },
  {
    "id": "breacher_grip",
    "type": "MIGRATION",
    "replace": "grip"
  },
  {
    "type": "MIGRATION",
    "id": "sheriffshirt",
    "from_variant": "sheriff",
    "replace": "postman_shirt",
    "variant": "sheriff"
  },
  {
    "type": "MIGRATION",
    "id": "sheriffshirt",
    "from_variant": "swat_shirt",
    "replace": "postman_shirt",
    "variant": "swat"
  },
  {
    "type": "MIGRATION",
    "id": "subsuit_xl",
    "replace": "jumpsuit_pocketless",
    "variant": "orange"
  },
  {
    "type": "MIGRATION",
    "id": "striped_shirt",
    "replace": "buttonshirt",
    "variant": "striped"
  },
  {
    "type": "MIGRATION",
    "id": "gown",
    "replace": "dress",
    "variant": "gown"
  },
  {
    "type": "MIGRATION",
    "id": "robofac_jumpsuit",
    "replace": "jumpsuit",
    "variant": "robofac"
  },
  {
    "type": "MIGRATION",
    "id": "balaclava_skull",
    "replace": "balclava",
    "variant": "skull"
  },
  {
    "type": "MIGRATION",
<<<<<<< HEAD
    "id": "mask_guy_fawkes",
    "replace": "mask_skull",
    "variant": "guy_fawkes"
=======
    "id": "robofac_head_rig_ir",
    "replace": "robofac_head_rig_nv"
>>>>>>> 9c233969
  }
]<|MERGE_RESOLUTION|>--- conflicted
+++ resolved
@@ -2565,13 +2565,13 @@
   },
   {
     "type": "MIGRATION",
-<<<<<<< HEAD
     "id": "mask_guy_fawkes",
     "replace": "mask_skull",
     "variant": "guy_fawkes"
-=======
+  },
+  {
+    "type": "MIGRATION",
     "id": "robofac_head_rig_ir",
     "replace": "robofac_head_rig_nv"
->>>>>>> 9c233969
   }
 ]