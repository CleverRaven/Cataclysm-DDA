[
  {
    "id": "depowered_armor",
    "type": "MIGRATION",
    "replace": "combat_exoskeleton_light_salvaged"
  },
  {
    "type": "MIGRATION",
    "id": "dinosuit",
    "replace": "fursuit",
    "variant": "dinosuit"
  },
  {
    "type": "MIGRATION",
    "id": "wolfsuit",
    "replace": "fursuit",
    "variant": "wolfsuit"
  },
  {
    "type": "MIGRATION",
    "id": "felinesuit",
    "replace": "fursuit",
    "variant": "felinesuit"
  },
  {
    "type": "MIGRATION",
    "id": "dragonsuit",
    "replace": "fursuit",
    "variant": "dragonsuit"
  },
  {
    "type": "MIGRATION",
    "id": "sharksuit",
    "replace": "fursuit",
    "variant": "sharksuit"
  },
  {
    "id": "depowered_helmet",
    "type": "MIGRATION",
    "replace": "combat_exoskeleton_armor_head_light"
  },
  {
    "id": "streetsweeper",
    "type": "MIGRATION",
    "replace": "dp_12"
  },
  {
    "id": "power_armor_frame",
    "type": "MIGRATION",
    "replace": "qt_steel_chunk"
  },
  {
    "id": "fake_anvil_crude",
    "type": "MIGRATION",
    "replace": "fake_anvil"
  },
  {
    "id": "power_armor_generator",
    "type": "MIGRATION",
    "replace": "qt_steel_chunk"
  },
  {
    "id": "plasma_gun",
    "type": "MIGRATION",
    "replace": "exodii_plasma_projectile"
  },
  {
    "id": "plasma_rifle",
    "type": "MIGRATION",
    "replace": "exodii_plasma_projectile"
  },
  {
    "id": "power_armor_helmet_basic",
    "type": "MIGRATION",
    "replace": "combat_exoskeleton_armor_head_medium"
  },
  {
    "id": "power_armor_helmet_basic_on",
    "type": "MIGRATION",
    "replace": "combat_exoskeleton_armor_head_medium"
  },
  {
    "id": "power_armor_helmet_light",
    "type": "MIGRATION",
    "replace": "combat_exoskeleton_armor_head_light"
  },
  {
    "id": "power_armor_helmet_light_on",
    "type": "MIGRATION",
    "replace": "combat_exoskeleton_armor_head_light"
  },
  {
    "id": "power_armor_helmet_heavy",
    "type": "MIGRATION",
    "replace": "combat_exoskeleton_armor_head_heavy"
  },
  {
    "id": "power_armor_helmet_heavy_on",
    "type": "MIGRATION",
    "replace": "combat_exoskeleton_armor_head_heavy"
  },
  {
    "id": "power_armor_basic",
    "type": "MIGRATION",
    "replace": "combat_exoskeleton_medium"
  },
  {
    "id": "power_armor_basic_on",
    "type": "MIGRATION",
    "replace": "combat_exoskeleton_medium_on"
  },
  {
    "id": "power_armor_light",
    "type": "MIGRATION",
    "replace": "combat_exoskeleton_light"
  },
  {
    "id": "power_armor_light_on",
    "type": "MIGRATION",
    "replace": "combat_exoskeleton_light_on"
  },
  {
    "id": "power_armor_heavy",
    "type": "MIGRATION",
    "replace": "combat_exoskeleton_heavy"
  },
  {
    "id": "power_armor_heavy_on",
    "type": "MIGRATION",
    "replace": "combat_exoskeleton_heavy_on"
  },
  {
    "id": "lobotomizer",
    "type": "MIGRATION",
    "replace": "box_medium_wood",
    "contents": [ { "id": "lc_steel_lump", "count": 6 } ]
  },
  {
    "id": "tshirt_text",
    "type": "MIGRATION",
    "replace": "tshirt"
  },
  {
    "id": "flag_shirt",
    "type": "MIGRATION",
    "replace": "tshirt",
    "variant": "flag_shirt"
  },
  {
    "id": "linuxtshirt",
    "type": "MIGRATION",
    "replace": "tshirt"
  },
  {
    "id": "tshirt_tour",
    "type": "MIGRATION",
    "replace": "tshirt",
    "variant": "death"
  },
  {
    "id": "fridge",
    "type": "MIGRATION",
    "replace": "apartment_fridge"
  },
  {
    "id": "freezer",
    "type": "MIGRATION",
    "replace": "apartment_freezer"
  },
  {
    "id": "mold_plastic",
    "type": "MIGRATION",
    "replace": "vac_mold"
  },
  {
    "id": "gambeson_loose",
    "type": "MIGRATION",
    "replace": "gambeson"
  },
  {
    "id": "ksg_aux_shotgun",
    "type": "MIGRATION",
    "replace": "m26_mass"
  },
  {
    "id": "miner_hat",
    "type": "MIGRATION",
    "replace": "hat_hard",
    "contents": [ { "id": "flashlight", "count": 1 } ]
  },
  {
    "id": "miner_hat_on",
    "type": "MIGRATION",
    "replace": "hat_hard",
    "contents": [ { "id": "flashlight", "count": 1 } ]
  },
  {
    "id": "ts12_aux_shotgun",
    "type": "MIGRATION",
    "replace": "m26_mass"
  },
  {
    "id": "ts12_aux_shotgun2",
    "type": "MIGRATION",
    "replace": "m26_mass"
  },
  {
    "id": "gambeson_loose_vest",
    "type": "MIGRATION",
    "replace": "gambeson_nylon_vest"
  },
  {
    "id": "k_gambeson",
    "type": "MIGRATION",
    "replace": "gambeson_nylon"
  },
  {
    "id": "egg_lady_bug_giant",
    "type": "MIGRATION",
    "replace": "egg_lady_bug"
  },
  {
    "id": "spider_egg",
    "type": "MIGRATION",
    "replace": "egg_spider_web"
  },
  {
    "id": "spider_egg",
    "type": "MIGRATION",
    "replace": "egg_spider_web"
  },
  {
    "id": "egg_frog",
    "type": "MIGRATION",
    "replace": "egg_gray_frog"
  },
  {
    "id": "egg_toad",
    "type": "MIGRATION",
    "replace": "egg_freedom_toad"
  },
  {
    "id": "superalloy_harness_dog",
    "type": "MIGRATION",
    "replace": "kevlar_harness"
  },
  {
    "id": "k_gambeson_vest",
    "type": "MIGRATION",
    "replace": "gambeson_vest"
  },
  {
    "id": "l-stick",
    "type": "MIGRATION",
    "replace": "flashlight"
  },
  {
    "id": "k_gambeson_loose",
    "type": "MIGRATION",
    "replace": "gambeson_nylon"
  },
  {
    "id": "k_gambeson_vest_loose",
    "type": "MIGRATION",
    "replace": "gambeson_nylon_vest"
  },
  {
    "id": "k_gambeson_pants",
    "type": "MIGRATION",
    "replace": "gambeson_pants_nylon"
  },
  {
    "id": "gambeson_xs_loose",
    "type": "MIGRATION",
    "replace": "gambeson_xs"
  },
  {
    "id": "gambeson_vest_xs_loose",
    "type": "MIGRATION",
    "replace": "gambeson_vest_xs"
  },
  {
    "id": "xl_gambeson_loose",
    "type": "MIGRATION",
    "replace": "xl_gambeson"
  },
  {
    "id": "xl_gambeson_vest_loose",
    "type": "MIGRATION",
    "replace": "xl_gambeson_vest"
  },
  {
    "id": "xl_k_gambeson",
    "type": "MIGRATION",
    "replace": "xl_gambeson_nylon"
  },
  {
    "id": "xl_k_gambeson_vest",
    "type": "MIGRATION",
    "replace": "xl_gambeson_nylon_vest"
  },
  {
    "id": "k_gambeson_xs",
    "type": "MIGRATION",
    "replace": "xs_gambeson_nylon"
  },
  {
    "id": "k_gambeson_vest_xs",
    "type": "MIGRATION",
    "replace": "xs_gambeson_nylon_vest"
  },
  {
    "id": "xl_k_gambeson_pants",
    "type": "MIGRATION",
    "replace": "xl_gambeson_pants_nylon"
  },
  {
    "id": "xl_k_gambeson_loose",
    "type": "MIGRATION",
    "replace": "xl_gambeson_pants_nylon"
  },
  {
    "id": "xl_k_gambeson_vest_loose",
    "type": "MIGRATION",
    "replace": "xl_gambeson_nylon_vest"
  },
  {
    "id": "k_gambeson_vest_xs_loose",
    "type": "MIGRATION",
    "replace": "xl_gambeson_nylon_vest"
  },
  {
    "id": "k_gambeson_hood",
    "type": "MIGRATION",
    "replace": "gambeson_hood"
  },
  {
    "id": "xl_k_gambeson_hood",
    "type": "MIGRATION",
    "replace": "xl_gambeson_hood"
  },
  {
    "id": "xs_k_gambeson_hood",
    "type": "MIGRATION",
    "replace": "xs_gambeson_hood"
  },
  {
    "id": "l-stick_on",
    "type": "MIGRATION",
    "replace": "flashlight"
  },
  {
    "id": "mil_mess_kit",
    "type": "MIGRATION",
    "replace": "survivor_mess_kit"
  },
  {
    "id": "5x50dart",
    "type": "MIGRATION",
    "replace": "50match"
  },
  {
    "id": "5x50heavy",
    "type": "MIGRATION",
    "replace": "50match"
  },
  {
    "id": "reloaded_5x50dart",
    "type": "MIGRATION",
    "replace": "reloaded_50bmg"
  },
  {
    "id": "5x50_100_mag",
    "type": "MIGRATION",
    "replace": "stanag100"
  },
  {
    "id": "5x50_50_mag",
    "type": "MIGRATION",
    "replace": "stanag50"
  },
  {
    "id": "needlegun",
    "type": "MIGRATION",
    "replace": "nailgun"
  },
  {
    "id": "needlepistol",
    "type": "MIGRATION",
    "replace": "nailgun"
  },
  {
    "id": "5x50_hull",
    "type": "MIGRATION",
    "replace": "shot_hull"
  },
  {
    "id": "AID_bio_alarm",
    "type": "MIGRATION",
    "replace": "letter"
  },
  {
    "id": "AID_bio_tattoo_led",
    "type": "MIGRATION",
    "replace": "letter"
  },
  {
    "id": "AID_bio_power_armor_interface",
    "type": "MIGRATION",
    "replace": "letter"
  },
  {
    "id": "AID_bio_power_storage",
    "type": "MIGRATION",
    "replace": "letter"
  },
  {
    "id": "AID_bio_power_storage_mkII",
    "type": "MIGRATION",
    "replace": "letter"
  },
  {
    "id": "AID_bio_watch",
    "type": "MIGRATION",
    "replace": "letter"
  },
  {
    "id": "AID_bio_syringe",
    "type": "MIGRATION",
    "replace": "letter"
  },
  {
    "id": "AID_bio_blood_anal",
    "type": "MIGRATION",
    "replace": "letter"
  },
  {
    "id": "AID_bio_flashlight",
    "type": "MIGRATION",
    "replace": "letter"
  },
  {
    "id": "AID_bio_magnet",
    "type": "MIGRATION",
    "replace": "letter"
  },
  {
    "id": "AID_bio_soporific",
    "type": "MIGRATION",
    "replace": "letter"
  },
  {
    "id": "AID_bio_armor_arms",
    "type": "MIGRATION",
    "replace": "letter"
  },
  {
    "id": "AID_bio_armor_legs",
    "type": "MIGRATION",
    "replace": "letter"
  },
  {
    "id": "AID_bio_shotgun",
    "type": "MIGRATION",
    "replace": "letter"
  },
  {
    "id": "AID_bio_blood_filter",
    "type": "MIGRATION",
    "replace": "letter"
  },
  {
    "id": "AID_bio_climate",
    "type": "MIGRATION",
    "replace": "letter"
  },
  {
    "id": "AID_bio_geiger",
    "type": "MIGRATION",
    "replace": "letter"
  },
  {
    "id": "AID_bio_heatsink",
    "type": "MIGRATION",
    "replace": "letter"
  },
  {
    "id": "AID_bio_meteorologist",
    "type": "MIGRATION",
    "replace": "letter"
  },
  {
    "id": "AID_bio_ups",
    "type": "MIGRATION",
    "replace": "letter"
  },
  {
    "id": "AID_bio_weight",
    "type": "MIGRATION",
    "replace": "letter"
  },
  {
    "id": "AID_bio_trickle",
    "type": "MIGRATION",
    "replace": "letter"
  },
  {
    "id": "AID_bio_pitch_perfect",
    "type": "MIGRATION",
    "replace": "letter"
  },
  {
    "id": "waterproof_smart_phone_case_migration",
    "type": "MIGRATION",
    "replace": "waterproof_smart_phone_case"
  },
  {
    "id": "schematics_eyebot",
    "type": "MIGRATION",
    "replace": "novel_scifi"
  },
  {
    "id": "schematics_copbot",
    "type": "MIGRATION",
    "replace": "novel_scifi"
  },
  {
    "id": "schematics_riotbot",
    "type": "MIGRATION",
    "replace": "novel_scifi"
  },
  {
    "id": "bot_copbot",
    "type": "MIGRATION",
    "replace": "broken_science_bot"
  },
  {
    "id": "bot_eyebot",
    "type": "MIGRATION",
    "replace": "broken_science_bot"
  },
  {
    "id": "bot_riotbot",
    "type": "MIGRATION",
    "replace": "broken_science_bot"
  },
  {
    "id": "broken_eyebot",
    "type": "MIGRATION",
    "replace": "broken_science_bot"
  },
  {
    "id": "broken_copbot",
    "type": "MIGRATION",
    "replace": "broken_science_bot"
  },
  {
    "id": "broken_riotbot",
    "type": "MIGRATION",
    "replace": "broken_science_bot"
  },
  {
    "id": "RPG",
    "type": "MIGRATION",
    "replace": "m3_carlgustav"
  },
  {
    "id": "RPG-7_ammo",
    "type": "MIGRATION",
    "replace": "84x246mm_he"
  },
  {
    "id": "RPG-7_pg7vr",
    "type": "MIGRATION",
    "replace": "84x246mm_he"
  },
  {
    "id": "RPG-7_tbg7v",
    "type": "MIGRATION",
    "replace": "84x246mm_he"
  },
  {
    "id": "RPG-7_og7v",
    "type": "MIGRATION",
    "replace": "84x246mm_he"
  },
  {
    "id": "broken_mininuke_hack",
    "type": "MIGRATION",
    "replace": "broken_science_bot"
  },
  {
    "id": "mininuke_payload",
    "type": "MIGRATION",
    "replace": "broken_science_bot"
  },
  {
    "id": "rm802",
    "type": "MIGRATION",
    "replace": "m203"
  },
  {
    "id": "aux_pressurized_tank",
    "type": "MIGRATION",
    "replace": "pressurized_tank"
  },
  {
    "id": "skorpion_61",
    "type": "MIGRATION",
    "replace": "hk_mp5"
  },
  {
    "id": "skorpion61mag",
    "type": "MIGRATION",
    "replace": "mp5mag"
  },
  {
    "id": "skorpion_82",
    "type": "MIGRATION",
    "replace": "hk_mp5"
  },
  {
    "id": "skorpion82mag",
    "type": "MIGRATION",
    "replace": "mp5mag"
  },
  {
    "id": "8mm_civilian",
    "type": "MIGRATION",
    "replace": "8mm_caseless"
  },
  {
    "id": "8mm_fmj",
    "type": "MIGRATION",
    "replace": "8mm_caseless"
  },
  {
    "id": "8mm_hvp",
    "type": "MIGRATION",
    "replace": "8mm_caseless"
  },
  {
    "id": "8mm_inc",
    "type": "MIGRATION",
    "replace": "8mm_caseless"
  },
  {
    "id": "rm298",
    "type": "MIGRATION",
    "replace": "m240"
  },
  {
    "id": "mask_wsurvivor_nofur",
    "type": "MIGRATION",
    "replace": "scarf_faux_fur"
  },
  {
    "id": "mask_wsurvivorxl_nofur",
    "type": "MIGRATION",
    "replace": "scarf_faux_fur"
  },
  {
    "id": "mask_wsurvivor_nofur_xs",
    "type": "MIGRATION",
    "replace": "scarf_faux_fur"
  },
  {
    "id": "mask_wsurvivor",
    "type": "MIGRATION",
    "replace": "balclava"
  },
  {
    "id": "mask_wsurvivorxl",
    "type": "MIGRATION",
    "replace": "balclava"
  },
  {
    "id": "mask_wsurvivorxs",
    "type": "MIGRATION",
    "replace": "balclava"
  },
  {
    "id": "chainmail_hauberk",
    "type": "MIGRATION",
    "replace": "lc_chainmail_hauberk"
  },
  {
    "id": "chainmail_suit",
    "type": "MIGRATION",
    "replace": "mc_chainmail_suit"
  },
  {
    "id": "armor_plate",
    "type": "MIGRATION",
    "replace": "armor_lc_plate"
  },
  {
    "id": "armor_lightplate",
    "type": "MIGRATION",
    "replace": "armor_mc_lightplate"
  },
  {
    "id": "xl_armor_lightplate",
    "type": "MIGRATION",
    "replace": "xl_armor_mc_plate"
  },
  {
    "id": "xs_armor_lightplate",
    "type": "MIGRATION",
    "replace": "xs_hsurvivor_jumpsuit"
  },
  {
    "id": "chainmail_hood",
    "type": "MIGRATION",
    "replace": "lc_chainmail_hood"
  },
  {
    "id": "chainmail_vest",
    "type": "MIGRATION",
    "replace": "lc_chainmail_vest"
  },
  {
    "id": "chainmail_arms",
    "type": "MIGRATION",
    "replace": "mc_chainmail_arms"
  },
  {
    "id": "chainmail_hands",
    "type": "MIGRATION",
    "replace": "mc_chainmail_hands"
  },
  {
    "id": "chainmail_legs",
    "type": "MIGRATION",
    "replace": "mc_chainmail_legs"
  },
  {
    "id": "chainmail_feet",
    "type": "MIGRATION",
    "replace": "mc_chainmail_feet"
  },
  {
    "id": "m2browning_sawn",
    "type": "MIGRATION",
    "replace": "m2browning"
  },
  {
    "id": "contacts",
    "type": "MIGRATION",
    "replace": "bifocal_contacts_weekly"
  },
  {
    "id": "transition_contacts",
    "type": "MIGRATION",
    "replace": "bifocal_transition_contacts_weekly"
  },
  {
    "id": "mean_mug",
    "type": "MIGRATION",
    "replace": "ceramic_mug",
    "variant": "mean_mug",
    "reset_item_vars": true
  },
  {
    "id": "nice_mug",
    "type": "MIGRATION",
    "replace": "ceramic_mug",
    "variant": "mean_mug2",
    "reset_item_vars": true
  },
  {
    "id": "hk_ump45",
    "type": "MIGRATION",
    "replace": "modular_ump",
    "contents": [ { "id": "retool_ump_45", "count": 1 } ]
  },
  {
    "id": "bio_trickle",
    "type": "MIGRATION",
    "replace": "burnt_out_bionic"
  },
  {
    "id": "ballistic_vest_heavy_arms",
    "type": "MIGRATION",
    "replace": "ballistic_vest_heavy",
    "contents": [ { "id": "iotv_shoulder_plate", "count": 1 }, { "id": "iotv_neck_plate", "count": 1 } ]
  },
  {
    "id": "ballistic_vest_heavy_legs",
    "type": "MIGRATION",
    "replace": "ballistic_vest_heavy",
    "contents": [ { "id": "iotv_groin_plate", "count": 1 }, { "id": "iotv_neck_plate", "count": 1 } ]
  },
  {
    "id": "conical_hat",
    "type": "MIGRATION",
    "replace": "hat_ball"
  },
  {
    "id": "plumber_cap",
    "type": "MIGRATION",
    "replace": "hat_ball"
  },
  {
    "id": "leather_hatball",
    "type": "MIGRATION",
    "replace": "hat_ball"
  },
  {
    "id": "vizor_hat",
    "type": "MIGRATION",
    "replace": "hat_ball"
  },
  {
    "id": "lvizor_hat",
    "type": "MIGRATION",
    "replace": "hat_ball"
  },
  {
    "id": "trucker_hat",
    "type": "MIGRATION",
    "replace": "hat_ball"
  },
  {
    "id": "ltrucker_hat",
    "type": "MIGRATION",
    "replace": "hat_ball"
  },
  {
    "id": "flatbread_wheat_free",
    "type": "MIGRATION",
    "replace": "bread"
  },
  {
    "id": "bread_wheat_free",
    "type": "MIGRATION",
    "replace": "bread"
  },
  {
    "id": "brown_bread_wheat_free",
    "type": "MIGRATION",
    "replace": "bread"
  },
  {
    "id": "buttered_toast_wheat_free",
    "type": "MIGRATION",
    "replace": "bread"
  },
  {
    "id": "jam_toast_wheat_free",
    "type": "MIGRATION",
    "replace": "bread"
  },
  {
    "id": "peanut_butter_toast_wheat_free",
    "type": "MIGRATION",
    "replace": "bread"
  },
  {
    "id": "toad_in_a_hole_wheat_free",
    "type": "MIGRATION",
    "replace": "bread"
  },
  {
    "id": "PBJ_Toast_wheat_free",
    "type": "MIGRATION",
    "replace": "bread"
  },
  {
    "id": "toast_wheat_free",
    "type": "MIGRATION",
    "replace": "bread"
  },
  {
    "id": "sandwich_fairy_wheat_free",
    "type": "MIGRATION",
    "replace": "bread"
  },
  {
    "id": "soup_blood_wheat_free",
    "type": "MIGRATION",
    "replace": "bread"
  },
  {
    "id": "fried_egg_sandwich_wheat_free",
    "type": "MIGRATION",
    "replace": "bread"
  },
  {
    "id": "deluxe_fried_egg_sandwich_wheat_free",
    "type": "MIGRATION",
    "replace": "bread"
  },
  {
    "id": "chilidogs_wheat_free",
    "type": "MIGRATION",
    "replace": "bread"
  },
  {
    "id": "hotdogs_newyork_wheat_free",
    "type": "MIGRATION",
    "replace": "bread"
  },
  {
    "id": "cheeseburger_wheat_free",
    "type": "MIGRATION",
    "replace": "bread"
  },
  {
    "id": "hamburger_wheat_free",
    "type": "MIGRATION",
    "replace": "bread"
  },
  {
    "id": "sloppyjoe_wheat_free",
    "type": "MIGRATION",
    "replace": "bread"
  },
  {
    "id": "blood_pancakes_wheat_free",
    "type": "MIGRATION",
    "replace": "bread"
  },
  {
    "id": "sandwich_cheese_grilled_wheat_free",
    "type": "MIGRATION",
    "replace": "bread"
  },
  {
    "id": "sandwich_deluxe_wheat_free",
    "type": "MIGRATION",
    "replace": "bread"
  },
  {
    "id": "sandwich_reuben_wheat_free",
    "type": "MIGRATION",
    "replace": "bread"
  },
  {
    "id": "sandwich_cucumber_wheat_free",
    "type": "MIGRATION",
    "replace": "bread"
  },
  {
    "id": "sandwich_cheese_wheat_free",
    "type": "MIGRATION",
    "replace": "bread"
  },
  {
    "id": "sandwich_jam_wheat_free",
    "type": "MIGRATION",
    "replace": "bread"
  },
  {
    "id": "sandwich_jam_cheese_wheat_free",
    "type": "MIGRATION",
    "replace": "bread"
  },
  {
    "id": "sandwich_jam_butter_wheat_free",
    "type": "MIGRATION",
    "replace": "bread"
  },
  {
    "id": "sandwich_honey_wheat_free",
    "type": "MIGRATION",
    "replace": "bread"
  },
  {
    "id": "sandwich_veggy_wheat_free",
    "type": "MIGRATION",
    "replace": "bread"
  },
  {
    "id": "sandwich_t_wheat_free",
    "type": "MIGRATION",
    "replace": "bread"
  },
  {
    "id": "sandwich_pb_wheat_free",
    "type": "MIGRATION",
    "replace": "bread"
  },
  {
    "id": "sandwich_pbj_wheat_free",
    "type": "MIGRATION",
    "replace": "bread"
  },
  {
    "id": "sandwich_pbh_wheat_free",
    "type": "MIGRATION",
    "replace": "bread"
  },
  {
    "id": "sandwich_pbm_wheat_free",
    "type": "MIGRATION",
    "replace": "bread"
  },
  {
    "id": "fish_sandwich_wheat_free",
    "type": "MIGRATION",
    "replace": "bread"
  },
  {
    "id": "blt_wheat_free",
    "type": "MIGRATION",
    "replace": "bread"
  },
  {
    "id": "chicken_sandwich_wheat_free",
    "type": "MIGRATION",
    "replace": "bread"
  },
  {
    "id": "hotdogs_cooked_wheat_free",
    "type": "MIGRATION",
    "replace": "bread"
  },
  {
    "id": "sandwich_egg_salad_wheat_free",
    "type": "MIGRATION",
    "replace": "bread"
  },
  {
    "id": "sandwich_sauce_wheat_free",
    "type": "MIGRATION",
    "replace": "bread"
  },
  {
    "id": "chicken_sandwich_wheat_free",
    "type": "MIGRATION",
    "replace": "bread"
  },
  {
    "id": "sandwich_veggy_cheese_wheat_free",
    "type": "MIGRATION",
    "replace": "bread"
  },
  {
    "id": "light_minus_atomic_battery_cell",
    "type": "MIGRATION",
    "replace": "light_minus_disposable_cell"
  },
  {
    "id": "light_plus_battery_cell",
    "type": "MIGRATION",
    "replace": "light_battery_cell"
  },
  {
    "id": "light_atomic_battery_cell",
    "type": "MIGRATION",
    "replace": "light_battery_cell"
  },
  {
    "id": "light_disposable_cell",
    "type": "MIGRATION",
    "replace": "light_battery_cell"
  },
  {
    "id": "light_dry_cell",
    "type": "MIGRATION",
    "replace": "light_battery_cell"
  },
  {
    "id": "medium_disposable_cell",
    "type": "MIGRATION",
    "replace": "medium_battery_cell"
  },
  {
    "id": "medium_plus_battery_cell",
    "type": "MIGRATION",
    "replace": "medium_battery_cell"
  },
  {
    "id": "medium_atomic_battery_cell",
    "type": "MIGRATION",
    "replace": "medium_battery_cell"
  },
  {
    "id": "medium_dry_cell",
    "type": "MIGRATION",
    "replace": "medium_battery_cell"
  },
  {
    "id": "heavy_disposable_cell",
    "type": "MIGRATION",
    "replace": "heavy_plus_battery_cell"
  },
  {
    "id": "heavy_dry_cell",
    "type": "MIGRATION",
    "replace": "heavy_plus_battery_cell"
  },
  {
    "id": "scrap_cap1",
    "type": "MIGRATION",
    "replace": "hat_ball"
  },
  {
    "id": "scrap_cap2",
    "type": "MIGRATION",
    "replace": "hat_ball"
  },
  {
    "id": "ushanka",
    "type": "MIGRATION",
    "replace": "hat_fur"
  },
  {
    "id": "coonskin",
    "type": "MIGRATION",
    "replace": "hat_fur"
  },
  {
    "id": "astrakhan",
    "type": "MIGRATION",
    "replace": "hat_fur"
  },
  {
    "id": "fushanka",
    "type": "MIGRATION",
    "replace": "hat_faux_fur"
  },
  {
    "id": "fcoonskin",
    "type": "MIGRATION",
    "replace": "hat_faux_fur"
  },
  {
    "id": "fastrakhan",
    "type": "MIGRATION",
    "replace": "hat_faux_fur"
  },
  {
    "id": "propeller_hat",
    "type": "MIGRATION",
    "replace": "hat_ball"
  },
  {
    "id": "deerstalker",
    "type": "MIGRATION",
    "replace": "hat_fur"
  },
  {
    "id": "beanie_hat",
    "type": "MIGRATION",
    "replace": "hat_cotton"
  },
  {
    "id": "k_beanie",
    "type": "MIGRATION",
    "replace": "hat_knit"
  },
  {
    "id": "chullo_hat",
    "type": "MIGRATION",
    "replace": "hat_knit"
  },
  {
    "id": "fez",
    "type": "MIGRATION",
    "replace": "eboshi"
  },
  {
    "id": "homburg_hat",
    "type": "MIGRATION",
    "replace": "fedora"
  },
  {
    "id": "neckwarmer",
    "type": "MIGRATION",
    "replace": "scarf"
  },
  {
    "id": "neckwarmer_head",
    "type": "MIGRATION",
    "replace": "scarf"
  },
  {
    "id": "hat_floppy",
    "type": "MIGRATION",
    "replace": "10gal_hat"
  },
  {
    "id": "hat_cart",
    "type": "MIGRATION",
    "replace": "10gal_hat"
  },
  {
    "id": "trilby_hat",
    "type": "MIGRATION",
    "replace": "porkpie"
  },
  {
    "id": "tyrolean_hat",
    "type": "MIGRATION",
    "replace": "porkpie"
  },
  {
    "id": "panama_hat",
    "type": "MIGRATION",
    "replace": "straw_hat"
  },
  {
    "id": "boater_hat",
    "type": "MIGRATION",
    "replace": "straw_hat"
  },
  {
    "id": "tinfoil_boat",
    "type": "MIGRATION",
    "replace": "tinfoil_hat"
  },
  {
    "id": "tinfoil_hat1",
    "type": "MIGRATION",
    "replace": "tinfoil_hat"
  },
  {
    "id": "tinfoil_fedora",
    "type": "MIGRATION",
    "replace": "tinfoil_hat"
  },
  {
    "id": "tinfoil_hatball",
    "type": "MIGRATION",
    "replace": "tinfoil_hat"
  },
  {
    "id": "paper_boat",
    "type": "MIGRATION",
    "replace": "tinfoil_hat"
  },
  {
    "id": "news_boat",
    "type": "MIGRATION",
    "replace": "tinfoil_hat"
  },
  {
    "id": "hat_cloche",
    "type": "MIGRATION",
    "replace": "hat_boonie"
  },
  {
    "id": "hat_bucket",
    "type": "MIGRATION",
    "replace": "hat_boonie"
  },
  {
    "id": "rag",
    "type": "MIGRATION",
    "replace": "sheet_cotton"
  },
  {
    "id": "holybook_odin",
    "type": "MIGRATION",
    "replace": "poetic_edda"
  },
  {
    "id": "holybook_asatru",
    "type": "MIGRATION",
    "replace": "poetic_edda"
  },
  {
    "id": "wcheckers_man",
    "type": "MIGRATION",
    "replace": "splinter"
  },
  {
    "id": "bcheckers_man",
    "type": "MIGRATION",
    "replace": "splinter"
  },
  {
    "id": "rcheckers_man",
    "type": "MIGRATION",
    "replace": "splinter"
  },
  {
    "id": "becheckers_man",
    "type": "MIGRATION",
    "replace": "splinter"
  },
  {
    "id": "wchess_pawn",
    "type": "MIGRATION",
    "replace": "splinter"
  },
  {
    "id": "wchess_knight",
    "type": "MIGRATION",
    "replace": "splinter"
  },
  {
    "id": "wchess_bishop",
    "type": "MIGRATION",
    "replace": "splinter"
  },
  {
    "id": "wchess_rook",
    "type": "MIGRATION",
    "replace": "splinter"
  },
  {
    "id": "wchess_queen",
    "type": "MIGRATION",
    "replace": "splinter"
  },
  {
    "id": "wchess_king",
    "type": "MIGRATION",
    "replace": "splinter"
  },
  {
    "id": "bchess_pawn",
    "type": "MIGRATION",
    "replace": "splinter"
  },
  {
    "id": "bchess_knight",
    "type": "MIGRATION",
    "replace": "splinter"
  },
  {
    "id": "bchess_bishop",
    "type": "MIGRATION",
    "replace": "splinter"
  },
  {
    "id": "bchess_rook",
    "type": "MIGRATION",
    "replace": "splinter"
  },
  {
    "id": "bchess_queen",
    "type": "MIGRATION",
    "replace": "splinter"
  },
  {
    "id": "bchess_king",
    "type": "MIGRATION",
    "replace": "splinter"
  },
  {
    "id": "checkpaper",
    "type": "MIGRATION",
    "replace": "paper"
  },
  {
    "id": "small_checkboard",
    "type": "MIGRATION",
    "replace": "tinder"
  },
  {
    "id": "checkboard",
    "type": "MIGRATION",
    "replace": "tinder"
  },
  {
    "id": "handmade_chess",
    "type": "MIGRATION",
    "replace": "chess"
  },
  {
    "id": "makeshift_chess",
    "type": "MIGRATION",
    "replace": "chess"
  },
  {
    "id": "handmade_checkers",
    "type": "MIGRATION",
    "replace": "makeshift_checkers"
  },
  {
    "id": "terraforming_mars",
    "type": "MIGRATION",
    "replace": "terraforming_mercury"
  },
  {
    "id": "terraforming_venus",
    "type": "MIGRATION",
    "replace": "terraforming_mercury"
  },
  {
    "id": "terraforming_jupiter",
    "type": "MIGRATION",
    "replace": "terraforming_mercury"
  },
  {
    "id": "terraforming_saturn",
    "type": "MIGRATION",
    "replace": "terraforming_mercury"
  },
  {
    "id": "terraforming_uranus",
    "type": "MIGRATION",
    "replace": "terraforming_mercury"
  },
  {
    "id": "terraforming_neptune",
    "type": "MIGRATION",
    "replace": "terraforming_mercury"
  },
  {
    "id": "terraforming_pluto",
    "type": "MIGRATION",
    "replace": "terraforming_mercury"
  },
  {
    "id": "terraforming_earth",
    "type": "MIGRATION",
    "replace": "terraforming_mercury"
  },
  {
    "type": "MIGRATION",
    "id": "ammo_can_30_9mm_fmj_1000",
    "replace": "ammunition_can_30",
    "variant": "ammunition_can_30_9mm_fmj_1000"
  },
  {
    "type": "MIGRATION",
    "id": "ammo_can_30_9mm_jhp_1000",
    "replace": "ammunition_can_30",
    "variant": "ammunition_can_30_9mm_jhp_1000"
  },
  {
    "type": "MIGRATION",
    "id": "ammo_can_30_300jhp_240",
    "replace": "ammunition_can_50",
    "variant": "ammunition_can_50_300jhp_240"
  },
  {
    "type": "MIGRATION",
    "id": "ammo_can_30_300AAC_otmss_720",
    "replace": "ammunition_can_30",
    "variant": "ammunition_can_30_300AAC_otmss_720"
  },
  {
    "type": "MIGRATION",
    "id": "ammo_can_30_308_1tracer4ap_200",
    "replace": "ammunition_can_30",
    "variant": "ammunition_can_30_308_1tracer4ap_200"
  },
  {
    "type": "MIGRATION",
    "id": "ammo_can_30_308ap_240",
    "replace": "ammunition_can_30",
    "variant": "ammunition_can_30_308ap_240"
  },
  {
    "type": "MIGRATION",
    "id": "ammo_can_30_308fmj_460",
    "replace": "ammunition_can_50",
    "variant": "ammunition_can_50_308fmj_460"
  },
  {
    "type": "MIGRATION",
    "id": "ammo_can_30_308_4fmj1tracer_200",
    "replace": "ammunition_can_30",
    "variant": "ammunition_can_30_308_4fmj1tracer_200"
  },
  {
    "type": "MIGRATION",
    "id": "ammo_can_30_338fmjbt_200",
    "replace": "ammunition_can_30"
  },
  {
    "type": "MIGRATION",
    "id": "ammo_can_30_shot_120",
    "replace": "ammunition_can_30",
    "variant": "ammunition_can_30_shot_120"
  },
  {
    "type": "MIGRATION",
    "id": "ammo_can_50_556tracer_820",
    "replace": "ammunition_can_50",
    "variant": "ammunition_can_50_556tracer_820"
  },
  {
    "type": "MIGRATION",
    "id": "ammo_can_50_50bmg_4fmj1tracer_100",
    "replace": "ammunition_can_50",
    "variant": "ammunition_can_50_50bmg_4fmj1tracer_100"
  },
  {
    "type": "MIGRATION",
    "id": "ammo_can_50_50bmg_1tracer4mk211_100",
    "replace": "ammunition_can_50",
    "variant": "ammunition_can_50_50bmg_1tracer4mk211_100"
  },
  {
    "type": "MIGRATION",
    "id": "ammo_can_50_50bmg_fmj_120",
    "replace": "ammunition_can_50",
    "variant": "ammunition_can_50_50bmg_fmj_120"
  },
  {
    "type": "MIGRATION",
    "id": "ammo_can_50_556_m855a1_clipped_840",
    "replace": "ammunition_can_50",
    "variant": "ammunition_can_50_556_m855a1_clipped_840"
  },
  {
    "type": "MIGRATION",
    "id": "ammo_can_50_300AAC_otm_840",
    "replace": "ammunition_can_50"
  },
  {
    "type": "MIGRATION",
    "id": "ammo_can_50_308_600",
    "replace": "ammunition_can_50",
    "variant": "ammunition_can_50_308_600"
  },
  {
    "type": "MIGRATION",
    "id": "ammo_can_50_338fmjbt_400",
    "replace": "ammunition_can_50"
  },
  {
    "type": "MIGRATION",
    "id": "ammo_can_50_shot_160",
    "replace": "ammunition_can_50",
    "variant": "ammunition_can_50_shot_160"
  },
  {
    "type": "MIGRATION",
    "id": "ammo_can_50_beanbag_160",
    "replace": "ammunition_can_50",
    "variant": "ammunition_can_50_beanbag_160"
  },
  {
    "type": "MIGRATION",
    "id": "ammo_can_fat_50_223_1tracer4ball_800",
    "replace": "ammunition_can_fat_50",
    "variant": "ammunition_can_fat_50_223_1tracer4ball_800"
  },
  {
    "type": "MIGRATION",
    "id": "ammo_can_fat_50_223_1tracer4ap_800",
    "replace": "ammunition_can_fat_50",
    "variant": "ammunition_can_fat_50_223_1tracer4ap_800"
  },
  {
    "type": "MIGRATION",
    "id": "ammo_can_fat_50_223ap_800",
    "replace": "ammunition_can_fat_50",
    "variant": "ammunition_can_fat_50_223ap_800"
  },
  {
    "type": "MIGRATION",
    "id": "ammo_can_fat_50_223fmj_800",
    "replace": "ammunition_can_fat_50",
    "variant": "ammunition_can_fat_50_223fmj_800"
  },
  {
    "type": "MIGRATION",
    "id": "ammo_can_fat_50_308_1tracer4ap_600",
    "replace": "ammunition_can_fat_50",
    "variant": "ammunition_can_fat_50_308_1tracer4ap_600"
  },
  {
    "type": "MIGRATION",
    "id": "ammo_can_pa120_40x53_32",
    "replace": "ammunition_can_pa120",
    "variant": "ammunition_can_pa120_40x53_32"
  },
  {
    "type": "MIGRATION",
    "id": "ammunition_can_carlgustav_hedp",
    "replace": "ammunition_can_carlgustav",
    "variant": "ammunition_can_carlgustav_hedp"
  },
  {
    "type": "MIGRATION",
    "id": "ammunition_can_carlgustav_he",
    "replace": "ammunition_can_carlgustav",
    "variant": "ammunition_can_carlgustav_he"
  },
  {
    "type": "MIGRATION",
    "id": "ammunition_box_carlgustav_he",
    "replace": "ammunition_box_carlgustav",
    "variant": "ammunition_box_carlgustav_he"
  },
  {
    "type": "MIGRATION",
    "id": "ammunition_box_carlgustav_hedp",
    "replace": "ammunition_box_carlgustav",
    "variant": "ammunition_box_carlgustav_hedp"
  },
  {
    "id": "ak74",
    "type": "MIGRATION",
    "replace": "ak74_semi"
  },
  {
    "id": "bh_m89",
    "type": "MIGRATION",
    "replace": "henry_big_boy"
  },
  {
    "id": "rifle_9mm",
    "type": "MIGRATION",
    "replace": "rifle_38"
  },
  {
    "id": "rifle_9x18",
    "type": "MIGRATION",
    "replace": "rifle_38"
  },
  {
    "id": "rifle_45",
    "type": "MIGRATION",
    "replace": "rifle_38"
  },
  {
    "id": "rifle_40",
    "type": "MIGRATION",
    "replace": "rifle_38"
  },
  {
    "id": "rifle_380",
    "type": "MIGRATION",
    "replace": "rifle_38"
  },
  {
    "id": "rifle_32",
    "type": "MIGRATION",
    "replace": "rifle_38"
  },
  {
    "id": "lemat_revolver",
    "type": "MIGRATION",
    "replace": "colt_saa"
  },
  {
    "id": "lemat_revolver_shotgun",
    "type": "MIGRATION",
    "replace": "u_shotgun"
  },
  {
    "id": "shot_paper_slug",
    "type": "MIGRATION",
    "replace": "44army"
  },
  {
    "id": "shot_paper_bird",
    "type": "MIGRATION",
    "replace": "44army"
  },
  {
    "id": "shot_paper_00",
    "type": "MIGRATION",
    "replace": "44army"
  },
  {
    "id": "shot_paper_dragon",
    "type": "MIGRATION",
    "replace": "44army"
  },
  {
    "id": "lever_shotgun",
    "type": "MIGRATION",
    "replace": "remington_870"
  },
  {
    "id": "famas",
    "type": "MIGRATION",
    "replace": "rdb_223"
  },
  {
    "id": "famasmag",
    "type": "MIGRATION",
    "replace": "stanag30"
  },
  {
    "id": "cz75mag_12rd",
    "type": "MIGRATION",
    "replace": "cz75mag_16rd"
  },
  {
    "id": "mossberg_500",
    "type": "MIGRATION",
    "from_variant": "mossberg_500_security",
    "replace": "benelli_tsa",
    "variant": "mossberg_500_security"
  },
  {
    "id": "bottle_suppressor",
    "type": "MIGRATION",
    "replace": "filter_suppressor"
  },
  {
    "id": "riv_suppressor",
    "type": "MIGRATION",
    "replace": "suppressor"
  },
  {
    "id": "surv_six_shooter",
    "type": "MIGRATION",
    "replace": "hptjcpmag"
  },
  {
    "id": "surv_hand_cannon",
    "type": "MIGRATION",
    "replace": "hptjhpmag"
  },
  {
    "id": "con_mix",
    "type": "MIGRATION",
    "replace": "con_mix_foldable",
    "reset_item_vars": true
  },
  {
    "id": "raw_lentils",
    "type": "MIGRATION",
    "replace": "dry_lentils"
  },
  {
    "id": "uno",
    "type": "MIGRATION",
    "replace": "deck_of_cards",
    "variant": "uno"
  },
  {
    "id": "onirim",
    "type": "MIGRATION",
    "replace": "deck_of_cards",
    "variant": "onirim"
  },
  {
    "id": "cards_magic",
    "type": "MIGRATION",
    "replace": "deck_of_cards",
    "variant": "cards_magic"
  },
  {
    "id": "deck_of_cards_makeshift",
    "type": "MIGRATION",
    "replace": "deck_of_cards",
    "variant": "deck_of_cards_makeshift"
  },
  {
    "id": "mp18",
    "type": "MIGRATION",
    "replace": "p08"
  },
  {
    "id": "plr16",
    "type": "MIGRATION",
    "replace": "rdb_223"
  },
  {
    "id": "oa93",
    "type": "MIGRATION",
    "replace": "rdb_223"
  },
  {
    "id": "m231pfw",
    "type": "MIGRATION",
    "replace": "rdb_223"
  },
  {
    "id": "moss_brownie",
    "type": "MIGRATION",
    "replace": "ruger_lcr_22"
  },
  {
    "id": "vz58_p",
    "type": "MIGRATION",
    "replace": "ak47"
  },
  {
    "id": "vz58ts",
    "type": "MIGRATION",
    "replace": "aksemi"
  },
  {
    "id": "vz58mag10",
    "type": "MIGRATION",
    "replace": "akmag10"
  },
  {
    "id": "vz58mag30",
    "type": "MIGRATION",
    "replace": "akmag30"
  },
  {
    "id": "stowed_fridge",
    "type": "MIGRATION",
    "replace": "apartment_fridge"
  },
  {
    "id": "stowed_freezer",
    "type": "MIGRATION",
    "replace": "apartment_freezer"
  },
  {
    "id": "stowed_glass_fridge",
    "type": "MIGRATION",
    "replace": "glass_fridge"
  },
  {
    "id": "knife_steak",
    "type": "MIGRATION",
    "replace": "knife_small",
    "variant": "knife_steak"
  },
  {
    "id": "knife_paring",
    "type": "MIGRATION",
    "replace": "knife_small",
    "variant": "knife_paring"
  },
  {
    "id": "knife_chef",
    "type": "MIGRATION",
    "replace": "knife_large",
    "variant": "knife_chef"
  },
  {
    "id": "knife_carving",
    "type": "MIGRATION",
    "replace": "knife_large",
    "variant": "knife_carving"
  },
  {
    "id": "knife_bread",
    "type": "MIGRATION",
    "replace": "knife_large",
    "variant": "knife_bread"
  },
  {
    "id": "knife_butcher",
    "type": "MIGRATION",
    "replace": "knife_huge",
    "variant": "knife_butcher"
  },
  {
    "id": "knife_meat_cleaver",
    "type": "MIGRATION",
    "replace": "knife_cleaver",
    "variant": "knife_meat_cleaver"
  },
  {
    "id": "knife_vegetable_cleaver",
    "type": "MIGRATION",
    "replace": "knife_cleaver",
    "variant": "knife_vegetable_cleaver"
  },
  {
    "id": "spear_survivor",
    "type": "MIGRATION",
    "replace": "naginata"
  },
  {
    "id": "j22",
    "type": "MIGRATION",
    "replace": "ruger_mk4"
  },
  {
    "id": "j22mag",
    "type": "MIGRATION",
    "replace": "ruger_mk4_mag"
  },
  {
    "id": "sw_22",
    "type": "MIGRATION",
    "replace": "ruger_mk4"
  },
  {
    "id": "sw22mag",
    "type": "MIGRATION",
    "replace": "ruger_mk4_mag"
  },
  {
    "id": "cop_38",
    "type": "MIGRATION",
    "replace": "sw_619"
  },
  {
    "id": "fs2000",
    "type": "MIGRATION",
    "replace": "rdb_223"
  },
  {
    "id": "factory_handguard",
    "type": "MIGRATION",
    "replace": "grip"
  },
  {
    "id": "mr73",
    "type": "MIGRATION",
    "replace": "sw_619"
  },
  {
    "id": "acidbomb",
    "type": "MIGRATION",
    "replace": "sling-ready_molotov"
  },
  {
    "id": "triple_launcher_simple",
    "type": "MIGRATION",
    "replace": "mgl"
  },
  {
    "id": "launcher_simple",
    "type": "MIGRATION",
    "replace": "m79"
  },
  {
    "id": "pipe_launcher40mm",
    "type": "MIGRATION",
    "replace": "m203"
  },
  {
    "id": "hk_g36",
    "type": "MIGRATION",
    "replace": "sig_assault_rifle"
  },
  {
    "id": "g36mag_30rd",
    "type": "MIGRATION",
    "replace": "stanag30"
  },
  {
    "id": "g36mag_100rd",
    "type": "MIGRATION",
    "replace": "stanag100drum"
  },
  {
    "id": "superglue",
    "type": "MIGRATION",
    "replace": "small_squeeze_tube",
    "contents": [ { "id": "super_glue", "count": 40 } ]
  },
  {
    "id": "egg_goose_golden",
    "type": "MIGRATION",
    "replace": "egg_goose"
  },
  {
    "id": "egg_reptile",
    "type": "MIGRATION",
    "replace": "egg_turtle_painted"
  },
  {
    "id": "ar_pistol",
    "type": "MIGRATION",
    "replace": "rdb_223"
  },
  {
    "id": "stabilizer",
    "type": "MIGRATION",
    "replace": "rail_laser_sight"
  },
  {
    "id": "stabilizer_mod",
    "type": "MIGRATION",
    "replace": "rail_laser_sight"
  },
  {
    "id": "wire",
    "type": "MIGRATION",
    "replace": "lc_wire"
  },
  {
    "id": "piano_wire",
    "type": "MIGRATION",
    "replace": "qt_wire"
  },
  {
    "id": "chain_link",
    "type": "MIGRATION",
    "replace": "lc_chain_link"
  },
  {
    "id": "link_sheet",
    "type": "MIGRATION",
    "replace": "lc_link_sheet"
  },
  {
    "id": "acr_300blk",
    "type": "MIGRATION",
    "replace": "sig_mcx_rattler_sbr"
  },
  {
    "id": "egg_pattern_frog",
    "type": "MIGRATION",
    "replace": "egg_leo_frog"
  },
  {
    "id": "egg_strange_frog",
    "type": "MIGRATION",
    "replace": "egg_bullfrog_frog"
  },
  {
    "id": "egg_foul_toad",
    "type": "MIGRATION",
    "replace": "egg_fowler_toad"
  },
  {
    "id": "egg_odd_toad",
    "type": "MIGRATION",
    "replace": "egg_freedom_toad"
  },
  {
    "id": "egg_vocal_frog",
    "type": "MIGRATION",
    "replace": "egg_peeper_frog"
  },
  {
    "id": "egg_shift_frog",
    "type": "MIGRATION",
    "replace": "egg_gray_frog"
  },
  {
    "id": "egg_palette_frog",
    "type": "MIGRATION",
    "replace": "egg_pickerel_frog"
  },
  {
    "id": "egg_vocal_frog",
    "type": "MIGRATION",
    "replace": "egg_vocal_bigfrog"
  },
  {
    "id": "egg_shift_frog",
    "type": "MIGRATION",
    "replace": "egg_shift_bigfrog"
  },
  {
    "id": "wire_barbed_baseball",
    "type": "MIGRATION",
    "replace": "baseball"
  },
  {
    "id": "cx4",
    "type": "MIGRATION",
    "replace": "m9"
  },
  {
    "id": "STI_DS_10",
    "type": "MIGRATION",
    "replace": "glock_20"
  },
  {
    "id": "2011_22_mag",
    "type": "MIGRATION",
    "replace": "tdi_10mm_mag"
  },
  {
    "id": "2011_17_mag",
    "type": "MIGRATION",
    "replace": "tdi_10mm_mag"
  },
  {
    "id": "kp3at",
    "type": "MIGRATION",
    "replace": "rugerlcp"
  },
  {
    "id": "kp3atmag",
    "type": "MIGRATION",
    "replace": "rugerlcpmag"
  },
  {
    "id": "fn1910mag",
    "type": "MIGRATION",
    "replace": "hptcf380mag_8rd"
  },
  {
    "id": "kpf9",
    "type": "MIGRATION",
    "replace": "glock_19"
  },
  {
    "id": "kpf9mag",
    "type": "MIGRATION",
    "replace": "glockmag"
  },
  {
    "id": "kpf9mag_8rd",
    "type": "MIGRATION",
    "replace": "glockmag"
  },
  {
    "id": "mauser_m714",
    "type": "MIGRATION",
    "replace": "glock_19"
  },
  {
    "id": "mausermag_20rd",
    "type": "MIGRATION",
    "replace": "glock17_22"
  },
  {
    "id": "mausermag_10rd",
    "type": "MIGRATION",
    "replace": "glockmag"
  },
  {
    "id": "taurus_spectrum",
    "type": "MIGRATION",
    "replace": "rugerlcp"
  },
  {
    "id": "taurus_spectrum_mag",
    "type": "MIGRATION",
    "replace": "rugerlcpmag"
  },
  {
    "id": "minidraco556",
    "type": "MIGRATION",
    "replace": "ak556"
  },
  {
    "id": "arx160",
    "type": "MIGRATION",
    "replace": "ak47"
  },
  {
    "id": "walther_ppq_40",
    "type": "MIGRATION",
    "replace": "glock_22"
  },
  {
    "id": "ppq40mag_10rd",
    "type": "MIGRATION",
    "replace": "glock40mag"
  },
  {
    "id": "ppq40mag_12rd",
    "type": "MIGRATION",
    "replace": "glock40mag"
  },
  {
    "id": "ppq40mag_14rd",
    "type": "MIGRATION",
    "replace": "glock40mag"
  },
  {
    "id": "90two40",
    "type": "MIGRATION",
    "replace": "glock_22"
  },
  {
    "id": "90two40mag",
    "type": "MIGRATION",
    "replace": "glock40mag"
  },
  {
    "id": "sig_p230",
    "type": "MIGRATION",
    "replace": "walther_ppk"
  },
  {
    "id": "generator_7500w",
    "type": "MIGRATION",
    "replace": "diesel_generator"
  },
  {
    "id": "active_backup_generator",
    "type": "MIGRATION",
    "replace": "diesel_generator"
  },
  {
    "id": "sigp230mag",
    "type": "MIGRATION",
    "replace": "ppkmag"
  },
  {
    "id": "ammo_box_army_20_338",
    "type": "MIGRATION",
    "replace": "338_ammo_box_20"
  },
  {
    "id": "peanutbutter_imitation",
    "type": "MIGRATION",
    "replace": "peanutbutter"
  },
  {
    "id": "dragonskin",
    "type": "MIGRATION",
    "replace": "ballistic_vest_esapi"
  },
  {
    "id": "stillsuit",
    "type": "MIGRATION",
    "replace": "h20survivor_jumpsuit"
  },
  {
    "id": "m1911-460",
    "type": "MIGRATION",
    "replace": "m1911"
  },
  {
    "id": "460_rowland",
    "type": "MIGRATION",
    "replace": "45_super"
  },
  {
    "id": "bp_460_fmj",
    "type": "MIGRATION",
    "replace": "45_super"
  },
  {
    "id": "reloaded_460_fmj",
    "type": "MIGRATION",
    "replace": "45_super"
  },
  {
    "id": "460_fmj",
    "type": "MIGRATION",
    "replace": "45_super"
  },
  {
    "id": "bp_460_rowland",
    "type": "MIGRATION",
    "replace": "45_super"
  },
  {
    "id": "reloaded_460_rowland",
    "type": "MIGRATION",
    "replace": "45_super"
  },
  {
    "id": "460_casing",
    "type": "MIGRATION",
    "replace": "45_casing"
  },
  {
    "id": "kiln_full",
    "type": "MIGRATION",
    "replace": "char_kiln"
  },
  {
    "id": "kiln_lit",
    "type": "MIGRATION",
    "replace": "char_kiln"
  },
  {
    "id": "kiln_done",
    "type": "MIGRATION",
    "replace": "char_kiln"
  },
  {
    "id": "40x46mm_buckshot_m118",
    "type": "MIGRATION",
    "replace": "40x46mm_m576"
  },
  {
    "id": "40x46mm_buckshot_m199",
    "type": "MIGRATION",
    "replace": "40x46mm_m576"
  },
  {
    "id": "40x46mm_buckshot_m199",
    "type": "MIGRATION",
    "replace": "40x46mm_m576"
  },
  {
    "id": "40x46mm_slug_m118",
    "type": "MIGRATION",
    "replace": "40x46mm_m576"
  },
  {
    "id": "40x46mm_slug_m199",
    "type": "MIGRATION",
    "replace": "40x46mm_m576"
  },
  {
    "id": "40x46mm_flechette_m118",
    "type": "MIGRATION",
    "replace": "40x46mm_m576"
  },
  {
    "id": "40x46mm_flechette_m199",
    "type": "MIGRATION",
    "replace": "40x46mm_m576"
  },
  {
    "id": "bp_40x46mm_buckshot_m199",
    "type": "MIGRATION",
    "replace": "40x46mm_m576"
  },
  {
    "id": "bp_40x46mm_slug_m118",
    "type": "MIGRATION",
    "replace": "40x46mm_m576"
  },
  {
    "id": "bp_40x46mm_slug_m199",
    "type": "MIGRATION",
    "replace": "40x46mm_m576"
  },
  {
    "id": "bp_40x46mm_flechette_m118",
    "type": "MIGRATION",
    "replace": "40x46mm_m576"
  },
  {
    "id": "bp_40x46mm_flechette_m199",
    "type": "MIGRATION",
    "replace": "40x46mm_m576"
  },
  {
    "id": "ammo_box_2",
    "type": "MIGRATION",
    "replace": "box_small"
  },
  {
    "id": "ammo_box_army_100_9mm_fmj",
    "type": "MIGRATION",
    "replace": "9mm_ammo_box_100",
    "variant": "ammo_box_army_100_9mm_fmj"
  },
  {
    "id": "ammo_box_army_100_9mm_jhp",
    "type": "MIGRATION",
    "replace": "9mm_ammo_box_100",
    "variant": "ammo_box_army_100_9mm_jhp"
  },
  {
    "id": "ammo_box_army_20_300wm",
    "type": "MIGRATION",
    "replace": "300_ammo_box_20",
    "variant": "ammo_box_army_20_300wm"
  },
  {
    "id": "ammo_box_army_30_300blk",
    "type": "MIGRATION",
    "replace": "223_ammo_box_20",
    "variant": "300blk_ammo_box_20"
  },
  {
    "id": "ammo_box_army_10_338",
    "type": "MIGRATION",
    "replace": "4570_ammo_box_20",
    "variant": "ammo_box_army_10_338"
  },
  {
    "id": "ammo_box_army_20_223",
    "type": "MIGRATION",
    "replace": "223_ammo_box_20",
    "variant": "ammo_box_army_20_223"
  },
  {
    "id": "ammo_box_army_5_shot",
    "type": "MIGRATION",
    "replace": "12_ammo_box_5",
    "variant": "ammo_box_army_5_shot"
  },
  {
    "id": "ammo_box_army_5_slug",
    "type": "MIGRATION",
    "replace": "12_ammo_box_5",
    "variant": "ammo_box_army_5_slug"
  },
  {
    "id": "ammo_box_army_5_beanbag",
    "type": "MIGRATION",
    "replace": "12_ammo_box_5",
    "variant": "ammo_box_army_5_beanbag"
  },
  {
    "id": "ammo_box_army_10_50bmg",
    "type": "MIGRATION",
    "replace": "12_ammo_box_25",
    "variant": "ammo_box_army_10_50bmg"
  },
  {
    "id": "ammo_box_4",
    "type": "MIGRATION",
    "replace": "12_ammo_box_25"
  },
  {
    "id": "gosling_jacket",
    "type": "MIGRATION",
    "replace": "jacket_leather"
  },
  {
    "id": "jacket_leather_red",
    "type": "MIGRATION",
    "replace": "jacket_leather",
    "variant": "jacket_leather_red"
  },
  {
    "id": "fancy_sunglasses",
    "type": "MIGRATION",
    "replace": "sunglasses"
  },
  {
    "id": "fancy_sunglasses_eye",
    "type": "MIGRATION",
    "replace": "sunglasses_eye"
  },
  {
    "id": "fancy_sunglasses_reading",
    "type": "MIGRATION",
    "replace": "sunglasses_reading"
  },
  {
    "id": "fancy_sunglasses_bifocal",
    "type": "MIGRATION",
    "replace": "sunglasses_bifocal"
  },
  {
    "id": "fancy_glasses_bifocal",
    "type": "MIGRATION",
    "replace": "glasses_bifocal"
  },
  {
    "id": "fancy_glasses_reading",
    "type": "MIGRATION",
    "replace": "glasses_reading"
  },
  {
    "id": "fancy_glasses_eye",
    "type": "MIGRATION",
    "replace": "glasses_eye"
  },
  {
    "id": "fancy_transition_glasses_reading",
    "type": "MIGRATION",
    "replace": "sunglasses_reading"
  },
  {
    "id": "fancy_transition_glasses_bifocal",
    "type": "MIGRATION",
    "replace": "sunglasses_bifocal"
  },
  {
    "id": "fancy_transition_glasses_eye",
    "type": "MIGRATION",
    "replace": "sunglasses_eye"
  },
  {
    "id": "transition_glasses_bifocal",
    "type": "MIGRATION",
    "replace": "sunglasses_bifocal",
    "variant": "transition_bifocal_square"
  },
  {
    "id": "transition_glasses_eye",
    "type": "MIGRATION",
    "replace": "sunglasses_eye",
    "variant": "transition_corrective_round"
  },
  {
    "id": "transition_glasses_reading",
    "type": "MIGRATION",
    "replace": "sunglasses_reading",
    "variant": "transition_reading_aviator"
  },
  {
    "id": "jeans_red",
    "type": "MIGRATION",
    "replace": "jeans"
  },
  {
    "id": "muzzle_brake_mod",
    "type": "MIGRATION",
    "replace": "muzzle_brake"
  },
  {
    "id": "offset_sights_mod",
    "type": "MIGRATION",
    "replace": "offset_sights"
  },
  {
    "id": "offset_sight_rail_mod",
    "type": "MIGRATION",
    "replace": "offset_sight_rail"
  },
  {
    "id": "rifle_scope_mod",
    "type": "MIGRATION",
    "replace": "rifle_scope"
  },
  {
    "id": "acog_scope_mod",
    "type": "MIGRATION",
    "replace": "acog_scope"
  },
  {
    "id": "bipod_mod",
    "type": "MIGRATION",
    "replace": "bipod"
  },
  {
    "id": "u_shotgun_mod",
    "type": "MIGRATION",
    "replace": "u_shotgun"
  },
  {
    "id": "internal_mp3",
    "type": "MIGRATION",
    "replace": "manual_swimming"
  },
  {
    "type": "MIGRATION",
    "id": "suit_bostonchan",
    "replace": "blazer",
    "variant": "bostonchan"
  },
  {
    "id": "light_grip",
    "type": "MIGRATION",
    "replace": "grip"
  },
  {
    "id": "pistol_grip",
    "type": "MIGRATION",
    "replace": "grip"
  },
  {
    "id": "breacher_grip",
    "type": "MIGRATION",
    "replace": "grip"
  },
  {
    "type": "MIGRATION",
    "id": "sheriffshirt",
    "from_variant": "sheriff",
    "replace": "postman_shirt",
    "variant": "sheriff"
  },
  {
    "type": "MIGRATION",
    "id": "sheriffshirt",
    "from_variant": "swat_shirt",
    "replace": "postman_shirt",
    "variant": "swat"
  },
  {
    "type": "MIGRATION",
    "id": "subsuit_xl",
    "replace": "jumpsuit_pocketless",
    "variant": "orange"
  },
  {
    "type": "MIGRATION",
<<<<<<< HEAD
    "id": "gown",
    "replace": "dress",
    "variant": "gown"
=======
    "id": "striped_shirt",
    "replace": "buttonshirt",
    "variant": "striped"
>>>>>>> c03f8172
  }
]<|MERGE_RESOLUTION|>--- conflicted
+++ resolved
@@ -2541,14 +2541,14 @@
   },
   {
     "type": "MIGRATION",
-<<<<<<< HEAD
+    "id": "striped_shirt",
+    "replace": "buttonshirt",
+    "variant": "striped"
+  },
+  {
+    "type": "MIGRATION",
     "id": "gown",
     "replace": "dress",
     "variant": "gown"
-=======
-    "id": "striped_shirt",
-    "replace": "buttonshirt",
-    "variant": "striped"
->>>>>>> c03f8172
   }
 ]