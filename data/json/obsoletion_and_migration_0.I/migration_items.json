[
  {
    "id": "depowered_armor",
    "type": "MIGRATION",
    "replace": "combat_exoskeleton_light_salvaged"
  },
  {
    "id": "depowered_helmet",
    "type": "MIGRATION",
    "replace": "combat_exoskeleton_armor_head_light"
  },
  {
    "id": "streetsweeper",
    "type": "MIGRATION",
    "replace": "dp_12"
  },
  {
    "id": "power_armor_frame",
    "type": "MIGRATION",
    "replace": "qt_steel_chunk"
  },
  {
    "id": "power_armor_generator",
    "type": "MIGRATION",
    "replace": "qt_steel_chunk"
  },
  {
    "id": "power_armor_helmet_basic",
    "type": "MIGRATION",
    "replace": "combat_exoskeleton_armor_head_medium"
  },
  {
    "id": "power_armor_helmet_basic_on",
    "type": "MIGRATION",
    "replace": "combat_exoskeleton_armor_head_medium"
  },
  {
    "id": "power_armor_helmet_light",
    "type": "MIGRATION",
    "replace": "combat_exoskeleton_armor_head_light"
  },
  {
    "id": "power_armor_helmet_light_on",
    "type": "MIGRATION",
    "replace": "combat_exoskeleton_armor_head_light"
  },
  {
    "id": "power_armor_helmet_heavy",
    "type": "MIGRATION",
    "replace": "combat_exoskeleton_armor_head_heavy"
  },
  {
    "id": "power_armor_helmet_heavy_on",
    "type": "MIGRATION",
    "replace": "combat_exoskeleton_armor_head_heavy"
  },
  {
    "id": "power_armor_basic",
    "type": "MIGRATION",
    "replace": "combat_exoskeleton_medium"
  },
  {
    "id": "power_armor_basic_on",
    "type": "MIGRATION",
    "replace": "combat_exoskeleton_medium_on"
  },
  {
    "id": "power_armor_light",
    "type": "MIGRATION",
    "replace": "combat_exoskeleton_light"
  },
  {
    "id": "power_armor_light_on",
    "type": "MIGRATION",
    "replace": "combat_exoskeleton_light_on"
  },
  {
    "id": "power_armor_heavy",
    "type": "MIGRATION",
    "replace": "combat_exoskeleton_heavy"
  },
  {
    "id": "power_armor_heavy_on",
    "type": "MIGRATION",
    "replace": "combat_exoskeleton_heavy_on"
  },
  {
    "id": "lobotomizer",
    "type": "MIGRATION",
    "replace": "box_medium_wood",
    "contents": [ { "id": "steel_lump", "count": 6 } ]
  },
  {
    "id": "tshirt_text",
    "type": "MIGRATION",
    "replace": "tshirt"
  },
  {
    "id": "flag_shirt",
    "type": "MIGRATION",
    "replace": "tshirt",
    "variant": "flag_shirt"
  },
  {
    "id": "linuxtshirt",
    "type": "MIGRATION",
    "replace": "tshirt",
    "variant": "tux"
  },
  {
    "id": "tshirt_tour",
    "type": "MIGRATION",
    "replace": "tshirt",
    "variant": "death"
  },
  {
    "id": "fridge",
    "type": "MIGRATION",
    "replace": "apartment_fridge"
  },
  {
    "id": "freezer",
    "type": "MIGRATION",
    "replace": "apartment_freezer"
  },
  {
    "id": "mold_plastic",
    "type": "MIGRATION",
    "replace": "vac_mold"
  },
  {
    "id": "gambeson_loose",
    "type": "MIGRATION",
    "replace": "gambeson"
  },
  {
    "id": "ksg_aux_shotgun",
    "type": "MIGRATION",
    "replace": "m26_mass"
  },
  {
    "id": "miner_hat",
    "type": "MIGRATION",
    "replace": "hat_hard",
    "contents": [ { "id": "flashlight", "count": 1 } ]
  },
  {
    "id": "miner_hat_on",
    "type": "MIGRATION",
    "replace": "hat_hard",
    "contents": [ { "id": "flashlight", "count": 1 } ]
  },
  {
    "id": "ts12_aux_shotgun",
    "type": "MIGRATION",
    "replace": "m26_mass"
  },
  {
    "id": "ts12_aux_shotgun2",
    "type": "MIGRATION",
    "replace": "m26_mass"
  },
  {
    "id": "gambeson_loose_vest",
    "type": "MIGRATION",
    "replace": "gambeson_nylon_vest"
  },
  {
    "id": "k_gambeson",
    "type": "MIGRATION",
    "replace": "gambeson_nylon"
  },
  {
    "id": "egg_lady_bug_giant",
    "type": "MIGRATION",
    "replace": "egg_lady_bug"
  },
  {
    "id": "spider_egg",
    "type": "MIGRATION",
    "replace": "egg_spider_web"
  },
  {
    "id": "spider_egg",
    "type": "MIGRATION",
    "replace": "egg_spider_web"
  },
  {
    "id": "egg_frog",
    "type": "MIGRATION",
    "replace": "egg_gray_frog"
  },
  {
    "id": "egg_toad",
    "type": "MIGRATION",
    "replace": "egg_odd_toad"
  },
  {
    "id": "superalloy_harness_dog",
    "type": "MIGRATION",
    "replace": "kevlar_harness"
  },
  {
    "id": "k_gambeson_vest",
    "type": "MIGRATION",
    "replace": "gambeson_vest"
  },
  {
    "id": "l-stick",
    "type": "MIGRATION",
    "replace": "flashlight"
  },
  {
    "id": "k_gambeson_loose",
    "type": "MIGRATION",
    "replace": "gambeson_nylon"
  },
  {
    "id": "k_gambeson_vest_loose",
    "type": "MIGRATION",
    "replace": "gambeson_nylon_vest"
  },
  {
    "id": "k_gambeson_pants",
    "type": "MIGRATION",
    "replace": "gambeson_pants_nylon"
  },
  {
    "id": "gambeson_xs_loose",
    "type": "MIGRATION",
    "replace": "gambeson_xs"
  },
  {
    "id": "gambeson_vest_xs_loose",
    "type": "MIGRATION",
    "replace": "gambeson_vest_xs"
  },
  {
    "id": "xl_gambeson_loose",
    "type": "MIGRATION",
    "replace": "xl_gambeson"
  },
  {
    "id": "xl_gambeson_vest_loose",
    "type": "MIGRATION",
    "replace": "xl_gambeson_vest"
  },
  {
    "id": "xl_k_gambeson",
    "type": "MIGRATION",
    "replace": "xl_gambeson_nylon"
  },
  {
    "id": "xl_k_gambeson_vest",
    "type": "MIGRATION",
    "replace": "xl_gambeson_nylon_vest"
  },
  {
    "id": "k_gambeson_xs",
    "type": "MIGRATION",
    "replace": "xs_gambeson_nylon"
  },
  {
    "id": "k_gambeson_vest_xs",
    "type": "MIGRATION",
    "replace": "xs_gambeson_nylon_vest"
  },
  {
    "id": "xl_k_gambeson_pants",
    "type": "MIGRATION",
    "replace": "xl_gambeson_pants_nylon"
  },
  {
    "id": "xl_k_gambeson_loose",
    "type": "MIGRATION",
    "replace": "xl_gambeson_pants_nylon"
  },
  {
    "id": "xl_k_gambeson_vest_loose",
    "type": "MIGRATION",
    "replace": "xl_gambeson_nylon_vest"
  },
  {
    "id": "k_gambeson_vest_xs_loose",
    "type": "MIGRATION",
    "replace": "xl_gambeson_nylon_vest"
  },
  {
    "id": "k_gambeson_hood",
    "type": "MIGRATION",
    "replace": "gambeson_hood"
  },
  {
    "id": "xl_k_gambeson_hood",
    "type": "MIGRATION",
    "replace": "xl_gambeson_hood"
  },
  {
    "id": "xs_k_gambeson_hood",
    "type": "MIGRATION",
    "replace": "xs_gambeson_hood"
  },
  {
    "id": "l-stick_on",
    "type": "MIGRATION",
    "replace": "flashlight"
  },
  {
    "id": "mil_mess_kit",
    "type": "MIGRATION",
    "replace": "survivor_mess_kit"
  },
  {
    "id": "5x50dart",
    "type": "MIGRATION",
    "replace": "50match"
  },
  {
    "id": "5x50heavy",
    "type": "MIGRATION",
    "replace": "50match"
  },
  {
    "id": "reloaded_5x50dart",
    "type": "MIGRATION",
    "replace": "reloaded_50bmg"
  },
  {
    "id": "5x50_100_mag",
    "type": "MIGRATION",
    "replace": "stanag100"
  },
  {
    "id": "5x50_50_mag",
    "type": "MIGRATION",
    "replace": "stanag50"
  },
  {
    "id": "needlegun",
    "type": "MIGRATION",
    "replace": "nailgun"
  },
  {
    "id": "needlepistol",
    "type": "MIGRATION",
    "replace": "nailgun"
  },
  {
    "id": "5x50_hull",
    "type": "MIGRATION",
    "replace": "shot_hull"
  },
  {
    "id": "AID_bio_alarm",
    "type": "MIGRATION",
    "replace": "letter"
  },
  {
    "id": "AID_bio_tattoo_led",
    "type": "MIGRATION",
    "replace": "letter"
  },
  {
    "id": "AID_bio_power_armor_interface",
    "type": "MIGRATION",
    "replace": "letter"
  },
  {
    "id": "AID_bio_power_storage",
    "type": "MIGRATION",
    "replace": "letter"
  },
  {
    "id": "AID_bio_power_storage_mkII",
    "type": "MIGRATION",
    "replace": "letter"
  },
  {
    "id": "AID_bio_watch",
    "type": "MIGRATION",
    "replace": "letter"
  },
  {
    "id": "AID_bio_syringe",
    "type": "MIGRATION",
    "replace": "letter"
  },
  {
    "id": "AID_bio_blood_anal",
    "type": "MIGRATION",
    "replace": "letter"
  },
  {
    "id": "AID_bio_flashlight",
    "type": "MIGRATION",
    "replace": "letter"
  },
  {
    "id": "AID_bio_magnet",
    "type": "MIGRATION",
    "replace": "letter"
  },
  {
    "id": "AID_bio_soporific",
    "type": "MIGRATION",
    "replace": "letter"
  },
  {
    "id": "AID_bio_armor_arms",
    "type": "MIGRATION",
    "replace": "letter"
  },
  {
    "id": "AID_bio_armor_legs",
    "type": "MIGRATION",
    "replace": "letter"
  },
  {
    "id": "AID_bio_shotgun",
    "type": "MIGRATION",
    "replace": "letter"
  },
  {
    "id": "AID_bio_blood_filter",
    "type": "MIGRATION",
    "replace": "letter"
  },
  {
    "id": "AID_bio_climate",
    "type": "MIGRATION",
    "replace": "letter"
  },
  {
    "id": "AID_bio_geiger",
    "type": "MIGRATION",
    "replace": "letter"
  },
  {
    "id": "AID_bio_heatsink",
    "type": "MIGRATION",
    "replace": "letter"
  },
  {
    "id": "AID_bio_meteorologist",
    "type": "MIGRATION",
    "replace": "letter"
  },
  {
    "id": "AID_bio_ups",
    "type": "MIGRATION",
    "replace": "letter"
  },
  {
    "id": "AID_bio_weight",
    "type": "MIGRATION",
    "replace": "letter"
  },
  {
    "id": "AID_bio_trickle",
    "type": "MIGRATION",
    "replace": "letter"
  },
  {
    "id": "AID_bio_pitch_perfect",
    "type": "MIGRATION",
    "replace": "letter"
  },
  {
    "id": "waterproof_smart_phone_case_migration",
    "type": "MIGRATION",
    "replace": "waterproof_smart_phone_case"
  },
  {
    "id": "schematics_eyebot",
    "type": "MIGRATION",
    "replace": "novel_scifi"
  },
  {
    "id": "schematics_copbot",
    "type": "MIGRATION",
    "replace": "novel_scifi"
  },
  {
    "id": "schematics_riotbot",
    "type": "MIGRATION",
    "replace": "novel_scifi"
  },
  {
    "id": "bot_copbot",
    "type": "MIGRATION",
    "replace": "broken_science_bot"
  },
  {
    "id": "bot_eyebot",
    "type": "MIGRATION",
    "replace": "broken_science_bot"
  },
  {
    "id": "bot_riotbot",
    "type": "MIGRATION",
    "replace": "broken_science_bot"
  },
  {
    "id": "broken_eyebot",
    "type": "MIGRATION",
    "replace": "broken_science_bot"
  },
  {
    "id": "broken_copbot",
    "type": "MIGRATION",
    "replace": "broken_science_bot"
  },
  {
    "id": "broken_riotbot",
    "type": "MIGRATION",
    "replace": "broken_science_bot"
  },
  {
    "id": "RPG",
    "type": "MIGRATION",
    "replace": "m3_carlgustav"
  },
  {
    "id": "RPG-7_ammo",
    "type": "MIGRATION",
    "replace": "84x246mm_he"
  },
  {
    "id": "RPG-7_pg7vr",
    "type": "MIGRATION",
    "replace": "84x246mm_he"
  },
  {
    "id": "RPG-7_tbg7v",
    "type": "MIGRATION",
    "replace": "84x246mm_he"
  },
  {
    "id": "RPG-7_og7v",
    "type": "MIGRATION",
    "replace": "84x246mm_he"
  },
  {
    "id": "broken_mininuke_hack",
    "type": "MIGRATION",
    "replace": "broken_science_bot"
  },
  {
    "id": "mininuke_payload",
    "type": "MIGRATION",
    "replace": "broken_science_bot"
  },
  {
    "id": "rm802",
    "type": "MIGRATION",
    "replace": "m203"
  },
  {
    "id": "aux_pressurized_tank",
    "type": "MIGRATION",
    "replace": "pressurized_tank"
  },
  {
    "id": "skorpion_61",
    "type": "MIGRATION",
    "replace": "hk_mp5"
  },
  {
    "id": "skorpion61mag",
    "type": "MIGRATION",
    "replace": "mp5mag"
  },
  {
    "id": "skorpion_82",
    "type": "MIGRATION",
    "replace": "hk_mp5"
  },
  {
    "id": "skorpion82mag",
    "type": "MIGRATION",
    "replace": "mp5mag"
  },
  {
    "id": "8mm_civilian",
    "type": "MIGRATION",
    "replace": "8mm_caseless"
  },
  {
    "id": "8mm_fmj",
    "type": "MIGRATION",
    "replace": "8mm_caseless"
  },
  {
    "id": "8mm_hvp",
    "type": "MIGRATION",
    "replace": "8mm_caseless"
  },
  {
    "id": "8mm_inc",
    "type": "MIGRATION",
    "replace": "8mm_caseless"
  },
  {
    "id": "rm298",
    "type": "MIGRATION",
    "replace": "m240"
  },
  {
    "id": "mask_wsurvivor_nofur",
    "type": "MIGRATION",
    "replace": "scarf_faux_fur"
  },
  {
    "id": "mask_wsurvivorxl_nofur",
    "type": "MIGRATION",
    "replace": "scarf_faux_fur"
  },
  {
    "id": "mask_wsurvivor_nofur_xs",
    "type": "MIGRATION",
    "replace": "scarf_faux_fur"
  },
  {
    "id": "mask_wsurvivor",
    "type": "MIGRATION",
    "replace": "balclava"
  },
  {
    "id": "mask_wsurvivorxl",
    "type": "MIGRATION",
    "replace": "balclava"
  },
  {
    "id": "mask_wsurvivorxs",
    "type": "MIGRATION",
    "replace": "balclava"
  },
  {
    "id": "chainmail_hauberk",
    "type": "MIGRATION",
    "replace": "lc_chainmail_hauberk"
  },
  {
    "id": "chainmail_suit",
    "type": "MIGRATION",
    "replace": "mc_chainmail_suit"
  },
  {
    "id": "armor_plate",
    "type": "MIGRATION",
    "replace": "armor_lc_plate"
  },
  {
    "id": "armor_lightplate",
    "type": "MIGRATION",
    "replace": "armor_mc_lightplate"
  },
  {
    "id": "xl_armor_lightplate",
    "type": "MIGRATION",
    "replace": "xl_armor_mc_plate"
  },
  {
    "id": "xs_armor_lightplate",
    "type": "MIGRATION",
    "replace": "xs_hsurvivor_jumpsuit"
  },
  {
    "id": "chainmail_hood",
    "type": "MIGRATION",
    "replace": "lc_chainmail_hood"
  },
  {
    "id": "chainmail_vest",
    "type": "MIGRATION",
    "replace": "lc_chainmail_vest"
  },
  {
    "id": "chainmail_arms",
    "type": "MIGRATION",
    "replace": "mc_chainmail_arms"
  },
  {
    "id": "chainmail_hands",
    "type": "MIGRATION",
    "replace": "mc_chainmail_hands"
  },
  {
    "id": "chainmail_legs",
    "type": "MIGRATION",
    "replace": "mc_chainmail_legs"
  },
  {
    "id": "chainmail_feet",
    "type": "MIGRATION",
    "replace": "mc_chainmail_feet"
  },
  {
    "id": "m2browning_sawn",
    "type": "MIGRATION",
    "replace": "m2browning"
  },
  {
    "id": "contacts",
    "type": "MIGRATION",
    "replace": "bifocal_contacts_weekly"
  },
  {
    "id": "transition_contacts",
    "type": "MIGRATION",
    "replace": "bifocal_transition_contacts_weekly"
  },
  {
    "id": "mean_mug",
    "type": "MIGRATION",
    "replace": "ceramic_mug",
    "variant": "mean_mug",
    "reset_item_vars": true
  },
  {
    "id": "nice_mug",
    "type": "MIGRATION",
    "replace": "ceramic_mug",
    "variant": "mean_mug2",
    "reset_item_vars": true
  },
  {
    "id": "hk_ump45",
    "type": "MIGRATION",
    "replace": "modular_ump",
    "contents": [ { "id": "retool_ump_45", "count": 1 } ]
  },
  {
    "id": "bio_trickle",
    "type": "MIGRATION",
    "replace": "burnt_out_bionic"
  },
  {
    "id": "ballistic_vest_heavy_arms",
    "type": "MIGRATION",
    "replace": "ballistic_vest_heavy",
    "contents": [ { "id": "iotv_shoulder_plate", "count": 1 }, { "id": "iotv_neck_plate", "count": 1 } ]
  },
  {
    "id": "ballistic_vest_heavy_legs",
    "type": "MIGRATION",
    "replace": "ballistic_vest_heavy",
    "contents": [ { "id": "iotv_groin_plate", "count": 1 }, { "id": "iotv_neck_plate", "count": 1 } ]
  },
  {
    "id": "conical_hat",
    "type": "MIGRATION",
    "replace": "hat_ball"
  },
  {
    "id": "plumber_cap",
    "type": "MIGRATION",
    "replace": "hat_ball"
  },
  {
    "id": "leather_hatball",
    "type": "MIGRATION",
    "replace": "hat_ball"
  },
  {
    "id": "vizor_hat",
    "type": "MIGRATION",
    "replace": "hat_ball"
  },
  {
    "id": "lvizor_hat",
    "type": "MIGRATION",
    "replace": "hat_ball"
  },
  {
    "id": "trucker_hat",
    "type": "MIGRATION",
    "replace": "hat_ball"
  },
  {
    "id": "ltrucker_hat",
    "type": "MIGRATION",
    "replace": "hat_ball"
  },
  {
    "id": "flatbread_wheat_free",
    "type": "MIGRATION",
    "replace": "bread"
  },
  {
    "id": "bread_wheat_free",
    "type": "MIGRATION",
    "replace": "bread"
  },
  {
    "id": "brown_bread_wheat_free",
    "type": "MIGRATION",
    "replace": "bread"
  },
  {
    "id": "buttered_toast_wheat_free",
    "type": "MIGRATION",
    "replace": "bread"
  },
  {
    "id": "jam_toast_wheat_free",
    "type": "MIGRATION",
    "replace": "bread"
  },
  {
    "id": "peanut_butter_toast_wheat_free",
    "type": "MIGRATION",
    "replace": "bread"
  },
  {
    "id": "toad_in_a_hole_wheat_free",
    "type": "MIGRATION",
    "replace": "bread"
  },
  {
    "id": "PBJ_Toast_wheat_free",
    "type": "MIGRATION",
    "replace": "bread"
  },
  {
    "id": "toast_wheat_free",
    "type": "MIGRATION",
    "replace": "bread"
  },
  {
    "id": "sandwich_fairy_wheat_free",
    "type": "MIGRATION",
    "replace": "bread"
  },
  {
    "id": "soup_blood_wheat_free",
    "type": "MIGRATION",
    "replace": "bread"
  },
  {
    "id": "fried_egg_sandwich_wheat_free",
    "type": "MIGRATION",
    "replace": "bread"
  },
  {
    "id": "deluxe_fried_egg_sandwich_wheat_free",
    "type": "MIGRATION",
    "replace": "bread"
  },
  {
    "id": "chilidogs_wheat_free",
    "type": "MIGRATION",
    "replace": "bread"
  },
  {
    "id": "hotdogs_newyork_wheat_free",
    "type": "MIGRATION",
    "replace": "bread"
  },
  {
    "id": "cheeseburger_wheat_free",
    "type": "MIGRATION",
    "replace": "bread"
  },
  {
    "id": "hamburger_wheat_free",
    "type": "MIGRATION",
    "replace": "bread"
  },
  {
    "id": "sloppyjoe_wheat_free",
    "type": "MIGRATION",
    "replace": "bread"
  },
  {
    "id": "blood_pancakes_wheat_free",
    "type": "MIGRATION",
    "replace": "bread"
  },
  {
    "id": "sandwich_cheese_grilled_wheat_free",
    "type": "MIGRATION",
    "replace": "bread"
  },
  {
    "id": "sandwich_deluxe_wheat_free",
    "type": "MIGRATION",
    "replace": "bread"
  },
  {
    "id": "sandwich_reuben_wheat_free",
    "type": "MIGRATION",
    "replace": "bread"
  },
  {
    "id": "sandwich_cucumber_wheat_free",
    "type": "MIGRATION",
    "replace": "bread"
  },
  {
    "id": "sandwich_cheese_wheat_free",
    "type": "MIGRATION",
    "replace": "bread"
  },
  {
    "id": "sandwich_jam_wheat_free",
    "type": "MIGRATION",
    "replace": "bread"
  },
  {
    "id": "sandwich_jam_cheese_wheat_free",
    "type": "MIGRATION",
    "replace": "bread"
  },
  {
    "id": "sandwich_jam_butter_wheat_free",
    "type": "MIGRATION",
    "replace": "bread"
  },
  {
    "id": "sandwich_honey_wheat_free",
    "type": "MIGRATION",
    "replace": "bread"
  },
  {
    "id": "sandwich_veggy_wheat_free",
    "type": "MIGRATION",
    "replace": "bread"
  },
  {
    "id": "sandwich_t_wheat_free",
    "type": "MIGRATION",
    "replace": "bread"
  },
  {
    "id": "sandwich_pb_wheat_free",
    "type": "MIGRATION",
    "replace": "bread"
  },
  {
    "id": "sandwich_pbj_wheat_free",
    "type": "MIGRATION",
    "replace": "bread"
  },
  {
    "id": "sandwich_pbh_wheat_free",
    "type": "MIGRATION",
    "replace": "bread"
  },
  {
    "id": "sandwich_pbm_wheat_free",
    "type": "MIGRATION",
    "replace": "bread"
  },
  {
    "id": "fish_sandwich_wheat_free",
    "type": "MIGRATION",
    "replace": "bread"
  },
  {
    "id": "blt_wheat_free",
    "type": "MIGRATION",
    "replace": "bread"
  },
  {
    "id": "chicken_sandwich_wheat_free",
    "type": "MIGRATION",
    "replace": "bread"
  },
  {
    "id": "hotdogs_cooked_wheat_free",
    "type": "MIGRATION",
    "replace": "bread"
  },
  {
    "id": "sandwich_egg_salad_wheat_free",
    "type": "MIGRATION",
    "replace": "bread"
  },
  {
    "id": "sandwich_sauce_wheat_free",
    "type": "MIGRATION",
    "replace": "bread"
  },
  {
    "id": "chicken_sandwich_wheat_free",
    "type": "MIGRATION",
    "replace": "bread"
  },
  {
    "id": "sandwich_veggy_cheese_wheat_free",
    "type": "MIGRATION",
    "replace": "bread"
  },
  {
    "id": "light_minus_atomic_battery_cell",
    "type": "MIGRATION",
    "replace": "light_minus_disposable_cell"
  },
  {
    "id": "light_plus_battery_cell",
    "type": "MIGRATION",
    "replace": "light_battery_cell"
  },
  {
    "id": "light_atomic_battery_cell",
    "type": "MIGRATION",
    "replace": "light_battery_cell"
  },
  {
    "id": "light_disposable_cell",
    "type": "MIGRATION",
    "replace": "light_battery_cell"
  },
  {
    "id": "light_dry_cell",
    "type": "MIGRATION",
    "replace": "light_battery_cell"
  },
  {
    "id": "medium_disposable_cell",
    "type": "MIGRATION",
    "replace": "medium_battery_cell"
  },
  {
    "id": "medium_plus_battery_cell",
    "type": "MIGRATION",
    "replace": "medium_battery_cell"
  },
  {
    "id": "medium_atomic_battery_cell",
    "type": "MIGRATION",
    "replace": "medium_battery_cell"
  },
  {
    "id": "medium_dry_cell",
    "type": "MIGRATION",
    "replace": "medium_battery_cell"
  },
  {
    "id": "heavy_disposable_cell",
    "type": "MIGRATION",
    "replace": "heavy_plus_battery_cell"
  },
  {
    "id": "heavy_dry_cell",
    "type": "MIGRATION",
    "replace": "heavy_plus_battery_cell"
  },
  {
    "id": "scrap_cap1",
    "type": "MIGRATION",
    "replace": "hat_ball"
  },
  {
    "id": "scrap_cap2",
    "type": "MIGRATION",
    "replace": "hat_ball"
  },
  {
    "id": "ushanka",
    "type": "MIGRATION",
    "replace": "hat_fur"
  },
  {
    "id": "coonskin",
    "type": "MIGRATION",
    "replace": "hat_fur"
  },
  {
    "id": "astrakhan",
    "type": "MIGRATION",
    "replace": "hat_fur"
  },
  {
    "id": "fushanka",
    "type": "MIGRATION",
    "replace": "hat_faux_fur"
  },
  {
    "id": "fcoonskin",
    "type": "MIGRATION",
    "replace": "hat_faux_fur"
  },
  {
    "id": "fastrakhan",
    "type": "MIGRATION",
    "replace": "hat_faux_fur"
  },
  {
    "id": "propeller_hat",
    "type": "MIGRATION",
    "replace": "hat_ball"
  },
  {
    "id": "deerstalker",
    "type": "MIGRATION",
    "replace": "hat_fur"
  },
  {
    "id": "beanie_hat",
    "type": "MIGRATION",
    "replace": "hat_cotton"
  },
  {
    "id": "k_beanie",
    "type": "MIGRATION",
    "replace": "hat_knit"
  },
  {
    "id": "chullo_hat",
    "type": "MIGRATION",
    "replace": "hat_knit"
  },
  {
    "id": "fez",
    "type": "MIGRATION",
    "replace": "eboshi"
  },
  {
    "id": "homburg_hat",
    "type": "MIGRATION",
    "replace": "fedora"
  },
  {
    "id": "neckwarmer",
    "type": "MIGRATION",
    "replace": "scarf"
  },
  {
    "id": "neckwarmer_head",
    "type": "MIGRATION",
    "replace": "scarf"
  },
  {
    "id": "hat_floppy",
    "type": "MIGRATION",
    "replace": "10gal_hat"
  },
  {
    "id": "hat_cart",
    "type": "MIGRATION",
    "replace": "10gal_hat"
  },
  {
    "id": "trilby_hat",
    "type": "MIGRATION",
    "replace": "porkpie"
  },
  {
    "id": "tyrolean_hat",
    "type": "MIGRATION",
    "replace": "porkpie"
  },
  {
    "id": "panama_hat",
    "type": "MIGRATION",
    "replace": "straw_hat"
  },
  {
    "id": "boater_hat",
    "type": "MIGRATION",
    "replace": "straw_hat"
  },
  {
    "id": "tinfoil_boat",
    "type": "MIGRATION",
    "replace": "tinfoil_hat"
  },
  {
    "id": "tinfoil_hat1",
    "type": "MIGRATION",
    "replace": "tinfoil_hat"
  },
  {
    "id": "tinfoil_fedora",
    "type": "MIGRATION",
    "replace": "tinfoil_hat"
  },
  {
    "id": "tinfoil_hatball",
    "type": "MIGRATION",
    "replace": "tinfoil_hat"
  },
  {
    "id": "paper_boat",
    "type": "MIGRATION",
    "replace": "tinfoil_hat"
  },
  {
    "id": "news_boat",
    "type": "MIGRATION",
    "replace": "tinfoil_hat"
  },
  {
    "id": "hat_cloche",
    "type": "MIGRATION",
    "replace": "hat_boonie"
  },
  {
    "id": "hat_bucket",
    "type": "MIGRATION",
    "replace": "hat_boonie"
  },
  {
    "id": "rag",
    "type": "MIGRATION",
    "replace": "sheet_cotton"
  },
  {
    "id": "holybook_odin",
    "type": "MIGRATION",
    "replace": "poetic_edda"
  },
  {
    "id": "holybook_asatru",
    "type": "MIGRATION",
    "replace": "poetic_edda"
  },
  {
    "id": "wcheckers_man",
    "type": "MIGRATION",
    "replace": "splinter"
  },
  {
    "id": "bcheckers_man",
    "type": "MIGRATION",
    "replace": "splinter"
  },
  {
    "id": "rcheckers_man",
    "type": "MIGRATION",
    "replace": "splinter"
  },
  {
    "id": "becheckers_man",
    "type": "MIGRATION",
    "replace": "splinter"
  },
  {
    "id": "wchess_pawn",
    "type": "MIGRATION",
    "replace": "splinter"
  },
  {
    "id": "wchess_knight",
    "type": "MIGRATION",
    "replace": "splinter"
  },
  {
    "id": "wchess_bishop",
    "type": "MIGRATION",
    "replace": "splinter"
  },
  {
    "id": "wchess_rook",
    "type": "MIGRATION",
    "replace": "splinter"
  },
  {
    "id": "wchess_queen",
    "type": "MIGRATION",
    "replace": "splinter"
  },
  {
    "id": "wchess_king",
    "type": "MIGRATION",
    "replace": "splinter"
  },
  {
    "id": "bchess_pawn",
    "type": "MIGRATION",
    "replace": "splinter"
  },
  {
    "id": "bchess_knight",
    "type": "MIGRATION",
    "replace": "splinter"
  },
  {
    "id": "bchess_bishop",
    "type": "MIGRATION",
    "replace": "splinter"
  },
  {
    "id": "bchess_rook",
    "type": "MIGRATION",
    "replace": "splinter"
  },
  {
    "id": "bchess_queen",
    "type": "MIGRATION",
    "replace": "splinter"
  },
  {
    "id": "bchess_king",
    "type": "MIGRATION",
    "replace": "splinter"
  },
  {
    "id": "checkpaper",
    "type": "MIGRATION",
    "replace": "paper"
  },
  {
    "id": "small_checkboard",
    "type": "MIGRATION",
    "replace": "tinder"
  },
  {
    "id": "checkboard",
    "type": "MIGRATION",
    "replace": "tinder"
  },
  {
    "id": "handmade_chess",
    "type": "MIGRATION",
    "replace": "chess"
  },
  {
    "id": "makeshift_chess",
    "type": "MIGRATION",
    "replace": "chess"
  },
  {
    "id": "handmade_checkers",
    "type": "MIGRATION",
    "replace": "makeshift_checkers"
  },
  {
    "id": "terraforming_mars",
    "type": "MIGRATION",
    "replace": "terraforming_mercury"
  },
  {
    "id": "terraforming_venus",
    "type": "MIGRATION",
    "replace": "terraforming_mercury"
  },
  {
    "id": "terraforming_jupiter",
    "type": "MIGRATION",
    "replace": "terraforming_mercury"
  },
  {
    "id": "terraforming_saturn",
    "type": "MIGRATION",
    "replace": "terraforming_mercury"
  },
  {
    "id": "terraforming_uranus",
    "type": "MIGRATION",
    "replace": "terraforming_mercury"
  },
  {
    "id": "terraforming_neptune",
    "type": "MIGRATION",
    "replace": "terraforming_mercury"
  },
  {
    "id": "terraforming_pluto",
    "type": "MIGRATION",
    "replace": "terraforming_mercury"
  },
  {
    "id": "terraforming_earth",
    "type": "MIGRATION",
    "replace": "terraforming_mercury"
  },
  {
    "type": "MIGRATION",
    "id": "ammo_can_30_9mm_fmj_1000",
    "replace": "ammunition_can_30",
    "variant": "ammunition_can_30_9mm_fmj_1000"
  },
  {
    "type": "MIGRATION",
    "id": "ammo_can_30_9mm_jhp_1000",
    "replace": "ammunition_can_30",
    "variant": "ammunition_can_30_9mm_jhp_1000"
  },
  {
    "type": "MIGRATION",
    "id": "ammo_can_30_300jhp_240",
    "replace": "ammunition_can_30",
    "variant": "ammunition_can_30_300jhp_240"
  },
  {
    "type": "MIGRATION",
    "id": "ammo_can_30_300AAC_otmss_720",
    "replace": "ammunition_can_30",
    "variant": "ammunition_can_30_300AAC_otmss_720"
  },
  {
    "type": "MIGRATION",
    "id": "ammo_can_30_308_1tracer4ap_200",
    "replace": "ammunition_can_30",
    "variant": "ammunition_can_30_308_1tracer4ap_200"
  },
  {
    "type": "MIGRATION",
    "id": "ammo_can_30_308ap_240",
    "replace": "ammunition_can_30",
    "variant": "ammunition_can_30_308ap_240"
  },
  {
    "type": "MIGRATION",
    "id": "ammo_can_30_308fmj_460",
    "replace": "ammunition_can_30",
    "variant": "ammunition_can_30_308fmj_460"
  },
  {
    "type": "MIGRATION",
    "id": "ammo_can_30_308_4fmj1tracer_200",
    "replace": "ammunition_can_30",
    "variant": "ammunition_can_30_308_4fmj1tracer_200"
  },
  {
    "type": "MIGRATION",
    "id": "ammo_can_30_338fmjbt_200",
    "replace": "ammunition_can_30",
    "variant": "ammunition_can_30_338fmjbt_200"
  },
  {
    "type": "MIGRATION",
    "id": "ammo_can_30_shot_120",
    "replace": "ammunition_can_30",
    "variant": "ammunition_can_30_shot_120"
  },
  {
    "type": "MIGRATION",
    "id": "ammo_can_50_556tracer_820",
    "replace": "ammunition_can_50",
    "variant": "ammunition_can_50_556tracer_820"
  },
  {
    "type": "MIGRATION",
    "id": "ammo_can_50_50bmg_4fmj1tracer_100",
    "replace": "ammunition_can_50",
    "variant": "ammunition_can_50_50bmg_4fmj1tracer_100"
  },
  {
    "type": "MIGRATION",
    "id": "ammo_can_50_50bmg_1tracer4mk211_100",
    "replace": "ammunition_can_50",
    "variant": "ammunition_can_50_50bmg_1tracer4mk211_100"
  },
  {
    "type": "MIGRATION",
    "id": "ammo_can_50_50bmg_fmj_120",
    "replace": "ammunition_can_50",
    "variant": "ammunition_can_50_50bmg_fmj_120"
  },
  {
    "type": "MIGRATION",
    "id": "ammo_can_50_556_m855a1_clipped_840",
    "replace": "ammunition_can_50",
    "variant": "ammunition_can_50_556_m855a1_clipped_840"
  },
  {
    "type": "MIGRATION",
    "id": "ammo_can_50_300AAC_otm_840",
    "replace": "ammunition_can_50",
    "variant": "ammunition_can_50_300AAC_otm_840"
  },
  {
    "type": "MIGRATION",
    "id": "ammo_can_50_308_600",
    "replace": "ammunition_can_50",
    "variant": "ammunition_can_50_308_600"
  },
  {
    "type": "MIGRATION",
    "id": "ammo_can_50_338fmjbt_400",
    "replace": "ammunition_can_50",
    "variant": "ammunition_can_50_338fmjbt_400"
  },
  {
    "type": "MIGRATION",
    "id": "ammo_can_50_shot_160",
    "replace": "ammunition_can_50",
    "variant": "ammunition_can_50_shot_160"
  },
  {
    "type": "MIGRATION",
    "id": "ammo_can_50_beanbag_160",
    "replace": "ammunition_can_50",
    "variant": "ammunition_can_50_beanbag_160"
  },
  {
    "type": "MIGRATION",
    "id": "ammo_can_fat_50_223_1tracer4ball_800",
    "replace": "ammunition_can_fat_50",
    "variant": "ammunition_can_fat_50_223_1tracer4ball_800"
  },
  {
    "type": "MIGRATION",
    "id": "ammo_can_fat_50_223_1tracer4ap_800",
    "replace": "ammunition_can_fat_50",
    "variant": "ammunition_can_fat_50_223_1tracer4ap_800"
  },
  {
    "type": "MIGRATION",
    "id": "ammo_can_fat_50_223ap_800",
    "replace": "ammunition_can_fat_50",
    "variant": "ammunition_can_fat_50_223ap_800"
  },
  {
    "type": "MIGRATION",
    "id": "ammo_can_fat_50_223fmj_800",
    "replace": "ammunition_can_fat_50",
    "variant": "ammunition_can_fat_50_223fmj_800"
  },
  {
    "type": "MIGRATION",
    "id": "ammo_can_fat_50_308_1tracer4ap_600",
    "replace": "ammunition_can_fat_50",
    "variant": "ammunition_can_fat_50_308_1tracer4ap_600"
  },
  {
    "type": "MIGRATION",
    "id": "ammo_can_pa120_40x53_32",
    "replace": "ammunition_can_pa120",
    "variant": "ammunition_can_pa120_40x53_32"
  },
  {
    "type": "MIGRATION",
    "id": "ammunition_can_carlgustav_hedp",
    "replace": "ammunition_can_carlgustav",
    "variant": "ammunition_can_carlgustav_hedp"
  },
  {
    "type": "MIGRATION",
    "id": "ammunition_can_carlgustav_he",
    "replace": "ammunition_can_carlgustav",
    "variant": "ammunition_can_carlgustav_he"
  },
  {
    "type": "MIGRATION",
    "id": "ammunition_box_carlgustav_he",
    "replace": "ammunition_box_carlgustav",
    "variant": "ammunition_box_carlgustav_he"
  },
  {
    "type": "MIGRATION",
    "id": "ammunition_box_carlgustav_hedp",
    "replace": "ammunition_box_carlgustav",
    "variant": "ammunition_box_carlgustav_hedp"
  },
  {
    "id": "ak74",
    "type": "MIGRATION",
    "replace": "ak74_semi"
  },
  {
    "id": "bh_m89",
    "type": "MIGRATION",
    "replace": "henry_big_boy"
  },
  {
    "id": "rifle_9mm",
    "type": "MIGRATION",
    "replace": "rifle_38"
  },
  {
    "id": "rifle_9x18",
    "type": "MIGRATION",
    "replace": "rifle_38"
  },
  {
    "id": "rifle_45",
    "type": "MIGRATION",
    "replace": "rifle_38"
  },
  {
    "id": "rifle_40",
    "type": "MIGRATION",
    "replace": "rifle_38"
  },
  {
    "id": "rifle_380",
    "type": "MIGRATION",
    "replace": "rifle_38"
  },
  {
    "id": "rifle_32",
    "type": "MIGRATION",
    "replace": "rifle_38"
  },
  {
    "id": "lemat_revolver",
    "type": "MIGRATION",
    "replace": "colt_saa"
  },
  {
    "id": "lemat_revolver_shotgun",
    "type": "MIGRATION",
    "replace": "u_shotgun"
  },
  {
    "id": "shot_paper_slug",
    "type": "MIGRATION",
    "replace": "44army"
  },
  {
    "id": "shot_paper_bird",
    "type": "MIGRATION",
    "replace": "44army"
  },
  {
    "id": "shot_paper_00",
    "type": "MIGRATION",
    "replace": "44army"
  },
  {
    "id": "shot_paper_dragon",
    "type": "MIGRATION",
    "replace": "44army"
  },
  {
    "id": "lever_shotgun",
    "type": "MIGRATION",
    "replace": "remington_870"
  },
  {
    "id": "famas",
    "type": "MIGRATION",
    "replace": "rdb_223"
  },
  {
    "id": "famasmag",
    "type": "MIGRATION",
    "replace": "stanag30"
  },
  {
    "id": "cz75mag_12rd",
    "type": "MIGRATION",
    "replace": "cz75mag_16rd"
  },
  {
    "id": "mossberg_500",
    "type": "MIGRATION",
    "from_variant": "mossberg_500_security",
    "replace": "benelli_tsa",
    "variant": "mossberg_500_security"
  },
  {
    "id": "bottle_suppressor",
    "type": "MIGRATION",
    "replace": "filter_suppressor"
  },
  {
    "id": "riv_suppressor",
    "type": "MIGRATION",
    "replace": "suppressor"
  },
  {
    "id": "surv_six_shooter",
    "type": "MIGRATION",
    "replace": "hptjcpmag"
  },
  {
    "id": "surv_hand_cannon",
    "type": "MIGRATION",
    "replace": "hptjhpmag"
  },
  {
    "id": "con_mix",
    "type": "MIGRATION",
    "replace": "con_mix_foldable",
    "reset_item_vars": true
  },
  {
    "id": "raw_lentils",
    "type": "MIGRATION",
    "replace": "dry_lentils"
  },
  {
    "id": "uno",
    "type": "MIGRATION",
    "replace": "deck_of_cards",
    "variant": "uno"
  },
  {
    "id": "onirim",
    "type": "MIGRATION",
    "replace": "deck_of_cards",
    "variant": "onirim"
  },
  {
    "id": "cards_magic",
    "type": "MIGRATION",
    "replace": "deck_of_cards",
    "variant": "cards_magic"
  },
  {
    "id": "deck_of_cards_makeshift",
    "type": "MIGRATION",
    "replace": "deck_of_cards",
    "variant": "deck_of_cards_makeshift"
  },
  {
    "id": "mp18",
    "type": "MIGRATION",
    "replace": "p08"
  },
  {
    "id": "plr16",
    "type": "MIGRATION",
    "replace": "rdb_223"
  },
  {
    "id": "oa93",
    "type": "MIGRATION",
    "replace": "rdb_223"
  },
  {
    "id": "m231pfw",
    "type": "MIGRATION",
    "replace": "rdb_223"
  },
  {
    "id": "moss_brownie",
    "type": "MIGRATION",
    "replace": "ruger_lcr_22"
  },
  {
    "id": "vz58_p",
    "type": "MIGRATION",
    "replace": "ak47"
  },
  {
    "id": "vz58ts",
    "type": "MIGRATION",
    "replace": "aksemi"
  },
  {
    "id": "vz58mag10",
    "type": "MIGRATION",
    "replace": "akmag10"
  },
  {
    "id": "vz58mag30",
    "type": "MIGRATION",
    "replace": "akmag30"
  },
  {
    "id": "stowed_fridge",
    "type": "MIGRATION",
    "replace": "apartment_fridge"
  },
  {
    "id": "stowed_freezer",
    "type": "MIGRATION",
    "replace": "apartment_freezer"
  },
  {
    "id": "stowed_glass_fridge",
    "type": "MIGRATION",
    "replace": "glass_fridge"
  },
  {
    "id": "knife_steak",
    "type": "MIGRATION",
    "replace": "knife_small",
    "variant": "knife_steak"
  },
  {
    "id": "knife_paring",
    "type": "MIGRATION",
    "replace": "knife_small",
    "variant": "knife_paring"
  },
  {
    "id": "knife_chef",
    "type": "MIGRATION",
    "replace": "knife_large",
    "variant": "knife_chef"
  },
  {
    "id": "knife_carving",
    "type": "MIGRATION",
    "replace": "knife_large",
    "variant": "knife_carving"
  },
  {
    "id": "knife_bread",
    "type": "MIGRATION",
    "replace": "knife_large",
    "variant": "knife_bread"
  },
  {
    "id": "knife_butcher",
    "type": "MIGRATION",
    "replace": "knife_huge",
    "variant": "knife_butcher"
  },
  {
    "id": "knife_meat_cleaver",
    "type": "MIGRATION",
    "replace": "knife_cleaver",
    "variant": "knife_meat_cleaver"
  },
  {
    "id": "knife_vegetable_cleaver",
    "type": "MIGRATION",
    "replace": "knife_cleaver",
    "variant": "knife_vegetable_cleaver"
  },
  {
    "id": "spear_survivor",
    "type": "MIGRATION",
    "replace": "naginata"
  },
  {
    "id": "j22",
    "type": "MIGRATION",
    "replace": "ruger_mk4"
  },
  {
    "id": "j22mag",
    "type": "MIGRATION",
    "replace": "ruger_mk4_mag"
  },
  {
    "id": "sw_22",
    "type": "MIGRATION",
    "replace": "ruger_mk4"
  },
  {
    "id": "sw22mag",
    "type": "MIGRATION",
    "replace": "ruger_mk4_mag"
  },
  {
    "id": "cop_38",
    "type": "MIGRATION",
    "replace": "sw_619"
  },
  {
    "id": "fs2000",
    "type": "MIGRATION",
    "replace": "rdb_223"
  },
  {
    "id": "factory_handguard",
    "type": "MIGRATION",
    "replace": "grip"
  },
  {
    "id": "mr73",
    "type": "MIGRATION",
    "replace": "sw_619"
  },
  {
    "id": "acidbomb",
    "type": "MIGRATION",
    "replace": "sling-ready_molotov"
  },
  {
    "id": "triple_launcher_simple",
    "type": "MIGRATION",
    "replace": "mgl"
  },
  {
    "id": "launcher_simple",
    "type": "MIGRATION",
    "replace": "m79"
  },
  {
    "id": "pipe_launcher40mm",
    "type": "MIGRATION",
    "replace": "m203"
  },
  {
    "id": "hk_g36",
    "type": "MIGRATION",
    "replace": "sig_assault_rifle"
  },
  {
    "id": "g36mag_30rd",
    "type": "MIGRATION",
    "replace": "stanag30"
  },
  {
    "id": "g36mag_100rd",
    "type": "MIGRATION",
    "replace": "stanag100drum"
  },
  {
    "id": "superglue",
    "type": "MIGRATION",
    "replace": "small_squeeze_tube",
    "contents": [ { "id": "super_glue", "count": 40 } ]
  },
  {
    "id": "egg_goose_golden",
    "type": "MIGRATION",
    "replace": "egg_goose"
  },
  {
    "id": "egg_reptile",
    "type": "MIGRATION",
    "replace": "egg_turtle_painted"
  },
  {
    "id": "ar_pistol",
    "type": "MIGRATION",
    "replace": "rdb_223"
  },
  {
    "id": "stabilizer",
    "type": "MIGRATION",
    "replace": "rail_laser_sight"
  },
  {
    "id": "stabilizer_mod",
    "type": "MIGRATION",
    "replace": "rail_laser_sight"
  },
  {
<<<<<<< HEAD
    "id": "wire",
    "type": "MIGRATION",
    "replace": "lc_wire"
  },
  {
    "id": "piano_wire",
    "type": "MIGRATION",
    "replace": "qt_wire"
=======
    "id": "acr_300blk",
    "type": "MIGRATION",
    "replace": "sig_mcx_rattler_sbr"
>>>>>>> 3f2229b8
  }
]<|MERGE_RESOLUTION|>--- conflicted
+++ resolved
@@ -1919,7 +1919,6 @@
     "replace": "rail_laser_sight"
   },
   {
-<<<<<<< HEAD
     "id": "wire",
     "type": "MIGRATION",
     "replace": "lc_wire"
@@ -1927,11 +1926,11 @@
   {
     "id": "piano_wire",
     "type": "MIGRATION",
-    "replace": "qt_wire"
-=======
+    "replace": "qt_wire",
+  },
+  {
     "id": "acr_300blk",
     "type": "MIGRATION",
     "replace": "sig_mcx_rattler_sbr"
->>>>>>> 3f2229b8
   }
 ]