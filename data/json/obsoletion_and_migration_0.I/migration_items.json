[
  {
    "id": "depowered_armor",
    "type": "MIGRATION",
    "replace": "combat_exoskeleton_light_salvaged"
  },
  {
    "type": "MIGRATION",
    "id": "dinosuit",
    "replace": "fursuit",
    "variant": "dinosuit"
  },
  {
    "type": "MIGRATION",
    "id": "wolfsuit",
    "replace": "fursuit",
    "variant": "wolfsuit"
  },
  {
    "type": "MIGRATION",
    "id": "felinesuit",
    "replace": "fursuit",
    "variant": "felinesuit"
  },
  {
    "type": "MIGRATION",
    "id": "dragonsuit",
    "replace": "fursuit",
    "variant": "dragonsuit"
  },
  {
    "type": "MIGRATION",
    "id": "sharksuit",
    "replace": "fursuit",
    "variant": "sharksuit"
  },
  {
    "id": "depowered_helmet",
    "type": "MIGRATION",
    "replace": "combat_exoskeleton_armor_head_light"
  },
  {
    "id": "streetsweeper",
    "type": "MIGRATION",
    "replace": "dp_12"
  },
  {
    "id": "power_armor_frame",
    "type": "MIGRATION",
    "replace": "qt_steel_chunk"
  },
  {
    "id": "fake_anvil_crude",
    "type": "MIGRATION",
    "replace": "fake_anvil"
  },
  {
    "id": "power_armor_generator",
    "type": "MIGRATION",
    "replace": "qt_steel_chunk"
  },
  {
    "id": "plasma_gun",
    "type": "MIGRATION",
    "replace": "exodii_plasma_projectile"
  },
  {
    "id": "plasma_rifle",
    "type": "MIGRATION",
    "replace": "exodii_plasma_projectile"
  },
  {
    "id": "power_armor_helmet_basic",
    "type": "MIGRATION",
    "replace": "combat_exoskeleton_armor_head_medium"
  },
  {
    "id": "power_armor_helmet_basic_on",
    "type": "MIGRATION",
    "replace": "combat_exoskeleton_armor_head_medium"
  },
  {
    "id": "power_armor_helmet_light",
    "type": "MIGRATION",
    "replace": "combat_exoskeleton_armor_head_light"
  },
  {
    "id": "power_armor_helmet_light_on",
    "type": "MIGRATION",
    "replace": "combat_exoskeleton_armor_head_light"
  },
  {
    "id": "power_armor_helmet_heavy",
    "type": "MIGRATION",
    "replace": "combat_exoskeleton_armor_head_heavy"
  },
  {
    "id": "power_armor_helmet_heavy_on",
    "type": "MIGRATION",
    "replace": "combat_exoskeleton_armor_head_heavy"
  },
  {
    "id": "power_armor_basic",
    "type": "MIGRATION",
    "replace": "combat_exoskeleton_medium"
  },
  {
    "id": "power_armor_basic_on",
    "type": "MIGRATION",
    "replace": "combat_exoskeleton_medium_on"
  },
  {
    "id": "power_armor_light",
    "type": "MIGRATION",
    "replace": "combat_exoskeleton_light"
  },
  {
    "id": "power_armor_light_on",
    "type": "MIGRATION",
    "replace": "combat_exoskeleton_light_on"
  },
  {
    "id": "power_armor_heavy",
    "type": "MIGRATION",
    "replace": "combat_exoskeleton_heavy"
  },
  {
    "id": "power_armor_heavy_on",
    "type": "MIGRATION",
    "replace": "combat_exoskeleton_heavy_on"
  },
  {
    "id": "lobotomizer",
    "type": "MIGRATION",
    "replace": "box_medium_wood",
    "contents": [ { "id": "lc_steel_lump", "count": 6 } ]
  },
  {
    "id": "tshirt_text",
    "type": "MIGRATION",
    "replace": "tshirt"
  },
  {
    "id": "flag_shirt",
    "type": "MIGRATION",
    "replace": "tshirt",
    "variant": "flag_shirt"
  },
  {
    "id": "linuxtshirt",
    "type": "MIGRATION",
    "replace": "tshirt"
  },
  {
    "id": "tshirt_tour",
    "type": "MIGRATION",
    "replace": "tshirt",
    "variant": "death"
  },
  {
    "id": "fridge",
    "type": "MIGRATION",
    "replace": "apartment_fridge"
  },
  {
    "id": "freezer",
    "type": "MIGRATION",
    "replace": "apartment_freezer"
  },
  {
    "id": "mold_plastic",
    "type": "MIGRATION",
    "replace": "vac_mold"
  },
  {
    "id": "gambeson_loose",
    "type": "MIGRATION",
    "replace": "gambeson"
  },
  {
    "id": "ksg_aux_shotgun",
    "type": "MIGRATION",
    "replace": "m26_mass"
  },
  {
    "id": "miner_hat",
    "type": "MIGRATION",
    "replace": "hat_hard",
    "contents": [ { "id": "flashlight", "count": 1 } ]
  },
  {
    "id": "miner_hat_on",
    "type": "MIGRATION",
    "replace": "hat_hard",
    "contents": [ { "id": "flashlight", "count": 1 } ]
  },
  {
    "id": "ts12_aux_shotgun",
    "type": "MIGRATION",
    "replace": "m26_mass"
  },
  {
    "id": "ts12_aux_shotgun2",
    "type": "MIGRATION",
    "replace": "m26_mass"
  },
  {
    "id": "gambeson_loose_vest",
    "type": "MIGRATION",
    "replace": "gambeson_nylon_vest"
  },
  {
    "id": "k_gambeson",
    "type": "MIGRATION",
    "replace": "gambeson_nylon"
  },
  {
    "id": "egg_lady_bug_giant",
    "type": "MIGRATION",
    "replace": "egg_lady_bug"
  },
  {
    "id": "spider_egg",
    "type": "MIGRATION",
    "replace": "egg_spider_web"
  },
  {
    "id": "spider_egg",
    "type": "MIGRATION",
    "replace": "egg_spider_web"
  },
  {
    "id": "egg_frog",
    "type": "MIGRATION",
    "replace": "egg_gray_frog"
  },
  {
    "id": "egg_toad",
    "type": "MIGRATION",
    "replace": "egg_freedom_toad"
  },
  {
    "id": "superalloy_harness_dog",
    "type": "MIGRATION",
    "replace": "kevlar_harness"
  },
  {
    "id": "k_gambeson_vest",
    "type": "MIGRATION",
    "replace": "gambeson_vest"
  },
  {
    "id": "l-stick",
    "type": "MIGRATION",
    "replace": "flashlight"
  },
  {
    "id": "k_gambeson_loose",
    "type": "MIGRATION",
    "replace": "gambeson_nylon"
  },
  {
    "id": "k_gambeson_vest_loose",
    "type": "MIGRATION",
    "replace": "gambeson_nylon_vest"
  },
  {
    "id": "k_gambeson_pants",
    "type": "MIGRATION",
    "replace": "gambeson_pants_nylon"
  },
  {
    "id": "gambeson_xs_loose",
    "type": "MIGRATION",
    "replace": "gambeson_xs"
  },
  {
    "id": "gambeson_vest_xs_loose",
    "type": "MIGRATION",
    "replace": "gambeson_vest_xs"
  },
  {
    "id": "xl_gambeson_loose",
    "type": "MIGRATION",
    "replace": "xl_gambeson"
  },
  {
    "id": "xl_gambeson_vest_loose",
    "type": "MIGRATION",
    "replace": "xl_gambeson_vest"
  },
  {
    "id": "xl_k_gambeson",
    "type": "MIGRATION",
    "replace": "xl_gambeson_nylon"
  },
  {
    "id": "xl_k_gambeson_vest",
    "type": "MIGRATION",
    "replace": "xl_gambeson_nylon_vest"
  },
  {
    "id": "k_gambeson_xs",
    "type": "MIGRATION",
    "replace": "xs_gambeson_nylon"
  },
  {
    "id": "k_gambeson_vest_xs",
    "type": "MIGRATION",
    "replace": "xs_gambeson_nylon_vest"
  },
  {
    "id": "xl_k_gambeson_pants",
    "type": "MIGRATION",
    "replace": "xl_gambeson_pants_nylon"
  },
  {
    "id": "xl_k_gambeson_loose",
    "type": "MIGRATION",
    "replace": "xl_gambeson_pants_nylon"
  },
  {
    "id": "xl_k_gambeson_vest_loose",
    "type": "MIGRATION",
    "replace": "xl_gambeson_nylon_vest"
  },
  {
    "id": "k_gambeson_vest_xs_loose",
    "type": "MIGRATION",
    "replace": "xl_gambeson_nylon_vest"
  },
  {
    "id": "k_gambeson_hood",
    "type": "MIGRATION",
    "replace": "gambeson_hood"
  },
  {
    "id": "xl_k_gambeson_hood",
    "type": "MIGRATION",
    "replace": "xl_gambeson_hood"
  },
  {
    "id": "xs_k_gambeson_hood",
    "type": "MIGRATION",
    "replace": "xs_gambeson_hood"
  },
  {
    "id": "l-stick_on",
    "type": "MIGRATION",
    "replace": "flashlight"
  },
  {
    "id": "mil_mess_kit",
    "type": "MIGRATION",
    "replace": "survivor_mess_kit"
  },
  {
    "id": "5x50dart",
    "type": "MIGRATION",
    "replace": "50match"
  },
  {
    "id": "5x50heavy",
    "type": "MIGRATION",
    "replace": "50match"
  },
  {
    "id": "reloaded_5x50dart",
    "type": "MIGRATION",
    "replace": "reloaded_50bmg"
  },
  {
    "id": "5x50_100_mag",
    "type": "MIGRATION",
    "replace": "stanag100"
  },
  {
    "id": "5x50_50_mag",
    "type": "MIGRATION",
    "replace": "stanag50"
  },
  {
    "id": "needlegun",
    "type": "MIGRATION",
    "replace": "nailgun"
  },
  {
    "id": "needlepistol",
    "type": "MIGRATION",
    "replace": "nailgun"
  },
  {
    "id": "5x50_hull",
    "type": "MIGRATION",
    "replace": "shot_hull"
  },
  {
    "id": "AID_bio_alarm",
    "type": "MIGRATION",
    "replace": "letter"
  },
  {
    "id": "AID_bio_tattoo_led",
    "type": "MIGRATION",
    "replace": "letter"
  },
  {
    "id": "AID_bio_power_armor_interface",
    "type": "MIGRATION",
    "replace": "letter"
  },
  {
    "id": "AID_bio_power_storage",
    "type": "MIGRATION",
    "replace": "letter"
  },
  {
    "id": "AID_bio_power_storage_mkII",
    "type": "MIGRATION",
    "replace": "letter"
  },
  {
    "id": "AID_bio_watch",
    "type": "MIGRATION",
    "replace": "letter"
  },
  {
    "id": "AID_bio_syringe",
    "type": "MIGRATION",
    "replace": "letter"
  },
  {
    "id": "AID_bio_blood_anal",
    "type": "MIGRATION",
    "replace": "letter"
  },
  {
    "id": "AID_bio_flashlight",
    "type": "MIGRATION",
    "replace": "letter"
  },
  {
    "id": "AID_bio_magnet",
    "type": "MIGRATION",
    "replace": "letter"
  },
  {
    "id": "AID_bio_soporific",
    "type": "MIGRATION",
    "replace": "letter"
  },
  {
    "id": "AID_bio_armor_arms",
    "type": "MIGRATION",
    "replace": "letter"
  },
  {
    "id": "AID_bio_armor_legs",
    "type": "MIGRATION",
    "replace": "letter"
  },
  {
    "id": "AID_bio_shotgun",
    "type": "MIGRATION",
    "replace": "letter"
  },
  {
    "id": "AID_bio_blood_filter",
    "type": "MIGRATION",
    "replace": "letter"
  },
  {
    "id": "AID_bio_climate",
    "type": "MIGRATION",
    "replace": "letter"
  },
  {
    "id": "AID_bio_geiger",
    "type": "MIGRATION",
    "replace": "letter"
  },
  {
    "id": "AID_bio_heatsink",
    "type": "MIGRATION",
    "replace": "letter"
  },
  {
    "id": "AID_bio_meteorologist",
    "type": "MIGRATION",
    "replace": "letter"
  },
  {
    "id": "AID_bio_ups",
    "type": "MIGRATION",
    "replace": "letter"
  },
  {
    "id": "AID_bio_weight",
    "type": "MIGRATION",
    "replace": "letter"
  },
  {
    "id": "AID_bio_trickle",
    "type": "MIGRATION",
    "replace": "letter"
  },
  {
    "id": "AID_bio_pitch_perfect",
    "type": "MIGRATION",
    "replace": "letter"
  },
  {
    "id": "waterproof_smart_phone_case_migration",
    "type": "MIGRATION",
    "replace": "waterproof_smart_phone_case"
  },
  {
    "id": "schematics_eyebot",
    "type": "MIGRATION",
    "replace": "novel_scifi"
  },
  {
    "id": "schematics_copbot",
    "type": "MIGRATION",
    "replace": "novel_scifi"
  },
  {
    "id": "schematics_riotbot",
    "type": "MIGRATION",
    "replace": "novel_scifi"
  },
  {
    "id": "bot_copbot",
    "type": "MIGRATION",
    "replace": "broken_science_bot"
  },
  {
    "id": "bot_eyebot",
    "type": "MIGRATION",
    "replace": "broken_science_bot"
  },
  {
    "id": "bot_riotbot",
    "type": "MIGRATION",
    "replace": "broken_science_bot"
  },
  {
    "id": "broken_eyebot",
    "type": "MIGRATION",
    "replace": "broken_science_bot"
  },
  {
    "id": "broken_copbot",
    "type": "MIGRATION",
    "replace": "broken_science_bot"
  },
  {
    "id": "broken_riotbot",
    "type": "MIGRATION",
    "replace": "broken_science_bot"
  },
  {
    "id": "RPG",
    "type": "MIGRATION",
    "replace": "m3_carlgustav"
  },
  {
    "id": "RPG-7_ammo",
    "type": "MIGRATION",
    "replace": "84x246mm_he"
  },
  {
    "id": "RPG-7_pg7vr",
    "type": "MIGRATION",
    "replace": "84x246mm_he"
  },
  {
    "id": "RPG-7_tbg7v",
    "type": "MIGRATION",
    "replace": "84x246mm_he"
  },
  {
    "id": "RPG-7_og7v",
    "type": "MIGRATION",
    "replace": "84x246mm_he"
  },
  {
    "id": "broken_mininuke_hack",
    "type": "MIGRATION",
    "replace": "broken_science_bot"
  },
  {
    "id": "mininuke_payload",
    "type": "MIGRATION",
    "replace": "broken_science_bot"
  },
  {
    "id": "rm802",
    "type": "MIGRATION",
    "replace": "m203"
  },
  {
    "id": "aux_pressurized_tank",
    "type": "MIGRATION",
    "replace": "pressurized_tank"
  },
  {
    "id": "skorpion_61",
    "type": "MIGRATION",
    "replace": "hk_mp5"
  },
  {
    "id": "skorpion61mag",
    "type": "MIGRATION",
    "replace": "mp5mag"
  },
  {
    "id": "skorpion_82",
    "type": "MIGRATION",
    "replace": "hk_mp5"
  },
  {
    "id": "skorpion82mag",
    "type": "MIGRATION",
    "replace": "mp5mag"
  },
  {
    "id": "8mm_civilian",
    "type": "MIGRATION",
    "replace": "8mm_caseless"
  },
  {
    "id": "8mm_fmj",
    "type": "MIGRATION",
    "replace": "8mm_caseless"
  },
  {
    "id": "8mm_hvp",
    "type": "MIGRATION",
    "replace": "8mm_caseless"
  },
  {
    "id": "8mm_inc",
    "type": "MIGRATION",
    "replace": "8mm_caseless"
  },
  {
    "id": "rm298",
    "type": "MIGRATION",
    "replace": "m240"
  },
  {
    "id": "mask_wsurvivor_nofur",
    "type": "MIGRATION",
    "replace": "scarf_faux_fur"
  },
  {
    "id": "mask_wsurvivorxl_nofur",
    "type": "MIGRATION",
    "replace": "scarf_faux_fur"
  },
  {
    "id": "mask_wsurvivor_nofur_xs",
    "type": "MIGRATION",
    "replace": "scarf_faux_fur"
  },
  {
    "id": "mask_wsurvivor",
    "type": "MIGRATION",
    "replace": "balclava"
  },
  {
    "id": "mask_wsurvivorxl",
    "type": "MIGRATION",
    "replace": "balclava"
  },
  {
    "id": "mask_wsurvivorxs",
    "type": "MIGRATION",
    "replace": "balclava"
  },
  {
    "id": "chainmail_hauberk",
    "type": "MIGRATION",
    "replace": "lc_chainmail_hauberk"
  },
  {
    "id": "chainmail_suit",
    "type": "MIGRATION",
    "replace": "mc_chainmail_suit"
  },
  {
    "id": "armor_plate",
    "type": "MIGRATION",
    "replace": "armor_lc_plate"
  },
  {
    "id": "armor_lightplate",
    "type": "MIGRATION",
    "replace": "armor_mc_lightplate"
  },
  {
    "id": "xl_armor_lightplate",
    "type": "MIGRATION",
    "replace": "xl_armor_mc_plate"
  },
  {
    "id": "xs_armor_lightplate",
    "type": "MIGRATION",
    "replace": "xs_hsurvivor_jumpsuit"
  },
  {
    "id": "chainmail_hood",
    "type": "MIGRATION",
    "replace": "lc_chainmail_hood"
  },
  {
    "id": "chainmail_vest",
    "type": "MIGRATION",
    "replace": "lc_chainmail_vest"
  },
  {
    "id": "chainmail_arms",
    "type": "MIGRATION",
    "replace": "mc_chainmail_arms"
  },
  {
    "id": "chainmail_hands",
    "type": "MIGRATION",
    "replace": "mc_chainmail_hands"
  },
  {
    "id": "chainmail_legs",
    "type": "MIGRATION",
    "replace": "mc_chainmail_legs"
  },
  {
    "id": "chainmail_feet",
    "type": "MIGRATION",
    "replace": "mc_chainmail_feet"
  },
  {
    "id": "m2browning_sawn",
    "type": "MIGRATION",
    "replace": "m2browning"
  },
  {
    "id": "contacts",
    "type": "MIGRATION",
    "replace": "bifocal_contacts_weekly"
  },
  {
    "id": "transition_contacts",
    "type": "MIGRATION",
    "replace": "bifocal_transition_contacts_weekly"
  },
  {
    "id": "mean_mug",
    "type": "MIGRATION",
    "replace": "ceramic_mug",
    "variant": "mean_mug",
    "reset_item_vars": true
  },
  {
    "id": "nice_mug",
    "type": "MIGRATION",
    "replace": "ceramic_mug",
    "variant": "mean_mug2",
    "reset_item_vars": true
  },
  {
    "id": "hk_ump45",
    "type": "MIGRATION",
    "replace": "modular_ump",
    "contents": [ { "id": "retool_ump_45", "count": 1 } ]
  },
  {
    "id": "bio_trickle",
    "type": "MIGRATION",
    "replace": "burnt_out_bionic"
  },
  {
    "id": "ballistic_vest_heavy_arms",
    "type": "MIGRATION",
    "replace": "ballistic_vest_heavy",
    "contents": [ { "id": "iotv_shoulder_plate", "count": 1 }, { "id": "iotv_neck_plate", "count": 1 } ]
  },
  {
    "id": "ballistic_vest_heavy_legs",
    "type": "MIGRATION",
    "replace": "ballistic_vest_heavy",
    "contents": [ { "id": "iotv_groin_plate", "count": 1 }, { "id": "iotv_neck_plate", "count": 1 } ]
  },
  {
    "id": "conical_hat",
    "type": "MIGRATION",
    "replace": "hat_ball"
  },
  {
    "id": "plumber_cap",
    "type": "MIGRATION",
    "replace": "hat_ball"
  },
  {
    "id": "leather_hatball",
    "type": "MIGRATION",
    "replace": "hat_ball"
  },
  {
    "id": "vizor_hat",
    "type": "MIGRATION",
    "replace": "hat_ball"
  },
  {
    "id": "lvizor_hat",
    "type": "MIGRATION",
    "replace": "hat_ball"
  },
  {
    "id": "trucker_hat",
    "type": "MIGRATION",
    "replace": "hat_ball"
  },
  {
    "id": "ltrucker_hat",
    "type": "MIGRATION",
    "replace": "hat_ball"
  },
  {
    "id": "flatbread_wheat_free",
    "type": "MIGRATION",
    "replace": "bread"
  },
  {
    "id": "bread_wheat_free",
    "type": "MIGRATION",
    "replace": "bread"
  },
  {
    "id": "brown_bread_wheat_free",
    "type": "MIGRATION",
    "replace": "bread"
  },
  {
    "id": "buttered_toast_wheat_free",
    "type": "MIGRATION",
    "replace": "bread"
  },
  {
    "id": "jam_toast_wheat_free",
    "type": "MIGRATION",
    "replace": "bread"
  },
  {
    "id": "peanut_butter_toast_wheat_free",
    "type": "MIGRATION",
    "replace": "bread"
  },
  {
    "id": "toad_in_a_hole_wheat_free",
    "type": "MIGRATION",
    "replace": "bread"
  },
  {
    "id": "PBJ_Toast_wheat_free",
    "type": "MIGRATION",
    "replace": "bread"
  },
  {
    "id": "toast_wheat_free",
    "type": "MIGRATION",
    "replace": "bread"
  },
  {
    "id": "sandwich_fairy_wheat_free",
    "type": "MIGRATION",
    "replace": "bread"
  },
  {
    "id": "soup_blood_wheat_free",
    "type": "MIGRATION",
    "replace": "bread"
  },
  {
    "id": "fried_egg_sandwich_wheat_free",
    "type": "MIGRATION",
    "replace": "bread"
  },
  {
    "id": "deluxe_fried_egg_sandwich_wheat_free",
    "type": "MIGRATION",
    "replace": "bread"
  },
  {
    "id": "chilidogs_wheat_free",
    "type": "MIGRATION",
    "replace": "bread"
  },
  {
    "id": "hotdogs_newyork_wheat_free",
    "type": "MIGRATION",
    "replace": "bread"
  },
  {
    "id": "cheeseburger_wheat_free",
    "type": "MIGRATION",
    "replace": "bread"
  },
  {
    "id": "hamburger_wheat_free",
    "type": "MIGRATION",
    "replace": "bread"
  },
  {
    "id": "sloppyjoe_wheat_free",
    "type": "MIGRATION",
    "replace": "bread"
  },
  {
    "id": "blood_pancakes_wheat_free",
    "type": "MIGRATION",
    "replace": "bread"
  },
  {
    "id": "sandwich_cheese_grilled_wheat_free",
    "type": "MIGRATION",
    "replace": "bread"
  },
  {
    "id": "sandwich_deluxe_wheat_free",
    "type": "MIGRATION",
    "replace": "bread"
  },
  {
    "id": "sandwich_reuben_wheat_free",
    "type": "MIGRATION",
    "replace": "bread"
  },
  {
    "id": "sandwich_cucumber_wheat_free",
    "type": "MIGRATION",
    "replace": "bread"
  },
  {
    "id": "sandwich_cheese_wheat_free",
    "type": "MIGRATION",
    "replace": "bread"
  },
  {
    "id": "sandwich_jam_wheat_free",
    "type": "MIGRATION",
    "replace": "bread"
  },
  {
    "id": "sandwich_jam_cheese_wheat_free",
    "type": "MIGRATION",
    "replace": "bread"
  },
  {
    "id": "sandwich_jam_butter_wheat_free",
    "type": "MIGRATION",
    "replace": "bread"
  },
  {
    "id": "sandwich_honey_wheat_free",
    "type": "MIGRATION",
    "replace": "bread"
  },
  {
    "id": "sandwich_veggy_wheat_free",
    "type": "MIGRATION",
    "replace": "bread"
  },
  {
    "id": "sandwich_t_wheat_free",
    "type": "MIGRATION",
    "replace": "bread"
  },
  {
    "id": "sandwich_pb_wheat_free",
    "type": "MIGRATION",
    "replace": "bread"
  },
  {
    "id": "sandwich_pbj_wheat_free",
    "type": "MIGRATION",
    "replace": "bread"
  },
  {
    "id": "sandwich_pbh_wheat_free",
    "type": "MIGRATION",
    "replace": "bread"
  },
  {
    "id": "sandwich_pbm_wheat_free",
    "type": "MIGRATION",
    "replace": "bread"
  },
  {
    "id": "fish_sandwich_wheat_free",
    "type": "MIGRATION",
    "replace": "bread"
  },
  {
    "id": "blt_wheat_free",
    "type": "MIGRATION",
    "replace": "bread"
  },
  {
    "id": "chicken_sandwich_wheat_free",
    "type": "MIGRATION",
    "replace": "bread"
  },
  {
    "id": "hotdogs_cooked_wheat_free",
    "type": "MIGRATION",
    "replace": "bread"
  },
  {
    "id": "sandwich_egg_salad_wheat_free",
    "type": "MIGRATION",
    "replace": "bread"
  },
  {
    "id": "sandwich_sauce_wheat_free",
    "type": "MIGRATION",
    "replace": "bread"
  },
  {
    "id": "chicken_sandwich_wheat_free",
    "type": "MIGRATION",
    "replace": "bread"
  },
  {
    "id": "sandwich_veggy_cheese_wheat_free",
    "type": "MIGRATION",
    "replace": "bread"
  },
  {
    "id": "light_minus_atomic_battery_cell",
    "type": "MIGRATION",
    "replace": "light_minus_disposable_cell"
  },
  {
    "id": "light_plus_battery_cell",
    "type": "MIGRATION",
    "replace": "light_battery_cell"
  },
  {
    "id": "light_atomic_battery_cell",
    "type": "MIGRATION",
    "replace": "light_battery_cell"
  },
  {
    "id": "light_disposable_cell",
    "type": "MIGRATION",
    "replace": "light_battery_cell"
  },
  {
    "id": "light_dry_cell",
    "type": "MIGRATION",
    "replace": "light_battery_cell"
  },
  {
    "id": "medium_disposable_cell",
    "type": "MIGRATION",
    "replace": "medium_battery_cell"
  },
  {
    "id": "medium_plus_battery_cell",
    "type": "MIGRATION",
    "replace": "medium_battery_cell"
  },
  {
    "id": "medium_atomic_battery_cell",
    "type": "MIGRATION",
    "replace": "medium_battery_cell"
  },
  {
    "id": "medium_dry_cell",
    "type": "MIGRATION",
    "replace": "medium_battery_cell"
  },
  {
    "id": "heavy_disposable_cell",
    "type": "MIGRATION",
    "replace": "heavy_plus_battery_cell"
  },
  {
    "id": "heavy_dry_cell",
    "type": "MIGRATION",
    "replace": "heavy_plus_battery_cell"
  },
  {
    "id": "scrap_cap1",
    "type": "MIGRATION",
    "replace": "hat_ball"
  },
  {
    "id": "scrap_cap2",
    "type": "MIGRATION",
    "replace": "hat_ball"
  },
  {
    "id": "ushanka",
    "type": "MIGRATION",
    "replace": "hat_fur"
  },
  {
    "id": "coonskin",
    "type": "MIGRATION",
    "replace": "hat_fur"
  },
  {
    "id": "astrakhan",
    "type": "MIGRATION",
    "replace": "hat_fur"
  },
  {
    "id": "fushanka",
    "type": "MIGRATION",
    "replace": "hat_faux_fur"
  },
  {
    "id": "fcoonskin",
    "type": "MIGRATION",
    "replace": "hat_faux_fur"
  },
  {
    "id": "fastrakhan",
    "type": "MIGRATION",
    "replace": "hat_faux_fur"
  },
  {
    "id": "propeller_hat",
    "type": "MIGRATION",
    "replace": "hat_ball"
  },
  {
    "id": "deerstalker",
    "type": "MIGRATION",
    "replace": "hat_fur"
  },
  {
    "id": "beanie_hat",
    "type": "MIGRATION",
    "replace": "hat_cotton"
  },
  {
    "id": "k_beanie",
    "type": "MIGRATION",
    "replace": "hat_knit"
  },
  {
    "id": "chullo_hat",
    "type": "MIGRATION",
    "replace": "hat_knit"
  },
  {
    "id": "fez",
    "type": "MIGRATION",
    "replace": "eboshi"
  },
  {
    "id": "homburg_hat",
    "type": "MIGRATION",
    "replace": "fedora"
  },
  {
    "id": "neckwarmer",
    "type": "MIGRATION",
    "replace": "scarf"
  },
  {
    "id": "neckwarmer_head",
    "type": "MIGRATION",
    "replace": "scarf"
  },
  {
    "id": "hat_floppy",
    "type": "MIGRATION",
    "replace": "10gal_hat"
  },
  {
    "id": "hat_cart",
    "type": "MIGRATION",
    "replace": "10gal_hat"
  },
  {
    "id": "trilby_hat",
    "type": "MIGRATION",
    "replace": "porkpie"
  },
  {
    "id": "tyrolean_hat",
    "type": "MIGRATION",
    "replace": "porkpie"
  },
  {
    "id": "panama_hat",
    "type": "MIGRATION",
    "replace": "straw_hat"
  },
  {
    "id": "boater_hat",
    "type": "MIGRATION",
    "replace": "straw_hat"
  },
  {
    "id": "tinfoil_boat",
    "type": "MIGRATION",
    "replace": "tinfoil_hat"
  },
  {
    "id": "tinfoil_hat1",
    "type": "MIGRATION",
    "replace": "tinfoil_hat"
  },
  {
    "id": "tinfoil_fedora",
    "type": "MIGRATION",
    "replace": "tinfoil_hat"
  },
  {
    "id": "tinfoil_hatball",
    "type": "MIGRATION",
    "replace": "tinfoil_hat"
  },
  {
    "id": "paper_boat",
    "type": "MIGRATION",
    "replace": "tinfoil_hat"
  },
  {
    "id": "news_boat",
    "type": "MIGRATION",
    "replace": "tinfoil_hat"
  },
  {
    "id": "hat_cloche",
    "type": "MIGRATION",
    "replace": "hat_boonie"
  },
  {
    "id": "hat_bucket",
    "type": "MIGRATION",
    "replace": "hat_boonie"
  },
  {
    "id": "rag",
    "type": "MIGRATION",
    "replace": "sheet_cotton"
  },
  {
    "id": "holybook_odin",
    "type": "MIGRATION",
    "replace": "poetic_edda"
  },
  {
    "id": "holybook_asatru",
    "type": "MIGRATION",
    "replace": "poetic_edda"
  },
  {
    "id": "wcheckers_man",
    "type": "MIGRATION",
    "replace": "splinter"
  },
  {
    "id": "bcheckers_man",
    "type": "MIGRATION",
    "replace": "splinter"
  },
  {
    "id": "rcheckers_man",
    "type": "MIGRATION",
    "replace": "splinter"
  },
  {
    "id": "becheckers_man",
    "type": "MIGRATION",
    "replace": "splinter"
  },
  {
    "id": "wchess_pawn",
    "type": "MIGRATION",
    "replace": "splinter"
  },
  {
    "id": "wchess_knight",
    "type": "MIGRATION",
    "replace": "splinter"
  },
  {
    "id": "wchess_bishop",
    "type": "MIGRATION",
    "replace": "splinter"
  },
  {
    "id": "wchess_rook",
    "type": "MIGRATION",
    "replace": "splinter"
  },
  {
    "id": "wchess_queen",
    "type": "MIGRATION",
    "replace": "splinter"
  },
  {
    "id": "wchess_king",
    "type": "MIGRATION",
    "replace": "splinter"
  },
  {
    "id": "bchess_pawn",
    "type": "MIGRATION",
    "replace": "splinter"
  },
  {
    "id": "bchess_knight",
    "type": "MIGRATION",
    "replace": "splinter"
  },
  {
    "id": "bchess_bishop",
    "type": "MIGRATION",
    "replace": "splinter"
  },
  {
    "id": "bchess_rook",
    "type": "MIGRATION",
    "replace": "splinter"
  },
  {
    "id": "bchess_queen",
    "type": "MIGRATION",
    "replace": "splinter"
  },
  {
    "id": "bchess_king",
    "type": "MIGRATION",
    "replace": "splinter"
  },
  {
    "id": "checkpaper",
    "type": "MIGRATION",
    "replace": "paper"
  },
  {
    "id": "small_checkboard",
    "type": "MIGRATION",
    "replace": "tinder"
  },
  {
    "id": "checkboard",
    "type": "MIGRATION",
    "replace": "tinder"
  },
  {
    "id": "handmade_chess",
    "type": "MIGRATION",
    "replace": "chess"
  },
  {
    "id": "makeshift_chess",
    "type": "MIGRATION",
    "replace": "chess"
  },
  {
    "id": "handmade_checkers",
    "type": "MIGRATION",
    "replace": "makeshift_checkers"
  },
  {
    "id": "terraforming_mars",
    "type": "MIGRATION",
    "replace": "terraforming_mercury"
  },
  {
    "id": "terraforming_venus",
    "type": "MIGRATION",
    "replace": "terraforming_mercury"
  },
  {
    "id": "terraforming_jupiter",
    "type": "MIGRATION",
    "replace": "terraforming_mercury"
  },
  {
    "id": "terraforming_saturn",
    "type": "MIGRATION",
    "replace": "terraforming_mercury"
  },
  {
    "id": "terraforming_uranus",
    "type": "MIGRATION",
    "replace": "terraforming_mercury"
  },
  {
    "id": "terraforming_neptune",
    "type": "MIGRATION",
    "replace": "terraforming_mercury"
  },
  {
    "id": "terraforming_pluto",
    "type": "MIGRATION",
    "replace": "terraforming_mercury"
  },
  {
    "id": "terraforming_earth",
    "type": "MIGRATION",
    "replace": "terraforming_mercury"
  },
  {
    "type": "MIGRATION",
    "id": "ammo_can_30_9mm_fmj_1000",
    "replace": "ammunition_can_30",
    "variant": "ammunition_can_30_9mm_fmj_1000"
  },
  {
    "type": "MIGRATION",
    "id": "ammo_can_30_9mm_jhp_1000",
    "replace": "ammunition_can_30",
    "variant": "ammunition_can_30_9mm_jhp_1000"
  },
  {
    "type": "MIGRATION",
    "id": "ammo_can_30_300jhp_240",
    "replace": "ammunition_can_50",
    "variant": "ammunition_can_50_300jhp_240"
  },
  {
    "type": "MIGRATION",
    "id": "ammo_can_30_300AAC_otmss_720",
    "replace": "ammunition_can_30",
    "variant": "ammunition_can_30_300AAC_otmss_720"
  },
  {
    "type": "MIGRATION",
    "id": "ammo_can_30_308_1tracer4ap_200",
    "replace": "ammunition_can_30",
    "variant": "ammunition_can_30_308_1tracer4ap_200"
  },
  {
    "type": "MIGRATION",
    "id": "ammo_can_30_308ap_240",
    "replace": "ammunition_can_30",
    "variant": "ammunition_can_30_308ap_240"
  },
  {
    "type": "MIGRATION",
    "id": "ammo_can_30_308fmj_460",
    "replace": "ammunition_can_50",
    "variant": "ammunition_can_50_308fmj_460"
  },
  {
    "type": "MIGRATION",
    "id": "ammo_can_30_308_4fmj1tracer_200",
    "replace": "ammunition_can_30",
    "variant": "ammunition_can_30_308_4fmj1tracer_200"
  },
  {
    "type": "MIGRATION",
    "id": "ammo_can_30_338fmjbt_200",
    "replace": "ammunition_can_30"
  },
  {
    "type": "MIGRATION",
    "id": "ammo_can_30_shot_120",
    "replace": "ammunition_can_30",
    "variant": "ammunition_can_30_shot_120"
  },
  {
    "type": "MIGRATION",
    "id": "ammo_can_50_556tracer_820",
    "replace": "ammunition_can_50",
    "variant": "ammunition_can_50_556tracer_820"
  },
  {
    "type": "MIGRATION",
    "id": "ammo_can_50_50bmg_4fmj1tracer_100",
    "replace": "ammunition_can_50",
    "variant": "ammunition_can_50_50bmg_4fmj1tracer_100"
  },
  {
    "type": "MIGRATION",
    "id": "ammo_can_50_50bmg_1tracer4mk211_100",
    "replace": "ammunition_can_50",
    "variant": "ammunition_can_50_50bmg_1tracer4mk211_100"
  },
  {
    "type": "MIGRATION",
    "id": "ammo_can_50_50bmg_fmj_120",
    "replace": "ammunition_can_50",
    "variant": "ammunition_can_50_50bmg_fmj_120"
  },
  {
    "type": "MIGRATION",
    "id": "ammo_can_50_556_m855a1_clipped_840",
    "replace": "ammunition_can_50",
    "variant": "ammunition_can_50_556_m855a1_clipped_840"
  },
  {
    "type": "MIGRATION",
    "id": "ammo_can_50_300AAC_otm_840",
    "replace": "ammunition_can_50"
  },
  {
    "type": "MIGRATION",
    "id": "ammo_can_50_308_600",
    "replace": "ammunition_can_50",
    "variant": "ammunition_can_50_308_600"
  },
  {
    "type": "MIGRATION",
    "id": "ammo_can_50_338fmjbt_400",
    "replace": "ammunition_can_50"
  },
  {
    "type": "MIGRATION",
    "id": "ammo_can_50_shot_160",
    "replace": "ammunition_can_50",
    "variant": "ammunition_can_50_shot_160"
  },
  {
    "type": "MIGRATION",
    "id": "ammo_can_50_beanbag_160",
    "replace": "ammunition_can_50",
    "variant": "ammunition_can_50_beanbag_160"
  },
  {
    "type": "MIGRATION",
    "id": "ammo_can_fat_50_223_1tracer4ball_800",
    "replace": "ammunition_can_fat_50",
    "variant": "ammunition_can_fat_50_223_1tracer4ball_800"
  },
  {
    "type": "MIGRATION",
    "id": "ammo_can_fat_50_223_1tracer4ap_800",
    "replace": "ammunition_can_fat_50",
    "variant": "ammunition_can_fat_50_223_1tracer4ap_800"
  },
  {
    "type": "MIGRATION",
    "id": "ammo_can_fat_50_223ap_800",
    "replace": "ammunition_can_fat_50",
    "variant": "ammunition_can_fat_50_223ap_800"
  },
  {
    "type": "MIGRATION",
    "id": "ammo_can_fat_50_223fmj_800",
    "replace": "ammunition_can_fat_50",
    "variant": "ammunition_can_fat_50_223fmj_800"
  },
  {
    "type": "MIGRATION",
    "id": "ammo_can_fat_50_308_1tracer4ap_600",
    "replace": "ammunition_can_fat_50",
    "variant": "ammunition_can_fat_50_308_1tracer4ap_600"
  },
  {
    "type": "MIGRATION",
    "id": "ammo_can_pa120_40x53_32",
    "replace": "ammunition_can_pa120",
    "variant": "ammunition_can_pa120_40x53_32"
  },
  {
    "type": "MIGRATION",
    "id": "ammunition_can_carlgustav_hedp",
    "replace": "ammunition_can_carlgustav",
    "variant": "ammunition_can_carlgustav_hedp"
  },
  {
    "type": "MIGRATION",
    "id": "ammunition_can_carlgustav_he",
    "replace": "ammunition_can_carlgustav",
    "variant": "ammunition_can_carlgustav_he"
  },
  {
    "type": "MIGRATION",
    "id": "ammunition_box_carlgustav_he",
    "replace": "ammunition_box_carlgustav",
    "variant": "ammunition_box_carlgustav_he"
  },
  {
    "type": "MIGRATION",
    "id": "ammunition_box_carlgustav_hedp",
    "replace": "ammunition_box_carlgustav",
    "variant": "ammunition_box_carlgustav_hedp"
  },
  {
    "id": "ak74",
    "type": "MIGRATION",
    "replace": "ak74_semi"
  },
  {
    "id": "bh_m89",
    "type": "MIGRATION",
    "replace": "henry_big_boy"
  },
  {
    "id": "rifle_9mm",
    "type": "MIGRATION",
    "replace": "rifle_38"
  },
  {
    "id": "rifle_9x18",
    "type": "MIGRATION",
    "replace": "rifle_38"
  },
  {
    "id": "rifle_45",
    "type": "MIGRATION",
    "replace": "rifle_38"
  },
  {
    "id": "rifle_40",
    "type": "MIGRATION",
    "replace": "rifle_38"
  },
  {
    "id": "rifle_380",
    "type": "MIGRATION",
    "replace": "rifle_38"
  },
  {
    "id": "rifle_32",
    "type": "MIGRATION",
    "replace": "rifle_38"
  },
  {
    "id": "lemat_revolver",
    "type": "MIGRATION",
    "replace": "colt_saa"
  },
  {
    "id": "lemat_revolver_shotgun",
    "type": "MIGRATION",
    "replace": "u_shotgun"
  },
  {
    "id": "shot_paper_slug",
    "type": "MIGRATION",
    "replace": "44army"
  },
  {
    "id": "shot_paper_bird",
    "type": "MIGRATION",
    "replace": "44army"
  },
  {
    "id": "shot_paper_00",
    "type": "MIGRATION",
    "replace": "44army"
  },
  {
    "id": "shot_paper_dragon",
    "type": "MIGRATION",
    "replace": "44army"
  },
  {
    "id": "lever_shotgun",
    "type": "MIGRATION",
    "replace": "remington_870"
  },
  {
    "id": "famas",
    "type": "MIGRATION",
    "replace": "rdb_223"
  },
  {
    "id": "famasmag",
    "type": "MIGRATION",
    "replace": "stanag30"
  },
  {
    "id": "cz75mag_12rd",
    "type": "MIGRATION",
    "replace": "cz75mag_16rd"
  },
  {
    "id": "bottle_suppressor",
    "type": "MIGRATION",
    "replace": "filter_suppressor"
  },
  {
    "id": "riv_suppressor",
    "type": "MIGRATION",
    "replace": "suppressor"
  },
  {
    "id": "surv_six_shooter",
    "type": "MIGRATION",
    "replace": "hptjcpmag"
  },
  {
    "id": "surv_hand_cannon",
    "type": "MIGRATION",
    "replace": "hptjhpmag"
  },
  {
    "id": "con_mix",
    "type": "MIGRATION",
    "replace": "con_mix_foldable",
    "reset_item_vars": true
  },
  {
    "id": "raw_lentils",
    "type": "MIGRATION",
    "replace": "dry_lentils"
  },
  {
    "id": "uno",
    "type": "MIGRATION",
    "replace": "deck_of_cards",
    "variant": "uno"
  },
  {
    "id": "onirim",
    "type": "MIGRATION",
    "replace": "deck_of_cards",
    "variant": "onirim"
  },
  {
    "id": "cards_magic",
    "type": "MIGRATION",
    "replace": "deck_of_cards",
    "variant": "cards_magic"
  },
  {
    "id": "deck_of_cards_makeshift",
    "type": "MIGRATION",
    "replace": "deck_of_cards",
    "variant": "deck_of_cards_makeshift"
  },
  {
    "id": "mp18",
    "type": "MIGRATION",
    "replace": "p08"
  },
  {
    "id": "plr16",
    "type": "MIGRATION",
    "replace": "rdb_223"
  },
  {
    "id": "oa93",
    "type": "MIGRATION",
    "replace": "rdb_223"
  },
  {
    "id": "m231pfw",
    "type": "MIGRATION",
    "replace": "rdb_223"
  },
  {
    "id": "moss_brownie",
    "type": "MIGRATION",
    "replace": "ruger_lcr_22"
  },
  {
    "id": "vz58_p",
    "type": "MIGRATION",
    "replace": "ak47"
  },
  {
    "id": "vz58ts",
    "type": "MIGRATION",
    "replace": "aksemi"
  },
  {
    "id": "vz58mag10",
    "type": "MIGRATION",
    "replace": "akmag10"
  },
  {
    "id": "vz58mag30",
    "type": "MIGRATION",
    "replace": "akmag30"
  },
  {
    "id": "stowed_fridge",
    "type": "MIGRATION",
    "replace": "apartment_fridge"
  },
  {
    "id": "stowed_freezer",
    "type": "MIGRATION",
    "replace": "apartment_freezer"
  },
  {
    "id": "stowed_glass_fridge",
    "type": "MIGRATION",
    "replace": "glass_fridge"
  },
  {
    "id": "knife_steak",
    "type": "MIGRATION",
    "replace": "knife_small",
    "variant": "knife_steak"
  },
  {
    "id": "knife_paring",
    "type": "MIGRATION",
    "replace": "knife_small",
    "variant": "knife_paring"
  },
  {
    "id": "knife_chef",
    "type": "MIGRATION",
    "replace": "knife_large",
    "variant": "knife_chef"
  },
  {
    "id": "knife_carving",
    "type": "MIGRATION",
    "replace": "knife_large",
    "variant": "knife_carving"
  },
  {
    "id": "knife_bread",
    "type": "MIGRATION",
    "replace": "knife_large",
    "variant": "knife_bread"
  },
  {
    "id": "knife_butcher",
    "type": "MIGRATION",
    "replace": "knife_huge",
    "variant": "knife_butcher"
  },
  {
    "id": "knife_meat_cleaver",
    "type": "MIGRATION",
    "replace": "knife_cleaver",
    "variant": "knife_meat_cleaver"
  },
  {
    "id": "knife_vegetable_cleaver",
    "type": "MIGRATION",
    "replace": "knife_cleaver",
    "variant": "knife_vegetable_cleaver"
  },
  {
    "id": "spear_survivor",
    "type": "MIGRATION",
    "replace": "naginata"
  },
  {
    "id": "j22",
    "type": "MIGRATION",
    "replace": "ruger_mk4"
  },
  {
    "id": "j22mag",
    "type": "MIGRATION",
    "replace": "ruger_mk4_mag"
  },
  {
    "id": "sw_22",
    "type": "MIGRATION",
    "replace": "ruger_mk4"
  },
  {
    "id": "sw22mag",
    "type": "MIGRATION",
    "replace": "ruger_mk4_mag"
  },
  {
    "id": "cop_38",
    "type": "MIGRATION",
    "replace": "sw_619"
  },
  {
    "id": "fs2000",
    "type": "MIGRATION",
    "replace": "rdb_223"
  },
  {
    "id": "factory_handguard",
    "type": "MIGRATION",
    "replace": "grip"
  },
  {
    "id": "mr73",
    "type": "MIGRATION",
    "replace": "sw_619"
  },
  {
    "id": "acidbomb",
    "type": "MIGRATION",
    "replace": "sling-ready_molotov"
  },
  {
    "id": "triple_launcher_simple",
    "type": "MIGRATION",
    "replace": "mgl"
  },
  {
    "id": "launcher_simple",
    "type": "MIGRATION",
    "replace": "m79"
  },
  {
    "id": "pipe_launcher40mm",
    "type": "MIGRATION",
    "replace": "m203"
  },
  {
    "id": "hk_g36",
    "type": "MIGRATION",
    "replace": "sig_assault_rifle"
  },
  {
    "id": "g36mag_30rd",
    "type": "MIGRATION",
    "replace": "stanag30"
  },
  {
    "id": "g36mag_100rd",
    "type": "MIGRATION",
    "replace": "stanag100drum"
  },
  {
    "id": "superglue",
    "type": "MIGRATION",
    "replace": "small_squeeze_tube",
    "contents": [ { "id": "glue_strong", "count": 40 } ]
  },
  {
    "id": "egg_goose_golden",
    "type": "MIGRATION",
    "replace": "egg_goose"
  },
  {
    "id": "egg_reptile",
    "type": "MIGRATION",
    "replace": "egg_turtle_painted"
  },
  {
    "id": "ar_pistol",
    "type": "MIGRATION",
    "replace": "rdb_223"
  },
  {
    "id": "stabilizer",
    "type": "MIGRATION",
    "replace": "rail_laser_sight"
  },
  {
    "id": "stabilizer_mod",
    "type": "MIGRATION",
    "replace": "rail_laser_sight"
  },
  {
    "id": "wire",
    "type": "MIGRATION",
    "replace": "lc_wire"
  },
  {
    "id": "piano_wire",
    "type": "MIGRATION",
    "replace": "qt_wire"
  },
  {
    "id": "chain_link",
    "type": "MIGRATION",
    "replace": "lc_chain_link"
  },
  {
    "id": "link_sheet",
    "type": "MIGRATION",
    "replace": "lc_link_sheet"
  },
  {
    "id": "acr_300blk",
    "type": "MIGRATION",
    "replace": "sig_mcx_rattler_sbr"
  },
  {
    "id": "egg_pattern_frog",
    "type": "MIGRATION",
    "replace": "egg_leo_frog"
  },
  {
    "id": "egg_strange_frog",
    "type": "MIGRATION",
    "replace": "egg_bullfrog_frog"
  },
  {
    "id": "egg_foul_toad",
    "type": "MIGRATION",
    "replace": "egg_fowler_toad"
  },
  {
    "id": "egg_odd_toad",
    "type": "MIGRATION",
    "replace": "egg_freedom_toad"
  },
  {
    "id": "egg_vocal_frog",
    "type": "MIGRATION",
    "replace": "egg_peeper_frog"
  },
  {
    "id": "egg_shift_frog",
    "type": "MIGRATION",
    "replace": "egg_gray_frog"
  },
  {
    "id": "egg_palette_frog",
    "type": "MIGRATION",
    "replace": "egg_pickerel_frog"
  },
  {
    "id": "egg_vocal_frog",
    "type": "MIGRATION",
    "replace": "egg_vocal_bigfrog"
  },
  {
    "id": "egg_shift_frog",
    "type": "MIGRATION",
    "replace": "egg_shift_bigfrog"
  },
  {
    "id": "wire_barbed_baseball",
    "type": "MIGRATION",
    "replace": "baseball"
  },
  {
    "id": "cx4",
    "type": "MIGRATION",
    "replace": "m9"
  },
  {
    "id": "STI_DS_10",
    "type": "MIGRATION",
    "replace": "glock_20"
  },
  {
    "id": "2011_22_mag",
    "type": "MIGRATION",
    "replace": "tdi_10mm_mag"
  },
  {
    "id": "2011_17_mag",
    "type": "MIGRATION",
    "replace": "tdi_10mm_mag"
  },
  {
    "id": "kp3at",
    "type": "MIGRATION",
    "replace": "rugerlcp"
  },
  {
    "id": "kp3atmag",
    "type": "MIGRATION",
    "replace": "rugerlcpmag"
  },
  {
    "id": "fn1910mag",
    "type": "MIGRATION",
    "replace": "hptcf380mag_8rd"
  },
  {
    "id": "kpf9",
    "type": "MIGRATION",
    "replace": "glock_19"
  },
  {
    "id": "kpf9mag",
    "type": "MIGRATION",
    "replace": "glockmag"
  },
  {
    "id": "kpf9mag_8rd",
    "type": "MIGRATION",
    "replace": "glockmag"
  },
  {
    "id": "mauser_m714",
    "type": "MIGRATION",
    "replace": "glock_19"
  },
  {
    "id": "mausermag_20rd",
    "type": "MIGRATION",
    "replace": "glock17_22"
  },
  {
    "id": "mausermag_10rd",
    "type": "MIGRATION",
    "replace": "glockmag"
  },
  {
    "id": "taurus_spectrum",
    "type": "MIGRATION",
    "replace": "rugerlcp"
  },
  {
    "id": "taurus_spectrum_mag",
    "type": "MIGRATION",
    "replace": "rugerlcpmag"
  },
  {
    "id": "minidraco556",
    "type": "MIGRATION",
    "replace": "ak556"
  },
  {
    "id": "arx160",
    "type": "MIGRATION",
    "replace": "ak47"
  },
  {
    "id": "walther_ppq_40",
    "type": "MIGRATION",
    "replace": "glock_22"
  },
  {
    "id": "ppq40mag_10rd",
    "type": "MIGRATION",
    "replace": "glock40mag"
  },
  {
    "id": "ppq40mag_12rd",
    "type": "MIGRATION",
    "replace": "glock40mag"
  },
  {
    "id": "ppq40mag_14rd",
    "type": "MIGRATION",
    "replace": "glock40mag"
  },
  {
    "id": "90two40",
    "type": "MIGRATION",
    "replace": "glock_22"
  },
  {
    "id": "90two40mag",
    "type": "MIGRATION",
    "replace": "glock40mag"
  },
  {
    "id": "sig_p230",
    "type": "MIGRATION",
    "replace": "walther_ppk"
  },
  {
    "id": "generator_7500w",
    "type": "MIGRATION",
    "replace": "diesel_generator"
  },
  {
    "id": "active_backup_generator",
    "type": "MIGRATION",
    "replace": "diesel_generator"
  },
  {
    "id": "sigp230mag",
    "type": "MIGRATION",
    "replace": "ppkmag"
  },
  {
    "id": "ammo_box_army_20_338",
    "type": "MIGRATION",
    "replace": "338_ammo_box_20"
  },
  {
    "id": "peanutbutter_imitation",
    "type": "MIGRATION",
    "replace": "peanutbutter"
  },
  {
    "id": "dragonskin",
    "type": "MIGRATION",
    "replace": "ballistic_vest_esapi"
  },
  {
    "id": "stillsuit",
    "type": "MIGRATION",
    "replace": "h20survivor_jumpsuit"
  },
  {
    "id": "m1911-460",
    "type": "MIGRATION",
    "replace": "m1911"
  },
  {
    "id": "460_rowland",
    "type": "MIGRATION",
    "replace": "45_super"
  },
  {
    "id": "bp_460_fmj",
    "type": "MIGRATION",
    "replace": "45_super"
  },
  {
    "id": "reloaded_460_fmj",
    "type": "MIGRATION",
    "replace": "45_super"
  },
  {
    "id": "460_fmj",
    "type": "MIGRATION",
    "replace": "45_super"
  },
  {
    "id": "bp_460_rowland",
    "type": "MIGRATION",
    "replace": "45_super"
  },
  {
    "id": "reloaded_460_rowland",
    "type": "MIGRATION",
    "replace": "45_super"
  },
  {
    "id": "460_casing",
    "type": "MIGRATION",
    "replace": "45_casing"
  },
  {
    "id": "kiln_full",
    "type": "MIGRATION",
    "replace": "char_kiln"
  },
  {
    "id": "kiln_lit",
    "type": "MIGRATION",
    "replace": "char_kiln"
  },
  {
    "id": "kiln_done",
    "type": "MIGRATION",
    "replace": "char_kiln"
  },
  {
    "id": "40x46mm_buckshot_m118",
    "type": "MIGRATION",
    "replace": "40x46mm_m576"
  },
  {
    "id": "40x46mm_buckshot_m199",
    "type": "MIGRATION",
    "replace": "40x46mm_m576"
  },
  {
    "id": "40x46mm_buckshot_m199",
    "type": "MIGRATION",
    "replace": "40x46mm_m576"
  },
  {
    "id": "40x46mm_slug_m118",
    "type": "MIGRATION",
    "replace": "40x46mm_m576"
  },
  {
    "id": "40x46mm_slug_m199",
    "type": "MIGRATION",
    "replace": "40x46mm_m576"
  },
  {
    "id": "40x46mm_flechette_m118",
    "type": "MIGRATION",
    "replace": "40x46mm_m576"
  },
  {
    "id": "40x46mm_flechette_m199",
    "type": "MIGRATION",
    "replace": "40x46mm_m576"
  },
  {
    "id": "bp_40x46mm_buckshot_m199",
    "type": "MIGRATION",
    "replace": "40x46mm_m576"
  },
  {
    "id": "bp_40x46mm_slug_m118",
    "type": "MIGRATION",
    "replace": "40x46mm_m576"
  },
  {
    "id": "bp_40x46mm_slug_m199",
    "type": "MIGRATION",
    "replace": "40x46mm_m576"
  },
  {
    "id": "bp_40x46mm_flechette_m118",
    "type": "MIGRATION",
    "replace": "40x46mm_m576"
  },
  {
    "id": "bp_40x46mm_flechette_m199",
    "type": "MIGRATION",
    "replace": "40x46mm_m576"
  },
  {
    "id": "ammo_box_2",
    "type": "MIGRATION",
    "replace": "box_small"
  },
  {
    "id": "ammo_box_army_100_9mm_fmj",
    "type": "MIGRATION",
    "replace": "9mm_ammo_box_100",
    "variant": "ammo_box_army_100_9mm_fmj"
  },
  {
    "id": "ammo_box_army_100_9mm_jhp",
    "type": "MIGRATION",
    "replace": "9mm_ammo_box_100",
    "variant": "ammo_box_army_100_9mm_jhp"
  },
  {
    "id": "ammo_box_army_20_300wm",
    "type": "MIGRATION",
    "replace": "300_ammo_box_20",
    "variant": "ammo_box_army_20_300wm"
  },
  {
    "id": "ammo_box_army_30_300blk",
    "type": "MIGRATION",
    "replace": "223_ammo_box_20",
    "variant": "300blk_ammo_box_20"
  },
  {
    "id": "ammo_box_army_10_338",
    "type": "MIGRATION",
    "replace": "4570_ammo_box_20",
    "variant": "ammo_box_army_10_338"
  },
  {
    "id": "ammo_box_army_20_223",
    "type": "MIGRATION",
    "replace": "223_ammo_box_20",
    "variant": "ammo_box_army_20_223"
  },
  {
    "id": "ammo_box_army_5_shot",
    "type": "MIGRATION",
    "replace": "12_ammo_box_5",
    "variant": "ammo_box_army_5_shot"
  },
  {
    "id": "ammo_box_army_5_slug",
    "type": "MIGRATION",
    "replace": "12_ammo_box_5",
    "variant": "ammo_box_army_5_slug"
  },
  {
    "id": "ammo_box_army_5_beanbag",
    "type": "MIGRATION",
    "replace": "12_ammo_box_5",
    "variant": "ammo_box_army_5_beanbag"
  },
  {
    "id": "ammo_box_army_10_50bmg",
    "type": "MIGRATION",
    "replace": "12_ammo_box_25",
    "variant": "ammo_box_army_10_50bmg"
  },
  {
    "id": "ammo_box_4",
    "type": "MIGRATION",
    "replace": "12_ammo_box_25"
  },
  {
    "id": "gosling_jacket",
    "type": "MIGRATION",
    "replace": "jacket_leather"
  },
  {
    "id": "jacket_leather_red",
    "type": "MIGRATION",
    "replace": "jacket_leather",
    "variant": "jacket_leather_red"
  },
  {
    "id": "fancy_sunglasses",
    "type": "MIGRATION",
    "replace": "sunglasses"
  },
  {
    "id": "fancy_sunglasses_eye",
    "type": "MIGRATION",
    "replace": "sunglasses_eye"
  },
  {
    "id": "fancy_sunglasses_reading",
    "type": "MIGRATION",
    "replace": "sunglasses_reading"
  },
  {
    "id": "fancy_sunglasses_bifocal",
    "type": "MIGRATION",
    "replace": "sunglasses_bifocal"
  },
  {
    "id": "fancy_glasses_bifocal",
    "type": "MIGRATION",
    "replace": "glasses_bifocal"
  },
  {
    "id": "fancy_glasses_reading",
    "type": "MIGRATION",
    "replace": "glasses_reading"
  },
  {
    "id": "fancy_glasses_eye",
    "type": "MIGRATION",
    "replace": "glasses_eye"
  },
  {
    "id": "fancy_transition_glasses_reading",
    "type": "MIGRATION",
    "replace": "sunglasses_reading"
  },
  {
    "id": "fancy_transition_glasses_bifocal",
    "type": "MIGRATION",
    "replace": "sunglasses_bifocal"
  },
  {
    "id": "fancy_transition_glasses_eye",
    "type": "MIGRATION",
    "replace": "sunglasses_eye"
  },
  {
    "id": "transition_glasses_bifocal",
    "type": "MIGRATION",
    "replace": "sunglasses_bifocal",
    "variant": "transition_bifocal_square"
  },
  {
    "id": "transition_glasses_eye",
    "type": "MIGRATION",
    "replace": "sunglasses_eye",
    "variant": "transition_corrective_round"
  },
  {
    "id": "transition_glasses_reading",
    "type": "MIGRATION",
    "replace": "sunglasses_reading",
    "variant": "transition_reading_aviator"
  },
  {
    "id": "jeans_red",
    "type": "MIGRATION",
    "replace": "jeans"
  },
  {
    "id": "muzzle_brake_mod",
    "type": "MIGRATION",
    "replace": "muzzle_brake"
  },
  {
    "id": "offset_sights_mod",
    "type": "MIGRATION",
    "replace": "offset_sights"
  },
  {
    "id": "offset_sight_rail_mod",
    "type": "MIGRATION",
    "replace": "offset_sight_rail"
  },
  {
    "id": "rifle_scope_mod",
    "type": "MIGRATION",
    "replace": "rifle_scope"
  },
  {
    "id": "acog_scope_mod",
    "type": "MIGRATION",
    "replace": "acog_scope"
  },
  {
    "id": "bipod_mod",
    "type": "MIGRATION",
    "replace": "bipod"
  },
  {
    "id": "u_shotgun_mod",
    "type": "MIGRATION",
    "replace": "u_shotgun"
  },
  {
    "id": "internal_mp3",
    "type": "MIGRATION",
    "replace": "manual_swimming"
  },
  {
    "type": "MIGRATION",
    "id": "suit_bostonchan",
    "replace": "blazer",
    "variant": "bostonchan"
  },
  {
    "id": "light_grip",
    "type": "MIGRATION",
    "replace": "grip"
  },
  {
    "id": "pistol_grip",
    "type": "MIGRATION",
    "replace": "grip"
  },
  {
    "id": "breacher_grip",
    "type": "MIGRATION",
    "replace": "grip"
  },
  {
    "type": "MIGRATION",
    "id": "sheriffshirt",
    "from_variant": "sheriff",
    "replace": "postman_shirt",
    "variant": "sheriff"
  },
  {
    "type": "MIGRATION",
    "id": "sheriffshirt",
    "from_variant": "swat_shirt",
    "replace": "postman_shirt",
    "variant": "swat"
  },
  {
    "type": "MIGRATION",
    "id": "subsuit_xl",
    "replace": "jumpsuit_pocketless",
    "variant": "orange"
  },
  {
    "type": "MIGRATION",
    "id": "striped_shirt",
    "replace": "buttonshirt",
    "variant": "striped"
  },
  {
    "type": "MIGRATION",
<<<<<<< HEAD
    "id": "dress",
    "replace": "dress_long"
  },
  {
    "type": "MIGRATION",
    "id": "witch_dress_short",
    "replace": "dress_short_sleeves",
    "variant": "witch_black"
  },
  {
    "type": "MIGRATION",
    "id": "witch_dress_long",
    "replace": "dress_long_sleeves",
    "variant": "witch_black"
  },
  {
    "type": "MIGRATION",
    "id": "witch_dress",
    "replace": "dress_sleeves",
    "variant": "witch_black"
  },
  {
    "type": "MIGRATION",
    "id": "sinister_gown",
    "replace": "gown_sleeves",
    "variant": "sinister"
  },
  {
    "type": "MIGRATION",
    "id": "sinister_dress_short",
    "replace": "dress_short_sleeves",
    "variant": "sinister"
  },
  {
    "type": "MIGRATION",
    "id": "dress_long",
    "from_variant": "gown",
    "replace": "gown"
=======
    "id": "gown",
    "replace": "dress",
    "variant": "gown"
  },
  {
    "type": "MIGRATION",
    "id": "robofac_jumpsuit",
    "replace": "jumpsuit",
    "variant": "robofac"
  },
  {
    "type": "MIGRATION",
    "id": "balaclava_skull",
    "replace": "balclava",
    "variant": "skull"
  },
  {
    "type": "MIGRATION",
    "id": "mask_guy_fawkes",
    "replace": "mask_skull",
    "variant": "guy_fawkes"
  },
  {
    "type": "MIGRATION",
    "id": "robofac_head_rig_ir",
    "replace": "robofac_head_rig_nv"
  },
  {
    "type": "MIGRATION",
    "id": "exodii_ingot_steel",
    "replace": "exodii_ingot_lc_steel"
  },
  {
    "type": "MIGRATION",
    "id": "clay_quern",
    "replace": "rock_quern"
  },
  {
    "type": "MIGRATION",
    "id": "bowling_axe",
    "replace": "hatchet"
  },
  {
    "type": "MIGRATION",
    "id": "spear_forked",
    "replace": "spear_spike"
  },
  {
    "type": "MIGRATION",
    "id": "draco",
    "replace": "aksemi"
  },
  {
    "type": "MIGRATION",
    "id": "draco_mini",
    "replace": "aksemi"
  },
  {
    "type": "MIGRATION",
    "id": "draco_micro",
    "replace": "aksemi"
  },
  {
    "type": "MIGRATION",
    "id": "draco_9mm",
    "replace": "rugerpcc"
  },
  {
    "type": "MIGRATION",
    "id": "ruger_charger",
    "replace": "ruger_1022"
  },
  {
    "type": "MIGRATION",
    "id": "ruger_charger_auto",
    "replace": "ruger_1022_auto"
  },
  {
    "type": "MIGRATION",
    "id": "shot_he",
    "replace": "shot_dragon"
  },
  {
    "type": "MIGRATION",
    "id": "hk_mp7",
    "replace": "fn_p90"
  },
  {
    "type": "MIGRATION",
    "id": "hk46bigmag",
    "replace": "fnp90mag"
  },
  {
    "type": "MIGRATION",
    "id": "hk46mag",
    "replace": "fnp90mag"
  },
  {
    "type": "MIGRATION",
    "id": "reloaded_46mm",
    "replace": "reloaded_57mm"
  },
  {
    "type": "MIGRATION",
    "id": "46mm",
    "replace": "57mm"
  },
  {
    "type": "MIGRATION",
    "id": "bp_46mm",
    "replace": "bp_57mm"
  },
  {
    "type": "MIGRATION",
    "id": "robofac_gun_46",
    "replace": "robofac_gun_57"
  },
  {
    "type": "MIGRATION",
    "id": "unprimed_46mm_casing",
    "replace": "unprimed_57mm_casing"
  },
  {
    "type": "MIGRATION",
    "id": "46mm_casing",
    "replace": "57mm_casing"
  },
  {
    "type": "MIGRATION",
    "id": "solarpack",
    "replace": "folding_solar_panel_v2"
  },
  {
    "type": "MIGRATION",
    "id": "solarpack_on",
    "replace": "folding_solar_panel_v2"
  },
  {
    "type": "MIGRATION",
    "id": [ "bone_glue", "rubber_cement" ],
    "replace": "glue_weak"
  },
  {
    "type": "MIGRATION",
    "id": "super_glue",
    "replace": "glue_strong"
  },
  {
    "type": "MIGRATION",
    "id": "fresh_fries_j",
    "replace": "fries"
  },
  {
    "type": "MIGRATION",
    "id": "fresh_fries",
    "replace": "fries"
  },
  {
    "type": "MIGRATION",
    "id": "crude_bronze_nail",
    "replace": "bronze_nail"
  },
  {
    "type": "MIGRATION",
    "id": "chips2",
    "replace": "chips"
  },
  {
    "type": "MIGRATION",
    "id": "chips3",
    "replace": "chips"
>>>>>>> 9b0efb82
  }
]<|MERGE_RESOLUTION|>--- conflicted
+++ resolved
@@ -2540,7 +2540,6 @@
   },
   {
     "type": "MIGRATION",
-<<<<<<< HEAD
     "id": "dress",
     "replace": "dress_long"
   },
@@ -2579,10 +2578,6 @@
     "id": "dress_long",
     "from_variant": "gown",
     "replace": "gown"
-=======
-    "id": "gown",
-    "replace": "dress",
-    "variant": "gown"
   },
   {
     "type": "MIGRATION",
@@ -2751,6 +2746,5 @@
     "type": "MIGRATION",
     "id": "chips3",
     "replace": "chips"
->>>>>>> 9b0efb82
   }
 ]