--- conflicted
+++ resolved
@@ -2583,7 +2583,6 @@
   },
   {
     "type": "MIGRATION",
-<<<<<<< HEAD
     "id": "draco",
     "replace": "aksemi"
   },
@@ -2601,7 +2600,9 @@
     "type": "MIGRATION",
     "id": "draco_9mm",
     "replace": "rugerpcc"
-=======
+  },
+  {
+    "type": "MIGRATION",
     "id": "ruger_charger",
     "replace": "ruger_1022"
   },
@@ -2609,6 +2610,5 @@
     "type": "MIGRATION",
     "id": "ruger_charger_auto",
     "replace": "ruger_1022_auto"
->>>>>>> 237e67f7
   }
 ]