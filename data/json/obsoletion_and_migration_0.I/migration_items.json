--- conflicted
+++ resolved
@@ -1143,7 +1143,6 @@
     "replace": "ak74_semi"
   },
   {
-<<<<<<< HEAD
     "id": "bh_m89",
     "type": "MIGRATION",
     "replace": "henry_big_boy"
@@ -1212,7 +1211,8 @@
     "id": "lever_shotgun",
     "type": "MIGRATION",
     "replace": "remington_870"
-=======
+  },
+  {
     "id": "bottle_suppressor",
     "type": "MIGRATION",
     "replace": "filter_suppressor"
@@ -1221,6 +1221,5 @@
     "id": "riv_suppressor",
     "type": "MIGRATION",
     "replace": "suppressor"
->>>>>>> 54d9f4c9
   }
 ]