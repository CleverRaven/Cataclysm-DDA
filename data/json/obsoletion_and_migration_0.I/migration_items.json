[
  {
    "id": "depowered_armor",
    "type": "MIGRATION",
    "replace": "combat_exoskeleton_light_salvaged"
  },
  {
    "type": "MIGRATION",
    "id": "dinosuit",
    "replace": "fursuit",
    "variant": "dinosuit"
  },
  {
    "type": "MIGRATION",
    "id": "wolfsuit",
    "replace": "fursuit",
    "variant": "wolfsuit"
  },
  {
    "type": "MIGRATION",
    "id": "felinesuit",
    "replace": "fursuit",
    "variant": "felinesuit"
  },
  {
    "type": "MIGRATION",
    "id": "dragonsuit",
    "replace": "fursuit",
    "variant": "dragonsuit"
  },
  {
    "type": "MIGRATION",
    "id": "sharksuit",
    "replace": "fursuit",
    "variant": "sharksuit"
  },
  {
    "id": "depowered_helmet",
    "type": "MIGRATION",
    "replace": "combat_exoskeleton_armor_head_light"
  },
  {
    "id": "streetsweeper",
    "type": "MIGRATION",
    "replace": "dp_12"
  },
  {
    "id": "power_armor_frame",
    "type": "MIGRATION",
    "replace": "qt_steel_chunk"
  },
  {
    "id": "fake_anvil_crude",
    "type": "MIGRATION",
    "replace": "fake_anvil"
  },
  {
    "id": "power_armor_generator",
    "type": "MIGRATION",
    "replace": "qt_steel_chunk"
  },
  {
    "id": "plasma_gun",
    "type": "MIGRATION",
    "replace": "exodii_plasma_projectile"
  },
  {
    "id": "plasma_rifle",
    "type": "MIGRATION",
    "replace": "exodii_plasma_projectile"
  },
  {
    "id": "power_armor_helmet_basic",
    "type": "MIGRATION",
    "replace": "combat_exoskeleton_armor_head_medium"
  },
  {
    "id": "power_armor_helmet_basic_on",
    "type": "MIGRATION",
    "replace": "combat_exoskeleton_armor_head_medium"
  },
  {
    "id": "power_armor_helmet_light",
    "type": "MIGRATION",
    "replace": "combat_exoskeleton_armor_head_light"
  },
  {
    "id": "power_armor_helmet_light_on",
    "type": "MIGRATION",
    "replace": "combat_exoskeleton_armor_head_light"
  },
  {
    "id": "power_armor_helmet_heavy",
    "type": "MIGRATION",
    "replace": "combat_exoskeleton_armor_head_heavy"
  },
  {
    "id": "power_armor_helmet_heavy_on",
    "type": "MIGRATION",
    "replace": "combat_exoskeleton_armor_head_heavy"
  },
  {
    "id": "power_armor_basic",
    "type": "MIGRATION",
    "replace": "combat_exoskeleton_medium"
  },
  {
    "id": "power_armor_basic_on",
    "type": "MIGRATION",
    "replace": "combat_exoskeleton_medium_on"
  },
  {
    "id": "power_armor_light",
    "type": "MIGRATION",
    "replace": "combat_exoskeleton_light"
  },
  {
    "id": "power_armor_light_on",
    "type": "MIGRATION",
    "replace": "combat_exoskeleton_light_on"
  },
  {
    "id": "power_armor_heavy",
    "type": "MIGRATION",
    "replace": "combat_exoskeleton_heavy"
  },
  {
    "id": "power_armor_heavy_on",
    "type": "MIGRATION",
    "replace": "combat_exoskeleton_heavy_on"
  },
  {
    "id": "lobotomizer",
    "type": "MIGRATION",
    "replace": "box_medium_wood",
    "contents": [ { "id": "lc_steel_lump", "count": 6 } ]
  },
  {
    "id": "tshirt_text",
    "type": "MIGRATION",
    "replace": "tshirt"
  },
  {
    "id": "flag_shirt",
    "type": "MIGRATION",
    "replace": "tshirt",
    "variant": "flag_shirt"
  },
  {
    "id": "linuxtshirt",
    "type": "MIGRATION",
    "replace": "tshirt"
  },
  {
    "id": "tshirt_tour",
    "type": "MIGRATION",
    "replace": "tshirt",
    "variant": "death"
  },
  {
    "id": "fridge",
    "type": "MIGRATION",
    "replace": "apartment_fridge"
  },
  {
    "id": "freezer",
    "type": "MIGRATION",
    "replace": "apartment_freezer"
  },
  {
    "id": "mold_plastic",
    "type": "MIGRATION",
    "replace": "vac_mold"
  },
  {
    "id": "gambeson_loose",
    "type": "MIGRATION",
    "replace": "gambeson"
  },
  {
    "id": "ksg_aux_shotgun",
    "type": "MIGRATION",
    "replace": "m26_mass"
  },
  {
    "id": "miner_hat",
    "type": "MIGRATION",
    "replace": "hat_hard",
    "contents": [ { "id": "flashlight", "count": 1 } ]
  },
  {
    "id": "miner_hat_on",
    "type": "MIGRATION",
    "replace": "hat_hard",
    "contents": [ { "id": "flashlight", "count": 1 } ]
  },
  {
    "id": "ts12_aux_shotgun",
    "type": "MIGRATION",
    "replace": "m26_mass"
  },
  {
    "id": "ts12_aux_shotgun2",
    "type": "MIGRATION",
    "replace": "m26_mass"
  },
  {
    "id": "gambeson_loose_vest",
    "type": "MIGRATION",
    "replace": "gambeson_nylon_vest"
  },
  {
    "id": "k_gambeson",
    "type": "MIGRATION",
    "replace": "gambeson_nylon"
  },
  {
    "id": "egg_lady_bug_giant",
    "type": "MIGRATION",
    "replace": "egg_lady_bug"
  },
  {
    "id": "spider_egg",
    "type": "MIGRATION",
    "replace": "egg_spider_web"
  },
  {
    "id": "spider_egg",
    "type": "MIGRATION",
    "replace": "egg_spider_web"
  },
  {
    "id": "egg_frog",
    "type": "MIGRATION",
    "replace": "egg_gray_frog"
  },
  {
    "id": "egg_toad",
    "type": "MIGRATION",
    "replace": "egg_freedom_toad"
  },
  {
    "id": "superalloy_harness_dog",
    "type": "MIGRATION",
    "replace": "kevlar_harness"
  },
  {
    "id": "k_gambeson_vest",
    "type": "MIGRATION",
    "replace": "gambeson_vest"
  },
  {
    "id": "l-stick",
    "type": "MIGRATION",
    "replace": "flashlight"
  },
  {
    "id": "k_gambeson_loose",
    "type": "MIGRATION",
    "replace": "gambeson_nylon"
  },
  {
    "id": "k_gambeson_vest_loose",
    "type": "MIGRATION",
    "replace": "gambeson_nylon_vest"
  },
  {
    "id": "k_gambeson_pants",
    "type": "MIGRATION",
    "replace": "gambeson_pants_nylon"
  },
  {
    "id": "gambeson_xs_loose",
    "type": "MIGRATION",
    "replace": "gambeson_xs"
  },
  {
    "id": "gambeson_vest_xs_loose",
    "type": "MIGRATION",
    "replace": "gambeson_vest_xs"
  },
  {
    "id": "xl_gambeson_loose",
    "type": "MIGRATION",
    "replace": "xl_gambeson"
  },
  {
    "id": "xl_gambeson_vest_loose",
    "type": "MIGRATION",
    "replace": "xl_gambeson_vest"
  },
  {
    "id": "xl_k_gambeson",
    "type": "MIGRATION",
    "replace": "xl_gambeson_nylon"
  },
  {
    "id": "xl_k_gambeson_vest",
    "type": "MIGRATION",
    "replace": "xl_gambeson_nylon_vest"
  },
  {
    "id": "k_gambeson_xs",
    "type": "MIGRATION",
    "replace": "xs_gambeson_nylon"
  },
  {
    "id": "k_gambeson_vest_xs",
    "type": "MIGRATION",
    "replace": "xs_gambeson_nylon_vest"
  },
  {
    "id": "xl_k_gambeson_pants",
    "type": "MIGRATION",
    "replace": "xl_gambeson_pants_nylon"
  },
  {
    "id": "xl_k_gambeson_loose",
    "type": "MIGRATION",
    "replace": "xl_gambeson_pants_nylon"
  },
  {
    "id": "xl_k_gambeson_vest_loose",
    "type": "MIGRATION",
    "replace": "xl_gambeson_nylon_vest"
  },
  {
    "id": "k_gambeson_vest_xs_loose",
    "type": "MIGRATION",
    "replace": "xl_gambeson_nylon_vest"
  },
  {
    "id": "k_gambeson_hood",
    "type": "MIGRATION",
    "replace": "gambeson_hood"
  },
  {
    "id": "xl_k_gambeson_hood",
    "type": "MIGRATION",
    "replace": "xl_gambeson_hood"
  },
  {
    "id": "xs_k_gambeson_hood",
    "type": "MIGRATION",
    "replace": "xs_gambeson_hood"
  },
  {
    "id": "l-stick_on",
    "type": "MIGRATION",
    "replace": "flashlight"
  },
  {
    "id": "mil_mess_kit",
    "type": "MIGRATION",
    "replace": "survivor_mess_kit"
  },
  {
    "id": "5x50dart",
    "type": "MIGRATION",
    "replace": "50match"
  },
  {
    "id": "5x50heavy",
    "type": "MIGRATION",
    "replace": "50match"
  },
  {
    "id": "reloaded_5x50dart",
    "type": "MIGRATION",
    "replace": "reloaded_50bmg"
  },
  {
    "id": "5x50_100_mag",
    "type": "MIGRATION",
    "replace": "stanag100"
  },
  {
    "id": "5x50_50_mag",
    "type": "MIGRATION",
    "replace": "stanag50"
  },
  {
    "id": "needlegun",
    "type": "MIGRATION",
    "replace": "nailgun"
  },
  {
    "id": "needlepistol",
    "type": "MIGRATION",
    "replace": "nailgun"
  },
  {
    "id": "5x50_hull",
    "type": "MIGRATION",
    "replace": "shot_hull"
  },
  {
    "id": "AID_bio_alarm",
    "type": "MIGRATION",
    "replace": "letter"
  },
  {
    "id": "AID_bio_tattoo_led",
    "type": "MIGRATION",
    "replace": "letter"
  },
  {
    "id": "AID_bio_power_armor_interface",
    "type": "MIGRATION",
    "replace": "letter"
  },
  {
    "id": "AID_bio_power_storage",
    "type": "MIGRATION",
    "replace": "letter"
  },
  {
    "id": "AID_bio_power_storage_mkII",
    "type": "MIGRATION",
    "replace": "letter"
  },
  {
    "id": "AID_bio_watch",
    "type": "MIGRATION",
    "replace": "letter"
  },
  {
    "id": "AID_bio_syringe",
    "type": "MIGRATION",
    "replace": "letter"
  },
  {
    "id": "AID_bio_blood_anal",
    "type": "MIGRATION",
    "replace": "letter"
  },
  {
    "id": "AID_bio_flashlight",
    "type": "MIGRATION",
    "replace": "letter"
  },
  {
    "id": "AID_bio_magnet",
    "type": "MIGRATION",
    "replace": "letter"
  },
  {
    "id": "AID_bio_soporific",
    "type": "MIGRATION",
    "replace": "letter"
  },
  {
    "id": "AID_bio_armor_arms",
    "type": "MIGRATION",
    "replace": "letter"
  },
  {
    "id": "AID_bio_armor_legs",
    "type": "MIGRATION",
    "replace": "letter"
  },
  {
    "id": "AID_bio_shotgun",
    "type": "MIGRATION",
    "replace": "letter"
  },
  {
    "id": "AID_bio_blood_filter",
    "type": "MIGRATION",
    "replace": "letter"
  },
  {
    "id": "AID_bio_climate",
    "type": "MIGRATION",
    "replace": "letter"
  },
  {
    "id": "AID_bio_geiger",
    "type": "MIGRATION",
    "replace": "letter"
  },
  {
    "id": "AID_bio_heatsink",
    "type": "MIGRATION",
    "replace": "letter"
  },
  {
    "id": "AID_bio_meteorologist",
    "type": "MIGRATION",
    "replace": "letter"
  },
  {
    "id": "AID_bio_ups",
    "type": "MIGRATION",
    "replace": "letter"
  },
  {
    "id": "AID_bio_weight",
    "type": "MIGRATION",
    "replace": "letter"
  },
  {
    "id": "AID_bio_trickle",
    "type": "MIGRATION",
    "replace": "letter"
  },
  {
    "id": "AID_bio_pitch_perfect",
    "type": "MIGRATION",
    "replace": "letter"
  },
  {
    "id": "waterproof_smart_phone_case_migration",
    "type": "MIGRATION",
    "replace": "waterproof_smart_phone_case"
  },
  {
    "id": "schematics_eyebot",
    "type": "MIGRATION",
    "replace": "novel_scifi"
  },
  {
    "id": "schematics_copbot",
    "type": "MIGRATION",
    "replace": "novel_scifi"
  },
  {
    "id": "schematics_riotbot",
    "type": "MIGRATION",
    "replace": "novel_scifi"
  },
  {
    "id": "bot_copbot",
    "type": "MIGRATION",
    "replace": "broken_science_bot"
  },
  {
    "id": "bot_eyebot",
    "type": "MIGRATION",
    "replace": "broken_science_bot"
  },
  {
    "id": "bot_riotbot",
    "type": "MIGRATION",
    "replace": "broken_science_bot"
  },
  {
    "id": "broken_eyebot",
    "type": "MIGRATION",
    "replace": "broken_science_bot"
  },
  {
    "id": "broken_copbot",
    "type": "MIGRATION",
    "replace": "broken_science_bot"
  },
  {
    "id": "broken_riotbot",
    "type": "MIGRATION",
    "replace": "broken_science_bot"
  },
  {
    "id": "RPG",
    "type": "MIGRATION",
    "replace": "m3_carlgustav"
  },
  {
    "id": "RPG-7_ammo",
    "type": "MIGRATION",
    "replace": "84x246mm_he"
  },
  {
    "id": "RPG-7_pg7vr",
    "type": "MIGRATION",
    "replace": "84x246mm_he"
  },
  {
    "id": "RPG-7_tbg7v",
    "type": "MIGRATION",
    "replace": "84x246mm_he"
  },
  {
    "id": "RPG-7_og7v",
    "type": "MIGRATION",
    "replace": "84x246mm_he"
  },
  {
    "id": "broken_mininuke_hack",
    "type": "MIGRATION",
    "replace": "broken_science_bot"
  },
  {
    "id": "mininuke_payload",
    "type": "MIGRATION",
    "replace": "broken_science_bot"
  },
  {
    "id": "rm802",
    "type": "MIGRATION",
    "replace": "m203"
  },
  {
    "id": "aux_pressurized_tank",
    "type": "MIGRATION",
    "replace": "pressurized_tank"
  },
  {
    "id": "skorpion_61",
    "type": "MIGRATION",
    "replace": "hk_mp5"
  },
  {
    "id": "skorpion61mag",
    "type": "MIGRATION",
    "replace": "mp5mag"
  },
  {
    "id": "skorpion_82",
    "type": "MIGRATION",
    "replace": "hk_mp5"
  },
  {
    "id": "skorpion82mag",
    "type": "MIGRATION",
    "replace": "mp5mag"
  },
  {
    "id": "8mm_civilian",
    "type": "MIGRATION",
    "replace": "8mm_caseless"
  },
  {
    "id": "8mm_fmj",
    "type": "MIGRATION",
    "replace": "8mm_caseless"
  },
  {
    "id": "8mm_hvp",
    "type": "MIGRATION",
    "replace": "8mm_caseless"
  },
  {
    "id": "8mm_inc",
    "type": "MIGRATION",
    "replace": "8mm_caseless"
  },
  {
    "id": "rm298",
    "type": "MIGRATION",
    "replace": "m240"
  },
  {
    "id": "mask_wsurvivor_nofur",
    "type": "MIGRATION",
    "replace": "scarf_faux_fur"
  },
  {
    "id": "mask_wsurvivorxl_nofur",
    "type": "MIGRATION",
    "replace": "scarf_faux_fur"
  },
  {
    "id": "mask_wsurvivor_nofur_xs",
    "type": "MIGRATION",
    "replace": "scarf_faux_fur"
  },
  {
    "id": "mask_wsurvivor",
    "type": "MIGRATION",
    "replace": "balclava"
  },
  {
    "id": "mask_wsurvivorxl",
    "type": "MIGRATION",
    "replace": "balclava"
  },
  {
    "id": "mask_wsurvivorxs",
    "type": "MIGRATION",
    "replace": "balclava"
  },
  {
    "id": "chainmail_hauberk",
    "type": "MIGRATION",
    "replace": "lc_chainmail_hauberk"
  },
  {
    "id": "chainmail_suit",
    "type": "MIGRATION",
    "replace": "mc_chainmail_suit"
  },
  {
    "id": "armor_plate",
    "type": "MIGRATION",
    "replace": "armor_lc_plate"
  },
  {
    "id": "armor_lightplate",
    "type": "MIGRATION",
    "replace": "armor_mc_lightplate"
  },
  {
    "id": "xl_armor_lightplate",
    "type": "MIGRATION",
    "replace": "xl_armor_mc_plate"
  },
  {
    "id": "xs_armor_lightplate",
    "type": "MIGRATION",
    "replace": "xs_hsurvivor_jumpsuit"
  },
  {
    "id": "chainmail_hood",
    "type": "MIGRATION",
    "replace": "lc_chainmail_hood"
  },
  {
    "id": "chainmail_vest",
    "type": "MIGRATION",
    "replace": "lc_chainmail_vest"
  },
  {
    "id": "chainmail_arms",
    "type": "MIGRATION",
    "replace": "mc_chainmail_arms"
  },
  {
    "id": "chainmail_hands",
    "type": "MIGRATION",
    "replace": "mc_chainmail_hands"
  },
  {
    "id": "chainmail_legs",
    "type": "MIGRATION",
    "replace": "mc_chainmail_legs"
  },
  {
    "id": "chainmail_feet",
    "type": "MIGRATION",
    "replace": "mc_chainmail_feet"
  },
  {
    "id": "m2browning_sawn",
    "type": "MIGRATION",
    "replace": "m2browning"
  },
  {
    "id": "contacts",
    "type": "MIGRATION",
    "replace": "bifocal_contacts_weekly"
  },
  {
    "id": "transition_contacts",
    "type": "MIGRATION",
    "replace": "bifocal_transition_contacts_weekly"
  },
  {
    "id": "mean_mug",
    "type": "MIGRATION",
    "replace": "ceramic_mug",
    "variant": "mean_mug",
    "reset_item_vars": true
  },
  {
    "id": "nice_mug",
    "type": "MIGRATION",
    "replace": "ceramic_mug",
    "variant": "mean_mug2",
    "reset_item_vars": true
  },
  {
    "id": "hk_ump45",
    "type": "MIGRATION",
    "replace": "modular_ump",
    "contents": [ { "id": "retool_ump_45", "count": 1 } ]
  },
  {
    "id": "bio_trickle",
    "type": "MIGRATION",
    "replace": "burnt_out_bionic"
  },
  {
    "id": "ballistic_vest_heavy_arms",
    "type": "MIGRATION",
    "replace": "ballistic_vest_heavy",
    "contents": [ { "id": "iotv_shoulder_plate", "count": 1 }, { "id": "iotv_neck_plate", "count": 1 } ]
  },
  {
    "id": "ballistic_vest_heavy_legs",
    "type": "MIGRATION",
    "replace": "ballistic_vest_heavy",
    "contents": [ { "id": "iotv_groin_plate", "count": 1 }, { "id": "iotv_neck_plate", "count": 1 } ]
  },
  {
    "id": "conical_hat",
    "type": "MIGRATION",
    "replace": "hat_ball"
  },
  {
    "id": "plumber_cap",
    "type": "MIGRATION",
    "replace": "hat_ball"
  },
  {
    "id": "leather_hatball",
    "type": "MIGRATION",
    "replace": "hat_ball"
  },
  {
    "id": "vizor_hat",
    "type": "MIGRATION",
    "replace": "hat_ball"
  },
  {
    "id": "lvizor_hat",
    "type": "MIGRATION",
    "replace": "hat_ball"
  },
  {
    "id": "trucker_hat",
    "type": "MIGRATION",
    "replace": "hat_ball"
  },
  {
    "id": "ltrucker_hat",
    "type": "MIGRATION",
    "replace": "hat_ball"
  },
  {
    "id": "flatbread_wheat_free",
    "type": "MIGRATION",
    "replace": "bread"
  },
  {
    "id": "bread_wheat_free",
    "type": "MIGRATION",
    "replace": "bread"
  },
  {
    "id": "brown_bread_wheat_free",
    "type": "MIGRATION",
    "replace": "bread"
  },
  {
    "id": "buttered_toast_wheat_free",
    "type": "MIGRATION",
    "replace": "bread"
  },
  {
    "id": "jam_toast_wheat_free",
    "type": "MIGRATION",
    "replace": "bread"
  },
  {
    "id": "peanut_butter_toast_wheat_free",
    "type": "MIGRATION",
    "replace": "bread"
  },
  {
    "id": "toad_in_a_hole_wheat_free",
    "type": "MIGRATION",
    "replace": "bread"
  },
  {
    "id": "PBJ_Toast_wheat_free",
    "type": "MIGRATION",
    "replace": "bread"
  },
  {
    "id": "toast_wheat_free",
    "type": "MIGRATION",
    "replace": "bread"
  },
  {
    "id": "sandwich_fairy_wheat_free",
    "type": "MIGRATION",
    "replace": "bread"
  },
  {
    "id": "soup_blood_wheat_free",
    "type": "MIGRATION",
    "replace": "bread"
  },
  {
    "id": "fried_egg_sandwich_wheat_free",
    "type": "MIGRATION",
    "replace": "bread"
  },
  {
    "id": "deluxe_fried_egg_sandwich_wheat_free",
    "type": "MIGRATION",
    "replace": "bread"
  },
  {
    "id": "chilidogs_wheat_free",
    "type": "MIGRATION",
    "replace": "bread"
  },
  {
    "id": "hotdogs_newyork_wheat_free",
    "type": "MIGRATION",
    "replace": "bread"
  },
  {
    "id": "cheeseburger_wheat_free",
    "type": "MIGRATION",
    "replace": "bread"
  },
  {
    "id": "hamburger_wheat_free",
    "type": "MIGRATION",
    "replace": "bread"
  },
  {
    "id": "sloppyjoe_wheat_free",
    "type": "MIGRATION",
    "replace": "bread"
  },
  {
    "id": "blood_pancakes_wheat_free",
    "type": "MIGRATION",
    "replace": "bread"
  },
  {
    "id": "sandwich_cheese_grilled_wheat_free",
    "type": "MIGRATION",
    "replace": "bread"
  },
  {
    "id": "sandwich_deluxe_wheat_free",
    "type": "MIGRATION",
    "replace": "bread"
  },
  {
    "id": "sandwich_reuben_wheat_free",
    "type": "MIGRATION",
    "replace": "bread"
  },
  {
    "id": "sandwich_cucumber_wheat_free",
    "type": "MIGRATION",
    "replace": "bread"
  },
  {
    "id": "sandwich_cheese_wheat_free",
    "type": "MIGRATION",
    "replace": "bread"
  },
  {
    "id": "sandwich_jam_wheat_free",
    "type": "MIGRATION",
    "replace": "bread"
  },
  {
    "id": "sandwich_jam_cheese_wheat_free",
    "type": "MIGRATION",
    "replace": "bread"
  },
  {
    "id": "sandwich_jam_butter_wheat_free",
    "type": "MIGRATION",
    "replace": "bread"
  },
  {
    "id": "sandwich_honey_wheat_free",
    "type": "MIGRATION",
    "replace": "bread"
  },
  {
    "id": "sandwich_veggy_wheat_free",
    "type": "MIGRATION",
    "replace": "bread"
  },
  {
    "id": "sandwich_t_wheat_free",
    "type": "MIGRATION",
    "replace": "bread"
  },
  {
    "id": "sandwich_pb_wheat_free",
    "type": "MIGRATION",
    "replace": "bread"
  },
  {
    "id": "sandwich_pbj_wheat_free",
    "type": "MIGRATION",
    "replace": "bread"
  },
  {
    "id": "sandwich_pbh_wheat_free",
    "type": "MIGRATION",
    "replace": "bread"
  },
  {
    "id": "sandwich_pbm_wheat_free",
    "type": "MIGRATION",
    "replace": "bread"
  },
  {
    "id": "fish_sandwich_wheat_free",
    "type": "MIGRATION",
    "replace": "bread"
  },
  {
    "id": "blt_wheat_free",
    "type": "MIGRATION",
    "replace": "bread"
  },
  {
    "id": "chicken_sandwich_wheat_free",
    "type": "MIGRATION",
    "replace": "bread"
  },
  {
    "id": "hotdogs_cooked_wheat_free",
    "type": "MIGRATION",
    "replace": "bread"
  },
  {
    "id": "sandwich_egg_salad_wheat_free",
    "type": "MIGRATION",
    "replace": "bread"
  },
  {
    "id": "sandwich_sauce_wheat_free",
    "type": "MIGRATION",
    "replace": "bread"
  },
  {
    "id": "chicken_sandwich_wheat_free",
    "type": "MIGRATION",
    "replace": "bread"
  },
  {
    "id": "sandwich_veggy_cheese_wheat_free",
    "type": "MIGRATION",
    "replace": "bread"
  },
  {
    "id": "light_minus_atomic_battery_cell",
    "type": "MIGRATION",
    "replace": "light_minus_disposable_cell"
  },
  {
    "id": "light_plus_battery_cell",
    "type": "MIGRATION",
    "replace": "light_battery_cell"
  },
  {
    "id": "light_atomic_battery_cell",
    "type": "MIGRATION",
    "replace": "light_battery_cell"
  },
  {
    "id": "light_disposable_cell",
    "type": "MIGRATION",
    "replace": "light_battery_cell"
  },
  {
    "id": "light_dry_cell",
    "type": "MIGRATION",
    "replace": "light_battery_cell"
  },
  {
    "id": "medium_disposable_cell",
    "type": "MIGRATION",
    "replace": "medium_battery_cell"
  },
  {
    "id": "medium_plus_battery_cell",
    "type": "MIGRATION",
    "replace": "medium_battery_cell"
  },
  {
    "id": "medium_atomic_battery_cell",
    "type": "MIGRATION",
    "replace": "medium_battery_cell"
  },
  {
    "id": "medium_dry_cell",
    "type": "MIGRATION",
    "replace": "medium_battery_cell"
  },
  {
    "id": "heavy_disposable_cell",
    "type": "MIGRATION",
    "replace": "heavy_plus_battery_cell"
  },
  {
    "id": "heavy_dry_cell",
    "type": "MIGRATION",
    "replace": "heavy_plus_battery_cell"
  },
  {
    "id": "scrap_cap1",
    "type": "MIGRATION",
    "replace": "hat_ball"
  },
  {
    "id": "scrap_cap2",
    "type": "MIGRATION",
    "replace": "hat_ball"
  },
  {
    "id": "ushanka",
    "type": "MIGRATION",
    "replace": "hat_fur"
  },
  {
    "id": "coonskin",
    "type": "MIGRATION",
    "replace": "hat_fur"
  },
  {
    "id": "astrakhan",
    "type": "MIGRATION",
    "replace": "hat_fur"
  },
  {
    "id": "fushanka",
    "type": "MIGRATION",
    "replace": "hat_faux_fur"
  },
  {
    "id": "fcoonskin",
    "type": "MIGRATION",
    "replace": "hat_faux_fur"
  },
  {
    "id": "fastrakhan",
    "type": "MIGRATION",
    "replace": "hat_faux_fur"
  },
  {
    "id": "propeller_hat",
    "type": "MIGRATION",
    "replace": "hat_ball"
  },
  {
    "id": "deerstalker",
    "type": "MIGRATION",
    "replace": "hat_fur"
  },
  {
    "id": "beanie_hat",
    "type": "MIGRATION",
    "replace": "hat_cotton"
  },
  {
    "id": "k_beanie",
    "type": "MIGRATION",
    "replace": "hat_knit"
  },
  {
    "id": "chullo_hat",
    "type": "MIGRATION",
    "replace": "hat_knit"
  },
  {
    "id": "fez",
    "type": "MIGRATION",
    "replace": "eboshi"
  },
  {
    "id": "homburg_hat",
    "type": "MIGRATION",
    "replace": "fedora"
  },
  {
    "id": "neckwarmer",
    "type": "MIGRATION",
    "replace": "scarf"
  },
  {
    "id": "neckwarmer_head",
    "type": "MIGRATION",
    "replace": "scarf"
  },
  {
    "id": "hat_floppy",
    "type": "MIGRATION",
    "replace": "10gal_hat"
  },
  {
    "id": "hat_cart",
    "type": "MIGRATION",
    "replace": "10gal_hat"
  },
  {
    "id": "trilby_hat",
    "type": "MIGRATION",
    "replace": "porkpie"
  },
  {
    "id": "tyrolean_hat",
    "type": "MIGRATION",
    "replace": "porkpie"
  },
  {
    "id": "panama_hat",
    "type": "MIGRATION",
    "replace": "straw_hat"
  },
  {
    "id": "boater_hat",
    "type": "MIGRATION",
    "replace": "straw_hat"
  },
  {
    "id": "tinfoil_boat",
    "type": "MIGRATION",
    "replace": "tinfoil_hat"
  },
  {
    "id": "tinfoil_hat1",
    "type": "MIGRATION",
    "replace": "tinfoil_hat"
  },
  {
    "id": "tinfoil_fedora",
    "type": "MIGRATION",
    "replace": "tinfoil_hat"
  },
  {
    "id": "tinfoil_hatball",
    "type": "MIGRATION",
    "replace": "tinfoil_hat"
  },
  {
    "id": "paper_boat",
    "type": "MIGRATION",
    "replace": "tinfoil_hat"
  },
  {
    "id": "news_boat",
    "type": "MIGRATION",
    "replace": "tinfoil_hat"
  },
  {
    "id": "hat_cloche",
    "type": "MIGRATION",
    "replace": "hat_boonie"
  },
  {
    "id": "hat_bucket",
    "type": "MIGRATION",
    "replace": "hat_boonie"
  },
  {
    "id": "rag",
    "type": "MIGRATION",
    "replace": "sheet_cotton"
  },
  {
    "id": "holybook_odin",
    "type": "MIGRATION",
    "replace": "poetic_edda"
  },
  {
    "id": "holybook_asatru",
    "type": "MIGRATION",
    "replace": "poetic_edda"
  },
  {
    "id": "wcheckers_man",
    "type": "MIGRATION",
    "replace": "splinter"
  },
  {
    "id": "bcheckers_man",
    "type": "MIGRATION",
    "replace": "splinter"
  },
  {
    "id": "rcheckers_man",
    "type": "MIGRATION",
    "replace": "splinter"
  },
  {
    "id": "becheckers_man",
    "type": "MIGRATION",
    "replace": "splinter"
  },
  {
    "id": "wchess_pawn",
    "type": "MIGRATION",
    "replace": "splinter"
  },
  {
    "id": "wchess_knight",
    "type": "MIGRATION",
    "replace": "splinter"
  },
  {
    "id": "wchess_bishop",
    "type": "MIGRATION",
    "replace": "splinter"
  },
  {
    "id": "wchess_rook",
    "type": "MIGRATION",
    "replace": "splinter"
  },
  {
    "id": "wchess_queen",
    "type": "MIGRATION",
    "replace": "splinter"
  },
  {
    "id": "wchess_king",
    "type": "MIGRATION",
    "replace": "splinter"
  },
  {
    "id": "bchess_pawn",
    "type": "MIGRATION",
    "replace": "splinter"
  },
  {
    "id": "bchess_knight",
    "type": "MIGRATION",
    "replace": "splinter"
  },
  {
    "id": "bchess_bishop",
    "type": "MIGRATION",
    "replace": "splinter"
  },
  {
    "id": "bchess_rook",
    "type": "MIGRATION",
    "replace": "splinter"
  },
  {
    "id": "bchess_queen",
    "type": "MIGRATION",
    "replace": "splinter"
  },
  {
    "id": "bchess_king",
    "type": "MIGRATION",
    "replace": "splinter"
  },
  {
    "id": "checkpaper",
    "type": "MIGRATION",
    "replace": "paper"
  },
  {
    "id": "small_checkboard",
    "type": "MIGRATION",
    "replace": "tinder"
  },
  {
    "id": "checkboard",
    "type": "MIGRATION",
    "replace": "tinder"
  },
  {
    "id": "handmade_chess",
    "type": "MIGRATION",
    "replace": "chess"
  },
  {
    "id": "makeshift_chess",
    "type": "MIGRATION",
    "replace": "chess"
  },
  {
    "id": "handmade_checkers",
    "type": "MIGRATION",
    "replace": "makeshift_checkers"
  },
  {
    "id": "terraforming_mars",
    "type": "MIGRATION",
    "replace": "terraforming_mercury"
  },
  {
    "id": "terraforming_venus",
    "type": "MIGRATION",
    "replace": "terraforming_mercury"
  },
  {
    "id": "terraforming_jupiter",
    "type": "MIGRATION",
    "replace": "terraforming_mercury"
  },
  {
    "id": "terraforming_saturn",
    "type": "MIGRATION",
    "replace": "terraforming_mercury"
  },
  {
    "id": "terraforming_uranus",
    "type": "MIGRATION",
    "replace": "terraforming_mercury"
  },
  {
    "id": "terraforming_neptune",
    "type": "MIGRATION",
    "replace": "terraforming_mercury"
  },
  {
    "id": "terraforming_pluto",
    "type": "MIGRATION",
    "replace": "terraforming_mercury"
  },
  {
    "id": "terraforming_earth",
    "type": "MIGRATION",
    "replace": "terraforming_mercury"
  },
  {
    "type": "MIGRATION",
    "id": "ammo_can_30_9mm_fmj_1000",
    "replace": "ammunition_can_30",
    "variant": "ammunition_can_30_9mm_fmj_1000"
  },
  {
    "type": "MIGRATION",
    "id": "ammo_can_30_9mm_jhp_1000",
    "replace": "ammunition_can_30",
    "variant": "ammunition_can_30_9mm_jhp_1000"
  },
  {
    "type": "MIGRATION",
    "id": "ammo_can_30_300jhp_240",
    "replace": "ammunition_can_50",
    "variant": "ammunition_can_50_300jhp_240"
  },
  {
    "type": "MIGRATION",
    "id": "ammo_can_30_300AAC_otmss_720",
    "replace": "ammunition_can_30",
    "variant": "ammunition_can_30_300AAC_otmss_720"
  },
  {
    "type": "MIGRATION",
    "id": "ammo_can_30_308_1tracer4ap_200",
    "replace": "ammunition_can_30",
    "variant": "ammunition_can_30_308_1tracer4ap_200"
  },
  {
    "type": "MIGRATION",
    "id": "ammo_can_30_308ap_240",
    "replace": "ammunition_can_30",
    "variant": "ammunition_can_30_308ap_240"
  },
  {
    "type": "MIGRATION",
    "id": "ammo_can_30_308fmj_460",
    "replace": "ammunition_can_50",
    "variant": "ammunition_can_50_308fmj_460"
  },
  {
    "type": "MIGRATION",
    "id": "ammo_can_30_308_4fmj1tracer_200",
    "replace": "ammunition_can_30",
    "variant": "ammunition_can_30_308_4fmj1tracer_200"
  },
  {
    "type": "MIGRATION",
    "id": "ammo_can_30_338fmjbt_200",
    "replace": "ammunition_can_30"
  },
  {
    "type": "MIGRATION",
    "id": "ammo_can_30_shot_120",
    "replace": "ammunition_can_30",
    "variant": "ammunition_can_30_shot_120"
  },
  {
    "type": "MIGRATION",
    "id": "ammo_can_50_556tracer_820",
    "replace": "ammunition_can_50",
    "variant": "ammunition_can_50_556tracer_820"
  },
  {
    "type": "MIGRATION",
    "id": "ammo_can_50_50bmg_4fmj1tracer_100",
    "replace": "ammunition_can_50",
    "variant": "ammunition_can_50_50bmg_4fmj1tracer_100"
  },
  {
    "type": "MIGRATION",
    "id": "ammo_can_50_50bmg_1tracer4mk211_100",
    "replace": "ammunition_can_50",
    "variant": "ammunition_can_50_50bmg_1tracer4mk211_100"
  },
  {
    "type": "MIGRATION",
    "id": "ammo_can_50_50bmg_fmj_120",
    "replace": "ammunition_can_50",
    "variant": "ammunition_can_50_50bmg_fmj_120"
  },
  {
    "type": "MIGRATION",
    "id": "ammo_can_50_556_m855a1_clipped_840",
    "replace": "ammunition_can_50",
    "variant": "ammunition_can_50_556_m855a1_clipped_840"
  },
  {
    "type": "MIGRATION",
    "id": "ammo_can_50_300AAC_otm_840",
    "replace": "ammunition_can_50"
  },
  {
    "type": "MIGRATION",
    "id": "ammo_can_50_308_600",
    "replace": "ammunition_can_50",
    "variant": "ammunition_can_50_308_600"
  },
  {
    "type": "MIGRATION",
    "id": "ammo_can_50_338fmjbt_400",
    "replace": "ammunition_can_50"
  },
  {
    "type": "MIGRATION",
    "id": "ammo_can_50_shot_160",
    "replace": "ammunition_can_50",
    "variant": "ammunition_can_50_shot_160"
  },
  {
    "type": "MIGRATION",
    "id": "ammo_can_50_beanbag_160",
    "replace": "ammunition_can_50",
    "variant": "ammunition_can_50_beanbag_160"
  },
  {
    "type": "MIGRATION",
    "id": "ammo_can_fat_50_223_1tracer4ball_800",
    "replace": "ammunition_can_fat_50",
    "variant": "ammunition_can_fat_50_223_1tracer4ball_800"
  },
  {
    "type": "MIGRATION",
    "id": "ammo_can_fat_50_223_1tracer4ap_800",
    "replace": "ammunition_can_fat_50",
    "variant": "ammunition_can_fat_50_223_1tracer4ap_800"
  },
  {
    "type": "MIGRATION",
    "id": "ammo_can_fat_50_223ap_800",
    "replace": "ammunition_can_fat_50",
    "variant": "ammunition_can_fat_50_223ap_800"
  },
  {
    "type": "MIGRATION",
    "id": "ammo_can_fat_50_223fmj_800",
    "replace": "ammunition_can_fat_50",
    "variant": "ammunition_can_fat_50_223fmj_800"
  },
  {
    "type": "MIGRATION",
    "id": "ammo_can_fat_50_308_1tracer4ap_600",
    "replace": "ammunition_can_fat_50",
    "variant": "ammunition_can_fat_50_308_1tracer4ap_600"
  },
  {
    "type": "MIGRATION",
    "id": "ammo_can_pa120_40x53_32",
    "replace": "ammunition_can_pa120",
    "variant": "ammunition_can_pa120_40x53_32"
  },
  {
    "type": "MIGRATION",
    "id": "ammunition_can_carlgustav_hedp",
    "replace": "ammunition_can_carlgustav",
    "variant": "ammunition_can_carlgustav_hedp"
  },
  {
    "type": "MIGRATION",
    "id": "ammunition_can_carlgustav_he",
    "replace": "ammunition_can_carlgustav",
    "variant": "ammunition_can_carlgustav_he"
  },
  {
    "type": "MIGRATION",
    "id": "ammunition_box_carlgustav_he",
    "replace": "ammunition_box_carlgustav",
    "variant": "ammunition_box_carlgustav_he"
  },
  {
    "type": "MIGRATION",
    "id": "ammunition_box_carlgustav_hedp",
    "replace": "ammunition_box_carlgustav",
    "variant": "ammunition_box_carlgustav_hedp"
  },
  {
    "id": "ak74",
    "type": "MIGRATION",
    "replace": "ak74_semi"
  },
  {
    "id": "bh_m89",
    "type": "MIGRATION",
    "replace": "henry_big_boy"
  },
  {
    "id": "rifle_9mm",
    "type": "MIGRATION",
    "replace": "rifle_38"
  },
  {
    "id": "rifle_9x18",
    "type": "MIGRATION",
    "replace": "rifle_38"
  },
  {
    "id": "rifle_45",
    "type": "MIGRATION",
    "replace": "rifle_38"
  },
  {
    "id": "rifle_40",
    "type": "MIGRATION",
    "replace": "rifle_38"
  },
  {
    "id": "rifle_380",
    "type": "MIGRATION",
    "replace": "rifle_38"
  },
  {
    "id": "rifle_32",
    "type": "MIGRATION",
    "replace": "rifle_38"
  },
  {
    "id": "lemat_revolver",
    "type": "MIGRATION",
    "replace": "colt_saa"
  },
  {
    "id": "lemat_revolver_shotgun",
    "type": "MIGRATION",
    "replace": "u_shotgun"
  },
  {
    "id": "shot_paper_slug",
    "type": "MIGRATION",
    "replace": "44army"
  },
  {
    "id": "shot_paper_bird",
    "type": "MIGRATION",
    "replace": "44army"
  },
  {
    "id": "shot_paper_00",
    "type": "MIGRATION",
    "replace": "44army"
  },
  {
    "id": "shot_paper_dragon",
    "type": "MIGRATION",
    "replace": "44army"
  },
  {
    "id": "lever_shotgun",
    "type": "MIGRATION",
    "replace": "remington_870"
  },
  {
    "id": "famas",
    "type": "MIGRATION",
    "replace": "rdb_223"
  },
  {
    "id": "famasmag",
    "type": "MIGRATION",
    "replace": "stanag30"
  },
  {
    "id": "cz75mag_12rd",
    "type": "MIGRATION",
    "replace": "cz75mag_16rd"
  },
  {
    "id": "bottle_suppressor",
    "type": "MIGRATION",
    "replace": "filter_suppressor"
  },
  {
    "id": "riv_suppressor",
    "type": "MIGRATION",
    "replace": "suppressor"
  },
  {
    "id": "surv_six_shooter",
    "type": "MIGRATION",
    "replace": "hptjcpmag"
  },
  {
    "id": "surv_hand_cannon",
    "type": "MIGRATION",
    "replace": "hptjhpmag"
  },
  {
    "id": "con_mix",
    "type": "MIGRATION",
    "replace": "con_mix_foldable",
    "reset_item_vars": true
  },
  {
    "id": "raw_lentils",
    "type": "MIGRATION",
    "replace": "dry_lentils"
  },
  {
    "id": "uno",
    "type": "MIGRATION",
    "replace": "deck_of_cards",
    "variant": "uno"
  },
  {
    "id": "onirim",
    "type": "MIGRATION",
    "replace": "deck_of_cards",
    "variant": "onirim"
  },
  {
    "id": "cards_magic",
    "type": "MIGRATION",
    "replace": "deck_of_cards",
    "variant": "cards_magic"
  },
  {
    "id": "deck_of_cards_makeshift",
    "type": "MIGRATION",
    "replace": "deck_of_cards",
    "variant": "deck_of_cards_makeshift"
  },
  {
    "id": "mp18",
    "type": "MIGRATION",
    "replace": "p08"
  },
  {
    "id": "plr16",
    "type": "MIGRATION",
    "replace": "rdb_223"
  },
  {
    "id": "oa93",
    "type": "MIGRATION",
    "replace": "rdb_223"
  },
  {
    "id": "m231pfw",
    "type": "MIGRATION",
    "replace": "rdb_223"
  },
  {
    "id": "moss_brownie",
    "type": "MIGRATION",
    "replace": "ruger_lcr_22"
  },
  {
    "id": "vz58_p",
    "type": "MIGRATION",
    "replace": "ak47"
  },
  {
    "id": "vz58ts",
    "type": "MIGRATION",
    "replace": "aksemi"
  },
  {
    "id": "vz58mag10",
    "type": "MIGRATION",
    "replace": "akmag10"
  },
  {
    "id": "vz58mag30",
    "type": "MIGRATION",
    "replace": "akmag30"
  },
  {
    "id": "stowed_fridge",
    "type": "MIGRATION",
    "replace": "apartment_fridge"
  },
  {
    "id": "stowed_freezer",
    "type": "MIGRATION",
    "replace": "apartment_freezer"
  },
  {
    "id": "stowed_glass_fridge",
    "type": "MIGRATION",
    "replace": "glass_fridge"
  },
  {
    "id": "knife_steak",
    "type": "MIGRATION",
    "replace": "knife_small",
    "variant": "knife_steak"
  },
  {
    "id": "knife_paring",
    "type": "MIGRATION",
    "replace": "knife_small",
    "variant": "knife_paring"
  },
  {
    "id": "knife_chef",
    "type": "MIGRATION",
    "replace": "knife_large",
    "variant": "knife_chef"
  },
  {
    "id": "knife_carving",
    "type": "MIGRATION",
    "replace": "knife_large",
    "variant": "knife_carving"
  },
  {
    "id": "knife_bread",
    "type": "MIGRATION",
    "replace": "knife_large",
    "variant": "knife_bread"
  },
  {
    "id": "knife_butcher",
    "type": "MIGRATION",
    "replace": "knife_huge",
    "variant": "knife_butcher"
  },
  {
    "id": "knife_meat_cleaver",
    "type": "MIGRATION",
    "replace": "knife_cleaver",
    "variant": "knife_meat_cleaver"
  },
  {
    "id": "knife_vegetable_cleaver",
    "type": "MIGRATION",
    "replace": "knife_cleaver",
    "variant": "knife_vegetable_cleaver"
  },
  {
    "id": "spear_survivor",
    "type": "MIGRATION",
    "replace": "naginata"
  },
  {
    "id": "j22",
    "type": "MIGRATION",
    "replace": "ruger_mk4"
  },
  {
    "id": "j22mag",
    "type": "MIGRATION",
    "replace": "ruger_mk4_mag"
  },
  {
    "id": "sw_22",
    "type": "MIGRATION",
    "replace": "ruger_mk4"
  },
  {
    "id": "sw22mag",
    "type": "MIGRATION",
    "replace": "ruger_mk4_mag"
  },
  {
    "id": "cop_38",
    "type": "MIGRATION",
    "replace": "sw_619"
  },
  {
    "id": "fs2000",
    "type": "MIGRATION",
    "replace": "rdb_223"
  },
  {
    "id": "factory_handguard",
    "type": "MIGRATION",
    "replace": "grip"
  },
  {
    "id": "mr73",
    "type": "MIGRATION",
    "replace": "sw_619"
  },
  {
    "id": "acidbomb",
    "type": "MIGRATION",
    "replace": "sling-ready_molotov"
  },
  {
    "id": "triple_launcher_simple",
    "type": "MIGRATION",
    "replace": "mgl"
  },
  {
    "id": "launcher_simple",
    "type": "MIGRATION",
    "replace": "m79"
  },
  {
    "id": "pipe_launcher40mm",
    "type": "MIGRATION",
    "replace": "m203"
  },
  {
    "id": "hk_g36",
    "type": "MIGRATION",
    "replace": "sig_assault_rifle"
  },
  {
    "id": "g36mag_30rd",
    "type": "MIGRATION",
    "replace": "stanag30"
  },
  {
    "id": "g36mag_100rd",
    "type": "MIGRATION",
    "replace": "stanag100drum"
  },
  {
    "id": "superglue",
    "type": "MIGRATION",
    "replace": "small_squeeze_tube",
    "contents": [ { "id": "glue_strong", "count": 40 } ]
  },
  {
    "id": "egg_goose_golden",
    "type": "MIGRATION",
    "replace": "egg_goose"
  },
  {
    "id": "egg_reptile",
    "type": "MIGRATION",
    "replace": "egg_turtle_painted"
  },
  {
    "id": "ar_pistol",
    "type": "MIGRATION",
    "replace": "rdb_223"
  },
  {
    "id": "stabilizer",
    "type": "MIGRATION",
    "replace": "rail_laser_sight"
  },
  {
    "id": "stabilizer_mod",
    "type": "MIGRATION",
    "replace": "rail_laser_sight"
  },
  {
    "id": "wire",
    "type": "MIGRATION",
    "replace": "lc_wire"
  },
  {
    "id": "piano_wire",
    "type": "MIGRATION",
    "replace": "qt_wire"
  },
  {
    "id": "chain_link",
    "type": "MIGRATION",
    "replace": "lc_chain_link"
  },
  {
    "id": "link_sheet",
    "type": "MIGRATION",
    "replace": "lc_link_sheet"
  },
  {
    "id": "acr_300blk",
    "type": "MIGRATION",
    "replace": "sig_mcx_rattler_sbr"
  },
  {
    "id": "egg_pattern_frog",
    "type": "MIGRATION",
    "replace": "egg_leo_frog"
  },
  {
    "id": "egg_strange_frog",
    "type": "MIGRATION",
    "replace": "egg_bullfrog_frog"
  },
  {
    "id": "egg_foul_toad",
    "type": "MIGRATION",
    "replace": "egg_fowler_toad"
  },
  {
    "id": "egg_odd_toad",
    "type": "MIGRATION",
    "replace": "egg_freedom_toad"
  },
  {
    "id": "egg_vocal_frog",
    "type": "MIGRATION",
    "replace": "egg_peeper_frog"
  },
  {
    "id": "egg_shift_frog",
    "type": "MIGRATION",
    "replace": "egg_gray_frog"
  },
  {
    "id": "egg_palette_frog",
    "type": "MIGRATION",
    "replace": "egg_pickerel_frog"
  },
  {
    "id": "egg_vocal_frog",
    "type": "MIGRATION",
    "replace": "egg_vocal_bigfrog"
  },
  {
    "id": "egg_shift_frog",
    "type": "MIGRATION",
    "replace": "egg_shift_bigfrog"
  },
  {
    "id": "wire_barbed_baseball",
    "type": "MIGRATION",
    "replace": "baseball"
  },
  {
    "id": "cx4",
    "type": "MIGRATION",
    "replace": "m9"
  },
  {
    "id": "STI_DS_10",
    "type": "MIGRATION",
    "replace": "glock_20"
  },
  {
    "id": "2011_22_mag",
    "type": "MIGRATION",
    "replace": "tdi_10mm_mag"
  },
  {
    "id": "2011_17_mag",
    "type": "MIGRATION",
    "replace": "tdi_10mm_mag"
  },
  {
    "id": "kp3at",
    "type": "MIGRATION",
    "replace": "rugerlcp"
  },
  {
    "id": "kp3atmag",
    "type": "MIGRATION",
    "replace": "rugerlcpmag"
  },
  {
    "id": "fn1910mag",
    "type": "MIGRATION",
    "replace": "hptcf380mag_8rd"
  },
  {
    "id": "kpf9",
    "type": "MIGRATION",
    "replace": "glock_19"
  },
  {
    "id": "kpf9mag",
    "type": "MIGRATION",
    "replace": "glockmag"
  },
  {
    "id": "kpf9mag_8rd",
    "type": "MIGRATION",
    "replace": "glockmag"
  },
  {
    "id": "mauser_m714",
    "type": "MIGRATION",
    "replace": "glock_19"
  },
  {
    "id": "mausermag_20rd",
    "type": "MIGRATION",
    "replace": "glock17_22"
  },
  {
    "id": "mausermag_10rd",
    "type": "MIGRATION",
    "replace": "glockmag"
  },
  {
    "id": "taurus_spectrum",
    "type": "MIGRATION",
    "replace": "rugerlcp"
  },
  {
    "id": "taurus_spectrum_mag",
    "type": "MIGRATION",
    "replace": "rugerlcpmag"
  },
  {
    "id": "minidraco556",
    "type": "MIGRATION",
    "replace": "ak556"
  },
  {
    "id": "arx160",
    "type": "MIGRATION",
    "replace": "ak47"
  },
  {
    "id": "walther_ppq_40",
    "type": "MIGRATION",
    "replace": "glock_22"
  },
  {
    "id": "ppq40mag_10rd",
    "type": "MIGRATION",
    "replace": "glock40mag"
  },
  {
    "id": "ppq40mag_12rd",
    "type": "MIGRATION",
    "replace": "glock40mag"
  },
  {
    "id": "ppq40mag_14rd",
    "type": "MIGRATION",
    "replace": "glock40mag"
  },
  {
    "id": "90two40",
    "type": "MIGRATION",
    "replace": "glock_22"
  },
  {
    "id": "90two40mag",
    "type": "MIGRATION",
    "replace": "glock40mag"
  },
  {
    "id": "sig_p230",
    "type": "MIGRATION",
    "replace": "walther_ppk"
  },
  {
    "id": "generator_7500w",
    "type": "MIGRATION",
    "replace": "diesel_generator"
  },
  {
    "id": "active_backup_generator",
    "type": "MIGRATION",
    "replace": "diesel_generator"
  },
  {
    "id": "sigp230mag",
    "type": "MIGRATION",
    "replace": "ppkmag"
  },
  {
    "id": "ammo_box_army_20_338",
    "type": "MIGRATION",
    "replace": "338_ammo_box_20"
  },
  {
    "id": "peanutbutter_imitation",
    "type": "MIGRATION",
    "replace": "peanutbutter"
  },
  {
    "id": "dragonskin",
    "type": "MIGRATION",
    "replace": "ballistic_vest_esapi"
  },
  {
    "id": "stillsuit",
    "type": "MIGRATION",
    "replace": "h20survivor_jumpsuit"
  },
  {
    "id": "m1911-460",
    "type": "MIGRATION",
    "replace": "m1911"
  },
  {
    "id": "460_rowland",
    "type": "MIGRATION",
    "replace": "45_super"
  },
  {
    "id": "bp_460_fmj",
    "type": "MIGRATION",
    "replace": "45_super"
  },
  {
    "id": "reloaded_460_fmj",
    "type": "MIGRATION",
    "replace": "45_super"
  },
  {
    "id": "460_fmj",
    "type": "MIGRATION",
    "replace": "45_super"
  },
  {
    "id": "bp_460_rowland",
    "type": "MIGRATION",
    "replace": "45_super"
  },
  {
    "id": "reloaded_460_rowland",
    "type": "MIGRATION",
    "replace": "45_super"
  },
  {
    "id": "460_casing",
    "type": "MIGRATION",
    "replace": "45_casing"
  },
  {
    "id": "kiln_full",
    "type": "MIGRATION",
    "replace": "char_kiln"
  },
  {
    "id": "kiln_lit",
    "type": "MIGRATION",
    "replace": "char_kiln"
  },
  {
    "id": "kiln_done",
    "type": "MIGRATION",
    "replace": "char_kiln"
  },
  {
    "id": "40x46mm_buckshot_m118",
    "type": "MIGRATION",
    "replace": "40x46mm_m576"
  },
  {
    "id": "40x46mm_buckshot_m199",
    "type": "MIGRATION",
    "replace": "40x46mm_m576"
  },
  {
    "id": "40x46mm_buckshot_m199",
    "type": "MIGRATION",
    "replace": "40x46mm_m576"
  },
  {
    "id": "40x46mm_slug_m118",
    "type": "MIGRATION",
    "replace": "40x46mm_m576"
  },
  {
    "id": "40x46mm_slug_m199",
    "type": "MIGRATION",
    "replace": "40x46mm_m576"
  },
  {
    "id": "40x46mm_flechette_m118",
    "type": "MIGRATION",
    "replace": "40x46mm_m576"
  },
  {
    "id": "40x46mm_flechette_m199",
    "type": "MIGRATION",
    "replace": "40x46mm_m576"
  },
  {
    "id": "bp_40x46mm_buckshot_m199",
    "type": "MIGRATION",
    "replace": "40x46mm_m576"
  },
  {
    "id": "bp_40x46mm_slug_m118",
    "type": "MIGRATION",
    "replace": "40x46mm_m576"
  },
  {
    "id": "bp_40x46mm_slug_m199",
    "type": "MIGRATION",
    "replace": "40x46mm_m576"
  },
  {
    "id": "bp_40x46mm_flechette_m118",
    "type": "MIGRATION",
    "replace": "40x46mm_m576"
  },
  {
    "id": "bp_40x46mm_flechette_m199",
    "type": "MIGRATION",
    "replace": "40x46mm_m576"
  },
  {
    "id": "ammo_box_2",
    "type": "MIGRATION",
    "replace": "box_small"
  },
  {
    "id": "ammo_box_army_100_9mm_fmj",
    "type": "MIGRATION",
    "replace": "9mm_ammo_box_100",
    "variant": "ammo_box_army_100_9mm_fmj"
  },
  {
    "id": "ammo_box_army_100_9mm_jhp",
    "type": "MIGRATION",
    "replace": "9mm_ammo_box_100",
    "variant": "ammo_box_army_100_9mm_jhp"
  },
  {
    "id": "ammo_box_army_20_300wm",
    "type": "MIGRATION",
    "replace": "300_ammo_box_20",
    "variant": "ammo_box_army_20_300wm"
  },
  {
    "id": "ammo_box_army_30_300blk",
    "type": "MIGRATION",
    "replace": "223_ammo_box_20",
    "variant": "300blk_ammo_box_20"
  },
  {
    "id": "ammo_box_army_10_338",
    "type": "MIGRATION",
    "replace": "4570_ammo_box_20",
    "variant": "ammo_box_army_10_338"
  },
  {
    "id": "ammo_box_army_20_223",
    "type": "MIGRATION",
    "replace": "223_ammo_box_20",
    "variant": "ammo_box_army_20_223"
  },
  {
    "id": "ammo_box_army_5_shot",
    "type": "MIGRATION",
    "replace": "12_ammo_box_5",
    "variant": "ammo_box_army_5_shot"
  },
  {
    "id": "ammo_box_army_5_slug",
    "type": "MIGRATION",
    "replace": "12_ammo_box_5",
    "variant": "ammo_box_army_5_slug"
  },
  {
    "id": "ammo_box_army_5_beanbag",
    "type": "MIGRATION",
    "replace": "12_ammo_box_5",
    "variant": "ammo_box_army_5_beanbag"
  },
  {
    "id": "ammo_box_army_10_50bmg",
    "type": "MIGRATION",
    "replace": "12_ammo_box_25",
    "variant": "ammo_box_army_10_50bmg"
  },
  {
    "id": "ammo_box_4",
    "type": "MIGRATION",
    "replace": "12_ammo_box_25"
  },
  {
    "id": "gosling_jacket",
    "type": "MIGRATION",
    "replace": "jacket_leather"
  },
  {
    "id": "jacket_leather_red",
    "type": "MIGRATION",
    "replace": "jacket_leather",
    "variant": "jacket_leather_red"
  },
  {
    "id": "fancy_sunglasses",
    "type": "MIGRATION",
    "replace": "sunglasses"
  },
  {
    "id": "fancy_sunglasses_eye",
    "type": "MIGRATION",
    "replace": "sunglasses_eye"
  },
  {
    "id": "fancy_sunglasses_reading",
    "type": "MIGRATION",
    "replace": "sunglasses_reading"
  },
  {
    "id": "fancy_sunglasses_bifocal",
    "type": "MIGRATION",
    "replace": "sunglasses_bifocal"
  },
  {
    "id": "fancy_glasses_bifocal",
    "type": "MIGRATION",
    "replace": "glasses_bifocal"
  },
  {
    "id": "fancy_glasses_reading",
    "type": "MIGRATION",
    "replace": "glasses_reading"
  },
  {
    "id": "fancy_glasses_eye",
    "type": "MIGRATION",
    "replace": "glasses_eye"
  },
  {
    "id": "fancy_transition_glasses_reading",
    "type": "MIGRATION",
    "replace": "sunglasses_reading"
  },
  {
    "id": "fancy_transition_glasses_bifocal",
    "type": "MIGRATION",
    "replace": "sunglasses_bifocal"
  },
  {
    "id": "fancy_transition_glasses_eye",
    "type": "MIGRATION",
    "replace": "sunglasses_eye"
  },
  {
    "id": "transition_glasses_bifocal",
    "type": "MIGRATION",
    "replace": "sunglasses_bifocal",
    "variant": "transition_bifocal_square"
  },
  {
    "id": "transition_glasses_eye",
    "type": "MIGRATION",
    "replace": "sunglasses_eye",
    "variant": "transition_corrective_round"
  },
  {
    "id": "transition_glasses_reading",
    "type": "MIGRATION",
    "replace": "sunglasses_reading",
    "variant": "transition_reading_aviator"
  },
  {
    "id": "jeans_red",
    "type": "MIGRATION",
    "replace": "jeans"
  },
  {
    "id": "muzzle_brake_mod",
    "type": "MIGRATION",
    "replace": "muzzle_brake"
  },
  {
    "id": "offset_sights_mod",
    "type": "MIGRATION",
    "replace": "offset_sights"
  },
  {
    "id": "offset_sight_rail_mod",
    "type": "MIGRATION",
    "replace": "offset_sight_rail"
  },
  {
    "id": "rifle_scope_mod",
    "type": "MIGRATION",
    "replace": "rifle_scope"
  },
  {
    "id": "acog_scope_mod",
    "type": "MIGRATION",
    "replace": "acog_scope"
  },
  {
    "id": "bipod_mod",
    "type": "MIGRATION",
    "replace": "bipod"
  },
  {
    "id": "u_shotgun_mod",
    "type": "MIGRATION",
    "replace": "u_shotgun"
  },
  {
    "id": "internal_mp3",
    "type": "MIGRATION",
    "replace": "manual_swimming"
  },
  {
    "type": "MIGRATION",
    "id": "suit_bostonchan",
    "replace": "blazer",
    "variant": "bostonchan"
  },
  {
    "id": "light_grip",
    "type": "MIGRATION",
    "replace": "grip"
  },
  {
    "id": "pistol_grip",
    "type": "MIGRATION",
    "replace": "grip"
  },
  {
    "id": "breacher_grip",
    "type": "MIGRATION",
    "replace": "grip"
  },
  {
    "type": "MIGRATION",
    "id": "sheriffshirt",
    "from_variant": "sheriff",
    "replace": "postman_shirt",
    "variant": "sheriff"
  },
  {
    "type": "MIGRATION",
    "id": "sheriffshirt",
    "from_variant": "swat_shirt",
    "replace": "postman_shirt",
    "variant": "swat"
  },
  {
    "type": "MIGRATION",
    "id": "subsuit_xl",
    "replace": "jumpsuit_pocketless",
    "variant": "orange"
  },
  {
    "type": "MIGRATION",
    "id": "striped_shirt",
    "replace": "buttonshirt",
    "variant": "striped"
  },
  {
    "type": "MIGRATION",
    "id": "gown",
    "replace": "dress",
    "variant": "gown"
  },
  {
    "type": "MIGRATION",
    "id": "robofac_jumpsuit",
    "replace": "jumpsuit",
    "variant": "robofac"
  },
  {
    "type": "MIGRATION",
    "id": "balaclava_skull",
    "replace": "balclava",
    "variant": "skull"
  },
  {
    "type": "MIGRATION",
    "id": "mask_guy_fawkes",
    "replace": "mask_skull",
    "variant": "guy_fawkes"
  },
  {
    "type": "MIGRATION",
    "id": "robofac_head_rig_ir",
    "replace": "robofac_head_rig_nv"
  },
  {
    "type": "MIGRATION",
    "id": "exodii_ingot_steel",
    "replace": "exodii_ingot_lc_steel"
  },
  {
    "type": "MIGRATION",
    "id": "clay_quern",
    "replace": "rock_quern"
  },
  {
    "type": "MIGRATION",
    "id": "bowling_axe",
    "replace": "hatchet"
  },
  {
    "type": "MIGRATION",
    "id": "spear_forked",
    "replace": "spear_spike"
  },
  {
    "type": "MIGRATION",
    "id": "draco",
    "replace": "aksemi"
  },
  {
    "type": "MIGRATION",
    "id": "draco_mini",
    "replace": "aksemi"
  },
  {
    "type": "MIGRATION",
    "id": "draco_micro",
    "replace": "aksemi"
  },
  {
    "type": "MIGRATION",
    "id": "draco_9mm",
    "replace": "rugerpcc"
  },
  {
    "type": "MIGRATION",
    "id": "ruger_charger",
    "replace": "ruger_1022"
  },
  {
    "type": "MIGRATION",
    "id": "ruger_charger_auto",
    "replace": "ruger_1022_auto"
  },
  {
    "type": "MIGRATION",
<<<<<<< HEAD
    "id": "shot_he",
    "replace": "shot_dragon"
  },
  {
    "type": "MIGRATION",
    "id": "hk_mp7",
    "replace": "fn_p90"
  },
  {
    "type": "MIGRATION",
    "id": "hk46bigmag",
    "replace": "fnp90mag"
  },
  {
    "type": "MIGRATION",
    "id": "hk46mag",
    "replace": "fnp90mag"
  },
  {
    "type": "MIGRATION",
    "id": "reloaded_46mm",
    "replace": "reloaded_57mm"
  },
  {
    "type": "MIGRATION",
    "id": "46mm",
    "replace": "57mm"
  },
  {
    "type": "MIGRATION",
    "id": "bp_46mm",
    "replace": "bp_57mm"
  },
  {
    "type": "MIGRATION",
    "id": "robofac_gun_46",
    "replace": "robofac_gun_57"
  },
  {
    "type": "MIGRATION",
    "id": "unprimed_46mm_casing",
    "replace": "unprimed_57mm_casing"
  },
  {
    "type": "MIGRATION",
    "id": "46mm_casing",
    "replace": "57mm_casing"
  },
  {
    "type": "MIGRATION",
    "id": "solarpack",
    "replace": "folding_solar_panel_v2"
  },
  {
    "type": "MIGRATION",
    "id": "solarpack_on",
    "replace": "folding_solar_panel_v2"
=======
    "id": [ "bone_glue", "rubber_cement" ],
    "replace": "glue_weak"
  },
  {
    "type": "MIGRATION",
    "id": "super_glue",
    "replace": "glue_strong"
>>>>>>> 5aa86eca
  }
]<|MERGE_RESOLUTION|>--- conflicted
+++ resolved
@@ -2619,7 +2619,7 @@
   },
   {
     "type": "MIGRATION",
-<<<<<<< HEAD
+
     "id": "shot_he",
     "replace": "shot_dragon"
   },
@@ -2677,7 +2677,9 @@
     "type": "MIGRATION",
     "id": "solarpack_on",
     "replace": "folding_solar_panel_v2"
-=======
+  },
+  {
+    "type": "MIGRATION",
     "id": [ "bone_glue", "rubber_cement" ],
     "replace": "glue_weak"
   },
@@ -2685,6 +2687,5 @@
     "type": "MIGRATION",
     "id": "super_glue",
     "replace": "glue_strong"
->>>>>>> 5aa86eca
   }
 ]