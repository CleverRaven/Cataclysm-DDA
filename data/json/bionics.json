--- conflicted
+++ resolved
@@ -340,11 +340,7 @@
     "name": "Ethanol Burner",
     "description": "You burn alcohol as fuel in an extremely efficient reaction.  However, you will still suffer the inebriating effects of the substance.",
     "occupied_bodyparts": [ [ "TORSO", 26 ] ],
-<<<<<<< HEAD
     "flags": [ "BIONIC_POWER_SOURCE", "BIONIC_NPC_USABLE", "BIONIC_SHOCKPROOF" ]
-=======
-    "flags": [ "BIONIC_POWER_SOURCE", "BIONIC_NPC_USABLE", "BIONIC_NPC_USABLE" ]
->>>>>>> 258b2e8e
   },
   {
     "id": "bio_evap",
@@ -394,11 +390,7 @@
       [ "FOOT_L", 1 ],
       [ "FOOT_R", 1 ]
     ],
-<<<<<<< HEAD
-    "flags": [ "BIONIC_TOGGLED", "BIONIC_SHOCKPROOF" ],
-=======
-    "flags": [ "BIONIC_TOGGLED", "BIONIC_NPC_USABLE" ],
->>>>>>> 258b2e8e
+    "flags": [ "BIONIC_TOGGLED", "BIONIC_NPC_USABLE", "BIONIC_SHOCKPROOF" ],
     "act_cost": 1,
     "react_cost": 1,
     "time": 2
