[
  {
    "id": "bio_adrenaline",
    "type": "bionic",
    "name": "Adrenaline Pump",
    "description": "A stimulator system has been surgically implanted alongside your adrenal glands, allowing you to trigger your body's adrenaline response at the cost of some bionic power.",
    "occupied_bodyparts": [ [ "TORSO", 6 ] ],
<<<<<<< HEAD
    "act_cost": 50,
    "display_type": "display_internal"
=======
    "act_cost": "5 J"
>>>>>>> 5fc65320
  },
  {
    "id": "bio_ads",
    "type": "bionic",
    "name": "Active Defense System",
    "description": "A thin forcefield surrounds your body, continually draining power.  Anything attempting to penetrate this field has a chance of being deflected at the cost of energy, reducing their ability to deal damage.  Bullets will be deflected more than melee weapons and those in turn more than massive objects.",
    "occupied_bodyparts": [ [ "TORSO", 10 ], [ "HEAD", 1 ], [ "ARM_L", 1 ], [ "ARM_R", 1 ], [ "LEG_L", 2 ], [ "LEG_R", 2 ] ],
    "flags": [ "BIONIC_TOGGLED", "BIONIC_NPC_USABLE" ],
    "act_cost": 10,
    "react_cost": 10,
    "time": 1
  },
  {
    "id": "bio_alarm",
    "type": "bionic",
    "name": "Alarm System",
    "description": "A motion-detecting alarm system will notice almost all movement within a fifteen-foot radius, and will silently alert you.  This is very useful during sleep, or if you suspect a cloaked pursuer.",
    "occupied_bodyparts": [ [ "TORSO", 2 ], [ "HEAD", 1 ] ],
    "flags": [ "BIONIC_TOGGLED", "BIONIC_SLEEP_FRIENDLY" ],
    "act_cost": "1 J",
    "react_cost": "1 J",
    "time": 1
  },
  {
    "id": "bio_ankles",
    "type": "bionic",
    "name": "Squeaky Ankles",
    "description": "In a cruel twist of fate, a poorly executed CBM surgery has given you a pair of useless bionics which make squeaking noises when you walk.",
    "occupied_bodyparts": [ [ "LEG_L", 3 ], [ "LEG_R", 3 ] ],
    "flags": [ "BIONIC_FAULTY" ]
  },
  {
    "id": "bio_armor_arms",
    "type": "bionic",
    "name": "Alloy Plating - Arms",
    "description": "The flesh on your arms has been surgically replaced by alloy plating. Provides passive protection and can be used in conjunction with bionic martial arts.",
    "occupied_bodyparts": [ [ "ARM_L", 4 ], [ "ARM_R", 4 ] ],
    "flags": [ "BIONIC_NPC_USABLE", "BIONIC_SHOCKPROOF" ]
  },
  {
    "id": "bio_armor_eyes",
    "type": "bionic",
    "name": "Protective Lenses",
    "description": "Your eye sockets have been surgically sealed with highly protective mirrored lenses and your tear ducts have been re-routed to your mouth.  When you cry, you must spit out or swallow your tears.",
    "occupied_bodyparts": [ [ "EYES", 1 ] ],
    "env_protec": [ [ "EYES", 7 ] ],
    "flags": [ "BIONIC_NPC_USABLE", "BIONIC_SHOCKPROOF" ]
  },
  {
    "id": "bio_armor_head",
    "type": "bionic",
    "name": "Alloy Plating - Head",
    "description": "The flesh on your head has been surgically replaced by alloy plating, protecting both your head and jaw regions.",
    "occupied_bodyparts": [ [ "HEAD", 5 ] ],
    "flags": [ "BIONIC_NPC_USABLE", "BIONIC_SHOCKPROOF" ]
  },
  {
    "id": "bio_armor_legs",
    "type": "bionic",
    "name": "Alloy Plating - Legs",
    "description": "The flesh on your legs has been surgically replaced by alloy plating. Provides passive protection and can be used in conjunction with bionic martial arts.",
    "occupied_bodyparts": [ [ "LEG_L", 6 ], [ "LEG_R", 6 ] ],
    "flags": [ "BIONIC_NPC_USABLE", "BIONIC_SHOCKPROOF" ]
  },
  {
    "id": "bio_armor_torso",
    "type": "bionic",
    "name": "Alloy Plating - Torso",
    "description": "The flesh on your torso has been surgically replaced by alloy plating, protecting it from physical trauma.",
    "occupied_bodyparts": [ [ "TORSO", 10 ] ],
    "flags": [ "BIONIC_NPC_USABLE", "BIONIC_SHOCKPROOF" ]
  },
  {
    "id": "bio_batteries",
    "type": "bionic",
    "name": "Battery System",
    "description": "You have a battery draining attachment, and thus can make use of the energy contained in normal, everyday batteries.  Use 'E' to drain charge from a battery.  Can be toggled on and off at will.",
    "occupied_bodyparts": [ [ "TORSO", 25 ] ],
    "flags": [ "BIONIC_POWER_SOURCE", "BIONIC_TOGGLED", "BIONIC_NPC_USABLE" ]
  },
  {
    "id": "bio_blade",
    "type": "bionic",
    "name": "Monomolecular Blade",
    "description": "A deadly foot-long blade made of advanced material now resides inside your forearm, capable of being extended through the back of your wrist at the cost of a small amount of power.  Though exceptionally sharp, it will prevent you from holding anything else while extended.",
    "occupied_bodyparts": [ [ "ARM_R", 5 ], [ "HAND_R", 2 ] ],
    "act_cost": "50 J",
    "fake_item": "bio_blade_weapon",
    "flags": [ "BIONIC_TOGGLED", "BIONIC_WEAPON", "BIONIC_NPC_USABLE" ]
  },
  {
    "id": "bio_shotgun",
    "type": "bionic",
    "name": "Shotgun Arm",
    "description": "Concealed in your left arm is a single shot 12 gauge shotgun.  Activate the bionic to fire and reload the shotgun.",
    "occupied_bodyparts": [ [ "ARM_L", 15 ] ],
    "encumbrance": [ [ "ARM_L", 5 ] ],
    "act_cost": "50 J",
    "fake_item": "bio_shotgun_gun",
    "flags": [ "BIONIC_TOGGLED", "BIONIC_WEAPON", "NO_UNWIELD" ]
  },
  {
    "id": "bio_blindfold",
    "type": "bionic",
    "name": "Optical Dampers",
    "description": "The lenses surgically installed over your eyes can be tinted to block out incoming light.",
    "included": true,
    "flags": [ "BIONIC_TOGGLED" ],
    "display_type": "display_sensory"
  },
  {
    "id": "bio_blood_anal",
    "type": "bionic",
    "name": "Blood Analysis",
    "description": "Small sensors have been surgically implanted in your heart, allowing you to analyze your blood.  This will detect many illnesses, drugs, and other conditions.",
    "occupied_bodyparts": [ [ "TORSO", 5 ] ],
<<<<<<< HEAD
    "act_cost": 25,
    "display_type": "display_internal"
=======
    "act_cost": "100 J"
>>>>>>> 5fc65320
  },
  {
    "id": "bio_blood_filter",
    "type": "bionic",
    "name": "Blood Filter",
    "description": "A filtration system in your heart allows you to actively filter out chemical impurities, primarily drugs.  It will have limited impact on viruses.  Note that it is not a targeted filter; ALL drugs in your system will be affected.",
    "occupied_bodyparts": [ [ "TORSO", 10 ] ],
<<<<<<< HEAD
    "act_cost": 75,
    "display_type": "display_internal"
=======
    "act_cost": "600 J"
>>>>>>> 5fc65320
  },
  {
    "id": "bio_cable",
    "type": "bionic",
    "name": "Cable Charger System",
    "description": "You have a complex port surgically mounted above your hip.  While active, it will recharge bionic power when connected to a power source via jumper cable.",
    "occupied_bodyparts": [ [ "TORSO", 10 ] ],
    "flags": [ "BIONIC_POWER_SOURCE", "BIONIC_SHOCKPROOF", "BIONIC_TOGGLED" ]
  },
  {
    "id": "bio_carbon",
    "type": "bionic",
    "name": "Subdermal Carbon Filament",
    "description": "Lying just beneath your skin is a thin armor made of carbon nanotubes.  This reduces bashing damage by 2 and cutting damage by 4.",
    "occupied_bodyparts": [
      [ "TORSO", 5 ],
      [ "HEAD", 2 ],
      [ "ARM_L", 2 ],
      [ "ARM_R", 2 ],
      [ "HAND_L", 1 ],
      [ "HAND_R", 1 ],
      [ "LEG_L", 3 ],
      [ "LEG_R", 3 ],
      [ "FOOT_L", 1 ],
      [ "FOOT_R", 1 ]
    ],
    "flags": [ "BIONIC_NPC_USABLE", "BIONIC_SHOCKPROOF" ]
  },
  {
    "id": "bio_chain_lightning",
    "type": "bionic",
    "name": "Chain Lightning",
    "description": "Your body is equipped with a chain lightning generator, allowing you to emit a blast of lightning at a target, leaving a trail of lightning in its wake, jumping to additional targets within 4 tiles of the previous target.",
    "occupied_bodyparts": [ [ "TORSO", 16 ], [ "ARM_L", 4 ], [ "ARM_R", 4 ] ],
    "act_cost": "100 kJ",
    "fake_item": "bio_lightning",
    "flags": [ "BIONIC_GUN", "BIONIC_NPC_USABLE" ]
  },
  {
    "id": "bio_claws",
    "type": "bionic",
    "name": "Bionic Claws",
    "description": "Vicious claws have been surgically installed inside your fingers, allowing you to extend and retract them at the cost of a small amount of power.  These do considerable cutting damage, but prevent you from holding anything else while extended.",
    "occupied_bodyparts": [ [ "HAND_L", 5 ], [ "HAND_R", 5 ] ],
    "act_cost": "25 J",
    "fake_item": "bio_claws_weapon",
    "flags": [ "BIONIC_TOGGLED", "BIONIC_WEAPON", "BIONIC_NPC_USABLE" ]
  },
  {
    "id": "bio_climate",
    "type": "bionic",
    "name": "Internal Climate Control",
    "description": "Throughout your body lies a network of thermal piping, which eases the effects of high and low ambient temperatures when activated.",
    "occupied_bodyparts": [
      [ "TORSO", 8 ],
      [ "HEAD", 2 ],
      [ "ARM_L", 2 ],
      [ "ARM_R", 2 ],
      [ "HAND_L", 1 ],
      [ "HAND_R", 1 ],
      [ "LEG_L", 3 ],
      [ "LEG_R", 3 ],
      [ "FOOT_L", 1 ],
      [ "FOOT_R", 1 ]
    ],
<<<<<<< HEAD
    "act_cost": 1,
    "react_cost": 1,
    "time": 24,
    "flags": [ "BIONIC_TOGGLED" ],
    "display_type": "display_internal"
=======
    "act_cost": "100 J",
    "react_cost": "100 J",
    "time": 1,
    "flags": [ "BIONIC_TOGGLED" ]
>>>>>>> 5fc65320
  },
  {
    "id": "bio_cloak",
    "type": "bionic",
    "name": "Cloaking System",
    "description": "This high-power system uses a set of cameras and LEDs to make you blend into your background, rendering you fully invisible to normal vision.  However, you may be detected by infrared, sonar, etc.",
    "occupied_bodyparts": [
      [ "TORSO", 15 ],
      [ "HEAD", 2 ],
      [ "ARM_L", 3 ],
      [ "ARM_R", 3 ],
      [ "HAND_L", 1 ],
      [ "HAND_R", 1 ],
      [ "LEG_L", 4 ],
      [ "LEG_R", 4 ],
      [ "FOOT_L", 1 ],
      [ "FOOT_R", 1 ]
    ],
    "act_cost": "30 kJ",
    "react_cost": "30 kJ",
    "time": 1,
    "flags": [ "BIONIC_TOGGLED" ]
  },
  {
    "id": "bio_cqb",
    "type": "bionic",
    "name": "Close Quarters Battle",
    "description": "Bionic processors and databanks, loaded with martial arts combat programs, are surgically integrated into your nervous system.  Whilst active, the CQB module will improve your hand to hand combat skills, but prevents you from improving them through combat experience.",
    "occupied_bodyparts": [ [ "HEAD", 4 ] ],
    "act_cost": "20 J",
    "react_cost": "20 J",
    "time": 1,
    "flags": [ "BIONIC_TOGGLED" ]
  },
  {
    "id": "bio_deformity",
    "type": "bionic",
    "name": "Bionic-Induced Deformity",
    "description": "A combination of poor surgical installation and unpleasant scarring has lead to the malfunctioning bionic catastrophe you call your face.  People who mind that you look like a dime-store Frankenstein will react poorly to your appearance.",
    "occupied_bodyparts": [ [ "HEAD", 4 ], [ "MOUTH", 1 ] ],
    "flags": [ "BIONIC_FAULTY" ]
  },
  {
    "id": "bio_dex_enhancer",
    "type": "bionic",
    "name": "Wired Reflexes",
    "description": "Your reaction time has been greatly enhanced with bionic nerve stimulators, giving you a +2 bonus to dexterity.",
    "occupied_bodyparts": [ [ "TORSO", 6 ], [ "ARM_L", 4 ], [ "ARM_R", 4 ], [ "LEG_L", 8 ], [ "LEG_R", 8 ] ],
    "stat_bonus": [ [ "DEX", 2 ] ],
    "flags": [ "BIONIC_NPC_USABLE" ]
  },
  {
    "id": "bio_digestion",
    "type": "bionic",
    "name": "Expanded Digestive System",
    "description": "You have been outfitted with three synthetic stomachs and industrial-grade intestines.  Not only can you extract much more nutrition from food, but you are highly resistant to foodborne illness, and can sometimes eat rotten food.",
    "occupied_bodyparts": [ [ "TORSO", 20 ] ],
    "flags": [ "BIONIC_NPC_USABLE", "BIONIC_SHOCKPROOF" ]
  },
  {
    "id": "bio_dis_acid",
    "type": "bionic",
    "name": "Acidic Discharge",
    "description": "A malfunctioning bionic which occasionally discharges acid into your muscles, causing sharp pain and minor damage.",
    "occupied_bodyparts": [ [ "TORSO", 3 ], [ "ARM_L", 1 ], [ "ARM_R", 1 ], [ "LEG_L", 2 ], [ "LEG_R", 2 ] ],
    "flags": [ "BIONIC_FAULTY" ]
  },
  {
    "id": "bio_dis_shock",
    "type": "bionic",
    "name": "Electrical Discharge",
    "description": "A malfunctioning bionic which occasionally discharges electricity through your body, causing pain and brief paralysis but no damage.",
    "occupied_bodyparts": [ [ "TORSO", 6 ] ],
    "flags": [ "BIONIC_FAULTY" ]
  },
  {
    "id": "bio_drain",
    "type": "bionic",
    "name": "Electrical Drain",
    "description": "A malfunctioning bionic.  It doesn't perform any useful function, but will occasionally draw power from your batteries.",
    "occupied_bodyparts": [ [ "TORSO", 2 ] ],
    "flags": [ "BIONIC_FAULTY" ]
  },
  {
    "id": "bio_earplugs",
    "type": "bionic",
    "name": "Sound Dampeners",
    "description": "When this bionic is active, you can block hearing completely (with Enhanced Hearing deactivated) or dampen sound slightly (with Enhanced Hearing activated).",
    "included": true,
    "flags": [ "BIONIC_TOGGLED" ],
    "display_type": "display_sensory"
  },
  {
    "id": "bio_ears",
    "type": "bionic",
    "name": "Enhanced Hearing",
    "description": "When this bionic is active, your hearing will be drastically improved, allowing you to hear ten times better than the average person.  Additionally, high-intensity sounds will be automatically dampened before they can damage your hearing.",
    "occupied_bodyparts": [ [ "HEAD", 3 ] ],
    "flags": [ "BIONIC_TOGGLED" ],
    "included_bionics": [ "bio_earplugs" ],
    "display_type": "display_sensory"
  },
  {
    "id": "bio_emp",
    "type": "bionic",
    "name": "Directional EMP",
    "description": "Surgically mounted in the palm of your hand are small parabolic EMP field generators.  You may use power to fire a wide, but short-ranged blast which will disable electronics and robots.",
    "occupied_bodyparts": [ [ "ARM_R", 1 ], [ "HAND_R", 2 ] ],
<<<<<<< HEAD
    "act_cost": 100,
    "display_type": "display_weapon"
=======
    "act_cost": "50 kJ"
>>>>>>> 5fc65320
  },
  {
    "type": "bionic",
    "id": "bio_emp_armgun",
    "name": "EMP Projector",
    "description": "A ranged EMP generator system is implanted on the palm of your right hand and arm.  The system fires precise, single-target pulses that require time to aim.  Extremely effective against electronic targets but mostly useless otherwise.",
    "occupied_bodyparts": [ [ "ARM_R", 10 ], [ "HAND_R", 5 ] ],
    "act_cost": "50 kJ",
    "fake_item": "bio_emp_gun",
    "flags": [ "BIONIC_GUN" ]
  },
  {
    "id": "bio_ethanol",
    "type": "bionic",
    "name": "Ethanol Burner",
    "description": "You burn alcohol as fuel in an extremely efficient reaction.  However, you will still suffer the inebriating effects of the substance.",
    "occupied_bodyparts": [ [ "TORSO", 26 ] ],
    "flags": [ "BIONIC_POWER_SOURCE", "BIONIC_NPC_USABLE", "BIONIC_SHOCKPROOF" ]
  },
  {
    "id": "bio_evap",
    "type": "bionic",
    "name": "Aero-Evaporator",
    "description": "This unit draws moisture from the surrounding air, which then is poured from a fingertip in the form of water.  It may fail in very dry environments.",
    "occupied_bodyparts": [ [ "TORSO", 5 ], [ "HAND_R", 1 ] ],
    "act_cost": "720 kJ"
  },
  {
    "id": "bio_eye_enhancer",
    "type": "bionic",
    "name": "Diamond Cornea",
    "description": "Your vision is greatly enhanced, giving you a +2 bonus to perception.",
    "occupied_bodyparts": [ [ "EYES", 1 ] ],
    "stat_bonus": [ [ "PER", 2 ] ],
    "flags": [ "BIONIC_NPC_USABLE" ]
  },
  {
    "id": "bio_eye_optic",
    "type": "bionic",
    "name": "Telescopic Eyes",
    "description": "Much of the material in your inner eye has been surgically removed and replaced with an array of high-powered, auto-focusing lenses.  They function as integrated binoculars, letting you see much farther than before, and any vision problems you might have had are now gone.",
    "occupied_bodyparts": [ [ "EYES", 2 ] ],
    "canceled_mutations": [ "HYPEROPIC", "MYOPIC" ]
  },
  {
    "id": "bio_face_mask",
    "type": "bionic",
    "name": "Facial Distortion",
    "description": "Through controlled application of electrochemical impulses, you are capable of altering your facial structure so as to subtly affect the reactions of others.  This grants a bonus to all social interactions.",
    "occupied_bodyparts": [ [ "HEAD", 3 ], [ "MOUTH", 1 ] ]
  },
  {
    "id": "bio_faraday",
    "type": "bionic",
    "name": "Dielectric Capacitance System",
    "description": "Throughout your body lies a network of miniature piezoelectric capacitors which can be charged with bionic power to temporarily protect you from external electrical discharge.",
    "occupied_bodyparts": [
      [ "TORSO", 8 ],
      [ "HEAD", 2 ],
      [ "ARM_L", 2 ],
      [ "ARM_R", 2 ],
      [ "HAND_L", 1 ],
      [ "HAND_R", 1 ],
      [ "LEG_L", 3 ],
      [ "LEG_R", 3 ],
      [ "FOOT_L", 1 ],
      [ "FOOT_R", 1 ]
    ],
    "flags": [ "BIONIC_TOGGLED", "BIONIC_NPC_USABLE", "BIONIC_SHOCKPROOF" ],
    "act_cost": "5 J",
    "react_cost": "5 J",
    "time": 1
  },
  {
    "id": "bio_fingerhack",
    "type": "bionic",
    "name": "Fingerhack",
    "description": "One of your fingers has an electrohack surgically embedded in it; an all-purpose hacking unit used to override control panels and the like (but not computers).  Skill in computers is important, and a failed use may damage your circuits.",
    "occupied_bodyparts": [ [ "HAND_R", 2 ] ]
  },
  {
    "id": "bio_flashbang",
    "type": "bionic",
    "name": "Flashbang Generator",
    "description": "Light emitting diodes surgically integrated into your skin can release a flash comparable to a flashbang grenade, blinding nearby enemies.  Speakers integrated into your body mimic the loud sound, deafening those nearby.",
    "occupied_bodyparts": [ [ "TORSO", 20 ], [ "ARM_L", 2 ], [ "ARM_R", 2 ], [ "LEG_L", 3 ], [ "LEG_R", 3 ] ],
    "act_cost": "10 kJ"
  },
  {
    "id": "bio_flashlight",
    "type": "bionic",
    "name": "Cranial Flashlight",
    "description": "Surgically mounted between your eyes is a small but powerful LED flashlight.",
    "occupied_bodyparts": [ [ "EYES", 1 ] ],
<<<<<<< HEAD
    "act_cost": 1,
    "react_cost": 1,
    "time": 150,
    "flags": [ "BIONIC_TOGGLED" ],
    "display_type": "display_sensory"
=======
    "act_cost": "3 J",
    "react_cost": "3 J",
    "time": 1,
    "flags": [ "BIONIC_TOGGLED" ]
>>>>>>> 5fc65320
  },
  {
    "id": "bio_tattoo_led",
    "type": "bionic",
    "name": "LED Tattoo",
    "description": "A small LED display just beneath your dermal layer can be illuminated on command to show patterns of your choice at dim or bright luminosity.  It doesn't provide enough light to comfortably read or craft, but it can suffice if you have nothing else.",
    "act_cost": "1 J",
    "react_cost": "1 J",
    "time": 1,
    "flags": [ "BIONIC_TOGGLED" ]
  },
  {
    "id": "bio_glowy",
    "type": "bionic",
    "name": "Glowy Thing",
    "description": "You don't think that capacitor is *meant* to glow, but it does, and usually at bad times.  A malfunctioning bionic randomly turns on and off, causing you to glow and making you visible in the dark without improving how much you can see in the slightest.",
    "flags": [ "BIONIC_FAULTY" ]
  },
  {
    "id": "bio_geiger",
    "type": "bionic",
    "name": "Integrated Dosimeter",
    "description": "Small radiation sensors have been surgically implanted throughout your body, allowing you to analyze your level of absorbed radiation.  They will also alert you whenever exposed to environmental radiation.",
    "occupied_bodyparts": [ [ "TORSO", 2 ], [ "HEAD", 1 ], [ "ARM_L", 1 ], [ "ARM_R", 1 ], [ "LEG_L", 1 ], [ "LEG_R", 1 ] ],
    "act_cost": "100 J"
  },
  {
    "id": "bio_gills",
    "type": "bionic",
    "name": "Respirator",
    "description": "A complex respiration augmentation system.  Improves respiration ability in air and allows breathing water.  Will automatically turn on when drowning.  Turn on to recharge stamina faster, at moderate power cost.  Asthmatics may also use it to stop asthma attacks.",
    "occupied_bodyparts": [ [ "TORSO", 8 ], [ "HEAD", 2 ], [ "MOUTH", 2 ] ],
    "flags": [ "BIONIC_TOGGLED" ],
    "display_type": "display_internal"
  },
  {
    "id": "bio_ground_sonar",
    "type": "bionic",
    "name": "Terranian Sonar",
    "description": "Your feet are equipped with precision sonar equipment, allowing you to detect the movements of creatures below the ground, buried traps, and unstable terrain.",
    "occupied_bodyparts": [ [ "FOOT_L", 3 ], [ "FOOT_R", 3 ] ],
    "flags": [ "BIONIC_TOGGLED" ],
<<<<<<< HEAD
    "act_cost": 5,
    "react_cost": 1,
    "time": 1,
    "display_type": "display_sensory"
=======
    "act_cost": "200 J",
    "react_cost": "200 J",
    "time": 1
>>>>>>> 5fc65320
  },
  {
    "id": "bio_heat_absorb",
    "type": "bionic",
    "name": "Heat Drain",
    "description": "While fighting unarmed against a warm-blooded opponent, there is a chance that a successful hit will drain body heat, inflicting a small amount of extra damage, and increasing your power reserves slightly.",
    "occupied_bodyparts": [
      [ "TORSO", 12 ],
      [ "HEAD", 3 ],
      [ "ARM_L", 3 ],
      [ "ARM_R", 3 ],
      [ "HAND_L", 1 ],
      [ "HAND_R", 1 ],
      [ "LEG_L", 5 ],
      [ "LEG_R", 5 ],
      [ "FOOT_L", 2 ],
      [ "FOOT_R", 2 ]
    ],
    "flags": [ "BIONIC_TOGGLED", "BIONIC_NPC_USABLE" ],
    "display_type": "display_weapon"
  },
  {
    "id": "bio_heatsink",
    "type": "bionic",
    "name": "Thermal Dissipation",
    "description": "Powerful heatsinks and supermaterials are surgically woven into your flesh.  While powered, this system will prevent heat damage up to 2000 degrees Fahrenheit.  Note that this does not affect your internal temperature.",
    "occupied_bodyparts": [
      [ "TORSO", 10 ],
      [ "HEAD", 2 ],
      [ "ARM_L", 2 ],
      [ "ARM_R", 2 ],
      [ "HAND_L", 1 ],
      [ "HAND_R", 1 ],
      [ "LEG_L", 3 ],
      [ "LEG_R", 3 ],
      [ "FOOT_L", 1 ],
      [ "FOOT_R", 1 ]
    ],
    "flags": [ "BIONIC_TOGGLED", "BIONIC_NPC_USABLE" ],
<<<<<<< HEAD
    "act_cost": 4,
    "react_cost": 4,
    "time": 1,
    "display_type": "display_internal"
=======
    "act_cost": "1 kJ",
    "react_cost": "1 kJ",
    "time": 1
>>>>>>> 5fc65320
  },
  {
    "id": "bio_hydraulics",
    "type": "bionic",
    "name": "Hydraulic Muscles",
    "description": "While activated, your muscles will be greatly enhanced, increasing your strength by 20.",
    "occupied_bodyparts": [ [ "TORSO", 4 ], [ "ARM_L", 8 ], [ "ARM_R", 8 ], [ "LEG_L", 14 ], [ "LEG_R", 14 ] ],
    "flags": [ "BIONIC_TOGGLED", "BIONIC_NPC_USABLE" ],
<<<<<<< HEAD
    "act_cost": 17,
    "react_cost": 17,
    "time": 1,
    "display_type": "display_internal"
=======
    "act_cost": "10 kJ",
    "react_cost": "10 kJ",
    "time": 1
>>>>>>> 5fc65320
  },
  {
    "id": "bio_infrared",
    "type": "bionic",
    "name": "Infrared Vision",
    "description": "Your range of vision extends into the infrared, allowing you to see warm-blooded creatures in the dark or through smoke.",
    "occupied_bodyparts": [ [ "EYES", 1 ] ],
    "flags": [ "BIONIC_TOGGLED" ],
<<<<<<< HEAD
    "act_cost": 5,
    "react_cost": 1,
    "time": 1,
    "display_type": "display_sensory"
=======
    "act_cost": "5 J",
    "react_cost": "5 J",
    "time": 1
>>>>>>> 5fc65320
  },
  {
    "id": "bio_int_enhancer",
    "type": "bionic",
    "name": "Cerebral Booster",
    "description": "Your brain has been enhanced with bionic coprocessors, giving you a +2 bonus to intelligence.",
    "occupied_bodyparts": [ [ "HEAD", 7 ] ],
    "stat_bonus": [ [ "INT", 2 ] ],
    "flags": [ "BIONIC_NPC_USABLE" ]
  },
  {
    "id": "bio_itchy",
    "type": "bionic",
    "name": "Itchy Metal Thing",
    "description": "A bionic of some sort, so badly installed that you cannot even tell what it was originally supposed to be.  Sometimes it itches horribly.",
    "occupied_bodyparts": [ [ "TORSO", 3 ], [ "HEAD", 2 ], [ "HAND_L", 1 ], [ "HAND_R", 1 ] ],
    "flags": [ "BIONIC_FAULTY" ]
  },
  {
    "id": "bio_laser",
    "type": "bionic",
    "name": "Finger-Mounted Laser",
    "description": "One of your fingers has a small high-powered laser surgically embedded in it.  This long range weapon is not incredibly damaging, but is very accurate, and has the potential to start fires.",
    "occupied_bodyparts": [ [ "HAND_R", 1 ] ],
    "act_cost": "30 kJ",
    "fake_item": "bio_laser_gun",
    "flags": [ "BIONIC_GUN", "BIONIC_NPC_USABLE" ]
  },
  {
    "id": "bio_leaky",
    "type": "bionic",
    "name": "Leaky Bionic",
    "description": "This botched piece of bionic hardware slowly leaks electrolytic compounds, piezoelectric nanomaterials, and other high-tech contaminants into your bloodstream.  Needless to say, this is not good for your health.",
    "occupied_bodyparts": [ [ "TORSO", 5 ] ],
    "flags": [ "BIONIC_FAULTY" ]
  },
  {
    "id": "bio_leukocyte",
    "type": "bionic",
    "name": "Leukocyte Breeder System",
    "description": "You are equipped with bionic stimulators which augment your haematopoiesis system, allowing you to accelerate white blood cell production using bionic power.  It is supposed to run continuously and may cause unpleasant side effects when turned off.",
    "occupied_bodyparts": [ [ "TORSO", 10 ] ],
    "flags": [ "BIONIC_TOGGLED", "BIONIC_SLEEP_FRIENDLY", "BIONIC_NPC_USABLE" ],
<<<<<<< HEAD
    "act_cost": 10,
    "react_cost": 1,
    "time": 3600,
    "display_type": "display_internal"
=======
    "act_cost": "5 J",
    "react_cost": "5 J",
    "time": 1
>>>>>>> 5fc65320
  },
  {
    "id": "bio_lighter",
    "type": "bionic",
    "name": "Mini-Flamethrower",
    "description": "The index fingers of both hands have powerful fire starters which extend from the tip.",
    "occupied_bodyparts": [ [ "HAND_L", 1 ], [ "HAND_R", 1 ] ],
    "fake_item": "fake_firestarter",
    "act_cost": 75
  },
  {
    "id": "bio_lockpick",
    "type": "bionic",
    "name": "Fingerpick",
    "description": "One of your fingers has an electronic lockpick surgically embedded in it.  This automatic system will quickly unlock all but the most advanced key locks without any skill required on the part of the user.",
    "occupied_bodyparts": [ [ "HAND_R", 2 ] ],
    "act_cost": "50 J"
  },
  {
    "id": "bio_magnet",
    "type": "bionic",
    "name": "Electromagnetic Unit",
    "description": "Surgically embedded in your right hand is a powerful electromagnet, allowing you to indiscriminately pull all nearby magnetic objects towards you.  Unlucky bystanders might be injured or killed by flying objects.",
    "occupied_bodyparts": [ [ "HAND_R", 3 ] ],
    "act_cost": "10 kJ"
  },
  {
    "id": "bio_membrane",
    "type": "bionic",
    "name": "Nictating Membrane",
    "description": "Your eyes have a thin membrane that closes over your eyes while underwater, negating any vision penalties.",
    "occupied_bodyparts": [ [ "EYES", 1 ] ],
    "flags": [ "BIONIC_NPC_USABLE" ]
  },
  {
    "id": "bio_memory",
    "type": "bionic",
    "name": "Enhanced Memory Banks",
    "description": "Your memory has been enhanced with small quantum storage drives.  While active, you learn - both through reading and practice - more quickly.  Additionally, you can't forget skills you've already learned, and the layout of terrain you've explored will remain in your memory for an incredibly long time.",
    "occupied_bodyparts": [ [ "HEAD", 3 ] ],
    "flags": [ "BIONIC_TOGGLED", "BIONIC_SLEEP_FRIENDLY" ],
<<<<<<< HEAD
    "act_cost": 10,
    "react_cost": 1,
    "time": 600,
    "display_type": "display_internal"
=======
    "act_cost": "2 J",
    "react_cost": "2 J",
    "time": 1
>>>>>>> 5fc65320
  },
  {
    "id": "bio_metabolics",
    "type": "bionic",
    "name": "Metabolic Interchange",
    "description": "Your digestive system and power supply are interconnected; bionic energy is replenished by burning calories.  Can be toggled on and off at will.",
    "occupied_bodyparts": [ [ "TORSO", 25 ] ],
    "flags": [ "BIONIC_POWER_SOURCE", "BIONIC_TOGGLED", "BIONIC_NPC_USABLE" ]
  },
  {
    "id": "bio_meteorologist",
    "type": "bionic",
    "name": "Weather Reader",
    "description": "A multitude of scientific instruments and sensors collect environmental data.  The data is compiled and presented as a simple readout of the current weather.  It also passively tells you the local air temperature.",
    "occupied_bodyparts": [ [ "TORSO", 1 ], [ "HEAD", 1 ] ],
    "act_cost": "10 J"
  },
  {
    "id": "bio_nanobots",
    "type": "bionic",
    "name": "Repair Nanobots",
    "description": "Inside your body is a fleet of tiny dormant robots.  While activated they will flit about your body, repairing damage at 1 HP/s and stopping bleeding at the cost of power.",
    "occupied_bodyparts": [ [ "TORSO", 10 ] ],
    "flags": [ "BIONIC_TOGGLED", "BIONIC_NPC_USABLE" ],
    "display_type": "display_internal"
  },
  {
    "id": "bio_night",
    "type": "bionic",
    "name": "Artificial Night Generator",
    "description": "When active, this bionic eliminates all light within a 15 tile radius through destructive interference.",
    "occupied_bodyparts": [ [ "TORSO", 16 ] ],
    "flags": [ "BIONIC_TOGGLED" ],
    "act_cost": "9 kJ",
    "react_cost": "9 kJ",
    "time": 1
  },
  {
    "id": "bio_night_vision",
    "type": "bionic",
    "name": "Implanted Night Vision",
    "description": "When active, this bionic will amplify existing light, allowing you to see in the dark.",
    "occupied_bodyparts": [ [ "EYES", 1 ] ],
    "flags": [ "BIONIC_TOGGLED" ],
<<<<<<< HEAD
    "act_cost": 1,
    "react_cost": 1,
    "time": 10000,
    "display_type": "display_sensory"
=======
    "act_cost": "10 J",
    "react_cost": "10 J",
    "time": 1
>>>>>>> 5fc65320
  },
  {
    "id": "bio_noise",
    "type": "bionic",
    "name": "Noisemaker",
    "description": "A malfunctioning bionic.  It will occasionally emit a loud burst of noise.",
    "occupied_bodyparts": [ [ "TORSO", 4 ], [ "ARM_L", 1 ], [ "ARM_R", 1 ], [ "LEG_L", 1 ], [ "LEG_R", 1 ] ],
    "flags": [ "BIONIC_FAULTY" ]
  },
  {
    "id": "bio_nostril",
    "type": "bionic",
    "name": "Bionic Nostril",
    "description": "You're really not sure how the CBM ended up in your nose, but no matter how it got there this badly misplaced bionic makes it difficult to breathe.  Increases mouth encumbrance by one.",
    "occupied_bodyparts": [ [ "HEAD", 2 ], [ "MOUTH", 1 ] ],
    "encumbrance": [ [ "MOUTH", 10 ] ],
    "flags": [ "BIONIC_FAULTY" ]
  },
  {
    "id": "bio_ods",
    "type": "bionic",
    "name": "Offensive Defense System",
    "description": "A thin forcefield surrounds your body, continually draining power.  This field does not deflect attacks, but rather delivers a strong shock, damaging unarmed attackers and those with a conductive weapon.",
    "occupied_bodyparts": [ [ "TORSO", 10 ], [ "HEAD", 1 ], [ "ARM_L", 1 ], [ "ARM_R", 1 ], [ "LEG_L", 2 ], [ "LEG_R", 2 ] ],
    "flags": [ "BIONIC_TOGGLED", "BIONIC_NPC_USABLE" ],
    "act_cost": "10 kJ",
    "react_cost": "10 kJ",
    "time": 1
  },
  {
    "id": "bio_painkiller",
    "type": "bionic",
    "name": "Sensory Dulling",
    "description": "Your nervous system is wired to allow you to inhibit the signals of pain, allowing you to dull your senses at will.  However, the use of this system may cause delayed reaction time and drowsiness.",
    "occupied_bodyparts": [ [ "HEAD", 2 ] ],
    "flags": [ "BIONIC_TOGGLED", "BIONIC_NPC_USABLE" ],
    "display_type": "display_sensory"
  },
  {
    "id": "bio_pokedeye",
    "type": "bionic",
    "name": "Bionic Visual Impairment",
    "description": "Due to a badly misplaced dielectric stylette, you are now suffering from mild optic neuropathy.  Increases eye encumbrance by one.",
    "occupied_bodyparts": [ [ "EYES", 1 ] ],
    "encumbrance": [ [ "EYES", 10 ] ],
    "flags": [ "BIONIC_FAULTY" ]
  },
  {
    "id": "bio_power_armor_interface",
    "type": "bionic",
    "name": "Power Armor Interface",
    "description": "Interfaces your power system with the internal charging port on suits of power armor, allowing them to draw from your bionic power banks.",
    "occupied_bodyparts": [ [ "TORSO", 4 ], [ "HEAD", 1 ] ],
    "flags": [ "BIONIC_ARMOR_INTERFACE", "BIONIC_TOGGLED" ],
    "react_cost": 1,
    "time": 1
  },
  {
    "id": "bio_power_armor_interface_mkII",
    "type": "bionic",
    "name": "Power Armor Interface Mk. II",
    "description": "Interfaces your power system with the internal charging port on suits of power armor, allowing them to draw from your bionic power banks.  Twice as efficient as the Mk. I model.",
    "occupied_bodyparts": [ [ "TORSO", 3 ], [ "HEAD", 2 ] ],
    "flags": [ "BIONIC_ARMOR_INTERFACE", "BIONIC_TOGGLED" ],
    "react_cost": 1,
    "time": 2
  },
  {
    "id": "bio_power_storage",
    "type": "bionic",
    "name": "Power Storage",
    "capacity": 100,
    "description": "A Compact Bionics Module that increases your power capacity by 100 units.  Having at least one of these is a prerequisite to using powered bionics.  You will also need a power supply, found in various CBMs.",
    "flags": [ "BIONIC_NPC_USABLE" ]
  },
  {
    "id": "bio_power_storage_mkII",
    "type": "bionic",
    "name": "Power Storage Mk. II",
    "capacity": 250,
    "description": "A Compact Bionics Module that increases your power capacity by 250 units.",
    "flags": [ "BIONIC_NPC_USABLE" ]
  },
  {
    "id": "bio_power_weakness",
    "type": "bionic",
    "name": "Power Overload",
    "description": "Damaged power circuits cause short-circuiting inside your muscles when your batteries are above 75% capacity, causing greatly reduced strength.  This has no effect if you have no internal batteries.",
    "occupied_bodyparts": [ [ "TORSO", 3 ], [ "ARM_L", 1 ], [ "ARM_R", 1 ], [ "LEG_L", 2 ], [ "LEG_R", 2 ] ],
    "flags": [ "BIONIC_FAULTY" ]
  },
  {
    "id": "bio_probability_travel",
    "type": "bionic",
    "name": "Probability Travel",
    "description": "Increases your body's wavelength, allowing you to quantum tunnel through walls, reappearing on the other side.  Power drain in standby is minimal, but each tile tunneled through costs 250 bionic power.",
    "occupied_bodyparts": [ [ "TORSO", 20 ], [ "ARM_L", 2 ], [ "ARM_R", 2 ], [ "LEG_L", 3 ], [ "LEG_R", 3 ], [ "FOOT_L", 1 ], [ "FOOT_R", 1 ] ],
    "flags": [ "BIONIC_TOGGLED" ],
    "act_cost": "3 J",
    "react_cost": "3 J",
    "time": 1
  },
  {
    "id": "bio_purifier",
    "type": "bionic",
    "name": "Air Filtration System",
    "description": "Surgically implanted in your trachea is an advanced filtration system.  If toxins, or airborne diseases find their way into your windpipe, the filter will attempt to remove them.",
    "occupied_bodyparts": [ [ "TORSO", 4 ], [ "MOUTH", 2 ] ],
    "env_protec": [ [ "MOUTH", 7 ] ],
    "flags": [ "BIONIC_NPC_USABLE" ]
  },
  {
    "id": "bio_radscrubber",
    "type": "bionic",
    "name": "Radiation Scrubber System",
    "description": "A system of advanced piezomechanical blood filters have been surgically implanted throughout your body, allowing you to purge yourself of absorbed radiation at the cost of some bionic power.",
    "occupied_bodyparts": [ [ "TORSO", 5 ], [ "ARM_L", 1 ], [ "ARM_R", 1 ], [ "LEG_L", 2 ], [ "LEG_R", 2 ] ],
    "flags": [ "BIONIC_NPC_USABLE" ],
    "act_cost": "4500 J"
  },
  {
    "id": "bio_railgun",
    "type": "bionic",
    "name": "Railgun",
    "description": "EM field generators in your arms double the range and damage of thrown iron and steel objects at a cost of 1 power per throw, causing them to leave a trail of electricity that can cause additional damage.",
    "occupied_bodyparts": [ [ "ARM_L", 5 ], [ "ARM_R", 5 ], [ "HAND_L", 1 ], [ "HAND_R", 1 ] ],
    "flags": [ "BIONIC_TOGGLED" ],
    "act_cost": 1,
    "react_cost": 1,
    "time": 1,
    "display_type": "display_weapon"
  },
  {
    "id": "bio_razors",
    "type": "bionic",
    "name": "Fingertip Razors",
    "description": "You possess razor-sharp claws underneath your fingernails that do a small amount of unarmed slashing damage whenever your fingertips are uncovered.",
    "occupied_bodyparts": [ [ "HAND_L", 2 ], [ "HAND_R", 2 ] ],
    "fake_item": "fake_razor",
    "flags": [ "BIONIC_NPC_USABLE" ]
  },
  {
    "id": "bio_recycler",
    "type": "bionic",
    "name": "Recycler Unit",
    "description": "Your digestive system has been outfitted with a series of filters and processors, allowing you to reclaim waste liquid and, to a lesser degree, nutrients.  The net effect is a greatly reduced need to eat and drink.",
    "occupied_bodyparts": [ [ "TORSO", 15 ] ],
    "flags": [ "BIONIC_NPC_USABLE" ]
  },
  {
    "id": "bio_remote",
    "type": "bionic",
    "name": "Remote Controller",
    "description": "A small module connected to your brain allows you to interface with nearby devices with wireless capabilities.",
    "occupied_bodyparts": [ [ "HEAD", 2 ] ],
    "flags": [ "BIONIC_TOGGLED" ],
    "react_cost": 1,
    "time": 24
  },
  {
    "id": "bio_resonator",
    "type": "bionic",
    "name": "Sonic Resonator",
    "description": "Your entire body may resonate at very high power, creating a short-range shockwave.  While it will not do much damage to creatures, solid objects such as walls and doors will be damaged.",
    "occupied_bodyparts": [ [ "TORSO", 15 ], [ "HEAD", 1 ], [ "ARM_L", 2 ], [ "ARM_R", 2 ], [ "LEG_L", 4 ], [ "LEG_R", 4 ] ],
    "act_cost": 100
  },
  {
    "id": "bio_scent_mask",
    "type": "bionic",
    "name": "Olfactory Mask",
    "description": "While this system is powered, your body will produce very little odor, making it nearly impossible for creatures to track you by scent.",
    "occupied_bodyparts": [ [ "TORSO", 3 ], [ "HEAD", 1 ], [ "ARM_L", 1 ], [ "ARM_R", 1 ], [ "LEG_L", 1 ], [ "LEG_R", 1 ] ],
    "flags": [ "BIONIC_TOGGLED" ],
    "act_cost": 1,
    "react_cost": 1,
    "time": 60
  },
  {
    "id": "bio_scent_vision",
    "type": "bionic",
    "name": "Scent Vision",
    "description": "While this system is powered, you're able to visually sense your own scent, making it possible for you to recognize your surroundings even in complete darkness.",
    "occupied_bodyparts": [ [ "HEAD", 3 ] ],
    "flags": [ "BIONIC_TOGGLED" ],
<<<<<<< HEAD
    "act_cost": 1,
    "react_cost": 1,
    "time": 6,
    "display_type": "display_sensory"
=======
    "act_cost": "2 J",
    "react_cost": "2 J",
    "time": 1
>>>>>>> 5fc65320
  },
  {
    "id": "bio_shakes",
    "type": "bionic",
    "name": "Bionic Short Circuit",
    "description": "A poorly-wired bionic which fails to serve its intended purpose, this malfunctioning device periodically short-circuits, causing systemic muscle tremors.",
    "occupied_bodyparts": [ [ "TORSO", 1 ], [ "ARM_L", 2 ], [ "ARM_R", 2 ], [ "LEG_L", 3 ], [ "LEG_R", 3 ] ],
    "flags": [ "BIONIC_FAULTY" ]
  },
  {
    "id": "bio_shock",
    "type": "bionic",
    "name": "Electroshock Unit",
    "description": "While fighting unarmed, or with a weapon that conducts electricity, there is a chance that a successful hit will shock your opponent, inflicting extra damage and disabling them temporarily at the cost of some energy.",
    "occupied_bodyparts": [ [ "TORSO", 8 ], [ "ARM_L", 3 ], [ "ARM_R", 3 ], [ "HAND_L", 1 ], [ "HAND_R", 1 ] ],
    "flags": [ "BIONIC_TOGGLED", "BIONIC_NPC_USABLE" ],
    "display_type": "display_weapon"
  },
  {
    "id": "bio_shockwave",
    "type": "bionic",
    "name": "Shockwave Generator",
    "description": "You generate a powerful shockwave, knocking back all nearby creatures.  Targets are stunned briefly, take damage and additional stun upon impact with impassable terrain, and knockback any creatures they collide with.",
    "occupied_bodyparts": [ [ "TORSO", 20 ] ],
    "act_cost": 250
  },
  {
    "id": "bio_sleepy",
    "type": "bionic",
    "name": "Endocrine Enervator",
    "description": "Through a combination of psychochemical manipulation and old fashioned electrical nerve stimulation, this malfunctioning bionic alters your brain chemistry in such a way as to cause fatigue.  You will find yourself tiring a bit faster than before.",
    "occupied_bodyparts": [ [ "HEAD", 2 ] ],
    "flags": [ "BIONIC_FAULTY" ]
  },
  {
    "id": "bio_solar",
    "type": "bionic",
    "name": "Solar Panels",
    "description": "You have a few solar panels surgically installed.  While in direct sunlight, your power level will slowly recharge.",
    "occupied_bodyparts": [ [ "TORSO", 20 ] ],
    "flags": [ "BIONIC_POWER_SOURCE", "BIONIC_NPC_USABLE" ],
    "//": "Should be removed after 0.D."
  },
  {
    "id": "bio_spasm",
    "type": "bionic",
    "name": "Motor Control Overstimulator",
    "description": "One piezoelectric solenoid surgically installed backwards, two crossed wires, and four burned-out capacitors later you started falling on your face and writhing around at the least convenient times.  This incorrectly-configured bionic periodically stuns you for a short duration.",
    "occupied_bodyparts": [ [ "HEAD", 3 ] ],
    "flags": [ "BIONIC_FAULTY" ]
  },
  {
    "id": "bio_speed",
    "type": "bionic",
    "name": "Synaptic Accelerator",
    "description": "Your nervous system has been enhanced with bionic stimulators, giving you a 10% boost to your speed.",
    "occupied_bodyparts": [
      [ "TORSO", 12 ],
      [ "ARM_L", 3 ],
      [ "ARM_R", 3 ],
      [ "HAND_L", 1 ],
      [ "HAND_R", 1 ],
      [ "LEG_L", 6 ],
      [ "LEG_R", 6 ],
      [ "FOOT_L", 2 ],
      [ "FOOT_R", 2 ]
    ],
    "flags": [ "BIONIC_NPC_USABLE" ]
  },
  {
    "id": "bio_stiff",
    "type": "bionic",
    "name": "Wire-Induced Stiffness",
    "description": "Improperly installed wires cause a physical stiffness in most of your body, causing increased encumbrance.",
    "occupied_bodyparts": [ [ "TORSO", 2 ], [ "ARM_L", 1 ], [ "ARM_R", 1 ], [ "LEG_L", 1 ], [ "LEG_R", 1 ], [ "FOOT_L", 1 ], [ "FOOT_R", 1 ] ],
    "encumbrance": [
      [ "TORSO", 10 ],
      [ "ARM_L", 10 ],
      [ "ARM_R", 10 ],
      [ "LEG_L", 10 ],
      [ "LEG_R", 10 ],
      [ "FOOT_L", 10 ],
      [ "FOOT_R", 10 ]
    ],
    "flags": [ "BIONIC_FAULTY" ]
  },
  {
    "id": "bio_str_enhancer",
    "type": "bionic",
    "name": "Muscle Augmentation",
    "description": "Your muscular system has been surgically enhanced with myomer fibers, giving you a +2 bonus to strength.",
    "occupied_bodyparts": [ [ "TORSO", 6 ], [ "ARM_L", 4 ], [ "ARM_R", 4 ], [ "LEG_L", 8 ], [ "LEG_R", 8 ] ],
    "stat_bonus": [ [ "STR", 2 ] ],
    "flags": [ "BIONIC_NPC_USABLE" ]
  },
  {
    "id": "bio_surgical_razor",
    "type": "bionic",
    "name": "Autonomous Surgical Scalpels",
    "description": "A system of surgical grade scalpels is implanted on your fingers.  They allow you to make automated precise cuts and can also be used as a high-quality butchering tool.",
    "occupied_bodyparts": [ [ "ARM_R", 1 ], [ "ARM_L", 1 ] ],
    "fake_item": "bio_scalpel"
  },
  {
    "id": "bio_sunglasses",
    "type": "bionic",
    "name": "Anti-Glare Compensators",
    "description": "Your eyes have quick-reacting transition lenses surgically installed over them.  They negate glare penalties, partially protect you from bright flashes, and protect your eyes when welding.",
    "occupied_bodyparts": [ [ "EYES", 1 ] ],
    "included_bionics": [ "bio_blindfold" ],
    "flags": [ "BIONIC_NPC_USABLE" ],
    "fake_item": "fake_goggles"
  },
  {
    "id": "bio_targeting",
    "type": "bionic",
    "name": "Targeting System",
    "description": "Your eyes are surgically equipped with range finders, and their movement is synced with that of your arms, to a degree.  Shots you fire will be much more accurate, particularly at long range.",
    "occupied_bodyparts": [ [ "EYES", 1 ], [ "ARM_L", 3 ], [ "ARM_R", 3 ], [ "HAND_L", 1 ], [ "HAND_R", 1 ] ],
    "flags": [ "BIONIC_NPC_USABLE" ]
  },
  {
    "id": "bio_teleport",
    "type": "bionic",
    "name": "Teleportation Unit",
    "description": "This highly experimental unit folds space over short distances, instantly transporting your body up to 25 feet at the cost of much power.  Note that prolonged or frequent use may have dangerous side effects.",
    "occupied_bodyparts": [ [ "TORSO", 16 ], [ "ARM_L", 3 ], [ "ARM_R", 3 ], [ "LEG_L", 4 ], [ "LEG_R", 4 ] ],
    "act_cost": 250
  },
  {
    "id": "bio_thumbs",
    "type": "bionic",
    "name": "Self-Locking Thumbs",
    "description": "Self-locking thumbs hold tight (even when you really don't want them to) and don't let go (even when you'd rather they did).  Increases hand encumbrance by two, while failing to improve your ability to hold objects whatsoever.",
    "occupied_bodyparts": [ [ "HAND_L", 1 ], [ "HAND_R", 1 ] ],
    "encumbrance": [ [ "HAND_L", 10 ], [ "HAND_R", 10 ] ],
    "flags": [ "BIONIC_FAULTY" ]
  },
  {
    "id": "bio_time_freeze",
    "type": "bionic",
    "name": "Time Dilation",
    "description": "At the cost of all stored bionic power, you may increase your body speed and reactions dramatically, essentially freezing time.  You are still delicate, however, and violent or rapid movements may damage you due to friction.",
    "occupied_bodyparts": [
      [ "TORSO", 12 ],
      [ "HEAD", 3 ],
      [ "ARM_L", 3 ],
      [ "ARM_R", 3 ],
      [ "HAND_L", 1 ],
      [ "HAND_R", 1 ],
      [ "LEG_L", 4 ],
      [ "LEG_R", 4 ],
      [ "FOOT_L", 1 ],
      [ "FOOT_R", 1 ]
    ],
    "act_cost": 50
  },
  {
    "id": "bio_tools",
    "type": "bionic",
    "name": "Integrated Toolset",
    "description": "Surgically implanted in your hands and fingers is a set of tools - screwdriver, hammer, wrench, hacksaw, hand drill, welder, and heating elements.  You can use this in place of many tools when crafting.",
    "occupied_bodyparts": [ [ "HAND_L", 3 ], [ "HAND_R", 3 ] ],
    "fake_item": "toolset",
    "included_bionics": [ "bio_tools_extend" ],
    "flags": [ "BIONIC_TOGGLED", "BIONIC_NPC_USABLE" ]
  },
  {
    "id": "bio_tools_extend",
    "type": "bionic",
    "name": "Extended Toolset",
    "description": "Extend or withdraw your integrated toolset to cut metal, pry things, or other stuff.  This takes up your hands.",
    "fake_item": "toolset_extended",
    "included": true,
    "flags": [ "BIONIC_TOGGLED", "BIONIC_WEAPON" ]
  },
  {
    "id": "bio_torsionratchet",
    "type": "bionic",
    "name": "Joint Torsion Ratchet",
    "description": "Your joints have been surgically equipped with torsion ratchets that slowly generate power when you move.  Whilst this is toggled, moving will require more effort, though more power will be generated.",
    "occupied_bodyparts": [ [ "ARM_L", 8 ], [ "ARM_R", 8 ], [ "LEG_L", 12 ], [ "LEG_R", 12 ] ],
    "flags": [ "BIONIC_POWER_SOURCE", "BIONIC_NPC_USABLE", "BIONIC_TOGGLED" ]
  },
  {
    "id": "bio_jointservo",
    "type": "bionic",
    "name": "Joint Servo",
    "description": "Your leg joints have been equipped with servomotors that provide power-assisted movement.  They are optimized for running, but walking also requires less effort when this bionic is online.  However, when it's offline it will hamper your movement, as you struggle against its moving parts.",
    "occupied_bodyparts": [ [ "LEG_L", 12 ], [ "LEG_R", 12 ] ],
    "flags": [ "BIONIC_TOGGLED" ],
    "display_type": "display_internal"
  },
  {
    "id": "bio_trip",
    "type": "bionic",
    "name": "Visual Disruptor",
    "description": "A malfunctioning bionic which causes occasional visual distortion and pixelation.",
    "occupied_bodyparts": [ [ "EYES", 1 ] ],
    "flags": [ "BIONIC_FAULTY" ]
  },
  {
    "id": "bio_uncanny_dodge",
    "type": "bionic",
    "name": "Uncanny Dodge",
    "description": "Your nervous system has been augmented with bionic processors, allowing you to dodge attacks beyond normal human capability, including bullets.",
    "occupied_bodyparts": [ [ "TORSO", 12 ], [ "ARM_L", 3 ], [ "ARM_R", 3 ], [ "LEG_L", 5 ], [ "LEG_R", 5 ], [ "FOOT_L", 1 ], [ "FOOT_R", 1 ] ],
    "flags": [ "BIONIC_TOGGLED" ],
    "act_cost": "6 J",
    "react_cost": "6 J",
    "time": 1
  },
  {
    "id": "bio_ups",
    "type": "bionic",
    "name": "Internal Unified Power System",
    "description": "You have a Unified Power System wired into your power banks.  Objects that run on a UPS can now draw directly from your bionic power supply.",
    "occupied_bodyparts": [ [ "TORSO", 5 ] ],
    "flags": [ "BIONIC_TOGGLED" ]
  },
  {
    "id": "bio_voice",
    "type": "bionic",
    "name": "Voice Remodulator",
    "description": "You will likely spend the rest of your days serving as a walking testament to why you don't opt for the Autodoc's 'Cyborg Identity Package'.  A remodulator unit jammed down your throat has given you a creepy robot voice.",
    "occupied_bodyparts": [ [ "TORSO", 2 ], [ "MOUTH", 1 ] ],
    "flags": [ "BIONIC_FAULTY" ]
  },
  {
    "id": "bio_watch",
    "type": "bionic",
    "name": "Internal Chronometer",
    "description": "You have been equipped with an internal atomic clock, ensuring that you will always know the current time.  Additionally, it includes a silent alarm clock function.",
    "occupied_bodyparts": [ [ "HEAD", 1 ] ]
  },
  {
    "id": "bio_water_extractor",
    "type": "bionic",
    "name": "Water Extraction Unit",
    "description": "Nanotubes surgically embedded in the palm of your hand will pump any available fluid out of a dead body, cleanse it of impurities and convert it into drinkable water.  You must, however, have a container to store the water in.",
    "occupied_bodyparts": [ [ "ARM_R", 1 ], [ "HAND_R", 2 ] ],
    "act_cost": "20 kJ"
  },
  {
    "id": "bio_fuel_cell_gasoline",
    "type": "bionic",
    "name": "Gasoline Fuel Cell CBM",
    "description": "A small gasoline fuel cell fixed to your scapula. Despite its limited energy output compared to other fuel cells, this device still produces a significant amount of heat dissipated through a heat exhaust protruding from your back.  A diffuse network of bio-plastic bladders has been meshed with your circulatory system and serves as a fuel tank.",
    "occupied_bodyparts": [ [ "TORSO", 8 ] ],
    "encumbrance": [ [ "TORSO", 5 ] ],
    "fuel_options": [ "gasoline" ],
    "fuel_capacity": 500,
    "fuel_efficiency": 0.25,
    "exothermic_power_gen": true,
    "time": 1,
    "flags": [ "BIONIC_TOGGLED", "BIONIC_POWER_SOURCE", "BIONIC_NPC_USABLE" ]
  },
  {
    "id": "bio_syringe",
    "type": "bionic",
    "name": "Intravenous Needletip",
    "description": "The flesh of the inside of your middle finger has been replaced with a tube leading into your arteries, with a retractable needle extending out of the tip of the finger when clenched.  This lets you pump intravenous drugs like morphine directly into your bloodstream without needing to carry a syringe.",
    "occupied_bodyparts": [ [ "HAND_L", 1 ] ]
  },
  {
    "id": "bio_weight",
    "type": "bionic",
    "name": "Titanium Skeletal Bracing",
    "description": "Titanium bracing has been installed onto your elbows, knees, and spine, making them far better at handling strain.  Your carrying capacity is increased by 20 kilograms, or about 44 pounds.",
    "occupied_bodyparts": [ [ "TORSO", 8 ], [ "ARM_L", 3 ], [ "ARM_R", 3 ], [ "LEG_L", 3 ], [ "LEG_R", 3 ] ],
    "weight_capacity_bonus": "20 kg",
    "flags": [ "BIONIC_NPC_USABLE", "BIONIC_SHOCKPROOF" ]
  },
  {
    "id": "bio_shock_absorber",
    "type": "bionic",
    "name": "Kinetic Shock Absorbers",
    "description": "Most of the flesh in your arms, legs, and upper torso has been replaced with industrial-strength springs and protective padding.  Clenching your fist allows you to fold and unfold this padding; while active, the hydraulic absorbers will prevent damage to your body from severe impacts, at the cost of impaired movement.",
    "occupied_bodyparts": [ [ "TORSO", 1 ], [ "ARM_L", 1 ], [ "ARM_R", 1 ], [ "LEG_L", 1 ], [ "LEG_R", 1 ] ],
    "flags": [ "BIONIC_TOGGLED" ]
  },
  {
    "id": "bio_taste_blocker",
    "type": "bionic",
    "name": "Taste Modifier",
    "description": "A set of highly sensitive sensors is installed in your mouth, and a small yet sophisticated analyzer is installed in the cavity of your skull. The active bionic will nullify the taste of all comestibles with negative enjoyment value at the cost of draining bionic power.",
    "occupied_bodyparts": [ [ "HEAD", 1 ], [ "MOUTH", 1 ] ],
    "flags": [ "BIONIC_TOGGLED" ],
    "display_type": "display_sensory"
  },
  {
    "id": "bio_soporific",
    "type": "bionic",
    "name": "Soporific Induction",
    "description": "An electrode has been implanted into your brain's ventrolateral preoptic nucleus.  It turns on whenever you're trying to fall asleep, creating an artificial but effective sensation of fatigue.",
    "occupied_bodyparts": [ [ "HEAD", 1 ] ],
    "flags": [ "BIONIC_TOGGLED" ],
    "display_type": "display_internal"
  }
]<|MERGE_RESOLUTION|>--- conflicted
+++ resolved
@@ -5,12 +5,8 @@
     "name": "Adrenaline Pump",
     "description": "A stimulator system has been surgically implanted alongside your adrenal glands, allowing you to trigger your body's adrenaline response at the cost of some bionic power.",
     "occupied_bodyparts": [ [ "TORSO", 6 ] ],
-<<<<<<< HEAD
-    "act_cost": 50,
+    "act_cost": "5 J",
     "display_type": "display_internal"
-=======
-    "act_cost": "5 J"
->>>>>>> 5fc65320
   },
   {
     "id": "bio_ads",
@@ -127,12 +123,8 @@
     "name": "Blood Analysis",
     "description": "Small sensors have been surgically implanted in your heart, allowing you to analyze your blood.  This will detect many illnesses, drugs, and other conditions.",
     "occupied_bodyparts": [ [ "TORSO", 5 ] ],
-<<<<<<< HEAD
-    "act_cost": 25,
+    "act_cost": "100 J",
     "display_type": "display_internal"
-=======
-    "act_cost": "100 J"
->>>>>>> 5fc65320
   },
   {
     "id": "bio_blood_filter",
@@ -140,12 +132,8 @@
     "name": "Blood Filter",
     "description": "A filtration system in your heart allows you to actively filter out chemical impurities, primarily drugs.  It will have limited impact on viruses.  Note that it is not a targeted filter; ALL drugs in your system will be affected.",
     "occupied_bodyparts": [ [ "TORSO", 10 ] ],
-<<<<<<< HEAD
-    "act_cost": 75,
+    "act_cost": "600 J",
     "display_type": "display_internal"
-=======
-    "act_cost": "600 J"
->>>>>>> 5fc65320
   },
   {
     "id": "bio_cable",
@@ -211,18 +199,11 @@
       [ "FOOT_L", 1 ],
       [ "FOOT_R", 1 ]
     ],
-<<<<<<< HEAD
-    "act_cost": 1,
-    "react_cost": 1,
-    "time": 24,
-    "flags": [ "BIONIC_TOGGLED" ],
-    "display_type": "display_internal"
-=======
     "act_cost": "100 J",
     "react_cost": "100 J",
     "time": 1,
-    "flags": [ "BIONIC_TOGGLED" ]
->>>>>>> 5fc65320
+    "flags": [ "BIONIC_TOGGLED" ],
+    "display_type": "display_internal"
   },
   {
     "id": "bio_cloak",
@@ -331,12 +312,8 @@
     "name": "Directional EMP",
     "description": "Surgically mounted in the palm of your hand are small parabolic EMP field generators.  You may use power to fire a wide, but short-ranged blast which will disable electronics and robots.",
     "occupied_bodyparts": [ [ "ARM_R", 1 ], [ "HAND_R", 2 ] ],
-<<<<<<< HEAD
-    "act_cost": 100,
+    "act_cost": "50 kJ",
     "display_type": "display_weapon"
-=======
-    "act_cost": "50 kJ"
->>>>>>> 5fc65320
   },
   {
     "type": "bionic",
@@ -431,18 +408,11 @@
     "name": "Cranial Flashlight",
     "description": "Surgically mounted between your eyes is a small but powerful LED flashlight.",
     "occupied_bodyparts": [ [ "EYES", 1 ] ],
-<<<<<<< HEAD
-    "act_cost": 1,
-    "react_cost": 1,
-    "time": 150,
-    "flags": [ "BIONIC_TOGGLED" ],
-    "display_type": "display_sensory"
-=======
     "act_cost": "3 J",
     "react_cost": "3 J",
     "time": 1,
-    "flags": [ "BIONIC_TOGGLED" ]
->>>>>>> 5fc65320
+    "flags": [ "BIONIC_TOGGLED" ],
+    "display_type": "display_sensory"
   },
   {
     "id": "bio_tattoo_led",
@@ -485,16 +455,10 @@
     "description": "Your feet are equipped with precision sonar equipment, allowing you to detect the movements of creatures below the ground, buried traps, and unstable terrain.",
     "occupied_bodyparts": [ [ "FOOT_L", 3 ], [ "FOOT_R", 3 ] ],
     "flags": [ "BIONIC_TOGGLED" ],
-<<<<<<< HEAD
-    "act_cost": 5,
-    "react_cost": 1,
-    "time": 1,
-    "display_type": "display_sensory"
-=======
     "act_cost": "200 J",
     "react_cost": "200 J",
-    "time": 1
->>>>>>> 5fc65320
+    "time": 1,
+    "display_type": "display_sensory"
   },
   {
     "id": "bio_heat_absorb",
@@ -534,16 +498,10 @@
       [ "FOOT_R", 1 ]
     ],
     "flags": [ "BIONIC_TOGGLED", "BIONIC_NPC_USABLE" ],
-<<<<<<< HEAD
-    "act_cost": 4,
-    "react_cost": 4,
-    "time": 1,
-    "display_type": "display_internal"
-=======
     "act_cost": "1 kJ",
     "react_cost": "1 kJ",
-    "time": 1
->>>>>>> 5fc65320
+    "time": 1,
+    "display_type": "display_internal"
   },
   {
     "id": "bio_hydraulics",
@@ -552,16 +510,10 @@
     "description": "While activated, your muscles will be greatly enhanced, increasing your strength by 20.",
     "occupied_bodyparts": [ [ "TORSO", 4 ], [ "ARM_L", 8 ], [ "ARM_R", 8 ], [ "LEG_L", 14 ], [ "LEG_R", 14 ] ],
     "flags": [ "BIONIC_TOGGLED", "BIONIC_NPC_USABLE" ],
-<<<<<<< HEAD
-    "act_cost": 17,
-    "react_cost": 17,
-    "time": 1,
-    "display_type": "display_internal"
-=======
     "act_cost": "10 kJ",
     "react_cost": "10 kJ",
-    "time": 1
->>>>>>> 5fc65320
+    "time": 1,
+    "display_type": "display_internal"
   },
   {
     "id": "bio_infrared",
@@ -570,16 +522,10 @@
     "description": "Your range of vision extends into the infrared, allowing you to see warm-blooded creatures in the dark or through smoke.",
     "occupied_bodyparts": [ [ "EYES", 1 ] ],
     "flags": [ "BIONIC_TOGGLED" ],
-<<<<<<< HEAD
-    "act_cost": 5,
-    "react_cost": 1,
-    "time": 1,
-    "display_type": "display_sensory"
-=======
     "act_cost": "5 J",
     "react_cost": "5 J",
-    "time": 1
->>>>>>> 5fc65320
+    "time": 1,
+    "display_type": "display_sensory"
   },
   {
     "id": "bio_int_enhancer",
@@ -623,16 +569,10 @@
     "description": "You are equipped with bionic stimulators which augment your haematopoiesis system, allowing you to accelerate white blood cell production using bionic power.  It is supposed to run continuously and may cause unpleasant side effects when turned off.",
     "occupied_bodyparts": [ [ "TORSO", 10 ] ],
     "flags": [ "BIONIC_TOGGLED", "BIONIC_SLEEP_FRIENDLY", "BIONIC_NPC_USABLE" ],
-<<<<<<< HEAD
-    "act_cost": 10,
-    "react_cost": 1,
-    "time": 3600,
-    "display_type": "display_internal"
-=======
     "act_cost": "5 J",
     "react_cost": "5 J",
-    "time": 1
->>>>>>> 5fc65320
+    "time": 1,
+    "display_type": "display_internal"
   },
   {
     "id": "bio_lighter",
@@ -674,16 +614,10 @@
     "description": "Your memory has been enhanced with small quantum storage drives.  While active, you learn - both through reading and practice - more quickly.  Additionally, you can't forget skills you've already learned, and the layout of terrain you've explored will remain in your memory for an incredibly long time.",
     "occupied_bodyparts": [ [ "HEAD", 3 ] ],
     "flags": [ "BIONIC_TOGGLED", "BIONIC_SLEEP_FRIENDLY" ],
-<<<<<<< HEAD
-    "act_cost": 10,
-    "react_cost": 1,
-    "time": 600,
-    "display_type": "display_internal"
-=======
     "act_cost": "2 J",
     "react_cost": "2 J",
-    "time": 1
->>>>>>> 5fc65320
+    "time": 1,
+    "display_type": "display_internal"
   },
   {
     "id": "bio_metabolics",
@@ -728,16 +662,10 @@
     "description": "When active, this bionic will amplify existing light, allowing you to see in the dark.",
     "occupied_bodyparts": [ [ "EYES", 1 ] ],
     "flags": [ "BIONIC_TOGGLED" ],
-<<<<<<< HEAD
-    "act_cost": 1,
-    "react_cost": 1,
-    "time": 10000,
-    "display_type": "display_sensory"
-=======
     "act_cost": "10 J",
     "react_cost": "10 J",
-    "time": 1
->>>>>>> 5fc65320
+    "time": 1,
+    "display_type": "display_sensory"
   },
   {
     "id": "bio_noise",
@@ -923,16 +851,10 @@
     "description": "While this system is powered, you're able to visually sense your own scent, making it possible for you to recognize your surroundings even in complete darkness.",
     "occupied_bodyparts": [ [ "HEAD", 3 ] ],
     "flags": [ "BIONIC_TOGGLED" ],
-<<<<<<< HEAD
-    "act_cost": 1,
-    "react_cost": 1,
-    "time": 6,
-    "display_type": "display_sensory"
-=======
     "act_cost": "2 J",
     "react_cost": "2 J",
-    "time": 1
->>>>>>> 5fc65320
+    "time": 1,
+    "display_type": "display_sensory"
   },
   {
     "id": "bio_shakes",
