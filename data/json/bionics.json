[
  {
    "id": "bio_adrenaline",
    "type": "bionic",
    "name": "Adrenaline Pump",
    "description": "A stimulator system has been surgically implanted alongside your adrenal glands, allowing you to trigger your body's adrenaline response at the cost of some bionic power.",
    "occupied_bodyparts": [ [ "TORSO", 6 ] ],
    "act_cost": 50
  },
  {
    "id": "bio_ads",
    "type": "bionic",
    "name": "Active Defense System",
    "description": "A thin forcefield surrounds your body, continually draining power.  Anything attempting to penetrate this field has a chance of being deflected at the cost of energy.  Bullets will be stopped more often than swords and those in turn more often than massive objects.",
    "occupied_bodyparts": [ [ "TORSO", 10 ], [ "HEAD", 1 ], [ "ARM_L", 1 ], [ "ARM_R", 1 ], [ "LEG_L", 2 ], [ "LEG_R", 2 ] ],
    "flags": [ "BIONIC_TOGGLED" ],
    "act_cost": 10,
    "react_cost": 10,
    "time": 1
  },
  {
    "id": "bio_advreactor",
    "type": "bionic",
    "name": "Advanced Microreactor System",
    "description": "This stripped down mini-reactor is safer than it appears due to integrated radiation cleansers.  There is no way to shut it down, but you can toggle additional fuel intake.",
    "occupied_bodyparts": [ [ "TORSO", 55 ] ],
    "flags": [ "BIONIC_POWER_SOURCE", "BIONIC_TOGGLED" ],
    "included_bionics": [ "bio_plutdump" ],
    "upgraded_bionic": "bio_reactor"
  },
  {
    "id": "bio_alarm",
    "type": "bionic",
    "name": "Alarm System",
    "description": "A motion-detecting alarm system will notice almost all movement within a fifteen-foot radius, and will silently alert you.  This is very useful during sleep, or if you suspect a cloaked pursuer.",
    "occupied_bodyparts": [ [ "TORSO", 2 ], [ "HEAD", 1 ] ],
    "flags": [ "BIONIC_TOGGLED" ],
    "act_cost": 1,
    "react_cost": 1,
    "time": 100
  },
  {
    "id": "bio_ankles",
    "type": "bionic",
    "name": "Squeaky Ankles",
    "description": "In a cruel twist of fate, a poorly executed CBM surgery has given you a pair of useless bionics which make squeaking noises when you walk.",
    "occupied_bodyparts": [ [ "LEG_L", 3 ], [ "LEG_R", 3 ] ],
    "flags": [ "BIONIC_FAULTY" ]
  },
  {
    "id": "bio_armor_arms",
    "type": "bionic",
    "name": "Alloy Plating - Arms",
    "description": "The flesh on your arms has been surgically replaced by a strong armor, protecting you greatly.",
    "occupied_bodyparts": [ [ "ARM_L", 4 ], [ "ARM_R", 4 ] ],
    "flags": [ "BIONIC_NPC_USABLE" ]
  },
  {
    "id": "bio_armor_eyes",
    "type": "bionic",
    "name": "Protective Lenses",
    "description": "Your eye sockets have been surgically sealed with highly protective mirrored lenses and your tear ducts have been re-routed to your mouth.  When you cry, you must spit out or swallow your tears.",
    "occupied_bodyparts": [ [ "EYES", 1 ] ],
    "flags": [ "BIONIC_NPC_USABLE" ]
  },
  {
    "id": "bio_armor_head",
    "type": "bionic",
    "name": "Alloy Plating - Head",
    "description": "The flesh on your head has been surgically replaced by a strong armor, protecting both your head and jaw regions.",
    "occupied_bodyparts": [ [ "HEAD", 5 ] ],
    "flags": [ "BIONIC_NPC_USABLE" ]
  },
  {
    "id": "bio_armor_legs",
    "type": "bionic",
    "name": "Alloy Plating - Legs",
    "description": "The flesh on your legs has been surgically replaced by a strong armor, protecting you greatly.",
    "occupied_bodyparts": [ [ "LEG_L", 6 ], [ "LEG_R", 6 ] ],
    "flags": [ "BIONIC_NPC_USABLE" ]
  },
  {
    "id": "bio_armor_torso",
    "type": "bionic",
    "name": "Alloy Plating - Torso",
    "description": "The flesh on your torso has been surgically replaced by a strong armor, protecting you greatly.",
    "occupied_bodyparts": [ [ "TORSO", 10 ] ],
    "flags": [ "BIONIC_NPC_USABLE" ]
  },
  {
    "id": "bio_batteries",
    "type": "bionic",
    "name": "Battery System",
    "capacity": 10,
    "description": "You have a battery draining attachment, and thus can make use of the energy contained in normal, everyday batteries.  Use 'E' to consume batteries.  Can be toggled on and off at will.",
    "occupied_bodyparts": [ [ "TORSO", 25 ] ],
    "flags": [ "BIONIC_POWER_SOURCE", "BIONIC_TOGGLED" ]
  },
  {
    "id": "bio_blade",
    "type": "bionic",
    "name": "Monomolecular Blade",
    "description": "A deadly foot-long blade made of advanced material now resides inside your forearm, capable of being extended through the back of your wrist at the cost of a small amount of power.  Though exceptionally sharp, it will prevent you from holding anything else while extended.",
    "occupied_bodyparts": [ [ "ARM_R", 5 ], [ "HAND_R", 2 ] ],
    "act_cost": 200,
    "fake_item": "bio_blade_weapon",
    "flags": [ "BIONIC_TOGGLED", "BIONIC_WEAPON" ]
  },
  {
    "id": "bio_blaster",
    "type": "bionic",
    "name": "Fusion Blaster Arm",
    "description": "Your left arm has been surgically replaced by a heavy-duty fusion blaster!  You may use your energy banks to fire a damaging heat ray.  However, you are unable to use or carry two-handed items, and your strength limits what you can use with your one hand.",
    "occupied_bodyparts": [ [ "ARM_L", 20 ], [ "HAND_L", 5 ] ],
    "act_cost": 50,
    "fake_item": "bio_blaster_gun",
    "flags": [ "BIONIC_GUN" ]
  },
  {
    "id": "bio_blindfold",
    "type": "bionic",
    "name": "Optical Dampers",
    "description": "The lenses surgically installed over your eyes can be tinted to block out incoming light.",
    "flags": [ "BIONIC_TOGGLED" ]
  },
  {
    "id": "bio_blood_anal",
    "type": "bionic",
    "name": "Blood Analysis",
    "description": "Small sensors have been surgically implanted in your heart, allowing you to analyze your blood.  This will detect many illnesses, drugs, and other conditions.",
    "occupied_bodyparts": [ [ "TORSO", 5 ] ],
    "act_cost": 25
  },
  {
    "id": "bio_blood_filter",
    "type": "bionic",
    "name": "Blood Filter",
    "description": "A filtration system in your heart allows you to actively filter out chemical impurities, primarily drugs.  It will have limited impact on viruses.  Note that it is not a targeted filter; ALL drugs in your system will be affected.",
    "occupied_bodyparts": [ [ "TORSO", 10 ] ],
    "act_cost": 75
  },
  {
    "id": "bio_cable",
    "type": "bionic",
    "name": "Cable Charger System",
    "capacity": 10,
    "description": "You have a complex port surgically mounted above your hip.  While active, it will drain power through a jumper cable held on your person.",
    "occupied_bodyparts": [ [ "TORSO", 10 ] ],
    "flags": [ "BIONIC_POWER_SOURCE", "BIONIC_TOGGLED" ]
  },
  {
    "id": "bio_carbon",
    "type": "bionic",
    "name": "Subdermal Carbon Filament",
    "description": "Lying just beneath your skin is a thin armor made of carbon nanotubes.  This reduces bashing damage by 2 and cutting damage by 4.",
    "occupied_bodyparts": [
      [ "TORSO", 5 ],
      [ "HEAD", 2 ],
      [ "ARM_L", 2 ],
      [ "ARM_R", 2 ],
      [ "HAND_L", 1 ],
      [ "HAND_R", 1 ],
      [ "LEG_L", 3 ],
      [ "LEG_R", 3 ],
      [ "FOOT_L", 1 ],
      [ "FOOT_R", 1 ]
    ],
    "flags": [ "BIONIC_NPC_USABLE" ]
  },
  {
    "id": "bio_chain_lightning",
    "type": "bionic",
    "name": "Chain Lightning",
    "description": "Your body is equipped with a chain lightning generator, allowing you to emit a blast of lightning at a target, leaving a trail of lightning in its wake, jumping to additional targets within 4 tiles of the previous target.",
    "occupied_bodyparts": [ [ "TORSO", 16 ], [ "ARM_L", 4 ], [ "ARM_R", 4 ] ],
    "act_cost": 125,
    "fake_item": "bio_lightning",
    "flags": [ "BIONIC_GUN" ]
  },
  {
    "id": "bio_claws",
    "type": "bionic",
    "name": "Bionic Claws",
    "description": "Vicious claws have been surgically installed inside your fingers, allowing you to extend and retract them at the cost of a small amount of power.  These do considerable cutting damage, but prevent you from holding anything else while extended.",
    "occupied_bodyparts": [ [ "HAND_L", 5 ], [ "HAND_R", 5 ] ],
    "act_cost": 100,
    "fake_item": "bio_claws_weapon",
    "flags": [ "BIONIC_TOGGLED", "BIONIC_WEAPON" ]
  },
  {
    "id": "bio_climate",
    "type": "bionic",
    "name": "Internal Climate Control",
    "description": "Throughout your body lies a network of thermal piping which eases the effects of high and low ambient temperatures.",
    "occupied_bodyparts": [
      [ "TORSO", 8 ],
      [ "HEAD", 2 ],
      [ "ARM_L", 2 ],
      [ "ARM_R", 2 ],
      [ "HAND_L", 1 ],
      [ "HAND_R", 1 ],
      [ "LEG_L", 3 ],
      [ "LEG_R", 3 ],
      [ "FOOT_L", 1 ],
      [ "FOOT_R", 1 ]
    ],
    "act_cost": 1,
    "react_cost": 1,
    "time": 4,
    "flags": [ "BIONIC_TOGGLED" ]
  },
  {
    "id": "bio_cloak",
    "type": "bionic",
    "name": "Cloaking System",
    "description": "This high-power system uses a set of cameras and LEDs to make you blend into your background, rendering you fully invisible to normal vision.  However, you may be detected by infrared, sonar, etc.",
    "occupied_bodyparts": [
      [ "TORSO", 15 ],
      [ "HEAD", 2 ],
      [ "ARM_L", 3 ],
      [ "ARM_R", 3 ],
      [ "HAND_L", 1 ],
      [ "HAND_R", 1 ],
      [ "LEG_L", 4 ],
      [ "LEG_R", 4 ],
      [ "FOOT_L", 1 ],
      [ "FOOT_R", 1 ]
    ],
    "act_cost": 50,
    "react_cost": 50,
    "time": 1,
    "flags": [ "BIONIC_TOGGLED" ]
  },
  {
    "id": "bio_cqb",
    "type": "bionic",
    "name": "Close Quarters Battle",
    "description": "Bionic processors and databanks, loaded with martial arts combat programs, are surgically integrated into your nervous system.  Whilst active, the CQB module will improve your hand to hand combat skills.",
    "occupied_bodyparts": [ [ "HEAD", 4 ] ],
    "act_cost": 1,
    "react_cost": 1,
    "time": 1,
    "flags": [ "BIONIC_TOGGLED" ]
  },
  {
    "id": "bio_deformity",
    "type": "bionic",
    "name": "Bionic-Induced Deformity",
    "description": "A combination of poor surgical installation and unpleasant scarring has lead to the malfunctioning bionic catastrophe you call your face.  People who mind that you look like a dime-store Frankenstein will react poorly to your appearance.",
    "occupied_bodyparts": [ [ "HEAD", 4 ], [ "MOUTH", 1 ] ],
    "flags": [ "BIONIC_FAULTY" ]
  },
  {
    "id": "bio_dex_enhancer",
    "type": "bionic",
    "name": "Wired Reflexes",
    "description": "Your reaction time has been greatly enhanced with bionic nerve stimulators, giving you a +2 bonus to dexterity.",
    "occupied_bodyparts": [ [ "TORSO", 6 ], [ "ARM_L", 4 ], [ "ARM_R", 4 ], [ "LEG_L", 8 ], [ "LEG_R", 8 ] ],
    "flags": [ "BIONIC_NPC_USABLE" ]
  },
  {
    "id": "bio_digestion",
    "type": "bionic",
    "name": "Expanded Digestive System",
    "description": "You have been outfitted with three synthetic stomachs and industrial-grade intestines.  Not only can you extract much more nutrition from food, but you are highly resistant to foodborne illness, and can sometimes eat rotten food.",
    "occupied_bodyparts": [ [ "TORSO", 20 ] ],
    "flags": [ "BIONIC_NPC_USABLE" ]
  },
  {
    "id": "bio_dis_acid",
    "type": "bionic",
    "name": "Acidic Discharge",
    "description": "A malfunctioning bionic which occasionally discharges acid into your muscles, causing sharp pain and minor damage.",
    "occupied_bodyparts": [ [ "TORSO", 3 ], [ "ARM_L", 1 ], [ "ARM_R", 1 ], [ "LEG_L", 2 ], [ "LEG_R", 2 ] ],
    "flags": [ "BIONIC_FAULTY" ]
  },
  {
    "id": "bio_dis_shock",
    "type": "bionic",
    "name": "Electrical Discharge",
    "description": "A malfunctioning bionic which occasionally discharges electricity through your body, causing pain and brief paralysis but no damage.",
    "occupied_bodyparts": [ [ "TORSO", 6 ] ],
    "flags": [ "BIONIC_FAULTY" ]
  },
  {
    "id": "bio_drain",
    "type": "bionic",
    "name": "Electrical Drain",
    "description": "A malfunctioning bionic.  It doesn't perform any useful function, but will occasionally draw power from your batteries.",
    "occupied_bodyparts": [ [ "TORSO", 2 ] ],
    "flags": [ "BIONIC_FAULTY" ]
  },
  {
    "id": "bio_earplugs",
    "type": "bionic",
    "name": "Sound Dampeners",
    "description": "When this bionic is active, you can block hearing completely (with Enhanced Hearing deactivated) or dampen sound slightly (with Enhanced Hearing activated).",
    "flags": [ "BIONIC_TOGGLED" ]
  },
  {
    "id": "bio_ears",
    "type": "bionic",
    "name": "Enhanced Hearing",
    "description": "When this bionic is active, your hearing will be drastically improved, allowing you to hear ten times better than the average person.  Additionally, high-intensity sounds will be automatically dampened before they can damage your hearing.",
    "occupied_bodyparts": [ [ "HEAD", 3 ] ],
    "flags": [ "BIONIC_TOGGLED" ],
    "included_bionics": [ "bio_earplugs" ]
  },
  {
    "id": "bio_emp",
    "type": "bionic",
    "name": "Directional EMP",
    "description": "Surgically mounted in the palm of your hand are small parabolic EMP field generators.  You may use power to fire a short-ranged blast which will disable electronics and robots.",
    "occupied_bodyparts": [ [ "ARM_R", 1 ], [ "HAND_R", 2 ] ],
    "act_cost": 100
  },
  {
    "id": "bio_ethanol",
    "type": "bionic",
    "name": "Ethanol Burner",
    "description": "You burn alcohol as fuel in an extremely efficient reaction.  However, you will still suffer the inebriating effects of the substance.",
    "occupied_bodyparts": [ [ "TORSO", 26 ] ],
    "flags": [ "BIONIC_POWER_SOURCE" , "BIONIC_NPC_USABLE" ]

  },
  {
    "id": "bio_evap",
    "type": "bionic",
    "name": "Aero-Evaporator",
    "description": "This unit draws moisture from the surrounding air, which then is poured from a fingertip in the form of water.  It may fail in very dry environments.",
    "occupied_bodyparts": [ [ "TORSO", 5 ], [ "HAND_R", 1 ] ],
    "act_cost": 200
  },
  {
    "id": "bio_eye_enhancer",
    "type": "bionic",
    "name": "Diamond Cornea",
    "description": "Your vision is greatly enhanced, giving you a +2 bonus to perception.",
    "occupied_bodyparts": [ [ "EYES", 1 ] ],
    "flags": [ "BIONIC_NPC_USABLE" ]
  },
  {
    "id": "bio_eye_optic",
    "type": "bionic",
    "name": "Telescopic Eyes",
    "description": "Much of the material in your inner eye has been surgically removed and replaced with an array of high-powered, auto-focusing lenses.  You can now see much farther and more clearly than before, any vision problems you might have had are now gone.",
    "occupied_bodyparts": [ [ "EYES", 2 ] ],
    "canceled_mutations": [ "HYPEROPIC", "MYOPIC" ]
  },
  {
    "id": "bio_face_mask",
    "type": "bionic",
    "name": "Facial Distortion",
    "description": "Through controlled application of electrochemical impulses, you are capable of altering your facial structure so as to subtly affect the reactions of others.  This grants a bonus to all social interactions.",
    "occupied_bodyparts": [ [ "HEAD", 3 ], [ "MOUTH", 1 ] ]
  },
  {
    "id": "bio_faraday",
    "type": "bionic",
    "name": "Dielectric Capacitance System",
    "description": "Throughout your body lies a network of miniature piezoelectric capacitors which can be charged with bionic power to temporarily protect you from external electrical discharge.",
    "occupied_bodyparts": [
      [ "TORSO", 8 ],
      [ "HEAD", 2 ],
      [ "ARM_L", 2 ],
      [ "ARM_R", 2 ],
      [ "HAND_L", 1 ],
      [ "HAND_R", 1 ],
      [ "LEG_L", 3 ],
      [ "LEG_R", 3 ],
      [ "FOOT_L", 1 ],
      [ "FOOT_R", 1 ]
    ],
    "flags": [ "BIONIC_TOGGLED" ],
    "act_cost": 1,
    "react_cost": 1,
    "time": 2
  },
  {
    "id": "bio_fingerhack",
    "type": "bionic",
    "name": "Fingerhack",
    "description": "One of your fingers has an electrohack surgically embedded in it; an all-purpose hacking unit used to override control panels and the like (but not computers).  Skill in computers is important, and a failed use may damage your circuits.",
    "occupied_bodyparts": [ [ "HAND_R", 2 ] ]
  },
  {
    "id": "bio_flashbang",
    "type": "bionic",
    "name": "Flashbang Generator",
    "description": "Light emitting diodes surgically integrated into your skin can release a flash comparable to a flashbang grenade, blinding nearby enemies.  Speakers integrated into your body mimic the loud sound, deafening those nearby.",
    "occupied_bodyparts": [ [ "TORSO", 20 ], [ "ARM_L", 2 ], [ "ARM_R", 2 ], [ "LEG_L", 3 ], [ "LEG_R", 3 ] ],
    "act_cost": 125
  },
  {
    "id": "bio_flashlight",
    "type": "bionic",
    "name": "Cranial Flashlight",
    "description": "Surgically mounted between your eyes is a small but powerful LED flashlight.",
    "occupied_bodyparts": [ [ "EYES", 1 ] ],
    "act_cost": 1,
    "react_cost": 1,
    "time": 25,
    "flags": [ "BIONIC_TOGGLED" ]
  },
  {
    "id": "bio_furnace",
    "type": "bionic",
    "name": "Internal Furnace",
    "description": "When this bionic is active, you can burn nearly any organic material as fuel (use 'E'), recharging your power level.  Some materials will burn better than others.",
    "occupied_bodyparts": [ [ "TORSO", 40 ] ],
    "flags": [ "BIONIC_POWER_SOURCE", "BIONIC_TOGGLED" ]
  },
  {
    "id": "bio_geiger",
    "type": "bionic",
    "name": "Integrated Dosimeter",
    "description": "Small radiation sensors have been surgically implanted throughout your body, allowing you to analyze your level of absorbed radiation.  They will also alert you whenever exposed to environmental radiation.",
    "occupied_bodyparts": [ [ "TORSO", 2 ], [ "HEAD", 1 ], [ "ARM_L", 1 ], [ "ARM_R", 1 ], [ "LEG_L", 1 ], [ "LEG_R", 1 ] ],
    "act_cost": 25
  },
  {
    "id": "bio_gills",
    "type": "bionic",
    "name": "Oxygenator",
    "description": "A complex oxygen delivery system.  Improves the ability to extract oxygen from air and allows extracting it from water.  Will automatically turn on when drowning.  Turn on to recharge stamina faster, at moderate power cost.  Asthmatics may also use it to stop asthma attacks.",
    "occupied_bodyparts": [ [ "TORSO", 8 ], [ "HEAD", 2 ], [ "MOUTH", 2 ] ],
    "flags": [ "BIONIC_TOGGLED" ]
  },
  {
    "id": "bio_ground_sonar",
    "type": "bionic",
    "name": "Terranian Sonar",
    "description": "Your feet are equipped with precision sonar equipment, allowing you to detect the movements of creatures below the ground.",
    "occupied_bodyparts": [ [ "FOOT_L", 3 ], [ "FOOT_R", 3 ] ],
    "flags": [ "BIONIC_TOGGLED" ],
    "act_cost": 5,
    "react_cost": 5,
    "time": 1
  },
  {
    "id": "bio_heat_absorb",
    "type": "bionic",
    "name": "Heat Drain",
    "description": "While fighting unarmed against a warm-blooded opponent, there is a chance that a successful hit will drain body heat, inflicting a small amount of extra damage, and increasing your power reserves slightly.",
    "occupied_bodyparts": [
      [ "TORSO", 12 ],
      [ "HEAD", 3 ],
      [ "ARM_L", 3 ],
      [ "ARM_R", 3 ],
      [ "HAND_L", 1 ],
      [ "HAND_R", 1 ],
      [ "LEG_L", 5 ],
      [ "LEG_R", 5 ],
      [ "FOOT_L", 2 ],
      [ "FOOT_R", 2 ]
    ],
    "flags": [ "BIONIC_TOGGLED" ]
  },
  {
    "id": "bio_heatsink",
    "type": "bionic",
    "name": "Thermal Dissipation",
    "description": "Powerful heatsinks and supermaterials are surgically woven into your flesh.  While powered, this system will prevent heat damage up to 2000 degrees Fahrenheit.  Note that this does not affect your internal temperature.",
    "occupied_bodyparts": [
      [ "TORSO", 10 ],
      [ "HEAD", 2 ],
      [ "ARM_L", 2 ],
      [ "ARM_R", 2 ],
      [ "HAND_L", 1 ],
      [ "HAND_R", 1 ],
      [ "LEG_L", 3 ],
      [ "LEG_R", 3 ],
      [ "FOOT_L", 1 ],
      [ "FOOT_R", 1 ]
    ],
    "flags": [ "BIONIC_TOGGLED" ],
    "act_cost": 4,
    "react_cost": 4,
    "time": 1
  },
  {
    "id": "bio_hydraulics",
    "type": "bionic",
    "name": "Hydraulic Muscles",
    "description": "While activated, your muscles will be greatly enhanced, increasing your strength by 20.",
    "occupied_bodyparts": [ [ "TORSO", 4 ], [ "ARM_L", 8 ], [ "ARM_R", 8 ], [ "LEG_L", 14 ], [ "LEG_R", 14 ] ],
    "flags": [ "BIONIC_TOGGLED" ],
    "act_cost": 17,
    "react_cost": 17,
    "time": 1
  },
  {
    "id": "bio_infrared",
    "type": "bionic",
    "name": "Infrared Vision",
    "description": "Your range of vision extends into the infrared, allowing you to see warm-blooded creatures in the dark.",
    "occupied_bodyparts": [ [ "EYES", 1 ] ],
    "flags": [ "BIONIC_TOGGLED" ],
    "act_cost": 5,
    "react_cost": 5,
    "time": 1
  },
  {
    "id": "bio_int_enhancer",
    "type": "bionic",
    "name": "Cerebral Booster",
    "description": "Your brain has been enhanced with bionic coprocessors, giving you a +2 bonus to intelligence.",
    "occupied_bodyparts": [ [ "HEAD", 7 ] ],
    "flags": [ "BIONIC_NPC_USABLE" ]
  },
  {
    "id": "bio_itchy",
    "type": "bionic",
    "name": "Itchy Metal Thing",
    "description": "A bionic of some sort, so badly installed that you cannot even tell what it was originally supposed to be.  Sometimes it itches horribly.",
    "occupied_bodyparts": [ [ "TORSO", 3 ], [ "HEAD", 2 ], [ "HAND_L", 1 ], [ "HAND_R", 1 ] ],
    "flags": [ "BIONIC_FAULTY" ]
  },
  {
    "id": "bio_laser",
    "type": "bionic",
    "name": "Finger-Mounted Laser",
    "description": "One of your fingers has a small high-powered laser surgically embedded in it.  This long range weapon is not incredibly damaging, but is very accurate, and has the potential to start fires.",
    "occupied_bodyparts": [ [ "HAND_R", 1 ] ],
    "act_cost": 50,
    "fake_item": "bio_laser_gun",
    "flags": [ "BIONIC_GUN" ]
  },
  {
    "id": "bio_leaky",
    "type": "bionic",
    "name": "Leaky Bionic",
    "description": "This botched piece of bionic hardware slowly leaks electrolytic compounds, piezoelectric nanomaterials, and other high-tech contaminants into your bloodstream.  Needless to say, this is not good for your health.",
    "occupied_bodyparts": [ [ "TORSO", 5 ] ],
    "flags": [ "BIONIC_FAULTY" ]
  },
  {
    "id": "bio_leukocyte",
    "type": "bionic",
    "name": "Leukocyte Breeder System",
    "description": "You are equipped with bionic stimulators which augment your haematopoiesis system, allowing you to accelerate white blood cell production using bionic power.  It is supposed to run continuously and may cause unpleasant side effects when turned off.",
    "occupied_bodyparts": [ [ "TORSO", 10 ] ],
    "flags": [ "BIONIC_TOGGLED" ],
    "act_cost": 10,
    "react_cost": 1,
    "time": 600
  },
  {
    "id": "bio_lighter",
    "type": "bionic",
    "name": "Mini-Flamethrower",
    "description": "The index fingers of both hands have powerful fire starters which extend from the tip.",
    "occupied_bodyparts": [ [ "HAND_L", 1 ], [ "HAND_R", 1 ] ],
    "act_cost": 75
  },
  {
    "id": "bio_lockpick",
    "type": "bionic",
    "name": "Fingerpick",
    "description": "One of your fingers has an electronic lockpick surgically embedded in it.  This automatic system will quickly unlock all but the most advanced key locks without any skill required on the part of the user.",
    "occupied_bodyparts": [ [ "HAND_R", 2 ] ],
    "act_cost": 25
  },
  {
    "id": "bio_magnet",
    "type": "bionic",
    "name": "Electromagnetic Unit",
    "description": "Surgically embedded in your hand is a powerful electromagnet, allowing you to pull items made of iron over short distances.",
    "occupied_bodyparts": [ [ "HAND_R", 3 ] ],
    "act_cost": 50
  },
  {
    "id": "bio_membrane",
    "type": "bionic",
    "name": "Nictating Membrane",
    "description": "Your eyes have a thin membrane that closes over your eyes while underwater, negating any vision penalties.",
    "occupied_bodyparts": [ [ "EYES", 1 ] ],
    "flags": [ "BIONIC_NPC_USABLE" ]
  },
  {
    "id": "bio_memory",
    "type": "bionic",
    "name": "Enhanced Memory Banks",
    "description": "Your memory has been enhanced with small quantum storage drives.  Any time you start to forget a skill, if this bionic is active you will retain all knowledge, at the cost of a small amount of power.",
    "occupied_bodyparts": [ [ "HEAD", 3 ] ],
    "flags": [ "BIONIC_TOGGLED" ]
  },
  {
    "id": "bio_metabolics",
    "type": "bionic",
    "name": "Metabolic Interchange",
    "description": "Your digestive system and power supply are interconnected.  Energy drains will be regularly counteracted by increasing hunger.  Can be toggled on and off at will.",
    "occupied_bodyparts": [ [ "TORSO", 25 ] ],
    "flags": [ "BIONIC_POWER_SOURCE", "BIONIC_TOGGLED" ]
  },
  {
    "id": "bio_meteorologist",
    "type": "bionic",
    "name": "Weather Reader",
    "description": "A multitude of scientific instruments and sensors collect environmental data.  The data is compiled and presented as a simple readout of the current weather.  It also passively tells you your external temperature.",
    "occupied_bodyparts": [ [ "TORSO", 1 ], [ "HEAD", 1 ] ],
    "act_cost": 10
  },
  {
    "id": "bio_nanobots",
    "type": "bionic",
    "name": "Repair Nanobots",
    "description": "Inside your body is a fleet of tiny dormant robots.  While activated they will flit about your body, repairing damage and stopping bleeding at the cost of power.",
    "occupied_bodyparts": [ [ "TORSO", 10 ] ],
    "flags": [ "BIONIC_TOGGLED" ]
  },
  {
    "id": "bio_night",
    "type": "bionic",
    "name": "Artificial Night Generator",
    "description": "Destructive interference eliminates all light within a 15 tile radius.",
    "occupied_bodyparts": [ [ "TORSO", 16 ] ],
    "flags": [ "BIONIC_TOGGLED" ],
    "act_cost": 15,
    "react_cost": 15,
    "time": 1
  },
  {
    "id": "bio_night_vision",
    "type": "bionic",
    "name": "Implanted Night Vision",
    "description": "Your eyes have been surgically modified to amplify existing light, allowing you to see in the dark.",
    "occupied_bodyparts": [ [ "EYES", 1 ] ],
    "flags": [ "BIONIC_TOGGLED" ],
    "act_cost": 1,
    "react_cost": 1,
    "time": 10
  },
  {
    "id": "bio_noise",
    "type": "bionic",
    "name": "Noisemaker",
    "description": "A malfunctioning bionic.  It will occasionally emit a loud burst of noise.",
    "occupied_bodyparts": [ [ "TORSO", 4 ], [ "ARM_L", 1 ], [ "ARM_R", 1 ], [ "LEG_L", 1 ], [ "LEG_R", 1 ] ],
    "flags": [ "BIONIC_FAULTY" ]
  },
  {
    "id": "bio_nostril",
    "type": "bionic",
    "name": "Bionic Nostril",
    "description": "You're really not sure how the CBM ended up in your nose, but no matter how it got there this badly misplaced bionic makes it difficult to breathe.  Increases mouth encumbrance by one.",
    "occupied_bodyparts": [ [ "HEAD", 2 ], [ "MOUTH", 1 ] ],
    "flags": [ "BIONIC_FAULTY" ]
  },
  {
    "id": "bio_ods",
    "type": "bionic",
    "name": "Offensive Defense System",
    "description": "A thin forcefield surrounds your body, continually draining power.  This field does not deflect penetration, but rather delivers a strong shock, damaging unarmed attackers and those with a conductive weapon.",
    "occupied_bodyparts": [ [ "TORSO", 10 ], [ "HEAD", 1 ], [ "ARM_L", 1 ], [ "ARM_R", 1 ], [ "LEG_L", 2 ], [ "LEG_R", 2 ] ],
    "flags": [ "BIONIC_TOGGLED" ],
    "act_cost": 10,
    "react_cost": 10,
    "time": 1
  },
  {
    "id": "bio_painkiller",
    "type": "bionic",
    "name": "Sensory Dulling",
    "description": "Your nervous system is wired to allow you to inhibit the signals of pain, allowing you to dull your senses at will.  However, the use of this system may cause delayed reaction time and drowsiness.",
    "occupied_bodyparts": [ [ "HEAD", 2 ] ],
    "flags": [ "BIONIC_TOGGLED" ]
  },
  {
    "id": "bio_plut_filter",
    "type": "bionic",
    "name": "Plutonium Filter",
    "description": "This set of tanks and filters allows you to more rapidly extract usable plutonium from slurry for a microreactor.",
    "occupied_bodyparts": [ [ "TORSO", 10 ] ],
    "flags": [ "BIONIC_TOGGLED" ],
    "act_cost": 1,
    "react_cost": 1,
    "time": 2
  },
  {
    "id": "bio_plutdump",
    "type": "bionic",
    "name": "Plutonium Purger",
    "description": "Emergency reactor fuel purge ejects all fuel from your reactor.",
    "act_cost": 1
  },
  {
    "id": "bio_pokedeye",
    "type": "bionic",
    "name": "Bionic Visual Impairment",
    "description": "Due to a badly misplaced dielectric stylette you are now suffering from mild optic neuropathy.  Increases eye encumbrance by one.",
    "occupied_bodyparts": [ [ "EYES", 1 ] ],
    "flags": [ "BIONIC_FAULTY" ]
  },
  {
    "id": "bio_power_armor_interface",
    "type": "bionic",
    "name": "Power Armor Interface",
    "description": "Interfaces your power system with the internal charging port on suits of power armor.",
    "occupied_bodyparts": [ [ "TORSO", 4 ], [ "HEAD", 1 ] ],
    "flags": [ "BIONIC_ARMOR_INTERFACE", "BIONIC_TOGGLED" ],
    "react_cost": 1,
    "time": 1
  },
  {
    "id": "bio_power_armor_interface_mkII",
    "type": "bionic",
    "name": "Power Armor Interface Mk. II",
    "description": "Interfaces your power system with the internal charging port on suits of power armor.  The Mk. II was designed by DoubleTech Inc., to meet the popularity of the Mk. II power armor series.",
    "occupied_bodyparts": [ [ "TORSO", 3 ], [ "HEAD", 2 ] ],
    "flags": [ "BIONIC_ARMOR_INTERFACE", "BIONIC_TOGGLED" ],
    "react_cost": 1,
    "time": 2
  },
  {
    "id": "bio_power_storage",
    "type": "bionic",
    "name": "Power Storage",
    "capacity": 100,
    "description": "Compact Bionics Module that upgrades your power capacity by 100 units.  Having at least one of these is a prerequisite to using powered bionics.  You will also need a power supply, found in another CBM.",
    "flags": [ "BIONIC_NPC_USABLE" ]
  },
  {
    "id": "bio_power_storage_mkII",
    "type": "bionic",
    "name": "Power Storage Mk. II",
    "capacity": 250,
    "description": "Compact Bionics Module developed at DoubleTech Industries as a replacement for the highly successful Power Storage CBM.  Increases your power capacity by 250 units.",
    "flags": [ "BIONIC_NPC_USABLE" ]
  },
  {
    "id": "bio_power_weakness",
    "type": "bionic",
    "name": "Power Overload",
    "description": "Damaged power circuits cause short-circuiting inside your muscles when your batteries are above 75% capacity, causing greatly reduced strength.  This has no effect if you have no internal batteries.",
    "occupied_bodyparts": [ [ "TORSO", 3 ], [ "ARM_L", 1 ], [ "ARM_R", 1 ], [ "LEG_L", 2 ], [ "LEG_R", 2 ] ],
    "flags": [ "BIONIC_FAULTY" ]
  },
  {
    "id": "bio_probability_travel",
    "type": "bionic",
    "name": "Probability Travel",
    "description": "Increases your body's wavelength, allowing you to quantum tunnel through walls, reappearing on the other side.  Power drain in standby is minimal, but each tile tunneled through costs 250 bionic power.",
    "occupied_bodyparts": [ [ "TORSO", 20 ], [ "ARM_L", 2 ], [ "ARM_R", 2 ], [ "LEG_L", 3 ], [ "LEG_R", 3 ], [ "FOOT_L", 1 ], [ "FOOT_R", 1 ] ],
    "flags": [ "BIONIC_TOGGLED" ],
    "act_cost": 1,
    "react_cost": 1,
    "time": 1
  },
  {
    "id": "bio_purifier",
    "type": "bionic",
    "name": "Air Filtration System",
    "description": "Surgically implanted in your trachea is an advanced filtration system.  If toxins, or airborne diseases find their way into your windpipe, the filter will attempt to remove them.  Reducing the toxic effects.",
    "occupied_bodyparts": [ [ "TORSO", 4 ], [ "MOUTH", 2 ] ],
    "flags": [ "BIONIC_NPC_USABLE" ]
  },
  {
    "id": "bio_radscrubber",
    "type": "bionic",
    "name": "Radiation Scrubber System",
    "description": "A system of advanced piezomechanical blood filters have been surgically implanted throughout your body, allowing you to purge yourself of absorbed radiation at the cost of some bionic power.",
    "occupied_bodyparts": [ [ "TORSO", 5 ], [ "ARM_L", 1 ], [ "ARM_R", 1 ], [ "LEG_L", 2 ], [ "LEG_R", 2 ] ],
    "act_cost": 50
  },
  {
    "id": "bio_railgun",
    "type": "bionic",
    "name": "Railgun",
    "description": "EM field generators in your arms double the range and damage of thrown iron and steel objects at a cost of 1 power per throw, causing them to leave a trail of electricity that can cause additional damage.",
    "occupied_bodyparts": [ [ "ARM_L", 5 ], [ "ARM_R", 5 ], [ "HAND_L", 1 ], [ "HAND_R", 1 ] ],
    "flags": [ "BIONIC_TOGGLED" ],
    "act_cost": 1,
    "react_cost": 1,
    "time": 1
  },
  {
    "id": "bio_razors",
    "type": "bionic",
    "name": "Fingertip Razors",
    "description": "You possess razor-sharp retractable claws underneath your fingernails, ten double-edged blades four centimeters in length that do a small amount of unarmed slashing damage whenever your fingertips are uncovered.",
    "occupied_bodyparts": [ [ "HAND_L", 2 ], [ "HAND_R", 2 ] ],
    "fake_item": "fake_razor",
    "flags": [ "BIONIC_NPC_USABLE" ]
  },
  {
    "id": "bio_reactor",
    "type": "bionic",
    "name": "Microreactor System",
    "description": "This stripped down mini-reactor may not be the best thing to have in your chest.  There is no way to shut it down, but you can toggle additional fuel intake.",
    "occupied_bodyparts": [ [ "TORSO", 55 ] ],
    "flags": [ "BIONIC_POWER_SOURCE", "BIONIC_TOGGLED" ],
    "included_bionics": [ "bio_plutdump" ]
  },
  {
    "id": "bio_recycler",
    "type": "bionic",
    "name": "Recycler Unit",
    "description": "Your digestive system has been outfitted with a series of filters and processors, allowing you to reclaim waste liquid and, to a lesser degree, nutrients.  The net effect is a greatly reduced need to eat and drink.",
    "occupied_bodyparts": [ [ "TORSO", 15 ] ],
    "flags": [ "BIONIC_NPC_USABLE" ]
  },
  {
    "id": "bio_remote",
    "type": "bionic",
    "name": "Remote Controller",
    "description": "A small module connected to your brain allows you to interface with nearby devices with wireless capabilities.",
    "occupied_bodyparts": [ [ "HEAD", 2 ] ],
    "flags": [ "BIONIC_TOGGLED" ],
    "react_cost": 1,
    "time": 4
  },
  {
    "id": "bio_resonator",
    "type": "bionic",
    "name": "Sonic Resonator",
    "description": "Your entire body may resonate at very high power, creating a short-range shockwave.  While it will not do much damage to creatures, stiff items such as walls and doors will be damaged.",
    "occupied_bodyparts": [ [ "TORSO", 15 ], [ "HEAD", 1 ], [ "ARM_L", 2 ], [ "ARM_R", 2 ], [ "LEG_L", 4 ], [ "LEG_R", 4 ] ],
    "act_cost": 100
  },
  {
    "id": "bio_scent_mask",
    "type": "bionic",
    "name": "Olfactory Mask",
    "description": "While this system is powered, your body will produce very little odor, making it nearly impossible for creatures to track you by scent.",
    "occupied_bodyparts": [ [ "TORSO", 3 ], [ "HEAD", 1 ], [ "ARM_L", 1 ], [ "ARM_R", 1 ], [ "LEG_L", 1 ], [ "LEG_R", 1 ] ],
    "flags": [ "BIONIC_TOGGLED" ],
    "act_cost": 1,
    "react_cost": 1,
    "time": 10
  },
  {
    "id": "bio_scent_vision",
    "type": "bionic",
    "name": "Scent Vision",
    "description": "While this system is powered, you're able to visually sense your own scent, making it possible for you to recognize your surroundings even if you can't see it.",
    "occupied_bodyparts": [ [ "HEAD", 3 ] ],
    "flags": [ "BIONIC_TOGGLED" ],
    "act_cost": 1,
    "react_cost": 1,
    "time": 1
  },
  {
    "id": "bio_shakes",
    "type": "bionic",
    "name": "Bionic Short Circuit",
    "description": "A poorly-wired bionic which fails to serve its intended purpose, this malfunctioning device periodically short-circuits, causing systemic muscle tremors.",
    "occupied_bodyparts": [ [ "TORSO", 1 ], [ "ARM_L", 2 ], [ "ARM_R", 2 ], [ "LEG_L", 3 ], [ "LEG_R", 3 ] ],
    "flags": [ "BIONIC_FAULTY" ]
  },
  {
    "id": "bio_shock",
    "type": "bionic",
    "name": "Electroshock Unit",
    "description": "While fighting unarmed, or with a weapon that conducts electricity, there is a chance that a successful hit will shock your opponent, inflicting extra damage and disabling them temporarily at the cost of some energy.",
    "occupied_bodyparts": [ [ "TORSO", 8 ], [ "ARM_L", 3 ], [ "ARM_R", 3 ], [ "HAND_L", 1 ], [ "HAND_R", 1 ] ],
    "flags": [ "BIONIC_TOGGLED" ]
  },
  {
    "id": "bio_shockwave",
    "type": "bionic",
    "name": "Shockwave Generator",
    "description": "You generate a powerful shockwave, knocking back all nearby creatures.  Targets are stunned briefly, take damage and additional stun upon impact with impassable terrain, and knockback any creatures they collide with.",
    "occupied_bodyparts": [ [ "TORSO", 20 ] ],
    "act_cost": 250
  },
  {
    "id": "bio_sleepy",
    "type": "bionic",
    "name": "Endocrine Enervator",
    "description": "Through a combination of psychochemical manipulation and old fashioned electrical nerve stimulation, this malfunctioning bionic alters your brain chemistry in such a way as to cause fatigue.  You will find yourself tiring a bit faster than before.",
    "occupied_bodyparts": [ [ "HEAD", 2 ] ],
    "flags": [ "BIONIC_FAULTY" ]
  },
  {
    "id": "bio_solar",
    "type": "bionic",
    "name": "Solar Panels",
    "description": "You have a few solar panels surgically installed.  While in direct sunlight, your power level will slowly recharge.",
    "occupied_bodyparts": [ [ "TORSO", 20 ] ],
    "flags": [ "BIONIC_POWER_SOURCE", "BIONIC_NPC_USABLE" ],
    "//": "Should be removed after 0.D."
  },
  {
    "id": "bio_spasm",
    "type": "bionic",
    "name": "Motor Control Overstimulator",
    "description": "One piezoelectric solenoid surgically installed backwards, two crossed wires, and four burned-out capacitors later you started falling on your face and writhing around at the least convenient times.  This incorrectly-configured bionic periodically stuns you for a short duration.",
    "occupied_bodyparts": [ [ "HEAD", 3 ] ],
    "flags": [ "BIONIC_FAULTY" ]
  },
  {
    "id": "bio_speed",
    "type": "bionic",
    "name": "Synaptic Accelerator",
    "description": "Your nervous system has been enhanced with bionic stimulators, giving you a 10% boost to your speed.",
    "occupied_bodyparts": [
      [ "TORSO", 12 ],
      [ "ARM_L", 3 ],
      [ "ARM_R", 3 ],
      [ "HAND_L", 1 ],
      [ "HAND_R", 1 ],
      [ "LEG_L", 6 ],
      [ "LEG_R", 6 ],
      [ "FOOT_L", 2 ],
      [ "FOOT_R", 2 ]
    ],
    "flags": [ "BIONIC_NPC_USABLE" ]
  },
  {
    "id": "bio_stiff",
    "type": "bionic",
    "name": "Wire-Induced Stiffness",
    "description": "Improperly installed wires cause a physical stiffness in most of your body, causing increased encumbrance.",
    "occupied_bodyparts": [ [ "TORSO", 2 ], [ "ARM_L", 1 ], [ "ARM_R", 1 ], [ "LEG_L", 1 ], [ "LEG_R", 1 ], [ "FOOT_L", 1 ], [ "FOOT_R", 1 ] ],
    "flags": [ "BIONIC_FAULTY" ]
  },
  {
    "id": "bio_storage",
    "type": "bionic",
    "name": "Internal Storage",
    "description": "Space inside your chest cavity has been surgically converted into a storage area.  You may carry an extra 2 liters of volume.",
    "occupied_bodyparts": [ [ "TORSO", 32 ] ],
    "flags": [ "BIONIC_NPC_USABLE" ]
  },
  {
    "id": "bio_str_enhancer",
    "type": "bionic",
    "name": "Muscle Augmentation",
    "description": "Your muscular system has been surgically enhanced with myomer fibers, giving you a +2 bonus to strength.",
    "occupied_bodyparts": [ [ "TORSO", 6 ], [ "ARM_L", 4 ], [ "ARM_R", 4 ], [ "LEG_L", 8 ], [ "LEG_R", 8 ] ],
    "flags": [ "BIONIC_NPC_USABLE" ]
  },
  {
    "id": "bio_sunglasses",
    "type": "bionic",
    "name": "Anti-Glare Compensators",
    "description": "Your eyes have quick-reacting transition lenses surgically installed over them.  They negate glare penalties, partially protect you from bright flashes, and protect your eyes when welding.",
    "occupied_bodyparts": [ [ "EYES", 1 ] ],
    "included_bionics": [ "bio_blindfold" ],
    "fake_item": "fake_goggles"
  },
  {
    "id": "bio_targeting",
    "type": "bionic",
    "name": "Targeting System",
    "description": "Your eyes are surgically equipped with range finders, and their movement is synced with that of your arms, to a degree.  Shots you fire will be much more accurate, particularly at long range.",
    "occupied_bodyparts": [ [ "EYES", 1 ], [ "ARM_L", 3 ], [ "ARM_R", 3 ], [ "HAND_L", 1 ], [ "HAND_R", 1 ] ],
    "flags": [ "BIONIC_NPC_USABLE" ]
  },
  {
    "id": "bio_teleport",
    "type": "bionic",
    "name": "Teleportation Unit",
    "description": "This highly experimental unit folds space over short distances, instantly transporting your body up to 25 feet at the cost of much power.  Note that prolonged or frequent use may have dangerous side effects.",
    "occupied_bodyparts": [ [ "TORSO", 16 ], [ "ARM_L", 3 ], [ "ARM_R", 3 ], [ "LEG_L", 4 ], [ "LEG_R", 4 ] ],
    "act_cost": 250
  },
  {
    "id": "bio_thumbs",
    "type": "bionic",
    "name": "Self-Locking Thumbs",
    "description": "Self-locking thumbs hold tight (even when you really don't want them to) and don't let go (even when you'd rather they did).  Increases hand encumbrance by two, while failing to improve your ability to hold objects whatsoever.",
    "occupied_bodyparts": [ [ "HAND_L", 1 ], [ "HAND_R", 1 ] ],
    "flags": [ "BIONIC_FAULTY" ]
  },
  {
    "id": "bio_time_freeze",
    "type": "bionic",
    "name": "Time Dilation",
    "description": "At the cost of all stored bionic power, you may increase your body speed and reactions dramatically, essentially freezing time.  You are still delicate, however, and violent or rapid movements may damage you due to friction.",
    "occupied_bodyparts": [
      [ "TORSO", 12 ],
      [ "HEAD", 3 ],
      [ "ARM_L", 3 ],
      [ "ARM_R", 3 ],
      [ "HAND_L", 1 ],
      [ "HAND_R", 1 ],
      [ "LEG_L", 4 ],
      [ "LEG_R", 4 ],
      [ "FOOT_L", 1 ],
      [ "FOOT_R", 1 ]
    ],
    "act_cost": 50
  },
  {
    "id": "bio_tools",
    "type": "bionic",
    "name": "Integrated Toolset",
    "description": "Surgically implanted in your hands and fingers is a complete tool set - screwdriver, hammer, wrench, and heating elements.  You can use this in place of many tools when crafting.",
    "occupied_bodyparts": [ [ "HAND_L", 3 ], [ "HAND_R", 3 ] ],
    "flags": [ "BIONIC_TOGGLED" ],
    "fake_item": "toolset"
  },
  {
    "id": "bio_torsionratchet",
    "type": "bionic",
    "name": "Joint Torsion Ratchet",
    "description": "Your joints have been surgically equipped with torsion ratchets that generate power slowly when you move.",
    "occupied_bodyparts": [ [ "ARM_L", 8 ], [ "ARM_R", 8 ], [ "LEG_L", 12 ], [ "LEG_R", 12 ] ],
    "flags": [ "BIONIC_POWER_SOURCE", "BIONIC_NPC_USABLE" ]
  },
  {
    "id": "bio_trip",
    "type": "bionic",
    "name": "Visual Disruptor",
    "description": "A malfunctioning bionic which causes occasional visual distortion and pixelation.",
    "occupied_bodyparts": [ [ "EYES", 1 ] ],
    "flags": [ "BIONIC_FAULTY" ]
  },
  {
    "id": "bio_uncanny_dodge",
    "type": "bionic",
    "name": "Uncanny Dodge",
    "description": "Your nervous system has been augmented with bionic processors, allowing you to dodge attacks beyond normal human capability, including bullets.",
    "occupied_bodyparts": [ [ "TORSO", 12 ], [ "ARM_L", 3 ], [ "ARM_R", 3 ], [ "LEG_L", 5 ], [ "LEG_R", 5 ], [ "FOOT_L", 1 ], [ "FOOT_R", 1 ] ],
    "flags": [ "BIONIC_TOGGLED" ],
    "act_cost": 1,
    "react_cost": 1,
    "time": 10
  },
  {
    "id": "bio_ups",
    "type": "bionic",
    "name": "Internal Unified Power System",
    "description": "You have a unified power system wired into your power banks.  Objects that run on a UPS can now draw directly from your internal power supply.",
    "occupied_bodyparts": [ [ "TORSO", 5 ] ],
    "flags": [ "BIONIC_TOGGLED" ]
  },
  {
    "id": "bio_voice",
    "type": "bionic",
    "name": "Voice Remodulator",
    "description": "You will likely spend the rest of your days serving as a walking testament to why you don't hold loose parts in your mouth while installing a CBM.  Accidentally swallowing that remodulator unit has given you a creepy robot voice.",
    "occupied_bodyparts": [ [ "TORSO", 2 ], [ "MOUTH", 1 ] ],
    "flags": [ "BIONIC_FAULTY" ]
  },
  {
    "id": "bio_watch",
    "type": "bionic",
    "name": "Internal Chronometer",
    "description": "You have been equipped with an internal atomic clock, ensuring that you will always know the current time.  Additionally, it includes a silent alarm clock function.",
    "occupied_bodyparts": [ [ "HEAD", 1 ] ]
  },
  {
    "id": "bio_water_extractor",
    "type": "bionic",
    "name": "Water Extraction Unit",
    "description": "Nanotubes surgically embedded in the palm of your hand will pump any available fluid out of a dead body, cleanse it of impurities and convert it into drinkable water.  You must, however, have a container to store the water in.",
    "occupied_bodyparts": [ [ "ARM_R", 1 ], [ "HAND_R", 2 ] ],
    "act_cost": 50
  },
  {
<<<<<<< HEAD
    "id": "bio_syringe",
    "type": "bionic",
    "name": "Intravenous Needletip",
    "description": "The flesh of the inside of your middle finger has been replaced with a tube leading into your arteries, with a retractable needle extending out of the tip of the finger when clenched.  This lets you pump intravenous drugs like morphine directly into your bloodstream without needing to carry a syringe.",
    "occupied_bodyparts": [ [ "HAND_L", 1 ] ]
  },
  {
    "id": "bio_weight",
    "type": "bionic",
    "name": "Titanium Skeletal Bracing",
    "description": "Titanium bracing has been installed onto your elbows, knees, and spine, making them far better at handling strain.  Your carrying capacity is increased by 20 kilograms, or about 44 pounds.",
    "occupied_bodyparts": [ [ "TORSO", 8 ], [ "ARM_L", 3 ], [ "ARM_R", 3 ], [ "LEG_L", 3 ], [ "LEG_R", 3 ] ]
=======
    "id": "bio_shock_absorber",
    "type": "bionic",
    "name": "Kinetic Shock Absorbers",
    "description": "Most of the flesh in your arms, legs, and upper torso has been replaced with industrial-strength springs and protective padding.  Clenching your fist allows you to fold and unfold this padding; while active, the hydraulic absorbers will prevent damage to your body from severe impacts, at the cost of impaired movement.",
    "occupied_bodyparts": [ [ "TORSO", 1 ], [ "ARM_L", 1 ], [ "ARM_R", 1 ], [ "LEG_L", 1 ], [ "LEG_R", 1 ] ],
    "flags": [ "BIONIC_TOGGLED" ]
>>>>>>> 07383c99
  }
]<|MERGE_RESOLUTION|>--- conflicted
+++ resolved
@@ -1051,7 +1051,6 @@
     "act_cost": 50
   },
   {
-<<<<<<< HEAD
     "id": "bio_syringe",
     "type": "bionic",
     "name": "Intravenous Needletip",
@@ -1064,13 +1063,13 @@
     "name": "Titanium Skeletal Bracing",
     "description": "Titanium bracing has been installed onto your elbows, knees, and spine, making them far better at handling strain.  Your carrying capacity is increased by 20 kilograms, or about 44 pounds.",
     "occupied_bodyparts": [ [ "TORSO", 8 ], [ "ARM_L", 3 ], [ "ARM_R", 3 ], [ "LEG_L", 3 ], [ "LEG_R", 3 ] ]
-=======
+  },
+  {
     "id": "bio_shock_absorber",
     "type": "bionic",
     "name": "Kinetic Shock Absorbers",
     "description": "Most of the flesh in your arms, legs, and upper torso has been replaced with industrial-strength springs and protective padding.  Clenching your fist allows you to fold and unfold this padding; while active, the hydraulic absorbers will prevent damage to your body from severe impacts, at the cost of impaired movement.",
     "occupied_bodyparts": [ [ "TORSO", 1 ], [ "ARM_L", 1 ], [ "ARM_R", 1 ], [ "LEG_L", 1 ], [ "LEG_R", 1 ] ],
     "flags": [ "BIONIC_TOGGLED" ]
->>>>>>> 07383c99
   }
 ]