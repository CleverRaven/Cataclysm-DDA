[
  {
    "id": "t_railroad_rubble",
    "type": "terrain",
    "name": "gravel",
    "description": "A small mallet that a judge uses to call - er, wait.  Oh, gravel!  Gravel is a collection of small stones often used for roads, as railroad ballast, and in many other applications.",
    "symbol": ",",
    "color": "light_gray",
    "move_cost": 2,
    "bash": {
      "str_min": 100,
      "str_max": 200,
      "ter_set": "t_null",
      "sound": "crunch!",
      "sound_fail": "whump!",
<<<<<<< HEAD
      "items": [ { "item": "material_gravel", "count": [ 5, 15 ] }, { "item": "sharp_rock", "count": [ 0, 1 ] } ]
=======
      "items": [ { "item": "material_gravel", "count": [ 5, 15 ] }, { "item": "sharp_rock", "count": [ 0, 1 ] } ],
      "bash_below": true
>>>>>>> d98fcf0b
    },
    "deconstruct": {
      "ter_set": "t_pit_shallow",
      "items": [
        { "item": "material_gravel", "count": [ 350, 500 ] },
        { "item": "sharp_rock", "count": [ 0, 2 ] },
        { "item": "rock", "count": [ 4, 12 ] }
      ]
    },
    "flags": [ "TRANSPARENT", "DIGGABLE", "FLAT" ]
  },
  {
    "id": "t_railroad_track",
    "type": "terrain",
    "name": "railroad track",
    "description": "Trains used to chug along on these.  These rail tracks stand unused in the face of the Cataclysm.",
    "symbol": "X",
    "color": "cyan",
    "move_cost": 3,
    "bash": {
      "str_min": 60,
      "str_max": 210,
      "sound": "metal screeching!",
      "sound_fail": "clang!",
      "ter_set": "t_rock_floor",
      "items": [
        { "item": "steel_lump", "count": [ 1, 2 ] },
        { "item": "steel_chunk", "count": [ 1, 4 ] },
        { "item": "scrap", "count": [ 3, 12 ] }
      ]
    },
    "deconstruct": {
      "ter_set": "t_rock_floor",
      "items": [
        { "item": "steel_lump", "count": [ 1, 2 ] },
        { "item": "steel_chunk", "count": [ 1, 4 ] },
        { "item": "scrap", "count": [ 3, 12 ] }
      ]
    },
    "connects_to": "RAIL",
    "flags": [ "BASHABLE", "RAIL", "TRANSPARENT" ]
  },
  {
    "id": "t_railroad_track_h",
    "type": "terrain",
    "name": "railroad track",
    "description": "Trains used to chug along on these.  These rail tracks stand unused in the face of the Cataclysm.",
    "symbol": "X",
    "color": "cyan",
    "move_cost": 3,
    "bash": {
      "str_min": 60,
      "str_max": 210,
      "sound": "metal screeching!",
      "sound_fail": "clang!",
      "ter_set": "t_rock_floor",
      "items": [
        { "item": "steel_lump", "count": [ 1, 2 ] },
        { "item": "steel_chunk", "count": [ 1, 4 ] },
        { "item": "scrap", "count": [ 3, 12 ] }
      ]
    },
    "deconstruct": {
      "ter_set": "t_rock_floor",
      "items": [
        { "item": "steel_lump", "count": [ 1, 2 ] },
        { "item": "steel_chunk", "count": [ 1, 4 ] },
        { "item": "scrap", "count": [ 3, 12 ] }
      ]
    },
    "connects_to": "RAIL",
    "flags": [ "BASHABLE", "RAIL", "TRANSPARENT" ]
  },
  {
    "id": "t_railroad_track_v",
    "type": "terrain",
    "name": "railroad track",
    "description": "Trains used to chug along on these.  These rail tracks stand unused in the face of the Cataclysm.",
    "symbol": "X",
    "color": "cyan",
    "move_cost": 3,
    "bash": {
      "str_min": 60,
      "str_max": 210,
      "sound": "metal screeching!",
      "sound_fail": "clang!",
      "ter_set": "t_rock_floor",
      "items": [
        { "item": "steel_lump", "count": [ 1, 2 ] },
        { "item": "steel_chunk", "count": [ 1, 4 ] },
        { "item": "scrap", "count": [ 3, 12 ] }
      ]
    },
    "deconstruct": {
      "ter_set": "t_rock_floor",
      "items": [
        { "item": "steel_lump", "count": [ 1, 2 ] },
        { "item": "steel_chunk", "count": [ 1, 4 ] },
        { "item": "scrap", "count": [ 3, 12 ] }
      ]
    },
    "connects_to": "RAIL",
    "flags": [ "BASHABLE", "RAIL", "TRANSPARENT" ]
  },
  {
    "id": "t_railroad_track_d",
    "type": "terrain",
    "name": "railroad track",
    "description": "Trains used to chug along on these.  These rail tracks stand unused in the face of the Cataclysm.",
    "symbol": "X",
    "color": "cyan",
    "move_cost": 3,
    "bash": {
      "str_min": 60,
      "str_max": 210,
      "sound": "metal screeching!",
      "sound_fail": "clang!",
      "ter_set": "t_rock_floor",
      "items": [
        { "item": "steel_lump", "count": [ 1, 2 ] },
        { "item": "steel_chunk", "count": [ 1, 4 ] },
        { "item": "scrap", "count": [ 3, 12 ] }
      ]
    },
    "deconstruct": {
      "ter_set": "t_rock_floor",
      "items": [
        { "item": "steel_lump", "count": [ 1, 2 ] },
        { "item": "steel_chunk", "count": [ 1, 4 ] },
        { "item": "scrap", "count": [ 3, 12 ] }
      ]
    },
    "connects_to": "RAIL",
    "flags": [ "BASHABLE", "RAIL", "TRANSPARENT" ]
  },
  {
    "id": "t_railroad_track_d1",
    "type": "terrain",
    "name": "railroad track",
    "description": "Trains used to chug along on these.  These rail tracks stand unused in the face of the Cataclysm.",
    "symbol": "X",
    "color": "cyan",
    "move_cost": 3,
    "bash": {
      "str_min": 60,
      "str_max": 210,
      "sound": "metal screeching!",
      "sound_fail": "clang!",
      "ter_set": "t_rock_floor",
      "items": [
        { "item": "steel_lump", "count": [ 1, 2 ] },
        { "item": "steel_chunk", "count": [ 1, 4 ] },
        { "item": "scrap", "count": [ 3, 12 ] }
      ]
    },
    "deconstruct": {
      "ter_set": "t_rock_floor",
      "items": [
        { "item": "steel_lump", "count": [ 1, 2 ] },
        { "item": "steel_chunk", "count": [ 1, 4 ] },
        { "item": "scrap", "count": [ 3, 12 ] }
      ]
    },
    "connects_to": "RAIL",
    "flags": [ "BASHABLE", "RAIL", "TRANSPARENT" ]
  },
  {
    "id": "t_railroad_track_d2",
    "type": "terrain",
    "name": "railroad track",
    "description": "Trains used to chug along on these.  These rail tracks stand unused in the face of the Cataclysm.",
    "symbol": "X",
    "color": "cyan",
    "move_cost": 3,
    "bash": {
      "str_min": 60,
      "str_max": 210,
      "sound": "metal screeching!",
      "sound_fail": "clang!",
      "ter_set": "t_rock_floor",
      "items": [
        { "item": "steel_lump", "count": [ 1, 2 ] },
        { "item": "steel_chunk", "count": [ 1, 4 ] },
        { "item": "scrap", "count": [ 3, 12 ] }
      ]
    },
    "deconstruct": {
      "ter_set": "t_rock_floor",
      "items": [
        { "item": "steel_lump", "count": [ 1, 2 ] },
        { "item": "steel_chunk", "count": [ 1, 4 ] },
        { "item": "scrap", "count": [ 3, 12 ] }
      ]
    },
    "connects_to": "RAIL",
    "flags": [ "BASHABLE", "RAIL", "TRANSPARENT" ]
  },
  {
    "id": "t_railroad_tie",
    "type": "terrain",
    "name": "railroad tie",
    "description": "This crosstie is used to support the rails.",
    "symbol": "#",
    "color": "dark_gray_yellow",
    "move_cost": 2,
    "bash": {
      "str_min": 10,
      "str_max": 120,
      "sound": "crunch!",
      "sound_fail": "whump.",
      "ter_set": "t_rock_floor",
      "items": [ { "item": "splinter", "count": [ 10, 20 ] } ]
    },
    "deconstruct": {
      "ter_set": "t_rock_floor",
      "items": [ { "item": "log", "count": [ 0, 1 ] }, { "item": "splinter", "count": [ 10, 20 ] } ]
    },
    "connects_to": "RAIL",
    "flags": [ "BASHABLE", "TRANSPARENT" ]
  },
  {
    "id": "t_railroad_tie_h",
    "type": "terrain",
    "name": "railroad tie",
    "description": "This crosstie is used to support the rails.",
    "symbol": "#",
    "color": "dark_gray_yellow",
    "move_cost": 2,
    "bash": {
      "str_min": 10,
      "str_max": 120,
      "sound": "crunch!",
      "sound_fail": "whump.",
      "ter_set": "t_rock_floor",
      "items": [ { "item": "splinter", "count": [ 10, 20 ] } ]
    },
    "deconstruct": {
      "ter_set": "t_rock_floor",
      "items": [ { "item": "log", "count": [ 0, 1 ] }, { "item": "splinter", "count": [ 10, 20 ] } ]
    },
    "connects_to": "RAIL",
    "flags": [ "BASHABLE", "TRANSPARENT" ]
  },
  {
    "id": "t_railroad_tie_v",
    "type": "terrain",
    "name": "railroad tie",
    "description": "This crosstie is used to support the rails.",
    "symbol": "#",
    "color": "dark_gray_yellow",
    "move_cost": 2,
    "bash": {
      "str_min": 10,
      "str_max": 120,
      "sound": "crunch!",
      "sound_fail": "whump.",
      "ter_set": "t_rock_floor",
      "items": [ { "item": "splinter", "count": [ 10, 20 ] } ]
    },
    "deconstruct": {
      "ter_set": "t_rock_floor",
      "items": [ { "item": "log", "count": [ 0, 1 ] }, { "item": "splinter", "count": [ 10, 20 ] } ]
    },
    "connects_to": "RAIL",
    "flags": [ "BASHABLE", "TRANSPARENT" ]
  },
  {
    "id": "t_railroad_tie_d",
    "type": "terrain",
    "name": "railroad tie",
    "description": "This crosstie is used to support the rails.",
    "symbol": "#",
    "color": "dark_gray_yellow",
    "move_cost": 2,
    "bash": {
      "str_min": 10,
      "str_max": 120,
      "sound": "crunch!",
      "sound_fail": "whump.",
      "ter_set": "t_rock_floor",
      "items": [ { "item": "splinter", "count": [ 10, 20 ] } ]
    },
    "deconstruct": {
      "ter_set": "t_rock_floor",
      "items": [ { "item": "log", "count": [ 0, 1 ] }, { "item": "splinter", "count": [ 10, 20 ] } ]
    },
    "connects_to": "RAIL",
    "flags": [ "BASHABLE", "TRANSPARENT" ]
  },
  {
    "id": "t_railroad_track_on_tie",
    "type": "terrain",
    "name": "railroad track",
    "description": "Trains used to chug along on these.  These rail tracks stand unused in the face of the Cataclysm.  A crosstie sits underneath, supporting the rails.",
    "symbol": "X",
    "color": "cyan",
    "move_cost": 3,
    "bash": {
      "str_min": 60,
      "str_max": 210,
      "sound": "metal screeching!",
      "sound_fail": "clang!",
      "ter_set": "t_rock_floor",
      "items": [
        { "item": "steel_lump", "count": [ 1, 2 ] },
        { "item": "steel_chunk", "count": [ 1, 4 ] },
        { "item": "scrap", "count": [ 3, 12 ] },
        { "item": "splinter", "count": [ 10, 20 ] }
      ]
    },
    "deconstruct": {
      "ter_set": "t_rock_floor",
      "items": [
        { "item": "steel_lump", "count": [ 1, 2 ] },
        { "item": "steel_chunk", "count": [ 1, 4 ] },
        { "item": "scrap", "count": [ 3, 12 ] },
        { "item": "log", "count": [ 0, 1 ] },
        { "item": "splinter", "count": [ 10, 20 ] }
      ]
    },
    "connects_to": "RAIL",
    "flags": [ "BASHABLE", "RAIL", "TRANSPARENT" ]
  },
  {
    "id": "t_railroad_track_h_on_tie",
    "type": "terrain",
    "name": "railroad track",
    "description": "Trains used to chug along on these.  These rail tracks stand unused in the face of the Cataclysm.  A crosstie sits underneath, supporting the rails.",
    "symbol": "X",
    "color": "cyan",
    "move_cost": 3,
    "bash": {
      "str_min": 60,
      "str_max": 210,
      "sound": "metal screeching!",
      "sound_fail": "clang!",
      "ter_set": "t_rock_floor",
      "items": [
        { "item": "steel_lump", "count": [ 1, 2 ] },
        { "item": "steel_chunk", "count": [ 1, 4 ] },
        { "item": "scrap", "count": [ 3, 12 ] },
        { "item": "splinter", "count": [ 10, 20 ] }
      ]
    },
    "deconstruct": {
      "ter_set": "t_rock_floor",
      "items": [
        { "item": "steel_lump", "count": [ 1, 2 ] },
        { "item": "steel_chunk", "count": [ 1, 4 ] },
        { "item": "scrap", "count": [ 3, 12 ] },
        { "item": "log", "count": [ 0, 1 ] },
        { "item": "splinter", "count": [ 10, 20 ] }
      ]
    },
    "connects_to": "RAIL",
    "flags": [ "BASHABLE", "RAIL", "TRANSPARENT" ]
  },
  {
    "id": "t_railroad_track_v_on_tie",
    "type": "terrain",
    "name": "railroad track",
    "description": "Trains used to chug along on these.  These rail tracks stand unused in the face of the Cataclysm.  A crosstie sits underneath, supporting the rails.",
    "symbol": "X",
    "color": "cyan",
    "move_cost": 3,
    "bash": {
      "str_min": 60,
      "str_max": 210,
      "sound": "metal screeching!",
      "sound_fail": "clang!",
      "ter_set": "t_rock_floor",
      "items": [
        { "item": "steel_lump", "count": [ 1, 2 ] },
        { "item": "steel_chunk", "count": [ 1, 4 ] },
        { "item": "scrap", "count": [ 3, 12 ] },
        { "item": "splinter", "count": [ 10, 20 ] }
      ]
    },
    "deconstruct": {
      "ter_set": "t_rock_floor",
      "items": [
        { "item": "steel_lump", "count": [ 1, 2 ] },
        { "item": "steel_chunk", "count": [ 1, 4 ] },
        { "item": "scrap", "count": [ 3, 12 ] },
        { "item": "log", "count": [ 0, 1 ] },
        { "item": "splinter", "count": [ 10, 20 ] }
      ]
    },
    "connects_to": "RAIL",
    "flags": [ "BASHABLE", "RAIL", "TRANSPARENT" ]
  },
  {
    "id": "t_railroad_track_d_on_tie",
    "type": "terrain",
    "name": "railroad track",
    "description": "Trains used to chug along on these.  These rail tracks stand unused in the face of the Cataclysm.  A crosstie sits underneath, supporting the rails.",
    "symbol": "X",
    "color": "cyan",
    "move_cost": 3,
    "bash": {
      "str_min": 60,
      "str_max": 210,
      "sound": "metal screeching!",
      "sound_fail": "clang!",
      "ter_set": "t_rock_floor",
      "items": [
        { "item": "steel_lump", "count": [ 1, 2 ] },
        { "item": "steel_chunk", "count": [ 1, 4 ] },
        { "item": "scrap", "count": [ 3, 12 ] },
        { "item": "splinter", "count": [ 10, 20 ] }
      ]
    },
    "deconstruct": {
      "ter_set": "t_rock_floor",
      "items": [
        { "item": "steel_lump", "count": [ 1, 2 ] },
        { "item": "steel_chunk", "count": [ 1, 4 ] },
        { "item": "scrap", "count": [ 3, 12 ] },
        { "item": "log", "count": [ 0, 1 ] },
        { "item": "splinter", "count": [ 10, 20 ] }
      ]
    },
    "connects_to": "RAIL",
    "flags": [ "BASHABLE", "RAIL", "TRANSPARENT" ]
  },
  {
    "id": "t_buffer_stop",
    "type": "terrain",
    "name": "buffer stop",
    "description": "A tiny blockade on the train tracks, meant to signify the end of a track, or mark a 'no-go' zone for trains.",
    "symbol": "S",
    "color": "brown",
    "move_cost": 3,
    "bash": {
      "str_min": 4,
      "str_max": 12,
      "ter_set": "t_dirt",
      "sound": "crack.",
      "sound_fail": "whump.",
      "items": [ { "item": "2x4", "count": [ 2, 5 ] }, { "item": "nail", "charges": [ 3, 8 ] }, { "item": "splinter", "count": 2 } ]
    },
    "flags": [ "BASHABLE", "TRANSPARENT", "NOITEM", "MOUNTABLE" ]
  },
  {
    "id": "t_railroad_tie_d1",
    "type": "terrain",
    "name": "railroad tie",
    "description": "This crosstie is used to support the rails.",
    "symbol": "/",
    "color": "dark_gray_yellow",
    "move_cost": 2,
    "bash": {
      "str_min": 10,
      "str_max": 120,
      "sound": "crunch!",
      "sound_fail": "whump.",
      "ter_set": "t_rock_floor",
      "items": [ { "item": "splinter", "count": [ 10, 20 ] } ]
    },
    "deconstruct": {
      "ter_set": "t_rock_floor",
      "items": [ { "item": "log", "count": [ 0, 1 ] }, { "item": "splinter", "count": [ 10, 20 ] } ]
    },
    "connects_to": "RAIL",
    "flags": [ "BASHABLE", "TRANSPARENT" ]
  },
  {
    "id": "t_railroad_tie_d2",
    "type": "terrain",
    "name": "railroad tie",
    "description": "This crosstie is used to support the rails.",
    "symbol": "\\",
    "color": "dark_gray_yellow",
    "move_cost": 2,
    "bash": {
      "str_min": 10,
      "str_max": 120,
      "sound": "crunch!",
      "sound_fail": "whump.",
      "ter_set": "t_rock_floor",
      "items": [ { "item": "splinter", "count": [ 10, 20 ] } ]
    },
    "deconstruct": {
      "ter_set": "t_rock_floor",
      "items": [ { "item": "log", "count": [ 0, 1 ] }, { "item": "splinter", "count": [ 10, 20 ] } ]
    },
    "connects_to": "RAIL",
    "flags": [ "BASHABLE", "TRANSPARENT" ]
  },
  {
    "id": "t_railroad_crossing_signal",
    "type": "terrain",
    "name": "railroad crossing signal",
    "description": "Traffic lights meant to light and make noise when a train approaches, to prevent people from turning into meaty mush while they cross the tracks.  Won't stop people from turning into meaty mush by other means, though.",
    "symbol": "1",
    "color": "light_gray",
    "move_cost": 0,
    "bash": {
      "str_min": 16,
      "str_max": 75,
      "ter_set": "t_dirt",
      "sound": "crash!",
      "sound_fail": "clang.",
      "items": [
        { "item": "pipe", "count": [ 2, 4 ] },
        { "item": "scrap", "count": [ 2, 8 ] },
        { "item": "steel_chunk", "count": [ 0, 1 ] },
        { "item": "e_scrap", "count": [ 0, 1 ] },
        { "item": "power_supply", "count": [ 0, 1 ] }
      ]
    },
    "flags": [ "TRANSPARENT", "NOITEM" ]
  },
  {
    "id": "t_crossbuck_wood",
    "type": "terrain",
    "description": "A traffic sign intended to indicate a level railway crossing.  If the trains were still running.",
    "name": "crossbuck",
    "symbol": "X",
    "color": "brown",
    "move_cost": 0,
    "bash": {
      "str_min": 6,
      "str_max": 18,
      "ter_set": "t_dirt",
      "sound": "crack.",
      "sound_fail": "whump.",
      "items": [
        { "item": "2x4", "count": [ 1, 3 ] },
        { "item": "nail", "charges": [ 0, 4 ] },
        { "item": "splinter", "count": [ 1, 2 ] }
      ]
    },
    "flags": [ "TRANSPARENT", "NOITEM" ]
  },
  {
    "id": "t_crossbuck_metal",
    "type": "terrain",
    "name": "crossbuck",
    "description": "A traffic sign intended to indicate a level railway crossing.  If the trains were still running.",
    "symbol": "X",
    "color": "light_gray",
    "move_cost": 0,
    "bash": {
      "str_min": 10,
      "str_max": 50,
      "ter_set": "t_dirt",
      "sound": "crash!",
      "sound_fail": "clang.",
      "items": [ { "item": "pipe", "count": [ 2, 3 ] }, { "item": "scrap", "count": [ 0, 2 ] } ]
    },
    "flags": [ "TRANSPARENT", "NOITEM" ]
  },
  {
    "id": "t_railroad_track_small",
    "type": "terrain",
    "name": "small railroad track",
    "description": "Like a railroad track, only smaller.  You could probably run a small vehicle on this.",
    "symbol": "=",
    "color": "cyan",
    "move_cost": 3,
    "looks_like": "t_railroad_track",
    "bash": {
      "str_min": 60,
      "str_max": 210,
      "sound": "metal screeching!",
      "sound_fail": "clang!",
      "ter_set": "t_railroad_rubble",
      "items": [
        { "item": "steel_lump", "count": [ 0, 1 ] },
        { "item": "steel_chunk", "count": [ 0, 2 ] },
        { "item": "scrap", "count": [ 2, 6 ] },
        { "item": "splinter", "count": [ 6, 12 ] }
      ]
    },
    "deconstruct": {
      "ter_set": "t_railroad_rubble",
      "items": [
        { "item": "steel_lump", "count": [ 0, 1 ] },
        { "item": "steel_chunk", "count": [ 0, 2 ] },
        { "item": "scrap", "count": [ 2, 6 ] },
        { "item": "splinter", "count": [ 6, 12 ] }
      ]
    },
    "connects_to": "RAIL",
    "flags": [ "BASHABLE", "RAIL", "TRANSPARENT" ]
  },
  {
    "id": "t_railroad_track_small_d",
    "type": "terrain",
    "name": "small railroad track",
    "description": "Like a railroad track, only smaller.  You could probably run a small vehicle on this.",
    "symbol": "=",
    "color": "cyan",
    "looks_like": "t_railroad_track_d",
    "move_cost": 3,
    "bash": {
      "str_min": 60,
      "str_max": 210,
      "sound": "metal screeching!",
      "sound_fail": "clang!",
      "ter_set": "t_railroad_rubble",
      "items": [
        { "item": "steel_lump", "count": [ 0, 1 ] },
        { "item": "steel_chunk", "count": [ 0, 2 ] },
        { "item": "scrap", "count": [ 2, 6 ] },
        { "item": "splinter", "count": [ 6, 12 ] }
      ]
    },
    "deconstruct": {
      "ter_set": "t_railroad_rubble",
      "items": [
        { "item": "steel_lump", "count": [ 0, 1 ] },
        { "item": "steel_chunk", "count": [ 0, 2 ] },
        { "item": "scrap", "count": [ 2, 6 ] },
        { "item": "splinter", "count": [ 6, 12 ] }
      ]
    },
    "connects_to": "RAIL",
    "flags": [ "BASHABLE", "RAIL", "TRANSPARENT" ]
  }
]<|MERGE_RESOLUTION|>--- conflicted
+++ resolved
@@ -13,12 +13,8 @@
       "ter_set": "t_null",
       "sound": "crunch!",
       "sound_fail": "whump!",
-<<<<<<< HEAD
-      "items": [ { "item": "material_gravel", "count": [ 5, 15 ] }, { "item": "sharp_rock", "count": [ 0, 1 ] } ]
-=======
       "items": [ { "item": "material_gravel", "count": [ 5, 15 ] }, { "item": "sharp_rock", "count": [ 0, 1 ] } ],
       "bash_below": true
->>>>>>> d98fcf0b
     },
     "deconstruct": {
       "ter_set": "t_pit_shallow",
