--- conflicted
+++ resolved
@@ -75,11 +75,7 @@
     "symbol": "LINE_OXOX",
     "color": "light_gray",
     "name": "bullet trailer interior wall",
-<<<<<<< HEAD
-    "description": "A simple wall paneled in a coarsely textured grey laminate of some sort."
-=======
     "description": "A simple wall paneled in a coarsely textured gray laminate of some sort."
->>>>>>> e19f8b33
   },
   {
     "type": "terrain",
