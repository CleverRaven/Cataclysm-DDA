--- conflicted
+++ resolved
@@ -762,7 +762,6 @@
   },
   {
     "type": "furniture",
-<<<<<<< HEAD
     "id": "f_butter_churn",
     "name": "butter churn",
     "description": "A pedal driven butter churn.",
@@ -796,8 +795,9 @@
         { "item": "water_faucet", "prob": 50 },
         { "item": "sheet_metal_small", "count": [ 6, 12 ] },
         { "item": "scrap", "count": [ 10, 20 ] },
-        { "item": "splinter", "count": 1 }
-=======
+        { "item": "splinter", "count": 1,
+         ]
+        },
     "id": "f_displaycase",
     "name": "display case",
     "description": "Display your stuff fancily and securely.",
@@ -879,7 +879,6 @@
         { "item": "scrap", "count": [ 2, 8 ] },
         { "item": "steel_chunk", "count": [ 1, 3 ] },
         { "item": "pipe", "count": [ 1, 2 ] }
->>>>>>> 3b79f531
       ]
     }
   }
