[
  {
    "type": "furniture",
    "id": "f_bookcase",
    "name": "bookcase",
    "symbol": "{",
    "description": "A simple wooden shelf for storing dozens of books.  While designed for books, it does a decent job of storing anything else that'll fit.",
    "color": "brown",
    "move_cost_mod": -1,
    "coverage": 80,
    "required_str": 9,
    "flags": [ "FLAMMABLE", "PLACE_ITEM", "ORGANIC", "BLOCKSDOOR" ],
    "rotates_to": "INDOORFLOOR",
    "deconstruct": {
      "items": [
        { "item": "2x4", "count": 12 },
        { "item": "wood_panel", "count": [ 0, 1 ] },
        { "item": "nail", "charges": [ 12, 16 ] }
      ]
    },
    "max_volume": "2000 L",
    "bash": {
      "str_min": 6,
      "str_max": 40,
      "sound": "smash!",
      "sound_fail": "whump.",
      "items": [ { "item": "2x4", "count": [ 2, 6 ] }, { "item": "nail", "charges": [ 4, 12 ] }, { "item": "splinter", "count": 1 } ]
    },
    "shoot": { "reduce_damage": [ 5, 20 ], "reduce_damage_laser": [ 5, 20 ], "destroy_damage": [ 15, 45 ] }
  },
  {
    "type": "furniture",
    "id": "f_entertainment_center",
    "name": "entertainment center",
    "symbol": "{",
    "description": "While not quite as cool by itself as the name might imply, this large wooden cabinet can store a variety of things, like a TV and media systems, with shelving space and cupboards for anything that'll fit.",
    "color": "brown",
    "looks_like": "f_bookcase",
    "move_cost_mod": -1,
    "coverage": 80,
    "required_str": 10,
    "flags": [ "FLAMMABLE", "PLACE_ITEM", "ORGANIC", "BLOCKSDOOR", "SMALL_HIDE" ],
    "rotates_to": "INDOORFLOOR",
    "deconstruct": {
      "items": [ { "item": "2x4", "count": 14 }, { "item": "wood_panel", "count": 2 }, { "item": "nail", "charges": [ 12, 20 ] } ]
    },
    "max_volume": "2000 L",
    "bash": {
      "str_min": 6,
      "str_max": 40,
      "sound": "smash!",
      "sound_fail": "whump.",
      "items": [
        { "item": "2x4", "count": [ 2, 12 ] },
        { "item": "nail", "charges": [ 4, 20 ] },
        { "item": "splinter", "count": [ 6, 10 ] },
        { "item": "wood_panel", "count": [ 0, 1 ] }
      ]
    }
  },
  {
    "type": "furniture",
    "id": "f_coffin_c",
    "name": "coffin",
    "looks_like": "f_coffin_o",
    "description": "A humble wooden casket for the respectful burial of the dead.  While a standard practice before this all happened, it is now a rare honor for one to be given a proper final resting place.  An honor that countless many will likely never receive.",
    "symbol": "0",
    "bgcolor": "brown",
    "move_cost_mod": -1,
    "coverage": 40,
    "required_str": 14,
    "flags": [
      "TRANSPARENT",
      "CONTAINER",
      "SEALED",
      "ALLOW_FIELD_EFFECT",
      "FLAMMABLE",
      "PLACE_ITEM",
      "ORGANIC",
      "MOUNTABLE",
      "SHORT",
      "FLAT_SURF"
    ],
    "deconstruct": {
      "items": [
        { "item": "2x4", "count": 12 },
        { "item": "nail", "charges": [ 12, 24 ] },
        { "item": "wood_panel", "count": [ 0, 1 ] },
        { "item": "cotton_patchwork", "count": [ 15, 20 ] }
      ]
    },
    "max_volume": "875 L",
    "prying": {
      "result": "f_coffin_o",
      "message": "You wedge open the coffin.",
      "prying_data": { "difficulty": 5, "prying_level": 2, "noisy": true, "failure": "You pry, but the coffin remains closed." }
    },
    "bash": {
      "str_min": 12,
      "str_max": 40,
      "sound": "smash!",
      "sound_fail": "wham!",
      "items": [
        { "item": "2x4", "count": [ 1, 5 ] },
        { "item": "splinter", "count": [ 2, 6 ] },
        { "item": "nail", "charges": [ 2, 10 ] },
        { "item": "cotton_patchwork", "count": [ 8, 12 ] }
      ]
    }
  },
  {
    "type": "furniture",
    "id": "f_coffin_o",
    "name": "open coffin",
    "description": "A humble wooden casket for the respectful burial of the dead.  While a standard practice before this all happened, it is now a rare honor for one to be given a proper final resting place.  This one is open and unoccupied, and gazing inside fills you with a sense of melancholic weariness.",
    "symbol": "O",
    "bgcolor": "brown",
    "move_cost_mod": -1,
    "coverage": 35,
    "required_str": 12,
    "flags": [ "TRANSPARENT", "CONTAINER", "FLAMMABLE", "PLACE_ITEM", "ORGANIC", "MOUNTABLE", "SHORT" ],
    "deconstruct": {
      "items": [
        { "item": "2x4", "count": 12 },
        { "item": "nail", "charges": [ 12, 24 ] },
        { "item": "wood_panel", "count": [ 0, 1 ] },
        { "item": "cotton_patchwork", "count": [ 15, 20 ] }
      ]
    },
    "max_volume": "875 L",
    "bash": {
      "str_min": 12,
      "str_max": 40,
      "sound": "smash!",
      "sound_fail": "wham!",
      "items": [
        { "item": "2x4", "count": [ 1, 5 ] },
        { "item": "splinter", "count": [ 2, 6 ] },
        { "item": "nail", "charges": [ 2, 10 ] },
        { "item": "cotton_patchwork", "count": [ 8, 12 ] }
      ]
    }
  },
  {
    "type": "furniture",
    "id": "f_crate_c",
    "name": "crate",
    "description": "A sealed wooden storage container.  Lacking any labels, it could hold just about anything inside.  If you don't have a proper tool to pry it open, smashing it is an option, albeit one that risks destroying the contents.",
    "symbol": "X",
    "bgcolor": "brown",
    "move_cost_mod": -1,
    "coverage": 60,
    "required_str": 12,
    "flags": [
      "TRANSPARENT",
      "CONTAINER",
      "SEALED",
      "ALLOW_FIELD_EFFECT",
      "FLAMMABLE",
      "PLACE_ITEM",
      "ORGANIC",
      "MOUNTABLE",
      "SHORT"
    ],
    "examine_action": "locked_object",
    "deconstruct": {
      "items": [ { "item": "2x4", "count": 4 }, { "item": "wood_panel", "count": [ 1, 2 ] }, { "item": "nail", "charges": [ 6, 10 ] } ]
    },
    "prying": {
      "result": "f_crate_o",
      "message": "You pop open the crate.",
      "prying_data": { "difficulty": 6, "prying_level": 1, "noisy": true, "failure": "You pry, but can't pop open the crate." }
    },
    "bash": {
      "str_min": 12,
      "str_max": 40,
      "sound": "smash!",
      "sound_fail": "wham!",
      "items": [ { "item": "2x4", "count": [ 1, 5 ] }, { "item": "nail", "charges": [ 2, 10 ] } ]
    }
  },
  {
    "type": "furniture",
    "id": "f_crate_o",
    "name": "open crate",
    "description": "An open wooden storage box, capable of holding any number of things.  The lid has been pried off and is leaned adjacent to it, and with a fresh set of nails, could be sealed back shut.",
    "symbol": "O",
    "bgcolor": "brown",
    "move_cost_mod": -1,
    "coverage": 60,
    "required_str": 10,
    "flags": [ "TRANSPARENT", "CONTAINER", "FLAMMABLE", "PLACE_ITEM", "ORGANIC", "MOUNTABLE", "SHORT", "SMALL_HIDE" ],
    "deconstruct": {
      "items": [ { "item": "2x4", "count": 4 }, { "item": "wood_panel", "count": [ 0, 1 ] }, { "item": "nail", "charges": [ 6, 10 ] } ]
    },
    "bash": {
      "str_min": 12,
      "str_max": 40,
      "sound": "smash!",
      "sound_fail": "wham!",
      "items": [ { "item": "2x4", "count": [ 1, 5 ] }, { "item": "nail", "charges": [ 2, 10 ] } ]
    }
  },
  {
    "type": "furniture",
    "id": "f_cardboard_box",
    "name": "large cardboard box",
    "symbol": "X",
    "description": "A large box made of brown corrugated paper.  Could contain a number of things, and you could even hide inside.  Considering it only has two small flaps for carrying, it's very hard to see out of, and won't do anything to protect you if you're found.",
    "color": "brown",
    "move_cost_mod": 7,
    "coverage": 90,
    "comfort": 1,
    "floor_bedding_warmth": 200,
    "required_str": 3,
    "deconstruct": { "items": [ { "item": "box_large", "count": 1 } ] },
    "max_volume": "324 L",
    "deployed_item": "box_large",
    "examine_action": "deployed_furniture",
    "flags": [ "TRANSPARENT", "FLAMMABLE_ASH", "PLACE_ITEM", "ORGANIC", "EASY_DECONSTRUCT", "HIDE_PLACE", "NO_SIGHT", "CONTAINER" ],
    "bash": {
      "str_min": 2,
      "str_max": 15,
      "sound": "crumple!",
      "sound_fail": "thud.",
      "items": [ { "item": "cardboard", "charges": [ 150, 180 ] } ]
    }
  },
  {
    "type": "furniture",
    "id": "f_cardboard_box_large_reinforced",
    "name": "reinforced large cardboard box",
    "symbol": "X",
    "description": "A large box made of brown corrugated paper that was doubled up for extra strength.  Could contain a number of things, and you could even hide inside.  Considering it only has two small flaps for carrying, it's very hard to see out of, and won't do anything to protect you if you're found.",
    "color": "brown",
    "looks_like": "f_cardboard_box",
    "move_cost_mod": 7,
    "coverage": 90,
    "comfort": 1,
    "floor_bedding_warmth": 200,
    "required_str": 3,
    "deconstruct": { "items": [ { "item": "box_large_reinforced", "count": 1 } ] },
    "max_volume": "324 L",
    "deployed_item": "box_large_reinforced",
    "examine_action": "deployed_furniture",
    "flags": [ "TRANSPARENT", "FLAMMABLE_ASH", "PLACE_ITEM", "ORGANIC", "EASY_DECONSTRUCT", "HIDE_PLACE", "NO_SIGHT", "CONTAINER" ],
    "bash": {
      "str_min": 3,
      "str_max": 16,
      "sound": "crumple!",
      "sound_fail": "thud.",
      "items": [ { "item": "cardboard", "charges": [ 300, 360 ] } ]
    }
  },
  {
    "type": "furniture",
    "id": "f_dresser",
    "name": "dresser",
    "symbol": "{",
    "description": "A simple wooden cabinet with a column of short drawers.  While intended for storing clothes, there's nothing stopping you from storing whatever fits.",
    "color": "brown",
    "move_cost_mod": -1,
    "coverage": 70,
    "required_str": 8,
    "flags": [ "TRANSPARENT", "CONTAINER", "FLAMMABLE", "PLACE_ITEM", "ORGANIC", "BLOCKSDOOR", "MOUNTABLE" ],
    "deconstruct": {
      "items": [ { "item": "2x4", "count": 6 }, { "item": "wood_panel", "count": [ 0, 1 ] }, { "item": "nail", "charges": [ 6, 8 ] } ]
    },
    "max_volume": "2000 L",
    "bash": {
      "str_min": 12,
      "str_max": 40,
      "sound": "smash!",
      "sound_fail": "whump.",
      "items": [ { "item": "2x4", "count": [ 2, 6 ] }, { "item": "nail", "charges": [ 4, 8 ] }, { "item": "splinter", "count": 1 } ]
    }
  },
  {
    "type": "furniture",
    "id": "f_glass_cabinet",
    "name": "glass front cabinet",
    "symbol": "[",
    "looks_like": "f_display_rack",
    "description": "A tall metal cabinet with a sheet of glass across the front for viewing the contents.  Often used for displaying rare, visually pleasing, or otherwise valuable goods, it's odd that it doesn't have a lock.",
    "color": "light_gray",
    "move_cost_mod": -1,
    "coverage": 30,
    "required_str": 8,
    "flags": [ "PLACE_ITEM", "TRANSPARENT", "BLOCKSDOOR" ],
    "deconstruct": {
      "items": [
        { "item": "2x4", "count": [ 2, 6 ] },
        { "item": "nail", "charges": [ 4, 16 ] },
        { "item": "glass_sheet", "count": [ 1, 2 ] },
        { "item": "sheet_metal_small", "count": [ 0, 4 ] },
        { "item": "pipe", "count": [ 0, 4 ] }
      ]
    },
    "max_volume": "400 L",
    "bash": {
      "str_min": 12,
      "str_max": 40,
      "sound": "glass breaking!",
      "sound_fail": "crunch!",
      "items": [
        { "item": "2x4", "count": [ 1, 4 ] },
        { "item": "splinter", "count": [ 1, 4 ] },
        { "item": "nail", "charges": [ 4, 8 ] },
        { "item": "glass_shard", "count": [ 16, 100 ] },
        { "item": "scrap", "count": [ 0, 2 ] }
      ]
    }
  },
  {
    "type": "furniture",
    "id": "f_gunsafe_o",
    "name": "open gun safe",
    "description": "A large, heavy container with thick metal walls, designed to securely store firearms, weapon mods, and ammunition.  This one is wide open.",
    "symbol": "X",
    "color": "light_gray",
    "looks_like": "f_gunsafe_ml",
    "move_cost_mod": -1,
    "coverage": 30,
    "required_str": 14,
    "max_volume": "250 L",
    "close": "f_gunsafe_c",
    "flags": [ "TRANSPARENT", "CONTAINER", "PLACE_ITEM", "MOUNTABLE" ],
    "bash": {
      "str_min": 40,
      "str_max": 200,
      "sound": "screeching metal!",
      "sound_fail": "whump!",
      "items": [
        { "item": "steel_chunk", "count": [ 1, 5 ] },
        { "item": "scrap", "count": [ 1, 5 ] },
        { "item": "rock", "count": [ 1, 2 ] }
      ]
    }
  },
  {
    "type": "furniture",
    "id": "f_gunsafe_c",
    "name": "closed gun safe",
    "description": "A large, heavy container with thick metal walls and a rotary combination lock, designed to securely store firearms, weapon mods, and ammunition.  This one is closed, but not locked.",
    "symbol": "X",
    "color": "light_gray",
    "looks_like": "f_gunsafe_ml",
    "move_cost_mod": -1,
    "coverage": 30,
    "required_str": 14,
    "max_volume": "250 L",
    "open": "f_gunsafe_o",
    "flags": [ "TRANSPARENT", "CONTAINER", "SEALED", "PLACE_ITEM", "MOUNTABLE" ],
    "bash": {
      "str_min": 40,
      "str_max": 200,
      "sound": "screeching metal!",
      "sound_fail": "whump!",
      "items": [
        { "item": "steel_chunk", "count": [ 1, 5 ] },
        { "item": "scrap", "count": [ 1, 5 ] },
        { "item": "rock", "count": [ 1, 2 ] }
      ]
    }
  },
  {
    "type": "furniture",
    "id": "f_gunsafe_ml",
    "name": "locked gun safe",
    "description": "A large, heavy container with thick metal walls and a rotary combination lock, designed to securely store firearms, weapon mods, and ammunition.  If you had something to pick its lock with, you could probably open it.",
    "symbol": "X",
    "color": "light_gray",
    "move_cost_mod": -1,
    "coverage": 30,
    "required_str": 14,
    "max_volume": "250 L",
    "flags": [ "TRANSPARENT", "CONTAINER", "SEALED", "PLACE_ITEM", "MOUNTABLE", "PICKABLE" ],
    "lockpick_result": "f_gunsafe_o",
    "lockpick_message": "With a satisfying click, the lock on the gun safe door opens.",
    "examine_action": "locked_object_pickable",
    "oxytorch": { "result": "f_safe_o", "duration": "14 seconds" },
    "bash": {
      "str_min": 40,
      "str_max": 200,
      "sound": "screeching metal!",
      "sound_fail": "whump!",
      "items": [
        { "item": "steel_chunk", "count": [ 1, 5 ] },
        { "item": "scrap", "count": [ 1, 5 ] },
        { "item": "rock", "count": [ 1, 2 ] }
      ]
    }
  },
  {
    "type": "furniture",
    "id": "f_gunsafe_mj",
    "name": "jammed gun safe",
    "looks_like": "f_gunsafe_ml",
    "description": "A large, heavy container with thick metal walls and a rotary combination lock, designed to securely store firearms, weapon mods, and ammunition.  Unfortunately, the lock is completely broken, and short of some pretty serious machinery, you have no possible way of opening it.",
    "symbol": "X",
    "color": "light_gray",
    "move_cost_mod": -1,
    "coverage": 30,
    "required_str": 14,
    "max_volume": "250 L",
    "flags": [ "TRANSPARENT", "CONTAINER", "SEALED", "PLACE_ITEM", "MOUNTABLE" ],
    "oxytorch": { "result": "f_safe_o", "duration": "14 seconds" },
    "bash": {
      "str_min": 40,
      "str_max": 200,
      "sound": "screeching metal!",
      "sound_fail": "whump!",
      "items": [
        { "item": "steel_chunk", "count": [ 1, 5 ] },
        { "item": "scrap", "count": [ 1, 5 ] },
        { "item": "rock", "count": [ 1, 2 ] }
      ]
    }
  },
  {
    "type": "furniture",
    "id": "f_gun_safe_el",
    "name": "electronic gun safe",
    "looks_like": "f_gunsafe_ml",
    "description": "A large, heavy container with thick metal walls and an electronic locking system, designed to securely store firearms, weapon mods, and ammunition.  If you had some way of hacking into it, you could probably crack it open.",
    "symbol": "X",
    "color": "light_gray",
    "move_cost_mod": -1,
    "coverage": 30,
    "required_str": 14,
    "max_volume": "250 L",
    "flags": [ "TRANSPARENT", "CONTAINER", "SEALED", "PLACE_ITEM", "MOUNTABLE" ],
    "oxytorch": { "result": "f_safe_o", "duration": "14 seconds" },
    "examine_action": "gunsafe_el",
    "bash": {
      "str_min": 40,
      "str_max": 200,
      "sound": "screeching metal!",
      "sound_fail": "whump!",
      "items": [
        { "item": "steel_chunk", "count": [ 1, 5 ] },
        { "item": "scrap", "count": [ 1, 5 ] },
        { "item": "rock", "count": [ 1, 2 ] }
      ]
    }
  },
  {
    "type": "furniture",
    "id": "f_locker",
    "name": "locker",
    "symbol": "{",
    "description": "A tall sheet metal cabinet, useful for storing just about anything that'll fit.",
    "color": "light_gray",
    "move_cost_mod": -1,
    "coverage": 90,
    "required_str": 9,
    "flags": [ "CONTAINER", "PLACE_ITEM", "BLOCKSDOOR" ],
    "rotates_to": "INDOORFLOOR",
    "deconstruct": {
      "items": [
        { "item": "sheet_metal", "count": [ 1, 2 ] },
        { "item": "sheet_metal_small", "count": [ 0, 4 ] },
        { "item": "lock", "count": [ 0, 1 ] },
        { "item": "pipe", "count": [ 4, 8 ] }
      ]
    },
    "max_volume": "500 L",
    "bash": {
      "str_min": 12,
      "str_max": 40,
      "sound": "metal screeching!",
      "sound_fail": "clang!",
      "items": [
        { "item": "scrap", "count": [ 4, 10 ] },
        { "item": "sheet_metal_small", "count": [ 6, 10 ] },
        { "item": "pipe", "count": [ 0, 1 ] }
      ]
    }
  },
  {
    "type": "furniture",
    "id": "f_mailbox",
    "name": "mailbox",
    "symbol": "P",
    "description": "A small metal box on top of a wooden post, designed to receive mail deliveries.  Although considering the circumstances, it will likely never see proper use again.",
    "color": "light_gray",
    "move_cost_mod": 1,
    "required_str": -1,
    "flags": [ "TRANSPARENT", "FLAMMABLE_HARD", "CONTAINER", "PLACE_ITEM", "MOUNTABLE" ],
    "deconstruct": {
      "items": [ { "item": "2x4", "count": 2 }, { "item": "nail", "charges": [ 2, 5 ] }, { "item": "sheet_metal", "count": 1 } ]
    },
    "max_volume": "10 L",
    "bash": {
      "str_min": 12,
      "str_max": 50,
      "sound": "smash!",
      "sound_fail": "whump.",
      "items": [
        { "item": "2x4", "count": 1 },
        { "item": "nail", "charges": [ 1, 5 ] },
        { "item": "splinter", "count": 2 },
        { "item": "sheet_metal_small", "count": [ 6, 10 ] },
        { "item": "scrap", "count": [ 4, 10 ] }
      ]
    }
  },
  {
    "type": "furniture",
    "id": "f_clothing_rail",
    "name": "clothing rail",
    "looks_like": "f_rack",
    "description": "A metal frame on a set of wheels used for hanging large amounts of clothes.  Usually used in theater or retail environments, it's easy to use and quick to access.",
    "symbol": "{",
    "color": "light_gray",
    "move_cost_mod": -1,
    "coverage": 10,
    "required_str": 8,
    "flags": [ "TRANSPARENT", "FLAMMABLE_HARD", "PLACE_ITEM", "BLOCKSDOOR" ],
    "deconstruct": {
      "items": [
        { "item": "pipe", "count": [ 4, 6 ] },
        { "item": "sheet_metal_small", "count": [ 0, 4 ] },
        { "item": "wheel_caster", "count": 1 }
      ]
    },
    "max_volume": "1750 L",
    "bash": {
      "str_min": 6,
      "str_max": 30,
      "sound": "metal screeching!",
      "sound_fail": "clang!",
      "items": [
        { "item": "scrap", "count": [ 2, 8 ] },
        { "item": "steel_chunk", "count": [ 2, 4 ] },
        { "item": "sheet_metal_small", "count": [ 6, 10 ] },
        { "item": "pipe", "count": 1 },
        { "item": "wheel_caster", "count": [ 0, 1 ] }
      ]
    }
  },
  {
    "type": "furniture",
    "id": "f_rack",
    "name": "display rack",
    "description": "A sheet metal shelving unit, with the storage surfaces angled in such a way as to show off the items stored.",
    "symbol": "{",
    "color": "light_gray",
    "move_cost_mod": -1,
    "coverage": 70,
    "required_str": 8,
    "hacksaw": {
      "duration": "2 minutes",
      "message": "You finish cutting the metal.",
      "byproducts": [ { "item": "pipe", "count": [ 1, 3 ] }, { "item": "steel_chunk", "count": 1 } ]
    },
    "flags": [ "TRANSPARENT", "FLAMMABLE_HARD", "PLACE_ITEM", "BLOCKSDOOR", "MOUNTABLE" ],
    "rotates_to": "INDOORFLOOR",
    "oxytorch": { "duration": "1 seconds", "byproducts": [ { "item": "steel_chunk", "count": [ 2, 6 ] } ] },
    "deconstruct": {
      "items": [
        { "item": "pipe", "count": [ 6, 12 ] },
        { "item": "sheet_metal", "count": [ 1, 2 ] },
        { "item": "sheet_metal_small", "count": [ 0, 4 ] }
      ]
    },
    "max_volume": "1750 L",
    "bash": {
      "str_min": 10,
      "str_max": 30,
      "sound": "metal screeching!",
      "sound_fail": "clang!",
      "items": [
        { "item": "scrap", "count": [ 2, 8 ] },
        { "item": "steel_chunk", "count": [ 2, 4 ] },
        { "item": "sheet_metal_small", "count": [ 6, 10 ] },
        { "item": "pipe", "count": 1 }
      ]
    }
  },
  {
    "type": "furniture",
    "id": "f_rack_l",
    "looks_like": "f_rack",
    "name": "locked display rack",
    "description": "A sheet metal shelving unit, with the storage surfaces angled in such a way as to show off the items stored.  Metal fasteners with a lock hold the items securely to the rack.",
    "symbol": "{",
    "color": "light_gray",
    "move_cost_mod": -1,
    "coverage": 70,
    "required_str": 8,
    "flags": [ "TRANSPARENT", "FLAMMABLE_HARD", "PLACE_ITEM", "BLOCKSDOOR", "MOUNTABLE", "SEALED", "PICKABLE" ],
    "rotates_to": "INDOORFLOOR",
    "lockpick_result": "f_rack",
    "lockpick_message": "With a satisfying click, the lock opens.",
    "examine_action": "locked_object_pickable",
    "deconstruct": {
      "items": [
        { "item": "pipe", "count": [ 6, 12 ] },
        { "item": "sheet_metal", "count": [ 1, 2 ] },
        { "item": "sheet_metal_small", "count": [ 0, 4 ] }
      ]
    },
    "max_volume": "1750 L",
    "bash": {
      "str_min": 10,
      "str_max": 30,
      "sound": "metal screeching!",
      "sound_fail": "clang!",
      "items": [
        { "item": "scrap", "count": [ 2, 8 ] },
        { "item": "steel_chunk", "count": [ 2, 4 ] },
        { "item": "sheet_metal_small", "count": [ 6, 10 ] },
        { "item": "pipe", "count": 1 }
      ]
    }
  },
  {
    "type": "furniture",
    "id": "f_rack_wood",
    "name": "wooden rack",
    "symbol": "{",
    "description": "A wooden shelving unit with angled storage surfaces designed to show off whatever is stored on it.",
    "color": "brown",
    "move_cost_mod": -1,
    "coverage": 70,
    "required_str": 7,
    "looks_like": "f_bookcase",
    "flags": [ "FLAMMABLE", "PLACE_ITEM", "ORGANIC", "BLOCKSDOOR", "TRANSPARENT" ],
    "rotates_to": "INDOORFLOOR",
    "deconstruct": {
      "items": [
        { "item": "2x4", "count": 12 },
        { "item": "wood_panel", "count": [ 1, 2 ] },
        { "item": "nail", "charges": [ 32, 40 ] }
      ]
    },
    "max_volume": "1500 L",
    "bash": {
      "str_min": 6,
      "str_max": 40,
      "sound": "smash!",
      "sound_fail": "whump.",
      "items": [ { "item": "2x4", "count": [ 2, 6 ] }, { "item": "nail", "charges": [ 20, 40 ] }, { "item": "splinter", "count": 12 } ]
    }
  },
  {
    "type": "furniture",
    "id": "f_rack_coat",
    "name": "coat rack",
    "description": "A tall wooden pole with a set of hooks used to store outdoor jackets and hats to allow easy access.",
    "symbol": "Y",
    "color": "brown",
    "move_cost_mod": -1,
    "coverage": 30,
    "required_str": 4,
    "flags": [ "TRANSPARENT", "FLAMMABLE", "PLACE_ITEM", "BLOCKSDOOR", "MOUNTABLE" ],
    "deconstruct": {
      "items": [ { "item": "nail", "charges": [ 2, 6 ] }, { "item": "2x4", "count": 1 }, { "item": "stick_long", "count": 1 } ]
    },
    "max_volume": "30 L",
    "bash": {
      "str_min": 6,
      "str_max": 30,
      "sound": "smash!",
      "sound_fail": "whump.",
      "items": [ { "item": "splinter", "count": [ 3, 8 ] }, { "item": "nail", "charges": [ 1, 3 ] }, { "item": "2x4", "count": 1 } ]
    }
  },
  {
    "type": "furniture",
    "id": "f_recycle_bin",
    "name": "recycle bin",
    "description": "A large plastic bin painted green with a 'recycle' symbol emblazoned on it.  While intended to store discarded things to be processed back into a factory, the drastic change in priorities as of late means that these may hold valuable materials.",
    "symbol": "{",
    "color": "light_green",
    "move_cost_mod": -1,
    "coverage": 40,
    "required_str": 5,
    "max_volume": "200 L",
    "flags": [ "TRANSPARENT", "FLAMMABLE_ASH", "CONTAINER", "PLACE_ITEM", "MOUNTABLE", "SHORT", "SMALL_HIDE" ],
    "bash": {
      "str_min": 8,
      "str_max": 30,
      "sound": "smash!",
      "sound_fail": "whump.",
      "items": [ { "item": "plastic_chunk", "count": [ 2, 7 ] }, { "item": "pipe", "count": [ 1, 2 ] } ]
    }
  },
  {
    "type": "furniture",
    "id": "f_safe_c",
    "name": "safe",
    "looks_like": "f_gunsafe_ml",
    "description": "A small, heavy, and near-unbreachable metal box with a rotary combination lock.  This one isn't actually locked, just closed.",
    "symbol": "X",
    "color": "light_gray",
    "move_cost_mod": -1,
    "coverage": 30,
    "required_str": 14,
    "max_volume": "250 L",
    "flags": [ "TRANSPARENT", "CONTAINER", "SEALED", "PLACE_ITEM", "MOUNTABLE" ],
    "open": "f_safe_o",
    "examine_action": "open_safe",
    "bash": {
      "str_min": 40,
      "str_max": 200,
      "sound": "screeching metal!",
      "sound_fail": "whump!",
      "items": [
        { "item": "steel_chunk", "count": [ 1, 5 ] },
        { "item": "scrap", "count": [ 1, 5 ] },
        { "item": "rock", "count": [ 1, 2 ] }
      ]
    }
  },
  {
    "type": "furniture",
    "id": "f_safe_l",
    "name": "safe",
    "looks_like": "f_safe_c",
    "symbol": "X",
    "description": "A small, heavy, and near-unbreachable metal box with a rotary combination lock.  With something to listen really closely and a hell of a lot of time, you might be able to crack it.",
    "color": "light_gray",
    "move_cost_mod": -1,
    "coverage": 30,
    "required_str": 14,
    "max_volume": "250 L",
    "flags": [ "TRANSPARENT", "CONTAINER", "SEALED", "PLACE_ITEM", "MOUNTABLE" ],
    "oxytorch": { "result": "f_safe_o", "duration": "14 seconds" },
    "examine_action": "safe",
    "bash": {
      "str_min": 40,
      "str_max": 200,
      "sound": "screeching metal!",
      "sound_fail": "whump!",
      "items": [
        { "item": "steel_chunk", "count": [ 1, 5 ] },
        { "item": "scrap", "count": [ 1, 5 ] },
        { "item": "rock", "count": [ 1, 2 ] }
      ]
    }
  },
  {
    "type": "furniture",
    "id": "f_safe_o",
    "name": "open safe",
    "looks_like": "f_safe_c",
    "description": "A small, heavy, and near-unbreachable metal box with a rotary combination lock, albeit significantly less secure with the door open.",
    "symbol": "O",
    "color": "light_gray",
    "move_cost_mod": -1,
    "coverage": 30,
    "required_str": 14,
    "max_volume": "250 L",
    "flags": [ "TRANSPARENT", "CONTAINER", "PLACE_ITEM", "MOUNTABLE" ],
    "close": "f_safe_c",
    "bash": {
      "str_min": 40,
      "str_max": 200,
      "sound": "screeching metal!",
      "sound_fail": "whump!",
      "items": [
        { "item": "steel_chunk", "count": [ 1, 5 ] },
        { "item": "scrap", "count": [ 1, 5 ] },
        { "item": "rock", "count": [ 1, 2 ] }
      ]
    }
  },
  {
    "type": "furniture",
    "id": "f_trashcan",
    "name": "trash can",
    "symbol": "&",
    "description": "A plastic bin for storing discarded waste as to be disposed of later.  Although, considering the circumstances, it might be worth seeing what's inside.",
    "color": "light_cyan",
    "move_cost_mod": 1,
    "required_str": 5,
<<<<<<< HEAD
    "max_volume": "20 L",
    "flags": [ "TRANSPARENT", "FLAMMABLE_ASH", "CONTAINER", "PLACE_ITEM", "MOUNTABLE", "SHORT", "SMALL_HIDE" ],
=======
    "max_volume": "40 L",
    "flags": [ "TRANSPARENT", "FLAMMABLE_ASH", "CONTAINER", "PLACE_ITEM", "MOUNTABLE", "SHORT", "EASY_DECONSTRUCT" ],
>>>>>>> 5552edbe
    "bash": {
      "str_min": 1,
      "str_max": 1,
      "sound": "smash!",
      "sound_fail": "whump.",
      "items": [ { "item": "trashcan", "count": 1, "damage": [ 2, 4 ] } ]
    },
    "deconstruct": { "items": [ { "item": "trashcan", "count": 1 } ] }
  },
  {
    "type": "furniture",
    "id": "f_metal_trashcan",
    "name": "metal trash can",
    "symbol": "&",
    "looks_like": "f_trashcan",
    "description": "A crude metal bin typically used to dispose of waste.",
    "//": "The constructed trash can variant, deliberately looks like the original. Does not spawn naturally, although feel free to add it to worldgen.",
    "color": "light_cyan",
    "move_cost_mod": 1,
    "required_str": 5,
    "max_volume": "20 L",
    "flags": [ "TRANSPARENT", "CONTAINER", "PLACE_ITEM", "MOUNTABLE", "SHORT", "SMALL_HIDE" ],
    "deconstruct": {
      "items": [
        { "item": "sheet_metal_small", "count": [ 10, 14 ] },
        { "item": "steel_chunk", "count": [ 1, 2 ] },
        { "item": "scrap", "count": [ 6, 12 ] }
      ]
    },
    "bash": {
      "str_min": 9,
      "str_max": 30,
      "sound": "metal screeching!",
      "sound_fail": "clang!",
      "items": [
        { "item": "sheet_metal_small", "count": [ 3, 6 ] },
        { "item": "steel_chunk", "count": [ 6, 8 ] },
        { "item": "scrap", "count": [ 8, 16 ] }
      ]
    }
  },
  {
    "type": "furniture",
    "id": "f_wardrobe",
    "name": "wardrobe",
    "looks_like": "f_dresser",
    "description": "A very large wooden cabinet for storing clothes, effectively an upright closet.  Could technically be used to store anything else that would fit, though.",
    "symbol": "{",
    "color": "i_brown",
    "move_cost_mod": -1,
    "coverage": 85,
    "required_str": 9,
    "flags": [ "CONTAINER", "FLAMMABLE", "PLACE_ITEM", "ORGANIC", "BLOCKSDOOR", "MOUNTABLE", "SMALL_HIDE" ],
    "deconstruct": {
      "items": [ { "item": "2x4", "count": 20 }, { "item": "nail", "charges": [ 16, 24 ] }, { "item": "pipe", "count": 2 } ]
    },
    "max_volume": "500 L",
    "bash": {
      "str_min": 12,
      "str_max": 40,
      "sound": "smash!",
      "sound_fail": "whump.",
      "items": [
        { "item": "2x4", "count": [ 8, 12 ] },
        { "item": "nail", "charges": [ 8, 14 ] },
        { "item": "splinter", "count": [ 4, 10 ] },
        { "item": "pipe", "count": [ 0, 1 ] },
        { "item": "scrap", "count": [ 2, 5 ] }
      ]
    }
  },
  {
    "type": "furniture",
    "id": "f_torah_ark",
    "name": "Torah Ark",
    "description": "An ornately-carved cabinet designed to hold a Torah scroll.  This one is decorated with a tree motif, referencing Proverbs 3:18.",
    "symbol": "{",
    "color": "i_brown",
    "move_cost_mod": -1,
    "coverage": 85,
    "required_str": 9,
    "flags": [ "CONTAINER", "FLAMMABLE", "PLACE_ITEM", "ORGANIC", "BLOCKSDOOR", "MOUNTABLE" ],
    "deconstruct": {
      "items": [ { "item": "2x4", "count": 20 }, { "item": "nail", "charges": [ 16, 24 ] }, { "item": "pipe", "count": 2 } ]
    },
    "max_volume": "100 L",
    "bash": {
      "str_min": 12,
      "str_max": 40,
      "sound": "smash!",
      "sound_fail": "whump.",
      "items": [
        { "item": "2x4", "count": [ 8, 12 ] },
        { "item": "nail", "charges": [ 8, 14 ] },
        { "item": "splinter", "count": [ 4, 10 ] },
        { "item": "pipe", "count": [ 0, 1 ] },
        { "item": "scrap", "count": [ 2, 5 ] }
      ]
    }
  },
  {
    "type": "furniture",
    "id": "f_filing_cabinet",
    "name": "filing cabinet",
    "looks_like": "f_rack",
    "description": "A rack of metal drawers designed to hold various files and paperwork.  Paperwork that has more than likely lost all relevance and value by now.",
    "symbol": "}",
    "color": "dark_gray",
    "move_cost_mod": 2,
    "coverage": 70,
    "required_str": 7,
    "flags": [ "PLACE_ITEM", "TRANSPARENT", "CONTAINER", "BLOCKSDOOR", "MOUNTABLE", "NO_SELF_CONNECT" ],
    "deconstruct": {
      "items": [
        { "item": "sheet_metal", "count": [ 2, 6 ] },
        { "item": "scrap", "count": [ 2, 6 ] },
        { "item": "lock", "count": [ 0, 1 ] }
      ]
    },
    "max_volume": "200 L",
    "bash": {
      "str_min": 8,
      "str_max": 30,
      "sound": "metal screeching!",
      "sound_fail": "clang!",
      "items": [ { "item": "scrap", "count": [ 0, 6 ] }, { "item": "sheet_metal", "count": [ 0, 4 ] } ]
    }
  },
  {
    "type": "furniture",
    "id": "f_utility_shelf",
    "name": "utility shelf",
    "symbol": "{",
    "looks_like": "f_rack",
    "description": "A simple heavy-duty plastic and metal shelving unit, intended to store tools and materials for easy access to workers.",
    "color": "light_gray",
    "move_cost_mod": -1,
    "coverage": 55,
    "required_str": 6,
    "flags": [ "PLACE_ITEM", "BLOCKSDOOR", "EASY_DECONSTRUCT", "TRANSPARENT", "SMALL_HIDE" ],
    "deconstruct": {
      "items": [
        { "item": "sheet_metal_small", "count": [ 4, 6 ] },
        { "item": "plastic_chunk", "count": [ 2, 12 ] },
        { "item": "pipe", "count": [ 4, 8 ] }
      ]
    },
    "max_volume": "1500 L",
    "bash": {
      "str_min": 16,
      "str_max": 40,
      "sound": "metal screeching!",
      "sound_fail": "clang!",
      "items": [
        { "item": "scrap", "count": [ 4, 8 ] },
        { "item": "plastic_chunk", "count": [ 1, 6 ] },
        { "item": "sheet_metal_small", "count": [ 1, 4 ] },
        { "item": "pipe", "count": 1 }
      ]
    }
  },
  {
    "type": "furniture",
    "id": "f_warehouse_shelf",
    "name": "warehouse shelf",
    "description": "A huge, sturdy steel shelf for storing pallets of crates in warehouses.",
    "symbol": "{",
    "looks_like": "f_utility_shelf",
    "color": "light_gray",
    "move_cost_mod": -1,
    "coverage": 95,
    "required_str": 10,
    "flags": [ "FLAMMABLE_HARD", "PLACE_ITEM", "BLOCKSDOOR", "SMALL_HIDE" ],
    "deconstruct": {
      "items": [
        { "item": "pipe", "count": [ 6, 12 ] },
        { "item": "sheet_metal", "count": [ 4, 8 ] },
        { "item": "sheet_metal_small", "count": [ 0, 4 ] }
      ]
    },
    "max_volume": "3500 L",
    "bash": {
      "str_min": 8,
      "str_max": 30,
      "sound": "metal screeching!",
      "sound_fail": "clang!",
      "items": [
        { "item": "scrap", "count": [ 3, 12 ] },
        { "item": "steel_chunk", "count": [ 3, 6 ] },
        { "item": "sheet_metal_small", "count": [ 6, 10 ] },
        { "item": "pipe", "count": 4 }
      ]
    }
  },
  {
    "type": "furniture",
    "id": "f_wood_keg",
    "name": "wooden keg",
    "looks_like": "f_standing_tank",
    "description": "A large standing wooden barrel, completely watertight.  Good for storing liquids of all kinds.",
    "symbol": "H",
    "color": "brown",
    "move_cost_mod": -1,
    "coverage": 70,
    "required_str": -1,
    "flags": [ "NOITEM", "SEALED", "ALLOW_FIELD_EFFECT", "TRANSPARENT", "FLAMMABLE", "CONTAINER", "LIQUIDCONT" ],
    "examine_action": "keg",
    "keg_capacity": 500,
    "deconstruct": {
      "items": [
        { "item": "2x4", "count": 18 },
        { "item": "nail", "charges": [ 7, 14 ] },
        { "item": "water_faucet", "count": 1 },
        { "item": "sheet_metal_small", "count": [ 12, 20 ] },
        { "item": "scrap", "count": [ 5, 10 ] }
      ]
    },
    "bash": {
      "str_min": 12,
      "str_max": 50,
      "sound": "smash!",
      "sound_fail": "whump.",
      "items": [
        { "item": "2x4", "count": [ 6, 12 ] },
        { "item": "nail", "charges": [ 4, 8 ] },
        { "item": "water_faucet", "prob": 50 },
        { "item": "sheet_metal_small", "count": [ 6, 12 ] },
        { "item": "scrap", "count": [ 10, 20 ] },
        { "item": "splinter", "count": 1 }
      ]
    }
  },
  {
    "type": "furniture",
    "id": "f_displaycase",
    "name": "display case",
    "looks_like": "f_rack",
    "description": "A secure wooden case at about waist-height, with glass panelling on top.  Useful for storing valuable things while still showing them off.  Not actually as secure as it looks, as the display windows are easily broken.",
    "symbol": "#",
    "color": "light_cyan",
    "move_cost_mod": 2,
    "coverage": 80,
    "required_str": 9,
    "flags": [ "TRANSPARENT", "SEALED", "PLACE_ITEM", "PICKABLE" ],
    "rotates_to": "INDOORFLOOR",
    "lockpick_result": "f_displaycase_o",
    "lockpick_message": "With a satisfying click, the lock and the display case opens",
    "examine_action": "locked_object_pickable",
    "bash": {
      "str_min": 6,
      "str_max": 20,
      "sound": "glass breaking",
      "sound_fail": "whack!",
      "sound_vol": 16,
      "sound_fail_vol": 12,
      "furn_set": "f_displaycase_b",
      "items": [ { "item": "glass_shard", "count": [ 25, 50 ] } ]
    }
  },
  {
    "type": "furniture",
    "id": "f_displaycase_o",
    "name": "open display case",
    "looks_like": "f_rack",
    "description": "A secure wooden case at about waist-height, with glass panelling on top.  Useful for storing valuable things while still showing them off.  Not actually as secure as it looks, as the display windows are easily broken.  This one has had its lock picked and is open.",
    "symbol": "#",
    "color": "light_cyan",
    "move_cost_mod": 2,
    "coverage": 80,
    "required_str": 9,
    "flags": [ "TRANSPARENT", "PLACE_ITEM" ],
    "rotates_to": "INDOORFLOOR",
    "bash": {
      "str_min": 6,
      "str_max": 20,
      "sound": "glass breaking",
      "sound_fail": "whack!",
      "sound_vol": 16,
      "sound_fail_vol": 12,
      "furn_set": "f_displaycase_b",
      "items": [ { "item": "glass_shard", "count": [ 25, 50 ] } ]
    }
  },
  {
    "type": "furniture",
    "id": "f_displaycase_b",
    "name": "broken display case",
    "looks_like": "f_rack",
    "description": "A secure wooden case at about waist-height, with glass panelling on top.  Would be useful for storing valuable things while still showing them off, if the glass hadn't been shattered.  Careful not to cut yourself when looting.",
    "symbol": "#",
    "color": "light_gray",
    "move_cost_mod": 2,
    "coverage": 80,
    "required_str": 9,
    "flags": [ "TRANSPARENT", "PLACE_ITEM" ],
    "rotates_to": "INDOORFLOOR",
    "bash": {
      "str_min": 8,
      "str_max": 30,
      "sound": "crunch!",
      "sound_fail": "whump.",
      "items": [ { "item": "2x4", "count": [ 3, 6 ] }, { "item": "splinter", "count": [ 2, 4 ] } ]
    }
  },
  {
    "type": "furniture",
    "id": "f_board_map",
    "name": "map board",
    "looks_like": "f_bulletin",
    "description": "A secure metal board with a locked glass panel used to display a map.",
    "symbol": "6",
    "color": "light_gray",
    "move_cost_mod": -1,
    "coverage": 75,
    "required_str": -1,
    "flags": [ "TRANSPARENT", "SEALED", "PLACE_ITEM", "PICKABLE" ],
    "deconstruct": {
      "items": [
        { "item": "pipe", "count": 4 },
        { "item": "sheet_metal", "count": 1 },
        { "item": "hinge", "count": 2 },
        { "item": "glass_sheet", "count": 1 }
      ]
    },
    "lockpick_result": "f_board_map_o",
    "lockpick_message": "With a satisfying click, the locked glass panel opens",
    "examine_action": "locked_object_pickable",
    "bash": {
      "str_min": 6,
      "str_max": 20,
      "sound": "glass breaking",
      "sound_fail": "whack!",
      "sound_vol": 16,
      "sound_fail_vol": 12,
      "furn_set": "f_board_map_b",
      "items": [ { "item": "glass_shard", "count": [ 25, 50 ] } ]
    }
  },
  {
    "type": "furniture",
    "id": "f_board_map_o",
    "name": "open map board",
    "looks_like": "f_bulletin",
    "description": "A successfully picked metal board with an open glass panel used to display a map.",
    "symbol": "6",
    "color": "light_gray",
    "move_cost_mod": -1,
    "coverage": 75,
    "required_str": -1,
    "flags": [ "TRANSPARENT", "PLACE_ITEM" ],
    "deconstruct": {
      "items": [
        { "item": "pipe", "count": 4 },
        { "item": "sheet_metal", "count": 1 },
        { "item": "hinge", "count": 2 },
        { "item": "glass_sheet", "count": 1 }
      ]
    },
    "rotates_to": "INDOORFLOOR",
    "bash": {
      "str_min": 6,
      "str_max": 20,
      "sound": "glass breaking",
      "sound_fail": "whack!",
      "sound_vol": 16,
      "sound_fail_vol": 12,
      "furn_set": "f_board_map_b",
      "items": [ { "item": "glass_shard", "count": [ 25, 50 ] } ]
    }
  },
  {
    "type": "furniture",
    "id": "f_board_map_b",
    "name": "broken map board",
    "looks_like": "f_bulletin",
    "description": "A metal board with a smashed glass panel used to display a map.",
    "symbol": "6",
    "color": "light_gray",
    "move_cost_mod": -1,
    "coverage": 75,
    "required_str": -1,
    "flags": [ "TRANSPARENT", "PLACE_ITEM" ],
    "deconstruct": {
      "items": [ { "item": "pipe", "count": 4 }, { "item": "sheet_metal", "count": 1 }, { "item": "hinge", "count": [ 0, 1 ] } ]
    },
    "rotates_to": "INDOORFLOOR",
    "bash": {
      "str_min": 10,
      "str_max": 20,
      "sound": "metal screeching!",
      "sound_fail": "clang!",
      "items": [
        { "item": "pipe", "count": [ 1, 4 ] },
        { "item": "sheet_metal_small", "count": [ 2, 4 ] },
        { "item": "hinge", "count": [ 0, 1 ] }
      ]
    }
  },
  {
    "type": "furniture",
    "id": "f_fireman_cabinet",
    "name": "fireman's cabinet",
    "looks_like": "f_displaycase",
    "description": "A metallic cabinet painted to stand out, visibly holding tools behind a thin panel of tempered glass.",
    "symbol": "#",
    "color": "light_red",
    "move_cost_mod": -1,
    "coverage": 80,
    "required_str": -1,
    "flags": [ "TRANSPARENT", "SEALED", "PLACE_ITEM", "PICKABLE" ],
    "lockpick_result": "f_fireman_cabinet_o",
    "lockpick_message": "With a satisfying click, the lock on the cabinet opens.",
    "examine_action": "locked_object_pickable",
    "bash": {
      "str_min": 6,
      "str_max": 20,
      "sound": "glass breaking",
      "sound_fail": "whack!",
      "sound_vol": 16,
      "sound_fail_vol": 12,
      "furn_set": "f_fireman_cabinet_b",
      "items": [ { "item": "glass_shard", "count": [ 25, 50 ] } ]
    }
  },
  {
    "type": "furniture",
    "id": "f_fireman_cabinet_o",
    "name": "unlocked fireman's cabinet",
    "looks_like": "f_displaycase",
    "description": "A metallic cabinet painted to stand out.  Its glass panel door was left unlocked and slightly ajar.",
    "symbol": "#",
    "color": "light_red",
    "move_cost_mod": -1,
    "coverage": 80,
    "required_str": -1,
    "flags": [ "TRANSPARENT", "PLACE_ITEM" ],
    "bash": {
      "str_min": 6,
      "str_max": 20,
      "sound": "glass breaking",
      "sound_fail": "whack!",
      "sound_vol": 16,
      "sound_fail_vol": 12,
      "furn_set": "f_fireman_cabinet_b",
      "items": [ { "item": "glass_shard", "count": [ 25, 50 ] } ]
    }
  },
  {
    "type": "furniture",
    "id": "f_fireman_cabinet_b",
    "name": "open fireman's cabinet",
    "looks_like": "f_displaycase_b",
    "description": "A metallic cabinet painted to stand out.  Its protective glass panel lies broken from some past emergency or looting attempt.",
    "symbol": "#",
    "color": "light_red",
    "move_cost_mod": -1,
    "coverage": 80,
    "required_str": -1,
    "flags": [ "TRANSPARENT", "PLACE_ITEM" ],
    "bash": {
      "str_min": 10,
      "str_max": 20,
      "sound": "metal screeching!",
      "sound_fail": "clang!",
      "items": [
        { "item": "scrap", "count": [ 2, 8 ] },
        { "item": "pipe", "count": [ 1, 3 ] },
        { "item": "water_faucet", "prob": 50 }
      ]
    }
  },
  {
    "type": "furniture",
    "id": "f_standing_tank",
    "name": "standing tank",
    "description": "A huge metal tank that can be used to safely store large amounts of liquid.",
    "symbol": "O",
    "color": "light_gray",
    "move_cost_mod": -1,
    "coverage": 90,
    "required_str": -1,
    "flags": [ "CONTAINER", "LIQUIDCONT", "NOITEM", "SEALED", "TRANSPARENT" ],
    "deconstruct": { "items": [ { "item": "metal_tank", "count": 4 }, { "item": "water_faucet", "count": 1 } ] },
    "examine_action": "keg",
    "keg_capacity": 1200,
    "bash": {
      "str_min": 10,
      "str_max": 20,
      "sound": "metal screeching!",
      "sound_fail": "clang!",
      "items": [ { "item": "scrap", "count": [ 8, 32 ] }, { "item": "water_faucet", "prob": 50 } ]
    }
  },
  {
    "type": "furniture",
    "id": "f_storage_tank",
    "name": "bulk storage tank",
    "description": "A 2 meters high tank that can store up to 1500 liters of liquid.  That's a lot.",
    "symbol": "O",
    "looks_like": "f_standing_tank",
    "color": "light_gray",
    "move_cost_mod": -1,
    "coverage": 95,
    "required_str": -1,
    "flags": [ "CONTAINER", "LIQUIDCONT", "NOITEM", "SEALED" ],
    "deconstruct": { "items": [ { "item": "sheet_metal", "count": 24 }, { "item": "water_faucet", "count": 1 } ] },
    "examine_action": "keg",
    "keg_capacity": 6000,
    "bash": {
      "str_min": 16,
      "str_max": 32,
      "sound": "metal screeching!",
      "sound_fail": "clang!",
      "items": [ { "item": "scrap", "count": [ 40, 160 ] }, { "item": "water_faucet", "prob": 50 } ]
    }
  },
  {
    "type": "furniture",
    "id": "f_gas_tank",
    "name": "fuel tank",
    "description": "A tank filled with gasoline.",
    "looks_like": "f_standing_tank",
    "symbol": "Q",
    "color": "brown_red",
    "move_cost_mod": -1,
    "coverage": 70,
    "required_str": -1,
    "flags": [ "TRANSPARENT", "FLAMMABLE", "NOITEM", "SEALED", "CONTAINER", "LIQUIDCONT", "REDUCE_SCENT" ],
    "bash": {
      "str_min": 40,
      "str_max": 100,
      "explosive": 20,
      "sound": "metal screeching!",
      "sound_fail": "clang!",
      "furn_set": "f_gas_tank_smashed"
    }
  },
  {
    "type": "furniture",
    "id": "f_gas_tank_smashed",
    "name": "broken fuel tank",
    "description": "A broken tank which was filled with gasoline.",
    "looks_like": "f_wreckage",
    "symbol": "Q",
    "color": "light_red",
    "move_cost_mod": 6,
    "coverage": 30,
    "required_str": -1,
    "flags": [ "TRANSPARENT", "NOITEM", "REDUCE_SCENT" ],
    "bash": {
      "str_min": 40,
      "str_max": 100,
      "explosive": 40,
      "sound": "metal screeching!",
      "sound_fail": "clang!",
      "items": [
        { "item": "steel_lump", "count": [ 1, 4 ] },
        { "item": "steel_chunk", "count": [ 1, 4 ] },
        { "item": "sheet_metal", "count": [ 1, 4 ] },
        { "item": "scrap", "count": [ 3, 7 ] }
      ]
    }
  },
  {
    "type": "furniture",
    "id": "f_diesel_tank",
    "name": "fuel tank",
    "description": "A tank filled with diesel.",
    "looks_like": "f_standing_tank",
    "symbol": "Q",
    "color": "brown_green",
    "move_cost_mod": -1,
    "coverage": 70,
    "required_str": -1,
    "flags": [ "TRANSPARENT", "FLAMMABLE", "NOITEM", "SEALED", "CONTAINER", "LIQUIDCONT", "REDUCE_SCENT" ],
    "bash": {
      "str_min": 40,
      "str_max": 100,
      "explosive": 20,
      "sound": "metal screeching!",
      "sound_fail": "clang!",
      "furn_set": "f_diesel_tank_smashed"
    }
  },
  {
    "type": "furniture",
    "id": "f_diesel_tank_smashed",
    "name": "broken fuel tank",
    "description": "A broken tank which was filled with diesel.",
    "looks_like": "f_wreckage",
    "symbol": "Q",
    "color": "light_green",
    "move_cost_mod": 6,
    "coverage": 30,
    "required_str": -1,
    "flags": [ "TRANSPARENT", "NOITEM", "REDUCE_SCENT" ],
    "bash": {
      "str_min": 40,
      "str_max": 100,
      "explosive": 40,
      "sound": "metal screeching!",
      "sound_fail": "clang!",
      "items": [
        { "item": "steel_lump", "count": [ 1, 4 ] },
        { "item": "steel_chunk", "count": [ 1, 4 ] },
        { "item": "sheet_metal", "count": [ 1, 4 ] },
        { "item": "scrap", "count": [ 3, 7 ] }
      ]
    }
  },
  {
    "type": "furniture",
    "id": "f_dumpster",
    "name": "dumpster",
    "description": "A large metal dumpster that will likely not be getting picked up by the city's waste management any time soon.  Despite the unpleasant nature of climbing inside, it could make for a viable hiding spot.",
    "symbol": "{",
    "color": "green",
    "move_cost_mod": 3,
    "coverage": 70,
    "required_str": 16,
    "flags": [ "CONTAINER", "PLACE_ITEM", "BLOCKSDOOR", "HIDE_PLACE", "NO_SIGHT", "FIRE_CONTAINER" ],
    "deconstruct": {
      "items": [
        { "item": "frame", "count": [ 2, 3 ] },
        { "item": "sheet_metal", "count": [ 10, 12 ] },
        { "item": "sheet_metal_small", "count": [ 60, 72 ] },
        { "item": "steel_lump", "count": [ 12, 17 ] },
        { "item": "steel_chunk", "count": [ 27, 33 ] },
        { "item": "scrap", "count": [ 44, 55 ] }
      ]
    },
    "bash": {
      "str_min": 8,
      "str_max": 45,
      "sound": "metal screeching!",
      "sound_fail": "clang!",
      "items": [
        { "item": "frame", "count": [ 0, 2 ] },
        { "item": "sheet_metal", "count": [ 2, 6 ] },
        { "item": "sheet_metal_small", "count": [ 30, 90 ] },
        { "item": "steel_lump", "count": [ 10, 26 ] },
        { "item": "steel_chunk", "count": [ 61, 173 ] },
        { "item": "scrap", "count": [ 57, 164 ] }
      ]
    }
  },
  {
    "type": "furniture",
    "id": "f_butter_churn",
    "name": "butter churn",
    "description": "A metal tube with a built-in mixer for making butter.  Rather than needing electricity, it is pedal-driven, allowing use without power.",
    "symbol": "H",
    "color": "light_cyan",
    "crafting_pseudo_item": "butter_churn",
    "move_cost_mod": -1,
    "coverage": 70,
    "required_str": -1,
    "flags": [ "NOITEM", "SEALED", "ALLOW_FIELD_EFFECT", "TRANSPARENT", "FLAMMABLE", "CONTAINER", "LIQUIDCONT", "EASY_DECONSTRUCT" ],
    "examine_action": "keg",
    "keg_capacity": 45,
    "deconstruct": { "items": [ { "item": "churn", "count": 1 } ] },
    "bash": {
      "str_min": 12,
      "str_max": 50,
      "sound": "smash!",
      "sound_fail": "whump.",
      "items": [
        { "item": "2x4", "count": [ 6, 12 ] },
        { "item": "nail", "charges": [ 4, 8 ] },
        { "item": "water_faucet", "prob": 50 },
        { "item": "sheet_metal_small", "count": [ 6, 12 ] },
        { "item": "scrap", "count": [ 10, 20 ] },
        { "item": "splinter", "count": [ 1, 20 ] }
      ]
    }
  },
  {
    "type": "furniture",
    "id": "f_metal_crate_r",
    "name": "riveted metal crate",
    "looks_like": "f_metal_crate_c",
    "description": "This huge box is made of a dull metal, riveted together.  There is no obvious opening mechanism, and the rivets don't match any of your tools.  The only way in would be to smash it.",
    "//": "To-do: There should be an Exodii riveting tool that can convert this to f_metal_crate_c",
    "symbol": "X",
    "color": "light_gray",
    "move_cost_mod": 5,
    "coverage": 80,
    "required_str": 12,
    "max_volume": "1000 L",
    "flags": [ "CONTAINER", "SEALED", "BLOCKSDOOR", "MOUNTABLE" ],
    "bash": {
      "str_min": 30,
      "str_max": 150,
      "sound_fail": "clang!",
      "items": [
        { "item": "scrap", "count": [ 8, 12 ] },
        { "item": "pipe", "count": [ 0, 3 ] },
        { "item": "sheet_metal", "count": [ 0, 3 ] },
        { "item": "sheet_metal_small", "count": [ 2, 10 ] }
      ]
    }
  },
  {
    "type": "furniture",
    "id": "f_metal_crate_c",
    "name": "sealed metal crate",
    "looks_like": "t_crate_c",
    "description": "A huge, tightly sealed storage crate made from welded and riveted sheet metal.  The sealing mechanism is too tight to open bare-handed and would need some kind of prying instrument to release.",
    "symbol": "X",
    "color": "light_gray",
    "move_cost_mod": 5,
    "coverage": 80,
    "required_str": 12,
    "max_volume": "1000 L",
    "flags": [ "CONTAINER", "SEALED", "BLOCKSDOOR", "MOUNTABLE", "FLAT_SURF" ],
    "prying": {
      "result": "f_metal_crate_o",
      "message": "You wrench open the metal crate.",
      "byproducts": [ { "item": "sheet_metal", "count": 1 } ],
      "prying_data": { "difficulty": 4, "prying_level": 1, "noisy": true, "failure": "The lid is sealed more tightly than you thought." }
    },
    "bash": {
      "str_min": 30,
      "str_max": 150,
      "sound_fail": "clang!",
      "items": [
        { "item": "scrap", "count": [ 8, 12 ] },
        { "item": "pipe", "count": [ 0, 3 ] },
        { "item": "sheet_metal", "count": [ 0, 3 ] },
        { "item": "sheet_metal_small", "count": [ 2, 10 ] }
      ]
    }
  },
  {
    "type": "furniture",
    "id": "f_metal_crate_o",
    "name": "open metal crate",
    "looks_like": "f_metal_crate_c",
    "description": "This large metal crate’s lid is unsealed, and hinges open easily to reveal a number of storage shelves inside.  Once open, the side panels also swing wider for easy access.",
    "symbol": "X",
    "color": "light_gray",
    "move_cost_mod": 5,
    "coverage": 80,
    "required_str": 12,
    "max_volume": "1000 L",
    "flags": [ "CONTAINER", "PLACE_ITEM", "NO_SIGHT", "HIDE_PLACE", "BLOCKSDOOR", "MOUNTABLE", "SMALL_HIDE" ],
    "bash": {
      "str_min": 30,
      "str_max": 150,
      "sound_fail": "clang!",
      "items": [
        { "item": "scrap", "count": [ 8, 12 ] },
        { "item": "pipe", "count": [ 0, 3 ] },
        { "item": "sheet_metal", "count": [ 0, 3 ] },
        { "item": "sheet_metal_small", "count": [ 2, 10 ] }
      ]
    }
  },
  {
    "type": "furniture",
    "id": "f_chest",
    "description": "A sealed wooden storage container.  Lacking any labels, it could hold just about anything inside.  It has a simple metal latch.",
    "name": "wooden chest",
    "symbol": "X",
    "color": "white",
    "move_cost_mod": -1,
    "coverage": 60,
    "required_str": 12,
    "looks_like": "f_crate_c",
    "flags": [ "TRANSPARENT", "CONTAINER", "FLAMMABLE", "PLACE_ITEM", "ORGANIC", "MOUNTABLE", "SHORT" ],
    "deconstruct": {
      "items": [ { "item": "wood_panel", "count": 5 }, { "item": "hinge", "count": 2 }, { "item": "nail", "charges": [ 6, 10 ] } ]
    },
    "bash": {
      "str_min": 12,
      "str_max": 40,
      "sound": "smash!",
      "sound_fail": "wham!",
      "items": [ { "item": "2x4", "count": [ 1, 5 ] }, { "item": "hinge", "count": 2 }, { "item": "nail", "charges": [ 2, 10 ] } ]
    }
  },
  {
    "type": "furniture",
    "id": "f_foot_locker",
    "name": "metal foot locker",
    "description": "A metal storage box, capable of holding any number of things.  The lid has a small lock.",
    "symbol": "O",
    "color": "white",
    "move_cost_mod": -1,
    "coverage": 60,
    "required_str": 10,
    "looks_like": "f_crate_c",
    "flags": [ "TRANSPARENT", "CONTAINER", "PLACE_ITEM", "ORGANIC", "MOUNTABLE", "SHORT" ],
    "deconstruct": {
      "items": [ { "item": "sheet_metal_small", "count": 6 }, { "item": "lock", "count": 1 }, { "item": "hinge", "charges": 2 } ]
    },
    "bash": {
      "str_min": 12,
      "str_max": 40,
      "sound": "smash!",
      "sound_fail": "wham!",
      "items": [
        { "item": "sheet_metal_small", "count": [ 2, 4 ] },
        { "item": "lock", "count": [ 0, 1 ] },
        { "item": "scrap", "count": [ 2, 6 ] },
        { "item": "hinge", "charges": 2 }
      ]
    }
  },
  {
    "type": "furniture",
    "id": "f_432gal_drum_rubber",
    "name": "big collapsible drum",
    "looks_like": "f_standing_tank",
    "description": "A black collapsible drum with a valve and D-Rings.  Yellow text on its top clearly says \"FLAMMABLE\".",
    "symbol": "0",
    "bgcolor": "white",
    "move_cost_mod": -1,
    "coverage": 100,
    "required_str": -1,
    "flags": [ "CONTAINER", "PLACE_ITEM", "LIQUIDCONT", "NOITEM", "SEALED", "EASY_DECONSTRUCT" ],
    "examine_action": "keg",
    "keg_capacity": 6540,
    "deconstruct": { "items": [ { "item": "432gal_drum_rubber", "count": 1 } ] },
    "bash": {
      "str_min": 90,
      "str_max": 150,
      "sound": "metal screeching!",
      "sound_fail": "clang!",
      "items": [
        { "item": "rubber_tire_chunk", "count": [ 40, 60 ] },
        { "item": "scrap", "count": [ 50, 80 ] },
        { "item": "water_faucet", "count": [ 0, 2 ] }
      ]
    }
  },
  {
    "type": "furniture",
    "id": "f_pallet_belted",
    "name": "packed pallet",
    "description": "A wooden pallet loaded with cargo, wrapped with a watertight cover, and belted to secure the contents.",
    "symbol": "X",
    "bgcolor": "brown",
    "move_cost_mod": -1,
    "coverage": 60,
    "required_str": 40,
    "max_volume": "1000 L",
    "flags": [
      "TRANSPARENT",
      "CONTAINER",
      "SEALED",
      "ALLOW_FIELD_EFFECT",
      "FLAMMABLE",
      "PLACE_ITEM",
      "MOUNTABLE",
      "SHORT",
      "SMALL_HIDE"
    ],
    "examine_action": "locked_object",
    "//": "probably should remove locked_object, because it mention you can pry it when actually you can't",
    "deconstruct": {
      "items": [ { "item": "rope_6", "count": 6 }, { "item": "plastic_sheet", "count": 5 }, { "item": "pallet", "count": 1 } ]
    },
    "bash": {
      "str_min": 9,
      "str_max": 50,
      "sound": "rip!",
      "sound_fail": "wham!",
      "furn_set": "f_pallet_belted_open",
      "items": [ { "item": "rope_6", "count": [ 1, 2 ] }, { "item": "plastic_sheet", "charges": [ 1, 2 ] } ]
    }
  },
  {
    "type": "furniture",
    "id": "f_pallet_belted_open",
    "name": "damaged pallet",
    "description": "A wooden pallet, containing cargo and possessing a torn cover.  You can reach the contents, but it’s awfully hard due to the belts still being in place.",
    "symbol": "O",
    "bgcolor": "brown",
    "move_cost_mod": -1,
    "coverage": 60,
    "required_str": 40,
    "max_volume": "1000 L",
    "flags": [ "TRANSPARENT", "CONTAINER", "FLAMMABLE", "PLACE_ITEM", "MOUNTABLE", "SHORT", "SMALL_HIDE" ],
    "deconstruct": {
      "items": [ { "item": "rope_6", "count": 4 }, { "item": "plastic_sheet", "count": 3 }, { "item": "pallet", "count": 1 } ]
    },
    "bash": {
      "str_min": 9,
      "str_max": 50,
      "sound": "rip!",
      "sound_fail": "wham!",
      "items": [
        { "item": "rope_6", "count": [ 2, 4 ] },
        { "item": "plastic_sheet", "count": [ 1, 3 ] },
        { "item": "pallet", "count": 1 }
      ]
    }
  }
]<|MERGE_RESOLUTION|>--- conflicted
+++ resolved
@@ -776,13 +776,8 @@
     "color": "light_cyan",
     "move_cost_mod": 1,
     "required_str": 5,
-<<<<<<< HEAD
-    "max_volume": "20 L",
-    "flags": [ "TRANSPARENT", "FLAMMABLE_ASH", "CONTAINER", "PLACE_ITEM", "MOUNTABLE", "SHORT", "SMALL_HIDE" ],
-=======
     "max_volume": "40 L",
-    "flags": [ "TRANSPARENT", "FLAMMABLE_ASH", "CONTAINER", "PLACE_ITEM", "MOUNTABLE", "SHORT", "EASY_DECONSTRUCT" ],
->>>>>>> 5552edbe
+    "flags": [ "TRANSPARENT", "FLAMMABLE_ASH", "CONTAINER", "PLACE_ITEM", "MOUNTABLE", "SHORT", "SMALL_HIDE", "EASY_DECONSTRUCT" ],
     "bash": {
       "str_min": 1,
       "str_max": 1,
