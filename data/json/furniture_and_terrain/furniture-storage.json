--- conflicted
+++ resolved
@@ -1285,7 +1285,6 @@
     "required_str": 12,
     "max_volume": "1000 L",
     "flags": [ "CONTAINER", "SEALED", "BLOCKSDOOR", "MOUNTABLE", "FLAT_SURF" ],
-<<<<<<< HEAD
     "prying": {
       "result": "f_metal_crate_o",
       "duration": "1 minutes",
@@ -1293,9 +1292,6 @@
       "byproducts": [ { "item": "sheet_metal", "count": 1 } ],
       "prying_data": { "difficulty": 4, "prying_level": 1, "noisy": true, "failure": "The lid is sealed more tightly than you thought." }
     },
-=======
-    "examine_action": "locked_object",
->>>>>>> 2a24955f
     "bash": {
       "str_min": 30,
       "str_max": 150,
