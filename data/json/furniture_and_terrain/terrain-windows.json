--- conflicted
+++ resolved
@@ -3078,10 +3078,7 @@
     "curtain_transform": "t_reinforced_plastic_window_open",
     "examine_action": "curtains",
     "close": "t_reinforced_plastic_window_with_curtain_open_window_closed",
-<<<<<<< HEAD
-=======
     "open": "t_reinforced_plastic_window_with_curtain",
->>>>>>> db26310b
     "deconstruct": {
       "ter_set": "t_window_empty",
       "items": [
