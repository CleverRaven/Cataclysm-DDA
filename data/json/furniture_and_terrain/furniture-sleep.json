[
  {
    "type": "furniture",
    "id": "f_bed",
    "name": "bed",
    "symbol": "#",
    "description": "A standard mattress on a sturdy wooden frame.  Even without blankets or pillows, and despite being a completely ordinary mattress, it's a sight for sore, tired eyes.",
    "color": "magenta",
    "move_cost_mod": 3,
    "coverage": 40,
    "comfort": 5,
    "floor_bedding_warmth": 1000,
<<<<<<< HEAD
    "fall_damage_reduction": 35,
    "required_str": -1,
=======
    "required_str": 12,
>>>>>>> e854fb95
    "deconstruct": { "items": [ { "item": "mattress", "count": 1 } ], "furn_set": "f_bed_frame" },
    "flags": [ "TRANSPARENT", "FLAMMABLE_ASH", "PLACE_ITEM", "ORGANIC", "MOUNTABLE", "CAN_SIT", "EASY_DECONSTRUCT", "SMALL_HIDE" ],
    "bash": {
      "str_min": 12,
      "str_max": 40,
      "sound": "crunch!",
      "sound_fail": "whump.",
      "items": [
        { "item": "2x4", "count": [ 5, 8 ] },
        { "item": "nail", "charges": [ 6, 8 ] },
        { "item": "splinter", "count": [ 3, 6 ] },
        { "item": "sheet_cotton", "count": [ 5, 6 ] },
        { "item": "cotton_patchwork", "count": [ 8, 15 ] },
        { "item": "scrap", "count": [ 10, 20 ] }
      ]
    }
  },
  {
    "type": "furniture",
    "id": "f_bunkbed",
    "name": "bunk bed",
    "symbol": "#",
    "looks_like": "f_bed",
    "description": "A bunk bed with a sturdy wooden frame built to hold two single-person mattresses above one another.  While these usually mean sleeping closer than you'd like to somebody you wouldn't normally want to share a mattress with, a bed's a bed.",
    "color": "magenta",
    "move_cost_mod": 6,
    "coverage": 40,
    "comfort": 5,
    "floor_bedding_warmth": 1000,
    "required_str": -1,
    "deconstruct": {
      "items": [ { "item": "mattress", "count": 1 }, { "item": "2x4", "count": 16 }, { "item": "nail", "charges": [ 10, 20 ] } ],
      "furn_set": "f_bed"
    },
    "flags": [ "TRANSPARENT", "FLAMMABLE_ASH", "ORGANIC", "CAN_SIT", "SMALL_HIDE" ],
    "bash": {
      "str_min": 12,
      "str_max": 40,
      "sound": "crunch!",
      "sound_fail": "whump.",
      "items": [
        { "item": "2x4", "count": [ 8, 15 ] },
        { "item": "nail", "charges": [ 15, 20 ] },
        { "item": "splinter", "count": [ 8, 15 ] },
        { "item": "sheet_cotton", "count": [ 10, 13 ] },
        { "item": "cotton_patchwork", "count": [ 8, 14 ] },
        { "item": "scrap", "count": [ 20, 40 ] }
      ]
    }
  },
  {
    "type": "furniture",
    "id": "f_bed_down",
    "name": "down bed",
    "symbol": "0",
    "description": "A down mattress on a sturdy wooden frame.  Even without blankets or pillows, and despite being a completely ordinary mattress, it's a sight for sore, tired eyes.",
    "color": "magenta",
    "move_cost_mod": 3,
    "coverage": 40,
    "comfort": 5,
    "floor_bedding_warmth": 1000,
    "fall_damage_reduction": 20,
    "required_str": -1,
    "deconstruct": { "items": [ { "item": "down_mattress", "count": 1 } ], "furn_set": "f_bed_frame" },
    "flags": [ "TRANSPARENT", "FLAMMABLE_ASH", "PLACE_ITEM", "ORGANIC", "MOUNTABLE", "CAN_SIT", "EASY_DECONSTRUCT" ],
    "bash": {
      "str_min": 12,
      "str_max": 40,
      "sound": "crunch!",
      "sound_fail": "whump.",
      "items": [
        { "item": "2x4", "count": [ 5, 8 ] },
        { "item": "nail", "charges": [ 6, 8 ] },
        { "item": "splinter", "count": [ 3, 6 ] },
        { "item": "sheet_cotton", "count": [ 1, 2 ] },
        { "item": "cotton_patchwork", "count": [ 10, 15 ] },
        { "item": "down_feather", "count": [ 45, 55 ] },
        { "item": "scrap", "count": [ 10, 20 ] }
      ]
    }
  },
  {
    "type": "furniture",
    "id": "f_bunkbed_down",
    "name": "down bunkbed",
    "symbol": "0",
    "looks_like": "f_bed_down",
    "description": "A bunk bed with a sturdy wooden frame built to hold two single-person mattresses above one another.  While these usually mean sleeping closer than you'd like to somebody you wouldn't normally want to share a mattress with, a bed's a bed.  This one has two down mattresses.",
    "color": "magenta",
    "move_cost_mod": 6,
    "coverage": 40,
    "comfort": 5,
    "floor_bedding_warmth": 1000,
    "required_str": -1,
    "deconstruct": {
      "items": [ { "item": "down_mattress", "count": 1 }, { "item": "2x4", "count": 16 }, { "item": "nail", "charges": [ 10, 20 ] } ],
      "furn_set": "f_bed_down"
    },
    "flags": [ "TRANSPARENT", "FLAMMABLE_ASH", "ORGANIC", "CAN_SIT" ],
    "bash": {
      "str_min": 12,
      "str_max": 40,
      "sound": "crunch!",
      "sound_fail": "whump.",
      "items": [
        { "item": "2x4", "count": [ 8, 15 ] },
        { "item": "nail", "charges": [ 15, 20 ] },
        { "item": "splinter", "count": [ 8, 15 ] },
        { "item": "sheet_cotton", "count": [ 2, 3 ] },
        { "item": "cotton_patchwork", "count": [ 12, 14 ] },
        { "item": "down_feather", "count": [ 90, 110 ] },
        { "item": "scrap", "count": [ 20, 40 ] }
      ]
    }
  },
  {
    "type": "furniture",
    "id": "f_triple_bunkbed",
    "name": "triple berth",
    "symbol": "#",
    "description": "This bunk bed can hold three people at once - a perfect sleeping solution for places where empty space is at a premium.",
    "looks_like": "f_bed",
    "color": "magenta",
    "move_cost_mod": 8,
    "coverage": 40,
    "comfort": 5,
    "floor_bedding_warmth": 1000,
    "required_str": -1,
    "deconstruct": {
      "items": [
        { "item": "mattress", "count": 3 },
        { "item": "pipe", "count": 28 },
        { "item": "sheet_metal", "count": 3 },
        { "item": "sheet_metal_small", "count": 12 }
      ]
    },
    "flags": [ "TRANSPARENT", "FLAMMABLE_HARD", "CAN_SIT", "SMALL_HIDE" ],
    "bash": {
      "str_min": 25,
      "str_max": 60,
      "sound": "crunch!",
      "sound_fail": "whump.",
      "items": [
        { "item": "pipe", "count": [ 8, 15 ] },
        { "item": "sheet_metal_small", "count": [ 0, 2 ] },
        { "item": "sheet_cotton", "count": [ 15, 20 ] },
        { "item": "cotton_patchwork", "count": [ 8, 15 ] },
        { "item": "scrap", "count": [ 60, 100 ] }
      ]
    }
  },
  {
    "type": "furniture",
    "id": "f_bed_frame",
    "name": "bed frame",
    "symbol": "#",
    "description": "A sturdy wooden bed frame built to hold most standard mattresses.  Despite being one half of a bed, it's just about impossible to lay on by itself.",
    "color": "brown",
    "move_cost_mod": 4,
    "coverage": 40,
    "required_str": 5,
    "deconstruct": { "items": [ { "item": "2x4", "count": 12 }, { "item": "nail", "charges": [ 8, 10 ] } ] },
    "flags": [ "TRANSPARENT", "FLAMMABLE_ASH", "PLACE_ITEM", "ORGANIC", "MOUNTABLE", "CAN_SIT", "SMALL_HIDE" ],
    "bash": {
      "str_min": 10,
      "str_max": 40,
      "sound": "crunch!",
      "sound_fail": "whack.",
      "items": [
        { "item": "2x4", "count": [ 5, 8 ] },
        { "item": "nail", "charges": [ 6, 8 ] },
        { "item": "splinter", "count": [ 3, 6 ] }
      ]
    }
  },
  {
    "type": "furniture",
    "id": "f_floor_mattress",
    "name": "mattress",
    "description": "An ordinary mattress lying on the floor.  While it's not as comfortable as a proper bed with a frame, it's pretty close.  If it's somewhere actually safe to sleep, this is practically a luxury in and of itself.",
    "symbol": "0",
    "color": "magenta",
    "move_cost_mod": 3,
    "coverage": 40,
    "comfort": 4,
    "floor_bedding_warmth": 800,
    "fall_damage_reduction": 15,
    "required_str": 7,
    "deployed_item": "mattress",
    "examine_action": "deployed_furniture",
    "flags": [ "TRANSPARENT", "SHORT", "FLAMMABLE_ASH", "PLACE_ITEM", "ORGANIC", "MOUNTABLE", "EASY_DECONSTRUCT" ],
    "deconstruct": { "items": [ { "item": "mattress", "count": 1 } ] },
    "bash": {
      "str_min": 8,
      "str_max": 30,
      "sound": "rrrrip!",
      "sound_fail": "whump.",
      "items": [ { "item": "sheet_cotton", "count": [ 5, 6 ] }, { "item": "cotton_patchwork", "count": [ 8, 15 ] } ]
    }
  },
  {
    "type": "furniture",
    "id": "f_down_mattress",
    "name": "down mattress",
    "description": "A squishy, feather-stuffed mattress lying on the floor.  While it's not as comfortable as a proper bed with a frame, it's pretty close.  If it's somewhere actually safe to sleep, this is practically a luxury in and of itself.",
    "symbol": "0",
    "color": "magenta",
    "move_cost_mod": 3,
    "coverage": 40,
    "comfort": 4,
    "floor_bedding_warmth": 800,
    "fall_damage_reduction": 10,
    "required_str": 7,
    "deployed_item": "down_mattress",
    "examine_action": "deployed_furniture",
    "flags": [ "TRANSPARENT", "SHORT", "FLAMMABLE_ASH", "PLACE_ITEM", "ORGANIC", "MOUNTABLE" ],
    "deconstruct": { "items": [ { "item": "down_mattress", "count": 1 } ] },
    "bash": {
      "str_min": 8,
      "str_max": 30,
      "sound": "rrrrip!",
      "sound_fail": "whump.",
      "items": [
        { "item": "sheet_cotton", "count": 1 },
        { "item": "cotton_patchwork", "count": [ 10, 15 ] },
        { "item": "down_feather", "count": [ 45, 55 ] }
      ]
    }
  },
  {
    "type": "furniture",
    "id": "f_hammock",
    "name": "hammock",
    "looks_like": "t_leanto",
    "symbol": "#",
    "description": "A large sheet of cloth with ropes on two sides tied to nearby objects.  It's quite comfortable to sleep in, but provides no warmth.",
    "color": "white",
    "move_cost_mod": 3,
    "comfort": 4,
    "floor_bedding_warmth": -1400,
    "required_str": -1,
    "deconstruct": { "items": [ { "item": "hammock", "count": 1 } ] },
    "flags": [ "TRANSPARENT", "FLAMMABLE", "PLACE_ITEM", "ORGANIC", "CAN_SIT", "EASY_DECONSTRUCT" ],
    "bash": {
      "str_min": 4,
      "str_max": 14,
      "sound": "rrrrip!",
      "sound_fail": "slap!",
      "sound_vol": 6,
      "sound_fail_vol": 3,
      "items": [
        { "item": "sheet_cotton", "count": [ 2, 3 ] },
        { "item": "cotton_patchwork", "count": [ 12, 14 ] },
        { "item": "rope_makeshift_6", "count": [ 2, 3 ] }
      ]
    }
  },
  {
    "type": "furniture",
    "id": "f_hammock_net",
    "name": "net hammock",
    "looks_like": "f_hammock",
    "symbol": "#",
    "description": "A large net with ropes on two sides tied to nearby objects.  It's quite comfortable to sleep in, but provides no warmth.",
    "color": "white",
    "move_cost_mod": 3,
    "comfort": 4,
    "floor_bedding_warmth": -1500,
    "required_str": -1,
    "deconstruct": { "items": [ { "item": "hammock_net", "count": 1 } ] },
    "flags": [ "TRANSPARENT", "FLAMMABLE", "PLACE_ITEM", "ORGANIC", "CAN_SIT", "EASY_DECONSTRUCT" ],
    "bash": {
      "str_min": 2,
      "str_max": 10,
      "sound": "rrrrip!",
      "sound_fail": "slap!",
      "sound_vol": 6,
      "sound_fail_vol": 3,
      "items": [ { "item": "string_36", "count": [ 12, 16 ] }, { "item": "rope_makeshift_6", "count": [ 2, 3 ] } ]
    }
  },
  {
    "type": "furniture",
    "id": "f_makeshift_bed",
    "name": "makeshift bed",
    "symbol": "#",
    "description": "An improvised mattress on a flimsy wooden frame.  Almost as good as a normal bed, albeit with a slightly lumpy mattress.  Considering the circumstances, it's not too bad at all.",
    "color": "magenta",
    "move_cost_mod": 3,
    "coverage": 40,
    "comfort": 4,
    "floor_bedding_warmth": 500,
    "required_str": 10,
    "deconstruct": {
      "items": [
        { "item": "2x4", "count": 4 },
        { "item": "sheet_cotton", "count": [ 3, 4 ] },
        { "item": "cotton_patchwork", "count": [ 5, 14 ] },
        { "item": "nail", "charges": [ 4, 6 ] }
      ]
    },
    "flags": [ "TRANSPARENT", "FLAMMABLE_ASH", "ORGANIC", "MOUNTABLE", "SHORT", "SMALL_HIDE" ],
    "bash": {
      "str_min": 8,
      "str_max": 30,
      "sound": "crunch!",
      "sound_fail": "whump.",
      "items": [
        { "item": "2x4", "count": [ 1, 3 ] },
        { "item": "nail", "charges": [ 2, 6 ] },
        { "item": "splinter", "count": [ 1, 4 ] },
        { "item": "sheet_cotton", "count": [ 2, 3 ] },
        { "item": "cotton_patchwork", "count": [ 6, 14 ] }
      ]
    }
  },
  {
    "type": "furniture",
    "id": "f_straw_bed",
    "name": "straw bed",
    "symbol": "#",
    "description": "An improvised bedding pile made of hay.  Better than nothing, but not particularly comfortable, and quite itchy.",
    "color": "magenta",
    "move_cost_mod": 3,
    "coverage": 35,
    "comfort": 2,
    "floor_bedding_warmth": 200,
    "required_str": -1,
    "deconstruct": { "items": [ { "item": "stick", "count": 4 }, { "item": "straw_pile", "count": [ 120, 140 ] } ] },
    "flags": [ "TRANSPARENT", "FLAMMABLE_ASH", "ORGANIC", "MOUNTABLE", "SHORT", "EASY_DECONSTRUCT", "SMALL_HIDE" ],
    "bash": {
      "str_min": 6,
      "str_max": 20,
      "sound": "crunch!",
      "sound_fail": "whump.",
      "items": [
        { "item": "stick", "count": [ 2, 3 ] },
        { "item": "straw_pile", "count": [ 100, 120 ] },
        { "item": "splinter", "count": [ 1, 2 ] }
      ]
    }
  }
]<|MERGE_RESOLUTION|>--- conflicted
+++ resolved
@@ -10,12 +10,8 @@
     "coverage": 40,
     "comfort": 5,
     "floor_bedding_warmth": 1000,
-<<<<<<< HEAD
     "fall_damage_reduction": 35,
-    "required_str": -1,
-=======
     "required_str": 12,
->>>>>>> e854fb95
     "deconstruct": { "items": [ { "item": "mattress", "count": 1 } ], "furn_set": "f_bed_frame" },
     "flags": [ "TRANSPARENT", "FLAMMABLE_ASH", "PLACE_ITEM", "ORGANIC", "MOUNTABLE", "CAN_SIT", "EASY_DECONSTRUCT", "SMALL_HIDE" ],
     "bash": {
