--- conflicted
+++ resolved
@@ -35,11 +35,7 @@
     "looks_like": "f_bed",
     "description": "A wooden bunk bed with mattresses for two people.",
     "color": "magenta",
-<<<<<<< HEAD
-    "move_cost_mod": 3,
-=======
     "move_cost_mod": 6,
->>>>>>> 2950b601
     "coverage": 40,
     "comfort": 5,
     "floor_bedding_warmth": 1000,
@@ -47,11 +43,7 @@
     "deconstruct": {
       "items": [ { "item": "mattress", "count": 2 }, { "item": "2x4", "count": 28 }, { "item": "nail", "charges": [ 20, 30 ] } ]
     },
-<<<<<<< HEAD
-    "flags": [ "TRANSPARENT", "FLAMMABLE_ASH", "ORGANIC", "MOUNTABLE", "CAN_SIT", "EASY_DECONSTRUCT" ],
-=======
     "flags": [ "TRANSPARENT", "FLAMMABLE_ASH", "ORGANIC", "CAN_SIT" ],
->>>>>>> 2950b601
     "bash": {
       "str_min": 12,
       "str_max": 40,
