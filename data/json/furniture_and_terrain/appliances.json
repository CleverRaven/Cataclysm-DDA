--- conflicted
+++ resolved
@@ -13,13 +13,8 @@
     "durability": 100,
     "description": "A fridge.  When turned on, it will cool the food inside, extending the time until the food spoils.",
     "//": "Use average consumption, not the max on the appliance rating plate. 30W ~ 260kWh per annum",
-<<<<<<< HEAD
     "epower": "-30 J",
-    "size": 2000,
-=======
-    "epower": -30,
     "size": "500 L",
->>>>>>> ef8d33df
     "item": "fridge",
     "requirements": {
       "removal": { "time": "2 m" },
@@ -57,13 +52,7 @@
     "damage_modifier": 80,
     "durability": 100,
     "description": "A chest freezer.  When turned on, it will freeze and preserve the food inside.",
-<<<<<<< HEAD
     "epower": "-35 J",
-    "size": 1800,
-=======
-    "epower": -35,
-    "size": "450 L",
->>>>>>> ef8d33df
     "item": "freezer",
     "requirements": {
       "repair": {
@@ -914,13 +903,8 @@
     "damage_modifier": 80,
     "durability": 500,
     "description": "A military-grade ASRG covered in heavy plating.  Provides constant power when plugged in to your power grid.",
-<<<<<<< HEAD
     "epower": "130 J",
-    "size": 1800,
-=======
-    "epower": 130,
     "size": "450 L",
->>>>>>> ef8d33df
     "item": "compact_ASRG_containment",
     "requirements": {
       "repair": {
