[
  {
    "method": "json",
    "om_terrain": "lancenter",
    "type": "mapgen",
    "object": {
      "fill_ter": "t_floor",
      "rows": [
        "ssssssssssssssssssssssss",
        "ssssssssssssssssssssssss",
        "______dsd_____d_________",
        "d9d___dsd__9___9___9___d",
        "___9__dsd__d_9___9_d_9__",
        "______dsd_____d_________",
        "_||w|||+|w||||w||||w|||_",
        "_|{.&C...yvvWW.......Y|_",
        "_|..H6..........##...#|_",
        "_|.CCC.........c66c.c6|_",
        "_|.........##...##...#|_",
        "_|Y.......c66c.c66c.ca|_",
        "_|#...##...##...##...#|_",
        "_|6c.c66c.c66c.c66c.c6|_",
        "_|#...##...##...##...#|_",
        "_|6c.c66c.ca6c.c66c.c6|_",
        "_|#...##...##...##...#|_",
        "_|6c.c66c.c66c.c66c.c6|d",
        "d|#...##...##...##...#|_",
        "_|Y......y....y......Y|_",
        "_||=|||=|||=|w||=||w|||_",
        "__sss4|..|..|@....S..I|_",
        "__sUss|RT|RT|@@@y...cI|_",
        "__ssUU|||||||||||||||||_"
      ],
      "terrain": {
        "+": "t_reinforced_door_glass_c",
        ".": "t_floor",
        "_": [ [ "t_region_groundcover_urban", 8 ], "t_region_shrub_decorative" ],
        "d": "t_region_groundcover",
        "s": "t_sidewalk",
        "w": "t_window",
        "|": "t_wall_w",
        "4": "t_gutter_downspout",
        "=": "t_door_locked",
        "U": "t_sidewalk",
        "9": [ "t_region_tree_shade", "t_region_tree_fruit" ]
      },
      "furniture": {
        "6": "f_console",
        "a": "f_console_broken",
        "#": "f_table",
        "&": "f_trashcan",
        "C": "f_counter",
        "H": "f_armchair",
        "c": "f_chair",
        "Y": "f_rack_coat",
        "{": "f_fridge",
        "I": "f_desk",
        "S": "f_filing_cabinet",
        "U": [ "f_dumpster", "f_recycle_bin" ],
        "d": "f_region_weed",
        "y": [ "f_indoor_plant_y", "f_indoor_plant" ],
        "R": "f_sink",
        "@": "f_sofa"
      },
      "toilets": { "T": {  } },
      "vendingmachines": {
        "v": { "item_group": "vending_drink_items", "lootable": true },
        "W": { "item_group": "vending_food_items", "lootable": true }
      },
      "items": {
        "Y": { "item": "coat_rack", "chance": 40, "repeat": 2 },
        "I": { "item": "office", "chance": 30 },
        "S": { "item": "SUS_office_filing_cabinet", "chance": 30 },
        "R": { "item": "softdrugs", "chance": 30 },
        "T": { "item": "SUS_toilet", "chance": 50 },
<<<<<<< HEAD
        "U": { "item": "SUS_trash_dumpster", "chance": 50 },
        "{": { "item": "fridge", "chance": 20, "repeat": [ 2, 4 ] }
=======
        "U": { "item": "SUS_trash_dumpster", "chance": 20, "repeat": [ 2, 4 ] },
        "{": { "item": "SUS_fridge", "chance": 80 }
>>>>>>> 9d5f4a0f
      }
    }
  },
  {
    "type": "mapgen",
    "method": "json",
    "om_terrain": "lancenter_roof",
    "object": {
      "fill_ter": "t_flat_roof",
      "rows": [
        "                        ",
        "                        ",
        "                        ",
        "                        ",
        "                        ",
        "                        ",
        " ---------------------- ",
        " -....................- ",
        " -....................- ",
        " -....................- ",
        " -....................- ",
        " -....................- ",
        " -....................- ",
        " -....................- ",
        " -....................- ",
        " -....................- ",
        " -....................- ",
        " -....................- ",
        " -.R..................- ",
        " -....................- ",
        " -----5...............- ",
        "      -..Z........U...- ",
        "      -...............- ",
        "      ----------------- "
      ],
      "palettes": [ "roof_palette" ],
      "place_items": [ { "item": "SUS_trash_roof", "x": [ 0, 23 ], "y": [ 0, 23 ], "chance": 50, "repeat": [ 1, 3 ] } ],
      "nested": {
        "U": { "chunks": [ "roof_2x2_infrastructure" ] },
        "R": { "chunks": [ "roof_2x2_infrastructure_1" ] },
        "Z": { "chunks": [ "roof_2x2_infrastructure_2" ] }
      },
      "place_nested": [
        { "chunks": [ [ "null", 20 ], [ "roof_2x2_utilities_d", 40 ], [ "roof_2x2_utilities", 50 ] ], "x": [ 7, 17 ], "y": 17 },
        {
          "chunks": [ [ "null", 20 ], [ "roof_4x4_utility", 40 ], [ "roof_6x6_utility", 20 ] ],
          "x": [ 3, 15 ],
          "y": [ 8, 10 ]
        }
      ]
    }
  },
  {
    "method": "json",
    "om_terrain": "lancenter_1",
    "type": "mapgen",
    "object": {
      "fill_ter": "t_floor",
      "rows": [
        "ssssssssssssssssssssssss",
        "ssssssssssssssssssssssss",
        "__||---|||---||ppppppp_d",
        "__|...........|ppppppp__",
        "__|..c.c.c.c..-ppppppp__",
        "_d|.#6#6#6#6#.-ppppppp__",
        "__|.#6#6#6#6#.-ppppppp__",
        "__|..c.c.c.c..|ppppppp__",
        "__|Y..........|ppppppp__",
        "__|..c.c.c.c..|pppppppd_",
        "__|.#6#6#6#6#.-ppppppp__",
        "__|.#6#6#6#6#.-ppppppp__",
        "__|..c.c.c.c..-ppppppp__",
        "__|Y..........|ppppppp__",
        "__|..c.c.c.c..||+|P-||__",
        "__|.#6#6#6#6#.....C&H|__",
        "d_|.....#6#6#.....6..|_d",
        "__|Y.....c.c......C..|__",
        "__|||||...........C..|__",
        "__|...D..c.c......C..|__",
        "__|tCS|.#6#6#.v{{...f|4_",
        "_d||||||||||||||||||||__",
        "______________d_________",
        "______d_d_____________d_"
      ],
      "terrain": {
        "+": "t_reinforced_door_glass_c",
        "-": "t_wall_glass",
        ".": "t_floor",
        "D": "t_door_c",
        "P": "t_wall_glass",
        "_": [ [ "t_region_groundcover_urban", 8 ], "t_region_shrub_decorative" ],
        "d": "t_dirt",
        "p": "t_pavement",
        "s": "t_sidewalk",
        "|": "t_brick_wall",
        "4": "t_gutter_downspout"
      },
      "furniture": {
        "6": "f_console",
        "#": "f_table",
        "&": "f_trashcan",
        "C": "f_counter",
        "H": "f_armchair",
        "P": "f_sign",
        "S": "f_sink",
        "c": "f_chair",
        "f": "f_fridge",
        "Y": "f_rack_coat",
        "t": "f_toilet",
        "{": "f_glass_fridge"
      },
      "vendingmachines": { "v": { "item_group": "vending_drink_items", "lootable": true } },
      "items": { "Y": { "item": "coat_rack", "chance": 40, "repeat": 2 } },
      "place_items": [
        { "chance": 45, "item": "SUS_fridge", "x": 20, "y": 20 },
        { "chance": 15, "repeat": [ 1, 3 ], "item": "SUS_trash_trashcan", "x": 19, "y": 15 },
        { "chance": 50, "item": "vending_drink_items", "x": 15, "y": 20 },
        { "chance": 50, "item": "vending_drink_items", "x": 16, "y": 20 }
      ],
      "place_toilets": [ { "x": 3, "y": 20 } ]
    }
  },
  {
    "type": "mapgen",
    "method": "json",
    "om_terrain": "lancenter_roof_1",
    "object": {
      "fill_ter": "t_flat_roof",
      "rows": [
        "                        ",
        "                        ",
        "  -------------         ",
        "  -...........-         ",
        "  -...........-         ",
        "  -........R..-         ",
        "  -...........-         ",
        "  -...........-         ",
        "  -...........-         ",
        "  -...........-         ",
        "  -...........-         ",
        "  -...........-         ",
        "  -...........-         ",
        "  -...........-         ",
        "  -...........--------  ",
        "  -....ZA............-  ",
        "  -.....A............-  ",
        "  -.............U....-  ",
        "  -..................-  ",
        "  -..................-  ",
        "  -..................5  ",
        "  --------------------  ",
        "                        ",
        "                        "
      ],
      "palettes": [ "roof_palette" ],
      "nested": {
        "U": { "chunks": [ "roof_2x2_infrastructure" ] },
        "R": { "chunks": [ "roof_2x2_infrastructure_1" ] },
        "Z": { "chunks": [ "roof_2x2_infrastructure_2" ] }
      }
    }
  }
]<|MERGE_RESOLUTION|>--- conflicted
+++ resolved
@@ -73,13 +73,8 @@
         "S": { "item": "SUS_office_filing_cabinet", "chance": 30 },
         "R": { "item": "softdrugs", "chance": 30 },
         "T": { "item": "SUS_toilet", "chance": 50 },
-<<<<<<< HEAD
         "U": { "item": "SUS_trash_dumpster", "chance": 50 },
-        "{": { "item": "fridge", "chance": 20, "repeat": [ 2, 4 ] }
-=======
-        "U": { "item": "SUS_trash_dumpster", "chance": 20, "repeat": [ 2, 4 ] },
         "{": { "item": "SUS_fridge", "chance": 80 }
->>>>>>> 9d5f4a0f
       }
     }
   },
