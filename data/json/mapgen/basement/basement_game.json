[
  {
    "type": "mapgen",
    "method": "json",
    "om_terrain": [ "basement" ],
    "weight": 250,
    "object": {
      "rotation": [ 0, 3 ],
      "rows": [
        "|----|                  ",
        "|...i|                  ",
        "|&...|                  ",
        "|....|                  ",
        "|--+--------------------",
        "|............fffrrrrrrc|",
        "|......................|",
        "|...........ccccccccccc|",
        "|......................|",
        "|..asssssc............a|",
        "|........s.......pp....|",
        "|c...tt..s.......pp....|",
        "|c...tt..s.......pp...a|",
        "|........a.............|",
        "|......................|",
        "|b.....................|",
        "|b........|++|.........|",
        "|b........|..|.........|",
        "|bbbbbbbbb|<<|.........|",
        "------------------------",
        "                        ",
        "                        ",
        "                        ",
        "                        "
      ],
<<<<<<< HEAD
      "palettes": [
        "basement_game"
      ],
=======
      "terrain": {
        "&": "t_rock_floor",
        "+": "t_door_c",
        "-": "t_wall",
        ".": "t_rock_floor",
        "<": "t_stairs_up",
        "a": "t_rock_floor",
        "b": "t_rock_floor",
        "c": "t_rock_floor",
        "f": "t_rock_floor",
        "i": "t_rock_floor",
        "p": "t_rock_floor",
        "r": "t_rock_floor",
        "s": "t_rock_floor",
        "t": "t_rock_floor",
        "|": "t_wall"
      },
      "furniture": {
        "a": "f_armchair",
        "b": "f_bookcase",
        "c": "f_counter",
        "f": "f_fridge",
        "i": "f_sink",
        "p": "f_pool_table",
        "r": "f_rack",
        "s": "f_sofa",
        "t": "f_table"
      },
      "toilets": {
        "&": {}
      },
>>>>>>> d4d3d68b
      "place_loot": [
        { "group": "alcohol", "x": [ 16, 20 ], "y": 5, "chance": 96 },
        { "group": "fridgesnacks", "x": [ 13, 20 ], "y": 5, "chance": 80 },
        { "group": "pool_table", "x": [ 17, 18 ], "y": [ 10, 12 ], "chance": 90 },
        { "group": "homebooks", "x": [ 1, 9 ], "y": 18, "chance": 70 },
        { "group": "homebooks", "x": 1, "y": [ 15, 18 ], "chance": 70 },
        { "group": "magazines", "x": [ 6, 7 ], "y": 15, "chance": 30 }
      ],
      "place_monsters": [
        { "monster": "GROUP_ZOMBIE", "x": [ 2, 23 ], "y": [ 5, 19 ], "chance": 2 }
      ]
    }
  },
  {
    "type": "mapgen",
    "method": "json",
    "om_terrain": [ "basement" ],
    "weight": 250,
    "object": {
      "rotation": [ 0, 3 ],
      "rows": [
        "|----|                  ",
        "|...i|                  ",
        "|&...|                  ",
        "|....|                  ",
        "|--+--------------------",
        "|............fffrrrrrrc|",
        "|......................|",
        "|...........ccccccccccc|",
        "|......................|",
        "|..asssssc............a|",
        "|........s.......pp....|",
        "|c...tt..s.......pp....|",
        "|c...tt..s.......pp...a|",
        "|........a.............|",
        "|......................|",
        "|b.............aaaaaa..|",
        "|b........|++|--------+|",
        "|b........|..|.........|",
        "|bbbbbbbbb|<<|ccccwcccd|",
        "------------------------",
        "                        ",
        "                        ",
        "                        ",
        "                        "
      ],
<<<<<<< HEAD
      "palettes": [
        "basement_game"
      ],
=======
      "terrain": {
        "&": "t_rock_floor",
        "+": "t_door_c",
        "-": "t_wall",
        ".": "t_rock_floor",
        "<": "t_stairs_up",
        "a": "t_rock_floor",
        "b": "t_rock_floor",
        "c": "t_rock_floor",
        "d": "t_rock_floor",
        "f": "t_rock_floor",
        "i": "t_rock_floor",
        "p": "t_rock_floor",
        "r": "t_rock_floor",
        "s": "t_rock_floor",
        "t": "t_rock_floor",
        "w": "t_rock_floor",
        "|": "t_wall"
      },
      "furniture": {
        "a": "f_armchair",
        "b": "f_bookcase",
        "c": "f_counter",
        "d": "f_dryer",
        "f": "f_fridge",
        "i": "f_sink",
        "p": "f_pool_table",
        "r": "f_rack",
        "s": "f_sofa",
        "t": "f_table",
        "w": "f_washer"
      },
      "toilets": {
        "&": {}
      },
>>>>>>> d4d3d68b
      "place_loot": [
        { "group": "alcohol", "x": [ 16, 20 ], "y": 5, "chance": 96 },
        { "group": "fridgesnacks", "x": [ 13, 20 ], "y": 5, "chance": 80 },
        { "group": "pool_table", "x": [ 17, 18 ], "y": [ 10, 12 ], "chance": 90 },
        { "group": "homebooks", "x": [ 1, 9 ], "y": 18, "chance": 70 },
        { "group": "homebooks", "x": 1, "y": [ 15, 18 ], "chance": 70 },
        { "group": "magazines", "x": [ 6, 7 ], "y": 15, "chance": 30 },
        { "group": "dresser", "x": 18, "y": 18, "chance": 80 },
        { "group": "dresser", "x": 22, "y": 18, "chance": 80 },
        { "group": "cleaning", "x": [ 14, 18 ], "y": 18, "chance": 80 }
      ],
      "place_monsters": [
        { "monster": "GROUP_ZOMBIE", "x": [ 2, 23 ], "y": [ 5, 19 ], "chance": 2 }
      ]
    }
  },
  {
    "type": "mapgen",
    "method": "json",
    "om_terrain": [ "basement" ],
    "weight": 250,
    "object": {
      "rotation": [ 0, 3 ],
      "rows": [
        "|----|                  ",
        "|...i|                  ",
        "|&...|                  ",
        "|....|                  ",
        "|--+--------------------",
        "|............fffrrrrrrc|",
        "|......................|",
        "|...........ccccccccccc|",
        "|......................|",
        "|..ssssssc............a|",
        "|........s.......pp....|",
        "|c...tt..s.......pp....|",
        "|c...tt..s.......pp...a|",
        "|........s.............|",
        "|......................|",
        "|......................|",
        "|..ttttt..|++|.........|",
        "|.........|..|.........|",
        "|.caaaaac.|<<|.........|",
        "------------------------",
        "                        ",
        "                        ",
        "                        ",
        "                        "
      ],
<<<<<<< HEAD
      "palettes": [
        "basement_game"
      ],
=======
      "terrain": {
        "&": "t_rock_floor",
        "+": "t_door_c",
        "-": "t_wall",
        ".": "t_rock_floor",
        "<": "t_stairs_up",
        "a": "t_rock_floor",
        "c": "t_rock_floor",
        "f": "t_rock_floor",
        "i": "t_rock_floor",
        "p": "t_rock_floor",
        "r": "t_rock_floor",
        "s": "t_rock_floor",
        "t": "t_rock_floor",
        "|": "t_wall"
      },
      "furniture": {
        "a": "f_armchair",
        "c": "f_counter",
        "f": "f_fridge",
        "i": "f_sink",
        "p": "f_pool_table",
        "r": "f_rack",
        "s": "f_sofa",
        "t": "f_table"
      },
      "toilets": {
        "&": {}
      },
>>>>>>> d4d3d68b
      "place_loot": [
        { "group": "alcohol", "x": [ 16, 20 ], "y": 5, "chance": 96 },
        { "group": "fridgesnacks", "x": [ 13, 20 ], "y": 5, "chance": 80 },
        { "group": "pool_table", "x": [ 17, 18 ], "y": [ 10, 12 ], "chance": 90 },
        { "group": "livingroom", "x": [ 9, 23 ], "y": [ 5, 15 ], "chance": 60 }
      ],
      "place_monsters": [
        { "monster": "GROUP_ZOMBIE", "x": [ 2, 23 ], "y": [ 5, 19 ], "chance": 2 }
      ]
    }
  },
  {
    "type": "mapgen",
    "method": "json",
    "om_terrain": [ "basement" ],
    "weight": 250,
    "object": {
      "rotation": [ 0, 3 ],
      "rows": [
        "|----|                  ",
        "|...i|                  ",
        "|&...|                  ",
        "|....|                  ",
        "|--+--------------------",
        "|............fffrrrrrrc|",
        "|......................|",
        "|...........ccccccccccc|",
        "|......................|",
        "|..ssssssc............a|",
        "|........s.......pp....|",
        "|c...tt..s.......pp....|",
        "|c...tt..s.......pp...a|",
        "|........s.............|",
        "|......................|",
        "|..............aaaaaa..|",
        "|..ttttt..|++|--------+|",
        "|.........|..|.........|",
        "|.caaaaac.|<<|ccccwcccd|",
        "------------------------",
        "                        ",
        "                        ",
        "                        ",
        "                        "
      ],
<<<<<<< HEAD
      "palettes": [
        "basement_game"
      ],
=======
      "terrain": {
        "&": "t_rock_floor",
        "+": "t_door_c",
        "-": "t_wall",
        ".": "t_rock_floor",
        "<": "t_stairs_up",
        "a": "t_rock_floor",
        "c": "t_rock_floor",
        "d": "t_rock_floor",
        "f": "t_rock_floor",
        "i": "t_rock_floor",
        "p": "t_rock_floor",
        "r": "t_rock_floor",
        "s": "t_rock_floor",
        "t": "t_rock_floor",
        "w": "t_rock_floor",
        "|": "t_wall"
      },
      "furniture": {
        "a": "f_armchair",
        "c": "f_counter",
        "d": "f_dryer",
        "f": "f_fridge",
        "i": "f_sink",
        "p": "f_pool_table",
        "r": "f_rack",
        "s": "f_sofa",
        "t": "f_table",
        "w": "f_washer"
      },
      "toilets": {
        "&": {}
      },
>>>>>>> d4d3d68b
      "place_loot": [
        { "group": "alcohol", "x": [ 16, 20 ], "y": 5, "chance": 96 },
        { "group": "fridgesnacks", "x": [ 13, 20 ], "y": 5, "chance": 80 },
        { "group": "pool_table", "x": [ 17, 18 ], "y": [ 10, 12 ], "chance": 90 },
        { "group": "livingroom", "x": [ 9, 23 ], "y": [ 5, 15 ], "chance": 60 },
        { "group": "dresser", "x": 18, "y": 18, "chance": 80 },
        { "group": "dresser", "x": 22, "y": 18, "chance": 80 },
        { "group": "cleaning", "x": [ 14, 18 ], "y": 18, "chance": 80 }
      ],
      "place_monsters": [
        { "monster": "GROUP_ZOMBIE", "x": [ 2, 23 ], "y": [ 5, 19 ], "chance": 2 }
      ]
    }
  }
]<|MERGE_RESOLUTION|>--- conflicted
+++ resolved
@@ -32,43 +32,12 @@
         "                        ",
         "                        "
       ],
-<<<<<<< HEAD
-      "palettes": [
-        "basement_game"
-      ],
-=======
-      "terrain": {
-        "&": "t_rock_floor",
-        "+": "t_door_c",
-        "-": "t_wall",
-        ".": "t_rock_floor",
-        "<": "t_stairs_up",
-        "a": "t_rock_floor",
-        "b": "t_rock_floor",
-        "c": "t_rock_floor",
-        "f": "t_rock_floor",
-        "i": "t_rock_floor",
-        "p": "t_rock_floor",
-        "r": "t_rock_floor",
-        "s": "t_rock_floor",
-        "t": "t_rock_floor",
-        "|": "t_wall"
-      },
-      "furniture": {
-        "a": "f_armchair",
-        "b": "f_bookcase",
-        "c": "f_counter",
-        "f": "f_fridge",
-        "i": "f_sink",
-        "p": "f_pool_table",
-        "r": "f_rack",
-        "s": "f_sofa",
-        "t": "f_table"
-      },
-      "toilets": {
-        "&": {}
-      },
->>>>>>> d4d3d68b
+      "palettes": [
+        "basement_game"
+      ],
+      "toilets": {
+        "&": {}
+      },
       "place_loot": [
         { "group": "alcohol", "x": [ 16, 20 ], "y": 5, "chance": 96 },
         { "group": "fridgesnacks", "x": [ 13, 20 ], "y": 5, "chance": 80 },
@@ -115,47 +84,12 @@
         "                        ",
         "                        "
       ],
-<<<<<<< HEAD
-      "palettes": [
-        "basement_game"
-      ],
-=======
-      "terrain": {
-        "&": "t_rock_floor",
-        "+": "t_door_c",
-        "-": "t_wall",
-        ".": "t_rock_floor",
-        "<": "t_stairs_up",
-        "a": "t_rock_floor",
-        "b": "t_rock_floor",
-        "c": "t_rock_floor",
-        "d": "t_rock_floor",
-        "f": "t_rock_floor",
-        "i": "t_rock_floor",
-        "p": "t_rock_floor",
-        "r": "t_rock_floor",
-        "s": "t_rock_floor",
-        "t": "t_rock_floor",
-        "w": "t_rock_floor",
-        "|": "t_wall"
-      },
-      "furniture": {
-        "a": "f_armchair",
-        "b": "f_bookcase",
-        "c": "f_counter",
-        "d": "f_dryer",
-        "f": "f_fridge",
-        "i": "f_sink",
-        "p": "f_pool_table",
-        "r": "f_rack",
-        "s": "f_sofa",
-        "t": "f_table",
-        "w": "f_washer"
-      },
-      "toilets": {
-        "&": {}
-      },
->>>>>>> d4d3d68b
+      "palettes": [
+        "basement_game"
+      ],
+      "toilets": {
+        "&": {}
+      },
       "place_loot": [
         { "group": "alcohol", "x": [ 16, 20 ], "y": 5, "chance": 96 },
         { "group": "fridgesnacks", "x": [ 13, 20 ], "y": 5, "chance": 80 },
@@ -205,41 +139,12 @@
         "                        ",
         "                        "
       ],
-<<<<<<< HEAD
-      "palettes": [
-        "basement_game"
-      ],
-=======
-      "terrain": {
-        "&": "t_rock_floor",
-        "+": "t_door_c",
-        "-": "t_wall",
-        ".": "t_rock_floor",
-        "<": "t_stairs_up",
-        "a": "t_rock_floor",
-        "c": "t_rock_floor",
-        "f": "t_rock_floor",
-        "i": "t_rock_floor",
-        "p": "t_rock_floor",
-        "r": "t_rock_floor",
-        "s": "t_rock_floor",
-        "t": "t_rock_floor",
-        "|": "t_wall"
-      },
-      "furniture": {
-        "a": "f_armchair",
-        "c": "f_counter",
-        "f": "f_fridge",
-        "i": "f_sink",
-        "p": "f_pool_table",
-        "r": "f_rack",
-        "s": "f_sofa",
-        "t": "f_table"
-      },
-      "toilets": {
-        "&": {}
-      },
->>>>>>> d4d3d68b
+      "palettes": [
+        "basement_game"
+      ],
+      "toilets": {
+        "&": {}
+      },
       "place_loot": [
         { "group": "alcohol", "x": [ 16, 20 ], "y": 5, "chance": 96 },
         { "group": "fridgesnacks", "x": [ 13, 20 ], "y": 5, "chance": 80 },
@@ -284,45 +189,12 @@
         "                        ",
         "                        "
       ],
-<<<<<<< HEAD
-      "palettes": [
-        "basement_game"
-      ],
-=======
-      "terrain": {
-        "&": "t_rock_floor",
-        "+": "t_door_c",
-        "-": "t_wall",
-        ".": "t_rock_floor",
-        "<": "t_stairs_up",
-        "a": "t_rock_floor",
-        "c": "t_rock_floor",
-        "d": "t_rock_floor",
-        "f": "t_rock_floor",
-        "i": "t_rock_floor",
-        "p": "t_rock_floor",
-        "r": "t_rock_floor",
-        "s": "t_rock_floor",
-        "t": "t_rock_floor",
-        "w": "t_rock_floor",
-        "|": "t_wall"
-      },
-      "furniture": {
-        "a": "f_armchair",
-        "c": "f_counter",
-        "d": "f_dryer",
-        "f": "f_fridge",
-        "i": "f_sink",
-        "p": "f_pool_table",
-        "r": "f_rack",
-        "s": "f_sofa",
-        "t": "f_table",
-        "w": "f_washer"
-      },
-      "toilets": {
-        "&": {}
-      },
->>>>>>> d4d3d68b
+      "palettes": [
+        "basement_game"
+      ],
+      "toilets": {
+        "&": {}
+      },
       "place_loot": [
         { "group": "alcohol", "x": [ 16, 20 ], "y": 5, "chance": 96 },
         { "group": "fridgesnacks", "x": [ 13, 20 ], "y": 5, "chance": 80 },
