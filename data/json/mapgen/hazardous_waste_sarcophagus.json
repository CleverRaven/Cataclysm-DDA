--- conflicted
+++ resolved
@@ -114,12 +114,8 @@
         "7": { "item": "tools_common", "chance": 85, "repeat": [ 1, 2 ] },
         "8": { "item": "tools_common", "chance": 85, "repeat": [ 1, 2 ] },
         "9": { "item": "cleaning", "chance": 85, "repeat": [ 1, 2 ] },
-<<<<<<< HEAD
         "&": { "item": "SUS_toilet", "chance": 50 },
-        "r": { "item": "trash_cart", "chance": 50 },
-=======
         "r": { "item": "SUS_trash_floor_light", "chance": 50 },
->>>>>>> a123b393
         "d": { "item": "office", "chance": 50 },
         "c": { "item": "office_supplies", "chance": 60 },
         "b": { "item": "lab_bookshelves", "chance": 60, "repeat": 2 },
