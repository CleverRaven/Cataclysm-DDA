--- conflicted
+++ resolved
@@ -20,11 +20,7 @@
   {
     "type": "mapgen",
     "method": "json",
-<<<<<<< HEAD
-    "om_terrain": [ "special_field", "special_field_isherwood" ],
-=======
-    "om_terrain": [ "special_field", "pasture" ],
->>>>>>> daea5c21
+    "om_terrain": [ "special_field", "pasture", "special_field_isherwood" ],
     "object": { "predecessor_mapgen": "field" }
   },
   {
