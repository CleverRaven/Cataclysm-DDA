[
  {
    "type": "mapgen",
    "method": "json",
    "om_terrain": [ "s_petstore" ],
    "object": {
      "fill_ter": "t_floor",
      "rows": [
        "...........2rrrrrrrrrrr2",
        ".###6666###2rrryrrryrrr2",
        ".#'4      #2rrryrrryrrr2",
        ".#||  CC I62rrryrrryrrr2",
        ".#'4  CC I62rrryrrryrrr2",
        ".#||  CC I62rrryrrryrrr2",
        ".#'4      #2yyyyyyyyyyy2",
        ".#||    ||#2222222222222",
        ".#'4    4'#2222222222222",
        ".#|||  |||#######gg##...",
        ".#          CCC6 oo #...",
        ".#  A  A  A    6 oo #...",
        ".#  A  A  A  A |6gg6#...",
        ".1  A  A  A  A   oo #...",
        ".#  A  A         oo 1...",
        ".#        dddd  dddd1...",
        ".1 K K L  d Fd  dF d#...",
        ".# K K L            ###.",
        ".#          CC  CC  AA#.",
        ".#+||+||              #.",
        ".#-B|'G|  KAAAAAAAAAAA#.",
        ".#######+##############.",
        "......~~~~~UU~UU~~......",
        "......~~~~~~~~~~~~......"
      ],
      "palettes": [ "parametrized_linoleum_palette", "parametrized_carpets_palette", "parametrized_walls_palette" ],
      "terrain": {
        " ": "t_floor",
        "'": "t_thconc_floor",
        "G": "t_thconc_floor",
        "-": { "param": "linoleum_color", "fallback": "t_linoleum_white" },
        "B": { "param": "linoleum_color", "fallback": "t_linoleum_white" },
        "U": "t_concrete",
        "~": "t_concrete",
        "+": "t_door_c",
        ".": "t_region_groundcover_urban",
        "1": "t_window",
        "2": "t_sidewalk",
        "4": "t_chaingate_c",
        "5": "t_wall_wood",
        "6": "t_wall_glass",
        "g": "t_door_glass_c",
        "o": { "param": "carpet_color_type", "fallback": "t_carpet_green" },
        "r": "t_pavement",
        "y": "t_pavement_y",
        "R": "t_gutter_downspout"
      },
      "furniture": {
        "A": "f_rack",
        "C": "f_counter",
        "F": "f_chair",
        "G": "f_locker",
        "H": "f_table",
        "I": "f_sofa",
        "d": "f_counter",
        "K": "f_counter",
        "L": "f_counter",
        "U": [ "f_dumpster", "f_recycle_bin" ]
      },
      "toilets": { "B": {  } },
      "items": {
        "A": { "item": "petstore_shelves", "chance": 70, "repeat": [ 2, 8 ] },
        "L": { "item": "petstore_shelves", "chance": 70, "repeat": [ 2, 8 ] },
        "G": { "item": "cleaning", "chance": 70, "repeat": [ 1, 4 ] },
        "C": { "item": "petstore_misc", "chance": 70, "repeat": [ 2, 8 ] },
        "K": { "item": "petstore_misc", "chance": 70, "repeat": [ 2, 8 ] },
        "d": { "item": "office", "chance": 50, "repeat": [ 2, 4 ] },
<<<<<<< HEAD
        "U": { "item": "trash", "chance": 20, "repeat": [ 2, 4 ] },
        "B": { "item": "SUS_toilet", "chance": 50 }
=======
        "U": { "item": "SUS_trash_dumpster", "chance": 20, "repeat": [ 2, 4 ] }
>>>>>>> a123b393
      },
      "place_loot": [
        { "group": "cash_register_random", "x": [ 11, 13 ], "y": 15 },
        { "group": "cash_register_random", "x": [ 16, 18 ], "y": 15 }
      ]
    }
  },
  {
    "type": "mapgen",
    "method": "json",
    "om_terrain": "s_petstore_roof",
    "object": {
      "fill_ter": "t_flat_roof",
      "rows": [
        "                        ",
        " ----------             ",
        " -........-             ",
        " -..U.....-             ",
        " -........-             ",
        " -........-             ",
        " -.....R..-             ",
        " -........-             ",
        " -........-             ",
        " -........-----------   ",
        " -..................-   ",
        " -..................-   ",
        " -..................-   ",
        " -..................-   ",
        " -..................-   ",
        " -..................-   ",
        " -..................-   ",
        " -..................--- ",
        " -....................- ",
        " -....................- ",
        " -....................- ",
        " ----5----------------- ",
        "                        ",
        "                        "
      ],
      "palettes": [ "roof_palette" ],
      "nested": { "U": { "chunks": [ "roof_2x2_infrastructure" ] }, "R": { "chunks": [ "roof_2x2_infrastructure_1" ] } },
      "place_nested": [
        {
          "chunks": [
            [ "null", 20 ],
            [ "roof_2x2_utilities_b", 15 ],
            [ "roof_2x2_utilities_c", 5 ],
            [ "roof_2x2_utilities_d", 40 ],
            [ "roof_2x2_utilities", 50 ]
          ],
          "x": [ 5, 15 ],
          "y": 18
        },
        {
          "chunks": [ [ "null", 20 ], [ "roof_4x4_utility", 40 ], [ "roof_6x6_utility", 20 ] ],
          "x": [ 5, 12 ],
          "y": 11
        }
      ]
    }
  },
  {
    "method": "json",
    "object": {
      "fill_ter": { "param": "linoleum_color", "fallback": "t_linoleum_gray" },
      "place_item": [
        { "item": "pet_carrier", "repeat": 1, "x": 21, "y": 9 },
        { "item": "pet_carrier", "repeat": 1, "x": 21, "y": 10 },
        { "item": "pet_carrier", "repeat": 1, "x": 8, "y": 14 },
        { "item": "bathroom_scale", "x": 21, "y": 19 }
      ],
      "furniture": {
        "B": "f_counter",
        "&": "f_sink",
        "^": "f_indoor_plant",
        "{": "f_rack",
        "f": "f_filing_cabinet",
        "A": "f_stool",
        "l": "f_locker"
      },
      "toilets": { "T": {  } },
      "place_items": [
        { "chance": 15, "item": "vet_softdrug", "x": 21, "y": 6 },
        { "chance": 30, "item": "vet_utility", "x": [ 20, 21 ], "y": 3 },
        { "item": "cash_register_random", "x": 19, "y": [ 4, 6 ], "chance": 100 }
      ],
      "items": {
        "l": { "item": "cleaning", "chance": 30 },
        "T": [ { "item": "softdrugs", "chance": 30 }, { "item": "SUS_toilet", "chance": 50 } ],
        "{": { "item": "petstore_shelves", "chance": 70, "repeat": [ 2, 8 ] }
      },
      "place_monster": [
        { "group": "GROUP_PET_CATS", "x": 2, "y": 3 },
        { "monster": "mon_rabbit", "x": 2, "y": 7 },
        { "monster": "mon_rabbit", "x": 3, "y": 7 },
        { "monster": "mon_dog_zombie_rot", "x": 2, "y": 9 },
        { "group": "GROUP_PET_DOGS", "x": 2, "y": 13 },
        { "group": "GROUP_PET_DOGS", "x": 2, "y": 15 },
        { "monster": "mon_dog_zombie_rot", "x": 10, "y": 19 }
      ],
      "rows": [
        "ssssssssssssssssssssssss",
        "ssssssssssssssssssssssss",
        "_####www##ss##wwww#####_",
        "_#CCW...^#ss#^.....Bff#_",
        "_#CC+....#++#......B..#_",
        "_#|||..............BA.#_",
        "_#CCW..............B..#_",
        "_#CC+...{.{........|D|#_",
        "_#|||...{.{...........#_",
        "_#CCW...{.{...{{..{{..#_",
        "_#CCW...{.{...{{..{{..#_",
        "_#CC+...{.{...........#_",
        "_#|||...{.{...{{{{{{{{#_",
        "_#CCW...{.{...||||||||#_",
        "_#CCW.................#_",
        "_#CC+.................#_",
        "_############|b|||...|#_",
        "___cddddddd4#T.&|l....#_",
        "___cdddddddd#####l...&#_",
        "___cdddddddddcdd#.....#_",
        "___cdddddddddaddb....&#_",
        "___cdddddddddcdd#.....#_",
        "___ccccccccccccc#######_",
        "________________________"
      ],
      "palettes": [ "parametrized_linoleum_palette", "parametrized_walls_palette" ],
      "terrain": {
        "+": "t_door_glass_c",
        ".": { "param": "linoleum_color", "fallback": "t_linoleum_gray" },
        "C": "t_thconc_floor",
        "D": "t_door_c",
        "W": "t_wall_glass",
        "_": "t_region_groundcover_urban",
        "a": "t_chaingate_c",
        "b": "t_door_locked",
        "c": "t_chainfence",
        "d": "t_region_soil",
        "s": "t_sidewalk",
        "w": "t_wall_glass_alarm",
        "4": "t_gutter_downspout"
      }
    },
    "om_terrain": "s_petstore_1",
    "type": "mapgen"
  },
  {
    "type": "mapgen",
    "method": "json",
    "om_terrain": "s_petstore_roof_1",
    "object": {
      "fill_ter": "t_flat_roof",
      "rows": [
        "                        ",
        "                        ",
        " ---------  ----------- ",
        " -.......-  -.........- ",
        " -.......----.........- ",
        " -....................- ",
        " -....................- ",
        " -....................- ",
        " -....................- ",
        " -....................- ",
        " -....................- ",
        " -....................- ",
        " -....................- ",
        " -....................- ",
        " -....................- ",
        " -....................- ",
        " -----------5....R....- ",
        "            -.........- ",
        "            -----.....- ",
        "                -.....- ",
        "                -..U..- ",
        "                -.....- ",
        "                ------- ",
        "                        "
      ],
      "palettes": [ "roof_palette" ],
      "nested": { "U": { "chunks": [ "roof_2x2_infrastructure" ] }, "R": { "chunks": [ "roof_2x2_infrastructure_1" ] } },
      "place_nested": [
        {
          "chunks": [
            [ "null", 20 ],
            [ "roof_2x2_utilities_b", 15 ],
            [ "roof_2x2_utilities_c", 5 ],
            [ "roof_2x2_utilities_d", 40 ],
            [ "roof_2x2_utilities", 50 ],
            [ "roof_4x4_utility", 40 ],
            [ "roof_6x6_utility", 20 ]
          ],
          "x": [ 5, 15 ],
          "y": [ 6, 8 ]
        }
      ]
    }
  },
  {
    "method": "json",
    "object": {
      "fill_ter": "t_thconc_floor",
      "furniture": {
        "c": "f_counter",
        "&": "f_trashcan",
        "H": "f_sofa",
        "S": "f_sink",
        "^": "f_indoor_plant",
        "a": "f_chair",
        "b": "f_bench",
        "l": "f_locker",
        "Y": "f_locker",
        "G": "f_locker",
        "t": "f_toilet",
        "p": "f_region_flower",
        "{": "f_rack",
        "K": "f_birdbath"
      },
      "place_items": [
        { "chance": 55, "item": "clothing_outdoor_torso", "x": [ 5, 6 ], "y": 21 },
        { "chance": 70, "repeat": [ 1, 2 ], "item": "vet_softdrug", "x": 2, "y": [ 8, 10 ] },
        { "chance": 55, "item": "SUS_trash_trashcan", "x": 6, "y": 14 },
        { "chance": 55, "item": "SUS_trash_trashcan", "x": 12, "y": 5 },
        { "chance": 20, "item": "vet_hardrug", "x": 2, "y": 11 },
        { "chance": 85, "repeat": [ 1, 4 ], "item": "vet_utility", "x": 14, "y": 14 },
        { "chance": 85, "repeat": [ 1, 4 ], "item": "vet_utility", "x": 14, "y": 12 },
        { "chance": 85, "repeat": [ 1, 4 ], "item": "vet_utility", "x": 11, "y": [ 11, 12 ] },
        { "chance": 70, "repeat": [ 1, 6 ], "item": "magazines", "x": 7, "y": 11 },
        { "item": "cash_register_random", "x": 7, "y": [ 7, 11 ], "chance": 100 }
      ],
      "items": {
        "{": { "item": "petstore_shelves", "chance": 70, "repeat": [ 1, 4 ] },
        "G": { "item": "cleaning", "chance": 70, "repeat": [ 1, 4 ] },
        "l": { "item": "petstore_misc", "chance": 70, "repeat": [ 1, 4 ] },
        "Y": [ { "item": "jackets", "chance": 10 }, { "item": "bags", "chance": 10 } ]
      },
      "place_monster": [
        { "monster": "mon_dog_zombie_rot", "x": 21, "y": 7 },
        { "monster": "mon_dog_skeleton", "x": 22, "y": 7 },
        { "group": "GROUP_PET_DOGS", "x": 22, "y": 10 },
        { "group": "GROUP_PET_DOGS", "x": 22, "y": 11 },
        { "group": "GROUP_PET_CATS", "x": 21, "y": 13 },
        { "group": "GROUP_PET_CATS", "x": 22, "y": 13 },
        { "monster": "mon_dog_zombie_rot", "x": 14, "y": 19 },
        { "monster": "mon_dog_zombie_rot", "x": 20, "y": 21 }
      ],
      "place_toilets": [ { "x": 2, "y": 19 } ],
      "rows": [
        "___________pppssppp_____",
        "__9____9___p9psspKppppp_",
        "_____9_____pppssp###--##",
        "____duduuudu__ss_#HH..^#",
        "_##----------#++##.....#",
        "_#....^|^...&-..-....^&#",
        "_#.....|.....-..-...|||#",
        "_#.....c.....|++|...-..#",
        "_#l.|.ac............+..#",
        "_#l.|..c............|||#",
        "_#l.|..c............-..#",
        "_#l.|..c...{..{..b..+..#",
        "_#|||..|...{..{..b..|||#",
        "_#.....|...{..{.....-..#",
        "_#....&|...{..{..b..+..#",
        "_#|D||||...{..{..b..|||#",
        "_#....................S#",
        "_#....................c#",
        "_#|D||e|||||############",
        "_#t.|...a&HH#ddddddddduC",
        "4#..|.......DddddddddduC",
        "_#cS|YYG....#ddddddddduC",
        "_########w###CCCCCCCCCCC",
        "________uuu_____________"
      ],
      "palettes": [ "parametrized_walls_palette" ],
      "terrain": {
        "+": "t_door_glass_c",
        "_": "t_region_groundcover_urban",
        "p": "t_region_groundcover_urban",
        "K": "t_region_groundcover_urban",
        "-": "t_wall_glass",
        ".": "t_thconc_floor",
        "C": "t_chainfence",
        "D": "t_door_c",
        "d": "t_region_soil",
        "e": "t_door_c_peep",
        "s": "t_sidewalk",
        "u": "t_region_shrub_decorative",
        "w": "t_window",
        "4": "t_gutter_downspout",
        "9": "t_region_tree"
      }
    },
    "om_terrain": "s_petstore_2",
    "type": "mapgen"
  },
  {
    "type": "mapgen",
    "method": "json",
    "om_terrain": "s_petstore_roof_2",
    "object": {
      "fill_ter": "t_flat_roof",
      "rows": [
        "                        ",
        "                        ",
        "                 -------",
        "                 -.....-",
        " -----------------..U..-",
        " -.....................-",
        " -.....................-",
        " -.....................-",
        " -.....................-",
        " -.....................-",
        " -.....................-",
        " -.....................-",
        " -.....................-",
        " -.....................-",
        " -.....................-",
        " -.....................-",
        " -.....................-",
        " -.....................-",
        " -..........------------",
        " -..........-           ",
        " 5....R.....-           ",
        " -..........-           ",
        " ------------           ",
        "                        "
      ],
      "palettes": [ "roof_palette" ],
      "nested": { "U": { "chunks": [ "roof_2x2_infrastructure" ] }, "R": { "chunks": [ "roof_2x2_infrastructure_1" ] } },
      "place_nested": [
        {
          "chunks": [
            [ "null", 20 ],
            [ "roof_2x2_utilities_b", 15 ],
            [ "roof_2x2_utilities_c", 5 ],
            [ "roof_2x2_utilities_d", 40 ],
            [ "roof_2x2_utilities", 50 ],
            [ "roof_4x4_utility", 40 ],
            [ "roof_6x6_utility", 20 ]
          ],
          "x": [ 5, 15 ],
          "y": [ 6, 9 ]
        }
      ]
    }
  }
]<|MERGE_RESOLUTION|>--- conflicted
+++ resolved
@@ -73,12 +73,8 @@
         "C": { "item": "petstore_misc", "chance": 70, "repeat": [ 2, 8 ] },
         "K": { "item": "petstore_misc", "chance": 70, "repeat": [ 2, 8 ] },
         "d": { "item": "office", "chance": 50, "repeat": [ 2, 4 ] },
-<<<<<<< HEAD
-        "U": { "item": "trash", "chance": 20, "repeat": [ 2, 4 ] },
+        "U": { "item": "SUS_trash_dumpster", "chance": 20, "repeat": [ 2, 4 ] },
         "B": { "item": "SUS_toilet", "chance": 50 }
-=======
-        "U": { "item": "SUS_trash_dumpster", "chance": 20, "repeat": [ 2, 4 ] }
->>>>>>> a123b393
       },
       "place_loot": [
         { "group": "cash_register_random", "x": [ 11, 13 ], "y": 15 },
