--- conflicted
+++ resolved
@@ -67,14 +67,9 @@
         "I": { "item": "SUS_office_filing_cabinet", "chance": 80 },
         "R": { "item": "office_supplies", "chance": 80, "repeat": [ 1, 2 ] },
         "Y": { "item": "jackets", "chance": 33, "repeat": [ 1, 2 ] },
-<<<<<<< HEAD
-        "a": { "item": "trash", "chance": 60, "repeat": [ 1, 2 ] },
+        "a": { "item": "SUS_trash_trashcan", "chance": 60, "repeat": [ 1, 2 ] },
         "o": { "item": "novels", "chance": 80, "repeat": [ 4, 8 ] },
         "T": { "item": "SUS_toilet", "chance": 50 }
-=======
-        "a": { "item": "SUS_trash_trashcan", "chance": 60, "repeat": [ 1, 2 ] },
-        "o": { "item": "novels", "chance": 80, "repeat": [ 4, 8 ] }
->>>>>>> a123b393
       },
       "vehicles": { "h": { "vehicle": "swivel_chair", "chance": 100 } }
     }
@@ -202,14 +197,9 @@
         "I": { "item": "SUS_office_filing_cabinet", "chance": 80 },
         "R": { "item": "office_supplies", "chance": 80, "repeat": [ 1, 2 ] },
         "Y": { "item": "jackets", "chance": 33, "repeat": [ 1, 2 ] },
-<<<<<<< HEAD
-        "a": { "item": "trash", "chance": 60, "repeat": [ 1, 2 ] },
+        "a": { "item": "SUS_trash_trashcan", "chance": 60, "repeat": [ 1, 2 ] },
         "o": { "item": "novels", "chance": 80, "repeat": [ 4, 8 ] },
         "T": { "item": "SUS_toilet", "chance": 50 }
-=======
-        "a": { "item": "SUS_trash_trashcan", "chance": 60, "repeat": [ 1, 2 ] },
-        "o": { "item": "novels", "chance": 80, "repeat": [ 4, 8 ] }
->>>>>>> a123b393
       },
       "vehicles": { "h": { "vehicle": "swivel_chair", "chance": 100 } }
     }
