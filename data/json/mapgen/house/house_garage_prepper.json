--- conflicted
+++ resolved
@@ -32,11 +32,7 @@
         "..[...#################.",
         "........................"
       ],
-<<<<<<< HEAD
-      "palettes": [ "parametrized_linoleum_palette", "domestic_general_and_variant_palette" ],
-=======
-      "palettes": [ "parametrized_carpets_palette", "domestic_general_and_variant_palette" ],
->>>>>>> 703746dd
+      "palettes": [ "parametrized_linoleum_palette", "parametrized_carpets_palette", "domestic_general_and_variant_palette" ],
       "terrain": {
         "%": [ "t_region_shrub", "t_region_shrub_fruit", "t_region_shrub_decorative" ],
         "[": [ [ "t_region_tree_fruit", 2 ], [ "t_region_tree_nut", 2 ], "t_region_tree_shade" ],
