--- conflicted
+++ resolved
@@ -91,7 +91,6 @@
         "            _           ",
         "           __           "
       ],
-<<<<<<< HEAD
       "terrain": {
         "#": "t_underbrush",
         ".": "t_grass",
@@ -114,6 +113,9 @@
     "weight": 100
   },
   {
+    "om_terrain": "homelesscamp",
+    "type": "mapgen",
+    "weight": 40
     "method": "json",
     "object": {
       "furniture": {
@@ -201,12 +203,12 @@
       "npcs": {
 		"@": { "class": "NPC_homeless_survivor" }
 		}
-    },
-    "om_terrain": "homelesscamp",
-    "type": "mapgen",
-    "weight": 40
+    }
   },
 {
+    "om_terrain": "homelesscamp",
+    "type": "mapgen",
+    "weight": 20
     "method": "json",
     "object": {
       "furniture": {
@@ -309,7 +311,6 @@
     "om_terrain": "homelesscamp",
     "type": "mapgen",
     "weight": 20
-=======
       "palettes": [ "homelesscamp_palette" ],
       "flags": [ "ERASE_ALL_BEFORE_PLACING_TERRAIN" ],
       "place_vehicles": [
@@ -321,6 +322,5 @@
       ],
       "place_monsters": [ { "monster": "GROUP_VANILLA", "x": [ 0, 23 ], "y": [ 0, 23 ], "density": 0.07 } ]
     }
->>>>>>> d252a42c
   }
 ]