--- conflicted
+++ resolved
@@ -567,11 +567,7 @@
         "text": "Viper's Rattle"
       }
     ],
-<<<<<<< HEAD
-    "default_clause": { "text": "..." }
-=======
     "default_clause": { "text": "---" }
->>>>>>> 73316963
   },
   {
     "//": "Displays players martial art buffes/debufs by name",
