[
  {
    "id": "zenfs_mood_focus_speed_sound",
    "type": "widget",
    "style": "layout",
    "arrange": "rows",
    "width": 9,
    "widgets": [ "mood_desc_label", "focus_num", "speed_num", "sound_num" ]
  },
  {
    "id": "zenfs_weariness_trans_malus",
    "type": "widget",
    "style": "layout",
    "arrange": "minimum_columns",
    "widgets": [ "zenfs_weary_malus", "zenfs_malus_trans_bar" ]
  },
  {
    "id": "zenfs_weariness_trans_malus_alt",
    "type": "widget",
    "style": "layout",
    "arrange": "minimum_columns",
    "widgets": [ "zenfs_weary_malus", "zenfs_malus_trans_bar_alt" ]
  },
  {
    "id": "zenfs_weariness_trans_malus_num",
    "type": "widget",
    "style": "layout",
    "arrange": "minimum_columns",
    "widgets": [ "zenfs_weary_malus_trunc", "zenfs_malus_trans_num" ],
    "padding": 0
  },
  {
    "id": "zenfs_weariness_trans_malus_num_alt",
    "type": "widget",
    "style": "layout",
    "arrange": "minimum_columns",
    "widgets": [ "zenfs_weary_malus", "zenfs_malus_trans_num" ],
    "padding": 0
  },
  {
    "id": "zenfs_sleepiness_bar",
    "type": "widget",
    "style": "layout",
    "arrange": "minimum_columns",
    "widgets": [ "zenfs_sleepiness_bar_label", "zenfs_sleepiness_bar_12" ]
  },
  {
<<<<<<< HEAD
    "id": "zenfs_sleepiness_num",
=======
    "id": "zenfs_fatigue_bar_slim",
    "type": "widget",
    "style": "layout",
    "arrange": "minimum_columns",
    "widgets": [ "zenfs_fatigue_bar_label", "zenfs_fatigue_bar_14" ]
  },
  {
    "id": "zenfs_fatigue_desc",
    "type": "widget",
    "style": "layout",
    "arrange": "minimum_columns",
    "widgets": [ "zenfs_fatigue_bar_label", "zenfs_fatigue_desc_no_label" ],
    "padding": 0
  },
  {
    "id": "zenfs_fatigue_desc_F",
    "type": "widget",
    "style": "layout",
    "arrange": "minimum_columns",
    "widgets": [ "zenfs_fatigue_label_F", "zenfs_fatigue_desc_no_label" ],
    "padding": 0
  },
  {
    "id": "zenfs_fatigue_num",
>>>>>>> 951fac0f
    "type": "widget",
    "style": "layout",
    "arrange": "minimum_columns",
    "widgets": [ "zenfs_sleepiness_bar_label", "zenfs_sleepiness_num_no_label" ],
    "padding": 0
  },
  {
    "id": "zenfs_stamina_bar_12",
    "type": "widget",
    "style": "layout",
    "arrange": "minimum_columns",
    "widgets": [ "zenfs_stamina_bar_label", "zenfs_stamina_bar_only_12" ]
  },
  {
    "id": "zenfs_stamina_bar_14",
    "type": "widget",
    "style": "layout",
    "arrange": "minimum_columns",
    "widgets": [ "zenfs_stamina_bar_label", "zenfs_stamina_bar_only_14" ]
  },
  {
    "id": "zenfs_stamina_num",
    "type": "widget",
    "style": "layout",
    "arrange": "minimum_columns",
    "widgets": [ "zenfs_stamina_bar_label", "zenfs_stamina_num_no_label" ],
    "padding": 0
  },
  {
    "id": "zenfs_stamina_bar_template",
    "type": "widget",
    "copy-from": "stamina_widget",
    "style": "graph",
    "symbols": "·−=≡≣",
    "colors": [ "i_red", "c_red", "c_light_red", "c_yellow", "c_light_green", "c_green" ]
  },
  {
    "id": "zenfs_stamina_bar_only_12",
    "type": "widget",
    "copy-from": "zenfs_stamina_bar_template",
    "width": 12,
    "flags": [ "W_NO_LABEL" ]
  },
  {
    "id": "zenfs_stamina_bar_only_14",
    "type": "widget",
    "copy-from": "zenfs_stamina_bar_template",
    "width": 14,
    "flags": [ "W_NO_LABEL" ]
  },
  {
    "id": "zenfs_stamina_num_no_label",
    "type": "widget",
    "copy-from": "stamina_num_label",
    "width": 5,
    "text_align": "right",
    "colors": [ "i_red", "c_red", "c_light_red", "c_yellow", "c_light_green", "c_green" ],
    "flags": [ "W_LABEL_NONE" ]
  },
  {
    "id": "zenfs_weariness_bar_10",
    "type": "widget",
    "label": "Weariness",
    "var": "weariness_level",
    "style": "graph",
    "fill": "pool",
    "width": 10,
    "symbols": "·−=≡≣",
    "colors": [ "c_dark_gray", "c_green", "c_light_green", "c_yellow", "c_light_red", "c_red", "i_red" ]
  },
  {
    "id": "zenfs_weariness_bar_11",
    "type": "widget",
    "copy-from": "zenfs_weariness_bar_10",
    "width": 11
  },
  {
    "id": "zenfs_weariness_num",
    "type": "widget",
    "label": "Weary",
    "var": "weariness_level",
    "style": "number",
    "width": 4,
    "text_align": "right",
    "colors": [ "c_dark_gray", "c_green", "c_light_green", "c_yellow", "c_light_red", "c_red", "i_red" ],
    "padding": 0
  },
  {
    "id": "zenfs_sleepiness_bar_template",
    "type": "widget",
    "var": "sleepiness",
    "style": "graph",
    "symbols": "·−=≡≣",
    "colors": [ "c_dark_gray", "c_green", "c_light_green", "c_yellow", "c_light_red", "c_red" ]
  },
  {
    "id": "zenfs_sleepiness_num_no_label",
    "type": "widget",
    "var": "sleepiness",
    "style": "number",
    "colors": [ "c_dark_gray", "c_green", "c_light_green", "c_yellow", "c_light_red", "c_red" ],
    "text_align": "right",
    "flags": [ "W_NO_LABEL" ],
    "padding": 0
  },
  {
    "id": "zenfs_sleepiness_bar_12",
    "type": "widget",
    "copy-from": "zenfs_sleepiness_bar_template",
    "width": 12
  },
  {
    "id": "zenfs_fatigue_bar_14",
    "type": "widget",
    "copy-from": "zenfs_fatigue_bar_template",
    "width": 14
  },
  {
    "id": "zenfs_fatigue_desc_no_label",
    "type": "widget",
    "style": "text",
    "text_align": "right",
    "width": 11,
    "clauses": [
      {
        "id": "well_rested",
        "text": "Well Rested",
        "color": "blue",
        "condition": { "math": [ "u_val('fatigue')", "<", "95" ] }
      },
      {
        "id": "rested",
        "text": "Rested",
        "color": "green",
        "condition": { "and": [ { "math": [ "u_val('fatigue')", ">=", "95" ] }, { "math": [ "u_val('fatigue')", "<", "191" ] } ] }
      },
      {
        "id": "tired",
        "text": "Tired",
        "color": "yellow",
        "condition": { "and": [ { "math": [ "u_val('fatigue')", ">=", "191" ] }, { "math": [ "u_val('fatigue')", "<", "383" ] } ] }
      },
      {
        "id": "dead_tired",
        "text": "Dead Tired",
        "color": "light_red",
        "condition": { "and": [ { "math": [ "u_val('fatigue')", ">=", "383" ] }, { "math": [ "u_val('fatigue')", "<", "575" ] } ] }
      },
      {
        "id": "exhausted",
        "text": "Exhausted",
        "color": "red",
        "condition": { "math": [ "u_val('fatigue')", ">=", "575" ] }
      }
    ],
    "padding": 0
  },
  {
    "id": "zenfs_stamina_bar_label",
    "type": "widget",
    "style": "text",
    "string": "<color_cyan>Stamina</color>",
    "width": 7
  },
  {
    "id": "zenfs_stamina_num_label",
    "type": "widget",
    "style": "text",
    "string": "<color_cyan>Stam</color>",
    "width": 4
  },
  {
    "id": "zenfs_fatigue_label_F",
    "type": "widget",
    "style": "text",
    "string": "F",
    "width": 1,
    "padding": 0,
    "flags": [ "W_NO_PADDING" ]
  },
  {
    "id": "zenfs_sleepiness_bar_label",
    "type": "widget",
    "style": "text",
<<<<<<< HEAD
    "width": 7,
    "clauses": [
      {
        "id": "label_normal",
        "text": "Fatigue",
        "color": "c_brown",
        "condition": { "math": [ "u_val('sleepiness')", "<", "191" ] }
      },
      {
        "id": "label_tired",
        "text": "Fatigue",
        "color": "c_yellow",
        "condition": { "and": [ { "math": [ "u_val('sleepiness')", ">=", "191" ] }, { "math": [ "u_val('sleepiness')", "<", "383" ] } ] }
      },
      {
        "id": "label_very_tired",
        "text": "Fatigue",
        "color": "c_light_red",
        "condition": { "and": [ { "math": [ "u_val('sleepiness')", ">=", "383" ] }, { "math": [ "u_val('sleepiness')", "<", "575" ] } ] }
      },
      {
        "id": "label_exhausted",
        "text": "Fatigue",
        "color": "c_yellow_red",
        "condition": { "math": [ "u_val('sleepiness')", ">=", "575" ] }
      }
    ]
=======
    "string": "Fatigue",
    "width": 7
>>>>>>> 951fac0f
  },
  {
    "id": "zenfs_sleepiness_num_label",
    "type": "widget",
    "style": "text",
<<<<<<< HEAD
    "width": 5,
    "clauses": [
      {
        "id": "label_normal",
        "text": "Fatig",
        "color": "c_brown",
        "condition": { "math": [ "u_val('sleepiness')", "<", "191" ] }
      },
      {
        "id": "label_tired",
        "text": "Fatig",
        "color": "c_yellow",
        "condition": { "and": [ { "math": [ "u_val('sleepiness')", ">=", "191" ] }, { "math": [ "u_val('sleepiness')", "<", "383" ] } ] }
      },
      {
        "id": "label_very_tired",
        "text": "Fatig",
        "color": "c_light_red",
        "condition": { "and": [ { "math": [ "u_val('sleepiness')", ">=", "383" ] }, { "math": [ "u_val('sleepiness')", "<", "575" ] } ] }
      },
      {
        "id": "label_exhausted",
        "text": "Fatig",
        "color": "c_yellow_red",
        "condition": { "math": [ "u_val('sleepiness')", ">=", "575" ] }
      }
    ]
=======
    "string": "Fatig",
    "width": 5
>>>>>>> 951fac0f
  },
  {
    "id": "zenfs_malus_trans_bar_8",
    "type": "widget",
    "label": "Malus",
    "var": "weary_transition_level",
    "style": "graph",
    "fill": "pool",
    "symbols": "≣≡=−·",
    "width": 8,
    "colors": [ "i_red", "c_red", "c_light_red", "c_yellow", "c_light_green", "c_green", "c_dark_gray" ],
    "flags": [ "W_LABEL_NONE" ]
  },
  {
    "id": "zenfs_malus_trans_bar_9",
    "type": "widget",
    "copy-from": "zenfs_malus_trans_bar_8",
    "width": 9
  },
  {
    "id": "zenfs_malus_trans_bar",
    "type": "widget",
    "style": "layout",
    "arrange": "rows",
    "width": 8,
    "widgets": [ "zenfs_malus_trans_bar_8" ]
  },
  {
    "id": "zenfs_malus_trans_bar_alt",
    "type": "widget",
    "style": "layout",
    "arrange": "rows",
    "width": 9,
    "widgets": [ "zenfs_malus_trans_bar_9" ]
  },
  {
    "id": "zenfs_malus_trans_num",
    "type": "widget",
    "label": "Malus",
    "var": "weary_transition_level",
    "style": "number",
    "width": 5,
    "colors": [ "i_red", "c_red", "c_light_red", "c_yellow", "c_light_green", "c_green", "c_dark_gray" ],
    "text_align": "right",
    "flags": [ "W_LABEL_NONE" ],
    "padding": 0
  },
  {
    "id": "zenfs_weary_malus",
    "type": "widget",
    "label": "Malus",
    "style": "text",
    "var": "weary_malus_text",
    "width": 11
  },
  {
    "id": "zenfs_weary_malus_trunc",
    "type": "widget",
    "label": "",
    "style": "text",
    "var": "weary_malus_text",
    "width": 5,
    "flags": [ "W_NO_LABEL" ]
  },
  {
    "id": "zenfs_cardio_fit",
    "type": "widget",
    "style": "number",
    "var": "cardio_fit",
    "flags": [ "W_LABEL_NONE" ]
  },
  {
    "id": "zenfs_cardio_acc",
    "type": "widget",
    "style": "number",
    "var": "cardio_acc",
    "flags": [ "W_LABEL_NONE" ]
  }
]<|MERGE_RESOLUTION|>--- conflicted
+++ resolved
@@ -38,16 +38,13 @@
     "padding": 0
   },
   {
-    "id": "zenfs_sleepiness_bar",
-    "type": "widget",
-    "style": "layout",
-    "arrange": "minimum_columns",
-    "widgets": [ "zenfs_sleepiness_bar_label", "zenfs_sleepiness_bar_12" ]
-  },
-  {
-<<<<<<< HEAD
-    "id": "zenfs_sleepiness_num",
-=======
+    "id": "zenfs_fatigue_bar",
+    "type": "widget",
+    "style": "layout",
+    "arrange": "minimum_columns",
+    "widgets": [ "zenfs_fatigue_bar_label", "zenfs_fatigue_bar_12" ]
+  },
+  {
     "id": "zenfs_fatigue_bar_slim",
     "type": "widget",
     "style": "layout",
@@ -72,11 +69,10 @@
   },
   {
     "id": "zenfs_fatigue_num",
->>>>>>> 951fac0f
-    "type": "widget",
-    "style": "layout",
-    "arrange": "minimum_columns",
-    "widgets": [ "zenfs_sleepiness_bar_label", "zenfs_sleepiness_num_no_label" ],
+    "type": "widget",
+    "style": "layout",
+    "arrange": "minimum_columns",
+    "widgets": [ "zenfs_fatigue_bar_label", "zenfs_fatigue_num_no_label" ],
     "padding": 0
   },
   {
@@ -161,17 +157,17 @@
     "padding": 0
   },
   {
-    "id": "zenfs_sleepiness_bar_template",
-    "type": "widget",
-    "var": "sleepiness",
+    "id": "zenfs_fatigue_bar_template",
+    "type": "widget",
+    "var": "fatigue",
     "style": "graph",
     "symbols": "·−=≡≣",
     "colors": [ "c_dark_gray", "c_green", "c_light_green", "c_yellow", "c_light_red", "c_red" ]
   },
   {
-    "id": "zenfs_sleepiness_num_no_label",
-    "type": "widget",
-    "var": "sleepiness",
+    "id": "zenfs_fatigue_num_no_label",
+    "type": "widget",
+    "var": "fatigue",
     "style": "number",
     "colors": [ "c_dark_gray", "c_green", "c_light_green", "c_yellow", "c_light_red", "c_red" ],
     "text_align": "right",
@@ -179,9 +175,9 @@
     "padding": 0
   },
   {
-    "id": "zenfs_sleepiness_bar_12",
-    "type": "widget",
-    "copy-from": "zenfs_sleepiness_bar_template",
+    "id": "zenfs_fatigue_bar_12",
+    "type": "widget",
+    "copy-from": "zenfs_fatigue_bar_template",
     "width": 12
   },
   {
@@ -254,78 +250,18 @@
     "flags": [ "W_NO_PADDING" ]
   },
   {
-    "id": "zenfs_sleepiness_bar_label",
-    "type": "widget",
-    "style": "text",
-<<<<<<< HEAD
-    "width": 7,
-    "clauses": [
-      {
-        "id": "label_normal",
-        "text": "Fatigue",
-        "color": "c_brown",
-        "condition": { "math": [ "u_val('sleepiness')", "<", "191" ] }
-      },
-      {
-        "id": "label_tired",
-        "text": "Fatigue",
-        "color": "c_yellow",
-        "condition": { "and": [ { "math": [ "u_val('sleepiness')", ">=", "191" ] }, { "math": [ "u_val('sleepiness')", "<", "383" ] } ] }
-      },
-      {
-        "id": "label_very_tired",
-        "text": "Fatigue",
-        "color": "c_light_red",
-        "condition": { "and": [ { "math": [ "u_val('sleepiness')", ">=", "383" ] }, { "math": [ "u_val('sleepiness')", "<", "575" ] } ] }
-      },
-      {
-        "id": "label_exhausted",
-        "text": "Fatigue",
-        "color": "c_yellow_red",
-        "condition": { "math": [ "u_val('sleepiness')", ">=", "575" ] }
-      }
-    ]
-=======
+    "id": "zenfs_fatigue_bar_label",
+    "type": "widget",
+    "style": "text",
     "string": "Fatigue",
     "width": 7
->>>>>>> 951fac0f
-  },
-  {
-    "id": "zenfs_sleepiness_num_label",
-    "type": "widget",
-    "style": "text",
-<<<<<<< HEAD
-    "width": 5,
-    "clauses": [
-      {
-        "id": "label_normal",
-        "text": "Fatig",
-        "color": "c_brown",
-        "condition": { "math": [ "u_val('sleepiness')", "<", "191" ] }
-      },
-      {
-        "id": "label_tired",
-        "text": "Fatig",
-        "color": "c_yellow",
-        "condition": { "and": [ { "math": [ "u_val('sleepiness')", ">=", "191" ] }, { "math": [ "u_val('sleepiness')", "<", "383" ] } ] }
-      },
-      {
-        "id": "label_very_tired",
-        "text": "Fatig",
-        "color": "c_light_red",
-        "condition": { "and": [ { "math": [ "u_val('sleepiness')", ">=", "383" ] }, { "math": [ "u_val('sleepiness')", "<", "575" ] } ] }
-      },
-      {
-        "id": "label_exhausted",
-        "text": "Fatig",
-        "color": "c_yellow_red",
-        "condition": { "math": [ "u_val('sleepiness')", ">=", "575" ] }
-      }
-    ]
-=======
+  },
+  {
+    "id": "zenfs_fatigue_num_label",
+    "type": "widget",
+    "style": "text",
     "string": "Fatig",
     "width": 5
->>>>>>> 951fac0f
   },
   {
     "id": "zenfs_malus_trans_bar_8",
