[
  {
    "id": "mon_broken_cyborg",
    "type": "MONSTER",
    "name": { "str": "broken cyborg" },
    "description": "A robot body with the head of a human.  All kinds of electronic wires and devices are implanted in its head.  Patches of skin look diseased or rotting.  This cyborg moves erratically and has a confused and deranged look in its eyes.",
    "default_faction": "science",
    "bodytype": "human",
    "species": [ "ROBOT" ],
    "volume": "62500 ml",
    "weight": "81500 g",
    "hp": 60,
    "speed": 90,
    "material": [ "steel" ],
    "symbol": "@",
    "color": "dark_gray",
    "aggression": 100,
    "morale": 100,
    "melee_skill": 2,
    "melee_dice": 2,
    "melee_dice_sides": 2,
    "melee_cut": 0,
    "dodge": 5,
    "armor_bash": 14,
    "armor_cut": 10,
    "armor_bullet": 8,
    "vision_day": 50,
    "revert_to_itype": "bot_broken_cyborg",
    "special_attacks": [ [ "PARROT", 800 ] ],
    "death_function": [ "NORMAL" ],
    "harvest": "mon_broken_cyborg",
    "flags": [
      "SEES",
      "HEARS",
      "BASHES",
      "PUSH_MON",
      "ELECTRONIC",
      "NO_BREATHE",
      "REVIVES",
      "WARM",
      "STUMBLES",
      "HUMAN",
      "NO_NECRO"
    ]
  },
  {
    "id": "mon_prototype_cyborg",
    "type": "MONSTER",
    "name": { "str": "prototype cyborg" },
    "description": "A human fused with a mess of metal parts and wires.  While its eyes are empty, flashes of pain pass across its face reminiscent of the person trapped in this grotesque body.  With enough surgical skills one might be able to give them back some humanity.  If only they cared…",
    "default_faction": "science",
    "bodytype": "human",
    "species": [ "ROBOT" ],
    "volume": "62500 ml",
    "weight": "81500 g",
    "hp": 60,
    "speed": 90,
    "material": [ "steel" ],
    "symbol": "@",
    "color": "light_gray",
    "aggression": 100,
    "morale": 100,
    "melee_skill": 2,
    "melee_dice": 2,
    "melee_dice_sides": 2,
    "melee_cut": 1,
    "dodge": 2,
    "armor_bash": 10,
    "armor_cut": 6,
    "armor_bullet": 5,
    "vision_day": 50,
    "path_settings": { "avoid_traps": true, "avoid_sharp": true },
    "revert_to_itype": "bot_prototype_cyborg",
    "special_attacks": [ [ "PARROT", 800 ] ],
    "death_function": [ "NORMAL" ],
    "harvest": "mon_broken_cyborg",
    "flags": [
      "SEES",
      "HEARS",
      "BASHES",
      "PUSH_MON",
      "ELECTRONIC",
      "WARM",
      "STUMBLES",
      "HUMAN",
      "PATH_AVOID_DANGER_1",
      "PRIORITIZE_TARGETS"
    ]
  },
  {
    "id": "mon_exodii_worker",
    "type": "MONSTER",
    "name": { "str": "Exodii worker" },
    "description": "This is a mostly humanoid robot equipped with various construction tools.",
    "default_faction": "exodii",
    "volume": "119 L",
    "weight": "221 kg",
    "species": [ "CYBORG" ],
    "bodytype": "human",
    "material": [ "steel" ],
    "speed": 110,
    "symbol": "e",
    "morale": 20,
    "aggression": -20,
    "hp": 125,
    "color": "light_gray",
    "melee_skill": 8,
    "melee_dice": 2,
    "melee_dice_sides": 6,
    "melee_cut": 12,
    "armor_bash": 12,
    "armor_cut": 28,
    "armor_acid": 12,
    "armor_fire": 8,
    "armor_bullet": 12,
    "vision_day": 50,
    "vision_night": 10,
    "revert_to_itype": "e_scrap",
    "anger_triggers": [ "FRIEND_ATTACKED", "FRIEND_DIED", "HURT" ],
    "death_drops": { "subtype": "collection", "groups": [ [ "robots", 80 ] ] },
    "death_function": [ "BROKEN" ],
    "flags": [ "SEES", "HEARS", "GOODHEARING", "NOHEAD", "NO_BREATHE", "PATH_AVOID_DANGER_2", "PRIORITIZE_TARGETS", "HIT_AND_RUN" ]
  },
  {
    "id": "mon_exodii_quad",
    "type": "MONSTER",
    "name": { "str": "Exodii quadruped" },
    "description": "This enormous quadrupedal robot seems to be cobbled together from parts, most of them unfamiliar to you.  It moves with a heavy, oddly graceful gait, its footsteps leaving shallow craters behind.  It bristles with an arsenal of weaponry, but doesn't seem in a particular rush to target you.",
    "default_faction": "exodii",
    "volume": "413 L",
    "weight": "517 kg",
    "species": [ "CYBORG" ],
    "bodytype": "dog",
    "material": [ "steel" ],
    "speed": 110,
    "symbol": "M",
    "aggression": -5,
    "morale": 70,
    "hp": 240,
    "color": "light_gray",
    "melee_skill": 10,
    "melee_dice": 3,
    "melee_dice_sides": 8,
    "melee_cut": 12,
    "armor_bash": 42,
    "armor_cut": 48,
    "armor_bullet": 35,
    "armor_acid": 12,
    "armor_fire": 8,
    "vision_day": 50,
    "vision_night": 20,
    "revert_to_itype": "e_scrap",
    "starting_ammo": { "123ln": 3000 },
    "anger_triggers": [ "FRIEND_ATTACKED", "FRIEND_DIED", "HURT" ],
    "special_attacks": [
      [ "FLAMETHROWER", 10 ],
      {
        "type": "gun",
        "cooldown": 1,
        "move_cost": 150,
        "gun_type": "pamd68",
        "ammo_type": "123ln",
        "fake_skills": [ [ "gun", 5 ], [ "rifle", 8 ] ],
        "fake_dex": 12,
        "ranges": [ [ 0, 41, "DEFAULT" ] ],
        "require_targeting_npc": true,
        "require_targeting_monster": true,
        "laser_lock": false,
        "targeting_cost": 400,
        "targeting_timeout_extend": -10,
        "no_ammo_sound": "a chk!"
      }
    ],
    "death_drops": { "subtype": "collection", "groups": [ [ "robots", 80 ] ] },
    "death_function": [ "BROKEN" ],
    "flags": [ "SEES", "HEARS", "GOODHEARING", "NOHEAD", "NO_BREATHE", "PATH_AVOID_DANGER_2", "PRIORITIZE_TARGETS", "HIT_AND_RUN" ]
  },
  {
    "id": "mon_zomborg",
    "type": "MONSTER",
    "name": { "str": "zomborg" },
    "description": "A mix of dead human and even deader technology, this twisted mess of steel and flesh moves like a puppet in the hands of an angry toddler.  Its robotic components seem to have shut down, and new bands of flesh have wrapped around them, tugging and pulling them in awkward directions.  Bits of metallic skeleton and armor plating jut from its decaying flesh.",
    "default_faction": "zombie",
    "looks_like": "mon_exodii_worker",
    "volume": "120 L",
    "weight": "200 kg",
    "species": [ "CYBORG", "ZOMBIE" ],
    "bodytype": "human",
    "material": [ "steel", "flesh" ],
    "speed": 60,
    "symbol": "Z",
    "morale": 100,
    "aggression": 100,
    "hp": 125,
    "color": "light_gray",
    "melee_skill": 3,
    "melee_dice": 2,
    "melee_dice_sides": 6,
    "melee_cut": 12,
    "armor_bash": 12,
    "armor_cut": 28,
<<<<<<< HEAD
    "armor_bullet": 8,
=======
    "bleed_rate": 50,
>>>>>>> efcbdcc7
    "vision_night": 3,
    "special_attacks": [ { "type": "bite", "cooldown": 5 }, [ "GRAB", 7 ], [ "scratch", 20 ] ],
    "death_drops": { "subtype": "collection", "groups": [ [ "robots", 80 ] ] },
    "death_function": [ "FIREBALL" ],
    "harvest": "mon_zomborg",
    "flags": [
      "SEES",
      "HEARS",
      "SMELLS",
      "STUMBLES",
      "WARM",
      "BASHES",
      "GROUP_BASH",
      "POISON",
      "NO_BREATHE",
      "REVIVES",
      "PUSH_MON",
      "FILTHY"
    ]
  }
]<|MERGE_RESOLUTION|>--- conflicted
+++ resolved
@@ -199,11 +199,8 @@
     "melee_cut": 12,
     "armor_bash": 12,
     "armor_cut": 28,
-<<<<<<< HEAD
     "armor_bullet": 8,
-=======
-    "bleed_rate": 50,
->>>>>>> efcbdcc7
+    "bleed_rate": 25,
     "vision_night": 3,
     "special_attacks": [ { "type": "bite", "cooldown": 5 }, [ "GRAB", 7 ], [ "scratch", 20 ] ],
     "death_drops": { "subtype": "collection", "groups": [ [ "robots", 80 ] ] },
