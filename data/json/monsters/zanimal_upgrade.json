--- conflicted
+++ resolved
@@ -52,14 +52,10 @@
     },
     "bleed_rate": 50,
     "upgrades": { "half_life": 21, "into": "mon_dog_zombie_hulk" },
-<<<<<<< HEAD
     "special_attacks": [
       { "id": "smash", "throw_strength": 48, "cooldown": 30 },
-      { "type": "bite", "move_cost": 150, "cooldown": 2, "accuracy": 4, "no_infection_chance": 12 }
+      { "type": "bite", "move_cost": 150, "cooldown": 2, "accuracy": 4, "infection_chance": 8 }
     ],
-=======
-    "special_attacks": [ [ "SMASH", 30 ], { "type": "bite", "move_cost": 150, "cooldown": 2, "accuracy": 4, "infection_chance": 8 } ],
->>>>>>> 91dccb2a
     "extend": { "flags": [ "GROUP_BASH", "PUSH_VEH" ] }
   },
   {
@@ -79,14 +75,10 @@
     "armor_bullet": 10,
     "bleed_rate": 0,
     "upgrades": {  },
-<<<<<<< HEAD
     "special_attacks": [
       { "id": "smash", "throw_strength": 81 },
-      { "type": "bite", "move_cost": 188, "cooldown": 2, "accuracy": 4, "no_infection_chance": 12 }
+      { "type": "bite", "move_cost": 188, "cooldown": 2, "accuracy": 4, "infection_chance": 8 }
     ],
-=======
-    "special_attacks": [ [ "SMASH", 20 ], { "type": "bite", "move_cost": 188, "cooldown": 2, "accuracy": 4, "infection_chance": 8 } ],
->>>>>>> 91dccb2a
     "extend": { "flags": [ "DESTROYS" ] }
   },
   {
