--- conflicted
+++ resolved
@@ -120,11 +120,7 @@
     ],
     "death_function": {
       "effect": { "id": "death_yrax_sphenocorona", "hit_self": true },
-<<<<<<< HEAD
-      "message": "The %s abruptly falls to the ground",
-=======
       "message": "The %s abruptly falls to the ground!",
->>>>>>> c496e930
       "corpse_type": "NO_CORPSE"
     },
     "flags": [
