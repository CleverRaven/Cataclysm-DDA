--- conflicted
+++ resolved
@@ -15,17 +15,12 @@
     },
     "effect": [
       { "u_assign_activity": "ACT_GENERIC_EOC", "duration": { "context_val": "prep_time" } },
-<<<<<<< HEAD
-      { "math": [ "stamina", "-=", "energy_amount" ] },
-      { "queue_eocs": [ "EOC_GENERIC_SPELL_MUTATION_ACT" ], "time_in_future": { "context_val": "prep_time" } }
-=======
       { "math": [ "u_val('stamina')", "-=", "_energy_amount" ] },
       {
         "if": { "math": [ "_prep_time", ">", "1" ] },
         "then": { "queue_eocs": [ "EOC_GENERIC_SPELL_MUTATION_ACT" ], "time_in_future": { "math": [ "_prep_time - 1" ] } },
         "else": { "run_eocs": [ "EOC_GENERIC_SPELL_MUTATION_ACT" ] }
       }
->>>>>>> fa7c040d
     ],
     "false_effect": [ { "u_message": { "context_val": "message_fail" }, "type": "bad" } ]
   },
