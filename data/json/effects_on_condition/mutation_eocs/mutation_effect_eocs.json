--- conflicted
+++ resolved
@@ -232,7 +232,6 @@
   },
   {
     "type": "effect_on_condition",
-<<<<<<< HEAD
     "id": "EOC_LIMB_LOSS_CHECK_ON_HIT",
     "eoc_type": "EVENT",
     "required_event": "character_takes_damage",
@@ -326,7 +325,9 @@
           ]
         }
       }
-=======
+    ]
+  },
+  {
     "id": "EOC_MUTATE_LEG_HEAL",
     "eoc_type": "EVENT",
     "required_event": "gains_mutation",
@@ -355,7 +356,6 @@
       { "u_add_trait": "HAS_RIGHT_LEG" },
       { "u_lose_var": "missing_left_leg", "type": "traits", "context": "limbs" },
       { "u_lose_var": "missing_right_leg", "type": "traits", "context": "limbs" }
->>>>>>> a82ec02a
     ]
   }
 ]