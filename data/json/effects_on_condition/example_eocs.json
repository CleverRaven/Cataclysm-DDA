[
  {
    "type": "effect_on_condition",
    "id": "EOC_selector_test",
    "effect": [
      {
        "run_eoc_selector": [ "EOC_selector_test_1", "EOC_selector_test_2", "EOC_selector_test_3", "EOC_selector_test_4" ],
        "names": [ "name_1", "name_2", "name_3", "should_fail" ],
        "keys": [ "a", "b", "c", "d" ],
        "descriptions": [ "option 1", "option 2", "option 3", "should not be available" ],
        "variables": [ { "val": "8" } ],
        "allow_cancel": true
      }
    ]
  },
  {
    "type": "effect_on_condition",
    "id": "EOC_selector_test_1",
    "effect": [ { "math": [ "key1", "=", "1" ] } ]
  },
  {
    "type": "effect_on_condition",
    "id": "EOC_selector_test_2",
    "effect": [ { "math": [ "key1", "=", "2" ] } ]
  },
  {
    "type": "effect_on_condition",
    "id": "EOC_selector_test_3",
    "effect": [ { "math": [ "key1", "=", "_val" ] } ]
  },
  {
    "type": "effect_on_condition",
    "id": "EOC_selector_test_4",
    "condition": { "math": [ "1", "<", "0" ] },
    "effect": [ { "math": [ "key1", "=", "_val" ] } ]
  },
  {
    "type": "effect_on_condition",
    "id": "EOC_selector_test_hidden",
    "effect": [
      {
        "run_eoc_selector": [ "EOC_selector_test_1", "EOC_selector_test_2", "EOC_selector_test_3", "EOC_selector_test_4" ],
        "names": [ "name_1", "name_2", "name_3", "should_fail" ],
        "keys": [ "a", "b", "c", "d" ],
        "descriptions": [ "option 1", "option 2", "option 3", "should not be available" ],
        "variables": [ { "val": "8" } ],
        "hide_failing": true
      }
    ]
  },
  {
    "type": "effect_on_condition",
    "id": "EOC_item_transporter_test",
    "effect": [
      {
        "run_eoc_selector": [ "EOC_item_transporter_test_1", "EOC_item_transporter_test_2" ],
        "names": [ "Set coordinates", "Execute transport" ],
        "keys": [ "a", "b" ],
        "descriptions": [ "Target current coordinates.", "Transport items to target coordinates" ]
      }
    ]
  },
  {
    "type": "effect_on_condition",
    "id": "EOC_item_transporter_test_1",
    "effect": [
      { "u_location_variable": { "u_val": "loc", "type": "eoc_sample", "context": "item_transporter" } },
      { "u_add_var": "set_coordinates", "type": "eoc_sample", "context": "item_transporter", "value": "yes" },
      { "u_message": "Set coordinates: <u_val:eoc_sample_item_transporter_loc>" }
    ]
  },
  {
    "type": "effect_on_condition",
    "id": "EOC_item_transporter_test_2",
    "condition": { "u_has_var": "set_coordinates", "type": "eoc_sample", "context": "item_transporter", "value": "yes" },
    "effect": [
      {
        "u_run_inv_eocs": "manual_mult",
        "title": "Transport what?",
        "true_eocs": [
          {
            "id": "EOC_item_transporter_test_2_run",
            "effect": [
              { "u_message": "Transported: <npc_name>" },
              { "npc_teleport": { "u_val": "loc", "type": "eoc_sample", "context": "item_transporter" } }
            ]
          }
        ]
      }
    ]
  },
  {
    "type": "effect_on_condition",
    "id": "EOC_variable_test",
    "effect": [
      { "u_message": "[Skill experience test]" },
      { "math": [ "u_skill_test", "=", "u_skill_exp('swimming')" ] },
      { "u_message": "Swimming skill experience before: <u_val:skill_test>" },
      { "math": [ "u_skill_exp('swimming')", "+=", "10" ] },
      { "math": [ "u_skill_test", "=", "u_skill_exp('swimming')" ] },
      { "u_message": "Swimming skill experience after: <u_val:skill_test>" },
      { "u_message": "[Weight and volume test]" },
      { "run_eocs": [ "EOC_variable_weight_volume_test1" ] },
      { "u_run_inv_eocs": "all", "true_eocs": [ "EOC_variable_weight_volume_test2" ] }
    ]
  },
  {
    "type": "effect_on_condition",
    "id": "EOC_variable_weight_volume_test1",
    "effect": [
      { "math": [ "u_weight_test", "=", "u_val('weight')" ] },
      { "math": [ "u_volume_test", "=", "u_val('volume')" ] },
      { "u_message": "<u_name> weight: <u_val:weight_test> volume: <u_val:volume_test>" }
    ]
  },
  {
    "type": "effect_on_condition",
    "id": "EOC_variable_weight_volume_test2",
    "effect": [
      { "math": [ "u_weight_test", "=", "n_val('weight')" ] },
      { "math": [ "u_volume_test", "=", "n_val('volume')" ] },
      { "u_message": "<npc_name> weight: <u_val:weight_test> volume: <u_val:volume_test>" }
    ]
  },
  {
    "type": "effect_on_condition",
    "id": "EOC_if_else_test",
    "effect": [
      {
        "if": { "u_has_var": "test", "type": "eoc_sample", "context": "if_else", "value": "yes" },
        "then": { "u_message": "You have variable." },
        "else": [
          { "u_message": "You don't have variable." },
          {
            "if": { "not": { "u_has_var": "test", "type": "eoc_sample", "context": "if_else", "value": "yes" } },
            "then": [
              { "u_add_var": "test", "type": "eoc_sample", "context": "if_else", "value": "yes" },
              { "u_message": "Vriable added." }
            ]
          }
        ]
      }
    ]
  },
  {
    "type": "effect_on_condition",
    "id": "EOC_spawn_npc_test",
    "effect": [ { "u_spawn_npc": "NPC_debug", "real_count": 1, "min_radius": 1, "max_radius": 3 } ]
  },
  {
    "type": "effect_on_condition",
    "id": "EOC_event_NPC_DEATH_test",
    "eoc_type": "NPC_DEATH",
    "effect": [ "u_prevent_death" ]
  },
  {
    "type": "effect_on_condition",
    "id": "EOC_event_character_dies_test",
    "eoc_type": "EVENT",
    "required_event": "character_dies",
    "condition": { "u_has_trait": "DEBUG_PREVENT_DEATH" },
    "effect": [ "u_prevent_death" ]
  },
  {
    "type": "effect_on_condition",
    "id": "EOC_map_item_test1",
    "effect": [
      { "u_location_variable": { "context_val": "loc" } },
      {
        "u_map_run_item_eocs": "manual_mult",
        "loc": { "context_val": "loc" },
        "min_radius": 1,
        "max_radius": 10,
        "title": "Test: Item collection",
        "true_eocs": [ { "id": "EOC_map_item_test_run", "effect": [ { "npc_teleport": { "context_val": "loc" } } ] } ]
      },
      { "u_message": "Items rolled at your feet." }
    ]
  },
  {
    "type": "effect_on_condition",
    "id": "EOC_map_item_test2",
    "effect": [
      { "set_string_var": { "mutator": "loc_relative_u", "target": "(0,1,0)" }, "target_var": { "context_val": "loc" } },
      { "map_spawn_item": "bottle_plastic", "loc": { "context_val": "loc" } }
    ]
  },
  {
    "type": "effect_on_condition",
    "id": "EOC_map_condition_test",
    "effect": [
      {
        "if": { "map_in_city": { "mutator": "loc_relative_u", "target": "(0,0,0)" } },
        "then": { "u_message": "Inside city" },
        "else": { "u_message": "Outside city" }
      },
      {
        "set_string_var": { "mutator": "loc_relative_u", "target": "(0,-1,0)" },
        "target_var": { "context_val": "loc" }
      },
      {
        "if": { "map_terrain_with_flag": "TRANSPARENT", "loc": { "context_val": "loc" } },
        "then": { "u_message": "North terrain: TRANSPARENT" },
        "else": { "u_message": "North terrain: Not TRANSPARENT" }
      },
      {
        "if": { "map_furniture_with_flag": "TRANSPARENT", "loc": { "context_val": "loc" } },
        "then": { "u_message": "North furniture: TRANSPARENT" },
        "else": { "u_message": "North furniture: Not TRANSPARENT" }
      },
      {
        "set_string_var": { "mutator": "loc_relative_u", "target": "(1,0,0)" },
        "target_var": { "context_val": "loc" }
      },
      {
        "if": { "map_terrain_with_flag": "TRANSPARENT", "loc": { "context_val": "loc" } },
        "then": { "u_message": "East terrain: TRANSPARENT" },
        "else": { "u_message": "East terrain: Not TRANSPARENT" }
      },
      {
        "if": { "map_furniture_with_flag": "TRANSPARENT", "loc": { "context_val": "loc" } },
        "then": { "u_message": "East furniture: TRANSPARENT" },
        "else": { "u_message": "East furniture: Not TRANSPARENT" }
      },
      {
        "set_string_var": { "mutator": "loc_relative_u", "target": "(0,1,0)" },
        "target_var": { "context_val": "loc" }
      },
      {
        "if": { "map_terrain_with_flag": "TRANSPARENT", "loc": { "context_val": "loc" } },
        "then": { "u_message": "South terrain: TRANSPARENT" },
        "else": { "u_message": "South terrain: Not TRANSPARENT" }
      },
      {
        "if": { "map_furniture_with_flag": "TRANSPARENT", "loc": { "context_val": "loc" } },
        "then": { "u_message": "South furniture: TRANSPARENT" },
        "else": { "u_message": "South furniture: Not TRANSPARENT" }
      },
      {
        "set_string_var": { "mutator": "loc_relative_u", "target": "(-1,0,0)" },
        "target_var": { "context_val": "loc" }
      },
      {
        "if": { "map_terrain_with_flag": "TRANSPARENT", "loc": { "context_val": "loc" } },
        "then": { "u_message": "West terrain: TRANSPARENT" },
        "else": { "u_message": "West terrain: Not TRANSPARENT" }
      },
      {
        "if": { "map_furniture_with_flag": "TRANSPARENT", "loc": { "context_val": "loc" } },
        "then": { "u_message": "West furniture: TRANSPARENT" },
        "else": { "u_message": "West furniture: Not TRANSPARENT" }
      }
    ]
  },
  {
    "type": "effect_on_condition",
    "id": "EOC_foreach_test",
    "effect": [
      { "u_message": "[foreach_test]id of flags" },
      {
        "foreach": "ids",
        "var": { "context_val": "id" },
        "target": "flag",
        "effect": [ { "u_message": "<context_val:id>" } ]
      },
      { "u_message": "[foreach_test]item group" },
      {
        "foreach": "item_group",
        "var": { "context_val": "id" },
        "target": "forest",
        "effect": [ { "u_message": "<context_val:id>" } ]
      },
      { "u_message": "[foreach_test]monster group" },
      {
        "foreach": "monstergroup",
        "var": { "context_val": "id" },
        "target": "GROUP_ANIMALPOUND_DOGS",
        "effect": [ { "u_message": "<context_val:id>" } ]
      },
      { "u_message": "[foreach_test]string array" },
      {
        "foreach": "array",
        "var": { "context_val": "id" },
        "target": [ "a", "b", "c", "d", "e" ],
        "effect": [ { "u_message": "<context_val:id>" } ]
      }
    ]
  },
  {
    "type": "effect_on_condition",
    "id": "EOC_armor_info_test",
    "effect": [
      {
        "foreach": "ids",
        "var": { "context_val": "id" },
        "target": "bodypart",
        "effect": [
          { "u_message": "[<context_val:id>]" },
          {
            "u_run_inv_eocs": "all",
            "search_data": [ { "worn_only": true } ],
            "true_eocs": [
              {
                "id": "EOC_armor_info_test_nested",
                "effect": [
                  { "math": [ "_coverage", "=", "n_coverage(_id)" ] },
                  { "math": [ "_encumbrance", "=", "n_encumbrance(_id)" ] },
                  {
                    "if": { "math": [ "_coverage", ">", "0" ] },
                    "then": [
                      { "u_message": "  <npc_name>" },
                      { "u_message": "  coverage:<context_val:coverage>" },
                      { "u_message": "  encumbrance:<context_val:encumbrance>" }
                    ]
                  }
                ]
              }
            ]
          }
        ]
      }
    ]
  },
  {
    "type": "effect_on_condition",
    "id": "EOC_query_tile_test_anywhere",
    "effect": [
      {
        "if": { "u_query_tile": "anywhere", "target_var": { "context_val": "pos" }, "message": "Select point" },
        "then": { "u_message": "<context_val:pos>" },
        "else": { "u_message": "Canceled" }
      }
    ]
  },
  {
    "type": "effect_on_condition",
    "id": "EOC_query_tile_test_line_of_sight",
    "effect": [
      {
        "if": { "u_query_tile": "line_of_sight", "target_var": { "context_val": "pos" }, "message": "Select point", "range": 10 },
        "then": { "u_message": "<context_val:pos>" },
        "else": { "u_message": "Canceled" }
      }
    ]
  },
  {
    "type": "effect_on_condition",
    "id": "EOC_query_tile_test_around",
    "effect": [
      {
        "if": { "u_query_tile": "around", "target_var": { "context_val": "pos" }, "message": "Choose direction" },
        "then": { "u_message": "<context_val:pos>" },
        "else": { "u_message": "Canceled" }
      }
    ]
  },
  {
    "type": "effect_on_condition",
<<<<<<< HEAD
    "id": "EOC_player_see_test",
    "effect": [
      {
        "u_run_npc_eocs": [
          {
            "id": "EOC_player_see_test_nest",
            "condition": "player_see_u",
            "effect": { "message": "You can see <u_name>." },
            "false_effect": { "message": "You cant see <u_name>." }
          }
        ],
        "local": true
=======
    "id": "EOC_teleport_test",
    "effect": [
      {
        "run_eoc_selector": [ "EOC_teleport_test_setloc", "EOC_teleport_test_do", "EOC_teleport_test_other" ],
        "names": [ "Set location", "Teleport", "Teleport other" ],
        "keys": [ "a", "b", "c" ],
        "descriptions": [ "Set location", "Teleport", "Teleport other" ],
        "allow_cancel": true
>>>>>>> 011cbe9b
      }
    ]
  },
  {
    "type": "effect_on_condition",
<<<<<<< HEAD
    "id": "EOC_can_see_location_test",
    "effect": [
      {
        "if": { "u_query_tile": "anywhere", "target_var": { "context_val": "pos" }, "message": "Select point" },
        "then": [
          {
            "if": { "u_can_see_location": { "context_val": "pos" } },
            "then": { "u_message": "You can see <context_val:pos>." },
            "else": { "u_message": "You cant see <context_val:pos>." }
          },
          {
            "u_run_npc_eocs": [
              {
                "id": "EOC_can_see_location_test_nest",
                "condition": { "u_can_see_location": { "context_val": "pos" } },
                "effect": { "message": "<u_name> can see <context_val:pos>." },
                "false_effect": { "message": "<u_name> cant see <context_val:pos>." }
              }
            ],
            "local": true
          }
        ],
=======
    "id": "EOC_teleport_test_setloc",
    "effect": [
      {
        "if": { "u_query_tile": "anywhere", "target_var": { "global_val": "teleport_test_pos" }, "message": "Select point" },
        "then": { "u_message": "<global_val:pos>" },
        "else": { "u_message": "Canceled" }
      }
    ]
  },
  {
    "type": "effect_on_condition",
    "id": "EOC_teleport_test_do",
    "effect": [ { "u_teleport": { "global_val": "teleport_test_pos" } } ]
  },
  {
    "type": "effect_on_condition",
    "id": "EOC_teleport_test_other",
    "effect": [
      {
        "if": { "u_query_tile": "anywhere", "target_var": { "context_val": "loc" }, "message": "Select point" },
        "then": {
          "run_eoc_with": { "id": "EOC_teleport_test_other_do", "effect": { "npc_teleport": { "global_val": "teleport_test_pos" } } },
          "beta_loc": { "context_val": "loc" }
        },
>>>>>>> 011cbe9b
        "else": { "u_message": "Canceled" }
      }
    ]
  }
]<|MERGE_RESOLUTION|>--- conflicted
+++ resolved
@@ -356,7 +356,6 @@
   },
   {
     "type": "effect_on_condition",
-<<<<<<< HEAD
     "id": "EOC_player_see_test",
     "effect": [
       {
@@ -369,7 +368,11 @@
           }
         ],
         "local": true
-=======
+      }
+    ]
+  },
+  {
+    "type": "effect_on_condition",
     "id": "EOC_teleport_test",
     "effect": [
       {
@@ -378,13 +381,11 @@
         "keys": [ "a", "b", "c" ],
         "descriptions": [ "Set location", "Teleport", "Teleport other" ],
         "allow_cancel": true
->>>>>>> 011cbe9b
-      }
-    ]
-  },
-  {
-    "type": "effect_on_condition",
-<<<<<<< HEAD
+      }
+    ]
+  },
+  {
+    "type": "effect_on_condition",
     "id": "EOC_can_see_location_test",
     "effect": [
       {
@@ -407,7 +408,12 @@
             "local": true
           }
         ],
-=======
+        "else": { "u_message": "Canceled" }
+      }
+    ]
+  },
+  {
+    "type": "effect_on_condition",
     "id": "EOC_teleport_test_setloc",
     "effect": [
       {
@@ -432,7 +438,6 @@
           "run_eoc_with": { "id": "EOC_teleport_test_other_do", "effect": { "npc_teleport": { "global_val": "teleport_test_pos" } } },
           "beta_loc": { "context_val": "loc" }
         },
->>>>>>> 011cbe9b
         "else": { "u_message": "Canceled" }
       }
     ]
