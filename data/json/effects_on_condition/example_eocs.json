[
  {
    "type": "effect_on_condition",
    "id": "EOC_selector_test",
    "effect": [
      { "set_string_var": "EOC Selector Test", "target_var": { "context_val": "title" }, "i18n": true },
      { "set_string_var": "name_3", "target_var": { "context_val": "name" } },
      { "set_string_var": "option 3", "target_var": { "context_val": "description" }, "i18n": true },
      {
        "run_eoc_selector": [ "EOC_selector_test_1", "EOC_selector_test_2", "EOC_selector_test_3", "EOC_selector_test_4" ],
        "names": [ "name_1", "name_2", "<context_val:name>", "should_fail" ],
        "keys": [ "a", "b", "c", "d" ],
        "descriptions": [ "option 1", "option 2", "<context_val:description>", "should not be available" ],
        "variables": [ { "val": "8" } ],
        "title": "<context_val:title>",
        "allow_cancel": true
      }
    ]
  },
  {
    "type": "effect_on_condition",
    "id": "EOC_selector_test_1",
    "effect": [ { "math": [ "key1", "=", "1" ] } ]
  },
  {
    "type": "effect_on_condition",
    "id": "EOC_selector_test_2",
    "effect": [ { "math": [ "key1", "=", "2" ] } ]
  },
  {
    "type": "effect_on_condition",
    "id": "EOC_selector_test_3",
    "effect": [ { "math": [ "key1", "=", "_val" ] } ]
  },
  {
    "type": "effect_on_condition",
    "id": "EOC_selector_test_4",
    "condition": { "math": [ "1", "<", "0" ] },
    "effect": [ { "math": [ "key1", "=", "_val" ] } ]
  },
  {
    "type": "effect_on_condition",
    "id": "EOC_selector_test_hidden",
    "effect": [
      {
        "run_eoc_selector": [ "EOC_selector_test_1", "EOC_selector_test_2", "EOC_selector_test_3", "EOC_selector_test_4" ],
        "names": [ "name_1", "name_2", "name_3", "should_fail" ],
        "keys": [ "a", "b", "c", "d" ],
        "descriptions": [ "option 1", "option 2", "option 3", "should not be available" ],
        "variables": [ { "val": "8" } ],
        "hide_failing": true
      }
    ]
  },
  {
    "type": "effect_on_condition",
    "id": "EOC_item_transporter_test",
    "effect": [
      {
        "run_eoc_selector": [ "EOC_item_transporter_test_1", "EOC_item_transporter_test_2" ],
        "names": [ "Set coordinates", "Execute transport" ],
        "keys": [ "a", "b" ],
        "descriptions": [ "Target current coordinates.", "Transport items to target coordinates" ]
      }
    ]
  },
  {
    "type": "effect_on_condition",
    "id": "EOC_item_transporter_test_1",
    "effect": [
      { "u_location_variable": { "u_val": "eoc_sample_item_transporter_loc" } },
      { "u_add_var": "eoc_sample_item_transporter_set_coordinates", "value": "yes" },
      { "u_message": "Set coordinates: <u_val:eoc_sample_item_transporter_loc>" }
    ]
  },
  {
    "type": "effect_on_condition",
    "id": "EOC_item_transporter_test_2",
    "condition": { "compare_string": [ "yes", { "u_val": "eoc_sample_item_transporter_set_coordinates" } ] },
    "effect": [
      {
        "u_run_inv_eocs": "manual_mult",
        "title": "Transport what?",
        "true_eocs": [
          {
            "id": "EOC_item_transporter_test_2_run",
            "effect": [ { "u_message": "Transported: <npc_name>" }, { "npc_teleport": { "u_val": "eoc_sample_item_transporter_loc" } } ]
          }
        ]
      }
    ]
  },
  {
    "type": "effect_on_condition",
    "id": "EOC_variable_test",
    "effect": [
      { "u_message": "[Skill experience test]" },
      { "math": [ "u_skill_test", "=", "u_skill_exp('swimming')" ] },
      { "u_message": "Swimming skill experience before: <u_val:skill_test>" },
      { "math": [ "u_skill_exp('swimming')", "+=", "10" ] },
      { "math": [ "u_skill_test", "=", "u_skill_exp('swimming')" ] },
      { "u_message": "Swimming skill experience after: <u_val:skill_test>" },
      { "u_message": "[Weight and volume test]" },
      { "run_eocs": [ "EOC_variable_weight_volume_test1" ] },
      { "u_run_inv_eocs": "all", "true_eocs": [ "EOC_variable_weight_volume_test2" ] }
    ]
  },
  {
    "type": "effect_on_condition",
    "id": "EOC_variable_weight_volume_test1",
    "effect": [
      { "math": [ "u_weight_test", "=", "u_weight()" ] },
      { "math": [ "u_volume_test", "=", "u_volume()" ] },
      { "u_message": "<u_name> weight: <u_val:weight_test> volume: <u_val:volume_test>" }
    ]
  },
  {
    "type": "effect_on_condition",
    "id": "EOC_variable_weight_volume_test2",
    "effect": [
      { "math": [ "u_weight_test", "=", "n_weight()" ] },
      { "math": [ "u_volume_test", "=", "n_volume()" ] },
      { "u_message": "<npc_name> weight: <u_val:weight_test> volume: <u_val:volume_test>" }
    ]
  },
  {
    "type": "effect_on_condition",
    "id": "EOC_if_else_test",
    "effect": [
      {
        "if": { "compare_string": [ "yes", { "u_val": "eoc_sample_if_else_test" } ] },
        "then": { "u_message": "You have variable." },
        "else": [
          { "u_message": "You don't have variable." },
          {
            "if": { "not": { "compare_string": [ "yes", { "u_val": "eoc_sample_if_else_test" } ] } },
            "then": [ { "u_add_var": "eoc_sample_if_else_test", "value": "yes" }, { "u_message": "Variable added." } ]
          }
        ]
      }
    ]
  },
  {
    "type": "effect_on_condition",
    "id": "EOC_has_any_test",
    "condition": { "u_has_any_effect": [ "hot", "cold" ], "bodypart": "torso" },
    "effect": [ { "u_message": "You are hot or cold." } ],
    "false_effect": [ { "u_message": "You are not hot or cold." } ]
  },
  {
    "type": "effect_on_condition",
    "id": "EOC_spawn_npc_test",
    "effect": [ { "u_spawn_npc": "NPC_debug", "real_count": 1, "min_radius": 1, "max_radius": 3, "traits": [ "GOODMEMORY" ] } ]
  },
  {
    "type": "effect_on_condition",
    "id": "EOC_event_NPC_DEATH_test",
    "eoc_type": "NPC_DEATH",
    "effect": [ "u_prevent_death" ]
  },
  {
    "type": "effect_on_condition",
    "id": "EOC_event_character_dies_test",
    "eoc_type": "EVENT",
    "required_event": "character_dies",
    "condition": { "u_has_trait": "DEBUG_PREVENT_DEATH" },
    "effect": [ "u_prevent_death" ]
  },
  {
    "type": "effect_on_condition",
    "id": "EOC_map_item_test1",
    "effect": [
      { "u_location_variable": { "context_val": "loc" } },
      {
        "u_map_run_item_eocs": "manual_mult",
        "loc": { "context_val": "loc" },
        "min_radius": 1,
        "max_radius": 10,
        "title": "Test: Item collection",
        "true_eocs": [ { "id": "EOC_map_item_test_run", "effect": [ { "npc_teleport": { "context_val": "loc" } } ] } ]
      },
      { "u_message": "Items rolled at your feet." }
    ]
  },
  {
    "type": "effect_on_condition",
    "id": "EOC_map_item_test2",
    "effect": [
      { "set_string_var": { "mutator": "u_loc_relative", "target": "(0,1,0)" }, "target_var": { "context_val": "loc" } },
      { "map_spawn_item": "bottle_plastic", "loc": { "context_val": "loc" } }
    ]
  },
  {
    "type": "effect_on_condition",
    "id": "EOC_map_condition_test",
    "effect": [
      {
        "if": { "map_in_city": { "mutator": "u_loc_relative", "target": "(0,0,0)" } },
        "then": { "u_message": "Inside city" },
        "else": { "u_message": "Outside city" }
      },
      {
        "set_string_var": { "mutator": "u_loc_relative", "target": "(0,-1,0)" },
        "target_var": { "context_val": "loc" }
      },
      {
        "if": { "map_terrain_with_flag": "TRANSPARENT", "loc": { "context_val": "loc" } },
        "then": { "u_message": "North terrain: TRANSPARENT" },
        "else": { "u_message": "North terrain: Not TRANSPARENT" }
      },
      {
        "if": { "map_furniture_with_flag": "TRANSPARENT", "loc": { "context_val": "loc" } },
        "then": { "u_message": "North furniture: TRANSPARENT" },
        "else": { "u_message": "North furniture: Not TRANSPARENT" }
      },
      {
        "set_string_var": { "mutator": "u_loc_relative", "target": "(1,0,0)" },
        "target_var": { "context_val": "loc" }
      },
      {
        "if": { "map_terrain_with_flag": "TRANSPARENT", "loc": { "context_val": "loc" } },
        "then": { "u_message": "East terrain: TRANSPARENT" },
        "else": { "u_message": "East terrain: Not TRANSPARENT" }
      },
      {
        "if": { "map_furniture_with_flag": "TRANSPARENT", "loc": { "context_val": "loc" } },
        "then": { "u_message": "East furniture: TRANSPARENT" },
        "else": { "u_message": "East furniture: Not TRANSPARENT" }
      },
      {
        "set_string_var": { "mutator": "u_loc_relative", "target": "(0,1,0)" },
        "target_var": { "context_val": "loc" }
      },
      {
        "if": { "map_terrain_with_flag": "TRANSPARENT", "loc": { "context_val": "loc" } },
        "then": { "u_message": "South terrain: TRANSPARENT" },
        "else": { "u_message": "South terrain: Not TRANSPARENT" }
      },
      {
        "if": { "map_furniture_with_flag": "TRANSPARENT", "loc": { "context_val": "loc" } },
        "then": { "u_message": "South furniture: TRANSPARENT" },
        "else": { "u_message": "South furniture: Not TRANSPARENT" }
      },
      {
        "set_string_var": { "mutator": "u_loc_relative", "target": "(-1,0,0)" },
        "target_var": { "context_val": "loc" }
      },
      {
        "if": { "map_terrain_with_flag": "TRANSPARENT", "loc": { "context_val": "loc" } },
        "then": { "u_message": "West terrain: TRANSPARENT" },
        "else": { "u_message": "West terrain: Not TRANSPARENT" }
      },
      {
        "if": { "map_furniture_with_flag": "TRANSPARENT", "loc": { "context_val": "loc" } },
        "then": { "u_message": "West furniture: TRANSPARENT" },
        "else": { "u_message": "West furniture: Not TRANSPARENT" }
      }
    ]
  },
  {
    "type": "effect_on_condition",
    "id": "EOC_foreach_test",
    "effect": [
      { "u_message": "[foreach_test]id of flags" },
      {
        "foreach": "ids",
        "var": { "context_val": "id" },
        "target": "flag",
        "effect": [ { "u_message": "<context_val:id>" } ]
      },
      { "u_message": "[foreach_test]item group" },
      {
        "foreach": "item_group",
        "var": { "context_val": "id" },
        "target": "forest",
        "effect": [ { "u_message": "<context_val:id>" } ]
      },
      { "u_message": "[foreach_test]monster group" },
      {
        "foreach": "monstergroup",
        "var": { "context_val": "id" },
        "target": "GROUP_ANIMALPOUND_DOGS",
        "effect": [ { "u_message": "<context_val:id>" } ]
      },
      { "u_message": "[foreach_test]string array" },
      {
        "foreach": "array",
        "var": { "context_val": "id" },
        "target": [ "a", "b", "c", "d", "e" ],
        "effect": [ { "u_message": "<context_val:id>" } ]
      }
    ]
  },
  {
    "type": "effect_on_condition",
    "id": "EOC_armor_info_test",
    "effect": [
      {
        "foreach": "ids",
        "var": { "context_val": "id" },
        "target": "bodypart",
        "effect": [
          { "u_message": "[<context_val:id>]" },
          {
            "u_run_inv_eocs": "all",
            "search_data": [ { "worn_only": true } ],
            "true_eocs": [
              {
                "id": "EOC_armor_info_test_nested",
                "effect": [
                  { "math": [ "_coverage", "=", "n_coverage(_id)" ] },
                  { "math": [ "_encumbrance", "=", "n_encumbrance(_id)" ] },
                  {
                    "if": { "math": [ "_coverage", ">", "0" ] },
                    "then": [
                      { "u_message": "  <npc_name>" },
                      { "u_message": "  coverage:<context_val:coverage>" },
                      { "u_message": "  encumbrance:<context_val:encumbrance>" }
                    ]
                  }
                ]
              }
            ]
          }
        ]
      }
    ]
  },
  {
    "type": "effect_on_condition",
    "id": "EOC_query_tile_test_anywhere",
    "effect": [
      {
        "if": { "u_query_tile": "anywhere", "target_var": { "global_val": "pos" }, "message": "Select point" },
        "then": { "u_message": "<global_val:pos>" },
        "else": { "u_message": "Canceled" }
      }
    ]
  },
  {
    "type": "effect_on_condition",
    "id": "EOC_query_tile_test_line_of_sight",
    "effect": [
      {
        "if": { "u_query_tile": "line_of_sight", "target_var": { "global_val": "pos" }, "message": "Select point", "range": 10 },
        "then": { "u_message": "<global_val:pos>" },
        "else": { "u_message": "Canceled" }
      }
    ]
  },
  {
    "type": "effect_on_condition",
    "id": "EOC_query_tile_test_around",
    "effect": [
      {
        "if": { "u_query_tile": "around", "target_var": { "global_val": "pos" }, "message": "Choose direction" },
        "then": { "u_message": "<global_val:pos>" },
        "else": { "u_message": "Canceled" }
      }
    ]
  },
  {
    "type": "effect_on_condition",
    "id": "EOC_player_see_test",
    "effect": [
      {
        "u_run_npc_eocs": [
          {
            "id": "EOC_player_see_test_nest",
            "condition": "player_see_u",
            "effect": { "message": "You can see <u_name>." },
            "false_effect": { "message": "You can't see <u_name>." }
          }
        ],
        "local": true
      }
    ]
  },
  {
    "type": "effect_on_condition",
    "id": "EOC_can_see_location_test",
    "effect": [
      {
        "if": { "u_query_tile": "anywhere", "target_var": { "global_val": "pos" }, "message": "Select point" },
        "then": [
          {
            "if": { "u_can_see_location": { "global_val": "pos" } },
            "then": { "u_message": "You can see <global_val:pos>." },
            "else": { "u_message": "You can't see <global_val:pos>." }
          },
          {
            "u_run_npc_eocs": [
              {
                "id": "EOC_can_see_location_test_nest",
                "condition": { "u_can_see_location": { "global_val": "pos" } },
                "effect": { "message": "<u_name> can see <global_val:pos>." },
                "false_effect": { "message": "<u_name> can't see <global_val:pos>." }
              }
            ],
            "local": true
          }
        ],
        "else": { "u_message": "Canceled" }
      }
    ]
  },
  {
    "type": "effect_on_condition",
    "id": "EOC_teleport_test",
    "effect": [
      {
        "run_eoc_selector": [ "EOC_teleport_test_setloc", "EOC_teleport_test_do", "EOC_teleport_test_other" ],
        "names": [ "Set location", "Teleport", "Teleport other" ],
        "keys": [ "a", "b", "c" ],
        "descriptions": [ "Set location", "Teleport", "Teleport other" ],
        "allow_cancel": true
      }
    ]
  },
  {
    "type": "effect_on_condition",
    "id": "EOC_teleport_test_setloc",
    "effect": [
      {
        "if": { "u_query_tile": "anywhere", "target_var": { "global_val": "teleport_test_pos" }, "message": "Select point" },
        "then": { "u_message": "<global_val:pos>" },
        "else": { "u_message": "Canceled" }
      }
    ]
  },
  {
    "type": "effect_on_condition",
    "id": "EOC_teleport_test_do",
    "effect": [ { "u_teleport": { "global_val": "teleport_test_pos" } } ]
  },
  {
    "type": "effect_on_condition",
    "id": "EOC_teleport_test_other",
    "effect": [
      {
        "if": { "u_query_tile": "anywhere", "target_var": { "global_val": "loc" }, "message": "Select point" },
        "then": {
<<<<<<< HEAD
          "run_eocs": { "id": "EOC_teleport_test_other_do", "effect": { "npc_teleport": { "global_val": "teleport_test_pos" } } },
          "beta_loc": { "context_val": "loc" },
=======
          "run_eoc_with": { "id": "EOC_teleport_test_other_do", "effect": { "npc_teleport": { "global_val": "teleport_test_pos" } } },
          "beta_loc": { "global_val": "loc" },
>>>>>>> 6e7f4ff2
          "false_eocs": { "id": "EOC_teleport_test_other_do_fail_msg", "effect": { "message": "Please select a creature." } }
        },
        "else": { "u_message": "Canceled" }
      }
    ]
  },
  {
    "type": "effect_on_condition",
    "id": "EOC_control_npc_test",
    "effect": [
      {
        "run_eoc_selector": [ "EOC_control_npc", "EOC_return_to_player" ],
        "names": [ "Control a NPC", "Return to Player" ],
        "keys": [ "a", "b" ],
        "descriptions": [ "Control a NPC", "Return to Player" ],
        "allow_cancel": true
      }
    ]
  },
  {
    "type": "effect_on_condition",
    "id": "EOC_control_npc",
    "effect": [
      { "u_set_talker": { "global_val": "player_id" } },
      {
        "if": { "u_query_tile": "anywhere", "target_var": { "global_val": "loc" }, "message": "Select point" },
        "then": {
          "run_eocs": {
            "id": "_EOC_control_npc_do",
            "effect": [ { "if": "npc_is_npc", "then": [ "follow", "take_control" ], "else": { "message": "Please select a NPC." } } ]
          },
          "beta_loc": { "global_val": "loc" },
          "false_eocs": { "id": "_EOC_control_npc_fail_msg", "effect": { "message": "Please select a NPC." } }
        },
        "else": { "u_message": "Canceled" }
      }
    ]
  },
  {
    "type": "effect_on_condition",
    "id": "EOC_return_to_player",
    "effect": [
      {
        "run_eocs": { "id": "_EOC_return_to_player_do", "effect": [ "follow", "take_control" ] },
        "alpha_talker": "avatar",
        "beta_talker": { "global_val": "player_id" },
        "false_eocs": { "id": "_EOC_return_to_player_fail_msg", "effect": { "message": "Unable to locate your original body." } }
      }
    ]
  },
  {
    "type": "effect_on_condition",
    "id": "EOC_null_talker_test",
    "effect": [
      {
        "run_eocs": { "id": "_EOC_hello_world_msg", "effect": { "message": "hello world" } },
        "alpha_talker": "",
        "beta_talker": "",
        "false_eocs": { "id": "_EOC_null_talker_msg", "effect": { "message": "Constructed a EOC with no talkers!" } }
      }
    ]
  },
  {
    "id": "EOC_set_talker_test",
    "type": "effect_on_condition",
    "effect": [
      { "u_set_talker": { "global_val": "u_character_id" } },
      { "u_message": "Your character id is <global_val:u_character_id>" }
    ]
  },
  {
    "type": "effect_on_condition",
    "id": "EOC_print_item_charge",
    "condition": { "math": [ "n_val('power_max')", ">", "0" ] },
    "effect": [
      { "math": [ "ITEM_POWER", "=", "n_val('power')" ] },
      { "math": [ "ITEM_POWER_MAX", "=", "n_val('power_max')" ] },
      { "math": [ "ITEM_POWER_PERC", "=", "n_val('power_percentage')" ] },
      { "u_message": "<global_val:ITEM_POWER> / <global_val:ITEM_POWER_MAX> (<global_val:ITEM_POWER_PERC>%)" }
    ]
  }
]<|MERGE_RESOLUTION|>--- conflicted
+++ resolved
@@ -440,13 +440,8 @@
       {
         "if": { "u_query_tile": "anywhere", "target_var": { "global_val": "loc" }, "message": "Select point" },
         "then": {
-<<<<<<< HEAD
           "run_eocs": { "id": "EOC_teleport_test_other_do", "effect": { "npc_teleport": { "global_val": "teleport_test_pos" } } },
-          "beta_loc": { "context_val": "loc" },
-=======
-          "run_eoc_with": { "id": "EOC_teleport_test_other_do", "effect": { "npc_teleport": { "global_val": "teleport_test_pos" } } },
           "beta_loc": { "global_val": "loc" },
->>>>>>> 6e7f4ff2
           "false_eocs": { "id": "EOC_teleport_test_other_do_fail_msg", "effect": { "message": "Please select a creature." } }
         },
         "else": { "u_message": "Canceled" }
