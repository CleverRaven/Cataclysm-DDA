--- conflicted
+++ resolved
@@ -4301,20 +4301,6 @@
       { "monster": "mon_skeleton_hulk", "freq": 1, "cost_multiplier": 50 },
       { "monster": "mon_zombie_master", "freq": 1, "cost_multiplier": 25 }
     ]
-<<<<<<< HEAD
-  },
-  {
-    "type": "monstergroup",
-    "name": "GROUP_MAYBE_MIL",
-    "//": "50% chance military zombie",
-    "default": "mon_null",
-    "monsters": [
-      { "monster": "mon_zombie_soldier", "freq": 35, "cost_multiplier": 1 },
-      { "monster": "mon_zombie_grenadier", "freq": 10, "cost_multiplier": 50 },
-      { "monster": "mon_zombie_grenadier_elite", "freq": 5, "cost_multiplier": 80 },
-      { "monster": "mon_zombie_flamer", "freq": 10, "cost_multiplier": 50 },
-      { "monster": "mon_zombie_military_pilot", "freq": 0, "cost_multiplier": 1 }
-=======
   },{
     "type":"monstergroup",
     "name" : "GROUP_MAYBE_MIL", "//" : "50% chance military zombie or robot",
@@ -4325,7 +4311,6 @@
       { "monster" : "mon_dispatch_military", "freq" : 5, "cost_multiplier" : 80 },
       { "monster" : "mon_zombie_flamer", "freq" : 10, "cost_multiplier" : 50 },
       { "monster" : "mon_zombie_military_pilot", "freq" : 0, "cost_multiplier" : 1 }
->>>>>>> 06a738af
     ]
   },
   {
