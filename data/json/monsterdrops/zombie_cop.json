[
  {
    "id": "mon_zombie_cop_death_drops",
    "type": "item_group",
    "subtype": "collection",
    "magazine": 100,
    "ammo": 40,
    "entries": [
      { "group": "cop_gear", "prob": 70, "damage": [ 0, 2 ] },
      { "group": "cop_gloves", "prob": 30, "damage": [ 1, 4 ] },
      { "group": "cop_helmet", "prob": 20, "damage": [ 1, 4 ] },
      { "group": "cop_pants", "damage": [ 1, 4 ] },
      { "group": "cop_shoes", "damage": [ 1, 4 ] },
      { "group": "cop_torso", "damage": [ 1, 4 ] },
      { "group": "cop_weapons", "prob": 50, "damage": [ 0, 1 ], "dirt": [ 1500, 7050 ] },
      { "group": "underwear", "damage": [ 1, 4 ] },
      { "group": "clothing_glasses", "prob": 5 },
      { "group": "clothing_watch", "prob": 5 },
      {
        "collection": [ { "item": "badge_deputy", "prob": 100 }, { "item": "badge_detective", "prob": 20 } ],
        "prob": 10
      },
      { "item": "cash_card", "charges-min": 0, "charges-max": 50000 }
    ]
  },
  {
    "type": "item_group",
    "id": "cop_gear",
    "items": [
      [ "1st_aid", 30 ],
      [ "armor_riot", 20 ],
      [ "airhorn", 5 ],
      [ "bandages", 20 ],
      [ "tacvest", 5 ],
      [ "heavy_flashlight", 35 ],
      [ "holster", 25 ],
      [ "kevlar", 35 ],
      [ "bholster", 3 ],
      [ "legpouch_large", 5 ],
      [ "pocket_firstaid", 10 ],
      [ "police_belt", 20 ],
      [ "rope_30", 5 ],
      [ "sm_extinguisher", 5 ],
      [ "two_way_radio", 30 ],
      [ "whistle", 5 ]
    ]
  },
  {
    "id": "cop_gloves",
    "type": "item_group",
    "items": [ [ "gloves_leather", 45 ], [ "gloves_medical", 20 ], [ "gloves_tactical", 10 ] ]
  },
  {
    "id": "cop_helmet",
    "type": "item_group",
    "items": [ [ "cowboy_hat", 10 ], [ "helmet_riot", 100 ] ]
  },
  {
    "id": "cop_pants",
    "type": "item_group",
    "items": [ [ "pants", 75 ], [ "pants_cargo", 70 ], [ "leather_belt", 30 ] ]
  },
  {
    "id": "cop_shoes",
    "type": "item_group",
    "items": [ [ "boots", 70 ], [ "boots_steel", 50 ], [ "boots_hiking", 20 ], [ "boots_western", 5 ], [ "boots_combat", 10 ] ]
  },
  {
    "id": "cop_torso",
    "type": "item_group",
    "items": [ [ "dress_shirt", 50 ], [ "sheriffshirt", 45 ], [ "jacket_light", 40 ] ]
  },
  {
    "id": "cop_melee",
    "type": "item_group",
    "items": [ [ "baton", 50 ], [ "PR24-retracted", 30 ], [ "tazer", 20 ] ]
  },
  {
    "id": "cop_weapons",
    "type": "item_group",
<<<<<<< HEAD
    "items": [
      { "group": "cop_melee", "prob": 60 },
      {
        "distribution": [ { "group": "longguns_cop", "prob": 50, "contents-item": "shoulder_strap" }, { "group": "sidearms_cop", "prob": 50 } ],
        "prob": 40
      }
    ]
=======
    "items": [ { "group": "cop_melee", "prob": 60 }, { "group": "guns_cop", "prob": 40 } ]
  },
  {
    "id": "mon_zombie_swat_death_drops",
    "type": "item_group",
    "subtype": "collection",
    "magazine": 100,
    "ammo": 40,
    "entries": [
      { "group": "swat_zombie_gear", "prob": 100, "damage": [ 0, 2 ] },
      { "group": "swat_gloves", "prob": 30, "damage": [ 0, 4 ] },
      { "group": "swat_helmet", "prob": 20, "damage": [ 0, 4 ] },
      { "group": "swat_pants", "damage": [ 0, 4 ] },
      { "group": "swat_shoes", "damage": [ 0, 4 ] },
      { "group": "swat_torso", "damage": [ 0, 4 ] },
      { "group": "swat_weapons", "prob": 50, "damage": [ 0, 1 ], "dirt": [ 0, 7050 ] },
      { "group": "underwear", "damage": [ 0, 4 ] },
      { "group": "clothing_glasses", "prob": 5 },
      { "group": "clothing_watch", "prob": 10 },
      { "item": "badge_swat", "prob": 10 },
      { "item": "cash_card", "charges-min": 0, "charges-max": 50000, "prob": 50 }
    ]
  },
  {
    "type": "item_group",
    "id": "swat_zombie_gear",
    "subtype": "collection",
    "entries": [
      { "collection": [ { "item": "bandages", "prob": 60 }, { "item": "1st_aid", "prob": 20 } ], "prob": 25 },
      {
        "collection": [ { "item": "swat_armor", "prob": 50 }, { "item": "kevlar", "prob": 25 }, { "item": "tacvest", "prob": 5 } ],
        "prob": 75
      },
      {
        "collection": [
          { "item": "heavy_flashlight", "prob": 20 },
          { "item": "airhorn", "prob": 5 },
          { "item": "two_way_radio", "prob": 30 },
          { "item": "whistle", "prob": 5 },
          { "item": "flashbang", "prob": 10 },
          { "item": "sm_extinguisher", "prob": 5 },
          { "item": "rope_30", "prob": 10 }
        ],
        "prob": 30
      },
      {
        "collection": [
          { "item": "holster", "prob": 35 },
          { "item": "chestpouch", "prob": 15 },
          { "item": "ammo_satchel", "prob": 10 },
          { "item": "bholster", "prob": 25 },
          { "item": "bandolier_shotgun", "prob": 10 },
          { "item": "legpouch_large", "prob": 25 },
          { "item": "police_belt", "prob": 15 }
        ],
        "prob": 25
      }
    ]
  },
  {
    "id": "swat_gloves",
    "type": "item_group",
    "subtype": "distribution",
    "entries": [
      { "item": "gloves_fingerless", "prob": 15 },
      { "item": "gloves_leather", "prob": 15 },
      { "item": "gloves_tactical", "prob": 45 }
    ]
  },
  {
    "id": "swat_helmet",
    "type": "item_group",
    "subtype": "distribution",
    "entries": [
      { "item": "mask_gas", "prob": 10 },
      { "item": "helmet_riot", "prob": 20 },
      { "item": "tac_helmet", "prob": 10 },
      { "item": "tac_fullhelmet", "prob": 5 }
    ]
  },
  {
    "id": "swat_pants",
    "type": "item_group",
    "subtype": "distribution",
    "entries": [ { "item": "pants", "prob": 75 }, { "item": "pants_cargo", "prob": 70 }, { "item": "pants_army", "prob": 30 } ]
  },
  {
    "id": "swat_shoes",
    "type": "item_group",
    "subtype": "distribution",
    "entries": [
      { "item": "boots", "prob": 20 },
      { "item": "boots_steel", "prob": 40 },
      { "item": "boots_hiking", "prob": 5 },
      { "item": "boots_combat", "prob": 30 }
    ]
  },
  {
    "id": "swat_torso",
    "type": "item_group",
    "subtype": "distribution",
    "entries": [
      { "item": "tank_top", "prob": 30 },
      { "item": "army_top", "prob": 40 },
      { "item": "tshirt", "prob": 20 },
      { "item": "longshirt", "prob": 10 },
      { "item": "thermal_shirt", "prob": 10 }
    ]
  },
  {
    "id": "swat_weapons",
    "type": "item_group",
    "subtype": "collection",
    "entries": [ { "group": "cop_melee", "prob": 25 }, { "group": "guns_swat", "prob": 75 } ]
>>>>>>> 141c18d2
  }
]<|MERGE_RESOLUTION|>--- conflicted
+++ resolved
@@ -78,7 +78,6 @@
   {
     "id": "cop_weapons",
     "type": "item_group",
-<<<<<<< HEAD
     "items": [
       { "group": "cop_melee", "prob": 60 },
       {
@@ -86,8 +85,6 @@
         "prob": 40
       }
     ]
-=======
-    "items": [ { "group": "cop_melee", "prob": 60 }, { "group": "guns_cop", "prob": 40 } ]
   },
   {
     "id": "mon_zombie_swat_death_drops",
@@ -201,6 +198,5 @@
     "type": "item_group",
     "subtype": "collection",
     "entries": [ { "group": "cop_melee", "prob": 25 }, { "group": "guns_swat", "prob": 75 } ]
->>>>>>> 141c18d2
   }
 ]