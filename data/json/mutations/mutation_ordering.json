[
  {
    "type": "overlay_order",
    "overlay_ordering": [
      { "id": [ "eye_color" ], "order": 250 },
      {
        "id": [
          "THRESH_CATTLE",
          "THRESH_CEPHALOPOD",
          "THRESH_SLIME",
          "WEB_RAPPEL",
          "WEB_ROPE",
          "WEB_SPINNER",
          "WEB_WALKER",
          "WEB_WEAVER",
          "WINGS_BAT",
          "WINGS_BIRD",
          "WINGS_BUTTERFLY",
          "WINGS_INSECT"
        ],
        "order": 500
      },
      {
        "id": [
          "bio_armor_arms",
          "bio_armor_legs",
          "bio_armor_torso",
          "bio_armor_head",
          "bio_armor_eyes",
          "bio_sunglasses",
          "bio_blindfold"
        ],
        "order": 500
      },
      {
        "id": [
          "BEAUTIFUL",
          "BEAUTIFUL2",
          "BEAUTIFUL3",
          "LARGE",
          "PRETTY",
          "RADIOACTIVE1",
          "RADIOACTIVE2",
          "RADIOACTIVE3",
          "REGEN",
          "bio_deformity",
          "bio_face_mask"
        ],
        "order": 1000
      },
      { "id": [ "PALE", "SKIN_DARK", "SKIN_LIGHT", "SKIN_MEDIUM", "SKIN_PINK", "SKIN_TAN" ], "order": 1100 },
      {
        "id": [
          "ALBINO",
          "BARK",
          "CHITIN",
          "CHITIN2",
          "CHITIN3",
          "CHITIN_FUR",
          "CHITIN_FUR2",
          "CHITIN_FUR3",
          "FEATHERS",
          "FELINE_FUR",
          "FUR",
          "LIGHT_FUR",
          "LUPINE_FUR",
          "M_SKIN",
          "M_SKIN2",
          "M_SKIN3",
          "PATCHSKIN1",
          "PATCHSKIN2",
          "PLANTSKIN",
          "RABBIT_FUR",
          "SCALES",
          "SKIN_ROUGH",
          "SLEEK_SCALES",
          "SORES",
          "THICK_SCALES",
          "THORNS",
          "TROGLO2",
          "TROGLO3",
          "URSINE_FUR",
          "VISCOUS"
        ],
        "order": 1500
      },
      { "id": [ "SHELL", "SHELL2", "SHELL3" ], "order": 1520 },
      {
        "id": [
          "FACIAL_HAIR_NONE",
          "FACIAL_HAIR_GOATEE",
          "FACIAL_HAIR_CIRCLE",
          "FACIAL_HAIR_ROYALE",
          "FACIAL_HAIR_ANCHOR",
          "FACIAL_HAIR_SHORTBOXED",
          "FACIAL_HAIR_CHEVRON",
          "FACIAL_HAIR_3DAYSTUBBLE",
          "FACIAL_HAIR_HORSESHOE",
          "FACIAL_HAIR_MUSTACHE",
          "FACIAL_HAIR_MUTTONCHOPS",
          "FACIAL_HAIR_GUNSLINGER",
          "FACIAL_HAIR_CHIN_STRIP",
          "FACIAL_HAIR_CHIN_CURTAIN",
          "FACIAL_HAIR_CHIN_STRAP",
          "FACIAL_HAIR_BEARD",
          "FACIAL_HAIR_HANDLEBAR",
          "FACIAL_HAIR_NECKBEARD",
          "FACIAL_HAIR_PENCIL",
          "FACIAL_HAIR_SHENANDOAH",
          "FACIAL_HAIR_SIDEBURNS",
          "FACIAL_HAIR_SOUL_PATCH",
          "FACIAL_HAIR_TOOTHBRUSH",
          "FACIAL_HAIR_VANDYKE",
          "FACIAL_HAIR_WALRUS",
          "FACIAL_HAIR_ZAPPA"
        ],
        "order": 1550
      },
      {
        "id": [
          "hair_black_crewcut",
          "hair_black_mohawk",
          "hair_black_fro",
          "hair_black_short",
          "hair_black_medium",
          "hair_black_long",
          "hair_brown_crewcut",
          "hair_brown_mohawk",
          "hair_brown_fro",
          "hair_brown_short",
          "hair_brown_medium",
          "hair_brown_long",
          "hair_blond_crewcut",
          "hair_blond_mohawk",
          "hair_blond_fro",
          "hair_blond_short",
          "hair_blond_medium",
          "hair_blond_long",
          "hair_red_crewcut",
          "hair_red_mohawk",
          "hair_red_fro",
          "hair_red_short",
          "hair_red_medium",
          "hair_red_long",
          "hair_gray_crewcut",
          "hair_gray_mohawk",
          "hair_gray_fro",
          "hair_gray_short",
          "hair_gray_medium",
          "hair_gray_long",
          "hair_white_crewcut",
          "hair_white_mohawk",
          "hair_white_fro",
          "hair_white_short",
          "hair_white_medium",
          "hair_white_long",
          "hair_bald"
        ],
        "order": 1600
      },
      { "id": [ "LEAVES" ], "order": 1900 },
      {
        "id": [ "ARACHNID_ARMS", "ARACHNID_ARMS_OK", "ARM_FEATHERS", "ARM_TENTACLES", "ARM_TENTACLES_4", "ARM_TENTACLES_8" ],
        "order": 2000
      },
      { "id": [ "PAWS", "PAWS_LARGE", "SLIME_HANDS" ], "order": 2500 },
      {
        "id": [ "CLAWS", "CLAWS_RAT", "CLAWS_RETRACT", "LONG_FINGERNAILS", "VINES1", "VINES2", "VINES3", "bio_claws" ],
        "order": 3000
      },
      { "id": [ "bio_blade", "bio_blaster", "bio_emp_armgun" ], "order": 3250 },
      {
        "id": [
          "TAIL_CATTLE",
          "TAIL_CLUB",
          "TAIL_FIN",
          "TAIL_LONG",
          "TAIL_RABBIT",
          "TAIL_RAPTOR",
          "TAIL_RAT",
          "TAIL_STING",
          "TAIL_STUB",
          "TAIL_THICK"
        ],
        "order": 3500
      },
      { "id": [ "LEG_TENTACLES" ], "order": 4000 },
      { "id": [ "HOOVES", "ROOTS1", "ROOTS2", "ROOTS3", "TALONS" ], "order": 4500 },
      { "id": [ "FLOWERS" ], "order": 5000 },
      { "id": [ "ELFA_EARS", "FELINE_EARS", "LUPINE_EARS", "RABBIT_EARS", "URSINE_EARS" ], "order": 5500 },
      { "id": [ "ANTENNAE", "ANTLERS", "HORNS_CURLED", "HORNS", "HORNS_POINTED" ], "order": 6000 },
      { "id": [ "COMPOUND_EYES", "ELFAEYES", "FEL_EYE", "LIZ_EYE" ], "order": 6500 },
      {
        "id": [
          "BEAK",
          "BEAK_HUM",
          "BEAK_PECK",
          "LYNX_FUR",
          "MUZZLE",
          "MUZZLE_BEAR",
          "MUZZLE_LONG",
          "MUZZLE_RAT",
          "MINOTAUR",
          "RABBIT_NOSE",
          "SLIT_NOSTRILS",
          "SNOUT",
          "WHISKERS",
          "WHISKERS_RAT"
        ],
        "order": 7000
      },
      { "id": [ "FANGS", "MANDIBLES", "SABER_TEETH" ], "order": 7500 },
      { "id": [ "FORKED_TONGUE" ], "order": 8000 },
<<<<<<< HEAD
      {
        "id": [ "PROF_CYBERCOP", "PROF_FED", "PROF_PD_DET", "PROF_POLICE", "PROF_SWAT", "PHEROMONE_INSECT" ],
        "order": 8500
      },
      { "id": [ "EXODII_BODY_1", "EXODII_BODY_2" ], "order": 10000 }
=======
      { "id": [ "PROF_FED", "PROF_PD_DET", "PROF_POLICE", "PROF_SWAT", "PHEROMONE_INSECT" ], "order": 8500 },
      { "id": [ "EXODII_BODY_1" ], "order": 10000 }
>>>>>>> 3e920a09
    ]
  }
]<|MERGE_RESOLUTION|>--- conflicted
+++ resolved
@@ -211,16 +211,8 @@
       },
       { "id": [ "FANGS", "MANDIBLES", "SABER_TEETH" ], "order": 7500 },
       { "id": [ "FORKED_TONGUE" ], "order": 8000 },
-<<<<<<< HEAD
-      {
-        "id": [ "PROF_CYBERCOP", "PROF_FED", "PROF_PD_DET", "PROF_POLICE", "PROF_SWAT", "PHEROMONE_INSECT" ],
-        "order": 8500
-      },
+      { "id": [ "PROF_FED", "PROF_PD_DET", "PROF_POLICE", "PROF_SWAT", "PHEROMONE_INSECT" ], "order": 8500 },
       { "id": [ "EXODII_BODY_1", "EXODII_BODY_2" ], "order": 10000 }
-=======
-      { "id": [ "PROF_FED", "PROF_PD_DET", "PROF_POLICE", "PROF_SWAT", "PHEROMONE_INSECT" ], "order": 8500 },
-      { "id": [ "EXODII_BODY_1" ], "order": 10000 }
->>>>>>> 3e920a09
     ]
   }
 ]