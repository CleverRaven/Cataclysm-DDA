[
  {
    "type": "mutation_type",
    "id": "perk"
  },
  {
    "type": "mutation",
    "id": "perk_perk_menu",
    "name": { "str": "Open Perk Menu" },
    "points": 0,
    "description": "Direct access to the perk menu.",
    "category": [ "perk" ],
    "active": true,
    "activated_eocs": [ "EOC_open_perk_menu" ]
  },
  {
    "type": "mutation",
    "id": "perk_STR_UP",
    "name": { "str": "Stronger" },
    "points": 0,
    "description": "Have you been working out?  +1 Strength.",
    "changes_to": [ "perk_STR_UP_2" ],
    "category": [ "perk" ],
    "enchantments": [ { "condition": "ALWAYS", "values": [ { "value": "STRENGTH", "add": 1 } ] } ]
  },
  {
    "type": "mutation",
    "id": "perk_STR_UP_2",
    "name": { "str": "Even Stronger" },
    "points": 0,
    "description": "You HAVE been working out.  +2 Strength.",
    "prereqs": [ "perk_STR_UP" ],
    "category": [ "perk" ],
    "enchantments": [ { "condition": "ALWAYS", "values": [ { "value": "STRENGTH", "add": 2 } ] } ]
  },
  {
    "type": "mutation",
    "id": "perk_DEX_UP",
    "name": { "str": "Faster" },
    "points": 0,
    "description": "Have you been doing cardio?  +1 Dexterity.",
    "changes_to": [ "perk_DEX_UP_2" ],
    "category": [ "perk" ],
    "enchantments": [ { "condition": "ALWAYS", "values": [ { "value": "DEXTERITY", "add": 1 } ] } ]
  },
  {
    "type": "mutation",
    "id": "perk_DEX_UP_2",
    "name": { "str": "Even Faster" },
    "points": 0,
    "description": "You HAVE been doing cardio.  +2 Dexterity.",
    "prereqs": [ "perk_DEX_UP" ],
    "category": [ "perk" ],
    "enchantments": [ { "condition": "ALWAYS", "values": [ { "value": "DEXTERITY", "add": 2 } ] } ]
  },
  {
    "type": "mutation",
    "id": "perk_INT_UP",
    "name": { "str": "Smarter" },
    "points": 0,
    "description": "Have you been reading?  +1 Intelligence.",
    "changes_to": [ "perk_INT_UP_2" ],
    "category": [ "perk" ],
    "enchantments": [ { "condition": "ALWAYS", "values": [ { "value": "INTELLIGENCE", "add": 1 } ] } ]
  },
  {
    "type": "mutation",
    "id": "perk_INT_UP_2",
    "name": { "str": "Even Smarter" },
    "points": 0,
    "description": "You HAVE been reading.  +2 Intelligence.",
    "prereqs": [ "perk_INT_UP" ],
    "category": [ "perk" ],
    "enchantments": [ { "condition": "ALWAYS", "values": [ { "value": "INTELLIGENCE", "add": 2 } ] } ]
  },
  {
    "type": "mutation",
    "id": "perk_PER_UP",
    "name": { "str": "Sharper" },
    "points": 0,
    "description": "Have you been staring out into the middle distance?  +1 Perception.",
    "changes_to": [ "perk_PER_UP_2" ],
    "category": [ "perk" ],
    "enchantments": [ { "condition": "ALWAYS", "values": [ { "value": "PERCEPTION", "add": 1 } ] } ]
  },
  {
    "type": "mutation",
    "id": "perk_PER_UP_2",
    "name": { "str": "Even Sharper" },
    "points": 0,
    "description": "You HAVE been staring out into the middle distance.  +2 Perception.",
    "prereqs": [ "perk_PER_UP" ],
    "category": [ "perk" ],
    "enchantments": [ { "condition": "ALWAYS", "values": [ { "value": "PERCEPTION", "add": 2 } ] } ]
  },
  {
    "type": "mutation",
    "id": "perk_holdout_pocket",
    "name": { "str": "Holdout Pocket" },
    "points": 0,
    "description": "Never leave home without it!  You have a secret pocket no one knows about that can easily store a weapon.",
    "category": [ "perk" ],
    "integrated_armor": [ "integrated_holdout_pocket" ]
  },
  {
    "type": "mutation",
    "id": "perk_built_tough",
    "name": { "str": "Built Tough" },
    "points": 0,
    "description": "You're like a walking tank!  Take 5% less damage from all sources.",
    "category": [ "perk" ],
    "enchantments": [
      {
        "condition": "ALWAYS",
        "values": [
          { "value": "ARMOR_ACID", "multiply": -0.05 },
          { "value": "ARMOR_BASH", "multiply": -0.05 },
          { "value": "ARMOR_BIO", "multiply": -0.05 },
          { "value": "ARMOR_BULLET", "multiply": -0.05 },
          { "value": "ARMOR_COLD", "multiply": -0.05 },
          { "value": "ARMOR_CUT", "multiply": -0.05 },
          { "value": "ARMOR_ELEC", "multiply": -0.05 },
          { "value": "ARMOR_HEAT", "multiply": -0.05 },
          { "value": "ARMOR_STAB", "multiply": -0.05 }
        ]
      }
    ]
  },
  {
    "type": "mutation",
    "id": "perk_hauler",
    "name": { "str": "Hauler" },
    "points": 0,
    "description": "All that hauling has paid off.  You can carry 10kg of additional items.",
    "category": [ "perk" ],
    "enchantments": [ { "condition": "ALWAYS", "values": [ { "value": "CARRY_WEIGHT", "add": 10000 } ] } ]
  },
  {
    "type": "mutation",
    "id": "perk_vacationer",
    "name": { "str": "Vacationer" },
    "points": 0,
    "description": "Every day in the apocalypse is just like the beach.  You are more comfortable in cold and warm weather.",
    "category": [ "perk" ],
    "enchantments": [
      {
        "condition": "ALWAYS",
        "values": [ { "value": "CLIMATE_CONTROL_HEAT", "add": 10 }, { "value": "CLIMATE_CONTROL_CHILL", "add": 10 } ]
      }
    ]
  },
  {
    "type": "mutation",
    "id": "perk_gymrat",
    "name": { "str": "Gym Rat" },
    "points": 0,
    "description": "Your time exercising has gotten you used to being drenched in your own sweat.  Being wet doesn't bother you as much anymore.",
    "category": [ "perk" ],
    "wet_protection": [
      { "part": "head", "neutral": 6 },
      { "part": "leg_l", "neutral": 8 },
      { "part": "leg_r", "neutral": 8 },
      { "part": "foot_l", "neutral": 2 },
      { "part": "foot_r", "neutral": 2 },
      { "part": "arm_l", "neutral": 8 },
      { "part": "arm_r", "neutral": 8 },
      { "part": "hand_l", "neutral": 12 },
      { "part": "hand_r", "neutral": 12 },
      { "part": "torso", "neutral": 10 }
    ]
  },
  {
    "type": "mutation",
    "id": "perk_thick_skull",
    "name": { "str": "Thick Skull" },
    "points": 0,
    "description": "You've taken so many blows to the head you've lost count.  You've got additional skull armor.",
    "category": [ "perk" ],
    "integrated_armor": [ "integrated_thick_skull" ]
  },
  {
    "type": "mutation",
    "id": "perk_way_openpalm",
    "name": { "str": "Way of the Open Palm" },
    "points": 0,
    "description": "You've dealt enough blows that your hands have callused, and your knifehand strikes are sharp enough to draw blood.",
    "category": [ "perk" ],
    "integrated_armor": [ "integrated_hand_openpalm" ]
  },
  {
    "type": "mutation",
    "id": "perk_way_closedfist",
    "name": { "str": "Way of the Closed Fist" },
    "points": 0,
    "description": "You've dealt enough blows that your hands have callused, and your hammerfist strikes are as strong as a real hammer.",
    "category": [ "perk" ],
    "integrated_armor": [ "integrated_hand_closedfist" ]
  },
  {
    "type": "mutation",
    "id": "perk_way_pinchedfingers",
    "name": { "str": "Way of the Pinched Fingers" },
    "points": 0,
    "description": "You've dealt enough blows that your hands have callused, your spearhand strikes can pierce armor, and your grip can turn bolts barehanded.",
    "category": [ "perk" ],
    "integrated_armor": [ "integrated_hand_pinchedfingers" ]
  },
  {
    "type": "mutation",
    "id": "perk_quickdraw",
    "name": { "str": "Quickdraw" },
    "points": 0,
    "description": "Practicing with handguns has improved your draw speed with pretty much everything.  Retrieve objects 25% faster from containers.",
    "category": [ "perk" ],
    "enchantments": [ { "values": [ { "value": "OBTAIN_COST_MULTIPLIER", "multiply": -0.25 } ] } ]
  },
  {
    "type": "mutation",
    "id": "perk_vengeful",
    "name": { "str": "Vengeful" },
    "points": 0,
    "description": "Oh, they're not getting away with THAT.\n\nYou do +15% damage for two turns after you're hit.",
    "category": [ "perk" ],
    "enchantments": [ "perk_ench_vengeful" ]
  },
  {
    "type": "mutation",
    "id": "perk_tuck_and_roll",
    "name": { "str": "Tuck and Roll" },
    "points": 0,
    "description": "At some point you got really good at falling off rooftops.  Take 40% less fall damage.",
    "category": [ "perk" ],
    "enchantments": [ { "condition": "ALWAYS", "values": [ { "value": "FALL_DAMAGE", "multiply": -0.4 } ] } ]
  },
  {
    "type": "mutation",
    "id": "perk_surgical_strikes",
    "name": { "str": "Surgical Strikes" },
    "points": 0,
    "description": "Careful aim allows you to take down game with little tissue damage.  Enemies you kill tend to stay intact.",
    "category": [ "perk" ],
    "enchantments": [ { "condition": "ALWAYS", "values": [ { "value": "OVERKILL_DAMAGE", "add": 30.0 } ] } ]
  },
  {
    "type": "mutation",
    "id": "perk_bloody_mess",
    "name": { "str": "Bloody Mess" },
    "points": 0,
    "description": "For whatever reason you seem to always make a real mess of things.  Enemies you kill tend to explode into a mess of viscera.",
    "category": [ "perk" ],
    "enchantments": [ { "condition": "ALWAYS", "values": [ { "value": "OVERKILL_DAMAGE", "add": -1000.0 } ] } ]
  },
  {
    "type": "mutation",
    "id": "perk_perfect_time",
    "name": { "str": "Perfect Timing" },
    "points": 0,
    "description": "You used to annoy your friends before the Cataclysm by always being *exactly* on time and you've maintained that characteristic to this day.  You always know what time it is and can set alarms even without a watch or a phone.",
    "category": [ "perk" ],
    "flags": [ "WATCH", "ALARMCLOCK" ]
  },
  {
    "type": "mutation",
    "id": "perk_bedtime_reader",
    "name": { "str": "Bedtime Stories" },
    "points": 0,
    "description": "You've always loved reading, especially before you fall asleep, and have gotten very good at tearing through books as a way to wind down.  You read books 50% faster, but only when you read them between 8 p.m. and 1 a.m.",
    "category": [ "perk" ],
    "enchantments": [
      {
        "condition": {
          "or": [
            { "math": [ "time_since('midnight', 'unit': 'hours') >= 20" ] },
            { "math": [ "time_since('midnight', 'unit': 'hours') <= 1" ] }
          ]
        },
        "values": [ { "value": "READING_SPEED_MULTIPLIER", "multiply": -0.5 } ]
      }
    ]
  },
  {
    "type": "mutation",
    "id": "perk_tingly",
    "name": { "str": "Tingly" },
    "points": 0,
    "description": "Ever since the apocalypse you get a funny feeling during storms and have trouble trusting small appliances.  You usually have a pretty good idea where they are though.",
    "category": [ "perk" ],
    "enchantments": [ { "condition": "ALWAYS", "values": [ { "value": "SIGHT_RANGE_ELECTRIC", "add": 4.0 } ] } ]
  },
  {
    "type": "mutation",
    "id": "perk_jumpy",
    "name": { "str": "Jumpy" },
    "points": 0,
    "description": "You've not been the same since the apocalypse, almost everything makes you jump.  You are just a bit quicker to act though.",
    "category": [ "perk" ],
    "enchantments": [ { "condition": "ALWAYS", "values": [ { "value": "SPEED", "multiply": 0.03 } ] } ]
  },
  {
    "type": "mutation",
    "id": "perk_quick_recovery",
    "name": { "str": "Quick Recovery" },
    "points": 0,
    "description": "You get knocked down, but you get up again.  There is a 75% chance when you are downed that you will stand up again immediately.",
    "category": [ "perk" ]
  },
  {
    "type": "mutation",
    "id": "perk_sleepy",
    "name": { "str": "Easy Sleeper" },
    "points": 0,
    "description": "You've always been able to fall asleep within a few minutes of closing your eyes, no matter what else is going on around you.  You have a much easier time falling asleep.'",
    "category": [ "perk" ],
    "enchantments": [ { "condition": "ALWAYS", "values": [ { "value": "SLEEPY", "add": 15 } ] } ]
  },
  {
    "type": "mutation",
    "id": "perk_hobbyist",
    "name": { "str": "Hobbyist" },
    "points": 0,
    "description": "No work, no social obligations, lots of time to focus on your hobbies.  You feel like you've been picking up skills faster recently.",
    "category": [ "perk" ],
    "enchantments": [ { "condition": "ALWAYS", "values": [ { "value": "LEARNING_FOCUS", "add": 5.0 } ] } ]
  },
  {
    "type": "mutation",
    "id": "perk_recycler",
    "name": { "str": "Recycler" },
    "points": 0,
    "description": "Even with no one around you feel obligated to clean up the streets.  You find full cans of soda in the weirdest places.",
    "category": [ "perk" ],
    "active": true,
    "activated_is_setup": true,
    "activated_eocs": [ "EOC_can_finder_on" ],
    "deactivated_eocs": [ "EOC_can_finder_off" ],
    "processed_eocs": [ "EOC_can_hunting" ],
    "time": 24000
  },
  {
    "type": "mutation",
    "id": "perk_troubleseeker",
    "name": { "str": "Trouble seeker" },
    "points": 0,
    "description": "As if the apocalypse itself wasn't enough, you are constantly looking for some trouble.  Zombies will sometimes appear out of nowhere to attack you.  Fortunately, they always appear at a good distance from you.  Activate to toggle.",
    "category": [ "perk" ],
    "active": true,
    "activated_is_setup": true,
    "activated_eocs": [ "EOC_troubleseek_on" ],
    "deactivated_eocs": [ "EOC_troubleseek_off" ],
    "processed_eocs": [ "EOC_troubleseeking" ],
    "time": 20000
  },
  {
    "type": "mutation",
    "id": "perk_popeye",
    "name": { "str": "Of sailors and spinach" },
    "points": 0,
    "description": "You spent several years on the high sea and now your muscles visibly swell and clench when you eat raw spinach.",
    "category": [ "perk" ],
    "active": true,
    "activated_eocs": [ "EOC_spinach_consumption" ]
  },
  {
    "type": "mutation",
    "id": "perk_frakenstein",
    "name": { "str": "Playing God" },
    "points": 0,
    "description": "You've been dissecting critters since high school.  Last night a voice gave you an idea for how to bring them back to life activate the perk to gain insight into the nature of life itself!",
    "category": [ "perk" ],
    "active": true,
    "activated_eocs": [ "EOC_frankenstein_insight" ]
  },
  {
    "type": "mutation",
    "id": "perk_safety_net",
    "name": { "str": "Safety net" },
    "points": 0,
    "description": "You've always felt like someone was looking out for you upstairs.  When you are attacked there is a 5% chance the attack will deal no damage.",
    "category": [ "perk" ],
    "enchantments": [ { "condition": "ALWAYS", "values": [ { "value": "FORCEFIELD", "add": 0.05 } ] } ]
  },
  {
    "type": "mutation",
    "id": "perk_lucky_dodge",
    "name": { "str": "Lucky dodge" },
    "points": 0,
    "description": "You have a habit of always ducking at the right time.  You have a 5% chance to dodge any incoming attack.",
    "category": [ "perk" ],
    "enchantments": [ { "condition": "ALWAYS", "values": [ { "value": "EVASION", "add": 0.05 } ] } ]
  },
  {
    "type": "mutation",
    "id": "perk_long_shot",
    "name": { "str": "Long shot" },
    "points": 0,
    "description": "You always ate your carrots, that good eyesight is paying off.  You can use ranged weapons effectively up to 4 more tiles away.",
    "category": [ "perk" ],
    "enchantments": [ { "condition": "ALWAYS", "values": [ { "value": "RANGE", "add": 4 } ] } ]
  },
  {
    "type": "mutation",
    "id": "perk_metamagic_quicken",
    "name": { "str": "Metamagic: Quicken Spell" },
    "points": 0,
    "description": "You have learned to cast spells in a way that is much quicker, but also more wasteful.  -95% cast time, +100% cast cost.  Can be toggled on or of by activating this trait.  Does not work on spells that consumes runes.",
    "category": [ "perk" ],
    "active": true,
    "activated_eocs": [ "EOC_metamagic_toggle_quicken" ]
  },
  {
    "type": "mutation",
    "id": "perk_metamagic_widen",
    "name": { "str": "Metamagic: Widen Spell" },
    "points": 0,
    "description": "You have learned to cast spells that affects a larger area.  +100% area of effect, +50% cast cost.  Can be toggled on or of by activating this trait.  Does not work on spells that consumes runes.",
    "category": [ "perk" ],
    "active": true,
    "activated_eocs": [ "EOC_metamagic_toggle_widen" ]
  },
  {
    "type": "mutation",
    "id": "perk_metamagic_reach",
    "name": { "str": "Metamagic: Reach Spell" },
    "points": 0,
    "description": "You have learned to cast spells from a longer distance.  +100% reach, +50% cast cost.  Can be toggled on or of by activating this trait.  Does not work on spells that consumes runes.",
    "category": [ "perk" ],
    "active": true,
    "activated_eocs": [ "EOC_metamagic_toggle_reach" ]
  },
  {
    "type": "mutation",
    "id": "perk_metamagic_silent",
    "name": { "str": "Metamagic: Silent Spell" },
    "points": 0,
    "description": "You have learned to cast spells quietly.  -100% noise, +20% cast cost, ignores mouth encumbrance.  Can be toggled on or of by activating this trait.  Does not work on spells that consumes runes.",
    "category": [ "perk" ],
    "active": true,
    "activated_eocs": [ "EOC_metamagic_toggle_silent" ]
  },
  {
    "type": "mutation",
    "id": "perk_metamagic_still",
    "name": { "str": "Metamagic: Still Spell" },
    "points": 0,
    "description": "You have learned to cast spells without moving.  +20% cast cost, ignores arm, leg, and hand encumbrance.  Can cast spells while holding items.  Can be toggled on or of by activating this trait.  Does not work on spells that consumes runes.",
    "category": [ "perk" ],
    "active": true,
    "activated_eocs": [ "EOC_metamagic_toggle_still" ]
  },
  {
    "type": "mutation",
    "id": "perk_metamagic_careful",
    "name": { "str": "Metamagic: Careful Spell" },
    "points": 0,
    "description": "You take your time when casting spells in order to get it right.  +200% cast time, -5 difficulty.  Can be toggled on or of by activating this trait.",
    "category": [ "perk" ],
    "active": true,
    "activated_eocs": [ "EOC_metamagic_toggle_careful" ]
  },
  {
    "type": "mutation",
    "id": "perk_metamagic_intuitive",
    "name": { "str": "Metamagic: Intuitive Spell" },
    "points": 0,
    "description": "Casting spells comes more naturally for you.  You don't have to think as much when casting.  Focus no longer affects casting, +20% cast cost.  Can be toggled on or of by activating this trait.  Only affects spells that are affected by focus.  Does not work on spells that consumes runes.",
    "category": [ "perk" ],
    "active": true,
    "activated_eocs": [ "EOC_metamagic_toggle_intuitive" ]
  },
  {
    "type": "mutation",
    "id": "perk_crafty_hands",
    "name": { "str": "Crafty hands" },
    "points": 0,
    "description": "You really like to do stuff with your own hands.  +10% for crafting speed.",
    "category": [ "perk" ],
    "crafting_speed_multiplier": 1.1
  },
  {
    "type": "mutation",
    "id": "perk_chainsmoker",
    "name": { "str": "Chainsmoker" },
    "points": 0,
    "description": "Smoking is bad, but damn it's badass.  You deal more damage and shoot more accurately when you smoke.",
    "category": [ "perk" ],
    "enchantments": [
      { "condition": { "u_has_effect": "cig" }, "values": [ { "value": "MELEE_DAMAGE", "multiply": 0.25 } ] },
      { "condition": { "u_has_effect": "cig" }, "values": [ { "value": "WEAPON_DISPERSION", "multiply": 0.25 } ] }
    ]
  },
  {
    "type": "mutation",
    "id": "perk_praise",
    "name": { "str": "Complimentary Remarks" },
    "points": 0,
    "description": "The way you take care of the enemies is commendable, so much so that someone or something seems to praise your ways of fighting.  For every kills you have made, a praise may be given in the message log.",
    "category": [ "perk" ]
  },
  {
    "type": "mutation",
    "id": "perk_empath",
    "name": { "str": "Empath" },
    "points": 0,
    "description": "You've always had a passion for people, and a deep understanding of their thoughts and feelings.  Now that almost everyone's dead that has to extend to other things too!  When you kill a creature gain some of its abilities temporarily.",
    "category": [ "perk" ]
  },
  {
    "type": "mutation",
    "id": "perk_jugg",
    "name": { "str": "Iron arm" },
    "points": 0,
    "description": "You've always been a bit of a bull in a china shop; people used to call you heavy handed but now they aren't saying much at all.  You deal extra damage based on how protective your right arm is.",
    "category": [ "perk" ],
    "enchantments": [
      {
        "condition": "ALWAYS",
        "values": [ { "value": "ITEM_DAMAGE_BASH", "add": { "math": [ "u_armor('bash', 'arm_r') * u_attack_speed() / 200" ] } } ]
      }
    ]
  },
  {
    "type": "mutation",
    "id": "perk_skeleton",
    "name": { "str": "Skin and bones" },
    "points": 0,
    "description": "People always used to tell you that you should eat more.  It seems you needed their reminders because you can see your bones at this point.  You have skeletal armor.",
    "category": [ "perk" ],
    "integrated_armor": [ "skeleton_plate" ]
  },
  {
    "type": "mutation",
    "id": "perk_eating_window",
    "name": { "str": "Compressed Eating Window" },
    "points": 0,
    "description": "You're so used to squeezing all your meals into a short time that your body has adapted to it.  You gain +150% kcal and vitamins from any meals eaten between noon and 6 p.m., but 0 calories and vitamins for any meals eaten outside that time period.",
    "category": [ "perk" ],
    "enchantments": [
      {
        "condition": {
          "and": [
            { "math": [ "time_since('midnight', 'unit': 'hours') >= 12" ] },
            { "math": [ "time_since('midnight', 'unit': 'hours') <= 18" ] }
          ]
        },
        "values": [ { "value": "KCAL", "multiply": 1.5 }, { "value": "VITAMIN_ABSORB_MOD", "multiply": 1.5 } ]
      },
      {
        "condition": {
          "or": [
            { "math": [ "time_since('midnight', 'unit': 'hours') < 12" ] },
            { "math": [ "time_since('midnight', 'unit': 'hours') > 18" ] }
          ]
        },
        "values": [ { "value": "KCAL", "multiply": -1.0 }, { "value": "VITAMIN_ABSORB_MOD", "multiply": -1.0 } ]
      }
    ]
  },
  {
    "type": "mutation",
    "id": "perk_chainsaw",
    "name": { "str": "The Great Communicator" },
    "points": 0,
    "description": "You've always had something to say about ripping apart things with chainsaws.  You can swing powered blades faster.",
    "category": [ "perk" ],
    "enchantments": [ { "condition": { "u_has_wielded_with_flag": "MESSY" }, "values": [ { "value": "ATTACK_SPEED", "multiply": -0.2 } ] } ]
  },
  {
    "type": "mutation",
    "id": "perk_olde_guns",
    "name": { "str": "Olde Reliables" },
    "points": 0,
    "description": "You've always had a bit of a fondness for the older firearms.  Post apocalypse, this has translated into a damage boost when using WWII and older weapons.",
    "category": [ "perk" ],
    "enchantments": [
      { "condition": { "u_has_wielded_with_flag": "OLD_GUN" }, "values": [ { "value": "RANGED_DAMAGE", "multiply": 0.25 } ] }
    ]
<<<<<<< HEAD
=======
  },
  {
    "type": "mutation",
    "id": "perk_enchanting_master",
    "name": { "str": "Enchanting Master" },
    "points": 0,
    "description": "You can temporarily enchant your weapons with magic, imbuing them with powerful capabilities.",
    "category": [ "perk" ],
    "spells_learned": [ [ "spell_enchanting_master", 0 ] ],
    "enchantments": [ "ench_enchanting_master" ]
  },
  {
    "type": "mutation",
    "id": "perk_ascetic_empowerment",
    "name": { "str": "Ascetic Empowerment" },
    "points": 0,
    "description": "People talk about getting a high from fasting and for you that's true on a more visceral level.  You gain bonuses to all stats that scale with how hungry, thirsty, and tired you are.",
    "category": [ "perk" ],
    "enchantments": [
      {
        "condition": "ALWAYS",
        "values": [
          { "value": "STRENGTH", "add": { "math": [ "(u_val('thirst')/120) + (u_val('fatigue')/150)" ] } },
          { "value": "DEXTERITY", "add": { "math": [ "(u_val('thirst')/120) + (u_val('fatigue')/150)" ] } },
          { "value": "INTELLIGENCE", "add": { "math": [ "(u_val('thirst')/120) + (u_val('fatigue')/150)" ] } },
          { "value": "PERCEPTION", "add": { "math": [ "(u_val('thirst')/120) + (u_val('fatigue')/150)" ] } },
          { "value": "SPEED", "add": { "math": [ "clamp(( (u_val('thirst') - 80 ) / 10 ) , 0, 50)" ] } }
        ]
      },
      {
        "condition": { "u_has_effect": "hunger_very_hungry" },
        "values": [
          { "value": "STRENGTH", "add": 1 },
          { "value": "DEXTERITY", "add": 1 },
          { "value": "INTELLIGENCE", "add": 1 },
          { "value": "PERCEPTION", "add": 1 }
        ]
      },
      {
        "condition": { "u_has_effect": "hunger_near_starving" },
        "values": [
          { "value": "STRENGTH", "add": 2 },
          { "value": "DEXTERITY", "add": 2 },
          { "value": "INTELLIGENCE", "add": 2 },
          { "value": "PERCEPTION", "add": 2 }
        ]
      },
      {
        "condition": { "u_has_effect": "hunger_starving" },
        "values": [
          { "value": "STRENGTH", "add": 3 },
          { "value": "DEXTERITY", "add": 3 },
          { "value": "INTELLIGENCE", "add": 3 },
          { "value": "PERCEPTION", "add": 3 }
        ]
      },
      {
        "condition": { "u_has_effect": "hunger_famished" },
        "values": [
          { "value": "STRENGTH", "add": 4 },
          { "value": "DEXTERITY", "add": 4 },
          { "value": "INTELLIGENCE", "add": 4 },
          { "value": "PERCEPTION", "add": 4 }
        ]
      }
    ]
>>>>>>> 5f56f80f
  }
]<|MERGE_RESOLUTION|>--- conflicted
+++ resolved
@@ -574,18 +574,6 @@
     "enchantments": [
       { "condition": { "u_has_wielded_with_flag": "OLD_GUN" }, "values": [ { "value": "RANGED_DAMAGE", "multiply": 0.25 } ] }
     ]
-<<<<<<< HEAD
-=======
-  },
-  {
-    "type": "mutation",
-    "id": "perk_enchanting_master",
-    "name": { "str": "Enchanting Master" },
-    "points": 0,
-    "description": "You can temporarily enchant your weapons with magic, imbuing them with powerful capabilities.",
-    "category": [ "perk" ],
-    "spells_learned": [ [ "spell_enchanting_master", 0 ] ],
-    "enchantments": [ "ench_enchanting_master" ]
   },
   {
     "type": "mutation",
@@ -642,6 +630,5 @@
         ]
       }
     ]
->>>>>>> 5f56f80f
   }
 ]