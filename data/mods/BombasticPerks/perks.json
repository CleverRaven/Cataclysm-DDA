[
  {
    "type": "mutation_type",
    "id": "perk"
  },
  {
    "type": "mutation",
    "id": "perk_perk_menu",
    "name": { "str": "Open Perk Menu" },
    "points": 0,
    "purifiable": false,
    "purifiable": false,
    "description": "Direct access to the perk menu.",
    "category": [ "perk" ],
    "active": true,
    "activated_eocs": [ "EOC_open_perk_menu" ]
  },
  {
    "type": "mutation",
    "id": "perk_STR_UP",
    "name": { "str": "Stronger" },
    "points": 0,
    "purifiable": false,
    "description": "Have you been working out?  +1 Strength.",
    "changes_to": [ "perk_STR_UP_2" ],
    "category": [ "perk" ],
    "enchantments": [ { "condition": "ALWAYS", "values": [ { "value": "STRENGTH", "add": 1 } ] } ]
  },
  {
    "type": "mutation",
    "id": "perk_STR_UP_2",
    "name": { "str": "Even Stronger" },
    "points": 0,
    "purifiable": false,
    "description": "You HAVE been working out.  +2 Strength.",
    "prereqs": [ "perk_STR_UP" ],
    "category": [ "perk" ],
    "enchantments": [ { "condition": "ALWAYS", "values": [ { "value": "STRENGTH", "add": 2 } ] } ]
  },
  {
    "type": "mutation",
    "id": "perk_DEX_UP",
    "name": { "str": "Faster" },
    "points": 0,
    "purifiable": false,
    "description": "Have you been doing cardio?  +1 Dexterity.",
    "changes_to": [ "perk_DEX_UP_2" ],
    "category": [ "perk" ],
    "enchantments": [ { "condition": "ALWAYS", "values": [ { "value": "DEXTERITY", "add": 1 } ] } ]
  },
  {
    "type": "mutation",
    "id": "perk_DEX_UP_2",
    "name": { "str": "Even Faster" },
    "points": 0,
    "purifiable": false,
    "description": "You HAVE been doing cardio.  +2 Dexterity.",
    "prereqs": [ "perk_DEX_UP" ],
    "category": [ "perk" ],
    "enchantments": [ { "condition": "ALWAYS", "values": [ { "value": "DEXTERITY", "add": 2 } ] } ]
  },
  {
    "type": "mutation",
    "id": "perk_INT_UP",
    "name": { "str": "Smarter" },
    "points": 0,
    "purifiable": false,
    "description": "Have you been reading?  +1 Intelligence.",
    "changes_to": [ "perk_INT_UP_2" ],
    "category": [ "perk" ],
    "enchantments": [ { "condition": "ALWAYS", "values": [ { "value": "INTELLIGENCE", "add": 1 } ] } ]
  },
  {
    "type": "mutation",
    "id": "perk_INT_UP_2",
    "name": { "str": "Even Smarter" },
    "points": 0,
    "purifiable": false,
    "description": "You HAVE been reading.  +2 Intelligence.",
    "prereqs": [ "perk_INT_UP" ],
    "category": [ "perk" ],
    "enchantments": [ { "condition": "ALWAYS", "values": [ { "value": "INTELLIGENCE", "add": 2 } ] } ]
  },
  {
    "type": "mutation",
    "id": "perk_PER_UP",
    "name": { "str": "Sharper" },
    "points": 0,
    "purifiable": false,
    "description": "Have you been staring out into the middle distance?  +1 Perception.",
    "changes_to": [ "perk_PER_UP_2" ],
    "category": [ "perk" ],
    "enchantments": [ { "condition": "ALWAYS", "values": [ { "value": "PERCEPTION", "add": 1 } ] } ]
  },
  {
    "type": "mutation",
    "id": "perk_PER_UP_2",
    "name": { "str": "Even Sharper" },
    "points": 0,
    "purifiable": false,
    "description": "You HAVE been staring out into the middle distance.  +2 Perception.",
    "prereqs": [ "perk_PER_UP" ],
    "category": [ "perk" ],
    "enchantments": [ { "condition": "ALWAYS", "values": [ { "value": "PERCEPTION", "add": 2 } ] } ]
  },
  {
    "type": "mutation",
    "id": "perk_sight_beyond_sight",
    "name": { "str": "Sight Beyond Sight" },
    "points": 0,
    "purifiable": false,
    "description": "You have an instinctive sense for the uncanny and unearthy.  Activate this perk to close your eyes and become aware of nearby Nether creatures.",
    "category": [ "perk" ],
    "activated_is_setup": true,
    "active": true,
    "activated_eocs": [ "EOC_perk_sight_beyond_sight_ON" ],
    "deactivated_eocs": [ "EOC_perk_sight_beyond_sight_ON" ]
  },
  {
    "type": "mutation",
    "id": "perk_holdout_pocket",
    "name": { "str": "Holdout Pocket" },
    "points": 0,
    "purifiable": false,
    "description": "Never leave home without it!  You have a secret pocket no one knows about that can easily store a weapon.",
    "category": [ "perk" ],
    "integrated_armor": [ "integrated_holdout_pocket" ]
  },
  {
    "type": "mutation",
    "id": "perk_built_tough",
    "name": { "str": "Built Tough" },
    "points": 0,
    "purifiable": false,
    "description": "You're like a walking tank!  Take 5% less damage from all sources.",
    "category": [ "perk" ],
    "enchantments": [ { "condition": "ALWAYS", "values": [ { "value": "ARMOR_ALL", "multiply": -0.05 } ] } ]
  },
  {
    "type": "mutation",
    "id": "perk_hauler",
    "name": { "str": "Hauler" },
    "points": 0,
    "purifiable": false,
    "description": "All that hauling has paid off.  You can carry 10kg of additional items.",
    "category": [ "perk" ],
    "enchantments": [ { "condition": "ALWAYS", "values": [ { "value": "CARRY_WEIGHT", "add": 10000 } ] } ]
  },
  {
    "type": "mutation",
    "id": "perk_vacationer",
    "name": { "str": "Vacationer" },
    "points": 0,
    "purifiable": false,
    "description": "Every day in the apocalypse is just like the beach.  You are more comfortable in cold and warm weather.",
    "category": [ "perk" ],
    "enchantments": [
      {
        "condition": "ALWAYS",
        "values": [ { "value": "CLIMATE_CONTROL_HEAT", "add": 10 }, { "value": "CLIMATE_CONTROL_CHILL", "add": 10 } ]
      }
    ]
  },
  {
    "type": "mutation",
    "id": "perk_gymrat",
    "name": { "str": "Gym Rat" },
    "points": 0,
    "purifiable": false,
    "description": "Your time exercising has gotten you used to being drenched in your own sweat.  Being wet doesn't bother you as much anymore.",
    "category": [ "perk" ],
    "wet_protection": [
      { "part": "head", "neutral": 6 },
      { "part": "leg_l", "neutral": 8 },
      { "part": "leg_r", "neutral": 8 },
      { "part": "foot_l", "neutral": 2 },
      { "part": "foot_r", "neutral": 2 },
      { "part": "arm_l", "neutral": 8 },
      { "part": "arm_r", "neutral": 8 },
      { "part": "hand_l", "neutral": 12 },
      { "part": "hand_r", "neutral": 12 },
      { "part": "torso", "neutral": 10 }
    ]
  },
  {
    "type": "mutation",
    "id": "perk_bellringer",
    "name": { "//~": " 'To have your bell rung' means to be hit on the head.", "str": "Bellringer" },
    "points": 0,
    "purifiable": false,
    "description": "You're very good at the follow-through when your enemies are reeling.  When in melee combat with an enemy that is dazed or stunned, you do +33% extra bash damage.",
    "category": [ "perk" ]
  },
  {
    "type": "mutation",
    "id": "perk_thick_skull",
    "name": { "str": "Thick Skull" },
    "points": 0,
    "purifiable": false,
    "description": "You've taken so many blows to the head you've lost count.  You've got additional skull armor.",
    "category": [ "perk" ],
    "integrated_armor": [ "integrated_thick_skull" ]
  },
  {
    "type": "mutation",
    "id": "perk_way_openpalm",
    "name": { "str": "Way of the Open Palm" },
    "points": 0,
    "purifiable": false,
    "description": "You've dealt enough blows that your hands have callused, and your knifehand strikes are sharp enough to draw blood.",
    "category": [ "perk" ],
    "integrated_armor": [ "integrated_hand_openpalm" ]
  },
  {
    "type": "mutation",
    "id": "perk_way_closedfist",
    "name": { "str": "Way of the Closed Fist" },
    "points": 0,
    "purifiable": false,
    "description": "You've dealt enough blows that your hands have callused, and your hammerfist strikes are as strong as a real hammer.",
    "category": [ "perk" ],
    "integrated_armor": [ "integrated_hand_closedfist" ]
  },
  {
    "type": "mutation",
    "id": "perk_way_pinchedfingers",
    "name": { "str": "Way of the Pinched Fingers" },
    "points": 0,
    "purifiable": false,
    "description": "You've dealt enough blows that your hands have callused, your spearhand strikes can pierce armor, and your grip can turn bolts barehanded.",
    "category": [ "perk" ],
    "integrated_armor": [ "integrated_hand_pinchedfingers" ]
  },
  {
    "type": "mutation",
    "id": "perk_quickdraw",
    "name": { "str": "Quickdraw" },
    "points": 0,
    "purifiable": false,
    "description": "Practicing with handguns has improved your draw speed with pretty much everything.  Retrieve objects 25% faster from containers.",
    "category": [ "perk" ],
    "enchantments": [ { "values": [ { "value": "OBTAIN_COST_MULTIPLIER", "multiply": -0.25 } ] } ]
  },
  {
    "type": "mutation",
    "id": "perk_vengeful",
    "name": { "str": "Vengeful" },
    "points": 0,
    "purifiable": false,
    "description": "Oh, they're not getting away with THAT.  You do +15% damage for two turns after you're hit.",
    "category": [ "perk" ],
    "enchantments": [ "perk_ench_vengeful" ]
  },
  {
    "type": "mutation",
    "id": "perk_undying_loyalty",
    "name": {
      "//~": "This is a pun, based on undying literally meaning 'does not die' but also the figurative meaning of an emotion that lasts forever.",
      "str": "Undying Loyalty"
    },
    "points": 0,
    "purifiable": false,
    "description": "You inspire your allies to protect you when you're seriously injured.  If attacked when your head or torso health are at 50% or lower, all allies within 15 meters will take 20% reduced damage for one minute.  This effect can only trigger once every five minutes.",
    "category": [ "perk" ]
  },
  {
    "type": "mutation",
    "id": "perk_ghost_stealth",
    "name": { "str": "Ghost" },
    "points": 0,
    "purifiable": false,
    "description": "You've gotten pretty good at sneaking up on people.  When you have no allies within 20 squares, enemies' vision detection range is reduced by 15%.",
    "category": [ "perk" ],
    "enchantments": [
      {
        "condition": { "math": [ "u_characters_nearby('radius': 20, 'attitude': 'allies')", "==", "0" ] },
        "values": [ { "value": "STEALTH_MODIFIER", "add": 15 } ]
      }
    ]
  },
  {
    "type": "mutation",
    "id": "perk_big_eater",
    "name": { "str": "Big Eater" },
    "points": 0,
    "purifiable": false,
    "description": "You can really put it away.  You eat food 10% faster and can eat 33% more food at a time.",
    "category": [ "perk" ],
    "enchantments": [
      {
        "values": [ { "value": "CONSUME_TIME_MOD", "multiply": -0.1 }, { "value": "STOMACH_SIZE_MULTIPLIER", "multiply": 0.33 } ]
      }
    ]
  },
  {
    "type": "mutation",
    "id": "perk_tuck_and_roll",
    "name": { "str": "Tuck and Roll" },
    "points": 0,
    "purifiable": false,
    "description": "At some point you got really good at falling off rooftops.  Take 40% less fall damage.",
    "category": [ "perk" ],
    "enchantments": [ { "condition": "ALWAYS", "values": [ { "value": "FALL_DAMAGE", "multiply": -0.4 } ] } ]
  },
  {
    "type": "mutation",
    "id": "perk_grit_your_teeth",
    "name": { "str": "Grit Your Teeth" },
    "points": 0,
    "purifiable": false,
    "description": "When you have to you can wipe the blood off your chin, grit your teeth, and get it done.  Use to reduce your pain by 30 or half (whichever is greater) for 3 minutes.\n\nThe cooldown on this perk scales based on your pain at the time you used it.",
    "category": [ "perk" ],
    "active": true,
    "activated_is_setup": false,
    "activated_eocs": [ "EOC_PERK_GRIT_YOUR_TEETH" ]
  },
  {
    "type": "mutation",
    "id": "perk_surgical_strikes",
    "name": { "str": "Surgical Strikes" },
    "points": 0,
    "purifiable": false,
    "description": "Careful aim allows you to take down game with little tissue damage.  Enemies you kill tend to stay intact.",
    "category": [ "perk" ],
    "enchantments": [ { "condition": "ALWAYS", "values": [ { "value": "OVERKILL_DAMAGE", "add": 30.0 } ] } ]
  },
  {
    "type": "mutation",
    "id": "perk_bloody_mess",
    "name": { "str": "Bloody Mess" },
    "points": 0,
    "purifiable": false,
    "description": "For whatever reason you seem to always make a real mess of things.  Enemies you kill tend to explode into a mess of viscera.",
    "category": [ "perk" ],
    "enchantments": [ { "condition": "ALWAYS", "values": [ { "value": "OVERKILL_DAMAGE", "add": -1000.0 } ] } ]
  },
  {
    "type": "mutation",
    "id": "perk_perfect_time",
    "name": { "str": "Perfect Timing" },
    "points": 0,
    "purifiable": false,
    "description": "You used to annoy your friends before the Cataclysm by always being *exactly* on time and you've maintained that characteristic to this day.  You always know what time it is and can set alarms even without a watch or a phone.",
    "category": [ "perk" ],
    "flags": [ "WATCH", "ALARMCLOCK" ]
  },
  {
    "type": "mutation",
    "id": "perk_bedtime_reader",
    "name": { "str": "Bedtime Stories" },
    "points": 0,
    "purifiable": false,
    "description": "You've always loved reading, especially before you fall asleep, and have gotten very good at tearing through books as a way to wind down.  You read books 50% faster, but only when you read them between 8 p.m. and 1 a.m.",
    "category": [ "perk" ],
    "enchantments": [
      {
        "condition": {
          "or": [
            { "math": [ "time_since('midnight', 'unit': 'hours') >= 20" ] },
            { "math": [ "time_since('midnight', 'unit': 'hours') <= 1" ] }
          ]
        },
        "values": [ { "value": "READING_SPEED_MULTIPLIER", "multiply": -0.5 } ]
      }
    ]
  },
  {
    "type": "mutation",
    "id": "perk_tingly",
    "name": { "str": "Tingly" },
    "points": 0,
    "purifiable": false,
    "description": "Ever since the apocalypse you get a funny feeling during storms and have trouble trusting small appliances.  You usually have a pretty good idea where they are though.",
    "category": [ "perk" ],
    "enchantments": [ { "condition": "ALWAYS", "values": [ { "value": "SIGHT_RANGE_ELECTRIC", "add": 4.0 } ] } ]
  },
  {
    "type": "mutation",
    "id": "perk_static_stockpile",
    "name": { "str": "Static Stockpile" },
    "points": 0,
    "purifiable": false,
    "description": "You can't touch a door without zapping yourself.  Whenever there is a shocker or a robot within 15 squares, or you are outside during a storm, you gain 500J of bionic power per second and your melee attacks will do a small amount of extra electrical damage.",
    "category": [ "perk" ],
    "enchantments": [
      {
        "condition": {
          "or": [
            { "and": [ "u_is_outside", { "or": [ { "is_weather": "lightning" }, { "is_weather": "thunder" } ] } ] },
            {
              "math": [
                "u_monsters_nearby('mon_zombie_brute_shocker', 'mon_zombie_electric', 'mon_skeleton_electric', 'mon_frog_shocker', 'mon_zombie_static', 'mon_amalgamation_zapper', 'mon_zombie_nullfield', 'mon_exodii_worker', 'mon_exodii_quad', 'mon_zomborg', 'mon_zomborg_devourer', 'mon_robofac_skittergun', 'mon_EMP_hack', 'mon_c4_hack', 'mon_flashbang_hack', 'mon_gasbomb_hack', 'mon_grenade_hack', 'mon_manhack', 'exodii_sniper_drone', 'mon_tazer_hack', 'mon_lab_security_drone_GM', 'mon_lab_security_drone_YM', 'mon_lab_security_drone_BM', 'mon_lab_security_drone_BM2', 'mon_lab_security_drone_GR', 'mon_lab_security_drone_BS', 'mon_secubot', 'mon_talon_m202a1', 'mon_secubot_america', 'mon_skitterbot', 'mon_science_bot', 'mon_robofac_prototype', 'mon_dispatch', 'mon_dispatch_military', 'radius': 15)",
                ">",
                "0"
              ]
            }
          ]
        },
        "values": [ { "value": "POWER_TRICKLE", "add": 250000 }, { "value": "ITEM_DAMAGE_ELEC", "add": 3 } ]
      }
    ]
  },
  {
    "type": "mutation",
    "id": "perk_jumpy",
    "name": { "str": "Jumpy" },
    "points": 0,
    "purifiable": false,
    "description": "You've not been the same since the apocalypse, almost everything makes you jump.  You are just a bit quicker to act though.",
    "category": [ "perk" ],
    "enchantments": [ { "condition": "ALWAYS", "values": [ { "value": "SPEED", "multiply": 0.03 } ] } ]
  },
  {
    "type": "mutation",
    "id": "perk_quick_recovery",
    "name": { "str": "Quick Recovery" },
    "points": 0,
    "purifiable": false,
    "description": "You get knocked down, but you get up again.  There is a 75% chance when you are downed that you will stand up again immediately.",
    "category": [ "perk" ]
  },
  {
    "type": "mutation",
    "id": "perk_sleepy",
    "name": { "str": "Easy Sleeper" },
    "points": 0,
    "purifiable": false,
    "description": "You've always been able to fall asleep within a few minutes of closing your eyes, no matter what else is going on around you.  You have a much easier time falling asleep.",
    "category": [ "perk" ],
    "enchantments": [ { "condition": "ALWAYS", "values": [ { "value": "SLEEPY", "add": 15 } ] } ]
  },
  {
    "type": "mutation",
    "id": "perk_early_to_rise",
    "name": { "str": "Early to Rise" },
    "points": 0,
    "purifiable": false,
    "description": "That health, wealth, and wisdom is coming any day now.  When you wake up between 4 and 7 a.m., you gain a mood boost for that morning.",
    "category": [ "perk" ]
  },
  {
    "type": "mutation",
    "id": "perk_duck_and_weave",
    "name": { "str": "Duck and Weave" },
    "points": 0,
    "purifiable": false,
    "description": "Run without rhythm.  After a short wind-up period, you gain 5 effective dodge and +1 bonus dodge attempt as long as you keep running.",
    "category": [ "perk" ]
  },
  {
    "type": "mutation",
    "id": "perk_hobbyist",
    "name": { "str": "Hobbyist" },
    "points": 0,
    "purifiable": false,
    "description": "No work, no social obligations, lots of time to focus on your hobbies.  You feel like you've been picking up skills faster recently.",
    "category": [ "perk" ],
    "enchantments": [ { "condition": "ALWAYS", "values": [ { "value": "LEARNING_FOCUS", "add": 5.0 } ] } ]
  },
  {
    "type": "mutation",
    "id": "perk_non_combatant",
    "name": { "str": "Non-Combatant" },
    "points": 0,
    "purifiable": false,
    "description": "Hey, that's against the Geneva Convention!  When not wielding a weapon, or object that could be used as an improvised weapon, you take -25% reduced damage.",
    "category": [ "perk" ],
    "//": "u_has_weapon checks if you're wielding ANYTHNG, not a weapon specifically, hence the long condition below.",
    "enchantments": [
      {
        "condition": {
          "and": [
            { "not": { "u_has_wielded_with_weapon_category": "AUTOMATIC_PISTOLS" } },
            { "not": { "u_has_wielded_with_weapon_category": "SHIVS" } },
            { "not": { "u_has_wielded_with_weapon_category": "QUARTERSTAVES" } },
            { "not": { "u_has_wielded_with_weapon_category": "HOOKING_WEAPONRY" } },
            { "not": { "u_has_wielded_with_weapon_category": "AUTOMATIC_RIFLES" } },
            { "not": { "u_has_wielded_with_weapon_category": "KNIVES" } },
            { "not": { "u_has_wielded_with_weapon_category": "MEDIUM_SWORDS" } },
            { "not": { "u_has_wielded_with_weapon_category": "GREAT_HAMMERS" } },
            { "not": { "u_has_wielded_with_weapon_category": "GREAT_AXES" } },
            { "not": { "u_has_wielded_with_weapon_category": "MACES" } },
            { "not": { "u_has_wielded_with_weapon_category": "SPEARS" } },
            { "not": { "u_has_wielded_with_weapon_category": "FENCING_WEAPONRY" } },
            { "not": { "u_has_wielded_with_weapon_category": "LONG_SWORDS" } },
            { "not": { "u_has_wielded_with_weapon_category": "GREAT_SWORDS" } },
            { "not": { "u_has_wielded_with_weapon_category": "BIONIC_WEAPONRY" } },
            { "not": { "u_has_wielded_with_weapon_category": "SHORT_SWORDS" } },
            { "not": { "u_has_wielded_with_weapon_category": "HAND_AXES" } },
            { "not": { "u_has_wielded_with_weapon_category": "BATONS" } },
            { "not": { "u_has_wielded_with_weapon_category": "FLAILS" } },
            { "not": { "u_has_wielded_with_weapon_category": "POLEARMS" } },
            { "not": { "u_has_wielded_with_weapon_category": "LONG_THRUSTING_SWORDS" } },
            { "not": { "u_has_wielded_with_weapon_category": "BIONIC_SWORDS" } },
            { "not": { "u_has_wielded_with_flag": "OLD_GUN" } },
            { "not": { "u_has_wielded_with_flag": "NEVER_JAMS" } },
            { "not": { "u_has_wielded_with_flag": "NON_FOULING" } },
            { "not": { "u_has_wielded_with_flag": "RELOAD_AND_SHOOT" } },
            { "not": { "u_has_wielded_with_flag": "RELOAD_EJECT" } },
            { "not": { "u_has_wielded_with_flag": "RELOAD_ONE" } },
            { "not": { "u_has_wielded_with_flag": "STR_DRAW" } },
            { "not": { "u_has_wielded_with_flag": "DURABLE_MELEE" } },
            { "not": { "u_has_wielded_with_flag": "BIONIC_WEAPON" } },
            { "not": { "u_has_wielded_with_flag": "POLEARM" } }
          ]
        },
        "values": [ { "value": "ARMOR_ALL", "multiply": -0.25 } ]
      }
    ]
  },
  {
    "type": "mutation",
    "id": "perk_recycler",
    "name": { "str": "Recycler" },
    "points": 0,
    "purifiable": false,
    "description": "Even with no one around you feel obligated to clean up the streets.  You find full cans of soda in the weirdest places.",
    "category": [ "perk" ],
    "active": true,
    "activated_is_setup": true,
    "activated_eocs": [ "EOC_can_finder_on" ],
    "deactivated_eocs": [ "EOC_can_finder_off" ],
    "processed_eocs": [ "EOC_can_hunting" ],
    "time": 24000
  },
  {
    "type": "mutation",
    "id": "perk_troubleseeker",
    "name": { "str": "Trouble seeker" },
    "points": 0,
    "purifiable": false,
    "description": "As if the apocalypse itself wasn't enough, you are constantly looking for some trouble.  Zombies will sometimes appear out of nowhere to attack you.  Fortunately, they always appear at a good distance from you.  Activate to toggle.",
    "category": [ "perk" ],
    "active": true,
    "activated_is_setup": true,
    "activated_eocs": [ "EOC_troubleseek_on" ],
    "deactivated_eocs": [ "EOC_troubleseek_off" ],
    "processed_eocs": [ "EOC_troubleseeking" ],
    "time": 20000
  },
  {
    "type": "mutation",
    "id": "perk_blood_drinker",
    "name": { "str": "Hemophage" },
    "points": 0,
    "purifiable": false,
    "description": "You do not drink…wine.  You are immune to the negative consequences of drinking blood, such as parasitic infection.",
    "category": [ "perk" ],
    "flags": [ "HEMOVORE" ]
  },
  {
    "type": "mutation",
    "id": "perk_blood_drinking_heal",
    "name": { "str": "The Blood is the Life" },
    "points": 0,
    "purifiable": false,
    "description": "Drinking blood makes you feel really good.  REALLY good.  So good that all your aches and pains just seem to fade away.  Every time you drink blood, you heal a bit of damage and lose a bit of pain.",
    "category": [ "perk" ]
  },
  {
    "type": "mutation",
    "id": "perk_popeye",
    "name": { "str": "Of sailors and spinach" },
    "points": 0,
    "purifiable": false,
    "description": "You spent several years on the high sea and now your muscles visibly swell and clench when you eat raw spinach.",
    "category": [ "perk" ],
    "active": true,
    "activated_eocs": [ "EOC_spinach_consumption" ]
  },
  {
    "type": "mutation",
    "id": "perk_frakenstein",
    "name": { "str": "Playing God" },
    "points": 0,
    "purifiable": false,
    "description": "You've been dissecting critters since high school.  Last night a voice gave you an idea for how to bring them back to life.  Activate the perk to gain insight into the nature of life itself!",
    "category": [ "perk" ],
    "active": true,
    "activated_eocs": [ "EOC_frankenstein_insight" ]
  },
  {
    "type": "mutation",
    "id": "perk_safety_net",
    "name": { "str": "Safety net" },
    "points": 0,
    "purifiable": false,
    "description": "You've always felt like someone was looking out for you upstairs.  When you are attacked there is a 5% chance the attack will deal no damage.",
    "category": [ "perk" ],
    "enchantments": [ { "condition": "ALWAYS", "values": [ { "value": "FORCEFIELD", "add": 0.05 } ] } ]
  },
  {
    "type": "mutation",
    "id": "perk_lucky_dodge",
    "name": { "str": "Lucky dodge" },
    "points": 0,
    "purifiable": false,
    "description": "You have a habit of always ducking at the right time.  You have a 5% chance to dodge any incoming attack.",
    "category": [ "perk" ],
    "enchantments": [ { "condition": "ALWAYS", "values": [ { "value": "EVASION", "add": 0.05 } ] } ]
  },
  {
    "type": "mutation",
    "id": "perk_long_shot",
    "name": { "str": "Long shot" },
    "points": 0,
    "purifiable": false,
    "description": "You always ate your carrots, that good eyesight is paying off.  You can use ranged weapons effectively up to 4 more tiles away.",
    "category": [ "perk" ],
    "enchantments": [ { "condition": "ALWAYS", "values": [ { "value": "RANGE", "add": 4 } ] } ]
  },
  {
    "type": "mutation",
    "id": "perk_firstest_aid",
    "name": { "str": "Firstest Aid" },
    "points": 0,
    "purifiable": false,
    "description": "It's called \"First Aid\", right, so obviously it's better the faster you apply it.  Your bandages are 50% better at stopping bleeding, but only if you apply them within 2 minutes of taking damage.",
    "category": [ "perk" ],
    "enchantments": [
      {
        "condition": { "u_has_effect": "effect_perk_firstest_aid" },
        "values": [ { "value": "BLEED_STOP_BONUS", "multiply": 0.5 } ]
      }
    ]
  },
  {
    "type": "mutation",
    "id": "perk_absit_invidia",
    "name": { "str": "Absit Invidia" },
    "points": 0,
    "purifiable": false,
    "description": "Your Nana told you about the evil eye and how to protect yourself when you were a small child.  You don't remember her telling you the evil eye was giant, disembodied, and on fire, but some of the things she taught you work all the same.  You are immune to the Tainted Mind effect as long as you're wearing a holy symbol necklace, and can use some salt to remove it if you do acquire it.",
    "category": [ "perk" ]
  },
  {
    "type": "mutation",
    "id": "perk_metamagic_quicken",
    "name": { "str": "Metamagic: Quicken Spell" },
    "points": 0,
    "purifiable": false,
    "description": "You have learned to cast spells in a way that is much quicker, but also more wasteful.  -95% cast time, +100% cast cost.  Can be toggled on or of by activating this trait.  Does not work on spells that consumes runes.",
    "category": [ "perk" ],
    "active": true,
    "activated_eocs": [ "EOC_metamagic_toggle_quicken" ]
  },
  {
    "type": "mutation",
    "id": "perk_metamagic_widen",
    "name": { "str": "Metamagic: Widen Spell" },
    "points": 0,
    "purifiable": false,
    "description": "You have learned to cast spells that affects a larger area.  +100% area of effect, +50% cast cost.  Can be toggled on or of by activating this trait.  Does not work on spells that consumes runes.",
    "category": [ "perk" ],
    "active": true,
    "activated_eocs": [ "EOC_metamagic_toggle_widen" ]
  },
  {
    "type": "mutation",
    "id": "perk_metamagic_reach",
    "name": { "str": "Metamagic: Reach Spell" },
    "points": 0,
    "purifiable": false,
    "description": "You have learned to cast spells from a longer distance.  +100% reach, +50% cast cost.  Can be toggled on or of by activating this trait.  Does not work on spells that consumes runes.",
    "category": [ "perk" ],
    "active": true,
    "activated_eocs": [ "EOC_metamagic_toggle_reach" ]
  },
  {
    "type": "mutation",
    "id": "perk_metamagic_silent",
    "name": { "str": "Metamagic: Silent Spell" },
    "points": 0,
    "purifiable": false,
    "description": "You have learned to cast spells quietly.  -100% noise, +20% cast cost, ignores mouth encumbrance.  Can be toggled on or of by activating this trait.  Does not work on spells that consumes runes.",
    "category": [ "perk" ],
    "active": true,
    "activated_eocs": [ "EOC_metamagic_toggle_silent" ]
  },
  {
    "type": "mutation",
    "id": "perk_metamagic_still",
    "name": { "str": "Metamagic: Still Spell" },
    "points": 0,
    "purifiable": false,
    "description": "You have learned to cast spells without moving.  +20% cast cost, ignores arm, leg, and hand encumbrance.  Can cast spells while holding items.  Can be toggled on or of by activating this trait.  Does not work on spells that consumes runes.",
    "category": [ "perk" ],
    "active": true,
    "activated_eocs": [ "EOC_metamagic_toggle_still" ]
  },
  {
    "type": "mutation",
    "id": "perk_metamagic_careful",
    "name": { "str": "Metamagic: Careful Spell" },
    "points": 0,
    "purifiable": false,
    "description": "You take your time when casting spells in order to get it right.  +200% cast time, -5 difficulty.  Can be toggled on or of by activating this trait.",
    "category": [ "perk" ],
    "active": true,
    "activated_eocs": [ "EOC_metamagic_toggle_careful" ]
  },
  {
    "type": "mutation",
    "id": "perk_metamagic_intuitive",
    "name": { "str": "Metamagic: Intuitive Spell" },
    "points": 0,
    "purifiable": false,
    "description": "Casting spells comes more naturally for you.  You don't have to think as much when casting.  Focus no longer affects casting, +20% cast cost.  Can be toggled on or of by activating this trait.  Only affects spells that are affected by focus.  Does not work on spells that consumes runes.",
    "category": [ "perk" ],
    "active": true,
    "activated_eocs": [ "EOC_metamagic_toggle_intuitive" ]
  },
  {
    "type": "mutation",
    "id": "perk_crafty_hands",
    "name": { "str": "Crafty hands" },
    "points": 0,
    "purifiable": false,
    "description": "You really like to do stuff with your own hands.  +10% for crafting speed.",
    "category": [ "perk" ],
    "enchantments": [ { "values": [ { "value": "CRAFTING_SPEED_MULTIPLIER", "multiply": 0.1 } ] } ]
  },
  {
    "type": "mutation",
    "id": "perk_chainsmoker",
    "name": { "str": "Chainsmoker" },
    "points": 0,
    "purifiable": false,
    "description": "Smoking is bad, but damn it's badass.  You deal more damage and shoot more accurately when you smoke.",
    "category": [ "perk" ],
    "enchantments": [
      { "condition": { "u_has_effect": "cig" }, "values": [ { "value": "MELEE_DAMAGE", "multiply": 0.25 } ] },
      { "condition": { "u_has_effect": "cig" }, "values": [ { "value": "WEAPON_DISPERSION", "multiply": 0.25 } ] }
    ]
  },
  {
    "type": "mutation",
    "id": "perk_praise",
    "name": { "str": "Complimentary Remarks" },
    "points": 0,
    "purifiable": false,
    "description": "The way you take care of the enemies is commendable, so much so that someone or something seems to praise your ways of fighting.  For every kills you have made, a praise may be given in the message log.",
    "category": [ "perk" ]
  },
  {
    "type": "mutation",
    "id": "perk_empath",
    "name": { "str": "Empath" },
    "points": 0,
    "purifiable": false,
    "description": "You've always had a passion for people, and a deep understanding of their thoughts and feelings.  Now that almost everyone's dead that has to extend to other things too!  When you kill a creature gain some of its abilities temporarily.",
    "category": [ "perk" ]
  },
  {
    "type": "mutation",
    "id": "perk_jugg",
    "name": { "str": "Iron arm" },
    "points": 0,
    "purifiable": false,
    "description": "You've always been a bit of a bull in a china shop; people used to call you heavy handed but now they aren't saying much at all.  You deal extra damage based on how protective your right arm is.",
    "category": [ "perk" ],
    "enchantments": [
      {
        "condition": "ALWAYS",
        "values": [ { "value": "ITEM_DAMAGE_BASH", "add": { "math": [ "u_armor('bash', 'arm_r') * u_attack_speed() / 200" ] } } ]
      }
    ]
  },
  {
    "type": "mutation",
    "id": "perk_skeleton",
    "name": { "str": "Skin and bones" },
    "points": 0,
    "purifiable": false,
    "description": "People always used to tell you that you should eat more.  It seems you needed their reminders because you can see your bones at this point.  You have skeletal armor.",
    "category": [ "perk" ],
    "integrated_armor": [ "skeleton_plate" ]
  },
  {
    "type": "mutation",
    "id": "perk_eating_window",
    "name": { "str": "Compressed Eating Window" },
    "points": 0,
<<<<<<< HEAD
    "purifiable": false,
    "description": "You're so used to squeezing all your meals into a short time that your body has adapted to it.  You gain +150% kcal and vitamins from any meals eaten between noon and 6 p.m., but 0 calories and vitamins for any meals eaten outside that time period.",
=======
    "description": "You're so used to squeezing all your meals into a short time that your body has adapted to it.  You gain 2.5 times as many calories and vitamins from any meals eaten between noon and 6 p.m., but 0 calories and vitamins for any meals eaten outside that time period.",
>>>>>>> 62e11b32
    "category": [ "perk" ],
    "enchantments": [
      {
        "condition": {
          "and": [
            { "math": [ "time_since('midnight', 'unit': 'hours') >= 12" ] },
            { "math": [ "time_since('midnight', 'unit': 'hours') <= 18" ] }
          ]
        },
        "values": [ { "value": "KCAL", "multiply": 1.5 }, { "value": "VITAMIN_ABSORB_MOD", "multiply": 1.5 } ]
      },
      {
        "condition": {
          "or": [
            { "math": [ "time_since('midnight', 'unit': 'hours') < 12" ] },
            { "math": [ "time_since('midnight', 'unit': 'hours') > 18" ] }
          ]
        },
        "values": [ { "value": "KCAL", "multiply": -50 }, { "value": "VITAMIN_ABSORB_MOD", "multiply": -50 } ]
      }
    ]
  },
  {
    "type": "mutation",
    "id": "perk_chainsaw",
    "name": { "str": "The Great Communicator" },
    "points": 0,
    "purifiable": false,
    "description": "You've always had something to say about ripping apart things with chainsaws.  You can swing powered blades faster.",
    "category": [ "perk" ],
    "enchantments": [ { "condition": { "u_has_wielded_with_flag": "MESSY" }, "values": [ { "value": "ATTACK_SPEED", "multiply": -0.2 } ] } ]
  },
  {
    "type": "mutation",
    "id": "perk_olde_guns",
    "name": { "str": "Olde Reliables" },
    "points": 0,
    "purifiable": false,
    "description": "You've always had a bit of a fondness for the older firearms.  Post apocalypse, this has translated into a damage boost when using WWII and older weapons.",
    "category": [ "perk" ],
    "enchantments": [
      { "condition": { "u_has_wielded_with_flag": "OLD_GUN" }, "values": [ { "value": "RANGED_DAMAGE", "multiply": 0.25 } ] }
    ]
  },
  {
    "type": "mutation",
    "id": "perk_moonstruck",
    "name": { "str": "Moonstruck" },
    "points": 0,
    "purifiable": false,
    "description": "You've always been greatly affected by the phases of the moon.  During a full moon, you gain a +3 bonus to all stats.  During a waxing moon, you gain a +1 bonus to all stats, and during a new moon, you suffer a -2 penalty to all stats.",
    "category": [ "perk" ]
  },
  {
    "type": "mutation",
    "id": "perk_nocturnal",
    "name": { "str": "Nocturnal" },
    "points": 0,
    "purifiable": false,
    "description": "Darkness is your ally.  Others have merely adopted the dark, but you were born in it, molded by it.  You gain +2 Perception and +1 Intelligence at night, and have a much easier time sleeping during the day.  However, you also suffer -2 Perception when outdoors during the day and have a harder time sleeping at night.",
    "category": [ "perk" ],
    "enchantments": [
      {
        "condition": { "not": "is_day" },
        "values": [ { "value": "PERCEPTION", "add": 2 }, { "value": "INTELLIGENCE", "add": 1 }, { "value": "SLEEPY", "add": -30 } ]
      },
      { "condition": "is_day", "values": [ { "value": "SLEEPY", "add": 50 } ] },
      { "condition": { "and": [ "is_day", "u_is_outside" ] }, "values": [ { "value": "PERCEPTION", "add": -2 } ] }
    ]
  },
  {
    "type": "mutation",
    "id": "perk_ascetic_empowerment",
    "name": { "str": "Ascetic Empowerment" },
    "points": 0,
    "purifiable": false,
    "description": "People talk about getting a high from fasting and for you that's true on a more visceral level.  You gain bonuses to all stats that scale with how hungry, thirsty, and tired you are.",
    "category": [ "perk" ],
    "enchantments": [
      {
        "condition": "ALWAYS",
        "values": [
          { "value": "STRENGTH", "add": { "math": [ "(u_val('thirst')/120) + (u_val('sleepiness')/150)" ] } },
          { "value": "DEXTERITY", "add": { "math": [ "(u_val('thirst')/120) + (u_val('sleepiness')/150)" ] } },
          { "value": "INTELLIGENCE", "add": { "math": [ "(u_val('thirst')/120) + (u_val('sleepiness')/150)" ] } },
          { "value": "PERCEPTION", "add": { "math": [ "(u_val('thirst')/120) + (u_val('sleepiness')/150)" ] } },
          { "value": "SPEED", "add": { "math": [ "clamp(( (u_val('thirst') - 80 ) / 10 ) , 0, 50)" ] } }
        ]
      },
      {
        "condition": { "u_has_effect": "hunger_very_hungry" },
        "values": [
          { "value": "STRENGTH", "add": 1 },
          { "value": "DEXTERITY", "add": 1 },
          { "value": "INTELLIGENCE", "add": 1 },
          { "value": "PERCEPTION", "add": 1 }
        ]
      },
      {
        "condition": { "u_has_effect": "hunger_near_starving" },
        "values": [
          { "value": "STRENGTH", "add": 2 },
          { "value": "DEXTERITY", "add": 2 },
          { "value": "INTELLIGENCE", "add": 2 },
          { "value": "PERCEPTION", "add": 2 }
        ]
      },
      {
        "condition": { "u_has_effect": "hunger_starving" },
        "values": [
          { "value": "STRENGTH", "add": 3 },
          { "value": "DEXTERITY", "add": 3 },
          { "value": "INTELLIGENCE", "add": 3 },
          { "value": "PERCEPTION", "add": 3 }
        ]
      },
      {
        "condition": { "u_has_effect": "hunger_famished" },
        "values": [
          { "value": "STRENGTH", "add": 4 },
          { "value": "DEXTERITY", "add": 4 },
          { "value": "INTELLIGENCE", "add": 4 },
          { "value": "PERCEPTION", "add": 4 }
        ]
      }
    ]
  },
  {
    "type": "mutation",
    "id": "perk_portal_storm_mutator_bird",
    "name": { "str": "Stormwrought: Bird" },
    "points": 0,
    "purifiable": false,
    "description": "Exposure to portal storms and related phenomena causes your body change along predictable lines.  When out in a portal storm without any protection, you periodically have a chance to mutate.",
    "category": [ "perk" ]
  },
  {
    "type": "mutation",
    "id": "perk_portal_storm_mutator_feline",
    "name": { "str": "Stormwrought: Feline" },
    "points": 0,
    "purifiable": false,
    "description": "Exposure to portal storms and related phenomena causes your body change along predictable lines.  When out in a portal storm without any protection, you periodically have a chance to mutate.",
    "category": [ "perk" ]
  },
  {
    "type": "mutation",
    "id": "perk_portal_storm_mutator_insect",
    "name": { "str": "Stormwrought: Insect" },
    "points": 0,
    "purifiable": false,
    "description": "Exposure to portal storms and related phenomena causes your body change along predictable lines.  When out in a portal storm without any protection, you periodically have a chance to mutate.",
    "category": [ "perk" ]
  },
  {
    "type": "mutation",
    "id": "perk_portal_storm_mutator_lupine",
    "name": { "str": "Stormwrought: Lupine" },
    "points": 0,
    "purifiable": false,
    "description": "Exposure to portal storms and related phenomena causes your body change along predictable lines.  When out in a portal storm without any protection, you periodically have a chance to mutate.",
    "category": [ "perk" ]
  },
  {
    "type": "mutation",
    "id": "perk_portal_storm_mutator_plant",
    "name": { "str": "Stormwrought: Plant" },
    "points": 0,
    "purifiable": false,
    "description": "Exposure to portal storms and related phenomena causes your body change along predictable lines.  When out in a portal storm without any protection, you periodically have a chance to mutate.",
    "category": [ "perk" ]
  },
  {
    "type": "mutation",
    "id": "perk_portal_storm_mutator_spider",
    "name": { "str": "Stormwrought: Spider" },
    "points": 0,
    "purifiable": false,
    "description": "Exposure to portal storms and related phenomena causes your body change along predictable lines.  When out in a portal storm without any protection, you periodically have a chance to mutate.",
    "category": [ "perk" ]
  }
]<|MERGE_RESOLUTION|>--- conflicted
+++ resolved
@@ -781,12 +781,8 @@
     "id": "perk_eating_window",
     "name": { "str": "Compressed Eating Window" },
     "points": 0,
-<<<<<<< HEAD
-    "purifiable": false,
-    "description": "You're so used to squeezing all your meals into a short time that your body has adapted to it.  You gain +150% kcal and vitamins from any meals eaten between noon and 6 p.m., but 0 calories and vitamins for any meals eaten outside that time period.",
-=======
+    "purifiable": false,
     "description": "You're so used to squeezing all your meals into a short time that your body has adapted to it.  You gain 2.5 times as many calories and vitamins from any meals eaten between noon and 6 p.m., but 0 calories and vitamins for any meals eaten outside that time period.",
->>>>>>> 62e11b32
     "category": [ "perk" ],
     "enchantments": [
       {
