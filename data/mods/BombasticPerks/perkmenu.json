[
  {
    "type": "talk_topic",
    "id": "TALK_PERK_MENU_MAIN",
    "dynamic_line": "Level <u_val:current_level>.\n<u_val:num_perks> perk points to spend.\nCurrent EXP: <u_val:available_exp>.\nEXP to next level: <u_val:exp_to_perk>.",
    "responses": [
      {
        "condition": { "not": { "u_has_trait": "perk_STR_UP" } },
        "text": "Gain [<trait_name:perk_STR_UP>]",
        "topic": "TALK_PERK_MENU_STRONGER"
      },
      {
        "condition": { "not": { "u_has_trait": "perk_DEX_UP" } },
        "text": "Gain [<trait_name:perk_DEX_UP>]",
        "topic": "TALK_PERK_MENU_FASTER"
      },
      {
        "condition": { "not": { "u_has_trait": "perk_INT_UP" } },
        "text": "Gain [<trait_name:perk_INT_UP>]",
        "topic": "TALK_PERK_MENU_SMARTER"
      },
      {
        "condition": { "not": { "u_has_trait": "perk_PER_UP" } },
        "text": "Gain [<trait_name:perk_PER_UP>]",
        "topic": "TALK_PERK_MENU_SHARPER"
      },
      {
        "condition": { "not": { "u_has_trait": "perk_holdout_pocket" } },
        "text": "Gain [<trait_name:perk_holdout_pocket>]",
        "topic": "TALK_PERK_MENU_HOLDOUT_POCKET"
      },
      {
        "condition": { "not": { "u_has_trait": "perk_built_tough" } },
        "text": "Gain [<trait_name:perk_built_tough>]",
        "topic": "TALK_PERK_MENU_BUILT_TOUGH"
      },
      {
        "condition": { "not": { "u_has_trait": "perk_hauler" } },
        "text": "Gain [<trait_name:perk_hauler>]",
        "topic": "TALK_PERK_MENU_HAULER"
      },
      {
        "condition": { "not": { "u_has_trait": "perk_vacationer" } },
        "text": "Gain [<trait_name:perk_vacationer>]",
        "topic": "TALK_PERK_MENU_VACATIONER"
      },
      {
        "condition": { "not": { "u_has_trait": "perk_gymrat" } },
        "text": "Gain [<trait_name:perk_gymrat>]",
        "topic": "TALK_PERK_MENU_GYMRAT"
      },
      {
        "condition": { "not": { "u_has_trait": "perk_safety_net" } },
        "text": "Gain [<trait_name:perk_safety_net>]",
        "topic": "TALK_PERK_MENU_SAFETY_NET"
      },
      {
        "condition": { "not": { "u_has_trait": "perk_lucky_dodge" } },
        "text": "Gain [<trait_name:perk_lucky_dodge>]",
        "topic": "TALK_PERK_MENU_LUCKY_DODGE"
      },
      {
        "condition": { "not": { "u_has_trait": "perk_thick_skull" } },
        "text": "Gain [<trait_name:perk_thick_skull>]",
        "topic": "TALK_PERK_MENU_THICK_SKULL"
      },
      {
        "condition": {
          "not": {
            "or": [
              { "u_has_trait": "perk_way_openpalm" },
              { "u_has_trait": "perk_way_closedfist" },
              { "u_has_trait": "perk_way_pinchedfingers" }
            ]
          }
        },
        "text": "Gain [Way Of The Fist]",
        "topic": "TALK_PERK_MENU_WAYOFTHEFIST"
      },
      {
        "condition": { "not": { "or": [ { "u_has_trait": "perk_bloody_mess" }, { "u_has_trait": "perk_surgical_strikes" } ] } },
        "text": "Gain [Killing Style]",
        "topic": "TALK_PERK_MENU_KILLINGSTYLE"
      },
      {
        "condition": { "not": { "u_has_trait": "perk_quickdraw" } },
        "text": "Gain [<trait_name:perk_quickdraw>]",
        "topic": "TALK_PERK_MENU_QUICKDRAW"
      },
      {
        "condition": { "not": { "u_has_trait": "perk_tuck_and_roll" } },
        "text": "Gain [<trait_name:perk_tuck_and_roll>]",
        "topic": "TALK_PERK_MENU_TUCK_AND_ROLL"
      },
      {
        "condition": { "not": { "u_has_trait": "perk_recycler" } },
        "text": "Gain [<trait_name:perk_recycler>]",
        "topic": "TALK_PERK_MENU_RECYCLER"
      },
      {
        "condition": { "not": { "u_has_trait": "perk_tingly" } },
        "text": "Gain [<trait_name:perk_tingly>]",
        "topic": "TALK_PERK_MENU_TINGLY"
      },
      {
        "condition": { "not": { "u_has_trait": "perk_jumpy" } },
        "text": "Gain [<trait_name:perk_jumpy>]",
        "topic": "TALK_PERK_MENU_JUMPY"
      },
      {
        "condition": { "not": { "u_has_trait": "perk_hobbyist" } },
        "text": "Gain [<trait_name:perk_hobbyist>]",
        "topic": "TALK_PERK_MENU_HOBBYIST"
      },
      {
        "condition": { "not": { "u_has_trait": "perk_frakenstein" } },
        "text": "Gain [<trait_name:perk_frakenstein>]",
        "topic": "TALK_PERK_MENU_FRANKENSTEIN"
      },
      {
        "condition": { "not": { "u_has_trait": "perk_popeye" } },
        "text": "Gain [<trait_name:perk_popeye>]",
        "topic": "TALK_PERK_MENU_POPEYE"
      },
      {
<<<<<<< HEAD
        "condition": { "not": { "u_has_trait": "perk_troubleseeker" } },
        "text": "Gain [<trait_name:perk_troubleseeker>]",
        "topic": "TALK_PERK_MENU_TROUBLESEEKER"
=======
        "condition": { "not": { "u_has_trait": "perk_crafty_hands" } },
        "text": "Gain [<trait_name:perk_crafty_hands>]",
        "topic": "TALK_PERK_MENU_CRAFTY_HANDS"
      },
      {
        "condition": { "not": { "u_has_trait": "perk_chainsmoker" } },
        "text": "Gain [<trait_name:perk_chainsmoker>]",
        "topic": "TALK_PERK_MENU_CHAINSMOKER"
>>>>>>> 08b27836
      },
      { "text": "Settings", "topic": "TALK_PERK_MENU_CONFIG" },
      { "text": "Quit.", "topic": "TALK_DONE" }
    ]
  },
  {
    "type": "talk_topic",
    "id": "TALK_PERK_MENU_FAIL",
    "dynamic_line": "You don't have a perk point, or meet the prerequisites for this perk.",
    "responses": [ { "text": "Go Back.", "topic": "TALK_PERK_MENU_MAIN" }, { "text": "Quit.", "topic": "TALK_DONE" } ]
  },
  {
    "type": "talk_topic",
    "id": "TALK_PERK_MENU_STRONGER",
    "dynamic_line": "<trait_name:perk_STR_UP>: \"<trait_description:perk_STR_UP>\"",
    "responses": [
      {
        "text": "Select Perk.",
        "topic": "TALK_PERK_MENU_MAIN",
        "condition": { "compare_num": [ { "u_val": "var", "var_name": "num_perks" }, ">", { "const": 0 } ] },
        "failure_explanation": "Requirements Not Met",
        "failure_topic": "TALK_PERK_MENU_FAIL",
        "effect": [
          { "u_add_trait": "perk_STR_UP" },
          {
            "arithmetic": [ { "u_val": "var", "var_name": "num_perks" }, "=", { "u_val": "var", "var_name": "num_perks" }, "-", { "const": 1 } ]
          }
        ]
      },
      { "text": "Go Back.", "topic": "TALK_PERK_MENU_MAIN" },
      { "text": "Quit.", "topic": "TALK_DONE" }
    ]
  },
  {
    "type": "talk_topic",
    "id": "TALK_PERK_MENU_FASTER",
    "dynamic_line": "<trait_name:perk_DEX_UP>: \"<trait_description:perk_DEX_UP>\"",
    "responses": [
      {
        "text": "Select Perk.",
        "topic": "TALK_PERK_MENU_MAIN",
        "condition": { "compare_num": [ { "u_val": "var", "var_name": "num_perks" }, ">", { "const": 0 } ] },
        "failure_explanation": "Requirements Not Met",
        "failure_topic": "TALK_PERK_MENU_FAIL",
        "effect": [
          { "u_add_trait": "perk_DEX_UP" },
          {
            "arithmetic": [ { "u_val": "var", "var_name": "num_perks" }, "=", { "u_val": "var", "var_name": "num_perks" }, "-", { "const": 1 } ]
          }
        ]
      },
      { "text": "Go Back.", "topic": "TALK_PERK_MENU_MAIN" },
      { "text": "Quit.", "topic": "TALK_DONE" }
    ]
  },
  {
    "type": "talk_topic",
    "id": "TALK_PERK_MENU_SMARTER",
    "dynamic_line": "<trait_name:perk_INT_UP>: \"<trait_description:perk_INT_UP>\"",
    "responses": [
      {
        "text": "Select Perk.",
        "topic": "TALK_PERK_MENU_MAIN",
        "condition": { "compare_num": [ { "u_val": "var", "var_name": "num_perks" }, ">", { "const": 0 } ] },
        "failure_explanation": "Requirements Not Met",
        "failure_topic": "TALK_PERK_MENU_FAIL",
        "effect": [
          { "u_add_trait": "perk_INT_UP" },
          {
            "arithmetic": [ { "u_val": "var", "var_name": "num_perks" }, "=", { "u_val": "var", "var_name": "num_perks" }, "-", { "const": 1 } ]
          }
        ]
      },
      { "text": "Go Back.", "topic": "TALK_PERK_MENU_MAIN" },
      { "text": "Quit.", "topic": "TALK_DONE" }
    ]
  },
  {
    "type": "talk_topic",
    "id": "TALK_PERK_MENU_SHARPER",
    "dynamic_line": "<trait_name:perk_PER_UP>: \"<trait_description:perk_PER_UP>\"",
    "responses": [
      {
        "text": "Select Perk.",
        "topic": "TALK_PERK_MENU_MAIN",
        "condition": { "compare_num": [ { "u_val": "var", "var_name": "num_perks" }, ">", { "const": 0 } ] },
        "failure_explanation": "Requirements Not Met",
        "failure_topic": "TALK_PERK_MENU_FAIL",
        "effect": [
          { "u_add_trait": "perk_PER_UP" },
          {
            "arithmetic": [ { "u_val": "var", "var_name": "num_perks" }, "=", { "u_val": "var", "var_name": "num_perks" }, "-", { "const": 1 } ]
          }
        ]
      },
      { "text": "Go Back.", "topic": "TALK_PERK_MENU_MAIN" },
      { "text": "Quit.", "topic": "TALK_DONE" }
    ]
  },
  {
    "type": "talk_topic",
    "id": "TALK_PERK_MENU_HOLDOUT_POCKET",
    "dynamic_line": "<trait_name:perk_holdout_pocket>: \"<trait_description:perk_holdout_pocket>\"",
    "responses": [
      {
        "text": "Select Perk.",
        "topic": "TALK_PERK_MENU_MAIN",
        "condition": { "compare_num": [ { "u_val": "var", "var_name": "num_perks" }, ">", { "const": 0 } ] },
        "failure_explanation": "Requirements Not Met",
        "failure_topic": "TALK_PERK_MENU_FAIL",
        "effect": [
          { "u_add_trait": "perk_holdout_pocket" },
          {
            "arithmetic": [ { "u_val": "var", "var_name": "num_perks" }, "=", { "u_val": "var", "var_name": "num_perks" }, "-", { "const": 1 } ]
          }
        ]
      },
      { "text": "Go Back.", "topic": "TALK_PERK_MENU_MAIN" },
      { "text": "Quit.", "topic": "TALK_DONE" }
    ]
  },
  {
    "type": "talk_topic",
    "id": "TALK_PERK_MENU_BUILT_TOUGH",
    "dynamic_line": "<trait_name:perk_built_tough>: \"<trait_description:perk_built_tough>\"",
    "responses": [
      {
        "text": "Select Perk.",
        "topic": "TALK_PERK_MENU_MAIN",
        "condition": { "compare_num": [ { "u_val": "var", "var_name": "num_perks" }, ">", { "const": 0 } ] },
        "failure_explanation": "Requirements Not Met",
        "failure_topic": "TALK_PERK_MENU_FAIL",
        "effect": [
          { "u_add_trait": "perk_built_tough" },
          {
            "arithmetic": [ { "u_val": "var", "var_name": "num_perks" }, "=", { "u_val": "var", "var_name": "num_perks" }, "-", { "const": 1 } ]
          }
        ]
      },
      { "text": "Go Back.", "topic": "TALK_PERK_MENU_MAIN" },
      { "text": "Quit.", "topic": "TALK_DONE" }
    ]
  },
  {
    "type": "talk_topic",
    "id": "TALK_PERK_MENU_HAULER",
    "dynamic_line": "<trait_name:perk_hauler>: \"<trait_description:perk_hauler>\"",
    "responses": [
      {
        "text": "Select Perk.",
        "topic": "TALK_PERK_MENU_MAIN",
        "condition": { "compare_num": [ { "u_val": "var", "var_name": "num_perks" }, ">", { "const": 0 } ] },
        "failure_explanation": "Requirements Not Met",
        "failure_topic": "TALK_PERK_MENU_FAIL",
        "effect": [
          { "u_add_trait": "perk_hauler" },
          {
            "arithmetic": [ { "u_val": "var", "var_name": "num_perks" }, "=", { "u_val": "var", "var_name": "num_perks" }, "-", { "const": 1 } ]
          }
        ]
      },
      { "text": "Go Back.", "topic": "TALK_PERK_MENU_MAIN" },
      { "text": "Quit.", "topic": "TALK_DONE" }
    ]
  },
  {
    "type": "talk_topic",
    "id": "TALK_PERK_MENU_VACATIONER",
    "dynamic_line": "<trait_name:perk_vacationer>: \"<trait_description:perk_vacationer>\"",
    "responses": [
      {
        "text": "Select Perk.",
        "topic": "TALK_PERK_MENU_MAIN",
        "condition": { "compare_num": [ { "u_val": "var", "var_name": "num_perks" }, ">", { "const": 0 } ] },
        "failure_explanation": "Requirements Not Met",
        "failure_topic": "TALK_PERK_MENU_FAIL",
        "effect": [
          { "u_add_trait": "perk_vacationer" },
          {
            "arithmetic": [ { "u_val": "var", "var_name": "num_perks" }, "=", { "u_val": "var", "var_name": "num_perks" }, "-", { "const": 1 } ]
          }
        ]
      },
      { "text": "Go Back.", "topic": "TALK_PERK_MENU_MAIN" },
      { "text": "Quit.", "topic": "TALK_DONE" }
    ]
  },
  {
    "type": "talk_topic",
    "id": "TALK_PERK_MENU_GYMRAT",
    "dynamic_line": "<trait_name:perk_gymrat>: \"<trait_description:perk_gymrat>\"\nRequires athletics 3.",
    "responses": [
      {
        "text": "Select Perk.",
        "topic": "TALK_PERK_MENU_MAIN",
        "condition": {
          "and": [
            {
              "or": [
                { "compare_num": [ { "u_val": "var", "var_name": "no_prerecs" }, ">", { "const": 0 } ] },
                { "or": [ { "math": [ "u_skill('swimming')", ">=", "3" ] } ] }
              ]
            },
            { "compare_num": [ { "u_val": "var", "var_name": "num_perks" }, ">", { "const": 0 } ] }
          ]
        },
        "failure_explanation": "Requirements Not Met",
        "failure_topic": "TALK_PERK_MENU_FAIL",
        "effect": [
          { "u_add_trait": "perk_gymrat" },
          {
            "arithmetic": [ { "u_val": "var", "var_name": "num_perks" }, "=", { "u_val": "var", "var_name": "num_perks" }, "-", { "const": 1 } ]
          }
        ]
      },
      { "text": "Go Back.", "topic": "TALK_PERK_MENU_MAIN" },
      { "text": "Quit.", "topic": "TALK_DONE" }
    ]
  },
  {
    "type": "talk_topic",
    "id": "TALK_PERK_MENU_SAFETY_NET",
    "dynamic_line": "<trait_name:perk_safety_net>: \"<trait_description:perk_safety_net>\"",
    "responses": [
      {
        "text": "Select Perk.",
        "topic": "TALK_PERK_MENU_MAIN",
        "condition": { "compare_num": [ { "u_val": "var", "var_name": "num_perks" }, ">", { "const": 0 } ] },
        "failure_explanation": "Requirements Not Met",
        "failure_topic": "TALK_PERK_MENU_FAIL",
        "effect": [
          { "u_add_trait": "perk_safety_net" },
          {
            "arithmetic": [ { "u_val": "var", "var_name": "num_perks" }, "=", { "u_val": "var", "var_name": "num_perks" }, "-", { "const": 1 } ]
          }
        ]
      },
      { "text": "Go Back.", "topic": "TALK_PERK_MENU_MAIN" },
      { "text": "Quit.", "topic": "TALK_DONE" }
    ]
  },
  {
    "type": "talk_topic",
    "id": "TALK_PERK_MENU_LUCKY_DODGE",
    "dynamic_line": "<trait_name:perk_lucky_dodge>: \"<trait_description:perk_lucky_dodge>\"",
    "responses": [
      {
        "text": "Select Perk.",
        "topic": "TALK_PERK_MENU_MAIN",
        "condition": { "compare_num": [ { "u_val": "var", "var_name": "num_perks" }, ">", { "const": 0 } ] },
        "failure_explanation": "Requirements Not Met",
        "failure_topic": "TALK_PERK_MENU_FAIL",
        "effect": [
          { "u_add_trait": "perk_lucky_dodge" },
          {
            "arithmetic": [ { "u_val": "var", "var_name": "num_perks" }, "=", { "u_val": "var", "var_name": "num_perks" }, "-", { "const": 1 } ]
          }
        ]
      },
      { "text": "Go Back.", "topic": "TALK_PERK_MENU_MAIN" },
      { "text": "Quit.", "topic": "TALK_DONE" }
    ]
  },
  {
    "type": "talk_topic",
    "id": "TALK_PERK_MENU_THICK_SKULL",
    "dynamic_line": "<trait_name:perk_thick_skull>: \"<trait_description:perk_thick_skull>\"",
    "responses": [
      {
        "text": "Select Perk.",
        "topic": "TALK_PERK_MENU_MAIN",
        "condition": { "compare_num": [ { "u_val": "var", "var_name": "num_perks" }, ">", { "const": 0 } ] },
        "failure_explanation": "Requirements Not Met",
        "failure_topic": "TALK_PERK_MENU_FAIL",
        "effect": [
          { "u_add_trait": "perk_thick_skull" },
          {
            "arithmetic": [ { "u_val": "var", "var_name": "num_perks" }, "=", { "u_val": "var", "var_name": "num_perks" }, "-", { "const": 1 } ]
          }
        ]
      },
      { "text": "Go Back.", "topic": "TALK_PERK_MENU_MAIN" },
      { "text": "Quit.", "topic": "TALK_DONE" }
    ]
  },
  {
    "type": "talk_topic",
    "id": "TALK_PERK_MENU_WAYOFTHEFIST",
    "dynamic_line": "<trait_name:perk_way_openpalm>: \"<trait_description:perk_way_openpalm>\"\nRequires unarmed 2 and cutting 1.\n\n<trait_name:perk_way_closedfist>: \"<trait_description:perk_way_closedfist>\"\nRequires unarmed 2 and bashing 1.\n\n<trait_name:perk_way_pinchedfingers>: \"<trait_description:perk_way_pinchedfingers>\"\nRequires unarmed 2 and piercing 1.",
    "responses": [
      {
        "text": "Select Perk Variant <trait_name:perk_way_openpalm>.",
        "topic": "TALK_PERK_MENU_MAIN",
        "condition": {
          "and": [
            {
              "or": [
                { "compare_num": [ { "u_val": "var", "var_name": "no_prerecs" }, ">", { "const": 0 } ] },
                {
                  "and": [ { "math": [ "u_skill('unarmed')", ">=", "2" ] }, { "math": [ "u_skill('cutting')", ">=", "1" ] } ]
                }
              ]
            },
            { "compare_num": [ { "u_val": "var", "var_name": "num_perks" }, ">", { "const": 0 } ] }
          ]
        },
        "failure_explanation": "Requirements Not Met",
        "failure_topic": "TALK_PERK_MENU_FAIL",
        "effect": [
          { "u_add_trait": "perk_way_openpalm" },
          {
            "arithmetic": [ { "u_val": "var", "var_name": "num_perks" }, "=", { "u_val": "var", "var_name": "num_perks" }, "-", { "const": 1 } ]
          }
        ]
      },
      {
        "text": "Select Perk Variant <trait_name:perk_way_closedfist>.",
        "topic": "TALK_PERK_MENU_MAIN",
        "condition": {
          "and": [
            {
              "or": [
                { "compare_num": [ { "u_val": "var", "var_name": "no_prerecs" }, ">", { "const": 0 } ] },
                {
                  "and": [ { "math": [ "u_skill('unarmed')", ">=", "2" ] }, { "math": [ "u_skill('bashing')", ">=", "1" ] } ]
                }
              ]
            },
            { "compare_num": [ { "u_val": "var", "var_name": "num_perks" }, ">", { "const": 0 } ] }
          ]
        },
        "failure_explanation": "Requirements Not Met",
        "failure_topic": "TALK_PERK_MENU_FAIL",
        "effect": [
          { "u_add_trait": "perk_way_closedfist" },
          {
            "arithmetic": [ { "u_val": "var", "var_name": "num_perks" }, "=", { "u_val": "var", "var_name": "num_perks" }, "-", { "const": 1 } ]
          }
        ]
      },
      {
        "text": "Select Perk Variant <trait_name:perk_way_pinchedfingers>.",
        "topic": "TALK_PERK_MENU_MAIN",
        "condition": {
          "and": [
            {
              "or": [
                { "compare_num": [ { "u_val": "var", "var_name": "no_prerecs" }, ">", { "const": 0 } ] },
                {
                  "and": [ { "math": [ "u_skill('unarmed')", ">=", "2" ] }, { "math": [ "u_skill('stabbing')", ">=", "1" ] } ]
                }
              ]
            },
            { "compare_num": [ { "u_val": "var", "var_name": "num_perks" }, ">", { "const": 0 } ] }
          ]
        },
        "failure_explanation": "Requirements Not Met",
        "failure_topic": "TALK_PERK_MENU_FAIL",
        "effect": [
          { "u_add_trait": "perk_way_pinchedfingers" },
          {
            "arithmetic": [ { "u_val": "var", "var_name": "num_perks" }, "=", { "u_val": "var", "var_name": "num_perks" }, "-", { "const": 1 } ]
          }
        ]
      },
      { "text": "Go Back.", "topic": "TALK_PERK_MENU_MAIN" },
      { "text": "Quit.", "topic": "TALK_DONE" }
    ]
  },
  {
    "type": "talk_topic",
    "id": "TALK_PERK_MENU_KILLINGSTYLE",
    "dynamic_line": "<trait_name:perk_bloody_mess>: \"<trait_description:perk_bloody_mess>\"\nNo requirements.\n<trait_name:perk_surgical_strikes>: \"<trait_description:perk_surgical_strikes>\"\nRequires melee or marksmanship 2.",
    "responses": [
      {
        "text": "Select Perk Variant <trait_name:perk_bloody_mess>.",
        "topic": "TALK_PERK_MENU_MAIN",
        "condition": { "compare_num": [ { "u_val": "var", "var_name": "num_perks" }, ">", { "const": 0 } ] },
        "failure_explanation": "Requirements Not Met",
        "failure_topic": "TALK_PERK_MENU_FAIL",
        "effect": [
          { "u_add_trait": "perk_bloody_mess" },
          {
            "arithmetic": [ { "u_val": "var", "var_name": "num_perks" }, "=", { "u_val": "var", "var_name": "num_perks" }, "-", { "const": 1 } ]
          }
        ]
      },
      {
        "text": "Select Perk Variant <trait_name:perk_surgical_strikes>.",
        "topic": "TALK_PERK_MENU_MAIN",
        "condition": {
          "and": [
            {
              "or": [
                { "compare_num": [ { "u_val": "var", "var_name": "no_prerecs" }, ">", { "const": 0 } ] },
                {
                  "or": [ { "math": [ "u_skill('melee')", ">=", "2" ] }, { "math": [ "u_skill('gun')", ">=", "2" ] } ]
                }
              ]
            },
            { "compare_num": [ { "u_val": "var", "var_name": "num_perks" }, ">", { "const": 0 } ] }
          ]
        },
        "failure_explanation": "Requirements Not Met",
        "failure_topic": "TALK_PERK_MENU_FAIL",
        "effect": [
          { "u_add_trait": "perk_surgical_strikes" },
          {
            "arithmetic": [ { "u_val": "var", "var_name": "num_perks" }, "=", { "u_val": "var", "var_name": "num_perks" }, "-", { "const": 1 } ]
          }
        ]
      },
      { "text": "Go Back.", "topic": "TALK_PERK_MENU_MAIN" },
      { "text": "Quit.", "topic": "TALK_DONE" }
    ]
  },
  {
    "type": "talk_topic",
    "id": "TALK_PERK_MENU_QUICKDRAW",
    "dynamic_line": "<trait_name:perk_quickdraw>: \"<trait_description:perk_quickdraw>\"\nRequires handguns 2.",
    "responses": [
      {
        "text": "Select Perk.",
        "topic": "TALK_PERK_MENU_MAIN",
        "condition": {
          "and": [
            {
              "or": [
                { "compare_num": [ { "u_val": "var", "var_name": "no_prerecs" }, ">", { "const": 0 } ] },
                { "or": [ { "math": [ "u_skill('pistol')", ">=", "2" ] } ] }
              ]
            },
            { "compare_num": [ { "u_val": "var", "var_name": "num_perks" }, ">", { "const": 0 } ] }
          ]
        },
        "failure_explanation": "Requirements Not Met",
        "failure_topic": "TALK_PERK_MENU_FAIL",
        "effect": [
          { "u_add_trait": "perk_quickdraw" },
          {
            "arithmetic": [ { "u_val": "var", "var_name": "num_perks" }, "=", { "u_val": "var", "var_name": "num_perks" }, "-", { "const": 1 } ]
          }
        ]
      },
      { "text": "Go Back.", "topic": "TALK_PERK_MENU_MAIN" },
      { "text": "Quit.", "topic": "TALK_DONE" }
    ]
  },
  {
    "type": "talk_topic",
    "id": "TALK_PERK_MENU_TUCK_AND_ROLL",
    "dynamic_line": "<trait_name:perk_tuck_and_roll>: \"<trait_description:perk_tuck_and_roll>\"",
    "responses": [
      {
        "text": "Select Perk.",
        "topic": "TALK_PERK_MENU_MAIN",
        "condition": { "compare_num": [ { "u_val": "var", "var_name": "num_perks" }, ">", { "const": 0 } ] },
        "failure_explanation": "Requirements Not Met",
        "failure_topic": "TALK_PERK_MENU_FAIL",
        "effect": [
          { "u_add_trait": "perk_tuck_and_roll" },
          {
            "arithmetic": [ { "u_val": "var", "var_name": "num_perks" }, "=", { "u_val": "var", "var_name": "num_perks" }, "-", { "const": 1 } ]
          }
        ]
      },
      { "text": "Go Back.", "topic": "TALK_PERK_MENU_MAIN" },
      { "text": "Quit.", "topic": "TALK_DONE" }
    ]
  },
  {
    "type": "talk_topic",
    "id": "TALK_PERK_MENU_RECYCLER",
    "dynamic_line": "<trait_name:perk_recycler>: \"<trait_description:perk_recycler>\"\nRequires survival 4.",
    "responses": [
      {
        "text": "Select Perk.",
        "topic": "TALK_PERK_MENU_MAIN",
        "condition": {
          "and": [
            {
              "or": [
                { "compare_num": [ { "u_val": "var", "var_name": "no_prerecs" }, ">", { "const": 0 } ] },
                { "or": [ { "math": [ "u_skill('survival')", ">=", "4" ] } ] }
              ]
            },
            { "compare_num": [ { "u_val": "var", "var_name": "num_perks" }, ">", { "const": 0 } ] }
          ]
        },
        "failure_explanation": "Requirements Not Met",
        "failure_topic": "TALK_PERK_MENU_FAIL",
        "effect": [
          { "u_add_trait": "perk_recycler" },
          {
            "arithmetic": [ { "u_val": "var", "var_name": "num_perks" }, "=", { "u_val": "var", "var_name": "num_perks" }, "-", { "const": 1 } ]
          }
        ]
      },
      { "text": "Go Back.", "topic": "TALK_PERK_MENU_MAIN" },
      { "text": "Quit.", "topic": "TALK_DONE" }
    ]
  },
  {
    "type": "talk_topic",
    "id": "TALK_PERK_MENU_TINGLY",
    "dynamic_line": "<trait_name:perk_tingly>: \"<trait_description:perk_tingly>\"",
    "responses": [
      {
        "text": "Select Perk.",
        "topic": "TALK_PERK_MENU_MAIN",
        "condition": { "compare_num": [ { "u_val": "var", "var_name": "num_perks" }, ">", { "const": 0 } ] },
        "failure_explanation": "Requirements Not Met",
        "failure_topic": "TALK_PERK_MENU_FAIL",
        "effect": [
          { "u_add_trait": "perk_tingly" },
          {
            "arithmetic": [ { "u_val": "var", "var_name": "num_perks" }, "=", { "u_val": "var", "var_name": "num_perks" }, "-", { "const": 1 } ]
          }
        ]
      },
      { "text": "Go Back.", "topic": "TALK_PERK_MENU_MAIN" },
      { "text": "Quit.", "topic": "TALK_DONE" }
    ]
  },
  {
    "type": "talk_topic",
    "id": "TALK_PERK_MENU_JUMPY",
    "dynamic_line": "<trait_name:perk_jumpy>: \"<trait_description:perk_jumpy>\"",
    "responses": [
      {
        "text": "Select Perk.",
        "topic": "TALK_PERK_MENU_MAIN",
        "condition": { "compare_num": [ { "u_val": "var", "var_name": "num_perks" }, ">", { "const": 0 } ] },
        "failure_explanation": "Requirements Not Met",
        "failure_topic": "TALK_PERK_MENU_FAIL",
        "effect": [
          { "u_add_trait": "perk_jumpy" },
          {
            "arithmetic": [ { "u_val": "var", "var_name": "num_perks" }, "=", { "u_val": "var", "var_name": "num_perks" }, "-", { "const": 1 } ]
          }
        ]
      },
      { "text": "Go Back.", "topic": "TALK_PERK_MENU_MAIN" },
      { "text": "Quit.", "topic": "TALK_DONE" }
    ]
  },
  {
    "type": "talk_topic",
    "id": "TALK_PERK_MENU_HOBBYIST",
    "dynamic_line": "<trait_name:perk_hobbyist>: \"<trait_description:perk_hobbyist>\"",
    "responses": [
      {
        "text": "Select Perk.",
        "topic": "TALK_PERK_MENU_MAIN",
        "condition": { "compare_num": [ { "u_val": "var", "var_name": "num_perks" }, ">", { "const": 0 } ] },
        "failure_explanation": "Requirements Not Met",
        "failure_topic": "TALK_PERK_MENU_FAIL",
        "effect": [
          { "u_add_trait": "perk_hobbyist" },
          {
            "arithmetic": [ { "u_val": "var", "var_name": "num_perks" }, "=", { "u_val": "var", "var_name": "num_perks" }, "-", { "const": 1 } ]
          }
        ]
      },
      { "text": "Go Back.", "topic": "TALK_PERK_MENU_MAIN" },
      { "text": "Quit.", "topic": "TALK_DONE" }
    ]
  },
  {
    "type": "talk_topic",
    "id": "TALK_PERK_MENU_FRANKENSTEIN",
    "dynamic_line": "<trait_name:perk_frakenstein>: \"<trait_description:perk_frakenstein>\"\nRequires electronics 4, and health care 4.",
    "responses": [
      {
        "text": "Select Perk.",
        "topic": "TALK_PERK_MENU_MAIN",
        "condition": {
          "and": [
            {
              "or": [
                { "compare_num": [ { "u_val": "var", "var_name": "no_prerecs" }, ">", { "const": 0 } ] },
                {
                  "and": [ { "math": [ "u_skill('electronics')", ">=", "4" ] }, { "math": [ "u_skill('firstaid')", ">=", "4" ] } ]
                }
              ]
            },
            { "compare_num": [ { "u_val": "var", "var_name": "num_perks" }, ">", { "const": 0 } ] }
          ]
        },
        "failure_explanation": "Requirements Not Met",
        "failure_topic": "TALK_PERK_MENU_FAIL",
        "effect": [
          { "u_add_trait": "perk_frakenstein" },
          { "u_learn_recipe": "meat_hunk" },
          {
            "arithmetic": [ { "u_val": "var", "var_name": "num_perks" }, "=", { "u_val": "var", "var_name": "num_perks" }, "-", { "const": 1 } ]
          }
        ]
      },
      { "text": "Go Back.", "topic": "TALK_PERK_MENU_MAIN" },
      { "text": "Quit.", "topic": "TALK_DONE" }
    ]
  },
  {
    "type": "talk_topic",
    "id": "TALK_PERK_MENU_POPEYE",
    "dynamic_line": "<trait_name:perk_popeye>: \"<trait_description:perk_popeye>\"",
    "responses": [
      {
        "text": "Select Perk.",
        "topic": "TALK_PERK_MENU_MAIN",
        "condition": { "compare_num": [ { "u_val": "var", "var_name": "num_perks" }, ">", { "const": 0 } ] },
        "failure_explanation": "Requirements Not Met",
        "failure_topic": "TALK_PERK_MENU_FAIL",
        "effect": [
          { "u_add_trait": "perk_popeye" },
          {
            "arithmetic": [ { "u_val": "var", "var_name": "num_perks" }, "=", { "u_val": "var", "var_name": "num_perks" }, "-", { "const": 1 } ]
          }
        ]
      },
      { "text": "Go Back.", "topic": "TALK_PERK_MENU_MAIN" },
      { "text": "Quit.", "topic": "TALK_DONE" }
    ]
  },
  {
    "type": "talk_topic",
<<<<<<< HEAD
    "id": "TALK_PERK_MENU_TROUBLESEEKER",
    "dynamic_line": "<trait_name:perk_troubleseeker>: \"<trait_description:perk_troubleseeker>\"",
=======
    "id": "TALK_PERK_MENU_CRAFTY_HANDS",
    "dynamic_line": "<trait_name:perk_crafty_hands>: \"<trait_description:perk_crafty_hands>\"",
>>>>>>> 08b27836
    "responses": [
      {
        "text": "Select Perk.",
        "topic": "TALK_PERK_MENU_MAIN",
        "condition": { "compare_num": [ { "u_val": "var", "var_name": "num_perks" }, ">", { "const": 0 } ] },
<<<<<<< HEAD
        "failure_topic": "TALK_PERK_MENU_FAIL",
        "effect": [
          { "u_add_trait": "perk_troubleseeker" },
=======
        "failure_explanation": "Requirements Not Met",
        "failure_topic": "TALK_PERK_MENU_FAIL",
        "effect": [
          { "u_add_trait": "perk_crafty_hands" },
          {
            "arithmetic": [ { "u_val": "var", "var_name": "num_perks" }, "=", { "u_val": "var", "var_name": "num_perks" }, "-", { "const": 1 } ]
          }
        ]
      },
      { "text": "Go Back.", "topic": "TALK_PERK_MENU_MAIN" },
      { "text": "Quit.", "topic": "TALK_DONE" }
    ]
  },
  {
    "type": "talk_topic",
    "id": "TALK_PERK_MENU_CHAINSMOKER",
    "dynamic_line": "<trait_name:perk_chainsmoker>: \"<trait_description:perk_chainsmoker>\"",
    "responses": [
      {
        "text": "Select Perk.",
        "topic": "TALK_PERK_MENU_MAIN",
        "condition": { "compare_num": [ { "u_val": "var", "var_name": "num_perks" }, ">", { "const": 0 } ] },
        "failure_explanation": "Requirements Not Met",
        "failure_topic": "TALK_PERK_MENU_FAIL",
        "effect": [
          { "u_add_trait": "perk_chainsmoker" },
>>>>>>> 08b27836
          {
            "arithmetic": [ { "u_val": "var", "var_name": "num_perks" }, "=", { "u_val": "var", "var_name": "num_perks" }, "-", { "const": 1 } ]
          }
        ]
      },
      { "text": "Go Back.", "topic": "TALK_PERK_MENU_MAIN" },
      { "text": "Quit.", "topic": "TALK_DONE" }
    ]
  }
]<|MERGE_RESOLUTION|>--- conflicted
+++ resolved
@@ -123,11 +123,6 @@
         "topic": "TALK_PERK_MENU_POPEYE"
       },
       {
-<<<<<<< HEAD
-        "condition": { "not": { "u_has_trait": "perk_troubleseeker" } },
-        "text": "Gain [<trait_name:perk_troubleseeker>]",
-        "topic": "TALK_PERK_MENU_TROUBLESEEKER"
-=======
         "condition": { "not": { "u_has_trait": "perk_crafty_hands" } },
         "text": "Gain [<trait_name:perk_crafty_hands>]",
         "topic": "TALK_PERK_MENU_CRAFTY_HANDS"
@@ -136,7 +131,6 @@
         "condition": { "not": { "u_has_trait": "perk_chainsmoker" } },
         "text": "Gain [<trait_name:perk_chainsmoker>]",
         "topic": "TALK_PERK_MENU_CHAINSMOKER"
->>>>>>> 08b27836
       },
       { "text": "Settings", "topic": "TALK_PERK_MENU_CONFIG" },
       { "text": "Quit.", "topic": "TALK_DONE" }
@@ -764,23 +758,13 @@
   },
   {
     "type": "talk_topic",
-<<<<<<< HEAD
-    "id": "TALK_PERK_MENU_TROUBLESEEKER",
-    "dynamic_line": "<trait_name:perk_troubleseeker>: \"<trait_description:perk_troubleseeker>\"",
-=======
     "id": "TALK_PERK_MENU_CRAFTY_HANDS",
     "dynamic_line": "<trait_name:perk_crafty_hands>: \"<trait_description:perk_crafty_hands>\"",
->>>>>>> 08b27836
-    "responses": [
-      {
-        "text": "Select Perk.",
-        "topic": "TALK_PERK_MENU_MAIN",
-        "condition": { "compare_num": [ { "u_val": "var", "var_name": "num_perks" }, ">", { "const": 0 } ] },
-<<<<<<< HEAD
-        "failure_topic": "TALK_PERK_MENU_FAIL",
-        "effect": [
-          { "u_add_trait": "perk_troubleseeker" },
-=======
+    "responses": [
+      {
+        "text": "Select Perk.",
+        "topic": "TALK_PERK_MENU_MAIN",
+        "condition": { "compare_num": [ { "u_val": "var", "var_name": "num_perks" }, ">", { "const": 0 } ] },
         "failure_explanation": "Requirements Not Met",
         "failure_topic": "TALK_PERK_MENU_FAIL",
         "effect": [
@@ -807,7 +791,6 @@
         "failure_topic": "TALK_PERK_MENU_FAIL",
         "effect": [
           { "u_add_trait": "perk_chainsmoker" },
->>>>>>> 08b27836
           {
             "arithmetic": [ { "u_val": "var", "var_name": "num_perks" }, "=", { "u_val": "var", "var_name": "num_perks" }, "-", { "const": 1 } ]
           }
