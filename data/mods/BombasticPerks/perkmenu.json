--- conflicted
+++ resolved
@@ -183,91 +183,8 @@
         "topic": "TALK_PERK_MENU_WAYOFTHEFIST"
       },
       {
-<<<<<<< HEAD
-        "condition": { "not": { "or": [ { "u_has_trait": "perk_bloody_mess" }, { "u_has_trait": "perk_surgical_strikes" } ] } },
-        "text": "Gain [Killing Style]",
-        "topic": "TALK_PERK_MENU_KILLINGSTYLE"
-      },
-      {
-        "condition": { "not": { "u_has_trait": "perk_quickdraw" } },
-        "text": "Gain [<trait_name:perk_quickdraw>]",
-        "topic": "TALK_PERK_MENU_QUICKDRAW"
-      },
-      {
-        "condition": { "not": { "u_has_trait": "perk_tuck_and_roll" } },
-        "text": "Gain [<trait_name:perk_tuck_and_roll>]",
-        "topic": "TALK_PERK_MENU_TUCK_AND_ROLL"
-      },
-      {
-        "condition": { "not": { "u_has_trait": "perk_recycler" } },
-        "text": "Gain [<trait_name:perk_recycler>]",
-        "topic": "TALK_PERK_MENU_RECYCLER"
-      },
-      {
-        "condition": { "not": { "u_has_trait": "perk_tingly" } },
-        "text": "Gain [<trait_name:perk_tingly>]",
-        "topic": "TALK_PERK_MENU_TINGLY"
-      },
-      {
-        "condition": { "not": { "u_has_trait": "perk_jumpy" } },
-        "text": "Gain [<trait_name:perk_jumpy>]",
-        "topic": "TALK_PERK_MENU_JUMPY"
-      },
-      {
-        "condition": { "not": { "u_has_trait": "perk_hobbyist" } },
-        "text": "Gain [<trait_name:perk_hobbyist>]",
-        "topic": "TALK_PERK_MENU_HOBBYIST"
-      },
-      {
-        "condition": { "not": { "u_has_trait": "perk_troubleseeker" } },
-        "text": "Gain [<trait_name:perk_troubleseeker>]",
-        "topic": "TALK_PERK_MENU_TROUBLESEEKER"
-      },
-      {
-        "condition": { "not": { "u_has_trait": "perk_frakenstein" } },
-        "text": "Gain [<trait_name:perk_frakenstein>]",
-        "topic": "TALK_PERK_MENU_FRANKENSTEIN"
-      },
-      {
-        "condition": { "not": { "u_has_trait": "perk_popeye" } },
-        "text": "Gain [<trait_name:perk_popeye>]",
-        "topic": "TALK_PERK_MENU_POPEYE"
-      },
-      {
-        "condition": { "not": { "u_has_trait": "perk_crafty_hands" } },
-        "text": "Gain [<trait_name:perk_crafty_hands>]",
-        "topic": "TALK_PERK_MENU_CRAFTY_HANDS"
-      },
-      {
-        "condition": { "not": { "u_has_trait": "perk_chainsmoker" } },
-        "text": "Gain [<trait_name:perk_chainsmoker>]",
-        "topic": "TALK_PERK_MENU_CHAINSMOKER"
-      },
-      { "text": "Settings", "topic": "TALK_PERK_MENU_CONFIG" },
-      { "text": "Quit.", "topic": "TALK_DONE" }
-    ]
-  },
-  {
-    "type": "talk_topic",
-    "id": "TALK_PERK_MENU_FAIL",
-    "dynamic_line": "You don't have a perk point, or meet the prerequisites for this perk.",
-    "responses": [ { "text": "Go Back.", "topic": "TALK_PERK_MENU_MAIN" }, { "text": "Quit.", "topic": "TALK_DONE" } ]
-  },
-  {
-    "type": "talk_topic",
-    "id": "TALK_PERK_MENU_STRONGER",
-    "dynamic_line": "<trait_name:perk_STR_UP>: \"<trait_description:perk_STR_UP>\"",
-    "responses": [
-      {
-        "text": "Select Perk.",
-        "topic": "TALK_PERK_MENU_MAIN",
-        "condition": { "compare_num": [ { "u_val": "var", "var_name": "num_perks" }, ">", { "const": 0 } ] },
-        "failure_explanation": "Requirements Not Met",
-        "failure_topic": "TALK_PERK_MENU_FAIL",
-=======
         "condition": { "not": { "u_has_trait": "perk_way_openpalm" } },
         "text": "Gain [<trait_name:perk_way_openpalm>]",
->>>>>>> a29fc36f
         "effect": [
           { "set_string_var": "<trait_name:perk_way_openpalm>", "target_var": { "global_val": "trait_name" } },
           {
@@ -627,60 +544,7 @@
         },
         "failure_explanation": "Requirements Not Met",
         "failure_topic": "TALK_PERK_MENU_FAIL",
-<<<<<<< HEAD
-        "effect": [
-          { "u_add_trait": "perk_frakenstein" },
-          { "u_learn_recipe": "meat_hunk" },
-          {
-            "arithmetic": [ { "u_val": "var", "var_name": "num_perks" }, "=", { "u_val": "var", "var_name": "num_perks" }, "-", { "const": 1 } ]
-          }
-        ]
-      },
-      { "text": "Go Back.", "topic": "TALK_PERK_MENU_MAIN" },
-      { "text": "Quit.", "topic": "TALK_DONE" }
-    ]
-  },
-  {
-    "type": "talk_topic",
-    "id": "TALK_PERK_MENU_TROUBLESEEKER",
-    "dynamic_line": "<trait_name:perk_troubleseeker>: \"<trait_description:perk_troubleseeker>\"",
-    "responses": [
-      {
-        "text": "Select Perk.",
-        "topic": "TALK_PERK_MENU_MAIN",
-        "condition": { "compare_num": [ { "u_val": "var", "var_name": "num_perks" }, ">", { "const": 0 } ] },
-        "failure_topic": "TALK_PERK_MENU_FAIL",
-        "effect": [
-          { "u_add_trait": "perk_troubleseeker" },
-          {
-            "arithmetic": [ { "u_val": "var", "var_name": "num_perks" }, "=", { "u_val": "var", "var_name": "num_perks" }, "-", { "const": 1 } ]
-          }
-        ]
-      },
-      { "text": "Go Back.", "topic": "TALK_PERK_MENU_MAIN" },
-      { "text": "Quit.", "topic": "TALK_DONE" }
-    ]
-  },
-  {
-    "type": "talk_topic",
-    "id": "TALK_PERK_MENU_POPEYE",
-    "dynamic_line": "<trait_name:perk_popeye>: \"<trait_description:perk_popeye>\"",
-    "responses": [
-      {
-        "text": "Select Perk.",
-        "topic": "TALK_PERK_MENU_MAIN",
-        "condition": { "compare_num": [ { "u_val": "var", "var_name": "num_perks" }, ">", { "const": 0 } ] },
-        "failure_explanation": "Requirements Not Met",
-        "failure_topic": "TALK_PERK_MENU_FAIL",
-        "effect": [
-          { "u_add_trait": "perk_popeye" },
-          {
-            "arithmetic": [ { "u_val": "var", "var_name": "num_perks" }, "=", { "u_val": "var", "var_name": "num_perks" }, "-", { "const": 1 } ]
-          }
-        ]
-=======
         "effect": [ { "u_add_trait": { "global_val": "trait_id" } }, { "math": [ "u_num_perks", "--" ] } ]
->>>>>>> a29fc36f
       },
       { "text": "Go Back.", "topic": "TALK_PERK_MENU_MAIN" },
       { "text": "Quit.", "topic": "TALK_DONE" }
