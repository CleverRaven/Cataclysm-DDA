--- conflicted
+++ resolved
@@ -598,10 +598,6 @@
     "see_cost": 10,
     "mondensity": 2,
     "flags": [ "SIDEWALK" ]
-<<<<<<< HEAD
-  }
-]
-=======
   },
   {
     "id": "urban_11_1",
@@ -1423,5 +1419,4 @@
     "mondensity": 2,
     "flags": [ "SIDEWALK" ]
   }
-]
->>>>>>> cf7974b7
+]