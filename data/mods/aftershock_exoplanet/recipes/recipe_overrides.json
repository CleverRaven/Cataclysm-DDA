[
  {
    "type": "recipe",
    "activity_level": "LIGHT_EXERCISE",
<<<<<<< HEAD
    "result": "atomic_coffeepot",
    "category": "CC_ELECTRONIC",
    "subcategory": "CSC_ELECTRONIC_TOOLS",
    "skill_used": "electronics",
    "difficulty": 4,
    "time": "30 s",
    "reversible": true,
    "book_learn": [ [ "recipe_caseless", 8 ], [ "textbook_atomic_lab", 3 ] ],
    "qualities": [ { "id": "SCREW", "level": 1 } ],
    "components": [
      [ [ "plastic_chunk", 5 ] ],
      [ [ "glue_strong", 5 ] ],
      [ [ "power_supply", 1 ] ],
      [ [ "element", 1 ] ],
      [ [ "scrap", 2 ] ],
=======
    "result": "atomic_light",
    "category": "CC_ELECTRONIC",
    "subcategory": "CSC_ELECTRONIC_LIGHTING",
    "skill_used": "electronics",
    "difficulty": 3,
    "time": "3 m 20 s",
    "reversible": true,
    "book_learn": [ [ "recipe_caseless", 6 ], [ "textbook_atomic_lab", 3 ] ],
    "qualities": [ { "id": "SCREW", "level": 1 } ],
    "components": [
      [ [ "plastic_chunk", 1 ] ],
      [ [ "glue_strong", 1 ] ],
      [ [ "power_supply", 1 ] ],
      [ [ "cable", 1 ] ],
>>>>>>> 0441b686
      [ [ "plut_cell", 1 ] ]
    ]
  },
  {
<<<<<<< HEAD
=======
    "type": "recipe",
    "activity_level": "LIGHT_EXERCISE",
    "result": "atomic_lamp",
    "category": "CC_ELECTRONIC",
    "subcategory": "CSC_ELECTRONIC_LIGHTING",
    "skill_used": "electronics",
    "difficulty": 3,
    "time": "5 m",
    "reversible": true,
    "book_learn": [ [ "recipe_caseless", 6 ], [ "textbook_atomic_lab", 3 ] ],
    "qualities": [ { "id": "SCREW", "level": 1 } ],
    "components": [
      [ [ "plastic_chunk", 2 ] ],
      [ [ "glue_strong", 1 ] ],
      [ [ "power_supply", 1 ] ],
      [ [ "cable", 2 ] ],
      [ [ "plut_cell", 2 ] ]
    ]
  },
  {
>>>>>>> 0441b686
    "result": "recharge_station",
    "type": "recipe",
    "activity_level": "LIGHT_EXERCISE",
    "category": "CC_ELECTRONIC",
    "subcategory": "CSC_ELECTRONIC_PARTS",
    "skill_used": "electronics",
    "difficulty": 3,
    "time": "8 m 20 s",
    "reversible": true,
    "autolearn": [ [ "electronics", 2 ] ],
    "using": [ [ "soldering_standard", 35 ] ],
    "qualities": [ { "id": "SCREW", "level": 1 } ],
    "components": [ [ [ "power_supply", 2 ] ], [ [ "processor", 2 ] ], [ [ "scrap", 5 ] ], [ [ "cable", 8 ] ] ]
  }
]<|MERGE_RESOLUTION|>--- conflicted
+++ resolved
@@ -1,66 +1,5 @@
 [
   {
-    "type": "recipe",
-    "activity_level": "LIGHT_EXERCISE",
-<<<<<<< HEAD
-    "result": "atomic_coffeepot",
-    "category": "CC_ELECTRONIC",
-    "subcategory": "CSC_ELECTRONIC_TOOLS",
-    "skill_used": "electronics",
-    "difficulty": 4,
-    "time": "30 s",
-    "reversible": true,
-    "book_learn": [ [ "recipe_caseless", 8 ], [ "textbook_atomic_lab", 3 ] ],
-    "qualities": [ { "id": "SCREW", "level": 1 } ],
-    "components": [
-      [ [ "plastic_chunk", 5 ] ],
-      [ [ "glue_strong", 5 ] ],
-      [ [ "power_supply", 1 ] ],
-      [ [ "element", 1 ] ],
-      [ [ "scrap", 2 ] ],
-=======
-    "result": "atomic_light",
-    "category": "CC_ELECTRONIC",
-    "subcategory": "CSC_ELECTRONIC_LIGHTING",
-    "skill_used": "electronics",
-    "difficulty": 3,
-    "time": "3 m 20 s",
-    "reversible": true,
-    "book_learn": [ [ "recipe_caseless", 6 ], [ "textbook_atomic_lab", 3 ] ],
-    "qualities": [ { "id": "SCREW", "level": 1 } ],
-    "components": [
-      [ [ "plastic_chunk", 1 ] ],
-      [ [ "glue_strong", 1 ] ],
-      [ [ "power_supply", 1 ] ],
-      [ [ "cable", 1 ] ],
->>>>>>> 0441b686
-      [ [ "plut_cell", 1 ] ]
-    ]
-  },
-  {
-<<<<<<< HEAD
-=======
-    "type": "recipe",
-    "activity_level": "LIGHT_EXERCISE",
-    "result": "atomic_lamp",
-    "category": "CC_ELECTRONIC",
-    "subcategory": "CSC_ELECTRONIC_LIGHTING",
-    "skill_used": "electronics",
-    "difficulty": 3,
-    "time": "5 m",
-    "reversible": true,
-    "book_learn": [ [ "recipe_caseless", 6 ], [ "textbook_atomic_lab", 3 ] ],
-    "qualities": [ { "id": "SCREW", "level": 1 } ],
-    "components": [
-      [ [ "plastic_chunk", 2 ] ],
-      [ [ "glue_strong", 1 ] ],
-      [ [ "power_supply", 1 ] ],
-      [ [ "cable", 2 ] ],
-      [ [ "plut_cell", 2 ] ]
-    ]
-  },
-  {
->>>>>>> 0441b686
     "result": "recharge_station",
     "type": "recipe",
     "activity_level": "LIGHT_EXERCISE",
