--- conflicted
+++ resolved
@@ -16,15 +16,12 @@
             { "math": [ "triffids_allowed", "==", "1" ] },
             { "math": [ "robots_allowed", "==", "1" ] },
             { "math": [ "subspace_allowed", "==", "1" ] },
-<<<<<<< HEAD
-            { "math": [ "megafauna_allowed", "==", "1" ] }
-=======
+            { "math": [ "megafauna_allowed", "==", "1" ] },
             { "math": [ "dinos_allowed", "==", "1" ] },
             { "math": [ "lizardfolk_allowed", "==", "1" ] },
             { "math": [ "goblins_allowed", "==", "1" ] },
             { "math": [ "golems_allowed", "==", "1" ] },
             { "math": [ "orcs_allowed", "==", "1" ] }
->>>>>>> 0f98415e
           ]
         },
         "topic": "TALK_DONE"
@@ -190,15 +187,12 @@
             { "math": [ "triffids_allowed", "==", "1" ] },
             { "math": [ "robots_allowed", "==", "1" ] },
             { "math": [ "subspace_allowed", "==", "1" ] },
-<<<<<<< HEAD
-            { "math": [ "megafauna_allowed", "==", "1" ] }
-=======
+            { "math": [ "megafauna_allowed", "==", "1" ] },
             { "math": [ "dinos_allowed", "==", "1" ] },
             { "math": [ "lizardfolk_allowed", "==", "1" ] },
             { "math": [ "goblins_allowed", "==", "1" ] },
             { "math": [ "golems_allowed", "==", "1" ] },
             { "math": [ "orcs_allowed", "==", "1" ] }
->>>>>>> 0f98415e
           ]
         },
         "topic": "TALK_DONE"
