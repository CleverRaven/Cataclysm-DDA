[
  {
    "type": "technique",
    "id": "BERSERK",
    "name": "BERSERK",
    "skill_requirements": [ { "name": "melee", "level": 1 } ],
    "unarmed_allowed": false,
    "melee_allowed": true,
    "mult_bonuses": [
      { "stat": "movecost", "scale": 0.3 },
      { "stat": "damage", "type": "bash", "scale": 0.77 },
      { "stat": "damage", "type": "cut", "scale": 0.77 },
      { "stat": "damage", "type": "stab", "scale": 0.77 }
    ],
    "flat_bonuses": [
      { "stat": "movecost", "scaling-stat": "str", "scale": -10 },
      { "stat": "damage", "type": "bash", "scaling-stat": "str", "scale": 0.8 },
      { "stat": "damage", "type": "stab", "scaling-stat": "str", "scale": 1.5 },
      { "stat": "damage", "type": "cut", "scaling-stat": "str", "scale": 0.8 }
    ],
    "down_dur": 2,
    "messages": [ "Your swing makes %s stagger and fall", "<npcname> hooks %s" ],
    "description": "50% AP cost, 77% DMG, Down (2), STR (SS) greatly reduces AP cost and adds (S) DMG"
  },
  {
    "type": "technique",
    "id": "DSINERTIAL",
    "name": "SWEEPER",
    "skill_requirements": [ { "name": "melee", "level": 4 } ],
    "unarmed_allowed": false,
    "melee_allowed": true,
    "knockback_dist": 1,
    "mult_bonuses": [
      { "stat": "movecost", "scale": 0.15 },
      { "stat": "damage", "type": "bash", "scale": 0.35 },
      { "stat": "damage", "type": "cut", "scale": 0.35 },
      { "stat": "damage", "type": "stab", "scale": 0.35 }
    ],
    "flat_bonuses": [
      { "stat": "movecost", "scaling-stat": "str", "scale": -15 },
      { "stat": "damage", "type": "bash", "scaling-stat": "str", "scale": 0.1 },
      { "stat": "damage", "type": "stab", "scaling-stat": "str", "scale": 0.3 },
      { "stat": "damage", "type": "cut", "scaling-stat": "str", "scale": 0.1 }
    ],
    "messages": [ "Your momentum causes your weapon to strike %s", "<npcname> inertially strikes %s" ],
    "aoe": "wide",
    "description": "15% AP cost, 35% DMG, wide arc, STR (SS) reduces AP cost, and adds (A) DMG, melee (4)"
  },
  {
    "type": "technique",
    "id": "DSBI",
    "name": "BISECTION",
    "skill_requirements": [ { "name": "melee", "level": 2 } ],
    "unarmed_allowed": true,
    "melee_allowed": true,
    "crit_tec": true,
<<<<<<< HEAD
    "mult_bonuses": [ [ "movecost", 0.35 ], [ "damage", "bash", 1.15 ], [ "damage", "cut", 1.15 ], [ "damage", "stab", 1.15 ] ],
=======
    "mult_bonuses": [
      { "stat": "movecost", "scale": 0.35 },
      { "stat": "damage", "type": "bash", "scale": 1.05 },
      { "stat": "damage", "type": "cut", "scale": 1.25 },
      { "stat": "damage", "type": "stab", "scale": 1.05 }
    ],
>>>>>>> 84c739bb
    "flat_bonuses": [
      { "stat": "movecost", "scaling-stat": "str", "scale": -15 },
      { "stat": "movecost", "scaling-stat": "dex", "scale": -7 },
      { "stat": "damage", "type": "bash", "scaling-stat": "per", "scale": 0.15 },
      { "stat": "damage", "type": "cut", "scaling-stat": "per", "scale": 0.3 },
      { "stat": "damage", "type": "stab", "scaling-stat": "per", "scale": 0.15 }
    ],
    "messages": [ "You wind up the sword and release a well placed swing at %s", "<npcname> chops %s" ],
    "description": "Crit!, 35% AP cost, 115% DMG, STR (SS) and DEX (SS) reduces AP cost and PER (B) adds DMG, melee (2)"
  }
]<|MERGE_RESOLUTION|>--- conflicted
+++ resolved
@@ -54,16 +54,12 @@
     "unarmed_allowed": true,
     "melee_allowed": true,
     "crit_tec": true,
-<<<<<<< HEAD
-    "mult_bonuses": [ [ "movecost", 0.35 ], [ "damage", "bash", 1.15 ], [ "damage", "cut", 1.15 ], [ "damage", "stab", 1.15 ] ],
-=======
     "mult_bonuses": [
       { "stat": "movecost", "scale": 0.35 },
-      { "stat": "damage", "type": "bash", "scale": 1.05 },
-      { "stat": "damage", "type": "cut", "scale": 1.25 },
-      { "stat": "damage", "type": "stab", "scale": 1.05 }
+      { "stat": "damage", "type": "bash", "scale": 1.15 },
+      { "stat": "damage", "type": "cut", "scale": 1.15 },
+      { "stat": "damage", "type": "stab", "scale": 1.15 }
     ],
->>>>>>> 84c739bb
     "flat_bonuses": [
       { "stat": "movecost", "scaling-stat": "str", "scale": -15 },
       { "stat": "movecost", "scaling-stat": "dex", "scale": -7 },
