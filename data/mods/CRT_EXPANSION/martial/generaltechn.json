--- conflicted
+++ resolved
@@ -3,18 +3,13 @@
     "type": "technique",
     "id": "HOOK",
     "name": "HOOK",
-<<<<<<< HEAD
-    "mult_bonuses": [ [ "movecost", 0.85 ], [ "damage", "bash", 0.88 ], [ "damage", "cut", 0.88 ], [ "damage", "stab", 0.88 ] ],
-    "flat_bonuses": [ [ "movecost", "str", -0.25 ] ],
-=======
     "mult_bonuses": [
       { "stat": "movecost", "scale": 0.85 },
-      { "stat": "damage", "type": "bash", "scale": 0.66 },
-      { "stat": "damage", "type": "cut", "scale": 0.76 },
-      { "stat": "damage", "type": "stab", "scale": 0.86 }
+      { "stat": "damage", "type": "bash", "scale": 0.88 },
+      { "stat": "damage", "type": "cut", "scale": 0.88 },
+      { "stat": "damage", "type": "stab", "scale": 0.88 }
     ],
     "flat_bonuses": [ { "stat": "movecost", "scaling-stat": "str", "scale": -0.25 } ],
->>>>>>> 84c739bb
     "down_dur": 2,
     "messages": [ "Your hooking attack makes %s stagger and fall", "<npcname> hooks %s" ],
     "description": "85% AP, 88% DMG, Down (2), STR (C) reduces AP cost"
@@ -51,16 +46,11 @@
     "unarmed_allowed": true,
     "melee_allowed": true,
     "crit_tec": true,
-<<<<<<< HEAD
-    "mult_bonuses": [ [ "movecost", 1.18 ], [ "damage", "cut", 1.25 ], [ "damage", "stab", 1.25 ] ],
-=======
     "mult_bonuses": [
       { "stat": "movecost", "scale": 1.18 },
-      { "stat": "damage", "type": "bash", "scale": 1.05 },
       { "stat": "damage", "type": "cut", "scale": 1.25 },
-      { "stat": "damage", "type": "stab", "scale": 1.05 }
+      { "stat": "damage", "type": "stab", "scale": 1.25 }
     ],
->>>>>>> 84c739bb
     "flat_bonuses": [
       { "stat": "movecost", "scaling-stat": "dex", "scale": -0.2 },
       { "stat": "movecost", "scaling-stat": "per", "scale": -0.125 },
@@ -79,24 +69,15 @@
     "unarmed_allowed": true,
     "melee_allowed": true,
     "crit_tec": true,
-<<<<<<< HEAD
-    "mult_bonuses": [ [ "movecost", 1.1 ], [ "damage", "bash", 1.2 ] ],
-    "flat_bonuses": [ [ "movecost", "dex", -0.2 ], [ "movecost", "str", -0.125 ], [ "arpen", "bash", "str", 0.25 ] ],
-=======
     "mult_bonuses": [
-      { "stat": "movecost", "scale": 1.18 },
-      { "stat": "damage", "type": "bash", "scale": 1.2 },
-      { "stat": "damage", "type": "cut", "scale": 1.1 },
-      { "stat": "damage", "type": "stab", "scale": 1.05 }
+      { "stat": "movecost", "scale": 1.11 },
+      { "stat": "damage", "type": "bash", "scale": 1.2 }
     ],
     "flat_bonuses": [
       { "stat": "movecost", "scaling-stat": "dex", "scale": -0.2 },
       { "stat": "movecost", "scaling-stat": "str", "scale": -0.125 },
-      { "stat": "damage", "type": "bash", "scaling-stat": "str", "scale": 0.25 },
-      { "stat": "damage", "type": "cut", "scaling-stat": "str", "scale": 0.15 },
-      { "stat": "damage", "type": "stab", "scaling-stat": "str", "scale": 0.15 }
+      { "stat": "arpen", "type": "bash", "scaling-stat": "str", "scale": 0.25 }
     ],
->>>>>>> 84c739bb
     "messages": [ "You grip your weapon with two hands and slam it into %s", "<npcname> smashes their weapon onto %s" ],
     "description": "CRIT!, 110% AP, 120% Bash, DEX (C) and STR (D) reduces AP cost and adds (C) Arpen, melee (2)"
   },
@@ -150,23 +131,17 @@
     "skill_requirements": [ { "name": "melee", "level": 1 } ],
     "unarmed_allowed": false,
     "melee_allowed": true,
-<<<<<<< HEAD
     "knockback_dist": 3,
-    "mult_bonuses": [ [ "movecost", 0.75 ], [ "damage", "bash", 1.1 ], [ "damage", "cut", 1.1 ], [ "damage", "stab", 1.1 ] ],
-    "flat_bonuses": [ [ "movecost", "str", -0.3 ], [ "movecost", "dex", -0.15 ] ],
-=======
-    "knockback_dist": 2,
     "mult_bonuses": [
       { "stat": "movecost", "scale": 0.75 },
       { "stat": "damage", "type": "bash", "scale": 1.1 },
-      { "stat": "damage", "type": "cut", "scale": 0 },
+      { "stat": "damage", "type": "cut", "scale": 1.1 },
       { "stat": "damage", "type": "stab", "scale": 1.1 }
     ],
     "flat_bonuses": [
       { "stat": "movecost", "scaling-stat": "str", "scale": -0.3 },
       { "stat": "movecost", "scaling-stat": "dex", "scale": -0.15 }
     ],
->>>>>>> 84c739bb
     "messages": [ "You quickly shove %s out of the way with your weapon", "<npcname> quickly shoves %s" ],
     "description": "75% AP, 110% DMG, knockback (3), STR (B) and DEX (C) reduce AP cost, melee (1)"
   },
@@ -179,11 +154,7 @@
     "melee_allowed": true,
     "crit_tec": true,
     "weighting": 2,
-<<<<<<< HEAD
-    "mult_bonuses": [ [ "damage", "cut", 1.15 ], [ "damage", "stab", 1.15 ] ],
-=======
     "mult_bonuses": [ { "stat": "damage", "type": "cut", "scale": 1.1 }, { "stat": "damage", "type": "stab", "scale": 1.15 } ],
->>>>>>> 84c739bb
     "messages": [ "You stab into %s and rake your blade out", "<npcname> tears into %s flesh" ],
     "description": "CRIT!, 115% Cut/Stab, melee (2)"
   }
