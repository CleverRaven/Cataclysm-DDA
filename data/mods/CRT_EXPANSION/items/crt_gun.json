[
  {
    "id": "crt_laser_pistol",
    "type": "GUN",
    "name": "CRIT .5 LP",
    "description": "Experimental low power sidearm under development in C.R.I.T R&D, the .5 LP is a relatively weak but accurate laser pistol. The double-barrel design compensates for the lack of raw power and yet the gun manages to be relatively easy to aim and lightweight due to the superalloy construction.",
    "weight": 650,
    "volume": 3,
    "price": 1000000,
    "to_hit": -2,
    "bashing": 3,
    "material": [ "superalloy", "plastic" ],
    "symbol": "(",
    "color": "red",
    "skill": "pistol",
    "range": 20,
    "ranged_damage": 6,
    "pierce": 10,
    "dispersion": 150,
    "durability": 9,
    "loudness": 14,
    "ups_charges": 11,
    "reload": 220,
    "modes": [ [ "DEFAULT", "double", 2 ] ],
    "valid_mod_locations": [
      [ "accessories", 1 ],
      [ "emitter", 1 ],
      [ "grip", 1 ],
      [ "lens", 1 ],
      [ "rail", 1 ],
      [ "sights", 1 ],
      [ "stock", 1 ],
      [ "underbarrel", 1 ]
    ],
    "ammo_effects": [ "LASER", "INCENDIARY" ],
    "flags": [ "NEVER_JAMS", "NO_UNLOAD", "NON-FOULING" ]
  },
  {
    "id": "crt_laser_gatling",
    "type": "GUN",
    "name": "CRIT Chain Laser",
    "description": "A tried and true favorite from the bowels of R&D hell. Based off of a researcher's video on three taped-together .5 LPs on a hand held power drill, this gun is a relatively light weapon for the amount of UPS it eats and destruction it can cause.",
    "weight": 2650,
    "volume": 10,
    "price": 1000000,
    "to_hit": -2,
    "bashing": 3,
    "material": [ "superalloy", "plastic" ],
    "symbol": "(",
    "color": "cyan",
    "skill": "launcher",
    "range": 30,
    "ranged_damage": 9,
    "pierce": 8,
    "dispersion": 50,
    "durability": 9,
    "loudness": 28,
    "ups_charges": 10,
    "reload": 220,
    "modes": [ [ "DEFAULT", "burst", 10 ] ],
    "valid_mod_locations": [ [ "accessories", 1 ], [ "emitter", 1 ], [ "grip", 1 ], [ "lens", 1 ], [ "rail", 1 ], [ "sights", 1 ], [ "stock", 1 ] ],
    "ammo_effects": [ "LASER", "INCENDIARY" ],
    "flags": [ "NEVER_JAMS", "NO_UNLOAD", "NON-FOULING" ]
  },
  {
    "id": "crt_laser_carbine",
    "type": "GUN",
    "name": "CRIT Laser Carbine",
    "description": "A short-barrel lightweight laser gun developed by C.R.I.T R&D. Mainly developed to test out a new breakthrough in laser weapons.",
    "weight": 2150,
    "volume": 8,
    "price": 1100000,
    "to_hit": -1,
    "bashing": 8,
    "material": [ "steel", "plastic" ],
    "symbol": "(",
    "color": "blue",
    "skill": "smg",
    "range": 25,
    "ranged_damage": 15,
    "pierce": 2,
    "dispersion": 15,
    "durability": 8,
    "modes": [ [ "DEFAULT", "semi-auto", 1 ] ],
    "loudness": 12,
    "ups_charges": 20,
    "reload": 0,
    "valid_mod_locations": [
      [ "accessories", 4 ],
      [ "emitter", 1 ],
      [ "grip", 1 ],
      [ "lens", 1 ],
      [ "rail", 1 ],
      [ "sights", 1 ],
      [ "stock", 1 ],
      [ "underbarrel", 1 ]
    ],
    "ammo_effects": [ "LASER", "INCENDIARY" ],
    "flags": [ "NEVER_JAMS", "NO_UNLOAD", "NON-FOULING" ]
  },
  {
    "id": "crt_energy_rifle",
    "type": "GUN",
    "name": "CRIT Energy Rifle",
    "description": "A heavy energy gun developed by C.R.I.T R&D. Mainly developed to test out a new breakthrough in hybrid weaponry.",
    "weight": 5150,
    "volume": 10,
    "price": 1800000,
    "to_hit": -1,
    "bashing": 10,
    "material": [ "steel", "plastic" ],
    "symbol": "(",
    "color": "magenta",
    "skill": "rifle",
    "range": 35,
    "ranged_damage": { "damage_type": "heat", "amount": 25 },
    "pierce": 13,
    "dispersion": 20,
    "durability": 8,
    "modes": [ [ "DEFAULT", "semi-auto", 1 ] ],
    "loudness": 20,
    "ups_charges": 30,
    "reload": 0,
    "valid_mod_locations": [
      [ "accessories", 4 ],
      [ "emitter", 1 ],
      [ "grip", 1 ],
      [ "lens", 1 ],
      [ "rail", 1 ],
      [ "sights", 1 ],
      [ "stock", 1 ],
      [ "underbarrel", 1 ]
    ],
    "ammo_effects": [ "LASER", "INCENDIARY" ],
    "flags": [ "NEVER_JAMS", "NO_UNLOAD", "NON-FOULING" ]
  },
  {
    "id": "crt_cqb_si",
    "type": "GUN",
    "name": "CRIT CQB Standard Issue",
    "description": "A simple combination gun. This military-grade semi-auto carbine couples the mid-range versatility of the 9mm with the power of the 12 gauge shotgun. To further compliment the CQB aspect, the stock is built to amplify the user's force and the rugged construction with tonfa-like grip can handle bashing in enemy heads. An integrated magazine makes it a pain to reload, but keeps your clip from ejecting accidently.",
    "weight": 1650,
    "volume": 3,
    "price": 1000000,
    "to_hit": 2,
    "bashing": 12,
    "material": [ "superalloy", "steel" ],
    "symbol": "(",
    "color": "yellow",
    "skill": "smg",
    "range": 2,
    "ranged_damage": -2,
    "dispersion": 150,
    "durability": 10,
    "loudness": 30,
    "ammo": "9mm",
    "clip_size": 18,
    "reload": 150,
    "built_in_mods": [ "crt_cqb_si_shotgun" ],
    "valid_mod_locations": [ [ "accessories", 1 ], [ "grip", 1 ], [ "underbarrel", 1 ] ],
    "flags": [ "NEVER_JAMS", "FIRE_TWOHAND", "RELOAD_ONE", "NON-FOULING" ]
  },
  {
    "id": "crt_fire_glove",
    "type": "GUN",
    "name": "CRIT Fire Glove",
    "description": "Experimental CQB weapon system under development in C.R.I.T R&D.",
    "weight": 650,
    "volume": 3,
    "price": 1000000,
    "to_hit": 1,
    "bashing": 8,
    "material": [ "superalloy", "plastic" ],
    "symbol": "(",
    "color": "red",
    "skill": "pistol",
    "range": 2,
    "ranged_damage": { "damage_type": "heat", "amount": 15 },
    "pierce": 10,
    "dispersion": 500,
    "durability": 9,
    "loudness": 10,
    "ups_charges": 5,
    "modes": [ [ "DEFAULT", "blast", 1 ] ],
    "valid_mod_locations": [
      [ "accessories", 1 ],
      [ "emitter", 1 ],
      [ "grip", 1 ],
      [ "lens", 1 ],
      [ "rail", 1 ],
      [ "sights", 1 ],
      [ "stock", 1 ],
      [ "underbarrel", 1 ]
    ],
    "ammo_effects": [ "STREAM", "INCENDIARY" ],
    "flags": [ "NEVER_JAMS", "NO_UNLOAD", "UNARMED_WEAPON", "DURABLE_MELEE", "NON-FOULING" ]
  },
  {
    "id": "pelletgun",
    "type": "GUN",
    "reload_noise_volume": 7,
    "symbol": "(",
    "color": "light_gray",
    "name": "pellet gun",
    "description": "A surprisingly powerful airgun that can reliably hunt small game. The small lead or alloy pellets that can be chambered provide it decent power in every shot. It's fairly accurate and can be somewhat as damaging as a .22 short, but the break action charging system requires some arm strength to load a pellet.",
    "price": 9900,
    "//": "You can get a decent Ruger .177 at walmart for $99",
    "material": [ "steel", "plastic" ],
    "flags": [ "STR_RELOAD", "NON-FOULING", "NON-FOULING" ],
    "skill": "rifle",
    "ammo": "pellets",
    "weight": 5023,
    "volume": 8,
    "bashing": 10,
    "to_hit": -1,
    "range": 17,
    "ranged_damage": 5,
    "dispersion": 120,
    "durability": 8,
    "loudness": 18,
    "clip_size": 1,
    "reload": 300,
    "modes": [ [ "DEFAULT", "single", 1 ] ],
    "valid_mod_locations": [ [ "accessories", 2 ], [ "sights", 1 ], [ "stock", 1 ] ],
    "flags": [ "NEVER_JAMS", "NON-FOULING" ]
  },
  {
    "id": "ds_plasma_cutter",
    "type": "GUN",
    "name": "Plasma Cutter",
    "description": "Experimental cutting tool under development in C.R.I.T R&D. It fires an extremely hot wave of plasma that slices into materials.",
    "weight": 1650,
    "volume": 3,
    "price": 1000000,
    "to_hit": -2,
    "bashing": 3,
    "material": [ "superalloy", "steel" ],
    "symbol": "(",
    "color": "yellow",
    "skill": "pistol",
    "range": 2,
    "ranged_damage": { "damage_type": "heat", "amount": 5 },
    "pierce": 12,
    "dispersion": 100,
    "durability": 10,
    "loudness": -150,
    "ups_charges": 40,
    "ammo": "plasma",
    "clip_size": 12,
    "reload": 170,
    "valid_mod_locations": [ [ "accessories", 1 ], [ "grip", 1 ], [ "sights", 1 ] ],
    "ammo_effects": [ "PLASMA", "INCENDIARY", "DRAW_LASER_BEAM" ],
    "flags": [ "NEVER_JAMS", "NO_UNLOAD", "NON-FOULING" ]
  },
  {
    "id": "ds_rivet_gun",
    "type": "GUN",
    "name": "Rivet Driver",
    "description": "Experimental double purpose tool under development in C.R.I.T R&D. It takes a regular nail and then enlongates it within a fraction of a second before firing it out, upon reaching a target, the fragile stake explodes into shards.",
    "weight": 1650,
    "volume": 3,
    "price": 1000000,
    "to_hit": -2,
    "bashing": 3,
    "material": [ "superalloy", "steel" ],
    "symbol": "(",
    "color": "light_gray",
    "skill": "pistol",
    "range": 4,
    "ranged_damage": { "damage_type": "stab", "amount": 1 },
    "pierce": 12,
    "dispersion": 220,
    "durability": 10,
    "loudness": 12,
    "ammo": "nail",
    "clip_size": 25,
    "reload": 200,
    "valid_mod_locations": [ [ "accessories", 1 ], [ "grip", 1 ], [ "sights", 1 ] ],
    "flags": [ "NEVER_JAMS", "NON-FOULING" ]
  },
  {
    "id": "ds_line_gun",
    "type": "GUN",
    "name": "Line Gun",
    "description": "Experimental high power cutting tool under development in C.R.I.T R&D. It fires plasma in a wide line for slicing into dense materials.",
    "weight": 2650,
    "volume": 6,
    "price": 1000000,
    "to_hit": -1,
    "bashing": 8,
    "material": [ "superalloy", "steel" ],
    "symbol": "(",
    "color": "red",
    "skill": "rifle",
    "range": 18,
    "ranged_damage": { "damage_type": "electric", "amount": 45 },
    "pierce": 18,
    "dispersion": 100,
    "durability": 10,
    "loudness": -55,
    "ups_charges": 100,
    "ammo": "plasma",
    "clip_size": 5,
    "reload": 320,
    "modes": [ [ "DEFAULT", "semi-auto", 1 ] ],
    "valid_mod_locations": [ [ "accessories", 1 ], [ "grip", 1 ], [ "sights", 1 ] ],
    "ammo_effects": [ "WIDE", "LASER" ],
    "flags": [ "NEVER_JAMS", "NO_UNLOAD", "SLOW_WIELD", "NON-FOULING" ]
  },
  {
    "id": "ds_pulse_rifle",
    "type": "GUN",
    "name": "Pulse Rifle",
    "description": "Experimental tri-barrel sub-sonic rifle under development in C.R.I.T R&D. Great for enclosed spaces and mobs of enemies. Shoots alloy rounds which instantly mushroom out upon impact.",
    "weight": 2250,
    "volume": 4,
    "price": 1000000,
    "to_hit": -2,
    "bashing": 5,
    "material": [ "superalloy", "steel" ],
    "symbol": "(",
    "color": "light_gray",
    "skill": "rifle",
    "range": 12,
    "ranged_damage": { "damage_type": "stab", "amount": 1 },
    "pierce": 0,
    "dispersion": 150,
    "durability": 10,
    "loudness": 10,
    "ammo": "pulsesb",
    "clip_size": 175,
    "reload": 15,
    "modes": [ [ "BURST", "3 rd.", 3 ] ],
    "valid_mod_locations": [ [ "accessories", 1 ], [ "grip", 1 ], [ "sights", 1 ], [ "stock", 1 ] ],
<<<<<<< HEAD
    "ammo_effects": [ "NOGIB", "BEANBAG" ],
    "flags": [ "NEVER_JAMS", "NON-FOULING" ]
=======
    "ammo_effects": [ "NOGIB", "BEANBAG", "NON-FOULING" ],
    "flags": [ "NEVER_JAMS" ]
>>>>>>> 8a441396
  },
  {
    "id": "ds_ripper",
    "type": "GUN",
    "name": "Ripper",
    "description": "Experimental EM saw under development in C.R.I.T R&D. Great for distance cutting of material.",
    "weight": 2250,
    "volume": 4,
    "price": 1000000,
    "to_hit": -2,
    "cutting": 15,
    "material": [ "superalloy", "steel" ],
    "symbol": "(",
    "color": "yellow",
    "skill": "rifle",
    "range": 10,
    "ranged_damage": 20,
    "pierce": 3,
    "dispersion": 150,
    "durability": 10,
    "loudness": 10,
    "ups_charges": 10,
    "ammo": "pulsesb",
    "clip_size": 8,
    "reload": 450,
    "modes": [ [ "DEFAULT", "semi-auto", 1 ], [ "REACH", "em field saw", 5, [ "MELEE", "REACH_ATTACK" ] ] ],
    "ammo_effects": [ "LIGHTNING", "MESSY" ],
    "flags": [ "NEVER_JAMS", "NON-FOULING" ]
  }
]<|MERGE_RESOLUTION|>--- conflicted
+++ resolved
@@ -332,13 +332,8 @@
     "reload": 15,
     "modes": [ [ "BURST", "3 rd.", 3 ] ],
     "valid_mod_locations": [ [ "accessories", 1 ], [ "grip", 1 ], [ "sights", 1 ], [ "stock", 1 ] ],
-<<<<<<< HEAD
     "ammo_effects": [ "NOGIB", "BEANBAG" ],
     "flags": [ "NEVER_JAMS", "NON-FOULING" ]
-=======
-    "ammo_effects": [ "NOGIB", "BEANBAG", "NON-FOULING" ],
-    "flags": [ "NEVER_JAMS" ]
->>>>>>> 8a441396
   },
   {
     "id": "ds_ripper",
