--- conflicted
+++ resolved
@@ -2,18 +2,11 @@
   {
     "type": "MOD_INFO",
     "ident": "FIC_Weapons",
-<<<<<<< HEAD
     "name": "DeadLeaves' Fictional Guns",
-    "authors": [ "DeadLeaves" ],
+    "authors": [ "DeadLeaves", "BorkBorkGoesTheCode" ],
     "maintainers": [ "BorkBorkGoesTheCode" ],
-    "description": "Adds a bunch of rare weapons loosely based fiction. ",
+    "description": "Adds a bunch of rare weapons loosely based fiction.",
     "category": "items",
-=======
-    "name": "Fictional Guns Pack",
-    "description": "Adds a bunch of rare and exotic larger-than-life weapons.  Based on DeadLeaves' Fictional Guns.",
-    "category": "items",
-    "authors": [ "DeadLeaves", "BorkBorkGoesTheCode", "Cataclysm-DDA community" ],
->>>>>>> 198546a2
     "path": ""
   }
 ]