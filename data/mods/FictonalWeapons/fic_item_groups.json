[
<<<<<<< HEAD
    {
        "type": "item_group",
        "id": "rare",
        "items": [
          ["ficrico", 3],
          ["gunsword", 3],
          ["gunknife", 4],
          ["50pistol", 2],
          ["m1911ds", 2]
        ]
    },
    {
      "type": "item_group",
      "id": "mags_pistol_rare",
      "items": [
        [ "454_speedloader6", 5 ],
        [ "454_speedloader8", 5 ]
      ]
    },
    {
        "type": "item_group",
        "id": "mags_smg_rare",
        "items": [
            [ "e1776mag", 10 ]
        ]
    },
    {
      "type" : "item_group",
      "id" : "guns_pistol_rare",
      "items":[
        [ "boomlighter", 2 ],
        ["ficrico", 2],
        ["gunsword", 2],
        ["gunknife", 2],
        ["50pistol", 2],
        ["m1911ds", 2]
    ]
    },
    {
      "type" : "item_group",
      "id" : "guns_rifle_rare",
      "items":[
        ["arccan", 5]
    ]
    },
    {
      "type" : "item_group",
      "id" : "guns_smg_rare",
      "items":[
        [ "e1776", 2 ],
        ["hk_mp5eod", 2],
        ["light_carb", 4]
      ]
    },
    {
      "type" : "item_group",
      "id" : "cop_armory",
      "items":[
        ["arccan", 5],
        ["light_carb", 5]
      ]
    },
    {
      "type" : "item_group",
      "id" : "prison_weapons",
      "items":[
        ["light_carb", 5]
      ]
    },
    {
      "type" : "item_group",
      "id" : "cop_weapons",
      "items":[
        ["arccan", 5],
        ["light_carb", 5]
      ]
    },
    {
      "type" : "item_group",
      "id" : "military",
      "items":[
        ["emas", 5],
        ["m1911ds", 3]
      ]
    },
    {
      "type" : "item_group",
      "id" : "gunmod_rare",
      "items":[
        ["emas", 5],
        ["retool_flaregun",7]
      ]
    }
=======
  {
    "type": "item_group",
    "id": "rare",
    "items": [ [ "ficrico", 3 ], [ "gunsword", 3 ], [ "gunknife", 4 ], [ "50pistol", 2 ], [ "m1911ds", 2 ] ]
  },
  {
    "type": "item_group",
    "id": "mags_smg_rare",
    "items": [ [ "e1776mag", 10 ] ]
  },
  {
    "type": "item_group",
    "id": "guns_pistol_rare",
    "items": [ [ "boomlighter", 2 ], [ "ficrico", 2 ], [ "gunsword", 2 ], [ "gunknife", 2 ], [ "50pistol", 2 ], [ "m1911ds", 2 ] ]
  },
  {
    "type": "item_group",
    "id": "guns_rifle_rare",
    "items": [ [ "arccan", 5 ] ]
  },
  {
    "type": "item_group",
    "id": "guns_smg_rare",
    "items": [ [ "e1776", 2 ], [ "hk_mp5eod", 2 ], [ "light_carb", 4 ] ]
  },
  {
    "type": "item_group",
    "id": "cop_armory",
    "items": [ [ "arccan", 5 ], [ "light_carb", 5 ] ]
  },
  {
    "type": "item_group",
    "id": "prison_weapons",
    "items": [ [ "light_carb", 5 ] ]
  },
  {
    "type": "item_group",
    "id": "cop_weapons",
    "items": [ [ "arccan", 5 ], [ "light_carb", 5 ] ]
  },
  {
    "type": "item_group",
    "id": "military",
    "items": [ [ "emas", 5 ], [ "m1911ds", 3 ] ]
  },
  {
    "type": "item_group",
    "id": "gunmod_rare",
    "items": [ [ "emas", 5 ], [ "retool_flaregun", 7 ] ]
  }
>>>>>>> ea190d32
]<|MERGE_RESOLUTION|>--- conflicted
+++ resolved
@@ -1,103 +1,13 @@
 [
-<<<<<<< HEAD
-    {
-        "type": "item_group",
-        "id": "rare",
-        "items": [
-          ["ficrico", 3],
-          ["gunsword", 3],
-          ["gunknife", 4],
-          ["50pistol", 2],
-          ["m1911ds", 2]
-        ]
-    },
-    {
-      "type": "item_group",
-      "id": "mags_pistol_rare",
-      "items": [
-        [ "454_speedloader6", 5 ],
-        [ "454_speedloader8", 5 ]
-      ]
-    },
-    {
-        "type": "item_group",
-        "id": "mags_smg_rare",
-        "items": [
-            [ "e1776mag", 10 ]
-        ]
-    },
-    {
-      "type" : "item_group",
-      "id" : "guns_pistol_rare",
-      "items":[
-        [ "boomlighter", 2 ],
-        ["ficrico", 2],
-        ["gunsword", 2],
-        ["gunknife", 2],
-        ["50pistol", 2],
-        ["m1911ds", 2]
-    ]
-    },
-    {
-      "type" : "item_group",
-      "id" : "guns_rifle_rare",
-      "items":[
-        ["arccan", 5]
-    ]
-    },
-    {
-      "type" : "item_group",
-      "id" : "guns_smg_rare",
-      "items":[
-        [ "e1776", 2 ],
-        ["hk_mp5eod", 2],
-        ["light_carb", 4]
-      ]
-    },
-    {
-      "type" : "item_group",
-      "id" : "cop_armory",
-      "items":[
-        ["arccan", 5],
-        ["light_carb", 5]
-      ]
-    },
-    {
-      "type" : "item_group",
-      "id" : "prison_weapons",
-      "items":[
-        ["light_carb", 5]
-      ]
-    },
-    {
-      "type" : "item_group",
-      "id" : "cop_weapons",
-      "items":[
-        ["arccan", 5],
-        ["light_carb", 5]
-      ]
-    },
-    {
-      "type" : "item_group",
-      "id" : "military",
-      "items":[
-        ["emas", 5],
-        ["m1911ds", 3]
-      ]
-    },
-    {
-      "type" : "item_group",
-      "id" : "gunmod_rare",
-      "items":[
-        ["emas", 5],
-        ["retool_flaregun",7]
-      ]
-    }
-=======
   {
     "type": "item_group",
     "id": "rare",
     "items": [ [ "ficrico", 3 ], [ "gunsword", 3 ], [ "gunknife", 4 ], [ "50pistol", 2 ], [ "m1911ds", 2 ] ]
+  },
+  {
+    "type": "item_group",
+    "id": "mags_pistol_rare",
+    "items": [ [ "454_speedloader6", 5 ], [ "454_speedloader8", 5 ] ]
   },
   {
     "type": "item_group",
@@ -144,5 +54,4 @@
     "id": "gunmod_rare",
     "items": [ [ "emas", 5 ], [ "retool_flaregun", 7 ] ]
   }
->>>>>>> ea190d32
 ]