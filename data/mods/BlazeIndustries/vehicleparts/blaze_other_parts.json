[
  {
    "type": "vehicle_part",
    "id": "cargo_rack_extended",
    "name": { "str": "cargo shelving" },
    "symbol": "=",
    "looks_like": "box",
    "categories": [ "cargo" ],
    "color": "light_gray",
    "broken_symbol": "#",
    "broken_color": "dark_gray",
    "durability": 250,
    "size": "2000 L",
    "item": "vehicle_shelving",
    "location": "center",
    "requirements": {
      "install": { "skills": [ [ "mechanics", 1 ] ], "time": "120 m", "using": [ [ "welding_standard", 5 ] ] },
      "removal": { "skills": [ [ "mechanics", 2 ] ], "time": "60 m", "using": [ [ "vehicle_weld_removal", 1 ] ] },
      "repair": { "skills": [ [ "mechanics", 2 ] ], "time": "120 m", "using": [ [ "welding_standard", 5 ] ] }
    },
    "flags": [ "OBSTACLE", "CARGO", "COVERED" ],
    "breaks_into": [
      { "item": "steel_lump", "count": [ 6, 16 ] },
      { "item": "steel_chunk", "count": [ 6, 16 ] },
      { "item": "scrap", "count": [ 6, 16 ] }
    ],
    "damage_reduction": { "all": 28 }
  },
  {
    "type": "vehicle_part",
    "id": "afs_fridge",
    "copy-from": "minifridge",
    "name": { "str": "refrigerator" },
    "symbol": "{",
    "categories": [ "cargo" ],
    "color": "white",
    "broken_color": "white",
    "looks_like": "minifridge",
    "durability": 400,
    "description": "A medium-sized household refrigerator, converted to utilize vehicle power.  When turned on, food inside will be cooled, extending the time it has before spoiling.",
<<<<<<< HEAD
    "epower": "-100 J",
    "size": 1200,
=======
    "epower": -100,
    "size": "300 L",
>>>>>>> ef8d33df
    "item": "afs_fridge"
  },
  {
    "type": "vehicle_part",
    "id": "afs_freezer",
    "copy-from": "minifreezer",
    "name": { "str": "freezer" },
    "symbol": "{",
    "categories": [ "cargo" ],
    "color": "light_blue",
    "broken_color": "light_blue",
    "looks_like": "minifridge",
    "durability": 400,
    "description": "A household fridge, converted to run at a much lower temperature and on vehicle power.  When turned on, food inside will be frozen, completely stopping it from spoiling.",
<<<<<<< HEAD
    "epower": "-120 J",
    "size": 1200,
=======
    "epower": -120,
    "size": "300 L",
>>>>>>> ef8d33df
    "item": "afs_freezer"
  },
  {
    "type": "vehicle_part",
    "id": "afs_metal_rig",
    "name": { "str": "MetalMaster forge buddy" },
    "symbol": "&",
    "categories": [ "utility" ],
    "color": "red",
    "broken_symbol": "x",
    "broken_color": "red",
    "looks_like": "welding_rig",
    "damage_modifier": 10,
    "durability": 200,
    "description": "A welding and metalworking station, powered by the vehicle's battery.  'e'xamine the forge rig to utilize its welder or soldering iron; you'll still need glare protection.",
    "size": "50 L",
    "item": "afs_metal_rig",
    "location": "center",
    "requirements": {
      "install": { "skills": [ [ "mechanics", 3 ] ], "time": "60 m", "using": [ [ "vehicle_wrench_2", 1 ] ] },
      "removal": { "skills": [ [ "mechanics", 2 ] ], "time": "30 m", "using": [ [ "vehicle_wrench_2", 1 ] ] },
      "repair": { "skills": [ [ "mechanics", 4 ] ], "time": "60 m", "using": [ [ "welding_standard", 5 ] ] }
    },
    "flags": [ "CARGO", "OBSTACLE", "COVERED" ],
    "pseudo_tools": [ { "id": "welder", "hotkey": "w" }, { "id": "soldering_iron", "hotkey": "s" }, { "id": "forge" }, { "id": "kiln" } ],
    "breaks_into": [
      { "item": "steel_lump", "count": [ 3, 6 ] },
      { "item": "steel_chunk", "count": [ 3, 6 ] },
      { "item": "scrap", "count": [ 3, 6 ] },
      { "item": "welder", "charges": 0, "prob": 50 },
      { "item": "forge", "charges": 0, "prob": 50 },
      { "item": "kiln", "charges": 0, "prob": 50 }
    ]
  },
  {
    "type": "vehicle_part",
    "id": "afs_cooking_rig",
    "name": { "str": "cooking rig" },
    "symbol": "&",
    "categories": [ "utility" ],
    "color": "blue",
    "broken_symbol": "x",
    "broken_color": "blue",
    "looks_like": "kitchen_unit",
    "damage_modifier": 10,
    "durability": 125,
    "description": "An all-in-one kitchen unit and chemistry lab.  'e'xamine it to use its hotplate to heat up food or drinks.",
    "size": "50 L",
    "item": "afs_cooking_rig",
    "location": "center",
    "requirements": {
      "install": { "skills": [ [ "mechanics", 3 ] ], "time": "60 m", "using": [ [ "vehicle_wrench_2", 1 ] ] },
      "removal": { "skills": [ [ "mechanics", 2 ] ], "time": "30 m", "using": [ [ "vehicle_wrench_2", 1 ] ] },
      "repair": { "skills": [ [ "mechanics", 4 ] ], "time": "60 m", "using": [ [ "welding_standard", 5 ] ] }
    },
    "flags": [ "CARGO", "OBSTACLE", "COVERED", "FLAT_SURF" ],
    "pseudo_tools": [
      { "id": "water_faucet" },
      { "id": "pot" },
      { "id": "pan" },
      { "id": "chemistry_set", "hotkey": "h" },
      { "id": "electrolysis_kit" }
    ],
    "breaks_into": [
      { "item": "steel_lump", "count": [ 6, 9 ] },
      { "item": "steel_chunk", "count": [ 6, 9 ] },
      { "item": "scrap", "count": [ 6, 9 ] },
      { "item": "pot", "prob": 50 },
      { "item": "pan", "prob": 50 },
      { "item": "chemistry_set", "charges": 0, "prob": 50 },
      { "item": "electrolysis_kit", "charges": 0, "prob": 50 },
      { "item": "hotplate", "charges": 0, "prob": 50 }
    ]
  },
  {
    "type": "vehicle_part",
    "id": "afs_kitchen_rig",
    "name": { "str": "KitchenMaster cooking buddy" },
    "symbol": "&",
    "categories": [ "utility" ],
    "color": "yellow",
    "broken_symbol": "x",
    "broken_color": "yellow",
    "looks_like": "kitchen_unit",
    "damage_modifier": 10,
    "durability": 200,
    "description": "An all-in-one kitchen unit, chemistry lab, and food preparation area.  'e'xamine it to use its hotplate to heat up food or drinks.",
    "size": "50 L",
    "item": "afs_kitchen_rig",
    "location": "center",
    "requirements": {
      "install": { "skills": [ [ "mechanics", 3 ] ], "time": "60 m", "using": [ [ "vehicle_wrench_2", 1 ] ] },
      "removal": { "skills": [ [ "mechanics", 2 ] ], "time": "30 m", "using": [ [ "vehicle_wrench_2", 1 ] ] },
      "repair": { "skills": [ [ "mechanics", 4 ] ], "time": "60 m", "using": [ [ "welding_standard", 5 ] ] }
    },
    "flags": [ "CARGO", "OBSTACLE", "COVERED", "FLAT_SURF" ],
    "pseudo_tools": [
      { "id": "water_faucet" },
      { "id": "vac_sealer" },
      { "id": "dehydrator" },
      { "id": "food_processor" },
      { "id": "press" },
      { "id": "puller" },
      { "id": "pot" },
      { "id": "pan" },
      { "id": "chemistry_set", "hotkey": "h" },
      { "id": "electrolysis_kit" },
      { "id": "pseudo_water_purifier", "hotkey": "p" }
    ],
    "breaks_into": [
      { "item": "steel_lump", "count": [ 9, 18 ] },
      { "item": "steel_chunk", "count": [ 9, 18 ] },
      { "item": "scrap", "count": [ 9, 18 ] },
      { "item": "pot", "prob": 50 },
      { "item": "pan", "prob": 50 },
      { "item": "chemistry_set", "charges": 0, "prob": 50 },
      { "item": "electrolysis_kit", "charges": 0, "prob": 50 },
      { "item": "hotplate", "charges": 0, "prob": 50 },
      { "item": "water_purifier", "charges": 0, "prob": 50 },
      { "item": "vac_sealer", "charges": 0, "prob": 50 },
      { "item": "dehydrator", "charges": 0, "prob": 50 },
      { "item": "food_processor", "charges": 0, "prob": 50 },
      { "item": "press", "prob": 50 }
    ]
  },
  {
    "id": "solar_array_part",
    "type": "vehicle_part",
    "name": { "str": "solar array" },
    "item": "solar_array",
    "location": "structure",
    "symbol": "#",
    "broken_symbol": "x",
    "categories": [ "energy" ],
    "color": "yellow",
    "broken_color": "yellow",
    "durability": 20,
    "epower": "145 J",
    "damage_modifier": 10,
    "folded_volume": "10 L",
    "description": "A vertical array of three solar panels set on a chassis rising above one another on a metal pole with rudimentary tracking and motors.  Due to the flimsy nature of the hydraulics and high surface area profile to maximize sunlight, they can't really be installed onto an existing vehicle.  Requires a jumper cable or similar to pull power from.",
    "breaks_into": [
      { "item": "steel_lump", "count": [ 2, 12 ] },
      { "item": "steel_chunk", "count": [ 2, 12 ] },
      { "item": "scrap", "count": [ 2, 12 ] },
      { "item": "solar_cell", "count": [ 4, 12 ] }
    ],
    "requirements": {
      "install": { "skills": [ [ "mechanics", 99 ] ], "time": "999 h" },
      "removal": { "skills": [ [ "mechanics", 1 ] ], "time": "10 m" },
      "repair": {
        "skills": [ [ "electronics", 6 ] ],
        "time": "150 m",
        "using": [ [ "vehicle_screw", 1 ], [ "solar_panel", 3 ], [ "soldering_standard", 8 ] ]
      }
    },
    "flags": [ "SOLAR_PANEL", "OBSTACLE", "INITIAL_PART", "PROTRUSION", "EXTRA_DRAG" ]
  },
  {
    "id": "reinforced_solar_array_part",
    "type": "vehicle_part",
    "copy-from": "solar_array_part",
    "name": { "str": "reinforced solar array" },
    "item": "reinforced_solar_array",
    "categories": [ "energy" ],
    "color": "light_blue",
    "broken_color": "light_gray",
    "durability": 300,
    "proportional": { "epower": 0.9 },
    "folded_volume": "14 L",
    "description": "A vertical array of three reinforced solar panels set on a chassis rising above one another on a metal pole with rudimentary tracking and motors.  Due to the flimsy nature of the hydraulics and high surface area profile to maximize sunlight, they can't really be installed onto an existing vehicle.  Requires a jumper cable or similar to pull power from.",
    "breaks_into": [
      { "item": "steel_lump", "count": [ 2, 21 ] },
      { "item": "steel_chunk", "count": [ 2, 21 ] },
      { "item": "scrap", "count": [ 2, 21 ] },
      { "item": "solar_cell", "count": [ 4, 12 ] }
    ],
    "requirements": {
      "install": { "skills": [ [ "mechanics", 99 ] ], "time": "999 h" },
      "removal": { "skills": [ [ "mechanics", 1 ] ], "time": "10 m" },
      "repair": {
        "skills": [ [ "electronics", 6 ] ],
        "time": "150 m",
        "using": [ [ "vehicle_screw", 1 ], [ "solar_panel", 3 ], [ "soldering_standard", 8 ] ]
      }
    },
    "flags": [ "SOLAR_PANEL", "OBSTACLE", "INITIAL_PART", "PROTRUSION", "EXTRA_DRAG" ]
  },
  {
    "id": "solar_array_v2_part",
    "type": "vehicle_part",
    "categories": [ "energy" ],
    "copy-from": "solar_array_part",
    "name": { "str": "upgraded solar array" },
    "item": "solar_array_v2",
    "proportional": { "epower": 2.0 },
    "folded_volume": "12 L",
    "description": "A vertical array of three upgraded solar panels set on a chassis rising above one another on a metal pole with rudimentary tracking and motors.  Due to the flimsy nature of the hydraulics and high surface area profile to maximize sunlight, they can't really be installed onto an existing vehicle.  Requires a jumper cable or similar to pull power from.",
    "breaks_into": [
      { "item": "steel_lump", "count": [ 2, 12 ] },
      { "item": "steel_chunk", "count": [ 2, 12 ] },
      { "item": "scrap", "count": [ 2, 12 ] },
      { "item": "solar_cell", "count": [ 4, 18 ] }
    ],
    "requirements": {
      "repair": {
        "skills": [ [ "electronics", 6 ] ],
        "time": "150 m",
        "using": [ [ "vehicle_screw", 1 ], [ "solar_panel_v2", 3 ], [ "soldering_standard", 8 ] ]
      }
    },
    "flags": [ "SOLAR_PANEL", "OBSTACLE", "INITIAL_PART", "PROTRUSION", "EXTRA_DRAG" ]
  },
  {
    "id": "reinforced_solar_array_v2_part",
    "type": "vehicle_part",
    "copy-from": "solar_array_v2_part",
    "name": { "str": "upgraded reinforced solar array" },
    "item": "reinforced_solar_array_v2",
    "categories": [ "energy" ],
    "color": "light_blue",
    "broken_color": "light_gray",
    "durability": 300,
    "proportional": { "epower": 0.9 },
    "folded_volume": "15 L",
    "description": "A vertical array of three upgraded reinforced solar panels set on a chassis rising above one another on a metal pole with rudimentary tracking and motors.  Due to the flimsy nature of the hydraulics and high surface area profile to maximize sunlight, they can't really be installed onto an existing vehicle.  Requires a jumper cable or similar to pull power from.",
    "breaks_into": [
      { "item": "steel_lump", "count": [ 2, 21 ] },
      { "item": "steel_chunk", "count": [ 2, 21 ] },
      { "item": "scrap", "count": [ 2, 21 ] },
      { "item": "solar_cell", "count": [ 4, 18 ] }
    ],
    "requirements": {
      "repair": {
        "skills": [ [ "electronics", 6 ] ],
        "time": "150 m",
        "using": [ [ "vehicle_screw", 1 ], [ "solar_panel_v2", 3 ], [ "soldering_standard", 8 ] ]
      }
    },
    "flags": [ "SOLAR_PANEL", "OBSTACLE", "INITIAL_PART", "PROTRUSION", "EXTRA_DRAG" ]
  },
  {
    "id": "wiring",
    "type": "vehicle_part",
    "name": { "str": "wiring" },
    "item": "wire",
    "location": "structure",
    "symbol": ".",
    "broken_symbol": "#",
    "categories": [ "hull", "energy" ],
    "color": "white",
    "broken_color": "white",
    "durability": 10,
    "description": "A length of heavy-duty copper wire, useful for routing power from one part of a vehicle to another part.",
    "folded_volume": "250 ml",
    "breaks_into": [ { "item": "wire", "prob": 50 } ],
    "requirements": {
      "install": { "skills": [ [ "mechanics", 1 ] ], "time": "60 s" },
      "removal": { "skills": [ [ "mechanics", 2 ] ], "time": "30 s" },
      "repair": { "skills": [ [ "mechanics", 2 ] ], "time": "60 s" }
    },
    "flags": [ "INITIAL_PART", "AISLE" ]
  }
]<|MERGE_RESOLUTION|>--- conflicted
+++ resolved
@@ -38,13 +38,8 @@
     "looks_like": "minifridge",
     "durability": 400,
     "description": "A medium-sized household refrigerator, converted to utilize vehicle power.  When turned on, food inside will be cooled, extending the time it has before spoiling.",
-<<<<<<< HEAD
     "epower": "-100 J",
-    "size": 1200,
-=======
-    "epower": -100,
     "size": "300 L",
->>>>>>> ef8d33df
     "item": "afs_fridge"
   },
   {
@@ -59,13 +54,8 @@
     "looks_like": "minifridge",
     "durability": 400,
     "description": "A household fridge, converted to run at a much lower temperature and on vehicle power.  When turned on, food inside will be frozen, completely stopping it from spoiling.",
-<<<<<<< HEAD
     "epower": "-120 J",
-    "size": 1200,
-=======
-    "epower": -120,
     "size": "300 L",
->>>>>>> ef8d33df
     "item": "afs_freezer"
   },
   {
