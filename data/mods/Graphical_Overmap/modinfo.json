[
  {
    "type": "MOD_INFO",
    "ident": "Graphical_Overmap",
    "name": "Graphical Overmap",
    "authors": [ "Larwick" ],
    "maintainers": [ "Larwick" ],
<<<<<<< HEAD
    "description": "Gives the overmap a graphical overhaul.  Please refer to readme for installation or you will get an error.",
=======
    "description": "Gives the overmap a graphical overhaul.  Please refer to readme for installation.",
>>>>>>> a39fc837
    "category": "graphical",
    "dependencies": [ "dda" ]
  }
]<|MERGE_RESOLUTION|>--- conflicted
+++ resolved
@@ -5,11 +5,7 @@
     "name": "Graphical Overmap",
     "authors": [ "Larwick" ],
     "maintainers": [ "Larwick" ],
-<<<<<<< HEAD
-    "description": "Gives the overmap a graphical overhaul.  Please refer to readme for installation or you will get an error.",
-=======
     "description": "Gives the overmap a graphical overhaul.  Please refer to readme for installation.",
->>>>>>> a39fc837
     "category": "graphical",
     "dependencies": [ "dda" ]
   }
