--- conflicted
+++ resolved
@@ -75,8 +75,6 @@
     "type": "overmap_terrain",
     "id": "mine_entrance_roof",
     "copy-from": "mine_entrance_roof",
-<<<<<<< HEAD
-=======
     "sym": "\u00D3"
   },
   {
@@ -89,7 +87,6 @@
     "type": "overmap_terrain",
     "id": "mine_shaft_lower",
     "copy-from": "mine_shaft_lower",
->>>>>>> 9bc46f71
     "sym": "\u00D3"
   },
   {
