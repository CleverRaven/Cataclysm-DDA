[
  [ "ags" ],
  [ "Medieval_pack" ],
  [ "No_Diamond_Weapons" ],
  [ "no_energy_weapons", "no_scifi" ],
  [ "No_Joke_Monsters" ],
  [ "no_powered_armor", "no_scifi" ],
  [ "no_magazines" ],
  [ "old_guns" ],
  [ "RemoteVehicles" ],
  [ "RemoteControls_pack" ],
  [ "survivorweaps" ],
<<<<<<< HEAD
  [ "oa_additional_buildings_mod" ]
=======
  [ "Experimental-Z-Level" ]
>>>>>>> b2f488ee
]<|MERGE_RESOLUTION|>--- conflicted
+++ resolved
@@ -10,9 +10,6 @@
   [ "RemoteVehicles" ],
   [ "RemoteControls_pack" ],
   [ "survivorweaps" ],
-<<<<<<< HEAD
-  [ "oa_additional_buildings_mod" ]
-=======
+  [ "oa_additional_buildings_mod" ],
   [ "Experimental-Z-Level" ]
->>>>>>> b2f488ee
 ]