--- conflicted
+++ resolved
@@ -1,16 +1,6 @@
 [
   {
     "type": "COMESTIBLE",
-<<<<<<< HEAD
-    "id": "egg_guinea_fowl",
-    "name": "guinea fowl egg",
-    "copy-from": "egg_chicken",
-    "rot_spawn": { "group": "GROUP_EGG_GUINEA_FOWL", "chance": 70 }
-  },
-  {
-    "type": "COMESTIBLE",
-=======
->>>>>>> f18d1e3c
     "id": "egg_quail",
     "name": "quail egg",
     "copy-from": "egg_guinea_fowl",
