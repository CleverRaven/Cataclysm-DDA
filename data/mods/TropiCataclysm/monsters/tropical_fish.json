[
  {
    "id": "mon_fish_crab",
    "type": "MONSTER",
    "name": { "str": "crab" },
    "description": "A crustacean belonging to either Trichodactylidae or Pseudothelphusidae.  Freshwater crabs are widely spread around Central and South America, some even found in mountain streams.",
    "default_faction": "fish",
    "bodytype": "crab",
    "categories": [ "WILDLIFE" ],
    "species": [ "FISH" ],
    "volume": "300 ml",
    "weight": "100 g",
    "hp": 3,
    "speed": 150,
    "material": [ "flesh" ],
    "symbol": "f",
    "color": "red",
    "aggression": -50,
    "morale": 5,
    "melee_dice": 1,
    "melee_dice_sides": 3,
    "melee_cut": 1,
    "luminance": 0,
    "harvest": "shellfish",
    "dissect": "dissect_gastropod_sample_single",
    "reproduction": { "baby_egg": "egg_fish", "baby_count": 2, "baby_timer": 21 },
    "baby_flags": [ "AUTUMN" ],
    "fear_triggers": [ "PLAYER_CLOSE", "SOUND" ],
    "flags": [ "FISHABLE", "SEES", "SMELLS", "SWIMS", "AQUATIC", "WATER_CAMOUFLAGE", "ARTHROPOD_BLOOD" ]
  },
  {
    "id": "mon_fish_pancora",
    "type": "MONSTER",
    "copy-from": "mon_fish_crab",
    "name": { "str": "pancora crab" },
    "description": "A crustacean belonging to the Aeglidae family.  They are among the only living freshwater anomurans, being restricted solely to South America."
  },
  {
    "id": "mon_shark",
    "type": "MONSTER",
    "name": { "str": "bull shark" },
    "description": "The bull shark is one of the few known species of shark capable of living in both fresh and salty waters.  With the advent of the Cataclysm many of them have migrated up river to exploit the new food sources in the waters.",
    "default_faction": "fish",
    "bodytype": "fish",
    "categories": [ "WILDLIFE" ],
    "species": [ "FISH" ],
    "volume": "62500 ml",
    "weight": "81500 g",
    "hp": 200,
    "speed": 120,
    "material": [ "flesh" ],
    "symbol": "^",
    "color": "blue_white",
    "aggression": 15,
    "morale": 60,
    "melee_skill": 5,
    "melee_dice": 3,
    "melee_dice_sides": 5,
    "melee_cut": 7,
    "dodge": 4,
    "armor_bash": 5,
    "armor_cut": 1,
    "armor_bullet": 1,
    "luminance": 0,
    "harvest": "fish_large",
    "zombify_into": "mon_zhark",
    "reproduction": { "baby_monster": "mon_shark_pup", "baby_count": 8, "baby_timer": 364 },
    "flags": [ "SEES", "HEARS", "SMELLS", "KEENNOSE", "WARM", "SWIMS", "AQUATIC", "WATER_CAMOUFLAGE" ]
  },
  {
    "id": "mon_shark_pup",
    "type": "MONSTER",
    "name": { "str": "bull shark pup" },
    "description": "Unlike other fish bull sharks are viviparous and their pups are as well equipped as their parents.",
    "copy-from": "mon_shark",
    "proportional": { "hp": 0.4, "speed": 1.1, "morale": 0.67, "melee_dice_sides": 0.67 },
    "volume": "1200 ml",
    "weight": "800 g",
    "fear_triggers": [ "PLAYER_CLOSE", "SOUND", "HURT" ],
    "upgrades": { "age_grow": 365, "into": "mon_shark" },
    "flags": [ "FISHABLE", "SEES", "HEARS", "SMELLS", "KEENNOSE", "WARM", "SWIMS", "AQUATIC", "WATER_CAMOUFLAGE" ]
  },
  {
    "id": "mon_fish_lungfish",
    "type": "MONSTER",
    "copy-from": "mon_fish_medium",
    "name": { "str": "lungfish", "str_pl": "lungfishes" },
    "description": "A lungfish.  This strange fish has relatives in both Africa and Australia, all of them can breathe air and some consider them living fossils."
  },
  {
    "id": "mon_fish_eel_electric",
    "type": "MONSTER",
    "copy-from": "mon_fish_large",
    "name": { "str": "electric eel" },
    "description": "An electric eel.  A strange elongated fish known for its hability to use electricity to hunt prey, despite their name they are not actually eels.",
    "special_when_hit": [ "ZAPBACK", 100 ],
    "flags": [ "FISHABLE", "SEES", "SMELLS", "SWIMS", "AQUATIC", "WATER_CAMOUFLAGE", "ELECTRIC" ]
  },
  {
    "id": "mon_fish_pacu",
    "type": "MONSTER",
    "copy-from": "mon_fish_medium",
    "name": { "str": "pacu" },
    "description": "A pacu.  There are several species of these piranha relatives in the rivers of South America, they are usually small to medium size."
  },
  {
    "id": "mon_fish_pacu_giant",
    "type": "MONSTER",
    "copy-from": "mon_fish_large",
    "name": { "str": "tambaqui" },
    "description": "Also known as black or giant pacu.  This is the largest member of the family and the most known worldwide."
  },
  {
    "id": "mon_fish_piranha",
    "type": "MONSTER",
    "name": { "str": "piranha" },
    "description": "A small to medium fish with a wide diet.  Contrary to popular belief these fish are not vicious predators and instead react to the availability of food in their environment.",
    "default_faction": "fish",
    "bodytype": "fish",
    "species": [ "FISH" ],
    "volume": "3200 ml",
    "weight": "3200 g",
    "hp": 15,
    "speed": 180,
    "material": [ "flesh" ],
    "symbol": "t",
    "color": "light_green",
    "aggression": 15,
    "morale": 60,
    "melee_skill": 6,
    "melee_dice": 1,
    "melee_dice_sides": 4,
    "melee_cut": 4,
    "dodge": 6,
    "vision_day": 1,
    "vision_night": 30,
    "harvest": "fish_small",
    "reproduction": { "baby_egg": "egg_fish", "baby_count": 2, "baby_timer": 19 },
    "baby_flags": [ "SPRING", "SUMMER", "AUTUMN", "WINTER" ],
    "path_settings": { "max_dist": 5 },
    "flags": [ "FISHABLE", "SEES", "SMELLS", "SWIMS", "AQUATIC", "WATER_CAMOUFLAGE" ]
  },
  {
    "id": "mon_fish_arowana",
    "type": "MONSTER",
    "copy-from": "mon_fish_large",
    "name": { "str": "arowana" },
    "description": "A member of the Osteoglossidade family.  These fishes can be found on South America, Asia and Australia."
  },
  {
    "id": "mon_fish_arapaima",
    "type": "MONSTER",
    "copy-from": "mon_fish_huge",
    "name": { "str": "arapaima" },
    "description": "A member of the Arapaimidae family.  These fishes can be found on South America and Africa, some species can grow to truly huge sizes."
  },
  {
    "id": "mon_fish_piraiba",
    "type": "MONSTER",
    "copy-from": "mon_fish_huge",
<<<<<<< HEAD
    "name": { "str": "piraiba" },
    "description": "A huge species of South American catfish native to the Amazon and Orinoco rivers, they can reach almost 3 meters in length."
=======
    "name": { "str": "piraíba" },
    "description": "A huge species of south american catfish native to the Amazon and Orinoco rivers, they can reach almost 3 meters in length."
>>>>>>> c27dbb28
  },
  {
    "id": "mon_fish_pleco",
    "type": "MONSTER",
    "copy-from": "mon_fish_small",
    "name": { "str": "pleco" },
    "description": "A catfish species native to South America, Panama and even Costa Rica.  They are distinguished by their bony spines and suction adapted mouths."
  },
  {
    "id": "mon_fish_stingray",
    "type": "MONSTER",
    "copy-from": "mon_fish_small",
    "name": { "str": "river stingray" },
    "description": "A fish of the Potamotrygonidae family.  These freshwater stingrays are found mostly in South America with a few bred in other parts of the world.",
    "aggression": -50,
    "morale": 60,
    "melee_skill": 5,
    "melee_dice": 1,
    "melee_dice_sides": 4,
    "melee_cut": 4,
    "anger_triggers": [ "HURT", "PLAYER_CLOSE" ],
    "fear_triggers": [ "PLAYER_CLOSE" ],
    "placate_triggers": [ "PLAYER_WEAK" ],
    "flags": [ "FISHABLE", "SEES", "SMELLS", "SWIMS", "AQUATIC", "WATER_CAMOUFLAGE", "BADVENOM" ]
  },
  {
    "id": "mon_fish_tucunare",
    "type": "MONSTER",
    "copy-from": "mon_fish_large",
    "name": { "str": "tucunaré", "str_pl": "tucunarés" },
    "description": "A vicious predatory cichlid found along the northern tributaries of South America from Panama to the Amazon.  Very sought among sport fishing enthusiasts."
  },
  {
    "id": "mon_fish_discus",
    "type": "MONSTER",
    "copy-from": "mon_fish_tiny",
    "name": { "str": "discus", "str_pl": "discuses" },
    "description": "A round and colorful genus of fish native to the Amazon river basin.  Very popular in aquariums but expensive to mantain in captivity."
  },
  {
    "id": "mon_fish_angelfish",
    "type": "MONSTER",
    "copy-from": "mon_fish_tiny",
<<<<<<< HEAD
    "name": { "str": "angelfish", "str_pl": "angelfishes" },
    "description": "A genus of freshwater fish with a triangular shape native to South America.  Unrelated to the marine angel fishes and known to be semi-aggressive in captivity."
=======
    "name": { "str_sp": "angelfish" },
    "description": "A genus of freshwater fish with a triangular shape native to South America.  Unrelated to the marine angel fishes and known to be semi aggressive in captivity."
  },
  {
    "id": "mon_fish_goldfish",
    "type": "MONSTER",
    "copy-from": "mon_fish_tiny",
    "name": { "str_sp": "goldfish" },
    "description": "A tiny domestic fish related to the carp.  This one must be part of a feral population but still keeps the golden hue of its domestic counterpart."
  },
  {
    "id": "mon_fish_koi",
    "type": "MONSTER",
    "copy-from": "mon_fish_medium",
    "name": { "str": "koi" },
    "description": "A domestic variant of the Amur carp originally bred in Japan for its color variations.  These fishes are known to devolve quickly to feral status if left to escape."
  },
  {
    "id": "mon_fish_tilapia",
    "type": "MONSTER",
    "copy-from": "mon_fish_medium",
    "name": { "str": "tilapia" },
    "description": "A genus of cichlids native to Africa but bred worldwide for food.  They are adaptable herbivorous fishes that can survive well even in salt water."
  },
  {
    "id": "mon_fish_sabalo",
    "type": "MONSTER",
    "copy-from": "mon_fish_large",
    "name": { "str": "sabalo" },
    "description": "A fish belonging to the Prochilodontidae family.  They are native to South America and most species can be found feeding on detritus."
  },
  {
    "id": "mon_fish_oscar",
    "type": "MONSTER",
    "copy-from": "mon_fish_small",
    "name": { "str": "oscar" },
    "description": "A species of omnivorous cichlid native to South America.  Quite popular in aquariums with several different colored breeds."
  },
  {
    "id": "mon_fish_guapote",
    "type": "MONSTER",
    "copy-from": "mon_fish_small",
    "name": { "str": "guapote" },
    "description": "A genus of cichlids found in Central America.  All of the species are predatory with different coloration and sizes."
  },
  {
    "id": "mon_fish_mayaheros",
    "type": "MONSTER",
    "copy-from": "mon_fish_small",
    "name": { "str": "mayaheros", "str_pl": "mayaheri" },
    "description": "A genus of adaptable cichlids native to Central America.  They can survive in marine environments with some populations even reaching Florida."
>>>>>>> c27dbb28
  }
]<|MERGE_RESOLUTION|>--- conflicted
+++ resolved
@@ -158,13 +158,8 @@
     "id": "mon_fish_piraiba",
     "type": "MONSTER",
     "copy-from": "mon_fish_huge",
-<<<<<<< HEAD
     "name": { "str": "piraiba" },
     "description": "A huge species of South American catfish native to the Amazon and Orinoco rivers, they can reach almost 3 meters in length."
-=======
-    "name": { "str": "piraíba" },
-    "description": "A huge species of south american catfish native to the Amazon and Orinoco rivers, they can reach almost 3 meters in length."
->>>>>>> c27dbb28
   },
   {
     "id": "mon_fish_pleco",
@@ -208,12 +203,8 @@
     "id": "mon_fish_angelfish",
     "type": "MONSTER",
     "copy-from": "mon_fish_tiny",
-<<<<<<< HEAD
-    "name": { "str": "angelfish", "str_pl": "angelfishes" },
+    "name": { "str_sp": "angelfish" },
     "description": "A genus of freshwater fish with a triangular shape native to South America.  Unrelated to the marine angel fishes and known to be semi-aggressive in captivity."
-=======
-    "name": { "str_sp": "angelfish" },
-    "description": "A genus of freshwater fish with a triangular shape native to South America.  Unrelated to the marine angel fishes and known to be semi aggressive in captivity."
   },
   {
     "id": "mon_fish_goldfish",
@@ -263,6 +254,5 @@
     "copy-from": "mon_fish_small",
     "name": { "str": "mayaheros", "str_pl": "mayaheri" },
     "description": "A genus of adaptable cichlids native to Central America.  They can survive in marine environments with some populations even reaching Florida."
->>>>>>> c27dbb28
   }
 ]