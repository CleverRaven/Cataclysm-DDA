--- conflicted
+++ resolved
@@ -8,13 +8,9 @@
       [ "afs_bio_missiles", 10 ],
       [ "afs_bio_linguistic_coprocessor", 10 ],
       [ "afs_bio_dopamine_stimulators", 10 ],
-<<<<<<< HEAD
-      [ "bio_blaster", 5 ],
-      [ "afs_bio_skullgun", 5 ]
-=======
       [ "afs_bio_neurosoft_aeronautics", 5 ],
+      [ "afs_bio_skullgun", 5 ],
       [ "bio_blaster", 5 ]
->>>>>>> 5cc59e13
     ]
   },
   {
@@ -25,11 +21,7 @@
   {
     "id": "bionics_mil",
     "type": "item_group",
-<<<<<<< HEAD
-    "items": [ [ "bio_blaster", 5 ], [ "afs_bio_skullgun", 2 ] ]
-=======
-    "items": [ [ "bio_blaster", 5 ], [ "afs_bio_neurosoft_aeronautics", 10 ] ]
->>>>>>> 5cc59e13
+    "items": [ [ "bio_blaster", 5 ], [ "afs_bio_neurosoft_aeronautics", 10 ], [ "afs_bio_skullgun", 2 ] ]
   },
   {
     "id": "bionics_sci",
@@ -43,13 +35,9 @@
       [ "bn_bio_solar", 15 ],
       [ "afs_bio_wind_turbine", 10 ],
       [ "afs_bio_missiles", 10 ],
-<<<<<<< HEAD
+      [ "afs_bio_neurosoft_aeronautics", 10 ],
       [ "afs_bio_dopamine_stimulators", 10 ],
       [ "afs_bio_skullgun", 2 ]
-=======
-      [ "afs_bio_neurosoft_aeronautics", 10 ],
-      [ "afs_bio_dopamine_stimulators", 10 ]
->>>>>>> 5cc59e13
     ]
   },
   {
