--- conflicted
+++ resolved
@@ -42,7 +42,6 @@
   },
   {
     "type": "recipe",
-<<<<<<< HEAD
     "activity_level": "fake",
     "result": "cream_prot_cold",
     "category": "CC_CHEM",
@@ -68,7 +67,9 @@
     "qualities": [ { "id": "CHEM", "level": 3 } ],
     "tools": [ [ [ "surface_heat", 15, "LIST" ] ] ],
     "components": [ [ [ "afs_scrap_1", 8 ] ], [ [ "afs_scrap_2", 5 ] ], [ [ "afs_scrap_3", 2 ] ], [ [ "morphine", 8 ], [ "heroin", 3 ] ] ]
-=======
+  },
+  {
+    "type": "recipe",
     "activity_level": "NO_EXERCISE",
     "result": "yum_lichen_extra",
     "category": "CC_FOOD",
@@ -81,6 +82,5 @@
     "qualities": [ { "id": "CONTAIN", "level": 1 } ],
     "tools": [ [ [ "surface_heat", 60, "LIST" ] ], [ [ "pressure_cooker", -1 ] ] ],
     "components": [ [ [ "yum_lichen", 4 ] ] ]
->>>>>>> 2015b379
   }
 ]