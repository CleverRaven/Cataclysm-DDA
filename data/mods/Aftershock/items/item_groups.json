[
  {
    "type": "item_group",
    "id": "afs_gardener_worn",
    "subtype": "collection",
    "entries": [
      { "item": "boots_combat" },
      { "item": "briefs" },
      { "item": "socks" },
      { "item": "polo_shirt" },
      { "item": "pants_cargo" },
      { "item": "kevlar" },
      { "item": "leather_pouch" },
      { "item": "balclava", "prob": 75 },
      { "item": "bootsheath" }
    ]
  },
  {
    "type": "item_group",
    "id": "afs_gardener_carried",
    "subtype": "collection",
    "entries": [ { "group": "hardware", "count": [ 1, 2 ] }, { "group": "snacks", "count": [ 1, 3 ] } ]
  },
  {
    "type": "item_group",
    "id": "afs_gardener_wield",
    "subtype": "collection",
    "entries": [ { "item": "machete" } ]
  },
  {
    "type": "item_group",
    "id": "afs_gardener_misc",
    "subtype": "collection",
    "items": [
      { "item": "RobofacCoin", "count-min": 5, "count-max": 30, "prob": 30 },
      { "group": "forage_spring", "count-min": 10, "count-max": 30, "prob": 30 },
      { "group": "fresh_produce", "prob": 80, "count": [ 4, 8 ] },
      { "group": "tools_home", "prob": 80, "count": [ 1, 3 ] },
      { "group": "tools_construction", "prob": 30, "count": [ 1, 3 ] },
      { "group": "tools_carpentry", "prob": 30, "count": [ 1, 3 ] },
      { "group": "tools_earthworking", "prob": 30, "count": [ 1, 3 ] },
      { "group": "supplies_hardware", "prob": 20, "count": [ 1, 3 ] },
      { "group": "forage_summer", "prob": 20, "count": [ 1, 3 ] },
      [ "tool_belt", 15 ],
      [ "dump_pouch", 5 ],
      [ "ragpouch", 15 ],
      [ "leather_pouch", 15 ],
      [ "quiver", 15 ],
      [ "quiver_large", 5 ],
      [ "crowbar", 25 ],
      [ "machete", 25 ],
      [ "ax", 25 ],
      [ "arrow_metal", 25 ],
      [ "bolt_steel", 10 ]
    ]
  },
  {
    "id": "schematics",
    "//": "override of vanilla schematics, includes tripod, chickenbot, tankbot",
    "type": "item_group",
    "items": [
      [ "schematics_nursebot", 10 ],
      [ "schematics_grocerybot", 20 ],
      [ "schematics_copbot", 50 ],
      [ "schematics_eyebot", 50 ],
      [ "schematics_secubot", 50 ],
      [ "schematics_skitterbot", 50 ],
      [ "schematics_chickenbot", 5 ],
      [ "schematics_hazmatbot", 50 ],
      [ "schematics_riotbot", 50 ],
      [ "schematics_sciencebot", 10 ],
      [ "schematics_tankbot", 5 ],
      [ "schematics_tripod", 5 ],
      [ "schematics_molebot", 20 ],
      [ "schematics_dispatch", 25 ],
      [ "schematics_dispatch_military", 20 ],
      [ "schematics_antimateriel", 20 ],
      [ "schematics_searchlight", 50 ]
    ]
  },
  {
    "id": "science",
    "//": "extension of vanilla itemgroup",
    "type": "item_group",
    "items": [ [ "bionic_maintenance_toolkit", 20 ] ]
  },
  {
    "id": "tools_medical",
    "//": "extension of vanilla itemgroup",
    "type": "item_group",
    "items": [ [ "bionic_maintenance_toolkit", 20 ] ]
  },
  {
    "id": "surgery",
    "//": "extension of vanilla itemgroup",
    "type": "item_group",
    "items": [ [ "bionic_maintenance_toolkit", 20 ] ]
  },
  {
    "id": "jewelry_accessories",
    "type": "item_group",
    "items": [ [ "afs_titanium_watch", 35 ], [ "afs_titanium_tooth", 35 ], [ "afs_titanium_ring", 35 ] ]
  },
  {
    "id": "rings_and_things",
    "type": "item_group",
    "items": [ [ "afs_titanium_watch", 35 ], [ "afs_titanium_ring", 35 ] ]
  },
  {
    "id": "jewelry_back",
    "type": "item_group",
    "items": [ [ "afs_titanium_watch", 35 ], [ "afs_titanium_ring", 35 ] ]
  },
  {
    "id": "jewelry_front",
    "type": "item_group",
    "items": [ [ "afs_titanium_watch", 35 ], [ "afs_titanium_ring", 35 ] ]
  },
  {
    "id": "weapons",
    "type": "item_group",
    "items": [ [ "afs_titanium_bat", 40 ] ]
  },
  {
    "id": "allsporting",
    "type": "item_group",
    "items": [ [ "afs_titanium_bat", 40 ] ]
  },
  {
    "id": "sports",
    "type": "item_group",
    "items": [ [ "afs_titanium_bat", 40 ] ]
  },
  {
    "id": "college_sports",
    "type": "item_group",
    "items": [ [ "afs_titanium_bat", 60 ] ]
  },
  {
    "id": "supplies_mechanics",
    "type": "item_group",
    "items": [ [ "afs_titanium_frame", 5 ] ]
  },
  {
    "id": "bikeshop_tools",
    "type": "item_group",
    "items": [ [ "afs_titanium_frame", 5 ] ]
  },
  {
    "type": "item_group",
    "id": "steel_mill_foundry",
    "items": [ [ "afs_titanium_small", 5 ], { "item": "afs_scrap_titanium", "prob": 5, "count": [ 1, 4 ] } ]
  },
  {
    "id": "oa_ig_rd_metal_trash",
    "type": "item_group",
    "items": [ [ "afs_titanium_frame", 5 ], { "item": "afs_scrap_titanium", "prob": 10, "count": [ 2, 8 ] } ]
  },
  {
    "id": "supplies_metal",
    "type": "item_group",
    "items": [
      { "item": "afs_titanium_frame", "prob": 5 },
      { "item": "afs_scrap_titanium", "prob": 5, "count": [ 2, 8 ] },
      [ "afs_titanium_small", 5 ]
    ]
  },
  {
    "id": "clothing_watch",
    "type": "item_group",
    "items": [ { "item": "afs_titanium_watch", "prob": 50 } ]
  },
  {
    "id": "accessory_ring",
    "type": "item_group",
    "subtype": "distribution",
    "items": [ { "item": "afs_titanium_ring", "prob": 50 } ]
  },
  {
    "id": "accessory_teeth",
    "type": "item_group",
    "subtype": "distribution",
    "items": [ [ "afs_titanium_tooth", 25 ] ]
  },
  {
<<<<<<< HEAD
    "id": "swat_gear",
    "type": "item_group",
    "items": [
      { "item": "xlswat_armor", "prob": 12 },
      { "item": "xlballistic_vest_empty", "prob": 6 },
      { "item": "xlballistic_vest_esapi", "prob": 3 },
      { "item": "xlboots_combat", "prob": 15 },
      { "item": "xlgloves_tactical", "prob": 10 },
      { "item": "tripaw_xlgloves_tactical", "prob": 8 }
    ]
  },
  {
    "id": "mil_armor",
    "type": "item_group",
    "items": [
      { "item": "xlballistic_vest_empty", "prob": 6 },
      { "item": "xlballistic_vest_esapi", "prob": 3 },
      { "item": "xlboots_combat", "prob": 15 },
      { "item": "xlgloves_tactical", "prob": 10 },
      { "item": "tripaw_xlgloves_tactical", "prob": 8 }
    ]
  },
  {
    "id": "rare",
    "type": "item_group",
    "items": [
      { "item": "xlswat_armor", "prob": 60 },
      { "item": "xlballistic_vest_empty", "prob": 65 },
      { "item": "xlballistic_vest_esapi", "prob": 39 },
      { "item": "xlboots_combat", "prob": 70 },
      { "item": "xlgloves_tactical", "prob": 50 },
      { "item": "tripaw_xlgloves_tactical", "prob": 48 }
    ]
=======
    "type": "item_group",
    "id": "guns_ganger",
    "//": "Guns commonly carried by gangers and underworld types.",
    "items": [
      { "group": "guns_pistol_common", "prob": 100 },
      { "group": "guns_improvised", "prob": 20 },
      { "group": "guns_cop", "prob": 5 },
      { "group": "guns_pistol_obscure", "prob": 40 }
    ]
  },
  {
    "id": "science",
    "type": "item_group",
    "subtype": "distribution",
    "items": [ [ "solar_panel_v3", 1 ] ]
  },
  {
    "id": "crate_sports",
    "type": "item_group",
    "subtype": "collection",
    "items": [ [ "q_solarpack", 1 ] ]
>>>>>>> 217f4235
  }
]<|MERGE_RESOLUTION|>--- conflicted
+++ resolved
@@ -183,7 +183,6 @@
     "items": [ [ "afs_titanium_tooth", 25 ] ]
   },
   {
-<<<<<<< HEAD
     "id": "swat_gear",
     "type": "item_group",
     "items": [
@@ -217,7 +216,8 @@
       { "item": "xlgloves_tactical", "prob": 50 },
       { "item": "tripaw_xlgloves_tactical", "prob": 48 }
     ]
-=======
+  },
+  {
     "type": "item_group",
     "id": "guns_ganger",
     "//": "Guns commonly carried by gangers and underworld types.",
@@ -239,6 +239,5 @@
     "type": "item_group",
     "subtype": "collection",
     "items": [ [ "q_solarpack", 1 ] ]
->>>>>>> 217f4235
   }
 ]