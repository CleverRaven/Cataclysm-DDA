[
  {
    "type": "item_group",
    "id": "afs_gardener_worn",
    "subtype": "collection",
    "entries": [
      { "item": "boots_combat" },
      { "item": "briefs" },
      { "item": "socks" },
      { "item": "polo_shirt" },
      { "item": "pants_cargo" },
      { "item": "kevlar" },
      { "item": "leather_pouch" },
      { "item": "balclava", "prob": 75 },
      { "item": "bootsheath" }
    ]
  },
  {
    "type": "item_group",
    "id": "afs_gardener_carried",
    "subtype": "collection",
    "entries": [ { "group": "hardware", "count": [ 1, 2 ] }, { "group": "snacks", "count": [ 1, 3 ] } ]
  },
  {
    "type": "item_group",
    "id": "afs_gardener_wield",
    "subtype": "collection",
    "entries": [ { "item": "machete" } ]
  },
  {
    "type": "item_group",
    "id": "afs_gardener_misc",
    "subtype": "collection",
    "items": [
      { "item": "RobofacCoin", "count-min": 5, "count-max": 30, "prob": 30 },
      { "group": "forage_spring", "count-min": 10, "count-max": 30, "prob": 30 },
      { "group": "fresh_produce", "prob": 80, "count": [ 4, 8 ] },
      { "group": "tools_home", "prob": 80, "count": [ 1, 3 ] },
      { "group": "tools_construction", "prob": 30, "count": [ 1, 3 ] },
      { "group": "tools_carpentry", "prob": 30, "count": [ 1, 3 ] },
      { "group": "tools_earthworking", "prob": 30, "count": [ 1, 3 ] },
      { "group": "supplies_hardware", "prob": 20, "count": [ 1, 3 ] },
      { "group": "forage_summer", "prob": 20, "count": [ 1, 3 ] },
      [ "tool_belt", 15 ],
      [ "dump_pouch", 5 ],
      [ "ragpouch", 15 ],
      [ "leather_pouch", 15 ],
      [ "quiver", 15 ],
      [ "quiver_large", 5 ],
      [ "crowbar", 25 ],
      [ "machete", 25 ],
      [ "ax", 25 ],
      [ "arrow_metal", 25 ],
      [ "bolt_steel", 10 ]
    ]
  },
  {
    "id": "schematics",
    "//": "override of vanilla schematics, includes tripod, chickenbot, tankbot",
    "type": "item_group",
    "items": [
      [ "schematics_nursebot", 10 ],
      [ "schematics_grocerybot", 20 ],
      [ "schematics_copbot", 50 ],
      [ "schematics_eyebot", 50 ],
      [ "schematics_secubot", 50 ],
      [ "schematics_skitterbot", 50 ],
      [ "schematics_chickenbot", 5 ],
      [ "schematics_hazmatbot", 50 ],
      [ "schematics_riotbot", 50 ],
      [ "schematics_sciencebot", 10 ],
      [ "schematics_tankbot", 5 ],
      [ "schematics_tripod", 5 ],
      [ "schematics_molebot", 20 ],
      [ "schematics_dispatch", 25 ],
      [ "schematics_dispatch_military", 20 ],
      [ "schematics_antimateriel", 20 ],
      [ "schematics_searchlight", 50 ]
    ]
  },
  {
    "id": "science",
    "//": "extension of vanilla itemgroup",
    "type": "item_group",
    "items": [ [ "bionic_maintenance_toolkit", 20 ] ]
  },
  {
    "id": "tools_medical",
    "//": "extension of vanilla itemgroup",
    "type": "item_group",
    "items": [ [ "bionic_maintenance_toolkit", 20 ] ]
  },
  {
    "id": "surgery",
    "//": "extension of vanilla itemgroup",
    "type": "item_group",
    "items": [ [ "bionic_maintenance_toolkit", 20 ] ]
  },
  {
    "id": "jewelry_accessories",
    "type": "item_group",
    "items": [ [ "afs_titanium_watch", 35 ], [ "afs_titanium_tooth", 35 ], [ "afs_titanium_ring", 35 ] ]
  },
  {
    "id": "rings_and_things",
    "type": "item_group",
    "items": [ [ "afs_titanium_watch", 35 ], [ "afs_titanium_ring", 35 ] ]
  },
  {
    "id": "jewelry_back",
    "type": "item_group",
    "items": [ [ "afs_titanium_watch", 35 ], [ "afs_titanium_ring", 35 ] ]
  },
  {
    "id": "jewelry_front",
    "type": "item_group",
    "items": [ [ "afs_titanium_watch", 35 ], [ "afs_titanium_ring", 35 ] ]
  },
  {
    "id": "weapons",
    "type": "item_group",
    "items": [ [ "afs_titanium_bat", 40 ] ]
  },
  {
    "id": "allsporting",
    "type": "item_group",
    "items": [ [ "afs_titanium_bat", 40 ] ]
  },
  {
    "id": "sports",
    "type": "item_group",
    "items": [ [ "afs_titanium_bat", 40 ] ]
  },
  {
    "id": "college_sports",
    "type": "item_group",
    "items": [ [ "afs_titanium_bat", 60 ] ]
  },
  {
    "id": "supplies_mechanics",
    "type": "item_group",
    "items": [ [ "afs_titanium_frame", 5 ] ]
  },
  {
    "id": "bikeshop_tools",
    "type": "item_group",
    "items": [ [ "afs_titanium_frame", 5 ] ]
  },
  {
    "type": "item_group",
    "id": "steel_mill_foundry",
    "items": [ [ "afs_titanium_small", 5 ], { "item": "afs_scrap_titanium", "prob": 5, "count": [ 1, 4 ] } ]
  },
  {
    "id": "oa_ig_rd_metal_trash",
    "type": "item_group",
    "items": [ [ "afs_titanium_frame", 5 ], { "item": "afs_scrap_titanium", "prob": 10, "count": [ 2, 8 ] } ]
  },
  {
    "id": "supplies_metal",
    "type": "item_group",
    "items": [
      { "item": "afs_titanium_frame", "prob": 5 },
      { "item": "afs_scrap_titanium", "prob": 5, "count": [ 2, 8 ] },
      [ "afs_titanium_small", 5 ]
    ]
  },
  {
    "id": "clothing_watch",
    "type": "item_group",
    "items": [ { "item": "afs_titanium_watch", "prob": 50 } ]
  },
  {
    "id": "accessory_ring",
    "type": "item_group",
    "subtype": "distribution",
    "items": [ { "item": "afs_titanium_ring", "prob": 50 } ]
  },
  {
    "id": "accessory_teeth",
    "type": "item_group",
    "subtype": "distribution",
    "items": [ [ "afs_titanium_tooth", 25 ] ]
  },
  {
<<<<<<< HEAD
    "type": "item_group",
    "id": "guns_ganger",
    "//": "Guns commonly carried by gangers and underworld types.",
    "items": [
      { "group": "guns_pistol_common", "prob": 100 },
      { "group": "guns_improvised", "prob": 20 },
      { "group": "guns_cop", "prob": 5 },
      { "group": "guns_pistol_obscure", "prob": 40 }
    ]
=======
    "id": "science",
    "type": "item_group",
    "subtype": "distribution",
    "items": [ [ "solar_panel_v3", 1 ] ]
  },
  {
    "id": "crate_sports",
    "type": "item_group",
    "subtype": "collection",
    "items": [ [ "q_solarpack", 1 ] ]
>>>>>>> 9e02bc1e
  }
]<|MERGE_RESOLUTION|>--- conflicted
+++ resolved
@@ -183,7 +183,6 @@
     "items": [ [ "afs_titanium_tooth", 25 ] ]
   },
   {
-<<<<<<< HEAD
     "type": "item_group",
     "id": "guns_ganger",
     "//": "Guns commonly carried by gangers and underworld types.",
@@ -193,7 +192,8 @@
       { "group": "guns_cop", "prob": 5 },
       { "group": "guns_pistol_obscure", "prob": 40 }
     ]
-=======
+  },
+  {
     "id": "science",
     "type": "item_group",
     "subtype": "distribution",
@@ -204,6 +204,6 @@
     "type": "item_group",
     "subtype": "collection",
     "items": [ [ "q_solarpack", 1 ] ]
->>>>>>> 9e02bc1e
+
   }
 ]