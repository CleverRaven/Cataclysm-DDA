--- conflicted
+++ resolved
@@ -34,8 +34,7 @@
   },
   {
     "type": "monstergroup",
-<<<<<<< HEAD
-    "name": "AFS_GROUP_ROBOT_MODERATE_RISK",
+    "id": "AFS_GROUP_ROBOT_MODERATE_RISK",
     "default": "mon_advbot_laser",
     "monsters": [
       { "monster": "mon_advbot_laser", "weight": 100, "cost_multiplier": 40 },
@@ -47,10 +46,7 @@
   },
   {
     "type": "monstergroup",
-    "name": "GROUP_PIRATE__BOT_AMBUSH",
-=======
     "id": "GROUP_PIRATE__BOT_AMBUSH",
->>>>>>> d7b675dc
     "default": "mon_manhack",
     "monsters": [
       { "monster": "mon_bloodhound_drone", "weight": 500, "cost_multiplier": 50, "pack_size": [ 1, 2 ] },
