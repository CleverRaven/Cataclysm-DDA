--- conflicted
+++ resolved
@@ -52,13 +52,8 @@
     "is_animal": true,
     "monsters": [
       { "monster": "mon_uplifted_bear", "freq": 1, "cost_multiplier": 10, "conditions": [ "SPRING", "SUMMER", "AUTUMN" ] },
-<<<<<<< HEAD
-      { "monster": "mon_zombie_upliftedbear", "freq": 1, "cost_multiplier": 10, "starts": 600 },
-      { "monster": "mon_uplifted_ape_zed", "freq": 1, "cost_multiplier": 10, "starts": 72 },
-=======
       { "monster": "mon_zombie_upliftedbear", "freq": 1, "cost_multiplier": 10, "starts": 1086 },
       { "monster": "mon_uplifted_ape_zed", "freq": 1, "cost_multiplier": 10, "starts": 1086 },
->>>>>>> 9d6708b1
       {
         "monster": "mon_uplifted_bear",
         "freq": 3,
@@ -91,13 +86,8 @@
     "type": "monstergroup",
     "default": "mon_null",
     "monsters": [
-<<<<<<< HEAD
-      { "monster": "mon_zombie_upliftedbear", "freq": 10, "cost_multiplier": 1, "starts": 600 },
-      { "monster": "mon_uplifted_ape_zed", "freq": 10, "cost_multiplier": 1, "pack_size": [ 2, 3 ], "starts": 300 }
-=======
       { "monster": "mon_zombie_upliftedbear", "freq": 10, "cost_multiplier": 1, "pack_size": [ 2, 3 ], "starts": 1086 },
       { "monster": "mon_uplifted_ape_zed", "freq": 10, "cost_multiplier": 1, "pack_size": [ 2, 3 ], "starts": 1086 }
->>>>>>> 9d6708b1
     ]
   },
   {
@@ -118,7 +108,7 @@
     "//": "Brute upgrades",
     "monsters": [
       { "monster": "mon_zombie_upliftedbear", "freq": 112, "cost_multiplier": 10 },
-      { "monster": "mon_uplifted_ape_zed", "freq": 100, "cost_multiplier": 50 },
+      { "monster": "mon_uplifted_ape_zed", "freq": 100, "cost_multiplier": 10 },
       { "monster": "mon_zombie_oliphant", "freq": 70, "cost_multiplier": 10 }
     ]
   },
@@ -129,7 +119,7 @@
     "monsters": [
       { "monster": "mon_zombie_upliftedbear", "freq": 3, "cost_multiplier": 10 },
       { "monster": "mon_uplifted_ape_zed", "freq": 10, "cost_multiplier": 5 },
-      { "monster": "mon_zombie_oliphant", "freq": 1, "cost_multiplier": 50 }
+      { "monster": "mon_zombie_oliphant", "freq": 1, "cost_multiplier": 10 }
     ]
   },
   {
@@ -139,7 +129,7 @@
     "is_animal": true,
     "monsters": [
       { "monster": "mon_uplifted_octupus", "freq": 3, "cost_multiplier": 10 },
-      { "monster": "mon_zombie_upliftedoctopus", "freq": 1, "cost_multiplier": 50 }
+      { "monster": "mon_zombie_upliftedoctopus", "freq": 1, "cost_multiplier": 10 }
     ]
   }
 ]