[
  {
    "type": "effect_on_condition",
    "id": "EOC_NETHER_CONDUIT_VALUE_INCREASER",
    "eoc_type": "EVENT",
    "required_event": "spellcasting_finish",
    "condition": { "test_eoc": "EOC_CONDITION_SPELLCASTING_FINISH_TRAIT_AND_SCHOOL_LIST" },
    "effect": [
      {
        "run_eocs": [
          {
            "id": "EOC_NETHER_CONDUIT_VALUE_INCREASER_2",
            "condition": { "math": [ "u_nether_conduit_repeated_channeling_value < 25" ] },
            "effect": [ { "math": [ "u_nether_conduit_repeated_channeling_value", "+=", "rng(1,2.4)" ] } ]
          }
        ]
      }
    ]
  },
  {
    "type": "effect_on_condition",
    "id": "EOC_PSIONICS_GAIN_NETHER_ATTUNEMENT",
    "eoc_type": "EVENT",
    "required_event": "spellcasting_finish",
    "condition": { "test_eoc": "EOC_CONDITION_SPELLCASTING_FINISH_TRAIT_AND_SCHOOL_LIST" },
    "effect": [
      { "math": [ "u_latest_channeled_power_difficulty = _difficulty" ] },
      {
        "run_eocs": [
          {
            "id": "EOC_PSIONICS_GAIN_NETHER_ATTUNEMENT_SCALING_CHECK",
            "condition": { "math": [ "u_vitamin('vitamin_psionic_drain') < 15" ] },
            "effect": [
              {
                "run_eocs": [
                  {
                    "id": "EOC_RAISE_ATTUNEMENT_BELOW_THRESHOLD_CHECKER",
                    "condition": {
                      "x_in_y_chance": {
                        "x": {
                          "math": [
                            "(u_latest_channeled_power_difficulty * u_latest_channeled_power_difficulty) + (u_nether_conduit_repeated_channeling_value / 3) + (u_vitamin('vitamin_maintained_powers') * 3)"
                          ]
                        },
                        "y": 100
                      }
                    },
                    "effect": [ { "run_eocs": "EOC_RAISE_ATTUNEMENT_BELOW_THRESHOLD" } ]
                  }
                ]
              }
            ],
            "false_effect": [
              {
                "run_eocs": [
                  {
                    "id": "EOC_RAISE_ATTUNEMENT_ABOVE_THRESHOLD_CHECKER",
                    "condition": {
                      "x_in_y_chance": {
                        "x": {
                          "math": [
                            "(u_latest_channeled_power_difficulty * u_latest_channeled_power_difficulty) + u_nether_conduit_repeated_channeling_value  + (u_vitamin('vitamin_maintained_powers') * 3)"
                          ]
                        },
                        "y": 100
                      }
                    },
                    "effect": [ { "run_eocs": "EOC_RAISE_ATTUNEMENT_ABOVE_THRESHOLD" } ]
                  }
                ]
              }
            ]
          }
        ]
      }
    ]
  },
  {
    "type": "effect_on_condition",
    "id": "EOC_RAISE_ATTUNEMENT_BELOW_THRESHOLD",
    "condition": { "or": [ { "u_has_effect": "effect_noetic_resilience" }, { "u_has_trait": "PSI_EXTENDED_CHANNELING_active" } ] },
    "effect": [
      { "u_message": "As you unleash your powers, you feel a strange tingling sensation.", "type": "mixed" },
      {
        "math": [ "u_vitamin('vitamin_psionic_drain')", "+=", "rand(1) + (rand(u_vitamin('vitamin_maintained_powers')) / 2)" ]
      }
    ],
    "false_effect": [
      { "u_message": "As you unleash your powers, you feel a strange tingling sensation.", "type": "mixed" },
      {
        "math": [ "u_vitamin('vitamin_psionic_drain')", "+=", "rand(3) + (rand(u_vitamin('vitamin_maintained_powers')) / 2)" ]
      }
    ]
  },
  {
    "type": "effect_on_condition",
    "id": "EOC_RAISE_ATTUNEMENT_ABOVE_THRESHOLD",
    "condition": { "or": [ { "u_has_effect": "effect_noetic_resilience" }, { "u_has_trait": "PSI_EXTENDED_CHANNELING_active" } ] },
    "effect": [
      { "u_message": "As you unleash your powers, you feel a strange tingling sensation.", "type": "mixed" },
      {
        "math": [
          "u_vitamin('vitamin_psionic_drain')",
          "+=",
          "rand((u_latest_channeled_power_difficulty) / 2) + rand(u_vitamin('vitamin_maintained_powers'))"
        ]
      }
    ],
    "false_effect": [
      { "u_message": "As you unleash your powers, you feel a strange tingling sensation.", "type": "mixed" },
      {
        "math": [
          "u_vitamin('vitamin_psionic_drain')",
          "+=",
          "(rand(u_latest_channeled_power_difficulty) * u_nether_attunement_power_scaling) + rand(u_vitamin('vitamin_maintained_powers'))"
        ]
      }
    ]
  },
  {
    "type": "effect_on_condition",
    "id": "EOC_PSIONICS_GAIN_NETHER_ATTUNEMENT_2",
    "//": "This is the EoC called by concentration checks. Name is to avoid JSON churn",
    "condition": { "math": [ "u_vitamin('vitamin_psionic_drain') < 15" ] },
    "effect": [
      {
        "run_eocs": [ "EOC_PERK_BURNING_BRIGHT_RAISE_ATTUNEMENT", "EOC_PSIONICS_GAIN_NETHER_ATTUNEMENT_TORRENTIAL_maintenance" ]
      },
      {
        "run_eocs": [
          {
            "id": "EOC_RAISE_ATTUNEMENT_BELOW_THRESHOLD_CHECKER_MAINTENANCE",
            "condition": {
              "x_in_y_chance": {
                "x": {
                  "math": [
                    "(u_latest_channeled_power_difficulty * u_latest_channeled_power_difficulty) + (u_nether_conduit_repeated_channeling_value / 3) + (u_vitamin('vitamin_maintained_powers') * 3)"
                  ]
                },
                "y": 100
              }
            },
            "effect": [ { "run_eocs": "EOC_RAISE_ATTUNEMENT_BELOW_THRESHOLD_MAINTENANCE" } ]
          }
        ]
      }
    ],
    "false_effect": [
      {
        "run_eocs": [ "EOC_PERK_BURNING_BRIGHT_RAISE_ATTUNEMENT", "EOC_PSIONICS_GAIN_NETHER_ATTUNEMENT_TORRENTIAL_maintenance" ]
      },
      {
        "run_eocs": [
          {
            "id": "EOC_RAISE_ATTUNEMENT_ABOVE_THRESHOLD_CHECKER_MAINTENANCE",
            "condition": {
              "x_in_y_chance": {
                "x": {
                  "math": [
                    "(u_latest_channeled_power_difficulty * u_latest_channeled_power_difficulty) + u_nether_conduit_repeated_channeling_value  + (u_vitamin('vitamin_maintained_powers') * 3)"
                  ]
                },
                "y": 100
              }
            },
            "effect": [ { "run_eocs": "EOC_RAISE_ATTUNEMENT_ABOVE_THRESHOLD_MAINTENANCE" } ]
          }
        ]
      }
    ]
  },
  {
    "type": "effect_on_condition",
    "id": "EOC_RAISE_ATTUNEMENT_BELOW_THRESHOLD_MAINTENANCE",
    "condition": { "or": [ { "u_has_effect": "effect_noetic_resilience" }, { "u_has_trait": "PSI_EXTENDED_CHANNELING_active" } ] },
    "effect": [
      { "u_message": "As you concentrate on your powers, you feel a strange tingling sensation.", "type": "mixed" },
      {
        "math": [ "u_vitamin('vitamin_psionic_drain')", "+=", "rand(1) + (rand(u_vitamin('vitamin_maintained_powers')) / 2)" ]
      }
    ],
    "false_effect": [
      { "u_message": "As you concentrate on your powers, you feel a strange tingling sensation.", "type": "mixed" },
      {
        "math": [ "u_vitamin('vitamin_psionic_drain')", "+=", "rand(3) + (rand(u_vitamin('vitamin_maintained_powers')) / 2)" ]
      }
    ]
  },
  {
    "type": "effect_on_condition",
    "id": "EOC_RAISE_ATTUNEMENT_ABOVE_THRESHOLD_MAINTENANCE",
    "condition": { "or": [ { "u_has_effect": "effect_noetic_resilience" }, { "u_has_trait": "PSI_EXTENDED_CHANNELING_active" } ] },
    "effect": [
      { "u_message": "As you concentrate on your powers, you feel a strange tingling sensation.", "type": "mixed" },
      {
        "math": [
          "u_vitamin('vitamin_psionic_drain')",
          "+=",
          "rand((u_latest_channeled_power_difficulty) / 2) + rand(u_vitamin('vitamin_maintained_powers'))"
        ]
      }
    ],
    "false_effect": [
      { "u_message": "As you concentrate on your powers, you feel a strange tingling sensation.", "type": "mixed" },
      {
        "math": [
          "u_vitamin('vitamin_psionic_drain')",
          "+=",
          "(rand(u_latest_channeled_power_difficulty) * u_nether_attunement_power_scaling) + rand(u_vitamin('vitamin_maintained_powers'))"
        ]
      }
    ]
  },
  {
    "type": "effect_on_condition",
    "id": "EOC_NETHER_CONDUIT_VALUE_DECREASER",
    "recurrence": [ "3 seconds", "15 seconds" ],
    "global": true,
    "run_for_npcs": true,
    "condition": { "math": [ "u_nether_conduit_repeated_channeling_value > 0" ] },
    "effect": [ { "math": [ "u_nether_conduit_repeated_channeling_value", "-=", "1" ] } ],
    "false_effect": [ { "math": [ "u_nether_conduit_repeated_channeling_value = 0" ] } ]
  },
  {
    "type": "effect_on_condition",
    "id": "EOC_PSIONICS_GAIN_NETHER_ATTUNEMENT_TORRENTIAL_active",
    "eoc_type": "EVENT",
    "required_event": "spellcasting_finish",
    "condition": {
      "and": [
        { "test_eoc": "EOC_CONDITION_SPELLCASTING_FINISH_TRAIT_AND_SCHOOL_LIST" },
        { "u_has_trait": "PSI_TORRENTIAL_CHANNELING_active" }
      ]
    },
    "effect": [
      {
        "math": [ "u_vitamin('vitamin_psionic_drain')", "+=", "rand(3 + (u_nether_conduit_repeated_channeling_value / 5 ) )" ]
      }
    ]
  },
  {
    "type": "effect_on_condition",
    "id": "EOC_PSIONICS_GAIN_NETHER_ATTUNEMENT_TORRENTIAL_maintenance",
    "condition": { "u_has_trait": "PSI_TORRENTIAL_CHANNELING_active" },
    "effect": [ { "math": [ "u_vitamin('vitamin_psionic_drain')", "+=", "rand(6) + 1" ] } ]
  },
  {
    "type": "effect_on_condition",
    "id": "EOC_PSIONICS_SET_NETHER_ATTUNEMENT_BOOST",
    "eoc_type": "EVENT",
    "required_event": "opens_spellbook",
    "condition": { "not": { "u_has_effect": "effect_noetic_resilience" } },
    "effect": [
      {
        "run_eocs": [
          {
            "id": "EOC_PSIONICS_SET_NETHER_ATTUNEMENT_BOOST_2",
            "condition": { "not": { "u_has_trait": "PSI_TORRENTIAL_CHANNELING_active" } },
            "effect": {
              "switch": { "math": [ "u_vitamin('vitamin_psionic_drain')" ] },
              "cases": [
                { "case": 0, "effect": { "math": [ "u_nether_attunement_power_scaling = 0.75" ] } },
                { "case": 15, "effect": { "math": [ "u_nether_attunement_power_scaling = 1" ] } },
                { "case": 35, "effect": { "math": [ "u_nether_attunement_power_scaling = 1.04" ] } },
                { "case": 55, "effect": { "math": [ "u_nether_attunement_power_scaling = 1.08" ] } },
                { "case": 75, "effect": { "math": [ "u_nether_attunement_power_scaling = 1.13" ] } },
                { "case": 95, "effect": { "math": [ "u_nether_attunement_power_scaling = 1.19" ] } },
                { "case": 115, "effect": { "math": [ "u_nether_attunement_power_scaling = 1.26" ] } },
                { "case": 135, "effect": { "math": [ "u_nether_attunement_power_scaling = 1.35" ] } },
                { "case": 155, "effect": { "math": [ "u_nether_attunement_power_scaling = 1.45" ] } },
                { "case": 175, "effect": { "math": [ "u_nether_attunement_power_scaling = 1.60" ] } },
                { "case": 195, "effect": { "math": [ "u_nether_attunement_power_scaling = 1.8" ] } },
                { "case": 215, "effect": { "math": [ "u_nether_attunement_power_scaling = 2.1" ] } },
                { "case": 235, "effect": { "math": [ "u_nether_attunement_power_scaling = 3" ] } },
                { "case": 245, "effect": { "math": [ "u_nether_attunement_power_scaling = 4" ] } }
              ]
            },
            "false_effect": {
              "switch": { "math": [ "u_vitamin('vitamin_psionic_drain')" ] },
              "cases": [
                { "case": 0, "effect": { "math": [ "u_nether_attunement_power_scaling = 1.6" ] } },
                { "case": 195, "effect": { "math": [ "u_nether_attunement_power_scaling = 1.8" ] } },
                { "case": 215, "effect": { "math": [ "u_nether_attunement_power_scaling = 2.1" ] } },
                { "case": 235, "effect": { "math": [ "u_nether_attunement_power_scaling = 3" ] } },
                { "case": 245, "effect": { "math": [ "u_nether_attunement_power_scaling = 4" ] } }
              ]
            }
          }
        ]
      }
    ],
    "false_effect": { "math": [ "u_nether_attunement_power_scaling = 1.05" ] }
  },
  {
    "type": "effect_on_condition",
    "id": "EOC_PSIONICS_NETHER_ATTUNEMENT_CONSEQUENCES_SETUP",
    "eoc_type": "EVENT",
    "required_event": "spellcasting_finish",
    "condition": {
      "and": [
        { "test_eoc": "EOC_CONDITION_SPELLCASTING_FINISH_TRAIT_AND_SCHOOL_LIST" },
        { "math": [ "u_vitamin('vitamin_psionic_drain') >= 15" ] }
      ]
    },
    "effect": [
      { "math": [ "u_latest_channeled_power_difficulty = _difficulty" ] },
      { "run_eocs": "EOC_PSIONICS_NETHER_ATTUNEMENT_CONSEQUENCES_CHECK_EXTENDED" }
    ]
  },
  {
    "type": "effect_on_condition",
    "id": "EOC_PSIONICS_NETHER_ATTUNEMENT_CONSEQUENCES_CHECK_EXTENDED",
    "condition": { "u_has_trait": "PSI_EXTENDED_CHANNELING_active" },
    "effect": [
      {
        "run_eocs": [
          {
            "id": "EOC_PSIONICS_NETHER_ATTUNEMENT_CONSEQUENCES_CHECK_EXTENDED_2",
            "condition": { "x_in_y_chance": { "x": { "math": [ "u_effect_intensity('effect_disease_psionic_drain')" ] }, "y": 15 } },
            "effect": [ { "run_eocs": "EOC_PSIONICS_NETHER_ATTUNEMENT_CONSEQUENCES" } ]
          }
        ]
      }
    ],
    "false_effect": [ { "run_eocs": "EOC_PSIONICS_NETHER_ATTUNEMENT_CONSEQUENCES" } ]
  },
  {
    "type": "effect_on_condition",
    "id": "EOC_PSIONICS_NETHER_ATTUNEMENT_CONSEQUENCES",
    "condition": { "math": [ "u_vitamin('vitamin_psionic_drain') >= 15" ] },
    "effect": {
      "weighted_list_eocs": [
        [ "EOC_DRAIN_EFFECT_CHECK_HEADACHE", 12 ],
        [ "EOC_DRAIN_EFFECT_CHECK_EXTRA_ATTUNEMENT", 9 ],
        [ "EOC_NETHER_EFFECT_CHECK_COLD_WIND", 6 ],
        [ "EOC_DRAIN_EFFECT_CHECK_HEALTH_CHANGE", 6 ],
        [ "EOC_NETHER_EFFECT_CHECK_VOMIT", 9 ],
        [ "EOC_DRAIN_EFFECT_CHECK_NOSEBLEED", 12 ],
        [ "EOC_DRAIN_EFFECT_CHECK_STAMINA_LOSS", 8 ],
        [ "EOC_DRAIN_EFFECT_CHECK_POWER_SURGE", 5 ],
        [ "EOC_DRAIN_EFFECT_CHECK_SLEEPINESS", 5 ],
        [ "EOC_NETHER_EFFECT_CHECK_ATTUNEMENT_RAISING_EFFECT", 9 ],
        [ "EOC_NETHER_EFFECT_CHECK_FEEDBACK", 9 ],
        [ "EOC_NETHER_EFFECT_CHECK_OBSERVED", 6 ],
        [ "EOC_NETHER_EFFECT_CHECK_TELEPORTATION_INCORPOREALITY", 4 ],
        [ "EOC_DRAIN_EFFECT_CHECK_TELEPORT_LOCK", 5 ],
        [ "EOC_NETHER_EFFECT_CHECK_BIOKIN_METABOLIC_INVERSION", 5 ],
        [ "EOC_NETHER_EFFECT_CHECK_ELECTROKINETIC_POWER_DRAIN", 5 ],
        [ "EOC_DRAIN_EFFECT_CHECK_WEAKNESS", 5 ],
        [ "EOC_NETHER_EFFECT_CHECK_EXTRA_KCAL", 6 ],
        [ "EOC_NETHER_EFFECT_CHECK_ATTENUATION", 8 ],
        [ "EOC_NETHER_EFFECT_CHECK_BREATHING", 5 ],
        [ "EOC_NETHER_EFFECT_CHECK_FORCE_WAVE", 5 ],
        [ "EOC_NETHER_EFFECT_CHECK_TELEPORT_MISJUMP", 4 ],
        [ "EOC_NETHER_EFFECT_CHECK_PHOTOKIN_EMP", 3 ],
        [ "EOC_NETHER_EFFECT_CHECK_NETHER_LIGHTNING", 3 ],
        [ "EOC_NETHER_EFFECT_CHECK_NO_PSIONICS", 3 ],
        [ "EOC_NETHER_EFFECT_CHECK_SUMMON_HOUNDS", 2 ],
        [ "EOC_NETHER_EFFECT_CHECK_MUTATION", 2 ],
        [ "EOC_NETHER_EFFECT_CHECK_RIFT", 1 ]
      ]
    }
  },
  {
    "type": "effect_on_condition",
    "id": "EOC_DRAIN_EFFECT_CHECK_HEADACHE",
    "//": "Base is 0.5% chance from 15 attunement to 60 attunement, then scaling up 0.1% per attunement up to 10.5% chance at 160 attunement, then scaling up 0.25% chance per attunement up to 33% chance at max, plus 1/10th the Difficulty squared.",
    "condition": { "math": [ "u_vitamin('vitamin_psionic_drain') >= 15" ] },
    "effect": [
      {
        "if": {
          "x_in_y_chance": {
            "x": {
              "math": [
                "( clamp( (u_vitamin('vitamin_psionic_drain') - 60), 0, 100) + clamp( ( (u_vitamin('vitamin_psionic_drain') - 160) * 2.5 ), 0, 375) + (nether_attune_difficulty_scaler(u_latest_channeled_power_difficulty)) + 5)"
              ]
            },
            "y": 1000
          }
        },
        "then": [
          { "u_message": "Your head begins to throb.", "type": "bad" },
          {
            "u_add_effect": "psionic_overload",
            "duration": {
              "math": [ "time(' 30 s') * rng( ( u_vitamin('vitamin_psionic_drain') / 2 ), ( u_vitamin('vitamin_psionic_drain') * 2 ) )" ]
            }
          }
        ]
      }
    ],
    "false_effect": [ { "run_eocs": "EOC_PSIONICS_NETHER_ATTUNEMENT_CONSEQUENCES" } ]
  },
  {
    "type": "effect_on_condition",
    "id": "EOC_NETHER_EFFECT_CHECK_COLD_WIND",
    "//": "Base is 3% chance from 15 attunement to 50 attunement, then scaling up 0.1% per attunement up to 11% chance at 130 attunement, then scaling up 0.25% chance per attunement up to 41% chance at max, plus 1/10th the Difficulty squared.",
    "condition": { "math": [ "u_vitamin('vitamin_psionic_drain') >= 15" ] },
    "effect": [
      {
        "if": {
          "x_in_y_chance": {
            "x": {
              "math": [
                "( clamp( (u_vitamin('vitamin_psionic_drain') - 50), 0, 80) + clamp( ( (u_vitamin('vitamin_psionic_drain') - 130) * 2.5 ), 0, 375) + (nether_attune_difficulty_scaler(u_latest_channeled_power_difficulty)) + 30)"
              ]
            },
            "y": 1000
          }
        },
        "then": [
          { "u_message": "The temperature suddenly drops!", "type": "bad" },
          { "u_cast_spell": { "id": "nether_attunement_cold_chill", "hit_self": true } }
        ]
      }
    ],
    "false_effect": [ { "run_eocs": "EOC_PSIONICS_NETHER_ATTUNEMENT_CONSEQUENCES" } ]
  },
  {
    "type": "effect_on_condition",
    "id": "EOC_DRAIN_EFFECT_CHECK_EXTRA_ATTUNEMENT",
    "//": "Base is 2% chance from 15 attunement to 75 attunement, then scaling up 0.1% per attunement up 9.5% chance at 150 attunement, then scaling up 0.2% chance per attunement up to 24.5% chance at 225 attunement, then scaling up 0.3% chance per attunement up to 32% chance at max, plus 1/10th the Difficulty squared.",
    "condition": { "math": [ "u_vitamin('vitamin_psionic_drain') >= 15" ] },
    "effect": [
      {
        "if": {
          "x_in_y_chance": {
            "x": {
              "math": [
                "clamp( ( u_vitamin('vitamin_psionic_drain') - 75), 0, 75) + clamp( ( ( u_vitamin('vitamin_psionic_drain') * 2) - 150), 0, 145) + clamp( ( ( u_vitamin('vitamin_psionic_drain') * 3) - 225), 0, 75) + (nether_attune_difficulty_scaler(u_latest_channeled_power_difficulty)) + 20"
              ]
            },
            "y": 1000
          }
        },
        "then": [
          { "u_message": "You feel a strange tingling sensation.", "type": "mixed" },
          { "math": [ "u_vitamin('vitamin_psionic_drain')", "+=", "rand(5) + 2" ] }
        ]
      }
    ],
    "false_effect": [ { "run_eocs": "EOC_PSIONICS_NETHER_ATTUNEMENT_CONSEQUENCES" } ]
  },
  {
    "type": "effect_on_condition",
    "id": "EOC_DRAIN_EFFECT_CHECK_HEALTH_CHANGE",
    "//": "Base is 1.5% chance from 25 attunement to 70 attunement, then scaling up 0.1% per attunement up to 6.5% chance at 120 attunement, then scaling up 0.2% chance per attunement up to 32.5% chance at max, plus 1/10th the Difficulty squared.",
    "condition": { "math": [ "u_vitamin('vitamin_psionic_drain') >= 25" ] },
    "effect": [
      {
        "if": {
          "x_in_y_chance": {
            "x": {
              "math": [
                "( clamp( ( u_vitamin('vitamin_psionic_drain') - 70), 0, 50) + clamp( ( (u_vitamin('vitamin_psionic_drain') - 120) * 2 ), 0, 310) + (nether_attune_difficulty_scaler(u_latest_channeled_power_difficulty)) + 15)"
              ]
            },
            "y": 1000
          }
        },
        "then": [
          {
            "if": { "math": [ "rand(2) >= 2" ] },
            "then": [ { "math": [ "u_health() += (rand(25) + 5)" ] }, { "u_message": "You feel filled with vigor.", "type": "good" } ],
            "else": [ { "math": [ "u_health() -= (rand(25) + 5)" ] }, { "u_message": "You feel drained of vitality.", "type": "bad" } ]
          }
        ]
      }
    ],
    "false_effect": [ { "run_eocs": "EOC_PSIONICS_NETHER_ATTUNEMENT_CONSEQUENCES" } ]
  },
  {
    "type": "effect_on_condition",
    "id": "EOC_NETHER_EFFECT_CHECK_VOMIT",
    "//": "Base is 2% chance from 50 attunement to 80 attunement, then scaling up 0.125% per attunement up to 10.75% chance at 150 attunement, then scaling up 0.25% chance per attunement up to 35.75% chance at max, plus 1/10th the Difficulty squared.",
    "condition": { "math": [ "u_vitamin('vitamin_psionic_drain') >= 50" ] },
    "effect": [
      {
        "if": {
          "x_in_y_chance": {
            "x": {
              "math": [
                "( clamp( ( (u_vitamin('vitamin_psionic_drain') - 80) * 1.25 ), 0, 87.5) + clamp( ( (u_vitamin('vitamin_psionic_drain') - 150) * 2.5 ), 0, 300) + (nether_attune_difficulty_scaler(u_latest_channeled_power_difficulty)) + 20)"
              ]
            },
            "y": 1000
          }
        },
        "then": [
          { "u_message": "As you unleash your powers, your stomach churns!", "type": "bad" },
          { "u_cast_spell": { "id": "nether_attunement_vomit", "hit_self": true } }
        ]
      }
    ],
    "false_effect": [ { "run_eocs": "EOC_PSIONICS_NETHER_ATTUNEMENT_CONSEQUENCES" } ]
  },
  {
    "type": "effect_on_condition",
    "id": "EOC_DRAIN_EFFECT_CHECK_NOSEBLEED",
    "//": "Base is 1% chance from 25 attunement to 60 attunement, then scaling up 0.125% per attunement up to 12.25% chance at 150 attunement, then scaling up 0.25% chance per attunement up to 37.25% chance at max, plus 1/10th the Difficulty squared.",
    "condition": { "math": [ "u_vitamin('vitamin_psionic_drain') >= 25" ] },
    "effect": [
      {
        "if": {
          "x_in_y_chance": {
            "x": {
              "math": [
                "( clamp( ( ( u_vitamin('vitamin_psionic_drain') - 60) * 1.25), 0, 112.5) + clamp( ( (u_vitamin('vitamin_psionic_drain') - 150) * 2.5 ), 0, 372.5) + (nether_attune_difficulty_scaler(u_latest_channeled_power_difficulty)) + 10)"
              ]
            },
            "y": 1000
          }
        },
        "then": [
          { "u_message": "Blood drips from your nose.", "type": "bad" },
          { "u_add_effect": "bleed", "intensity": 1, "target_part": "head", "duration": "5 minutes" },
          { "math": [ "u_hp('head')", "-=", "1" ] }
        ]
      }
    ],
    "false_effect": [ { "run_eocs": "EOC_PSIONICS_NETHER_ATTUNEMENT_CONSEQUENCES" } ]
  },
  {
    "type": "effect_on_condition",
    "id": "EOC_DRAIN_EFFECT_CHECK_STAMINA_LOSS",
    "//": "Base is 2% chance from 50 attunement to 100 attunement, then scaling up 0.1% per attunement up to 8% chance at 160 attunement, then scaling up 0.2% chance per attunement up to 16% chance at 200 attunement, then scaling up 0.3% to 31% chance at max, plus 1/10th the Difficulty squared.",
    "condition": { "math": [ "u_vitamin('vitamin_psionic_drain') >= 50" ] },
    "effect": [
      {
        "if": {
          "x_in_y_chance": {
            "x": {
              "math": [
                "( clamp( (u_vitamin('vitamin_psionic_drain') - 100), 0, 60) + clamp( ( (u_vitamin('vitamin_psionic_drain') - 160) * 2 ), 0, 80) + clamp( ( (u_vitamin('vitamin_psionic_drain') - 200) * 3 ), 0, 150) + (nether_attune_difficulty_scaler(u_latest_channeled_power_difficulty)) + 20)"
              ]
            },
            "y": 1000
          }
        },
        "then": [
          { "u_message": "You feel a sudden wave of fatigue.", "type": "bad" },
          { "math": [ "u_val('stamina')", "-=", "rng(3000,9000)" ] }
        ]
      }
    ],
    "false_effect": [ { "run_eocs": "EOC_PSIONICS_NETHER_ATTUNEMENT_CONSEQUENCES" } ]
  },
  {
    "type": "effect_on_condition",
    "id": "EOC_DRAIN_EFFECT_CHECK_SLEEPINESS",
    "//": "Base is 2% chance from 70 attunement to 125 attunement, then scaling up 0.15% per attunement up to 9.5% chance at 175 attunement, then scaling up 0.45% chance per attunement up to 32% chance at 225 attunement, then scaling up 0.65% to 48.25% chance at max, plus 1/10th the Difficulty squared.",
    "condition": { "math": [ "u_vitamin('vitamin_psionic_drain') >= 70" ] },
    "effect": [
      {
        "if": {
          "x_in_y_chance": {
            "x": {
              "math": [
                "( clamp( (( u_vitamin('vitamin_psionic_drain') * 1.5 ) - 125), 0, 75) + clamp( ( (u_vitamin('vitamin_psionic_drain') - 175) * 4.5 ), 0, 225) + clamp( ( (u_vitamin('vitamin_psionic_drain') - 225) * 6.5 ), 0, 300) + (nether_attune_difficulty_scaler(u_latest_channeled_power_difficulty)) + 20)"
              ]
            },
            "y": 1000
          }
        },
        "then": [
          { "u_message": "You feel a sudden wave of exhaustion and stifle a yawn.", "type": "bad" },
          { "math": [ "u_val('sleepiness')", "+=", "rng(30,90)" ] }
        ]
      }
    ],
    "false_effect": [ { "run_eocs": "EOC_PSIONICS_NETHER_ATTUNEMENT_CONSEQUENCES" } ]
  },
  {
    "type": "effect_on_condition",
    "id": "EOC_NETHER_EFFECT_CHECK_ATTUNEMENT_RAISING_EFFECT",
    "//": "Base is 3% chance from 70 attunement to 90 attunement, then scaling up 0.15% per attunement up to 15.75% chance at 175 attunement, then scaling up 0.3% chance per attunement up to 38.25% chance at max, plus 1/10th the Difficulty squared.",
    "condition": { "math": [ "u_vitamin('vitamin_psionic_drain') >= 70" ] },
    "effect": [
      {
        "if": {
          "x_in_y_chance": {
            "x": {
              "math": [
                "( clamp( ( (u_vitamin('vitamin_psionic_drain') - 90) * 1.5), 0, 127.5) + clamp( ( (u_vitamin('vitamin_psionic_drain') - 175) * 3 ), 0, 375) + (nether_attune_difficulty_scaler(u_latest_channeled_power_difficulty)) + 30)"
              ]
            },
            "y": 1000
          }
        },
        "then": [
          { "u_message": "You feel a strange tingling sensation that does not go away.", "type": "mixed" },
          {
            "u_add_effect": "effect_nether_attunement_raiser",
            "duration": {
              "math": [ "time(' 10 m') * rng( ( u_vitamin('vitamin_psionic_drain') / 2 ), ( u_vitamin('vitamin_psionic_drain') * 2 ) )" ]
            }
          }
        ]
      }
    ],
    "false_effect": [ { "run_eocs": "EOC_PSIONICS_NETHER_ATTUNEMENT_CONSEQUENCES" } ]
  },
  {
    "type": "effect_on_condition",
    "id": "EOC_NETHER_EFFECT_CHECK_FEEDBACK",
    "//": "Base is 3% chance from 100 attunement to 135 attunement, then scaling up 0.15% per attunement up to 9% chance at 175 attunement, then scaling up 0.25% chance per attunement up to 17.75% chance at 210 attunement, then scaling up 0.5% to 39.5% chance at max, plus 1/10th the Difficulty squared.",
    "condition": { "math": [ "u_vitamin('vitamin_psionic_drain') >= 100" ] },
    "effect": [
      {
        "if": {
          "x_in_y_chance": {
            "x": {
              "math": [
                "( clamp( ( (u_vitamin('vitamin_psionic_drain') - 135 ) * 1.5), 0, 60) + clamp( ( (u_vitamin('vitamin_psionic_drain') - 175) * 2.5 ), 0, 87.5) + clamp( ( (u_vitamin('vitamin_psionic_drain') - 210) * 5 ), 0, 300) + (nether_attune_difficulty_scaler(u_latest_channeled_power_difficulty)) + 30)"
              ]
            },
            "y": 1000
          }
        },
        "then": [
          { "u_message": "You feel a stabbing pain!", "type": "good" },
          { "math": [ "u_pain()", "+=", "rand(7) + 3" ] },
          {
            "u_add_effect": "effect_nether_attunement_feedback",
            "duration": {
              "math": [ "time(' 2 m') * rng( ( u_vitamin('vitamin_psionic_drain') / 2 ), ( u_vitamin('vitamin_psionic_drain') * 2 ) )" ]
            }
          }
        ]
      }
    ],
    "false_effect": [ { "run_eocs": "EOC_PSIONICS_NETHER_ATTUNEMENT_CONSEQUENCES" } ]
  },
  {
    "type": "effect_on_condition",
    "id": "EOC_DRAIN_EFFECT_CHECK_POWER_SURGE",
    "//": "Base is 1.5% chance from 80 attunement to 120 attunement, then scaling up 0.2% per attunement up to 13.5% chance at 180 attunement, then scaling up 0.35% chance per attunement up to 38% chance at max, plus 1/10th the Difficulty squared.",
    "condition": { "math": [ "u_vitamin('vitamin_psionic_drain') >= 85" ] },
    "effect": [
      {
        "if": {
          "x_in_y_chance": {
            "x": {
              "math": [
                "( clamp( ( (u_vitamin('vitamin_psionic_drain') - 120) * 2), 0, 120) + clamp( ( (u_vitamin('vitamin_psionic_drain') - 180) * 3.5 ), 0, 250) + (nether_attune_difficulty_scaler(u_latest_channeled_power_difficulty)) + 15)"
              ]
            },
            "y": 1000
          }
        },
        "then": [
          { "u_message": "You feel a surge of strength!", "type": "good" },
          {
            "u_add_effect": "effect_nether_attunement_power_surge",
            "duration": { "math": [ "u_vitamin('vitamin_psionic_drain') * rng(1,10)" ] }
          }
        ]
      }
    ],
    "false_effect": [ { "run_eocs": "EOC_PSIONICS_NETHER_ATTUNEMENT_CONSEQUENCES" } ]
  },
  {
    "type": "effect_on_condition",
    "id": "EOC_NETHER_EFFECT_CHECK_OBSERVED",
    "//": "Base is 2% chance from 75 attunement to 130 attunement, then scaling up 0.15% per attunement up to 11% chance at 190 attunement, then scaling up 0.3% chance per attunement up to 29% chance at max, plus 1/10th the Difficulty squared.",
    "condition": {
      "and": [
        { "math": [ "u_vitamin('vitamin_psionic_drain') >= 75" ] },
        { "not": { "u_has_trait": "PSI_EXTENDED_CHANNELING_active" } }
      ]
    },
    "effect": [
      {
        "if": {
          "x_in_y_chance": {
            "x": {
              "math": [
                "( clamp( ( (u_vitamin('vitamin_psionic_drain') - 130) * 1.5), 0, 90) + clamp( ( (u_vitamin('vitamin_psionic_drain') - 190) * 3 ), 0, 250) + (nether_attune_difficulty_scaler(u_latest_channeled_power_difficulty)) + 20)"
              ]
            },
            "y": 1000
          }
        },
        "then": [
          { "u_message": "You feel like you're being watched.", "type": "bad" },
          {
            "u_add_effect": "psi_nether_attention",
            "duration": { "math": [ "(u_vitamin('vitamin_psionic_drain') * rng(150,600)) + 86400" ] }
          }
        ]
      }
    ],
    "false_effect": [ { "run_eocs": "EOC_PSIONICS_NETHER_ATTUNEMENT_CONSEQUENCES" } ]
  },
  {
    "type": "effect_on_condition",
    "id": "EOC_NETHER_EFFECT_CHECK_TELEPORTATION_INCORPOREALITY",
    "//": "Base is 4% chance from 80 attunement to 125 attunement, then scaling up 0.15% per attunement up to 11.5% chance at 175 attunement, then scaling up 0.3% chance per attunement up to 29.5% chance at 235 attunement, then scaling up 0.5% up to 37% chance at max, plus 1/10th the Difficulty squared.",
    "condition": {
      "and": [
        { "compare_string": [ "teleport_ephemeral_walk", { "context_val": "spell" } ] },
        { "math": [ "u_vitamin('vitamin_psionic_drain') >= 85" ] }
      ]
    },
    "effect": [
      {
        "if": {
          "x_in_y_chance": {
            "x": {
              "math": [
                "( clamp( ( (u_vitamin('vitamin_psionic_drain') - 125) * 1.5), 0, 75) + clamp( ( (u_vitamin('vitamin_psionic_drain') - 175) * 3 ), 0, 180) + clamp( ( (u_vitamin('vitamin_psionic_drain') - 235) * 5 ), 0, 300) + (nether_attune_difficulty_scaler(u_latest_channeled_power_difficulty)) + 40)"
              ]
            },
            "y": 1000
          }
        },
        "then": [
          { "u_message": "Your body has as much substance as smoke!", "type": "bad" },
          {
            "u_add_effect": "incorporeal",
            "duration": {
              "math": [ "time(' 1 s') * rng( ( u_vitamin('vitamin_psionic_drain') / 2 ), ( u_vitamin('vitamin_psionic_drain') * 2 ) )" ]
            }
          }
        ]
      }
    ],
    "false_effect": [ { "run_eocs": "EOC_PSIONICS_NETHER_ATTUNEMENT_CONSEQUENCES" } ]
  },
  {
    "type": "effect_on_condition",
    "id": "EOC_DRAIN_EFFECT_CHECK_TELEPORT_LOCK",
    "//": "Base is 2% chance from 85 attunement to 120 attunement, then scaling up 0.15% per attunement up to 12.5% chance at 190 attunement, then scaling up 0.35% chance per attunement up to 33.5% chance at max, plus 1/10th the Difficulty squared.",
    "condition": {
      "and": [
        { "compare_string": [ "TELEPORTER", { "context_val": "school" } ] },
        { "math": [ "u_vitamin('vitamin_psionic_drain') >= 85" ] }
      ]
    },
    "effect": [
      {
        "if": {
          "x_in_y_chance": {
            "x": {
              "math": [
                "( clamp( ( (u_vitamin('vitamin_psionic_drain') - 120) * 1.5 ), 0, 105) + clamp( ( (u_vitamin('vitamin_psionic_drain') - 190) * 3.5 ), 0, 375) + (nether_attune_difficulty_scaler(u_latest_channeled_power_difficulty)) + 20)"
              ]
            },
            "y": 1000
          }
        },
        "then": [
          { "u_message": "Your skin feels tight!", "type": "bad" },
          {
            "u_add_effect": "effect_psi_teleport_lock",
            "duration": {
              "math": [ "time(' 30 s') * rng( ( u_vitamin('vitamin_psionic_drain') / 2 ), ( u_vitamin('vitamin_psionic_drain') * 2 ) )" ]
            }
          }
        ]
      }
    ],
    "false_effect": [ { "run_eocs": "EOC_PSIONICS_NETHER_ATTUNEMENT_CONSEQUENCES" } ]
  },
  {
    "type": "effect_on_condition",
    "id": "EOC_NETHER_EFFECT_CHECK_BIOKIN_METABOLIC_INVERSION",
    "//": "Base is 1% chance from 85 attunement to 120 attunement, then scaling up 0.1% per attunement up to 8% chance at 190 attunement, then scaling up 0.35% chance per attunement up to 29% chance at max, plus 1/10th the Difficulty squared.",
    "condition": {
      "and": [
        { "compare_string": [ "BIOKINETIC", { "context_val": "school" } ] },
        { "math": [ "u_vitamin('vitamin_psionic_drain') >= 85" ] }
      ]
    },
    "effect": [
      {
        "if": {
          "x_in_y_chance": {
            "x": {
              "math": [
                "( clamp( (u_vitamin('vitamin_psionic_drain') - 120), 0, 70) + clamp( ( (u_vitamin('vitamin_psionic_drain') - 190) * 2.5 ), 0, 375) + (nether_attune_difficulty_scaler(u_latest_channeled_power_difficulty)) + 10)"
              ]
            },
            "y": 1000
          }
        },
        "then": [
          { "u_message": "Your throat and stomach feel warm.", "type": "bad" },
          {
<<<<<<< HEAD
            "u_add_effect": "effect_nether_attunement_biokinetic_inversion",
=======
            "u_add_effect": "effect_nether_attunement_biokinetic_inversion ",
>>>>>>> eab62a49
            "duration": {
              "math": [ "time(' 10 m') * rng( ( u_vitamin('vitamin_psionic_drain') / 2 ), ( u_vitamin('vitamin_psionic_drain') * 2 ) )" ]
            }
          }
        ]
      }
    ],
    "false_effect": [ { "run_eocs": "EOC_PSIONICS_NETHER_ATTUNEMENT_CONSEQUENCES" } ]
  },
  {
    "type": "effect_on_condition",
    "id": "EOC_NETHER_EFFECT_CHECK_PYROKINETIC_FOG",
    "//": "Base is 1% chance from 85 attunement to 120 attunement, then scaling up 0.1% per attunement up to 8% chance at 190 attunement, then scaling up 0.35% chance per attunement up to 29% chance at max, plus 1/10th the Difficulty squared.",
    "condition": {
      "and": [
        { "compare_string": [ "PYROKINETIC", { "context_val": "school" } ] },
        { "math": [ "u_vitamin('vitamin_psionic_drain') >= 85" ] }
      ]
    },
    "effect": [
      {
        "if": {
          "x_in_y_chance": {
            "x": {
              "math": [
                "( clamp( (u_vitamin('vitamin_psionic_drain') - 120), 0, 70) + clamp( ( (u_vitamin('vitamin_psionic_drain') - 190) * 3.5 ), 0, 375) + (nether_attune_difficulty_scaler(u_latest_channeled_power_difficulty)) + 10)"
              ]
            },
            "y": 1000
          }
        },
        "then": [
          {
            "u_message": "Your skin feels a cycle of hot and cold flashes as the temperature drops and humidity rises.",
            "type": "bad"
          },
          {
            "u_add_effect": "effect_nether_attunement_pyrokinetic_fog",
            "duration": {
              "math": [ "time(' 15 m') * rng( ( u_vitamin('vitamin_psionic_drain') / 2 ), ( u_vitamin('vitamin_psionic_drain') * 2 ) )" ]
            }
          }
        ]
      }
    ],
    "false_effect": [ { "run_eocs": "EOC_PSIONICS_NETHER_ATTUNEMENT_CONSEQUENCES" } ]
  },
  {
    "type": "effect_on_condition",
<<<<<<< HEAD
    "id": "EOC_NETHER_EFFECT_CHECK_ELECTROKINETIC_POWER_DRAIN",
    "//": "Base is 1% chance from 85 attunement to 120 attunement, then scaling up 0.1% per attunement up to 8% chance at 190 attunement, then scaling up 0.35% chance per attunement up to 29% chance at max, plus 1/10th the Difficulty squared.",
    "condition": {
      "and": [
        { "compare_string": [ "ELECTROKINETIC", { "context_val": "school" } ] },
        { "math": [ "u_vitamin('vitamin_psionic_drain') >= 85" ] }
      ]
    },
=======
    "id": "EOC_DRAIN_EFFECT_CHECK_WEAKNESS",
    "//": "Base is 2% chance from 100 attunement to 150 attunement, then scaling up 0.2% per attunement up to 16% chance at 220 attunement, then scaling up 0.5% chance per attunement up to 31% chance at max, plus 1/10th the Difficulty squared.",
    "condition": { "math": [ "u_vitamin('vitamin_psionic_drain') >= 100" ] },
>>>>>>> eab62a49
    "effect": [
      {
        "if": {
          "x_in_y_chance": {
            "x": {
              "math": [
<<<<<<< HEAD
                "( clamp( (u_vitamin('vitamin_psionic_drain') - 120), 0, 130) + clamp( ( (u_vitamin('vitamin_psionic_drain') - 190) * 2.5 ), 0, 375) + (nether_attune_difficulty_scaler(u_latest_channeled_power_difficulty)) + 10)"
=======
                "( clamp( ( ( u_vitamin('vitamin_psionic_drain') - 150) * 2), 0, 140) + clamp( ( (u_vitamin('vitamin_psionic_drain') - 220) * 5 ), 0, 300) + (nether_attune_difficulty_scaler(u_latest_channeled_power_difficulty)) + 20)"
>>>>>>> eab62a49
              ]
            },
            "y": 1000
          }
        },
        "then": [
          { "u_message": "Your skin breaks out in goosebumps.", "type": "bad" },
          {
            "u_add_effect": "effect_nether_attunement_electrokinetic_power_drain",
            "duration": {
              "math": [ "time(' 15 m') * rng( ( u_vitamin('vitamin_psionic_drain') / 2 ), ( u_vitamin('vitamin_psionic_drain') * 2 ) )" ]
            }
          },
          { "run_eocs": "EOC_NETHER_EFFECT_ELECTROKINETIC_POWER_DRAIN" }
        ]
      }
    ],
    "false_effect": [ { "run_eocs": "EOC_PSIONICS_NETHER_ATTUNEMENT_CONSEQUENCES" } ]
  },
  {
    "type": "effect_on_condition",
    "id": "EOC_DRAIN_EFFECT_CHECK_WEAKNESS",
    "//": "Base is 2% chance from 100 attunement to 150 attunement, then scaling up 0.1% per attunement up to 9% chance at 220 attunement, then scaling up 0.5% chance per attunement up to 24% chance at max, plus 1/10th the Difficulty squared.",
    "condition": { "math": [ "u_vitamin('vitamin_psionic_drain') >= 100" ] },
    "effect": [
      {
        "if": {
          "x_in_y_chance": {
            "x": {
              "math": [
<<<<<<< HEAD
                "( clamp( ( u_vitamin('vitamin_psionic_drain') - 150), 0, 100) + clamp( ( (u_vitamin('vitamin_psionic_drain') - 220) * 4 ), 0, 150) + (nether_attune_difficulty_scaler(u_latest_channeled_power_difficulty)) + 20)"
=======
                "( clamp( (u_vitamin('vitamin_psionic_drain') - 120), 0, 70) + clamp( ( (u_vitamin('vitamin_psionic_drain') - 190) * 2.5 ), 0, 375) + (nether_attune_difficulty_scaler(u_latest_channeled_power_difficulty)) + 10)"
>>>>>>> eab62a49
              ]
            },
            "y": 1000
          }
        },
        "then": [
          { "u_message": "Your muscles tremble and weaken.", "type": "bad" },
          {
            "u_add_effect": "effect_biokin_overload",
            "duration": {
              "math": [ "time(' 30 s') * rng( ( u_vitamin('vitamin_psionic_drain') / 2 ), ( u_vitamin('vitamin_psionic_drain') * 2 ) )" ]
            }
          }
        ]
      }
    ],
    "false_effect": [ { "run_eocs": "EOC_PSIONICS_NETHER_ATTUNEMENT_CONSEQUENCES" } ]
  },
  {
    "type": "effect_on_condition",
    "id": "EOC_NETHER_EFFECT_CHECK_EXTRA_KCAL",
    "//": "Base is 4% chance from 110 attunement to 150 attunement, then scaling up 0.2% per attunement up to 10% chance at 180 attunement, then scaling up 0.4% chance per attunement up to 38% chance at max, plus 1/10th the Difficulty squared.",
    "condition": { "math": [ "u_vitamin('vitamin_psionic_drain') >= 110" ] },
    "effect": [
      {
        "if": {
          "x_in_y_chance": {
            "x": {
              "math": [
                "( clamp( (( u_vitamin('vitamin_psionic_drain') - 150 ) * 2), 0, 60) + clamp( ( (u_vitamin('vitamin_psionic_drain') - 180) * 4 ), 0, 300) + (nether_attune_difficulty_scaler(u_latest_channeled_power_difficulty)) + 40)"
              ]
            },
            "y": 1000
          }
        },
        "then": [
          { "u_message": "As you unleash your powers, your stomach rumbles!", "type": "bad" },
          { "u_add_effect": "effect_nether_attunement_extra_kcal", "duration": { "math": [ "7200 + rand(86400)" ] } }
        ]
      }
    ],
    "false_effect": [ { "run_eocs": "EOC_PSIONICS_NETHER_ATTUNEMENT_CONSEQUENCES" } ]
  },
  {
    "type": "effect_on_condition",
    "id": "EOC_NETHER_EFFECT_CHECK_ATTENUATION",
    "//": "Base is 4% chance from 125 attunement to 160 attunement, then scaling up 0.15% per attunement up to 11.5% chance at 210 attunement, then scaling up 0.35% chance per attunement up to 25.5% chance at max, plus 1/10th the Difficulty squared.",
    "condition": { "math": [ "u_vitamin('vitamin_psionic_drain') >= 125" ] },
    "effect": [
      {
        "if": {
          "x_in_y_chance": {
            "x": {
              "math": [
                "( clamp( (( u_vitamin('vitamin_psionic_drain') - 160) * 1.5), 0, 75) + clamp( ( (u_vitamin('vitamin_psionic_drain') - 210) * 3.5 ), 0, 300) + (nether_attune_difficulty_scaler(u_latest_channeled_power_difficulty)) + 40)"
              ]
            },
            "y": 1000
          }
        },
        "then": [
          { "u_message": "The flow of Netherum energy resists your control.", "type": "bad" },
          {
            "u_add_effect": "effect_nether_attunement_attenuation",
            "duration": {
              "math": [ "time(' 30 s') * rng( ( u_vitamin('vitamin_psionic_drain') / 2 ), ( u_vitamin('vitamin_psionic_drain') * 2 ) )" ]
            }
          }
        ]
      }
    ],
    "false_effect": [ { "run_eocs": "EOC_PSIONICS_NETHER_ATTUNEMENT_CONSEQUENCES" } ]
  },
  {
    "type": "effect_on_condition",
    "id": "EOC_NETHER_EFFECT_CHECK_BREATHING",
    "//": "Base is 3% chance from 100 attunement to 150 attunement, then scaling up 0.15% per attunement up to 13.5% chance at 220 attunement, then scaling up 0.4% chance per attunement up to 25.5% chance at max, plus 1/10th the Difficulty squared.",
    "condition": { "math": [ "u_vitamin('vitamin_psionic_drain') >= 100" ] },
    "effect": [
      {
        "if": {
          "x_in_y_chance": {
            "x": {
              "math": [
                "( clamp( ( ( u_vitamin('vitamin_psionic_drain') - 150) * 1.5), 0, 105) + clamp( ( (u_vitamin('vitamin_psionic_drain') - 220) * 4 ), 0, 300) + (nether_attune_difficulty_scaler(u_latest_channeled_power_difficulty)) + 30)"
              ]
            },
            "y": 1000
          }
        },
        "then": [
          { "u_message": "You gasp and your breath gives out.", "type": "bad" },
          {
            "u_add_effect": "effect_psi_reduced_breathing",
            "duration": {
              "math": [ "time(' 30 s') * rng( ( u_vitamin('vitamin_psionic_drain') / 2 ), ( u_vitamin('vitamin_psionic_drain') * 2 ) )" ]
            }
          }
        ]
      }
    ],
    "false_effect": [ { "run_eocs": "EOC_PSIONICS_NETHER_ATTUNEMENT_CONSEQUENCES" } ]
  },
  {
    "type": "effect_on_condition",
    "id": "EOC_NETHER_EFFECT_CHECK_HALLUCINATIONS",
    "//": "Base is 1% chance from 125 attunement to 160 attunement, then scaling up 0.1% per attunement up to 6% chance at 210 attunement, then scaling up 0.35% chance per attunement up to 20% chance at max, plus 1/10th the Difficulty squared.",
    "condition": { "math": [ "u_vitamin('vitamin_psionic_drain') >= 125" ] },
    "effect": [
      {
        "if": {
          "x_in_y_chance": {
            "x": {
              "math": [
                "( clamp( ( u_vitamin('vitamin_psionic_drain')  - 160), 0, 50) + clamp( ( (u_vitamin('vitamin_psionic_drain') - 210) * 3.5 ), 0, 160) + (nether_attune_difficulty_scaler(u_latest_channeled_power_difficulty)) + 10)"
              ]
            },
            "y": 1000
          }
        },
        "then": [
          { "u_message": "You begin to feel a sudden sense of dread and paranoia!", "type": "bad" },
          {
            "u_add_effect": "hallu",
            "duration": {
              "math": [ "time(' 90 s') * rng( ( u_vitamin('vitamin_psionic_drain') / 2 ), ( u_vitamin('vitamin_psionic_drain') * 2 ) )" ]
            }
          }
        ]
      }
    ],
    "false_effect": [ { "run_eocs": "EOC_PSIONICS_NETHER_ATTUNEMENT_CONSEQUENCES" } ]
  },
  {
    "type": "effect_on_condition",
    "id": "EOC_NETHER_EFFECT_CHECK_FORCE_WAVE",
    "//": "Base is 3% chance from 125 attunement to 160 attunement, then scaling up 0.15% per attunement up to 9.75% chance at 205 attunement, then scaling up 0.45% chance per attunement up to 30% chance at max, plus 1/10th the Difficulty squared.",
    "condition": {
      "and": [
        { "compare_string": [ "TELEKINETIC", { "context_val": "school" } ] },
        { "math": [ "u_vitamin('vitamin_psionic_drain') >= 125" ] }
      ]
    },
    "effect": [
      {
        "if": {
          "x_in_y_chance": {
            "x": {
              "math": [
                "( clamp( ( (u_vitamin('vitamin_psionic_drain') * 1.5) - 160), 0, 67.5) + clamp( ( (u_vitamin('vitamin_psionic_drain') - 205) * 4.5 ), 0, 300) + (nether_attune_difficulty_scaler(u_latest_channeled_power_difficulty)) + 30)"
              ]
            },
            "y": 1000
          }
        },
        "then": [
          { "u_message": "A soundless explosion hurls you off your feet.", "type": "bad" },
          { "u_cast_spell": { "id": "nether_attunement_everyone_downed", "hit_self": true } }
        ]
      }
    ],
    "false_effect": [ { "run_eocs": "EOC_PSIONICS_NETHER_ATTUNEMENT_CONSEQUENCES" } ]
  },
  {
    "type": "effect_on_condition",
    "id": "EOC_NETHER_EFFECT_CHECK_NO_PSIONICS",
    "//": "Base is 2% chance from 150 attunement to 200 attunement, then scaling up 0.15% per attunement up to 5.75% chance at 225 attunement, then scaling up 0.5% chance per attunement up to 18.25% chance at max, plus 1/10th the Difficulty squared.",
    "condition": { "math": [ "u_vitamin('vitamin_psionic_drain') >= 150" ] },
    "effect": [
      {
        "if": {
          "x_in_y_chance": {
            "x": {
              "math": [
                "( clamp( (( u_vitamin('vitamin_psionic_drain') * 1.5) - 200), 0, 37.5) + clamp( ( (u_vitamin('vitamin_psionic_drain') - 225) * 5 ), 0, 300) + (nether_attune_difficulty_scaler(u_latest_channeled_power_difficulty)) + 20)"
              ]
            },
            "y": 1000
          }
        },
        "then": [
          { "u_message": "The flow of Nether energy is suddenly cut off!", "type": "bad" },
          {
            "u_add_effect": "effect_psi_null_unbound",
            "duration": {
              "math": [ "time(' 3 m') * rng( ( u_vitamin('vitamin_psionic_drain') / 2 ), ( u_vitamin('vitamin_psionic_drain') * 2 ) )" ]
            }
          },
          { "u_add_effect": "effect_psi_neutralized", "duration": 2 }
        ]
      }
    ],
    "false_effect": [ { "run_eocs": "EOC_PSIONICS_NETHER_ATTUNEMENT_CONSEQUENCES" } ]
  },
  {
    "type": "effect_on_condition",
    "id": "EOC_NETHER_EFFECT_CHECK_TELEPORT_MISJUMP",
    "//": "Base is 3% chance from 150 attunement to 190 attunement, then scaling up 0.2% per attunement up to 9% chance at 220 attunement, then scaling up 0.4% chance per attunement up to 21% chance at max, plus 1/10th the Difficulty squared.",
    "condition": {
      "and": [
        {
          "or": [
            { "compare_string": [ "teleport_blink", { "context_val": "spell" } ] },
            { "compare_string": [ "teleport_phase", { "context_val": "spell" } ] },
            { "compare_string": [ "teleport_transpose", { "context_val": "spell" } ] },
            { "compare_string": [ "teleport_farstep", { "context_val": "spell" } ] },
            { "compare_string": [ "teleport_loci_technique", { "context_val": "spell" } ] },
            { "compare_string": [ "teleport_gateway", { "context_val": "spell" } ] },
            { "compare_string": [ "teleport_dilated_gateway", { "context_val": "spell" } ] }
          ]
        },
        { "math": [ "u_vitamin('vitamin_psionic_drain') >= 150" ] }
      ]
    },
    "effect": [
      { "u_add_effect": "effect_psi_teleport_lock", "duration": 1 },
      { "u_add_effect": "blind", "duration": 1 },
      {
        "if": {
          "x_in_y_chance": {
            "x": {
              "math": [
                "( clamp( ((u_vitamin('vitamin_psionic_drain') - 190) * 2), 0, 60) + clamp( ( (u_vitamin('vitamin_psionic_drain') - 220) * 4 ), 0, 375) + (nether_attune_difficulty_scaler(u_latest_channeled_power_difficulty)) + 30)"
              ]
            },
            "y": 1000
          }
        },
        "then": [
          {
            "switch": { "math": [ "rand(2)" ] },
            "cases": [
              {
                "case": 0,
                "effect": [
                  {
                    "u_location_variable": { "context_val": "teleport_mishap_location" },
                    "target_params": {
                      "om_terrain": "field",
                      "om_terrain_match_type": "CONTAINS",
                      "search_range": { "math": [ "300 + (50 * clamp( ( (u_vitamin('vitamin_psionic_drain') - 149 ) / 10 ), 1, 15) )" ] },
                      "min_distance": { "math": [ "100 + (10 * clamp( ( (u_vitamin('vitamin_psionic_drain') - 149 ) / 10 ), 1, 15) )" ] },
                      "z": 0,
                      "random": true
                    }
                  }
                ]
              },
              {
                "case": 1,
                "effect": [
                  {
                    "u_location_variable": { "context_val": "teleport_mishap_location" },
                    "target_params": {
                      "om_terrain": "forest",
                      "om_terrain_match_type": "CONTAINS",
                      "search_range": { "math": [ "300 + (50 * clamp( ( (u_vitamin('vitamin_psionic_drain') - 149 ) / 10 ), 1, 15) )" ] },
                      "min_distance": { "math": [ "100 + (10 * clamp( ( (u_vitamin('vitamin_psionic_drain') - 149 ) / 10 ), 1, 15) )" ] },
                      "z": 0,
                      "random": true
                    }
                  }
                ]
              },
              {
                "case": 2,
                "effect": [
                  {
                    "u_location_variable": { "context_val": "teleport_mishap_location" },
                    "target_params": {
                      "om_terrain": "house",
                      "om_terrain_match_type": "CONTAINS",
                      "search_range": { "math": [ "300 + (50 * clamp( ( (u_vitamin('vitamin_psionic_drain') - 149 ) / 10 ), 1, 15) )" ] },
                      "min_distance": { "math": [ "100 + (10 * clamp( ( (u_vitamin('vitamin_psionic_drain') - 149 ) / 10 ), 1, 15) )" ] },
                      "z": 0,
                      "random": true
                    }
                  }
                ]
              }
            ]
          },
          { "u_teleport": { "context_val": "teleport_mishap_location" }, "force_safe": true },
          {
            "u_message": "The world around you abruptly vanishes, and you careen wildly through a darkness so cold you feel like your bones will freeze before abruptly emerging somewhere unfamiliar.",
            "type": "bad"
          },
          {
            "run_eocs": [
              {
                "id": "EOC_NETHER_EFFECT_CHECK_TELEPORT_MISJUMP_APPLY_HOUNDS",
                "effect": [
                  {
                    "u_add_effect": "effect_teleport_mishap_tindrift_warning",
                    "duration": {
                      "math": [
                        "time(' 3 h') + ( time(' 10 m') * rng( ( u_vitamin('vitamin_psionic_drain') / 2 ), ( u_vitamin('vitamin_psionic_drain') * 2 ) ) )"
                      ]
                    }
                  }
                ]
              }
            ],
            "time_in_future": 0
          }
        ]
      }
    ],
    "false_effect": [ { "run_eocs": "EOC_PSIONICS_NETHER_ATTUNEMENT_CONSEQUENCES" } ]
  },
  {
    "type": "effect_on_condition",
    "id": "EOC_NETHER_EFFECT_CHECK_PHOTOKIN_EMP",
    "//": "Base is 2% chance from 160 attunement to 195 attunement, then scaling up 0.25% per attunement up to 10.75% chance at 230 attunement, then scaling up 0.4% chance per attunement up to 18.75% chance at max, plus 1/10th the Difficulty squared.",
    "condition": {
      "and": [
        { "compare_string": [ "PHOTOKINETIC", { "context_val": "school" } ] },
        { "math": [ "u_vitamin('vitamin_psionic_drain') >= 160" ] }
      ]
    },
    "effect": [
      {
        "if": {
          "x_in_y_chance": {
            "x": {
              "math": [
                "( clamp( ( (u_vitamin('vitamin_psionic_drain') - 195) * 2.5), 0, 87.5) + clamp( ( (u_vitamin('vitamin_psionic_drain') - 230) * 4 ), 0, 375) + (nether_attune_difficulty_scaler(u_latest_channeled_power_difficulty)) + 20)"
              ]
            },
            "y": 1000
          }
        },
        "then": [
          { "u_message": "There's a sudden burst of light and your hair stands on end!", "type": "bad" },
          { "u_explosion": { "power": 10 }, "emp_blast": true }
        ]
      }
    ],
    "false_effect": [ { "run_eocs": "EOC_PSIONICS_NETHER_ATTUNEMENT_CONSEQUENCES" } ]
  },
  {
    "type": "effect_on_condition",
    "id": "EOC_NETHER_EFFECT_CHECK_NETHER_LIGHTNING",
    "//": "Base is 3% chance from 175 attunement to 200 attunement, then scaling up 0.2% per attunement up to 8% chance at 225 attunement, then scaling up 0.45% chance per attunement up to 19.25% chance at max, plus 1/10th the Difficulty squared.",
    "condition": { "math": [ "u_vitamin('vitamin_psionic_drain') >= 175" ] },
    "effect": [
      {
        "if": {
          "x_in_y_chance": {
            "x": {
              "math": [
                "( clamp( ( (u_vitamin('vitamin_psionic_drain') - 200) * 2), 0, 50) + clamp( ( (u_vitamin('vitamin_psionic_drain') - 225) * 4.5 ), 0, 375) + (nether_attune_difficulty_scaler(u_latest_channeled_power_difficulty)) + 30)"
              ]
            },
            "y": 1000
          }
        },
        "then": [
          { "u_message": "Crackling energy erupts all around you!", "type": "bad" },
          { "u_cast_spell": { "id": "nether_attunement_nether_lightning", "hit_self": false } }
        ]
      }
    ],
    "false_effect": [ { "run_eocs": "EOC_PSIONICS_NETHER_ATTUNEMENT_CONSEQUENCES" } ]
  },
  {
    "type": "effect_on_condition",
    "id": "EOC_NETHER_EFFECT_CHECK_SUMMON_HOUNDS",
    "//": "Base is 3% chance at 200 attunement, scaling up 0.1% per attunement up to 8% chance at 250 attunement, plus 1/10th the Difficulty squared.",
    "condition": {
      "and": [
        { "or": [ { "u_has_effect": "psi_nether_attention" }, { "u_has_effect": "effect_nether_attunement_raiser" } ] },
        { "math": [ "u_vitamin('vitamin_psionic_drain') >= 200" ] }
      ]
    },
    "effect": [
      {
        "if": {
          "x_in_y_chance": {
            "x": {
              "math": [
                "(clamp( (u_vitamin('vitamin_psionic_drain') - 200), 0, 50) ) + (nether_attune_difficulty_scaler(u_latest_channeled_power_difficulty)) + 30"
              ]
            },
            "y": 1000
          }
        },
        "then": [
          { "u_add_effect": "tindrift", "duration": "1 day" },
          { "u_message": "You feel a horrible sensation of watching eyes.", "type": "bad" }
        ]
      }
    ],
    "false_effect": [ { "run_eocs": "EOC_PSIONICS_NETHER_ATTUNEMENT_CONSEQUENCES" } ]
  },
  {
    "type": "effect_on_condition",
    "id": "EOC_NETHER_EFFECT_CHECK_MUTATION",
    "//": "Base is 3% chance at 235 attunement, scaling up 0.2% per attunement up to 6% chance at 250 attunement, plus 1/10th the Difficulty squared.",
    "condition": { "math": [ "u_vitamin('vitamin_psionic_drain') >= 235" ] },
    "effect": [
      {
        "if": {
          "x_in_y_chance": {
            "x": {
              "math": [
                "(clamp( ((u_vitamin('vitamin_psionic_drain') - 235) * 2), 0, 30) ) + (nether_attune_difficulty_scaler(u_latest_channeled_power_difficulty)) + 30"
              ]
            },
            "y": 1000
          }
        },
        "then": [
          { "run_eocs": "EOC_NETHER_ATTUNEMENT_MUTATION_GAINER" },
          { "u_message": "You feel an internal wrenching sensation.", "type": "bad" }
        ]
      }
    ],
    "false_effect": [ { "run_eocs": "EOC_PSIONICS_NETHER_ATTUNEMENT_CONSEQUENCES" } ]
  },
  {
    "type": "effect_on_condition",
    "id": "EOC_NETHER_EFFECT_CHECK_RIFT",
    "//": "Base is 2% chance at 235 attunement, scaling up 0.1% per attunement up to 3.5% chance at 250 attunement, plus 1/10th the Difficulty squared.",
    "condition": {
      "and": [
        { "or": [ { "u_has_effect": "psi_nether_attention" }, { "u_has_effect": "effect_nether_attunement_raiser" } ] },
        { "math": [ "u_vitamin('vitamin_psionic_drain') >= 235" ] }
      ]
    },
    "effect": [
      {
        "if": {
          "x_in_y_chance": {
            "x": {
              "math": [
                "(clamp( (u_vitamin('vitamin_psionic_drain') - 235), 0, 15) ) + (nether_attune_difficulty_scaler(u_latest_channeled_power_difficulty)) + 20"
              ]
            },
            "y": 1000
          }
        },
        "then": [
          { "u_set_field": "fd_fatigue", "radius": 0, "intensity": 3, "hit_player": false },
          { "u_message": "The air around you twists and warps in on itself.", "type": "bad" }
        ]
      }
    ],
    "false_effect": [ { "run_eocs": "EOC_PSIONICS_NETHER_ATTUNEMENT_CONSEQUENCES" } ]
  },
  {
    "type": "effect_on_condition",
    "id": "EOC_NETHER_ATTUNEMENT_FEEDBACK_CHECK",
    "eoc_type": "EVENT",
    "required_event": "spellcasting_finish",
    "condition": {
      "and": [
        { "test_eoc": "EOC_CONDITION_SPELLCASTING_FINISH_TRAIT_AND_SCHOOL_LIST" },
        { "u_has_effect": "effect_nether_attunement_feedback" },
        { "x_in_y_chance": { "x": { "math": [ "u_vitamin('vitamin_psionic_drain')" ] }, "y": 250 } }
      ]
    },
    "effect": [
      { "u_message": "As you unleash your powers, you feel a burning sensation in your veins!", "type": "bad" },
      { "math": [ "u_pain()", "+=", "rand(4) + 1" ] }
    ]
  },
  {
    "type": "effect_on_condition",
    "id": "EOC_NETHER_ATTUNEMENT_MUTATION_GAINER",
    "effect": {
      "u_roll_remainder": [ "BADTEMPER", "INSOMNIA", "ANIMALDISCORD", "MOODSWINGS", "CHEMIMBALANCE", "SCHIZOPHRENIC", "JITTERY" ],
      "type": "mutation"
    }
  },
  {
    "type": "effect_on_condition",
    "id": "EOC_NETHER_ATTUNEMENT_FEEDBACK_CHECK_CONCENTRATION",
    "condition": {
      "and": [
        { "u_has_effect": "effect_nether_attunement_feedback" },
        { "x_in_y_chance": { "x": { "math": [ "u_vitamin('vitamin_psionic_drain')" ] }, "y": 250 } }
      ]
    },
    "effect": [
      { "u_message": "As you concentrate on your powers, you feel a burning sensation in your veins!", "type": "bad" },
      { "math": [ "u_pain()", "+=", "rand(4) + 1" ] }
    ]
  },
  {
    "type": "effect_on_condition",
    "id": "EOC_POWERS_IN_NETHER_CHECK_BIOKINESIS",
    "eoc_type": "EVENT",
    "required_event": "spellcasting_finish",
    "condition": {
      "and": [
        { "u_has_trait": "BIOKINETIC" },
        { "compare_string": [ "BIOKINETIC", { "context_val": "school" } ] },
        {
          "or": [
            { "test_eoc": "EOC_CONDITION_NEAR_NETHER_RELATED_LOCATION" },
            { "test_eoc": "EOC_CONDITION_YOU_ARE_IN_NETHER_LOCATION" }
          ]
        }
      ]
    },
    "effect": [
      {
        "run_eocs": [
          {
            "id": "EOC_POWERS_IN_NETHER_CHECK_BIOKINESIS_2",
            "condition": { "u_has_wielded_with_flag": "MATRIX_CRYSTAL_BIOKINESIS" },
            "effect": [ { "run_eocs": [ "EOC_POWERS_IN_NETHER_HOLDING_MATRIX_CRYSTAL_WARNING", "EOC_POWERS_IN_NETHER_LOCATION_CHECKER" ] } ],
            "false_effect": [
              { "run_eocs": [ "EOC_POWERS_IN_NETHER_NOT_HOLDING_MATRIX_CRYSTAL_WARNING", "EOC_POWERS_IN_NETHER_LOCATION_CHECKER" ] }
            ]
          }
        ]
      }
    ]
  },
  {
    "type": "effect_on_condition",
    "id": "EOC_POWERS_IN_NETHER_CHECK_CLAIRSENTIENCE",
    "eoc_type": "EVENT",
    "required_event": "spellcasting_finish",
    "condition": {
      "and": [
        { "u_has_trait": "CLAIRSENTIENT" },
        { "compare_string": [ "CLAIRSENTIENT", { "context_val": "school" } ] },
        {
          "or": [
            { "test_eoc": "EOC_CONDITION_NEAR_NETHER_RELATED_LOCATION" },
            { "test_eoc": "EOC_CONDITION_YOU_ARE_IN_NETHER_LOCATION" }
          ]
        }
      ]
    },
    "effect": [
      {
        "run_eocs": [
          {
            "id": "EOC_POWERS_IN_NETHER_CHECK_CLAIRSENTIENCE_2",
            "condition": { "u_has_wielded_with_flag": "MATRIX_CRYSTAL_CLAIRSENTIENCE" },
            "effect": [ { "run_eocs": [ "EOC_POWERS_IN_NETHER_HOLDING_MATRIX_CRYSTAL_WARNING", "EOC_POWERS_IN_NETHER_LOCATION_CHECKER" ] } ],
            "false_effect": [
              { "run_eocs": [ "EOC_POWERS_IN_NETHER_NOT_HOLDING_MATRIX_CRYSTAL_WARNING", "EOC_POWERS_IN_NETHER_LOCATION_CHECKER" ] }
            ]
          }
        ]
      }
    ]
  },
  {
    "type": "effect_on_condition",
    "id": "EOC_POWERS_IN_NETHER_CHECK_ELECTROKINESIS",
    "eoc_type": "EVENT",
    "required_event": "spellcasting_finish",
    "condition": {
      "and": [
        { "u_has_trait": "ELECTROKINETIC" },
        { "compare_string": [ "ELECTROKINETIC", { "context_val": "school" } ] },
        {
          "or": [
            { "test_eoc": "EOC_CONDITION_NEAR_NETHER_RELATED_LOCATION" },
            { "test_eoc": "EOC_CONDITION_YOU_ARE_IN_NETHER_LOCATION" }
          ]
        }
      ]
    },
    "effect": [
      {
        "run_eocs": [
          {
            "id": "EOC_POWERS_IN_NETHER_CHECK_ELECTROKINESIS_2",
            "condition": { "u_has_wielded_with_flag": "MATRIX_CRYSTAL_ELECTROKINESIS" },
            "effect": [ { "run_eocs": [ "EOC_POWERS_IN_NETHER_HOLDING_MATRIX_CRYSTAL_WARNING", "EOC_POWERS_IN_NETHER_LOCATION_CHECKER" ] } ],
            "false_effect": [
              { "run_eocs": [ "EOC_POWERS_IN_NETHER_NOT_HOLDING_MATRIX_CRYSTAL_WARNING", "EOC_POWERS_IN_NETHER_LOCATION_CHECKER" ] }
            ]
          }
        ]
      }
    ]
  },
  {
    "type": "effect_on_condition",
    "id": "EOC_POWERS_IN_NETHER_CHECK_PHOTOKINESIS",
    "eoc_type": "EVENT",
    "required_event": "spellcasting_finish",
    "condition": {
      "and": [
        { "u_has_trait": "PHOTOKINETIC" },
        { "compare_string": [ "PHOTOKINETIC", { "context_val": "school" } ] },
        {
          "or": [
            { "test_eoc": "EOC_CONDITION_NEAR_NETHER_RELATED_LOCATION" },
            { "test_eoc": "EOC_CONDITION_YOU_ARE_IN_NETHER_LOCATION" }
          ]
        }
      ]
    },
    "effect": [
      {
        "run_eocs": [
          {
            "id": "EOC_POWERS_IN_NETHER_CHECK_PHOTOKINESIS_2",
            "condition": { "u_has_wielded_with_flag": "MATRIX_CRYSTAL_PHOTOKINESIS" },
            "effect": [ { "run_eocs": [ "EOC_POWERS_IN_NETHER_HOLDING_MATRIX_CRYSTAL_WARNING", "EOC_POWERS_IN_NETHER_LOCATION_CHECKER" ] } ],
            "false_effect": [
              { "run_eocs": [ "EOC_POWERS_IN_NETHER_NOT_HOLDING_MATRIX_CRYSTAL_WARNING", "EOC_POWERS_IN_NETHER_LOCATION_CHECKER" ] }
            ]
          }
        ]
      }
    ]
  },
  {
    "type": "effect_on_condition",
    "id": "EOC_POWERS_IN_NETHER_CHECK_PYROKINESIS",
    "eoc_type": "EVENT",
    "required_event": "spellcasting_finish",
    "condition": {
      "and": [
        { "u_has_trait": "PYROKINETIC" },
        { "compare_string": [ "PYROKINETIC", { "context_val": "school" } ] },
        {
          "or": [
            { "test_eoc": "EOC_CONDITION_NEAR_NETHER_RELATED_LOCATION" },
            { "test_eoc": "EOC_CONDITION_YOU_ARE_IN_NETHER_LOCATION" }
          ]
        }
      ]
    },
    "effect": [
      {
        "run_eocs": [
          {
            "id": "EOC_POWERS_IN_NETHER_CHECK_PYROKINESIS_2",
            "condition": { "u_has_wielded_with_flag": "MATRIX_CRYSTAL_PYROKINESIS" },
            "effect": [ { "run_eocs": [ "EOC_POWERS_IN_NETHER_HOLDING_MATRIX_CRYSTAL_WARNING", "EOC_POWERS_IN_NETHER_LOCATION_CHECKER" ] } ],
            "false_effect": [
              { "run_eocs": [ "EOC_POWERS_IN_NETHER_NOT_HOLDING_MATRIX_CRYSTAL_WARNING", "EOC_POWERS_IN_NETHER_LOCATION_CHECKER" ] }
            ]
          }
        ]
      }
    ]
  },
  {
    "type": "effect_on_condition",
    "id": "EOC_POWERS_IN_NETHER_CHECK_TELEKINESIS",
    "eoc_type": "EVENT",
    "required_event": "spellcasting_finish",
    "condition": {
      "and": [
        { "u_has_trait": "TELEKINETIC" },
        { "compare_string": [ "TELEKINETIC", { "context_val": "school" } ] },
        {
          "or": [
            { "test_eoc": "EOC_CONDITION_NEAR_NETHER_RELATED_LOCATION" },
            { "test_eoc": "EOC_CONDITION_YOU_ARE_IN_NETHER_LOCATION" }
          ]
        }
      ]
    },
    "effect": [
      {
        "run_eocs": [
          {
            "id": "EOC_POWERS_IN_NETHER_CHECK_TELEKINESIS_2",
            "condition": { "u_has_wielded_with_flag": "MATRIX_CRYSTAL_TELEKINESIS" },
            "effect": [ { "run_eocs": [ "EOC_POWERS_IN_NETHER_HOLDING_MATRIX_CRYSTAL_WARNING", "EOC_POWERS_IN_NETHER_LOCATION_CHECKER" ] } ],
            "false_effect": [
              { "run_eocs": [ "EOC_POWERS_IN_NETHER_NOT_HOLDING_MATRIX_CRYSTAL_WARNING", "EOC_POWERS_IN_NETHER_LOCATION_CHECKER" ] }
            ]
          }
        ]
      }
    ]
  },
  {
    "type": "effect_on_condition",
    "id": "EOC_POWERS_IN_NETHER_CHECK_TELEPATHY",
    "eoc_type": "EVENT",
    "required_event": "spellcasting_finish",
    "condition": {
      "and": [
        { "u_has_trait": "TELEPATH" },
        { "compare_string": [ "TELEPATH", { "context_val": "school" } ] },
        {
          "or": [
            { "test_eoc": "EOC_CONDITION_NEAR_NETHER_RELATED_LOCATION" },
            { "test_eoc": "EOC_CONDITION_YOU_ARE_IN_NETHER_LOCATION" }
          ]
        }
      ]
    },
    "effect": [
      {
        "run_eocs": [
          {
            "id": "EOC_POWERS_IN_NETHER_CHECK_TELEPATHY_2",
            "condition": { "u_has_wielded_with_flag": "MATRIX_CRYSTAL_TELEPATHY" },
            "effect": [ { "run_eocs": [ "EOC_POWERS_IN_NETHER_HOLDING_MATRIX_CRYSTAL_WARNING", "EOC_POWERS_IN_NETHER_LOCATION_CHECKER" ] } ],
            "false_effect": [
              { "run_eocs": [ "EOC_POWERS_IN_NETHER_NOT_HOLDING_MATRIX_CRYSTAL_WARNING", "EOC_POWERS_IN_NETHER_LOCATION_CHECKER" ] }
            ]
          }
        ]
      }
    ]
  },
  {
    "type": "effect_on_condition",
    "id": "EOC_POWERS_IN_NETHER_CHECK_TELEPORTATION",
    "eoc_type": "EVENT",
    "required_event": "spellcasting_finish",
    "condition": {
      "and": [
        { "u_has_trait": "TELEPORTER" },
        { "compare_string": [ "TELEPORTER", { "context_val": "school" } ] },
        {
          "or": [
            { "test_eoc": "EOC_CONDITION_NEAR_NETHER_RELATED_LOCATION" },
            { "test_eoc": "EOC_CONDITION_YOU_ARE_IN_NETHER_LOCATION" }
          ]
        }
      ]
    },
    "effect": [
      {
        "run_eocs": [
          {
            "id": "EOC_POWERS_IN_NETHER_CHECK_TELEPORTATION_2",
            "condition": { "u_has_wielded_with_flag": "MATRIX_CRYSTAL_TELEPORTATION" },
            "effect": [ { "run_eocs": [ "EOC_POWERS_IN_NETHER_HOLDING_MATRIX_CRYSTAL_WARNING", "EOC_POWERS_IN_NETHER_LOCATION_CHECKER" ] } ],
            "false_effect": [
              { "run_eocs": [ "EOC_POWERS_IN_NETHER_NOT_HOLDING_MATRIX_CRYSTAL_WARNING", "EOC_POWERS_IN_NETHER_LOCATION_CHECKER" ] }
            ]
          }
        ]
      }
    ]
  },
  {
    "type": "effect_on_condition",
    "id": "EOC_POWERS_IN_NETHER_CHECK_VITAKINESIS",
    "eoc_type": "EVENT",
    "required_event": "spellcasting_finish",
    "condition": {
      "and": [
        { "u_has_trait": "VITAKINETIC" },
        { "compare_string": [ "VITAKINETIC", { "context_val": "school" } ] },
        {
          "or": [
            { "test_eoc": "EOC_CONDITION_NEAR_NETHER_RELATED_LOCATION" },
            { "test_eoc": "EOC_CONDITION_YOU_ARE_IN_NETHER_LOCATION" }
          ]
        }
      ]
    },
    "effect": [
      {
        "run_eocs": [
          {
            "id": "EOC_POWERS_IN_NETHER_CHECK_VITAKINESIS_2",
            "condition": { "u_has_wielded_with_flag": "MATRIX_CRYSTAL_VITAKINESIS" },
            "effect": [ { "run_eocs": [ "EOC_POWERS_IN_NETHER_HOLDING_MATRIX_CRYSTAL_WARNING", "EOC_POWERS_IN_NETHER_LOCATION_CHECKER" ] } ],
            "false_effect": [
              { "run_eocs": [ "EOC_POWERS_IN_NETHER_NOT_HOLDING_MATRIX_CRYSTAL_WARNING", "EOC_POWERS_IN_NETHER_LOCATION_CHECKER" ] }
            ]
          }
        ]
      }
    ]
  },
  {
    "type": "effect_on_condition",
    "id": "EOC_POWERS_IN_NETHER_LOCATION_CHECKER",
    "condition": { "test_eoc": "EOC_CONDITION_NEAR_NETHER_RELATED_LOCATION" },
    "effect": [
      {
        "run_eocs": [
          {
            "id": "EOC_POWERS_IN_NETHER_LOCATION_CHECKER_NEAR_NETHER_2",
            "condition": { "x_in_y_chance": { "x": { "math": [ "(u_vitamin('vitamin_psionic_drain') * 2) + 250 " ] }, "y": 1000 } },
            "effect": [
              {
                "run_eocs": [
                  {
                    "id": "EOC_POWERS_IN_NETHER_LOCATION_CHECKER_NEAR_NETHER_3",
                    "condition": { "math": [ "u_using_appropriate_matrix_crystal_for_dissipation != 1" ] },
                    "effect": [ { "math": [ "u_vitamin('vitamin_psionic_drain')", "+=", "rand(4)" ] } ],
                    "false_effect": [ { "math": [ "u_vitamin('vitamin_psionic_drain')", "+=", "rand(1)" ] } ]
                  }
                ]
              }
            ]
          }
        ]
      }
    ],
    "false_effect": [
      {
        "run_eocs": [
          {
            "id": "EOC_POWERS_IN_NETHER_LOCATION_CHECKER_IN_NETHER_2",
            "condition": { "test_eoc": "EOC_CONDITION_YOU_ARE_IN_NETHER_LOCATION" },
            "effect": [
              {
                "run_eocs": [
                  {
                    "id": "EOC_POWERS_IN_NETHER_LOCATION_CHECKER_IN_NETHER_3",
                    "condition": { "math": [ "u_using_appropriate_matrix_crystal_for_dissipation != 1" ] },
                    "effect": [ { "math": [ "u_vitamin('vitamin_psionic_drain')", "+=", "rand(7) + 1" ] } ],
                    "false_effect": [ { "math": [ "u_vitamin('vitamin_psionic_drain')", "+=", "rand(2)" ] } ]
                  }
                ]
              }
            ]
          }
        ]
      }
    ]
  },
  {
    "type": "effect_on_condition",
    "id": "EOC_POWERS_IN_NETHER_HOLDING_MATRIX_CRYSTAL_WARNING",
    "condition": { "not": { "u_has_effect": "effect_in_the_nether_warning_timer" } },
    "effect": [
      { "u_add_effect": "effect_in_the_nether_warning_timer", "duration": "2 hours" },
      {
        "u_message": "As you unleash your powers, you feel a strange fluctuation in the energies, but the matrix crystal you're holding seems to dissipate it.  Still, there's something odd about this place.",
        "type": "mixed"
      },
      { "math": [ "u_using_appropriate_matrix_crystal_for_dissipation = 1" ] }
    ],
    "false_effect": [ { "math": [ "u_using_appropriate_matrix_crystal_for_dissipation = 1" ] } ]
  },
  {
    "type": "effect_on_condition",
    "id": "EOC_POWERS_IN_NETHER_NOT_HOLDING_MATRIX_CRYSTAL_WARNING",
    "condition": { "not": { "u_has_effect": "effect_in_the_nether_warning_timer" } },
    "effect": [
      { "u_add_effect": "effect_in_the_nether_warning_timer", "duration": "2 hours" },
      {
        "u_message": "As you unleash your powers, you feel a strange fluctuation in the energies.  There's something odd about this place.",
        "type": "mixed"
      },
      { "math": [ "u_using_appropriate_matrix_crystal_for_dissipation = 0" ] }
    ],
    "false_effect": [ { "math": [ "u_using_appropriate_matrix_crystal_for_dissipation = 0" ] } ]
  },
  {
    "type": "effect_on_condition",
    "id": "EOC_CONCENTRATION_IN_NETHER_AREAS_ATTUNEMENT",
    "condition": {
      "or": [
        { "test_eoc": "EOC_CONDITION_NEAR_NETHER_RELATED_LOCATION" },
        { "test_eoc": "EOC_CONDITION_YOU_ARE_IN_NETHER_LOCATION" }
      ]
    },
    "effect": [ { "math": [ "u_vitamin('vitamin_psionic_drain')", "+=", "rand(2) + 1" ] } ]
  },
  {
    "type": "effect_on_condition",
    "id": "EOC_CHANNEL_TELEPORTER_POWERS_WHILE_THE_HOUNDS_ARE_WATCHING",
    "eoc_type": "EVENT",
    "required_event": "spellcasting_finish",
    "condition": {
      "and": [
        { "compare_string": [ "TELEPORTER", { "context_val": "school" } ] },
        { "u_has_effect": "effect_teleport_mishap_tindrift_warning" }
      ]
    },
    "effect": [
      { "u_lose_effect": "effect_teleport_mishap_tindrift_warning" },
      { "u_message": "…but it's because the hunters have found you.", "type": "bad" },
      { "u_add_effect": "tindrift", "duration": "1 day" },
      {
        "u_spawn_monster": "mon_hound_tindalos",
        "real_count": { "math": [ "rand(3) + 2" ] },
        "min_radius": 2,
        "max_radius": 8
      },
      {
        "if": { "math": [ "rand(100) >= 96" ] },
        "then": [ { "u_spawn_monster": "mon_tindalos", "real_count": 1, "min_radius": 1, "max_radius": 4 } ]
      }
    ]
  },
  {
    "type": "effect_on_condition",
    "id": "EOC_NETHER_EFFECT_ELECTROKINETIC_POWER_DRAIN",
    "condition": { "u_has_effect": "effect_nether_attunement_electrokinetic_power_drain" },
    "effect": [
      {
        "run_eocs": "EOC_NETHER_EFFECT_ELECTROKINETIC_POWER_DRAIN",
        "time_in_future": [ { "math": [ "rng(30,120)" ] }, { "math": [ "rng(90,360)" ] } ]
      },
      {
        "u_run_inv_eocs": "all",
        "search_data": [ { "is_chargeable": true } ],
        "true_eocs": [
          {
            "id": "EOC_NETHER_EFFECT_ELECTROKINETIC_POWER_DRAIN_ACTIVE",
            "effect": [ { "math": [ "n_val('power')", "-=", "rand(2) + 1" ] } ]
          }
        ]
      }
    ]
  }
]<|MERGE_RESOLUTION|>--- conflicted
+++ resolved
@@ -787,11 +787,7 @@
         "then": [
           { "u_message": "Your throat and stomach feel warm.", "type": "bad" },
           {
-<<<<<<< HEAD
-            "u_add_effect": "effect_nether_attunement_biokinetic_inversion",
-=======
             "u_add_effect": "effect_nether_attunement_biokinetic_inversion ",
->>>>>>> eab62a49
             "duration": {
               "math": [ "time(' 10 m') * rng( ( u_vitamin('vitamin_psionic_drain') / 2 ), ( u_vitamin('vitamin_psionic_drain') * 2 ) )" ]
             }
@@ -841,31 +837,16 @@
   },
   {
     "type": "effect_on_condition",
-<<<<<<< HEAD
-    "id": "EOC_NETHER_EFFECT_CHECK_ELECTROKINETIC_POWER_DRAIN",
-    "//": "Base is 1% chance from 85 attunement to 120 attunement, then scaling up 0.1% per attunement up to 8% chance at 190 attunement, then scaling up 0.35% chance per attunement up to 29% chance at max, plus 1/10th the Difficulty squared.",
-    "condition": {
-      "and": [
-        { "compare_string": [ "ELECTROKINETIC", { "context_val": "school" } ] },
-        { "math": [ "u_vitamin('vitamin_psionic_drain') >= 85" ] }
-      ]
-    },
-=======
     "id": "EOC_DRAIN_EFFECT_CHECK_WEAKNESS",
     "//": "Base is 2% chance from 100 attunement to 150 attunement, then scaling up 0.2% per attunement up to 16% chance at 220 attunement, then scaling up 0.5% chance per attunement up to 31% chance at max, plus 1/10th the Difficulty squared.",
     "condition": { "math": [ "u_vitamin('vitamin_psionic_drain') >= 100" ] },
->>>>>>> eab62a49
-    "effect": [
-      {
-        "if": {
-          "x_in_y_chance": {
-            "x": {
-              "math": [
-<<<<<<< HEAD
-                "( clamp( (u_vitamin('vitamin_psionic_drain') - 120), 0, 130) + clamp( ( (u_vitamin('vitamin_psionic_drain') - 190) * 2.5 ), 0, 375) + (nether_attune_difficulty_scaler(u_latest_channeled_power_difficulty)) + 10)"
-=======
+    "effect": [
+      {
+        "if": {
+          "x_in_y_chance": {
+            "x": {
+              "math": [
                 "( clamp( ( ( u_vitamin('vitamin_psionic_drain') - 150) * 2), 0, 140) + clamp( ( (u_vitamin('vitamin_psionic_drain') - 220) * 5 ), 0, 300) + (nether_attune_difficulty_scaler(u_latest_channeled_power_difficulty)) + 20)"
->>>>>>> eab62a49
               ]
             },
             "y": 1000
@@ -896,11 +877,7 @@
           "x_in_y_chance": {
             "x": {
               "math": [
-<<<<<<< HEAD
-                "( clamp( ( u_vitamin('vitamin_psionic_drain') - 150), 0, 100) + clamp( ( (u_vitamin('vitamin_psionic_drain') - 220) * 4 ), 0, 150) + (nether_attune_difficulty_scaler(u_latest_channeled_power_difficulty)) + 20)"
-=======
                 "( clamp( (u_vitamin('vitamin_psionic_drain') - 120), 0, 70) + clamp( ( (u_vitamin('vitamin_psionic_drain') - 190) * 2.5 ), 0, 375) + (nether_attune_difficulty_scaler(u_latest_channeled_power_difficulty)) + 10)"
->>>>>>> eab62a49
               ]
             },
             "y": 1000
