--- conflicted
+++ resolved
@@ -287,13 +287,8 @@
       ]
     },
     "effect": [
-<<<<<<< HEAD
-      { "u_message": "You feel a strange tingling sensation as your powers are unleashed.", "type": "mixed" },
+      { "u_message": "As you unleash your powers, you feel a strange tingling sensation.", "type": "mixed" },
       { "math": [ "u_vitamin('vitamin_psionic_drain')", "+=", "rng( 2,6 )" ] }
-=======
-      { "u_message": "As you unleash your powers, you feel a strange tingling sensation.", "type": "mixed" },
-      { "math": [ "u_val('vitamin', 'name:vitamin_psionic_drain')", "+=", "rng( 2,6 )" ] }
->>>>>>> 2ae6aff0
     ]
   },
   {
