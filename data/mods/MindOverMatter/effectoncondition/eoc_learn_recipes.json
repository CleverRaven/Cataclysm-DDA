[
  {
    "type": "effect_on_condition",
    "id": "EOC_TEACH_BIOKIN_CONTEMPLATE_RECIPES",
    "effect": [
      { "u_learn_recipe": "practice_biokin_physical_enhance" },
      { "u_learn_recipe": "practice_biokin_overcome_pain" },
      { "u_learn_recipe": "practice_biokin_flexibility" },
      { "u_learn_recipe": "practice_biokin_climate_control" },
      { "u_learn_recipe": "practice_biokin_enhance_mobility" },
      { "u_learn_recipe": "practice_biokin_hammerhand" },
      { "u_learn_recipe": "practice_biokin_armor_skin" },
      { "u_learn_recipe": "practice_biokin_reflex_enhance" },
      { "u_learn_recipe": "practice_biokin_sealed_system" },
      { "u_learn_recipe": "practice_biokin_combat_dance" },
      { "u_learn_recipe": "practice_biokin_perfected_motion" }
    ]
  },
  {
    "type": "effect_on_condition",
    "id": "EOC_TEACH_CLAIR_CONTEMPLATE_RECIPES",
    "effect": [
      { "u_learn_recipe": "practice_clair_night_vision" },
      { "u_learn_recipe": "practice_clair_danger_sense" },
      { "u_learn_recipe": "practice_clair_speed_reading" },
      { "u_learn_recipe": "practice_clair_spot_weakness" },
      { "u_learn_recipe": "practice_clair_ranged_enhance" },
      { "u_learn_recipe": "practice_clair_voyance" },
      { "u_learn_recipe": "practice_clair_dodge_power" },
      { "u_learn_recipe": "practice_clair_clear_sight" },
      { "u_learn_recipe": "practice_clair_see_map" },
      { "u_learn_recipe": "practice_clair_omniscience" }
    ]
  },
  {
    "type": "effect_on_condition",
    "id": "EOC_TEACH_PYROKIN_CONTEMPLATE_RECIPES",
    "effect": [
      { "u_learn_recipe": "practice_pyrokinetic_flash" },
      { "u_learn_recipe": "practice_pyrokinetic_eruption" },
      { "u_learn_recipe": "practice_pyrokinetic_call_flames" },
      { "u_learn_recipe": "practice_pyrokinetic_quell_flames" },
      { "u_learn_recipe": "practice_pyrokinetic_cloak" },
      { "u_learn_recipe": "practice_pyrokinetic_lance" },
      { "u_learn_recipe": "practice_pyrokinetic_thermogenesis" },
      { "u_learn_recipe": "practice_pyrokinetic_flamethrower" },
      { "u_learn_recipe": "practice_pyrokinetic_aura" },
<<<<<<< HEAD
      { "u_learn_recipe": "practice_pyrokinetic_flame_immunity" },
      { "u_learn_recipe": "practice_pyrokinetic_blast" }
=======
      { "u_learn_recipe": "practice_pyrokinetic_blast" },
      { "u_learn_recipe": "practice_pyrokinetic_aoe_blast" }
>>>>>>> 3fc9475a
    ]
  },
  {
    "type": "effect_on_condition",
    "id": "EOC_TEACH_TELEKIN_CONTEMPLATE_RECIPES",
    "effect": [
      { "u_learn_recipe": "practice_telekinetic_pull" },
      { "u_learn_recipe": "practice_telekinetic_push" },
      { "u_learn_recipe": "practice_telekinetic_momentum" },
      { "u_learn_recipe": "practice_telekinetic_slowfall" },
      { "u_learn_recipe": "practice_telekinetic_wave" },
      { "u_learn_recipe": "practice_telekinetic_strength" },
      { "u_learn_recipe": "practice_telekinetic_hammer" },
      { "u_learn_recipe": "practice_telekinetic_vehicle_lift" },
      { "u_learn_recipe": "practice_telekinetic_shield" },
      { "u_learn_recipe": "practice_telekinetic_explosion" },
      { "u_learn_recipe": "practice_telekinetic_levitation" },
      { "u_learn_recipe": "practice_telekinetic_aegis" },
      { "u_learn_recipe": "improve_telekinesis_lifting_field" }
    ]
  },
  {
    "type": "effect_on_condition",
    "id": "EOC_TEACH_TELEPATH_CONTEMPLATE_RECIPES",
    "effect": [
      { "u_learn_recipe": "practice_telepathic_concentration" },
      { "u_learn_recipe": "practice_telepathic_shield" },
      { "u_learn_recipe": "practice_telepathic_morale" },
      { "u_learn_recipe": "practice_telepathic_blast" },
      { "u_learn_recipe": "practice_telepathic_confusion" },
      { "u_learn_recipe": "practice_telepathic_invisibility" },
      { "u_learn_recipe": "practice_telepathic_scream" },
      { "u_learn_recipe": "practice_telepathic_mind_control" },
      { "u_learn_recipe": "practice_telepathic_network" }
    ]
  },
  {
    "type": "effect_on_condition",
    "id": "EOC_TEACH_TELEPORT_CONTEMPLATE_RECIPES",
    "effect": [
      { "u_learn_recipe": "practice_teleport_blink" },
      { "u_learn_recipe": "practice_teleport_slow" },
      { "u_learn_recipe": "practice_teleport_stride" },
      { "u_learn_recipe": "practice_teleport_phase" },
      { "u_learn_recipe": "practice_teleport_transpose" },
      { "u_learn_recipe": "practice_teleport_displacement" },
      { "u_learn_recipe": "practice_teleport_farstep" },
      { "u_learn_recipe": "practice_teleport_collapse" },
      { "u_learn_recipe": "practice_teleport_gateway" },
      { "u_learn_recipe": "practice_teleport_banish" },
      { "u_learn_recipe": "practice_teleport_breach" }
    ]
  },
  {
    "type": "effect_on_condition",
    "id": "EOC_TEACH_VITAKIN_CONTEMPLATE_RECIPES",
    "effect": [
      { "u_learn_recipe": "practice_vita_health_power" },
      { "u_learn_recipe": "practice_vita_stop_bleeding" },
      { "u_learn_recipe": "practice_vita_healing_touch" },
      { "u_learn_recipe": "practice_vita_hurt_touch" },
      { "u_learn_recipe": "practice_vita_sleeping_trance" },
      { "u_learn_recipe": "practice_vita_pain_split" },
      { "u_learn_recipe": "practice_vita_stop_infection" },
      { "u_learn_recipe": "practice_vita_healing_trance" },
      { "u_learn_recipe": "practice_vita_blood_purge" },
      { "u_learn_recipe": "practice_vita_banish_illness" },
      { "u_learn_recipe": "practice_vita_super_heal" }
    ]
  },
  {
    "type": "effect_on_condition",
    "id": "EOC_BIOKIN_RECIPE_TEACHER",
    "eoc_type": "EVENT",
    "required_event": "game_begin",
    "condition": { "u_has_trait": "BIOKINETIC" },
    "effect": [ { "queue_eocs": "EOC_TEACH_BIOKIN_CONTEMPLATE_RECIPES", "time_in_future": [ "10 seconds", "15 seconds" ] } ]
  },
  {
    "type": "effect_on_condition",
    "id": "EOC_CLAIR_RECIPE_TEACHER",
    "eoc_type": "EVENT",
    "required_event": "game_begin",
    "condition": { "u_has_trait": "CLAIRSENTIENT" },
    "effect": [ { "queue_eocs": "EOC_TEACH_CLAIR_CONTEMPLATE_RECIPES", "time_in_future": [ "10 seconds", "15 seconds" ] } ]
  },
  {
    "type": "effect_on_condition",
    "id": "EOC_PYROKIN_RECIPE_TEACHER",
    "eoc_type": "EVENT",
    "required_event": "game_begin",
    "condition": { "u_has_trait": "PYROKINETIC" },
    "effect": [ { "queue_eocs": "EOC_TEACH_PYROKIN_CONTEMPLATE_RECIPES", "time_in_future": [ "10 seconds", "15 seconds" ] } ]
  },
  {
    "type": "effect_on_condition",
    "id": "EOC_TELEKIN_RECIPE_TEACHER",
    "eoc_type": "EVENT",
    "required_event": "game_begin",
    "condition": { "u_has_trait": "TELEKINETIC" },
    "effect": [ { "queue_eocs": "EOC_TEACH_TELEKIN_CONTEMPLATE_RECIPES", "time_in_future": [ "10 seconds", "15 seconds" ] } ]
  },
  {
    "type": "effect_on_condition",
    "id": "EOC_TELEPATH_RECIPE_TEACHER",
    "eoc_type": "EVENT",
    "required_event": "game_begin",
    "condition": { "u_has_trait": "TELEPATH" },
    "effect": [ { "queue_eocs": "EOC_TEACH_TELEPATH_CONTEMPLATE_RECIPES", "time_in_future": [ "10 seconds", "15 seconds" ] } ]
  },
  {
    "type": "effect_on_condition",
    "id": "EOC_TELEPORT_RECIPE_TEACHER",
    "eoc_type": "EVENT",
    "required_event": "game_begin",
    "condition": { "u_has_trait": "TELEPORTER" },
    "effect": [ { "queue_eocs": "EOC_TEACH_TELEPORT_CONTEMPLATE_RECIPES", "time_in_future": [ "10 seconds", "15 seconds" ] } ]
  },
  {
    "type": "effect_on_condition",
    "id": "EOC_VITAKIN_RECIPE_TEACHER",
    "eoc_type": "EVENT",
    "required_event": "game_begin",
    "condition": { "u_has_trait": "VITAKINETIC" },
    "effect": [ { "queue_eocs": "EOC_TEACH_VITAKIN_CONTEMPLATE_RECIPES", "time_in_future": [ "10 seconds", "15 seconds" ] } ]
  },
  {
    "type": "effect_on_condition",
    "id": "EOC_PSI_USB_RAD_RECIPE",
    "condition": { "or": [ { "u_has_item": "laptop" }, { "u_has_item": "laptop_screen_lit" } ] },
    "effect": [
      { "u_learn_recipe": "psi_research_rad_powers" },
      {
        "u_message": "You plug in the USB and find a series of powerpoint presentations, long technical-looking documents, video files, and other documents.  It's going to take a long while to sort through these.",
        "type": "neutral"
      }
    ],
    "false_effect": [ { "u_message": "Without a laptop, you can't access the data on the USB", "type": "bad" } ]
  }
]<|MERGE_RESOLUTION|>--- conflicted
+++ resolved
@@ -45,13 +45,9 @@
       { "u_learn_recipe": "practice_pyrokinetic_thermogenesis" },
       { "u_learn_recipe": "practice_pyrokinetic_flamethrower" },
       { "u_learn_recipe": "practice_pyrokinetic_aura" },
-<<<<<<< HEAD
       { "u_learn_recipe": "practice_pyrokinetic_flame_immunity" },
-      { "u_learn_recipe": "practice_pyrokinetic_blast" }
-=======
       { "u_learn_recipe": "practice_pyrokinetic_blast" },
       { "u_learn_recipe": "practice_pyrokinetic_aoe_blast" }
->>>>>>> 3fc9475a
     ]
   },
   {
