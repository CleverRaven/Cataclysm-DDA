[
  {
    "type": "effect_on_condition",
    "id": "EOC_BIOKIN_MATRIX_BOOST",
    "eoc_type": "EVENT",
    "required_event": "opens_spellbook",
    "condition": { "and": [ { "u_has_trait": "BIOKINETIC" }, { "u_has_wielded_with_flag": "MATRIX_CRYSTAL_BIOKINESIS" } ] },
    "effect": [ { "math": [ "u_val('spell_level_adjustment', 'school: BIOKINETIC')", "=", "4" ] } ]
  },
  {
    "type": "effect_on_condition",
    "id": "EOC_CLAIR_MATRIX_BOOST",
    "eoc_type": "EVENT",
    "required_event": "opens_spellbook",
    "condition": { "and": [ { "u_has_trait": "CLAIRSENTIENT" }, { "u_has_wielded_with_flag": "MATRIX_CRYSTAL_CLAIRSENTIENCE" } ] },
    "effect": [ { "math": [ "u_val('spell_level_adjustment', 'school: CLAIRSENTIENT')", "=", "4" ] } ]
  },
  {
    "type": "effect_on_condition",
    "id": "EOC_PYRO_MATRIX_BOOST",
    "eoc_type": "EVENT",
    "required_event": "opens_spellbook",
    "condition": { "and": [ { "u_has_trait": "PYROKINETIC" }, { "u_has_wielded_with_flag": "MATRIX_CRYSTAL_PYROKINESIS" } ] },
    "effect": [ { "math": [ "u_val('spell_level_adjustment', 'school: PYROKINETIC')", "=", "4" ] } ]
  },
  {
    "type": "effect_on_condition",
    "id": "EOC_TELEKIN_MATRIX_BOOST",
    "eoc_type": "EVENT",
    "required_event": "opens_spellbook",
    "condition": { "and": [ { "u_has_trait": "TELEKINETIC" }, { "u_has_wielded_with_flag": "MATRIX_CRYSTAL_TELEKINESIS" } ] },
    "effect": [ { "math": [ "u_val('spell_level_adjustment', 'school: TELEKINETIC')", "=", "4" ] } ]
  },
  {
    "type": "effect_on_condition",
    "id": "EOC_TEEP_MATRIX_BOOST",
    "eoc_type": "EVENT",
    "required_event": "opens_spellbook",
    "condition": { "and": [ { "u_has_trait": "TELEPATH" }, { "u_has_wielded_with_flag": "MATRIX_CRYSTAL_TELEPATHY" } ] },
    "effect": [ { "math": [ "u_val('spell_level_adjustment', 'school: TELEPATH')", "=", "4" ] } ]
  },
  {
    "type": "effect_on_condition",
    "id": "EOC_TELEPORT_MATRIX_BOOST",
    "eoc_type": "EVENT",
    "required_event": "opens_spellbook",
    "condition": { "and": [ { "u_has_trait": "TELEPORTER" }, { "u_has_wielded_with_flag": "MATRIX_CRYSTAL_TELEPORTATION" } ] },
    "effect": [ { "math": [ "u_val('spell_level_adjustment', 'school: TELEPORTER')", "=", "4" ] } ]
  },
  {
    "type": "effect_on_condition",
    "id": "EOC_VITAKIN_MATRIX_BOOST",
    "eoc_type": "EVENT",
    "required_event": "opens_spellbook",
    "condition": { "and": [ { "u_has_trait": "VITAKINETIC" }, { "u_has_wielded_with_flag": "MATRIX_CRYSTAL_VITAKINESIS" } ] },
    "effect": [ { "math": [ "u_val('spell_level_adjustment', 'school: VITAKINETIC')", "=", "4" ] } ]
  },
  {
    "type": "effect_on_condition",
    "id": "EOC_DRAIN_RESIST_POTION_COMEDOWN_PENALTY",
    "eoc_type": "EVENT",
    "required_event": "opens_spellbook",
    "condition": { "u_has_effect": "effect_noetic_resilience_comedown" },
    "effect": [
      { "math": [ "u_val('spell_level_adjustment', 'school: BIOKINETIC')", "=", "-3" ] },
      { "math": [ "u_val('spell_level_adjustment', 'school: CLAIRSENTIENT')", "=", "-3" ] },
      { "math": [ "u_val('spell_level_adjustment', 'school: PYROKINETIC')", "=", "-3" ] },
      { "math": [ "u_val('spell_level_adjustment', 'school: TELEKINETIC')", "=", "-3" ] },
      { "math": [ "u_val('spell_level_adjustment', 'school: TELEPATH')", "=", "-3" ] },
      { "math": [ "u_val('spell_level_adjustment', 'school: TELEPORTER')", "=", "-3" ] },
      { "math": [ "u_val('spell_level_adjustment', 'school: VITAKINETIC')", "=", "-3" ] }
    ]
  },
  {
    "type": "effect_on_condition",
<<<<<<< HEAD
    "id": "EOC_END_PSI_POWERS",
    "//": "This should remove absolutely all powers.",
    "effect": [
      { "u_lose_effect": "effect_biokin_physical" },
      { "u_lose_effect": "effect_biokin_pkill_1" },
      { "u_lose_effect": "effect_biokin_pkill_2" },
      { "u_lose_effect": "effect_biokin_pkill_3" },
      { "u_lose_effect": "effect_biokin_pkill_4" },
      { "u_lose_effect": "effect_biokin_pkill_5" },
      { "u_lose_effect": "effect_biokin_pkill_6" },
      { "u_lose_effect": "effect_biokin_flexibility" },
      { "u_remove_item_with": "biokin_hammerhand_item" },
      { "u_lose_effect": "effect_biokin_enhance_mobility" },
      { "u_remove_item_with": "biokin_enhance_mobility_item_1" },
      { "u_remove_item_with": "biokin_enhance_mobility_item_2" },
      { "u_remove_item_with": "biokin_enhance_mobility_item_3" },
      { "u_remove_item_with": "biokin_enhance_mobility_item_4" },
      { "u_remove_item_with": "biokin_enhance_mobility_item_5" },
      { "u_remove_item_with": "biokin_enhance_mobility_item_6" },
      { "u_lose_effect": "effect_biokin_armor_skin" },
      { "u_lose_effect": "effect_biokin_climate_control" },
      { "u_lose_effect": "effect_biokin_sealed" },
      { "u_lose_effect": "effect_biokin_combat_dance" },
      { "u_lose_effect": "effect_biokin_perfected_motion" },
      { "u_lose_effect": "effect_clair_night_eyes_1" },
      { "u_lose_effect": "effect_clair_night_eyes_2" },
      { "u_lose_effect": "effect_clair_night_eyes_3" },
      { "u_lose_effect": "effect_clair_night_eyes_4" },
      { "u_lose_effect": "effect_clair_night_eyes_5" },
      { "u_lose_effect": "effect_clair_night_eyes_6" },
      { "u_lose_effect": "effect_clair_night_eyes_7" },
      { "u_lose_effect": "effect_clair_night_eyes_8" },
      { "u_lose_effect": "effect_clair_premonition" },
      { "u_lose_trait": "CLAIR_SPEED_READ" },
      { "u_lose_effect": "effect_clair_speed_reader" },
      { "u_lose_effect": "effect_clair_ranged_enhance" },
      { "u_lose_effect": "effect_clair_sense_rads_self" },
      { "u_remove_item_with": "clair_sense_rad_item" },
      { "u_lose_effect": "effect_clair_dodge" },
      { "u_lose_effect": "effect_clair_clear_sight" },
      { "u_lose_effect": "effect_clair_omniscence" },
      { "u_lose_effect": "effect_pyrokinetic_cloak" },
      { "u_remove_item_with": "pyrokinetic_fire_tool" },
      { "u_remove_item_with": "pyrokinetic_torch_weld" },
      { "u_lose_effect": "effect_pyrokinetic_aura" },
      { "u_lose_effect": "effect_pyrokinetic_flame_immunity" },
      { "u_lose_effect": "effect_telekinetic_momentum" },
      { "u_lose_effect": "effect_telekinetic_slowfall" },
      { "u_lose_effect": "effect_telekinetic_strength" },
      { "u_lose_effect": "effect_telekinetic_armor" },
      { "u_remove_item_with": "telekin_lifting_jack_1" },
      { "u_remove_item_with": "telekin_lifting_jack_2" },
      { "u_remove_item_with": "telekin_lifting_jack_3" },
      { "u_remove_item_with": "telekin_lifting_jack_4" },
      { "u_remove_item_with": "telekin_lifting_jack_5" },
      { "u_remove_item_with": "telekin_lifting_jack_6" },
      { "u_remove_item_with": "telekin_lifting_jack_7" },
      { "u_remove_item_with": "telekin_lifting_jack_8" },
      { "u_remove_item_with": "telekin_lifting_jack_9" },
      { "u_remove_item_with": "telekin_lifting_jack_10" },
      { "u_remove_item_with": "telekin_lifting_jack_11" },
      { "u_remove_item_with": "telekin_lifting_jack_12" },
      { "u_remove_item_with": "telekin_lifting_jack_13" },
      { "u_remove_item_with": "telekin_lifting_jack_14" },
      { "u_remove_item_with": "telekin_lifting_jack_15" },
      { "u_remove_item_with": "telekin_lifting_jack_16" },
      { "u_remove_item_with": "telekin_lifting_jack_17" },
      { "u_remove_item_with": "telekin_lifting_jack_18" },
      { "u_remove_item_with": "telekin_lifting_jack_19" },
      { "u_remove_item_with": "telekin_lifting_jack_20" },
      { "u_lose_effect": "effect_telekinetic_levitation" },
      { "u_lose_effect": "effect_telekinetic_aegis" },
      { "u_lose_effect": "effect_telepathic_learning_bonus" },
      { "u_lose_effect": "effect_telepath_sense_minds" },
      { "u_lose_effect": "effect_telepath_invisibility" },
      { "u_lose_effect": "effect_telepath_network_effect" },
      { "u_lose_effect": "effect_teleport_stride" },
      { "u_lose_effect": "effect_vita_health" },
      { "u_lose_effect": "effect_vitakin_purge_rads" },
      { "u_lose_effect": "effect_vita_super_heal" }
    ]
  },
  {
    "type": "effect_on_condition",
=======
>>>>>>> 20accf27
    "id": "EOC_END_PSI_POWERS_MAINTAINED",
    "//": "This should remove only those powers which are toggleable.",
    "effect": [
      { "u_lose_effect": "effect_biokin_pkill_1" },
      { "u_lose_effect": "effect_biokin_pkill_2" },
      { "u_lose_effect": "effect_biokin_pkill_3" },
      { "u_lose_effect": "effect_biokin_pkill_4" },
      { "u_lose_effect": "effect_biokin_pkill_5" },
      { "u_lose_effect": "effect_biokin_pkill_6" },
<<<<<<< HEAD
=======
      { "u_lose_effect": "effect_biokin_enhance_mobility" },
      { "u_lose_effect": "effect_biokin_hammerhand" },
>>>>>>> 20accf27
      { "u_remove_item_with": "biokin_hammerhand_item" },
      { "u_lose_effect": "effect_biokin_enhance_mobility" },
      { "u_remove_item_with": "biokin_enhance_mobility_item_1" },
      { "u_remove_item_with": "biokin_enhance_mobility_item_2" },
      { "u_remove_item_with": "biokin_enhance_mobility_item_3" },
      { "u_remove_item_with": "biokin_enhance_mobility_item_4" },
      { "u_remove_item_with": "biokin_enhance_mobility_item_5" },
      { "u_remove_item_with": "biokin_enhance_mobility_item_6" },
      { "u_lose_effect": "effect_biokin_climate_control" },
      { "u_lose_effect": "effect_clair_night_eyes_1" },
      { "u_lose_effect": "effect_clair_night_eyes_2" },
      { "u_lose_effect": "effect_clair_night_eyes_3" },
      { "u_lose_effect": "effect_clair_night_eyes_4" },
      { "u_lose_effect": "effect_clair_night_eyes_5" },
      { "u_lose_effect": "effect_clair_night_eyes_6" },
      { "u_lose_effect": "effect_clair_night_eyes_7" },
      { "u_lose_effect": "effect_clair_night_eyes_8" },
      { "u_lose_effect": "effect_clair_premonition" },
      { "u_lose_trait": "CLAIR_SPEED_READ" },
      { "u_lose_effect": "effect_clair_speed_reader" },
      { "u_remove_item_with": "photokinetic_rad_aura" },
      { "u_lose_effect": "effect_pyrokinetic_cloak" },
      { "u_remove_item_with": "pyrokinetic_fire_tool" },
      { "u_remove_item_with": "pyrokinetic_torch_weld" },
      { "u_lose_effect": "effect_pyrokinetic_aura" },
      { "u_lose_effect": "effect_telekinetic_strength" },
      { "u_remove_item_with": "telekin_lifting_jack_1" },
      { "u_remove_item_with": "telekin_lifting_jack_2" },
      { "u_remove_item_with": "telekin_lifting_jack_3" },
      { "u_remove_item_with": "telekin_lifting_jack_4" },
      { "u_remove_item_with": "telekin_lifting_jack_5" },
      { "u_remove_item_with": "telekin_lifting_jack_6" },
      { "u_remove_item_with": "telekin_lifting_jack_7" },
      { "u_remove_item_with": "telekin_lifting_jack_8" },
      { "u_remove_item_with": "telekin_lifting_jack_9" },
      { "u_remove_item_with": "telekin_lifting_jack_10" },
      { "u_remove_item_with": "telekin_lifting_jack_11" },
      { "u_remove_item_with": "telekin_lifting_jack_12" },
      { "u_remove_item_with": "telekin_lifting_jack_13" },
      { "u_remove_item_with": "telekin_lifting_jack_14" },
      { "u_remove_item_with": "telekin_lifting_jack_15" },
      { "u_remove_item_with": "telekin_lifting_jack_16" },
      { "u_remove_item_with": "telekin_lifting_jack_17" },
      { "u_remove_item_with": "telekin_lifting_jack_18" },
      { "u_remove_item_with": "telekin_lifting_jack_19" },
      { "u_remove_item_with": "telekin_lifting_jack_20" },
      { "u_lose_effect": "effect_telekinetic_levitation" },
      { "u_lose_effect": "effect_telepathic_learning_bonus" },
      { "u_lose_effect": "effect_vita_health" }
    ]
  }
]<|MERGE_RESOLUTION|>--- conflicted
+++ resolved
@@ -73,7 +73,6 @@
   },
   {
     "type": "effect_on_condition",
-<<<<<<< HEAD
     "id": "EOC_END_PSI_POWERS",
     "//": "This should remove absolutely all powers.",
     "effect": [
@@ -85,6 +84,7 @@
       { "u_lose_effect": "effect_biokin_pkill_5" },
       { "u_lose_effect": "effect_biokin_pkill_6" },
       { "u_lose_effect": "effect_biokin_flexibility" },
+      { "u_lose_effect": "effect_biokin_hammerhand" },
       { "u_remove_item_with": "biokin_hammerhand_item" },
       { "u_lose_effect": "effect_biokin_enhance_mobility" },
       { "u_remove_item_with": "biokin_enhance_mobility_item_1" },
@@ -158,8 +158,6 @@
   },
   {
     "type": "effect_on_condition",
-=======
->>>>>>> 20accf27
     "id": "EOC_END_PSI_POWERS_MAINTAINED",
     "//": "This should remove only those powers which are toggleable.",
     "effect": [
@@ -169,11 +167,7 @@
       { "u_lose_effect": "effect_biokin_pkill_4" },
       { "u_lose_effect": "effect_biokin_pkill_5" },
       { "u_lose_effect": "effect_biokin_pkill_6" },
-<<<<<<< HEAD
-=======
-      { "u_lose_effect": "effect_biokin_enhance_mobility" },
       { "u_lose_effect": "effect_biokin_hammerhand" },
->>>>>>> 20accf27
       { "u_remove_item_with": "biokin_hammerhand_item" },
       { "u_lose_effect": "effect_biokin_enhance_mobility" },
       { "u_remove_item_with": "biokin_enhance_mobility_item_1" },
