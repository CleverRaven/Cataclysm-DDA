[
  {
    "type": "effect_on_condition",
    "id": "EOC_CONDITION_SPELLCASTING_FINISH_TRAIT_AND_SCHOOL_LIST",
    "condition": {
      "and": [
        {
          "u_has_any_trait": [
            "BIOKINETIC",
            "CLAIRSENTIENT",
            "ELECTROKINETIC",
            "PHOTOKINETIC",
            "PYROKINETIC",
            "TELEKINETIC",
            "TELEPATH",
            "TELEPORTER",
            "VITAKINETIC"
          ]
        },
        {
          "or": [
            { "compare_string": [ "BIOKINETIC", { "context_val": "school" } ] },
            { "compare_string": [ "CLAIRSENTIENT", { "context_val": "school" } ] },
            { "compare_string": [ "ELECTROKINETIC", { "context_val": "school" } ] },
            { "compare_string": [ "PHOTOKINETIC", { "context_val": "school" } ] },
            { "compare_string": [ "PYROKINETIC", { "context_val": "school" } ] },
            { "compare_string": [ "TELEKINETIC", { "context_val": "school" } ] },
            { "compare_string": [ "TELEPATH", { "context_val": "school" } ] },
            { "compare_string": [ "TELEPORTER", { "context_val": "school" } ] },
            { "compare_string": [ "VITAKINETIC", { "context_val": "school" } ] }
          ]
        }
      ]
    },
    "effect": [  ]
  },
  {
    "type": "effect_on_condition",
    "id": "EOC_CONDITION_CAUGHT_IN_NETHER_WEATHER",
    "condition": {
      "or": [ { "is_weather": "distant_portal_storm" }, { "is_weather": "portal_storm" }, { "is_weather": "close_portal_storm" } ]
    },
    "effect": [  ]
  },
  {
    "type": "effect_on_condition",
    "id": "EOC_CONDITION_NEAR_NETHER_RELATED_LOCATION",
    "condition": {
      "or": [
        { "u_near_om_location": "unvitrified_farm_0", "range": 2 },
        { "u_near_om_location": "unvitrified_farm_1", "range": 2 },
        { "u_near_om_location": "unvitrified_farm_neg_1", "range": 2 },
        { "u_near_om_location": "unvitrified_farm_2", "range": 2 },
        { "u_near_om_location": "vitrified_farm_0", "range": 2 },
        { "u_near_om_location": "vitrified_farm_1", "range": 2 },
        { "u_near_om_location": "vitrified_farm_neg_1", "range": 2 },
        { "u_near_om_location": "vitrified_farm_2", "range": 2 },
        { "u_near_om_location": "microlab_portal_elevator_physics_glass", "range": 2 },
        { "u_near_om_location": "microlab_distorted_hallway", "range": 2 },
        { "u_near_om_location": "microlab_distorted", "range": 2 },
        { "u_near_om_location": "microlab_distorted_edge", "range": 2 },
        { "u_near_om_location": "microlab_portal_elevator_physics_glass", "range": 2 },
        { "u_near_om_location": "corpse_surface", "range": 0 },
        { "u_near_om_location": "corpse_bowels_neck_right", "range": 2 },
        { "u_near_om_location": "corpse_bowels_neck_left", "range": 2 },
        { "u_near_om_location": "corpse_bowels_neck_edge_center", "range": 2 },
        { "u_near_om_location": "corpse_bowels_rcorner", "range": 2 },
        { "u_near_om_location": "corpse_bowels_lcorner", "range": 2 },
        { "u_near_om_location": "corpse_bowels_empty_edge", "range": 2 },
        { "u_near_om_location": "corpse_bowels_mid", "range": 2 },
        { "u_near_om_location": "corpse_tentacle", "range": 2 },
        { "u_near_om_location": "corpse_tentacle_entry", "range": 2 },
        { "u_near_om_location": "corpse_tentacle_surface_entry", "range": 0 },
        { "u_near_om_location": "corpse_bowels_tentacle_edge", "range": 2 },
        { "u_near_om_location": "corpse_bowels_empty_edge", "range": 2 },
        { "u_near_om_location": "corpse_head", "range": 2 },
        { "u_near_om_location": "corpse_brain", "range": 2 },
        { "u_near_om_location": "corpse_under_brain", "range": 2 },
        { "u_near_om_location": "corpse_head_edge", "range": 2 },
        { "u_near_om_location": "corpse_head_fin", "range": 2 },
        { "u_near_om_location": "corpse_head_lcorner", "range": 2 },
        { "u_near_om_location": "corpse_head_rcorner", "range": 2 },
        { "u_near_om_location": "corpse_head_neck_l", "range": 2 },
        { "u_near_om_location": "corpse_head_neck_r", "range": 2 },
        { "u_near_om_location": "corpse_head_neck_center", "range": 2 },
        { "u_near_om_location": "corpse_head_neck_l_decap", "range": 2 },
        { "u_near_om_location": "corpse_head_neck_r", "range": 2 },
        { "u_near_om_location": "corpse_head_neck_r_decap", "range": 2 },
        { "u_near_om_location": "corpse_head_neck_center_decap", "range": 2 },
        { "u_near_om_location": "nether_crystal_field", "range": 1 },
        { "u_near_om_location": "psi_phavian_lab_blockB1", "range": 2 },
        { "u_near_om_location": "psi_phavian_lab_blockD1", "range": 2 },
        { "u_near_om_location": "psi_phavian_lab_blockB3", "range": 2 },
        { "u_near_om_location": "psi_phavian_lab_blockD3", "range": 2 },
        { "u_near_om_location": "psi_phavian_lab_block2B1", "range": 2 },
        { "u_near_om_location": "psi_phavian_lab_block2D1", "range": 2 },
        { "u_near_om_location": "psi_phavian_lab_block2B3", "range": 2 },
        { "u_near_om_location": "psi_phavian_lab_block2D3", "range": 2 },
        { "u_near_om_location": "psi_phavian_lab_block3B1", "range": 2 },
        { "u_near_om_location": "psi_phavian_lab_block3D1", "range": 2 },
        { "u_near_om_location": "psi_phavian_lab_block3B3", "range": 2 },
        { "u_near_om_location": "psi_phavian_lab_block3D3", "range": 2 },
        { "u_near_om_location": "psi_phavian_lab_block4B1", "range": 2 },
        { "u_near_om_location": "psi_phavian_lab_block4D1", "range": 2 },
        { "u_near_om_location": "psi_phavian_lab_block4B3", "range": 2 },
        { "u_near_om_location": "psi_phavian_lab_block4D3", "range": 2 },
        { "u_near_om_location": "psi_phavian_lab_block5B1", "range": 2 },
        { "u_near_om_location": "psi_phavian_lab_block5D1", "range": 2 },
        { "u_near_om_location": "psi_phavian_lab_block5B3", "range": 2 },
        { "u_near_om_location": "psi_phavian_lab_block5D3", "range": 2 },
        { "u_near_om_location": "LIXA_surface_1b_north", "range": 2 },
        { "u_near_om_location": "LIXA_roof_1a_north", "range": 2 },
        { "u_near_om_location": "LIXA_stairshaft_1a_north", "range": 2 },
        { "u_near_om_location": "LIXA_stairshaft_2a_north", "range": 2 },
        { "u_near_om_location": "LIXA_device_2_north", "range": 2 },
        { "u_near_om_location": "LIXA_device_unfolded_noaccess_north", "range": 2 },
        { "u_near_om_location": "LIXA_entry_2_north", "range": 2 },
        { "u_near_om_location": "LIXA_road_north", "range": 2 },
        { "u_near_om_location": "LIXA_road_guard_north", "range": 2 }
      ]
    },
    "effect": [  ]
  },
  {
    "type": "effect_on_condition",
    "id": "EOC_CONDITION_YOU_ARE_IN_NETHER_LOCATION",
    "condition": {
      "or": [
        { "u_near_om_location": "nether_glass_deep", "range": 2 },
        { "u_near_om_location": "nether_glass", "range": 2 },
        { "u_at_om_location": "microlab_portal_elevator_nether_glass" },
        { "u_near_om_location": "void_spider_lair_entrance", "range": 2 },
        { "u_near_om_location": "void_spider_lair_a1", "range": 2 },
        { "u_near_om_location": "void_spider_lair_a2", "range": 2 },
        {
          "and": [ { "math": [ "u_val('pos_z') == 6" ] }, { "not": "u_is_outside" }, { "u_is_on_terrain": "t_floor_warped" } ]
        }
      ]
    },
    "effect": [  ]
  },
  {
    "type": "effect_on_condition",
    "id": "EOC_CONDITION_LIST_OF_POWERS_CANCELLED_BY_COMBAT",
    "condition": {
      "or": [
        { "npc_has_effect": "effect_clair_speed_reader" },
        { "npc_has_effect": "effect_clair_see_auras" },
        { "npc_has_effect": "effect_clair_craft_bonus" },
        { "npc_has_effect": "effect_clair_perfect_shot" },
        { "npc_has_effect": "effect_photokin_light_local" },
        { "npc_has_effect": "effect_pyrokinetic_fire_tool" },
        { "npc_has_item": "pyrokinetic_torch_weld" },
        { "npc_has_effect": "effect_telekinetic_strength" },
        { "npc_has_item": "telekin_lifting_jack_1" },
        { "npc_has_item": "telekin_lifting_jack_2" },
        { "npc_has_item": "telekin_lifting_jack_3" },
        { "npc_has_item": "telekin_lifting_jack_4" },
        { "npc_has_item": "telekin_lifting_jack_5" },
        { "npc_has_item": "telekin_lifting_jack_6" },
        { "npc_has_item": "telekin_lifting_jack_7" },
        { "npc_has_item": "telekin_lifting_jack_8" },
        { "npc_has_item": "telekin_lifting_jack_9" },
        { "npc_has_item": "telekin_lifting_jack_10" },
        { "npc_has_item": "telekin_lifting_jack_11" },
        { "npc_has_item": "telekin_lifting_jack_12" },
        { "npc_has_item": "telekin_lifting_jack_13" },
        { "npc_has_item": "telekin_lifting_jack_14" },
        { "npc_has_item": "telekin_lifting_jack_15" },
        { "npc_has_item": "telekin_lifting_jack_16" },
        { "npc_has_item": "telekin_lifting_jack_17" },
        { "npc_has_item": "telekin_lifting_jack_18" },
        { "npc_has_item": "telekin_lifting_jack_19" },
        { "npc_has_item": "telekin_lifting_jack_20" },
        { "npc_has_effect": "effect_telekinetic_levitation" },
        { "npc_has_effect": "effect_telepathic_learning_bonus" }
      ]
    },
    "effect": [  ]
  },
  {
    "type": "effect_on_condition",
    "id": "EOC_CONDITION_AWAKENING_X_IN_Y_CHANCE",
    "condition": { "x_in_y_chance": { "x": { "math": [ "100 - u_awakening_reducer" ] }, "y": 100 } },
    "effect": [  ]
  },
  {
    "type": "effect_on_condition",
    "id": "EOC_PORTAL_STORM_CONDITION_FLAG_PORTAL_PROOF",
    "condition": {
      "and": [
        { "not": { "u_has_worn_with_flag": "PORTAL_PROOF" } },
        {
          "not": {
            "and": [
              { "u_has_effect": "effect_telepathic_psi_armor" },
              {
                "math": [
                  "u_spell_level('telepathic_shield')",
                  ">=",
                  "(u_vitamin('vitamin_psionic_drain') / 10) + (max(u_school_level('BIOKINETIC'), u_school_level('CLAIRSENTIENT'), u_school_level('ELECTROKINETIC'), u_school_level('PHOTOKINETIC'), u_school_level('PYROKINETIC'), u_school_level('TELEPATH'), u_school_level('TELEKINETIC'), u_school_level('TELEPORTER'), u_school_level('VITAKINETIC')) / 3) + (u_awakening_countup / 3)"
                ]
              }
            ]
          }
        }
      ]
    },
    "effect": [  ]
  },
  {
    "type": "effect_on_condition",
    "id": "EOC_CONDITION_ODDS_OF_RANDOM_NO_PREREQ_POWER_INSIGHT",
    "condition": { "x_in_y_chance": { "x": 1, "y": 3 } },
    "effect": [  ]
  },
  {
    "type": "effect_on_condition",
    "id": "EOC_CONDITION_ODDS_OF_RANDOM_TIER_ONE_POWER_INSIGHT",
    "condition": { "x_in_y_chance": { "x": 1, "y": 20 } },
    "effect": [  ]
  },
  {
    "type": "effect_on_condition",
    "id": "EOC_CONDITION_ODDS_OF_RANDOM_TIER_TWO_POWER_INSIGHT",
    "condition": { "x_in_y_chance": { "x": 1, "y": 40 } },
    "effect": [  ]
  },
  {
    "type": "effect_on_condition",
    "id": "EOC_CONDITION_ODDS_OF_RANDOM_TIER_THREE_POWER_INSIGHT",
    "condition": { "x_in_y_chance": { "x": 1, "y": 80 } },
    "effect": [  ]
  },
  {
    "type": "effect_on_condition",
<<<<<<< HEAD
    "id": "EOC_CONDITION_MONSTER_MAINTAINING_PSI_POWER",
    "condition": {
      "or": [
        { "u_has_effect": "effect_monster_hardened_skin" },
        { "u_has_effect": "effect_monster_heightened_reflex" },
        { "u_has_effect": "effect_monster_heightened_reflex_enhanced" },
        { "u_has_effect": "effect_psi_biokin3_hurricane_blows" },
        { "u_has_effect": "effect_feral_regeneration" },
        { "u_has_effect": "effect_pattern_screamer_rock_thrower" },
        { "u_has_effect": "effect_monster_neuro_acceleration" },
        { "u_has_effect": "effect_monster_neuro_acceleration_enhanced" },
        { "u_has_effect": "effect_monster_pyrokinetic_fire_immunity" },
        { "u_has_effect": "effect_monster_momentum_alteration" },
        { "u_has_effect": "effect_monster_inertial_barrier" },
        { "u_has_effect": "effect_monster_inertial_barrier_improved" },
        { "u_has_effect": "effect_feral_regeneration" },
        { "u_has_effect": "effect_telepath_network_monster_effect" }
=======
    "id": "EOC_CONDITION_HAS_MIND",
    "//": "we will assume that all npcs have mind, but in case it won't hold for some npc, potential fix would be making it `and[ npc_is_npc, not:{npc_has_flag:foo} ]`",
    "condition": {
      "and": [
        {
          "or": [
            { "and": [ { "not": { "npc_has_species": "PSI_NULL" } }, { "npc_has_flag": "HAS_MIND" } ] },
            {
              "and": [
                { "not": { "npc_has_species": "PSI_NULL" } },
                { "not": { "npc_has_species": "ZOMBIE" } },
                { "npc_has_flag": "HUMAN" }
              ]
            },
            "npc_is_npc"
          ]
        },
        { "not": { "npc_has_effect": "eff_monster_immune_to_telepathy" } },
        { "not": { "npc_has_flag": "TEEP_IMMUNE" } }
>>>>>>> 323a1408
      ]
    },
    "effect": [  ]
  }
]<|MERGE_RESOLUTION|>--- conflicted
+++ resolved
@@ -234,7 +234,30 @@
   },
   {
     "type": "effect_on_condition",
-<<<<<<< HEAD
+    "id": "EOC_CONDITION_HAS_MIND",
+    "//": "we will assume that all npcs have mind, but in case it won't hold for some npc, potential fix would be making it `and[ npc_is_npc, not:{npc_has_flag:foo} ]`",
+    "condition": {
+      "and": [
+        {
+          "or": [
+            { "and": [ { "not": { "npc_has_species": "PSI_NULL" } }, { "npc_has_flag": "HAS_MIND" } ] },
+            {
+              "and": [
+                { "not": { "npc_has_species": "PSI_NULL" } },
+                { "not": { "npc_has_species": "ZOMBIE" } },
+                { "npc_has_flag": "HUMAN" }
+              ]
+            },
+            "npc_is_npc"
+          ]
+        },
+        { "not": { "npc_has_effect": "eff_monster_immune_to_telepathy" } },
+        { "not": { "npc_has_flag": "TEEP_IMMUNE" } }
+      ]
+    },
+    "effect": [  ]
+  },
+  {
     "id": "EOC_CONDITION_MONSTER_MAINTAINING_PSI_POWER",
     "condition": {
       "or": [
@@ -252,27 +275,6 @@
         { "u_has_effect": "effect_monster_inertial_barrier_improved" },
         { "u_has_effect": "effect_feral_regeneration" },
         { "u_has_effect": "effect_telepath_network_monster_effect" }
-=======
-    "id": "EOC_CONDITION_HAS_MIND",
-    "//": "we will assume that all npcs have mind, but in case it won't hold for some npc, potential fix would be making it `and[ npc_is_npc, not:{npc_has_flag:foo} ]`",
-    "condition": {
-      "and": [
-        {
-          "or": [
-            { "and": [ { "not": { "npc_has_species": "PSI_NULL" } }, { "npc_has_flag": "HAS_MIND" } ] },
-            {
-              "and": [
-                { "not": { "npc_has_species": "PSI_NULL" } },
-                { "not": { "npc_has_species": "ZOMBIE" } },
-                { "npc_has_flag": "HUMAN" }
-              ]
-            },
-            "npc_is_npc"
-          ]
-        },
-        { "not": { "npc_has_effect": "eff_monster_immune_to_telepathy" } },
-        { "not": { "npc_has_flag": "TEEP_IMMUNE" } }
->>>>>>> 323a1408
       ]
     },
     "effect": [  ]
