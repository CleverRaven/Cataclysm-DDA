--- conflicted
+++ resolved
@@ -4,12 +4,8 @@
     "id": "EOC_RESET_TELEPATHIC_STEALING_TIMER",
     "recurrence": [ "20 hours", "28 hours" ],
     "condition": { "math": [ "telepathically_stole_recently >= 1" ] },
-<<<<<<< HEAD
     "deactivate_condition": { "not": { "u_has_trait": "TELEPATH" } },
-    "effect": [ { "math": [ "telepathically_stole_recently", "=", "0" ] } ]
-=======
     "effect": [ { "math": [ "telepathically_stole_recently = 0" ] } ]
->>>>>>> 7df1b910
   },
   {
     "type": "effect_on_condition",
