--- conflicted
+++ resolved
@@ -71,14 +71,9 @@
           { "item": "cleaning", "chance": 70, "repeat": [ 2, 4 ] }
         ],
         "Y": { "item": "jackets", "chance": 33, "repeat": [ 1, 2 ] },
-<<<<<<< HEAD
-        "a": { "item": "trash", "chance": 60, "repeat": [ 1, 2 ] },
+        "a": { "item": "SUS_trash_trashcan", "chance": 60, "repeat": [ 1, 2 ] },
         "o": { "item": "novels", "chance": 80, "repeat": [ 4, 8 ] },
         "T": { "item": "SUS_toilet", "chance": 50 }
-=======
-        "a": { "item": "SUS_trash_trashcan", "chance": 60, "repeat": [ 1, 2 ] },
-        "o": { "item": "novels", "chance": 80, "repeat": [ 4, 8 ] }
->>>>>>> a123b393
       },
       "vehicles": { "h": { "vehicle": "swivel_chair", "chance": 100 } },
       "place_monster": [ { "group": "GROUP_ZOMBIE", "x": [ 0, 23 ], "y": [ 0, 23 ], "repeat": [ 6, 10 ], "chance": 60 } ]
