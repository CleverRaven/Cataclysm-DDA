[
  {
    "type": "mapgen",
    "method": "json",
    "//": "A nested map for the Phavian secret office lab room south of the hall, door in the upper left. This is a meeting room.",
    "nested_mapgen_id": "office_phavian_lab_DN8x8",
    "object": {
      "mapgensize": [ 8, 8 ],
      "rows": [
        "....dddd",
        "..ꞝccꞝ.d",
        "..cttc.&",
        "..cttc..",
        "..cttc..",
        "..cttc..",
        "..ꞝccꞝ..",
        "y......y"
      ],
      "palettes": [ "office_phavian_palette" ],
      "terrain": { "t": "t_carpet_linoleum_gray_green", "c": "t_carpet_linoleum_gray_green" },
      "place_item": [
        { "item": "water_clean", "x": 4, "y": 0, "chance": 30, "repeat": [ 1, 2 ] },
        { "item": "water_clean", "x": 5, "y": 0, "chance": 30, "repeat": [ 1, 2 ] },
        { "item": "water_clean", "x": 6, "y": 0, "chance": 30, "repeat": [ 1, 2 ] },
        { "item": "water_clean", "x": 7, "y": 0, "chance": 30, "repeat": [ 1, 2 ] },
        { "item": "water_clean", "x": 7, "y": 1, "chance": 30, "repeat": [ 1, 2 ] }
      ],
      "items": {
        "d": [ { "item": "office_supplies", "chance": 50, "repeat": [ 1, 2 ] } ],
        "t": { "item": "office_supplies", "chance": 20 },
        "&": { "item": "SUS_trash_trashcan", "chance": 75, "repeat": [ 1, 2 ] }
      },
      "place_monster": [ { "group": "GROUP_PHAVIAN_OFFICE", "x": [ 0, 7 ], "y": [ 0, 7 ], "repeat": [ 1, 3 ], "chance": 50 } ]
    }
  },
  {
    "type": "mapgen",
    "method": "json",
    "//": "A nested map for the Phavian secret office lab room north of the hall, door in the lower right. This is a meeting room.",
    "nested_mapgen_id": "office_phavian_lab_DS8x8",
    "object": {
      "mapgensize": [ 8, 8 ],
      "rows": [
        "y......y",
        "..ꞝccꞝ..",
        "..cttc..",
        "..cttc..",
        "..cttc..",
        "&.cttc..",
        "d.ꞝccꞝ..",
        "dddd...."
      ],
      "palettes": [ "office_phavian_palette" ],
      "terrain": { "t": "t_carpet_linoleum_gray_green", "c": "t_carpet_linoleum_gray_green" },
      "place_item": [
        { "item": "water_clean", "x": 0, "y": 6, "chance": 30, "repeat": [ 1, 2 ] },
        { "item": "water_clean", "x": 0, "y": 7, "chance": 30, "repeat": [ 1, 2 ] },
        { "item": "water_clean", "x": 1, "y": 7, "chance": 30, "repeat": [ 1, 2 ] },
        { "item": "water_clean", "x": 2, "y": 7, "chance": 30, "repeat": [ 1, 2 ] },
        { "item": "water_clean", "x": 3, "y": 7, "chance": 30, "repeat": [ 1, 2 ] }
      ],
      "items": {
        "d": [ { "item": "office_supplies", "chance": 50, "repeat": [ 1, 2 ] } ],
        "t": { "item": "office_supplies", "chance": 20 },
        "&": { "item": "SUS_trash_trashcan", "chance": 75, "repeat": [ 1, 2 ] }
      },
      "place_monster": [ { "group": "GROUP_PHAVIAN_OFFICE", "x": [ 0, 7 ], "y": [ 0, 7 ], "repeat": [ 1, 3 ], "chance": 50 } ]
    }
  },
  {
    "type": "mapgen",
    "method": "json",
    "//": "A nested map for the Phavian secret office lab room south of the hall, door in the upper left. This is a presentation room.",
    "nested_mapgen_id": "office_phavian_lab_DN8x8",
    "object": {
      "mapgensize": [ 8, 8 ],
      "rows": [
        "..cccc.t",
        "..dddd.t",
        ".......&",
        "..cccc..",
        "..dddd..",
        "........",
        ".......t",
        "..ddddɱt"
      ],
      "palettes": [ "office_phavian_palette" ],
      "place_item": [
        { "item": "water_clean", "x": 7, "y": 0, "chance": 30, "repeat": [ 1, 2 ] },
        { "item": "water_clean", "x": 7, "y": 1, "chance": 30, "repeat": [ 1, 2 ] },
        { "item": "television", "x": 3, "y": 7, "chance": 100 },
        { "item": "television", "x": 4, "y": 7, "chance": 100 }
      ],
      "items": {
        "t": { "item": "office_supplies", "chance": 40 },
        "&": { "item": "SUS_trash_trashcan", "chance": 75, "repeat": [ 1, 2 ] }
      },
      "place_monster": [ { "group": "GROUP_PHAVIAN_OFFICE", "x": [ 0, 7 ], "y": [ 0, 7 ], "repeat": [ 1, 3 ], "chance": 50 } ]
    }
  },
  {
    "type": "mapgen",
    "method": "json",
    "//": "A nested map for the Phavian secret office lab room north of the hall, door in the lower right. This is a presentation room.",
    "nested_mapgen_id": "office_phavian_lab_DS8x8",
    "object": {
      "mapgensize": [ 8, 8 ],
      "rows": [
        "tɱdddd..",
        "t.......",
        "........",
        "..dddd..",
        "..cccc..",
        "&.......",
        "t.dddd..",
        "t.cccc.."
      ],
      "palettes": [ "office_phavian_palette" ],
      "place_item": [
        { "item": "water_clean", "x": 0, "y": 6, "chance": 30, "repeat": [ 1, 2 ] },
        { "item": "water_clean", "x": 0, "y": 7, "chance": 30, "repeat": [ 1, 2 ] },
        { "item": "television", "x": 3, "y": 0, "chance": 100 },
        { "item": "television", "x": 4, "y": 0, "chance": 100 }
      ],
      "items": {
        "t": { "item": "office_supplies", "chance": 40 },
        "&": { "item": "SUS_trash_trashcan", "chance": 75, "repeat": [ 1, 2 ] }
      },
      "place_monster": [ { "group": "GROUP_PHAVIAN_OFFICE", "x": [ 0, 7 ], "y": [ 0, 7 ], "repeat": [ 1, 3 ], "chance": 50 } ]
    }
  },
  {
    "type": "mapgen",
    "method": "json",
    "//": "A nested map for the Phavian secret office lab room north of the hall, door in the upper left.  This is a general office room for writing reports",
    "nested_mapgen_id": "office_phavian_lab_DN8x8",
    "object": {
      "mapgensize": [ 8, 8 ],
      "rows": [
        "&.ll-dɱd",
        "....-.c&",
        "d...-..I",
        "ɱc.....d",
        "I.....cɱ",
        "--....--",
        "&c..c.cɱ",
        "ddɱIɱ&dd"
      ],
      "palettes": [ "office_phavian_palette" ],
      "terrain": {
        ".": "t_carpet_linoleum_white_purple",
        "c": "t_carpet_linoleum_white_purple",
        "&": "t_carpet_linoleum_white_purple",
        "-": "t_carpet_linoleum_white_purple"
      },
      "items": {
        "d": [
          { "item": "SUS_office_desk", "chance": 30, "repeat": [ 1, 3 ] },
          { "item": "dist_lab_file_phavian_internal", "chance": 3 }
        ],
        "I": { "item": "SUS_office_filing_cabinet", "chance": 80 },
        "l": [ { "item": "lab_torso", "chance": 40, "repeat": [ 1, 8 ] }, { "item": "lab_shoes", "chance": 40, "repeat": [ 1, 8 ] } ],
        "&": { "item": "SUS_trash_trashcan", "chance": 75, "repeat": [ 1, 2 ] }
      },
      "place_monster": [ { "group": "GROUP_PHAVIAN_OFFICE", "x": [ 1, 6 ], "y": [ 1, 6 ], "repeat": [ 1, 3 ], "chance": 60 } ]
    }
  },
  {
    "type": "mapgen",
    "method": "json",
    "//": "A nested map for the Phavian secret office lab room north of the hall, door in the lower right.  This is a general office room for writing reports",
    "nested_mapgen_id": "office_phavian_lab_DS8x8",
    "object": {
      "mapgensize": [ 8, 8 ],
      "rows": [
        "dd&ɱIɱdd",
        "ɱc.c..c&",
        "--....--",
        "ɱc.....I",
        "d.....cɱ",
        "I..-...d",
        "&c.-....",
        "dɱd-ll.&"
      ],
      "palettes": [ "office_phavian_palette" ],
      "terrain": {
        ".": "t_carpet_linoleum_white_purple",
        "c": "t_carpet_linoleum_white_purple",
        "&": "t_carpet_linoleum_white_purple",
        "-": "t_carpet_linoleum_white_purple"
      },
      "items": {
        "d": [
          { "item": "SUS_office_desk", "chance": 30, "repeat": [ 1, 3 ] },
          { "item": "dist_lab_file_phavian_internal", "chance": 3 }
        ],
        "I": { "item": "SUS_office_filing_cabinet", "chance": 80 },
        "l": [ { "item": "lab_torso", "chance": 40, "repeat": [ 1, 8 ] }, { "item": "lab_shoes", "chance": 40, "repeat": [ 1, 8 ] } ],
        "&": { "item": "SUS_trash_trashcan", "chance": 75, "repeat": [ 1, 2 ] }
      },
      "place_monster": [ { "group": "GROUP_PHAVIAN_OFFICE", "x": [ 1, 6 ], "y": [ 1, 6 ], "repeat": [ 1, 3 ], "chance": 60 } ]
    }
  },
  {
    "type": "mapgen",
    "method": "json",
    "//": "A nested map for the Phavian secret office lab room south of the hall, door in the upper left. This is a matrix crystal analysis room.",
    "weight": 900,
    "nested_mapgen_id": "office_phavian_lab_DN8x8",
    "object": {
      "mapgensize": [ 8, 8 ],
      "rows": [
        "..&lçççɱ",
        "......cc",
        "...çç...",
        "C.AççA..",
        "C..ɱɱ...",
        "ɱ......U",
        "çc..c..U",
        "çE.ççUUU"
      ],
      "palettes": [ "office_phavian_palette" ],
      "place_item": [
        { "item": "matrix_channeling_tool", "x": 3, "y": 2, "chance": 25 },
        { "item": "matrix_channeling_tool", "x": 3, "y": 3, "chance": 25 },
        { "item": "matrix_channeling_tool", "x": 4, "y": 2, "chance": 25 },
        { "item": "matrix_channeling_tool", "x": 4, "y": 3, "chance": 25 }
      ],
      "items": {
        "l": [ { "item": "lab_torso", "chance": 40, "repeat": [ 1, 8 ] }, { "item": "lab_shoes", "chance": 40, "repeat": [ 1, 8 ] } ],
        "C": { "item": "cleaning", "chance": 30, "repeat": [ 1, 2 ] },
        "E": [ { "item": "dist_matrix_crystals_50_50", "chance": 80 } ],
        "U": { "item": "psi_lab", "chance": 70, "repeat": [ 1, 3 ] },
        "ç": { "item": "psi_lab", "chance": 20 },
        "&": { "item": "SUS_trash_trashcan", "chance": 75, "repeat": [ 1, 2 ] }
      },
      "place_monster": [ { "group": "GROUP_PHAVIAN_OFFICE", "x": [ 1, 6 ], "y": [ 1, 6 ], "repeat": [ 1, 3 ], "chance": 50 } ]
    }
  },
  {
    "type": "mapgen",
    "method": "json",
    "//": "A nested map for the Phavian secret office lab room north of the hall, door in the lower right. This is a matrix crystal analysis room.",
    "weight": 900,
    "nested_mapgen_id": "office_phavian_lab_DS8x8",
    "object": {
      "mapgensize": [ 8, 8 ],
      "rows": [
        "UUUçç.Eç",
        "U..c..cç",
        "U......ɱ",
        "...ɱɱ..C",
        "..AççA.C",
        "...çç...",
        "cc......",
        "ɱçççl&.."
      ],
      "palettes": [ "office_phavian_palette" ],
      "place_item": [
        { "item": "matrix_channeling_tool", "x": 3, "y": 4, "chance": 25 },
        { "item": "matrix_channeling_tool", "x": 3, "y": 5, "chance": 25 },
        { "item": "matrix_channeling_tool", "x": 4, "y": 4, "chance": 25 },
        { "item": "matrix_channeling_tool", "x": 4, "y": 5, "chance": 25 }
      ],
      "items": {
        "l": [ { "item": "lab_torso", "chance": 40, "repeat": [ 1, 8 ] }, { "item": "lab_shoes", "chance": 40, "repeat": [ 1, 8 ] } ],
        "C": { "item": "cleaning", "chance": 30, "repeat": [ 1, 2 ] },
        "E": [ { "item": "dist_matrix_crystals_50_50", "chance": 80 } ],
        "U": { "item": "psi_lab", "chance": 70, "repeat": [ 1, 3 ] },
        "ç": { "item": "psi_lab", "chance": 20 },
        "&": { "item": "SUS_trash_trashcan", "chance": 75, "repeat": [ 1, 2 ] }
      },
      "place_monster": [ { "group": "GROUP_PHAVIAN_OFFICE", "x": [ 1, 6 ], "y": [ 1, 6 ], "repeat": [ 1, 3 ], "chance": 50 } ]
    }
  },
  {
    "type": "mapgen",
    "method": "json",
    "//": "A nested map for the Phavian secret office lab room south of the hall, door in the upper left.  This is a manufactory.",
    "weight": 800,
    "nested_mapgen_id": "office_phavian_lab_DN8x8",
    "object": {
      "mapgensize": [ 8, 8 ],
      "rows": [
        "..&llSĆĆ",
        "........",
        ":::==:::",
        "&......C",
        "U..CC..C",
        "U..CC..p",
        "U..MM..C",
        "U......C"
      ],
      "palettes": [ "office_phavian_palette" ],
      "furniture": { "Ć": "f_counter" },
      "place_item": [
        { "item": "force_field_generator_broken", "x": 3, "y": 4, "chance": 50 },
        { "item": "force_field_generator", "x": 3, "y": 4, "chance": 10 }
      ],
      "items": {
        "l": [
          { "item": "lab_torso", "chance": 40, "repeat": [ 1, 8 ] },
          { "item": "lab_shoes", "chance": 40, "repeat": [ 1, 8 ] },
          { "item": "hardware_clothing", "chance": 60, "repeat": [ 1, 5 ] },
          { "item": "decontamination_room", "chance": 10, "repeat": [ 1, 3 ] }
        ],
        "C": [
          { "item": "psi_lab", "chance": 10, "repeat": [ 1, 3 ] },
          { "item": "supplies_electronics", "chance": 40, "repeat": [ 1, 4 ] },
          { "item": "hardware", "chance": 20, "repeat": [ 1, 3 ] }
        ],
        "U": [
          { "item": "psi_lab", "chance": 40, "repeat": [ 1, 3 ] },
          { "item": "supplies_electronics", "chance": 60, "repeat": [ 1, 4 ] },
          { "item": "hardware", "chance": 30, "repeat": [ 1, 5 ] }
        ],
        "&": { "item": "SUS_trash_trashcan", "chance": 75, "repeat": [ 1, 2 ] }
      },
      "place_monster": [ { "monster": "mon_zombie_technician", "x": [ 1, 6 ], "y": [ 3, 7 ], "repeat": [ 2, 4 ], "chance": 50 } ]
    }
  },
  {
    "type": "mapgen",
    "method": "json",
    "//": "A nested map for the Phavian secret office lab room north of the hall, door in the lower right.  This is a manufactory.",
    "weight": 800,
    "nested_mapgen_id": "office_phavian_lab_DS8x8",
    "object": {
      "mapgensize": [ 8, 8 ],
      "rows": [
        "C......U",
        "C..MM..U",
        "p..CC..U",
        "C..CC..U",
        "C......&",
        ":::==:::",
        "........",
        "ĆĆSll&.."
      ],
      "palettes": [ "office_phavian_palette" ],
      "furniture": { "Ć": "f_counter" },
      "place_item": [
        { "item": "force_field_generator_broken", "x": 4, "y": 3, "chance": 50 },
        { "item": "force_field_generator", "x": 4, "y": 3, "chance": 10 }
      ],
      "items": {
        "l": [
          { "item": "lab_torso", "chance": 40, "repeat": [ 1, 8 ] },
          { "item": "lab_shoes", "chance": 40, "repeat": [ 1, 8 ] },
          { "item": "hardware_clothing", "chance": 60, "repeat": [ 1, 5 ] },
          { "item": "decontamination_room", "chance": 10, "repeat": [ 1, 3 ] }
        ],
        "C": [
          { "item": "psi_lab", "chance": 10, "repeat": [ 1, 3 ] },
          { "item": "supplies_electronics", "chance": 40, "repeat": [ 1, 4 ] },
          { "item": "hardware", "chance": 20, "repeat": [ 1, 3 ] }
        ],
        "U": [
          { "item": "psi_lab", "chance": 40, "repeat": [ 1, 3 ] },
          { "item": "supplies_electronics", "chance": 60, "repeat": [ 1, 4 ] },
          { "item": "hardware", "chance": 30, "repeat": [ 1, 5 ] }
        ],
        "&": { "item": "SUS_trash_trashcan", "chance": 75, "repeat": [ 1, 2 ] }
      },
      "place_monster": [ { "monster": "mon_zombie_technician", "x": [ 1, 6 ], "y": [ 0, 4 ], "repeat": [ 2, 4 ], "chance": 50 } ]
    }
  },
  {
    "type": "mapgen",
    "method": "json",
    "//": "A nested map for the Phavian secret office lab room south of the hall, door in the upper left.  This is a bedroom for crashing in.",
    "weight": 750,
    "nested_mapgen_id": "office_phavian_lab_DN8x8",
    "object": {
      "mapgensize": [ 8, 8 ],
      "rows": [
        "..y&|9CS",
        "....+..T",
        "Y...||||",
        "B.B..B.B",
        "B.B..B.B",
        "l......l",
        "B.B..B.B",
        "B.BllB.B"
      ],
      "palettes": [ "office_phavian_palette" ],
      "toilets": { "T": {  } },
      "furniture": { "9": "f_shower" },
      "items": {
        "l": [
          { "item": "lab_torso", "chance": 40, "repeat": [ 1, 8 ] },
          { "item": "lab_shoes", "chance": 40, "repeat": [ 1, 8 ] },
          { "item": "underwear_womens", "chance": 20, "repeat": [ 1, 4 ] },
          { "item": "underwear_mens", "chance": 35, "repeat": [ 1, 4 ] },
          { "item": "clothing_work_pants", "chance": 40, "repeat": [ 1, 8 ] },
          { "item": "dress_shoes", "chance": 15, "repeat": [ 1, 2 ] },
          { "item": "shirts", "chance": 15, "repeat": [ 1, 3 ] }
        ],
        "C": [ { "item": "SUS_bathroom_medicine", "chance": 100 }, { "item": "SUS_bathroom_cabinet", "chance": 50 } ],
        "S": { "item": "SUS_bathroom_sink", "chance": 100, "repeat": [ 1, 2 ] },
        "Y": { "item": "jackets", "chance": 33, "repeat": [ 1, 2 ] },
<<<<<<< HEAD
        "&": { "item": "trash", "chance": 75, "repeat": [ 1, 2 ] },
        "T": { "item": "SUS_toilet", "chance": 50 }
=======
        "&": { "item": "SUS_trash_trashcan", "chance": 75, "repeat": [ 1, 2 ] }
>>>>>>> a123b393
      },
      "place_monster": [ { "group": "GROUP_PHAVIAN_OFFICE", "x": [ 1, 6 ], "y": [ 1, 6 ], "repeat": [ 3, 6 ], "chance": 70 } ]
    }
  },
  {
    "type": "mapgen",
    "method": "json",
    "//": "A nested map for the Phavian secret office lab room north of the hall, door in the lower right.  This is a bedroom for crashing in.",
    "weight": 750,
    "nested_mapgen_id": "office_phavian_lab_DS8x8",
    "object": {
      "mapgensize": [ 8, 8 ],
      "rows": [
        "B.BllB.B",
        "B.B..B.B",
        "l......l",
        "B.B..B.B",
        "B.B..B.B",
        "||||...Y",
        "T..+....",
        "SC9|&y.."
      ],
      "palettes": [ "office_phavian_palette" ],
      "toilets": { "T": {  } },
      "furniture": { "9": "f_shower" },
      "items": {
        "l": [
          { "item": "lab_torso", "chance": 40, "repeat": [ 1, 8 ] },
          { "item": "lab_shoes", "chance": 40, "repeat": [ 1, 8 ] },
          { "item": "underwear_womens", "chance": 20, "repeat": [ 1, 4 ] },
          { "item": "underwear_mens", "chance": 35, "repeat": [ 1, 4 ] },
          { "item": "clothing_work_pants", "chance": 40, "repeat": [ 1, 8 ] },
          { "item": "dress_shoes", "chance": 15, "repeat": [ 1, 2 ] },
          { "item": "shirts", "chance": 15, "repeat": [ 1, 3 ] }
        ],
        "C": [ { "item": "SUS_bathroom_medicine", "chance": 100 }, { "item": "SUS_bathroom_cabinet", "chance": 50 } ],
        "S": { "item": "SUS_bathroom_sink", "chance": 100, "repeat": [ 1, 2 ] },
        "Y": { "item": "jackets", "chance": 33, "repeat": [ 1, 2 ] },
<<<<<<< HEAD
        "&": { "item": "trash", "chance": 75, "repeat": [ 1, 2 ] },
        "T": { "item": "SUS_toilet", "chance": 50 }
=======
        "&": { "item": "SUS_trash_trashcan", "chance": 75, "repeat": [ 1, 2 ] }
>>>>>>> a123b393
      },
      "place_monster": [ { "group": "GROUP_PHAVIAN_OFFICE", "x": [ 1, 6 ], "y": [ 1, 6 ], "repeat": [ 3, 6 ], "chance": 70 } ]
    }
  },
  {
    "type": "mapgen",
    "method": "json",
    "//": "A nested map for the Phavian secret office lab room south of the hall, door in the upper left.  This room is for biokinetic testing.",
    "weight": 750,
    "nested_mapgen_id": "office_phavian_lab_DN8x8",
    "object": {
      "mapgensize": [ 8, 8 ],
      "rows": [
        "..&llSCC",
        "........",
        "........",
        "d...V.HɃ",
        "ɱc......",
        "d...V.HɃ",
        "ɱc......",
        "d...V.HɃ"
      ],
      "furniture": { "H": [ "f_treadmill", "f_treadmill_mechanical" ], "V": "f_exercise", "Ƀ": "f_bigmirror" },
      "palettes": [ "office_phavian_palette" ],
      "place_items": [
        { "item": "matrix_crystal_biokin_dust_group", "x": 0, "y": 3, "chance": 45, "repeat": [ 1, 3 ] },
        { "item": "matrix_crystal_vitakin_dust_group", "x": 0, "y": 3, "chance": 45, "repeat": [ 1, 3 ] },
        { "item": "matrix_crystal_biokin_dust_group", "x": 0, "y": 5, "chance": 45, "repeat": [ 1, 3 ] },
        { "item": "matrix_crystal_vitakin_dust_group", "x": 0, "y": 5, "chance": 45, "repeat": [ 1, 3 ] },
        { "item": "matrix_crystal_biokin_dust_group", "x": 0, "y": 7, "chance": 45, "repeat": [ 1, 3 ] },
        { "item": "matrix_crystal_vitakin_dust_group", "x": 0, "y": 7, "chance": 45, "repeat": [ 1, 3 ] }
      ],
      "place_item": [
        { "item": "matrix_crystal_biokinesis", "x": 0, "y": 5, "chance": 25 },
        { "item": "matrix_crystal_vitakinesis", "x": 0, "y": 5, "chance": 10 },
        { "item": "lab_file_biokinesis_item", "x": 0, "y": 3, "chance": 20 },
        { "item": "lab_file_vitakinesis_item", "x": 0, "y": 3, "chance": 20 }
      ],
      "items": {
        "l": [ { "item": "boxing_clothes", "chance": 40, "repeat": [ 1, 8 ] } ],
        "d": [
          { "item": "office_supplies", "chance": 60, "repeat": [ 1, 2 ] },
          { "item": "psi_lab", "chance": 30, "repeat": [ 0, 2 ] }
        ]
      },
      "place_monster": [
        { "group": "GROUP_PHAVIAN_OFFICE", "x": [ 1, 6 ], "y": [ 1, 6 ], "repeat": [ 2, 4 ], "chance": 60 },
        { "group": "GROUP_FERAL_BIOKINETIC", "x": [ 1, 6 ], "y": [ 1, 6 ], "repeat": [ 1, 2 ], "chance": 60 }
      ]
    }
  },
  {
    "type": "mapgen",
    "method": "json",
    "//": "A nested map for the Phavian secret office lab room north of the hall, door in the lower right.  This room is for biokinetic testing.",
    "weight": 750,
    "nested_mapgen_id": "office_phavian_lab_DS8x8",
    "object": {
      "mapgensize": [ 8, 8 ],
      "rows": [
        "ɃH.V...d",
        "......cɱ",
        "ɃH.V...d",
        "......cɱ",
        "ɃH.V...d",
        "........",
        "........",
        "CCSll&.."
      ],
      "furniture": { "H": [ "f_treadmill", "f_treadmill_mechanical" ], "V": "f_exercise", "Ƀ": "f_bigmirror" },
      "palettes": [ "office_phavian_palette" ],
      "place_items": [
        { "item": "matrix_crystal_biokin_dust_group", "x": 7, "y": 2, "chance": 45, "repeat": [ 1, 3 ] },
        { "item": "matrix_crystal_vitakin_dust_group", "x": 7, "y": 2, "chance": 45, "repeat": [ 1, 3 ] },
        { "item": "matrix_crystal_biokin_dust_group", "x": 7, "y": 4, "chance": 45, "repeat": [ 1, 3 ] },
        { "item": "matrix_crystal_vitakin_dust_group", "x": 7, "y": 4, "chance": 45, "repeat": [ 1, 3 ] },
        { "item": "matrix_crystal_biokin_dust_group", "x": 7, "y": 6, "chance": 45, "repeat": [ 1, 3 ] },
        { "item": "matrix_crystal_vitakin_dust_group", "x": 7, "y": 6, "chance": 45, "repeat": [ 1, 3 ] }
      ],
      "place_item": [
        { "item": "matrix_crystal_biokinesis", "x": 7, "y": 2, "chance": 25 },
        { "item": "matrix_crystal_vitakinesis", "x": 7, "y": 2, "chance": 10 },
        { "item": "lab_file_biokinesis_item", "x": 7, "y": 4, "chance": 20 },
        { "item": "lab_file_vitakinesis_item", "x": 7, "y": 4, "chance": 20 }
      ],
      "items": {
        "l": [ { "item": "boxing_clothes", "chance": 40, "repeat": [ 1, 8 ] } ],
        "d": [
          { "item": "office_supplies", "chance": 60, "repeat": [ 1, 2 ] },
          { "item": "psi_lab", "chance": 30, "repeat": [ 0, 2 ] }
        ]
      },
      "place_monster": [
        { "group": "GROUP_PHAVIAN_OFFICE", "x": [ 1, 6 ], "y": [ 1, 6 ], "repeat": [ 2, 4 ], "chance": 60 },
        { "group": "GROUP_FERAL_BIOKINETIC", "x": [ 1, 6 ], "y": [ 1, 6 ], "repeat": [ 1, 2 ], "chance": 60 }
      ]
    }
  },
  {
    "type": "mapgen",
    "method": "json",
    "//": "A nested map for the Phavian secret office lab room south of the hall, door in the upper left.  This room is for clairsentient/telepathic testing.",
    "weight": 750,
    "nested_mapgen_id": "office_phavian_lab_DN8x8",
    "object": {
      "mapgensize": [ 8, 8 ],
      "rows": [
        "..&llSCC",
        "........",
        "........",
        "ɱc..P...",
        "đ...P...",
        "U.dcPcd.",
        "đ...P...",
        "ɱc..P..."
      ],
      "furniture": { "P": "f_curtain", "đ": "f_desk" },
      "palettes": [ "office_phavian_palette" ],
      "place_item": [
        { "item": "deck_of_cards", "x": 2, "y": 5, "chance": 60 },
        { "item": "cards_zener", "x": 2, "y": 5, "chance": 80 },
        { "item": "pen", "x": 2, "y": 5, "chance": 60 },
        { "item": "blue_pen", "x": 2, "y": 5, "chance": 60 },
        { "item": "green_pen", "x": 2, "y": 5, "chance": 60 },
        { "item": "red_pen", "x": 2, "y": 5, "chance": 60 },
        { "item": "envelope", "x": 2, "y": 5, "chance": 60, "repeat": [ 1, 4 ] },
        { "item": "paper", "x": 2, "y": 5, "repeat": [ 2, 10 ], "chance": 90 },
        { "item": "pen", "x": 6, "y": 5, "chance": 100 },
        { "item": "paper", "x": 6, "y": 5, "repeat": [ 2, 10 ], "chance": 90 },
        { "item": "lab_file_telepathy_item", "x": 0, "y": 6, "chance": 40 }
      ],
      "items": {
        "U": [ { "item": "cleaning", "chance": 70, "repeat": [ 1, 3 ] }, { "item": "novels", "chance": 100, "repeat": [ 1, 3 ] } ],
        "đ": { "item": "SUS_office_desk", "chance": 30, "repeat": [ 1, 3 ] }
      },
      "place_monster": [
        { "group": "GROUP_PHAVIAN_OFFICE", "x": [ 1, 6 ], "y": [ 1, 6 ], "repeat": [ 2, 4 ], "chance": 60 },
        { "group": "GROUP_FERAL_CLAIRSENTIENT", "x": 5, "y": [ 3, 6 ], "repeat": [ 1, 2 ], "chance": 80 }
      ]
    }
  },
  {
    "type": "mapgen",
    "method": "json",
    "//": "A nested map for the Phavian secret office lab room north of the hall, door in the lower right.  This room is for clairsentient/telepathic testing.",
    "weight": 750,
    "nested_mapgen_id": "office_phavian_lab_DS8x8",
    "object": {
      "mapgensize": [ 8, 8 ],
      "rows": [
        "...P..cɱ",
        "...P...đ",
        ".dcPcd.U",
        "...P...đ",
        "...P..cɱ",
        "........",
        "........",
        "CCSll&.."
      ],
      "furniture": { "P": "f_curtain", "đ": "f_desk" },
      "palettes": [ "office_phavian_palette" ],
      "place_item": [
        { "item": "deck_of_cards", "x": 5, "y": 2, "chance": 60 },
        { "item": "pen", "x": 5, "y": 2, "chance": 60 },
        { "item": "blue_pen", "x": 5, "y": 2, "chance": 60 },
        { "item": "green_pen", "x": 5, "y": 2, "chance": 60 },
        { "item": "red_pen", "x": 5, "y": 2, "chance": 60 },
        { "item": "envelope", "x": 5, "y": 2, "chance": 60, "repeat": [ 1, 4 ] },
        { "item": "paper", "x": 5, "y": 2, "repeat": [ 2, 10 ], "chance": 90 },
        { "item": "pen", "x": 1, "y": 2, "chance": 100 },
        { "item": "paper", "x": 1, "y": 2, "repeat": [ 2, 10 ], "chance": 90 },
        { "item": "lab_file_telepathy_item", "x": 7, "y": 1, "chance": 40 }
      ],
      "items": {
        "U": [ { "item": "cleaning", "chance": 70, "repeat": [ 1, 3 ] }, { "item": "novels", "chance": 100, "repeat": [ 1, 3 ] } ],
        "đ": { "item": "SUS_office_desk", "chance": 30, "repeat": [ 1, 3 ] }
      },
      "place_monster": [
        { "group": "GROUP_PHAVIAN_OFFICE", "x": [ 1, 6 ], "y": [ 1, 6 ], "repeat": [ 2, 4 ], "chance": 60 },
        { "group": "GROUP_FERAL_CLAIRSENTIENT", "x": 1, "y": [ 0, 3 ], "repeat": [ 1, 2 ], "chance": 80 }
      ]
    }
  },
  {
    "type": "mapgen",
    "method": "json",
    "//": "A nested map for the Phavian secret office lab room south of the hall, door in the upper left.  This is a telepathic amplifier.",
    "weight": 650,
    "nested_mapgen_id": "office_phavian_lab_DN8x8",
    "object": {
      "mapgensize": [ 8, 8 ],
      "rows": [
        "..&llSCC",
        "........",
        ":::==:::",
        "ɱ.....Aɱ",
        "A......ç",
        "...ɱŦ..ç",
        "U..Aɱ..S",
        "UU.....U"
      ],
      "palettes": [ "office_phavian_palette" ],
      "place_items": [ { "item": "matrix_crystal_telepath_dust_group", "x": 7, "y": 4, "chance": 40, "repeat": [ 1, 3 ] } ],
      "items": {
        "l": [ { "item": "lab_torso", "chance": 40, "repeat": [ 1, 8 ] }, { "item": "lab_shoes", "chance": 40, "repeat": [ 1, 8 ] } ],
        "U": [ { "item": "psi_lab", "chance": 50, "repeat": [ 1, 3 ] }, { "item": "SUS_bathroom_medicine", "chance": 100 } ],
        "&": { "item": "SUS_trash_trashcan", "chance": 75, "repeat": [ 1, 2 ] }
      },
      "place_monster": [
        { "group": "GROUP_PHAVIAN_OFFICE", "x": [ 1, 6 ], "y": [ 1, 6 ], "repeat": [ 1, 3 ], "chance": 60 },
        { "group": "GROUP_FERAL_TELEPATH", "x": 5, "y": 5, "chance": 80 }
      ]
    }
  },
  {
    "type": "mapgen",
    "method": "json",
    "//": "A nested map for the Phavian secret office lab room north of the hall, door in the lower right.  This is a telepathic amplifier.",
    "weight": 650,
    "nested_mapgen_id": "office_phavian_lab_DS8x8",
    "object": {
      "mapgensize": [ 8, 8 ],
      "rows": [
        "U.....UU",
        "S..ɱA..U",
        "ç..Ŧɱ...",
        "ç......A",
        "ɱA.....ɱ",
        ":::==:::",
        "........",
        "CCSll&.."
      ],
      "palettes": [ "office_phavian_palette" ],
      "place_items": [ { "item": "matrix_crystal_telepath_dust_group", "x": 0, "y": 3, "chance": 40, "repeat": [ 1, 3 ] } ],
      "items": {
        "l": [ { "item": "lab_torso", "chance": 40, "repeat": [ 1, 8 ] }, { "item": "lab_shoes", "chance": 40, "repeat": [ 1, 8 ] } ],
        "U": [ { "item": "psi_lab", "chance": 50, "repeat": [ 1, 3 ] }, { "item": "SUS_bathroom_medicine", "chance": 100 } ],
        "&": { "item": "SUS_trash_trashcan", "chance": 75, "repeat": [ 1, 2 ] }
      },
      "place_monster": [
        { "group": "GROUP_PHAVIAN_OFFICE", "x": [ 1, 6 ], "y": [ 1, 6 ], "repeat": [ 1, 3 ], "chance": 60 },
        { "group": "GROUP_FERAL_TELEPATH", "x": 2, "y": 2, "chance": 80 }
      ]
    }
  },
  {
    "type": "mapgen",
    "method": "json",
    "//": "A nested map for the Phavian secret office lab room south of the hall, door in the upper left.  This is a weapons lab",
    "weight": 450,
    "nested_mapgen_id": "office_phavian_lab_DN8x8",
    "object": {
      "mapgensize": [ 8, 8 ],
      "rows": [
        "..&l....",
        "........",
        "...çç...",
        "...ⱮⱮ..ç",
        "C..Aɱ..è",
        "C......M",
        "CA....cɱ",
        "C.....UU"
      ],
      "palettes": [ "office_phavian_palette" ],
      "furniture": { "è": "f_lab_bench" },
      "place_item": [
        { "item": "grenade_inferno", "x": 7, "y": 3, "chance": 30, "repeat": [ 1, 2 ] },
        { "item": "grenade_inferno", "x": 7, "y": 4, "chance": 60, "repeat": [ 1, 3 ] },
        { "item": "schematics_grenade_inferno", "x": 7, "y": 7, "chance": 60 }
      ],
      "items": {
        "è": [
          { "item": "psi_lab", "chance": 20, "repeat": [ 1, 3 ] },
          { "item": "dist_pulse_rifles_heavy_prototype", "chance": 40 }
        ],
        "l": [ { "item": "lab_torso", "chance": 40, "repeat": [ 1, 8 ] }, { "item": "lab_shoes", "chance": 40, "repeat": [ 1, 8 ] } ],
        "U": [ { "item": "psi_lab", "chance": 50, "repeat": [ 1, 3 ] } ],
        "&": { "item": "SUS_trash_trashcan", "chance": 75, "repeat": [ 1, 2 ] }
      },
      "place_monster": [
        { "monster": "mon_zombie_technician", "x": [ 0, 7 ], "y": [ 0, 7 ], "repeat": [ 2, 4 ], "chance": 60 },
        { "group": "GROUP_PHAVIAN_OFFICE", "x": [ 1, 6 ], "y": [ 1, 6 ], "repeat": [ 1, 2 ], "chance": 50 }
      ]
    }
  },
  {
    "type": "mapgen",
    "method": "json",
    "//": "A nested map for the Phavian secret office lab room north of the hall, door in the lower right.  This is a weapons lab",
    "weight": 450,
    "nested_mapgen_id": "office_phavian_lab_DS8x8",
    "object": {
      "mapgensize": [ 8, 8 ],
      "rows": [
        "UU.....C",
        "ɱc....AC",
        "M......C",
        "è..ɱA..C",
        "ç..ⱮⱮ...",
        "...çç...",
        "........",
        "....l&.."
      ],
      "furniture": { "è": "f_lab_bench" },
      "palettes": [ "office_phavian_palette" ],
      "place_item": [
        { "item": "grenade_inferno", "x": 0, "y": 4, "chance": 30, "repeat": [ 1, 2 ] },
        { "item": "grenade_inferno", "x": 0, "y": 3, "chance": 60, "repeat": [ 1, 3 ] },
        { "item": "schematics_grenade_inferno", "x": 0, "y": 0, "chance": 60 }
      ],
      "items": {
        "è": [
          { "item": "psi_lab", "chance": 20, "repeat": [ 1, 3 ] },
          { "item": "dist_pulse_rifles_heavy_prototype", "chance": 40 }
        ],
        "l": [ { "item": "lab_torso", "chance": 40, "repeat": [ 1, 8 ] }, { "item": "lab_shoes", "chance": 40, "repeat": [ 1, 8 ] } ],
        "U": [ { "item": "psi_lab", "chance": 50, "repeat": [ 1, 3 ] } ],
        "&": { "item": "SUS_trash_trashcan", "chance": 75, "repeat": [ 1, 2 ] }
      },
      "place_monster": [
        { "monster": "mon_zombie_technician", "x": [ 0, 7 ], "y": [ 0, 7 ], "repeat": [ 2, 4 ], "chance": 60 },
        { "group": "GROUP_PHAVIAN_OFFICE", "x": [ 1, 6 ], "y": [ 1, 6 ], "repeat": [ 1, 2 ], "chance": 50 }
      ]
    }
  },
  {
    "type": "mapgen",
    "method": "json",
    "//": "A nested map for the Phavian secret office lab room south of the hall, door in the upper left.  This is an anomalous materials lab",
    "weight": 500,
    "nested_mapgen_id": "office_phavian_lab_DN8x8",
    "object": {
      "mapgensize": [ 8, 8 ],
      "rows": [
        "..&llSCC",
        "........",
        ":::==:::",
        "c......U",
        "E..çç..U",
        "ç.Sɱɱ..ç",
        "U.....Sç",
        "UU.cɱçɱç"
      ],
      "palettes": [ "office_phavian_palette" ],
      "place_item": [
        { "item": "escape_stone", "x": 3, "y": 4, "chance": 30 },
        { "item": "vortex_stone", "x": 4, "y": 4, "chance": 30 },
        { "item": "calming_stone", "x": 0, "y": 4, "chance": 30 },
        { "item": "chaos_stone", "x": 7, "y": 6, "chance": 30 }
      ],
      "items": {
        "l": [
          { "item": "lab_torso", "chance": 40, "repeat": [ 1, 8 ] },
          { "item": "lab_shoes", "chance": 40, "repeat": [ 1, 8 ] },
          { "item": "decontamination_room", "chance": 40, "repeat": [ 1, 3 ] }
        ],
        "U": [ { "item": "psi_lab", "chance": 50, "repeat": [ 1, 3 ] } ],
        "&": { "item": "SUS_trash_trashcan", "chance": 75, "repeat": [ 1, 2 ] }
      },
      "place_monster": [
        { "group": "GROUP_NETHER", "x": [ 0, 7 ], "y": [ 3, 7 ], "repeat": [ 0, 4 ], "chance": 70 },
        { "group": "GROUP_PHAVIAN_OFFICE", "x": [ 1, 6 ], "y": [ 1, 6 ], "repeat": [ 2, 4 ], "chance": 50 }
      ]
    }
  },
  {
    "type": "mapgen",
    "method": "json",
    "//": "A nested map for the Phavian secret office lab room north of the hall, door in the lower right.  This is an anomalous materials lab",
    "weight": 500,
    "nested_mapgen_id": "office_phavian_lab_DS8x8",
    "object": {
      "mapgensize": [ 8, 8 ],
      "rows": [
        "çɱçɱc.UU",
        "çS.....U",
        "ç..ɱɱS.ç",
        "U..çç..E",
        "U......c",
        ":::==:::",
        "........",
        "CCSll&.."
      ],
      "palettes": [ "office_phavian_palette" ],
      "place_item": [
        { "item": "escape_stone", "x": 4, "y": 3, "chance": 30 },
        { "item": "vortex_stone", "x": 3, "y": 3, "chance": 30 },
        { "item": "calming_stone", "x": 7, "y": 3, "chance": 30 },
        { "item": "chaos_stone", "x": 0, "y": 1, "chance": 30 }
      ],
      "items": {
        "l": [
          { "item": "lab_torso", "chance": 40, "repeat": [ 1, 8 ] },
          { "item": "lab_shoes", "chance": 40, "repeat": [ 1, 8 ] },
          { "item": "decontamination_room", "chance": 40, "repeat": [ 1, 3 ] }
        ],
        "U": [ { "item": "psi_lab", "chance": 50, "repeat": [ 1, 3 ] } ],
        "&": { "item": "SUS_trash_trashcan", "chance": 75, "repeat": [ 1, 2 ] }
      },
      "place_monster": [
        { "group": "GROUP_NETHER", "x": [ 0, 7 ], "y": [ 0, 4 ], "repeat": [ 0, 4 ], "chance": 70 },
        { "group": "GROUP_PHAVIAN_OFFICE", "x": [ 1, 6 ], "y": [ 1, 6 ], "repeat": [ 2, 4 ], "chance": 50 }
      ]
    }
  },
  {
    "type": "mapgen",
    "method": "json",
    "//": "A nested map for the Phavian secret office lab security room, near the keylocked entrance, door to the south.",
    "nested_mapgen_id": "office_phavian_security_DS8x8",
    "object": {
      "mapgensize": [ 8, 8 ],
      "rows": [
        "ddɱdd&.l",
        "dc..c..l",
        "ɱc.....l",
        "d......l",
        "&.......",
        "..ɱc....",
        "..dddd..",
        "y......y"
      ],
      "palettes": [ "office_phavian_palette" ],
      "items": {
        "d": [ { "item": "office_supplies", "chance": 50, "repeat": [ 1, 2 ] } ],
        "l": [
          { "item": "cop_armory", "chance": 40, "repeat": [ 2, 3 ] },
          { "item": "security_torso", "chance": 20, "repeat": [ 1, 2 ] },
          { "item": "security_pants", "chance": 20, "repeat": [ 1, 2 ] },
          { "item": "security_shoes", "chance": 20, "repeat": [ 1, 2 ] }
        ],
        "&": { "item": "SUS_trash_trashcan", "chance": 75, "repeat": [ 1, 2 ] }
      },
      "place_monster": [
        { "group": "GROUP_LAB_BASIC_SECURITY", "x": [ 0, 7 ], "y": [ 0, 7 ], "repeat": [ 3, 6 ], "chance": 65 },
        { "group": "GROUP_PHAVIAN_OFFICE", "x": [ 1, 6 ], "y": [ 1, 6 ], "repeat": [ 2, 4 ], "chance": 40 }
      ]
    }
  }
]<|MERGE_RESOLUTION|>--- conflicted
+++ resolved
@@ -399,12 +399,8 @@
         "C": [ { "item": "SUS_bathroom_medicine", "chance": 100 }, { "item": "SUS_bathroom_cabinet", "chance": 50 } ],
         "S": { "item": "SUS_bathroom_sink", "chance": 100, "repeat": [ 1, 2 ] },
         "Y": { "item": "jackets", "chance": 33, "repeat": [ 1, 2 ] },
-<<<<<<< HEAD
-        "&": { "item": "trash", "chance": 75, "repeat": [ 1, 2 ] },
+        "&": { "item": "SUS_trash_trashcan", "chance": 75, "repeat": [ 1, 2 ] },
         "T": { "item": "SUS_toilet", "chance": 50 }
-=======
-        "&": { "item": "SUS_trash_trashcan", "chance": 75, "repeat": [ 1, 2 ] }
->>>>>>> a123b393
       },
       "place_monster": [ { "group": "GROUP_PHAVIAN_OFFICE", "x": [ 1, 6 ], "y": [ 1, 6 ], "repeat": [ 3, 6 ], "chance": 70 } ]
     }
@@ -443,12 +439,8 @@
         "C": [ { "item": "SUS_bathroom_medicine", "chance": 100 }, { "item": "SUS_bathroom_cabinet", "chance": 50 } ],
         "S": { "item": "SUS_bathroom_sink", "chance": 100, "repeat": [ 1, 2 ] },
         "Y": { "item": "jackets", "chance": 33, "repeat": [ 1, 2 ] },
-<<<<<<< HEAD
-        "&": { "item": "trash", "chance": 75, "repeat": [ 1, 2 ] },
+        "&": { "item": "SUS_trash_trashcan", "chance": 75, "repeat": [ 1, 2 ] },
         "T": { "item": "SUS_toilet", "chance": 50 }
-=======
-        "&": { "item": "SUS_trash_trashcan", "chance": 75, "repeat": [ 1, 2 ] }
->>>>>>> a123b393
       },
       "place_monster": [ { "group": "GROUP_PHAVIAN_OFFICE", "x": [ 1, 6 ], "y": [ 1, 6 ], "repeat": [ 3, 6 ], "chance": 70 } ]
     }
