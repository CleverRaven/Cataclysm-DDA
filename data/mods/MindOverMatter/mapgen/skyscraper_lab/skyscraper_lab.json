[
  {
    "type": "mapgen",
    "om_terrain": [
      [ "phavan_office_skyscraper_lab_lower_nw", "phavan_office_skyscraper_lab_lower_ne" ],
      [ "phavan_office_skyscraper_lab_lower_sw", "phavan_office_skyscraper_lab_lower_se" ]
    ],
    "method": "json",
    "weight": 250,
    "object": {
      "fill_ter": "t_linoleum_white",
      "rows": [
        "                                                ",
        "                                                ",
        "                                                ",
        "                                                ",
        "   |-VVV-VVV-VVV--VVV--VV--VVV--VVV-VVV-VVV-|   ",
        "   |........|........|..cd|........|........|   ",
        "   V........|........|d..l|........|........V   ",
        "   V........|........|dc.l|........|........V   ",
        "   V........|........|d..l|........|........V   ",
        "   |........|........|dc..|........|........|   ",
        "   V........|........|....|........|........V   ",
        "   V........|........|..cx|........|........V   ",
        "   V........|........|.ddd|........|........V   ",
        "   |-----GG-|-----GG-|....|-GG-----|-GG-----|   ",
        "   V....|..............................|....V   ",
        "   V....|..............................|....V   ",
        "   V....|..............................|....V   ",
        "   |....+...|--|-|-|--¥!!---|-|-|--|...+....|   ",
        "   |----|...|SS|T|T|^......^|T|T|SS|...|----V   ",
        "   V....|...+..|+|+|^......^|+|+|..+...|....V   ",
        "   V....|...|......|^......^|......|...|....V   ",
        "   |....|...|---|--||......||--|---|...|....|   ",
        "   |....+...|<R>|EEE|......|xEE|<R>|...+....|   ",
        "   |----|...|'R'|EEED......DEEE|'R'|...|----|   ",
        "   V....|...|'''|EEED......DEEE|'''|...|....V   ",
        "   V....|...1'''|EEx|......|EEE|'''1...|....V   ",
        "   |....|...|---|-|-|------|-|-|---|...|....|   ",
        "   V....+...|<R.|...|...|e.C...........+....V   ",
        "   |----|...|.R.|...|...|Ƒ.S...........|----|   ",
        "   V....|...|...|...|...|Đ.............|....V   ",
        "   |....|...|-+---+---+-----...........|....|   ",
        "   V....|..............................|....V   ",
        "   V....+..............................+....V   ",
        "   |------GG--------GG----GG--------GG------V   ",
        "   V.........|.........||.........|.........V   ",
        "   |.........|.........||.........|.........|   ",
        "   V.........|.........||.........|.........V   ",
        "   V.........|.........||.........|.........V   ",
        "   V.........|.........||.........|.........V   ",
        "   |.........|.........||.........|.........|   ",
        "   V.........|.........||.........|.........V   ",
        "   V.........|.........||.........|.........V   ",
        "   V.........|.........||.........|.........V   ",
        "   |-VVV-VVV--VVV-|-VVV--VVV-|-VVV-VVV--VVV-|   ",
        "                                                ",
        "                                                ",
        "                                                ",
        "                                                "
      ],
      "terrain": {  },
      "palettes": [ "phavian_skyscraper_office_palette" ],
      "place_nested": [
        { "chunks": [ "phavian_skyscraper_lab_north_lrdoor" ], "x": 4, "y": 5 },
        { "chunks": [ "phavian_skyscraper_lab_north_lrdoor" ], "x": 13, "y": 5 },
        { "chunks": [ "phavian_skyscraper_lab_north_lldoor" ], "x": 27, "y": 5 },
        { "chunks": [ "phavian_skyscraper_lab_north_lldoor" ], "x": 36, "y": 5 },
        { "chunks": [ "phavian_skyscraper_lab_south_urdoor" ], "x": 4, "y": 34 },
        { "chunks": [ "phavian_skyscraper_lab_south_urdoor" ], "x": 14, "y": 34 },
        { "chunks": [ "phavian_skyscraper_lab_south_uldoor" ], "x": 25, "y": 34 },
        { "chunks": [ "phavian_skyscraper_lab_south_uldoor" ], "x": 35, "y": 34 },
        { "chunks": [ "phavian_skyscraper_lab_office_Edoor4x4" ], "x": 4, "y": 14 },
        { "chunks": [ "phavian_skyscraper_lab_office_Edoor4x4" ], "x": 4, "y": 19 },
        { "chunks": [ "phavian_skyscraper_lab_office_Edoor4x4" ], "x": 4, "y": 24 },
        { "chunks": [ "phavian_skyscraper_lab_office_Edoor4x4" ], "x": 4, "y": 29 },
        { "chunks": [ "phavian_skyscraper_lab_office_Wdoor4x4" ], "x": 40, "y": 14 },
        { "chunks": [ "phavian_skyscraper_lab_office_Wdoor4x4" ], "x": 40, "y": 19 },
        { "chunks": [ "phavian_skyscraper_lab_office_Wdoor4x4" ], "x": 40, "y": 24 },
        { "chunks": [ "phavian_skyscraper_lab_office_Wdoor4x4" ], "x": 40, "y": 29 },
        { "chunks": [ "phavian_skyscraper_lab_store_room_3x3" ], "x": 17, "y": 27 },
        { "chunks": [ "phavian_skyscraper_lab_store_room_3x3" ], "x": 21, "y": 27 },
        { "chunks": [ "phavian_skyscraper_lab_break_area_4x4" ], "x": 28, "y": 27 },
        { "chunks": [ "phavian_skyscraper_lab_break_area_4x4" ], "x": 32, "y": 27 }
      ],
      "items": {
        "e": { "item": "fridgesnacks", "chance": 80, "repeat": [ 1, 12 ] },
        "l": { "item": "feral_security_death_drops_9mm", "chance": 80, "repeat": [ 1, 3 ] },
        "d": { "item": "SUS_office_desk", "chance": 33 },
        ".": { "item": "office_mess", "chance": 1 }
      },
      "vendingmachines": { "Đ": { "item_group": "vending_drink" }, "Ƒ": { "item_group": "vending_food" } },
      "place_monster": [
<<<<<<< HEAD
        { "group": "GROUP_LAB_BASIC_SECURITY", "x": [ 22, 23 ], "y": [ 5, 12 ], "chance": 60, "repeat": [ 2, 4 ] },
        { "group": "GROUP_LAB_BASIC_SECURITY", "x": [ 24, 25 ], "y": [ 5, 12 ], "chance": 60, "repeat": [ 2, 4 ] },
        { "group": "GROUP_PHAVIAN_SKYSCRAPER_LAB", "x": [ 9, 23 ], "y": [ 14, 16 ], "chance": 60, "repeat": [ 2, 4 ] },
=======
        { "group": "GROUP_LAB_BASIC_SECURITY", "x": [ 22, 23 ], "y": [ 5, 12 ], "chance": 60, "repeat": [ 2, 5 ] },
        { "group": "GROUP_LAB_BASIC_SECURITY", "x": [ 24, 25 ], "y": [ 5, 12 ], "chance": 60, "repeat": [ 2, 5 ] },
        { "group": "GROUP_PHAVIAN_SKYSCRAPER_LAB", "x": [ 9, 23 ], "y": [ 14, 16 ], "chance": 60, "repeat": [ 2, 5 ] },
>>>>>>> 761e8214
        {
          "group": "GROUP_PHAVIAN_SKYSCRAPER_LAB",
          "x": [ 24, 38 ],
          "y": [ 14, 16 ],
          "chance": 60,
<<<<<<< HEAD
          "repeat": [ 2, 4 ]
        },
        { "group": "GROUP_PHAVIAN_SKYSCRAPER_LAB", "x": [ 9, 11 ], "y": [ 14, 23 ], "chance": 60, "repeat": [ 2, 4 ] },
        { "group": "GROUP_PHAVIAN_SKYSCRAPER_LAB", "x": [ 9, 11 ], "y": [ 24, 30 ], "chance": 60, "repeat": [ 2, 4 ] },
        { "group": "GROUP_PHAVIAN_SKYSCRAPER_LAB", "x": [ 9, 23 ], "y": [ 31, 32 ], "chance": 60, "repeat": [ 2, 4 ] },
=======
          "repeat": [ 2, 5 ]
        },
        { "group": "GROUP_PHAVIAN_SKYSCRAPER_LAB", "x": [ 9, 11 ], "y": [ 14, 23 ], "chance": 60, "repeat": [ 2, 5 ] },
        { "group": "GROUP_PHAVIAN_SKYSCRAPER_LAB", "x": [ 9, 11 ], "y": [ 24, 30 ], "chance": 60, "repeat": [ 2, 5 ] },
        { "group": "GROUP_PHAVIAN_SKYSCRAPER_LAB", "x": [ 9, 23 ], "y": [ 31, 32 ], "chance": 60, "repeat": [ 2, 5 ] },
>>>>>>> 761e8214
        {
          "group": "GROUP_PHAVIAN_SKYSCRAPER_LAB",
          "x": [ 24, 38 ],
          "y": [ 31, 32 ],
          "chance": 60,
<<<<<<< HEAD
          "repeat": [ 2, 4 ]
=======
          "repeat": [ 2, 5 ]
>>>>>>> 761e8214
        },
        {
          "group": "GROUP_PHAVIAN_SKYSCRAPER_LAB",
          "x": [ 36, 38 ],
          "y": [ 14, 23 ],
          "chance": 60,
<<<<<<< HEAD
          "repeat": [ 2, 4 ]
=======
          "repeat": [ 2, 5 ]
>>>>>>> 761e8214
        },
        {
          "group": "GROUP_PHAVIAN_SKYSCRAPER_LAB",
          "x": [ 36, 38 ],
          "y": [ 24, 30 ],
          "chance": 60,
<<<<<<< HEAD
          "repeat": [ 2, 4 ]
=======
          "repeat": [ 2, 5 ]
>>>>>>> 761e8214
        }
      ]
    }
  },
  {
    "type": "mapgen",
    "om_terrain": [
      [ "phavan_office_skyscraper_lab_middle_nw", "phavan_office_skyscraper_lab_middle_ne" ],
      [ "phavan_office_skyscraper_lab_middle_sw", "phavan_office_skyscraper_lab_middle_se" ]
    ],
    "method": "json",
    "weight": 250,
    "object": {
      "fill_ter": "t_linoleum_white",
      "rows": [
        "                                                ",
        "                                                ",
        "                                                ",
        "                                                ",
        "   |-VVV-VVV-VVV--VVV--VV--VVV--VVV-VVV-VVV-|   ",
        "   |........|........|..cd|........|........|   ",
        "   V........|........|d..l|........|........V   ",
        "   V........|........|dc.l|........|........V   ",
        "   V........|........|d..l|........|........V   ",
        "   |........|........|....|........|........|   ",
        "   V........|........|..cx|........|........V   ",
        "   V........|........|.ddd|........|........V   ",
        "   V........|........|....|........|........V   ",
        "   |-----GG-|-----GG-|VGGV|-GG-----|-GG-----|   ",
        "   V....|..............................|....V   ",
        "   V....|..............................|....V   ",
        "   V....|..............................|....V   ",
        "   |....+...|--|-|-|--¥!!---|-|-|--|...+....|   ",
        "   |----|...|SS|T|T|^......^|T|T|SS|...|----V   ",
        "   V....|...+..|+|+|^......^|+|+|..+...|....V   ",
        "   V....|...|......|^......^|......|...|....V   ",
        "   |....|...|---|--||......||--|---|...|....|   ",
        "   |....+...|<R>|EEE|......|xEE|<R>|...+....|   ",
        "   |----|...|'R'|EEED......DEEE|'R'|...|----|   ",
        "   V....|...|'''|EEED......DEEE|'''|...|....V   ",
        "   V....|...|'''|EEx|......|EEE|'''|...|....V   ",
        "   |....|...|---|-|-|------|-|-|---|...|....|   ",
        "   V....+...|<R>|...|...|e.C...........+....V   ",
        "   |----|...|.R.|...|...|Ƒ.S...........|----|   ",
        "   V....|...|...|...|...|Đ.............|....V   ",
        "   |....|...|-+---+---+--..............|....|   ",
        "   V....|..............................|....V   ",
        "   V....+..............................+....V   ",
        "   |------GG--------GG----GG--------GG------V   ",
        "   V.........|.........||.........|.........V   ",
        "   |.........|.........||.........|.........|   ",
        "   V.........|.........||.........|.........V   ",
        "   V.........|.........||.........|.........V   ",
        "   V.........|.........||.........|.........V   ",
        "   |.........|.........||.........|.........|   ",
        "   V.........|.........||.........|.........V   ",
        "   V.........|.........||.........|.........V   ",
        "   V.........|.........||.........|.........V   ",
        "   |-VVV-VVV--VVV-|-VVV--VVV-|-VVV-VVV--VVV-|   ",
        "                                                ",
        "                                                ",
        "                                                ",
        "                                                "
      ],
      "terrain": {  },
      "palettes": [ "phavian_skyscraper_office_palette" ],
      "place_nested": [
        { "chunks": [ "phavian_skyscraper_lab_north_lrdoor" ], "x": 4, "y": 5 },
        { "chunks": [ "phavian_skyscraper_lab_north_lrdoor" ], "x": 13, "y": 5 },
        { "chunks": [ "phavian_skyscraper_lab_north_lldoor" ], "x": 27, "y": 5 },
        { "chunks": [ "phavian_skyscraper_lab_north_lldoor" ], "x": 36, "y": 5 },
        { "chunks": [ "phavian_skyscraper_lab_south_urdoor" ], "x": 4, "y": 34 },
        { "chunks": [ "phavian_skyscraper_lab_south_urdoor" ], "x": 14, "y": 34 },
        { "chunks": [ "phavian_skyscraper_lab_south_uldoor" ], "x": 25, "y": 34 },
        { "chunks": [ "phavian_skyscraper_lab_south_uldoor" ], "x": 35, "y": 34 },
        { "chunks": [ "phavian_skyscraper_lab_office_Edoor4x4" ], "x": 4, "y": 14 },
        { "chunks": [ "phavian_skyscraper_lab_office_Edoor4x4" ], "x": 4, "y": 19 },
        { "chunks": [ "phavian_skyscraper_lab_office_Edoor4x4" ], "x": 4, "y": 24 },
        { "chunks": [ "phavian_skyscraper_lab_office_Edoor4x4" ], "x": 4, "y": 29 },
        { "chunks": [ "phavian_skyscraper_lab_office_Wdoor4x4" ], "x": 40, "y": 14 },
        { "chunks": [ "phavian_skyscraper_lab_office_Wdoor4x4" ], "x": 40, "y": 19 },
        { "chunks": [ "phavian_skyscraper_lab_office_Wdoor4x4" ], "x": 40, "y": 24 },
        { "chunks": [ "phavian_skyscraper_lab_office_Wdoor4x4" ], "x": 40, "y": 29 },
        { "chunks": [ "phavian_skyscraper_lab_store_room_3x3" ], "x": 17, "y": 27 },
        { "chunks": [ "phavian_skyscraper_lab_store_room_3x3" ], "x": 21, "y": 27 },
        { "chunks": [ "phavian_skyscraper_lab_break_area_4x4" ], "x": 28, "y": 27 },
        { "chunks": [ "phavian_skyscraper_lab_break_area_4x4" ], "x": 32, "y": 27 }
      ],
      "items": {
        "e": { "item": "fridgesnacks", "chance": 80, "repeat": [ 1, 12 ] },
        "l": { "item": "feral_security_death_drops_9mm", "chance": 80, "repeat": [ 1, 3 ] },
        "d": { "item": "SUS_office_desk", "chance": 33 },
        ".": { "item": "office_mess", "chance": 1 }
      },
      "vendingmachines": { "Đ": { "item_group": "vending_drink" }, "Ƒ": { "item_group": "vending_food" } },
      "place_monster": [
<<<<<<< HEAD
        { "group": "GROUP_LAB_BASIC_SECURITY", "x": [ 22, 23 ], "y": [ 5, 12 ], "chance": 60, "repeat": [ 2, 4 ] },
        { "group": "GROUP_LAB_BASIC_SECURITY", "x": [ 24, 25 ], "y": [ 5, 12 ], "chance": 60, "repeat": [ 2, 4 ] },
        { "group": "GROUP_PHAVIAN_SKYSCRAPER_LAB", "x": [ 9, 23 ], "y": [ 14, 16 ], "chance": 60, "repeat": [ 2, 4 ] },
=======
        { "group": "GROUP_LAB_BASIC_SECURITY", "x": [ 22, 23 ], "y": [ 5, 12 ], "chance": 60, "repeat": [ 2, 5 ] },
        { "group": "GROUP_LAB_BASIC_SECURITY", "x": [ 24, 25 ], "y": [ 5, 12 ], "chance": 60, "repeat": [ 2, 5 ] },
        { "group": "GROUP_PHAVIAN_SKYSCRAPER_LAB", "x": [ 9, 23 ], "y": [ 14, 16 ], "chance": 60, "repeat": [ 2, 5 ] },
>>>>>>> 761e8214
        {
          "group": "GROUP_PHAVIAN_SKYSCRAPER_LAB",
          "x": [ 24, 38 ],
          "y": [ 14, 16 ],
          "chance": 60,
<<<<<<< HEAD
          "repeat": [ 2, 4 ]
        },
        { "group": "GROUP_PHAVIAN_SKYSCRAPER_LAB", "x": [ 9, 11 ], "y": [ 14, 23 ], "chance": 60, "repeat": [ 2, 4 ] },
        { "group": "GROUP_PHAVIAN_SKYSCRAPER_LAB", "x": [ 9, 11 ], "y": [ 24, 30 ], "chance": 60, "repeat": [ 2, 4 ] },
        { "group": "GROUP_PHAVIAN_SKYSCRAPER_LAB", "x": [ 9, 23 ], "y": [ 31, 32 ], "chance": 60, "repeat": [ 2, 4 ] },
=======
          "repeat": [ 2, 5 ]
        },
        { "group": "GROUP_PHAVIAN_SKYSCRAPER_LAB", "x": [ 9, 11 ], "y": [ 14, 23 ], "chance": 60, "repeat": [ 2, 5 ] },
        { "group": "GROUP_PHAVIAN_SKYSCRAPER_LAB", "x": [ 9, 11 ], "y": [ 24, 30 ], "chance": 60, "repeat": [ 2, 5 ] },
        { "group": "GROUP_PHAVIAN_SKYSCRAPER_LAB", "x": [ 9, 23 ], "y": [ 31, 32 ], "chance": 60, "repeat": [ 2, 5 ] },
>>>>>>> 761e8214
        {
          "group": "GROUP_PHAVIAN_SKYSCRAPER_LAB",
          "x": [ 24, 38 ],
          "y": [ 31, 32 ],
          "chance": 60,
<<<<<<< HEAD
          "repeat": [ 2, 4 ]
=======
          "repeat": [ 2, 5 ]
>>>>>>> 761e8214
        },
        {
          "group": "GROUP_PHAVIAN_SKYSCRAPER_LAB",
          "x": [ 36, 38 ],
          "y": [ 14, 23 ],
          "chance": 60,
<<<<<<< HEAD
          "repeat": [ 2, 4 ]
=======
          "repeat": [ 2, 5 ]
>>>>>>> 761e8214
        },
        {
          "group": "GROUP_PHAVIAN_SKYSCRAPER_LAB",
          "x": [ 36, 38 ],
          "y": [ 24, 30 ],
          "chance": 60,
<<<<<<< HEAD
          "repeat": [ 2, 4 ]
=======
          "repeat": [ 2, 5 ]
>>>>>>> 761e8214
        }
      ]
    }
  },
  {
    "type": "mapgen",
    "om_terrain": [
      [ "phavan_office_skyscraper_lab_upper_nw", "phavan_office_skyscraper_lab_upper_ne" ],
      [ "phavan_office_skyscraper_lab_upper_sw", "phavan_office_skyscraper_lab_upper_se" ]
    ],
    "method": "json",
    "weight": 250,
    "object": {
      "fill_ter": "t_linoleum_white",
      "rows": [
        "                                                ",
        "                                                ",
        "                                                ",
        "                                                ",
        "   |-VVV-VVV-VVV--VVV--VV--VVV--VVV-VVV-VVV-|   ",
        "   |........|........|..cd|........|........|   ",
        "   V........|........|d..l|........|........V   ",
        "   V........|........|dc.l|........|........V   ",
        "   V........|........|d..l|........|........V   ",
        "   |........|........|....|........|........|   ",
        "   V........|........|..cx|........|........V   ",
        "   V........|........|.ddd|........|........V   ",
        "   V........|........|....|........|........V   ",
        "   |-----GG-|-----GG-|VGGV|-GG-----|-GG-----|   ",
        "   V....|..............................|....V   ",
        "   V....|..............................|....V   ",
        "   V....|..............................|....V   ",
        "   |....+...|--|-|-|--¥!!---|-|-|--|...+....|   ",
        "   |----|...|SS|T|T|^......^|T|T|SS|...|----V   ",
        "   V....|...+..|+|+|^......^|+|+|..+...|....V   ",
        "   V....|...|......|^......^|......|...|....V   ",
        "   |....|...|---|--||......||--|---|...|....|   ",
        "   |....+...|<R>|EEE|......|xEE|<R>|...+....|   ",
        "   |----|...|'R'|EEED......DEEE|'R'|...|----|   ",
        "   V....|...|'''|EEED......DEEE|'''|...|....V   ",
        "   V....|...|'''|EEx|......|EEE|'''|...|....V   ",
        "   |....|...|---|-|-|------|-|-|---|...|....|   ",
        "   V....+...|.R>|...|...|e.C...........+....V   ",
        "   |----|...|.R.|...|...|Ƒ.S...........|----|   ",
        "   V....|...|...|...|...|Đ.............|....V   ",
        "   |....|...|-+---+---+--..............|....|   ",
        "   V....|..............................|....V   ",
        "   V....+..............................+....V   ",
        "   |------GG--------GG----GG--------GG------V   ",
        "   V.........|.........||.........|.........V   ",
        "   |.........|.........||.........|.........|   ",
        "   V.........|.........||.........|.........V   ",
        "   V.........|.........||.........|.........V   ",
        "   V.........|.........||.........|.........V   ",
        "   |.........|.........||.........|.........|   ",
        "   V.........|.........||.........|.........V   ",
        "   V.........|.........||.........|.........V   ",
        "   V.........|.........||.........|.........V   ",
        "   |-VVV-VVV--VVV-|-VVV--VVV-|-VVV-VVV--VVV-|   ",
        "                                                ",
        "                                                ",
        "                                                ",
        "                                                "
      ],
      "terrain": {  },
      "palettes": [ "phavian_skyscraper_office_palette" ],
      "place_nested": [
        { "chunks": [ "phavian_skyscraper_lab_north_lrdoor" ], "x": 4, "y": 5 },
        { "chunks": [ "phavian_skyscraper_lab_north_lrdoor" ], "x": 13, "y": 5 },
        { "chunks": [ "phavian_skyscraper_lab_north_lldoor" ], "x": 27, "y": 5 },
        { "chunks": [ "phavian_skyscraper_lab_north_lldoor" ], "x": 36, "y": 5 },
        { "chunks": [ "phavian_skyscraper_lab_south_urdoor" ], "x": 4, "y": 34 },
        { "chunks": [ "phavian_skyscraper_lab_south_urdoor" ], "x": 14, "y": 34 },
        { "chunks": [ "phavian_skyscraper_lab_south_uldoor" ], "x": 25, "y": 34 },
        { "chunks": [ "phavian_skyscraper_lab_south_uldoor" ], "x": 35, "y": 34 },
        { "chunks": [ "phavian_skyscraper_lab_office_Edoor4x4" ], "x": 4, "y": 14 },
        { "chunks": [ "phavian_skyscraper_lab_office_Edoor4x4" ], "x": 4, "y": 19 },
        { "chunks": [ "phavian_skyscraper_lab_office_Edoor4x4" ], "x": 4, "y": 24 },
        { "chunks": [ "phavian_skyscraper_lab_office_Edoor4x4" ], "x": 4, "y": 29 },
        { "chunks": [ "phavian_skyscraper_lab_office_Wdoor4x4" ], "x": 40, "y": 14 },
        { "chunks": [ "phavian_skyscraper_lab_office_Wdoor4x4" ], "x": 40, "y": 19 },
        { "chunks": [ "phavian_skyscraper_lab_office_Wdoor4x4" ], "x": 40, "y": 24 },
        { "chunks": [ "phavian_skyscraper_lab_office_Wdoor4x4" ], "x": 40, "y": 29 },
        { "chunks": [ "phavian_skyscraper_lab_store_room_3x3" ], "x": 17, "y": 27 },
        { "chunks": [ "phavian_skyscraper_lab_store_room_3x3" ], "x": 21, "y": 27 },
        { "chunks": [ "phavian_skyscraper_lab_break_area_4x4" ], "x": 28, "y": 27 },
        { "chunks": [ "phavian_skyscraper_lab_break_area_4x4" ], "x": 32, "y": 27 }
      ],
      "items": {
        "e": { "item": "fridgesnacks", "chance": 80, "repeat": [ 1, 12 ] },
        "l": { "item": "feral_security_death_drops_9mm", "chance": 80, "repeat": [ 1, 3 ] },
        "d": { "item": "SUS_office_desk", "chance": 33 },
        ".": { "item": "office_mess", "chance": 1 }
      },
      "vendingmachines": { "Đ": { "item_group": "vending_drink" }, "Ƒ": { "item_group": "vending_food" } },
      "place_monster": [
<<<<<<< HEAD
        { "group": "GROUP_LAB_BASIC_SECURITY", "x": [ 22, 23 ], "y": [ 5, 12 ], "chance": 60, "repeat": [ 2, 4 ] },
        { "group": "GROUP_LAB_BASIC_SECURITY", "x": [ 24, 25 ], "y": [ 5, 12 ], "chance": 60, "repeat": [ 2, 4 ] },
        { "group": "GROUP_PHAVIAN_SKYSCRAPER_LAB", "x": [ 9, 23 ], "y": [ 14, 16 ], "chance": 60, "repeat": [ 2, 4 ] },
=======
        { "group": "GROUP_LAB_BASIC_SECURITY", "x": [ 22, 23 ], "y": [ 5, 12 ], "chance": 60, "repeat": [ 2, 5 ] },
        { "group": "GROUP_LAB_BASIC_SECURITY", "x": [ 24, 25 ], "y": [ 5, 12 ], "chance": 60, "repeat": [ 2, 5 ] },
        { "group": "GROUP_PHAVIAN_SKYSCRAPER_LAB", "x": [ 9, 23 ], "y": [ 14, 16 ], "chance": 60, "repeat": [ 2, 5 ] },
>>>>>>> 761e8214
        {
          "group": "GROUP_PHAVIAN_SKYSCRAPER_LAB",
          "x": [ 24, 38 ],
          "y": [ 14, 16 ],
          "chance": 60,
<<<<<<< HEAD
          "repeat": [ 2, 4 ]
        },
        { "group": "GROUP_PHAVIAN_SKYSCRAPER_LAB", "x": [ 9, 11 ], "y": [ 14, 23 ], "chance": 60, "repeat": [ 2, 4 ] },
        { "group": "GROUP_PHAVIAN_SKYSCRAPER_LAB", "x": [ 9, 11 ], "y": [ 24, 30 ], "chance": 60, "repeat": [ 2, 4 ] },
        { "group": "GROUP_PHAVIAN_SKYSCRAPER_LAB", "x": [ 9, 23 ], "y": [ 31, 32 ], "chance": 60, "repeat": [ 2, 4 ] },
=======
          "repeat": [ 2, 5 ]
        },
        { "group": "GROUP_PHAVIAN_SKYSCRAPER_LAB", "x": [ 9, 11 ], "y": [ 14, 23 ], "chance": 60, "repeat": [ 2, 5 ] },
        { "group": "GROUP_PHAVIAN_SKYSCRAPER_LAB", "x": [ 9, 11 ], "y": [ 24, 30 ], "chance": 60, "repeat": [ 2, 5 ] },
        { "group": "GROUP_PHAVIAN_SKYSCRAPER_LAB", "x": [ 9, 23 ], "y": [ 31, 32 ], "chance": 60, "repeat": [ 2, 5 ] },
>>>>>>> 761e8214
        {
          "group": "GROUP_PHAVIAN_SKYSCRAPER_LAB",
          "x": [ 24, 38 ],
          "y": [ 31, 32 ],
          "chance": 60,
<<<<<<< HEAD
          "repeat": [ 2, 4 ]
=======
          "repeat": [ 2, 5 ]
>>>>>>> 761e8214
        },
        {
          "group": "GROUP_PHAVIAN_SKYSCRAPER_LAB",
          "x": [ 36, 38 ],
          "y": [ 14, 23 ],
          "chance": 60,
<<<<<<< HEAD
          "repeat": [ 2, 4 ]
=======
          "repeat": [ 2, 5 ]
>>>>>>> 761e8214
        },
        {
          "group": "GROUP_PHAVIAN_SKYSCRAPER_LAB",
          "x": [ 36, 38 ],
          "y": [ 24, 30 ],
          "chance": 60,
<<<<<<< HEAD
          "repeat": [ 2, 4 ]
=======
          "repeat": [ 2, 5 ]
>>>>>>> 761e8214
        }
      ]
    }
  }
]<|MERGE_RESOLUTION|>--- conflicted
+++ resolved
@@ -91,65 +91,39 @@
       },
       "vendingmachines": { "Đ": { "item_group": "vending_drink" }, "Ƒ": { "item_group": "vending_food" } },
       "place_monster": [
-<<<<<<< HEAD
-        { "group": "GROUP_LAB_BASIC_SECURITY", "x": [ 22, 23 ], "y": [ 5, 12 ], "chance": 60, "repeat": [ 2, 4 ] },
-        { "group": "GROUP_LAB_BASIC_SECURITY", "x": [ 24, 25 ], "y": [ 5, 12 ], "chance": 60, "repeat": [ 2, 4 ] },
-        { "group": "GROUP_PHAVIAN_SKYSCRAPER_LAB", "x": [ 9, 23 ], "y": [ 14, 16 ], "chance": 60, "repeat": [ 2, 4 ] },
-=======
         { "group": "GROUP_LAB_BASIC_SECURITY", "x": [ 22, 23 ], "y": [ 5, 12 ], "chance": 60, "repeat": [ 2, 5 ] },
         { "group": "GROUP_LAB_BASIC_SECURITY", "x": [ 24, 25 ], "y": [ 5, 12 ], "chance": 60, "repeat": [ 2, 5 ] },
         { "group": "GROUP_PHAVIAN_SKYSCRAPER_LAB", "x": [ 9, 23 ], "y": [ 14, 16 ], "chance": 60, "repeat": [ 2, 5 ] },
->>>>>>> 761e8214
         {
           "group": "GROUP_PHAVIAN_SKYSCRAPER_LAB",
           "x": [ 24, 38 ],
           "y": [ 14, 16 ],
           "chance": 60,
-<<<<<<< HEAD
-          "repeat": [ 2, 4 ]
-        },
-        { "group": "GROUP_PHAVIAN_SKYSCRAPER_LAB", "x": [ 9, 11 ], "y": [ 14, 23 ], "chance": 60, "repeat": [ 2, 4 ] },
-        { "group": "GROUP_PHAVIAN_SKYSCRAPER_LAB", "x": [ 9, 11 ], "y": [ 24, 30 ], "chance": 60, "repeat": [ 2, 4 ] },
-        { "group": "GROUP_PHAVIAN_SKYSCRAPER_LAB", "x": [ 9, 23 ], "y": [ 31, 32 ], "chance": 60, "repeat": [ 2, 4 ] },
-=======
           "repeat": [ 2, 5 ]
         },
         { "group": "GROUP_PHAVIAN_SKYSCRAPER_LAB", "x": [ 9, 11 ], "y": [ 14, 23 ], "chance": 60, "repeat": [ 2, 5 ] },
         { "group": "GROUP_PHAVIAN_SKYSCRAPER_LAB", "x": [ 9, 11 ], "y": [ 24, 30 ], "chance": 60, "repeat": [ 2, 5 ] },
         { "group": "GROUP_PHAVIAN_SKYSCRAPER_LAB", "x": [ 9, 23 ], "y": [ 31, 32 ], "chance": 60, "repeat": [ 2, 5 ] },
->>>>>>> 761e8214
         {
           "group": "GROUP_PHAVIAN_SKYSCRAPER_LAB",
           "x": [ 24, 38 ],
           "y": [ 31, 32 ],
           "chance": 60,
-<<<<<<< HEAD
-          "repeat": [ 2, 4 ]
-=======
-          "repeat": [ 2, 5 ]
->>>>>>> 761e8214
+          "repeat": [ 2, 5 ]
         },
         {
           "group": "GROUP_PHAVIAN_SKYSCRAPER_LAB",
           "x": [ 36, 38 ],
           "y": [ 14, 23 ],
           "chance": 60,
-<<<<<<< HEAD
-          "repeat": [ 2, 4 ]
-=======
-          "repeat": [ 2, 5 ]
->>>>>>> 761e8214
+          "repeat": [ 2, 5 ]
         },
         {
           "group": "GROUP_PHAVIAN_SKYSCRAPER_LAB",
           "x": [ 36, 38 ],
           "y": [ 24, 30 ],
           "chance": 60,
-<<<<<<< HEAD
-          "repeat": [ 2, 4 ]
-=======
-          "repeat": [ 2, 5 ]
->>>>>>> 761e8214
+          "repeat": [ 2, 5 ]
         }
       ]
     }
@@ -246,65 +220,39 @@
       },
       "vendingmachines": { "Đ": { "item_group": "vending_drink" }, "Ƒ": { "item_group": "vending_food" } },
       "place_monster": [
-<<<<<<< HEAD
-        { "group": "GROUP_LAB_BASIC_SECURITY", "x": [ 22, 23 ], "y": [ 5, 12 ], "chance": 60, "repeat": [ 2, 4 ] },
-        { "group": "GROUP_LAB_BASIC_SECURITY", "x": [ 24, 25 ], "y": [ 5, 12 ], "chance": 60, "repeat": [ 2, 4 ] },
-        { "group": "GROUP_PHAVIAN_SKYSCRAPER_LAB", "x": [ 9, 23 ], "y": [ 14, 16 ], "chance": 60, "repeat": [ 2, 4 ] },
-=======
         { "group": "GROUP_LAB_BASIC_SECURITY", "x": [ 22, 23 ], "y": [ 5, 12 ], "chance": 60, "repeat": [ 2, 5 ] },
         { "group": "GROUP_LAB_BASIC_SECURITY", "x": [ 24, 25 ], "y": [ 5, 12 ], "chance": 60, "repeat": [ 2, 5 ] },
         { "group": "GROUP_PHAVIAN_SKYSCRAPER_LAB", "x": [ 9, 23 ], "y": [ 14, 16 ], "chance": 60, "repeat": [ 2, 5 ] },
->>>>>>> 761e8214
         {
           "group": "GROUP_PHAVIAN_SKYSCRAPER_LAB",
           "x": [ 24, 38 ],
           "y": [ 14, 16 ],
           "chance": 60,
-<<<<<<< HEAD
-          "repeat": [ 2, 4 ]
-        },
-        { "group": "GROUP_PHAVIAN_SKYSCRAPER_LAB", "x": [ 9, 11 ], "y": [ 14, 23 ], "chance": 60, "repeat": [ 2, 4 ] },
-        { "group": "GROUP_PHAVIAN_SKYSCRAPER_LAB", "x": [ 9, 11 ], "y": [ 24, 30 ], "chance": 60, "repeat": [ 2, 4 ] },
-        { "group": "GROUP_PHAVIAN_SKYSCRAPER_LAB", "x": [ 9, 23 ], "y": [ 31, 32 ], "chance": 60, "repeat": [ 2, 4 ] },
-=======
           "repeat": [ 2, 5 ]
         },
         { "group": "GROUP_PHAVIAN_SKYSCRAPER_LAB", "x": [ 9, 11 ], "y": [ 14, 23 ], "chance": 60, "repeat": [ 2, 5 ] },
         { "group": "GROUP_PHAVIAN_SKYSCRAPER_LAB", "x": [ 9, 11 ], "y": [ 24, 30 ], "chance": 60, "repeat": [ 2, 5 ] },
         { "group": "GROUP_PHAVIAN_SKYSCRAPER_LAB", "x": [ 9, 23 ], "y": [ 31, 32 ], "chance": 60, "repeat": [ 2, 5 ] },
->>>>>>> 761e8214
         {
           "group": "GROUP_PHAVIAN_SKYSCRAPER_LAB",
           "x": [ 24, 38 ],
           "y": [ 31, 32 ],
           "chance": 60,
-<<<<<<< HEAD
-          "repeat": [ 2, 4 ]
-=======
-          "repeat": [ 2, 5 ]
->>>>>>> 761e8214
+          "repeat": [ 2, 5 ]
         },
         {
           "group": "GROUP_PHAVIAN_SKYSCRAPER_LAB",
           "x": [ 36, 38 ],
           "y": [ 14, 23 ],
           "chance": 60,
-<<<<<<< HEAD
-          "repeat": [ 2, 4 ]
-=======
-          "repeat": [ 2, 5 ]
->>>>>>> 761e8214
+          "repeat": [ 2, 5 ]
         },
         {
           "group": "GROUP_PHAVIAN_SKYSCRAPER_LAB",
           "x": [ 36, 38 ],
           "y": [ 24, 30 ],
           "chance": 60,
-<<<<<<< HEAD
-          "repeat": [ 2, 4 ]
-=======
-          "repeat": [ 2, 5 ]
->>>>>>> 761e8214
+          "repeat": [ 2, 5 ]
         }
       ]
     }
@@ -401,65 +349,39 @@
       },
       "vendingmachines": { "Đ": { "item_group": "vending_drink" }, "Ƒ": { "item_group": "vending_food" } },
       "place_monster": [
-<<<<<<< HEAD
-        { "group": "GROUP_LAB_BASIC_SECURITY", "x": [ 22, 23 ], "y": [ 5, 12 ], "chance": 60, "repeat": [ 2, 4 ] },
-        { "group": "GROUP_LAB_BASIC_SECURITY", "x": [ 24, 25 ], "y": [ 5, 12 ], "chance": 60, "repeat": [ 2, 4 ] },
-        { "group": "GROUP_PHAVIAN_SKYSCRAPER_LAB", "x": [ 9, 23 ], "y": [ 14, 16 ], "chance": 60, "repeat": [ 2, 4 ] },
-=======
         { "group": "GROUP_LAB_BASIC_SECURITY", "x": [ 22, 23 ], "y": [ 5, 12 ], "chance": 60, "repeat": [ 2, 5 ] },
         { "group": "GROUP_LAB_BASIC_SECURITY", "x": [ 24, 25 ], "y": [ 5, 12 ], "chance": 60, "repeat": [ 2, 5 ] },
         { "group": "GROUP_PHAVIAN_SKYSCRAPER_LAB", "x": [ 9, 23 ], "y": [ 14, 16 ], "chance": 60, "repeat": [ 2, 5 ] },
->>>>>>> 761e8214
         {
           "group": "GROUP_PHAVIAN_SKYSCRAPER_LAB",
           "x": [ 24, 38 ],
           "y": [ 14, 16 ],
           "chance": 60,
-<<<<<<< HEAD
-          "repeat": [ 2, 4 ]
-        },
-        { "group": "GROUP_PHAVIAN_SKYSCRAPER_LAB", "x": [ 9, 11 ], "y": [ 14, 23 ], "chance": 60, "repeat": [ 2, 4 ] },
-        { "group": "GROUP_PHAVIAN_SKYSCRAPER_LAB", "x": [ 9, 11 ], "y": [ 24, 30 ], "chance": 60, "repeat": [ 2, 4 ] },
-        { "group": "GROUP_PHAVIAN_SKYSCRAPER_LAB", "x": [ 9, 23 ], "y": [ 31, 32 ], "chance": 60, "repeat": [ 2, 4 ] },
-=======
           "repeat": [ 2, 5 ]
         },
         { "group": "GROUP_PHAVIAN_SKYSCRAPER_LAB", "x": [ 9, 11 ], "y": [ 14, 23 ], "chance": 60, "repeat": [ 2, 5 ] },
         { "group": "GROUP_PHAVIAN_SKYSCRAPER_LAB", "x": [ 9, 11 ], "y": [ 24, 30 ], "chance": 60, "repeat": [ 2, 5 ] },
         { "group": "GROUP_PHAVIAN_SKYSCRAPER_LAB", "x": [ 9, 23 ], "y": [ 31, 32 ], "chance": 60, "repeat": [ 2, 5 ] },
->>>>>>> 761e8214
         {
           "group": "GROUP_PHAVIAN_SKYSCRAPER_LAB",
           "x": [ 24, 38 ],
           "y": [ 31, 32 ],
           "chance": 60,
-<<<<<<< HEAD
-          "repeat": [ 2, 4 ]
-=======
-          "repeat": [ 2, 5 ]
->>>>>>> 761e8214
+          "repeat": [ 2, 5 ]
         },
         {
           "group": "GROUP_PHAVIAN_SKYSCRAPER_LAB",
           "x": [ 36, 38 ],
           "y": [ 14, 23 ],
           "chance": 60,
-<<<<<<< HEAD
-          "repeat": [ 2, 4 ]
-=======
-          "repeat": [ 2, 5 ]
->>>>>>> 761e8214
+          "repeat": [ 2, 5 ]
         },
         {
           "group": "GROUP_PHAVIAN_SKYSCRAPER_LAB",
           "x": [ 36, 38 ],
           "y": [ 24, 30 ],
           "chance": 60,
-<<<<<<< HEAD
-          "repeat": [ 2, 4 ]
-=======
-          "repeat": [ 2, 5 ]
->>>>>>> 761e8214
+          "repeat": [ 2, 5 ]
         }
       ]
     }
