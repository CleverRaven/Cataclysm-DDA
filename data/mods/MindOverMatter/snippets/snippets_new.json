--- conflicted
+++ resolved
@@ -356,16 +356,12 @@
       {
         "name": "Zombie Revivification",
         "id": "lab_file_vitakinesis_04",
-<<<<<<< HEAD
         "text": "Gentlemen, can we cure death?\n\nSorry, I had to.  Anyway, the answer is no.  We had multiple SMOKE USHER mathematicians try everything they could against a properly-restrained zombie and no luck.  The furthest we got was D93 managed to discover some way to kill zombies faster; her attempt to restart the normal biological processes caused accelerated decay and resulted in the zombie returning to an inert state after approximately thirty minutes from initial contact.  Subsequent revivication was delayed for an additional six hours.\n\nFurther testing on lab rats indicate that this ability functions on living subject as well.  I plan to start human testing once the lockdown ends and I can acquire suitable volunteers."
       },
       { 
         "name": "incident report: 667493", 
         "id": "lab_file_vitakinesis_05", 
         "text": "At 1804 this evening during a SMOKE USHER experiment into immune system function, mathematician N85 suddenly went into anaphylaxis.  Despite the attending physician administering epinephrine and immediate transport to the medical facility, N85 was pronounced dead of cardiac arrest at 2042 that same evening.  While investigation is ongoing, Dr. Walsh suggests some unknown stress mechanism caused by a full day of SMOKE USHER testing might have exacerbated a previously-unknown allergic sensitivity.  However, the physical before induction turned up no such sensitivity.  Further conclusions await the autopsy report." 
-=======
-        "text": "Gentlemen, can we cure death?\n\nSorry, I had to.  Anyway, the answer is no.  We had multiple SMOKE USHER mathematicians try everything they could against a properly-restrained zombie and no luck.  The furthest we got was D93 managed to discover some way to kill zombies faster; her attempt to restart the normal biological processes caused accelerated decay and resulted in the zombie returning to an inert state after approximately thirty minutes from initial contact.  Subsequent revivification was delayed for an additional six hours.\n\nFurther testing on lab rats indicate that this ability functions on living subject as well.  I plan to start human testing once the lockdown ends and I can acquire suitable volunteers."
->>>>>>> 73b6cf73
       }
     ]
   },
