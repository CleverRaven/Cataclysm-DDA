--- conflicted
+++ resolved
@@ -86,12 +86,8 @@
         "id": "zombie_null_nether_banish_monster",
         "type": "spell",
         "spell_data": { "id": "nether_banish_monster" },
-<<<<<<< HEAD
+        "condition": { "npc_has_species": "NETHER" },
         "cooldown": { "math": [ "10 + rand(20)" ] },
-=======
-        "condition": { "npc_has_species": "NETHER" },
-        "cooldown": { "math": [ "10 + rand(25)" ] },
->>>>>>> bd332417
         "monster_message": "%1$s looks at %3$s and the static on the edge of your vision flickers."
       }
     ],
@@ -129,13 +125,8 @@
     "emit_fields": [ { "emit_id": "emit_anti_psi", "delay": "1 s" } ],
     "grab_strength": 30,
     "special_attacks": [
-<<<<<<< HEAD
       { "id": "grab", "cooldown": { "math": [ "5 + rand(10)" ] } },
       { "id": "bite_humanoid", "cooldown": { "math": [ "2 + rand(4)" ] } },
-=======
-      { "id": "grab" },
-      { "id": "bite_humanoid", "cooldown": { "math": [ "2 + rand(5)" ] } },
->>>>>>> bd332417
       {
         "id": "scratch",
         "cooldown": { "math": [ "5 + rand(10)" ] },
@@ -151,12 +142,8 @@
         "id": "zombie_anti_concentration_spell",
         "type": "spell",
         "spell_data": { "id": "null_break_concentration_spell" },
-<<<<<<< HEAD
-        "cooldown": { "math": [ "7 + rand(14)" ] },
-=======
         "condition": "npc_is_character",
         "cooldown": { "math": [ "5 + rand(13)" ] },
->>>>>>> bd332417
         "monster_message": "%1$s looks at %3$s and the static on the edge of your vision flickers."
       }
     ],
@@ -196,13 +183,8 @@
     "emit_fields": [ { "emit_id": "emit_anti_psi_void", "delay": "1 s" } ],
     "grab_strength": 50,
     "special_attacks": [
-<<<<<<< HEAD
-      { "id": "ranged_pull", "range": 3, "cooldown": { "math": [ "2 + rand(4)" ] } },
+      { "id": "ranged_pull", "range": 3, "cooldown": { "math": [ "2 + rand(4)" ] }, "no_adjacent": true },
       { "id": "grab_drag", "cooldown": { "math": [ "2 + rand(4)" ] } },
-=======
-      { "id": "ranged_pull", "range": 3, "no_adjacent": true },
-      { "id": "grab_drag", "cooldown": { "math": [ "2 + rand(3)" ] } },
->>>>>>> bd332417
       { "id": "drag_followup" },
       { "id": "bite_humanoid", "cooldown": { "math": [ "2 + rand(4)" ] } },
       {
@@ -230,12 +212,8 @@
         "id": "zombie_void_nether_banish_monster",
         "type": "spell",
         "spell_data": { "id": "nether_banish_monster_greater" },
-<<<<<<< HEAD
-        "cooldown": { "math": [ "7 + rand(14)" ] },
-=======
         "condition": { "npc_has_species": "NETHER" },
-        "cooldown": { "math": [ "7 + rand(19)" ] },
->>>>>>> bd332417
+        "cooldown": { "math": [ "7 + rand(14)" ] },
         "monster_message": "%1$s looks at %3$s and the static on the edge of your vision creeps inward for a moment."
       }
     ],
