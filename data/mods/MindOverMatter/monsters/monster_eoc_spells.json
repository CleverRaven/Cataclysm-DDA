--- conflicted
+++ resolved
@@ -174,36 +174,6 @@
     ]
   },
   {
-<<<<<<< HEAD
-    "id": "silent_one_drain_monster",
-    "type": "SPELL",
-    "name": "[Ψ]Silent One Draining attack",
-    "description": "Silent One's draining attack.  It's a bug if you have it.",
-    "valid_targets": [ "hostile" ],
-    "message": "",
-    "flags": [ "NO_PROJECTILE", "NO_EXPLOSION_SFX" ],
-    "effect": "effect_on_condition",
-    "effect_str": "EOC_SILENT_ONE_DRAINING_POWER",
-    "shape": "blast",
-    "min_range": 10
-  },
-  {
-    "type": "effect_on_condition",
-    "id": "EOC_SILENT_ONE_DRAINING_POWER",
-    "condition": "u_is_character",
-    "effect": [
-      { "math": [ "u_val('focus')", "--" ] },
-      {
-        "u_add_morale": "morale_silent_one_drain",
-        "bonus": -4,
-        "max_bonus": -100,
-        "duration": "24 hours",
-        "decay_start": "12 hours"
-      },
-      { "math": [ "u_val('health')", "-=", "rand(2) + 1" ] }
-    ],
-    "false_effect": [ { "u_cast_spell": { "id": "eater_drain_health", "hit_self": true } } ]
-=======
     "id": "clairsentient_discern_weakness_monster",
     "type": "SPELL",
     "name": "[Ψ]Discern Weakness Triffid",
@@ -453,6 +423,35 @@
       { "u_add_effect": "telepathic_ignorance", "duration": { "math": [ "n_power_obscurity_duration" ] } },
       { "npc_add_effect": "telepathic_ignorance_self", "duration": { "math": [ "n_power_obscurity_duration" ] } }
     ]
->>>>>>> b1266d1c
+  },
+  {
+    "id": "silent_one_drain_monster",
+    "type": "SPELL",
+    "name": "[Ψ]Silent One Draining attack",
+    "description": "Silent One's draining attack.  It's a bug if you have it.",
+    "valid_targets": [ "hostile" ],
+    "message": "",
+    "flags": [ "NO_PROJECTILE", "NO_EXPLOSION_SFX" ],
+    "effect": "effect_on_condition",
+    "effect_str": "EOC_SILENT_ONE_DRAINING_POWER",
+    "shape": "blast",
+    "min_range": 10
+  },
+  {
+    "type": "effect_on_condition",
+    "id": "EOC_SILENT_ONE_DRAINING_POWER",
+    "condition": "u_is_character",
+    "effect": [
+      { "math": [ "u_val('focus')", "--" ] },
+      {
+        "u_add_morale": "morale_silent_one_drain",
+        "bonus": -4,
+        "max_bonus": -100,
+        "duration": "24 hours",
+        "decay_start": "12 hours"
+      },
+      { "math": [ "u_val('health')", "-=", "rand(2) + 1" ] }
+    ],
+    "false_effect": [ { "u_cast_spell": { "id": "eater_drain_health", "hit_self": true } } ]
   }
 ]