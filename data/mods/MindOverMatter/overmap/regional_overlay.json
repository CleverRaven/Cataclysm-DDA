[
  {
<<<<<<< HEAD
    "type": "region_overlay",
    "regions": [ "all" ],
    "city": { "shops": { "office_cubical_phavian": 175, "phavian_skyscraper_lab": 250, "phavian_hospital_lab": 85 } },
    "map_extras": {
      "forest_water": {
        "chance": 20,
        "extras": {
          "mx_alien_grass": 25,
          "mx_alien_grass_2": 25,
          "mx_alien_grass_3": 25,
          "mx_alien_grass_4": 25,
          "mx_alien_grass_5": 25,
          "mx_alien_grove": 15,
          "mx_fear_hawk_copse": 5,
          "mx_glass_and_crystal": 30,
          "mx_phavian_science": 5
        }
      },
      "forest_thick": {
        "chance": 30,
        "extras": {
          "mx_alien_grass": 25,
          "mx_alien_grass_2": 25,
          "mx_alien_grass_3": 25,
          "mx_alien_grass_4": 25,
          "mx_alien_grass_5": 25,
          "mx_alien_grove": 15,
          "mx_fear_hawk_copse": 10,
          "mx_nether_pond": 25,
          "mx_glass_and_crystal": 30,
          "mx_phavian_science": 3
        }
      },
      "forest": {
        "chance": 40,
        "extras": {
          "mx_alien_grass": 15,
          "mx_alien_grass_2": 15,
          "mx_alien_grass_3": 15,
          "mx_alien_grass_4": 15,
          "mx_alien_grass_5": 15,
          "mx_alien_grove": 15,
          "mx_fear_hawk_copse": 3,
          "mx_nether_pond": 8,
          "mx_glass_and_crystal": 20,
          "mx_phavian_science": 3
        }
      },
      "field": {
        "chance": 6,
        "extras": {
          "mx_alien_grass": 15,
          "mx_alien_grass_2": 15,
          "mx_alien_grass_3": 15,
          "mx_alien_grass_4": 15,
          "mx_alien_grass_5": 15,
          "mx_alien_grove": 15,
          "mx_fear_hawk_copse": 1,
          "mx_nether_pond": 25,
          "mx_glass_and_crystal": 25,
          "mx_phavian_science": 6
        }
      },
      "agricultural": {
        "chance": 38,
        "extras": {
          "mx_alien_grass": 15,
          "mx_alien_grass_2": 15,
          "mx_alien_grass_3": 15,
          "mx_alien_grass_4": 15,
          "mx_alien_grass_5": 15,
          "mx_alien_grove": 15,
          "mx_nether_pond": 25,
          "mx_glass_and_crystal": 25,
          "mx_phavian_science": 3
        }
      },
      "road": {
        "chance": 75,
        "extras": {
          "mx_alien_grass": 15,
          "mx_alien_grass_2": 15,
          "mx_alien_grass_3": 15,
          "mx_alien_grass_4": 15,
          "mx_alien_grass_5": 15,
          "mx_alien_grove": 15,
          "mx_nether_pond": 25,
          "mx_glass_and_crystal": 25,
          "mx_phavian_science": 30
        }
      },
      "build": { "chance": 90, "extras": { "mx_phavian_science": 5 } },
      "subway": {
        "chance": 75,
        "extras": { "mx_alien_grass_3": 15, "mx_nether_pond": 25, "mx_glass_and_crystal": 25, "mx_phavian_science": 8 }
      },
      "lab_subway": {
        "chance": 25,
        "extras": { "mx_alien_grass_3": 15, "mx_nether_pond": 25, "mx_glass_and_crystal": 25, "mx_phavian_science": 5 }
      },
      "phavian_lab_lot": {
        "chance": 3,
        "extras": {
          "mx_helicopter": 15,
          "mx_military": 65,
          "mx_collegekids": 1,
          "mx_portal": 150,
          "mx_crater": 180,
          "mx_alien_grass": 25,
          "mx_alien_grass_2": 25,
          "mx_alien_grass_3": 25,
          "mx_alien_grass_4": 25,
          "mx_alien_grass_5": 25,
          "mx_alien_grove": 25,
          "mx_nether_pond": 50,
          "mx_portal_in": 30,
          "mx_point_burned_ground": 100,
          "mx_casings": 30,
          "mx_exocrash_1": 1,
          "mx_exocrash_2": 1
        }
      },
      "phavian_lab_interior": {
        "chance": 2,
        "extras": {
          "mx_crater": 15000,
          "mx_point_burned_ground": 6250,
          "mx_portal": 3750,
          "mx_glass_and_crystal": 2500,
          "mx_nether_pond": 2500,
          "mx_portal_in": 2000,
          "mx_casings": 1500,
          "mx_alien_grass": 1250,
          "mx_alien_grass_2": 1250,
          "mx_alien_grass_3": 1250,
          "mx_alien_grass_4": 1250,
          "mx_alien_grass_5": 1250,
          "mx_military": 250,
          "mx_jabberwock": 1
        }
      }
=======
    "type": "region_settings_city",
    "id": "default",
    "copy-from": "default",
    "extend": { "shops": [ [ "office_cubical_phavian", 175 ], [ "phavian_skyscraper_lab", 250 ] ] }
  },
  {
    "type": "region_settings_map_extras",
    "id": "default",
    "copy-from": "default",
    "extend": { "extras": [ "phavian_lab_lot", "phavian_lab_interior" ] }
  },
  {
    "type": "map_extra_collection",
    "id": "forest_water",
    "copy-from": "forest_water",
    "extend": {
      "extras": [
        [ "mx_alien_grass", 25 ],
        [ "mx_alien_grass_2", 25 ],
        [ "mx_alien_grass_3", 25 ],
        [ "mx_alien_grass_4", 25 ],
        [ "mx_alien_grass_5", 25 ],
        [ "mx_alien_grove", 15 ],
        [ "mx_fear_hawk_copse", 5 ],
        [ "mx_glass_and_crystal", 30 ],
        [ "mx_phavian_science", 5 ]
      ]
    }
  },
  {
    "type": "map_extra_collection",
    "id": "forest_thick",
    "copy-from": "forest_thick",
    "extend": {
      "extras": [
        [ "mx_alien_grass", 25 ],
        [ "mx_alien_grass_2", 25 ],
        [ "mx_alien_grass_3", 25 ],
        [ "mx_alien_grass_4", 25 ],
        [ "mx_alien_grass_5", 25 ],
        [ "mx_alien_grove", 15 ],
        [ "mx_fear_hawk_copse", 10 ],
        [ "mx_nether_pond", 25 ],
        [ "mx_glass_and_crystal", 30 ],
        [ "mx_phavian_science", 3 ]
      ]
    }
  },
  {
    "type": "map_extra_collection",
    "id": "forest",
    "copy-from": "forest",
    "extend": {
      "extras": [
        [ "mx_alien_grass", 15 ],
        [ "mx_alien_grass_2", 15 ],
        [ "mx_alien_grass_3", 15 ],
        [ "mx_alien_grass_4", 15 ],
        [ "mx_alien_grass_5", 15 ],
        [ "mx_alien_grove", 15 ],
        [ "mx_fear_hawk_copse", 3 ],
        [ "mx_nether_pond", 8 ],
        [ "mx_glass_and_crystal", 20 ],
        [ "mx_phavian_science", 3 ]
      ]
    }
  },
  {
    "type": "map_extra_collection",
    "id": "field",
    "copy-from": "field",
    "extend": {
      "extras": [
        [ "mx_alien_grass", 15 ],
        [ "mx_alien_grass_2", 15 ],
        [ "mx_alien_grass_3", 15 ],
        [ "mx_alien_grass_4", 15 ],
        [ "mx_alien_grass_5", 15 ],
        [ "mx_alien_grove", 15 ],
        [ "mx_fear_hawk_copse", 1 ],
        [ "mx_nether_pond", 25 ],
        [ "mx_glass_and_crystal", 25 ],
        [ "mx_phavian_science", 6 ]
      ]
    }
  },
  {
    "type": "map_extra_collection",
    "id": "agricultural",
    "copy-from": "agricultural",
    "extend": {
      "extras": [
        [ "mx_alien_grass", 15 ],
        [ "mx_alien_grass_2", 15 ],
        [ "mx_alien_grass_3", 15 ],
        [ "mx_alien_grass_4", 15 ],
        [ "mx_alien_grass_5", 15 ],
        [ "mx_alien_grove", 15 ],
        [ "mx_nether_pond", 25 ],
        [ "mx_glass_and_crystal", 25 ],
        [ "mx_phavian_science", 3 ]
      ]
>>>>>>> 624827b1
    }
  },
  {
    "type": "map_extra_collection",
    "id": "road",
    "copy-from": "road",
    "extend": {
      "extras": [
        [ "mx_alien_grass", 15 ],
        [ "mx_alien_grass_2", 15 ],
        [ "mx_alien_grass_3", 15 ],
        [ "mx_alien_grass_4", 15 ],
        [ "mx_alien_grass_5", 15 ],
        [ "mx_alien_grove", 15 ],
        [ "mx_nether_pond", 25 ],
        [ "mx_glass_and_crystal", 25 ],
        [ "mx_phavian_science", 30 ]
      ]
    }
  },
  {
    "type": "map_extra_collection",
    "id": "build",
    "copy-from": "build",
    "extend": { "extras": [ [ "mx_phavian_science", 5 ] ] }
  },
  {
    "type": "map_extra_collection",
    "id": "subway",
    "copy-from": "subway",
    "extend": {
      "extras": [ [ "mx_alien_grass_3", 15 ], [ "mx_nether_pond", 25 ], [ "mx_glass_and_crystal", 25 ], [ "mx_phavian_science", 8 ] ]
    }
  },
  {
    "type": "map_extra_collection",
    "id": "lab_subway",
    "copy-from": "lab_subway",
    "extend": {
      "extras": [ [ "mx_alien_grass_3", 15 ], [ "mx_nether_pond", 25 ], [ "mx_glass_and_crystal", 25 ], [ "mx_phavian_science", 8 ] ]
    }
  },
  {
    "type": "map_extra_collection",
    "id": "phavian_lab_lot",
    "chance": 3,
    "extras": [
      [ "mx_helicopter", 15 ],
      [ "mx_military", 65 ],
      [ "mx_collegekids", 1 ],
      [ "mx_portal", 150 ],
      [ "mx_crater", 180 ],
      [ "mx_alien_grass", 25 ],
      [ "mx_alien_grass_2", 25 ],
      [ "mx_alien_grass_3", 25 ],
      [ "mx_alien_grass_4", 25 ],
      [ "mx_alien_grass_5", 25 ],
      [ "mx_alien_grove", 25 ],
      [ "mx_nether_pond", 50 ],
      [ "mx_portal_in", 30 ],
      [ "mx_point_burned_ground", 100 ],
      [ "mx_casings", 30 ],
      [ "mx_exocrash_1", 1 ],
      [ "mx_exocrash_2", 1 ]
    ]
  },
  {
    "type": "map_extra_collection",
    "id": "phavian_lab_interior",
    "chance": 2,
    "extras": [
      [ "mx_crater", 15000 ],
      [ "mx_point_burned_ground", 6250 ],
      [ "mx_portal", 3750 ],
      [ "mx_glass_and_crystal", 2500 ],
      [ "mx_nether_pond", 2500 ],
      [ "mx_portal_in", 2000 ],
      [ "mx_casings", 1500 ],
      [ "mx_alien_grass", 1250 ],
      [ "mx_alien_grass_2", 1250 ],
      [ "mx_alien_grass_3", 1250 ],
      [ "mx_alien_grass_4", 1250 ],
      [ "mx_alien_grass_5", 1250 ],
      [ "mx_military", 250 ],
      [ "mx_jabberwock", 1 ]
    ]
  }
]<|MERGE_RESOLUTION|>--- conflicted
+++ resolved
@@ -1,152 +1,9 @@
 [
   {
-<<<<<<< HEAD
-    "type": "region_overlay",
-    "regions": [ "all" ],
-    "city": { "shops": { "office_cubical_phavian": 175, "phavian_skyscraper_lab": 250, "phavian_hospital_lab": 85 } },
-    "map_extras": {
-      "forest_water": {
-        "chance": 20,
-        "extras": {
-          "mx_alien_grass": 25,
-          "mx_alien_grass_2": 25,
-          "mx_alien_grass_3": 25,
-          "mx_alien_grass_4": 25,
-          "mx_alien_grass_5": 25,
-          "mx_alien_grove": 15,
-          "mx_fear_hawk_copse": 5,
-          "mx_glass_and_crystal": 30,
-          "mx_phavian_science": 5
-        }
-      },
-      "forest_thick": {
-        "chance": 30,
-        "extras": {
-          "mx_alien_grass": 25,
-          "mx_alien_grass_2": 25,
-          "mx_alien_grass_3": 25,
-          "mx_alien_grass_4": 25,
-          "mx_alien_grass_5": 25,
-          "mx_alien_grove": 15,
-          "mx_fear_hawk_copse": 10,
-          "mx_nether_pond": 25,
-          "mx_glass_and_crystal": 30,
-          "mx_phavian_science": 3
-        }
-      },
-      "forest": {
-        "chance": 40,
-        "extras": {
-          "mx_alien_grass": 15,
-          "mx_alien_grass_2": 15,
-          "mx_alien_grass_3": 15,
-          "mx_alien_grass_4": 15,
-          "mx_alien_grass_5": 15,
-          "mx_alien_grove": 15,
-          "mx_fear_hawk_copse": 3,
-          "mx_nether_pond": 8,
-          "mx_glass_and_crystal": 20,
-          "mx_phavian_science": 3
-        }
-      },
-      "field": {
-        "chance": 6,
-        "extras": {
-          "mx_alien_grass": 15,
-          "mx_alien_grass_2": 15,
-          "mx_alien_grass_3": 15,
-          "mx_alien_grass_4": 15,
-          "mx_alien_grass_5": 15,
-          "mx_alien_grove": 15,
-          "mx_fear_hawk_copse": 1,
-          "mx_nether_pond": 25,
-          "mx_glass_and_crystal": 25,
-          "mx_phavian_science": 6
-        }
-      },
-      "agricultural": {
-        "chance": 38,
-        "extras": {
-          "mx_alien_grass": 15,
-          "mx_alien_grass_2": 15,
-          "mx_alien_grass_3": 15,
-          "mx_alien_grass_4": 15,
-          "mx_alien_grass_5": 15,
-          "mx_alien_grove": 15,
-          "mx_nether_pond": 25,
-          "mx_glass_and_crystal": 25,
-          "mx_phavian_science": 3
-        }
-      },
-      "road": {
-        "chance": 75,
-        "extras": {
-          "mx_alien_grass": 15,
-          "mx_alien_grass_2": 15,
-          "mx_alien_grass_3": 15,
-          "mx_alien_grass_4": 15,
-          "mx_alien_grass_5": 15,
-          "mx_alien_grove": 15,
-          "mx_nether_pond": 25,
-          "mx_glass_and_crystal": 25,
-          "mx_phavian_science": 30
-        }
-      },
-      "build": { "chance": 90, "extras": { "mx_phavian_science": 5 } },
-      "subway": {
-        "chance": 75,
-        "extras": { "mx_alien_grass_3": 15, "mx_nether_pond": 25, "mx_glass_and_crystal": 25, "mx_phavian_science": 8 }
-      },
-      "lab_subway": {
-        "chance": 25,
-        "extras": { "mx_alien_grass_3": 15, "mx_nether_pond": 25, "mx_glass_and_crystal": 25, "mx_phavian_science": 5 }
-      },
-      "phavian_lab_lot": {
-        "chance": 3,
-        "extras": {
-          "mx_helicopter": 15,
-          "mx_military": 65,
-          "mx_collegekids": 1,
-          "mx_portal": 150,
-          "mx_crater": 180,
-          "mx_alien_grass": 25,
-          "mx_alien_grass_2": 25,
-          "mx_alien_grass_3": 25,
-          "mx_alien_grass_4": 25,
-          "mx_alien_grass_5": 25,
-          "mx_alien_grove": 25,
-          "mx_nether_pond": 50,
-          "mx_portal_in": 30,
-          "mx_point_burned_ground": 100,
-          "mx_casings": 30,
-          "mx_exocrash_1": 1,
-          "mx_exocrash_2": 1
-        }
-      },
-      "phavian_lab_interior": {
-        "chance": 2,
-        "extras": {
-          "mx_crater": 15000,
-          "mx_point_burned_ground": 6250,
-          "mx_portal": 3750,
-          "mx_glass_and_crystal": 2500,
-          "mx_nether_pond": 2500,
-          "mx_portal_in": 2000,
-          "mx_casings": 1500,
-          "mx_alien_grass": 1250,
-          "mx_alien_grass_2": 1250,
-          "mx_alien_grass_3": 1250,
-          "mx_alien_grass_4": 1250,
-          "mx_alien_grass_5": 1250,
-          "mx_military": 250,
-          "mx_jabberwock": 1
-        }
-      }
-=======
     "type": "region_settings_city",
     "id": "default",
     "copy-from": "default",
-    "extend": { "shops": [ [ "office_cubical_phavian", 175 ], [ "phavian_skyscraper_lab", 250 ] ] }
+    "extend": { "shops": [ [ "office_cubical_phavian", 175 ], [ "phavian_skyscraper_lab", 250 ], [ "phavian_hospital_lab", 85 ] ] }
   },
   {
     "type": "region_settings_map_extras",
@@ -245,7 +102,6 @@
         [ "mx_glass_and_crystal", 25 ],
         [ "mx_phavian_science", 3 ]
       ]
->>>>>>> 624827b1
     }
   },
   {
