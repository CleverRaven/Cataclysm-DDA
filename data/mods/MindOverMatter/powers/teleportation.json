[
  {
    "id": "teleport_blink",
    "type": "SPELL",
    "name": "[Ψ]Blink",
    "description": "Step briefly into the void between dimensions and emerge at a random nearby location.",
    "message": "You vanish and reappear nearby.",
    "teachable": false,
    "valid_targets": [ "none" ],
    "spell_class": "TELEPORTER",
    "magic_type": "mom_psionics",
    "skill": "metaphysics",
    "flags": [ "PSIONIC", "CONCENTRATE", "SILENT", "NO_HANDS", "NO_LEGS", "RANDOM_AOE" ],
    "difficulty": 1,
    "max_level": { "math": [ "int_to_level(1)" ] },
    "effect": "short_range_teleport",
    "shape": "blast",
    "min_aoe": 1,
    "max_aoe": 5,
    "aoe_increment": 0.25,
    "min_range": 5,
    "max_range": 15,
    "range_increment": 1,
    "base_energy_cost": 900,
    "final_energy_cost": 350,
    "energy_increment": -55,
    "base_casting_time": 50,
    "final_casting_time": 5,
    "casting_time_increment": -3.5
  },
  {
    "id": "teleport_slow",
    "type": "SPELL",
    "name": "[Ψ]Stutterstep",
    "description": "Manipulate space to increase relative distance around the target, reducing their speed.",
    "message": "You warp the space around your enemies!",
    "teachable": false,
    "valid_targets": [ "ground", "hostile" ],
    "spell_class": "TELEPORTER",
    "magic_type": "mom_psionics",
    "skill": "metaphysics",
    "flags": [ "PSIONIC", "CONCENTRATE", "SILENT", "NO_HANDS", "RANDOM_DURATION", "NO_LEGS", "NO_EXPLOSION_SFX" ],
    "difficulty": 2,
    "max_level": { "math": [ "int_to_level(1)" ] },
    "effect": "attack",
    "effect_str": "effect_teleport_slow",
    "shape": "blast",
    "min_aoe": 0,
    "max_aoe": 20,
    "aoe_increment": 0.2,
    "min_range": {
      "math": [
        "min( (( (u_spell_level('teleport_slow') * 1.2) + 3) * (scaling_factor(u_val('intelligence') ) ) * u_nether_attunement_power_scaling), 80)"
      ]
    },
    "max_range": 80,
    "min_duration": {
      "math": [
        "( (u_spell_level('teleport_slow') * 75) + 125) * (scaling_factor(u_val('intelligence') ) ) * u_nether_attunement_power_scaling"
      ]
    },
    "max_duration": {
      "math": [
        "( (u_spell_level('teleport_slow') * 200) + 1500) * (scaling_factor(u_val('intelligence') ) ) * u_nether_attunement_power_scaling"
      ]
    },
    "base_energy_cost": 2000,
    "final_energy_cost": 750,
    "energy_increment": -75,
    "base_casting_time": 80,
    "final_casting_time": 35,
    "casting_time_increment": -4.5,
    "ignored_monster_species": [ "PSI_NULL" ]
  },
  {
    "id": "teleport_phase",
    "type": "SPELL",
    "name": "[Ψ]Phase",
    "description": "By stepping for a moment into the void between dimensions, you can bypass a wall or walk from the ground to the roof of a house.",
    "message": "There is a brief moment of darkness and terrible cold, and you are somewhere else.",
    "teachable": false,
    "valid_targets": [ "ground" ],
    "spell_class": "TELEPORTER",
    "magic_type": "mom_psionics",
    "skill": "metaphysics",
    "flags": [ "PSIONIC", "CONCENTRATE", "SILENT", "NO_HANDS", "NO_LEGS", "TARGET_TELEPORT", "IGNORE_WALLS" ],
    "difficulty": 2,
    "max_level": { "math": [ "int_to_level(1)" ] },
    "effect": "short_range_teleport",
    "shape": "blast",
    "min_range": {
      "math": [
        "clamp( (( (u_spell_level('teleport_phase') * 0.1) + 2) * (scaling_factor(u_val('intelligence') ) ) * u_nether_attunement_power_scaling), 2, 4)"
      ]
    },
    "max_range": 4,
    "base_energy_cost": 2500,
    "final_energy_cost": 1250,
    "energy_increment": -65,
    "base_casting_time": 65,
    "final_casting_time": 15,
    "casting_time_increment": -3
  },
  {
    "id": "teleport_item_apport",
    "type": "SPELL",
    "name": "[Ψ]Apportation",
    "description": "Rather than teleporting yourself, you could teleport an item you're holding somewhere nearby without having to follow it to its destination.\n\nItems that are <color_yellow>too large</color> cannot be apported.",
    "message": "",
    "teachable": false,
    "valid_targets": [ "self" ],
    "spell_class": "TELEPORTER",
    "magic_type": "mom_psionics",
    "skill": "metaphysics",
    "flags": [ "PSIONIC", "CONCENTRATE", "SILENT", "NO_HANDS", "NO_LEGS", "TARGET_TELEPORT", "IGNORE_WALLS" ],
    "difficulty": 3,
    "max_level": { "math": [ "int_to_level(1)" ] },
    "effect": "effect_on_condition",
    "effect_str": "EOC_TELEPORT_ITEM_APPORT",
    "shape": "blast",
    "min_range": {
      "math": [
        "min( (( (u_spell_level('teleport_item_appport') * 1.25) + 2) * (scaling_factor(u_val('intelligence') ) ) * u_nether_attunement_power_scaling), 80)"
      ]
    },
    "max_range": 80,
    "base_energy_cost": 2500,
    "final_energy_cost": 1250,
    "energy_increment": -65,
    "base_casting_time": 150,
    "final_casting_time": 75,
    "casting_time_increment": -7.5
  },
  {
    "id": "teleport_stride",
    "type": "SPELL",
    "name": "[Ψ]Extended Stride (C)",
    "description": "By warping space to shorten distances, you can make each of your movements carry you much further.\n\nThis power <color_yellow>is maintained by concentration</color> and <color_red>may fail</color> if <color_yellow>concentration is interrupted</color>.",
    "message": "Your steps devour the distance.",
    "teachable": false,
    "valid_targets": [ "self" ],
    "spell_class": "TELEPORTER",
    "magic_type": "mom_psionics",
    "skill": "metaphysics",
    "flags": [ "PSIONIC", "CONCENTRATE", "SILENT", "NO_HANDS", "NO_LEGS", "RANDOM_DURATION", "NO_EXPLOSION_SFX" ],
    "difficulty": 3,
    "max_level": { "math": [ "int_to_level(1)" ] },
    "effect": "effect_on_condition",
    "effect_str": "EOC_TELEPORT_STRIDE_INITIATE",
    "shape": "blast",
    "min_duration": {
      "math": [
        "( (u_spell_level('teleport_stride') * 1100) + 3000) * (scaling_factor(u_val('intelligence') ) ) * u_nether_attunement_power_scaling"
      ]
    },
    "max_duration": {
      "math": [
        "( (u_spell_level('teleport_stride') * 3700) + 30000) * (scaling_factor(u_val('intelligence') ) ) * u_nether_attunement_power_scaling"
      ]
    },
    "base_energy_cost": {
      "math": [
        "u_effect_intensity('effect_teleport_stride') > -1 ? 0 : max((3500 - (u_spell_level('teleport_stride') * 95)), 1750)"
      ]
    },
    "base_casting_time": {
      "math": [ "u_effect_intensity('effect_teleport_stride') > -1 ? 10 : max((85 -(u_spell_level('teleport_stride') * 7)), 25)" ]
    }
  },
  {
    "id": "teleport_transpose",
    "type": "SPELL",
    "name": "[Ψ]Transposition",
    "description": "Entangle yourself with your target's position and, with a twist, swap places with them.",
    "message": "There is a moment of darkness and terrible cold, and you are somewhere else, and so is your target.",
    "teachable": false,
    "valid_targets": [ "hostile", "ally" ],
    "spell_class": "TELEPORTER",
    "magic_type": "mom_psionics",
    "skill": "metaphysics",
    "flags": [ "PSIONIC", "CONCENTRATE", "SILENT", "NO_HANDS", "NO_LEGS", "SWAP_POS", "IGNORE_WALLS" ],
    "difficulty": 4,
    "max_level": { "math": [ "int_to_level(1)" ] },
    "effect": "attack",
    "shape": "blast",
    "min_range": {
      "math": [
        "min( (( (u_spell_level('teleport_transpose') * 1.5) + 1) * (scaling_factor(u_val('intelligence') ) ) * u_nether_attunement_power_scaling), 80)"
      ]
    },
    "max_range": 80,
    "base_energy_cost": 2750,
    "final_energy_cost": 1500,
    "energy_increment": -85,
    "base_casting_time": 75,
    "final_casting_time": 30,
    "casting_time_increment": -2.5,
    "ignored_monster_species": [ "PSI_NULL" ]
  },
  {
    "id": "teleport_displacement",
    "type": "SPELL",
    "name": "[Ψ]Displacement",
    "description": "With a touch, you can send your target through the void to re-emerge somewhere nearby, further away from you.",
    "message": "You touch your target and they are suddenly somewhere else.",
    "teachable": false,
    "valid_targets": [ "ally", "hostile" ],
    "spell_class": "TELEPORTER",
    "magic_type": "mom_psionics",
    "skill": "metaphysics",
    "flags": [ "PSIONIC", "CONCENTRATE", "SILENT", "NO_HANDS", "NO_LEGS", "NO_EXPLOSION_SFX" ],
    "difficulty": 4,
    "max_level": { "math": [ "int_to_level(1)" ] },
    "effect": "attack",
    "shape": "blast",
    "damage_type": "psi_teleporter_teleporting_damage",
    "min_damage": 1,
    "max_damage": 1,
    "min_range": 1,
    "base_energy_cost": 4000,
    "final_energy_cost": 1750,
    "energy_increment": -65,
    "base_casting_time": 95,
    "final_casting_time": 25,
    "casting_time_increment": -4,
    "ignored_monster_species": [ "PSI_NULL" ]
  },
  {
    "id": "teleport_reactive_displacement",
    "type": "SPELL",
    "name": "[Ψ]Reactive Displacement (C)",
    "description": "Maintain a field of unstable space around you, allowing you to effortlessly teleport enemies that strike you further away.  Unfortunately, their attacks will still hurt you as normal.\n\nThis power <color_yellow>is maintained by concentration</color> and <color_red>may fail</color> if <color_yellow>concentration is interrupted</color>.",
    "teachable": false,
    "valid_targets": [ "self" ],
    "spell_class": "TELEPORTER",
    "magic_type": "mom_psionics",
    "skill": "metaphysics",
    "flags": [ "PSIONIC", "CONCENTRATE", "SILENT", "NO_HANDS", "NO_LEGS", "RANDOM_DURATION", "NO_EXPLOSION_SFX" ],
    "difficulty": 5,
    "max_level": { "math": [ "int_to_level(1)" ] },
    "effect": "effect_on_condition",
    "effect_str": "EOC_TELEPORT_REACTIVE_DISPLACEMENT_INITIATE",
    "shape": "blast",
    "min_duration": {
      "math": [
        "( ( u_spell_level('teleport_reactive_displacement') * 1000 ) + 2000 ) * ( scaling_factor( u_val('intelligence') ) ) * u_nether_attunement_power_scaling"
      ]
    },
    "max_duration": {
      "math": [
        "( ( u_spell_level('teleport_reactive_displacement') * 4000 ) + 20000 ) * ( scaling_factor( u_val('intelligence') ) ) * u_nether_attunement_power_scaling"
      ]
    },
    "base_energy_cost": {
      "math": [
        "u_effect_intensity('effect_teleport_reactive_displacement') > -1 ? 0 : max( ( 3500 - ( u_spell_level('teleport_reactive_displacement') * 100 ) ), 1500 )"
      ]
    },
    "base_casting_time": {
      "math": [
        "u_effect_intensity('effect_teleport_reactive_displacement') > -1 ? 10 : max( ( 100 - ( u_spell_level('teleport_reactive_displacement') * 5 ) ), 25 )"
      ]
    }
  },
  {
    "id": "teleport_reactive_displacement_teleport",
    "type": "SPELL",
    "name": "[Ψ]Reactive Displacement (C) - Teleport",
    "description": "The actual teleport effect of reactive displacement.  Having this spell is a bug.",
    "teachable": false,
    "valid_targets": [ "ally", "hostile" ],
    "spell_class": "TELEPORTER",
    "skill": "metaphysics",
    "flags": [ "PSIONIC", "CONCENTRATE", "SILENT", "NO_HANDS", "NO_LEGS", "NO_EXPLOSION_SFX" ],
    "difficulty": 0,
    "max_level": 0,
    "effect": "attack",
    "shape": "blast",
    "damage_type": "psi_teleporter_teleporting_damage",
    "min_damage": 1,
    "max_damage": 1,
    "min_range": 1,
    "energy_source": "NONE",
    "ignored_monster_species": [ "PSI_NULL" ]
  },
  {
    "id": "teleport_collapse",
    "type": "SPELL",
    "name": "[Ψ]Spacial Vortex",
    "description": "Affect the fabric of space, changing relative distance around a point so that everything moving within finds themselves moving towards it.",
    "message": "The air around your enemies shimmers as their forward motion carries them rapidly towards each other.",
    "teachable": false,
    "valid_targets": [ "self" ],
    "spell_class": "TELEPORTER",
    "magic_type": "mom_psionics",
    "skill": "metaphysics",
    "flags": [ "PSIONIC", "CONCENTRATE", "SILENT", "NO_HANDS", "NO_LEGS", "IGNORE_WALLS", "NO_EXPLOSION_SFX" ],
    "difficulty": 5,
    "max_level": { "math": [ "int_to_level(1)" ] },
    "effect": "effect_on_condition",
    "effect_str": "EOC_TELEPORT_SPACIAL_VORTEX",
    "shape": "blast",
    "base_energy_cost": 5500,
    "final_energy_cost": 3000,
    "energy_increment": -75,
    "base_casting_time": 80,
    "final_casting_time": 45,
    "casting_time_increment": -2,
    "ignored_monster_species": [ "PSI_NULL" ]
  },
  {
    "id": "teleport_collapse_01",
    "type": "SPELL",
    "name": { "str": "[Ψ]Spacial Vortex 01", "//~": "NO_I18N" },
    "description": { "str": "Version 1 of the spacial vortex, with 2 pulls in.", "//~": "NO_I18N" },
    "message": "",
    "teachable": false,
    "valid_targets": [ "ground", "hostile" ],
    "flags": [ "PSIONIC", "CONCENTRATE", "SILENT", "NO_HANDS", "NO_LEGS", "IGNORE_WALLS", "NO_EXPLOSION_SFX" ],
    "max_level": { "math": [ "int_to_level(1)" ] },
    "effect": "attack",
    "extra_effects": [ { "id": "teleport_collapse_pull", "hit_self": false }, { "id": "teleport_collapse_pull", "hit_self": false } ],
    "shape": "blast",
    "min_range": {
      "math": [
        "min( (( (u_spell_level('teleport_collapse') * 1.2) + 5) * (scaling_factor(u_val('intelligence') ) ) * u_nether_attunement_power_scaling), 80)"
      ]
    },
    "max_range": 80,
    "min_aoe": {
      "math": [
        "min( (( (u_spell_level('teleport_collapse') * 0.25) + 3) * (scaling_factor(u_val('intelligence') ) ) * u_nether_attunement_power_scaling), 15)"
      ]
    },
    "max_aoe": {
      "math": [
        "min( (( (u_spell_level('teleport_collapse') * 0.25) + 3) * (scaling_factor(u_val('intelligence') ) ) * u_nether_attunement_power_scaling), 15)"
      ]
    }
  },
  {
    "id": "teleport_collapse_02",
    "type": "SPELL",
    "name": { "str": "[Ψ]Spacial Vortex 02", "//~": "NO_I18N" },
    "description": { "str": "Version 2 of the spacial vortex, with 3 pulls in.", "//~": "NO_I18N" },
    "message": "",
    "teachable": false,
    "valid_targets": [ "ground", "hostile" ],
    "flags": [ "PSIONIC", "CONCENTRATE", "SILENT", "NO_HANDS", "NO_LEGS", "IGNORE_WALLS", "NO_EXPLOSION_SFX" ],
    "max_level": { "math": [ "int_to_level(1)" ] },
    "effect": "attack",
    "extra_effects": [
      { "id": "teleport_collapse_pull", "hit_self": false },
      { "id": "teleport_collapse_pull", "hit_self": false },
      { "id": "teleport_collapse_pull", "hit_self": false }
    ],
    "shape": "blast",
    "min_range": {
      "math": [
        "min( (( (u_spell_level('teleport_collapse') * 1.2) + 5) * (scaling_factor(u_val('intelligence') ) ) * u_nether_attunement_power_scaling), 80)"
      ]
    },
    "max_range": 80,
    "min_aoe": {
      "math": [
        "min( (( (u_spell_level('teleport_collapse') * 0.25) + 3) * (scaling_factor(u_val('intelligence') ) ) * u_nether_attunement_power_scaling), 15)"
      ]
    },
    "max_aoe": {
      "math": [
        "min( (( (u_spell_level('teleport_collapse') * 0.25) + 3) * (scaling_factor(u_val('intelligence') ) ) * u_nether_attunement_power_scaling), 15)"
      ]
    }
  },
  {
    "id": "teleport_collapse_03",
    "type": "SPELL",
    "name": { "str": "[Ψ]Spacial Vortex 03", "//~": "NO_I18N" },
    "description": { "str": "Version 3 of the spacial vortex, with 4 pulls in.", "//~": "NO_I18N" },
    "message": "",
    "teachable": false,
    "valid_targets": [ "ground", "hostile" ],
    "flags": [ "PSIONIC", "CONCENTRATE", "SILENT", "NO_HANDS", "NO_LEGS", "IGNORE_WALLS", "NO_EXPLOSION_SFX" ],
    "max_level": { "math": [ "int_to_level(1)" ] },
    "effect": "attack",
    "extra_effects": [
      { "id": "teleport_collapse_pull", "hit_self": false },
      { "id": "teleport_collapse_pull", "hit_self": false },
      { "id": "teleport_collapse_pull", "hit_self": false },
      { "id": "teleport_collapse_pull", "hit_self": false }
    ],
    "shape": "blast",
    "min_range": {
      "math": [
        "min( (( (u_spell_level('teleport_collapse') * 1.2) + 5) * (scaling_factor(u_val('intelligence') ) ) * u_nether_attunement_power_scaling), 80)"
      ]
    },
    "max_range": 80,
    "min_aoe": {
      "math": [
        "min( (( (u_spell_level('teleport_collapse') * 0.25) + 3) * (scaling_factor(u_val('intelligence') ) ) * u_nether_attunement_power_scaling), 15)"
      ]
    },
    "max_aoe": {
      "math": [
        "min( (( (u_spell_level('teleport_collapse') * 0.25) + 3) * (scaling_factor(u_val('intelligence') ) ) * u_nether_attunement_power_scaling), 15)"
      ]
    }
  },
  {
    "id": "teleport_collapse_04",
    "type": "SPELL",
    "name": { "str": "[Ψ]Spacial Vortex 04", "//~": "NO_I18N" },
    "description": { "str": "Version 4 of the spacial vortex, with 5 pulls in.", "//~": "NO_I18N" },
    "message": "",
    "teachable": false,
    "valid_targets": [ "ground", "hostile" ],
    "flags": [ "PSIONIC", "CONCENTRATE", "SILENT", "NO_HANDS", "NO_LEGS", "IGNORE_WALLS", "NO_EXPLOSION_SFX" ],
    "max_level": { "math": [ "int_to_level(1)" ] },
    "effect": "attack",
    "extra_effects": [
      { "id": "teleport_collapse_pull", "hit_self": false },
      { "id": "teleport_collapse_pull", "hit_self": false },
      { "id": "teleport_collapse_pull", "hit_self": false },
      { "id": "teleport_collapse_pull", "hit_self": false },
      { "id": "teleport_collapse_pull", "hit_self": false }
    ],
    "shape": "blast",
    "min_range": {
      "math": [
        "min( (( (u_spell_level('teleport_collapse') * 1.2) + 5) * (scaling_factor(u_val('intelligence') ) ) * u_nether_attunement_power_scaling), 80)"
      ]
    },
    "max_range": 80,
    "min_aoe": {
      "math": [
        "min( (( (u_spell_level('teleport_collapse') * 0.25) + 3) * (scaling_factor(u_val('intelligence') ) ) * u_nether_attunement_power_scaling), 15)"
      ]
    },
    "max_aoe": {
      "math": [
        "min( (( (u_spell_level('teleport_collapse') * 0.25) + 3) * (scaling_factor(u_val('intelligence') ) ) * u_nether_attunement_power_scaling), 15)"
      ]
    }
  },
  {
    "id": "teleport_collapse_05",
    "type": "SPELL",
    "name": { "str": "[Ψ]Spacial Vortex 05", "//~": "NO_I18N" },
    "description": { "str": "Version 5 of the spacial vortex, with 6 pulls in.", "//~": "NO_I18N" },
    "message": "",
    "teachable": false,
    "valid_targets": [ "ground", "hostile" ],
    "flags": [ "PSIONIC", "CONCENTRATE", "SILENT", "NO_HANDS", "NO_LEGS", "IGNORE_WALLS", "NO_EXPLOSION_SFX" ],
    "max_level": { "math": [ "int_to_level(1)" ] },
    "effect": "attack",
    "extra_effects": [
      { "id": "teleport_collapse_pull", "hit_self": false },
      { "id": "teleport_collapse_pull", "hit_self": false },
      { "id": "teleport_collapse_pull", "hit_self": false },
      { "id": "teleport_collapse_pull", "hit_self": false },
      { "id": "teleport_collapse_pull", "hit_self": false },
      { "id": "teleport_collapse_pull", "hit_self": false }
    ],
    "shape": "blast",
    "min_range": {
      "math": [
        "min( (( (u_spell_level('teleport_collapse') * 1.2) + 5) * (scaling_factor(u_val('intelligence') ) ) * u_nether_attunement_power_scaling), 80)"
      ]
    },
    "max_range": 80,
    "min_aoe": {
      "math": [
        "min( (( (u_spell_level('teleport_collapse') * 0.25) + 3) * (scaling_factor(u_val('intelligence') ) ) * u_nether_attunement_power_scaling), 15)"
      ]
    },
    "max_aoe": {
      "math": [
        "min( (( (u_spell_level('teleport_collapse') * 0.25) + 3) * (scaling_factor(u_val('intelligence') ) ) * u_nether_attunement_power_scaling), 15)"
      ]
    }
  },
  {
    "id": "teleport_collapse_06",
    "type": "SPELL",
    "name": { "str": "[Ψ]Spacial Vortex 06", "//~": "NO_I18N" },
    "description": { "str": "Version 6 of the spacial vortex, with 7 pulls in.", "//~": "NO_I18N" },
    "message": "",
    "teachable": false,
    "valid_targets": [ "ground", "hostile" ],
    "flags": [ "PSIONIC", "CONCENTRATE", "SILENT", "NO_HANDS", "NO_LEGS", "IGNORE_WALLS", "NO_EXPLOSION_SFX" ],
    "max_level": { "math": [ "int_to_level(1)" ] },
    "effect": "attack",
    "extra_effects": [
      { "id": "teleport_collapse_pull", "hit_self": false },
      { "id": "teleport_collapse_pull", "hit_self": false },
      { "id": "teleport_collapse_pull", "hit_self": false },
      { "id": "teleport_collapse_pull", "hit_self": false },
      { "id": "teleport_collapse_pull", "hit_self": false },
      { "id": "teleport_collapse_pull", "hit_self": false },
      { "id": "teleport_collapse_pull", "hit_self": false }
    ],
    "shape": "blast",
    "min_range": {
      "math": [
        "min( (( (u_spell_level('teleport_collapse') * 1.2) + 5) * (scaling_factor(u_val('intelligence') ) ) * u_nether_attunement_power_scaling), 80)"
      ]
    },
    "max_range": 80,
    "min_aoe": {
      "math": [
        "min( (( (u_spell_level('teleport_collapse') * 0.25) + 3) * (scaling_factor(u_val('intelligence') ) ) * u_nether_attunement_power_scaling), 15)"
      ]
    },
    "max_aoe": {
      "math": [
        "min( (( (u_spell_level('teleport_collapse') * 0.25) + 3) * (scaling_factor(u_val('intelligence') ) ) * u_nether_attunement_power_scaling), 15)"
      ]
    }
  },
  {
    "id": "teleport_collapse_07",
    "type": "SPELL",
    "name": { "str": "[Ψ]Spacial Vortex 07", "//~": "NO_I18N" },
    "description": { "str": "Version 7 of the spacial vortex, with 8 pulls in.", "//~": "NO_I18N" },
    "message": "",
    "teachable": false,
    "valid_targets": [ "ground", "hostile" ],
    "flags": [ "PSIONIC", "CONCENTRATE", "SILENT", "NO_HANDS", "NO_LEGS", "IGNORE_WALLS", "NO_EXPLOSION_SFX" ],
    "max_level": { "math": [ "int_to_level(1)" ] },
    "effect": "attack",
    "extra_effects": [
      { "id": "teleport_collapse_pull", "hit_self": false },
      { "id": "teleport_collapse_pull", "hit_self": false },
      { "id": "teleport_collapse_pull", "hit_self": false },
      { "id": "teleport_collapse_pull", "hit_self": false },
      { "id": "teleport_collapse_pull", "hit_self": false },
      { "id": "teleport_collapse_pull", "hit_self": false },
      { "id": "teleport_collapse_pull", "hit_self": false },
      { "id": "teleport_collapse_pull", "hit_self": false }
    ],
    "shape": "blast",
    "min_range": {
      "math": [
        "min( (( (u_spell_level('teleport_collapse') * 1.2) + 5) * (scaling_factor(u_val('intelligence') ) ) * u_nether_attunement_power_scaling), 80)"
      ]
    },
    "max_range": 80,
    "min_aoe": {
      "math": [
        "min( (( (u_spell_level('teleport_collapse') * 0.25) + 3) * (scaling_factor(u_val('intelligence') ) ) * u_nether_attunement_power_scaling), 15)"
      ]
    },
    "max_aoe": {
      "math": [
        "min( (( (u_spell_level('teleport_collapse') * 0.25) + 3) * (scaling_factor(u_val('intelligence') ) ) * u_nether_attunement_power_scaling), 15)"
      ]
    }
  },
  {
    "id": "teleport_collapse_pull",
    "type": "SPELL",
    "name": { "str": "[Ψ]Spacial Vortex Real", "//~": "NO_I18N" },
    "description": { "str": "The actual spacial vortex that pulls in monsters.  It's a bug if you have it.", "//~": "NO_I18N" },
    "message": "",
    "teachable": false,
    "valid_targets": [ "ground", "hostile" ],
    "flags": [ "PSIONIC", "CONCENTRATE", "SILENT", "NO_HANDS", "NO_LEGS", "IGNORE_WALLS", "NO_EXPLOSION_SFX" ],
    "max_level": { "math": [ "int_to_level(1)" ] },
    "effect": "area_pull",
    "shape": "blast",
    "min_range": {
      "math": [
        "min( (( (u_spell_level('teleport_collapse') * 1.2) + 5) * (scaling_factor(u_val('intelligence') ) ) * u_nether_attunement_power_scaling), 80)"
      ]
    },
    "max_range": 80,
    "min_aoe": {
      "math": [
        "min( (( (u_spell_level('teleport_collapse') * 0.25) + 3) * (scaling_factor(u_val('intelligence') ) ) * u_nether_attunement_power_scaling), 15)"
      ]
    },
    "max_aoe": {
      "math": [
        "min( (( (u_spell_level('teleport_collapse') * 0.25) + 3) * (scaling_factor(u_val('intelligence') ) ) * u_nether_attunement_power_scaling), 15)"
      ]
    }
  },
  {
<<<<<<< HEAD
    "id": "teleport_relocation",
    "type": "SPELL",
    "name": "[Ψ]Relocation",
    "description": "Transport items in your hands through the Nether to an attuned location.",
    "message": "",
=======
    "id": "teleport_ephemeral_walk",
    "type": "SPELL",
    "name": "[Ψ]Ephemeral Walk (C)",
    "description": "By moving slightly into the void between dimensions, you can exist in a state that allows effortless travel through obstacles.",
>>>>>>> d83e9c63
    "teachable": false,
    "valid_targets": [ "self" ],
    "spell_class": "TELEPORTER",
    "magic_type": "mom_psionics",
    "skill": "metaphysics",
<<<<<<< HEAD
    "flags": [ "PSIONIC", "CONCENTRATE", "SILENT", "NO_HANDS", "NO_LEGS" ],
    "difficulty": 5,
    "max_level": { "math": [ "int_to_level(1)" ] },
    "effect": "effect_on_condition",
    "effect_str": "EOC_TELEPORT_ITEM_GATEWAY_PRE_CHECK",
    "shape": "blast",
    "base_energy_cost": 6000,
    "final_energy_cost": 3500,
    "energy_increment": -100,
    "base_casting_time": 200,
    "final_casting_time": 75,
    "casting_time_increment": -5.5
=======
    "flags": [ "PSIONIC", "CONCENTRATE", "SILENT", "NO_HANDS", "NO_LEGS", "RANDOM_DURATION", "NO_EXPLOSION_SFX" ],
    "difficulty": 6,
    "max_level": { "math": [ "int_to_level(1)" ] },
    "effect": "effect_on_condition",
    "effect_str": "EOC_TELEPORT_EPHEMERAL_WALK_INITIATE",
    "shape": "blast",
    "min_duration": {
      "math": [
        "( (u_spell_level('teleport_ephemeral_walk') * 1000) + 3000) * (scaling_factor(u_val('intelligence') ) ) * u_nether_attunement_power_scaling"
      ]
    },
    "max_duration": {
      "math": [
        "( (u_spell_level('teleport_ephemeral_walk') * 3000) + 30000) * (scaling_factor(u_val('intelligence') ) ) * u_nether_attunement_power_scaling"
      ]
    },
    "base_energy_cost": {
      "math": [
        "u_effect_intensity('effect_teleport_ephemeral_walk') > -1 ? 0 : max((6500 - (u_spell_level('teleport_ephemeral_walk') * 225)), 2000)"
      ]
    },
    "base_casting_time": {
      "math": [
        "u_effect_intensity('effect_teleport_ephemeral_walk') > -1 ? 10 : max((85 -(u_spell_level('teleport_ephemeral_walk') * 7)), 25)"
      ]
    }
>>>>>>> d83e9c63
  },
  {
    "id": "teleport_farstep",
    "type": "SPELL",
    "name": "[Ψ]Farstep",
    "description": "Skating along the void between dimensions, move to a specific place nearby.",
    "message": "There is a moment of darkness and terrible cold, and you are somewhere else.",
    "teachable": false,
    "valid_targets": [ "ground" ],
    "spell_class": "TELEPORTER",
    "magic_type": "mom_psionics",
    "skill": "metaphysics",
    "flags": [ "PSIONIC", "CONCENTRATE", "SILENT", "NO_HANDS", "NO_LEGS", "TARGET_TELEPORT", "IGNORE_WALLS" ],
    "difficulty": 6,
    "max_level": { "math": [ "int_to_level(1)" ] },
    "effect": "short_range_teleport",
    "shape": "blast",
    "min_aoe": 4,
    "max_aoe": 1,
    "aoe_increment": -0.2,
    "min_range": {
      "math": [
        "min( (( (u_spell_level('teleport_farstep') * 2) + 1) * (scaling_factor(u_val('intelligence') ) ) * u_nether_attunement_power_scaling), 80)"
      ]
    },
    "max_range": 80,
    "base_energy_cost": 6500,
    "final_energy_cost": 2750,
    "energy_increment": -105,
    "base_casting_time": 75,
    "final_casting_time": 30,
    "casting_time_increment": -3
  },
  {
    "id": "teleport_banish",
    "type": "SPELL",
    "name": "[Ψ]Oubliette",
    "description": "Teleport the target through the nether to some other dimension.  They are technically not dead, but they are no longer your concern.  Oubliette will occasionally fail when used against very powerful enemies, or succeed but cause damage to the teleporter.",
    "message": "",
    "teachable": false,
    "valid_targets": [ "hostile" ],
    "spell_class": "TELEPORTER",
    "magic_type": "mom_psionics",
    "skill": "metaphysics",
    "flags": [ "PSIONIC", "CONCENTRATE", "SILENT", "RANDOM_DAMAGE", "NO_HANDS", "NO_LEGS", "NO_EXPLOSION_SFX" ],
    "difficulty": 7,
    "max_level": { "math": [ "int_to_level(1)" ] },
    "effect": "effect_on_condition",
    "effect_str": "EOC_TELEPORTER_OUBLIETTE_HANDLING",
    "shape": "blast",
    "min_damage": {
      "math": [
        "( (u_spell_level('teleport_banish') * 15) + 15) * (scaling_factor(u_val('intelligence') ) ) * u_nether_attunement_power_scaling"
      ]
    },
    "max_damage": {
      "math": [
        "( (u_spell_level('teleport_banish') * 35) + 350) * (scaling_factor(u_val('intelligence') ) ) * u_nether_attunement_power_scaling"
      ]
    },
    "min_range": {
      "math": [
        "min( (( (u_spell_level('teleport_banish') * 2) + 1.5) * (scaling_factor(u_val('intelligence') ) ) * u_nether_attunement_power_scaling), 80)"
      ]
    },
    "max_range": 80,
    "base_energy_cost": 7500,
    "final_energy_cost": 4600,
    "energy_increment": -170,
    "base_casting_time": 150,
    "final_casting_time": 75,
    "casting_time_increment": -5.5,
    "ignored_monster_species": [ "PSI_NULL" ]
  },
  {
    "id": "teleport_banish_self_target",
    "type": "SPELL",
    "name": { "str": "Oubliette Self", "//~": "NO_I18N" },
    "description": { "str": "This is the banishment that the target casts on themselves.", "//~": "NO_I18N" },
    "valid_targets": [ "self" ],
    "skill": "metaphysics",
    "flags": [ "PSIONC", "SILENT", "RANDOM_DAMAGE" ],
    "effect": "banishment",
    "shape": "blast",
    "spell_class": "TELEPORTER",
    "teachable": false,
    "min_damage": { "math": [ "u_psi_teleporter_damage" ] },
    "max_damage": { "math": [ "u_psi_teleporter_damage" ] },
    "min_range": 0,
    "max_range": 0,
    "ignored_monster_species": [ "PSI_NULL" ]
  },
  {
    "id": "teleport_loci_establishment",
    "type": "SPELL",
    "name": "[Ψ]Loci Establishment (C)",
    "description": "Start concentrating on your current location, allowing you to return here at will with the [Ψ]Loci Technique power.\n\nThis power <color_yellow>is maintained by concentration</color> and <color_red>may fail</color> if <color_yellow>concentration is interrupted</color>.",
    "teachable": false,
    "valid_targets": [ "self" ],
    "spell_class": "TELEPORTER",
    "magic_type": "mom_psionics",
    "skill": "metaphysics",
    "flags": [ "PSIONIC", "CONCENTRATE", "SILENT", "NO_HANDS", "NO_LEGS", "RANDOM_DURATION", "NO_EXPLOSION_SFX" ],
    "difficulty": 6,
    "max_level": { "math": [ "int_to_level(1)" ] },
    "effect": "effect_on_condition",
    "effect_str": "EOC_TELEPORT_LOCI_ESTABLISHMENT_INITIATE",
    "shape": "blast",
    "min_duration": {
      "math": [
        "( ( u_spell_level('teleport_loci_establishment') * 2500 ) + 12500 ) * ( scaling_factor( u_val('intelligence') ) ) * u_nether_attunement_power_scaling"
      ]
    },
    "max_duration": {
      "math": [
        "( ( u_spell_level('teleport_loci_establishment') * 5000 ) + 25000 ) * ( scaling_factor( u_val('intelligence') ) ) * u_nether_attunement_power_scaling"
      ]
    },
    "base_energy_cost": {
      "math": [
        "u_effect_intensity('effect_teleport_loci_establishment') > -1 ? 0 : max( ( 3000 - ( u_spell_level('teleport_loci_establishment') * 100 ) ), 1000 )"
      ]
    },
    "base_casting_time": {
      "math": [
        "u_effect_intensity('effect_teleport_loci_establishment') > -1 ? 10 : max( ( 100 - ( u_spell_level('teleport_loci_establishment') * 5 ) ), 25 )"
      ]
    }
  },
  {
    "id": "teleport_loci_technique",
    "type": "SPELL",
    "name": "[Ψ]Loci Technique",
    "description": "Transport yourself through the nether to your established loci location.  You must currently be concentrating on your [Ψ]Loci Establishment (C) for this to function.",
    "message": "",
    "teachable": false,
    "valid_targets": [ "self" ],
    "spell_class": "TELEPORTER",
    "magic_type": "mom_psionics",
    "skill": "metaphysics",
    "flags": [ "PSIONIC", "CONCENTRATE", "SILENT", "NO_HANDS", "NO_LEGS" ],
    "difficulty": 6,
    "max_level": { "math": [ "int_to_level(1)" ] },
    "effect": "effect_on_condition",
    "effect_str": "EOC_TELEPORT_LOCI_TECHNIQUE",
    "shape": "blast",
    "base_energy_cost": 6000,
    "final_energy_cost": 3000,
    "energy_increment": -200,
    "base_casting_time": 200,
    "final_casting_time": 75,
    "casting_time_increment": -5.5
  },
  {
    "id": "teleport_gateway",
    "type": "SPELL",
    "name": "[Ψ]Gateway",
    "description": "Transport yourself through the Nether to an attuned location.  You must attune yourself to the place you wish to travel to.",
    "message": "",
    "teachable": false,
    "valid_targets": [ "self" ],
    "spell_class": "TELEPORTER",
    "magic_type": "mom_psionics",
    "skill": "metaphysics",
    "flags": [ "PSIONIC", "CONCENTRATE", "SILENT", "NO_HANDS", "NO_LEGS" ],
    "difficulty": 8,
    "max_level": { "math": [ "int_to_level(1)" ] },
    "effect": "effect_on_condition",
    "effect_str": "EOC_TELEPORT_GATEWAY_SELECTOR",
    "shape": "blast",
    "base_energy_cost": 10000,
    "final_energy_cost": 6000,
    "energy_increment": -200,
    "base_casting_time": 200,
    "final_casting_time": 75,
    "casting_time_increment": -5.5
  },
  {
    "id": "teleport_dilated_gateway",
    "type": "SPELL",
    "name": "[Ψ]Dilated Gateway",
    "description": "Transport yourself and every adjacent creature to a chosen location.  You must have already attuned an area with [Ψ]Gateway.",
    "message": "",
    "teachable": false,
    "valid_targets": [ "self" ],
    "spell_class": "TELEPORTER",
    "magic_type": "mom_psionics",
    "skill": "metaphysics",
    "flags": [ "PSIONIC", "CONCENTRATE", "SILENT", "NO_HANDS", "NO_LEGS" ],
    "difficulty": 9,
    "max_level": { "math": [ "int_to_level(1)" ] },
    "effect": "effect_on_condition",
    "effect_str": "EOC_TELEPORT_dilated_gateway_SELECTOR",
    "shape": "blast",
    "base_energy_cost": 12000,
    "final_energy_cost": 8000,
    "energy_increment": -200,
    "base_casting_time": 200,
    "final_casting_time": 75,
    "casting_time_increment": -5.5
  },
  {
    "id": "teleport_dilated_gateway_teleport_others",
    "type": "SPELL",
    "name": "[Ψ]Dilated Gateway - Teleport Others",
    "description": "The spell that actually teleports the adjacent targets.  Should only be casted via teleport_gateway_other's EOC.",
    "message": "",
    "teachable": false,
    "valid_targets": [ "ally", "hostile" ],
    "spell_class": "TELEPORTER",
    "skill": "metaphysics",
    "flags": [ "PSIONIC", "CONCENTRATE", "SILENT", "NO_HANDS", "NO_LEGS", "NO_FAIL", "NO_PROJECTILE" ],
    "difficulty": 0,
    "max_level": 0,
    "min_aoe": 1,
    "effect": "effect_on_condition",
    "effect_str": "EOC_TELEPORT_EXTERNAL_TELEPORT",
    "shape": "blast",
    "energy_source": "NONE"
  },
  {
    "id": "teleport_dilated_gateway_teleport_self",
    "type": "SPELL",
    "name": "[Ψ]Dilated Gateway - Teleport Self",
    "description": "The spell that actually teleports the player.  Should only be casted via teleport_gateway_other's EOC.",
    "message": "",
    "teachable": false,
    "valid_targets": [ "self" ],
    "spell_class": "TELEPORTER",
    "skill": "metaphysics",
    "flags": [ "PSIONIC", "CONCENTRATE", "SILENT", "NO_HANDS", "NO_LEGS", "NO_FAIL", "NO_PROJECTILE" ],
    "difficulty": 0,
    "max_level": 0,
    "effect": "effect_on_condition",
    "effect_str": "EOC_TELEPORT_EXTERNAL_TELEPORT",
    "shape": "blast",
    "energy_source": "NONE"
  },
  {
    "id": "teleport_summon",
    "type": "SPELL",
    "name": "[Ψ]Breach",
    "description": "Open a brief passage to the Nether using yourself or an enemy as an anchor and allow one (or more) of its inhabitants to come through.  You have no control over what finds the doorway and no ability to command it when it arrives.\n\nRemember that some denizens of the Nether die instantly in sunlight.",
    "message": "The air nearby fractures and something comes through!",
    "teachable": false,
    "valid_targets": [ "self", "hostile" ],
    "spell_class": "TELEPORTER",
    "magic_type": "mom_psionics",
    "skill": "metaphysics",
    "flags": [ "PSIONIC", "CONCENTRATE", "SILENT", "NO_HANDS", "NO_LEGS" ],
    "difficulty": 9,
    "max_level": { "math": [ "int_to_level(1)" ] },
    "effect": "effect_on_condition",
    "effect_str": "EOC_TELEPORT_SUMMON",
    "shape": "blast",
    "min_damage": 1,
    "min_range": {
      "math": [
        "min( (( (u_spell_level('teleport_summon') * 1.3) + 2) * (scaling_factor(u_val('intelligence') ) ) * u_nether_attunement_power_scaling), 80)"
      ]
    },
    "max_range": 80,
    "base_energy_cost": 9000,
    "final_energy_cost": 4500,
    "energy_increment": -250,
    "base_casting_time": 250,
    "final_casting_time": 125,
    "ignored_monster_species": [ "PSI_NULL" ],
    "casting_time_increment": -6.5
  },
  {
    "id": "teleport_reality_tear",
    "type": "SPELL",
    "name": "[Ψ]Reality Tear",
    "description": "Make your own contribution to the Cataclysm by opening a permanent tear in reality, allowing all manners of netherium creatures access to Earth.  This might not be a good idea.",
    "message": "The air fractures and the space nearby breaks!",
    "teachable": false,
    "valid_targets": [ "ground" ],
    "spell_class": "TELEPORTER",
    "magic_type": "mom_psionics",
    "skill": "metaphysics",
    "flags": [ "PSIONIC", "CONCENTRATE", "SILENT", "NO_HANDS", "NO_LEGS" ],
    "difficulty": 10,
    "max_level": { "math": [ "int_to_level(1)" ] },
    "effect": "attack",
    "extra_effects": [ { "id": "teleport_reality_tear_effects", "hit_self": true } ],
    "field_id": "fd_fatigue",
    "field_chance": 1,
    "min_field_intensity": 10,
    "max_field_intensity": 10,
    "shape": "blast",
    "min_range": 1,
    "base_energy_cost": 10000,
    "final_energy_cost": 5000,
    "energy_increment": -250,
    "base_casting_time": 250,
    "final_casting_time": 100,
    "casting_time_increment": -10
  },
  {
    "id": "teleport_reality_tear_effects",
    "type": "SPELL",
    "name": { "str": "[Ψ]Reality Tear - Side Effects", "//~": "NO_I18N" },
    "description": { "str": "Side effects of Reality Tear.  Seeing this spell is a bug.", "//~": "NO_I18N" },
    "teachable": false,
    "valid_targets": [ "self" ],
    "spell_class": "TELEPORTER",
    "skill": "metaphysics",
    "flags": [ "PSIONIC", "SILENT", "NO_EXPLOSION_SFX" ],
    "effect": "effect_on_condition",
    "effect_str": "EOC_REALITY_TEAR_EFFECTS",
    "shape": "blast"
  }
]<|MERGE_RESOLUTION|>--- conflicted
+++ resolved
@@ -587,24 +587,16 @@
     }
   },
   {
-<<<<<<< HEAD
     "id": "teleport_relocation",
     "type": "SPELL",
     "name": "[Ψ]Relocation",
     "description": "Transport items in your hands through the Nether to an attuned location.",
     "message": "",
-=======
-    "id": "teleport_ephemeral_walk",
-    "type": "SPELL",
-    "name": "[Ψ]Ephemeral Walk (C)",
-    "description": "By moving slightly into the void between dimensions, you can exist in a state that allows effortless travel through obstacles.",
->>>>>>> d83e9c63
-    "teachable": false,
-    "valid_targets": [ "self" ],
-    "spell_class": "TELEPORTER",
-    "magic_type": "mom_psionics",
-    "skill": "metaphysics",
-<<<<<<< HEAD
+    "teachable": false,
+    "valid_targets": [ "self" ],
+    "spell_class": "TELEPORTER",
+    "magic_type": "mom_psionics",
+    "skill": "metaphysics",
     "flags": [ "PSIONIC", "CONCENTRATE", "SILENT", "NO_HANDS", "NO_LEGS" ],
     "difficulty": 5,
     "max_level": { "math": [ "int_to_level(1)" ] },
@@ -617,7 +609,17 @@
     "base_casting_time": 200,
     "final_casting_time": 75,
     "casting_time_increment": -5.5
-=======
+  },
+  {
+    "id": "teleport_ephemeral_walk",
+    "type": "SPELL",
+    "name": "[Ψ]Ephemeral Walk (C)",
+    "description": "By moving slightly into the void between dimensions, you can exist in a state that allows effortless travel through obstacles.",
+    "teachable": false,
+    "valid_targets": [ "self" ],
+    "spell_class": "TELEPORTER",
+    "magic_type": "mom_psionics",
+    "skill": "metaphysics",
     "flags": [ "PSIONIC", "CONCENTRATE", "SILENT", "NO_HANDS", "NO_LEGS", "RANDOM_DURATION", "NO_EXPLOSION_SFX" ],
     "difficulty": 6,
     "max_level": { "math": [ "int_to_level(1)" ] },
@@ -644,7 +646,6 @@
         "u_effect_intensity('effect_teleport_ephemeral_walk') > -1 ? 10 : max((85 -(u_spell_level('teleport_ephemeral_walk') * 7)), 25)"
       ]
     }
->>>>>>> d83e9c63
   },
   {
     "id": "teleport_farstep",
