[
  {
    "id": "teleport_blink",
    "type": "SPELL",
    "name": "[Ψ]Blink",
    "description": "Step briefly into the void between dimensions and emerge at a random nearby location.",
    "message": "You vanish and reappear nearby.",
    "teachable": false,
    "valid_targets": [ "none" ],
    "spell_class": "TELEPORTER",
    "skill": "metaphysics",
    "flags": [ "PSIONIC", "CONCENTRATE", "SILENT", "NO_HANDS", "NO_LEGS", "RANDOM_AOE" ],
    "difficulty": 1,
    "max_level": { "math": [ "int_to_level(1)" ] },
    "effect": "short_range_teleport",
    "extra_effects": [ { "id": "psionic_drained_difficulty_one", "hit_self": true } ],
    "shape": "blast",
    "min_aoe": 1,
    "max_aoe": 5,
    "aoe_increment": 0.25,
    "min_range": 5,
    "max_range": 15,
    "range_increment": 1,
    "energy_source": "STAMINA",
    "base_energy_cost": 800,
    "final_energy_cost": 250,
    "energy_increment": -55,
    "base_casting_time": 50,
    "final_casting_time": 0,
    "casting_time_increment": -4,
    "learn_spells": {
      "teleport_phase": 5,
      "teleport_transpose": 8,
      "teleport_farstep": 12,
      "teleport_gateway": 18,
      "teleport_area_attune": 18
    }
  },
  {
    "id": "teleport_slow",
    "type": "SPELL",
    "name": "[Ψ]Stutterstep",
    "description": "Manipulate space to increase relative distance around the target, reducing their speed.",
    "message": "You warp the space around your enemies!",
    "teachable": false,
    "valid_targets": [ "ground", "hostile" ],
    "spell_class": "TELEPORTER",
    "skill": "metaphysics",
    "flags": [ "PSIONIC", "CONCENTRATE", "SILENT", "NO_HANDS", "RANDOM_DURATION", "NO_LEGS", "NO_EXPLOSION_SFX" ],
    "difficulty": 2,
    "max_level": { "math": [ "int_to_level(1)" ] },
    "effect": "attack",
    "effect_str": "effect_teleport_slow",
    "extra_effects": [ { "id": "psionic_drained_difficulty_two", "hit_self": true } ],
    "shape": "blast",
    "min_aoe": 0,
    "max_aoe": 20,
    "aoe_increment": 0.2,
    "min_range": {
      "math": [
        "min( (( (u_spell_level('teleport_slow') * 1.2) + 3) * (scaling_factor(u_val('intelligence') ) ) * u_nether_attunement_power_scaling), 80)"
      ]
    },
    "max_range": 80,
    "min_duration": {
      "math": [
        "( (u_spell_level('teleport_slow') * 75) + 125) * (scaling_factor(u_val('intelligence') ) ) * u_nether_attunement_power_scaling"
      ]
    },
    "max_duration": {
      "math": [
        "( (u_spell_level('teleport_slow') * 75) + 1500) * (scaling_factor(u_val('intelligence') ) ) * u_nether_attunement_power_scaling"
      ]
    },
    "energy_source": "STAMINA",
    "base_energy_cost": 2000,
    "final_energy_cost": 750,
    "energy_increment": -75,
    "base_casting_time": 80,
    "final_casting_time": 35,
    "casting_time_increment": -4.5,
    "ignored_monster_species": [ "PSI_NULL" ],
    "learn_spells": { "teleport_collapse": 7, "teleport_stride": 10, "teleport_displacement": 12, "teleport_banish": 18 }
  },
  {
    "id": "teleport_phase",
    "type": "SPELL",
    "name": "[Ψ]Phase",
    "description": "By stepping for a moment into the void between dimensions, you can bypass a wall or walk from the ground to the roof of a house.",
    "message": "There is a brief moment of darkness and terrible cold, and you are somewhere else.",
    "teachable": false,
    "valid_targets": [ "ground" ],
    "spell_class": "TELEPORTER",
    "skill": "metaphysics",
    "flags": [ "PSIONIC", "CONCENTRATE", "SILENT", "NO_HANDS", "NO_LEGS", "TARGET_TELEPORT", "IGNORE_WALLS" ],
    "difficulty": 2,
    "max_level": { "math": [ "int_to_level(1)" ] },
    "effect": "short_range_teleport",
    "extra_effects": [ { "id": "psionic_drained_difficulty_two", "hit_self": true } ],
    "shape": "blast",
    "min_range": {
      "math": [
<<<<<<< HEAD
        "clamp( (( (u_val('spell_level', 'spell: teleport_phase') * 0.1) + 2) * (scaling_factor(u_val('intelligence') ) ) * u_nether_attunement_power_scaling), 2,4)"
=======
        "min( (( (u_spell_level('teleport_phase') * 0.1) + 2) * (scaling_factor(u_val('intelligence') ) ) * u_nether_attunement_power_scaling), 4)"
>>>>>>> 132c285d
      ]
    },
    "max_range": 4,
    "energy_source": "STAMINA",
    "base_energy_cost": 2500,
    "final_energy_cost": 1000,
    "energy_increment": -65,
    "base_casting_time": 65,
    "final_casting_time": 15,
    "casting_time_increment": -3,
    "learn_spells": { "teleport_transpose": 4, "teleport_stride": 9, "teleport_gateway": 15, "teleport_area_attune": 15 }
  },
  {
    "id": "teleport_stride",
    "type": "SPELL",
    "name": "[Ψ]Extended Stride (C)",
    "description": "By warping space to shorten distances, you can make each of your movements carry you much further.\n\nThis power <color_yellow>is maintained by concentration</color> and <color_red>may fail</color> if <color_yellow>concentration is interrupted</color>.",
    "message": "Your steps devour the distance.",
    "teachable": false,
    "valid_targets": [ "self" ],
    "spell_class": "TELEPORTER",
    "skill": "metaphysics",
    "flags": [ "PSIONIC", "CONCENTRATE", "SILENT", "NO_HANDS", "NO_LEGS", "RANDOM_DURATION", "NO_EXPLOSION_SFX" ],
    "difficulty": 3,
    "max_level": { "math": [ "int_to_level(1)" ] },
    "effect": "effect_on_condition",
    "effect_str": "EOC_TELEPORT_STRIDE_INITIATE",
    "shape": "blast",
    "min_duration": {
      "math": [
        "( (u_spell_level('teleport_stride') * 300) + 3000) * (scaling_factor(u_val('intelligence') ) ) * u_nether_attunement_power_scaling"
      ]
    },
    "max_duration": {
      "math": [
        "( (u_spell_level('teleport_stride') * 400) + 30000) * (scaling_factor(u_val('intelligence') ) ) * u_nether_attunement_power_scaling"
      ]
    },
    "energy_source": "STAMINA",
    "base_energy_cost": {
      "math": [
        "u_effect_intensity('effect_teleport_stride') > -1 ? 0 : max((2500 - (u_spell_level('teleport_stride') * 125)), 750)"
      ]
    },
    "base_casting_time": {
      "math": [ "u_effect_intensity('effect_teleport_stride') > -1 ? 10 : max((85 -(u_spell_level('teleport_stride') * 7)), 25)" ]
    },
    "learn_spells": { "teleport_collapse": 6, "teleport_phase": 8, "teleport_farstep": 14 }
  },
  {
    "id": "teleport_transpose",
    "type": "SPELL",
    "name": "[Ψ]Transposition",
    "description": "Entangle yourself with your target's position and, with a twist, swap places with them.",
    "message": "There is a moment of darkness and terrible cold, and you are somewhere else, and so is your target.",
    "teachable": false,
    "valid_targets": [ "hostile", "ally" ],
    "spell_class": "TELEPORTER",
    "skill": "metaphysics",
    "flags": [ "PSIONIC", "CONCENTRATE", "SILENT", "NO_HANDS", "NO_LEGS", "SWAP_POS", "IGNORE_WALLS" ],
    "difficulty": 4,
    "max_level": { "math": [ "int_to_level(1)" ] },
    "effect": "attack",
    "extra_effects": [ { "id": "psionic_drained_difficulty_four", "hit_self": true } ],
    "shape": "blast",
    "min_range": {
      "math": [
        "min( (( (u_spell_level('teleport_transpose') * 1.5) + 1) * (scaling_factor(u_val('intelligence') ) ) * u_nether_attunement_power_scaling), 80)"
      ]
    },
    "max_range": 80,
    "energy_source": "STAMINA",
    "base_energy_cost": 2750,
    "final_energy_cost": 1250,
    "energy_increment": -95,
    "base_casting_time": 55,
    "final_casting_time": 0,
    "casting_time_increment": -2.75,
    "ignored_monster_species": [ "PSI_NULL" ],
    "learn_spells": { "teleport_displacement": 5, "teleport_stride": 7, "teleport_farstep": 9, "teleport_banish": 15 }
  },
  {
    "id": "teleport_displacement",
    "type": "SPELL",
    "name": "[Ψ]Displacement",
    "description": "With a touch, you can send your target through the void to re-emerge somewhere nearby, further away from you.",
    "message": "You touch your target and they are suddenly somewhere else.",
    "teachable": false,
    "valid_targets": [ "ally", "hostile" ],
    "spell_class": "TELEPORTER",
    "skill": "metaphysics",
    "flags": [ "PSIONIC", "CONCENTRATE", "SILENT", "NO_HANDS", "NO_LEGS", "NO_EXPLOSION_SFX" ],
    "difficulty": 5,
    "max_level": { "math": [ "int_to_level(1)" ] },
    "effect": "attack",
    "extra_effects": [ { "id": "psionic_drained_difficulty_five", "hit_self": true } ],
    "shape": "blast",
    "damage_type": "psi_teleporter_teleporting_damage",
    "min_damage": 1,
    "max_damage": 1,
    "min_range": 1,
    "energy_source": "STAMINA",
    "base_energy_cost": 2500,
    "final_energy_cost": 1250,
    "energy_increment": -65,
    "base_casting_time": 75,
    "final_casting_time": 25,
    "casting_time_increment": -3,
    "ignored_monster_species": [ "PSI_NULL" ],
    "learn_spells": { "teleport_banish": 10 }
  },
  {
    "id": "teleport_collapse",
    "type": "SPELL",
    "name": "[Ψ]Spacial Vortex",
    "description": "Affect the fabric of space, changing relative distance around a point so that everything moving within finds themselves moving towards it.",
    "message": "The air around your enemies shimmers as their forward motion carries them rapidly towards each other.",
    "teachable": false,
    "valid_targets": [ "self" ],
    "spell_class": "TELEPORTER",
    "skill": "metaphysics",
    "flags": [ "PSIONIC", "CONCENTRATE", "SILENT", "NO_HANDS", "NO_LEGS", "IGNORE_WALLS", "NO_EXPLOSION_SFX" ],
    "difficulty": 5,
    "max_level": { "math": [ "int_to_level(1)" ] },
    "effect": "effect_on_condition",
    "effect_str": "EOC_TELEPORT_SPACIAL_VORTEX",
    "shape": "blast",
    "energy_source": "STAMINA",
    "base_energy_cost": 3500,
    "final_energy_cost": 1500,
    "energy_increment": -75,
    "base_casting_time": 80,
    "final_casting_time": 45,
    "casting_time_increment": -2,
    "ignored_monster_species": [ "PSI_NULL" ],
    "learn_spells": {
      "teleport_displacement": 4,
      "teleport_banish": 9,
      "teleport_gateway": 12,
      "teleport_area_attune": 12,
      "teleport_summon": 15
    }
  },
  {
    "id": "teleport_collapse_01",
    "type": "SPELL",
    "name": "[Ψ]Spacial Vortex 01",
    "description": "Version 1 of the spacial vortex, with 2 pulls in.",
    "message": "",
    "teachable": false,
    "valid_targets": [ "ground", "hostile" ],
    "flags": [ "PSIONIC", "CONCENTRATE", "SILENT", "NO_HANDS", "NO_LEGS", "IGNORE_WALLS", "NO_EXPLOSION_SFX" ],
    "max_level": { "math": [ "int_to_level(1)" ] },
    "effect": "attack",
    "extra_effects": [ { "id": "teleport_collapse_pull", "hit_self": false }, { "id": "teleport_collapse_pull", "hit_self": false } ],
    "shape": "blast",
    "min_range": {
      "math": [
        "min( (( (u_spell_level('teleport_collapse') * 1.2) + 5) * (scaling_factor(u_val('intelligence') ) ) * u_nether_attunement_power_scaling), 80)"
      ]
    },
    "max_range": 80,
    "min_aoe": {
      "math": [
        "min( (( (u_spell_level('teleport_collapse') * 0.25) + 3) * (scaling_factor(u_val('intelligence') ) ) * u_nether_attunement_power_scaling), 15)"
      ]
    },
    "max_aoe": {
      "math": [
        "min( (( (u_spell_level('teleport_collapse') * 0.25) + 3) * (scaling_factor(u_val('intelligence') ) ) * u_nether_attunement_power_scaling), 15)"
      ]
    }
  },
  {
    "id": "teleport_collapse_02",
    "type": "SPELL",
    "name": "[Ψ]Spacial Vortex 02",
    "description": "Version 2 of the spacial vortex, with 3 pulls in.",
    "message": "",
    "teachable": false,
    "valid_targets": [ "ground", "hostile" ],
    "flags": [ "PSIONIC", "CONCENTRATE", "SILENT", "NO_HANDS", "NO_LEGS", "IGNORE_WALLS", "NO_EXPLOSION_SFX" ],
    "max_level": { "math": [ "int_to_level(1)" ] },
    "effect": "attack",
    "extra_effects": [
      { "id": "teleport_collapse_pull", "hit_self": false },
      { "id": "teleport_collapse_pull", "hit_self": false },
      { "id": "teleport_collapse_pull", "hit_self": false }
    ],
    "shape": "blast",
    "min_range": {
      "math": [
        "min( (( (u_spell_level('teleport_collapse') * 1.2) + 5) * (scaling_factor(u_val('intelligence') ) ) * u_nether_attunement_power_scaling), 80)"
      ]
    },
    "max_range": 80,
    "min_aoe": {
      "math": [
        "min( (( (u_spell_level('teleport_collapse') * 0.25) + 3) * (scaling_factor(u_val('intelligence') ) ) * u_nether_attunement_power_scaling), 15)"
      ]
    },
    "max_aoe": {
      "math": [
        "min( (( (u_spell_level('teleport_collapse') * 0.25) + 3) * (scaling_factor(u_val('intelligence') ) ) * u_nether_attunement_power_scaling), 15)"
      ]
    }
  },
  {
    "id": "teleport_collapse_03",
    "type": "SPELL",
    "name": "[Ψ]Spacial Vortex 03",
    "description": "Version 3 of the spacial vortex, with 4 pulls in.",
    "message": "",
    "teachable": false,
    "valid_targets": [ "ground", "hostile" ],
    "flags": [ "PSIONIC", "CONCENTRATE", "SILENT", "NO_HANDS", "NO_LEGS", "IGNORE_WALLS", "NO_EXPLOSION_SFX" ],
    "max_level": { "math": [ "int_to_level(1)" ] },
    "effect": "attack",
    "extra_effects": [
      { "id": "teleport_collapse_pull", "hit_self": false },
      { "id": "teleport_collapse_pull", "hit_self": false },
      { "id": "teleport_collapse_pull", "hit_self": false },
      { "id": "teleport_collapse_pull", "hit_self": false }
    ],
    "shape": "blast",
    "min_range": {
      "math": [
        "min( (( (u_spell_level('teleport_collapse') * 1.2) + 5) * (scaling_factor(u_val('intelligence') ) ) * u_nether_attunement_power_scaling), 80)"
      ]
    },
    "max_range": 80,
    "min_aoe": {
      "math": [
        "min( (( (u_spell_level('teleport_collapse') * 0.25) + 3) * (scaling_factor(u_val('intelligence') ) ) * u_nether_attunement_power_scaling), 15)"
      ]
    },
    "max_aoe": {
      "math": [
        "min( (( (u_spell_level('teleport_collapse') * 0.25) + 3) * (scaling_factor(u_val('intelligence') ) ) * u_nether_attunement_power_scaling), 15)"
      ]
    }
  },
  {
    "id": "teleport_collapse_04",
    "type": "SPELL",
    "name": "[Ψ]Spacial Vortex 04",
    "description": "Version 4 of the spacial vortex, with 5 pulls in.",
    "message": "",
    "teachable": false,
    "valid_targets": [ "ground", "hostile" ],
    "flags": [ "PSIONIC", "CONCENTRATE", "SILENT", "NO_HANDS", "NO_LEGS", "IGNORE_WALLS", "NO_EXPLOSION_SFX" ],
    "max_level": { "math": [ "int_to_level(1)" ] },
    "effect": "attack",
    "extra_effects": [
      { "id": "teleport_collapse_pull", "hit_self": false },
      { "id": "teleport_collapse_pull", "hit_self": false },
      { "id": "teleport_collapse_pull", "hit_self": false },
      { "id": "teleport_collapse_pull", "hit_self": false },
      { "id": "teleport_collapse_pull", "hit_self": false }
    ],
    "shape": "blast",
    "min_range": {
      "math": [
        "min( (( (u_spell_level('teleport_collapse') * 1.2) + 5) * (scaling_factor(u_val('intelligence') ) ) * u_nether_attunement_power_scaling), 80)"
      ]
    },
    "max_range": 80,
    "min_aoe": {
      "math": [
        "min( (( (u_spell_level('teleport_collapse') * 0.25) + 3) * (scaling_factor(u_val('intelligence') ) ) * u_nether_attunement_power_scaling), 15)"
      ]
    },
    "max_aoe": {
      "math": [
        "min( (( (u_spell_level('teleport_collapse') * 0.25) + 3) * (scaling_factor(u_val('intelligence') ) ) * u_nether_attunement_power_scaling), 15)"
      ]
    }
  },
  {
    "id": "teleport_collapse_05",
    "type": "SPELL",
    "name": "[Ψ]Spacial Vortex 05",
    "description": "Version 5 of the spacial vortex, with 6 pulls in.",
    "message": "",
    "teachable": false,
    "valid_targets": [ "ground", "hostile" ],
    "flags": [ "PSIONIC", "CONCENTRATE", "SILENT", "NO_HANDS", "NO_LEGS", "IGNORE_WALLS", "NO_EXPLOSION_SFX" ],
    "max_level": { "math": [ "int_to_level(1)" ] },
    "effect": "attack",
    "extra_effects": [
      { "id": "teleport_collapse_pull", "hit_self": false },
      { "id": "teleport_collapse_pull", "hit_self": false },
      { "id": "teleport_collapse_pull", "hit_self": false },
      { "id": "teleport_collapse_pull", "hit_self": false },
      { "id": "teleport_collapse_pull", "hit_self": false },
      { "id": "teleport_collapse_pull", "hit_self": false }
    ],
    "shape": "blast",
    "min_range": {
      "math": [
        "min( (( (u_spell_level('teleport_collapse') * 1.2) + 5) * (scaling_factor(u_val('intelligence') ) ) * u_nether_attunement_power_scaling), 80)"
      ]
    },
    "max_range": 80,
    "min_aoe": {
      "math": [
        "min( (( (u_spell_level('teleport_collapse') * 0.25) + 3) * (scaling_factor(u_val('intelligence') ) ) * u_nether_attunement_power_scaling), 15)"
      ]
    },
    "max_aoe": {
      "math": [
        "min( (( (u_spell_level('teleport_collapse') * 0.25) + 3) * (scaling_factor(u_val('intelligence') ) ) * u_nether_attunement_power_scaling), 15)"
      ]
    }
  },
  {
    "id": "teleport_collapse_06",
    "type": "SPELL",
    "name": "[Ψ]Spacial Vortex 06",
    "description": "Version 6 of the spacial vortex, with 7 pulls in.",
    "message": "",
    "teachable": false,
    "valid_targets": [ "ground", "hostile" ],
    "flags": [ "PSIONIC", "CONCENTRATE", "SILENT", "NO_HANDS", "NO_LEGS", "IGNORE_WALLS", "NO_EXPLOSION_SFX" ],
    "max_level": { "math": [ "int_to_level(1)" ] },
    "effect": "attack",
    "extra_effects": [
      { "id": "teleport_collapse_pull", "hit_self": false },
      { "id": "teleport_collapse_pull", "hit_self": false },
      { "id": "teleport_collapse_pull", "hit_self": false },
      { "id": "teleport_collapse_pull", "hit_self": false },
      { "id": "teleport_collapse_pull", "hit_self": false },
      { "id": "teleport_collapse_pull", "hit_self": false },
      { "id": "teleport_collapse_pull", "hit_self": false }
    ],
    "shape": "blast",
    "min_range": {
      "math": [
        "min( (( (u_spell_level('teleport_collapse') * 1.2) + 5) * (scaling_factor(u_val('intelligence') ) ) * u_nether_attunement_power_scaling), 80)"
      ]
    },
    "max_range": 80,
    "min_aoe": {
      "math": [
        "min( (( (u_spell_level('teleport_collapse') * 0.25) + 3) * (scaling_factor(u_val('intelligence') ) ) * u_nether_attunement_power_scaling), 15)"
      ]
    },
    "max_aoe": {
      "math": [
        "min( (( (u_spell_level('teleport_collapse') * 0.25) + 3) * (scaling_factor(u_val('intelligence') ) ) * u_nether_attunement_power_scaling), 15)"
      ]
    }
  },
  {
    "id": "teleport_collapse_07",
    "type": "SPELL",
    "name": "[Ψ]Spacial Vortex 07",
    "description": "Version 7 of the spacial vortex, with 8 pulls in.",
    "message": "",
    "teachable": false,
    "valid_targets": [ "ground", "hostile" ],
    "flags": [ "PSIONIC", "CONCENTRATE", "SILENT", "NO_HANDS", "NO_LEGS", "IGNORE_WALLS", "NO_EXPLOSION_SFX" ],
    "max_level": { "math": [ "int_to_level(1)" ] },
    "effect": "attack",
    "extra_effects": [
      { "id": "teleport_collapse_pull", "hit_self": false },
      { "id": "teleport_collapse_pull", "hit_self": false },
      { "id": "teleport_collapse_pull", "hit_self": false },
      { "id": "teleport_collapse_pull", "hit_self": false },
      { "id": "teleport_collapse_pull", "hit_self": false },
      { "id": "teleport_collapse_pull", "hit_self": false },
      { "id": "teleport_collapse_pull", "hit_self": false },
      { "id": "teleport_collapse_pull", "hit_self": false }
    ],
    "shape": "blast",
    "min_range": {
      "math": [
        "min( (( (u_spell_level('teleport_collapse') * 1.2) + 5) * (scaling_factor(u_val('intelligence') ) ) * u_nether_attunement_power_scaling), 80)"
      ]
    },
    "max_range": 80,
    "min_aoe": {
      "math": [
        "min( (( (u_spell_level('teleport_collapse') * 0.25) + 3) * (scaling_factor(u_val('intelligence') ) ) * u_nether_attunement_power_scaling), 15)"
      ]
    },
    "max_aoe": {
      "math": [
        "min( (( (u_spell_level('teleport_collapse') * 0.25) + 3) * (scaling_factor(u_val('intelligence') ) ) * u_nether_attunement_power_scaling), 15)"
      ]
    }
  },
  {
    "id": "teleport_collapse_pull",
    "type": "SPELL",
    "name": "[Ψ]Spacial Vortex Real",
    "description": "The actual spacial vortex that pulls in monsters.  It's a bug if you have it.",
    "message": "",
    "teachable": false,
    "valid_targets": [ "ground", "hostile" ],
    "flags": [ "PSIONIC", "CONCENTRATE", "SILENT", "NO_HANDS", "NO_LEGS", "IGNORE_WALLS", "NO_EXPLOSION_SFX" ],
    "max_level": { "math": [ "int_to_level(1)" ] },
    "effect": "area_pull",
    "shape": "blast",
    "min_range": {
      "math": [
        "min( (( (u_spell_level('teleport_collapse') * 1.2) + 5) * (scaling_factor(u_val('intelligence') ) ) * u_nether_attunement_power_scaling), 80)"
      ]
    },
    "max_range": 80,
    "min_aoe": {
      "math": [
        "min( (( (u_spell_level('teleport_collapse') * 0.25) + 3) * (scaling_factor(u_val('intelligence') ) ) * u_nether_attunement_power_scaling), 15)"
      ]
    },
    "max_aoe": {
      "math": [
        "min( (( (u_spell_level('teleport_collapse') * 0.25) + 3) * (scaling_factor(u_val('intelligence') ) ) * u_nether_attunement_power_scaling), 15)"
      ]
    }
  },
  {
    "id": "teleport_farstep",
    "type": "SPELL",
    "name": "[Ψ]Farstep",
    "description": "Skating along the void between dimensions, move to a specific place nearby.",
    "message": "There is a moment of darkness and terrible cold, and you are somewhere else.",
    "teachable": false,
    "valid_targets": [ "ground" ],
    "spell_class": "TELEPORTER",
    "skill": "metaphysics",
    "flags": [ "PSIONIC", "CONCENTRATE", "SILENT", "NO_HANDS", "NO_LEGS", "TARGET_TELEPORT", "IGNORE_WALLS" ],
    "difficulty": 6,
    "max_level": { "math": [ "int_to_level(1)" ] },
    "effect": "short_range_teleport",
    "extra_effects": [ { "id": "psionic_drained_difficulty_six", "hit_self": true } ],
    "shape": "blast",
    "min_aoe": 4,
    "max_aoe": 1,
    "aoe_increment": -0.25,
    "min_range": {
      "math": [
        "min( (( (u_spell_level('teleport_farstep') * 1.5) + 2) * (scaling_factor(u_val('intelligence') ) ) * u_nether_attunement_power_scaling), 80)"
      ]
    },
    "max_range": 80,
    "energy_source": "STAMINA",
    "base_energy_cost": 4500,
    "final_energy_cost": 1750,
    "energy_increment": -105,
    "base_casting_time": 75,
    "final_casting_time": 30,
    "casting_time_increment": -2.75,
    "learn_spells": { "teleport_area_attune": 9, "teleport_gateway": 9, "teleport_banish": 12 }
  },
  {
    "id": "teleport_banish",
    "type": "SPELL",
    "name": "[Ψ]Oubliette",
    "description": "Teleport the target through the nether to some other dimension.  They are technically not dead, but they are no longer your concern.  Oubliette will occasionally fail when used against very poweful enemies, or succeed but cause damage to the teleporter.",
    "message": "With a tremendous mental exertion, you hurl your target to another dimension!",
    "teachable": false,
    "valid_targets": [ "hostile" ],
    "spell_class": "TELEPORTER",
    "skill": "metaphysics",
    "flags": [ "PSIONIC", "CONCENTRATE", "SILENT", "RANDOM_DAMAGE", "NO_HANDS", "NO_LEGS", "NO_EXPLOSION_SFX" ],
    "difficulty": 7,
    "max_level": { "math": [ "int_to_level(1)" ] },
    "effect": "banishment",
    "extra_effects": [ { "id": "psionic_drained_difficulty_seven", "hit_self": true } ],
    "shape": "blast",
    "min_damage": {
      "math": [
        "( (u_spell_level('teleport_banish') * 15) + 15) * (scaling_factor(u_val('intelligence') ) ) * u_nether_attunement_power_scaling"
      ]
    },
    "max_damage": {
      "math": [
        "( (u_spell_level('teleport_banish') * 35) + 350) * (scaling_factor(u_val('intelligence') ) ) * u_nether_attunement_power_scaling"
      ]
    },
    "min_range": {
      "math": [
        "min( (( (u_spell_level('teleport_banish') * 2) + 1.5) * (scaling_factor(u_val('intelligence') ) ) * u_nether_attunement_power_scaling), 80)"
      ]
    },
    "max_range": 80,
    "energy_source": "STAMINA",
    "base_energy_cost": 7500,
    "final_energy_cost": 3500,
    "energy_increment": -200,
    "base_casting_time": 150,
    "final_casting_time": 75,
    "casting_time_increment": -5.5,
    "ignored_monster_species": [ "PSI_NULL" ],
    "learn_spells": { "teleport_summon": 7 }
  },
  {
    "id": "teleport_gateway",
    "type": "SPELL",
    "name": "[Ψ]Gateway",
    "description": "Transport yourself through the Nether to an attuned location.  You must attune yourself to the place you wish to travel to.",
    "message": "There is a long moment of darkness and terrible cold that seems like it will freeze your heart, and then you are somewhere else.",
    "teachable": false,
    "valid_targets": [ "self" ],
    "spell_class": "TELEPORTER",
    "skill": "metaphysics",
    "flags": [ "PSIONIC", "CONCENTRATE", "SILENT", "NO_HANDS", "NO_LEGS" ],
    "difficulty": 8,
    "max_level": { "math": [ "int_to_level(1)" ] },
    "effect": "translocate",
    "extra_effects": [ { "id": "psionic_drained_difficulty_eight", "hit_self": true } ],
    "shape": "blast",
    "energy_source": "STAMINA",
    "base_energy_cost": 10000,
    "final_energy_cost": 6000,
    "energy_increment": -300,
    "base_casting_time": 200,
    "final_casting_time": 75,
    "casting_time_increment": -5.5,
    "learn_spells": { "teleport_area_attune": 1, "teleport_banish": 6 }
  },
  {
    "id": "teleport_area_attune",
    "type": "SPELL",
    "name": "[Ψ]Attune to Area",
    "description": "Attune to a location for later teleporting.",
    "message": "",
    "teachable": false,
    "valid_targets": [ "ground" ],
    "spell_class": "TELEPORTER",
    "skill": "metaphysics",
    "flags": [ "PSIONIC", "CONCENTRATE", "SILENT", "NO_HANDS", "NO_LEGS", "NO_FAIL" ],
    "difficulty": 1,
    "max_level": 1,
    "effect": "ter_transform",
    "effect_str": "ter_teleport_location_attune",
    "shape": "blast",
    "min_range": 1,
    "energy_source": "STAMINA",
    "base_energy_cost": 0,
    "base_casting_time": { "math": [ "2880000 - max(( u_spell_level('teleport_gateway') * 108000), 180000)" ] }
  },
  {
    "id": "teleport_summon",
    "type": "SPELL",
    "name": "[Ψ]Breach",
    "description": "Open a brief passage to the Nether using yourself or an enemy as an anchor and allow one (or more) of its inhabitants to come through.  You have no control over what finds the doorway and no ability to command it when it arrives.\n\nRemember that some denizens of the Nether die instantly in sunlight.",
    "message": "The air nearby fractures and something comes through!",
    "teachable": false,
    "valid_targets": [ "self", "hostile" ],
    "spell_class": "TELEPORTER",
    "skill": "metaphysics",
    "flags": [ "PSIONIC", "CONCENTRATE", "SILENT", "NO_HANDS", "NO_LEGS" ],
    "difficulty": 9,
    "max_level": { "math": [ "int_to_level(1)" ] },
    "effect": "effect_on_condition",
    "effect_str": "EOC_TELEPORT_SUMMON",
    "extra_effects": [ { "id": "psionic_drained_difficulty_nine", "hit_self": true } ],
    "shape": "blast",
    "min_damage": 1,
    "min_range": {
      "math": [
        "min( (( (u_spell_level('teleport_summon') * 1.3) + 2) * (scaling_factor(u_val('intelligence') ) ) * u_nether_attunement_power_scaling), 80)"
      ]
    },
    "max_range": 80,
    "energy_source": "STAMINA",
    "base_energy_cost": 9000,
    "final_energy_cost": 4500,
    "energy_increment": -250,
    "base_casting_time": 250,
    "final_casting_time": 125,
    "ignored_monster_species": [ "PSI_NULL" ],
    "casting_time_increment": -6.5
  }
]<|MERGE_RESOLUTION|>--- conflicted
+++ resolved
@@ -100,11 +100,8 @@
     "shape": "blast",
     "min_range": {
       "math": [
-<<<<<<< HEAD
-        "clamp( (( (u_val('spell_level', 'spell: teleport_phase') * 0.1) + 2) * (scaling_factor(u_val('intelligence') ) ) * u_nether_attunement_power_scaling), 2,4)"
-=======
-        "min( (( (u_spell_level('teleport_phase') * 0.1) + 2) * (scaling_factor(u_val('intelligence') ) ) * u_nether_attunement_power_scaling), 4)"
->>>>>>> 132c285d
+        "clamp( (( (u_spell_level('teleport_phase') * 0.1) + 2) * (scaling_factor(u_val('intelligence') ) ) * u_nether_attunement_power_scaling), 2, 4)"
+
       ]
     },
     "max_range": 4,
