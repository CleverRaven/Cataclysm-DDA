--- conflicted
+++ resolved
@@ -27,10 +27,10 @@
       { "u_message": "You spend some time meditating and contemplating your powers.", "type": "good" },
       { "math": [ "u_psi_studying_tick_experience_counter", "=", "0" ] },
       { "u_add_effect": "effect_psi_studying_power", "duration": "24 hours" },
-<<<<<<< HEAD
       { "u_assign_activity": "ACT_PSI_STUDYING_POWER", "duration": "24 hours" },
       { "queue_eocs": "EOC_PSI_STUDYING_POWER_METAPHYSICS_GAIN", "time_in_future": [ "30 seconds", "5 minutes" ] }
-    ]
+    ],
+    "false_effect": [ { "u_message": "You are too exhausted to contemplate anything", "type": "bad" } ]
   },
   {
     "type": "effect_on_condition",
@@ -45,11 +45,6 @@
       { "math": [ "u_skill_exp('metaphysics', 'format': 'raw')", "+=", "(35 * u_latest_studied_power_difficulty)" ] },
       { "queue_eocs": "EOC_PSI_STUDYING_POWER_METAPHYSICS_GAIN", "time_in_future": [ "30 seconds", "5 minutes" ] }
     ]
-=======
-      { "u_assign_activity": "ACT_PSI_STUDYING_POWER", "duration": "24 hours" }
-    ],
-    "false_effect": [ { "u_message": "You are too exhausted to contemplate anything", "type": "bad" } ]
->>>>>>> f6ed3980
   },
   {
     "type": "effect_on_condition",
