[
  {
    "type": "effect_on_condition",
<<<<<<< HEAD
    "id": "EOC_TELEKINETIC_PUSH_CHECKER",
=======
    "id": "EOC_TELEKINETIC_FAR_HAND_SELECTOR",
    "effect": {
      "run_eoc_selector": [ "EOC_TELEKINETIC_FAR_HAND_SELECTOR_PULL", "EOC_TELEKINETIC_FAR_HAND_SELECTOR_PUSH" ],
      "names": [ "Pull", "Push" ],
      "keys": [ "1", "2" ],
      "descriptions": [ "Pull a set of items to you.", "Push a set of items away from you." ]
    }
  },
  {
    "type": "effect_on_condition",
    "id": "EOC_TELEKINETIC_FAR_HAND_SELECTOR_PULL",
    "effect": { "u_cast_spell": { "id": "telekinetic_item_pull_real" }, "targeted": true }
  },
  {
    "type": "effect_on_condition",
    "id": "EOC_TELEKINETIC_FAR_HAND_SELECTOR_PUSH",
    "effect": { "u_cast_spell": { "id": "telekinetic_item_push_real" }, "targeted": true }
  },
  {
    "type": "effect_on_condition",
    "id": "EOC_TELEKINETIC_FORCE_SHOVE_SELECTOR",
    "effect": {
      "run_eoc_selector": [ "EOC_TELEKINETIC_FORCE_SHOVE_SELECTOR_PUSH", "EOC_TELEKINETIC_FORCE_SHOVE_SELECTOR_PULL" ],
      "names": [ "Push", "Pull" ],
      "keys": [ "1", "2" ],
      "descriptions": [ "Shove a target away from you.", "Grab a target and pull them towards you." ]
    }
  },
  {
    "type": "effect_on_condition",
    "id": "EOC_TELEKINETIC_FORCE_SHOVE_SELECTOR_PUSH",
    "effect": { "u_cast_spell": { "id": "telekinetic_force_shove_away_target" }, "targeted": true }
  },
  {
    "type": "effect_on_condition",
    "id": "EOC_TELEKINETIC_FORCE_SHOVE_SELECTOR_PULL",
    "effect": { "u_cast_spell": { "id": "telekinetic_force_shove_toward_target" }, "targeted": true }
  },
  {
    "type": "effect_on_condition",
    "id": "EOC_TELEKINETIC_FORCE_SHOVE_PUSH_CHECKER",
>>>>>>> 8acc622f
    "effect": [
      { "math": [ "u_telekinesis_intelligence", "=", "( ( n_val('intelligence') + 10) / 20 )" ] },
      { "math": [ "u_telekinesis_power_level", "=", "n_spell_level('telekinetic_push')" ] },
      { "math": [ "u_nether_attunement_telekinesis_scaling", "=", "n_nether_attunement_power_scaling" ] },
      {
        "math": [
          "u_weight_ratio",
          "=",
          "(((u_telekinesis_power_level * 25) * u_telekinesis_intelligence * u_nether_attunement_telekinesis_scaling) + 10) / (u_val('weight') / 1000000)"
        ]
      },
<<<<<<< HEAD
      { "math": [ "u_telekinesis_shove_spell_level", "=", "clamp(((u_weight_ratio - 1) * 2), 0, 20)" ] },
      { "u_location_variable": { "context_val": "loc" } },
      {
        "if": { "math": [ "u_telekinesis_shove_spell_level", "==", "0" ] },
        "then": { "run_eocs": "EOC_TELEKINETIC_PUSH_DOWN_CHECKER" },
        "else": [
          {
            "npc_cast_spell": { "id": "telekinetic_push_real", "min_level": { "math": [ "u_telekinesis_shove_spell_level" ] } },
=======
      { "math": [ "u_telekinesis_shove_spell_level", "=", "clamp(((u_weight_ratio - 1) * 2), 0, 30)" ] },
      { "u_location_variable": { "context_val": "loc" } },
      {
        "if": { "math": [ "u_telekinesis_pull_spell_level", "<", "1" ] },
        "then": { "run_eocs": "EOC_TELEKINETIC_PUSH_DOWN_CHECKER" },
        "else": [
          {
            "npc_cast_spell": { "id": "telekinetic_force_shove_away", "min_level": { "math": [ "u_telekinesis_shove_spell_level" ] } },
>>>>>>> 8acc622f
            "loc": { "context_val": "loc" }
          },
          { "npc_message": "You hurl your target away.", "type": "good" }
        ]
      }
    ]
  },
  {
    "type": "effect_on_condition",
    "id": "EOC_TELEKINETIC_PUSH_DOWN_CHECKER",
    "condition": { "x_in_y_chance": { "x": { "math": [ "u_weight_ratio * 1000" ] }, "y": 1000 } },
    "effect": [
      { "u_add_effect": "downed", "duration": 2 },
      { "npc_message": "You shove your target off their feet.", "type": "good" }
<<<<<<< HEAD
=======
    ],
    "false_effect": [ { "npc_message": "You attempt to shove your target but they are too heavy!", "type": "bad" } ]
  },
  {
    "type": "effect_on_condition",
    "id": "EOC_TELEKINETIC_FORCE_SHOVE_PULL_CHECKER",
    "effect": [
      { "math": [ "u_telekinesis_intelligence", "=", "( ( n_val('intelligence') + 10) / 20 )" ] },
      { "math": [ "u_telekinesis_power_level", "=", "n_spell_level('telekinetic_push')" ] },
      { "math": [ "u_nether_attunement_telekinesis_scaling", "=", "n_nether_attunement_power_scaling" ] },
      {
        "math": [
          "u_weight_ratio",
          "=",
          "(((u_telekinesis_power_level * 25) * u_telekinesis_intelligence * u_nether_attunement_telekinesis_scaling) + 10) / (u_val('weight') / 1000000)"
        ]
      },
      { "math": [ "u_telekinesis_pull_spell_level", "=", "clamp(((u_weight_ratio - 1) * 2), 0, 30)" ] },
      { "u_location_variable": { "context_val": "loc" } },
      {
        "if": { "math": [ "u_telekinesis_pull_spell_level", "<", "1" ] },
        "then": { "run_eocs": "EOC_TELEKINETIC_PUSH_DOWN_CHECKER" },
        "else": [
          {
            "npc_cast_spell": { "id": "telekinetic_force_shove_toward", "min_level": { "math": [ "u_telekinesis_shove_spell_level" ] } },
            "loc": { "context_val": "loc" }
          },
          { "npc_message": "You pull your target towards you.", "type": "good" }
        ]
      }
>>>>>>> 8acc622f
    ]
  },
  {
    "type": "effect_on_condition",
    "id": "EOC_TELEKIN_WAVE_FORCE",
    "effect": [
      { "u_cast_spell": { "id": "psionic_drained_difficulty_four", "hit_self": true } },
      { "u_cast_spell": { "id": "telekinetic_wave_wonder", "hit_self": true } }
    ]
  },
  {
    "type": "effect_on_condition",
    "id": "EOC_TELEKINETIC_MOVE_LARGE_WEIGHT_SELECTOR",
    "effect": [
      {
        "run_eoc_selector": [ "EOC_TELEKINETIC_MOVE_LARGE_WEIGHT_SELECTOR_PUSH", "EOC_TELEKINETIC_MOVE_LARGE_WEIGHT_SELECTOR_PULL" ],
        "names": [ "Push", "Pull" ],
        "keys": [ "1", "2" ],
        "descriptions": [ "Push something away from you.", "Pull something toward you." ]
      }
    ]
  },
  {
    "type": "effect_on_condition",
    "id": "EOC_TELEKINETIC_MOVE_LARGE_WEIGHT_SELECTOR_PUSH",
    "effect": { "u_cast_spell": { "id": "telekinetic_move_large_weight_pushing" }, "targeted": true }
  },
  {
    "type": "effect_on_condition",
    "id": "EOC_TELEKINETIC_MOVE_LARGE_WEIGHT_SELECTOR_PULL",
    "effect": { "u_cast_spell": { "id": "telekinetic_move_large_weight_pulling" }, "targeted": true }
  },
  {
    "type": "effect_on_condition",
    "id": "EOC_TELEKINETIC_MOVE_LARGE_WEIGHT_PUSH_CHECKER",
    "effect": [
      { "math": [ "u_telekinesis_intelligence", "=", "( ( n_val('intelligence') + 10) / 20 )" ] },
      { "math": [ "u_telekinesis_power_level", "=", "n_spell_level('telekinetic_large_push')" ] },
      { "math": [ "u_nether_attunement_telekinesis_scaling", "=", "n_nether_attunement_power_scaling" ] },
      {
        "math": [
          "u_weight_ratio",
          "=",
          "(((u_telekinesis_power_level * 150) * u_telekinesis_intelligence * u_nether_attunement_telekinesis_scaling) + 100) / (u_val('weight') / 1000000)"
        ]
      },
      { "math": [ "u_telekinesis_shove_spell_level", "=", "clamp(((u_weight_ratio - 1) * 2), 0, 20)" ] },
      { "u_location_variable": { "context_val": "loc" } },
      {
        "if": { "math": [ "u_telekinesis_shove_spell_level", "==", "0" ] },
        "then": { "run_eocs": "EOC_TELEKINETIC_PUSH_DOWN_CHECKER" },
        "else": [
          {
            "npc_cast_spell": { "id": "telekinetic_push_real", "min_level": { "math": [ "u_telekinesis_shove_spell_level" ] } },
            "loc": { "context_val": "loc" }
          },
          { "npc_message": "You hurl your target away.", "type": "good" }
        ]
      }
    ]
  },
  {
    "type": "effect_on_condition",
    "id": "EOC_TELEKINETIC_MOVE_LARGE_WEIGHT_PULL_CHECKER",
    "effect": [
      { "math": [ "u_telekinesis_intelligence", "=", "( ( n_val('intelligence') + 10) / 20 )" ] },
      { "math": [ "u_telekinesis_power_level", "=", "n_spell_level('telekinetic_large_push')" ] },
      { "math": [ "u_nether_attunement_telekinesis_scaling", "=", "n_nether_attunement_power_scaling" ] },
      {
        "math": [
          "u_weight_ratio",
          "=",
          "(((u_telekinesis_power_level * 150) * u_telekinesis_intelligence * u_nether_attunement_telekinesis_scaling) + 100) / (u_val('weight') / 1000000)"
        ]
      },
      { "math": [ "u_telekinesis_pull_spell_level", "=", "clamp(((u_weight_ratio - 1) * 2), 0, 20)" ] },
      { "u_location_variable": { "context_val": "loc" } },
      {
        "if": { "math": [ "u_telekinesis_pull_spell_level", "==", "0" ] },
        "then": { "run_eocs": "EOC_TELEKINETIC_PUSH_DOWN_CHECKER" },
        "else": [
          {
            "npc_cast_spell": { "id": "telekinetic_pull_real", "min_level": { "math": [ "u_telekinesis_shove_spell_level" ] } },
            "loc": { "context_val": "loc" }
          },
          { "npc_message": "You pull your target towards you.", "type": "good" }
        ]
      }
    ]
  }
]<|MERGE_RESOLUTION|>--- conflicted
+++ resolved
@@ -1,9 +1,6 @@
 [
   {
     "type": "effect_on_condition",
-<<<<<<< HEAD
-    "id": "EOC_TELEKINETIC_PUSH_CHECKER",
-=======
     "id": "EOC_TELEKINETIC_FAR_HAND_SELECTOR",
     "effect": {
       "run_eoc_selector": [ "EOC_TELEKINETIC_FAR_HAND_SELECTOR_PULL", "EOC_TELEKINETIC_FAR_HAND_SELECTOR_PUSH" ],
@@ -45,7 +42,6 @@
   {
     "type": "effect_on_condition",
     "id": "EOC_TELEKINETIC_FORCE_SHOVE_PUSH_CHECKER",
->>>>>>> 8acc622f
     "effect": [
       { "math": [ "u_telekinesis_intelligence", "=", "( ( n_val('intelligence') + 10) / 20 )" ] },
       { "math": [ "u_telekinesis_power_level", "=", "n_spell_level('telekinetic_push')" ] },
@@ -57,16 +53,6 @@
           "(((u_telekinesis_power_level * 25) * u_telekinesis_intelligence * u_nether_attunement_telekinesis_scaling) + 10) / (u_val('weight') / 1000000)"
         ]
       },
-<<<<<<< HEAD
-      { "math": [ "u_telekinesis_shove_spell_level", "=", "clamp(((u_weight_ratio - 1) * 2), 0, 20)" ] },
-      { "u_location_variable": { "context_val": "loc" } },
-      {
-        "if": { "math": [ "u_telekinesis_shove_spell_level", "==", "0" ] },
-        "then": { "run_eocs": "EOC_TELEKINETIC_PUSH_DOWN_CHECKER" },
-        "else": [
-          {
-            "npc_cast_spell": { "id": "telekinetic_push_real", "min_level": { "math": [ "u_telekinesis_shove_spell_level" ] } },
-=======
       { "math": [ "u_telekinesis_shove_spell_level", "=", "clamp(((u_weight_ratio - 1) * 2), 0, 30)" ] },
       { "u_location_variable": { "context_val": "loc" } },
       {
@@ -75,7 +61,6 @@
         "else": [
           {
             "npc_cast_spell": { "id": "telekinetic_force_shove_away", "min_level": { "math": [ "u_telekinesis_shove_spell_level" ] } },
->>>>>>> 8acc622f
             "loc": { "context_val": "loc" }
           },
           { "npc_message": "You hurl your target away.", "type": "good" }
@@ -90,8 +75,6 @@
     "effect": [
       { "u_add_effect": "downed", "duration": 2 },
       { "npc_message": "You shove your target off their feet.", "type": "good" }
-<<<<<<< HEAD
-=======
     ],
     "false_effect": [ { "npc_message": "You attempt to shove your target but they are too heavy!", "type": "bad" } ]
   },
@@ -122,7 +105,6 @@
           { "npc_message": "You pull your target towards you.", "type": "good" }
         ]
       }
->>>>>>> 8acc622f
     ]
   },
   {
