[
  {
    "type": "effect_on_condition",
    "id": "EOC_BIOKIN_PAIN_INITIATE",
    "condition": { "not": { "u_has_effect": "effect_biokin_overcome_pain" } },
    "effect": [
      { "u_message": "You breathe deeply and your pain lessens.", "type": "good" },
      { "u_add_effect": "effect_biokin_overcome_pain", "duration": "PERMANENT" },
      { "run_eocs": [ "EOC_POWER_MAINTENANCE_PLUS_ONE", "EOC_BIOKIN_OVERCOME_PAIN_SWITCHER" ] },
      { "u_cast_spell": { "id": "psionic_drained_difficulty_one", "hit_self": true } },
      {
        "queue_eocs": "EOC_BIOKIN_OVERCOME_PAIN_DRAIN",
        "time_in_future": [
          {
            "math": [
              "( ( (u_spell_level('biokin_overcome_pain') * 20 ) + 600) * (scaling_factor(u_val('intelligence') ) ) ) * u_nether_attunement_power_scaling"
            ]
          },
          {
            "math": [
<<<<<<< HEAD
              "( ( (u_val('spell_level', 'spell: biokin_overcome_pain') * 75 ) + 2100) * (scaling_factor(u_val('intelligence') ) ) ) * u_nether_attunement_power_scaling"
=======
              "( ( (u_spell_level('biokin_overcome_pain') * 20 ) + 2100) * (scaling_factor(u_val('intelligence') ) ) ) * u_nether_attunement_power_scaling"
>>>>>>> 4bbcf6f1
            ]
          }
        ]
      }
    ],
    "false_effect": [ { "run_eocs": "EOC_BIOKIN_REMOVE_OVERCOME_PAIN" } ]
  },
  {
    "type": "effect_on_condition",
    "id": "EOC_BIOKIN_OVERCOME_PAIN_SWITCHER",
    "effect": {
      "switch": { "u_val": "spell_level", "spell": "biokin_overcome_pain" },
      "cases": [
        { "case": 0, "effect": { "u_add_effect": "effect_biokin_pkill_1", "duration": "PERMANENT" } },
        { "case": 4, "effect": { "u_add_effect": "effect_biokin_pkill_2", "duration": "PERMANENT" } },
        { "case": 8, "effect": { "u_add_effect": "effect_biokin_pkill_3", "duration": "PERMANENT" } },
        { "case": 12, "effect": { "u_add_effect": "effect_biokin_pkill_4", "duration": "PERMANENT" } },
        { "case": 16, "effect": { "u_add_effect": "effect_biokin_pkill_5", "duration": "PERMANENT" } },
        { "case": 20, "effect": { "u_add_effect": "effect_biokin_pkill_6", "duration": "PERMANENT" } }
      ]
    }
  },
  {
    "type": "effect_on_condition",
    "id": "EOC_BIOKIN_REMOVE_OVERCOME_PAIN",
    "condition": { "u_has_effect": "effect_biokin_overcome_pain" },
    "effect": [
      { "u_lose_effect": "effect_biokin_pkill_1" },
      { "u_lose_effect": "effect_biokin_pkill_2" },
      { "u_lose_effect": "effect_biokin_pkill_3" },
      { "u_lose_effect": "effect_biokin_pkill_4" },
      { "u_lose_effect": "effect_biokin_pkill_5" },
      { "u_lose_effect": "effect_biokin_pkill_6" },
      { "u_lose_effect": "effect_biokin_overcome_pain" },
      { "run_eocs": "EOC_POWER_MAINTENANCE_MINUS_ONE" }
    ]
  },
  {
    "type": "effect_on_condition",
    "id": "EOC_BIOKIN_OVERCOME_PAIN_DRAIN",
    "condition": { "u_has_effect": "effect_biokin_overcome_pain" },
    "effect": [
      { "u_cast_spell": { "id": "psionic_maintenance_drained_difficulty_one", "hit_self": true } },
      { "math": [ "u_val('stored_kcal')", "-=", "psionics_kcal_cost(1)" ] },
      { "math": [ "u_spell_exp('biokin_overcome_pain')", "+=", "(maintenance_exp_factor(u_val('focus')))" ] },
      { "run_eocs": "EOC_POWER_MAINTENANCE_CONCENTRATION_CHECK" },
      {
        "queue_eocs": "EOC_BIOKIN_OVERCOME_PAIN_DRAIN",
        "time_in_future": [
          {
            "math": [
              "( ( (u_spell_level('biokin_overcome_pain') * 20 ) + 600) * (scaling_factor(u_val('intelligence') ) ) ) * u_nether_attunement_power_scaling"
            ]
          },
          {
            "math": [
<<<<<<< HEAD
              "( ( (u_val('spell_level', 'spell: biokin_overcome_pain') * 75 ) + 2100) * (scaling_factor(u_val('intelligence') ) ) ) * u_nether_attunement_power_scaling"
=======
              "( ( (u_spell_level('biokin_overcome_pain') * 20 ) + 2100) * (scaling_factor(u_val('intelligence') ) ) ) * u_nether_attunement_power_scaling"
>>>>>>> 4bbcf6f1
            ]
          }
        ]
      }
    ],
    "false_effect": [  ]
  },
  {
    "type": "effect_on_condition",
    "id": "EOC_BIOKIN_PHYSICAL_ENHANCE_INITIATE",
    "condition": { "not": { "u_has_effect": "effect_biokin_physical" } },
    "effect": [
      { "u_message": "You enhance your physical prowess.", "type": "good" },
      { "run_eocs": "EOC_POWER_MAINTENANCE_PLUS_ONE" },
      { "u_add_effect": "effect_biokin_physical", "duration": "PERMANENT" },
      { "u_cast_spell": { "id": "psionic_drained_difficulty_two", "hit_self": true } },
      {
        "queue_eocs": "EOC_BIOKIN_PHYSICAL_ENHANCE_DRAIN",
        "time_in_future": [
          {
            "math": [
              "( (u_spell_level('biokin_physical_enhance') * 15) + 90) * (scaling_factor(u_val('intelligence') ) ) * u_nether_attunement_power_scaling"
            ]
          },
          {
            "math": [
<<<<<<< HEAD
              "( (u_spell_level('biokin_physical_enhance') * 90) + 450) * (scaling_factor(u_val('intelligence') ) ) * u_nether_attunement_power_scaling"
=======
              "( (u_spell_level('biokin_physical_enhance') * 30) + 450) * (scaling_factor(u_val('intelligence') ) ) * u_nether_attunement_power_scaling"
>>>>>>> 4bbcf6f1
            ]
          }
        ]
      }
    ],
    "false_effect": [ { "run_eocs": "EOC_BIOKIN_REMOVE_PHYSICAL_ENHANCE" } ]
  },
  {
    "type": "effect_on_condition",
    "id": "EOC_BIOKIN_REMOVE_PHYSICAL_ENHANCE",
    "condition": { "u_has_effect": "effect_biokin_physical" },
    "effect": [ { "run_eocs": "EOC_POWER_MAINTENANCE_MINUS_ONE" }, { "u_lose_effect": "effect_biokin_physical" } ]
  },
  {
    "type": "effect_on_condition",
    "id": "EOC_BIOKIN_PHYSICAL_ENHANCE_DRAIN",
    "condition": { "u_has_effect": "effect_biokin_physical" },
    "effect": [
      { "u_cast_spell": { "id": "psionic_maintenance_drained_difficulty_two", "hit_self": true } },
      { "math": [ "u_val('stored_kcal')", "-=", "psionics_kcal_cost(2)" ] },
      { "math": [ "u_spell_exp('biokin_physical_enhance')", "+=", "(maintenance_exp_factor(u_val('focus')))" ] },
      { "run_eocs": "EOC_POWER_MAINTENANCE_CONCENTRATION_CHECK" },
      {
        "queue_eocs": "EOC_BIOKIN_PHYSICAL_ENHANCE_DRAIN",
        "time_in_future": [
          {
            "math": [
              "( (u_spell_level('biokin_physical_enhance') * 15) + 90) * (scaling_factor(u_val('intelligence') ) ) * u_nether_attunement_power_scaling"
            ]
          },
          {
            "math": [
<<<<<<< HEAD
              "( (u_spell_level('biokin_physical_enhance') * 90) + 450) * (scaling_factor(u_val('intelligence') ) ) * u_nether_attunement_power_scaling"
=======
              "( (u_spell_level('biokin_physical_enhance') * 30) + 450) * (scaling_factor(u_val('intelligence') ) ) * u_nether_attunement_power_scaling"
>>>>>>> 4bbcf6f1
            ]
          }
        ]
      }
    ],
    "false_effect": [  ]
  },
  {
    "type": "effect_on_condition",
    "id": "EOC_BIOKIN_BREATHE_SKIN_INITIATE",
    "condition": { "not": { "u_has_effect": "effect_biokin_breathe_skin" } },
    "effect": [
      { "u_message": "As you seal your lips, your chest still rises and falls.", "type": "good" },
      { "run_eocs": "EOC_POWER_MAINTENANCE_PLUS_ONE" },
      { "u_add_effect": "effect_biokin_breathe_skin", "duration": "PERMANENT" },
      { "u_spawn_item": "biokin_breathe_skin_item", "suppress_message": true, "force_equip": true },
      { "u_lose_effect": "biokin_sealed_system" },
      { "u_cast_spell": { "id": "psionic_drained_difficulty_two", "hit_self": true } },
      {
        "queue_eocs": "EOC_BIOKIN_BREATH_SKIN_DRAIN",
        "time_in_future": [
          {
            "math": [
              "( (u_spell_level('biokin_breathe_skin') * 36) + 180) * (scaling_factor(u_val('intelligence') ) ) * u_nether_attunement_power_scaling"
            ]
          },
          {
            "math": [
              "( (u_spell_level('biokin_breathe_skin') * 72) + 540) * (scaling_factor(u_val('intelligence') ) ) * u_nether_attunement_power_scaling"
            ]
          }
        ]
      }
    ],
    "false_effect": [ { "run_eocs": "EOC_BIOKIN_REMOVE_BREATHE_SKIN" } ]
  },
  {
    "type": "effect_on_condition",
    "id": "EOC_BIOKIN_REMOVE_BREATHE_SKIN",
    "condition": { "u_has_effect": "effect_biokin_breathe_skin" },
    "effect": [
      { "run_eocs": "EOC_POWER_MAINTENANCE_MINUS_ONE" },
      { "u_lose_effect": "effect_biokin_breathe_skin" },
      { "u_remove_item_with": "biokin_breathe_skin_item" }
    ]
  },
  {
    "type": "effect_on_condition",
    "id": "EOC_BIOKIN_BREATH_SKIN_DRAIN",
    "condition": { "u_has_effect": "effect_biokin_breathe_skin" },
    "effect": [
      { "u_cast_spell": { "id": "psionic_maintenance_drained_difficulty_two", "hit_self": true } },
      { "math": [ "u_val('stored_kcal')", "-=", "psionics_kcal_cost(2)" ] },
      { "math": [ "u_spell_exp('biokin_breathe_skin')", "+=", "(maintenance_exp_factor(u_val('focus')))" ] },
      { "run_eocs": "EOC_POWER_MAINTENANCE_CONCENTRATION_CHECK" },
      {
        "queue_eocs": "EOC_BIOKIN_BREATH_SKIN_DRAIN",
        "time_in_future": [
          {
            "math": [
              "( (u_spell_level('biokin_breathe_skin') * 36) + 180) * (scaling_factor(u_val('intelligence') ) ) * u_nether_attunement_power_scaling"
            ]
          },
          {
            "math": [
              "( (u_spell_level('biokin_breathe_skin') * 72) + 540) * (scaling_factor(u_val('intelligence') ) ) * u_nether_attunement_power_scaling"
            ]
          }
        ]
      }
    ],
    "false_effect": [  ]
  },
  {
    "type": "effect_on_condition",
    "id": "EOC_BIOKIN_CLIMATE_CONTROL_INITIATE",
    "condition": { "not": { "u_has_effect": "effect_biokin_climate_control" } },
    "effect": [
      { "u_message": "You feel much more comfortable.", "type": "good" },
      { "run_eocs": "EOC_POWER_MAINTENANCE_PLUS_ONE" },
      { "u_add_effect": "effect_biokin_climate_control", "duration": "PERMANENT" },
      { "u_cast_spell": { "id": "psionic_drained_difficulty_four", "hit_self": true } },
      { "u_lose_effect": "biokin_sealed_system" },
      {
        "queue_eocs": "EOC_BIOKIN_CLIMATE_CONTROL_DRAIN",
        "time_in_future": [
          {
            "math": [
              "( (u_spell_level('biokin_climate_control') * 180) + 300 ) * (scaling_factor(u_val('intelligence') ) ) * u_nether_attunement_power_scaling"
            ]
          },
          {
            "math": [
              "( (u_spell_level('biokin_climate_control') * 360) + 600) * (scaling_factor(u_val('intelligence') ) ) * u_nether_attunement_power_scaling"
            ]
          }
        ]
      }
    ],
    "false_effect": [ { "run_eocs": "EOC_BIOKIN_REMOVE_CLIMATE_CONTROL" } ]
  },
  {
    "type": "effect_on_condition",
    "id": "EOC_BIOKIN_REMOVE_CLIMATE_CONTROL",
    "condition": { "u_has_effect": "effect_biokin_climate_control" },
    "effect": [ { "u_lose_effect": "effect_biokin_climate_control" }, { "run_eocs": "EOC_POWER_MAINTENANCE_MINUS_ONE" } ]
  },
  {
    "type": "effect_on_condition",
    "id": "EOC_BIOKIN_CLIMATE_CONTROL_DRAIN",
    "condition": { "u_has_effect": "effect_biokin_climate_control" },
    "effect": [
      { "u_cast_spell": { "id": "psionic_maintenance_drained_difficulty_four", "hit_self": true } },
      { "math": [ "u_val('stored_kcal')", "-=", "psionics_kcal_cost(4)" ] },
      { "math": [ "u_spell_exp('biokin_climate_control')", "+=", "(maintenance_exp_factor(u_val('focus')))" ] },
      { "run_eocs": "EOC_POWER_MAINTENANCE_CONCENTRATION_CHECK" },
      {
        "queue_eocs": "EOC_BIOKIN_CLIMATE_CONTROL_DRAIN",
        "time_in_future": [
          {
            "math": [
              "( (u_spell_level('biokin_climate_control') * 180) + 300 ) * (scaling_factor(u_val('intelligence') ) ) * u_nether_attunement_power_scaling"
            ]
          },
          {
            "math": [
              "( (u_spell_level('biokin_climate_control') * 360) + 600) * (scaling_factor(u_val('intelligence') ) ) * u_nether_attunement_power_scaling"
            ]
          }
        ]
      }
    ],
    "false_effect": [  ]
  },
  {
    "type": "effect_on_condition",
    "id": "EOC_BIOKIN_ENHANCE_MOBILITY_INITIATE",
    "condition": { "not": { "u_has_effect": "effect_biokin_enhance_mobility" } },
    "effect": [
      { "u_message": "Your gear doesn't seem to encumber you as much.", "type": "good" },
      { "run_eocs": [ "EOC_POWER_MAINTENANCE_PLUS_ONE", "EOC_BIOKIN_ENHANCE_MOBILITY_SWITCHER" ] },
      { "u_add_effect": "effect_biokin_enhance_mobility", "duration": "PERMANENT" },
      { "u_cast_spell": { "id": "psionic_drained_difficulty_five", "hit_self": true } },
      {
        "queue_eocs": "EOC_BIOKIN_ENHANCE_MOBILITY_DRAIN",
        "time_in_future": [
          {
            "math": [
              "( ( (u_spell_level('biokin_enhance_mobility') * 45 ) + 300) * (scaling_factor(u_val('intelligence') ) ) ) * u_nether_attunement_power_scaling"
            ]
          },
          {
            "math": [
              "( ( (u_spell_level('biokin_enhance_mobility') * 90 ) + 900) * (scaling_factor(u_val('intelligence') ) ) ) * u_nether_attunement_power_scaling"
            ]
          }
        ]
      }
    ],
    "false_effect": [ { "run_eocs": "EOC_BIOKIN_REMOVE_ENHANCE_MOBILITY" } ]
  },
  {
    "type": "effect_on_condition",
    "id": "EOC_BIOKIN_ENHANCE_MOBILITY_SWITCHER",
    "effect": {
      "switch": { "math": [ "u_spell_level('biokin_enhance_mobility')" ] },
      "cases": [
        {
          "case": 0,
          "effect": [ { "u_spawn_item": "biokin_enhance_mobility_item_1", "suppress_message": true, "force_equip": true } ]
        },
        {
          "case": 4,
          "effect": [ { "u_spawn_item": "biokin_enhance_mobility_item_2", "suppress_message": true, "force_equip": true } ]
        },
        {
          "case": 8,
          "effect": [ { "u_spawn_item": "biokin_enhance_mobility_item_3", "suppress_message": true, "force_equip": true } ]
        },
        {
          "case": 12,
          "effect": [ { "u_spawn_item": "biokin_enhance_mobility_item_4", "suppress_message": true, "force_equip": true } ]
        },
        {
          "case": 16,
          "effect": [ { "u_spawn_item": "biokin_enhance_mobility_item_5", "suppress_message": true, "force_equip": true } ]
        },
        {
          "case": 20,
          "effect": [ { "u_spawn_item": "biokin_enhance_mobility_item_6", "suppress_message": true, "force_equip": true } ]
        }
      ]
    }
  },
  {
    "type": "effect_on_condition",
    "id": "EOC_BIOKIN_REMOVE_ENHANCE_MOBILITY",
    "condition": { "u_has_effect": "effect_biokin_enhance_mobility" },
    "effect": [
      { "u_remove_item_with": "biokin_enhance_mobility_item_1" },
      { "u_remove_item_with": "biokin_enhance_mobility_item_2" },
      { "u_remove_item_with": "biokin_enhance_mobility_item_3" },
      { "u_remove_item_with": "biokin_enhance_mobility_item_4" },
      { "u_remove_item_with": "biokin_enhance_mobility_item_5" },
      { "u_remove_item_with": "biokin_enhance_mobility_item_6" },
      { "u_lose_effect": "effect_biokin_enhance_mobility" },
      { "run_eocs": "EOC_POWER_MAINTENANCE_MINUS_ONE" }
    ]
  },
  {
    "type": "effect_on_condition",
    "id": "EOC_BIOKIN_ENHANCE_MOBILITY_DRAIN",
    "condition": { "u_has_effect": "effect_biokin_enhance_mobility" },
    "effect": [
      { "u_cast_spell": { "id": "psionic_maintenance_drained_difficulty_five", "hit_self": true } },
      { "math": [ "u_val('stored_kcal')", "-=", "psionics_kcal_cost(5)" ] },
      { "math": [ "u_spell_exp('biokin_enhance_mobility')", "+=", "(maintenance_exp_factor(u_val('focus')))" ] },
      { "run_eocs": "EOC_POWER_MAINTENANCE_CONCENTRATION_CHECK" },
      {
        "queue_eocs": "EOC_BIOKIN_ENHANCE_MOBILITY_DRAIN",
        "time_in_future": [
          {
            "math": [
              "( ( (u_spell_level('biokin_enhance_mobility') * 45 ) + 300) * (scaling_factor(u_val('intelligence') ) ) ) * u_nether_attunement_power_scaling"
            ]
          },
          {
            "math": [
              "( ( (u_spell_level('biokin_enhance_mobility') * 90 ) + 900) * (scaling_factor(u_val('intelligence') ) ) ) * u_nether_attunement_power_scaling"
            ]
          }
        ]
      }
    ],
    "false_effect": [  ]
  },
  {
    "type": "effect_on_condition",
    "id": "EOC_BIOKIN_HAMMERHAND_INITIATE",
    "condition": { "not": { "u_has_effect": "effect_biokin_hammerhand" } },
    "effect": [
      { "u_message": "You flex your fingers.", "type": "good" },
      { "run_eocs": "EOC_POWER_MAINTENANCE_PLUS_ONE" },
      { "u_add_effect": "effect_biokin_hammerhand", "duration": "PERMANENT" },
      { "u_spawn_item": "biokin_hammerhand_item", "suppress_message": true, "force_equip": true },
      { "u_cast_spell": { "id": "psionic_drained_difficulty_five", "hit_self": true } },
      {
        "queue_eocs": "EOC_BIOKIN_HAMMERHAND_DRAIN",
        "time_in_future": [
          {
            "math": [
              "( (u_spell_level('biokin_hammerhand') * 450) + 1800) * (scaling_factor(u_val('intelligence') ) ) * u_nether_attunement_power_scaling"
            ]
          },
          {
            "math": [
              "( (u_spell_level('biokin_hammerhand') * 750) + 5400) * (scaling_factor(u_val('intelligence') ) ) * u_nether_attunement_power_scaling"
            ]
          }
        ]
      }
    ],
    "false_effect": [ { "run_eocs": "EOC_BIOKIN_REMOVE_HAMMERHAND" } ]
  },
  {
    "type": "effect_on_condition",
    "id": "EOC_BIOKIN_REMOVE_HAMMERHAND",
    "condition": { "u_has_effect": "effect_biokin_hammerhand" },
    "effect": [
      { "u_remove_item_with": "biokin_hammerhand_item" },
      { "u_lose_effect": "effect_biokin_hammerhand" },
      { "run_eocs": "EOC_POWER_MAINTENANCE_MINUS_ONE" }
    ]
  },
  {
    "type": "effect_on_condition",
    "id": "EOC_BIOKIN_HAMMERHAND_DRAIN",
    "condition": { "u_has_effect": "biokin_hammerhand" },
    "effect": [
      { "u_cast_spell": { "id": "psionic_maintenance_drained_difficulty_five", "hit_self": true } },
      { "u_cast_spell": { "id": "psionic_maintenance_drained_difficulty_five", "hit_self": true } },
      { "math": [ "u_val('stored_kcal')", "-=", "psionics_kcal_cost(5)" ] },
      { "math": [ "u_spell_exp('biokin_hammerhand')", "+=", "(maintenance_exp_factor(u_val('focus')))" ] },
      { "run_eocs": "EOC_POWER_MAINTENANCE_CONCENTRATION_CHECK" },
      {
        "queue_eocs": "EOC_BIOKIN_HAMMERHAND_DRAIN",
        "time_in_future": [
          {
            "math": [
              "( (u_spell_level('biokin_hammerhand') * 450) + 1800) * (scaling_factor(u_val('intelligence') ) ) * u_nether_attunement_power_scaling"
            ]
          },
          {
            "math": [
              "( (u_spell_level('biokin_hammerhand') * 750) + 5400) * (scaling_factor(u_val('intelligence') ) ) * u_nether_attunement_power_scaling"
            ]
          }
        ]
      }
    ],
    "false_effect": [  ]
  },
  {
    "type": "effect_on_condition",
    "id": "EOC_BIOKIN_REFLEX_ENHANCE_INITIATE",
    "condition": { "not": { "u_has_effect": "effect_biokin_reflex" } },
    "effect": [
      { "u_message": "You enhance your speed and sensory prowess.", "type": "good" },
      { "run_eocs": "EOC_POWER_MAINTENANCE_PLUS_ONE" },
      { "u_add_effect": "effect_biokin_reflex", "duration": "PERMANENT" },
      { "u_cast_spell": { "id": "psionic_drained_difficulty_six", "hit_self": true } },
      {
        "queue_eocs": "EOC_BIOKIN_REFLEX_ENHANCE_DRAIN",
        "time_in_future": [
          {
            "math": [
              "( (u_spell_level('biokin_reflex_enhance') * 15) + 90) * (scaling_factor(u_val('intelligence') ) ) * u_nether_attunement_power_scaling"
            ]
          },
          {
            "math": [
<<<<<<< HEAD
              "( (u_val('spell_level', 'spell: biokin_reflex_enhance') * 90) + 450) * (scaling_factor(u_val('intelligence') ) ) * u_nether_attunement_power_scaling"
=======
              "( (u_spell_level('biokin_reflex_enhance') * 30) + 450) * (scaling_factor(u_val('intelligence') ) ) * u_nether_attunement_power_scaling"
>>>>>>> 4bbcf6f1
            ]
          }
        ]
      }
    ],
    "false_effect": [ { "run_eocs": "EOC_BIOKIN_REMOVE_REFLEX_ENHANCE" } ]
  },
  {
    "type": "effect_on_condition",
    "id": "EOC_BIOKIN_REMOVE_REFLEX_ENHANCE",
    "condition": { "u_has_effect": "effect_biokin_reflex" },
    "effect": [ { "run_eocs": "EOC_POWER_MAINTENANCE_MINUS_ONE" }, { "u_lose_effect": "effect_biokin_reflex" } ]
  },
  {
    "type": "effect_on_condition",
    "id": "EOC_BIOKIN_REFLEX_ENHANCE_DRAIN",
    "condition": { "u_has_effect": "effect_biokin_reflex" },
    "effect": [
      { "u_cast_spell": { "id": "psionic_maintenance_drained_difficulty_six", "hit_self": true } },
      { "math": [ "u_val('stored_kcal')", "-=", "psionics_kcal_cost(6)" ] },
      { "math": [ "u_spell_exp('biokin_reflex_enhance')", "+=", "(maintenance_exp_factor(u_val('focus')))" ] },
      { "run_eocs": "EOC_POWER_MAINTENANCE_CONCENTRATION_CHECK" },
      {
        "queue_eocs": "EOC_BIOKIN_REFLEX_ENHANCE_DRAIN",
        "time_in_future": [
          {
            "math": [
              "( (u_spell_level('biokin_reflex_enhance') * 15) + 90) * (scaling_factor(u_val('intelligence') ) ) * u_nether_attunement_power_scaling"
            ]
          },
          {
            "math": [
<<<<<<< HEAD
              "( (u_val('spell_level', 'spell: biokin_reflex_enhance') * 90) + 450) * (scaling_factor(u_val('intelligence') ) ) * u_nether_attunement_power_scaling"
=======
              "( (u_spell_level('biokin_reflex_enhance') * 30) + 450) * (scaling_factor(u_val('intelligence') ) ) * u_nether_attunement_power_scaling"
>>>>>>> 4bbcf6f1
            ]
          }
        ]
      }
    ],
    "false_effect": [  ]
  },
  {
    "type": "effect_on_condition",
    "id": "EOC_BIOKIN_METABOLISM_ENHANCE_INITIATE",
    "condition": { "not": { "u_has_effect": "effect_biokin_metabolism_enhance" } },
    "effect": [
      { "u_message": "You supercharge your metabolism.", "type": "good" },
      { "run_eocs": "EOC_POWER_MAINTENANCE_PLUS_ONE" },
      { "u_add_effect": "effect_biokin_metabolism_enhance", "duration": "PERMANENT" },
      { "u_cast_spell": { "id": "psionic_drained_difficulty_seven", "hit_self": true } },
      {
        "queue_eocs": "EOC_BIOKIN_METABOLISM_ENHANCE_DRAIN",
        "time_in_future": [
          {
            "math": [
              "( (u_spell_level('biokin_metabolism_enhance') * 250) + 2700) * (scaling_factor(u_val('intelligence') ) ) * u_nether_attunement_power_scaling"
            ]
          },
          {
            "math": [
              "( (u_spell_level('biokin_metabolism_enhance') * 500) + 6750) * (scaling_factor(u_val('intelligence') ) ) * u_nether_attunement_power_scaling"
            ]
          }
        ]
      }
    ],
    "false_effect": [ { "run_eocs": "EOC_BIOKIN_REMOVE_METABOLISM_ENHANCE" } ]
  },
  {
    "type": "effect_on_condition",
    "id": "EOC_BIOKIN_REMOVE_METABOLISM_ENHANCE",
    "condition": { "u_has_effect": "effect_biokin_metabolism_enhance" },
    "effect": [ { "u_lose_effect": "effect_biokin_metabolism_enhance" }, { "run_eocs": "EOC_POWER_MAINTENANCE_MINUS_ONE" } ]
  },
  {
    "type": "effect_on_condition",
    "id": "EOC_BIOKIN_METABOLISM_ENHANCE_DRAIN",
    "condition": { "u_has_effect": "effect_biokin_metabolism_enhance" },
    "effect": [
      { "u_cast_spell": { "id": "psionic_maintenance_drained_difficulty_seven", "hit_self": true } },
      { "math": [ "u_val('stored_kcal')", "-=", "psionics_kcal_cost(7)" ] },
      { "math": [ "u_spell_exp('biokin_metabolism_enhance')", "+=", "(maintenance_exp_factor(u_val('focus')))" ] },
      { "math": [ "u_val('sleep_deprivation')", "-=", "10" ] },
      { "run_eocs": "EOC_POWER_MAINTENANCE_CONCENTRATION_CHECK" },
      {
        "queue_eocs": "EOC_BIOKIN_METABOLISM_ENHANCE_DRAIN",
        "time_in_future": [
          {
            "math": [
              "( (u_spell_level('biokin_metabolism_enhance') * 250) + 2700) * (scaling_factor(u_val('intelligence') ) ) * u_nether_attunement_power_scaling"
            ]
          },
          {
            "math": [
              "( (u_spell_level('biokin_metabolism_enhance') * 500) + 6750) * (scaling_factor(u_val('intelligence') ) ) * u_nether_attunement_power_scaling"
            ]
          }
        ]
      }
    ],
    "false_effect": [  ]
  }
]<|MERGE_RESOLUTION|>--- conflicted
+++ resolved
@@ -18,11 +18,7 @@
           },
           {
             "math": [
-<<<<<<< HEAD
-              "( ( (u_val('spell_level', 'spell: biokin_overcome_pain') * 75 ) + 2100) * (scaling_factor(u_val('intelligence') ) ) ) * u_nether_attunement_power_scaling"
-=======
-              "( ( (u_spell_level('biokin_overcome_pain') * 20 ) + 2100) * (scaling_factor(u_val('intelligence') ) ) ) * u_nether_attunement_power_scaling"
->>>>>>> 4bbcf6f1
+              "( ( (u_spell_level('biokin_overcome_pain') * 75 ) + 2100) * (scaling_factor(u_val('intelligence') ) ) ) * u_nether_attunement_power_scaling"
             ]
           }
         ]
@@ -79,11 +75,7 @@
           },
           {
             "math": [
-<<<<<<< HEAD
-              "( ( (u_val('spell_level', 'spell: biokin_overcome_pain') * 75 ) + 2100) * (scaling_factor(u_val('intelligence') ) ) ) * u_nether_attunement_power_scaling"
-=======
-              "( ( (u_spell_level('biokin_overcome_pain') * 20 ) + 2100) * (scaling_factor(u_val('intelligence') ) ) ) * u_nether_attunement_power_scaling"
->>>>>>> 4bbcf6f1
+              "( ( (u_spell_level('spell: biokin_overcome_pain') * 75 ) + 2100) * (scaling_factor(u_val('intelligence') ) ) ) * u_nether_attunement_power_scaling"
             ]
           }
         ]
@@ -110,11 +102,7 @@
           },
           {
             "math": [
-<<<<<<< HEAD
               "( (u_spell_level('biokin_physical_enhance') * 90) + 450) * (scaling_factor(u_val('intelligence') ) ) * u_nether_attunement_power_scaling"
-=======
-              "( (u_spell_level('biokin_physical_enhance') * 30) + 450) * (scaling_factor(u_val('intelligence') ) ) * u_nether_attunement_power_scaling"
->>>>>>> 4bbcf6f1
             ]
           }
         ]
@@ -147,11 +135,7 @@
           },
           {
             "math": [
-<<<<<<< HEAD
               "( (u_spell_level('biokin_physical_enhance') * 90) + 450) * (scaling_factor(u_val('intelligence') ) ) * u_nether_attunement_power_scaling"
-=======
-              "( (u_spell_level('biokin_physical_enhance') * 30) + 450) * (scaling_factor(u_val('intelligence') ) ) * u_nether_attunement_power_scaling"
->>>>>>> 4bbcf6f1
             ]
           }
         ]
@@ -473,11 +457,7 @@
           },
           {
             "math": [
-<<<<<<< HEAD
-              "( (u_val('spell_level', 'spell: biokin_reflex_enhance') * 90) + 450) * (scaling_factor(u_val('intelligence') ) ) * u_nether_attunement_power_scaling"
-=======
-              "( (u_spell_level('biokin_reflex_enhance') * 30) + 450) * (scaling_factor(u_val('intelligence') ) ) * u_nether_attunement_power_scaling"
->>>>>>> 4bbcf6f1
+              "( (u_spell_level('biokin_reflex_enhance') * 90) + 450) * (scaling_factor(u_val('intelligence') ) ) * u_nether_attunement_power_scaling"
             ]
           }
         ]
@@ -510,11 +490,7 @@
           },
           {
             "math": [
-<<<<<<< HEAD
-              "( (u_val('spell_level', 'spell: biokin_reflex_enhance') * 90) + 450) * (scaling_factor(u_val('intelligence') ) ) * u_nether_attunement_power_scaling"
-=======
-              "( (u_spell_level('biokin_reflex_enhance') * 30) + 450) * (scaling_factor(u_val('intelligence') ) ) * u_nether_attunement_power_scaling"
->>>>>>> 4bbcf6f1
+              "( (u_spell_level('biokin_reflex_enhance') * 90) + 450) * (scaling_factor(u_val('intelligence') ) ) * u_nether_attunement_power_scaling"
             ]
           }
         ]
