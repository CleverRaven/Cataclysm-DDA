--- conflicted
+++ resolved
@@ -12,14 +12,9 @@
     "flags": [ "PSIONIC", "CONCENTRATE", "SILENT", "NO_HANDS", "NO_LEGS", "RANDOM_DURATION", "NO_EXPLOSION_SFX" ],
     "difficulty": 2,
     "max_level": { "math": [ "int_to_level(1)" ] },
-<<<<<<< HEAD
-    "effect": "effect_on_condition",
-    "effect_str": "EOC_BIOKIN_PHYSICAL_ENHANCE_INITIATE",
-=======
     "effect": "attack",
     "effect_str": "effect_biokin_physical",
     "extra_effects": [ { "id": "psionic_drained_difficulty_two", "hit_self": true } ],
->>>>>>> 9715b970
     "shape": "blast",
     "min_duration": {
       "math": [
@@ -42,16 +37,6 @@
         "u_effect_intensity('effect_biokin_physical') > -1 ? 10 : max((120 -(u_val('spell_level', 'spell: biokin_physical_enhance') * 5.5)), 75)"
       ]
     },
-<<<<<<< HEAD
-=======
-    "energy_source": "STAMINA",
-    "base_energy_cost": 3500,
-    "final_energy_cost": 1250,
-    "energy_increment": -175,
-    "base_casting_time": 120,
-    "final_casting_time": 75,
-    "casting_time_increment": -5.5,
->>>>>>> 9715b970
     "learn_spells": { "biokin_enhance_mobility": 7, "biokin_hammerhand": 12, "biokin_reflex_enhance": 15, "biokin_combat_dance": 20 }
   },
   {
