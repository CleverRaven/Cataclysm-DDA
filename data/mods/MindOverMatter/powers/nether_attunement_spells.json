--- conflicted
+++ resolved
@@ -37,23 +37,15 @@
     "condition": { "u_has_effect": "effect_noetic_resilience" },
     "effect": [
       { "u_message": "You feel a strange tingling sensation as your powers are unleashed.", "type": "mixed" },
-<<<<<<< HEAD
-      { "math": [ "u_vitamin('vitamin_psionic_drain')", "+=", "rng( 0,3 )" ] }
-    ],
-    "false_effect": [
-      { "u_message": "You feel a strange tingling sensation as your powers are unleashed.", "type": "mixed" },
-      { "math": [ "u_vitamin('vitamin_psionic_drain')", "+=", "rng( 2,6 )" ] }
-=======
       {
-        "math": [ "u_val('vitamin', 'name:vitamin_psionic_drain')", "+=", "rng( 0,3 ) * u_nether_attunement_power_scaling" ]
+        "math": [ "u_vitamin('vitamin_psionic_drain')", "+=", "rng( 0,3 ) * u_nether_attunement_power_scaling" ]
       }
     ],
     "false_effect": [
       { "u_message": "You feel a strange tingling sensation as your powers are unleashed.", "type": "mixed" },
       {
-        "math": [ "u_val('vitamin', 'name:vitamin_psionic_drain')", "+=", "rng( 2,6 ) * u_nether_attunement_power_scaling" ]
+        "math": [ "u_vitamin('vitamin_psionic_drain')", "+=", "rng( 2,6 ) * u_nether_attunement_power_scaling" ]
       }
->>>>>>> a45a4fd1
     ]
   },
   {
