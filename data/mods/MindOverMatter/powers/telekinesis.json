--- conflicted
+++ resolved
@@ -91,11 +91,7 @@
     "valid_targets": [ "ground" ],
     "spell_class": "TELEKINETIC",
     "skill": "metaphysics",
-<<<<<<< HEAD
-    "flags": [ "PSIONIC", "CONCENTRATE", "RANDOM_DAMAGE", "NO_PROJECTILE", "NO_HANDS", "NO_LEGS", "NO_EXPLOSION_SFX" ],
-=======
     "flags": [ "PSIONIC", "CONCENTRATE", "RANDOM_DAMAGE", "NO_HANDS", "NO_LEGS", "NO_EXPLOSION_SFX" ],
->>>>>>> 7fece1fb
     "difficulty": 2,
     "max_level": { "math": [ "int_to_level(1)" ] },
     "effect": "noise",
