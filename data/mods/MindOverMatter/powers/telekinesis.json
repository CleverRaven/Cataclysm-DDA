--- conflicted
+++ resolved
@@ -574,11 +574,7 @@
     "valid_targets": [ "self" ],
     "spell_class": "TELEKINETIC",
     "skill": "metaphysics",
-<<<<<<< HEAD
-    "flags": [ "PSIONIC", "CONCENTRATE", "SILENT", "NO_HANDS", "RANDOM_DURATION", "NO_LEGS", "NO_EXPLOSION_SFX" ],
-=======
     "flags": [ "PSIONIC", "CONCENTRATE", "SILENT", "NO_HANDS", "NO_LEGS", "RANDOM_DURATION", "NO_EXPLOSION_SFX" ],
->>>>>>> 61076bac
     "difficulty": 6,
     "max_level": { "math": [ "int_to_level(1)" ] },
     "effect": "effect_on_condition",
