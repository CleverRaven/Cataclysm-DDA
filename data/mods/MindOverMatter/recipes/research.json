--- conflicted
+++ resolved
@@ -48,16 +48,6 @@
       [ [ "laptop", -1 ] ],
       [ [ "psi_usb_rad_recipes", -1 ] ],
       [
-<<<<<<< HEAD
-        [ "atomic_coffeepot", -1 ],
-=======
-        [ "wearable_atomic_light", -1 ],
-        [ "wearable_atomic_light_off", -1 ],
-        [ "atomic_lamp", -1 ],
-        [ "atomic_lamp_off", -1 ],
-        [ "atomic_light", -1 ],
-        [ "atomic_light_off", -1 ],
->>>>>>> 0441b686
         [ "betavoltaic", -1 ],
         [ "huge_atomic_battery_cell", -1 ]
       ]
@@ -118,16 +108,6 @@
       [ [ "laptop", -1 ] ],
       [ [ "psi_usb_rad_recipes", -1 ] ],
       [
-<<<<<<< HEAD
-        [ "atomic_coffeepot", -1 ],
-=======
-        [ "wearable_atomic_light", -1 ],
-        [ "wearable_atomic_light_off", -1 ],
-        [ "atomic_lamp", -1 ],
-        [ "atomic_lamp_off", -1 ],
-        [ "atomic_light", -1 ],
-        [ "atomic_light_off", -1 ],
->>>>>>> 0441b686
         [ "betavoltaic", -1 ],
         [ "huge_atomic_battery_cell", -1 ]
       ]
