--- conflicted
+++ resolved
@@ -47,24 +47,11 @@
     "result_eocs": [
       {
         "id": "EOC_PRACTICE_BIOKIN_OVERCOME_PAIN",
-<<<<<<< HEAD
         "condition": { "and": [ { "math": [ "u_spell_level('biokin_overcome_pain')", ">=", "1" ] } ] },
         "effect": [
           { "u_message": "You spend some time meditating and contemplating your powers and emerge with new knowledge." },
           { "math": [ "u_spell_exp('biokin_overcome_pain')", "+=", "(contemplation_factor(1))" ] },
           { "math": [ "u_vitamin('vitamin_psionic_drain')", "+=", "rng( 1,10 )" ] },
-=======
-        "condition": {
-          "and": [
-            { "math": [ "u_spell_level('biokin_overcome_pain')", ">=", "1" ] },
-            { "math": [ "u_spell_exp('biokin_overcome_pain')", "<=", "(difficulty_one_contemplation(1))" ] }
-          ]
-        },
-        "effect": [
-          { "u_message": "You spend some time meditating and contemplating your powers and emerge with new knowledge." },
-          { "math": [ "u_spell_exp('biokin_overcome_pain')", "+=", "(contemplation_factor(1))" ] },
-          { "math": [ "u_vitamin('vitamin_psionic_drain')", "+=", "rng( 0,2 )" ] },
->>>>>>> 4bbcf6f1
           { "math": [ "u_val('stored_kcal')", "-=", "psionics_contemplation_kcal_cost(1)" ] },
           { "run_eocs": "EOC_PSI_PRACTICE_FOCUS_MOD" }
         ],
@@ -105,7 +92,6 @@
     "result_eocs": [
       {
         "id": "EOC_PRACTICE_BIOKIN_PHYSICAL_ENHANCE",
-<<<<<<< HEAD
         "condition": { "math": [ "u_spell_level('biokin_physical_enhance')", ">=", "1" ] },
         "effect": [
           { "u_message": "You spend some time meditating and contemplating your powers and emerge with new knowledge." },
@@ -114,37 +100,6 @@
           { "math": [ "u_val('stored_kcal')", "-=", "psionics_contemplation_kcal_cost(2)" ] },
           { "run_eocs": "EOC_PSI_PRACTICE_FOCUS_MOD" }
         ]
-=======
-        "condition": {
-          "and": [
-            { "math": [ "u_spell_level('biokin_physical_enhance')", ">=", "1" ] },
-            { "math": [ "u_spell_exp('biokin_physical_enhance')", "<=", "(difficulty_two_contemplation(1))" ] }
-          ]
-        },
-        "effect": [
-          { "u_message": "You spend some time meditating and contemplating your powers and emerge with new knowledge." },
-          { "math": [ "u_spell_exp('biokin_physical_enhance')", "+=", "(contemplation_factor(1))" ] },
-          { "math": [ "u_vitamin('vitamin_psionic_drain')", "+=", "rng( 0,2 )" ] },
-          { "math": [ "u_val('stored_kcal')", "-=", "psionics_contemplation_kcal_cost(2)" ] },
-          { "run_eocs": "EOC_PSI_PRACTICE_FOCUS_MOD" }
-        ],
-        "false_effect": {
-          "run_eocs": [
-            {
-              "id": "EOC_PRACTICE_BIOKIN_PHYSICAL_ENHANCE_FALSE",
-              "condition": { "math": [ "u_spell_level('biokin_physical_enhance')", ">=", "1" ] },
-              "effect": [
-                { "u_message": "Your knowledge of your powers is so deep that mere contemplation is of no further use to you." },
-                { "run_eocs": "EOC_PSI_PRACTICE_FOCUS_MOD" }
-              ],
-              "false_effect": [
-                { "u_message": "Without even a basic understanding of the power, your meditation is nothing but idle musings." },
-                { "run_eocs": "EOC_PSI_PRACTICE_FOCUS_MOD" }
-              ]
-            }
-          ]
-        }
->>>>>>> 4bbcf6f1
       }
     ]
   },
@@ -166,7 +121,6 @@
     "result_eocs": [
       {
         "id": "EOC_PRACTICE_BIOKIN_BREATHE_SKIN",
-<<<<<<< HEAD
         "condition": { "and": [ { "math": [ "u_spell_level('biokin_breathe_skin')", ">=", "1" ] } ] },
         "effect": [
           { "u_message": "You spend some time meditating and contemplating your powers and emerge with new knowledge." },
@@ -184,37 +138,6 @@
             "time_in_future": [ { "math": [ "learn_new_power_lower_time_bound(2)" ] }, { "math": [ "learn_new_power_upper_time_bound(2)" ] } ]
           }
         ]
-=======
-        "condition": {
-          "and": [
-            { "math": [ "u_spell_level('biokin_breathe_skin')", ">=", "1" ] },
-            { "math": [ "u_spell_exp('biokin_breathe_skin')", "<=", "(difficulty_two_contemplation(1))" ] }
-          ]
-        },
-        "effect": [
-          { "u_message": "You spend some time meditating and contemplating your powers and emerge with new knowledge." },
-          { "math": [ "u_spell_exp('biokin_breathe_skin')", "+=", "(contemplation_factor(1))" ] },
-          { "math": [ "u_vitamin('vitamin_psionic_drain')", "+=", "rng( 0,2 )" ] },
-          { "math": [ "u_val('stored_kcal')", "-=", "psionics_contemplation_kcal_cost(2)" ] },
-          { "run_eocs": "EOC_PSI_PRACTICE_FOCUS_MOD" }
-        ],
-        "false_effect": {
-          "run_eocs": [
-            {
-              "id": "EOC_PRACTICE_BIOKIN_BREATHE_SKIN_FALSE",
-              "condition": { "math": [ "u_spell_level('biokin_breathe_skin')", ">=", "1" ] },
-              "effect": [
-                { "u_message": "Your knowledge of your powers is so deep that mere contemplation is of no further use to you." },
-                { "run_eocs": "EOC_PSI_PRACTICE_FOCUS_MOD" }
-              ],
-              "false_effect": [
-                { "u_message": "Without even a basic understanding of the power, your meditation is nothing but idle musings." },
-                { "run_eocs": "EOC_PSI_PRACTICE_FOCUS_MOD" }
-              ]
-            }
-          ]
-        }
->>>>>>> 4bbcf6f1
       }
     ]
   },
@@ -261,7 +184,6 @@
     "result_eocs": [
       {
         "id": "EOC_PRACTICE_BIOKIN_FLEXIBILITY",
-<<<<<<< HEAD
         "condition": { "math": [ "u_spell_level('biokin_flexibility')", ">=", "1" ] },
         "effect": [
           { "u_message": "You spend some time meditating and contemplating your powers and emerge with new knowledge." },
@@ -279,86 +201,6 @@
             "time_in_future": [ { "math": [ "learn_new_power_lower_time_bound(3)" ] }, { "math": [ "learn_new_power_upper_time_bound(3)" ] } ]
           }
         ]
-=======
-        "condition": {
-          "and": [
-            { "math": [ "u_spell_level('biokin_flexibility')", ">=", "1" ] },
-            { "math": [ "u_spell_exp('biokin_flexibility')", "<=", "(difficulty_three_contemplation(1))" ] }
-          ]
-        },
-        "effect": [
-          { "u_message": "You spend some time meditating and contemplating your powers and emerge with new knowledge." },
-          { "math": [ "u_spell_exp('biokin_flexibility')", "+=", "(contemplation_factor(1))" ] },
-          { "math": [ "u_vitamin('vitamin_psionic_drain')", "+=", "rng( 0,2 )" ] },
-          { "math": [ "u_val('stored_kcal')", "-=", "psionics_contemplation_kcal_cost(3)" ] },
-          { "run_eocs": "EOC_PSI_PRACTICE_FOCUS_MOD" }
-        ],
-        "false_effect": {
-          "run_eocs": [
-            {
-              "id": "EOC_PRACTICE_BIOKIN_FLEXIBILITY_FALSE",
-              "condition": { "math": [ "u_spell_level('biokin_flexibility')", ">=", "1" ] },
-              "effect": [
-                { "u_message": "Your knowledge of your powers is so deep that mere contemplation is of no further use to you." },
-                { "run_eocs": "EOC_PSI_PRACTICE_FOCUS_MOD" }
-              ],
-              "false_effect": [
-                { "u_message": "Without even a basic understanding of the power, your meditation is nothing but idle musings." },
-                { "run_eocs": "EOC_PSI_PRACTICE_FOCUS_MOD" }
-              ]
-            }
-          ]
-        }
-      }
-    ]
-  },
-  {
-    "type": "recipe",
-    "activity_level": "LIGHT_EXERCISE",
-    "name": "contemplation: burst of speed",
-    "id": "practice_biokin_dash",
-    "description": "Contemplate your powers and improve your ability to run very quickly for brief periods of time.",
-    "category": "CC_*",
-    "subcategory": "CSC_*_NESTED",
-    "skill_used": "metaphysics",
-    "difficulty": 2,
-    "time": "30 m",
-    "autolearn": false,
-    "tools": [ [ [ "matrix_crystal_drained", -1 ] ] ],
-    "flags": [ "SECRET", "BLIND_HARD" ],
-    "result_eocs": [
-      {
-        "id": "EOC_PRACTICE_BIOKIN_DASH",
-        "condition": {
-          "and": [
-            { "math": [ "u_spell_level('biokin_dash')", ">=", "1" ] },
-            { "math": [ "u_spell_exp('biokin_dash')", "<=", "(difficulty_three_contemplation(1))" ] }
-          ]
-        },
-        "effect": [
-          { "u_message": "You spend some time meditating and contemplating your powers and emerge with new knowledge." },
-          { "math": [ "u_spell_exp('biokin_dash')", "+=", "(contemplation_factor(1))" ] },
-          { "math": [ "u_vitamin('vitamin_psionic_drain')", "+=", "rng( 0,2 )" ] },
-          { "math": [ "u_val('stored_kcal')", "-=", "psionics_contemplation_kcal_cost(3)" ] },
-          { "run_eocs": "EOC_PSI_PRACTICE_FOCUS_MOD" }
-        ],
-        "false_effect": {
-          "run_eocs": [
-            {
-              "id": "EOC_PRACTICE_BIOKIN_DASH_FALSE",
-              "condition": { "math": [ "u_spell_level('biokin_dash')", ">=", "1" ] },
-              "effect": [
-                { "u_message": "Your knowledge of your powers is so deep that mere contemplation is of no further use to you." },
-                { "run_eocs": "EOC_PSI_PRACTICE_FOCUS_MOD" }
-              ],
-              "false_effect": [
-                { "u_message": "Without even a basic understanding of the power, your meditation is nothing but idle musings." },
-                { "run_eocs": "EOC_PSI_PRACTICE_FOCUS_MOD" }
-              ]
-            }
-          ]
-        }
->>>>>>> 4bbcf6f1
       }
     ]
   },
@@ -406,7 +248,6 @@
     "result_eocs": [
       {
         "id": "EOC_PRACTICE_BIOKIN_ARMOR_SKIN",
-<<<<<<< HEAD
         "condition": { "math": [ "u_spell_level('biokin_armor_skin')", ">=", "1" ] },
         "effect": [
           { "u_message": "You spend some time meditating and contemplating your powers and emerge with new knowledge." },
@@ -424,86 +265,6 @@
             "time_in_future": [ { "math": [ "learn_new_power_lower_time_bound(4)" ] }, { "math": [ "learn_new_power_upper_time_bound(4)" ] } ]
           }
         ]
-=======
-        "condition": {
-          "and": [
-            { "math": [ "u_spell_level('biokin_armor_skin')", ">=", "1" ] },
-            { "math": [ "u_spell_exp('biokin_armor_skin')", "<=", "(difficulty_four_contemplation(1))" ] }
-          ]
-        },
-        "effect": [
-          { "u_message": "You spend some time meditating and contemplating your powers and emerge with new knowledge." },
-          { "math": [ "u_spell_exp('biokin_armor_skin')", "+=", "(contemplation_factor(1))" ] },
-          { "math": [ "u_vitamin('vitamin_psionic_drain')", "+=", "rng( 0,2 )" ] },
-          { "math": [ "u_val('stored_kcal')", "-=", "psionics_contemplation_kcal_cost(4)" ] },
-          { "run_eocs": "EOC_PSI_PRACTICE_FOCUS_MOD" }
-        ],
-        "false_effect": {
-          "run_eocs": [
-            {
-              "id": "EOC_PRACTICE_BIOKIN_ARMOR_SKIN_FALSE",
-              "condition": { "math": [ "u_spell_level('biokin_armor_skin')", ">=", "1" ] },
-              "effect": [
-                { "u_message": "Your knowledge of your powers is so deep that mere contemplation is of no further use to you." },
-                { "run_eocs": "EOC_PSI_PRACTICE_FOCUS_MOD" }
-              ],
-              "false_effect": [
-                { "u_message": "Without even a basic understanding of the power, your meditation is nothing but idle musings." },
-                { "run_eocs": "EOC_PSI_PRACTICE_FOCUS_MOD" }
-              ]
-            }
-          ]
-        }
-      }
-    ]
-  },
-  {
-    "type": "recipe",
-    "activity_level": "LIGHT_EXERCISE",
-    "name": "contemplation: adrenaline trigger",
-    "id": "practice_biokin_adrenaline",
-    "description": "Contemplate your powers and improve your ability to trigger an adrenaline surge at will.",
-    "category": "CC_*",
-    "subcategory": "CSC_*_NESTED",
-    "skill_used": "metaphysics",
-    "difficulty": 3,
-    "time": "30 m",
-    "autolearn": false,
-    "tools": [ [ [ "matrix_crystal_drained", -1 ] ] ],
-    "flags": [ "SECRET", "BLIND_HARD" ],
-    "result_eocs": [
-      {
-        "id": "EOC_PRACTICE_BIOKIN_ADRENALINE",
-        "condition": {
-          "and": [
-            { "math": [ "u_spell_level('biokin_adrenaline')", ">=", "1" ] },
-            { "math": [ "u_spell_exp('biokin_adrenaline')", "<=", "(difficulty_four_contemplation(1))" ] }
-          ]
-        },
-        "effect": [
-          { "u_message": "You spend some time meditating and contemplating your powers and emerge with new knowledge." },
-          { "math": [ "u_spell_exp('biokin_adrenaline')", "+=", "(contemplation_factor(1))" ] },
-          { "math": [ "u_vitamin('vitamin_psionic_drain')", "+=", "rng( 0,2 )" ] },
-          { "math": [ "u_val('stored_kcal')", "-=", "psionics_contemplation_kcal_cost(4)" ] },
-          { "run_eocs": "EOC_PSI_PRACTICE_FOCUS_MOD" }
-        ],
-        "false_effect": {
-          "run_eocs": [
-            {
-              "id": "EOC_PRACTICE_BIOKIN_ADRENALINE_FALSE",
-              "condition": { "math": [ "u_spell_level('biokin_adrenaline')", ">=", "1" ] },
-              "effect": [
-                { "u_message": "Your knowledge of your powers is so deep that mere contemplation is of no further use to you." },
-                { "run_eocs": "EOC_PSI_PRACTICE_FOCUS_MOD" }
-              ],
-              "false_effect": [
-                { "u_message": "Without even a basic understanding of the power, your meditation is nothing but idle musings." },
-                { "run_eocs": "EOC_PSI_PRACTICE_FOCUS_MOD" }
-              ]
-            }
-          ]
-        }
->>>>>>> 4bbcf6f1
       }
     ]
   },
@@ -551,7 +312,6 @@
     "result_eocs": [
       {
         "id": "EOC_PRACTICE_BIOKIN_CLIMATE_CONTROL",
-<<<<<<< HEAD
         "condition": { "math": [ "u_spell_level('biokin_climate_control')", ">=", "1" ] },
         "effect": [
           { "u_message": "You spend some time meditating and contemplating your powers and emerge with new knowledge." },
@@ -569,37 +329,6 @@
             "time_in_future": [ { "math": [ "learn_new_power_lower_time_bound(4)" ] }, { "math": [ "learn_new_power_upper_time_bound(4)" ] } ]
           }
         ]
-=======
-        "condition": {
-          "and": [
-            { "math": [ "u_spell_level('biokin_climate_control')", ">=", "1" ] },
-            { "math": [ "u_spell_exp('biokin_climate_control')", "<=", "(difficulty_four_contemplation(1))" ] }
-          ]
-        },
-        "effect": [
-          { "u_message": "You spend some time meditating and contemplating your powers and emerge with new knowledge." },
-          { "math": [ "u_spell_exp('biokin_climate_control')", "+=", "(contemplation_factor(1))" ] },
-          { "math": [ "u_vitamin('vitamin_psionic_drain')", "+=", "rng( 0,2 )" ] },
-          { "math": [ "u_val('stored_kcal')", "-=", "psionics_contemplation_kcal_cost(4)" ] },
-          { "run_eocs": "EOC_PSI_PRACTICE_FOCUS_MOD" }
-        ],
-        "false_effect": {
-          "run_eocs": [
-            {
-              "id": "EOC_PRACTICE_BIOKIN_CLIMATE_CONTROL_FALSE",
-              "condition": { "math": [ "u_spell_level('biokin_climate_control')", ">=", "1" ] },
-              "effect": [
-                { "u_message": "Your knowledge of your powers is so deep that mere contemplation is of no further use to you." },
-                { "run_eocs": "EOC_PSI_PRACTICE_FOCUS_MOD" }
-              ],
-              "false_effect": [
-                { "u_message": "Without even a basic understanding of the power, your meditation is nothing but idle musings." },
-                { "run_eocs": "EOC_PSI_PRACTICE_FOCUS_MOD" }
-              ]
-            }
-          ]
-        }
->>>>>>> 4bbcf6f1
       }
     ]
   },
@@ -647,7 +376,6 @@
     "result_eocs": [
       {
         "id": "EOC_PRACTICE_BIOKIN_ENHANCE_MOBILITY",
-<<<<<<< HEAD
         "condition": { "math": [ "u_spell_level('biokin_enhance_mobility')", ">=", "1" ] },
         "effect": [
           { "u_message": "You spend some time meditating and contemplating your powers and emerge with new knowledge." },
@@ -665,37 +393,6 @@
             "time_in_future": [ { "math": [ "learn_new_power_lower_time_bound(5)" ] }, { "math": [ "learn_new_power_upper_time_bound(5)" ] } ]
           }
         ]
-=======
-        "condition": {
-          "and": [
-            { "math": [ "u_spell_level('biokin_enhance_mobility')", ">=", "1" ] },
-            { "math": [ "u_spell_exp('biokin_enhance_mobility')", "<=", "(difficulty_five_contemplation(1))" ] }
-          ]
-        },
-        "effect": [
-          { "u_message": "You spend some time meditating and contemplating your powers and emerge with new knowledge." },
-          { "math": [ "u_spell_exp('biokin_enhance_mobility')", "+=", "(contemplation_factor(1))" ] },
-          { "math": [ "u_vitamin('vitamin_psionic_drain')", "+=", "rng( 0,2 )" ] },
-          { "math": [ "u_val('stored_kcal')", "-=", "psionics_contemplation_kcal_cost(5)" ] },
-          { "run_eocs": "EOC_PSI_PRACTICE_FOCUS_MOD" }
-        ],
-        "false_effect": {
-          "run_eocs": [
-            {
-              "id": "EOC_PRACTICE_BIOKIN_ENHANCE_MOBILITY_FALSE",
-              "condition": { "math": [ "u_spell_level('biokin_enhance_mobility')", ">=", "1" ] },
-              "effect": [
-                { "u_message": "Your knowledge of your powers is so deep that mere contemplation is of no further use to you." },
-                { "run_eocs": "EOC_PSI_PRACTICE_FOCUS_MOD" }
-              ],
-              "false_effect": [
-                { "u_message": "Without even a basic understanding of the power, your meditation is nothing but idle musings." },
-                { "run_eocs": "EOC_PSI_PRACTICE_FOCUS_MOD" }
-              ]
-            }
-          ]
-        }
->>>>>>> 4bbcf6f1
       }
     ]
   },
@@ -743,7 +440,6 @@
     "result_eocs": [
       {
         "id": "EOC_PRACTICE_BIOKIN_HAMMERHAND",
-<<<<<<< HEAD
         "condition": { "math": [ "u_spell_level('biokin_hammerhand')", ">=", "1" ] },
         "effect": [
           { "u_message": "You spend some time meditating and contemplating your powers and emerge with new knowledge." },
@@ -761,37 +457,6 @@
             "time_in_future": [ { "math": [ "learn_new_power_lower_time_bound(5)" ] }, { "math": [ "learn_new_power_upper_time_bound(5)" ] } ]
           }
         ]
-=======
-        "condition": {
-          "and": [
-            { "math": [ "u_spell_level('biokin_hammerhand')", ">=", "1" ] },
-            { "math": [ "u_spell_exp('biokin_hammerhand')", "<=", "(difficulty_five_contemplation(1))" ] }
-          ]
-        },
-        "effect": [
-          { "u_message": "You spend some time meditating and contemplating your powers and emerge with new knowledge." },
-          { "math": [ "u_spell_exp('biokin_hammerhand')", "+=", "(contemplation_factor(1))" ] },
-          { "math": [ "u_vitamin('vitamin_psionic_drain')", "+=", "rng( 0,2 )" ] },
-          { "math": [ "u_val('stored_kcal')", "-=", "psionics_contemplation_kcal_cost(5)" ] },
-          { "run_eocs": "EOC_PSI_PRACTICE_FOCUS_MOD" }
-        ],
-        "false_effect": {
-          "run_eocs": [
-            {
-              "id": "EOC_PRACTICE_BIOKIN_HAMMERHAND_FALSE",
-              "condition": { "math": [ "u_spell_level('biokin_hammerhand')", ">=", "1" ] },
-              "effect": [
-                { "u_message": "Your knowledge of your powers is so deep that mere contemplation is of no further use to you." },
-                { "run_eocs": "EOC_PSI_PRACTICE_FOCUS_MOD" }
-              ],
-              "false_effect": [
-                { "u_message": "Without even a basic understanding of the power, your meditation is nothing but idle musings." },
-                { "run_eocs": "EOC_PSI_PRACTICE_FOCUS_MOD" }
-              ]
-            }
-          ]
-        }
->>>>>>> 4bbcf6f1
       }
     ]
   },
@@ -839,7 +504,6 @@
     "result_eocs": [
       {
         "id": "EOC_PRACTICE_BIOKIN_REFLEX_ENHANCE",
-<<<<<<< HEAD
         "condition": { "math": [ "u_spell_level('biokin_reflex_enhance')", ">=", "1" ] },
         "effect": [
           { "u_message": "You spend some time meditating and contemplating your powers and emerge with new knowledge." },
@@ -857,37 +521,6 @@
             "time_in_future": [ { "math": [ "learn_new_power_lower_time_bound(6)" ] }, { "math": [ "learn_new_power_upper_time_bound(6)" ] } ]
           }
         ]
-=======
-        "condition": {
-          "and": [
-            { "math": [ "u_spell_level('biokin_reflex_enhance')", ">=", "1" ] },
-            { "math": [ "u_spell_exp('biokin_reflex_enhance')", "<=", "(difficulty_six_contemplation(1))" ] }
-          ]
-        },
-        "effect": [
-          { "u_message": "You spend some time meditating and contemplating your powers and emerge with new knowledge." },
-          { "math": [ "u_spell_exp('biokin_reflex_enhance')", "+=", "(contemplation_factor(1))" ] },
-          { "math": [ "u_vitamin('vitamin_psionic_drain')", "+=", "rng( 0,2 )" ] },
-          { "math": [ "u_val('stored_kcal')", "-=", "psionics_contemplation_kcal_cost(6)" ] },
-          { "run_eocs": "EOC_PSI_PRACTICE_FOCUS_MOD" }
-        ],
-        "false_effect": {
-          "run_eocs": [
-            {
-              "id": "EOC_PRACTICE_BIOKIN_REFLEX_ENHANCE_FALSE",
-              "condition": { "math": [ "u_spell_level('biokin_reflex_enhance')", ">=", "1" ] },
-              "effect": [
-                { "u_message": "Your knowledge of your powers is so deep that mere contemplation is of no further use to you." },
-                { "run_eocs": "EOC_PSI_PRACTICE_FOCUS_MOD" }
-              ],
-              "false_effect": [
-                { "u_message": "Without even a basic understanding of the power, your meditation is nothing but idle musings." },
-                { "run_eocs": "EOC_PSI_PRACTICE_FOCUS_MOD" }
-              ]
-            }
-          ]
-        }
->>>>>>> 4bbcf6f1
       }
     ]
   },
@@ -935,7 +568,6 @@
     "result_eocs": [
       {
         "id": "EOC_PRACTICE_BIOKIN_SEALED_SYSTEM",
-<<<<<<< HEAD
         "condition": { "math": [ "u_spell_level('biokin_sealed_system')", ">=", "1" ] },
         "effect": [
           { "u_message": "You spend some time meditating and contemplating your powers and emerge with new knowledge." },
@@ -953,37 +585,6 @@
             "time_in_future": [ { "math": [ "learn_new_power_lower_time_bound(7)" ] }, { "math": [ "learn_new_power_upper_time_bound(7)" ] } ]
           }
         ]
-=======
-        "condition": {
-          "and": [
-            { "math": [ "u_spell_level('biokin_sealed_system')", ">=", "1" ] },
-            { "math": [ "u_spell_exp('biokin_sealed_system')", "<=", "(difficulty_seven_contemplation(1))" ] }
-          ]
-        },
-        "effect": [
-          { "u_message": "You spend some time meditating and contemplating your powers and emerge with new knowledge." },
-          { "math": [ "u_spell_exp('biokin_sealed_system')", "+=", "(contemplation_factor(1))" ] },
-          { "math": [ "u_vitamin('vitamin_psionic_drain')", "+=", "rng( 0,2 )" ] },
-          { "math": [ "u_val('stored_kcal')", "-=", "psionics_contemplation_kcal_cost(7)" ] },
-          { "run_eocs": "EOC_PSI_PRACTICE_FOCUS_MOD" }
-        ],
-        "false_effect": {
-          "run_eocs": [
-            {
-              "id": "EOC_PRACTICE_BIOKIN_SEALED_SYSTEM_FALSE",
-              "condition": { "math": [ "u_spell_level('biokin_sealed_system')", ">=", "1" ] },
-              "effect": [
-                { "u_message": "Your knowledge of your powers is so deep that mere contemplation is of no further use to you." },
-                { "run_eocs": "EOC_PSI_PRACTICE_FOCUS_MOD" }
-              ],
-              "false_effect": [
-                { "u_message": "Without even a basic understanding of the power, your meditation is nothing but idle musings." },
-                { "run_eocs": "EOC_PSI_PRACTICE_FOCUS_MOD" }
-              ]
-            }
-          ]
-        }
->>>>>>> 4bbcf6f1
       }
     ]
   },
@@ -1031,7 +632,6 @@
     "result_eocs": [
       {
         "id": "EOC_PRACTICE_BIOKIN_METABOLISM_ENHANCE",
-<<<<<<< HEAD
         "condition": { "math": [ "u_spell_level('biokin_metabolism_enhance')", ">=", "1" ] },
         "effect": [
           { "u_message": "You spend some time meditating and contemplating your powers and emerge with new knowledge." },
@@ -1049,37 +649,6 @@
             "time_in_future": [ { "math": [ "learn_new_power_lower_time_bound(7)" ] }, { "math": [ "learn_new_power_upper_time_bound(7)" ] } ]
           }
         ]
-=======
-        "condition": {
-          "and": [
-            { "math": [ "u_spell_level('biokin_metabolism_enhance')", ">=", "1" ] },
-            { "math": [ "u_spell_exp('biokin_metabolism_enhance')", "<=", "(difficulty_seven_contemplation(1))" ] }
-          ]
-        },
-        "effect": [
-          { "u_message": "You spend some time meditating and contemplating your powers and emerge with new knowledge." },
-          { "math": [ "u_spell_exp('biokin_metabolism_enhance')", "+=", "(contemplation_factor(1))" ] },
-          { "math": [ "u_vitamin('vitamin_psionic_drain')", "+=", "rng( 0,2 )" ] },
-          { "math": [ "u_val('stored_kcal')", "-=", "psionics_contemplation_kcal_cost(7)" ] },
-          { "run_eocs": "EOC_PSI_PRACTICE_FOCUS_MOD" }
-        ],
-        "false_effect": {
-          "run_eocs": [
-            {
-              "id": "EOC_PRACTICE_BIOKIN_METABOLISM_ENHANCE_FALSE",
-              "condition": { "math": [ "u_spell_level('biokin_metabolism_enhance')", ">=", "1" ] },
-              "effect": [
-                { "u_message": "Your knowledge of your powers is so deep that mere contemplation is of no further use to you." },
-                { "run_eocs": "EOC_PSI_PRACTICE_FOCUS_MOD" }
-              ],
-              "false_effect": [
-                { "u_message": "Without even a basic understanding of the power, your meditation is nothing but idle musings." },
-                { "run_eocs": "EOC_PSI_PRACTICE_FOCUS_MOD" }
-              ]
-            }
-          ]
-        }
->>>>>>> 4bbcf6f1
       }
     ]
   },
@@ -1127,7 +696,6 @@
     "result_eocs": [
       {
         "id": "EOC_PRACTICE_BIOKIN_COMBAT_DANCE",
-<<<<<<< HEAD
         "condition": { "math": [ "u_spell_level('biokin_combat_dance')", ">=", "1" ] },
         "effect": [
           { "u_message": "You spend some time meditating and contemplating your powers and emerge with new knowledge." },
@@ -1145,37 +713,6 @@
             "time_in_future": [ { "math": [ "learn_new_power_lower_time_bound(8)" ] }, { "math": [ "learn_new_power_upper_time_bound(8)" ] } ]
           }
         ]
-=======
-        "condition": {
-          "and": [
-            { "math": [ "u_spell_level('biokin_combat_dance')", ">=", "1" ] },
-            { "math": [ "u_spell_exp('biokin_combat_dance')", "<=", "(difficulty_eight_contemplation(1))" ] }
-          ]
-        },
-        "effect": [
-          { "u_message": "You spend some time meditating and contemplating your powers and emerge with new knowledge." },
-          { "math": [ "u_spell_exp('biokin_combat_dance')", "+=", "(contemplation_factor(1))" ] },
-          { "math": [ "u_vitamin('vitamin_psionic_drain')", "+=", "rng( 0,2 )" ] },
-          { "math": [ "u_val('stored_kcal')", "-=", "psionics_contemplation_kcal_cost(8)" ] },
-          { "run_eocs": "EOC_PSI_PRACTICE_FOCUS_MOD" }
-        ],
-        "false_effect": {
-          "run_eocs": [
-            {
-              "id": "EOC_PRACTICE_BIOKIN_COMBAT_DANCE_FALSE",
-              "condition": { "math": [ "u_spell_level('biokin_combat_dance')", ">=", "1" ] },
-              "effect": [
-                { "u_message": "Your knowledge of your powers is so deep that mere contemplation is of no further use to you." },
-                { "run_eocs": "EOC_PSI_PRACTICE_FOCUS_MOD" }
-              ],
-              "false_effect": [
-                { "u_message": "Without even a basic understanding of the power, your meditation is nothing but idle musings." },
-                { "run_eocs": "EOC_PSI_PRACTICE_FOCUS_MOD" }
-              ]
-            }
-          ]
-        }
->>>>>>> 4bbcf6f1
       }
     ]
   },
@@ -1223,7 +760,6 @@
     "result_eocs": [
       {
         "id": "EOC_PRACTICE_BIOKIN_PERFECTED_MOTION",
-<<<<<<< HEAD
         "condition": { "math": [ "u_spell_level('biokin_perfected_motion')", ">=", "1" ] },
         "effect": [
           { "u_message": "You spend some time meditating and contemplating your powers and emerge with new knowledge." },
@@ -1270,41 +806,6 @@
     ]
   },
   {
-=======
-        "condition": {
-          "and": [
-            { "math": [ "u_spell_level('biokin_perfected_motion')", ">=", "1" ] },
-            { "math": [ "u_spell_exp('biokin_perfected_motion')", "<=", "(difficulty_nine_contemplation(1))" ] }
-          ]
-        },
-        "effect": [
-          { "u_message": "You spend some time meditating and contemplating your powers and emerge with new knowledge." },
-          { "math": [ "u_spell_exp('biokin_perfected_motion')", "+=", "(contemplation_factor(1))" ] },
-          { "math": [ "u_vitamin('vitamin_psionic_drain')", "+=", "rng( 0,2 )" ] },
-          { "math": [ "u_val('stored_kcal')", "-=", "psionics_contemplation_kcal_cost(9)" ] },
-          { "run_eocs": "EOC_PSI_PRACTICE_FOCUS_MOD" }
-        ],
-        "false_effect": {
-          "run_eocs": [
-            {
-              "id": "EOC_PRACTICE_BIOKIN_PERFECTED_MOTION_FALSE",
-              "condition": { "math": [ "u_spell_level('biokin_perfected_motion')", ">=", "1" ] },
-              "effect": [
-                { "u_message": "Your knowledge of your powers is so deep that mere contemplation is of no further use to you." },
-                { "run_eocs": "EOC_PSI_PRACTICE_FOCUS_MOD" }
-              ],
-              "false_effect": [
-                { "u_message": "Without even a basic understanding of the power, your meditation is nothing but idle musings." },
-                { "run_eocs": "EOC_PSI_PRACTICE_FOCUS_MOD" }
-              ]
-            }
-          ]
-        }
-      }
-    ]
-  },
-  {
->>>>>>> 4bbcf6f1
     "type": "recipe",
     "activity_level": "LIGHT_EXERCISE",
     "name": "contemplation: hurricane blows",
@@ -1322,16 +823,7 @@
     "result_eocs": [
       {
         "id": "EOC_PRACTICE_BIOKIN_HURRICANE_BLOWS",
-<<<<<<< HEAD
         "condition": { "math": [ "u_spell_level('biokin_hurricane_blows')", ">=", "1" ] },
-=======
-        "condition": {
-          "and": [
-            { "math": [ "u_spell_level('biokin_hurricane_blows')", ">=", "1" ] },
-            { "math": [ "u_spell_exp('biokin_hurricane_blows')", "<=", "(difficulty_ten_contemplation(1))" ] }
-          ]
-        },
->>>>>>> 4bbcf6f1
         "effect": [
           { "u_message": "You spend some time meditating and contemplating your powers and emerge with new knowledge." },
           { "math": [ "u_spell_exp('biokin_hurricane_blows')", "+=", "(contemplation_factor(1))" ] },
@@ -1339,7 +831,6 @@
           { "math": [ "u_val('stored_kcal')", "-=", "psionics_contemplation_kcal_cost(10)" ] },
           { "run_eocs": "EOC_PSI_PRACTICE_FOCUS_MOD" }
         ],
-<<<<<<< HEAD
         "false_effect": [
           { "u_message": "You attempt to unlock new capabilities within your mind." },
           { "u_assign_activity": "ACT_PSI_LEARNING_NEW_POWER", "duration": "16 hours" },
@@ -1349,24 +840,6 @@
             "time_in_future": [ { "math": [ "learn_new_power_lower_time_bound(10)" ] }, { "math": [ "learn_new_power_upper_time_bound(10)" ] } ]
           }
         ]
-=======
-        "false_effect": {
-          "run_eocs": [
-            {
-              "id": "EOC_PRACTICE_BIOKIN_HURRICANE_BLOWS_FALSE",
-              "condition": { "math": [ "u_spell_level('biokin_hurricane_blows')", ">=", "1" ] },
-              "effect": [
-                { "u_message": "Your knowledge of your powers is so deep that mere contemplation is of no further use to you." },
-                { "run_eocs": "EOC_PSI_PRACTICE_FOCUS_MOD" }
-              ],
-              "false_effect": [
-                { "u_message": "Without even a basic understanding of the power, your meditation is nothing but idle musings." },
-                { "run_eocs": "EOC_PSI_PRACTICE_FOCUS_MOD" }
-              ]
-            }
-          ]
-        }
->>>>>>> 4bbcf6f1
       }
     ]
   },
