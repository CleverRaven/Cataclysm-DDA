[
  {
    "type": "effect_type",
    "id": "effect_psi_intense_concentration",
    "name": [ "Intense Concentration" ],
    "desc": [ "It's taking a lot of concentration to maintain your powers." ],
    "apply_message": "",
    "remove_message": "",
    "base_mods": { "dodge_mod": [ -1 ] },
    "limb_score_mods": [ { "limb_score": "breathing", "modifier": 0.95 }, { "limb_score": "reaction", "modifier": 0.97 } ],
    "flags": [ "EFFECT_LIMB_SCORE_MOD" ]
  },
  {
    "type": "effect_type",
    "id": "effect_nether_attunement_power_surge",
    "name": [ "Power Surge" ],
    "desc": [ "You are filled with power!" ],
    "apply_message": "",
    "remove_message": "",
    "rating": "good"
  },
  {
    "type": "effect_type",
    "id": "effect_biokin_physical",
    "name": [ "Enhanced Prowess" ],
    "desc": [ "You are enhancing your physical prowess." ],
    "apply_message": "",
    "remove_message": "The surge of power fades away.",
    "rating": "good",
    "max_duration": "7 days",
    "max_intensity": 100,
    "removes_effects": [ "venom_weaken" ],
    "enchantments": [
      {
        "values": [
          {
            "value": "STRENGTH",
            "add": {
              "math": [ "(1 + ( u_val('spell_level', 'spell: biokin_physical_enhance') / 5) * (scaling_factor(u_val('intelligence') ) ) )" ]
            }
          },
          {
            "value": "DEXTERITY",
            "add": {
              "math": [ "(1 + ( u_val('spell_level', 'spell: biokin_physical_enhance') / 5) * (scaling_factor(u_val('intelligence') ) ) )" ]
            }
          }
        ]
      }
    ]
  },
  {
    "type": "effect_type",
    "id": "effect_biokin_overcome_pain",
    "//": "Hidden effect, used as a tracker",
    "name": [ "" ],
    "desc": [ "" ],
    "rating": "good",
    "max_duration": "7 days"
  },
  {
    "type": "effect_type",
    "id": "effect_biokin_pkill_1",
    "name": [ "Overcoming Minor Pain" ],
    "desc": [ "Your powers are slightly lessening the pain you feel." ],
    "apply_message": "",
    "remove_message": "Your wounds ache once again.",
    "decay_messages": [ [ "The pain you've been keeping away is starting to creep back in.", "bad" ] ],
    "rating": "good",
    "max_duration": "15 minutes",
    "max_intensity": 100,
    "dur_add_perc": 10,
    "int_dur_factor": "9 s",
    "base_mods": { "pkill_tick": [ 12 ], "pkill_min": [ 1 ], "pkill_max_val": [ 15 ] }
  },
  {
    "type": "effect_type",
    "id": "effect_biokin_pkill_2",
    "name": [ "Overcoming Pain" ],
    "desc": [ "Your powers are lessening the pain you feel." ],
    "apply_message": "",
    "remove_message": "Your wounds ache once again.",
    "decay_messages": [ [ "The pain you've been keeping away is starting to creep back in.", "bad" ] ],
    "rating": "good",
    "max_duration": "20 minutes",
    "max_intensity": 100,
    "dur_add_perc": 10,
    "int_dur_factor": "12 s",
    "base_mods": { "pkill_tick": [ 10 ], "pkill_min": [ 2 ], "pkill_max_val": [ 30 ] }
  },
  {
    "type": "effect_type",
    "id": "effect_biokin_pkill_3",
    "name": [ "Overcoming Pain" ],
    "desc": [ "Your powers are lessening the pain you feel." ],
    "apply_message": "",
    "remove_message": "Your wounds ache once again.",
    "decay_messages": [ [ "The pain you've been keeping away is starting to creep back in.", "bad" ] ],
    "rating": "good",
    "max_duration": "25 minutes",
    "max_intensity": 100,
    "dur_add_perc": 10,
    "int_dur_factor": "15 s",
    "base_mods": { "pkill_tick": [ 10 ], "pkill_min": [ 3 ], "pkill_max_val": [ 50 ] }
  },
  {
    "type": "effect_type",
    "id": "effect_biokin_pkill_4",
    "name": [ "Overcoming Major Pain" ],
    "desc": [ "Your powers are greatly lessening the pain you feel." ],
    "apply_message": "",
    "remove_message": "Your wounds ache once again.",
    "decay_messages": [ [ "The pain you've been keeping away is starting to creep back in.", "bad" ] ],
    "rating": "good",
    "max_duration": "30 minutes",
    "max_intensity": 100,
    "dur_add_perc": 10,
    "int_dur_factor": "18 s",
    "base_mods": { "pkill_tick": [ 8 ], "pkill_min": [ 4 ], "pkill_max_val": [ 75 ] }
  },
  {
    "type": "effect_type",
    "id": "effect_biokin_pkill_5",
    "name": [ "Overcoming Major Pain" ],
    "desc": [ "Your powers are greatly lessening the pain you feel." ],
    "apply_message": "",
    "remove_message": "Your wounds ache once again.",
    "decay_messages": [ [ "The pain you've been keeping away is starting to creep back in.", "bad" ] ],
    "rating": "good",
    "max_duration": "40 minutes",
    "max_intensity": 100,
    "dur_add_perc": 10,
    "int_dur_factor": "21 s",
    "base_mods": { "pkill_tick": [ 8 ], "pkill_min": [ 5 ], "pkill_max_val": [ 100 ] }
  },
  {
    "type": "effect_type",
    "id": "effect_biokin_pkill_6",
    "name": [ "Overcoming Extreme Pain" ],
    "desc": [ "Your powers are enormously lessening the pain you feel." ],
    "apply_message": "",
    "remove_message": "Your wounds ache once again.",
    "decay_messages": [ [ "The pain you've been keeping away is starting to creep back in.", "bad" ] ],
    "rating": "good",
    "max_duration": "45 minutes",
    "max_intensity": 100,
    "dur_add_perc": 10,
    "int_dur_factor": "24 s",
    "base_mods": { "pkill_tick": [ 6 ], "pkill_min": [ 6 ], "pkill_max_val": [ 130 ] }
  },
  {
    "type": "effect_type",
    "id": "effect_biokin_breathe_skin",
    "//": "Hidden effect, used as a tracker",
    "name": [ "" ],
    "desc": [ "" ],
    "rating": "good",
    "max_duration": "7 days"
  },
  {
    "type": "effect_type",
    "id": "effect_biokin_flexibility",
    "name": [ "Flexibility" ],
    "desc": [ "You are enhancing your range of motion." ],
    "apply_message": "",
    "remove_message": "Your joints creak as your limbs lose their flexibility.",
    "rating": "good",
    "max_duration": "1 minutes",
    "dur_add_perc": 1,
    "removes_effects": [ "grabbed" ],
    "limb_score_mods": [
      { "limb_score": "reaction", "modifier": 2.0 },
      { "limb_score": "block", "modifier": 1.2 },
      { "limb_score": "crawl", "modifier": 1.5 }
    ],
    "enchantments": [
      {
        "values": [
          {
            "value": "FALL_DAMAGE",
            "multiply": {
              "math": [
                "( -0.2 + ( u_val('spell_level', 'spell: biokin_flexibility') * -0.02) * (scaling_factor(u_val('intelligence') ) ) )"
              ]
            }
          }
        ]
      }
    ],
    "flags": [ "DOWNED_RECOVERY", "EFFECT_LIMB_SCORE_MOD" ]
  },
  {
    "type": "effect_type",
    "id": "effect_biokin_reflex",
    "name": [ "Enhanced Reflexes" ],
    "desc": [ "You are enhancing your speed and senses." ],
    "apply_message": "",
    "remove_message": "The world speeds up again.",
    "rating": "good",
    "max_duration": "7 days",
    "max_intensity": 39,
    "removes_effects": [ "blind", "deaf" ],
    "enchantments": [
      {
        "values": [
          {
            "value": "PERCEPTION",
            "add": {
              "math": [ "( 1 + ( u_val('spell_level', 'spell: biokin_reflex_enhance') / 5) * (scaling_factor(u_val('intelligence') ) ) )" ]
            }
          },
          {
            "value": "SPEED",
            "add": {
              "math": [
                "max(( 5 + ( u_val('spell_level', 'spell: biokin_physical_enhance') ) * (scaling_factor(u_val('intelligence') ) ) ), 30)"
              ]
            }
          }
        ]
      }
    ]
  },
  {
    "type": "effect_type",
    "id": "effect_biokin_armor_skin",
    "name": [ "Hardened Skin" ],
    "desc": [ "Your skin is more resilient thanks to psionic energy." ],
    "apply_message": "",
    "remove_message": "The tingling fades away.",
    "decay_messages": [
      [ "The minor scratches you've gotten slowly start to ache as your powers fade.", "bad" ],
      [ "The tingle across your skin is starting to lessen.", "bad" ]
    ],
    "rating": "good",
    "max_duration": "30 minutes",
    "max_intensity": 62,
    "dur_add_perc": 10,
    "int_dur_factor": "29 s",
    "blocks_effects": [ "bleed", "hypovolemia", "dermatik" ],
    "enchantments": [
      {
        "values": [
          { "value": "ARMOR_CUT", "add": { "math": [ "( -4 * (scaling_factor(u_val('intelligence') ) ) )" ] } },
          { "value": "ARMOR_BASH", "add": { "math": [ "( -6 * (scaling_factor(u_val('intelligence') ) ) )" ] } },
          { "value": "ARMOR_STAB", "add": { "math": [ "( -3 * (scaling_factor(u_val('intelligence') ) ) )" ] } },
          {
            "value": "PAIN",
            "multiply": {
              "math": [ "( ( u_val('spell_level', 'spell: biokin_armor_skin') * -0.02) * (scaling_factor(u_val('intelligence') ) ) )" ]
            }
          }
        ]
      }
    ]
  },
  {
    "type": "effect_type",
    "id": "effect_biokin_climate_control",
    "name": [ "Climate Controlled" ],
    "desc": [ "You are better at dealing with extremes of heat and cold." ],
    "apply_message": "",
    "remove_message": "The temperature feels uncomfortable again.",
    "decay_messages": [
      [ "The temperature is really starting to get to you.", "bad" ],
      [ "Your adaptation to extreme temperatures is fading.", "bad" ]
    ],
    "rating": "good",
    "max_duration": "7 days",
    "max_intensity": 128,
    "enchantments": [
      {
        "values": [
          {
            "value": "CLIMATE_CONTROL_HEAT",
            "add": {
              "math": [
                "( ( ( u_val('spell_level', 'spell: biokin_climate_control') * 7.5 ) + 15 ) * (scaling_factor(u_val('intelligence') ) ) )"
              ]
            }
          },
          {
            "value": "CLIMATE_CONTROL_CHILL",
            "add": {
              "math": [
                "( ( ( u_val('spell_level', 'spell: biokin_climate_control') * 7.5 ) + 15 ) * (scaling_factor(u_val('intelligence') ) ) )"
              ]
            }
          }
        ]
      }
    ]
  },
  {
    "type": "effect_type",
    "id": "effect_biokin_enhance_mobility",
    "name": [ "Enhanced Mobility" ],
    "desc": [ "You find it much easier to move in encumbering gear." ],
    "apply_message": "",
    "remove_message": "Your gear suddenly seems to weigh you down.",
    "rating": "good",
    "max_duration": "7 days"
  },
  {
    "type": "effect_type",
    "id": "effect_biokin_hammerhand",
    "name": [ "Hammerhand" ],
    "desc": [ "Your bare hands substitute for several common tools." ],
    "apply_message": "",
    "remove_message": "",
    "rating": "good",
    "max_duration": "7 days"
  },
  {
    "type": "effect_type",
    "id": "effect_biokin_sealed",
    "name": [ "Sealed System" ],
    "desc": [ "You are protected from the dangers of the world." ],
    "apply_message": "",
    "remove_message": "You let out your breath in a rush.",
    "decay_messages": [
      [ "You need to take a new breath, and soon!", "bad" ],
      [ "Your lungs are straining with the effort of holding your breath.", "bad" ]
    ],
    "rating": "good",
    "max_duration": "8 minutes",
    "max_intensity": 50,
    "dur_add_perc": 10,
    "int_dur_factor": "9 s",
    "blocks_effects": [
      "smoke_eyes",
      "smoke_lungs",
      "teargas",
      "boomered",
      "migo_atmosphere",
      "fetid_goop",
      "relax_gas",
      "spores",
      "dermatik",
      "tpollen",
      "poison",
      "badpoison"
    ],
    "removes_effects": [ "bleed" ],
    "//": "Gills here because they're holding their breath",
    "flags": [ "NO_SCENT", "ELECTRIC_IMMUNE", "RAD_RESIST", "GILLS", "WALK_UNDERWATER" ]
  },
  {
    "type": "effect_type",
    "id": "effect_biokin_metabolism_enhance",
    "name": [ "Hyperenhanced Metabolism" ],
    "desc": [ "c ." ],
    "apply_message": "",
    "remove_message": "Your stomach rumbles.",
    "rating": "good",
    "max_duration": "7 days",
    "enchantments": [
      {
        "values": [
          {
            "value": "HUNGER",
            "multiply": {
              "math": [
                "max(( -0.25 + ( u_val('spell_level', 'spell: biokin_metabolism_enhance') * -0.02 ) * (scaling_factor(u_val('intelligence') ) ) ), -0.7)"
              ]
            }
          },
          {
            "value": "THIRST",
            "multiply": {
              "math": [
                "max(( -0.25 + ( u_val('spell_level', 'spell: biokin_metabolism_enhance') * -0.02 ) * (scaling_factor(u_val('intelligence') ) ) ), -0.7)"
              ]
            }
          },
          {
            "value": "METABOLISM",
            "multiply": {
              "math": [
                "max(( -0.25 + ( u_val('spell_level', 'spell: biokin_metabolism_enhance') * -0.02 ) * (scaling_factor(u_val('intelligence') ) ) ), -0.7)"
              ]
            }
          },
          {
            "value": "FATIGUE",
            "multiply": {
              "math": [
                "max(( -0.25 + ( u_val('spell_level', 'spell: biokin_metabolism_enhance') * -0.02 ) * (scaling_factor(u_val('intelligence') ) ) ), -0.7)"
              ]
            }
          }
        ]
      }
    ]
  },
  {
    "type": "effect_type",
    "id": "effect_biokin_combat_dance",
    "name": [ "Combat Dance" ],
    "desc": [ "You are a dynamo of death." ],
    "apply_message": "",
    "remove_message": "Your movements return to normal.",
    "decay_messages": [
      [ "Your enhanced combat prowess is nearly gone.", "bad" ],
      [ "The rush of power filling you is beginning to ebb.", "bad" ]
    ],
    "rating": "good",
    "max_duration": "10 minutes",
    "max_intensity": 25,
    "dur_add_perc": 10,
    "int_dur_factor": "24 s",
    "removes_effects": [ "stunned", "dazed" ],
    "enchantments": [
      {
        "values": [
          {
            "value": "ATTACK_SPEED",
            "multiply": {
              "math": [ "( ( u_val('spell_level', 'spell: biokin_combat_dance') * -0.02) * (scaling_factor(u_val('intelligence') ) ) )" ]
            }
          },
          { "value": "MOVE_COST", "multiply": -0.1 },
          { "value": "RECOIL_MODIFIER", "add": -30 },
          {
            "value": "MELEE_DAMAGE",
            "multiply": {
              "math": [ "( ( u_val('spell_level', 'spell: biokin_combat_dance') * 0.02) * (scaling_factor(u_val('intelligence') ) ) )" ]
            }
          },
          {
            "value": "PAIN",
            "multiply": {
              "math": [ "( ( u_val('spell_level', 'spell: biokin_combat_dance') * -0.03) * (scaling_factor(u_val('intelligence') ) ) )" ]
            }
          }
        ]
      }
    ]
  },
  {
    "type": "effect_type",
    "id": "effect_biokin_perfected_motion",
    "name": [ "Perfected Motion" ],
    "desc": [ "You feel like you can outrun a locomotive." ],
    "apply_message": "",
    "remove_message": "The world returns to normal speed.",
    "decay_messages": [ [ "Your movements are slower and slower now.", "bad" ], [ "The world begins speeding up around you.", "bad" ] ],
    "rating": "good",
    "max_duration": "1 minutes",
    "max_intensity": 18,
    "dur_add_perc": 10,
    "int_dur_factor": "3 s",
    "removes_effects": [ "slippery_terrain" ],
    "enchantments": [
      {
        "values": [
          {
            "value": "MOVE_COST",
            "multiply": {
              "math": [
                "max(( -0.5 + ( u_val('spell_level', 'spell: biokin_perfected_motion') * -0.015) * (scaling_factor(u_val('intelligence') ) ) ), -0.96)"
              ]
            }
          }
        ]
      }
    ],
    "flags": [ "HARDTOHIT", "UNCANNY_DODGE" ]
  },
  {
    "type": "effect_type",
    "id": "effect_clair_night_eyes",
    "//": "Hidden effect, used as a tracker",
    "name": [ "" ],
    "desc": [ "" ],
    "rating": "good",
    "max_duration": "7 days"
  },
  {
    "type": "effect_type",
    "id": "effect_clair_night_eyes_1",
    "name": [ "Night Eyes" ],
    "desc": [ "You can sense your surroundings in the dark." ],
    "apply_message": "",
    "remove_message": "The darkness hides your surroundings again.",
    "decay_messages": [
      [ "The shadows are growing darker and darker to your sight.", "bad" ],
      [ "Darkness begins to creep across your vision.", "bad" ]
    ],
    "rating": "good",
    "max_duration": "7 days",
    "max_intensity": 106,
    "limb_score_mods": [ { "limb_score": "night_vis", "modifier": 3 } ],
    "flags": [ "EFFECT_LIMB_SCORE_MOD" ]
  },
  {
    "type": "effect_type",
    "id": "effect_clair_night_eyes_2",
    "name": [ "Night Eyes" ],
    "desc": [ "You can sense your surroundings in the dark." ],
    "apply_message": "",
    "remove_message": "The darkness hides your surroundings again.",
    "decay_messages": [
      [ "The shadows are growing darker and darker to your sight.", "bad" ],
      [ "Darkness begins to creep across your vision.", "bad" ]
    ],
    "rating": "good",
    "max_duration": "7 days",
    "max_intensity": 106,
    "limb_score_mods": [ { "limb_score": "night_vis", "modifier": 5 } ],
    "flags": [ "EFFECT_LIMB_SCORE_MOD" ]
  },
  {
    "type": "effect_type",
    "id": "effect_clair_night_eyes_3",
    "name": [ "Night Eyes" ],
    "desc": [ "You can sense your surroundings in the dark." ],
    "apply_message": "",
    "remove_message": "The darkness hides your surroundings again.",
    "decay_messages": [
      [ "The shadows are growing darker and darker to your sight.", "bad" ],
      [ "Darkness begins to creep across your vision.", "bad" ]
    ],
    "rating": "good",
    "max_duration": "7 days",
    "max_intensity": 106,
    "limb_score_mods": [ { "limb_score": "night_vis", "modifier": 7 } ],
    "flags": [ "EFFECT_LIMB_SCORE_MOD" ]
  },
  {
    "type": "effect_type",
    "id": "effect_clair_night_eyes_4",
    "name": [ "Night Eyes" ],
    "desc": [ "You can sense your surroundings in the dark." ],
    "apply_message": "",
    "remove_message": "The darkness hides your surroundings again.",
    "decay_messages": [
      [ "The shadows are growing darker and darker to your sight.", "bad" ],
      [ "Darkness begins to creep across your vision.", "bad" ]
    ],
    "rating": "good",
    "max_duration": "7 days",
    "max_intensity": 106,
    "limb_score_mods": [ { "limb_score": "night_vis", "modifier": 9 } ],
    "flags": [ "EFFECT_LIMB_SCORE_MOD" ]
  },
  {
    "type": "effect_type",
    "id": "effect_clair_night_eyes_5",
    "name": [ "Night Eyes" ],
    "desc": [ "You can sense your surroundings in the dark." ],
    "apply_message": "",
    "remove_message": "The darkness hides your surroundings again.",
    "decay_messages": [
      [ "The shadows are growing darker and darker to your sight.", "bad" ],
      [ "Darkness begins to creep across your vision.", "bad" ]
    ],
    "rating": "good",
    "max_duration": "7 days",
    "max_intensity": 106,
    "limb_score_mods": [ { "limb_score": "night_vis", "modifier": 11 } ],
    "flags": [ "EFFECT_LIMB_SCORE_MOD" ]
  },
  {
    "type": "effect_type",
    "id": "effect_clair_night_eyes_6",
    "name": [ "Night Eyes" ],
    "desc": [ "You can sense your surroundings in the dark." ],
    "apply_message": "",
    "remove_message": "The darkness hides your surroundings again.",
    "decay_messages": [
      [ "The shadows are growing darker and darker to your sight.", "bad" ],
      [ "Darkness begins to creep across your vision.", "bad" ]
    ],
    "rating": "good",
    "max_duration": "7 days",
    "max_intensity": 106,
    "limb_score_mods": [ { "limb_score": "night_vis", "modifier": 13 } ],
    "flags": [ "EFFECT_LIMB_SCORE_MOD" ]
  },
  {
    "type": "effect_type",
    "id": "effect_clair_night_eyes_7",
    "name": [ "Night Eyes" ],
    "desc": [ "You can sense your surroundings in the dark." ],
    "apply_message": "",
    "remove_message": "The darkness hides your surroundings again.",
    "decay_messages": [
      [ "The shadows are growing darker and darker to your sight.", "bad" ],
      [ "Darkness begins to creep across your vision.", "bad" ]
    ],
    "rating": "good",
    "max_duration": "7 days",
    "max_intensity": 106,
    "limb_score_mods": [ { "limb_score": "night_vis", "modifier": 15 } ],
    "flags": [ "EFFECT_LIMB_SCORE_MOD" ]
  },
  {
    "type": "effect_type",
    "id": "effect_clair_night_eyes_8",
    "name": [ "Night Eyes" ],
    "desc": [ "You can sense your surroundings in the dark." ],
    "apply_message": "",
    "remove_message": "The darkness hides your surroundings again.",
    "decay_messages": [
      [ "The shadows are growing darker and darker to your sight.", "bad" ],
      [ "Darkness begins to creep across your vision.", "bad" ]
    ],
    "rating": "good",
    "max_duration": "7 days",
    "max_intensity": 106,
    "limb_score_mods": [ { "limb_score": "night_vis", "modifier": 17 } ],
    "flags": [ "EFFECT_LIMB_SCORE_MOD" ]
  },
  {
    "type": "effect_type",
    "id": "effect_clair_speed_reader",
    "name": [ "Speed Reader" ],
    "desc": [ "You are absorb knowledge from books like a sponge absorbs water." ],
    "apply_message": "",
    "remove_message": "",
    "rating": "good",
    "max_duration": "7 days"
  },
  {
    "type": "effect_type",
    "id": "effect_clair_premonition",
    "name": [ "Sensing Danger" ],
    "desc": [ "You know there's something out there." ],
    "apply_message": "",
    "remove_message": "The sense of danger fades away, but you know the danger remains.",
    "rating": "good",
    "max_duration": "7 days",
    "max_intensity": 58,
    "enchantments": [
      {
        "values": [
          {
            "value": "MOTION_VISION_RANGE",
            "add": {
              "math": [ "( ( u_val('spell_level', 'spell: clair_danger_sense') * 2) * (scaling_factor(u_val('intelligence') ) ) )" ]
            }
          }
        ]
      }
    ]
  },
  {
    "type": "effect_type",
    "id": "effect_clair_weak_point",
    "name": [ "Weaknesses Discerned" ],
    "desc": [ "Your vulnerabilities have been laid open." ],
    "apply_message": "",
    "rating": "bad",
    "max_duration": "1 minutes",
    "show_in_info": true,
    "enchantments": [
      {
        "values": [
          {
            "value": "ARMOR_CUT",
            "add": {
              "math": [ "( ( u_val('spell_level', 'spell: clair_spot_weakness') * 0.5) * (scaling_factor(u_val('intelligence') ) ) )" ]
            }
          },
          {
            "value": "ARMOR_BASH",
            "add": {
              "math": [ "( ( u_val('spell_level', 'spell: clair_spot_weakness') * 0.5) * (scaling_factor(u_val('intelligence') ) ) )" ]
            }
          },
          {
            "value": "ARMOR_STAB",
            "add": {
              "math": [ "( ( u_val('spell_level', 'spell: clair_spot_weakness') * 0.5) * (scaling_factor(u_val('intelligence') ) ) )" ]
            }
          },
          {
            "value": "ARMOR_BULLET",
            "add": {
              "math": [ "( ( u_val('spell_level', 'spell: clair_spot_weakness') * 0.5) * (scaling_factor(u_val('intelligence') ) ) )" ]
            }
          },
          {
            "value": "ARMOR_ELEC",
            "add": {
              "math": [ "( ( u_val('spell_level', 'spell: clair_spot_weakness') * 0.5) * (scaling_factor(u_val('intelligence') ) ) )" ]
            }
          },
          {
            "value": "ARMOR_HEAT",
            "add": {
              "math": [ "( ( u_val('spell_level', 'spell: clair_spot_weakness') * 0.5) * (scaling_factor(u_val('intelligence') ) ) )" ]
            }
          },
          {
            "value": "ARMOR_COLD",
            "add": {
              "math": [ "( ( u_val('spell_level', 'spell: clair_spot_weakness') * 0.5) * (scaling_factor(u_val('intelligence') ) ) )" ]
            }
          }
        ]
      }
    ]
  },
  {
    "type": "effect_type",
    "id": "effect_clair_ranged_enhance",
    "name": [ "Dead Aim" ],
    "desc": [ "Your powers make aiming much easier for you." ],
    "apply_message": "",
    "remove_message": "The world lurches as apparent distances snap back into place.",
    "rating": "good",
    "max_duration": "7 days",
    "max_intensity": 46,
    "enchantments": [
      {
        "values": [
          {
            "value": "RANGE",
            "add": {
              "math": [ "(1 + ( u_val('spell_level', 'spell: clair_ranged_enhance') * 0.5 ) * (scaling_factor(u_val('intelligence') ) ) )" ]
            }
          },
          {
            "value": "WEAPON_DISPERSION",
            "multiply": {
              "math": [ "( ( u_val('spell_level', 'spell: clair_ranged_enhance') * -0.025) * (scaling_factor(u_val('intelligence') ) ) )" ]
            }
          }
        ]
      }
    ]
  },
  {
    "type": "effect_type",
    "id": "effect_clair_sense_rads_self",
    "name": [ "Sensing Radiation" ],
    "desc": [ "You can detect environmental radiation." ],
    "apply_message": "",
    "remove_message": "Your radiation sense is gone.",
    "decay_messages": [
      [ "The ambient glow of radiation is almost invisible now.", "bad" ],
      [ "Your ability to sense radiation is fading.", "bad" ]
    ],
    "rating": "good",
    "max_duration": "6 hours",
    "max_intensity": 198,
    "dur_add_perc": 10,
    "int_dur_factor": "109 s",
    "enchantments": [ "enchant_clair_sense_rads" ]
  },
  {
    "type": "effect_type",
    "id": "effect_clair_dodge",
    "name": [ "Anticipating Attack" ],
    "desc": [ "You can see your enemies' attacks in advance." ],
    "apply_message": "",
    "remove_message": "The fore-images of your enemies fade away.",
    "rating": "good",
    "max_duration": "7 days",
    "max_intensity": 38,
    "blocks_effects": [ "grabbed" ],
    "enchantments": [
      {
        "values": [
          {
            "value": "BONUS_DODGE",
            "add": {
              "math": [ "(1 + ( u_val('spell_level', 'spell: clair_dodge_power') / 6) * (scaling_factor(u_val('intelligence') ) ) )" ]
            }
          },
          {
            "value": "BONUS_BLOCK",
            "add": {
              "math": [ "(1 + ( u_val('spell_level', 'spell: clair_dodge_power') / 6) * (scaling_factor(u_val('intelligence') ) ) )" ]
            }
          }
        ]
      }
    ],
    "flags": [ "UNCANNY_DODGE" ]
  },
  {
    "type": "effect_type",
    "id": "effect_clair_clear_sight",
    "name": [ "Truesight" ],
    "desc": [ "Your powers allow you to see the true shape of reality." ],
    "apply_message": "",
    "remove_message": "The world seems wrapped in gauze compared to before.",
    "rating": "good",
    "max_duration": "7 days",
    "max_intensity": 43,
    "removes_effects": [
      "dazed",
      "stunned",
      "psi_stunned",
      "darkness",
      "visuals",
      "hallu",
      "blind",
      "hallucination_attacks",
      "deaf",
      "weed_high",
      "High",
      "drunk",
      "no_sight",
      "glare",
      "snow_glare",
      "venom_blind"
    ]
  },
  {
    "type": "effect_type",
    "id": "effect_clair_omniscence",
    "name": [ "Omniscience" ],
    "desc": [ "You can see forever." ],
    "apply_message": "",
    "remove_message": "Your senses snap back to your physical body.",
    "rating": "good",
    "flags": [ "SUPER_CLAIRVOYANCE" ]
  },
  {
    "type": "effect_type",
    "id": "effect_electrokin_see_electricity",
    "name": [ "Spark Sight" ],
    "desc": [ "Your powers reveal electrical creatures and robots to you." ],
    "apply_message": "",
    "remove_message": "You can no longer sense the flow of current.",
    "rating": "good",
    "max_duration": "45 minutes",
    "max_intensity": 83,
    "enchantments": [
      {
        "values": [
          {
            "value": "SIGHT_RANGE_ELECTRIC",
            "add": {
              "math": [
                "( ( u_val('spell_level', 'spell: electrokinesis_see_electric') * 1.5) + 6 ) * (scaling_factor(u_val('intelligence') ) )"
              ]
            }
          }
        ]
      }
    ]
  },
  {
    "type": "effect_type",
    "id": "effect_electrokin_zap_enemies",
    "name": [ "Electrical Discharge" ],
    "desc": [ "Your body is filled with electrical currents." ],
    "apply_message": "",
    "remove_message": "The tingling on your skin fades.",
    "decay_messages": [ [ "The protective electrical currents are nearly gone.", "bad" ], [ "Your skin is losing its charge.", "bad" ] ],
    "rating": "good",
    "max_duration": "20 minutes",
    "max_intensity": 49,
    "dur_add_perc": 10,
    "int_dur_factor": "25 s",
    "enchantments": [ "enchant_electrokin_zap_enemies" ],
    "flags": [ "EMP_IMMUNE" ]
  },
  {
    "type": "effect_type",
    "id": "effect_electrokin_melee_attacks",
    "name": [ "Voltaic Strikes" ],
    "desc": [ "Your melee attacks unleash electrical blasts." ],
    "apply_message": "",
    "remove_message": "Your hands no longer spark with electricity.",
    "decay_messages": [ [ "The charge in your hands is nearly gone.", "bad" ], [ "The current in your hands is fading.", "bad" ] ],
    "rating": "good",
    "max_duration": "20 minutes",
    "max_intensity": 73,
    "dur_add_perc": 10,
    "int_dur_factor": "17 s",
    "enchantments": [ "enchant_electrokin_electric_strikes" ]
  },
  {
    "type": "effect_type",
    "id": "effect_electrokin_personal_battery",
    "name": [ "Electron Overflow" ],
    "desc": [ "You are generating a wireless aura of electrical power." ],
    "apply_message": "",
    "remove_message": "You stop the flow of electricity to your devices.",
    "rating": "good",
    "max_duration": "7 days"
  },
  {
    "type": "effect_type",
    "id": "effect_electrokin_reduce_pain",
    "name": [ "Pain Suppression" ],
    "desc": [ "When it hurts, it won't hurt as much." ],
    "apply_message": "",
    "remove_message": "Your nerves burn for a moment as a surge of pain hits them.",
    "rating": "good",
    "max_duration": "7 days",
    "enchantments": [
      {
        "values": [
          {
            "value": "PAIN",
            "multiply": {
              "math": [
                "max(( -0.15 + ( u_val('spell_level', 'spell: electrokinetic_reduce_pain') * -0.02 ) * (scaling_factor(u_val('intelligence') ) ) ), -0.5)"
              ]
            }
          },
          {
            "value": "PAIN_REMOVE",
            "multiply": {
              "math": [
                "min(( 0.1 + ( u_val('spell_level', 'spell: electrokinetic_reduce_pain') * 0.02 ) * (scaling_factor(u_val('intelligence') ) ) ), 0.5)"
              ]
            }
          }
        ]
      }
    ]
  },
  {
    "type": "effect_type",
    "id": "effect_electrokinetic_pain_immune",
    "name": [ "Analgesic Block" ],
    "desc": [ "You can't feel anything.  That means everything is fine, right?  Everything is fine." ],
    "apply_message": "",
    "remove_message": "All of your pain rushes back in!",
    "decay_messages": [ [ "Your wounds are starting to ache.", "bad" ], [ "Your wounds sting a bit.", "bad" ] ],
    "rating": "good",
    "max_duration": "10 minutes",
    "max_intensity": 48,
    "dur_add_perc": 10,
    "int_dur_factor": "13 s",
    "removes_effects": [ "effect_electrokinetic_speed_boost" ],
    "flags": [ "PAIN_IMMUNE" ]
  },
  {
    "type": "effect_type",
    "id": "effect_electrokinetic_speed_boost",
    "name": [ "Neuro-Accelerated" ],
    "desc": [ "You are enhancing your nervous system." ],
    "apply_message": "",
    "remove_message": "Your reactions return to baseline.",
    "decay_messages": [
      [ "Your enhanced reactions are nearly gone.", "bad" ],
      [ "Your reaction times are gradually becoming slower.", "bad" ]
    ],
    "rating": "good",
    "max_duration": "30 minutes",
    "max_intensity": 61,
    "dur_add_perc": 10,
    "int_dur_factor": "29 s",
    "removes_effects": [ "effect_electrokinetic_pain_immune" ],
    "enchantments": [
      {
        "values": [
          {
            "value": "LEARNING_FOCUS",
            "add": {
              "math": [
                "min( ( 5 + u_val('spell_level', 'spell: electrokinetic_speed_boost') ) * ( ( u_val('intelligence') + 10) / 20 ), 35 )"
              ]
            }
          },
          {
            "value": "SPEED",
            "add": {
              "math": [
                "min( ( 10 + ( ( u_val('spell_level', 'spell: electrokinetic_speed_boost') ) * 1.5) ) * ( ( u_val('intelligence') + 10) / 20 ), 60 )"
              ]
            }
          }
        ]
      }
    ]
  },
  {
    "type": "effect_type",
    "id": "effect_electrokinetic_lightning_aura",
    "name": [ "Galvanic Aura" ],
    "desc": [ "Anyone nearby risks being blasted by lightning." ],
    "apply_message": "",
    "remove_message": "The thrum in the air around you dissipates.",
    "decay_messages": [
      [ "The crackling aura around you is fading quickly.", "bad" ],
      [ "The lightning blasts are growing less powerful.", "bad" ]
    ],
    "rating": "good",
    "max_duration": "10 minutes",
    "max_intensity": 36,
    "dur_add_perc": 10,
    "int_dur_factor": "17 s",
    "enchantments": [ "enchant_electrokin_lightning_aura" ],
    "flags": [ "EMP_IMMUNE" ]
  },
  {
    "type": "effect_type",
    "id": "effect_photokin_light_local",
    "name": [ "Candle's Light" ],
    "desc": [ "The air above your hand glows faintly." ],
    "apply_message": "A faint light springs up over your hand.",
    "remove_message": "The glow above your hand fades.",
    "rating": "good",
    "enchantments": [ { "values": [ { "value": "LUMINATION", "add": 5 } ] } ]
  },
  {
    "type": "effect_type",
    "id": "effect_photokin_dodge",
    "name": [ "Trick of the Light" ],
    "desc": [ "You are surrounded by shifting illusions, and your enemies struggle to see where your true form is." ],
    "apply_message": "",
    "remove_message": "The illusions around you suddenly vanish!",
    "decay_messages": [ [ "Your illusions are starting to dim.", "bad" ], [ "Your light tricks are becoming more obvious", "bad" ] ],
    "rating": "good",
    "max_duration": "15 minutes",
    "max_intensity": 38,
    "dur_add_perc": 10,
    "int_dur_factor": "24 s",
    "blocks_effects": [ "grabbed" ],
    "base_mods": { "dodge_mod": [ 6 ] },
    "enchantments": [
      {
        "values": [
          {
            "value": "EVASION",
            "add": {
              "math": [
                "min(( 15 + (2 * ( u_val('spell_level', 'spell: photokinetic_light_dodge') / 100) ) + (scaling_factor(u_val('intelligence') ) ) ), 0.85)"
              ]
            }
          }
        ]
      }
    ],
    "flags": [ "UNCANNY_DODGE", "HARDTOHIT" ]
  },
  {
    "type": "effect_type",
    "id": "effect_photokin_light_barrier",
    "name": [ "Lucent Barrier" ],
    "desc": [ "You are protected from extremes of light and radiation." ],
    "apply_message": "",
    "remove_message": "The surrounding air shimmers once more as your light barrier fades.",
    "rating": "good",
    "flags": [ "PHOTOKIN_CHAR_IMMUNE", "NO_RADIATION", "GLARE_RESIST" ],
    "enchantments": [ { "values": [ { "value": "LUMINATION", "add": 15 } ] } ]
  },
  {
    "type": "effect_type",
    "id": "effect_photokinetic_radio",
    "name": [ "Radio Transception" ],
    "desc": [ "You can interpret and transmit radio waves." ],
    "apply_message": "",
    "remove_message": "You stop paying attention to the radio waves around you.",
    "rating": "good",
    "max_duration": "7 days"
  },
  {
    "type": "effect_type",
    "id": "effect_photokin_invisibility",
    "name": [ "Invisibility" ],
    "desc": [ "Nothing can see you." ],
    "apply_message": "You refract light in a way that makes you appear invisible.",
    "remove_message": "You let light flow naturally again.",
    "decay_messages": [ [ "Your control over light refraction is straining you.", "bad" ], [ "Staying invisible is getting tiring.", "bad" ] ],
    "flags": [ "INVISIBLE" ],
    "max_duration": "3 h",
    "max_intensity": 177,
    "dur_add_perc": 10,
    "int_dur_factor": " 62 s"
  },
  {
    "type": "effect_type",
    "id": "effect_photokin_arms",
    "name": [ "refraction of arms" ],
    "desc": [ "Your arms refract light to create the illusion of having multiple arms and their wielded items." ],
    "apply_message": "",
    "decay_messages": [
      [ "Your illusionary arms are obviously translucent.", "bad" ],
      [ "Your illusionary arms are losing some of their solid appearance.", "bad" ]
    ],
    "remove_message": "The light around your arms returns to normal.",
    "rating": "good",
    "show_in_info": true,
    "base_mods": { "hit_mod": [ 4 ] },
    "max_duration": "45 m",
    "max_intensity": 297,
    "dur_add_perc": 10,
    "int_dur_factor": "9 s"
  },
  {
    "type": "effect_type",
    "id": "effect_photokin_blind",
    "name": [ "Blind" ],
    "desc": [ "Range of Sight: 0.  You cannot see anything." ],
    "apply_message": "You are blinded!",
    "remove_message": "Your sight returns!",
    "rating": "bad",
    "show_in_info": true,
    "immune_flags": [ "PHOTOKINETIC" ],
    "flags": [ "BLIND" ],
    "max_duration": "3 d"
  },
  {
    "type": "effect_type",
    "id": "effect_photokin_blinding_glare",
    "name": [ "Blinding Radiance" ],
    "desc": [ "You are glowing like the sun." ],
    "apply_message": "",
    "remove_message": "The last light finally dies.",
    "decay_messages": [ [ "The light you are emitting is dimming rapidly.", "bad" ], [ "The intense glow has started to flicker.", "bad" ] ],
    "rating": "good",
    "max_duration": "15 minutes",
    "max_intensity": 46,
    "dur_add_perc": 10,
    "int_dur_factor": "20 s",
    "base_mods": { "dodge_mod": [ 4 ] },
    "enchantments": [ "enchant_photokin_blinding_glare" ]
  },
  {
    "type": "effect_type",
    "id": "effect_pyrokinetic_flash",
    "name": [ "Blind" ],
    "desc": [ "Range of Sight: 0.  You cannot see anything." ],
    "removes_effects": [ "glare", "snow_glare", "darkness" ],
    "apply_message": "You're blinded!",
    "remove_message": "Your sight returns!",
    "rating": "bad",
    "max_duration": "15 minutes",
    "show_in_info": true,
    "flags": [ "BLIND" ]
  },
  {
    "type": "effect_type",
    "id": "effect_pyrokinetic_fire_tool",
    "//": "Hidden effect, used as a tracker",
    "name": [ "" ],
    "desc": [ "" ],
    "rating": "good",
    "max_duration": "7 days"
  },
  {
    "type": "effect_type",
    "id": "effect_pyrokinetic_cloak",
    "name": [ "Cloak of Warmth" ],
    "desc": [ "The air around you has its temperature controlled." ],
    "apply_message": "",
    "remove_message": "A cool breeze hits your skin.",
    "decay_messages": [
      [ "The warm air you've surrounded yourself with is nearly spent.", "bad" ],
      [ "The air around you is slowing beginning to cool.", "bad" ]
    ],
    "rating": "good",
    "max_duration": "60 minutes",
    "max_intensity": 77,
    "dur_add_perc": 10,
    "int_dur_factor": "46 s",
    "enchantments": [ "enchant_pyrokin_cloak" ]
  },
  {
    "type": "effect_type",
    "id": "effect_pyrokinetic_torch_weld",
    "//": "Hidden effect, used as a tracker",
    "name": [ "" ],
    "desc": [ "" ],
    "rating": "good",
    "max_duration": "7 days"
  },
  {
    "type": "effect_type",
    "id": "effect_pyrokinetic_aura",
    "name": [ "Blazing Aura" ],
    "desc": [ "You are surrounded by flames." ],
    "apply_message": "",
    "remove_message": "The flames surrounding you gutter out.",
    "decay_messages": [ [ "The flames around you spark fitfully.", "bad" ], [ "Your aura of flames is beginning to fade.", "bad" ] ],
    "rating": "good",
    "max_duration": "15 minutes",
    "max_intensity": 31,
    "dur_add_perc": 10,
    "int_dur_factor": "29 s",
    "enchantments": [ "enchant_pyrokinetic_aura" ]
  },
  {
    "type": "effect_type",
    "id": "effect_pyrokinetic_flame_immunity",
    "name": [ "Flame Immunity" ],
    "desc": [ "You are completely immune to fire." ],
    "apply_message": "",
    "rating": "good",
    "max_duration": "30 minutes",
    "max_intensity": 95,
    "dur_add_perc": 10,
    "int_dur_factor": "19 s",
    "enchantments": [ { "values": [ { "value": "CLIMATE_CONTROL_CHILL", "add": 1000 }, { "value": "ARMOR_HEAT", "multiply": -1.0 } ] } ],
    "flags": [ "HEAT_IMMUNE" ]
  },
  {
    "type": "effect_type",
    "id": "effect_telekinetic_momentum",
    "name": [ "Altered Momentum" ],
    "desc": [ "Your powers are affecting movement around you; dangerous objects are slowed and your own speed is increased." ],
    "apply_message": "",
    "remove_message": "Nearby movement returns to normal.",
    "decay_messages": [
      [ "Nearby momentum has nearly returned to normal.", "bad" ],
      [ "Your alterations to movement around you are fading.", "bad" ]
    ],
    "rating": "good",
    "max_duration": "15 minutes",
    "max_intensity": 41,
    "dur_add_perc": 20,
    "int_dur_factor": "22 s",
    "enchantments": [
      {
        "values": [
          {
            "value": "ARMOR_CUT",
            "multiply": {
              "math": [ "( ( u_val('spell_level', 'spell: telekinetic_momentum') * -0.005 ) * (scaling_factor(u_val('intelligence') ) ) )" ]
            }
          },
          {
            "value": "ARMOR_BASH",
            "multiply": {
              "math": [ "( ( u_val('spell_level', 'spell: telekinetic_momentum') * -0.01 ) * (scaling_factor(u_val('intelligence') ) ) )" ]
            }
          },
          {
            "value": "ARMOR_STAB",
            "multiply": {
              "math": [ "( ( u_val('spell_level', 'spell: telekinetic_momentum') * -0.005 ) * (scaling_factor(u_val('intelligence') ) ) )" ]
            }
          },
          {
            "value": "ARMOR_BULLET",
            "multiply": {
              "math": [ "( ( u_val('spell_level', 'spell: telekinetic_momentum') * -0.02 ) * (scaling_factor(u_val('intelligence') ) ) )" ]
            }
          },
          {
            "value": "MOVE_COST",
            "multiply": {
              "math": [
                "max(( ( u_val('spell_level', 'spell: telekinetic_momentum') * -0.005 ) * (scaling_factor(u_val('intelligence') ) ) ), -0.15)"
              ]
            }
          },
          {
            "value": "ATTACK_SPEED",
            "multiply": {
              "math": [ "( ( u_val('spell_level', 'spell: telekinetic_momentum') * -0.01 ) * (scaling_factor(u_val('intelligence') ) ) )" ]
            }
          }
        ]
      }
    ]
  },
  {
    "type": "effect_type",
    "id": "effect_telekinetic_slowfall",
    "name": [ "Slowfall" ],
    "desc": [ "The ground isn't as eager to receive you." ],
    "apply_message": "",
    "remove_message": "You suddenly feel much heavier.",
    "max_duration": "60 seconds",
    "dur_add_perc": 10,
    "enchantments": [
      {
        "values": [
          {
            "value": "FALL_DAMAGE",
            "multiply": {
              "math": [
                "( -0.5 + ( u_val('spell_level', 'spell: telekinetic_slowfall') * -0.04) * (scaling_factor(u_val('intelligence') ) ) )"
              ]
            }
          }
        ]
      }
    ],
    "limb_score_mods": [ { "limb_score": "swim", "modifier": 3.0 } ],
    "flags": [ "EFFECT_LIMB_SCORE_MOD" ]
  },
  {
    "type": "effect_type",
    "id": "effect_telekinetic_strength",
    "name": [ "Telekinetic Strength" ],
    "desc": [ "You are greatly enhancing your ability to lift and break things." ],
    "apply_message": "",
    "remove_message": "The force supporting your muscles suddenly vanishes.",
    "rating": "good",
    "max_duration": "7 days",
    "enchantments": [
      {
        "values": [
          {
            "value": "STRENGTH",
            "add": {
              "math": [ "( 15 + ( u_val('spell_level', 'spell: telekinetic_strength') * 3 ) * (scaling_factor(u_val('intelligence') ) ) )" ]
            }
          }
        ]
      }
    ]
  },
  {
    "type": "effect_type",
    "id": "effect_telekinetic_vehicle_lift",
    "//": "Hidden effect, used as a tracker",
    "name": [ "" ],
    "desc": [ "" ],
    "rating": "good",
    "max_duration": "7 days"
  },
  {
    "type": "effect_type",
    "id": "effect_telekinetic_armor",
    "name": [ "Inertial Barrier" ],
    "desc": [ "A barrier of telekinetic force is protecting you." ],
    "//": "The logic is that this works the reverse of the way mundane physics does--the wider the area of the force applied against it, the weaker it is.",
    "apply_message": "",
    "remove_message": "The barrier of force around you falls apart.",
    "rating": "good",
    "max_duration": "7 days",
    "max_intensity": 112,
    "flags": [ "TELEKIN_SHIELD" ],
    "enchantments": [
      {
        "values": [
          {
            "value": "ARMOR_CUT",
            "add": {
              "math": [ "( -3 + ( u_val('spell_level', 'spell: telekinetic_shield') * -1) * (scaling_factor(u_val('intelligence') ) ) )" ]
            }
          },
          {
            "value": "ARMOR_BASH",
            "add": {
              "math": [ "( -2 + ( u_val('spell_level', 'spell: telekinetic_shield') * -0.5) * (scaling_factor(u_val('intelligence') ) ) )" ]
            }
          },
          {
            "value": "ARMOR_STAB",
            "add": {
              "math": [ "( -5 + ( u_val('spell_level', 'spell: telekinetic_shield') * -1.5) * (scaling_factor(u_val('intelligence') ) ) )" ]
            }
          },
          {
            "value": "ARMOR_BULLET",
            "add": {
              "math": [ "( -12 + ( u_val('spell_level', 'spell: telekinetic_shield') * -2.5) * (scaling_factor(u_val('intelligence') ) ) )" ]
            }
          }
        ]
      }
    ]
  },
  {
    "type": "effect_type",
    "id": "effect_telekinetic_levitation",
    "name": [ "Levitation" ],
    "desc": [ "You are floating in defiance of gravity." ],
    "apply_message": "",
    "remove_message": "Your feet touch the ground once again.",
    "decay_messages": [ [ "You are sinking despite your best efforts.", "bad" ], [ "You wobble briefly downward before recovering.", "bad" ] ],
    "rating": "good",
    "max_duration": "7 days",
    "max_intensity": 34,
    "flags": [ "LEVITATION" ]
  },
  {
    "type": "effect_type",
    "id": "effect_telekinetic_aegis",
    "name": [ "Aegis" ],
    "desc": [ "You are nearly invincible." ],
    "apply_message": "",
    "remove_message": "The air loses its structure and you are vulnerable once again.",
    "rating": "good",
    "max_duration": "20 seconds",
    "removes_effects": [ "grabbed" ],
    "enchantments": [
      {
        "values": [
          { "value": "ARMOR_CUT", "add": -100000 },
          { "value": "ARMOR_BASH", "add": -100000 },
          { "value": "ARMOR_STAB", "add": -100000 },
          { "value": "ARMOR_BULLET", "add": -100000 }
        ]
      }
    ],
    "limb_score_mods": [ { "limb_score": "lift", "modifier": 0.51 }, { "limb_score": "grip", "modifier": 0.25 } ],
    "flags": [ "EFFECT_LIMB_SCORE_MOD", "EFFECT_IMPEDING" ]
  },
  {
    "type": "effect_type",
    "id": "effect_telepathic_learning_bonus",
    "name": [ "Trance State" ],
    "desc": [ "You are in a focused mental state, increasing the ease of learning." ],
    "apply_message": "",
    "remove_message": "You shake your head as you become aware of the outside world again.",
    "decay_messages": [
      [ "Your enhanced concentration is fading like a dream.", "bad" ],
      [ "The outside world is impinging itself on your awareness.", "bad" ]
    ],
    "rating": "good",
    "max_duration": "7 days",
    "max_intensity": 100,
    "enchantments": [
      {
        "values": [
          {
            "value": "LEARNING_FOCUS",
            "add": {
              "math": [ "( ( u_val('spell_level', 'spell: telepathic_concentration') * 2.5) * (scaling_factor(u_val('intelligence') ) ) )" ]
            }
          },
          { "value": "MOVE_COST", "multiply": 3 }
        ]
      }
    ],
    "flags": [ "MYOPIC" ]
  },
  {
    "type": "effect_type",
    "id": "effect_telepath_sense_minds",
    "name": [ "Sensing Minds" ],
    "desc": [ "You are looking out for other minds." ],
    "apply_message": "",
    "remove_message": "Your awareness of other minds fades away.",
    "rating": "good",
    "max_duration": "7 days",
    "max_intensity": 50,
    "enchantments": [
      {
        "values": [
          {
            "value": "SIGHT_RANGE_MINDS",
            "add": {
              "math": [ "( ( u_val('spell_level', 'spell: telepathic_mind_sense') * 2) * ( ( u_val('intelligence') + 10) / 20 ) )" ]
            }
          }
        ]
      }
    ]
  },
  {
    "type": "effect_type",
    "id": "effect_telepathic_morale",
    "name": [ "Stabilized Mood" ],
    "desc": [
      "You are editing out your most negative thoughts.  When you think about it, is the Cataclysm really the worst thing that could have happened?"
    ],
    "apply_message": "",
    "remove_message": "",
    "rating": "good",
    "max_duration": "7 days"
  },
  {
    "type": "effect_type",
    "id": "effect_telepath_invisibility",
    "name": [ "Obscurity" ],
    "desc": [ "You are hiding your presence from your enemies." ],
    "apply_message": "",
    "remove_message": "You are again visible and vulnerable.",
    "decay_messages": [
      [ "Your veil of obscurity is nearly gone.", "bad" ],
      [ "You notice nearby enemies glancing in your direction.", "bad" ]
    ],
    "rating": "good",
    "max_duration": "100 seconds",
    "max_intensity": 14,
    "dur_add_perc": 10,
    "int_dur_factor": "7 s",
    "flags": [ "INVISIBLE", "NO_SCENT" ]
  },
  {
    "type": "effect_type",
    "id": "effect_telepathic_psi_armor",
    "name": [ "Telepathic Shield" ],
    "desc": [ "Your mind is warded against telepathic attack or detection." ],
    "apply_message": "",
    "remove_message": "Your thoughts are once again unguarded.",
    "rating": "good",
    "max_duration": "7 days",
    "max_intensity": 17,
    "removes_effects": [ "taint", "tindrift", "hallu", "hallucination_attacks", "visuals", "fearparalyze", "amigara", "psi_stunned" ],
    "flags": [ "PORTAL_PROOF", "TEEPSHIELD" ]
  },
  {
    "type": "effect_type",
    "id": "effect_telepathic_primal_terror",
    "name": [ "Terrorized" ],
    "desc": [ "You are overcome with overwhelming dread." ],
    "apply_message": "Your heart races as a sudden feeling of dread grips you.",
    "remove_message": "The heart-freezing terror fades as suddenly as it began.",
    "rating": "bad",
    "show_in_info": true,
    "base_mods": { "speed_mod": [ -30 ], "dodge_mod": [ -2 ], "hit_mod": [ -2 ], "bash_mod": [ -8 ] },
    "immune_flags": [ "TEEPSHIELD", "TEEP_IMMUNE" ]
  },
  {
    "type": "effect_type",
    "id": "effect_telepath_network_effect",
    "name": [ "Telepathic Network" ],
    "desc": [ "You are in constant communication with your allies, looking out for each other in combat." ],
    "//": "Ideally this would directly increase Perception and the Dodge, Melee, and Marksmanship skills, in some proportion to the target's current skill vs. the highest skill among the group.  The below is currently what is possible.",
    "apply_message": "",
    "remove_message": "Silence fills your mind.",
    "decay_messages": [
      [ "The inner voices of your allies are only a whisper now.", "bad" ],
      [ "The inner voices of your allies begin to fade.", "bad" ]
    ],
    "rating": "good",
    "max_duration": "30 minutes",
    "max_intensity": 59,
    "dur_add_perc": 10,
    "int_dur_factor": "31 s",
    "enchantments": [
      {
        "values": [
          {
            "value": "BONUS_DODGE",
            "add": {
              "math": [ "(1 + ( u_val('spell_level', 'spell: telepathic_network') / 12) * (scaling_factor(u_val('intelligence') ) ) )" ]
            }
          },
          {
            "value": "BONUS_BLOCK",
            "add": {
              "math": [ "(1 + ( u_val('spell_level', 'spell: telepathic_network') / 12) * (scaling_factor(u_val('intelligence') ) ) )" ]
            }
          },
          {
            "value": "PERCEPTION",
            "add": {
              "math": [ "( ( ( u_val('spell_level', 'spell: telepathic_network') * 0.2) + 1) * (scaling_factor(u_val('intelligence') ) ) )" ]
            }
          },
          {
            "value": "RANGE",
            "add": {
              "math": [ "( ( ( u_val('spell_level', 'spell: telepathic_network') * 0.25) + 3) * (scaling_factor(u_val('intelligence') ) ) )" ]
            }
          },
          {
            "value": "EVASION",
            "multiply": {
              "math": [
                "( ( ( u_val('spell_level', 'spell: telepathic_network') * 0.005) + 0.05) * (scaling_factor(u_val('intelligence') ) ) )"
              ]
            }
          },
          {
            "value": "RANGED_DAMAGE",
            "multiply": {
              "math": [
                "( ( ( u_val('spell_level', 'spell: telepathic_network') * 0.005) + 0.05) * (scaling_factor(u_val('intelligence') ) ) )"
              ]
            }
          },
          {
            "value": "MELEE_DAMAGE",
            "multiply": {
              "math": [
                "( ( ( u_val('spell_level', 'spell: telepathic_network') * 0.005) + 0.05) * (scaling_factor(u_val('intelligence') ) ) )"
              ]
            }
          },
          {
            "value": "COMBAT_CATCHUP",
            "multiply": {
              "math": [
                "( ( ( u_val('spell_level', 'spell: telepathic_network') * 0.25) + 1.5) * (scaling_factor(u_val('intelligence') ) ) )"
              ]
            }
          }
        ]
      }
    ],
    "flags": [ "UNCANNY_DODGE" ]
  },
  {
    "type": "effect_type",
    "id": "effect_teleport_slow",
    "name": [ "Stutterstepping" ],
    "desc": [ "Your steps aren't taking you as far as your eyes tell you they should." ],
    "apply_message": "The air ripples and you stumble.",
    "remove_message": "Your eyes and your legs agree with each other again.",
    "rating": "bad",
    "max_duration": 3000,
    "dur_add_perc": 5,
    "base_mods": { "speed_mod": [ -40 ] },
    "immune_flags": [ "DIMENSIONAL_ANCHOR", "TELESTOP", "TELEPORT_IMMUNE" ]
  },
  {
    "type": "effect_type",
    "id": "effect_teleport_stride",
    "name": [ "Extended Stride" ],
    "desc": [ "Every step takes you further than your eyes tell you it should." ],
    "apply_message": "",
    "remove_message": "Your steps are normal once again.",
    "decay_messages": [ [ "Your warped movement are almost gone.", "bad" ], [ "Your steps are no longer taking you quite so far.", "bad" ] ],
    "rating": "good",
    "max_duration": "10 minutes",
    "max_intensity": 16,
    "dur_add_perc": 10,
    "int_dur_factor": "37 s",
    "enchantments": [
      {
        "values": [
          {
            "value": "MOVE_COST",
            "multiply": {
              "math": [
                "( ( ( u_val('spell_level', 'spell: teleport_stride') * -0.02 ) - 0.05 ) * (scaling_factor(u_val('intelligence') ) ) )"
              ]
            }
          }
        ]
      }
    ]
  },
  {
    "type": "effect_type",
    "id": "effect_vita_health",
    "name": [ "Healthy Glow" ],
    "desc": [ "You feel amazing." ],
    "apply_message": "",
    "remove_message": "The surge of vitality leaves you in a rush.",
    "rating": "good",
    "max_duration": "7 days",
    "max_intensity": 97,
    "blocks_effects": [ "scurvy", "redcells_anemia", "anemia", "toxin_buildup" ],
    "removes_effects": [ "asthma" ],
    "base_mods": {
      "health_min": [ 1 ],
      "health_chance": [ 15 ],
      "health_tick": [ 600 ],
      "h_mod_min": [ 1 ],
      "h_mod_chance": [ 10 ],
      "h_mod_tick": [ 600 ],
      "healing_rate": [ 2 ]
    }
  },
  {
    "type": "effect_type",
    "id": "effect_vita_cure_disease",
    "name": [ "Immunostimulized" ],
    "desc": [ "You are not going to get sick.  You absolutely refuse.  And if you do, you're going to get better." ],
    "apply_message": "",
    "remove_message": "",
    "rating": "good",
    "max_duration": "7 days"
  },
  {
    "type": "effect_type",
    "id": "effect_vitakin_hurt",
    "name": [ "Enervating Touch" ],
    "desc": [ "This reduces monsters' regeneration.  It's a bug if you have it." ],
    "rating": "bad",
    "max_duration": "1 minutes"
  },
  {
    "type": "effect_type",
    "id": "effect_vitakin_purge_rads",
    "name": [ "Radiation Purge" ],
    "desc": [ "You are using your powers to cleanse yourself of radiation." ],
    "rating": "good",
    "base_mods": { "rad_min": [ -1 ], "rad_chance": [ 1 ], "rad_tick": [ 60 ] }
  },
  {
    "type": "effect_type",
    "id": "effect_vitakin_purge_rads_sideeffects",
    "name": [ "Radiation Purge Side Effects" ],
    "desc": [ "You are using your powers to cleanse yourself of radiation, but there are some side effects." ],
    "rating": "bad",
    "max_intensity": 10,
    "base_mods": {
      "str_mod": [ 0 ],
      "dex_mod": [ 0 ],
      "per_mod": [ 0 ],
      "stamina_amount": [ -2000 ],
      "pain_min": [ 1 ],
      "pain_chance": [ 10 ],
      "pain_tick": [ 60 ],
      "health_min": [ 0 ],
      "health_chance": [ 1000 ],
      "health_tick": [ 60 ],
      "fatigue_min": [ 0 ],
      "fatigue_chance": [ 500 ],
      "fatigue_tick": [ 60 ],
      "vomit_chance": [ 1000 ],
      "vomit_tick": [ 60 ]
    },
    "scaling_mods": {
      "stamina_amount": [ -1500 ],
      "str_mod": [ -1 ],
      "dex_mod": [ -1 ],
      "per_mod": [ -0.7 ],
      "pain_chance": [ -1 ],
      "health_min": [ -1 ],
      "health_chance": [ -135 ],
      "fatigue_min": [ 0.6 ],
      "fatigue_chance": [ -65 ],
      "vomit_chance": [ -150 ]
    }
  },
  {
    "type": "effect_type",
    "id": "effect_vita_super_heal",
    "desc": [ "You are healing extraordinarily quickly." ],
    "apply_message": "",
    "remove_message": "Your body aches as your preternatural healing slows to a stop.",
    "rating": "good",
    "removes_effects": [ "bleed" ],
    "enchantments": [
      {
        "intermittent_activation": {
          "effects": [
            {
              "frequency": "30 seconds",
              "spell_effects": [ { "id": "vita_super_heal_healing" }, { "id": "vita_super_heal_drain" } ]
            }
          ]
        }
      }
    ],
    "flags": [ "BLEED_IMMUNE" ]
  },
  {
    "type": "effect_type",
<<<<<<< HEAD
    "id": "effect_vita_super_heal_return_from_death",
    "desc": [ "You are healing extraordinarily quickly." ],
    "apply_message": "",
    "remove_message": "Your body aches as your preternatural healing slows to a stop.",
    "rating": "good",
    "removes_effects": [ "bleed" ],
    "enchantments": [
      {
        "intermittent_activation": {
          "effects": [
            {
              "frequency": "2 seconds",
              "spell_effects": [
                { "id": "vita_super_heal_healing" },
                { "id": "vita_super_heal_drain" },
                { "id": "vita_super_heal_drain" },
                { "id": "vita_super_heal_drain" },
                { "id": "vita_super_heal_drain" },
                { "id": "vita_super_heal_drain" }
              ]
            }
          ]
        }
      }
    ],
    "flags": [ "BLEED_IMMUNE" ]
  },
  {
    "type": "effect_type",
    "id": "effect_vita_return_from_death",
    "name": [ "Accelerated Resuscitation" ],
    "desc": [ "If you suffer potentially-fatal damage, your powers will attempt to save you." ],
    "rating": "good",
    "max_duration": "7 days"
=======
    "id": "effect_vita_health_common_cold_protection",
    "//": "Hidden effect, prevents pre-common cold from becoming a cold",
    "name": [ "" ],
    "desc": [ "" ],
    "rating": "good",
    "removes_effects": [ "pre_common_cold", "common_cold" ],
    "max_duration": "10 days"
  },
  {
    "type": "effect_type",
    "id": "effect_vita_health_flu_protection",
    "//": "Hidden effect, prevents pre-flu from becoming the flu",
    "name": [ "" ],
    "desc": [ "" ],
    "rating": "good",
    "removes_effects": [ "pre_flu", "flu" ],
    "max_duration": "10 days"
  },
  {
    "type": "effect_type",
    "id": "effect_vita_health_conjunctivitis_viral_protection",
    "//": "Hidden effect, prevents viral conjunctivitis from becoming conjunctivitis",
    "name": [ "" ],
    "desc": [ "" ],
    "rating": "good",
    "removes_effects": [ "pre_conjunctivitis_viral", "conjunctivitis_viral" ],
    "max_duration": "10 days"
  },
  {
    "type": "effect_type",
    "id": "effect_vita_health_conjunctivitis_bacterial_protection",
    "//": "Hidden effect, prevents bacterial conjunctivitis from becoming conjunctivitis",
    "name": [ "" ],
    "desc": [ "" ],
    "rating": "good",
    "removes_effects": [ "pre_conjunctivitis_bacterial", "conjunctivitis_bacterial" ],
    "max_duration": "10 days"
>>>>>>> ae26e356
  }
]<|MERGE_RESOLUTION|>--- conflicted
+++ resolved
@@ -1730,7 +1730,6 @@
   },
   {
     "type": "effect_type",
-<<<<<<< HEAD
     "id": "effect_vita_super_heal_return_from_death",
     "desc": [ "You are healing extraordinarily quickly." ],
     "apply_message": "",
@@ -1764,8 +1763,10 @@
     "name": [ "Accelerated Resuscitation" ],
     "desc": [ "If you suffer potentially-fatal damage, your powers will attempt to save you." ],
     "rating": "good",
-    "max_duration": "7 days"
-=======
+    "max_duration": "7 days",
+  },
+  {
+    "type": "effect_type",
     "id": "effect_vita_health_common_cold_protection",
     "//": "Hidden effect, prevents pre-common cold from becoming a cold",
     "name": [ "" ],
@@ -1803,6 +1804,5 @@
     "rating": "good",
     "removes_effects": [ "pre_conjunctivitis_bacterial", "conjunctivitis_bacterial" ],
     "max_duration": "10 days"
->>>>>>> ae26e356
   }
 ]