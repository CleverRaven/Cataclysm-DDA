[
  {
    "type": "effect_type",
    "id": "effect_psi_intense_concentration",
    "name": [ "Intense Concentration" ],
    "desc": [ "It's taking a lot of concentration to maintain your powers." ],
    "apply_message": "",
    "remove_message": "",
    "base_mods": { "dodge_mod": [ -1 ] },
    "limb_score_mods": [ { "limb_score": "breathing", "modifier": 0.95 }, { "limb_score": "reaction", "modifier": 0.97 } ],
    "flags": [ "EFFECT_LIMB_SCORE_MOD" ]
  },
  {
    "type": "effect_type",
    "id": "effect_nether_attunement_power_surge",
    "name": [ "Power Surge" ],
    "desc": [ "You are filled with power!" ],
    "apply_message": "",
    "remove_message": "",
    "rating": "good"
  },
  {
    "type": "effect_type",
    "id": "effect_biokin_physical",
    "name": [ "Enhanced Prowess" ],
    "desc": [ "You are enhancing your physical prowess." ],
    "apply_message": "",
    "remove_message": "The surge of power fades away.",
    "rating": "good",
    "max_duration": "7 days",
    "max_intensity": 100,
    "removes_effects": [ "venom_weaken" ],
    "enchantments": [
      {
        "values": [
          {
            "value": "STRENGTH",
            "add": {
              "math": [
                "(1 + ( u_spell_level('biokin_physical_enhance') / 5) * (scaling_factor(u_val('intelligence') ) ) ) * u_nether_attunement_power_scaling"
              ]
            }
          },
          {
            "value": "DEXTERITY",
            "add": {
              "math": [
                "(1 + ( u_spell_level('biokin_physical_enhance') / 5) * (scaling_factor(u_val('intelligence') ) ) ) * u_nether_attunement_power_scaling"
              ]
            }
          }
        ]
      }
    ]
  },
  {
    "type": "effect_type",
    "id": "effect_biokin_overcome_pain",
    "//": "Hidden effect, used as a tracker",
    "name": [ "" ],
    "desc": [ "" ],
    "rating": "good",
    "max_duration": "7 days"
  },
  {
    "type": "effect_type",
    "id": "effect_biokin_pkill_1",
    "name": [ "Overcoming Minor Pain" ],
    "desc": [ "Your powers are slightly lessening the pain you feel." ],
    "apply_message": "",
    "remove_message": "Your wounds ache once again.",
    "decay_messages": [ [ "The pain you've been keeping away is starting to creep back in.", "bad" ] ],
    "rating": "good",
    "max_duration": "15 minutes",
    "max_intensity": 100,
    "dur_add_perc": 10,
    "int_dur_factor": "9 s",
    "base_mods": { "pkill_tick": [ 12 ], "pkill_min": [ 1 ], "pkill_max_val": [ 15 ] }
  },
  {
    "type": "effect_type",
    "id": "effect_biokin_pkill_2",
    "name": [ "Overcoming Pain" ],
    "desc": [ "Your powers are lessening the pain you feel." ],
    "apply_message": "",
    "remove_message": "Your wounds ache once again.",
    "decay_messages": [ [ "The pain you've been keeping away is starting to creep back in.", "bad" ] ],
    "rating": "good",
    "max_duration": "20 minutes",
    "max_intensity": 100,
    "dur_add_perc": 10,
    "int_dur_factor": "12 s",
    "base_mods": { "pkill_tick": [ 10 ], "pkill_min": [ 2 ], "pkill_max_val": [ 30 ] }
  },
  {
    "type": "effect_type",
    "id": "effect_biokin_pkill_3",
    "name": [ "Overcoming Pain" ],
    "desc": [ "Your powers are lessening the pain you feel." ],
    "apply_message": "",
    "remove_message": "Your wounds ache once again.",
    "decay_messages": [ [ "The pain you've been keeping away is starting to creep back in.", "bad" ] ],
    "rating": "good",
    "max_duration": "25 minutes",
    "max_intensity": 100,
    "dur_add_perc": 10,
    "int_dur_factor": "15 s",
    "base_mods": { "pkill_tick": [ 10 ], "pkill_min": [ 3 ], "pkill_max_val": [ 50 ] }
  },
  {
    "type": "effect_type",
    "id": "effect_biokin_pkill_4",
    "name": [ "Overcoming Major Pain" ],
    "desc": [ "Your powers are greatly lessening the pain you feel." ],
    "apply_message": "",
    "remove_message": "Your wounds ache once again.",
    "decay_messages": [ [ "The pain you've been keeping away is starting to creep back in.", "bad" ] ],
    "rating": "good",
    "max_duration": "30 minutes",
    "max_intensity": 100,
    "dur_add_perc": 10,
    "int_dur_factor": "18 s",
    "base_mods": { "pkill_tick": [ 8 ], "pkill_min": [ 4 ], "pkill_max_val": [ 75 ] }
  },
  {
    "type": "effect_type",
    "id": "effect_biokin_pkill_5",
    "name": [ "Overcoming Major Pain" ],
    "desc": [ "Your powers are greatly lessening the pain you feel." ],
    "apply_message": "",
    "remove_message": "Your wounds ache once again.",
    "decay_messages": [ [ "The pain you've been keeping away is starting to creep back in.", "bad" ] ],
    "rating": "good",
    "max_duration": "40 minutes",
    "max_intensity": 100,
    "dur_add_perc": 10,
    "int_dur_factor": "21 s",
    "base_mods": { "pkill_tick": [ 8 ], "pkill_min": [ 5 ], "pkill_max_val": [ 100 ] }
  },
  {
    "type": "effect_type",
    "id": "effect_biokin_pkill_6",
    "name": [ "Overcoming Extreme Pain" ],
    "desc": [ "Your powers are enormously lessening the pain you feel." ],
    "apply_message": "",
    "remove_message": "Your wounds ache once again.",
    "decay_messages": [ [ "The pain you've been keeping away is starting to creep back in.", "bad" ] ],
    "rating": "good",
    "max_duration": "45 minutes",
    "max_intensity": 100,
    "dur_add_perc": 10,
    "int_dur_factor": "24 s",
    "base_mods": { "pkill_tick": [ 6 ], "pkill_min": [ 6 ], "pkill_max_val": [ 130 ] }
  },
  {
    "type": "effect_type",
    "id": "effect_biokin_breathe_skin",
    "//": "effect used as tracker",
    "name": [ "Oxygen Absorption" ],
    "desc": [ "You can absorb oxygen through your skin." ],
    "rating": "good",
    "max_duration": "7 days"
  },
  {
    "type": "effect_type",
    "id": "effect_biokin_flexibility",
    "name": [ "Flexibility" ],
    "desc": [ "You are enhancing your range of motion." ],
    "apply_message": "",
    "remove_message": "Your joints creak as your limbs lose their flexibility.",
    "rating": "good",
    "max_duration": "1 minutes",
    "dur_add_perc": 1,
    "removes_effects": [ "grabbed" ],
    "limb_score_mods": [
      { "limb_score": "reaction", "modifier": 2.0 },
      { "limb_score": "block", "modifier": 1.2 },
      { "limb_score": "crawl", "modifier": 1.5 }
    ],
    "enchantments": [
      {
        "values": [
          {
            "value": "FALL_DAMAGE",
            "multiply": {
              "math": [
                "( -0.2 + ( u_spell_level('biokin_flexibility') * -0.02) * (scaling_factor(u_val('intelligence') ) ) ) * u_nether_attunement_power_scaling"
              ]
            }
          }
        ]
      }
    ],
    "flags": [ "DOWNED_RECOVERY", "EFFECT_LIMB_SCORE_MOD" ]
  },
  {
    "type": "effect_type",
    "id": "effect_biokin_reflex",
    "name": [ "Heightened Reflexes" ],
    "desc": [ "You are enhancing your speed and senses." ],
    "apply_message": "",
    "remove_message": "The world speeds up again.",
    "rating": "good",
    "max_duration": "7 days",
    "max_intensity": 39,
    "removes_effects": [ "blind", "deaf" ],
    "enchantments": [
      {
        "values": [
          {
            "value": "PERCEPTION",
            "add": {
              "math": [
                "( 1 + ( u_spell_level('biokin_reflex_enhance') / 5) * (scaling_factor(u_val('intelligence') ) ) ) * u_nether_attunement_power_scaling"
              ]
            }
          },
          {
            "value": "SPEED",
            "add": {
              "math": [
                "min((( 5 + ( u_spell_level('biokin_reflex_enhance') ) * (scaling_factor(u_val('intelligence') ) ) ) * u_nether_attunement_power_scaling), 30)"
              ]
            }
          }
        ]
      }
    ]
  },
  {
    "type": "effect_type",
    "id": "effect_biokin_armor_skin",
    "name": [ "Hardened Skin" ],
    "desc": [ "Your skin is more resilient thanks to psionic energy." ],
    "apply_message": "",
    "remove_message": "The slight itching and waxiness in your skin fades away.",
    "rating": "good",
    "max_duration": "7 days",
    "max_intensity": 62,
    "blocks_effects": [ "bleed", "hypovolemia", "dermatik" ],
    "enchantments": [
      {
        "incoming_damage_mod": [
          {
            "type": "bash",
            "add": { "math": [ "( -6 * (scaling_factor(u_val('intelligence') ) ) ) * u_nether_attunement_power_scaling" ] }
          },
          {
            "type": "stab",
            "add": { "math": [ "( -3 * (scaling_factor(u_val('intelligence') ) ) ) * u_nether_attunement_power_scaling" ] }
          },
          {
            "type": "cut",
            "add": { "math": [ "( -4 * (scaling_factor(u_val('intelligence') ) ) ) * u_nether_attunement_power_scaling" ] }
          }
        ],
        "values": [
          {
            "value": "PAIN",
            "multiply": {
              "math": [
                "( ( u_spell_level('biokin_armor_skin') * -0.02) * (scaling_factor(u_val('intelligence') ) ) ) * u_nether_attunement_power_scaling"
              ]
            }
          }
        ]
      }
    ],
    "flags": [ "TOUGH_FEET" ]
  },
  {
    "type": "effect_type",
    "id": "effect_biokin_climate_control",
    "name": [ "Climate Controlled" ],
    "desc": [ "You are better at dealing with extremes of heat and cold." ],
    "apply_message": "",
    "remove_message": "The temperature feels uncomfortable again.",
    "decay_messages": [
      [ "The temperature is really starting to get to you.", "bad" ],
      [ "Your adaptation to extreme temperatures is fading.", "bad" ]
    ],
    "rating": "good",
    "max_duration": "7 days",
    "max_intensity": 128,
    "enchantments": [
      {
        "values": [
          {
            "value": "CLIMATE_CONTROL_HEAT",
            "add": {
              "math": [
                "( ( ( u_spell_level('biokin_climate_control') * 7.5 ) + 15 ) * (scaling_factor(u_val('intelligence') ) ) ) * u_nether_attunement_power_scaling"
              ]
            }
          },
          {
            "value": "CLIMATE_CONTROL_CHILL",
            "add": {
              "math": [
                "( ( ( u_spell_level('biokin_climate_control') * 7.5 ) + 15 ) * (scaling_factor(u_val('intelligence') ) ) ) * u_nether_attunement_power_scaling"
              ]
            }
          }
        ]
      }
    ],
    "flags": [ "BARKY" ]
  },
  {
    "type": "effect_type",
    "id": "effect_biokin_enhance_mobility",
    "name": [ "Enhanced Mobility" ],
    "desc": [ "You find it much easier to move in encumbering gear." ],
    "apply_message": "",
    "remove_message": "Your gear suddenly seems to weigh you down.",
    "rating": "good",
    "max_duration": "7 days",
    "enchantments": [
      {
        "condition": {
          "and": [
            {
              "math": [
                "u_spell_level('biokin_enhance_mobility') * scaling_factor(u_val('intelligence') ) * u_nether_attunement_power_scaling",
                ">=",
                "0"
              ]
            },
            {
              "math": [
                "u_spell_level('biokin_enhance_mobility') * scaling_factor(u_val('intelligence') ) * u_nether_attunement_power_scaling",
                "<",
                "2"
              ]
            }
          ]
        },
        "mutations": [ "BIOKIN_ENHANCE_MOBILITY_01" ]
      },
      {
        "condition": {
          "and": [
            {
              "math": [
                "u_spell_level('biokin_enhance_mobility') * scaling_factor(u_val('intelligence') ) * u_nether_attunement_power_scaling",
                ">=",
                "2"
              ]
            },
            {
              "math": [
                "u_spell_level('biokin_enhance_mobility') * scaling_factor(u_val('intelligence') ) * u_nether_attunement_power_scaling",
                "<",
                "4"
              ]
            }
          ]
        },
        "mutations": [ "BIOKIN_ENHANCE_MOBILITY_02" ]
      },
      {
        "condition": {
          "and": [
            {
              "math": [
                "u_spell_level('biokin_enhance_mobility') * scaling_factor(u_val('intelligence') ) * u_nether_attunement_power_scaling",
                ">=",
                "4"
              ]
            },
            {
              "math": [
                "u_spell_level('biokin_enhance_mobility') * scaling_factor(u_val('intelligence') ) * u_nether_attunement_power_scaling",
                "<",
                "6"
              ]
            }
          ]
        },
        "mutations": [ "BIOKIN_ENHANCE_MOBILITY_03" ]
      },
      {
        "condition": {
          "and": [
            {
              "math": [
                "u_spell_level('biokin_enhance_mobility') * scaling_factor(u_val('intelligence') ) * u_nether_attunement_power_scaling",
                ">=",
                "6"
              ]
            },
            {
              "math": [
                "u_spell_level('biokin_enhance_mobility') * scaling_factor(u_val('intelligence') ) * u_nether_attunement_power_scaling",
                "<",
                "8"
              ]
            }
          ]
        },
        "mutations": [ "BIOKIN_ENHANCE_MOBILITY_04" ]
      },
      {
        "condition": {
          "and": [
            {
              "math": [
                "u_spell_level('biokin_enhance_mobility') * scaling_factor(u_val('intelligence') ) * u_nether_attunement_power_scaling",
                ">=",
                "8"
              ]
            },
            {
              "math": [
                "u_spell_level('biokin_enhance_mobility') * scaling_factor(u_val('intelligence') ) * u_nether_attunement_power_scaling",
                "<",
                "10"
              ]
            }
          ]
        },
        "mutations": [ "BIOKIN_ENHANCE_MOBILITY_05" ]
      },
      {
        "condition": {
          "and": [
            {
              "math": [
                "u_spell_level('biokin_enhance_mobility') * scaling_factor(u_val('intelligence') ) * u_nether_attunement_power_scaling",
                ">=",
                "10"
              ]
            },
            {
              "math": [
                "u_spell_level('biokin_enhance_mobility') * scaling_factor(u_val('intelligence') ) * u_nether_attunement_power_scaling",
                "<",
                "12"
              ]
            }
          ]
        },
        "mutations": [ "BIOKIN_ENHANCE_MOBILITY_06" ]
      },
      {
        "condition": {
          "and": [
            {
              "math": [
                "u_spell_level('biokin_enhance_mobility') * scaling_factor(u_val('intelligence') ) * u_nether_attunement_power_scaling",
                ">=",
                "12"
              ]
            },
            {
              "math": [
                "u_spell_level('biokin_enhance_mobility') * scaling_factor(u_val('intelligence') ) * u_nether_attunement_power_scaling",
                "<",
                "14"
              ]
            }
          ]
        },
        "mutations": [ "BIOKIN_ENHANCE_MOBILITY_07" ]
      },
      {
        "condition": {
          "and": [
            {
              "math": [
                "u_spell_level('biokin_enhance_mobility') * scaling_factor(u_val('intelligence') ) * u_nether_attunement_power_scaling",
                ">=",
                "14"
              ]
            },
            {
              "math": [
                "u_spell_level('biokin_enhance_mobility') * scaling_factor(u_val('intelligence') ) * u_nether_attunement_power_scaling",
                "<",
                "16"
              ]
            }
          ]
        },
        "mutations": [ "BIOKIN_ENHANCE_MOBILITY_08" ]
      },
      {
        "condition": {
          "and": [
            {
              "math": [
                "u_spell_level('biokin_enhance_mobility') * scaling_factor(u_val('intelligence') ) * u_nether_attunement_power_scaling",
                ">=",
                "16"
              ]
            },
            {
              "math": [
                "u_spell_level('biokin_enhance_mobility') * scaling_factor(u_val('intelligence') ) * u_nether_attunement_power_scaling",
                "<",
                "18"
              ]
            }
          ]
        },
        "mutations": [ "BIOKIN_ENHANCE_MOBILITY_09" ]
      },
      {
        "condition": {
          "and": [
            {
              "math": [
                "u_spell_level('biokin_enhance_mobility') * scaling_factor(u_val('intelligence') ) * u_nether_attunement_power_scaling",
                ">=",
                "18"
              ]
            },
            {
              "math": [
                "u_spell_level('biokin_enhance_mobility') * scaling_factor(u_val('intelligence') ) * u_nether_attunement_power_scaling",
                "<",
                "20"
              ]
            }
          ]
        },
        "mutations": [ "BIOKIN_ENHANCE_MOBILITY_10" ]
      },
      {
        "condition": {
          "and": [
            {
              "math": [
                "u_spell_level('biokin_enhance_mobility') * scaling_factor(u_val('intelligence') ) * u_nether_attunement_power_scaling",
                ">=",
                "20"
              ]
            },
            {
              "math": [
                "u_spell_level('biokin_enhance_mobility') * scaling_factor(u_val('intelligence') ) * u_nether_attunement_power_scaling",
                "<",
                "22"
              ]
            }
          ]
        },
        "mutations": [ "BIOKIN_ENHANCE_MOBILITY_11" ]
      },
      {
        "condition": {
          "and": [
            {
              "math": [
                "u_spell_level('biokin_enhance_mobility') * scaling_factor(u_val('intelligence') ) * u_nether_attunement_power_scaling",
                ">=",
                "22"
              ]
            },
            {
              "math": [
                "u_spell_level('biokin_enhance_mobility') * scaling_factor(u_val('intelligence') ) * u_nether_attunement_power_scaling",
                "<",
                "24"
              ]
            }
          ]
        },
        "mutations": [ "BIOKIN_ENHANCE_MOBILITY_12" ]
      },
      {
        "condition": {
          "and": [
            {
              "math": [
                "u_spell_level('biokin_enhance_mobility') * scaling_factor(u_val('intelligence') ) * u_nether_attunement_power_scaling",
                ">=",
                "24"
              ]
            },
            {
              "math": [
                "u_spell_level('biokin_enhance_mobility') * scaling_factor(u_val('intelligence') ) * u_nether_attunement_power_scaling",
                "<",
                "26"
              ]
            }
          ]
        },
        "mutations": [ "BIOKIN_ENHANCE_MOBILITY_13" ]
      },
      {
        "condition": {
          "and": [
            {
              "math": [
                "u_spell_level('biokin_enhance_mobility') * scaling_factor(u_val('intelligence') ) * u_nether_attunement_power_scaling",
                ">=",
                "26"
              ]
            },
            {
              "math": [
                "u_spell_level('biokin_enhance_mobility') * scaling_factor(u_val('intelligence') ) * u_nether_attunement_power_scaling",
                "<",
                "28"
              ]
            }
          ]
        },
        "mutations": [ "BIOKIN_ENHANCE_MOBILITY_14" ]
      },
      {
        "condition": {
          "and": [
            {
              "math": [
                "u_spell_level('biokin_enhance_mobility') * scaling_factor(u_val('intelligence') ) * u_nether_attunement_power_scaling",
                ">=",
                "28"
              ]
            },
            {
              "math": [
                "u_spell_level('biokin_enhance_mobility') * scaling_factor(u_val('intelligence') ) * u_nether_attunement_power_scaling",
                "<",
                "30"
              ]
            }
          ]
        },
        "mutations": [ "BIOKIN_ENHANCE_MOBILITY_15" ]
      },
      {
        "condition": {
          "math": [
            "u_spell_level('biokin_enhance_mobility') * scaling_factor(u_val('intelligence') ) * u_nether_attunement_power_scaling",
            ">=",
            "30"
          ]
        },
        "mutations": [ "BIOKIN_ENHANCE_MOBILITY_16" ]
      }
    ]
  },
  {
    "type": "effect_type",
    "id": "effect_biokin_hammerhand",
    "name": [ "Hammerhand" ],
    "desc": [ "Your bare hands substitute for several common tools." ],
    "apply_message": "",
    "remove_message": "You're no longer capable of hammering in a nail with your thumb.",
    "rating": "good",
    "max_duration": "7 days"
  },
  {
    "type": "effect_type",
    "id": "effect_biokin_sealed",
    "name": [ "Sealed System" ],
    "desc": [ "You are protected from the dangers of the world." ],
    "apply_message": "",
    "remove_message": "You let out your breath in a rush.",
    "decay_messages": [
      [ "You need to take a new breath, and soon!", "bad" ],
      [ "Your lungs are straining with the effort of holding your breath.", "bad" ]
    ],
    "rating": "good",
    "max_duration": "8 minutes",
    "max_intensity": 50,
    "dur_add_perc": 10,
    "int_dur_factor": "9 s",
    "blocks_effects": [
      "smoke_eyes",
      "smoke_lungs",
      "teargas",
      "boomered",
      "migo_atmosphere",
      "fetid_goop",
      "relax_gas",
      "spores",
      "dermatik",
      "tpollen",
      "poison",
      "badpoison"
    ],
    "removes_effects": [ "bleed" ],
    "//": "Gills here because they're holding their breath",
    "flags": [ "NO_SCENT", "ELECTRIC_IMMUNE", "RAD_RESIST", "GILLS", "WALK_UNDERWATER" ]
  },
  {
    "type": "effect_type",
    "id": "effect_biokin_metabolism_enhance",
    "name": [ "Hyperenhanced Metabolism" ],
    "desc": [ "Your metabolism is far more efficient than before." ],
    "apply_message": "",
    "remove_message": "Your stomach rumbles.",
    "rating": "good",
    "max_duration": "7 days",
    "enchantments": [
      {
        "values": [
          {
            "value": "KCAL",
            "multiply": {
              "math": [
                "min((( 0.33 + ( u_spell_level('biokin_metabolism_enhance') * 0.07 ) * (scaling_factor(u_val('intelligence') ) ) ) * u_nether_attunement_power_scaling), 3) * (u_effect_intensity('effect_nether_attunement_biokinetic_inversion') > 0 ? -1 : 1)"
              ]
            }
          },
          {
            "value": "VITAMIN_ABSORB_MOD",
            "multiply": {
              "math": [
                "min((( 0.33 + ( u_spell_level('biokin_metabolism_enhance') * 0.07 ) * (scaling_factor(u_val('intelligence') ) ) ) * u_nether_attunement_power_scaling), 3) * (u_effect_intensity('effect_nether_attunement_biokinetic_inversion') > 0 ? -0.32 : 1)"
              ]
            }
          },
          {
            "value": "METABOLISM",
            "multiply": {
              "math": [
                "max((( -0.10 + ( u_spell_level('biokin_metabolism_enhance') * -0.01 ) * (scaling_factor(u_val('intelligence') ) ) ) * u_nether_attunement_power_scaling), -0.4) * (u_effect_intensity('effect_nether_attunement_biokinetic_inversion') > 0 ? -1 : 1)"
              ]
            }
          },
          {
            "value": "SLEEPINESS",
            "multiply": {
              "math": [
                "max((( -0.25 + ( u_spell_level('biokin_metabolism_enhance') * -0.02 ) * (scaling_factor(u_val('intelligence') ) ) ) * u_nether_attunement_power_scaling), -0.7) * (u_effect_intensity('effect_nether_attunement_biokinetic_inversion') > 0 ? -1 : 1)"
              ]
            }
          }
        ]
      }
    ]
  },
  {
    "type": "effect_type",
    "id": "effect_biokin_combat_dance",
    "name": [ "Combat Dance" ],
    "desc": [ "You are a dynamo of death." ],
    "apply_message": "",
    "remove_message": "Your movements return to normal.",
    "decay_messages": [
      [ "Your enhanced combat prowess is nearly gone.", "bad" ],
      [ "The rush of power filling you is beginning to ebb.", "bad" ]
    ],
    "rating": "good",
    "max_duration": "10 minutes",
    "max_intensity": 25,
    "dur_add_perc": 10,
    "int_dur_factor": "24 s",
    "removes_effects": [ "stunned", "dazed" ],
    "enchantments": [
      {
        "values": [
          {
            "value": "ATTACK_SPEED",
            "multiply": {
              "math": [
                "( ( u_spell_level('biokin_combat_dance') * -0.02) * (scaling_factor(u_val('intelligence') ) ) ) * u_nether_attunement_power_scaling"
              ]
            }
          },
          { "value": "RECOIL_MODIFIER", "multiply": -0.3 },
          {
            "value": "MELEE_DAMAGE",
            "multiply": {
              "math": [
                "( ( u_spell_level('biokin_combat_dance') * 0.02) * (scaling_factor(u_val('intelligence') ) ) ) * u_nether_attunement_power_scaling"
              ]
            }
          },
          {
            "value": "PAIN",
            "multiply": {
              "math": [
                "( ( u_spell_level('biokin_combat_dance') * -0.03) * (scaling_factor(u_val('intelligence') ) ) ) * u_nether_attunement_power_scaling"
              ]
            }
          }
        ]
      },
      {
        "condition": { "not": { "u_has_effect": "effect_biokin_perfected_motion" } },
        "values": [ { "value": "MOVE_COST", "multiply": -0.1 } ]
      }
    ]
  },
  {
    "type": "effect_type",
    "id": "effect_biokin_guided_evolution_backfire",
    "name": [ "Evolving Backfire" ],
    "desc": [ "Your biology is running out of control.  Perhaps extensively drawing on the netherium was a bad idea." ],
    "apply_message": "Netherium energy surges throug your cells, changing them in an unknowable way.  Something is about to change.",
    "remove_message": "",
    "rating": "bad",
    "max_duration": "7 days"
  },
  {
    "type": "effect_type",
    "id": "effect_biokin_guided_evolution",
    "name": [ "Guided Evolution" ],
    "desc": [ "Whenever you mutate, you may pick the resulting mutation from a selection of options." ],
    "apply_message": "",
    "remove_message": "You are no longer controlling your evolution.",
    "rating": "good",
    "max_duration": "7 days",
    "enchantments": [
      {
        "condition": { "not": { "u_has_effect": "effect_biokin_guided_evolution_backfire" } },
        "values": [
          {
            "value": "MUT_ADDITIONAL_OPTIONS",
            "add": {
              "math": [
                "max( 1, ( 1 + ( u_spell_level('biokin_guided_evolution') * 0.25 ) * scaling_factor( u_val('intelligence') ) ) * u_nether_attunement_power_scaling )"
              ]
            }
          }
        ]
      }
    ]
  },
  {
    "type": "effect_type",
    "id": "effect_biokin_perfected_motion",
    "name": [ "Perfected Motion" ],
    "desc": [ "You feel like you can outrun a locomotive." ],
    "apply_message": "",
    "remove_message": "The world returns to normal speed.",
    "decay_messages": [ [ "Your movements are slower and slower now.", "bad" ], [ "The world begins speeding up around you.", "bad" ] ],
    "rating": "good",
    "max_duration": "1 minutes",
    "max_intensity": 18,
    "dur_add_perc": 10,
    "int_dur_factor": "3 s",
    "removes_effects": [ "slippery_terrain", "effect_biokin_hurricane_blows" ],
    "enchantments": [
      {
        "condition": {
          "and": [ { "not": { "u_has_effect": "effect_teleport_stride" } }, { "not": { "u_has_effect": "effect_telekin_momentum" } } ]
        },
        "values": [
          {
            "value": "MOVE_COST",
            "multiply": {
              "math": [
                "max((( -0.5 + ( u_spell_level('biokin_perfected_motion') * -0.015) * (scaling_factor(u_val('intelligence') ) ) ) * u_nether_attunement_power_scaling), -0.96)"
              ]
            }
          }
        ]
      },
      {
        "condition": { "and": [ { "u_has_effect": "effect_teleport_stride" }, { "not": { "u_has_effect": "effect_telekin_momentum" } } ] },
        "values": [
          {
            "value": "MOVE_COST",
            "multiply": {
              "math": [
                "max( ( ( ( -0.5 + ( u_spell_level('biokin_perfected_motion') * -0.015) ) + ( ( u_spell_level('teleport_stride') * -0.02 ) - 0.05 ) ) * scaling_factor(u_val('intelligence') ) * u_nether_attunement_power_scaling), -0.96)"
              ]
            }
          }
        ]
      },
      {
        "condition": { "and": [ { "u_has_effect": "effect_telekin_momentum" }, { "not": { "u_has_effect": "effect_teleport_stride" } } ] },
        "values": [
          {
            "value": "MOVE_COST",
            "multiply": {
              "math": [
                "max( ( ( ( -0.5 + ( u_spell_level('biokin_perfected_motion') * -0.015) ) + ( u_spell_level('telekinetic_momentum') * -0.005 ) ) * scaling_factor(u_val('intelligence') ) * u_nether_attunement_power_scaling), -0.96)"
              ]
            }
          }
        ]
      },
      {
        "condition": { "and": [ { "u_has_effect": "effect_teleport_stride" }, { "u_has_effect": "effect_telekin_momentum" } ] },
        "values": [
          {
            "value": "MOVE_COST",
            "multiply": {
              "math": [
                "max( ( ( ( -0.5 + ( u_spell_level('biokin_perfected_motion') * -0.015) ) + ( u_spell_level('telekinetic_momentum') * -0.005 ) + ( u_spell_level('telekinetic_momentum') * -0.005 ) ) * scaling_factor(u_val('intelligence') ) * u_nether_attunement_power_scaling), -0.96)"
              ]
            }
          }
        ]
      }
    ],
    "flags": [ "HARDTOHIT", "UNCANNY_DODGE", "WATERWALKING", "ITEM_WATERPROOFING" ]
  },
  {
    "type": "effect_type",
    "id": "effect_biokin_hurricane_blows",
    "name": [ "Hurricane Blows" ],
    "desc": [ "You can attack faster than thought." ],
    "apply_message": "",
    "rating": "good",
    "max_duration": "1 seconds",
    "removes_effects": [ "slippery_terrain", "effect_biokin_perfected_motion" ],
    "enchantments": [
      {
        "values": [
          {
            "value": "SPEED",
            "add": {
              "math": [
                "min( ( ( ( ( u_spell_level('biokin_hurricane_blows') * 75) + 400 ) * (scaling_factor(u_val('intelligence') ) ) ) * u_nether_attunement_power_scaling), 1800)"
              ]
            }
          }
        ]
      }
    ]
  },
  {
    "type": "effect_type",
    "id": "effect_biokin_hurricane_blows_2",
    "//": "applies the addition effects from Hurricane Blows for two rounds to make sure they work properly.",
    "name": [ "" ],
    "desc": [ "" ],
    "apply_message": "",
    "rating": "good",
    "max_duration": "2 seconds",
    "enchantments": [
      {
        "values": [
          { "value": "ATTACK_SPEED", "multiply": -0.25 },
          {
            "value": "MELEE_DAMAGE",
            "multiply": {
              "math": [
                "( 0.1 + ( u_spell_level('biokin_hurricane_blows') * 0.015 ) ) * scaling_factor(u_val('intelligence')) * u_nether_attunement_power_scaling"
              ]
            }
          },
          { "value": "RANGE", "multiply": -1.99 }
        ]
      }
    ],
    "flags": [ "NO_PSIONICS" ]
  },
  {
    "type": "effect_type",
<<<<<<< HEAD
    "id": "effect_biokin_vitaminosis",
    "name": [ "Vitaminosis" ],
    "desc": [ "You are steadily converting calories into vitamins." ],
    "apply_message": "",
    "remove_message": "",
    "rating": "good",
    "max_duration": "7 days"
=======
    "id": "effect_clair_passive_sense_protection",
    "//": "Hidden, part of a passive trait",
    "name": [ "" ],
    "desc": [ "" ],
    "flags": [ "GLARE_RESIST", "IMMUNE_HEARING_DAMAGE" ]
  },
  {
    "type": "effect_type",
    "id": "effect_clair_better_senses",
    "name": [ "Heightened Senses" ],
    "desc": [ "You are enhancing your mundane senses." ],
    "apply_message": "",
    "remove_message": "Your enhance senses fade away.",
    "rating": "good",
    "max_duration": "7 days",
    "enchantments": [
      {
        "condition": { "not": { "u_has_any_effect": [ "hallu", "datura", "taint", "hallucination_attacks", "visuals", "fearparalyze" ] } },
        "values": [
          {
            "value": "PERCEPTION",
            "add": {
              "math": [
                "(1 + ( u_spell_level('clair_better_senses') / 3) * scaling_factor(u_val('intelligence') ) ) * u_nether_attunement_power_scaling"
              ]
            }
          },
          {
            "value": "OVERMAP_SIGHT",
            "add": {
              "math": [
                "(1 + ( u_spell_level('clair_better_senses') / 5) * scaling_factor(u_val('intelligence') ) ) * u_nether_attunement_power_scaling"
              ]
            }
          },
          {
            "value": "HEARING_MULT",
            "multiply": {
              "math": [
                "( u_spell_level('clair_better_senses') * 0.25) * scaling_factor(u_val('intelligence') ) * u_nether_attunement_power_scaling"
              ]
            }
          }
        ]
      },
      {
        "condition": {
          "math": [
            "( ( u_spell_level('clair_better_senses') * (scaling_factor(u_val('intelligence') ) ) ) * u_nether_attunement_power_scaling) >= 6"
          ]
        },
        "ench_effects": [ { "effect": "effect_clair_better_senses_eye_membrane", "intensity": 1 } ]
      },
      {
        "condition": {
          "math": [
            "( ( u_spell_level('clair_better_senses') * (scaling_factor(u_val('intelligence') ) ) ) * u_nether_attunement_power_scaling) >= 8"
          ]
        },
        "ench_effects": [ { "effect": "effect_clair_better_senses_see_sleep", "intensity": 1 } ]
      },
      {
        "condition": {
          "math": [
            "( ( u_spell_level('clair_better_senses') * (scaling_factor(u_val('intelligence') ) ) ) * u_nether_attunement_power_scaling) >= 12"
          ]
        },
        "ench_effects": [ { "effect": "effect_clair_better_senses_safecracking", "intensity": 1 } ]
      },
      {
        "condition": {
          "and": [
            { "not": { "u_has_any_effect": [ "hallu", "datura", "taint", "hallucination_attacks", "visuals", "fearparalyze" ] } },
            {
              "or": [
                { "u_has_flag": "BLIND" },
                { "u_has_effect": "blind" },
                { "u_is_in_field": "fd_smoke" },
                {
                  "math": [
                    "( ( u_spell_level('clair_better_senses') * (scaling_factor(u_val('intelligence') ) ) ) * u_nether_attunement_power_scaling) >= 15"
                  ]
                }
              ]
            }
          ]
        },
        "special_vision": [
          {
            "distance": 2,
            "descriptions": [ { "id": "moving_creature", "symbol": "?", "color": "c_white", "text": "You sense something moving here." } ]
          }
        ]
      },
      {
        "condition": {
          "or": [
            { "u_has_any_trait": [ "PER_SLIME" ] },
            { "u_has_any_effect": [ "hallu", "datura", "taint", "hallucination_attacks", "visuals", "fearparalyze" ] }
          ]
        },
        "ench_effects": [ { "effect": "effect_clair_better_senses_pain", "intensity": 1 } ]
      }
    ]
  },
  {
    "type": "effect_type",
    "id": "effect_clair_better_senses_eye_membrane",
    "//": "Hidden, part of Heightened Senses",
    "name": [ "" ],
    "desc": [ "" ],
    "flags": [ "EYE_MEMBRANE" ]
  },
  {
    "type": "effect_type",
    "id": "effect_clair_better_senses_see_sleep",
    "//": "Hidden, part of Heightened Senses",
    "name": [ "" ],
    "desc": [ "" ],
    "flags": [ "SEESLEEP" ]
  },
  {
    "type": "effect_type",
    "id": "effect_clair_better_senses_safecracking",
    "//": "Hidden, part of Heightened Senses",
    "name": [ "" ],
    "desc": [ "" ],
    "flags": [ "SAFECRACK_NO_TOOL" ]
  },
  {
    "type": "effect_type",
    "id": "effect_clair_better_senses_pain",
    "name": [ "Sensory Pain" ],
    "desc": [ "Your senses are overwhelmed!" ],
    "apply_message": "Your senses are overwhelmed!",
    "rating": "bad",
    "enchantments": [ { "values": [ { "value": "PERCEPTION", "add": -3 } ] } ],
    "base_mods": { "pain_min": [ 1 ], "pain_chance": [ 4 ], "pain_max_val": [ 20 ], "pain_tick": [ 5 ] }
>>>>>>> 7505ea62
  },
  {
    "type": "effect_type",
    "id": "effect_clair_night_eyes",
    "//": "Hidden effect, used as a tracker",
    "name": [ "Night Eyes" ],
    "desc": [ "You can sense your surroundings in the dark." ],
    "apply_message": "",
    "remove_message": "The darkness hides your surroundings again.",
    "rating": "good",
    "max_duration": "7 days",
    "enchantments": [
      {
        "values": [
          {
            "value": "NIGHT_VIS",
            "add": {
              "math": [
                "( ( ( u_spell_level('clair_night_vision') * 1.5) + 2 ) * (scaling_factor(u_val('intelligence') ) ) ) * u_nether_attunement_power_scaling"
              ]
            }
          }
        ]
      }
    ]
  },
  {
    "type": "effect_type",
    "id": "effect_clair_speed_reader",
    "name": [ "Speed Reader" ],
    "desc": [ "You are absorbing knowledge from books like a sponge absorbs water." ],
    "apply_message": "",
    "remove_message": "",
    "rating": "good",
    "max_duration": "7 days",
    "enchantments": [
      {
        "values": [
          {
            "value": "READING_EXP",
            "add": {
              "math": [
                "( ( u_spell_level('clair_speed_reading') * 0.15) * (scaling_factor(u_val('intelligence') ))) * u_nether_attunement_power_scaling"
              ]
            }
          },
          {
            "value": "READING_SPEED_MULTIPLIER",
            "multiply": {
              "math": [
                "max((( -0.15 + ( u_spell_level('clair_speed_reading') * -0.02 ) * (scaling_factor(u_val('intelligence') ) ) ) * u_nether_attunement_power_scaling), -0.6)"
              ]
            }
          }
        ]
      }
    ]
  },
  {
    "type": "effect_type",
    "id": "effect_clair_premonition",
    "name": [ "Sensing Danger" ],
    "desc": [ "You know there's something out there." ],
    "apply_message": "",
    "remove_message": "The sense of danger fades away, but you know the danger remains.",
    "rating": "good",
    "max_duration": "7 days",
    "max_intensity": 58,
    "enchantments": [
      {
        "special_vision": [
          {
            "condition": {
              "or": [
                { "and": [ { "not": "npc_is_character" }, { "math": [ "n_val('anger') >= 10" ] } ] },
                { "and": [ "npc_is_character", "npc_hostile" ] }
              ]
            },
            "distance": {
              "math": [
                "( ( u_spell_level('clair_danger_sense') * 2) * (scaling_factor(u_val('intelligence') ) ) ) * u_nether_attunement_power_scaling"
              ]
            },
            "descriptions": [ { "id": "moving_creature", "symbol": "?", "color": "c_white", "text": "You sense a danger here." } ]
          }
        ]
      }
    ]
  },
  {
    "type": "effect_type",
    "id": "effect_clair_see_auras",
    "name": [ "Aura Sight" ],
    "desc": [ "Swirling colors are visible around others, revealing their emotions." ],
    "apply_message": "",
    "remove_message": "The colors fade away.",
    "rating": "good",
    "max_duration": "7 days",
    "enchantments": [
      {
        "values": [
          {
            "value": "SOCIAL_LIE",
            "add": {
              "math": [
                "min((( 5 + ( u_spell_level('clair_see_auras') ) * (scaling_factor(u_val('intelligence') ) ) ) * u_nether_attunement_power_scaling), 20)"
              ]
            }
          },
          {
            "value": "SOCIAL_PERSUADE",
            "add": {
              "math": [
                "min((( 5 + ( u_spell_level('clair_see_auras') ) * (scaling_factor(u_val('intelligence') ) ) ) * u_nether_attunement_power_scaling), 20)"
              ]
            }
          }
        ]
      }
    ]
  },
  {
    "type": "effect_type",
    "id": "effect_clair_weak_point",
    "name": [ "Weaknesses Discerned" ],
    "desc": [ "Your vulnerabilities have been laid open." ],
    "apply_message": "You suddenly feel terribly vulnerable.",
    "remove_message": "You no longer feel so exposed.",
    "rating": "bad",
    "max_duration": "1 minutes",
    "show_in_info": true,
    "enchantments": [
      {
        "values": [
          {
            "value": "ARMOR_ALL",
            "add": { "math": [ "( ( u_discern_weakness_clear_power_level * 1.5) + 2) * u_discern_weakness_clear_intelligence" ] }
          }
        ]
      }
    ]
  },
  {
    "type": "effect_type",
    "id": "effect_clair_ranged_enhance",
    "name": [ "Dead Aim" ],
    "desc": [ "Your powers make aiming much easier for you." ],
    "apply_message": "",
    "remove_message": "The world lurches as apparent distances snap back into place.",
    "rating": "good",
    "max_duration": "7 days",
    "max_intensity": 46,
    "enchantments": [
      {
        "values": [
          {
            "value": "RANGE",
            "add": {
              "math": [
                "(1 + ( u_spell_level('clair_ranged_enhance') * 0.25 ) * (scaling_factor(u_val('intelligence') ) ) ) * u_nether_attunement_power_scaling"
              ]
            }
          },
          {
            "value": "WEAPON_DISPERSION",
            "multiply": {
              "math": [
                "max((( ( u_spell_level('clair_ranged_enhance') * -0.025) * (scaling_factor(u_val('intelligence') ) ) ) * u_nether_attunement_power_scaling),-0.6)"
              ]
            }
          }
        ]
      },
      {
        "condition": {
          "or": [
            { "u_has_wielded_with_skill": "pistol" },
            { "u_has_wielded_with_skill": "rifle" },
            { "u_has_wielded_with_skill": "gun" }
          ]
        },
        "values": [
          {
            "value": "WEAKPOINT_ACCURACY",
            "multiply": {
              "math": [
                "min( ( ( ( u_spell_level('clair_ranged_enhance') * 0.08) + 0.10 ) * scaling_factor(u_val('intelligence') )  * u_nether_attunement_power_scaling ), 9 )"
              ]
            }
          }
        ]
      }
    ]
  },
  {
    "type": "effect_type",
    "id": "effect_clair_sense_rads_self",
    "name": [ "Sensing Radiation" ],
    "desc": [ "You can detect environmental radiation." ],
    "apply_message": "",
    "remove_message": "Your radiation sense is gone.",
    "decay_messages": [
      [ "The ambient glow of radiation is almost invisible now.", "bad" ],
      [ "Your ability to sense radiation is fading.", "bad" ]
    ],
    "rating": "good",
    "max_duration": "6 hours",
    "max_intensity": 198,
    "dur_add_perc": 10,
    "int_dur_factor": "109 s",
    "enchantments": [ "enchant_clair_sense_rads" ]
  },
  {
    "type": "effect_type",
    "id": "effect_clair_dodge",
    "name": [ "Anticipating Attack" ],
    "desc": [ "You can see your enemies' attacks in advance." ],
    "apply_message": "",
    "remove_message": "The fore-images of your enemies fade away.",
    "rating": "good",
    "max_duration": "7 days",
    "max_intensity": 38,
    "blocks_effects": [ "grabbed" ],
    "enchantments": [
      {
        "values": [
          {
            "value": "EVASION",
            "add": {
              "math": [
                "min(((0.25 + ( u_spell_level('clair_dodge_power') * 0.015) * (scaling_factor(u_val('intelligence') ) ) ) * u_nether_attunement_power_scaling), 0.7)"
              ]
            }
          },
          {
            "value": "DODGE_CHANCE",
            "add": {
              "math": [
                "min((( ( u_spell_level('clair_dodge_power') * 0.5) * (scaling_factor(u_val('intelligence') ) ) ) * u_nether_attunement_power_scaling), 10)"
              ]
            }
          }
        ]
      }
    ],
    "flags": [ "HARDTOHIT" ]
  },
  {
    "type": "effect_type",
    "id": "effect_clair_craft_bonus",
    "name": [ "Intuitive Artistry" ],
    "desc": [
      "You just know what you need to do next.  It's harder for you to pay attention to anything else due to the shifting futures, however, and you will lose awareness of the outside world entirely when making something."
    ],
    "rating": "good",
    "max_duration": "7 days",
    "enchantments": [
      {
        "values": [
          { "value": "MOVE_COST", "multiply": 3 },
          {
            "value": "CRAFTING_SPEED_MULTIPLIER",
            "multiply": {
              "math": [
                "( 0.04 + ( u_spell_level('clair_craft_bonus') * 0.01 ) * (scaling_factor(u_val('intelligence') ) ) ) * u_nether_attunement_power_scaling"
              ]
            }
          }
        ]
      }
    ],
    "flags": [ "MYOPIC", "CRAFT_IN_DARKNESS" ]
  },
  {
    "type": "effect_type",
    "id": "effect_clair_craft_bonus_blindness",
    "//": "Hidden effect, blinds you while crafting.",
    "name": [ "" ],
    "desc": [ "" ],
    "flags": [ "BLIND" ]
  },
  {
    "type": "effect_type",
    "id": "effect_clair_perfect_shot",
    "name": [ "One Perfect Shot" ],
    "desc": [ "Do it.  Take the shot." ],
    "rating": "good",
    "max_duration": "10 seconds",
    "enchantments": [ { "values": [ { "value": "RANGED_DAMAGE", "multiply": 1.5 }, { "value": "WEAPON_DISPERSION", "multiply": -1 } ] } ]
  },
  {
    "type": "effect_type",
    "id": "effect_clair_clear_sight",
    "name": [ "Truesight" ],
    "desc": [ "Your powers allow you to see the true shape of reality." ],
    "apply_message": "",
    "remove_message": "The world seems wrapped in gauze compared to before.",
    "rating": "good",
    "max_duration": "7 days",
    "max_intensity": 43,
    "removes_effects": [
      "dazed",
      "stunned",
      "psi_stunned",
      "darkness",
      "visuals",
      "hallu",
      "blind",
      "hallucination_attacks",
      "deaf",
      "weed_high",
      "High",
      "drunk",
      "no_sight",
      "glare",
      "snow_glare",
      "venom_blind"
    ]
  },
  {
    "type": "effect_type",
    "id": "effect_clair_astral_projection",
    "name": [ "Astrally Projecting" ],
    "desc": [ "Your spirit wanders the world." ],
    "apply_message": "",
    "remove_message": "",
    "rating": "good",
    "base_mods": { "stamina_min": [ -50 ], "stamina_chance": [ 1 ] },
    "removes_effects": [ "effect_biokin_perfected_motion" ],
    "enchantments": [
      {
        "values": [
          { "value": "MOVE_COST", "multiply": -0.96 },
          { "value": "EVASION", "add": 1 },
          { "value": "REGEN_STAMINA", "multiply": -1 },
          {
            "value": "PHASE_DISTANCE",
            "add": {
              "math": [
                "( 1 + ( u_spell_level('clair_astral_projection') * 0.15 ) * (scaling_factor(u_val('intelligence') ) ) ) * u_nether_attunement_power_scaling"
              ]
            }
          }
        ]
      }
    ],
    "flags": [
      "ETHEREAL",
      "INVISIBLE",
      "FEATHER_FALL",
      "CLIMB_FLYING",
      "LEVITATION",
      "ITEM_WATERPROOFING",
      "WATERWALKING",
      "NO_PSIONICS"
    ]
  },
  {
    "type": "effect_type",
    "id": "effect_clair_group_tactics_other",
    "name": [ "Prescient Tactics" ],
    "desc": [ "You're being informed of the best way to fight." ],
    "apply_message": "",
    "rating": "good",
    "max_duration": "7 days",
    "max_intensity": 3,
    "int_decay_step": -1,
    "int_decay_tick": 2,
    "int_decay_remove": true,
    "base_mods": { "dodge_mod": [ 4 ] },
    "enchantments": [
      {
        "values": [
          {
            "value": "BONUS_DODGE",
            "add": { "math": [ "(1 + ( u_spell_level('clair_group_tactics') / 8) * (scaling_factor(u_val('intelligence') ) ) )" ] }
          },
          {
            "value": "BONUS_BLOCK",
            "add": { "math": [ "(1 + ( u_spell_level('clair_group_tactics') / 8) * (scaling_factor(u_val('intelligence') ) ) )" ] }
          }
        ]
      }
    ]
  },
  {
    "type": "effect_type",
    "id": "effect_clair_group_tactics_self",
    "name": [ "Prescient Tactics" ],
    "desc": [ "You're calling out tactics to your followers.  It's much harder to concentrate on your own defense." ],
    "apply_message": "",
    "remove_message": "As the visions fade, you stop calling out orders.",
    "rating": "good",
    "max_duration": "30 minutes",
    "base_mods": { "dodge_mod": [ -6 ], "hit_mod": [ -5 ] },
    "enchantments": [ "ench_clair_group_tactics" ]
  },
  {
    "type": "effect_type",
    "id": "effect_clair_omniscence",
    "name": [ "Omniscience" ],
    "desc": [ "You can see forever." ],
    "apply_message": "",
    "remove_message": "Your senses snap back to your physical body.",
    "rating": "good",
    "flags": [ "SUPER_CLAIRVOYANCE" ]
  },
  {
    "type": "effect_type",
    "id": "effect_electrokin_see_electricity",
    "name": [ "Spark Sight" ],
    "desc": [ "Your powers reveal electrical creatures and robots to you." ],
    "apply_message": "",
    "remove_message": "You can no longer sense the flow of current.",
    "rating": "good",
    "max_duration": "7 days",
    "max_intensity": 83,
    "enchantments": [
      {
        "condition": "ALWAYS",
        "special_vision": [
          {
            "condition": { "test_eoc": "EOC_IS_ELECTRIC" },
            "distance": {
              "math": [
                "( ( u_spell_level('electrokinetic_see_electric') * 1.5) + 6 ) * (scaling_factor(u_val('intelligence') ) ) * u_nether_attunement_power_scaling"
              ]
            },
            "descriptions": [
              {
                "id": "electric_creature_sense",
                "symbol": "?",
                "color": "c_cyan",
                "text": "You sense something emitting electricity here."
              }
            ]
          }
        ]
      }
    ]
  },
  {
    "type": "effect_type",
    "id": "effect_electrokin_zap_enemies",
    "name": [ "Electrical Discharge" ],
    "desc": [ "Your body is filled with electrical currents." ],
    "apply_message": "",
    "remove_message": "The tingling on your skin fades.",
    "rating": "good",
    "max_duration": "7 days",
    "max_intensity": 49,
    "enchantments": [ "enchant_electrokin_zap_enemies" ],
    "flags": [ "EMP_IMMUNE" ]
  },
  {
    "type": "effect_type",
    "id": "effect_electrokin_melee_attacks",
    "name": [ "Voltaic Strikes" ],
    "desc": [ "Your melee attacks unleash electrical blasts." ],
    "apply_message": "",
    "remove_message": "Your hands no longer spark with electricity.",
    "rating": "good",
    "max_duration": "7 days",
    "max_intensity": 73,
    "enchantments": [ "enchant_electrokin_electric_strikes" ]
  },
  {
    "type": "effect_type",
    "id": "effect_electrokin_hacking_interface",
    "name": [ "Hacking Interface" ],
    "desc": [ "You have constructed an electrical interface to hack nearby devices." ],
    "apply_message": "",
    "remove_message": "You can no longer manipulate the circuitry of nearby devices.",
    "rating": "good",
    "max_duration": "7 days"
  },
  {
    "type": "effect_type",
    "id": "effect_electrokin_personal_battery",
    "name": [ "Electron Overflow" ],
    "desc": [ "You are generating a wireless aura of electrical power." ],
    "apply_message": "",
    "remove_message": "You stop the flow of electricity to your devices.",
    "rating": "good",
    "max_duration": "7 days"
  },
  {
    "type": "effect_type",
    "id": "effect_electrokin_reduce_pain",
    "name": [ "Pain Suppression" ],
    "desc": [ "When it hurts, it won't hurt as much." ],
    "apply_message": "",
    "remove_message": "Your nerves burn for a moment as a surge of pain hits them.",
    "rating": "good",
    "max_duration": "7 days",
    "enchantments": [
      {
        "values": [
          {
            "value": "PAIN",
            "multiply": {
              "math": [
                "max((( -0.15 + ( u_spell_level('electrokinetic_reduce_pain') * -0.02 ) * (scaling_factor(u_val('intelligence') ) ) ) * u_nether_attunement_power_scaling), -0.5)"
              ]
            }
          },
          {
            "value": "PAIN_REMOVE",
            "multiply": {
              "math": [
                "min((( 0.1 + ( u_spell_level('electrokinetic_reduce_pain') * 0.02 ) * (scaling_factor(u_val('intelligence') ) ) ) * u_nether_attunement_power_scaling), 0.5)"
              ]
            }
          }
        ]
      }
    ]
  },
  {
    "type": "effect_type",
    "id": "effect_electrokinetic_pain_immune",
    "name": [ "Analgesic Block" ],
    "desc": [ "You can't feel anything.  That means everything is fine, right?  Everything is fine." ],
    "apply_message": "",
    "remove_message": "All of your pain rushes back in!",
    "decay_messages": [ [ "Your wounds are starting to ache.", "bad" ], [ "Your wounds sting a bit.", "bad" ] ],
    "rating": "good",
    "max_duration": "10 minutes",
    "max_intensity": 48,
    "dur_add_perc": 10,
    "int_dur_factor": "13 s",
    "removes_effects": [ "effect_electrokinetic_speed_boost" ],
    "flags": [ "PAIN_IMMUNE" ]
  },
  {
    "type": "effect_type",
    "id": "effect_electrokinetic_speed_boost",
    "name": [ "Neuro-Accelerated" ],
    "desc": [ "You are enhancing your nervous system." ],
    "apply_message": "",
    "remove_message": "Your reactions return to baseline.",
    "rating": "good",
    "max_duration": "7 days",
    "max_intensity": 61,
    "removes_effects": [ "effect_electrokinetic_pain_immune" ],
    "enchantments": [
      {
        "values": [
          {
            "value": "LEARNING_FOCUS",
            "add": {
              "math": [
                "min( (( 5 + u_spell_level('electrokinetic_speed_boost') ) * (scaling_factor(u_val('intelligence') ) ) * u_nether_attunement_power_scaling), 35 )"
              ]
            }
          },
          {
            "value": "SPEED",
            "add": {
              "math": [
                "min( (( 10 + ( ( u_spell_level('electrokinetic_speed_boost') ) * 1.5) ) * (scaling_factor(u_val('intelligence') ) ) * u_nether_attunement_power_scaling), 60 )"
              ]
            }
          }
        ]
      }
    ]
  },
  {
    "type": "effect_type",
    "id": "effect_electrokinetic_lightning_aura",
    "name": [ "Galvanic Aura" ],
    "desc": [ "Anyone nearby risks being blasted by lightning." ],
    "apply_message": "",
    "remove_message": "The thrum in the air around you dissipates.",
    "decay_messages": [
      [ "The crackling aura around you is fading quickly.", "bad" ],
      [ "The lightning blasts are growing less powerful.", "bad" ]
    ],
    "rating": "good",
    "max_duration": "10 minutes",
    "max_intensity": 36,
    "dur_add_perc": 10,
    "int_dur_factor": "17 s",
    "flags": [ "EMP_IMMUNE", "ELECTRIC_IMMUNE" ]
  },
  {
    "type": "effect_type",
    "id": "effect_electrokinetic_lightning_aura_aftershock",
    "name": [ "Galvanic Aftershock" ],
    "desc": [ "You still remain immune to the effects of electricity, if only briefly." ],
    "apply_message": "",
    "remove_message": "",
    "rating": "good",
    "max_duration": "5 seconds",
    "max_intensity": 1,
    "dur_add_perc": 0,
    "flags": [ "EMP_IMMUNE", "ELECTRIC_IMMUNE" ]
  },
  {
    "type": "effect_type",
    "id": "effect_photokin_light_local",
    "name": [ "Candle's Light" ],
    "desc": [ "The air above your hand glows faintly." ],
    "apply_message": "A faint light springs up over your hand.",
    "remove_message": "The glow above your hand fades.",
    "rating": "good",
    "enchantments": [ { "values": [ { "value": "LUMINATION", "add": 5 } ] } ]
  },
  {
    "type": "effect_type",
    "id": "effect_photokin_enemy_light",
    "name": [ "Illuminated" ],
    "desc": [ "The air around you is glowing." ],
    "apply_message": "You are outlined in light.",
    "remove_message": "The glow around you fades.",
    "rating": "good",
    "base_mods": { "dodge_mod": [ -1 ] },
    "enchantments": [
      {
        "values": [
          {
            "value": "LUMINATION",
            "add": {
              "math": [
                "min( (( 2 + ( u_photokinesis_power_level * 3 ) ) * u_photokinesis_intelligence * u_nether_attunement_photokinesis_scaling), 60 )"
              ]
            }
          }
        ]
      }
    ]
  },
  {
    "type": "effect_type",
    "id": "effect_photokin_dodge",
    "name": [ "Trick of the Light" ],
    "desc": [ "You are surrounded by shifting illusions, and your enemies struggle to see where your true form is." ],
    "apply_message": "",
    "remove_message": "The illusions around you suddenly vanish!",
    "rating": "good",
    "max_duration": "7 days",
    "max_intensity": 38,
    "blocks_effects": [ "grabbed" ],
    "base_mods": { "dodge_mod": [ 6 ] },
    "enchantments": [
      {
        "values": [
          {
            "value": "EVASION",
            "add": {
              "math": [
                "min((( 15 + (2 * ( u_spell_level('photokinetic_light_dodge') / 100) ) + (scaling_factor(u_val('intelligence') ) ) ) * u_nether_attunement_power_scaling), 0.85)"
              ]
            }
          }
        ]
      }
    ],
    "flags": [ "UNCANNY_DODGE", "HARDTOHIT" ]
  },
  {
    "type": "effect_type",
    "id": "effect_photokin_camouflage",
    "name": [ "Chameleoflage" ],
    "desc": [ "You bending nearby light to make yourself more difficult to spot." ],
    "apply_message": "",
    "remove_message": "You stop bending light around your location.",
    "rating": "good",
    "max_duration": "7 days",
    "enchantments": [
      {
        "values": [
          {
            "value": "STEALTH_MODIFIER",
            "add": {
              "math": [
                "min((( 10 + ( u_spell_level('photokinetic_camouflage') * 3 ) * (scaling_factor(u_val('intelligence') ) ) ) * u_nether_attunement_power_scaling), 60)"
              ]
            }
          }
        ]
      }
    ]
  },
  {
    "type": "effect_type",
    "id": "effect_photokin_light_barrier",
    "name": [ "Lucent Barrier" ],
    "desc": [ "You are protected from extremes of light and radiation." ],
    "apply_message": "",
    "remove_message": "The surrounding air shimmers once more as your light barrier fades.",
    "rating": "good",
    "flags": [ "PHOTOKIN_CHAR_IMMUNE", "NO_RADIATION", "GLARE_RESIST" ],
    "enchantments": [ { "values": [ { "value": "LUMINATION", "add": 15 } ] } ]
  },
  {
    "type": "effect_type",
    "id": "effect_photokin_hide_ugly",
    "name": [ "Mirror-Mask" ],
    "desc": [ "You're just another survivor.  There's definitely nothing odd about you at all." ],
    "rating": "good",
    "remove_message": "The illusions around you fall away.",
    "max_duration": "7 days",
    "enchantments": [
      {
        "values": [
          {
            "value": "UGLINESS",
            "multiply": {
              "math": [
                "max(((( -0.6 + ( u_spell_level('photokinetic_hide_ugly') * -1.5 )) * (scaling_factor(u_val('intelligence') ) ) ) * u_nether_attunement_power_scaling), -1)"
              ]
            }
          }
        ]
      }
    ]
  },
  {
    "type": "effect_type",
    "id": "effect_photokinetic_radio",
    "name": [ "Radio Transception" ],
    "desc": [ "You can interpret and transmit radio waves." ],
    "apply_message": "",
    "remove_message": "You stop paying attention to the radio waves around you.",
    "rating": "good",
    "max_duration": "7 days"
  },
  {
    "type": "effect_type",
    "id": "effect_photokin_sterilization",
    "//": "Hidden effect, used as a tracker",
    "name": [ "" ],
    "desc": [ "" ]
  },
  {
    "type": "effect_type",
    "id": "effect_photokin_invisibility",
    "name": [ "Invisibility" ],
    "desc": [ "Nothing can see you." ],
    "apply_message": "",
    "remove_message": "The obscuring veil of light fades, revealing your presence.",
    "max_duration": "7 days",
    "max_intensity": 177,
    "flags": [ "INVISIBLE" ]
  },
  {
    "type": "effect_type",
    "id": "effect_photokin_arms",
    "name": [ "refraction of arms" ],
    "desc": [ "Your arms refract light to create the illusion of having multiple arms and their wielded items." ],
    "apply_message": "",
    "decay_messages": [
      [ "Your illusionary arms are obviously translucent.", "bad" ],
      [ "Your illusionary arms are losing some of their solid appearance.", "bad" ]
    ],
    "remove_message": "The light around your arms returns to normal.",
    "rating": "good",
    "show_in_info": true,
    "base_mods": { "hit_mod": [ 4 ] },
    "max_duration": "45 m",
    "max_intensity": 297,
    "dur_add_perc": 10,
    "int_dur_factor": "9 s"
  },
  {
    "type": "effect_type",
    "id": "effect_photokin_blind",
    "name": [ "Blind" ],
    "desc": [ "Range of Sight: 0.  You cannot see anything." ],
    "apply_message": "You are blinded!",
    "remove_message": "Your sight returns!",
    "rating": "bad",
    "show_in_info": true,
    "immune_flags": [ "PHOTOKINETIC" ],
    "flags": [ "BLIND" ],
    "max_duration": "3 d"
  },
  {
    "type": "effect_type",
    "id": "effect_photokin_blinding_glare",
    "name": [ "Blinding Radiance" ],
    "desc": [ "You are glowing like the sun." ],
    "apply_message": "",
    "remove_message": "The last light finally dies.",
    "rating": "good",
    "max_duration": "7 days",
    "max_intensity": 46,
    "base_mods": { "dodge_mod": [ 4 ] },
    "enchantments": [ "enchant_photokin_blinding_glare" ]
  },
  {
    "type": "effect_type",
    "id": "effect_pyrokinetic_flash",
    "name": [ "Blind" ],
    "desc": [ "Range of Sight: 0.  You cannot see anything." ],
    "removes_effects": [ "glare", "snow_glare", "darkness" ],
    "apply_message": "You're blinded!",
    "remove_message": "Your sight returns!",
    "rating": "bad",
    "max_duration": "15 minutes",
    "show_in_info": true,
    "flags": [ "BLIND" ]
  },
  {
    "type": "effect_type",
    "id": "effect_psi_post_cauterize",
    "name": [ "Cauterized" ],
    "desc": [ "You used your powers to cauterize a wound here.  Whether it worked or not, it still stings terribly." ],
    "rating": "bad",
    "max_intensity": 5,
    "base_mods": { "pain_max_val": [ 30 ], "pain_min": [ 1 ], "pain_chance": [ 6 ], "pain_tick": [ 120 ] },
    "scaling_mods": { "pain_chance": [ -1 ], "pain_tick": [ -10 ] }
  },
  {
    "type": "effect_type",
    "id": "effect_pyrokinetic_fire_tool",
    "name": [ "Banked Flames" ],
    "desc": [ "A flame is burning over one of your palms." ],
    "rating": "good",
    "max_duration": "7 days"
  },
  {
    "type": "effect_type",
    "id": "effect_pyrokinetic_cloak",
    "name": [ "Cloak of Warmth" ],
    "desc": [ "The air around you has its temperature controlled." ],
    "apply_message": "",
    "remove_message": "A cool breeze hits your skin.",
    "rating": "good",
    "max_duration": "7 days",
    "max_intensity": 77,
    "enchantments": [ "enchant_pyrokin_cloak" ],
    "flags": [ "BARKY" ]
  },
  {
    "type": "effect_type",
    "id": "effect_pyrokinetic_torch_weld",
    "name": [ "Incandescent Lance" ],
    "desc": [ "A thin beam of searing plasma extends from one finger." ],
    "rating": "good",
    "max_duration": "7 days"
  },
  {
    "type": "effect_type",
    "id": "effect_pyrokinetic_aura",
    "name": [ "Blazing Aura" ],
    "desc": [ "You are surrounded by flames." ],
    "apply_message": "",
    "remove_message": "The flames surrounding you gutter out.",
    "rating": "good",
    "max_duration": "7 days",
    "max_intensity": 31,
    "removes_effects": [ "effect_pyrokinetic_aura_damage" ],
    "enchantments": [
      {
        "values": [
          {
            "value": "LUMINATION",
            "add": {
              "math": [
                "(u_spell_level('pyrokinetic_aura') * scaling_factor(u_val('intelligence') ) * u_nether_attunement_power_scaling * 5) + 10"
              ]
            }
          },
          {
            "value": "CLIMATE_CONTROL_CHILL",
            "add": {
              "math": [
                "(u_spell_level('pyrokinetic_aura') * scaling_factor(u_val('intelligence') ) * u_nether_attunement_power_scaling * 12) + 20"
              ]
            }
          }
        ],
        "hit_you_effect": [ { "id": "pyro_aura_attack", "hit_self": false } ]
      },
      {
        "condition": {
          "math": [
            "u_spell_level('pyrokinetic_aura') * scaling_factor(u_val('intelligence') ) * u_nether_attunement_power_scaling",
            "<=",
            "3"
          ]
        },
        "emitter": "emit_pyrokinetic_aura_1"
      },
      {
        "condition": {
          "and": [
            {
              "math": [
                "u_spell_level('pyrokinetic_aura') * scaling_factor(u_val('intelligence') ) * u_nether_attunement_power_scaling",
                ">",
                "3"
              ]
            },
            {
              "math": [
                "u_spell_level('pyrokinetic_aura') * scaling_factor(u_val('intelligence') ) * u_nether_attunement_power_scaling",
                "<=",
                "6"
              ]
            }
          ]
        },
        "emitter": "emit_pyrokinetic_aura_2"
      },
      {
        "condition": {
          "and": [
            {
              "math": [
                "u_spell_level('pyrokinetic_aura') * scaling_factor(u_val('intelligence') ) * u_nether_attunement_power_scaling",
                ">",
                "6"
              ]
            },
            {
              "math": [
                "u_spell_level('pyrokinetic_aura') * scaling_factor(u_val('intelligence') ) * u_nether_attunement_power_scaling",
                "<=",
                "9"
              ]
            }
          ]
        },
        "emitter": "emit_pyrokinetic_aura_3"
      },
      {
        "condition": {
          "and": [
            {
              "math": [
                "u_spell_level('pyrokinetic_aura') * scaling_factor(u_val('intelligence') ) * u_nether_attunement_power_scaling",
                ">",
                "9"
              ]
            },
            {
              "math": [
                "u_spell_level('pyrokinetic_aura') * scaling_factor(u_val('intelligence') ) * u_nether_attunement_power_scaling",
                "<=",
                "12"
              ]
            }
          ]
        },
        "emitter": "emit_pyrokinetic_aura_4"
      },
      {
        "condition": {
          "and": [
            {
              "math": [
                "u_spell_level('pyrokinetic_aura') * scaling_factor(u_val('intelligence') ) * u_nether_attunement_power_scaling",
                ">",
                "12"
              ]
            },
            {
              "math": [
                "u_spell_level('pyrokinetic_aura') * scaling_factor(u_val('intelligence') ) * u_nether_attunement_power_scaling",
                "<=",
                "15"
              ]
            }
          ]
        },
        "emitter": "emit_pyrokinetic_aura_5"
      },
      {
        "condition": {
          "and": [
            {
              "math": [
                "u_spell_level('pyrokinetic_aura') * scaling_factor(u_val('intelligence') ) * u_nether_attunement_power_scaling",
                ">",
                "15"
              ]
            },
            {
              "math": [
                "u_spell_level('pyrokinetic_aura') * scaling_factor(u_val('intelligence') ) * u_nether_attunement_power_scaling",
                "<=",
                "18"
              ]
            }
          ]
        },
        "emitter": "emit_pyrokinetic_aura_6"
      },
      {
        "condition": {
          "and": [
            {
              "math": [
                "u_spell_level('pyrokinetic_aura') * scaling_factor(u_val('intelligence') ) * u_nether_attunement_power_scaling",
                ">",
                "18"
              ]
            },
            {
              "math": [
                "u_spell_level('pyrokinetic_aura') * scaling_factor(u_val('intelligence') ) * u_nether_attunement_power_scaling",
                "<=",
                "21"
              ]
            }
          ]
        },
        "emitter": "emit_pyrokinetic_aura_7"
      },
      {
        "condition": {
          "and": [
            {
              "math": [
                "u_spell_level('pyrokinetic_aura') * scaling_factor(u_val('intelligence') ) * u_nether_attunement_power_scaling",
                ">",
                "21"
              ]
            },
            {
              "math": [
                "u_spell_level('pyrokinetic_aura') * scaling_factor(u_val('intelligence') ) * u_nether_attunement_power_scaling",
                "<=",
                "24"
              ]
            }
          ]
        },
        "emitter": "emit_pyrokinetic_aura_8"
      },
      {
        "condition": {
          "and": [
            {
              "math": [
                "u_spell_level('pyrokinetic_aura') * scaling_factor(u_val('intelligence') ) * u_nether_attunement_power_scaling",
                ">",
                "24"
              ]
            },
            {
              "math": [
                "u_spell_level('pyrokinetic_aura') * scaling_factor(u_val('intelligence') ) * u_nether_attunement_power_scaling",
                "<=",
                "27"
              ]
            }
          ]
        },
        "emitter": "emit_pyrokinetic_aura_9"
      },
      {
        "condition": {
          "and": [
            {
              "math": [
                "u_spell_level('pyrokinetic_aura') * scaling_factor(u_val('intelligence') ) * u_nether_attunement_power_scaling",
                ">",
                "27"
              ]
            },
            {
              "math": [
                "u_spell_level('pyrokinetic_aura') * scaling_factor(u_val('intelligence') ) * u_nether_attunement_power_scaling",
                "<=",
                "30"
              ]
            }
          ]
        },
        "emitter": "emit_pyrokinetic_aura_10"
      },
      {
        "condition": {
          "and": [
            {
              "math": [
                "u_spell_level('pyrokinetic_aura') * scaling_factor(u_val('intelligence') ) * u_nether_attunement_power_scaling",
                ">",
                "30"
              ]
            },
            {
              "math": [
                "u_spell_level('pyrokinetic_aura') * scaling_factor(u_val('intelligence') ) * u_nether_attunement_power_scaling",
                "<=",
                "33"
              ]
            }
          ]
        },
        "emitter": "emit_pyrokinetic_aura_11"
      },
      {
        "condition": {
          "and": [
            {
              "math": [
                "u_spell_level('pyrokinetic_aura') * scaling_factor(u_val('intelligence') ) * u_nether_attunement_power_scaling",
                ">",
                "33"
              ]
            },
            {
              "math": [
                "u_spell_level('pyrokinetic_aura') * scaling_factor(u_val('intelligence') ) * u_nether_attunement_power_scaling",
                "<=",
                "36"
              ]
            }
          ]
        },
        "emitter": "emit_pyrokinetic_aura_12"
      }
    ]
  },
  {
    "type": "effect_type",
    "id": "effect_pyrokinetic_aura_damage",
    "name": [ "Burning Air" ],
    "desc": [ "The air is intolerably hot." ],
    "apply_message": "",
    "remove_message": "The air cools down.",
    "max_duration": "2 seconds",
    "max_intensity": 12,
    "base_mods": { "hurt_min": [ 1 ], "hurt_max": [ 3 ], "hurt_chance": [ 2 ] },
    "scaling_mods": { "hurt_min": [ 0.2 ], "hurt_max": [ 0.4 ] }
  },
  {
    "type": "effect_type",
    "id": "effect_pyrokinetic_flame_immunity",
    "name": [ "Flame Immunity" ],
    "desc": [ "You are completely immune to fire." ],
    "apply_message": "",
    "remove_message": "You are once again vulnerable to fire.",
    "rating": "good",
    "max_duration": "7 days",
    "max_intensity": 95,
    "blocks_effects": [ "blisters" ],
    "enchantments": [ { "incoming_damage_mod": [ { "type": "heat", "multiply": -1 } ] } ],
    "flags": [ "HEAT_IMMUNE" ]
  },
  {
    "type": "effect_type",
    "id": "effect_telekinetic_momentum",
    "name": [ "Altered Momentum" ],
    "desc": [ "Your powers are affecting movement around you; dangerous objects are slowed and your own speed is increased." ],
    "apply_message": "",
    "remove_message": "Nearby movement returns to normal.",
    "rating": "good",
    "max_duration": "7 days",
    "max_intensity": 41,
    "enchantments": [
      {
        "incoming_damage_mod": [
          {
            "type": "bash",
            "multiply": {
              "math": [
                "( ( u_spell_level('telekinetic_momentum') * -0.01 ) * (scaling_factor(u_val('intelligence') ) ) ) * u_nether_attunement_power_scaling"
              ]
            }
          },
          {
            "type": "stab",
            "multiply": {
              "math": [
                "( ( u_spell_level('telekinetic_momentum') * -0.005 ) * (scaling_factor(u_val('intelligence') ) ) ) * u_nether_attunement_power_scaling"
              ]
            }
          },
          {
            "type": "cut",
            "multiply": {
              "math": [
                "( ( u_spell_level('telekinetic_momentum') * -0.005 ) * (scaling_factor(u_val('intelligence') ) ) ) * u_nether_attunement_power_scaling"
              ]
            }
          },
          {
            "type": "bullet",
            "multiply": {
              "math": [
                "( ( u_spell_level('telekinetic_momentum') * -0.02 ) * (scaling_factor(u_val('intelligence') ) ) ) * u_nether_attunement_power_scaling"
              ]
            }
          }
        ],
        "values": [
          {
            "value": "ATTACK_SPEED",
            "multiply": {
              "math": [
                "( ( u_spell_level('telekinetic_momentum') * -0.01 ) * (scaling_factor(u_val('intelligence') ) ) ) * u_nether_attunement_power_scaling"
              ]
            }
          }
        ]
      },
      {
        "condition": {
          "and": [
            { "not": { "u_has_effect": "effect_clair_astral_projection" } },
            { "not": { "u_has_effect": "effect_biokin_perfected_motion" } }
          ]
        },
        "values": [
          {
            "value": "MOVE_COST",
            "multiply": {
              "math": [
                "max((( ( u_spell_level('telekinetic_momentum') * -0.005 ) * (scaling_factor(u_val('intelligence') ) ) ) * u_nether_attunement_power_scaling), -0.15)"
              ]
            }
          }
        ]
      }
    ],
    "flags": [ "MUSCLE_VEH_BOOST" ]
  },
  {
    "type": "effect_type",
    "id": "effect_telekinetic_water_walking",
    "name": [ "Water-Walking" ],
    "desc": [ "You can walk over liquids without sinking into them." ],
    "apply_message": "",
    "remove_message": "Your feet are firm on the ground.",
    "flags": [ "WATERWALKING", "ITEM_WATERPROOFING", "SLUDGEPROOF" ]
  },
  {
    "type": "effect_type",
    "id": "effect_telekinetic_slowfall",
    "name": [ "Slowfall" ],
    "desc": [ "The ground isn't as eager to receive you." ],
    "apply_message": "",
    "remove_message": "You suddenly feel much heavier.",
    "max_duration": "60 seconds",
    "dur_add_perc": 10,
    "enchantments": [
      {
        "values": [
          {
            "value": "FALL_DAMAGE",
            "multiply": {
              "math": [
                "max( (( -0.5 + ( u_spell_level('telekinetic_slowfall') * -0.04) * (scaling_factor(u_val('intelligence') ) ) ) * u_nether_attunement_power_scaling), -0.95)"
              ]
            }
          }
        ]
      }
    ],
    "limb_score_mods": [ { "limb_score": "swim", "modifier": 3.0 } ],
    "flags": [ "EFFECT_LIMB_SCORE_MOD" ]
  },
  {
    "type": "effect_type",
    "id": "effect_telekinetic_lifting_field",
    "name": [ "Lifting Field" ],
    "desc": [ "You can hover a single item nearby, at the ready." ],
    "apply_message": "",
    "remove_message": "Your lifting field dissipates.",
    "rating": "good",
    "max_duration": "7 days"
  },
  {
    "type": "effect_type",
    "id": "effect_telekinetic_strength",
    "name": [ "Telekinetic Strength" ],
    "desc": [ "You are greatly enhancing your ability to lift and break things." ],
    "apply_message": "",
    "remove_message": "The force supporting your muscles suddenly vanishes.",
    "rating": "good",
    "max_duration": "7 days",
    "enchantments": [
      {
        "values": [
          {
            "value": "STRENGTH",
            "add": {
              "math": [
                "( 15 + ( u_spell_level('telekinetic_strength') * 3 ) * (scaling_factor(u_val('intelligence') ) ) ) * u_nether_attunement_power_scaling"
              ]
            }
          }
        ]
      }
    ]
  },
  {
    "type": "effect_type",
    "id": "effect_telekinetic_vehicle_lift",
    "//": "Hidden effect, used as a tracker",
    "name": [ "" ],
    "desc": [ "" ],
    "rating": "good",
    "max_duration": "7 days"
  },
  {
    "type": "effect_type",
    "id": "effect_telekinetic_armor",
    "name": [ "Inertial Barrier" ],
    "desc": [ "A barrier of telekinetic force is protecting you." ],
    "//": "The logic is that this works the reverse of the way mundane physics does--the wider the area of the force applied against it, the weaker it is.",
    "apply_message": "",
    "remove_message": "The barrier of force around you falls apart.",
    "rating": "good",
    "max_duration": "7 days",
    "max_intensity": 112,
    "flags": [ "TELEKIN_SHIELD" ],
    "enchantments": [
      {
        "incoming_damage_mod": [
          {
            "type": "bash",
            "add": {
              "math": [
                "( -2 + ( u_spell_level('telekinetic_shield') * -0.5) * (scaling_factor(u_val('intelligence') ) ) ) * u_nether_attunement_power_scaling"
              ]
            }
          },
          {
            "type": "stab",
            "add": {
              "math": [
                "( -5 + ( u_spell_level('telekinetic_shield') * -1.5) * (scaling_factor(u_val('intelligence') ) ) ) * u_nether_attunement_power_scaling"
              ]
            }
          },
          {
            "type": "cut",
            "add": {
              "math": [
                "( -3 + ( u_spell_level('telekinetic_shield') * -1) * (scaling_factor(u_val('intelligence') ) ) ) * u_nether_attunement_power_scaling"
              ]
            }
          },
          {
            "type": "bullet",
            "add": {
              "math": [
                "( -12 + ( u_spell_level('telekinetic_shield') * -2.5) * (scaling_factor(u_val('intelligence') ) ) ) * u_nether_attunement_power_scaling"
              ]
            }
          }
        ]
      }
    ]
  },
  {
    "type": "effect_type",
    "id": "effect_telekinetic_levitation",
    "name": [ "Levitation" ],
    "desc": [ "You are floating in defiance of gravity." ],
    "apply_message": "",
    "remove_message": "Your feet touch the ground once again.",
    "decay_messages": [ [ "You are sinking despite your best efforts.", "bad" ], [ "You wobble briefly downward before recovering.", "bad" ] ],
    "rating": "good",
    "max_duration": "7 days",
    "max_intensity": 34,
    "flags": [ "LEVITATION", "CLIMB_FLYING", "ITEM_WATERPROOFING", "WATERWALKING" ]
  },
  {
    "type": "effect_type",
    "id": "effect_telekinetic_aegis",
    "name": [ "Aegis" ],
    "desc": [ "You are nearly invincible." ],
    "apply_message": "",
    "remove_message": "The air loses its structure and you are vulnerable once again.",
    "rating": "good",
    "max_duration": "20 seconds",
    "removes_effects": [ "grabbed" ],
    "enchantments": [
      {
        "incoming_damage_mod": [
          { "type": "bash", "add": -100000 },
          { "type": "stab", "add": -100000 },
          { "type": "cut", "add": -100000 },
          { "type": "bullet", "add": -100000 }
        ]
      }
    ],
    "limb_score_mods": [ { "limb_score": "lift", "modifier": 0.51 }, { "limb_score": "grip", "modifier": 0.25 } ],
    "flags": [ "EFFECT_LIMB_SCORE_MOD", "EFFECT_IMPEDING" ]
  },
  {
    "type": "effect_type",
    "id": "effect_telepathic_learning_bonus",
    "name": [ "Trance State" ],
    "desc": [ "You are in a focused mental state, increasing the ease of learning." ],
    "apply_message": "",
    "remove_message": "You shake your head as you become aware of the outside world again.",
    "decay_messages": [
      [ "Your enhanced concentration is fading like a dream.", "bad" ],
      [ "The outside world is impinging itself on your awareness.", "bad" ]
    ],
    "rating": "good",
    "max_duration": "7 days",
    "max_intensity": 100,
    "enchantments": [
      {
        "values": [
          {
            "value": "LEARNING_FOCUS",
            "add": {
              "math": [
                "( ( u_spell_level('telepathic_concentration') * 2.5) * (scaling_factor(u_val('intelligence') ) ) ) * u_nether_attunement_power_scaling"
              ]
            }
          },
          { "value": "MOVE_COST", "multiply": 3 }
        ]
      }
    ],
    "flags": [ "MYOPIC" ]
  },
  {
    "type": "effect_type",
    "id": "effect_telepath_sense_minds",
    "name": [ "Sensing Minds" ],
    "desc": [ "You are looking out for other minds." ],
    "apply_message": "",
    "remove_message": "Your awareness of other minds fades away.",
    "rating": "good",
    "max_duration": "7 days",
    "max_intensity": 50,
    "enchantments": [
      {
        "condition": "ALWAYS",
        "special_vision": [
          {
            "condition": { "test_eoc": "EOC_CONDITION_HAS_MIND" },
            "distance": {
              "math": [
                "( ( u_spell_level('telepathic_mind_sense') * 2) * (scaling_factor(u_val('intelligence') ) ) ) * u_nether_attunement_power_scaling"
              ]
            },
            "descriptions": [ { "id": "sense_minds", "symbol": "?", "color": "c_white", "text": "You sense something sapient here." } ]
          }
        ]
      }
    ]
  },
  {
    "type": "effect_type",
    "id": "effect_telepath_mesmerize_tracker",
    "name": [ "Mesmerized" ],
    "desc": [ "You are in a daze." ],
    "apply_message": "",
    "remove_message": "You snap out of your trance.",
    "show_in_info": true
  },
  {
    "type": "effect_type",
    "id": "effect_telepathic_morale",
    "name": [ "Stabilized Mood" ],
    "desc": [
      "You are editing out your most negative thoughts.  When you think about it, is the Cataclysm really the worst thing that could have happened?"
    ],
    "apply_message": "",
    "remove_message": "You let your thoughts return to their normal flow.",
    "rating": "good",
    "max_duration": "7 days"
  },
  {
    "type": "effect_type",
    "id": "effect_telepath_mood_stabilization_attitude_modified",
    "//": "A tracker effect to prevent the target's morale or fear from being modified more than once in a period of time",
    "name": [ "" ],
    "desc": [ "" ]
  },
  {
    "type": "effect_type",
    "id": "telepathic_ignorance",
    "name": [ "Ignorance" ],
    "desc": [ "You're positive that no one is there." ],
    "apply_message": "",
    "remove_message": "Wait a minute, there *is* someone there!",
    "rating": "bad",
    "show_in_info": true
  },
  {
    "type": "effect_type",
    "id": "telepathic_ignorance_self",
    "//": "hidden effect so the monster knows who to ignore",
    "name": [ "" ],
    "desc": [ "" ],
    "rating": "good",
    "max_duration": "30 minutes"
  },
  {
    "type": "effect_type",
    "id": "effect_telepathic_psi_armor",
    "name": [ "Telepathic Shield" ],
    "desc": [ "Your mind is warded against telepathic attack or detection." ],
    "apply_message": "",
    "remove_message": "Your thoughts are once again unguarded.",
    "rating": "good",
    "max_duration": "7 days",
    "max_intensity": 17,
    "removes_effects": [
      "taint",
      "tindrift",
      "hallu",
      "hallucination_attacks",
      "visuals",
      "fearparalyze",
      "amigara",
      "psi_stunned",
      "telepathic_ignorance"
    ],
    "flags": [ "TEEPSHIELD" ]
  },
  {
    "type": "effect_type",
    "id": "effect_telepathic_primal_terror",
    "name": [ "Terrorized" ],
    "desc": [ "You are overcome with overwhelming dread." ],
    "apply_message": "Your heart races as a sudden feeling of dread grips you.",
    "remove_message": "The heart-freezing terror fades as suddenly as it began.",
    "rating": "bad",
    "show_in_info": true,
    "base_mods": { "speed_mod": [ -30 ], "dodge_mod": [ -2 ], "hit_mod": [ -2 ], "bash_mod": [ -8 ] },
    "immune_flags": [ "TEEPSHIELD", "TEEP_IMMUNE" ]
  },
  {
    "type": "effect_type",
    "id": "effect_telepath_primal_terror_attitude_modified",
    "//": "A tracker effect to prevent the target's morale or fear from being modified more than once in a period of time",
    "name": [ "" ],
    "desc": [ "" ]
  },
  {
    "type": "effect_type",
    "id": "effect_telepath_network_effect",
    "name": [ "Telepathic Network" ],
    "desc": [ "You are in constant communication with your allies, looking out for each other in combat." ],
    "//": "Ideally this would directly increase Perception and the Dodge, Melee, and Marksmanship skills, in some proportion to the target's current skill vs. the highest skill among the group.  The below is currently what is possible.",
    "apply_message": "",
    "remove_message": "Silence fills your mind.",
    "decay_messages": [
      [ "The inner voices of your allies are only a whisper now.", "bad" ],
      [ "The inner voices of your allies begin to fade.", "bad" ]
    ],
    "rating": "good",
    "max_duration": "10 minutes",
    "max_intensity": 59,
    "dur_add_perc": 10,
    "int_dur_factor": "10 s",
    "enchantments": [
      {
        "values": [
          {
            "value": "BONUS_DODGE",
            "add": { "math": [ "(1 + ( u_spell_level('telepathic_network') / 12) * (scaling_factor(u_val('intelligence') ) ) )" ] }
          },
          {
            "value": "BONUS_BLOCK",
            "add": { "math": [ "(1 + ( u_spell_level('telepathic_network') / 12) * (scaling_factor(u_val('intelligence') ) ) )" ] }
          },
          {
            "value": "PERCEPTION",
            "add": { "math": [ "( ( ( u_spell_level('telepathic_network') * 0.2) + 1) * (scaling_factor(u_val('intelligence') ) ) )" ] }
          },
          {
            "value": "RANGE",
            "add": { "math": [ "( ( ( u_spell_level('telepathic_network') * 0.25) + 3) * (scaling_factor(u_val('intelligence') ) ) )" ] }
          },
          {
            "value": "EVASION",
            "multiply": {
              "math": [ "( ( ( u_spell_level('telepathic_network') * 0.005) + 0.05) * (scaling_factor(u_val('intelligence') ) ) )" ]
            }
          },
          {
            "value": "RANGED_DAMAGE",
            "multiply": {
              "math": [ "( ( ( u_spell_level('telepathic_network') * 0.005) + 0.05) * (scaling_factor(u_val('intelligence') ) ) )" ]
            }
          },
          {
            "value": "MELEE_DAMAGE",
            "multiply": {
              "math": [ "( ( ( u_spell_level('telepathic_network') * 0.005) + 0.05) * (scaling_factor(u_val('intelligence') ) ) )" ]
            }
          },
          {
            "value": "COMBAT_CATCHUP",
            "multiply": { "math": [ "( ( ( u_spell_level('telepathic_network') * 0.25) + 1.5) * (scaling_factor(u_val('intelligence') ) ) )" ] }
          }
        ]
      }
    ],
    "flags": [ "UNCANNY_DODGE" ]
  },
  {
    "type": "effect_type",
    "id": "effect_teleport_ephemeral_walk",
    "name": [ "Ephemeral Walk" ],
    "desc": [ "You exist slightly outside of baseline reality, allowing you to effortlessly walk through solid matter." ],
    "remove_message": "The surrounding matter feels real again.",
    "rating": "good",
    "enchantments": [
      {
        "values": [
          {
            "value": "PHASE_DISTANCE",
            "add": {
              "math": [
                "max( ( ( ( ( u_spell_level('teleport_ephemeral_walk') * 0.1 ) + 1 ) * scaling_factor(u_val('intelligence') ) ) * u_nether_attunement_power_scaling), 1)"
              ]
            }
          }
        ]
      }
    ]
  },
  {
    "type": "effect_type",
    "id": "effect_teleport_reactive_displacement",
    "name": [ "Reactive Displacement" ],
    "desc": [ "You will automatically teleport enemies that strike you away from yourself." ],
    "remove_message": "The surrounding matter feels real again.",
    "rating": "good",
    "enchantments": [ { "hit_me_effect": [ { "id": "teleport_reactive_displacement_teleport" } ] } ]
  },
  {
    "type": "effect_type",
    "id": "effect_teleport_loci_establishment",
    "name": [ "Loci Establishment" ],
    "desc": [ "You are concentrating on your locus.  You can teleport there at will with the [Ψ]Loci Technique." ],
    "remove_message": "You've forgotten your locus!.",
    "rating": "good"
  },
  {
    "type": "effect_type",
    "id": "effect_teleport_slow",
    "name": [ "Stutterstepping" ],
    "desc": [ "Your steps aren't taking you as far as your eyes tell you they should." ],
    "apply_message": "The air ripples and you stumble.",
    "remove_message": "Your eyes and your legs agree with each other again.",
    "rating": "bad",
    "max_duration": 3000,
    "dur_add_perc": 5,
    "enchantments": [ { "values": [ { "value": "SPEED", "multiply": -0.25 } ] } ],
    "immune_flags": [ "DIMENSIONAL_ANCHOR", "TELESTOP", "TELEPORT_IMMUNE" ]
  },
  {
    "type": "effect_type",
    "id": "effect_teleport_stride",
    "name": [ "Extended Stride" ],
    "desc": [ "Every step takes you further than your eyes tell you it should." ],
    "apply_message": "",
    "remove_message": "Your steps are normal once again.",
    "rating": "good",
    "max_duration": "7 days",
    "enchantments": [
      {
        "condition": {
          "and": [
            { "not": { "u_has_effect": "effect_clair_astral_projection" } },
            { "not": { "u_has_effect": "effect_biokin_perfected_motion" } }
          ]
        },
        "values": [
          {
            "value": "MOVE_COST",
            "multiply": {
              "math": [
                "max( (( ( ( u_spell_level('teleport_stride') * -0.02 ) - 0.05 ) * (scaling_factor(u_val('intelligence') ) ) ) * u_nether_attunement_power_scaling), -0.6)"
              ]
            }
          }
        ]
      }
    ],
    "flags": [ "MUSCLE_VEH_BOOST" ]
  },
  {
    "type": "effect_type",
    "id": "effect_teleporter_attuning_to_area",
    "//": "Hidden effect, used as a tracker",
    "name": [ "" ],
    "desc": [ "" ]
  },
  {
    "type": "effect_type",
    "id": "effect_vitakin_slow_bleeding",
    "//": "Hidden effect, used as a tracker",
    "name": [ "" ],
    "desc": [ "" ],
    "rating": "good",
    "max_duration": "7 days"
  },
  {
    "type": "effect_type",
    "id": "effect_vitakin_slow_bleeding_01",
    "name": [ "Coagulation" ],
    "desc": [ "You bleed less than normal." ],
    "rating": "good",
    "remove_message": "For just a moment, you feel your blood rushing through your veins.",
    "max_duration": "7 days",
    "flags": [ "BLEEDSLOW" ],
    "enchantments": [
      {
        "values": [
          {
            "value": "BLEED_STOP_BONUS",
            "multiply": {
              "math": [
                "( ( u_spell_level('vita_slow_bleeding') * 0.05 ) + 0.15 ) * scaling_factor(u_val('intelligence') ) * u_nether_attunement_power_scaling"
              ]
            }
          }
        ]
      }
    ]
  },
  {
    "type": "effect_type",
    "id": "effect_vitakin_slow_bleeding_02",
    "name": [ "Coagulation" ],
    "desc": [ "You bleed much less than normal." ],
    "rating": "good",
    "remove_message": "For just a moment, you feel your blood rushing through your veins.",
    "max_duration": "7 days",
    "flags": [ "BLEEDSLOW2" ],
    "enchantments": [
      {
        "values": [
          {
            "value": "BLEED_STOP_BONUS",
            "multiply": {
              "math": [
                "( ( u_spell_level('vita_slow_bleeding') * 0.05 ) + 0.15 ) * scaling_factor(u_val('intelligence') ) * u_nether_attunement_power_scaling"
              ]
            }
          }
        ]
      }
    ]
  },
  {
    "type": "effect_type",
    "id": "effect_vitakin_slow_bleeding_03",
    "name": [ "Coagulation" ],
    "desc": [ "You bleed much less than normal and sometimes not at all." ],
    "rating": "good",
    "remove_message": "For just a moment, you feel your blood rushing through your veins.",
    "max_duration": "7 days",
    "blocks_effects": [ "bleed" ],
    "flags": [ "BLEEDSLOW2" ],
    "enchantments": [
      {
        "values": [
          {
            "value": "BLEED_STOP_BONUS",
            "multiply": {
              "math": [
                "( ( u_spell_level('vita_slow_bleeding') * 0.05 ) + 0.15 ) * scaling_factor(u_val('intelligence') ) * u_nether_attunement_power_scaling"
              ]
            }
          }
        ]
      }
    ]
  },
  {
    "type": "effect_type",
    "id": "effect_vita_health",
    "name": [ "Healthy Glow" ],
    "desc": [ "You feel amazing." ],
    "apply_message": "",
    "remove_message": "The surge of vitality leaves you in a rush.",
    "rating": "good",
    "max_duration": "7 days",
    "max_intensity": 97,
    "blocks_effects": [ "scurvy", "redcells_anemia", "anemia", "toxin_buildup" ],
    "removes_effects": [ "asthma" ],
    "base_mods": {
      "health_min": [ 1 ],
      "health_chance": [ 15 ],
      "health_tick": [ 600 ],
      "h_mod_min": [ 1 ],
      "h_mod_chance": [ 10 ],
      "h_mod_tick": [ 600 ],
      "healing_rate": [ 2 ]
    }
  },
  {
    "type": "effect_type",
    "id": "effect_vita_concentrated_healing",
    "//": "Hidden effect, used as a tracker",
    "name": [ "" ],
    "desc": [ "" ],
    "apply_message": "",
    "remove_message": "",
    "rating": "good",
    "max_duration": "7 days"
  },
  {
    "type": "effect_type",
    "id": "effect_vita_concentrated_healing_penalty",
    "name": [ "" ],
    "desc": [ "" ],
    "apply_message": "",
    "remove_message": "",
    "rating": "bad",
    "max_duration": "7 days",
    "base_mods": { "healing_rate": [ 0.01 ] }
  },
  {
    "type": "effect_type",
    "id": "effect_vita_concentrated_healing_bonus",
    "name": [ "Leukocyte Accumulation" ],
    "desc": [ "Your %s is receiving the bulk of your body's healing resources." ],
    "apply_message": "",
    "remove_message": "You stop concentrating your healing.",
    "rating": "good",
    "part_descs": true,
    "max_intensity": 500,
    "show_intensity": false,
    "max_duration": "7 days",
    "base_mods": { "healing_rate": [ 20 ], "healing_head": [ 100 ], "healing_torso": [ 100 ] },
    "scaling_mods": { "healing_rate": [ 6 ] }
  },
  {
    "type": "effect_type",
    "id": "effect_vita_cure_disease",
    "name": [ "Immunostimulized" ],
    "desc": [ "You are not going to get sick.  You absolutely refuse.  And if you do, you're going to get better." ],
    "apply_message": "",
    "remove_message": "",
    "rating": "good",
    "max_duration": "7 days"
  },
  {
    "type": "effect_type",
    "id": "effect_vitakin_healing_trance",
    "name": [ "Revitalizing Meditation" ],
    "desc": [ "Thanks to your meditations you are healing much more quickly" ],
    "rating": "good",
    "enchantments": [
      {
        "values": [
          {
            "value": "REGEN_HP",
            "multiply": {
              "math": [
                "( ( u_spell_level('vita_healing_trance') * 0.75 ) + 4 ) * scaling_factor(u_val('intelligence') ) * u_nether_attunement_power_scaling"
              ]
            }
          },
          {
            "value": "MENDING_MODIFIER",
            "multiply": {
              "math": [
                "( ( u_spell_level('vita_healing_trance') * 0.25 ) + 1 ) * scaling_factor(u_val('intelligence') ) * u_nether_attunement_power_scaling"
              ]
            }
          },
          { "value": "REGEN_HP_AWAKE", "multiply": 1 }
        ]
      }
    ]
  },
  {
    "type": "effect_type",
    "id": "effect_vitakin_hurt",
    "name": [ "Enervating Touch" ],
    "desc": [ "This reduces monsters' regeneration.  It's a bug if you have it." ],
    "rating": "bad",
    "max_duration": "300 minutes",
    "show_in_info": true,
    "base_mods": { "hit_mod": [ -1 ] },
    "enchantments": [ { "values": [ { "value": "SPEED", "multiply": -0.05 }, { "value": "REGEN_HP", "multiply": -0.5 } ] } ]
  },
  {
    "type": "effect_type",
    "id": "effect_vitakin_purge_rads",
    "name": [ "Radiation Purge" ],
    "desc": [ "You are using your powers to cleanse yourself of radiation." ],
    "rating": "good",
    "base_mods": { "rad_min": [ -1 ], "rad_chance": [ 1 ], "rad_tick": [ 60 ] }
  },
  {
    "type": "effect_type",
    "id": "effect_vitakin_purge_rads_sideeffects",
    "name": [ "Radiation Purge Side Effects" ],
    "desc": [ "You are using your powers to cleanse yourself of radiation, but there are some side effects." ],
    "rating": "bad",
    "max_intensity": 10,
    "base_mods": {
      "str_mod": [ 0 ],
      "dex_mod": [ 0 ],
      "per_mod": [ 0 ],
      "stamina_amount": [ -2000 ],
      "pain_min": [ 1 ],
      "pain_chance": [ 10 ],
      "pain_tick": [ 60 ],
      "health_min": [ 0 ],
      "health_chance": [ 1000 ],
      "health_tick": [ 60 ],
      "sleepiness_min": [ 0 ],
      "sleepiness_chance": [ 500 ],
      "sleepiness_tick": [ 60 ],
      "vomit_chance": [ 1000 ],
      "vomit_tick": [ 60 ]
    },
    "scaling_mods": {
      "stamina_amount": [ -1500 ],
      "str_mod": [ -1 ],
      "dex_mod": [ -1 ],
      "per_mod": [ -0.7 ],
      "pain_chance": [ -1 ],
      "health_min": [ -1 ],
      "health_chance": [ -135 ],
      "sleepiness_min": [ 0.6 ],
      "sleepiness_chance": [ -65 ],
      "vomit_chance": [ -150 ]
    }
  },
  {
    "type": "effect_type",
    "id": "effect_vita_super_heal",
    "name": [ "Anabolic Rejuvenation" ],
    "desc": [ "You are healing extraordinarily quickly." ],
    "apply_message": "",
    "remove_message": "Your body aches as your preternatural healing slows to a stop.",
    "rating": "good"
  },
  {
    "type": "effect_type",
    "id": "effect_vita_degenerating_touch",
    "name": [ "Degenerating" ],
    "desc": [ "You flesh is withering and decaying!" ],
    "rating": "bad",
    "show_in_info": true,
    "base_mods": { "dodge_mod": [ -3 ], "hit_mod": [ -3 ] },
    "enchantments": [ { "values": [ { "value": "REGEN_HP", "multiply": -1 }, { "value": "SPEED", "multiply": -0.33 } ] } ]
  },
  {
    "type": "effect_type",
    "id": "effect_vita_super_heal_return_from_death",
    "desc": [ "You are healing extraordinarily quickly." ],
    "apply_message": "",
    "remove_message": "Your body aches as your preternatural healing slows to a stop.",
    "rating": "good"
  },
  {
    "type": "effect_type",
    "id": "effect_vita_super_heal_pain_allayed",
    "name": [ "Overflowing Vitality" ],
    "desc": [
      "The energy of your accelerated resuscitation is preventing you from feeling the pain you obviously should be, for the moment."
    ],
    "rating": "good",
    "max_duration": 300,
    "max_intensity": 10,
    "int_dur_factor": 30,
    "enchantments": [
      {
        "values": [
          {
            "value": "PAIN_PENALTY_MOD_STR",
            "multiply": { "math": [ "u_effect_intensity('effect_vita_super_heal_pain_allayed') * -0.1" ] }
          },
          {
            "value": "PAIN_PENALTY_MOD_DEX",
            "multiply": { "math": [ "u_effect_intensity('effect_vita_super_heal_pain_allayed') * -0.1" ] }
          },
          {
            "value": "PAIN_PENALTY_MOD_INT",
            "multiply": { "math": [ "u_effect_intensity('effect_vita_super_heal_pain_allayed') * -0.1" ] }
          },
          {
            "value": "PAIN_PENALTY_MOD_PER",
            "multiply": { "math": [ "u_effect_intensity('effect_vita_super_heal_pain_allayed') * -0.1" ] }
          },
          {
            "value": "PAIN_PENALTY_MOD_SPEED",
            "multiply": { "math": [ "u_effect_intensity('effect_vita_super_heal_pain_allayed') * -0.1" ] }
          }
        ]
      }
    ]
  },
  {
    "type": "effect_type",
    "id": "effect_vita_return_from_death",
    "name": [ "Accelerated Resuscitation" ],
    "desc": [ "If you suffer potentially-fatal damage, your powers will attempt to save you." ],
    "rating": "good",
    "max_duration": "7 days"
  },
  {
    "type": "effect_type",
    "id": "effect_vita_health_common_cold_protection",
    "//": "Hidden effect, prevents pre-common cold from becoming a cold",
    "name": [ "" ],
    "desc": [ "" ],
    "rating": "good",
    "removes_effects": [ "pre_common_cold", "common_cold" ],
    "max_duration": "10 days"
  },
  {
    "type": "effect_type",
    "id": "effect_vita_health_flu_protection",
    "//": "Hidden effect, prevents pre-flu from becoming the flu",
    "name": [ "" ],
    "desc": [ "" ],
    "rating": "good",
    "removes_effects": [ "pre_flu", "flu" ],
    "max_duration": "10 days"
  },
  {
    "type": "effect_type",
    "id": "effect_vita_health_conjunctivitis_viral_protection",
    "//": "Hidden effect, prevents viral conjunctivitis from becoming conjunctivitis",
    "name": [ "" ],
    "desc": [ "" ],
    "rating": "good",
    "removes_effects": [ "pre_conjunctivitis_viral", "conjunctivitis_viral" ],
    "max_duration": "10 days"
  },
  {
    "type": "effect_type",
    "id": "effect_vita_health_conjunctivitis_bacterial_protection",
    "//": "Hidden effect, prevents bacterial conjunctivitis from becoming conjunctivitis",
    "name": [ "" ],
    "desc": [ "" ],
    "rating": "good",
    "removes_effects": [ "pre_conjunctivitis_bacterial", "conjunctivitis_bacterial" ],
    "max_duration": "10 days"
  }
]<|MERGE_RESOLUTION|>--- conflicted
+++ resolved
@@ -948,7 +948,6 @@
   },
   {
     "type": "effect_type",
-<<<<<<< HEAD
     "id": "effect_biokin_vitaminosis",
     "name": [ "Vitaminosis" ],
     "desc": [ "You are steadily converting calories into vitamins." ],
@@ -956,7 +955,9 @@
     "remove_message": "",
     "rating": "good",
     "max_duration": "7 days"
-=======
+  },
+  {
+    "type": "effect_type",
     "id": "effect_clair_passive_sense_protection",
     "//": "Hidden, part of a passive trait",
     "name": [ "" ],
@@ -1095,7 +1096,6 @@
     "rating": "bad",
     "enchantments": [ { "values": [ { "value": "PERCEPTION", "add": -3 } ] } ],
     "base_mods": { "pain_min": [ 1 ], "pain_chance": [ 4 ], "pain_max_val": [ 20 ], "pain_tick": [ 5 ] }
->>>>>>> 7505ea62
   },
   {
     "type": "effect_type",
