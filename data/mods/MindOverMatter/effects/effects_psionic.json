--- conflicted
+++ resolved
@@ -1080,8 +1080,6 @@
   },
   {
     "type": "effect_type",
-<<<<<<< HEAD
-=======
     "id": "effect_telepathic_morale",
     "name": [ "Stabilized Mood" ],
     "desc": [
@@ -1095,7 +1093,6 @@
   },
   {
     "type": "effect_type",
->>>>>>> c496e930
     "id": "effect_telepath_invisibility",
     "name": [ "Obscurity" ],
     "desc": [ "You are hiding your presence from your enemies." ],
