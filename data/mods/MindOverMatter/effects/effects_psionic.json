[
  {
    "type": "effect_type",
    "id": "effect_psi_intense_concentration",
    "name": [ "Intense Concentration" ],
    "desc": [ "It's taking a lot of concentration to maintain your powers." ],
    "apply_message": "",
    "remove_message": "",
    "base_mods": { "dodge_mod": [ -1 ] },
    "limb_score_mods": [ { "limb_score": "breathing", "modifier": 0.95 }, { "limb_score": "reaction", "modifier": 0.97 } ],
    "flags": [ "EFFECT_LIMB_SCORE_MOD" ]
  },
  {
    "type": "effect_type",
    "id": "effect_nether_attunement_power_surge",
    "name": [ "Power Surge" ],
    "desc": [ "You are filled with power!" ],
    "apply_message": "",
    "remove_message": "",
    "rating": "good"
  },
  {
    "type": "effect_type",
    "id": "effect_biokin_physical",
    "name": [ "Enhanced Prowess" ],
    "desc": [ "You are enhancing your physical prowess." ],
    "apply_message": "",
    "remove_message": "The surge of power fades away.",
    "rating": "good",
    "max_duration": "7 days",
    "max_intensity": 100,
    "removes_effects": [ "venom_weaken" ],
    "enchantments": [
      {
        "values": [
          {
            "value": "STRENGTH",
            "add": {
              "math": [ "(1 + ( u_val('spell_level', 'spell: biokin_physical_enhance') / 5) * (scaling_factor(u_val('intelligence') ) ) )" ]
            }
          },
          {
            "value": "DEXTERITY",
            "add": {
              "math": [ "(1 + ( u_val('spell_level', 'spell: biokin_physical_enhance') / 5) * (scaling_factor(u_val('intelligence') ) ) )" ]
            }
          }
        ]
      }
    ]
  },
  {
    "type": "effect_type",
    "id": "effect_biokin_overcome_pain",
    "//": "Hidden effect, used as a tracker",
    "name": [ "" ],
    "desc": [ "" ],
    "rating": "good",
    "max_duration": "7 days"
  },
  {
    "type": "effect_type",
    "id": "effect_biokin_pkill_1",
    "name": [ "Overcoming Minor Pain" ],
    "desc": [ "Your powers are slightly lessening the pain you feel." ],
    "apply_message": "",
    "remove_message": "Your wounds ache once again.",
    "decay_messages": [ [ "The pain you've been keeping away is starting to creep back in.", "bad" ] ],
    "rating": "good",
    "max_duration": "15 minutes",
    "max_intensity": 100,
    "dur_add_perc": 10,
    "int_dur_factor": "9 s",
    "base_mods": { "pkill_tick": [ 12 ], "pkill_min": [ 1 ], "pkill_max_val": [ 15 ] }
  },
  {
    "type": "effect_type",
    "id": "effect_biokin_pkill_2",
    "name": [ "Overcoming Pain" ],
    "desc": [ "Your powers are lessening the pain you feel." ],
    "apply_message": "",
    "remove_message": "Your wounds ache once again.",
    "decay_messages": [ [ "The pain you've been keeping away is starting to creep back in.", "bad" ] ],
    "rating": "good",
    "max_duration": "20 minutes",
    "max_intensity": 100,
    "dur_add_perc": 10,
    "int_dur_factor": "12 s",
    "base_mods": { "pkill_tick": [ 10 ], "pkill_min": [ 2 ], "pkill_max_val": [ 30 ] }
  },
  {
    "type": "effect_type",
    "id": "effect_biokin_pkill_3",
    "name": [ "Overcoming Pain" ],
    "desc": [ "Your powers are lessening the pain you feel." ],
    "apply_message": "",
    "remove_message": "Your wounds ache once again.",
    "decay_messages": [ [ "The pain you've been keeping away is starting to creep back in.", "bad" ] ],
    "rating": "good",
    "max_duration": "25 minutes",
    "max_intensity": 100,
    "dur_add_perc": 10,
    "int_dur_factor": "15 s",
    "base_mods": { "pkill_tick": [ 10 ], "pkill_min": [ 3 ], "pkill_max_val": [ 50 ] }
  },
  {
    "type": "effect_type",
    "id": "effect_biokin_pkill_4",
    "name": [ "Overcoming Major Pain" ],
    "desc": [ "Your powers are greatly lessening the pain you feel." ],
    "apply_message": "",
    "remove_message": "Your wounds ache once again.",
    "decay_messages": [ [ "The pain you've been keeping away is starting to creep back in.", "bad" ] ],
    "rating": "good",
    "max_duration": "30 minutes",
    "max_intensity": 100,
    "dur_add_perc": 10,
    "int_dur_factor": "18 s",
    "base_mods": { "pkill_tick": [ 8 ], "pkill_min": [ 4 ], "pkill_max_val": [ 75 ] }
  },
  {
    "type": "effect_type",
    "id": "effect_biokin_pkill_5",
    "name": [ "Overcoming Major Pain" ],
    "desc": [ "Your powers are greatly lessening the pain you feel." ],
    "apply_message": "",
    "remove_message": "Your wounds ache once again.",
    "decay_messages": [ [ "The pain you've been keeping away is starting to creep back in.", "bad" ] ],
    "rating": "good",
    "max_duration": "40 minutes",
    "max_intensity": 100,
    "dur_add_perc": 10,
    "int_dur_factor": "21 s",
    "base_mods": { "pkill_tick": [ 8 ], "pkill_min": [ 5 ], "pkill_max_val": [ 100 ] }
  },
  {
    "type": "effect_type",
    "id": "effect_biokin_pkill_6",
    "name": [ "Overcoming Extreme Pain" ],
    "desc": [ "Your powers are enormously lessening the pain you feel." ],
    "apply_message": "",
    "remove_message": "Your wounds ache once again.",
    "decay_messages": [ [ "The pain you've been keeping away is starting to creep back in.", "bad" ] ],
    "rating": "good",
    "max_duration": "45 minutes",
    "max_intensity": 100,
    "dur_add_perc": 10,
    "int_dur_factor": "24 s",
    "base_mods": { "pkill_tick": [ 6 ], "pkill_min": [ 6 ], "pkill_max_val": [ 130 ] }
  },
  {
    "type": "effect_type",
    "id": "effect_biokin_flexibility",
    "name": [ "Flexibility" ],
    "desc": [ "You are enhancing your range of motion." ],
    "apply_message": "",
    "remove_message": "Your joints creak as your limbs lose their flexibility.",
    "rating": "good",
    "max_duration": "1 minutes",
    "dur_add_perc": 1,
    "removes_effects": [ "grabbed" ],
    "limb_score_mods": [
      { "limb_score": "reaction", "modifier": 2.0 },
      { "limb_score": "block", "modifier": 1.2 },
      { "limb_score": "crawl", "modifier": 1.5 }
    ],
    "enchantments": [
      {
        "values": [
          {
            "value": "FALL_DAMAGE",
            "multiply": {
              "math": [
                "( -0.2 + ( u_val('spell_level', 'spell: biokin_flexibility') * -0.02) * (scaling_factor(u_val('intelligence') ) ) )"
              ]
            }
          }
        ]
      }
    ],
    "flags": [ "DOWNED_RECOVERY", "EFFECT_LIMB_SCORE_MOD" ]
  },
  {
    "type": "effect_type",
    "id": "effect_biokin_reflex",
    "name": [ "Enhanced Reflexes" ],
    "desc": [ "You are enhancing your speed and senses." ],
    "apply_message": "",
    "remove_message": "The world speeds up again.",
    "rating": "good",
    "max_duration": "7 days",
    "max_intensity": 39,
    "removes_effects": [ "blind", "deaf" ],
    "enchantments": [
      {
        "values": [
          {
            "value": "PERCEPTION",
            "add": {
              "math": [ "( 1 + ( u_val('spell_level', 'spell: biokin_reflex_enhance') / 5) * (scaling_factor(u_val('intelligence') ) ) )" ]
            }
          },
          {
            "value": "SPEED",
            "add": {
              "math": [
                "max(( 5 + ( u_val('spell_level', 'spell: biokin_physical_enhance') ) * (scaling_factor(u_val('intelligence') ) ) ), 30)"
              ]
            }
          }
        ]
      }
    ]
  },
  {
    "type": "effect_type",
    "id": "effect_biokin_armor_skin",
    "name": [ "Hardened Skin" ],
    "desc": [ "Your skin is more resilient thanks to psionic energy." ],
    "apply_message": "",
    "remove_message": "The tingling fades away.",
    "decay_messages": [
      [ "The minor scratches you've gotten slowly start to ache as your powers fade.", "bad" ],
      [ "The tingle across your skin is starting to lessen.", "bad" ]
    ],
    "rating": "good",
    "max_duration": "30 minutes",
    "max_intensity": 62,
    "dur_add_perc": 10,
    "int_dur_factor": "29 s",
    "blocks_effects": [ "bleed", "hypovolemia", "dermatik" ],
    "enchantments": [
      {
        "values": [
          { "value": "ARMOR_CUT", "add": { "math": [ "( -4 * (scaling_factor(u_val('intelligence') ) ) )" ] } },
          { "value": "ARMOR_BASH", "add": { "math": [ "( -6 * (scaling_factor(u_val('intelligence') ) ) )" ] } },
          { "value": "ARMOR_STAB", "add": { "math": [ "( -3 * (scaling_factor(u_val('intelligence') ) ) )" ] } },
          {
            "value": "PAIN",
            "multiply": {
              "math": [ "( ( u_val('spell_level', 'spell: biokin_armor_skin') * -0.02) * (scaling_factor(u_val('intelligence') ) ) )" ]
            }
          }
        ]
      }
    ]
  },
  {
    "type": "effect_type",
    "id": "effect_biokin_climate_control",
    "name": [ "Climate Controlled" ],
    "desc": [ "You are better at dealing with extremes of heat and cold." ],
    "apply_message": "",
    "remove_message": "The temperature feels uncomfortable again.",
    "decay_messages": [
      [ "The temperature is really starting to get to you.", "bad" ],
      [ "Your adaptation to extreme temperatures is fading.", "bad" ]
    ],
    "rating": "good",
    "max_duration": "7 days",
    "max_intensity": 128,
    "enchantments": [
      {
        "values": [
          {
            "value": "CLIMATE_CONTROL_HEAT",
            "add": {
              "math": [
                "( ( ( u_val('spell_level', 'spell: biokin_climate_control') * 7.5 ) + 15 ) * (scaling_factor(u_val('intelligence') ) ) )"
              ]
            }
          },
          {
            "value": "CLIMATE_CONTROL_CHILL",
            "add": {
              "math": [
                "( ( ( u_val('spell_level', 'spell: biokin_climate_control') * 7.5 ) + 15 ) * (scaling_factor(u_val('intelligence') ) ) )"
              ]
            }
          }
        ]
      }
    ]
  },
  {
    "type": "effect_type",
    "id": "effect_biokin_enhance_mobility",
    "name": [ "Enhanced Mobility" ],
    "desc": [ "You find it much easier to move in encumbering gear." ],
    "apply_message": "",
    "remove_message": "Your gear suddenly seems to weigh you down.",
    "rating": "good",
    "max_duration": "7 days"
  },
  {
    "type": "effect_type",
    "id": "effect_biokin_hammerhand",
    "name": [ "Hammerhand" ],
    "desc": [ "Your bare hands substitute for several common tools." ],
    "apply_message": "",
    "remove_message": "",
    "rating": "good",
    "max_duration": "7 days"
  },
  {
    "type": "effect_type",
    "id": "effect_biokin_sealed",
    "name": [ "Sealed System" ],
    "desc": [ "You are protected from the dangers of the world." ],
    "apply_message": "",
    "remove_message": "You let out your breath in a rush.",
    "decay_messages": [
      [ "You need to take a new breath, and soon!", "bad" ],
      [ "Your lungs are straining with the effort of holding your breath.", "bad" ]
    ],
    "rating": "good",
    "max_duration": "8 minutes",
    "max_intensity": 50,
    "dur_add_perc": 10,
    "int_dur_factor": "9 s",
    "blocks_effects": [
      "smoke_eyes",
      "smoke_lungs",
      "teargas",
      "boomered",
      "migo_atmosphere",
      "fetid_goop",
      "relax_gas",
      "spores",
      "dermatik",
      "tpollen",
      "poison",
      "badpoison"
    ],
    "removes_effects": [ "bleed" ],
    "//": "Gills here because they're holding their breath",
    "flags": [ "NO_SCENT", "ELECTRIC_IMMUNE", "RAD_RESIST", "GILLS", "WALK_UNDERWATER" ]
  },
  {
    "type": "effect_type",
    "id": "effect_biokin_combat_dance",
    "name": [ "Combat Dance" ],
    "desc": [ "You are a dynamo of death." ],
    "apply_message": "",
    "remove_message": "Your movements return to normal.",
    "decay_messages": [
      [ "Your enhanced combat prowess is nearly gone.", "bad" ],
      [ "The rush of power filling you is beginning to ebb.", "bad" ]
    ],
    "rating": "good",
    "max_duration": "10 minutes",
    "max_intensity": 25,
    "dur_add_perc": 10,
    "int_dur_factor": "24 s",
    "removes_effects": [ "stunned", "dazed" ],
    "enchantments": [
      {
        "values": [
          {
            "value": "ATTACK_SPEED",
            "multiply": {
              "math": [ "( ( u_val('spell_level', 'spell: biokin_combat_dance') * -0.02) * (scaling_factor(u_val('intelligence') ) ) )" ]
            }
          },
          { "value": "MOVE_COST", "multiply": -0.1 },
          { "value": "RECOIL_MODIFIER", "add": -30 },
          {
            "value": "MELEE_DAMAGE",
            "multiply": {
              "math": [ "( ( u_val('spell_level', 'spell: biokin_combat_dance') * 0.02) * (scaling_factor(u_val('intelligence') ) ) )" ]
            }
          },
          {
            "value": "PAIN",
            "multiply": {
              "math": [ "( ( u_val('spell_level', 'spell: biokin_combat_dance') * -0.03) * (scaling_factor(u_val('intelligence') ) ) )" ]
            }
          }
        ]
      }
    ]
  },
  {
    "type": "effect_type",
    "id": "effect_biokin_perfected_motion",
    "name": [ "Perfected Motion" ],
    "desc": [ "You feel like you can outrun a locomotive." ],
    "apply_message": "",
    "remove_message": "The world returns to normal speed.",
    "decay_messages": [ [ "Your movements are slower and slower now.", "bad" ], [ "The world begins speeding up around you.", "bad" ] ],
    "rating": "good",
    "max_duration": "1 minutes",
    "max_intensity": 18,
    "dur_add_perc": 10,
    "int_dur_factor": "3 s",
    "enchantments": [
      {
        "values": [
          {
            "value": "MOVE_COST",
            "multiply": {
              "math": [
                "max(( -0.5 + ( u_val('spell_level', 'spell: biokin_perfected_motion') * -0.015) * (scaling_factor(u_val('intelligence') ) ) ), -0.96)"
              ]
            }
          }
        ]
      }
    ],
    "flags": [ "HARDTOHIT", "UNCANNY_DODGE" ]
  },
  {
    "type": "effect_type",
    "id": "effect_clair_night_eyes",
    "//": "Hidden effect, used as a tracker",
    "name": [ "" ],
    "desc": [ "" ],
    "rating": "good",
    "max_duration": "7 days"
  },
  {
    "type": "effect_type",
    "id": "effect_clair_night_eyes_1",
    "name": [ "Night Eyes" ],
    "desc": [ "You can sense your surroundings in the dark." ],
    "apply_message": "",
    "remove_message": "The darkness hides your surroundings again.",
    "decay_messages": [
      [ "The shadows are growing darker and darker to your sight.", "bad" ],
      [ "Darkness begins to creep across your vision.", "bad" ]
    ],
    "rating": "good",
    "max_duration": "7 days",
    "max_intensity": 106,
    "limb_score_mods": [ { "limb_score": "night_vis", "modifier": 3 } ],
    "flags": [ "EFFECT_LIMB_SCORE_MOD" ]
  },
  {
    "type": "effect_type",
    "id": "effect_clair_night_eyes_2",
    "name": [ "Night Eyes" ],
    "desc": [ "You can sense your surroundings in the dark." ],
    "apply_message": "",
    "remove_message": "The darkness hides your surroundings again.",
    "decay_messages": [
      [ "The shadows are growing darker and darker to your sight.", "bad" ],
      [ "Darkness begins to creep across your vision.", "bad" ]
    ],
    "rating": "good",
    "max_duration": "7 days",
    "max_intensity": 106,
    "limb_score_mods": [ { "limb_score": "night_vis", "modifier": 5 } ],
    "flags": [ "EFFECT_LIMB_SCORE_MOD" ]
  },
  {
    "type": "effect_type",
    "id": "effect_clair_night_eyes_3",
    "name": [ "Night Eyes" ],
    "desc": [ "You can sense your surroundings in the dark." ],
    "apply_message": "",
    "remove_message": "The darkness hides your surroundings again.",
    "decay_messages": [
      [ "The shadows are growing darker and darker to your sight.", "bad" ],
      [ "Darkness begins to creep across your vision.", "bad" ]
    ],
    "rating": "good",
    "max_duration": "7 days",
    "max_intensity": 106,
    "limb_score_mods": [ { "limb_score": "night_vis", "modifier": 7 } ],
    "flags": [ "EFFECT_LIMB_SCORE_MOD" ]
  },
  {
    "type": "effect_type",
    "id": "effect_clair_night_eyes_4",
    "name": [ "Night Eyes" ],
    "desc": [ "You can sense your surroundings in the dark." ],
    "apply_message": "",
    "remove_message": "The darkness hides your surroundings again.",
    "decay_messages": [
      [ "The shadows are growing darker and darker to your sight.", "bad" ],
      [ "Darkness begins to creep across your vision.", "bad" ]
    ],
    "rating": "good",
    "max_duration": "7 days",
    "max_intensity": 106,
    "limb_score_mods": [ { "limb_score": "night_vis", "modifier": 9 } ],
    "flags": [ "EFFECT_LIMB_SCORE_MOD" ]
  },
  {
    "type": "effect_type",
    "id": "effect_clair_night_eyes_5",
    "name": [ "Night Eyes" ],
    "desc": [ "You can sense your surroundings in the dark." ],
    "apply_message": "",
    "remove_message": "The darkness hides your surroundings again.",
    "decay_messages": [
      [ "The shadows are growing darker and darker to your sight.", "bad" ],
      [ "Darkness begins to creep across your vision.", "bad" ]
    ],
    "rating": "good",
    "max_duration": "7 days",
    "max_intensity": 106,
    "limb_score_mods": [ { "limb_score": "night_vis", "modifier": 11 } ],
    "flags": [ "EFFECT_LIMB_SCORE_MOD" ]
  },
  {
    "type": "effect_type",
    "id": "effect_clair_night_eyes_6",
    "name": [ "Night Eyes" ],
    "desc": [ "You can sense your surroundings in the dark." ],
    "apply_message": "",
    "remove_message": "The darkness hides your surroundings again.",
    "decay_messages": [
      [ "The shadows are growing darker and darker to your sight.", "bad" ],
      [ "Darkness begins to creep across your vision.", "bad" ]
    ],
    "rating": "good",
    "max_duration": "7 days",
    "max_intensity": 106,
    "limb_score_mods": [ { "limb_score": "night_vis", "modifier": 13 } ],
    "flags": [ "EFFECT_LIMB_SCORE_MOD" ]
  },
  {
    "type": "effect_type",
    "id": "effect_clair_night_eyes_7",
    "name": [ "Night Eyes" ],
    "desc": [ "You can sense your surroundings in the dark." ],
    "apply_message": "",
    "remove_message": "The darkness hides your surroundings again.",
    "decay_messages": [
      [ "The shadows are growing darker and darker to your sight.", "bad" ],
      [ "Darkness begins to creep across your vision.", "bad" ]
    ],
    "rating": "good",
    "max_duration": "7 days",
    "max_intensity": 106,
    "limb_score_mods": [ { "limb_score": "night_vis", "modifier": 15 } ],
    "flags": [ "EFFECT_LIMB_SCORE_MOD" ]
  },
  {
    "type": "effect_type",
    "id": "effect_clair_night_eyes_8",
    "name": [ "Night Eyes" ],
    "desc": [ "You can sense your surroundings in the dark." ],
    "apply_message": "",
    "remove_message": "The darkness hides your surroundings again.",
    "decay_messages": [
      [ "The shadows are growing darker and darker to your sight.", "bad" ],
      [ "Darkness begins to creep across your vision.", "bad" ]
    ],
    "rating": "good",
    "max_duration": "7 days",
    "max_intensity": 106,
    "limb_score_mods": [ { "limb_score": "night_vis", "modifier": 17 } ],
    "flags": [ "EFFECT_LIMB_SCORE_MOD" ]
  },
  {
    "type": "effect_type",
    "id": "effect_clair_speed_reader",
    "name": [ "Speed Reader" ],
    "desc": [ "You are absorb knowledge from books like a sponge absorbs water." ],
    "apply_message": "",
    "remove_message": "",
    "rating": "good",
    "max_duration": "7 days"
  },
  {
    "type": "effect_type",
    "id": "effect_clair_premonition",
    "name": [ "Sensing Danger" ],
    "desc": [ "You know there's something out there." ],
    "apply_message": "",
    "remove_message": "The sense of danger fades away, but you know the danger remains.",
    "rating": "good",
    "max_duration": "7 days",
    "max_intensity": 58,
    "enchantments": [
      {
        "values": [
          {
            "value": "MOTION_VISION_RANGE",
            "add": {
              "math": [ "( ( u_val('spell_level', 'spell: clair_danger_sense') * 2) * (scaling_factor(u_val('intelligence') ) ) )" ]
            }
          }
        ]
      }
    ]
  },
  {
    "type": "effect_type",
    "id": "effect_clair_weak_point",
    "name": [ "Weaknesses Discerned" ],
    "desc": [ "Your vulnerabilities have been laid open." ],
    "apply_message": "",
    "rating": "bad",
    "max_duration": "1 minutes",
    "show_in_info": true,
    "enchantments": [
      {
        "values": [
          {
            "value": "ARMOR_CUT",
            "add": {
              "math": [ "( ( u_val('spell_level', 'spell: clair_spot_weakness') * 0.5) * (scaling_factor(u_val('intelligence') ) ) )" ]
            }
          },
          {
            "value": "ARMOR_BASH",
            "add": {
              "math": [ "( ( u_val('spell_level', 'spell: clair_spot_weakness') * 0.5) * (scaling_factor(u_val('intelligence') ) ) )" ]
            }
          },
          {
            "value": "ARMOR_STAB",
            "add": {
              "math": [ "( ( u_val('spell_level', 'spell: clair_spot_weakness') * 0.5) * (scaling_factor(u_val('intelligence') ) ) )" ]
            }
          },
          {
            "value": "ARMOR_BULLET",
            "add": {
              "math": [ "( ( u_val('spell_level', 'spell: clair_spot_weakness') * 0.5) * (scaling_factor(u_val('intelligence') ) ) )" ]
            }
          },
          {
            "value": "ARMOR_ELEC",
            "add": {
              "math": [ "( ( u_val('spell_level', 'spell: clair_spot_weakness') * 0.5) * (scaling_factor(u_val('intelligence') ) ) )" ]
            }
          },
          {
            "value": "ARMOR_HEAT",
            "add": {
              "math": [ "( ( u_val('spell_level', 'spell: clair_spot_weakness') * 0.5) * (scaling_factor(u_val('intelligence') ) ) )" ]
            }
          },
          {
            "value": "ARMOR_COLD",
            "add": {
              "math": [ "( ( u_val('spell_level', 'spell: clair_spot_weakness') * 0.5) * (scaling_factor(u_val('intelligence') ) ) )" ]
            }
          }
        ]
      }
    ]
  },
  {
    "type": "effect_type",
    "id": "effect_clair_ranged_enhance",
    "name": [ "Dead Aim" ],
    "desc": [ "Your powers make aiming much easier for you." ],
    "apply_message": "",
    "remove_message": "The world lurches as apparent distances snap back into place.",
    "rating": "good",
    "max_duration": "7 days",
    "max_intensity": 46,
    "enchantments": [
      {
        "values": [
          {
            "value": "RANGE",
            "add": {
              "math": [ "(1 + ( u_val('spell_level', 'spell: clair_ranged_enhance') * 0.5 ) * (scaling_factor(u_val('intelligence') ) ) )" ]
            }
          },
          {
            "value": "WEAPON_DISPERSION",
            "multiply": {
              "math": [ "( ( u_val('spell_level', 'spell: clair_ranged_enhance') * -0.025) * (scaling_factor(u_val('intelligence') ) ) )" ]
            }
          }
        ]
      }
    ]
  },
  {
    "type": "effect_type",
    "id": "effect_clair_sense_rads_self",
    "name": [ "Sensing Radiation" ],
    "desc": [ "You can detect environmental radiation." ],
    "apply_message": "",
    "remove_message": "Your radiation sense is gone.",
    "decay_messages": [
      [ "The ambient glow of radiation is almost invisible now.", "bad" ],
      [ "Your ability to sense radiation is fading.", "bad" ]
    ],
    "rating": "good",
    "max_duration": "6 hours",
    "max_intensity": 198,
    "dur_add_perc": 10,
    "int_dur_factor": "109 s",
    "enchantments": [ "enchant_clair_sense_rads" ]
  },
  {
    "type": "effect_type",
    "id": "effect_clair_dodge",
    "name": [ "Anticipating Attack" ],
    "desc": [ "You can see your enemies' attacks in advance." ],
    "apply_message": "",
    "remove_message": "The fore-images of your enemies fade away.",
    "rating": "good",
    "max_duration": "7 days",
    "max_intensity": 38,
    "blocks_effects": [ "grabbed" ],
    "enchantments": [
      {
        "values": [
          {
            "value": "BONUS_DODGE",
            "add": {
              "math": [ "(1 + ( u_val('spell_level', 'spell: clair_dodge_power') / 6) * (scaling_factor(u_val('intelligence') ) ) )" ]
            }
          },
          {
            "value": "BONUS_BLOCK",
            "add": {
              "math": [ "(1 + ( u_val('spell_level', 'spell: clair_dodge_power') / 6) * (scaling_factor(u_val('intelligence') ) ) )" ]
            }
          }
        ]
      }
    ],
    "flags": [ "UNCANNY_DODGE" ]
  },
  {
    "type": "effect_type",
    "id": "effect_clair_clear_sight",
    "name": [ "Truesight" ],
    "desc": [ "Your powers allow you to see the true shape of reality." ],
    "apply_message": "",
    "remove_message": "The world seems wrapped in gauze compared to before.",
    "rating": "good",
    "max_duration": "7 days",
    "max_intensity": 43,
    "removes_effects": [
      "dazed",
      "stunned",
      "psi_stunned",
      "darkness",
      "visuals",
      "hallu",
      "blind",
      "hallucination_attacks",
      "deaf",
      "weed_high",
      "High",
      "drunk",
      "no_sight",
      "glare",
      "snow_glare",
      "venom_blind"
    ]
  },
  {
    "type": "effect_type",
    "id": "effect_clair_omniscence",
    "name": [ "Omniscience" ],
    "desc": [ "You can see forever." ],
    "apply_message": "",
    "remove_message": "Your senses snap back to your physical body.",
    "rating": "good",
    "flags": [ "SUPER_CLAIRVOYANCE" ]
  },
  {
    "type": "effect_type",
    "id": "effect_electrokin_see_electricity",
    "name": [ "Spark Sight" ],
    "desc": [ "Your powers reveal electrical creatures and robots to you." ],
    "apply_message": "",
    "remove_message": "You can no longer sense the flow of current.",
    "rating": "good",
    "max_duration": "45 minutes",
    "max_intensity": 83,
    "enchantments": [
      {
        "values": [
          {
            "value": "SIGHT_RANGE_ELECTRIC",
            "add": {
              "math": [
                "( ( u_val('spell_level', 'spell: electrokinesis_see_electric') * 1.5) + 6 ) * (scaling_factor(u_val('intelligence') ) )"
              ]
            }
          }
        ]
      }
    ]
  },
  {
    "type": "effect_type",
    "id": "effect_electrokin_zap_enemies",
    "name": [ "Electrical Discharge" ],
    "desc": [ "Your body is filled with electrical currents." ],
    "apply_message": "",
    "remove_message": "The tingling on your skin fades.",
    "decay_messages": [ [ "The protective electrical currents are nearly gone.", "bad" ], [ "Your skin is losing its charge.", "bad" ] ],
    "rating": "good",
    "max_duration": "20 minutes",
    "max_intensity": 49,
    "dur_add_perc": 10,
    "int_dur_factor": "25 s",
    "enchantments": [ "enchant_electrokin_zap_enemies" ],
    "flags": [ "EMP_IMMUNE" ]
  },
  {
    "type": "effect_type",
    "id": "effect_electrokin_melee_attacks",
    "name": [ "Voltaic Strikes" ],
    "desc": [ "Your melee attacks unleash electrical blasts." ],
    "apply_message": "",
    "remove_message": "Your hands no longer spark with electricity.",
    "decay_messages": [ [ "The charge in your hands is nearly gone.", "bad" ], [ "The current in your hands is fading.", "bad" ] ],
    "rating": "good",
    "max_duration": "20 minutes",
    "max_intensity": 73,
    "dur_add_perc": 10,
    "int_dur_factor": "17 s",
    "enchantments": [ "enchant_electrokin_electric_strikes" ]
  },
  {
    "type": "effect_type",
    "id": "effect_electrokin_personal_battery",
    "name": [ "Electron Overflow" ],
    "desc": [ "You are generating a wireless aura of electrical power." ],
    "apply_message": "",
    "remove_message": "You stop the flow of electricity to your devices.",
    "rating": "good",
    "max_duration": "7 days"
  },
  {
    "type": "effect_type",
    "id": "effect_electrokinetic_speed_boost",
    "name": [ "Neuro-Accelerated" ],
    "desc": [ "You are enhancing your nervous system." ],
    "apply_message": "",
    "remove_message": "Your reactions return to baseline.",
    "decay_messages": [
      [ "Your enhanced reactions are nearly gone.", "bad" ],
      [ "Your reaction times are gradually becoming slower.", "bad" ]
    ],
    "rating": "good",
    "max_duration": "30 minutes",
    "max_intensity": 61,
    "dur_add_perc": 10,
    "int_dur_factor": "29 s",
    "enchantments": [
      {
        "values": [
          {
            "value": "LEARNING_FOCUS",
            "add": {
              "math": [
                "min( ( 5 + u_val('spell_level', 'spell: electrokinetic_speed_boost') ) * ( ( u_val('intelligence') + 10) / 20 ), 35 )"
              ]
            }
          },
          {
            "value": "SPEED",
            "add": {
              "math": [
                "min( ( 10 + ( ( u_val('spell_level', 'spell: electrokinetic_speed_boost') ) * 1.5) ) * ( ( u_val('intelligence') + 10) / 20 ), 60 )"
              ]
            }
          }
        ]
      }
    ]
  },
  {
    "type": "effect_type",
    "id": "effect_electrokinetic_lightning_aura",
    "name": [ "Galvanic Aura" ],
    "desc": [ "Anyone nearby risks being blasted by lightning." ],
    "apply_message": "",
    "remove_message": "The thrum in the air around you dissipates.",
    "decay_messages": [
      [ "The crackling aura around you is fading quickly.", "bad" ],
      [ "The lightning blasts are growing less powerful.", "bad" ]
    ],
    "rating": "good",
    "max_duration": "10 minutes",
    "max_intensity": 36,
    "dur_add_perc": 10,
    "int_dur_factor": "17 s",
    "enchantments": [ "enchant_electrokin_lightning_aura" ],
    "flags": [ "EMP_IMMUNE" ]
  },
  {
    "type": "effect_type",
    "id": "effect_photokin_light_local",
    "name": [ "Candle's Light" ],
    "desc": [ "The air above your hand glows faintly." ],
    "apply_message": "A faint light springs up over your hand.",
    "remove_message": "The glow above your hand fades.",
    "rating": "good",
    "enchantments": [ { "values": [ { "value": "LUMINATION", "add": 5 } ] } ]
  },
  {
    "type": "effect_type",
    "id": "effect_photokin_dodge",
    "name": [ "Trick of the Light" ],
    "desc": [ "You are surrounded by shifting illusions, and your enemies struggle to see where your true form is." ],
    "apply_message": "",
    "remove_message": "The illusions around you suddenly vanish!.",
    "decay_messages": [ [ "Your illusions are starting to dim.", "bad" ], [ "Your light tricks are becoming more obvious", "bad" ] ],
    "rating": "good",
    "max_duration": "15 minutes",
    "max_intensity": 38,
    "dur_add_perc": 10,
    "int_dur_factor": "24 s",
    "blocks_effects": [ "grabbed" ],
    "base_mods": { "dodge_mod": [ 6 ] },
    "enchantments": [
      {
        "values": [
          {
            "value": "EVASION",
            "add": {
              "math": [
                "min(( 15 + (2 * ( u_val('spell_level', 'spell: photokinetic_light_dodge') / 100) ) + (scaling_factor(u_val('intelligence') ) ) ), 0.85)"
              ]
            }
          }
        ]
      }
    ],
    "flags": [ "UNCANNY_DODGE", "HARDTOHIT" ]
  },
  {
    "type": "effect_type",
    "id": "effect_photokin_light_barrier",
    "name": [ "Lucent Barrier" ],
    "desc": [ "You are protected from extremes of light and radiation." ],
    "apply_message": "",
    "remove_message": "The surrounding air shimmers once more as your light barrier fades.",
    "rating": "good",
    "flags": [ "PHOTOKIN_CHAR_IMMUNE", "NO_RADIATION", "GLARE_RESIST" ],
    "enchantments": [ { "values": [ { "value": "LUMINATION", "add": 15 } ] } ]
  },
  {
    "type": "effect_type",
    "id": "effect_photokinetic_radio",
    "name": [ "Radio Transception" ],
    "desc": [ "You can interpret and transmit radio waves." ],
    "apply_message": "",
    "remove_message": "You stop paying attention to the radio waves around you.",
    "rating": "good",
    "max_duration": "7 days"
  },
  {
    "type": "effect_type",
    "id": "effect_photokin_invisibility",
    "name": [ "Invisibility" ],
    "desc": [ "Nothing can see you." ],
    "apply_message": "You refract light in a way that makes you appear invisible.",
    "remove_message": "You let light flow naturally again.",
    "decay_messages": [ [ "Your control over light refraction is straining you.", "bad" ], [ "Staying invisible is getting tiring.", "bad" ] ],
    "flags": [ "INVISIBLE" ],
    "max_duration": "3 h",
    "max_intensity": 177,
    "dur_add_perc": 10,
    "int_dur_factor": " 62 s"
  },
  {
    "type": "effect_type",
    "id": "effect_photokin_arms",
    "name": [ "refraction of arms" ],
    "desc": [ "Your arms refract light to create the illusion of having multiple arms and their wielded items." ],
    "apply_message": "",
    "decay_messages": [
      [ "Your illusionary arms are obviously translucent.", "bad" ],
      [ "Your illusionary arms are losing some of their solid appearance.", "bad" ]
    ],
    "remove_message": "The light around your arms returns to normal.",
    "rating": "good",
    "show_in_info": true,
    "base_mods": { "hit_mod": [ 4 ] },
    "max_duration": "45 m",
    "max_intensity": 297,
    "dur_add_perc": 10,
    "int_dur_factor": "9 s"
  },
  {
    "type": "effect_type",
    "id": "effect_photokin_blind",
    "name": [ "Blind" ],
    "desc": [ "Range of Sight: 0.  You cannot see anything." ],
    "apply_message": "You are blinded!",
    "remove_message": "Your sight returns!",
    "rating": "bad",
    "show_in_info": true,
    "immune_flags": [ "PHOTOKINETIC" ],
    "flags": [ "BLIND" ],
    "max_duration": "3 d"
  },
  {
    "type": "effect_type",
    "id": "effect_photokin_blinding_glare",
    "name": [ "Blinding Radiance" ],
    "desc": [ "You are glowing like the sun." ],
    "apply_message": "",
    "remove_message": "The last light finally dies.",
    "decay_messages": [ [ "The light you are emitting is dimming rapidly.", "bad" ], [ "The intense glow has started to flicker.", "bad" ] ],
    "rating": "good",
    "max_duration": "15 minutes",
    "max_intensity": 46,
    "dur_add_perc": 10,
    "int_dur_factor": "20 s",
    "base_mods": { "dodge_mod": [ 4 ] },
    "enchantments": [ "enchant_photokin_blinding_glare" ]
  },
  {
    "type": "effect_type",
    "id": "effect_pyrokinetic_flash",
    "name": [ "Blind" ],
    "desc": [ "Range of Sight: 0.  You cannot see anything." ],
    "removes_effects": [ "glare", "snow_glare", "darkness" ],
    "apply_message": "You're blinded!",
    "remove_message": "Your sight returns!",
    "rating": "bad",
    "max_duration": "15 minutes",
    "show_in_info": true,
    "flags": [ "BLIND" ]
  },
  {
    "type": "effect_type",
    "id": "effect_pyrokinetic_fire_tool",
    "//": "Hidden effect, used as a tracker",
    "name": [ "" ],
    "desc": [ "" ],
    "rating": "good",
    "max_duration": "7 days"
  },
  {
    "type": "effect_type",
    "id": "effect_pyrokinetic_cloak",
    "name": [ "Cloak of Warmth" ],
    "desc": [ "The air around you has its temperature controlled." ],
    "apply_message": "",
    "remove_message": "A cool breeze hits your skin.",
    "decay_messages": [
      [ "The warm air you've surrounded yourself with is nearly spent.", "bad" ],
      [ "The air around you is slowing beginning to cool.", "bad" ]
    ],
    "rating": "good",
    "max_duration": "60 minutes",
    "max_intensity": 77,
    "dur_add_perc": 10,
    "int_dur_factor": "46 s",
    "enchantments": [ "enchant_pyrokin_cloak" ]
  },
  {
    "type": "effect_type",
    "id": "effect_pyrokinetic_torch_weld",
    "//": "Hidden effect, used as a tracker",
    "name": [ "" ],
    "desc": [ "" ],
    "rating": "good",
    "max_duration": "7 days"
  },
  {
    "type": "effect_type",
    "id": "effect_pyrokinetic_aura",
    "name": [ "Blazing Aura" ],
    "desc": [ "You are surrounded by flames." ],
    "apply_message": "",
    "remove_message": "The flames surrounding you gutter out.",
    "decay_messages": [ [ "The flames around you spark fitfully.", "bad" ], [ "Your aura of flames is beginning to fade.", "bad" ] ],
    "rating": "good",
    "max_duration": "15 minutes",
    "max_intensity": 31,
    "dur_add_perc": 10,
    "int_dur_factor": "29 s",
    "enchantments": [ "enchant_pyrokinetic_aura" ]
  },
  {
    "type": "effect_type",
    "id": "effect_pyrokinetic_flame_immunity",
    "name": [ "Flame Immunity" ],
    "desc": [ "You are completely immune to fire." ],
    "apply_message": "",
    "rating": "good",
    "max_duration": "30 minutes",
    "max_intensity": 95,
    "dur_add_perc": 10,
    "int_dur_factor": "19 s",
    "enchantments": [ { "values": [ { "value": "CLIMATE_CONTROL_CHILL", "add": 1000 }, { "value": "ARMOR_HEAT", "multiply": -1.0 } ] } ],
    "flags": [ "HEAT_IMMUNE" ]
  },
  {
    "type": "effect_type",
    "id": "effect_telekinetic_momentum",
    "name": [ "Altered Momentum" ],
    "desc": [ "Your powers are affecting movement around you; dangerous objects are slowed and your own speed is increased." ],
    "apply_message": "",
    "remove_message": "Nearby movement returns to normal.",
    "decay_messages": [
      [ "Nearby momentum has nearly returned to normal.", "bad" ],
      [ "Your alterations to movement around you are fading.", "bad" ]
    ],
    "rating": "good",
    "max_duration": "15 minutes",
    "max_intensity": 41,
    "dur_add_perc": 20,
    "int_dur_factor": "22 s",
    "enchantments": [
      {
        "values": [
          {
            "value": "ARMOR_CUT",
            "multiply": {
              "math": [ "( ( u_val('spell_level', 'spell: telekinetic_momentum') * -0.005 ) * (scaling_factor(u_val('intelligence') ) ) )" ]
            }
          },
          {
            "value": "ARMOR_BASH",
            "multiply": {
              "math": [ "( ( u_val('spell_level', 'spell: telekinetic_momentum') * -0.01 ) * (scaling_factor(u_val('intelligence') ) ) )" ]
            }
          },
          {
            "value": "ARMOR_STAB",
            "multiply": {
              "math": [ "( ( u_val('spell_level', 'spell: telekinetic_momentum') * -0.005 ) * (scaling_factor(u_val('intelligence') ) ) )" ]
            }
          },
          {
            "value": "ARMOR_BULLET",
            "multiply": {
              "math": [ "( ( u_val('spell_level', 'spell: telekinetic_momentum') * -0.02 ) * (scaling_factor(u_val('intelligence') ) ) )" ]
            }
          },
          {
            "value": "MOVE_COST",
            "multiply": {
              "math": [
                "max(( ( u_val('spell_level', 'spell: telekinetic_momentum') * -0.005 ) * (scaling_factor(u_val('intelligence') ) ) ), -0.15)"
              ]
            }
          },
          {
            "value": "ATTACK_SPEED",
            "multiply": {
              "math": [ "( ( u_val('spell_level', 'spell: telekinetic_momentum') * -0.01 ) * (scaling_factor(u_val('intelligence') ) ) )" ]
            }
          }
        ]
      }
    ]
  },
  {
    "type": "effect_type",
    "id": "effect_telekinetic_slowfall",
    "name": [ "Slowfall" ],
    "desc": [ "The ground isn't as eager to receive you." ],
    "apply_message": "",
    "remove_message": "You suddenly feel much heavier.",
    "max_duration": "60 seconds",
    "dur_add_perc": 10,
    "enchantments": [
      {
        "values": [
          {
            "value": "FALL_DAMAGE",
            "multiply": {
              "math": [
                "( -0.5 + ( u_val('spell_level', 'spell: telekinetic_slowfall') * -0.04) * (scaling_factor(u_val('intelligence') ) ) )"
              ]
            }
          }
        ]
      }
    ],
    "limb_score_mods": [ { "limb_score": "swim", "modifier": 3.0 } ],
    "flags": [ "EFFECT_LIMB_SCORE_MOD" ]
  },
  {
    "type": "effect_type",
    "id": "effect_telekinetic_strength",
    "name": [ "Telekinetic Strength" ],
    "desc": [ "You are greatly enhancing your ability to lift and break things." ],
    "apply_message": "",
    "remove_message": "The force supporting your muscles suddenly vanishes.",
    "rating": "good",
    "max_duration": "7 days",
    "enchantments": [
      {
        "values": [
          {
            "value": "STRENGTH",
            "add": {
              "math": [ "( 15 + ( u_val('spell_level', 'spell: telekinetic_strength') * 3 ) * (scaling_factor(u_val('intelligence') ) ) )" ]
            }
          }
        ]
      }
    ]
  },
  {
    "type": "effect_type",
    "id": "effect_telekinetic_vehicle_lift",
    "//": "Hidden effect, used as a tracker",
    "name": [ "" ],
    "desc": [ "" ],
    "rating": "good",
    "max_duration": "7 days"
  },
  {
    "type": "effect_type",
    "id": "effect_telekinetic_armor",
    "name": [ "Inertial Barrier" ],
    "desc": [ "A barrier of telekinetic force is protecting you." ],
    "//": "The logic is that this works the reverse of the way mundane physics does--the wider the area of the force applied against it, the weaker it is.",
    "apply_message": "",
    "remove_message": "The barrier of force around you falls apart.",
    "rating": "good",
    "max_duration": "7 days",
    "max_intensity": 112,
    "flags": [ "TELEKIN_SHIELD" ],
    "enchantments": [
      {
        "values": [
          {
            "value": "ARMOR_CUT",
            "add": {
              "math": [ "( -3 + ( u_val('spell_level', 'spell: telekinetic_shield') * -1) * (scaling_factor(u_val('intelligence') ) ) )" ]
            }
          },
          {
            "value": "ARMOR_BASH",
            "add": {
              "math": [ "( -2 + ( u_val('spell_level', 'spell: telekinetic_shield') * -0.5) * (scaling_factor(u_val('intelligence') ) ) )" ]
            }
          },
          {
            "value": "ARMOR_STAB",
            "add": {
              "math": [ "( -5 + ( u_val('spell_level', 'spell: telekinetic_shield') * -1.5) * (scaling_factor(u_val('intelligence') ) ) )" ]
            }
          },
          {
            "value": "ARMOR_BULLET",
            "add": {
              "math": [ "( -12 + ( u_val('spell_level', 'spell: telekinetic_shield') * -2.5) * (scaling_factor(u_val('intelligence') ) ) )" ]
            }
          }
        ]
      }
    ]
  },
  {
    "type": "effect_type",
    "id": "effect_telekinetic_levitation",
    "name": [ "Levitation" ],
    "desc": [ "You are floating in defiance of gravity." ],
    "apply_message": "",
    "remove_message": "Your feet touch the ground once again.",
    "decay_messages": [ [ "You are sinking despite your best efforts.", "bad" ], [ "You wobble briefly downward before recovering.", "bad" ] ],
    "rating": "good",
    "max_duration": "7 days",
    "max_intensity": 34,
    "flags": [ "LEVITATION" ]
  },
  {
    "type": "effect_type",
    "id": "effect_telekinetic_aegis",
    "name": [ "Aegis" ],
    "desc": [ "You are nearly invincible." ],
    "apply_message": "",
    "remove_message": "The air loses its structure and you are vulnerable once again.",
    "rating": "good",
    "max_duration": "20 seconds",
    "removes_effects": [ "grabbed" ],
    "enchantments": [
      {
        "values": [
          { "value": "ARMOR_CUT", "add": -100000 },
          { "value": "ARMOR_BASH", "add": -100000 },
          { "value": "ARMOR_STAB", "add": -100000 },
          { "value": "ARMOR_BULLET", "add": -100000 }
        ]
      }
    ],
    "limb_score_mods": [ { "limb_score": "lift", "modifier": 0.51 }, { "limb_score": "grip", "modifier": 0.25 } ],
    "flags": [ "EFFECT_LIMB_SCORE_MOD", "EFFECT_IMPEDING" ]
  },
  {
    "type": "effect_type",
    "id": "effect_telepathic_learning_bonus",
    "name": [ "Trance State" ],
    "desc": [ "You are in a focused mental state, increasing the ease of learning." ],
    "apply_message": "",
    "remove_message": "You shake your head as you become aware of the outside world again.",
    "decay_messages": [
      [ "Your enhanced concentration is fading like a dream.", "bad" ],
      [ "The outside world is impinging itself on your awareness.", "bad" ]
    ],
    "rating": "good",
    "max_duration": "7 days",
    "max_intensity": 100,
    "enchantments": [
      {
        "values": [
          {
            "value": "LEARNING_FOCUS",
            "add": {
              "math": [ "( ( u_val('spell_level', 'spell: telepathic_concentration') * 2.5) * (scaling_factor(u_val('intelligence') ) ) )" ]
            }
          },
          { "value": "MOVE_COST", "multiply": 3 }
        ]
      }
    ],
    "flags": [ "MYOPIC" ]
  },
  {
    "type": "effect_type",
    "id": "effect_telepath_sense_minds",
    "name": [ "Sensing Minds" ],
    "desc": [ "You are looking out for other minds." ],
    "apply_message": "",
    "remove_message": "Your awareness of other minds fades away.",
    "rating": "good",
    "max_duration": "7 days",
    "max_intensity": 50,
    "enchantments": [
      {
        "values": [
          {
            "value": "SIGHT_RANGE_MINDS",
            "add": {
              "math": [ "( ( u_val('spell_level', 'spell: telepathic_mind_sense') * 2) * ( ( u_val('intelligence') + 10) / 20 ) )" ]
            }
          }
        ]
      }
    ]
  },
  {
    "type": "effect_type",
    "id": "effect_telepathic_morale",
    "name": [ "Stabilized Mood" ],
    "desc": [
      "You are editing out your most negative thoughts.  When you think about it, is the Cataclysm really the worst thing that could have happened?"
    ],
    "apply_message": "",
    "remove_message": "",
    "rating": "good",
    "max_duration": "7 days"
  },
  {
    "type": "effect_type",
    "id": "effect_telepath_invisibility",
    "name": [ "Obscurity" ],
    "desc": [ "You are hiding your presence from your enemies." ],
    "apply_message": "",
    "remove_message": "You are again visible and vulnerable.",
    "decay_messages": [
      [ "Your veil of obscurity is nearly gone.", "bad" ],
      [ "You notice nearby enemies glancing in your direction.", "bad" ]
    ],
    "rating": "good",
    "max_duration": "100 seconds",
    "max_intensity": 14,
    "dur_add_perc": 10,
    "int_dur_factor": "7 s",
    "flags": [ "INVISIBLE", "NO_SCENT" ]
  },
  {
    "type": "effect_type",
    "id": "effect_telepathic_psi_armor",
    "name": [ "Telepathic Shield" ],
    "desc": [ "Your mind is warded against telepathic attack or detection." ],
    "apply_message": "",
    "remove_message": "Your thoughts are once again unguarded.",
    "rating": "good",
    "max_duration": "7 days",
    "max_intensity": 17,
<<<<<<< HEAD
    "removes_effects": [ "taint", "tindrift", "hallu", "hallucination_attacks", "visuals", "fearparalyze", "amigara" ],
=======
    "dur_add_perc": 10,
    "int_dur_factor": "35 s",
    "removes_effects": [ "taint", "tindrift", "hallu", "hallucination_attacks", "visuals", "fearparalyze", "amigara", "psi_stunned" ],
>>>>>>> d12347d6
    "flags": [ "PORTAL_PROOF", "TEEPSHIELD" ]
  },
  {
    "type": "effect_type",
    "id": "effect_telepathic_primal_terror",
    "name": [ "Terrorized" ],
    "desc": [ "You are overcome with overwhelming dread." ],
    "apply_message": "Your heart races as a sudden feeling of dread grips you.",
    "remove_message": "The heart-freezing terror fades as suddenly as it began.",
    "rating": "bad",
    "show_in_info": true,
    "base_mods": { "speed_mod": [ -30 ], "dodge_mod": [ -2 ], "hit_mod": [ -2 ], "bash_mod": [ -8 ] },
    "immune_flags": [ "TEEPSHIELD", "TEEP_IMMUNE" ]
  },
  {
    "type": "effect_type",
    "id": "effect_telepath_network_effect",
    "name": [ "Telepathic Network" ],
    "desc": [ "You are in constant communication with your allies, looking out for each other in combat." ],
    "//": "Ideally this would directly increase Perception and the Dodge, Melee, and Marksmanship skills, in some proportion to the target's current skill vs. the highest skill among the group.  The below is currently what is possible.",
    "apply_message": "",
    "remove_message": "Silence fills your mind.",
    "decay_messages": [
      [ "The inner voices of your allies are only a whisper now.", "bad" ],
      [ "The inner voices of your allies begin to fade.", "bad" ]
    ],
    "rating": "good",
    "max_duration": "30 minutes",
    "max_intensity": 59,
    "dur_add_perc": 10,
    "int_dur_factor": "31 s",
    "enchantments": [
      {
        "values": [
          {
            "value": "BONUS_DODGE",
            "add": {
              "math": [ "(1 + ( u_val('spell_level', 'spell: telepathic_network') / 12) * (scaling_factor(u_val('intelligence') ) ) )" ]
            }
          },
          {
            "value": "BONUS_BLOCK",
            "add": {
              "math": [ "(1 + ( u_val('spell_level', 'spell: telepathic_network') / 12) * (scaling_factor(u_val('intelligence') ) ) )" ]
            }
          },
          {
            "value": "PERCEPTION",
            "add": {
              "math": [ "( ( ( u_val('spell_level', 'spell: telepathic_network') * 0.2) + 1) * (scaling_factor(u_val('intelligence') ) ) )" ]
            }
          },
          {
            "value": "RANGE",
            "add": {
              "math": [ "( ( ( u_val('spell_level', 'spell: telepathic_network') * 0.25) + 3) * (scaling_factor(u_val('intelligence') ) ) )" ]
            }
          },
          {
            "value": "EVASION",
            "multiply": {
              "math": [
                "( ( ( u_val('spell_level', 'spell: telepathic_network') * 0.005) + 0.05) * (scaling_factor(u_val('intelligence') ) ) )"
              ]
            }
          },
          {
            "value": "RANGED_DAMAGE",
            "multiply": {
              "math": [
                "( ( ( u_val('spell_level', 'spell: telepathic_network') * 0.005) + 0.05) * (scaling_factor(u_val('intelligence') ) ) )"
              ]
            }
          },
          {
            "value": "MELEE_DAMAGE",
            "multiply": {
              "math": [
                "( ( ( u_val('spell_level', 'spell: telepathic_network') * 0.005) + 0.05) * (scaling_factor(u_val('intelligence') ) ) )"
              ]
            }
          },
          {
            "value": "COMBAT_CATCHUP",
            "multiply": {
              "math": [
                "( ( ( u_val('spell_level', 'spell: telepathic_network') * 0.25) + 1.5) * (scaling_factor(u_val('intelligence') ) ) )"
              ]
            }
          }
        ]
      }
    ],
    "flags": [ "UNCANNY_DODGE" ]
  },
  {
    "type": "effect_type",
    "id": "effect_teleport_slow",
    "name": [ "Stutterstepping" ],
    "desc": [ "Your steps aren't taking you as far as your eyes tell you they should." ],
    "apply_message": "The air ripples and you stumble.",
    "remove_message": "Your eyes and your legs agree with each other again.",
    "rating": "bad",
    "max_duration": 3000,
    "dur_add_perc": 5,
    "base_mods": { "speed_mod": [ -40 ] },
    "immune_flags": [ "DIMENSIONAL_ANCHOR", "TELESTOP", "TELEPORT_IMMUNE" ]
  },
  {
    "type": "effect_type",
    "id": "effect_teleport_stride",
    "name": [ "Extended Stride" ],
    "desc": [ "Every step takes you further than your eyes tell you it should." ],
    "apply_message": "",
    "remove_message": "Your steps are normal once again.",
    "decay_messages": [ [ "Your warped movement are almost gone.", "bad" ], [ "Your steps are no longer taking you quite so far.", "bad" ] ],
    "rating": "good",
    "max_duration": "10 minutes",
    "max_intensity": 16,
    "dur_add_perc": 10,
    "int_dur_factor": "37 s",
    "enchantments": [
      {
        "values": [
          {
            "value": "MOVE_COST",
            "multiply": {
              "math": [
                "( ( ( u_val('spell_level', 'spell: teleport_stride') * -0.02 ) - 0.05 ) * (scaling_factor(u_val('intelligence') ) ) )"
              ]
            }
          }
        ]
      }
    ]
  },
  {
    "type": "effect_type",
    "id": "effect_vita_health",
    "name": [ "Healthy Glow" ],
    "desc": [ "You feel amazing." ],
    "apply_message": "",
    "remove_message": "The surge of vitality leaves you in a rush.",
    "decay_messages": [
      [ "All of the day's hardships seem like they're catching up to you.", "bad" ],
      [ "The vitality your powers gave you is starting to fade.", "bad" ]
    ],
    "rating": "good",
    "max_duration": "7 days",
    "max_intensity": 97,
    "blocks_effects": [ "scurvy", "redcells_anemia", "anemia", "toxin_buildup", "common_cold", "flu" ],
    "removes_effects": [ "asthma" ],
    "base_mods": {
      "health_min": [ 1 ],
      "health_chance": [ 15 ],
      "health_tick": [ 600 ],
      "h_mod_min": [ 1 ],
      "h_mod_chance": [ 10 ],
      "h_mod_tick": [ 600 ],
      "healing_rate": [ 2 ]
    }
  },
  {
    "type": "effect_type",
    "id": "effect_vitakin_hurt",
    "name": [ "Enervating Touch" ],
    "desc": [ "This reduces monsters' regeneration.  It's a bug if you have it." ],
    "rating": "bad",
    "max_duration": "1 minutes"
  },
  {
    "type": "effect_type",
    "id": "effect_vitakin_purge_rads",
    "name": [ "Radiation Purge" ],
    "desc": [ "You are using your powers to cleanse yourself of radiation." ],
    "rating": "good",
    "base_mods": { "rad_min": [ -1 ], "rad_chance": [ 1 ], "rad_tick": [ 60 ] }
  },
  {
    "type": "effect_type",
    "id": "effect_vitakin_purge_rads_sideeffects",
    "name": [ "Radiation Purge Side Effects" ],
    "desc": [ "You are using your powers to cleanse yourself of radiation, but there are some side effects." ],
    "rating": "bad",
    "max_intensity": 10,
    "base_mods": {
      "str_mod": [ 0 ],
      "dex_mod": [ 0 ],
      "per_mod": [ 0 ],
      "stamina_amount": [ -2000 ],
      "pain_min": [ 1 ],
      "pain_chance": [ 10 ],
      "pain_tick": [ 60 ],
      "health_min": [ 0 ],
      "health_chance": [ 1000 ],
      "health_tick": [ 60 ],
      "fatigue_min": [ 0 ],
      "fatigue_chance": [ 500 ],
      "fatigue_tick": [ 60 ],
      "vomit_chance": [ 1000 ],
      "vomit_tick": [ 60 ]
    },
    "scaling_mods": {
      "stamina_amount": [ -1500 ],
      "str_mod": [ -1 ],
      "dex_mod": [ -1 ],
      "per_mod": [ -0.7 ],
      "pain_chance": [ -1 ],
      "health_min": [ -1 ],
      "health_chance": [ -135 ],
      "fatigue_min": [ 0.6 ],
      "fatigue_chance": [ -65 ],
      "vomit_chance": [ -150 ]
    }
  },
  {
    "type": "effect_type",
    "id": "effect_vita_super_heal",
    "desc": [ "You are healing extraordinarily quickly." ],
    "apply_message": "",
    "remove_message": "Your body aches as your preternatural healing slows to a stop.",
    "rating": "good",
    "removes_effects": [ "bleed" ],
    "enchantments": [
      {
        "intermittent_activation": {
          "effects": [
            {
              "frequency": "30 seconds",
              "spell_effects": [ { "id": "vita_super_heal_healing" }, { "id": "vita_super_heal_drain" } ]
            }
          ]
        }
      }
    ],
    "flags": [ "BLEED_IMMUNE" ]
  }
]<|MERGE_RESOLUTION|>--- conflicted
+++ resolved
@@ -1377,13 +1377,7 @@
     "rating": "good",
     "max_duration": "7 days",
     "max_intensity": 17,
-<<<<<<< HEAD
-    "removes_effects": [ "taint", "tindrift", "hallu", "hallucination_attacks", "visuals", "fearparalyze", "amigara" ],
-=======
-    "dur_add_perc": 10,
-    "int_dur_factor": "35 s",
     "removes_effects": [ "taint", "tindrift", "hallu", "hallucination_attacks", "visuals", "fearparalyze", "amigara", "psi_stunned" ],
->>>>>>> d12347d6
     "flags": [ "PORTAL_PROOF", "TEEPSHIELD" ]
   },
   {
