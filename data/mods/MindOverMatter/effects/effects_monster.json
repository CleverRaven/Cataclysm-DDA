[
  {
    "type": "effect_type",
    "id": "psi_blind",
    "name": [ "Blind" ],
    "desc": [ "Range of Sight: 0.  You cannot see anything." ],
    "removes_effects": [ "glare", "snow_glare", "darkness" ],
    "apply_message": "You're blinded!",
    "remove_message": "Your sight returns!",
    "rating": "bad",
    "show_in_info": true,
    "limb_score_mods": [
      { "limb_score": "vision", "modifier": 0.0 },
      { "limb_score": "night_vis", "modifier": 0.0 },
      { "limb_score": "reaction", "modifier": 0.2 }
    ],
    "immune_flags": [ "TEEPSHIELD" ],
    "flags": [ "EFFECT_LIMB_SCORE_MOD", "BLIND" ]
  },
  {
    "type": "effect_type",
    "id": "psi_dazed",
    "//": "Seperate id to change the apply message.",
    "name": [ "Dazed" ],
    "desc": [ "You're visibly shaken up, and are having a hard time focusing on what's going on around you." ],
    "apply_message": "A roar fills your mind and you stagger!",
    "rating": "bad",
    "max_intensity": 10,
    "max_duration": "10 m",
    "int_add_val": 2,
    "scaling_mods": { "speed_mod": [ -3 ] },
    "show_in_info": true,
    "limb_score_mods": [
      { "limb_score": "balance", "modifier": 0.5 },
      { "limb_score": "reaction", "modifier": 0.35 },
      { "limb_score": "vision", "modifier": 0.75 }
    ],
    "immune_flags": [ "TEEPSHIELD" ],
    "flags": [ "EFFECT_LIMB_SCORE_MOD" ]
  },
  {
    "type": "effect_type",
    "id": "psi_dazed_zap",
    "//": "Seperate id to change the apply message.",
    "name": [ "Dazed" ],
    "desc": [ "You're visibly shaken up, and are having a hard time focusing on what's going on around you." ],
    "apply_message": "Your body twitches under the electrical assault!",
    "rating": "bad",
    "max_intensity": 10,
    "max_duration": "10 m",
    "int_add_val": 2,
    "scaling_mods": { "speed_mod": [ -3 ] },
    "show_in_info": true,
    "limb_score_mods": [
      { "limb_score": "balance", "modifier": 0.5 },
      { "limb_score": "reaction", "modifier": 0.35 },
      { "limb_score": "vision", "modifier": 0.75 }
    ],
    "immune_flags": [ "ELECTRIC_IMMUNE", "ELECTRIC", "ELECTRIC_FIELD" ],
    "flags": [ "EFFECT_LIMB_SCORE_MOD" ]
  },
  {
    "type": "effect_type",
    "id": "psi_deaf",
    "name": [ "Deaf" ],
    "desc": [ "You can't hear anything and your head aches from all the noise.  You can't converse with NPCs." ],
    "apply_message": "Your ears ring!",
    "remove_message": "You can hear again!",
    "rating": "bad",
    "max_intensity": 3,
    "int_dur_factor": "300 s",
    "base_mods": { "pain_min": [ 1 ], "pain_max_val": [ 10 ], "pain_chance": [ 250 ], "pain_chance_bot": [ 1000 ] },
    "limb_score_mods": [ { "limb_score": "reaction", "modifier": 0.5 } ],
    "immune_flags": [ "TEEPSHIELD" ],
    "flags": [ "EFFECT_LIMB_SCORE_MOD" ]
  },
  {
    "type": "effect_type",
    "id": "effect_radiation_aura",
    "name": [ "Eerie Glow" ],
    "desc": [ "Your skin tingles." ],
    "apply_message": "",
    "remove_message": "",
    "rating": "bad",
    "base_mods": { "rad_amount": [ 2 ], "rad_min": [ 3, 1 ] },
    "immune_flags": [ "RAD_PROOF", "NO_RADIATION" ]
  },
  {
    "type": "effect_type",
    "id": "effect_pattern_screamer_rock_thrower",
    "name": [ "One Perfect Rock" ],
    "desc": [ "You are prepared to ruin the player's day with an inhumanly accurate thrown rock." ]
  },
  {
    "type": "effect_type",
    "id": "effect_electrokin_revive_debuff",
    "name": [
      "Revivified",
      "Revivified",
      "Revivified",
      "Revivified",
      "Revivified",
      "Revivified",
      "Revivified",
      "Revivified",
      "Revivified",
      "Revivified",
      "Revivified",
      "Revivified"
    ],
    "desc": [ "Causes the target to eventually die.  It's a bug if you have it." ],
    "max_intensity": 12,
    "int_decay_step": 1,
    "int_decay_tick": 60,
    "show_in_info": true,
    "chance_kill": [
      [ 1, 200000 ],
      [ 1, 100000 ],
      [ 1, 50000 ],
      [ 1, 10000 ],
      [ 1, 5000 ],
      [ 1, 1000 ],
      [ 1, 500 ],
      [ 1, 100 ],
      [ 1, 50 ],
      [ 1, 20 ],
      [ 1, 5 ],
      [ 1, 1 ]
    ]
  },
  {
    "type": "effect_type",
    "id": "effect_photokinetic_illumination",
    "name": [ "Illuminated" ],
    "desc": [ "You are glowing.  The light is a color you have no name for, a kind of actinic purple-red." ],
    "apply_message": "A harsh glow springs up around you!",
    "remove_message": "The harsh glow around you fades away.",
    "rating": "bad",
    "max_duration": "5 m",
    "base_mods": { "dodge_mod": [ -2 ] },
    "enchantments": [ { "values": [ { "value": "LUMINATION", "add": 200 } ] } ]
  },
  {
    "type": "effect_type",
    "id": "effect_riftwalker_teleport",
    "name": [ "Dimensionally Unstable" ],
    "desc": [ "You feel like you're barely part of the world." ],
    "apply_message": "",
    "remove_message": "With a jolt you feel more solid again.",
    "rating": "bad",
    "enchantments": [ "enchant_riftwalker_teleport" ],
    "immune_flags": [ "TELESTOP", "DIMENSIONAL_ANCHOR" ]
  },
  {
    "type": "effect_type",
    "id": "effect_vitakinetic_health_down",
    "name": [ "Feeling Unwell" ],
    "desc": [ "You feel weak and shaky." ],
    "apply_message": "",
    "remove_message": "The feeling of weakness fades away.",
    "rating": "bad",
    "max_duration": "12 hours",
    "base_mods": {
      "str_mod": [ -2 ],
      "h_mod_min": [ -2 ],
      "h_mod_chance": [ 1 ],
      "h_mod_chance_bot": [ 5 ],
      "h_mod_tick": [ 600 ],
      "healing_rate": [ 0.75 ]
    }
  },
  {
    "type": "effect_type",
    "id": "effect_vitakinetic_healing_down",
    "name": [ "Feeling Very Unwell" ],
    "desc": [ "You feel fatigued and shaky." ],
    "apply_message": "",
    "remove_message": "The feeling of weakness fades away.",
    "rating": "bad",
    "max_duration": "18 hours",
    "base_mods": {
      "str_mod": [ -2 ],
      "h_mod_min": [ -2 ],
      "h_mod_chance": [ 1 ],
      "h_mod_chance_bot": [ 4 ],
      "h_mod_tick": [ 500 ],
      "healing_rate": [ 0.5 ]
    },
    "vitamins": [ { "vitamin": "iron", "rate": [ [ -10, -10 ] ], "tick": [ "1 m" ] } ]
  },
  {
    "type": "effect_type",
<<<<<<< HEAD
    "id": "pigeon_aura",
    "name": [ "" ],
    "apply_message": [ [ "" ] ],
    "decay_messages": [ [ "" ] ],
    "blood_analysis_description": "Blood sample contains psionic steroid particles and pigeon dander.",
    "base_mods": { "str_mod": [ 1 ], "stim_amount": [ 1 ], "stim_tick": [ 500 ], "stim_max_val": [ 10 ] }
  },
  {
    "type": "effect_type",
    "id": "pigeon_aura_prep",
    "rating": "neutral",
    "blood_analysis_description": "Patient has allergens in blood stream.",
    "base_mods": { "cough_chance": [ 2 ], "perspiration_chance": [ 1 ] }
=======
    "id": "effect_feral_regeneration",
    "name": [ "Feral Regeneration" ],
    "desc": [ "Your wounds are rapidly closing." ]
>>>>>>> 7773670b
  }
]<|MERGE_RESOLUTION|>--- conflicted
+++ resolved
@@ -190,7 +190,6 @@
   },
   {
     "type": "effect_type",
-<<<<<<< HEAD
     "id": "pigeon_aura",
     "name": [ "" ],
     "apply_message": [ [ "" ] ],
@@ -204,10 +203,10 @@
     "rating": "neutral",
     "blood_analysis_description": "Patient has allergens in blood stream.",
     "base_mods": { "cough_chance": [ 2 ], "perspiration_chance": [ 1 ] }
-=======
+  },
+  {
     "id": "effect_feral_regeneration",
     "name": [ "Feral Regeneration" ],
     "desc": [ "Your wounds are rapidly closing." ]
->>>>>>> 7773670b
   }
 ]