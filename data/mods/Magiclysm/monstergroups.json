[
  {
    "type": "monstergroup",
    "name": "GROUP_NULL",
    "is_safe": true,
    "monsters": [ { "monster": "mon_null", "weight": 920 } ]
  },
  {
    "type": "monstergroup",
    "name": "GROUP_FOREST",
    "is_animal": true,
    "monsters": [
<<<<<<< HEAD
      { "monster": "mon_null", "weight": 900 },
=======
      { "monster": "mon_null", "weight": 880 },
>>>>>>> ab8d84c5
      { "monster": "mon_owlbear", "weight": 10, "cost_multiplier": 10 },
      { "monster": "mon_wisp", "weight": 3, "cost_multiplier": 10, "conditions": [ "NIGHT" ] },
      { "monster": "mon_troll", "weight": 3, "cost_multiplier": 10, "conditions": [ "DAY" ] },
      { "monster": "mon_claygolem", "weight": 8, "cost_multiplier": 3 },
      { "monster": "mon_stonegolem", "weight": 4, "cost_multiplier": 5 },
      { "monster": "mon_yulecat", "weight": 2, "cost_multiplier": 7 },
      { "monster": "mon_yulecat_cub", "weight": 1, "cost_multiplier": 4 },
      { "monster": "mon_leprechaun", "weight": 5, "cost_multiplier": 7 },
      {
        "monster": "mon_loup_garou",
        "weight": 4,
        "cost_multiplier": 5,
        "conditions": [ "NIGHT" ],
        "pack_size": [ 2, 4 ],
        "starts": 750
      },
      { "monster": "mon_were_zolf", "weight": 4, "cost_multiplier": 5, "pack_size": [ 1, 2 ], "starts": 800 },
      { "monster": "mon_winter_wolf", "weight": 4, "cost_multiplier": 5, "pack_size": [ 1, 3 ], "starts": 750 },
      { "monster": "mon_irongolem", "weight": 2, "cost_multiplier": 8 },
      { "monster": "mon_demon_spiderling", "weight": 15, "cost_multiplier": 5, "pack_size": [ 3, 7 ] },
      { "monster": "mon_owlbear_zombie", "weight": 7, "cost_multiplier": 10, "starts": "15 days" },
      { "monster": "mon_owlbear_zombie_brute", "weight": 1, "cost_multiplier": 15, "starts": "30 days" },
      { "monster": "mon_troll_zombie", "weight": 3, "cost_multiplier": 13 },
      { "monster": "mon_yulecat_zombie", "weight": 3, "cost_multiplier": 12 },
      { "monster": "mon_yulecat_zombie_brute", "weight": 1, "cost_multiplier": 25 },
      { "monster": "mon_ogre_spider", "weight": 5, "cost_multiplier": 12, "starts": "60 days" },
      {
        "group": "GROUP_FOREST_SPIRIT",
        "weight": 15,
        "conditions": [ "SPRING", "SUMMER", "AUTUMN" ],
        "cost_multiplier": 3
      },
      {
        "group": "GROUP_FOREST_SPIRIT",
        "weight": 20,
        "conditions": [ "SPRING", "SUMMER", "AUTUMN", "DAY" ],
        "cost_multiplier": 3
      },
      { "group": "GROUP_EARTH_SPIRIT", "weight": 5, "cost_multiplier": 3 }
    ]
  },
  {
    "type": "monstergroup",
    "name": "GROUP_FERAL_WIZARDS",
    "monsters": [
      { "monster": "mon_feral_human_magician", "weight": 50, "cost_multiplier": 2 },
      { "monster": "mon_feral_druid", "weight": 50, "cost_multiplier": 2 },
      { "monster": "mon_feral_druid_enhanced", "weight": 5, "cost_multiplier": 4 },
      { "monster": "mon_feral_earthshaper", "weight": 50, "cost_multiplier": 2 },
      { "monster": "mon_feral_earthshaper_enhanced", "weight": 5, "cost_multiplier": 4 }
    ]
  },
  {
    "type": "monstergroup",
    "name": "GROUP_SWAMP",
    "is_animal": true,
    "monsters": [
<<<<<<< HEAD
      { "monster": "mon_null", "weight": 940 },
=======
      { "monster": "mon_null", "weight": 954 },
>>>>>>> ab8d84c5
      { "monster": "mon_black_pudding", "weight": 14, "pack_size": [ 4, 6 ] },
      { "monster": "mon_stirge", "weight": 7, "pack_size": [ 2, 8 ] },
      { "monster": "mon_wisp", "weight": 5, "cost_multiplier": 10, "conditions": [ "NIGHT" ] },
      { "monster": "mon_wisp", "weight": 1, "cost_multiplier": 10, "conditions": [ "NIGHT" ], "pack_size": [ 1, 3 ] },
      { "monster": "mon_dragon_black_wyrmling", "weight": 2, "cost_multiplier": 50 },
      { "monster": "mon_dragon_black_young", "weight": 1, "cost_multiplier": 65 },
<<<<<<< HEAD
      { "group": "GROUP_OGRE", "weight": 4, "cost_multiplier": 12 },
=======
      { "monster": "mon_ogre", "weight": 3, "cost_multiplier": 12 },
      { "monster": "mon_troll_water", "weight": 3, "cost_multiplier": 10, "conditions": [ "DAY" ] },
>>>>>>> ab8d84c5
      { "group": "GROUP_FOREST_SPIRIT_SWAMP", "weight": 10, "conditions": [ "SPRING", "SUMMER", "AUTUMN" ] }
    ]
  },
  {
    "type": "monstergroup",
    "name": "GROUP_CAVE",
    "is_animal": true,
    "monsters": [
      { "monster": "mon_null", "weight": 782 },
      { "monster": "mon_owlbear", "weight": 100, "cost_multiplier": 10, "pack_size": [ 2, 4 ] },
      { "monster": "mon_shrieker", "weight": 10 },
      { "monster": "mon_lemure", "weight": 5, "cost_multiplier": 2, "pack_size": [ 1, 4 ] },
      { "monster": "mon_troll_stone", "weight": 3, "cost_multiplier": 10, "conditions": [ "DAY" ] },
      {
        "monster": "mon_owlbear_zombie",
        "weight": 40,
        "cost_multiplier": 10,
        "pack_size": [ 2, 4 ],
        "starts": "15 days"
      },
      {
        "monster": "mon_owlbear_zombie_brute",
        "weight": 5,
        "cost_multiplier": 20,
        "pack_size": [ 1, 2 ],
        "starts": "30 days"
      },
      { "monster": "mon_yulecat_zombie_brute", "weight": 5, "cost_multiplier": 30, "starts": "30 days" },
      { "group": "GROUP_EARTH_SPIRIT_CAVE", "weight": 50 }
    ]
  },
  {
    "type": "monstergroup",
    "name": "GROUP_LAB",
    "monsters": [ { "monster": "mon_feral_lab_magician", "weight": 25, "cost_multiplier": 5 } ]
  },
  {
    "type": "monstergroup",
    "name": "GROUP_LAB_SURFACE",
    "monsters": [
      { "monster": "mon_feral_lab_magician", "weight": 25, "cost_multiplier": 5 },
      { "monster": "mon_feral_radiation_mage", "weight": 2, "cost_multiplier": 10 }
    ]
  },
  {
    "type": "monstergroup",
    "name": "GROUP_MICROLAB",
    "monsters": [ { "monster": "mon_feral_lab_magician", "weight": 2, "cost_multiplier": 5 } ]
  },
  {
    "type": "monstergroup",
    "name": "GROUP_LAB_RESEARCHERS",
    "monsters": [
      { "monster": "mon_feral_lab_magician", "weight": 20, "cost_multiplier": 5 },
      { "monster": "mon_feral_radiation_mage", "weight": 1, "cost_multiplier": 10 }
    ]
  },
  {
    "type": "monstergroup",
    "name": "GROUP_POLYMORPH_SHADOW",
    "is_animal": true,
    "monsters": [ { "monster": "mon_magi_shadow", "weight": 990 }, { "monster": "mon_shadow_snake", "weight": 10 } ]
  },
  {
    "type": "monstergroup",
    "name": "GROUP_DOMESTIC",
    "is_animal": true,
    "monsters": [
      { "monster": "mon_dog", "weight": 980 },
      { "monster": "mon_nightmare_sheep", "weight": 20, "cost_multiplier": 25, "pack_size": [ 1, 12 ] }
    ]
  },
  {
    "type": "monstergroup",
    "name": "GROUP_WORM",
    "is_animal": true,
    "monsters": [ { "monster": "mon_worm", "weight": 995 }, { "monster": "mon_bulette", "weight": 5, "cost_multiplier": 40 } ]
  },
  {
    "type": "monstergroup",
    "name": "GROUP_BLACKDRAGON_LAIR_1",
    "is_animal": true,
    "monsters": [
      { "monster": "mon_null", "weight": 880 },
      { "monster": "mon_black_pudding", "weight": 14, "pack_size": [ 4, 6 ] },
      { "monster": "mon_wisp", "weight": 5, "cost_multiplier": 10, "conditions": [ "NIGHT" ] },
      { "monster": "mon_wisp", "weight": 1, "cost_multiplier": 10, "conditions": [ "NIGHT" ], "pack_size": [ 1, 3 ] },
      { "monster": "mon_bat", "weight": 5, "cost_multiplier": 5, "pack_size": [ 6, 10 ] },
      { "monster": "mon_rattlesnake", "weight": 5 },
      { "monster": "mon_rattlesnake_giant", "weight": 5, "cost_multiplier": 2 },
      { "monster": "mon_black_rat", "weight": 10 },
      { "monster": "mon_dragon_black_wyrmling", "weight": 2, "cost_multiplier": 50 },
      { "monster": "mon_lizardfolk_warrior", "weight": 20, "pack_size": [ 2, 4 ] },
      { "monster": "mon_lizardfolk_hunter", "weight": 30, "cost_multiplier": 4, "pack_size": [ 1, 2 ] },
      { "monster": "mon_crocodile", "weight": 20, "cost_multiplier": 10, "pack_size": [ 1, 4 ] },
      { "monster": "mon_lizardfolk_shaman", "weight": 2, "cost_multiplier": 30 },
      { "monster": "mon_lizardfolk_chieftan", "weight": 1, "cost_multiplier": 50 }
    ]
  },
  {
    "type": "monstergroup",
    "name": "GROUP_BLACKDRAGON_LAIR_2",
    "is_animal": true,
    "monsters": [
      { "monster": "mon_black_pudding", "weight": 14, "pack_size": [ 4, 6 ] },
      { "monster": "mon_dragon_black_wyrmling", "weight": 2, "cost_multiplier": 50 },
      { "monster": "mon_dragon_black_young", "weight": 1, "cost_multiplier": 65 },
      { "monster": "mon_lizardfolk_warrior", "weight": 883 },
      { "monster": "mon_lizardfolk_warrior", "weight": 20, "pack_size": [ 2, 4 ] },
      { "monster": "mon_lizardfolk_hunter", "weight": 30, "cost_multiplier": 4, "pack_size": [ 1, 2 ] },
      { "monster": "mon_crocodile", "weight": 30, "cost_multiplier": 30, "pack_size": [ 1, 4 ] },
      { "monster": "mon_lizardfolk_shaman", "weight": 10, "cost_multiplier": 30 },
      { "monster": "mon_lizardfolk_chieftan", "weight": 10, "cost_multiplier": 50 }
    ]
  },
  {
    "type": "monstergroup",
    "name": "GROUP_LIZARDFOLK",
    "//": "A lizard humanoid race, they are allies and servants of the black dragons.",
    "is_animal": true,
    "monsters": [
      { "monster": "mon_lizardfolk_warrior", "weight": 900 },
      { "monster": "mon_lizardfolk_warrior", "weight": 20, "pack_size": [ 2, 4 ] },
      { "monster": "mon_lizardfolk_hunter", "weight": 30, "cost_multiplier": 4, "pack_size": [ 1, 2 ] },
      { "monster": "mon_crocodile", "weight": 30, "cost_multiplier": 30, "pack_size": [ 1, 4 ] },
      { "monster": "mon_lizardfolk_shaman", "weight": 10, "cost_multiplier": 30 },
      { "monster": "mon_lizardfolk_chieftan", "weight": 10, "cost_multiplier": 50 }
    ]
  },
  {
    "type": "monstergroup",
    "name": "GROUP_OGRE",
    "//": "Contains ogres and their various mutations",
    "mosnters": [
      { "monster": "mon_ogre", "weight": 500 },
      { "group": "mon_ogre", "weight": 100, "ends": "7 days" },
      { "group": "mon_ogre", "weight": 150, "ends": "28 days" },
      { "group": "mon_ogre", "weight": 150, "ends": "90 days" },
      { "monster": "mon_ogre_mage", "weight": 100 },
      { "group": "GROUP_OGRE_MUTANTS", "weight": 100, "starts": "7 days" },
      { "group": "GROUP_OGRE_MUTANTS", "weight": 150, "starts": "28 days" },
      { "group": "GROUP_OGRE_MUTANTS", "weight": 150, "starts": "90 days" }
    ]
  },
  {
    "type": "monstergroup",
    "name": "GROUP_OGRE_MUTANTS",
    "monsters": [
      { "monster": "mon_ogre_twoheaded", "weight": 500 },
      { "monster": "mon_ogre_spider", "weight": 400 },
      { "monster": "mon_ogre_giant", "weight": 100 }
    ]
  },
  {
    "type": "monstergroup",
    "name": "GROUP_TOWER_GOLEM",
    "//": "Cheap golems used to defend the average wizard's tower.",
    "monsters": [
      { "monster": "mon_plasticgolem", "weight": 965 },
      { "monster": "mon_claygolem", "weight": 20 },
      { "monster": "mon_stonegolem", "weight": 10 },
      { "monster": "mon_irongolem", "weight": 5 }
    ]
  },
  {
    "name": "GROUP_FROGS_CLOAK",
    "//": "Nature frogs with no seasonal limits",
    "type": "monstergroup",
    "default": "mon_peeper_frog",
    "monsters": [
      { "monster": "mon_leo_frog", "weight": 100, "pack_size": [ 1, 4 ] },
      { "monster": "mon_bullfrog_frog", "weight": 100, "pack_size": [ 1, 4 ] },
      { "monster": "mon_fowler_toad", "weight": 100, "pack_size": [ 1, 4 ] },
      { "monster": "mon_freedom_toad", "weight": 100, "pack_size": [ 1, 4 ] },
      { "monster": "mon_peeper_frog", "weight": 100, "pack_size": [ 2, 6 ] },
      { "monster": "mon_gray_frog", "weight": 100, "pack_size": [ 1, 4 ] }
    ]
  },
  {
    "type": "monstergroup",
    "name": "GROUP_GOBLIN_STANDARD",
    "monsters": [
      { "monster": "mon_goblin_warrior", "weight": 900 },
      { "monster": "mon_goblin_warrior", "weight": 35, "pack_size": [ 2, 4 ] },
      { "monster": "mon_goblin_slinger", "weight": 65, "pack_size": [ 2, 4 ] }
    ]
  },
  {
    "type": "monstergroup",
    "name": "GROUP_GOBLIN_ADVANCED",
    "monsters": [ { "monster": "mon_goblin_chieftain" } ]
  },
  {
    "type": "monstergroup",
    "name": "GROUP_FORGE_STANDARD",
    "monsters": [
      { "monster": "mon_null", "weight": 978 },
      { "monster": "mon_forgeborn", "weight": 10, "cost_multiplier": 10 },
      { "monster": "mon_forgemaster1", "weight": 3, "cost_multiplier": 10 },
      { "monster": "mon_forgemaster2", "weight": 3, "cost_multiplier": 10 },
      { "monster": "mon_forgemaster3", "weight": 3, "cost_multiplier": 10 },
      { "monster": "mon_forgedwarves", "weight": 3, "cost_multiplier": 10 }
    ]
  },
  {
    "type": "monstergroup",
    "name": "GROUP_FORGEDEMONS",
    "monsters": [ { "monster": "mon_forgedemons", "cost_multiplier": 3 } ]
  },
  {
    "type": "monstergroup",
    "name": "GROUP_FORGE_DWARVES",
    "monsters": [ { "monster": "mon_forgedwarves", "cost_multiplier": 3 } ]
  },
  {
    "type": "monstergroup",
    "name": "GROUP_FORGE_AUTOMATA",
    "monsters": [ { "monster": "mon_forgeborn", "cost_multiplier": 3 } ]
  },
  {
    "type": "monstergroup",
    "name": "GROUP_ORC",
    "monsters": [
      { "monster": "mon_orc_warrior", "weight": 960, "cost_multiplier": 5 },
      { "monster": "mon_orc_archer", "weight": 25, "cost_multiplier": 7 },
      { "monster": "mon_orc_blood_warrior", "weight": 15, "cost_multiplier": 5 }
    ]
  },
  {
    "type": "monstergroup",
    "name": "GROUP_WORKSHOP",
    "default": "mon_workshop_elf",
    "monsters": [ { "monster": "mon_workshop_elf", "weight": 100, "cost_multiplier": 2 } ]
  },
  {
    "type": "monstergroup",
    "name": "GROUP_FERAL",
    "monsters": [
      { "monster": "mon_feral_elf_pipe", "weight": 20, "pack_size": [ 2, 3 ] },
      { "monster": "mon_feral_dwarf_pipe", "weight": 20, "pack_size": [ 2, 3 ] },
      { "monster": "mon_feral_elf_crowbar", "weight": 15, "pack_size": [ 2, 3 ] },
      { "monster": "mon_feral_dwarf_crowbar", "weight": 15, "pack_size": [ 2, 3 ] },
      { "monster": "mon_feral_elf_axe", "weight": 5, "cost_multiplier": 2, "pack_size": [ 1, 2 ] },
      { "monster": "mon_feral_dwarf_axe", "weight": 5, "cost_multiplier": 2, "pack_size": [ 1, 2 ] },
      { "monster": "mon_feral_goblin", "weight": 20, "pack_size": [ 2, 3 ] },
      { "monster": "mon_feral_ravenfolk", "weight": 15, "pack_size": [ 2, 3 ] },
      { "monster": "mon_feral_lizardfolk", "weight": 10, "pack_size": [ 2, 3 ] },
      { "group": "GROUP_FERAL_WIZARDS", "weight": 5 }
    ]
  },
  {
    "type": "monstergroup",
    "name": "GROUP_FOREST_SPIRIT",
    "monsters": [
      { "monster": "mon_mossling", "weight": 24, "cost_multiplier": 1 },
      { "monster": "mon_mossling", "weight": 8, "cost_multiplier": 2, "pack_size": [ 3, 6 ] },
      { "monster": "mon_dryad", "weight": 8, "cost_multiplier": 2 },
      { "monster": "mon_dryad", "weight": 3, "cost_multiplier": 2, "pack_size": [ 2, 4 ] },
      { "monster": "mon_brackenwight", "weight": 5, "cost_multiplier": 5 }
    ]
  },
  {
    "type": "monstergroup",
    "name": "GROUP_FOREST_SPIRIT_SWAMP",
    "monsters": [
      { "monster": "mon_mossling", "weight": 25, "cost_multiplier": 1 },
      { "monster": "mon_mossling", "weight": 10, "cost_multiplier": 2, "pack_size": [ 2, 4 ] },
      { "monster": "mon_brackenwight", "weight": 8, "cost_multiplier": 5 }
    ]
  },
  {
    "type": "monstergroup",
    "name": "GROUP_EARTH_SPIRIT",
    "monsters": [
      { "monster": "mon_earth_gnome", "weight": 25, "cost_multiplier": 1 },
      { "monster": "mon_earth_gnome", "weight": 5, "cost_multiplier": 1, "pack_size": [ 2, 4 ] }
    ]
  },
  {
    "type": "monstergroup",
    "name": "GROUP_EARTH_SPIRIT_CAVE",
    "monsters": [
      { "monster": "mon_earth_gnome", "weight": 25, "cost_multiplier": 1 },
      { "monster": "mon_earth_gnome", "weight": 15, "cost_multiplier": 3, "pack_size": [ 2, 4 ] }
    ]
  },
  {
    "type": "monstergroup",
    "name": "GROUP_MAGIC_FIELD",
    "monsters": [ { "group": "GROUP_FOREST", "weight": 2 }, { "group": "GROUP_FOREST_SPIRIT", "weight": 1 } ]
  },
  {
    "type": "monstergroup",
    "name": "GROUP_TRIFFID",
    "default": "mon_triffid",
    "monsters": [
      { "monster": "mon_triffid_seedshaper", "weight": 25, "cost_multiplier": 5 },
      { "monster": "mon_triffid_vineweaver", "weight": 25, "cost_multiplier": 5 }
    ]
  },
  {
    "type": "monstergroup",
    "name": "GROUP_TRIFFID_OUTER",
    "default": "mon_triffid",
    "monsters": [
      { "monster": "mon_triffid_seedshaper", "weight": 50, "cost_multiplier": 2 },
      { "monster": "mon_triffid_vineweaver", "weight": 50, "cost_multiplier": 2 }
    ]
  },
  {
    "type": "monstergroup",
    "name": "GROUP_TRIFFID_HEARTGUARDS",
    "default": "mon_triffid",
    "monsters": [
      { "monster": "mon_triffid_seedshaper", "weight": 150, "cost_multiplier": 2 },
      { "monster": "mon_triffid_vineweaver", "weight": 150, "cost_multiplier": 2 }
    ]
  },
  {
    "type": "monstergroup",
    "name": "GROUP_TRIFFID_HERBALISM_SEEDSHAPER",
    "//": "For placing in magic fields",
    "monsters": [
      { "monster": "mon_triffid_seedshaper", "weight": 1 },
      { "monster": "mon_triffid", "weight": 1, "pack_size": [ 4, 8 ] },
      { "monster": "mon_vinebeast", "weight": 1, "pack_size": [ 2, 3 ] }
    ]
  },
  {
    "type": "monstergroup",
    "name": "GROUP_TRIFFID_HERBALISM_VINEWEAVER",
    "//": "For placing in magic fields",
    "monsters": [
      { "monster": "mon_triffid_vineweaver", "weight": 1 },
      { "monster": "mon_triffid", "weight": 1, "pack_size": [ 4, 8 ] },
      { "monster": "mon_vinebeast", "weight": 1, "pack_size": [ 2, 3 ] }
    ]
  },
  {
    "type": "monstergroup",
    "name": "GROUP_MI-GO_CAMP_OM",
    "monsters": [
      { "monster": "mon_mi_go_fleshwarper", "weight": 50, "cost_multiplier": 20, "starts": "210 hours" },
      { "monster": "mon_mi_go_nethermancer", "weight": 50, "cost_multiplier": 20, "starts": "210 hours" }
    ]
  },
  {
    "type": "monstergroup",
    "name": "GROUP_MI-GO_BASE_COMMON",
    "monsters": [
      { "monster": "mon_mi_go_fleshwarper", "weight": 50, "cost_multiplier": 2, "starts": "210 hours" },
      { "monster": "mon_mi_go_nethermancer", "weight": 50, "cost_multiplier": 2, "starts": "210 hours" }
    ]
  },
  {
    "type": "monstergroup",
    "name": "GROUP_MI-GO_BASE_CAPTORS",
    "monsters": [
      { "monster": "mon_mi_go_fleshwarper", "weight": 300, "cost_multiplier": 2, "starts": "210 hours" },
      { "monster": "mon_mi_go_nethermancer", "weight": 100, "cost_multiplier": 2, "starts": "210 hours" }
    ]
  },
  {
    "type": "monstergroup",
    "name": "GROUP_MI-GO_BASE_BOSS",
    "monsters": [
      { "monster": "mon_mi_go_fleshwarper", "weight": 200, "cost_multiplier": 2 },
      { "monster": "mon_mi_go_fleshwarper", "weight": 50, "cost_multiplier": 5, "pack_size": [ 2, 3 ] },
      { "monster": "mon_mi_go_nethermancer", "weight": 200, "cost_multiplier": 2 },
      { "monster": "mon_mi_go_nethermancer", "weight": 50, "cost_multiplier": 5, "pack_size": [ 2, 3 ] }
    ]
  },
  {
    "type": "monstergroup",
    "name": "GROUP_NETHERMANCER_SUMMON",
    "default": "mon_blank",
    "monsters": [
      { "monster": "mon_flying_polyp_migo", "weight": 100, "cost_multiplier": 0 },
      { "monster": "mon_hunting_horror_migo", "weight": 100, "cost_multiplier": 0 },
      { "monster": "mon_unseen_hunter_migo", "weight": 100, "starts": "180 hours" },
      { "monster": "mon_yugg_migo", "weight": 100, "cost_multiplier": 0 },
      { "monster": "mon_gelatin_migo", "weight": 100, "cost_multiplier": 0 },
      { "monster": "mon_flaming_eye_migo", "weight": 100, "cost_multiplier": 0 },
      { "monster": "mon_kreck_migo", "weight": 100, "cost_multiplier": 0 }
    ]
  }
]<|MERGE_RESOLUTION|>--- conflicted
+++ resolved
@@ -10,11 +10,7 @@
     "name": "GROUP_FOREST",
     "is_animal": true,
     "monsters": [
-<<<<<<< HEAD
-      { "monster": "mon_null", "weight": 900 },
-=======
       { "monster": "mon_null", "weight": 880 },
->>>>>>> ab8d84c5
       { "monster": "mon_owlbear", "weight": 10, "cost_multiplier": 10 },
       { "monster": "mon_wisp", "weight": 3, "cost_multiplier": 10, "conditions": [ "NIGHT" ] },
       { "monster": "mon_troll", "weight": 3, "cost_multiplier": 10, "conditions": [ "DAY" ] },
@@ -72,23 +68,15 @@
     "name": "GROUP_SWAMP",
     "is_animal": true,
     "monsters": [
-<<<<<<< HEAD
       { "monster": "mon_null", "weight": 940 },
-=======
-      { "monster": "mon_null", "weight": 954 },
->>>>>>> ab8d84c5
       { "monster": "mon_black_pudding", "weight": 14, "pack_size": [ 4, 6 ] },
       { "monster": "mon_stirge", "weight": 7, "pack_size": [ 2, 8 ] },
       { "monster": "mon_wisp", "weight": 5, "cost_multiplier": 10, "conditions": [ "NIGHT" ] },
       { "monster": "mon_wisp", "weight": 1, "cost_multiplier": 10, "conditions": [ "NIGHT" ], "pack_size": [ 1, 3 ] },
       { "monster": "mon_dragon_black_wyrmling", "weight": 2, "cost_multiplier": 50 },
       { "monster": "mon_dragon_black_young", "weight": 1, "cost_multiplier": 65 },
-<<<<<<< HEAD
       { "group": "GROUP_OGRE", "weight": 4, "cost_multiplier": 12 },
-=======
-      { "monster": "mon_ogre", "weight": 3, "cost_multiplier": 12 },
       { "monster": "mon_troll_water", "weight": 3, "cost_multiplier": 10, "conditions": [ "DAY" ] },
->>>>>>> ab8d84c5
       { "group": "GROUP_FOREST_SPIRIT_SWAMP", "weight": 10, "conditions": [ "SPRING", "SUMMER", "AUTUMN" ] }
     ]
   },
