--- conflicted
+++ resolved
@@ -247,7 +247,6 @@
       [ "priest_beginner", 30 ],
       [ "techno_idiots", 30 ],
       [ "novice_stormshaper_book", 30 ],
-<<<<<<< HEAD
       [ "book_lazy_magic", 30 ],
       [ "camping_time_spellbook", 30 ],
       [ "magic_history_tech_spellbook", 30 ],
@@ -273,9 +272,6 @@
       [ "messed_up_spells_spellbook", 30 ],
       [ "biomancy_fasting_spellbook", 30 ],
       [ "anti_magic_dispel_spellbook", 30 ]
-=======
-      [ "book_lazy_magic", 30 ]
->>>>>>> ae227523
     ]
   },
   {
