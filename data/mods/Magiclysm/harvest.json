[
  {
    "id": "owlbear",
    "//": "identical to mammal_large_fur except that half the fur has been replaced with feathers",
    "type": "harvest",
    "entries": [
      { "drop": "mutant_meat", "type": "flesh", "mass_ratio": 0.32 },
      { "drop": "mutant_meat_scrap", "type": "flesh", "mass_ratio": 0.01 },
      { "drop": "lung", "type": "flesh", "mass_ratio": 0.0035 },
      { "drop": "liver", "type": "offal", "mass_ratio": 0.01 },
      { "drop": "brain", "type": "flesh", "mass_ratio": 0.005 },
      { "drop": "sweetbread", "type": "flesh", "mass_ratio": 0.002 },
      { "drop": "kidney", "type": "offal", "mass_ratio": 0.002 },
      { "drop": "stomach_large", "scale_num": [ 1, 1 ], "max": 1, "type": "offal" },
      { "drop": "owlbear_stone", "scale_num": [ 1, 1 ], "max": 1, "type": "offal" },
      { "drop": "bone", "type": "bone", "mass_ratio": 0.15 },
      { "drop": "sinew", "type": "bone", "mass_ratio": 0.00035 },
      { "drop": "raw_fur", "type": "skin", "mass_ratio": 0.015 },
      { "drop": "mutant_fat", "type": "flesh", "mass_ratio": 0.07 },
      { "drop": "feather", "type": "skin", "mass_ratio": 0.005 },
      { "drop": "adrenal_gland_large", "type": "bionic", "max": 2 }
    ]
  },
  {
    "id": "owlbear_cub",
    "//": "drops regular stomach",
    "type": "harvest",
    "entries": [
      { "drop": "mutant_meat", "type": "flesh", "mass_ratio": 0.3 },
      { "drop": "mutant_meat_scrap", "type": "flesh", "mass_ratio": 0.03 },
      { "drop": "lung", "type": "flesh", "mass_ratio": 0.0035 },
      { "drop": "liver", "type": "offal", "mass_ratio": 0.01 },
      { "drop": "brain", "type": "flesh", "mass_ratio": 0.005 },
      { "drop": "sweetbread", "type": "flesh", "mass_ratio": 0.002 },
      { "drop": "kidney", "type": "offal", "mass_ratio": 0.002 },
      { "drop": "stomach", "scale_num": [ 1, 1 ], "max": 1, "type": "offal" },
      { "drop": "owlbear_stone", "scale_num": [ 1, 1 ], "max": 1, "type": "offal" },
      { "drop": "bone", "type": "bone", "mass_ratio": 0.15 },
      { "drop": "sinew", "type": "bone", "mass_ratio": 0.00035 },
      { "drop": "raw_fur", "type": "skin", "mass_ratio": 0.015 },
      { "drop": "mutant_fat", "type": "flesh", "mass_ratio": 0.07 },
      { "drop": "feather", "type": "skin", "mass_ratio": 0.005 }
    ]
  },
  {
    "id": "bulette",
    "//": "drops large stomach",
    "type": "harvest",
    "entries": [
      { "drop": "meat", "type": "flesh", "mass_ratio": 0.32 },
      { "drop": "meat_scrap", "type": "flesh", "mass_ratio": 0.01 },
      { "drop": "lung", "type": "flesh", "mass_ratio": 0.0035 },
      { "drop": "liver", "type": "offal", "mass_ratio": 0.01 },
      { "drop": "brain", "type": "flesh", "mass_ratio": 0.005 },
      { "drop": "sweetbread", "type": "flesh", "mass_ratio": 0.002 },
      { "drop": "kidney", "type": "offal", "mass_ratio": 0.002 },
      { "drop": "stomach_large", "scale_num": [ 1, 1 ], "max": 1, "type": "offal" },
      { "drop": "bulette_plate", "scale_num": [ 2, 5 ], "max": 1, "type": "skin" },
      { "drop": "bulette_pearl", "scale_num": [ 1, 4 ], "max": 1, "type": "offal" },
      { "drop": "bone", "type": "bone", "mass_ratio": 0.15 },
      { "drop": "sinew", "type": "bone", "mass_ratio": 0.00035 },
      { "drop": "raw_leather", "type": "skin", "mass_ratio": 0.02 },
      { "drop": "fat", "type": "flesh", "mass_ratio": 0.07 },
      { "drop": "adrenal_gland_large", "type": "bionic", "max": 2 }
    ]
  },
  {
    "id": "demon_spider",
    "type": "harvest",
    "entries": [
      { "drop": "meat_tainted", "type": "flesh", "mass_ratio": 0.1 },
      { "drop": "meat", "type": "flesh", "mass_ratio": 0.05 },
      { "drop": "demon_chitin_piece", "type": "bone", "mass_ratio": 0.04 },
      { "drop": "demon_chitin_plate", "type": "skin", "mass_ratio": 0.01 },
      { "drop": "demon_spider_fang", "base_num": [ 0, 0 ], "scale_num": [ 0.1, 0.6 ], "max": 2, "type": "flesh" }
    ]
  },
  {
    "id": "mammal_small_fur",
    "//": "override of vanilla harvest, includes hairballs",
    "type": "harvest",
    "entries": [
      { "drop": "meat", "type": "flesh", "mass_ratio": 0.28 },
      { "drop": "meat_scrap", "type": "flesh", "mass_ratio": 0.05 },
      { "drop": "lung", "type": "flesh", "mass_ratio": 0.0035 },
      { "drop": "liver", "type": "offal", "mass_ratio": 0.01 },
      { "drop": "brain", "type": "flesh", "mass_ratio": 0.005 },
      { "drop": "bone", "type": "bone", "mass_ratio": 0.15 },
      { "drop": "sinew", "type": "bone", "mass_ratio": 0.00035 },
      { "drop": "raw_fur", "type": "skin", "mass_ratio": 0.02 },
      { "drop": "fat", "type": "flesh", "mass_ratio": 0.07 },
      { "drop": "hairball", "type": "bionic", "max": 3 }
    ]
  },
  {
    "id": "mammal_large_fur",
    "//": "vanilla override, includes adrenal gland",
    "type": "harvest",
    "entries": [
      { "drop": "meat", "type": "flesh", "mass_ratio": 0.32 },
      { "drop": "meat_scrap", "type": "flesh", "mass_ratio": 0.01 },
      { "drop": "lung", "type": "flesh", "mass_ratio": 0.0035 },
      { "drop": "liver", "type": "offal", "mass_ratio": 0.01 },
      { "drop": "brain", "type": "flesh", "mass_ratio": 0.005 },
      { "drop": "sweetbread", "type": "flesh", "mass_ratio": 0.002 },
      { "drop": "kidney", "type": "offal", "mass_ratio": 0.002 },
      { "drop": "stomach_large", "scale_num": [ 1, 1 ], "max": 1, "type": "offal" },
      { "drop": "bone", "type": "bone", "mass_ratio": 0.15 },
      { "drop": "sinew", "type": "bone", "mass_ratio": 0.00035 },
      { "drop": "raw_fur", "type": "skin", "mass_ratio": 0.02 },
      { "drop": "fat", "type": "flesh", "mass_ratio": 0.07 },
      { "drop": "adrenal_gland_large", "type": "bionic", "max": 2 }
    ]
  },
  {
    "id": "mammal_large_leather",
    "//": "vanilla override, includes adrenal gland",
    "type": "harvest",
    "entries": [
      { "drop": "meat", "type": "flesh", "mass_ratio": 0.32 },
      { "drop": "meat_scrap", "type": "flesh", "mass_ratio": 0.01 },
      { "drop": "lung", "type": "flesh", "mass_ratio": 0.0035 },
      { "drop": "liver", "type": "offal", "mass_ratio": 0.01 },
      { "drop": "brain", "type": "flesh", "mass_ratio": 0.005 },
      { "drop": "sweetbread", "type": "flesh", "mass_ratio": 0.002 },
      { "drop": "kidney", "type": "offal", "mass_ratio": 0.002 },
      { "drop": "stomach_large", "scale_num": [ 1, 1 ], "max": 1, "type": "offal" },
      { "drop": "bone", "type": "bone", "mass_ratio": 0.15 },
      { "drop": "sinew", "type": "bone", "mass_ratio": 0.00035 },
      { "drop": "raw_leather", "type": "skin", "mass_ratio": 0.02 },
      { "drop": "fat", "type": "flesh", "mass_ratio": 0.07 },
      { "drop": "adrenal_gland_large", "type": "bionic", "max": 2 }
    ]
  },
  {
    "id": "mutant_mammal_large_leather",
    "//": "drops large stomach",
    "type": "harvest",
    "entries": [
      { "drop": "mutant_meat", "type": "flesh", "mass_ratio": 0.32 },
      { "drop": "mutant_meat_scrap", "type": "flesh", "mass_ratio": 0.01 },
      { "drop": "lung", "type": "flesh", "mass_ratio": 0.0035 },
      { "drop": "liver", "type": "offal", "mass_ratio": 0.01 },
      { "drop": "brain", "type": "flesh", "mass_ratio": 0.005 },
      { "drop": "sweetbread", "type": "flesh", "mass_ratio": 0.002 },
      { "drop": "kidney", "type": "offal", "mass_ratio": 0.002 },
      { "drop": "stomach_large", "scale_num": [ 1, 1 ], "max": 1, "type": "offal" },
      { "drop": "bone", "type": "bone", "mass_ratio": 0.15 },
      { "drop": "sinew", "type": "bone", "mass_ratio": 0.00035 },
      { "drop": "raw_leather", "type": "skin", "mass_ratio": 0.02 },
      { "drop": "mutant_fat", "type": "flesh", "mass_ratio": 0.07 },
      { "drop": "adrenal_gland_large", "type": "bionic", "max": 2 }
    ]
  },
  {
    "id": "mammal_large_wool",
    "//": "drops large stomach",
    "type": "harvest",
    "entries": [
      { "drop": "meat", "type": "flesh", "mass_ratio": 0.32 },
      { "drop": "meat_scrap", "type": "flesh", "mass_ratio": 0.01 },
      { "drop": "lung", "type": "flesh", "mass_ratio": 0.0035 },
      { "drop": "liver", "type": "offal", "mass_ratio": 0.01 },
      { "drop": "brain", "type": "flesh", "mass_ratio": 0.005 },
      { "drop": "sweetbread", "type": "flesh", "mass_ratio": 0.002 },
      { "drop": "kidney", "type": "offal", "mass_ratio": 0.002 },
      { "drop": "stomach_large", "scale_num": [ 1, 1 ], "max": 1, "type": "offal" },
      { "drop": "bone", "type": "bone", "mass_ratio": 0.15 },
      { "drop": "sinew", "type": "bone", "mass_ratio": 0.00035 },
      { "drop": "wool_staple", "type": "skin", "mass_ratio": 0.02 },
      { "drop": "fat", "type": "flesh", "mass_ratio": 0.07 },
      { "drop": "adrenal_gland_large", "type": "bionic", "max": 2 }
    ]
  },
  {
    "id": "human_large_leather",
    "type": "harvest",
    "entries": [
      { "drop": "mutant_human_flesh", "type": "flesh", "mass_ratio": 0.34 },
      { "drop": "hstomach_large", "scale_num": [ 1, 1 ], "max": 1, "type": "offal" },
      { "drop": "bone", "type": "bone", "mass_ratio": 0.15 },
      { "drop": "sinew", "type": "bone", "mass_ratio": 0.00035 },
      { "drop": "raw_leather", "type": "skin", "mass_ratio": 0.02 },
      { "drop": "mutant_human_fat", "type": "flesh", "mass_ratio": 0.07 },
      { "drop": "adrenal_gland_large", "type": "bionic", "max": 2 }
    ]
  },
  {
    "id": "animal_large_noskin",
    "//": "for those vertebrates that don't have something you can skin off of them",
    "type": "harvest",
    "entries": [
      { "drop": "meat", "type": "flesh", "mass_ratio": 0.32 },
      { "drop": "meat_scrap", "type": "flesh", "mass_ratio": 0.01 },
      { "drop": "lung", "type": "flesh", "mass_ratio": 0.0035 },
      { "drop": "liver", "type": "offal", "mass_ratio": 0.01 },
      { "drop": "brain", "type": "flesh", "mass_ratio": 0.005 },
      { "drop": "sweetbread", "type": "flesh", "mass_ratio": 0.002 },
      { "drop": "kidney", "type": "offal", "mass_ratio": 0.002 },
      { "drop": "stomach_large", "scale_num": [ 1, 1 ], "max": 1, "type": "offal" },
      { "drop": "bone", "type": "bone", "mass_ratio": 0.15 },
      { "drop": "sinew", "type": "bone", "mass_ratio": 0.00035 },
      { "drop": "fat", "type": "flesh", "mass_ratio": 0.07 },
      { "drop": "adrenal_gland_large", "type": "bionic", "max": 2 }
    ]
  },
  {
    "id": "mutant_animal_large_noskin",
    "//": "for those vertebrates that don't have something you can skin off of them",
    "type": "harvest",
    "entries": [
      { "drop": "mutant_meat", "type": "flesh", "mass_ratio": 0.32 },
      { "drop": "mutant_meat_scrap", "type": "flesh", "mass_ratio": 0.01 },
      { "drop": "lung", "type": "flesh", "mass_ratio": 0.0035 },
      { "drop": "liver", "type": "offal", "mass_ratio": 0.01 },
      { "drop": "brain", "type": "flesh", "mass_ratio": 0.005 },
      { "drop": "sweetbread", "type": "flesh", "mass_ratio": 0.002 },
      { "drop": "kidney", "type": "offal", "mass_ratio": 0.002 },
      { "drop": "stomach_large", "scale_num": [ 1, 1 ], "max": 1, "type": "offal" },
      { "drop": "bone", "type": "bone", "mass_ratio": 0.15 },
      { "drop": "sinew", "type": "bone", "mass_ratio": 0.00035 },
      { "drop": "mutant_fat", "type": "flesh", "mass_ratio": 0.07 },
      { "drop": "adrenal_gland_large", "type": "bionic", "max": 2 }
    ]
  },
  {
    "id": "dragon_black",
    "type": "harvest",
    "entries": [
      { "drop": "meat_tainted", "type": "flesh", "mass_ratio": 0.1 },
      { "drop": "dragon_blood", "type": "blood", "mass_ratio": 0.1 },
      { "drop": "meat_dragon", "type": "flesh", "mass_ratio": 0.18 },
      { "drop": "dragon_black_scale", "type": "skin", "mass_ratio": 0.05 },
      { "drop": "black_dragon_hide_raw", "type": "skin", "mass_ratio": 0.1 },
      { "drop": "bone", "type": "bone", "mass_ratio": 0.1 }
    ]
  },
  {
<<<<<<< HEAD
    "id": "zombie",
    "//": "your bog standard zombie",
    "type": "harvest",
    "entries": [
      { "drop": "tainted_blood", "type": "blood", "mass_ratio": 0.1 },
      { "drop": "meat_tainted", "type": "flesh", "mass_ratio": 0.25 },
      { "drop": "fat_tainted", "type": "flesh", "mass_ratio": 0.08 },
      { "drop": "bone_tainted", "type": "bone", "mass_ratio": 0.1 }
    ]
  },
  {
    "id": "zombie_leather",
    "//": "any zombie that might drop leather.  mostly animals.",
    "type": "harvest",
    "entries": [
      { "drop": "tainted_blood", "type": "blood", "mass_ratio": 0.1 },
      { "drop": "meat_tainted", "type": "flesh", "mass_ratio": 0.25 },
      { "drop": "fat_tainted", "type": "flesh", "mass_ratio": 0.08 },
      { "drop": "bone_tainted", "type": "bone", "mass_ratio": 0.1 },
      { "drop": "raw_tainted_leather", "type": "skin", "mass_ratio": 0.02 }
    ]
  },
  {
    "id": "zombie_fur",
    "//": "any zombie that might drop leather.  mostly animals.",
    "type": "harvest",
    "entries": [
      { "drop": "tainted_blood", "type": "blood", "mass_ratio": 0.1 },
      { "drop": "meat_tainted", "type": "flesh", "mass_ratio": 0.25 },
      { "drop": "fat_tainted", "type": "flesh", "mass_ratio": 0.08 },
      { "drop": "bone_tainted", "type": "bone", "mass_ratio": 0.1 },
      { "drop": "raw_tainted_fur", "type": "skin", "mass_ratio": 0.02 }
    ]
  },
  {
    "id": "zombie_meatslug",
    "//": "no bones or organs",
    "type": "harvest",
    "entries": [
      { "drop": "tainted_blood", "type": "blood", "mass_ratio": 0.2 },
      { "drop": "meat_tainted", "type": "flesh", "mass_ratio": 0.4 },
      { "drop": "fat_tainted", "type": "flesh", "mass_ratio": 0.1 },
      { "drop": "fat_tainted", "type": "offal", "mass_ratio": 0.1 }
    ]
  },
  {
    "id": "human",
    "//": "a monstrous horror, probably the most destructive entity you will ever see",
    "type": "harvest",
    "entries": [
      { "drop": "blood", "type": "blood", "mass_ratio": 0.1 },
      { "drop": "human_flesh", "type": "flesh", "mass_ratio": 0.2 },
      { "drop": "hstomach", "scale_num": [ 1, 1 ], "max": 1, "type": "offal" },
      { "drop": "human_fat", "type": "flesh", "mass_ratio": 0.1 },
      { "drop": "bone_human", "type": "bone", "mass_ratio": 0.12 },
      { "drop": "sinew", "type": "bone", "mass_ratio": 0.001 },
      { "drop": "raw_leather", "type": "skin", "mass_ratio": 0.01 }
    ]
  },
  {
=======
>>>>>>> 7ecc0539
    "id": "stirge",
    "//": "mainly arachnid drops with leather and proboscis",
    "type": "harvest",
    "entries": [
      { "drop": "blood", "type": "blood", "mass_ratio": 0.1 },
      { "drop": "mutant_meat", "type": "flesh", "mass_ratio": 0.33 },
      { "drop": "mutant_fat", "type": "flesh", "mass_ratio": 0.1 },
      { "drop": "sinew", "type": "bone", "mass_ratio": 0.01 },
      { "drop": "raw_leather", "type": "skin", "mass_ratio": 0.01 },
      { "drop": "stirge_proboscis", "scale_num": [ 1, 1 ], "max": 1, "type": "offal" }
    ]
  },
  {
    "id": "shrieker",
    "//": "mainly fungaloid drops with scream mushroom.",
    "type": "harvest",
    "entries": [
      { "drop": "veggy", "type": "flesh", "mass_ratio": 0.4 },
      { "drop": "plant_sac", "type": "offal", "mass_ratio": 0.2 },
      { "drop": "stick_fiber", "type": "bone", "mass_ratio": 0.1 },
      { "drop": "scream_mush", "scale_num": [ 0.1, 0.3 ], "max": 10, "type": "offal" }
    ]
  },
  {
    "id": "lemure",
    "//": "nothing much aside from big pile of meat and maybe demon blood in future.  But for now, tainted will do.",
    "type": "harvest",
    "entries": [
      { "drop": "tainted_blood", "type": "blood", "mass_ratio": 0.1 },
      { "drop": "meat", "type": "flesh", "mass_ratio": 0.4 }
    ]
  },
  {
    "id": "lizardfolk",
    "type": "harvest",
    "entries": [
      { "drop": "demihuman_flesh", "type": "flesh", "mass_ratio": 0.32 },
      { "drop": "lung", "type": "flesh", "mass_ratio": 0.0035 },
      { "drop": "liver", "type": "offal", "mass_ratio": 0.01 },
      { "drop": "brain", "type": "flesh", "mass_ratio": 0.005 },
      { "drop": "kidney", "type": "offal", "mass_ratio": 0.002 },
      { "drop": "raw_demihumanleather", "type": "skin", "mass_ratio": 0.02 },
      { "drop": "sinew", "type": "bone", "mass_ratio": 0.00035 },
      { "drop": "bone", "type": "bone", "mass_ratio": 0.1 }
    ]
  },
  {
    "id": "ogre",
    "type": "harvest",
    "entries": [
      { "drop": "demihuman_flesh", "type": "flesh", "mass_ratio": 0.32 },
      { "drop": "lung", "type": "flesh", "mass_ratio": 0.0035 },
      { "drop": "liver", "type": "offal", "mass_ratio": 0.01 },
      { "drop": "brain", "type": "flesh", "mass_ratio": 0.0025 },
      { "drop": "kidney", "type": "offal", "mass_ratio": 0.002 },
      { "drop": "raw_demihumanleather", "type": "skin", "mass_ratio": 0.02 },
      { "drop": "sinew", "type": "bone", "mass_ratio": 0.00035 },
      { "drop": "bone", "type": "bone", "mass_ratio": 0.1025 }
    ]
  },
  {
    "id": "orc",
    "type": "harvest",
    "entries": [
      { "drop": "demihuman_flesh", "type": "flesh", "mass_ratio": 0.32 },
      { "drop": "lung", "type": "flesh", "mass_ratio": 0.0035 },
      { "drop": "liver", "type": "offal", "mass_ratio": 0.01 },
      { "drop": "brain", "type": "flesh", "mass_ratio": 0.005 },
      { "drop": "kidney", "type": "offal", "mass_ratio": 0.002 },
      { "drop": "raw_demihumanleather", "type": "skin", "mass_ratio": 0.02 },
      { "drop": "sinew", "type": "bone", "mass_ratio": 0.00035 },
      { "drop": "bone", "type": "bone", "mass_ratio": 0.1 }
    ]
  }
]<|MERGE_RESOLUTION|>--- conflicted
+++ resolved
@@ -236,69 +236,6 @@
     ]
   },
   {
-<<<<<<< HEAD
-    "id": "zombie",
-    "//": "your bog standard zombie",
-    "type": "harvest",
-    "entries": [
-      { "drop": "tainted_blood", "type": "blood", "mass_ratio": 0.1 },
-      { "drop": "meat_tainted", "type": "flesh", "mass_ratio": 0.25 },
-      { "drop": "fat_tainted", "type": "flesh", "mass_ratio": 0.08 },
-      { "drop": "bone_tainted", "type": "bone", "mass_ratio": 0.1 }
-    ]
-  },
-  {
-    "id": "zombie_leather",
-    "//": "any zombie that might drop leather.  mostly animals.",
-    "type": "harvest",
-    "entries": [
-      { "drop": "tainted_blood", "type": "blood", "mass_ratio": 0.1 },
-      { "drop": "meat_tainted", "type": "flesh", "mass_ratio": 0.25 },
-      { "drop": "fat_tainted", "type": "flesh", "mass_ratio": 0.08 },
-      { "drop": "bone_tainted", "type": "bone", "mass_ratio": 0.1 },
-      { "drop": "raw_tainted_leather", "type": "skin", "mass_ratio": 0.02 }
-    ]
-  },
-  {
-    "id": "zombie_fur",
-    "//": "any zombie that might drop leather.  mostly animals.",
-    "type": "harvest",
-    "entries": [
-      { "drop": "tainted_blood", "type": "blood", "mass_ratio": 0.1 },
-      { "drop": "meat_tainted", "type": "flesh", "mass_ratio": 0.25 },
-      { "drop": "fat_tainted", "type": "flesh", "mass_ratio": 0.08 },
-      { "drop": "bone_tainted", "type": "bone", "mass_ratio": 0.1 },
-      { "drop": "raw_tainted_fur", "type": "skin", "mass_ratio": 0.02 }
-    ]
-  },
-  {
-    "id": "zombie_meatslug",
-    "//": "no bones or organs",
-    "type": "harvest",
-    "entries": [
-      { "drop": "tainted_blood", "type": "blood", "mass_ratio": 0.2 },
-      { "drop": "meat_tainted", "type": "flesh", "mass_ratio": 0.4 },
-      { "drop": "fat_tainted", "type": "flesh", "mass_ratio": 0.1 },
-      { "drop": "fat_tainted", "type": "offal", "mass_ratio": 0.1 }
-    ]
-  },
-  {
-    "id": "human",
-    "//": "a monstrous horror, probably the most destructive entity you will ever see",
-    "type": "harvest",
-    "entries": [
-      { "drop": "blood", "type": "blood", "mass_ratio": 0.1 },
-      { "drop": "human_flesh", "type": "flesh", "mass_ratio": 0.2 },
-      { "drop": "hstomach", "scale_num": [ 1, 1 ], "max": 1, "type": "offal" },
-      { "drop": "human_fat", "type": "flesh", "mass_ratio": 0.1 },
-      { "drop": "bone_human", "type": "bone", "mass_ratio": 0.12 },
-      { "drop": "sinew", "type": "bone", "mass_ratio": 0.001 },
-      { "drop": "raw_leather", "type": "skin", "mass_ratio": 0.01 }
-    ]
-  },
-  {
-=======
->>>>>>> 7ecc0539
     "id": "stirge",
     "//": "mainly arachnid drops with leather and proboscis",
     "type": "harvest",
