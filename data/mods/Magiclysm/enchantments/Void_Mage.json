[
  {
    "id": "void_claws",
    "type": "SPELL",
    "name": "Void Claws",
    "description": "This is a spell that causes a DoT effect whenever you hit.",
    "valid_targets": [ "hostile" ],
    "flags": [ "SILENT", "NO_PROJECTILE" ],
    "effect": "attack",
    "shape": "blast",
    "min_dot": 8,
    "max_dot": 8,
    "min_damage": 3,
    "max_damage": 3,
    "min_range": 1,
    "max_range": 1,
    "min_duration": 300,
    "max_duration": 300,
    "damage_type": "biological"
  },
  {
    "type": "enchantment",
    "id": "VOID_MAGE",
    "condition": "ALWAYS",
<<<<<<< HEAD
    "modified_bodyparts": [ { "gain": "dark_eye" } ],
    "hit_you_effect": [ { "id": "void_claws" } ]
  },
  {
    "id": "dark_eye",
    "type": "body_part",
    "name": "dark eye",
    "name_multiple": "dark eyes",
    "heading": "dark eye",
    "heading_multiple": "dark eyes",
    "encumbrance_text": "",
    "hit_size": 0,
    "heal_bonus": 15,
    "mend_rate": 100,
    "drench_capacity": 4,
    "main_part": "dark_eye",
    "hit_difficulty": 0.8,
    "limb_type": "tail",
    "limb_scores": [ [ "night_vis", 20 ] ],
    "opposite_part": "dark_eye",
    "side": "both",
    "connected_to": "head",
    "accusative": { "ctxt": "bodypart_accusative", "str": "dark eye" },
    "hp_bar_ui_text": "dark eye",
    "base_hp": 20
=======
    "hit_you_effect": [
      {
        "id": "void_claws",
        "message": "Shadowy claws follow behind your strikes and the afterimage shrivels flesh as it passes through.",
        "npc_message": "%1$s's attacks seems to have an afterimage of shadowy claws striking behind them about a half a second."
      }
    ]
>>>>>>> b87b910f
  }
]<|MERGE_RESOLUTION|>--- conflicted
+++ resolved
@@ -22,9 +22,14 @@
     "type": "enchantment",
     "id": "VOID_MAGE",
     "condition": "ALWAYS",
-<<<<<<< HEAD
     "modified_bodyparts": [ { "gain": "dark_eye" } ],
-    "hit_you_effect": [ { "id": "void_claws" } ]
+    "hit_you_effect": [
+      {
+        "id": "void_claws",
+        "message": "Shadowy claws follow behind your strikes and the afterimage shrivels flesh as it passes through.",
+        "npc_message": "%1$s's attacks seems to have an afterimage of shadowy claws striking behind them about a half a second."
+      }
+    ]
   },
   {
     "id": "dark_eye",
@@ -48,14 +53,5 @@
     "accusative": { "ctxt": "bodypart_accusative", "str": "dark eye" },
     "hp_bar_ui_text": "dark eye",
     "base_hp": 20
-=======
-    "hit_you_effect": [
-      {
-        "id": "void_claws",
-        "message": "Shadowy claws follow behind your strikes and the afterimage shrivels flesh as it passes through.",
-        "npc_message": "%1$s's attacks seems to have an afterimage of shadowy claws striking behind them about a half a second."
-      }
-    ]
->>>>>>> b87b910f
   }
 ]