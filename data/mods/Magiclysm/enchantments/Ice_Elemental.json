--- conflicted
+++ resolved
@@ -18,11 +18,7 @@
     "type": "enchantment",
     "id": "ICE_ELEMENTAL",
     "condition": "ALWAYS",
-<<<<<<< HEAD
     "values": [ { "value": "ARMOR_COLD", "multiply": -0.4 }, { "value": "ITEM_DAMAGE_COLD", "add": 9 } ],
-    "hit_you_effect": [ { "id": "ICE_ELEMENTAL_COLD_DAMAGE" } ]
-=======
-    "values": [ { "value": "ARMOR_COLD", "multiply": -0.4 } ],
     "hit_you_effect": [
       {
         "id": "ICE_ELEMENTAL_COLD_DAMAGE",
@@ -30,6 +26,5 @@
         "npc_message": "A coating of frost appears on their opponent as %1$s is struck."
       }
     ]
->>>>>>> b87b910f
   }
 ]