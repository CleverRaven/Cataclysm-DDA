--- conflicted
+++ resolved
@@ -137,7 +137,6 @@
     ]
   },
   {
-<<<<<<< HEAD
     "id": "spell_components_druid_arrow",
     "type": "requirement",
     "//": "Sticks for the for the Harvest of the Hunter spell",
@@ -153,7 +152,8 @@
         [ "willowbark", 5 ]
       ]
     ]
-=======
+  },
+  {
     "id": "spell_components_magus_mark",
     "type": "requirement",
     "components": [ [ [ "crystallized_mana", 10 ] ] ]
@@ -167,6 +167,5 @@
     "id": "spell_components_remove_instability",
     "type": "requirement",
     "components": [ [ [ "purifier", 1 ] ] ]
->>>>>>> 3783fae2
   }
 ]