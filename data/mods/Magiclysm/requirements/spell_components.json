--- conflicted
+++ resolved
@@ -113,7 +113,6 @@
     "id": "spell_components_manatrap",
     "type": "requirement",
     "components": [ [ [ "potion_starter", 6 ], [ "alchemist_bomb", 2 ] ] ]
-<<<<<<< HEAD
   },
   {
     "id": "spell_components_samsara",
@@ -136,7 +135,5 @@
       ],
       [ [ "alder_bark", 1 ], [ "tanbark", 1 ], [ "birchbark", 1 ], [ "willowbark", 1 ] ]
     ]
-=======
->>>>>>> 5f8d8602
   }
 ]