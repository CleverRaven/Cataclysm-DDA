--- conflicted
+++ resolved
@@ -1764,10 +1764,7 @@
     "flags": [
       "PERSONAL",
       "SEMITANGIBLE",
-<<<<<<< HEAD
-=======
       "ZERO_WEIGHT",
->>>>>>> 82acba90
       "OVERSIZE",
       "ONLY_ONE",
       "TRADER_AVOID",
