[
  {
    "id": "stonefist",
    "type": "ARMOR",
    "name": { "str": "pair of magical armored stone gauntlets", "str_pl": "pairs of magical armored stone gauntlets" },
    "description": "A magical flexible stonelike substance for protection and attack.",
    "weight": "1 g",
    "volume": "250 ml",
    "longest_side": "20 cm",
    "price": 1,
    "to_hit": 2,
    "material": [ "concentrated_mana" ],
    "symbol": "[",
    "color": "light_gray",
    "looks_like": "gauntlets_chitin",
    "armor_data": {
      "warmth": 20,
      "environmental_protection": 10,
      "armor": [
        {
          "material": [ { "type": "concentrated_mana", "covered_by_mat": 100, "thickness": 3 } ],
          "encumbrance": 0,
          "coverage": 100,
          "covers": [ "arm_l", "arm_r", "hand_l", "hand_r" ]
        }
      ]
    },
    "qualities": [ [ "HAMMER", 1 ] ],
    "flags": [ "ONLY_ONE", "STURDY", "DURABLE_MELEE", "NONCONDUCTIVE", "MAGIC_FOCUS" ],
    "techniques": [ "WBLOCK_3" ],
    "melee_damage": { "bash": 20 }
  },
  {
    "id": "finger_firelighter",
    "type": "TOOL",
    "name": "finger firelighter",
    "description": "This is a small flame you can hold in your hand.  With a thought, you can cause it to light something on fire, or you can throw it to ignite something flammable.",
    "weight": "1 g",
    "volume": "1 ml",
    "price": 0,
    "symbol": ",",
    "color": "red",
    "use_action": [ { "type": "firestarter", "moves": 20 } ],
    "drop_action": { "type": "emit_actor", "emits": [ "emit_tiny_fire" ] },
    "flags": [ "TRADER_AVOID", "FIRESTARTER", "LIGHT_8", "FLAMING", "WATER_EXTINGUISH" ]
  },
  {
    "id": "electric_lighter",
    "type": "TOOL",
    "name": "stable spark",
    "description": "Small electric spark, that does not disappear under your force.  With a thought, you can cause it to light something on fire, or you can throw it to ignite something flammable.",
    "weight": "1 g",
    "volume": "1 ml",
    "price": 0,
    "symbol": ",",
    "color": "yellow",
    "use_action": [ { "type": "firestarter", "moves": 20 } ],
    "drop_action": { "type": "emit_actor", "emits": [ "emit_tiny_fire" ] },
    "flags": [ "TRADER_AVOID", "FIRESTARTER", "LIGHT_8" ]
  },
  {
    "id": "magic_lamp",
    "type": "ARMOR",
    "category": "tools",
    "name": "magic lamp",
    "description": "A magical light source that will light up a small area.",
    "weight": "1 g",
    "material": [ "magical_material" ],
    "volume": "250 ml",
    "price": 1,
    "to_hit": -2,
    "symbol": ",",
    "color": "light_green",
    "flags": [ "LIGHT_300", "AURA", "SEMITANGIBLE", "UNBREAKABLE", "ALLOWS_NATURAL_ATTACKS", "TRANSPARENT" ],
    "armor": [ { "covers": [ "head" ] } ],
    "melee_damage": { "bash": 8 }
  },
  {
    "id": "magic_light",
    "type": "ARMOR",
    "category": "tools",
    "name": "magic light",
    "description": "A small magical light that you can read by.",
    "weight": "0 kg",
    "volume": "0 L",
    "price": 0,
    "symbol": ",",
    "color": "light_green",
    "material": [ "magical_material" ],
    "flags": [ "LIGHT_8", "AURA", "SEMITANGIBLE", "UNBREAKABLE", "ALLOWS_NATURAL_ATTACKS", "TRANSPARENT" ],
    "armor": [ { "covers": [ "head" ] } ]
  },
  {
    "id": "shield_ice",
    "type": "ARMOR",
    "name": { "str": "large shield of magical ice", "str_pl": "large shields of magical ice" },
    "category": "armor",
    "description": "A lightweight but tough shield crafted entirely of magical ice.",
    "weight": "1 kg",
    "volume": "5 L",
    "longest_side": "50 cm",
    "price": 1,
    "to_hit": 1,
    "material": [ "concentrated_mana" ],
    "symbol": "[",
    "color": "light_gray",
    "looks_like": "gauntlets_chitin",
    "sided": true,
    "material_thickness": 4,
    "techniques": [ "WBLOCK_3" ],
    "flags": [ "OVERSIZE", "BELTED", "RESTRICT_HANDS", "BLOCK_WHILE_WORN", "TRANSPARENT" ],
    "armor": [ { "encumbrance": 10, "coverage": 70, "covers": [ "arm_l", "arm_r", "hand_l", "hand_r" ] } ],
    "melee_damage": { "bash": 14 }
  },
  {
    "id": "ice_gliders",
    "type": "ARMOR",
    "name": { "str_sp": "slick icy coatings" },
    "description": "A magical slick icy coating on your feet.  While quite fast on flat floors, they make it difficult to move on rough terrain.",
    "weight": "1 g",
    "volume": "250 ml",
    "longest_side": "15 cm",
    "price": 1,
    "to_hit": -2,
    "material": [ "concentrated_mana" ],
    "symbol": "[",
    "color": "brown",
    "looks_like": "boots_plate",
    "warmth": 30,
    "material_thickness": 0.2,
    "environmental_protection": 2,
    "relic_data": { "passive_effects": [ { "has": "WORN", "condition": "ALWAYS", "values": [ { "value": "MOVE_COST", "add": -5 } ] } ] },
    "flags": [ "OVERSIZE", "WATERPROOF", "ROLLER_QUAD", "BELTED", "TRANSPARENT" ],
    "armor": [ { "encumbrance": 0, "coverage": 100, "covers": [ "foot_l", "foot_r" ] } ],
    "melee_damage": { "bash": 6 }
  },
  {
    "type": "GENERIC",
    "id": "stormhammer",
    "name": { "str": "The Stormhammer" },
    "description": "A crackling magical warhammer full of lightning to smite your foes with, and of course, to smash things to bits!",
    "weight": "1337 g",
    "longest_side": "70 cm",
    "to_hit": 2,
    "color": "brown",
    "symbol": "/",
    "looks_like": "warhammer",
    "material": [ "concentrated_mana" ],
    "techniques": [ "WBLOCK_2", "BRUTAL", "SWEEP" ],
    "flags": [
      "NONCONDUCTIVE",
      "BELT_CLIP",
      "LIGHT_15",
      "TRADER_AVOID",
      "UNBREAKABLE_MELEE",
      "NO_REPAIR",
      "NO_SALVAGE",
      "MAGIC_FOCUS"
    ],
    "volume": "1250 ml",
    "relic_data": { "passive_effects": [ { "id": "ench_storm_hammer" } ] },
    "qualities": [ [ "HAMMER", 1 ] ],
    "melee_damage": { "bash": 30 }
  },
  {
    "type": "ARMOR",
    "id": "stormglove",
    "symbol": "3",
    "color": "light_gray",
    "looks_like": "gauntlets_chitin",
    "name": { "str": "Stormfist" },
    "description": "Encases your arm and hand in a sheath of crackling magical lightning, you can punch and defend yourself with it in melee combat.",
    "material": [ "concentrated_mana" ],
    "volume": "155 ml",
    "weight": "300 g",
    "longest_side": "25 cm",
    "flags": [
      "ONLY_ONE",
      "UNBREAKABLE_MELEE",
      "NONCONDUCTIVE",
      "LIGHT_5",
      "TRADER_AVOID",
      "NO_REPAIR",
      "NO_SALVAGE",
      "MAGIC_FOCUS"
    ],
    "relic_data": { "passive_effects": [ { "id": "ench_stormglove" } ] },
    "to_hit": { "grip": "weapon", "length": "hand", "surface": "any", "balance": "neutral" },
    "material_thickness": 0.3,
    "armor": [
      {
        "material": [ { "type": "concentrated_mana", "covered_by_mat": 100, "thickness": 1.0 } ],
        "encumbrance": 2,
        "coverage": 100,
        "covers": [ "hand_l", "hand_r" ],
        "specifically_covers": [ "hand_wrist_l", "hand_wrist_r", "hand_palm_l", "hand_palm_r", "hand_back_l", "hand_back_r" ]
      },
      {
        "material": [ { "type": "concentrated_mana", "covered_by_mat": 100, "thickness": 1.0 } ],
        "encumbrance": 0,
        "coverage": 50,
        "covers": [ "hand_l", "hand_r" ],
        "specifically_covers": [ "hand_fingers_l", "hand_fingers_r" ]
      },
      {
        "material": [ { "type": "concentrated_mana", "covered_by_mat": 100, "thickness": 1.0 } ],
        "encumbrance": 0,
        "coverage": 60,
        "covers": [ "arm_l", "arm_r" ],
        "specifically_covers": [ "arm_lower_l", "arm_lower_r" ]
      }
    ],
    "melee_damage": { "bash": 6 }
  },
  {
    "id": "tentacle_whip",
    "type": "GENERIC",
    "symbol": "/",
    "color": "brown",
    "name": "vicious tentacle whip",
    "description": "A long, writhing, tentacle covered in sharp bonelike blades and spikey protrusions.",
    "weight": "2460 g",
    "volume": "1975 ml",
    "longest_side": "40 cm",
    "material": [ "bone", "flesh" ],
    "techniques": [ "PRECISE", "RAPID", "WBLOCK_2" ],
    "flags": [
      "REACH_ATTACK",
      "REACH3",
      "WHIP",
      "STURDY",
      "TRADER_AVOID",
      "UNBREAKABLE_MELEE",
      "NO_REPAIR",
      "NO_SALVAGE",
      "MAGIC_FOCUS"
    ],
    "category": "weapons",
    "melee_damage": { "cut": 30 }
  },
  {
    "id": "flarewhip",
    "type": "GENERIC",
    "symbol": "/",
    "color": "light_blue",
    "name": "flarewhip",
    "description": "A long whip made of blue-hot magical flames.  The heat is horrendous when touching an enemy.",
    "weight": "60 g",
    "volume": "1500 ml",
    "longest_side": "40 cm",
    "material": [ "concentrated_mana" ],
    "techniques": [ "PRECISE", "WIDE", "SWEEP" ],
    "flags": [
      "REACH_ATTACK",
      "REACH3",
      "WHIP",
      "STURDY",
      "TRADER_AVOID",
      "UNBREAKABLE_MELEE",
      "NO_REPAIR",
      "NO_SALVAGE",
      "MAGIC_FOCUS",
      "FIRESTARTER",
      "LIGHT_8",
      "FLAMING",
      "FIRE"
    ],
    "to_hit": 3,
    "relic_data": {
      "passive_effects": [ { "has": "WIELD", "condition": "ALWAYS", "values": [ { "value": "ITEM_DAMAGE_HEAT", "add": 30 } ] } ]
    },
    "category": "weapons",
    "melee_damage": { "cut": 6 }
  },
  {
    "id": "fleshpouch",
    "type": "ARMOR",
    "name": { "str": "flesh pouch", "str_pl": "flesh pouches" },
    "description": "A large pouch of tough flesh on your back, filled with tiny tentacles that grasp and hold anything you place inside.  It shifts and adjusts itself to minimize encumbrance.",
    "weight": "0 kg",
    "volume": "0 L",
    "price": 0,
    "material": [ "flesh" ],
    "symbol": "[",
    "color": "green",
    "pocket_data": [ { "pocket_type": "CONTAINER", "max_contains_volume": "25 L", "max_contains_weight": "75 kg", "moves": 60 } ],
    "material_thickness": 0.1,
    "flags": [
      "BELTED",
      "TRADER_AVOID",
      "WATERPROOF",
      "STURDY",
      "OVERSIZE",
      "NO_TAKEOFF",
      "ONLY_ONE",
      "NO_REPAIR",
      "NO_SALVAGE",
      "ZERO_WEIGHT",
      "TRANSPARENT"
    ],
    "armor": [ { "encumbrance": [ 5, 10 ], "coverage": 40, "covers": [ "torso" ] } ]
  },
  {
    "id": "bonespear",
    "type": "GENERIC",
    "symbol": "/",
    "color": "light_gray",
    "name": { "str": "Wicked Bonespear" },
    "description": "This is a wicked spear/halberd hybrid entirely created of bone.",
    "material": [ "bone" ],
    "weapon_category": [ "POLEARMS", "SPEARS" ],
    "flags": [
      "UNBREAKABLE_MELEE",
      "REACH_ATTACK",
      "SPEAR",
      "NONCONDUCTIVE",
      "SHEATH_SPEAR",
      "ONLY_ONE",
      "NO_REPAIR",
      "NO_SALVAGE",
      "MAGIC_FOCUS"
    ],
    "techniques": [ "WBLOCK_2", "WIDE", "SWEEP", "BRUTAL" ],
    "weight": "2175 g",
    "volume": "2500 ml",
    "longest_side": "183 cm",
    "to_hit": 2,
    "melee_damage": { "bash": 16, "stab": 36 }
  },
  {
    "id": "druid_recurve",
    "//": "Not using copy-from 'reflexbow', since wearability causes druid bow not to be wielded, and ammo / clip type causes it to require real arrows",
    "type": "GUN",
    "symbol": "(",
    "color": "yellow",
    "looks_like": "recurbow",
    "name": { "str": "Woodbow" },
    "description": "A magically conjured ornate recurve bow of solid flexible wood.  A matching conjured wooden arrow appears when you draw the string back for firing.",
    "flags": [
      "FIRE_TWOHAND",
      "PRIMITIVE_RANGED_WEAPON",
      "BELTED",
      "UNBREAKABLE_MELEE",
      "NONCONDUCTIVE",
      "ONLY_ONE",
      "NO_REPAIR",
      "SHEATH_BOW",
      "NO_SALVAGE",
      "NO_UNLOAD",
      "WATERPROOF_GUN",
      "NO_TURRET",
      "RELOAD_AND_SHOOT",
      "NEVER_JAMS"
    ],
    "ammo_effects": [ "NEVER_MISFIRES" ],
    "skill": "archery",
    "ammo": [ "arrow" ],
    "min_strength": 9,
    "weight": "540 g",
    "longest_side": "140 cm",
    "to_hit": 1,
    "reload_noise_volume": 3,
    "loudness": 6,
    "ranged_damage": { "damage_type": "stab", "amount": 9 },
    "clip_size": 1,
    "pocket_data": [ { "pocket_type": "MAGAZINE", "ammo_restriction": { "arrow": 1 } } ],
    "range": 14,
    "dispersion": 950,
    "durability": 6,
    "volume": "2500 ml",
    "melee_damage": { "bash": 12 }
  },
  {
    "id": "druid_quiver",
    "type": "ARMOR",
    "name": { "str": "Woodquiver" },
    "description": "A magically conjured quiver, marvelously light and easy to wear despite the arrows it holds.",
    "weight": "260 g",
    "volume": "500 ml",
    "price": 6500,
    "price_postapoc": 1000,
    "melee_damage": { "bash": 2 },
    "material": [ "leather" ],
    "symbol": "[",
    "looks_like": "quiver",
    "color": "green",
    "sided": true,
    "material_thickness": 1,
    "pocket_data": [
      {
        "ammo_restriction": { "arrow": 60, "bolt": 60, "arrow_orichalcum": 60 },
        "weight_multiplier": 0.33333,
        "volume_multiplier": 0.33333,
        "moves": 20
      }
    ],
    "flags": [ "BELTED", "OVERSIZE", "TRADER_AVOID", "WATER_FRIENDLY", "TARDIS", "ONLY_ONE" ],
    "armor": [
      {
        "encumbrance": [ 3, 5 ],
        "coverage": 25,
        "covers": [ "leg_l", "leg_r" ],
        "specifically_covers": [ "leg_upper_l", "leg_upper_r" ]
      }
    ]
  },
  {
    "id": "druid_quiver_plus",
    "type": "ARMOR",
    "name": { "str": "Woodquiver" },
    "description": "A magically conjured quiver, marvelously light and easy to wear despite the arrows it holds.  This is an enhanced version, created by your increased mastery of the spell.",
    "weight": "260 g",
    "volume": "500 ml",
    "price": 6500,
    "price_postapoc": 1000,
    "melee_damage": { "bash": 2 },
    "material": [ "leather" ],
    "symbol": "[",
    "looks_like": "quiver",
    "color": "green",
    "sided": true,
    "material_thickness": 1,
    "pocket_data": [
      {
        "ammo_restriction": { "arrow": 120, "bolt": 120, "arrow_orichalcum": 120 },
        "weight_multiplier": 0.16667,
        "volume_multiplier": 0.16667,
        "moves": 20
      }
    ],
    "flags": [ "BELTED", "OVERSIZE", "TRADER_AVOID", "WATER_FRIENDLY", "TARDIS", "ONLY_ONE" ],
    "armor": [
      {
        "encumbrance": [ 3, 5 ],
        "coverage": 25,
        "covers": [ "leg_l", "leg_r" ],
        "specifically_covers": [ "leg_upper_l", "leg_upper_r" ]
      }
    ]
  },
  {
    "id": "druid_naturearrows1",
    "type": "AMMO",
    "copy-from": "arrow_heavy_fire_hardened_fletched",
    "name": { "str": "nature's arrow" },
    "looks_like": "arrow_heavy_fire_hardened_fletched",
    "description": "A magically conjured arrow made of twisted wood.",
    "damage": { "damage_type": "stab", "armor_penetration": 3 },
    "count": 1,
    "effects": [ "RECOVER_8" ]
  },
  {
    "id": "arrow_druid",
    "type": "AMMO",
    "copy-from": "arrow_heavy_fire_hardened_fletched",
    "name": { "str": "twisted wooden arrow" },
    "looks_like": "arrow_heavy_fire_hardened_fletched",
    "description": "A arrow that looks more like it was grown than carved.  Despite that, it flies straight and true.  It explodes into a mass of entangling vegetation when it hits its target.",
    "damage": { "damage_type": "stab", "armor_penetration": 2 },
    "count": 1,
    "effects": [ "RECOVER_6", "TANGLE" ]
  },
  {
    "type": "TOOL",
    "id": "druid_seed",
    "name": { "str": "seed of purification", "str_pl": "seeds of purification" },
    "weight": "1 g",
    "color": "white",
    "use_action": {
      "type": "transform",
      "target": "druid_dust",
      "msg": "You squeeze the seed in your palm, and it begins to turn to a fine dust.",
      "target_charges": 15,
      "menu_text": "Squeeze seed"
    },
    "symbol": "!",
    "description": "A magical seed that can be squeezed to release purifying dust, which can then be used to purify up to a gallon of water.",
    "volume": "250 ml",
    "flags": [ "TRADER_AVOID" ]
  },
  {
    "id": "druid_dust",
    "type": "TOOL",
    "name": { "str_sp": "faintly glowing dust" },
    "description": "This handful of fine dust glows with a growing intensity.",
    "weight": "1 g",
    "volume": "30 ml",
    "price": 0,
    "symbol": "!",
    "color": "white",
    "initial_charges": 15,
    "max_charges": 15,
    "use_action": [ "WATER_PURIFIER" ]
  },
  {
    "type": "COMESTIBLE",
    "id": "druid_fertilizer",
    "name": { "str_sp": "seed of growth" },
    "weight": "27 g",
    "color": "white",
    "flags": [ "TRADER_AVOID", "FERTILIZER" ],
    "comestible_type": "FOOD",
    "symbol": "°",
    "quench": -10,
    "healthy": -2,
    "description": "A magical powder that can be scattered on growing crops to make them grow faster.",
    "material": [ "powder" ],
    "volume": "33 ml",
    "category": "chems",
    "fun": -15
  },
  {
    "id": "armor_frost",
    "type": "ARMOR",
    "category": "armor",
    "name": { "str_sp": "frost armor" },
    "description": "A thin layer of magical ice, covering the entire body.  It doesn't provide much armor, instead dealing significant damage to enemies that try to attack you.",
    "weight": "5000 g",
    "volume": "5 L",
    "material": [ "concentrated_mana" ],
    "symbol": "[",
    "color": "light_gray",
    "warmth": 0,
    "material_thickness": 0.5,
    "environmental_protection": 2,
    "flags": [
      "SEMITANGIBLE",
      "ONLY_ONE",
      "OVERSIZE",
      "TRADER_AVOID",
      "PERSONAL",
      "STURDY",
      "NO_TAKEOFF",
      "NONCONDUCTIVE",
      "PADDED"
    ],
    "armor": [
      {
        "encumbrance": 8,
        "coverage": 100,
        "covers": [ "head", "mouth", "eyes", "torso", "arm_l", "arm_r", "hand_l", "hand_r", "leg_l", "leg_r", "foot_l", "foot_r" ]
      }
    ],
    "relic_data": { "passive_effects": [ { "has": "WORN", "condition": "ALWAYS", "hit_me_effect": [ { "id": "ice_spike" } ] } ] }
  },
  {
    "id": "aura_stoneskin",
    "type": "ARMOR",
    "category": "armor",
    "name": { "str_sp": "stoneskin coating" },
    "description": "A thin layer of shifting, almost fluid living rock, covering the entire body.",
    "weight": "100 g",
    "volume": "25 L",
    "material": [ "stone" ],
    "symbol": "[",
    "color": "light_gray",
    "warmth": 5,
    "material_thickness": 2.6,
    "environmental_protection": 2,
    "flags": [ "ONLY_ONE", "OVERSIZE", "PERSONAL", "STURDY", "PADDED" ],
    "armor": [
      {
        "encumbrance": 16,
        "coverage": 100,
        "covers": [ "head", "mouth", "eyes", "torso", "arm_l", "arm_r", "hand_l", "hand_r", "leg_l", "leg_r", "foot_l", "foot_r" ]
      }
    ]
  },
  {
    "id": "burn_scar",
    "type": "effect_type",
    "desc": [ "This burn really hurts!" ],
    "max_duration": "10 second",
    "rating": "bad",
    "base_mods": { "pain_amount": [ 20 ] }
  },
  {
    "id": "ench_overcharge_burn_scar",
    "type": "enchantment",
    "ench_effects": [ { "effect": "burn_scar", "intensity": 1 } ]
  },
  {
    "id": "overcharge_burn_scar",
    "type": "ARMOR",
    "name": { "str": "overcharge burn" },
    "description": "Ouch, this really smarts!  It'll go away soon, maybe?",
    "weight": "1 g",
    "volume": "1 ml",
    "symbol": "~",
    "color": "light_red",
    "material": [ "magical_material" ],
    "relic_data": { "passive_effects": [ { "id": "ench_overcharge_burn_scar" } ] },
    "flags": [ "NO_TAKEOFF", "TRADER_AVOID", "BLIND" ],
    "armor": [ { "encumbrance": 18, "covers": [ "eyes", "mouth" ] } ]
  },
  {
    "id": "protect_env",
    "type": "ARMOR",
    "name": { "str": "aura of protection", "str_pl": "auras of protection" },
    "description": "An all-encompassing, invisible layer of magical aura that protects you from the environment.",
    "weight": "1 g",
    "volume": "1 ml",
    "symbol": "o",
    "color": "blue",
    "material": [ "magical_material" ],
    "environmental_protection": 15,
    "flags": [
      "AURA",
      "SEMITANGIBLE",
      "OVERSIZE",
      "ONLY_ONE",
      "TRADER_AVOID",
      "NO_TAKEOFF",
      "NONCONDUCTIVE",
      "UNBREAKABLE",
      "ALLOWS_NATURAL_ATTACKS",
      "TRANSPARENT"
    ],
    "armor": [
      {
        "encumbrance": 0,
        "coverage": 100,
        "covers": [ "leg_l", "leg_r", "torso", "arm_l", "arm_r", "hand_l", "hand_r", "head", "foot_l", "foot_r", "mouth", "eyes" ]
      }
    ]
  },
  {
    "id": "aura_feral",
    "type": "ARMOR",
    "name": "feral aura",
    "//": "Needs to remain an item instead of an effect until enchantment mutations from effects are fixed.",
    "description": "The manifestation of your rage.  It won't disappear until you calm down.",
    "weight": "1 g",
    "volume": "1 ml",
    "price": 3646,
    "symbol": "o",
    "color": "white",
    "material": [ "magical_material" ],
    "flags": [ "PERSONAL", "SEMITANGIBLE", "OVERSIZE", "ONLY_ONE", "TRADER_AVOID", "NO_TAKEOFF", "NONCONDUCTIVE", "TRANSPARENT" ],
    "relic_data": { "passive_effects": [ { "id": "ench_aura_feral" } ] }
  },
  {
    "id": "aura_feral_plus",
    "type": "ARMOR",
    "name": "enhanced feral aura",
    "//": "Needs to remain an item instead of an effect until enchantment mutations from effects are fixed.",
    "description": "The manifestation of your rage.  It won't disappear until you calm down.",
    "weight": "1 g",
    "volume": "1 ml",
    "price": 3646,
    "symbol": "o",
    "color": "white",
    "material": [ "magical_material" ],
    "flags": [ "PERSONAL", "SEMITANGIBLE", "OVERSIZE", "ONLY_ONE", "TRADER_AVOID", "NO_TAKEOFF", "NONCONDUCTIVE", "TRANSPARENT" ],
    "relic_data": { "passive_effects": [ { "id": "ench_aura_feral_plus" } ] }
  },
  {
    "id": "flamesword",
    "type": "GENERIC",
    "symbol": "/",
    "color": "light_gray",
    "looks_like": "sword_wood",
    "name": { "str": "flaming sword" },
    "description": "This wooden sword is ablaze!  It seems to be safe-ish to hold, but will burn up soon.",
    "material": [ "wood" ],
    "weapon_category": [ "MEDIUM_SWORDS" ],
    "flags": [
      "UNBREAKABLE_MELEE",
      "NONCONDUCTIVE",
      "NO_REPAIR",
      "NO_SALVAGE",
      "MAGIC_FOCUS",
      "LIGHT_10",
      "FIRESTARTER",
      "FIRE",
      "TRADER_AVOID"
    ],
    "techniques": [ "WBLOCK_1", "WIDE", "BRUTAL" ],
    "weight": "900 g",
    "volume": "1250 ml",
    "longest_side": "100 cm",
    "to_hit": 2,
    "relic_data": {
      "passive_effects": [ { "has": "WIELD", "condition": "ALWAYS", "values": [ { "value": "ITEM_DAMAGE_HEAT", "add": 28 } ] } ]
    },
    "melee_damage": { "bash": 12, "cut": 2 }
  },
  {
    "id": "decaying_boneclub",
    "type": "GENERIC",
    "symbol": "/",
    "color": "light_gray",
    "looks_like": "bone",
    "name": { "str": "decaying boneclub" },
    "description": "A pulsating club made of bone, stained with an ever-moving blood coating eager to absorb the living.",
    "material": [ "bone", "flesh" ],
    "weapon_category": [ "BATONS" ],
    "flags": [
      "UNBREAKABLE_MELEE",
      "NONCONDUCTIVE",
      "ONLY_ONE",
      "NO_REPAIR",
      "NO_SALVAGE",
      "MAGIC_FOCUS",
      "BELT_CLIP",
      "TRADER_AVOID"
    ],
    "techniques": [ "WBLOCK_2", "RAPID", "PRECISE" ],
    "weight": "700 g",
    "volume": "800 ml",
    "longest_side": "70 cm",
    "to_hit": 3,
    "relic_data": {
      "passive_effects": [ { "has": "WIELD", "condition": "ALWAYS", "values": [ { "value": "ITEM_DAMAGE_BIO", "add": 8 } ] } ]
    },
    "melee_damage": { "bash": 12 }
  },
  {
    "id": "impactsling",
    "looks_like": "sling",
    "type": "GUN",
    "symbol": "(",
    "color": "brown",
    "name": { "str": "impact sling" },
    "description": "A leather sling, quivering with energy when in your palm to the point of almost tearing.  A pebble appears when you begin spinning it.",
    "price": 150,
    "material": [ "leather" ],
    "flags": [
      "NEVER_JAMS",
      "PRIMITIVE_RANGED_WEAPON",
      "BELT_CLIP",
      "FIRE_TWOHAND",
      "TRADER_AVOID",
      "NO_UNLOAD",
      "NO_REPAIR",
      "NO_TURRET",
      "WATERPROOF_GUN"
    ],
    "ammo_effects": [ "NEVER_MISFIRES" ],
    "weight": "86 g",
    "volume": "250 ml",
    "longest_side": "25 cm",
    "skill": "throw",
    "price_postapoc": 250,
    "to_hit": -1,
    "ranged_damage": { "damage_type": "bash", "amount": 20 },
    "range": 20,
    "dispersion": 135,
    "durability": 7,
    "reload_noise_volume": 3,
    "loudness": 6,
    "melee_damage": { "bash": 4 }
  },
  {
    "id": "aura_caustic",
    "type": "ARMOR",
    "name": "acid aura",
    "description": "An aura of thin acid, swirling around your body ready to corrode when struck or while striking.",
    "weight": "1 g",
    "volume": "1 ml",
    "symbol": "o",
    "color": "blue",
    "material": [ "magical_material" ],
    "flags": [
      "AURA",
      "ONLY_ONE",
      "TRADER_AVOID",
      "NO_TAKEOFF",
      "NONCONDUCTIVE",
      "OVERSIZE",
      "UNBREAKABLE",
      "ALLOWS_NATURAL_ATTACKS",
      "TRANSPARENT"
    ],
    "relic_data": { "passive_effects": [ { "id": "ench_aura_caustic" } ] }
  },
  {
    "id": "aura_werewolf",
    "type": "ARMOR",
    "name": "werewolf aura",
    "description": "You have become the werewolf.  Boys becoming men, men becoming wolves.",
    "weight": "1 g",
    "volume": "1 ml",
    "price": 3646,
    "symbol": "o",
    "color": "white",
    "material": [ "magical_material" ],
    "flags": [ "PERSONAL", "SEMITANGIBLE", "OVERSIZE", "ONLY_ONE", "TRADER_AVOID", "NO_TAKEOFF", "NONCONDUCTIVE", "TRANSPARENT" ],
    "relic_data": {
      "passive_effects": [
        {
          "intermittent_activation": { "effects": [ { "frequency": "15 minutes", "spell_effects": [ { "id": "light_healing", "hit_self": true } ] } ] }
        },
        {
          "has": "WORN",
          "condition": "ALWAYS",
          "values": [
            { "value": "STRENGTH", "add": 3 },
            { "value": "DEXTERITY", "add": 3 },
            { "value": "INTELLIGENCE", "add": -6 },
            { "value": "PERCEPTION", "add": 3 }
          ],
          "mutations": [
            "LUPINE_FUR",
            "CLAWS",
            "ADRENALINE",
            "PADDED_FEET",
            "TAIL_FLUFFY",
            "PRED4",
            "LUPINE_EARS",
            "MUZZLE",
            "PAWS",
            "SHOUT3",
            "GOODCARDIO",
            "ANIMALDISCORD2",
            "MUTE",
            "LARGE_OK"
          ]
        }
      ]
    }
  },
  {
    "id": "dragon_shell_black",
    "type": "ARMOR",
    "name": "Black Dragon Shell",
    "description": "An aura of black and green draconic energy, swirling around your body protecting you and punishing those who strike you.",
    "weight": "1 g",
    "volume": "1 ml",
    "material": [ "concentrated_mana" ],
    "symbol": "o",
    "color": "green",
    "warmth": 0,
    "material_thickness": 0.4,
    "environmental_protection": 2,
    "flags": [
      "AURA",
      "ONLY_ONE",
      "TRADER_AVOID",
      "NO_TAKEOFF",
      "NONCONDUCTIVE",
      "OVERSIZE",
      "PADDED",
      "UNBREAKABLE",
      "ALLOWS_NATURAL_ATTACKS",
      "TRANSPARENT"
    ],
    "relic_data": {
      "passive_effects": [
        {
          "has": "WORN",
          "condition": "ALWAYS",
          "hit_me_effect": [ { "id": "dragon_shell_retaliation_black", "hit_self": false } ]
        }
      ]
    },
    "armor": [
      {
        "encumbrance": 0,
        "coverage": 100,
        "covers": [ "head", "mouth", "eyes", "torso", "arm_l", "arm_r", "hand_l", "hand_r", "leg_l", "leg_r", "foot_l", "foot_r" ]
      }
    ]
  },
  {
    "id": "subzero_talons",
    "type": "ARMOR",
    "name": { "str_sp": "subzero talons" },
    "description": "Claws made from ice, able to freeze on contact while mauling foes.  You, however, feel only a slight chill on your hands.",
    "weight": "100 g",
    "volume": "100 ml",
    "longest_side": "15 cm",
    "price": 1,
    "material": [ "concentrated_mana" ],
    "symbol": "[",
    "color": "light_gray",
    "qualities": [ [ "CUT", 2 ], [ "CUT_FINE", 1 ], [ "BUTCHER", 12 ] ],
    "weapon_category": [ "CLAWS" ],
    "flags": [
      "UNBREAKABLE_MELEE",
      "NONCONDUCTIVE",
      "NO_UNWIELD",
      "MAGIC_FOCUS",
      "TRADER_AVOID",
      "NO_REPAIR",
      "NO_SALVAGE",
      "TRANSPARENT"
    ],
    "techniques": [ "WBLOCK_2", "RAPID" ],
    "relic_data": { "passive_effects": [ { "id": "ench_subzero_talons" } ] },
    "armor": [
      {
        "encumbrance": 5,
        "coverage": 20,
        "covers": [ "hand_l", "hand_r" ],
        "specifically_covers": [ "hand_back_l", "hand_back_r" ]
      }
    ],
    "melee_damage": { "bash": 6, "cut": 12 }
  },
  {
    "id": "armor_spirit",
    "type": "ARMOR",
    "category": "armor",
    "copy-from": "armor_lightplate",
    "name": { "str_sp": "mage armor" },
    "description": "A summoned magic armor.  It gets shinier and sturdier with each spell level and is affected by your intelligence.",
    "weight": "1 g",
    "material": [ "concentrated_mana" ],
    "warmth": 0,
    "material_thickness": 0,
    "flags": [ "ONLY_ONE", "OVERSIZE", "PERSONAL", "STURDY", "NO_REPAIR", "NO_SALVAGE", "TRADER_AVOID", "PADDED", "TRANSPARENT" ],
    "relic_data": { "passive_effects": [ { "id": "ench_armor_spirit" } ] },
    "armor": [
      {
        "encumbrance": 0,
        "coverage": 100,
        "covers": [ "head", "mouth", "eyes", "torso", "arm_l", "arm_r", "hand_l", "hand_r", "leg_l", "leg_r", "foot_l", "foot_r" ]
      }
    ]
  },
  {
    "id": "jar_3l_force",
    "type": "GENERIC",
    "category": "container",
    "name": { "str": "jar of force", "str_pl": "jars of force" },
    "looks_like": "jar_glass_sealed",
    "description": "A three-liter container made out of transparent force.  Can be used to store liquids.",
    "weight": "1 g",
    "volume": "3050 ml",
    "longest_side": "298 mm",
    "price": 0,
    "price_postapoc": 0,
    "to_hit": -1,
    "material": [ "concentrated_mana" ],
    "symbol": ")",
    "color": "light_cyan",
    "pocket_data": [
      {
        "pocket_type": "CONTAINER",
        "rigid": true,
        "watertight": true,
        "max_contains_volume": "3 L",
        "max_contains_weight": "6 kg"
      }
    ],
    "flags": [ "UNBREAKABLE_MELEE", "NONCONDUCTIVE", "NO_REPAIR", "NO_SALVAGE", "MAGIC_FOCUS", "TRADER_AVOID" ],
    "qualities": [ [ "CONTAIN", 1 ], [ "BOIL", 1 ] ],
    "relic_data": {
      "passive_effects": [ { "has": "WIELD", "condition": "ALWAYS", "values": [ { "value": "ITEM_DAMAGE_PURE", "add": 3 } ] } ]
    },
    "melee_damage": { "bash": 1 }
  },
  {
    "id": "longsword_holy",
    "type": "GENERIC",
    "copy-from": "longsword",
    "name": { "str": "mage blade" },
    "description": "This is a summoned mana sword, between the lighter arming sword and later two-handed swords in size.  It glows shiny, and its edge is sharper the more spell level and intelligence you have.",
    "material": [ "concentrated_mana" ],
    "flags": [ "UNBREAKABLE_MELEE", "NONCONDUCTIVE", "NO_REPAIR", "NO_SALVAGE", "MAGIC_FOCUS", "TRADER_AVOID" ],
    "relic_data": { "passive_effects": [ { "id": "ench_longsword_holy" } ] },
    "melee_damage": { "bash": 11, "cut": 1 }
  },
  {
    "id": "aura_auroral_guard",
    "type": "ARMOR",
    "category": "armor",
    "name": { "str_sp": "auroral shell" },
    "description": "A sturdy shell that wraps your body, granting a sturdy defense.",
    "weight": "400 g",
    "volume": "25 L",
    "material": [ "concentrated_mana" ],
    "symbol": "[",
    "color": "light_gray",
    "armor": [
      {
        "encumbrance": 5,
        "coverage": 100,
        "covers": [ "head", "mouth", "eyes", "torso", "arm_l", "arm_r", "hand_l", "hand_r", "leg_l", "leg_r", "foot_l", "foot_r" ]
      }
    ],
    "material_thickness": 3.3,
    "environmental_protection": 8,
    "flags": [ "ONLY_ONE", "OVERSIZE", "PERSONAL", "STURDY", "PADDED", "TRANSPARENT" ]
  },
  {
    "id": "pocket_sun",
    "type": "TOOL",
    "category": "tools",
    "name": { "str": "Pocket Sun" },
    "description": "A small, capsule-shaped field containing a stable portal to the sun.  You can feel solar energy radiating from it, and it saturates your body.",
    "weight": "1 g",
    "volume": "1 ml",
    "material": [ "sunlight" ],
    "symbol": "*",
    "color": "yellow",
    "qualities": [ [ "BOIL", 2 ], [ "COOK", 3 ] ],
    "sub": "fire",
    "use_action": [
      {
        "target": "pocket_sun_cover",
        "msg": "You cover the pocket sun, and now the gap doesn't emit light.",
        "menu_text": "Cover",
        "type": "transform"
      },
      { "type": "firestarter", "moves": 10, "moves_slow": 100 }
    ],
    "flags": [ "FIRE", "LIGHT_700", "TRADER_AVOID" ]
  },
  {
    "id": "pocket_sun_cover",
    "type": "TOOL",
    "category": "weapons",
    "name": { "str": "Covered Pocket Sun" },
    "description": "A small, capsule-shaped field containing a stable portal to the sun.  It is currently covered.",
    "weight": "1 g",
    "volume": "1 ml",
    "material": [ "sunlight" ],
    "symbol": "*",
    "color": "yellow",
    "qualities": [ [ "BOIL", 2 ], [ "COOK", 3 ] ],
    "use_action": [
      {
        "target": "pocket_sun",
        "msg": "You remove the cover on the pocket sun, and now the gap emits light again.",
        "menu_text": "Relieve",
        "type": "transform"
      },
      { "type": "firestarter", "moves": 10, "moves_slow": 100 }
    ],
    "flags": [ "TRADER_AVOID" ]
  },
  {
    "id": "alchemist_pocket",
    "type": "ARMOR",
    "category": "armor",
    "name": { "str": "ethereal pocket" },
    "description": "A small ethereal pocket located under your left arm.  You can store your potions here, but it seems it has no real limitations.",
    "weight": "1 g",
    "volume": "1 ml",
    "material": [ "concentrated_mana" ],
    "symbol": "x",
    "color": "magenta",
    "pocket_data": [
      {
        "pocket_type": "CONTAINER",
        "max_contains_volume": "10 L",
        "max_contains_weight": "20 kg",
        "max_item_length": "50 cm",
        "moves": 60,
        "weight_multiplier": 0
      }
    ],
    "flags": [ "INTEGRATED", "ALLOWS_NATURAL_ATTACKS", "UNBREAKABLE", "BELTED", "WATERPROOF", "PADDED", "TARDIS", "TRANSPARENT" ],
    "armor": [ { "covers": [ "arm_l" ], "coverage": 0, "encumbrance": 0 } ]
  },
  {
    "type": "GENERIC",
    "id": "magical_throwing_knife",
    "copy-from": "throwing_knife",
    "price": 0,
    "price_postapoc": 0,
    "name": { "str": "magical throwing knife", "str_pl": "magical throwing knives" },
    "description": "A thin and flat knife made for throwing.  Its ineffective cutting edge and odd shape make it unsuitable for use as a tool.",
    "material": [ "concentrated_mana" ],
    "extend": { "flags": [ "UNBREAKABLE_MELEE", "NONCONDUCTIVE", "NO_REPAIR", "NO_SALVAGE", "TRADER_AVOID" ] },
    "thrown_damage": [ { "damage_type": "stab", "amount": 20, "armor_penetration": 5 } ]
  },
  {
    "type": "GENERIC",
    "id": "magical_throwing_knife_fire",
    "copy-from": "magical_throwing_knife",
    "name": { "str": "magical throwing knife", "str_pl": "magical throwing knives" },
    "description": "A thin and flat knife made for throwing, wrapped in ethereal flames.  Its ineffective cutting edge and odd shape make it unsuitable for use as a tool.",
    "thrown_damage": [ { "damage_type": "heat", "amount": 15 }, { "damage_type": "stab", "amount": 5 } ]
  },
  {
    "type": "GENERIC",
    "id": "magical_throwing_knife_cold",
    "copy-from": "magical_throwing_knife",
    "name": { "str": "magical throwing knife", "str_pl": "magical throwing knives" },
    "description": "A thin and flat knife made for throwing, emanating frigid cold.  Its ineffective cutting edge and odd shape make it unsuitable for use as a tool.",
    "thrown_damage": [ { "damage_type": "cold", "amount": 15 }, { "damage_type": "stab", "amount": 5 } ]
  },
  {
    "type": "GENERIC",
    "id": "magical_throwing_knife_cut",
    "copy-from": "magical_throwing_knife",
    "name": { "str": "magical throwing knife", "str_pl": "magical throwing knives" },
    "description": "A thin and flat knife with wide edge made for throwing, seems unnaturally sharp.  Its ineffective cutting edge and odd shape make it unsuitable for use as a tool.",
    "thrown_damage": [ { "damage_type": "cut", "amount": 15, "armor_multiplier": 0.2 }, { "damage_type": "stab", "amount": 5 } ]
  },
  {
    "type": "GENERIC",
    "id": "magical_throwing_knife_biological",
    "copy-from": "magical_throwing_knife",
    "name": { "str": "magical throwing knife", "str_pl": "magical throwing knives" },
    "description": "A thin and flat knife made for throwing, made of porous substance and covered in dark ooze.  Its ineffective cutting edge and odd shape make it unsuitable for use as a tool.",
    "thrown_damage": [ { "damage_type": "biological", "amount": 15 }, { "damage_type": "stab", "amount": 5 } ]
  },
  {
    "type": "GENERIC",
    "id": "magical_throwing_knife_pure_special",
    "copy-from": "magical_throwing_knife",
    "name": { "str": "magical throwing knife", "str_pl": "magical throwing knives" },
    "description": "A transparent blade that seems to radiate intent to be thrown.  Its ineffective cutting edge and odd shape make it unsuitable for use as a tool.",
    "thrown_damage": [ { "damage_type": "pure", "amount": 40 } ]
  },
  {
    "id": "eshaper_hammer",
    "copy-from": "hammer",
    "looks_like": "hammer",
    "type": "TOOL",
    "name": { "str": "earthshaper's hammer" },
    "description": "Shaped with your own magic, this tool has the same abilities as the common hammer.",
    "material": [ "stone" ],
    "symbol": ";",
    "color": "dark_gray",
    "use_action": {
      "type": "transform",
      "need_wielding": true,
      "target": "eshaper_pickaxe",
      "menu_text": "Transform",
      "msg": "Your hammer transforms into a pickaxe!"
    },
    "extend": { "flags": [ "TRADER_AVOID", "NO_REPAIR", "NO_SALVAGE", "MAGIC_FOCUS" ] }
  },
  {
    "id": "eshaper_pickaxe",
    "copy-from": "pickaxe",
    "looks_like": "pickaxe",
    "type": "TOOL",
    "name": { "str": "earthshaper's pickaxe" },
    "description": "Shaped with your own magic, this tool has the same abilities as the common pickaxe.",
    "material": [ "stone" ],
    "symbol": "/",
    "color": "dark_gray",
    "use_action": [
      {
        "type": "transform",
        "need_wielding": true,
        "target": "eshaper_ax",
        "menu_text": "Transform",
        "msg": "Your pickaxe transforms into an ax!"
      },
      "PICKAXE"
    ],
    "extend": { "flags": [ "TRADER_AVOID", "NO_REPAIR", "NO_SALVAGE", "MAGIC_FOCUS" ] }
  },
  {
    "id": "eshaper_ax",
    "copy-from": "ax",
    "looks_like": "ax",
    "type": "TOOL",
    "name": { "str": "earthshaper's axe" },
    "description": "Shaped with your own magic, this tool has the same abilities as the common axe.",
    "material": [ "stone" ],
    "symbol": "/",
    "color": "dark_gray",
    "use_action": {
      "type": "transform",
      "need_wielding": true,
      "target": "eshaper_knife",
      "menu_text": "Transform",
      "msg": "Your ax transforms into a knife!"
    },
    "extend": { "flags": [ "TRADER_AVOID", "NO_REPAIR", "NO_SALVAGE", "MAGIC_FOCUS" ] },
    "melee_damage": { "bash": 11, "cut": 7 }
  },
  {
    "id": "eshaper_knife",
    "copy-from": "knife_hunting",
    "looks_like": "knife_hunting",
    "type": "TOOL",
    "category": "weapons",
    "name": { "str": "earthshaper's knife", "str_pl": "earthshaper's knives" },
    "description": "Shaped with your own magic, this tool has the same abilities as the common knife.",
    "material": [ "stone" ],
    "repairs_with": [  ],
    "symbol": "/",
    "color": "dark_gray",
    "use_action": {
      "type": "transform",
      "need_wielding": true,
      "target": "eshaper_shovel",
      "menu_text": "Transform",
      "msg": "Your knife transforms into a shovel!"
    },
    "extend": { "flags": [ "TRADER_AVOID", "NO_REPAIR", "NO_SALVAGE", "MAGIC_FOCUS" ] }
  },
  {
    "id": "eshaper_shovel",
    "copy-from": "shovel",
    "looks_like": "shovel",
    "type": "TOOL",
    "name": { "str": "earthshaper's shovel" },
    "description": "Shaped with your own magic, this tool has the same abilities as the common shovel.",
    "material": [ "stone" ],
    "symbol": "/",
    "color": "dark_gray",
    "use_action": {
      "type": "transform",
      "need_wielding": true,
      "target": "eshaper_hammer",
      "menu_text": "Transform",
      "msg": "Your shovel transforms into a hammer!"
    },
    "extend": { "flags": [ "TRADER_AVOID", "NO_REPAIR", "NO_SALVAGE", "MAGIC_FOCUS" ] }
  },
  {
    "id": "flask_ethereal_rebreather",
    "name": { "str_sp": "air bubble" },
    "description": "Now you can breath under water, like a fish.",
    "type": "TOOL_ARMOR",
    "category": "clothing",
    "weight": "0 g",
    "material": [ "concentrated_mana" ],
    "environmental_protection": 25,
    "volume": "1 ml",
    "symbol": "0",
    "color": "white",
    "armor": [ { "encumbrance": 0, "coverage": 75, "covers": [ "head", "mouth", "eyes" ] } ],
    "flags": [
      "WATER_FRIENDLY",
      "SEMITANGIBLE",
      "ONLY_ONE",
      "OVERSIZE",
      "AURA",
      "ZERO_WEIGHT",
      "NO_TAKEOFF",
      "NONCONDUCTIVE",
      "TRADER_AVOID",
      "REBREATHER",
      "UNBREAKABLE",
      "ALLOWS_NATURAL_ATTACKS"
    ]
  },
  {
    "id": "thought_shield_item",
    "name": { "str_sp": "thought shields" },
    "description": "These two tiny shields on your temples should protect your mind from outside influences",
    "type": "TOOL_ARMOR",
    "category": "clothing",
    "weight": "0 g",
    "material": [ "concentrated_mana" ],
    "environmental_protection": 1,
    "volume": "1 ml",
    "symbol": "0",
    "color": "white",
    "armor": [ { "encumbrance": 0, "coverage": 75, "covers": [ "head", "mouth", "eyes" ] } ],
    "flags": [
      "WATER_FRIENDLY",
      "SEMITANGIBLE",
      "ONLY_ONE",
      "OVERSIZE",
      "AURA",
      "ZERO_WEIGHT",
      "NO_TAKEOFF",
      "NONCONDUCTIVE",
      "TRADER_AVOID",
      "PSYSHIELD_PARTIAL",
      "UNBREAKABLE",
      "ALLOWS_NATURAL_ATTACKS",
      "TRANSPARENT"
    ]
  },
  {
    "id": "thought_shield_plus_item",
    "name": { "str_sp": "thought suit" },
    "description": "The tiny shields all over your body should protect your mind from outside influences and your body from being moved by outside magic",
    "type": "TOOL_ARMOR",
    "category": "clothing",
    "weight": "0 g",
    "material": [ "concentrated_mana" ],
    "environmental_protection": 1,
    "volume": "1 ml",
    "symbol": "0",
    "color": "white",
    "armor": [
      {
        "encumbrance": 0,
        "coverage": 75,
        "covers": [ "leg_l", "leg_r", "torso", "arm_l", "arm_r", "hand_l", "hand_r", "head", "foot_l", "foot_r", "mouth", "eyes" ]
      }
    ],
    "flags": [
      "WATER_FRIENDLY",
      "SEMITANGIBLE",
      "ONLY_ONE",
      "OVERSIZE",
      "AURA",
      "ZERO_WEIGHT",
      "NO_TAKEOFF",
      "NONCONDUCTIVE",
      "TRADER_AVOID",
      "PSYSHIELD_PARTIAL",
      "PORTAL_PROOF",
      "UNBREAKABLE",
      "ALLOWS_NATURAL_ATTACKS",
      "TRANSPARENT"
    ]
  },
  {
    "type": "AMMO",
    "id": "elastic_potential_energy",
    "category": "spare_parts",
    "price": 12000,
    "price_postapoc": 2,
    "name": { "str_sp": "elastic potential energy" },
    "symbol": "=",
    "color": "yellow",
    "description": "Some free-floating elastic potential energy.",
    "flags": [ "TRADER_AVOID", "ZERO_WEIGHT" ],
    "material": [ "battery" ],
    "effects": [ "COOKOFF" ],
    "volume": "0 ml",
    "ammo_type": "elastic_potential_energy",
    "count": 100
  },
  {
    "id": "druid_bandages",
    "type": "GENERIC",
    "category": "drugs",
    "name": { "str": "Vegetative Poultice" },
    "looks_like": "leaves",
    "description": "A mixture of bark, moss, and leaves, glowing softly with verdant energy.",
    "weight": "50 g",
    "volume": "60 ml",
    "price": 1,
    "price_postapoc": 1,
    "material": [ "wood" ],
    "symbol": "!",
    "color": "green",
    "flags": [ "TRADER_AVOID", "SINGLE_USE" ],
    "use_action": { "type": "heal", "bandages_power": 3, "bleed": 12, "move_cost": 300 }
  },
  {
    "id": "technomancer_summoned_radio",
    "type": "TOOL",
    "name": { "str": "aetherspeaker (speaking)", "str_pl": "aetherspeakers (speaking)" },
    "description": "A magically-summoned aetherspeaker, capable of communicating long-distance with other aetherspeakers or conventional radios.  With a command word, it may instead scan for radio signals.",
    "weight": "295 g",
    "volume": "125 ml",
    "to_hit": -1,
    "material": [ "concentrated_mana" ],
    "symbol": ";",
    "color": "cyan",
    "flags": [ "TWO_WAY_RADIO", "ONLY_ONE", "TRADER_AVOID", "NO_DROP" ],
    "use_action": [ { "type": "transform", "target": "technomancer_summoned_radio_on", "menu_text": "Turn to scanning mode" } ],
    "melee_damage": { "bash": 4 }
  },
  {
    "id": "technomancer_summoned_radio_on",
    "copy-from": "technomancer_summoned_radio",
    "type": "TOOL",
    "name": { "str": "aetherspeaker (scanning)", "str_pl": "aetherspeakers (scanning)" },
    "description": "An aetherspeaker tuned to listen for radio signals from the surrounding area.  With a command word, it may change frequency or switch to communicating with other aetherspeakers or radios.",
    "use_action": [ "RADIO_ON", { "type": "transform", "target": "technomancer_summoned_radio", "menu_text": "Turn to speaking mode" } ],
    "tick_action": [ "RADIO_TICK" ],
    "flags": [ "TRADER_AVOID", "ONLY_ONE", "NO_DROP" ]
  },
  {
    "id": "technomancer_summoned_ups",
    "type": "MAGAZINE",
    "category": "tool_magazine",
    "name": { "str": "technomantic power supply", "str_pl": "technomantic power supplies" },
    "description": "A smoothly-curved conglomeration of mana, humming softly as it provides power.",
    "weight": "125 g",
    "volume": "65 ml",
    "material": [ "concentrated_mana" ],
    "symbol": "=",
    "color": "yellow",
    "ammo_type": [ "battery" ],
    "capacity": 1250,
    "looks_like": "spiral_stone",
    "flags": [ "TRADER_AVOID", "ONLY_ONE", "NO_DROP", "NO_SALVAGE", "NO_UNLOAD", "NO_RELOAD", "IS_UPS" ],
    "pocket_data": [ { "pocket_type": "MAGAZINE", "rigid": true, "ammo_restriction": { "battery": 1 } } ],
    "relic_data": { "charge_info": { "recharge_type": "periodic", "time": "2 s", "regenerate_ammo": true } },
    "//": "Recharge time is 2 seconds due to bug #48019, making it actually 1 second. Reduce to 1 second if that ever gets fixed."
  },
  {
    "id": "technomancer_welder",
    "type": "TOOL",
    "name": { "str_sp": "voltaic touch" },
    "description": "Your hands can spark with electricity powerful enough to heat metal to searing temperatures and weld it together.  You can also zap the undead with it.",
    "weight": "0 g",
    "volume": "0 L",
    "price": 1,
    "price_postapoc": 1,
    "symbol": "$",
    "color": "red",
    "material": [ "concentrated_mana" ],
    "flags": [
      "UNBREAKABLE",
      "ZERO_WEIGHT",
      "ALLOWS_NATURAL_ATTACKS",
      "INTEGRATED",
      "PADDED",
      "PERSONAL",
      "SEMITANGIBLE",
      "ONLY_ONE",
      "NO_DROP"
    ],
    "qualities": [ [ "WELD", 2 ] ],
    "to_hit": { "grip": "weapon", "length": "hand", "surface": "any", "balance": "neutral" },
    "melee_damage": { "bash": 2 },
    "relic_data": {
      "passive_effects": [ { "has": "WORN", "condition": "ALWAYS", "values": [ { "value": "ITEM_DAMAGE_ELEC", "add": 6 } ] } ]
    }
  },
  {
    "type": "GENERIC",
    "id": "druid_bramble_spear_item",
    "name": { "str": "spear of brambles", "str_pl": "spears of brambles" },
    "looks_like": "spear_wood",
    "description": "A twisted wooden spear whose branches twine together into a vicious point sticky with sap.",
    "weight": "1200 g",
    "price_postapoc": 1,
    "color": "green",
    "symbol": "/",
    "material": [ "wood" ],
    "techniques": [ "WBLOCK_1", "IMPALE" ],
    "volume": "1750 ml",
    "longest_side": "180 cm",
    "melee_damage": { "bash": 5, "stab": 26 },
    "to_hit": { "grip": "weapon", "length": "long", "surface": "point", "balance": "good" },
    "flags": [ "SPEAR", "REACH_ATTACK", "NONCONDUCTIVE", "SHEATH_SPEAR", "UNBREAKABLE_MELEE", "NO_REPAIR", "NO_SALVAGE" ],
    "weapon_category": [ "POLEARMS", "SPEARS" ],
    "price": 1,
    "qualities": [ [ "COOK", 1 ] ],
    "relic_data": { "passive_effects": [ { "has": "WIELD", "hit_you_effect": [ { "id": "bramble_spear_slow", "hit_self": false } ] } ] }
  },
  {
    "id": "druid_thorn_skin_item",
    "//": " 'Tornskin' but working right.  Values copied from the Bark mutation.",
    "type": "ARMOR",
    "name": "Thornskin",
    "description": "Your skin is bark-like and covered in thorns.",
    "weight": "6 kg",
    "volume": "7500 ml",
    "price": 0,
    "material": [ "wood" ],
    "symbol": "x",
    "color": "brown",
    "flags": [
      "PERSONAL",
      "OVERSIZE",
      "ONLY_ONE",
      "PADDED",
      "INTEGRATED",
      "ALLOWS_NATURAL_ATTACKS",
      "TRADER_AVOID",
      "NO_REPAIR",
      "NO_TAKEOFF",
      "NONCONDUCTIVE",
      "TRANSPARENT"
    ],
    "relic_data": {
      "passive_effects": [
        {
          "has": "WORN",
          "condition": "ALWAYS",
          "hit_me_effect": [ { "id": "druid_thorn_skin_attacked", "hit_self": false, "once_in": 2 } ],
          "values": [
            { "value": "DEXTERITY", "add": -1 },
            { "value": "STRENGTH", "add": 1 },
            { "value": "CLIMATE_CONTROL_HEAT", "add": 20 },
            { "value": "ARMOR_HEAT", "multiply": 0.6 },
            { "value": "ITEM_DAMAGE_STAB", "add": 3 }
          ]
        }
      ]
    },
    "armor": [
      {
        "encumbrance": 8,
        "coverage": 100,
        "material": [ { "type": "wood", "covered_by_mat": 100, "thickness": 4 }, { "type": "wood", "covered_by_mat": 75, "thickness": 6 } ],
        "covers": [ "leg_l", "leg_r", "torso", "arm_l", "arm_r", "hand_l", "hand_r", "head", "foot_l", "foot_r", "mouth", "eyes" ]
      }
    ]
  },
  {
    "id": "item_biomancer_scalpel_fingers",
    "type": "ARMOR",
    "category": "armor",
    "name": { "str_sp": "flensing fingers" },
    "description": "Your fingers are a series of knives made of bone and flesh.  Enemies beware.",
    "weight": "0 g",
    "volume": "0 ml",
    "price": 0,
    "price_postapoc": 0,
    "material": [ "flesh" ],
    "symbol": ",",
    "color": "magenta",
    "flags": [ "INTEGRATED", "ALLOWS_NATURAL_ATTACKS", "ZERO_WEIGHT", "UNBREAKABLE", "PERSONAL", "PADDED", "TRANSPARENT" ],
    "qualities": [ [ "CUT", 2 ], [ "CUT_FINE", 5 ], [ "BUTCHER", 14 ] ],
    "melee_damage": { "stab": 12 },
    "relic_data": {
      "passive_effects": [
        { "has": "WORN", "condition": { "not": "u_has_weapon" }, "values": [ { "value": "ATTACK_SPEED", "multiply": -0.1 } ] }
      ]
    }
  },
  {
<<<<<<< HEAD
    "id": "aura_druid_breathing_water",
    "type": "ARMOR",
    "name": "Breathing Water",
    "description": "You can travel and breathe underwater as long as this spell is in effect.",
    "weight": "0 g",
    "volume": "0 ml",
    "price": 0,
    "symbol": "O",
    "color": "blue",
    "flags": [
      "AURA",
      "OVERSIZE",
      "ONLY_ONE",
      "PADDED",
      "INTEGRATED",
      "ALLOWS_NATURAL_ATTACKS",
      "TRADER_AVOID",
      "REBREATHER",
      "WATER_FRIENDLY",
      "NO_REPAIR",
      "NO_TAKEOFF",
      "ZERO_WEIGHT",
      "NONCONDUCTIVE",
      "TRANSPARENT",
      "WATERPROOF"
    ],
    "relic_data": { "passive_effects": [ { "has": "WORN", "condition": "ALWAYS", "values": [ { "value": "MAX_MANA", "add": 0 } ] } ] },
    "armor": [
      {
        "encumbrance": 0,
        "coverage": 100,
        "covers": [ "leg_l", "leg_r", "torso", "arm_l", "arm_r", "hand_l", "hand_r", "head", "foot_l", "foot_r", "mouth", "eyes" ]
      }
    ]
=======
    "id": "item_earthshaper_map_01",
    "copy-from": "abstractmap",
    "type": "GENERIC",
    "category": "maps",
    "name": "earthshaper map",
    "description": "This is a magical map that, if everything works correctly, you'll never actually see.",
    "color": "brown",
    "use_action": {
      "type": "reveal_map",
      "radius": 15,
      "terrain": [
        { "om_terrain": "field", "om_terrain_match_type": "PREFIX" },
        { "om_terrain": "swamp", "om_terrain_match_type": "TYPE" },
        { "om_terrain": "forest", "om_terrain_match_type": "PREFIX" },
        { "om_terrain": "stream", "om_terrain_match_type": "PREFIX" },
        "solid_earth",
        "empty_rock"
      ],
      "message": "The earth reveals its secrets."
    }
  },
  {
    "id": "item_earthshaper_map_02",
    "copy-from": "abstractmap",
    "type": "GENERIC",
    "category": "maps",
    "name": "earthshaper map",
    "description": "This is a magical map that, if everything works correctly, you'll never actually see.",
    "color": "brown",
    "use_action": {
      "type": "reveal_map",
      "radius": 20,
      "terrain": [
        { "om_terrain": "field", "om_terrain_match_type": "PREFIX" },
        { "om_terrain": "swamp", "om_terrain_match_type": "TYPE" },
        { "om_terrain": "forest", "om_terrain_match_type": "PREFIX" },
        { "om_terrain": "stream", "om_terrain_match_type": "PREFIX" },
        "solid_earth",
        "empty_rock"
      ],
      "message": "The earth reveals its secrets."
    }
  },
  {
    "id": "item_earthshaper_map_03",
    "copy-from": "abstractmap",
    "type": "GENERIC",
    "category": "maps",
    "name": "earthshaper map",
    "description": "This is a magical map that, if everything works correctly, you'll never actually see.",
    "color": "brown",
    "use_action": {
      "type": "reveal_map",
      "radius": 25,
      "terrain": [
        { "om_terrain": "field", "om_terrain_match_type": "PREFIX" },
        { "om_terrain": "swamp", "om_terrain_match_type": "TYPE" },
        { "om_terrain": "forest", "om_terrain_match_type": "PREFIX" },
        { "om_terrain": "stream", "om_terrain_match_type": "PREFIX" },
        "solid_earth",
        "empty_rock"
      ],
      "message": "The earth reveals its secrets."
    }
  },
  {
    "id": "item_earthshaper_map_04",
    "copy-from": "abstractmap",
    "type": "GENERIC",
    "category": "maps",
    "name": "earthshaper map",
    "description": "This is a magical map that, if everything works correctly, you'll never actually see.",
    "color": "brown",
    "use_action": {
      "type": "reveal_map",
      "radius": 30,
      "terrain": [
        { "om_terrain": "field", "om_terrain_match_type": "PREFIX" },
        { "om_terrain": "swamp", "om_terrain_match_type": "TYPE" },
        { "om_terrain": "forest", "om_terrain_match_type": "PREFIX" },
        { "om_terrain": "stream", "om_terrain_match_type": "PREFIX" },
        "solid_earth",
        "empty_rock"
      ],
      "message": "The earth reveals its secrets."
    }
  },
  {
    "id": "item_earthshaper_map_05",
    "copy-from": "abstractmap",
    "type": "GENERIC",
    "category": "maps",
    "name": "earthshaper map",
    "description": "This is a magical map that, if everything works correctly, you'll never actually see.",
    "color": "brown",
    "use_action": {
      "type": "reveal_map",
      "radius": 35,
      "terrain": [
        { "om_terrain": "field", "om_terrain_match_type": "PREFIX" },
        { "om_terrain": "swamp", "om_terrain_match_type": "TYPE" },
        { "om_terrain": "forest", "om_terrain_match_type": "PREFIX" },
        { "om_terrain": "stream", "om_terrain_match_type": "PREFIX" },
        "solid_earth",
        "empty_rock",
        "tream"
      ],
      "message": "The earth reveals its secrets."
    }
  },
  {
    "id": "item_earthshaper_map_06",
    "copy-from": "abstractmap",
    "type": "GENERIC",
    "category": "maps",
    "name": "earthshaper map",
    "description": "This is a magical map that, if everything works correctly, you'll never actually see.",
    "color": "brown",
    "use_action": {
      "type": "reveal_map",
      "radius": 40,
      "terrain": [
        { "om_terrain": "field", "om_terrain_match_type": "PREFIX" },
        { "om_terrain": "swamp", "om_terrain_match_type": "TYPE" },
        { "om_terrain": "forest", "om_terrain_match_type": "PREFIX" },
        { "om_terrain": "stream", "om_terrain_match_type": "PREFIX" },
        "solid_earth",
        "empty_rock"
      ],
      "message": "The earth reveals its secrets."
    }
>>>>>>> 52626276
  }
]<|MERGE_RESOLUTION|>--- conflicted
+++ resolved
@@ -1504,7 +1504,6 @@
     }
   },
   {
-<<<<<<< HEAD
     "id": "aura_druid_breathing_water",
     "type": "ARMOR",
     "name": "Breathing Water",
@@ -1539,7 +1538,8 @@
         "covers": [ "leg_l", "leg_r", "torso", "arm_l", "arm_r", "hand_l", "hand_r", "head", "foot_l", "foot_r", "mouth", "eyes" ]
       }
     ]
-=======
+  },
+  {
     "id": "item_earthshaper_map_01",
     "copy-from": "abstractmap",
     "type": "GENERIC",
@@ -1671,6 +1671,5 @@
       ],
       "message": "The earth reveals its secrets."
     }
->>>>>>> 52626276
   }
 ]