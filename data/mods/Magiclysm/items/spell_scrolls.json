--- conflicted
+++ resolved
@@ -1423,13 +1423,13 @@
   {
     "type": "BOOK",
     "copy-from": "spell_scroll",
-<<<<<<< HEAD
     "id": "spell_scroll_druid_harvest_hunter",
     "//": "Druid spell",
     "name": { "str": "Scroll of Harvest of the Hunter", "str_pl": "Scrolls of Harvest of the Hunter" },
     "description": "Create usable arrows out of forest detritus.",
     "use_action": { "type": "learn_spell", "spells": [ "druid_harvest_hunter" ] }
-=======
+  },
+  {
     "id": "spell_scroll_animist_sense_outsiders",
     "//": "Animist spell",
     "name": { "str": "Scroll of Sense Outsiders", "str_pl": "Scrolls of Sense Outsiders" },
@@ -1489,6 +1489,5 @@
     "name": { "str": "Scroll of Giant Growth", "str_pl": "Scrolls of Giant Growth" },
     "description": "Grow to enormous size and crush your enemies.",
     "use_action": { "type": "learn_spell", "spells": [ "biomancer_giant_growth" ] }
->>>>>>> 0fa8bc54
   }
 ]