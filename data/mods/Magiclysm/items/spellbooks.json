--- conflicted
+++ resolved
@@ -228,7 +228,6 @@
     "use_action": { "type": "learn_spell", "spells": [ "summon_zombie", "summon_skeleton", "summon_decayed_pouncer" ] }
   },
   {
-<<<<<<< HEAD
     "id": "techno_fundamentals",
     "type": "GENERIC",
     "name": "Fundamentals of Technomancy",
@@ -260,7 +259,8 @@
     "symbol": "?",
     "color": "light_grey",
     "use_action": { "type": "learn_spell", "spells": [ "taze", "laze", "em_pulse" ] }
-=======
+  },
+  {
     "id": "translocate_spellbook",
     "type": "GENERIC",
     "name": "Geospatial Systems: The Lie Of Linearity",
@@ -270,6 +270,5 @@
     "symbol": "?",
     "color": "light_blue",
     "use_action": { "type": "learn_spell", "spells": [ "translocate_self" ] }
->>>>>>> 3fb87983
   }
 ]