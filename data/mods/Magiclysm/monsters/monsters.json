--- conflicted
+++ resolved
@@ -918,31 +918,15 @@
     "melee_dice_sides": 6,
     "dodge": 1,
     "vision_night": 5,
-<<<<<<< HEAD
-    "path_settings": { "max_dist": 25 },
-    "harvest": "owlbear",
-    "dissect": "dissect_beast_sample_large",
-    "special_attacks": [ 
-      { "type": "stretch_bite", "cooldown": 1, "range": 2 },
-=======
     "path_settings": { "max_dist": 25, "avoid_sharp": true },
     "harvest": "mutant_mammal_large_fur",
     "dissect": "dissect_beast_sample_large",
     "special_attacks": [
       { "id": "stretch_bite", "cooldown": 1, "range": 2 },
->>>>>>> 194ca27e
       {
         "id": "catoblepas_gaze",
         "type": "spell",
         "spell_data": { "id": "catoblepas_gaze_spell", "min_level": 20 },
-<<<<<<< HEAD
-        "monster_message": "The catoblepas looks at <npcname>!",
-        "cooldown": 15
-      },
-    ],
-    "flags": [ "SEES", "HEARS", "SMELLS", "KEENNOSE", "PATH_AVOID_DANGER", "WARM" ],
-    "armor": { "bash": 5, "cut": 2, "bullet": 2 }
-=======
         "monster_message": "The catoblepas looks at %3$s!",
         "cooldown": 15
       }
@@ -950,6 +934,5 @@
     "flags": [ "SEES", "HEARS", "SMELLS", "KEENNOSE", "REVIVES", "PATH_AVOID_DANGER", "PATH_AVOID_FIRE", "WARM" ],
     "zombify_into": "mon_catoblepas_zombie",
     "armor": { "bash": 4, "cut": 2, "necrotic": 25, "poison": 30 }
->>>>>>> 194ca27e
   }
 ]