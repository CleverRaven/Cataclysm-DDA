[
  {
    "type": "proficiency",
    "id": "prof_alchemy",
    "name": { "str": "Alchemy" },
    "description": "You know the basics of manipulating the mana of objects through application of chemical laws.",
    "can_learn": true,
    "default_time_multiplier": 2,
    "default_fail_multiplier": 3,
    "time_to_learn": "8 h"
  },
  {
    "type": "proficiency",
    "id": "prof_almetallurgy",
    "name": { "str": "Almetallurgy" },
    "description": "The forging of magical alloys is a complex process requiring an understanding of both mundane metals and alchemy.",
    "can_learn": true,
    "time_to_learn": "4 h",
    "default_time_multiplier": 2,
    "default_fail_multiplier": 2,
    "required_proficiencies": [ "prof_alchemy" ]
  },
  {
    "type": "proficiency",
<<<<<<< HEAD
    "id": "prof_leatherworking_dragon",
    "name": { "str": "Dragon leather working" },
    "description": "Working with dragon leather requires a specific set of skills and tools… a set you are familiar with.",
    "can_learn": true,
    "default_time_multiplier": 1.5,
    "default_fail_multiplier": 2,
    "time_to_learn": "6 h",
    "required_proficiencies": [ "prof_leatherworking" ]
  },
  {
    "type": "proficiency",
    "id": "prof_scaleworking_dragon",
    "name": { "str": "Dragon scale working" },
    "description": "Working with dragon scales requires a specific set of skills and tools… a set you are familiar with.",
    "can_learn": true,
    "default_time_multiplier": 2,
    "default_fail_multiplier": 3,
    "time_to_learn": "12 h",
    "required_proficiencies": [ "prof_leatherworking_dragon" ]
=======
    "id": "prof_golemancy_basic",
    "name": { "str": "Basic Golemancy" },
    "description": "Infusing shaped material with your will and the ability to move is hard but you're starting to get it.",
    "can_learn": true,
    "time_to_learn": "4 h",
    "default_time_multiplier": 1.5,
    "default_fail_multiplier": 2
>>>>>>> 2be35346
  }
]<|MERGE_RESOLUTION|>--- conflicted
+++ resolved
@@ -22,7 +22,6 @@
   },
   {
     "type": "proficiency",
-<<<<<<< HEAD
     "id": "prof_leatherworking_dragon",
     "name": { "str": "Dragon leather working" },
     "description": "Working with dragon leather requires a specific set of skills and tools… a set you are familiar with.",
@@ -42,7 +41,9 @@
     "default_fail_multiplier": 3,
     "time_to_learn": "12 h",
     "required_proficiencies": [ "prof_leatherworking_dragon" ]
-=======
+  },
+  {
+    "type": "proficiency",
     "id": "prof_golemancy_basic",
     "name": { "str": "Basic Golemancy" },
     "description": "Infusing shaped material with your will and the ability to move is hard but you're starting to get it.",
@@ -50,6 +51,5 @@
     "time_to_learn": "4 h",
     "default_time_multiplier": 1.5,
     "default_fail_multiplier": 2
->>>>>>> 2be35346
   }
 ]