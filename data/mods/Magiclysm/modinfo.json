--- conflicted
+++ resolved
@@ -8,16 +8,6 @@
     "description": "Cataclysm but with magic spells!",
     "category": "content",
     "dependencies": [ "dda" ]
-<<<<<<< HEAD
-=======
-  },
-  {
-    "type": "skill",
-    "id": "spellcraft",
-    "name": "spellcraft",
-    "display_category": "display_ranged",
-    "sort_rank": 14500,
-    "description": "Your skill in the arcane.  Represents magic theory and all that entails.  A higher skill increases how quickly you can learn spells, and decreases their spell failure chance.  You learn this skill by studying books or spells."
   },
   {
     "type": "EXTERNAL_OPTION",
@@ -46,6 +36,5 @@
     "//": "Sets a cap on maximum effective inteligence for characters.",
     "stype": "int",
     "value": 35
->>>>>>> 0441b686
   }
 ]