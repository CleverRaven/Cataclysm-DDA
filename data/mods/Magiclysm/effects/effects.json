[
  {
    "type": "effect_type",
    "id": "mana_fatigue",
    "name": [ "Mana Fatigue" ],
    "desc": [ "You are exhausted from channeling a lot of mana." ],
    "apply_message": "Channeling so much mana is making you tired",
    "remove_message": "The burden of mana fatigue has faded",
    "rating": "bad",
    "base_mods": { "fatigue_amount": [ 1 ], "fatigue_min": [ 1 ] }
  },
  {
    "type": "effect_type",
    "id": "enchant_windrun",
    "name": [ "Windrunning" ],
    "desc": [ "You are bolstered and pushed along by the power of the wind." ],
    "apply_message": "You are bolstered and pushed along by the power of the wind",
    "remove_message": "The wind at your back dies down.",
    "rating": "good",
    "base_mods": { "speed_mod": [ 20 ], "stamina_min": [ 10 ] }
  },
  {
    "type": "effect_type",
    "id": "dark_sight",
    "name": [ "Dark Sight" ],
    "desc": [ "You can see in the dark." ],
    "apply_message": "Your sight adjusts to the darkness.",
    "remove_message": "The darkness loses its shape.",
    "rating": "good",
    "flags": [ "NIGHT_VISION" ]
  },
  {
    "type": "effect_type",
    "id": "effect_ethereal_grasp",
    "name": [ "Ethereal Hold" ],
    "desc": [ "Ghostly arms are trying to hold you in place!" ],
    "max_intensity": 4,
    "int_add_val": 1,
    "apply_message": "Ethereal arms shoot out of the ground and grab onto you!",
    "remove_message": "The ghostly arms fade away.",
    "base_mods": { "speed_mod": [ -40 ] },
    "scaling_mods": { "speed_mod": [ -10 ] }
  },
  {
    "type": "effect_type",
    "id": "invisibility",
    "name": [ "Invisibility" ],
    "desc": [ "Nothing can see you." ],
    "apply_message": "You fade away.",
    "remove_message": "You can see your hands again.",
    "flags": [ "INVISIBLE" ]
  },
  {
    "type": "effect_type",
    "id": "bless",
    "name": [ "Blessed" ],
    "desc": [ "You are filled with energy that improves everything you do." ],
    "apply_message": "You are filled with energy that improves everything you do!",
    "remove_message": "Your energy fades.",
    "rating": "good",
    "base_mods": { "per_mod": [ 2 ], "dex_mod": [ 2 ], "str_mod": [ 2, 2 ], "speed_mod": [ 20 ] }
  },
  {
    "type": "effect_type",
    "id": "bio_boost",
    "name": [ "Grotesque Enhancement" ],
    "desc": [ "Your body ripples with writhing alien muscles, your limbs lengthen, and your eyes glow with a faint green." ],
    "apply_message": "Your body ripples with writhing alien muscles, your limbs lengthen, and your eyes glow with a faint green.",
    "remove_message": "Your body rapidly returns to normal.",
    "rating": "good",
    "max_intensity": 4,
    "int_add_val": 1,
    "base_mods": { "per_mod": [ 1, 3 ], "dex_mod": [ 1, 3 ], "str_mod": [ 1, 5 ], "speed_mod": [ 5, 10 ] },
    "scaling_mods": { "per_mod": [ 1, 3 ], "dex_mod": [ 1, 3 ], "str_mod": [ 1, 3 ], "speed_mod": [ 5, 10 ] }
  },
  {
    "type": "effect_type",
    "id": "entangled",
    "name": [ "Vegetative Grasp" ],
    "desc": [ "Roots and vines entangle your foes." ],
    "max_intensity": 4,
    "int_add_val": 1,
    "apply_message": "Roots and vines entangle your foes to slow them!",
    "remove_message": "The roots and vines wither up and die.",
    "base_mods": { "speed_mod": [ -60 ] },
    "scaling_mods": { "speed_mod": [ -10 ] }
  },
  {
    "type": "effect_type",
    "id": "root_impale",
    "name": [ "Root Impale" ],
    "desc": [ "Roots and vines entangle your foes." ],
    "max_intensity": 4,
    "int_add_val": 1,
    "apply_message": "Roots rip out from the ground and impale your enemies!",
    "remove_message": "The roots wither up and die.",
    "base_mods": { "speed_mod": [ -30 ] },
    "scaling_mods": { "speed_mod": [ -10 ] }
  },
  {
    "type": "effect_type",
    "id": "bio_acidburn",
    "name": [ "Acidic burn" ],
    "desc": [ "Burned with acid" ],
    "max_intensity": 4,
    "int_add_val": 1,
    "base_mods": { "speed_mod": [ -20 ] },
    "scaling_mods": { "speed_mod": [ -10 ] }
  },
  {
    "type": "effect_type",
    "id": "haste",
    "name": [ "Hasted" ],
    "desc": [ "Your speed is boosted enormously." ],
    "apply_message": "Your speed is boosted to superhuman levels!",
    "remove_message": "You return to your normal speed.",
    "rating": "good",
    "base_mods": { "dex_mod": [ 4 ], "speed_mod": [ 300 ] }
  },
  {
    "type": "effect_type",
    "id": "synaptic_stim",
    "name": [ "Synaptic Stimulation" ],
    "desc": [ "Your mental processing is increased." ],
    "apply_message": "Your mind accelerates.",
    "remove_message": "Your mind returns to normal speed.",
    "rating": "good",
    "base_mods": { "dex_mod": [ 4 ], "int_mod": [ 4 ], "speed_mod": [ 30 ] }
  },
  {
    "type": "effect_type",
    "id": "ogres_strength",
    "name": [ "Ogre's Strength" ],
    "desc": [ "You have the strength of an Ogre!" ],
    "apply_message": "You feel strong!",
    "remove_message": "Your strength deflates.",
    "rating": "good",
    "removes_effects": [ "eagles_sight", "cats_grace", "foxs_cunning" ],
    "base_mods": { "str_mod": [ 4 ] }
  },
  {
    "type": "effect_type",
    "id": "eagles_sight",
    "name": [ "Eagle's Sight" ],
    "desc": [ "You have the perception of an Eagle!" ],
    "apply_message": "You notice small details!",
    "remove_message": "Your vision returns to normal.",
    "rating": "good",
    "removes_effects": [ "ogres_strength", "cats_grace", "foxs_cunning" ],
    "base_mods": { "per_mod": [ 4 ] }
  },
  {
    "type": "effect_type",
    "id": "cats_grace",
    "name": [ "Cat's Grace" ],
    "desc": [ "You have the dexterity of a cat!" ],
    "apply_message": "Your reflexes are heightened!",
    "remove_message": "Your reflexes return to normal.",
    "rating": "good",
    "removes_effects": [ "eagles_sight", "eagles_sight", "foxs_cunning" ],
    "base_mods": { "dex_mod": [ 4 ] }
  },
  {
    "type": "effect_type",
    "id": "foxs_cunning",
    "name": [ "Fox's Cunning" ],
    "desc": [ "You have the cunning of a Fox!" ],
    "apply_message": "Your intelligence is heightened!",
    "remove_message": "Your intelligence returns to normal.",
    "rating": "good",
    "removes_effects": [ "eagles_sight", "cats_grace", "ogres_strength" ],
    "base_mods": { "int_mod": [ 4 ] }
  },
  {
    "type": "effect_type",
    "id": "debug_full_protection",
    "name": [ "Debug Full Protection" ],
    "desc": [ "You can not be harmed by anything." ],
    "apply_message": "Your skin tingle with the power of the Devs!",
    "remove_message": "Your skin stops tingling, your life is empty and meaningless again.",
    "rating": "good",
    "flags": [
      "ELECTRIC_IMMUNE",
      "BIO_IMMUNE",
      "BASH_IMMUNE",
      "CUT_IMMUNE",
      "ACID_IMMUNE",
      "STAB_IMMUNE",
      "HEAT_IMMUNE",
      "COLD_IMMUNE"
    ]
  },
  {
    "type": "effect_type",
    "id": "debug_feather_fall",
    "name": [ "Debug Feather Fall" ],
    "desc": [ "You  are light as a feather and fall like one." ],
    "apply_message": "Your body feels light as a feather.",
    "remove_message": "The earth pulls you down hard.",
    "rating": "good",
    "flags": [ "FEATHER_FALL" ]
  },
  {
    "type": "effect_type",
    "id": "eff_frightful_presence",
    "name": [ "Scared", "Frightened", "Terrified" ],
    "max_intensity": 3,
    "desc": [ "Your knees are shaking, your heart beats fast, and your stomach rebels." ],
    "apply_message": "You are afraid!",
    "remove_message": "Your fear dissipates.",
    "rating": "bad",
    "base_mods": { "stim_amount": [ 12, 6 ], "vomit_chance": [ 50, 100 ], "speed_mod": [ -2, -1 ], "stim_max_val": [ 30 ] },
    "scaling_mods": { "stim_amount": [ 12, 6 ], "vomit_chance": [ -15, -5 ], "speed_mod": [ -4, -1 ] }
  },
  {
    "type": "effect_type",
    "id": "biomancer_visceral_side_effects",
    "name": [ "Visceral Overexertion" ],
    "desc": [ "You feel sickened from overtaxing your body, having extended your influence over such a wide area." ],
    "rating": "bad",
    "max_duration": "1 m",
    "base_mods": {
      "fatigue_min": [ 1 ],
      "fatigue_chance": [ 5 ],
      "health_min": [ -3 ],
      "health_chance": [ 5 ],
      "pain_min": [ 1 ],
      "pain_chance": [ 4 ],
      "vomit_chance": [ 20 ]
    }
  },
  {
    "type": "effect_type",
    "id": "bio_weave",
    "name": [ "Coagulant Weave" ],
    "desc": [ "Immunity to bleeding and bites, increased stamina regeneration, increased hunger and thirst gain." ],
    "remove_message": "The tension running through your flesh fades.",
    "blocks_effects": [ "bleed", "bite" ],
    "rating": "good",
    "max_duration": "5 m",
    "base_mods": {
      "hunger_min": [ 1 ],
      "hunger_chance": [ 12 ],
      "thirst_min": [ 1 ],
      "thirst_chance": [ 12 ],
      "health_min": [ 1 ],
      "health_chance": [ 4 ],
      "stamina_min": [ 40 ],
      "stamina_chance": [ 2 ]
    }
  },
  {
    "type": "effect_type",
    "id": "biomancer_dart_venom",
    "//": "Basically just paralyze poison set to work in a manner useful for spells.",
    "name": [ "Biomantic Venom" ],
    "desc": [ "You feel sluggish and weak, from magically-induced poisoning." ],
    "rating": "bad",
    "max_intensity": 20,
    "int_dur_factor": "30 s",
    "base_mods": { "str_mod": [ -1 ], "dex_mod": [ -0.17 ], "speed_mod": [ -3 ] },
    "scaling_mods": { "str_mod": [ -0.07 ], "dex_mod": [ -0.17 ], "speed_mod": [ -3 ] }
  },
  {
    "type": "effect_type",
    "id": "tornskin_pain",
    "name": [ "Sharp Thorns" ],
    "desc": [ "Thorns are whirling around you, regularly causing cuts into you." ],
    "apply_message": "Thorns in the wind begin slicing into you!",
    "remove_message": "The thorns fall to the ground.",
    "rating": "bad",
    "max_duration": "12 s",
    "base_mods": { "pain_min": [ 1 ], "pain_chance": [ 6 ], "speed_mod": [ -1 ] }
  },
  {
    "type": "effect_type",
    "id": "neuro_boost",
    "name": [ "Mental Boost" ],
    "desc": [ "Your mind is working incredibly fast, but your body cannot keep up" ],
    "rating": "bad",
    "max_duration": "10 s",
    "base_mods": { "speed_mod": [ 20 ] }
  },
  {
    "type": "effect_type",
    "id": "vault_atmosphere",
    "name": [ "Vault Air" ],
    "desc": [ "You feel at home." ],
    "apply_message": "This smells like home.",
    "remove_message": "Time to go.",
    "rating": "bad",
    "flags": [ "DIMENSIONAL_ANCHOR" ]
  },
  {
    "type": "effect_type",
    "id": "slow_freeze_effect",
    "name": [ "Slow Freeze" ],
    "desc": [ "The cold slows down your foes." ],
    "max_intensity": 4,
    "int_add_val": 1,
    "base_mods": { "speed_mod": [ -25 ] },
    "scaling_mods": { "speed_mod": [ -5 ] }
  },
  {
    "type": "effect_type",
<<<<<<< HEAD
    "id": "cold_heart_effect",
    "name": [ "Cold Heart" ],
    "desc": [ "Full of chilled blood, the heart slows as it grows cold." ],
    "apply_message": "You feel yourself getting slower, as ice seems to run through your veins.",
    "remove_message": "You feel yourself recovering your normal speed.",
    "rating": "bad",
    "max_intensity": 3,
    "int_add_val": 1,
    "base_mods": { "speed_mod": [ -30 ] },
    "scaling_mods": { "speed_mod": [ -30 ] }
=======
    "id": "natures_commune",
    "name": [ "Nature's Commune" ],
    "desc": [ "You can feel Mother Nature welcoming you, revitalizing your body and calming the natural fauna around you." ],
    "apply_message": "A warm embrace surrounds you, like that of a mother with her child.",
    "remove_message": "Your commune with Mother Nature fades.",
    "rating": "good",
    "max_duration": "20 m",
    "//": "No morale_mod is currently possible in effects, but this effect should give +5/+10 morale whenever that it's implemented.",
    "base_mods": { "health_min": [ 1 ], "health_chance": [ 40 ], "h_mod_min": [ 1 ], "h_mod_chance": [ 80 ] }
>>>>>>> b5f7d2df
  }
]<|MERGE_RESOLUTION|>--- conflicted
+++ resolved
@@ -303,7 +303,18 @@
   },
   {
     "type": "effect_type",
-<<<<<<< HEAD
+    "id": "natures_commune",
+    "name": [ "Nature's Commune" ],
+    "desc": [ "You can feel Mother Nature welcoming you, revitalizing your body and calming the natural fauna around you." ],
+    "apply_message": "A warm embrace surrounds you, like that of a mother with her child.",
+    "remove_message": "Your commune with Mother Nature fades.",
+    "rating": "good",
+    "max_duration": "20 m",
+    "//": "No morale_mod is currently possible in effects, but this effect should give +5/+10 morale whenever that it's implemented.",
+    "base_mods": { "health_min": [ 1 ], "health_chance": [ 40 ], "h_mod_min": [ 1 ], "h_mod_chance": [ 80 ] }
+  },
+  {
+    "type": "effect_type",
     "id": "cold_heart_effect",
     "name": [ "Cold Heart" ],
     "desc": [ "Full of chilled blood, the heart slows as it grows cold." ],
@@ -314,16 +325,5 @@
     "int_add_val": 1,
     "base_mods": { "speed_mod": [ -30 ] },
     "scaling_mods": { "speed_mod": [ -30 ] }
-=======
-    "id": "natures_commune",
-    "name": [ "Nature's Commune" ],
-    "desc": [ "You can feel Mother Nature welcoming you, revitalizing your body and calming the natural fauna around you." ],
-    "apply_message": "A warm embrace surrounds you, like that of a mother with her child.",
-    "remove_message": "Your commune with Mother Nature fades.",
-    "rating": "good",
-    "max_duration": "20 m",
-    "//": "No morale_mod is currently possible in effects, but this effect should give +5/+10 morale whenever that it's implemented.",
-    "base_mods": { "health_min": [ 1 ], "health_chance": [ 40 ], "h_mod_min": [ 1 ], "h_mod_chance": [ 80 ] }
->>>>>>> b5f7d2df
   }
 ]