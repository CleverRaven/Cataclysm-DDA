[
  {
    "type": "effect_type",
    "id": "mana_fatigue",
    "name": [ "Mana Fatigue" ],
    "desc": [ "You are exhausted from channeling a lot of mana." ],
    "apply_message": "Channeling so much mana is making you tired",
    "remove_message": "The burden of mana fatigue has faded",
    "rating": "bad",
    "base_mods": { "fatigue_amount": [ 1 ], "fatigue_min": [ 1 ] }
  },
  {
    "type": "effect_type",
    "id": "mutagen_black_dragon",
    "name": [ "Black Dragon Mutation", "Black Dragon Transformation", "Black Dragon Metamorphosis" ],
    "desc": [
      "You consumed black dragon mutagen.",
      "You consumed a large amount of black dragon mutagen.",
      "You consumed a life-changing amount of black dragon mutagen."
    ],
    "max_intensity": 3,
    "resist_traits": [ "THRESH_DRAGON_BLACK" ],
    "base_mods": {
      "hurt_min": [ 1 ],
      "hurt_max": [ 2 ],
      "hurt_chance": [ -22 ],
      "hurt_tick": [ 75 ],
      "pain_min": [ 1 ],
      "pain_max": [ 2 ],
      "pain_chance": [ 100 ],
      "pain_tick": [ 75 ]
    },
    "scaling_mods": { "hurt_chance": [ 21, 0 ], "pain_chance": [ -30 ] },
    "rating": "bad",
    "blood_analysis_description": "Black Dragon Mutagen Contamination"
  },
  {
    "type": "effect_type",
    "id": "mutagen_manatouched",
    "name": [ "Mana Mutation", "Mana Transformation", "Mana Metamorphosis" ],
    "desc": [
      "You consumed concentrated mana.",
      "You consumed a large amount of concentrated mana.",
      "You consumed a life-changing amount of concentrated mana."
    ],
    "max_intensity": 3,
    "resist_traits": [ "THRESH_MANA" ],
    "base_mods": {
      "hurt_min": [ 1 ],
      "hurt_max": [ 2 ],
      "hurt_chance": [ -22 ],
      "hurt_tick": [ 75 ],
      "pain_min": [ 1 ],
      "pain_max": [ 2 ],
      "pain_chance": [ 100 ],
      "pain_tick": [ 75 ]
    },
    "scaling_mods": { "hurt_chance": [ 21, 0 ], "pain_chance": [ -30 ] },
    "rating": "bad",
    "blood_analysis_description": "Concentrated Mana Mutagen Contamination"
  },
  {
    "type": "effect_type",
    "id": "enchant_windrun",
    "name": [ "Windrunning" ],
    "desc": [ "You are bolstered and pushed along by the power of the wind." ],
    "apply_message": "You are bolstered and pushed along by the power of the wind",
    "remove_message": "The wind at your back dies down.",
    "rating": "good",
    "base_mods": { "speed_mod": [ 20 ], "stamina_min": [ 10 ] }
  },
  {
    "type": "effect_type",
    "id": "dark_sight",
    "name": [ "Dark Sight" ],
    "desc": [ "You can see in the dark." ],
    "apply_message": "Your sight adjusts to the darkness.",
    "remove_message": "The darkness loses its shape.",
    "rating": "good",
    "flags": [ "NIGHT_VISION" ]
  },
  {
    "type": "effect_type",
    "id": "effect_ethereal_grasp",
    "name": [ "Ethereal Hold" ],
    "desc": [ "Ghostly arms are trying to hold you in place!" ],
    "max_intensity": 4,
    "int_add_val": 1,
    "apply_message": "Ethereal arms shoot out of the ground and grab onto you!",
    "remove_message": "The ghostly arms fade away.",
    "base_mods": { "speed_mod": [ -40 ] },
    "scaling_mods": { "speed_mod": [ -10 ] }
  },
  {
    "type": "effect_type",
    "id": "invisibility",
    "name": [ "Invisibility" ],
    "desc": [ "Nothing can see you." ],
    "apply_message": "You fade away.",
    "remove_message": "You can see your hands again.",
    "flags": [ "INVISIBLE" ]
  },
  {
    "type": "effect_type",
    "id": "bless",
    "name": [ "Blessed" ],
    "desc": [ "You are filled with energy that improves everything you do." ],
    "apply_message": "You are filled with energy that improves everything you do!",
    "remove_message": "Your energy fades.",
    "rating": "good",
    "base_mods": { "per_mod": [ 2 ], "dex_mod": [ 2 ], "str_mod": [ 2, 2 ], "speed_mod": [ 20 ] }
  },
  {
    "type": "effect_type",
    "id": "bio_boost",
    "name": [ "Grotesque Enhancement" ],
    "desc": [ "Your body ripples with writhing alien muscles, your limbs lengthen, and your eyes glow with a faint green." ],
    "apply_message": "Your body ripples with writhing alien muscles, your limbs lengthen, and your eyes glow with a faint green.",
    "remove_message": "Your body rapidly returns to normal.",
    "rating": "good",
    "max_intensity": 4,
    "int_add_val": 1,
    "base_mods": { "per_mod": [ 1, 3 ], "dex_mod": [ 1, 3 ], "str_mod": [ 1, 5 ], "speed_mod": [ 5, 10 ] },
    "scaling_mods": { "per_mod": [ 1, 3 ], "dex_mod": [ 1, 3 ], "str_mod": [ 1, 3 ], "speed_mod": [ 5, 10 ] }
  },
  {
    "type": "effect_type",
    "id": "entangled",
    "name": [ "Vegetative Grasp" ],
    "desc": [ "Roots and vines entangle your foes." ],
    "max_intensity": 4,
    "int_add_val": 1,
    "apply_message": "Roots and vines entangle your foes to slow them!",
    "remove_message": "The roots and vines wither up and die.",
    "base_mods": { "speed_mod": [ -60 ] },
    "scaling_mods": { "speed_mod": [ -10 ] }
  },
  {
    "type": "effect_type",
    "id": "root_impale",
    "name": [ "Root Impale" ],
    "desc": [ "Roots and vines entangle your foes." ],
    "max_intensity": 4,
    "int_add_val": 1,
    "apply_message": "Roots rip out from the ground and impale your enemies!",
    "remove_message": "The roots wither up and die.",
    "base_mods": { "speed_mod": [ -30 ] },
    "scaling_mods": { "speed_mod": [ -10 ] }
  },
  {
    "type": "effect_type",
    "id": "bio_acidburn",
    "name": [ "Acidic burn" ],
    "desc": [ "Burned with acid" ],
    "max_intensity": 4,
    "int_add_val": 1,
    "base_mods": { "speed_mod": [ -20 ] },
    "scaling_mods": { "speed_mod": [ -10 ] }
  },
  {
    "type": "effect_type",
    "id": "haste",
    "name": [ "Hasted" ],
    "desc": [ "Your speed is boosted enormously." ],
    "apply_message": "Your speed is boosted to superhuman levels!",
    "remove_message": "You return to your normal speed.",
    "rating": "good",
    "enchantments": [ { "values": [ { "value": "SPEED", "multiply": 2.5 }, { "value": "ATTACK_SPEED", "multiply": -0.7 } ] } ]
  },
  {
    "type": "effect_type",
    "id": "synaptic_stim",
    "name": [ "Synaptic Stimulation" ],
    "desc": [ "Your mental processing is increased." ],
    "apply_message": "Your mind accelerates.",
    "remove_message": "Your mind returns to normal speed.",
    "rating": "good",
    "base_mods": { "dex_mod": [ 4 ], "int_mod": [ 4 ], "speed_mod": [ 30 ] }
  },
  {
    "type": "effect_type",
    "id": "ogres_strength",
    "name": [ "Ogre's Strength" ],
    "desc": [ "You have the strength of an Ogre!" ],
    "apply_message": "You feel strong!",
    "remove_message": "Your strength deflates.",
    "rating": "good",
    "removes_effects": [ "eagles_sight", "cats_grace", "foxs_cunning" ],
    "base_mods": { "str_mod": [ 4 ] }
  },
  {
    "type": "effect_type",
    "id": "safe_shoppers",
    "name": [ "Safe Shopping Experience" ],
    "desc": [ "Magical Store Security" ],
    "apply_message": "You feel very seen!",
    "remove_message": "You no longer feel like somebody's watching you.",
    "rating": "good",
    "max_duration": "60 m",
    "removes_effects": [ "invisibility" ]
  },
  {
    "type": "effect_type",
    "id": "eagles_sight",
    "name": [ "Eagle's Sight" ],
    "desc": [ "You have the perception of an Eagle!" ],
    "apply_message": "You notice small details!",
    "remove_message": "Your vision returns to normal.",
    "rating": "good",
    "removes_effects": [ "ogres_strength", "cats_grace", "foxs_cunning" ],
    "base_mods": { "per_mod": [ 4 ] }
  },
  {
    "type": "effect_type",
    "id": "cats_grace",
    "name": [ "Cat's Grace" ],
    "desc": [ "You have the dexterity of a cat!" ],
    "apply_message": "Your reflexes are heightened!",
    "remove_message": "Your reflexes return to normal.",
    "rating": "good",
    "removes_effects": [ "eagles_sight", "eagles_sight", "foxs_cunning" ],
    "base_mods": { "dex_mod": [ 4 ] }
  },
  {
    "type": "effect_type",
    "id": "foxs_cunning",
    "name": [ "Fox's Cunning" ],
    "desc": [ "You have the cunning of a Fox!" ],
    "apply_message": "Your intelligence is heightened!",
    "remove_message": "Your intelligence returns to normal.",
    "rating": "good",
    "removes_effects": [ "eagles_sight", "cats_grace", "ogres_strength" ],
    "base_mods": { "int_mod": [ 4 ] }
  },
  {
    "type": "effect_type",
    "id": "debug_full_protection",
    "name": [ "Debug Full Protection" ],
    "desc": [ "You can not be harmed by anything." ],
    "apply_message": "Your skin tingle with the power of the Devs!",
    "remove_message": "Your skin stops tingling, your life is empty and meaningless again.",
    "rating": "good",
    "flags": [
      "ELECTRIC_IMMUNE",
      "BIO_IMMUNE",
      "BASH_IMMUNE",
      "CUT_IMMUNE",
      "ACID_IMMUNE",
      "STAB_IMMUNE",
      "HEAT_IMMUNE",
      "COLD_IMMUNE"
    ]
  },
  {
    "type": "effect_type",
    "id": "feather_fall",
    "name": [ "Pluma" ],
    "desc": [ "You are light as a feather and fall like one." ],
    "apply_message": "Your body feels light as a feather.",
    "remove_message": "The earth pulls you down hard.",
    "rating": "good",
    "flags": [ "FEATHER_FALL" ]
  },
  {
    "type": "effect_type",
    "id": "eff_frightful_presence",
    "name": [ "Scared", "Frightened", "Terrified" ],
    "max_intensity": 3,
    "desc": [ "Your knees are shaking, your heart beats fast, and your stomach rebels." ],
    "apply_message": "You are afraid!",
    "remove_message": "Your fear dissipates.",
    "rating": "bad",
    "base_mods": { "stim_amount": [ 12, 6 ], "vomit_chance": [ 50, 100 ], "speed_mod": [ -2, -1 ], "stim_max_val": [ 30 ] },
    "scaling_mods": { "stim_amount": [ 12, 6 ], "vomit_chance": [ -15, -5 ], "speed_mod": [ -4, -1 ] }
  },
  {
    "type": "effect_type",
    "id": "biomancer_visceral_side_effects",
    "name": [ "Visceral Overexertion" ],
    "desc": [ "You feel sickened from overtaxing your body, having extended your influence over such a wide area." ],
    "rating": "bad",
    "max_duration": "1 m",
    "base_mods": {
      "fatigue_min": [ 1 ],
      "fatigue_chance": [ 5 ],
      "health_min": [ -3 ],
      "health_chance": [ 5 ],
      "pain_min": [ 1 ],
      "pain_chance": [ 4 ],
      "vomit_chance": [ 20 ]
    }
  },
  {
    "type": "effect_type",
    "id": "bio_weave",
    "name": [ "Coagulant Weave" ],
    "desc": [ "Immunity to bleeding and bites, increased stamina regeneration, increased hunger and thirst gain." ],
    "remove_message": "The tension running through your flesh fades.",
    "blocks_effects": [ "bleed", "bite" ],
    "rating": "good",
    "max_duration": "5 m",
    "base_mods": {
      "hunger_min": [ 1 ],
      "hunger_chance": [ 12 ],
      "thirst_min": [ 1 ],
      "thirst_chance": [ 12 ],
      "health_min": [ 1 ],
      "health_chance": [ 4 ],
      "stamina_min": [ 40 ],
      "stamina_chance": [ 2 ]
    }
  },
  {
    "type": "effect_type",
    "id": "biomancer_dart_venom",
    "//": "Basically just paralyze poison set to work in a manner useful for spells.",
    "name": [ "Biomantic Venom" ],
    "desc": [ "You feel sluggish and weak, from magically-induced poisoning." ],
    "rating": "bad",
    "max_intensity": 20,
    "int_dur_factor": "30 s",
    "base_mods": { "str_mod": [ -1 ], "dex_mod": [ -0.17 ], "speed_mod": [ -3 ] },
    "scaling_mods": { "str_mod": [ -0.07 ], "dex_mod": [ -0.17 ], "speed_mod": [ -3 ] }
  },
  {
    "type": "effect_type",
    "id": "tornskin_pain",
    "name": [ "Sharp Thorns" ],
    "desc": [ "Thorns are whirling around you, regularly causing cuts into you." ],
    "apply_message": "Thorns in the wind begin slicing into you!",
    "remove_message": "The thorns fall to the ground.",
    "rating": "bad",
    "max_duration": "12 s",
    "base_mods": { "pain_min": [ 1 ], "pain_chance": [ 6 ], "speed_mod": [ -1 ] }
  },
  {
    "type": "effect_type",
    "id": "neuro_boost",
    "name": [ "Mental Boost" ],
    "desc": [ "Your mind is working incredibly fast and your body struggles to keep up." ],
    "rating": "bad",
    "max_duration": "10 s",
    "base_mods": { "speed_mod": [ 20 ] }
  },
  {
    "type": "effect_type",
    "id": "vault_atmosphere",
    "name": [ "Vault Air" ],
    "desc": [ "You feel at home." ],
    "apply_message": "This smells like home.",
    "remove_message": "Time to go.",
    "rating": "bad",
    "max_duration": "1 d",
    "flags": [ "DIMENSIONAL_ANCHOR" ]
  },
  {
    "type": "effect_type",
    "id": "slow_freeze_effect",
    "name": [ "Slow Freeze" ],
    "desc": [ "The cold slows down your foes." ],
    "max_intensity": 4,
    "int_add_val": 1,
    "base_mods": { "speed_mod": [ -25 ] },
    "scaling_mods": { "speed_mod": [ -5 ] }
  },
  {
    "type": "effect_type",
    "id": "mind_reading",
    "//": "slowdown for shaman attunement",
    "name": [ "" ],
    "desc": [ "" ],
    "max_intensity": 1,
    "int_add_val": 1,
    "max_duration": "6 s",
    "base_mods": { "speed_mod": [ -25 ] }
  },
  {
    "type": "effect_type",
    "id": "natures_commune",
    "name": [ "Nature's Commune" ],
    "desc": [ "You can feel Mother Nature welcoming you, revitalizing your body and calming the natural fauna around you." ],
    "apply_message": "A warm embrace surrounds you, like that of a mother with her child.",
    "remove_message": "Your communion with Mother Nature fades.",
    "rating": "good",
    "max_duration": "120 m",
    "base_mods": { "health_min": [ 1 ], "health_chance": [ 40 ], "h_mod_min": [ 1 ], "h_mod_chance": [ 80 ], "health_tick": [ 30 ] }
  },
  {
    "type": "effect_type",
    "id": "cold_heart_effect",
    "name": [ "Cold Heart" ],
    "desc": [ "Full of chilled blood, the heart slows as it grows cold." ],
    "apply_message": "You feel yourself getting slower, as ice seems to run through your veins.",
    "remove_message": "You feel yourself recovering your normal speed.",
    "rating": "bad",
    "max_intensity": 3,
    "int_add_val": 1,
    "base_mods": { "speed_mod": [ -30 ] },
    "scaling_mods": { "speed_mod": [ -30 ] }
  },
  {
    "type": "effect_type",
    "id": "overclocker_drive_effect",
    "name": [ "Overdrive" ],
    "desc": [ "Is it possible to dart aside and avoid a cannon ball?  Is it possible to grab an arrow in flight with one hand?" ],
    "removes_effects": [ "haste" ],
    "apply_message": "You feel yourself move faster than a bullet.",
    "remove_message": "You feel yourself returning to your normal speed.",
    "base_mods": {
      "fatigue_amount": [ 1 ],
      "fatigue_min": [ 1 ],
      "fatigue_tick": [ 3 ],
      "speed_mod": [ 300 ],
      "per_mod": [ -4 ],
      "dex_mod": [ 8 ]
    }
  },
  {
    "type": "effect_type",
    "id": "alkahest",
    "name": [ "Stepped on alkahest" ],
    "desc": [ "You're standing in alkahest!" ],
    "base_mods": { "speed_mod": [ -20 ], "hurt_amount": [ 10 ] },
    "scaling_mods": { "speed_mod": [ -15 ], "hurt_amount": [ 5 ] },
    "max_intensity": 5
  },
  {
    "type": "effect_type",
    "id": "biomechanic",
    "name": [ "Biomechanism" ],
    "desc": [ "Hunt.  Let them feel." ],
    "remove_message": "Your body returns to normal state.",
    "rating": "good",
    "max_intensity": 25,
    "int_add_val": 1,
    "base_mods": { "per_mod": [ 1 ], "dex_mod": [ 1 ], "str_mod": [ 1 ], "int_mod": [ 1 ], "stamina_min": [ 5 ] },
    "scaling_mods": { "per_mod": [ 0.4 ], "dex_mod": [ 0.4 ], "str_mod": [ 0.4 ], "int_mod": [ 0.4 ], "stamina_min": [ 5 ] }
  },
  {
    "type": "effect_type",
    "id": "ice_energy",
    "name": [ "Ice erosion" ],
    "desc": [ "Ice crystals erode your body from all directions." ],
    "base_mods": { "speed_mod": [ -10 ], "hurt_amount": [ 1 ] },
    "scaling_mods": { "speed_mod": [ -15 ], "hurt_amount": [ 4 ] },
    "int_add_val": 1,
    "max_intensity": 3
  },
  {
    "id": "eshaper_melee_damage",
    "type": "effect_type",
    "name": [ "Heft" ],
    "desc": [
      "Your body is heavy as the heaviest rocks.  Your attack speed is slowed down, but your melee damage increased drastically."
    ],
    "apply_message": "You feel your body compress and harden.",
    "remove_message": "You no longer feel encumbered.",
    "rating": "good",
    "show_intensity": false,
    "enchantments": [ { "values": [ { "value": "ATTACK_SPEED", "multiply": -0.25 }, { "value": "MELEE_DAMAGE", "multiply": 0.6 } ] } ]
  },
  {
    "id": "eshaper_crystal_wrap",
    "type": "effect_type",
    "name": [ "Crystal Wrapping" ],
    "desc": [ "Thin layer of almost living crystals, that rapidly grows and moves on the body." ],
    "apply_message": "You feel a light, purple material cover your body and clothes.",
    "remove_message": "The crystals crumble.",
    "rating": "good",
    "show_intensity": false,
    "enchantments": [
      {
        "hit_me_effect": [ { "id": "eshaper_crystal_wrap_damage" } ],
        "values": [ { "value": "ITEM_DAMAGE_CUT", "add": 17 } ]
      }
    ]
  },
  {
    "id": "electric_eye",
    "type": "effect_type",
    "name": [ "Electric Eye" ],
    "desc": [
      "Enhance your sight with your powers.  It allows you to see creatures of the same energy around you, and some minor bonuses."
    ],
    "apply_message": "Your sight is enhanced.",
    "remove_message": "Your sight turn back to usual state.",
    "rating": "good",
    "show_intensity": false,
    "enchantments": [
      {
        "values": [
          { "value": "BONUS_BLOCK", "add": 1 },
          { "value": "BONUS_DODGE", "add": 1 },
          { "value": "DEXTERITY", "add": 2 },
          { "value": "PERCEPTION", "add": 4 },
          { "value": "SIGHT_RANGE_ELECTRIC", "add": 1000 }
        ]
      }
    ]
  },
  {
    "id": "electric_waves",
    "type": "effect_type",
    "name": [ "Electric Waves" ],
    "desc": [ "Your body will release a massive electric charges when you attack monsters." ],
    "apply_message": "A powerful energy streams out of your hands.",
    "remove_message": "The energy streams calm down.",
    "rating": "good",
    "show_intensity": false,
    "enchantments": [ "enchant_stormshaper_electric_waves" ]
  },
  {
    "id": "electric_arts",
    "type": "effect_type",
    "name": [ "Electric Arts" ],
    "desc": [ "Make you less vulnerable to electric damage." ],
    "apply_message": "You feel a small sparks under your skin.  They do not harm you.",
    "remove_message": "Sparks under your skin vanish.",
    "rating": "good",
    "show_intensity": false,
    "enchantments": [ { "values": [ { "value": "ARMOR_ELEC", "add": -35 } ] } ]
  },
  {
    "type": "effect_type",
    "id": "ice_age_eff",
    "name": [ "Glaciation" ],
    "desc": [ "You are frozen, your bones are fragile; cracking in the cold, and your muscles are cut by razor sharp ice." ],
    "base_mods": { "speed_mod": [ -75 ] }
  },
  {
    "type": "effect_type",
    "id": "flower_fern_eff",
    "name": [ "Positivity" ],
    "desc": [ "Your feel yourself a bit better." ],
    "rating": "good",
    "base_mods": { "per_mod": [ 1 ], "dex_mod": [ 1 ], "str_mod": [ 1 ], "int_mod": [ 1 ] }
  },
  {
    "type": "effect_type",
    "id": "glowing_mushroom_eff",
    "name": [ "Lightness" ],
    "desc": [ "You feel yourself a bit lighter.  You doubt you can lose weight from this." ],
    "base_mods": { "speed_mod": [ 15 ] }
  },
  {
    "type": "effect_type",
    "id": "flask_speed_eff",
    "name": [ "Velocitas" ],
    "desc": [ "Make you faster, and allow to hold this state for a while." ],
    "apply_message": "You feel your legs can work much better than before",
    "remove_message": "Your speed slows down.",
    "rating": "good",
    "base_mods": { "speed_mod": [ 40 ], "stamina_min": [ 20 ] }
  },
  {
    "type": "effect_type",
    "id": "flask_healing_eff",
    "name": [ "Sanatio" ],
    "desc": [ "Improve your organism's ability to heal himself." ],
    "//": "i have no idea how health works now, so ill just copypaste the nature commune effect and stretch it.",
    "base_mods": { "health_min": [ 1 ], "health_chance": [ 2880 ], "h_mod_min": [ 1 ], "h_mod_chance": [ 5760 ] }
  },
  {
    "type": "effect_type",
    "id": "flask_stamina_eff",
    "name": [ "Constantia" ],
    "desc": [ "You can't get tired." ],
    "apply_message": "You feel an energy in your muscles, jazzed up and full of vitality.",
    "remove_message": "The energy in your body fades away.",
    "base_mods": { "stamina_min": [ 50 ] }
  },
  {
    "id": "flask_excitement",
    "type": "effect_type",
    "name": [ "Motus" ],
    "desc": [ "Your reaction now is way better than before." ],
    "apply_message": "You can feel the fly wings movement now.",
    "remove_message": "Your reflexes turn back to normal.",
    "rating": "good",
    "show_intensity": false,
    "enchantments": [
      {
        "values": [
          { "value": "SPEED", "add": 30 },
          { "value": "ATTACK_SPEED", "add": 20 },
          { "value": "BONUS_DODGE", "add": 2 },
          { "value": "MELEE_DAMAGE", "multiply": 0.5 }
        ]
      }
    ]
  },
  {
    "id": "flask_resistance",
    "type": "effect_type",
    "name": [ "Resistentia" ],
    "desc": [ "A thin layer of energy covers your body, and allows you to take more physical damage than before." ],
    "apply_message": "Your touch sense are blunted for a bit, but your skin feels more dense.",
    "remove_message": "The sturdy feeling is gone.",
    "rating": "good",
    "show_intensity": false,
    "enchantments": [
      {
        "values": [ { "value": "ARMOR_BASH", "add": -10 }, { "value": "ARMOR_CUT", "add": -10 }, { "value": "ARMOR_STAB", "add": -10 } ]
      }
    ]
  },
  {
    "id": "flask_illumination",
    "type": "effect_type",
    "name": [ "Illuminatio" ],
    "desc": [ "Your body emit a lot of light around." ],
    "apply_message": "Your skin glow like an old lantern.  You feel no discomfort for some reason.",
    "remove_message": "Your skin turn back to normal state.",
    "rating": "good",
    "show_intensity": false,
    "enchantments": [ { "values": [ { "value": "LUMINATION", "add": 800 } ] } ]
  },
  {
    "id": "flask_mana_regen",
    "type": "effect_type",
    "name": [ "Recuperatio" ],
    "desc": [ "Increase the amount of ley-lines your body can process at once, making you restore your mana pool faster." ],
    "apply_message": "You can feel the thinnest ley lines around you.",
    "remove_message": "The mana senses blunts.",
    "rating": "good",
    "show_intensity": false,
    "enchantments": [ { "values": [ { "value": "REGEN_MANA", "multiply": 2 } ] } ]
  },
  {
    "id": "flask_max_mana",
    "type": "effect_type",
    "name": [ "Augere" ],
    "desc": [ "Increase the amount of mana you can operate." ],
    "apply_message": "You feel a deep mana well inside your body.",
    "remove_message": "Your well feels empty now.",
    "rating": "good",
    "show_intensity": false,
    "enchantments": [ { "values": [ { "value": "MAX_MANA", "add": 1500 } ] } ]
  },
  {
    "id": "flask_regeneration",
    "type": "effect_type",
    "name": [ "Regeneration" ],
    "desc": [ "Slowly regenerate your damaged body." ],
    "apply_message": "Your flesh and bones start to regenerate before your eyes.",
    "remove_message": "Your regeneration slows down.",
    "rating": "good",
    "show_intensity": false,
    "enchantments": [
      {
        "intermittent_activation": { "effects": [ { "frequency": "30 seconds", "spell_effects": [ { "id": "flask_regeneration_effect" } ] } ] }
      }
    ]
  },
  {
    "type": "effect_type",
    "id": "technomancer_cl_booster_effect",
    "name": [ "Technomancer boost" ],
    "desc": [ "Your technomancer spells are empowered." ],
    "remove_message": "Your technomancer boost fades.",
    "rating": "good",
    "show_intensity": true,
    "max_intensity": 25,
    "int_add_val": 1
  },
  {
    "type": "effect_type",
    "id": "biomancer_cl_booster_effect",
    "name": [ "Biomancer boost" ],
    "desc": [ "Your biomancer spells are empowered." ],
    "remove_message": "Your biomancer boost fades.",
    "rating": "good",
    "show_intensity": true,
    "max_intensity": 25,
    "int_add_val": 1
  },
  {
    "type": "effect_type",
    "id": "earthshaper_fortitude_of_stone",
    "name": [ "Stones' Fortitude" ],
    "desc": [ "You feel little hunger or thirst." ],
    "apply_message": "",
    "remove_message": "Your stomach suddenly rumbles as you feel a pang of hunger.",
    "rating": "good",
    "max_duration": "24 hours",
    "enchantments": [
      {
        "values": [
          {
            "value": "HUNGER",
            "multiply": { "math": [ "(-0.2 - (0.04 * u_val('spell_level', 'spell: earthshaper_fortitude_of_stone')))" ] }
          },
          {
            "value": "THIRST",
            "multiply": { "math": [ "(-0.2 - (0.04 * u_val('spell_level', 'spell: earthshaper_fortitude_of_stone')))" ] }
          },
          {
            "value": "METABOLISM",
            "multiply": { "math": [ "(-0.2 - (0.04 * u_val('spell_level', 'spell: earthshaper_fortitude_of_stone')))" ] }
          },
          { "value": "REGEN_HP", "multiply": -1.0 }
        ]
      }
    ]
  },
  {
    "type": "effect_type",
    "id": "effect_tremorsense",
    "name": [ "Tremorsense" ],
    "desc": [ "You can feel them moving around you." ],
    "apply_message": "",
    "remove_message": "You can no longer discern the vibrations of the living earth.",
    "rating": "good",
    "max_duration": "30 minutes",
    "enchantments": [
      {
        "values": [
          {
            "value": "MOTION_VISION_RANGE",
            "add": { "math": [ "( u_val('spell_level', 'spell: earthshaper_danger_sense') * 3)" ] }
          }
        ]
      }
    ]
  },
  {
    "type": "effect_type",
    "id": "effect_sense_outsiders",
    "name": [ "Sense Outsider" ],
    "desc": [ "You can sense the presence of things that should not be." ],
    "apply_message": "",
    "remove_message": "Your awareness of outsiders fades.",
    "rating": "good",
    "enchantments": [
      {
        "values": [
          {
            "value": "SIGHT_RANGE_NETHER",
            "add": { "math": [ "(( u_val('spell_level', 'spell: animist_sense_outsiders') * 2.5) + 3)" ] }
          }
        ]
      }
    ]
  },
  {
    "type": "effect_type",
    "id": "effect_kelvinist_anti_cold",
    "name": [ "Cloak of Warmth" ],
    "desc": [ "The air around you is warmer thanks to your magic." ],
    "apply_message": "",
    "remove_message": "A cool breeze hits your skin.",
    "rating": "good",
    "removes_effects": [ "effect_kelvinist_anti_heat" ],
    "enchantments": [
      {
        "emitter": "emit_kelvinist_anti_cold",
        "values": [
          { "value": "CLIMATE_CONTROL_HEAT", "add": 50 },
          {
            "value": "ARMOR_COLD",
            "add": { "math": [ "( u_val('spell_level', 'spell: kelvinist_anti_cold') * -1)" ] }
          }
        ]
      }
    ]
  },
  {
    "type": "effect_type",
    "id": "effect_kelvinist_anti_heat",
    "name": [ "Cloak of Chill" ],
    "desc": [ "The air around you is cooler thanks to your magic." ],
    "apply_message": "",
    "remove_message": "A warm breeze hits your skin.",
    "rating": "good",
    "removes_effects": [ "effect_kelvinist_anti_cold" ],
    "enchantments": [
      {
        "emitter": "emit_kelvinist_anti_heat",
        "values": [
          { "value": "CLIMATE_CONTROL_CHILL", "add": 50 },
          {
            "value": "ARMOR_HEAT",
            "add": { "math": [ "( u_val('spell_level', 'spell: kelvinist_anti_heat') * -1)" ] }
          }
        ]
      }
    ]
  },
  {
    "type": "effect_type",
    "id": "effect_magus_slowfall",
    "name": [ "Slowfall" ],
    "desc": [ "You won't hit the ground nearly as hard anymore." ],
    "apply_message": "",
    "remove_message": "You can feel gravity take hold of you again.",
    "enchantments": [
      {
        "values": [
          {
            "value": "FALL_DAMAGE",
            "multiply": { "math": [ "(( u_val('spell_level', 'spell: magus_slowfall') * -0.01) - 0.9 )" ] }
          }
        ]
      }
    ]
  },
  {
    "type": "effect_type",
    "id": "effect_magus_spiderclimb",
    "name": [ "Spider Climb" ],
    "desc": [ "You can quickly ascend sheer surfaces." ],
    "apply_message": "",
    "remove_message": "Your enhanced climbing ability vanishes.",
    "flags": [ "CLIMB_NO_LADDER", "WALL_CLING" ]
  },
  {
    "type": "effect_type",
    "id": "effect_biomancer_swim_speed",
    "name": [ "Frog Limbs" ],
    "desc": [ "Your hands and feet have grown webbing, enabling faster swimming." ],
    "//": "Minor stamina regen to help with swimming.  If people want to cast this spell as a stamina buff, they're welcome to do it and deal with their froggy limbs.",
    "apply_message": "",
    "remove_message": "With an unpleasant twisting sensation your hands and feet return to normal.",
    "rating": "good",
    "flags": [ "WEBBED_HANDS", "WEBBED_FEET" ],
    "base_mods": { "stamina_min": [ 10 ] }
  },
  {
    "id": "effect_biomancer_remove_instability",
    "type": "effect_type",
    "name": [ "Increased Stability" ],
    "desc": [
      "You are overcoming the aftereffects of XE037 overexposure.",
      "You were just overcoming the aftereffects of XE037 overexposure but now you feel awful!"
    ],
    "apply_message": "You feel…strange.",
    "remove_message": "The strange feeling passes and you feel more like yourself.",
    "rating": "good",
    "max_intensity": 2,
    "show_intensity": false,
    "vitamins": [ { "vitamin": "instability", "rate": [ [ -1, -1 ] ], "tick": [ "30 m" ] } ],
    "scaling_mods": { "speed_mod": [ -25 ], "str_mod": [ -5 ], "dex_mod": [ -5 ], "int_mod": [ -5 ], "per_mod": [ -5 ] },
    "limb_score_mods": [
      { "limb_score": "manip", "modifier": 1, "scaling": -0.3 },
      { "limb_score": "block", "modifier": 1.0, "scaling": -0.2 },
      { "limb_score": "vision", "modifier": 1.0, "scaling": -0.05 },
      { "limb_score": "reaction", "modifier": 1, "scaling": -0.3 },
      { "limb_score": "move_speed", "modifier": 1.0, "scaling": -0.05 },
      { "limb_score": "balance", "modifier": 1, "scaling": -0.2 },
      { "limb_score": "footing", "modifier": 1, "scaling": -0.3 },
      { "limb_score": "swim", "modifier": 1.0, "scaling": -0.2 }
    ],
    "flags": [ "EFFECT_LIMB_SCORE_MOD" ]
  },
  {
    "id": "effect_biomancer_carrion_feast",
    "type": "effect_type",
    "name": [ "Carrion Feast" ],
    "desc": [ "You can eat rotten food without any trouble, if you can stand the taste." ],
    "apply_message": "Your have a hunger for some overly-aged meat.",
    "remove_message": "You can't believe you even considered eating that!  Yuck!",
    "rating": "good",
    "show_intensity": false,
    "flags": [ "IMMUNE_SPOIL", "PARAIMMUNE" ],
    "blocks_effects": [ "foodpoison" ],
    "vitamins": [ { "vitamin": "mutant_toxin", "rate": [ [ -1, -1 ] ], "absorb_mult": [ 0.5 ], "tick": [ "30 s" ] } ]
  },
  {
    "id": "effect_classless_watch",
    "type": "effect_type",
    "name": [ "Know the Day and the Hour" ],
    "desc": [ "You know exactly what time it is." ],
    "apply_message": "",
    "remove_message": "Your perfect sense of time fades away.",
    "max_duration": "24 hours",
    "flags": [ "WATCH" ]
  },
  {
    "type": "effect_type",
<<<<<<< HEAD
    "id": "effect_flesh_rending",
    "name": [ "Rending" ],
    "desc": [ "Your flesh is twisting itself apart!" ],
    "apply_message": "Your flesh writhes where you were hit!",
    "rating": "bad",
    "max_duration": "10 s",
    "base_mods": { "hurt_min": [ 1 ], "hurt_chance": [ 1 ], "hurt_chance_bot": [ 5 ] },
    "show_in_info": true
=======
    "id": "effect_cloak_of_fog",
    "name": [ "Cloak of Fog" ],
    "desc": [ "The fog shields you from sight." ],
    "apply_message": "",
    "remove_message": "The fog begins to dissipate.",
    "rating": "good",
    "max_duration": "10 minutes",
    "enchantments": [ "enchant_stormshaper_cloak_of_fog" ]
  },
  {
    "type": "effect_type",
    "id": "effect_heart_of_hurricane",
    "name": [ "Heart of the Hurricane" ],
    "desc": [ "Barely-controlled winds rage around you." ],
    "remove_message": "The wind around you dies down.",
    "rating": "good",
    "enchantments": [ "enchant_stormshaper_heart_of_hurricane" ]
  },
  {
    "type": "effect_type",
    "id": "effect_biomancer_cure_disease_minor",
    "name": [ "Cure Disease, Minor" ],
    "desc": [ "Cold and flu begone." ],
    "remove_message": "You feel much better.",
    "rating": "good",
    "removes_effects": [ "common_cold", "flu" ]
>>>>>>> 198649b4
  }
]<|MERGE_RESOLUTION|>--- conflicted
+++ resolved
@@ -877,16 +877,6 @@
   },
   {
     "type": "effect_type",
-<<<<<<< HEAD
-    "id": "effect_flesh_rending",
-    "name": [ "Rending" ],
-    "desc": [ "Your flesh is twisting itself apart!" ],
-    "apply_message": "Your flesh writhes where you were hit!",
-    "rating": "bad",
-    "max_duration": "10 s",
-    "base_mods": { "hurt_min": [ 1 ], "hurt_chance": [ 1 ], "hurt_chance_bot": [ 5 ] },
-    "show_in_info": true
-=======
     "id": "effect_cloak_of_fog",
     "name": [ "Cloak of Fog" ],
     "desc": [ "The fog shields you from sight." ],
@@ -913,6 +903,16 @@
     "remove_message": "You feel much better.",
     "rating": "good",
     "removes_effects": [ "common_cold", "flu" ]
->>>>>>> 198649b4
+  },
+  {
+    "type": "effect_type",
+    "id": "effect_flesh_rending",
+    "name": [ "Rending" ],
+    "desc": [ "Your flesh is twisting itself apart!" ],
+    "apply_message": "Your flesh writhes where you were hit!",
+    "rating": "bad",
+    "max_duration": "10 s",
+    "base_mods": { "hurt_min": [ 1 ], "hurt_chance": [ 1 ], "hurt_chance_bot": [ 5 ] },
+    "show_in_info": true
   }
 ]