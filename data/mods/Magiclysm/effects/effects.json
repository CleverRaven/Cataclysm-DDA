[
  {
    "type": "effect_type",
    "id": "mana_fatigue",
    "name": [ "Mana Fatigue" ],
    "desc": [ "You are exhausted from channeling a lot of mana." ],
    "apply_message": "Channeling so much mana is making you tired",
    "remove_message": "The burden of mana fatigue has faded",
    "rating": "bad",
    "base_mods": { "fatigue_amount": [ 1 ], "fatigue_min": [ 1 ] }
  },
  {
    "type": "effect_type",
    "id": "mutagen_black_dragon",
    "name": [ "Black Dragon Mutation", "Black Dragon Transformation", "Black Dragon Metamorphosis" ],
    "desc": [
      "You consumed black dragon mutagen.",
      "You consumed a large amount of black dragon mutagen.",
      "You consumed a life-changing amount of black dragon mutagen."
    ],
    "max_intensity": 3,
    "resist_traits": [ "THRESH_DRAGON_BLACK" ],
    "base_mods": {
      "hurt_min": [ 1 ],
      "hurt_max": [ 2 ],
      "hurt_chance": [ -22 ],
      "hurt_tick": [ 75 ],
      "pain_min": [ 1 ],
      "pain_max": [ 2 ],
      "pain_chance": [ 100 ],
      "pain_tick": [ 75 ]
    },
    "scaling_mods": { "hurt_chance": [ 21, 0 ], "pain_chance": [ -30 ] },
    "rating": "bad",
    "blood_analysis_description": "Black Dragon Mutagen Contamination"
  },
  {
    "type": "effect_type",
    "id": "mutagen_manatouched",
    "name": [ "Mana Mutation", "Mana Transformation", "Mana Metamorphosis" ],
    "desc": [
      "You consumed concentrated mana.",
      "You consumed a large amount of concentrated mana.",
      "You consumed a life-changing amount of concentrated mana."
    ],
    "max_intensity": 3,
    "resist_traits": [ "THRESH_MANA" ],
    "base_mods": {
      "hurt_min": [ 1 ],
      "hurt_max": [ 2 ],
      "hurt_chance": [ -22 ],
      "hurt_tick": [ 75 ],
      "pain_min": [ 1 ],
      "pain_max": [ 2 ],
      "pain_chance": [ 100 ],
      "pain_tick": [ 75 ]
    },
    "scaling_mods": { "hurt_chance": [ 21, 0 ], "pain_chance": [ -30 ] },
    "rating": "bad",
    "blood_analysis_description": "Concentrated Mana Mutagen Contamination"
  },
  {
    "type": "effect_type",
    "id": "enchant_windrun",
    "name": [ "Windrunning" ],
    "desc": [ "You are bolstered and pushed along by the power of the wind." ],
    "apply_message": "You are bolstered and pushed along by the power of the wind",
    "remove_message": "The wind at your back dies down.",
    "rating": "good",
    "base_mods": { "speed_mod": [ 20 ], "stamina_min": [ 10 ] }
  },
  {
    "type": "effect_type",
    "id": "dark_sight",
    "name": [ "Dark Sight" ],
    "desc": [ "You can see in the dark." ],
    "apply_message": "Your sight adjusts to the darkness.",
    "remove_message": "The darkness loses its shape.",
    "rating": "good",
    "flags": [ "NIGHT_VISION" ]
  },
  {
    "type": "effect_type",
    "id": "effect_ethereal_grasp",
    "name": [ "Ethereal Hold" ],
    "desc": [ "Ghostly arms are trying to hold you in place!" ],
    "max_intensity": 4,
    "int_add_val": 1,
    "apply_message": "Ethereal arms shoot out of the ground and grab onto you!",
    "remove_message": "The ghostly arms fade away.",
    "base_mods": { "speed_mod": [ -40 ] },
    "scaling_mods": { "speed_mod": [ -10 ] }
  },
  {
    "type": "effect_type",
    "id": "invisibility",
    "name": [ "Invisibility" ],
    "desc": [ "Nothing can see you." ],
    "apply_message": "You fade away.",
    "remove_message": "You can see your hands again.",
    "flags": [ "INVISIBLE" ]
  },
  {
    "type": "effect_type",
    "id": "bless",
    "name": [ "Blessed" ],
    "desc": [ "You are filled with energy that improves everything you do." ],
    "apply_message": "You are filled with energy that improves everything you do!",
    "remove_message": "Your energy fades.",
    "rating": "good",
    "base_mods": { "per_mod": [ 2 ], "dex_mod": [ 2 ], "str_mod": [ 2, 2 ], "speed_mod": [ 20 ] }
  },
  {
    "type": "effect_type",
    "id": "bio_boost",
    "name": [ "Grotesque Enhancement" ],
    "desc": [ "Your body ripples with writhing alien muscles, your limbs lengthen, and your eyes glow with a faint green." ],
    "apply_message": "Your body ripples with writhing alien muscles, your limbs lengthen, and your eyes glow with a faint green.",
    "remove_message": "Your body rapidly returns to normal.",
    "rating": "good",
    "max_intensity": 4,
    "int_add_val": 1,
    "base_mods": { "per_mod": [ 1, 3 ], "dex_mod": [ 1, 3 ], "str_mod": [ 1, 5 ], "speed_mod": [ 5, 10 ] },
    "scaling_mods": { "per_mod": [ 1, 3 ], "dex_mod": [ 1, 3 ], "str_mod": [ 1, 3 ], "speed_mod": [ 5, 10 ] }
  },
  {
    "type": "effect_type",
    "id": "entangled",
    "name": [ "Vegetative Grasp" ],
    "desc": [ "Roots and vines entangle your foes." ],
    "max_intensity": 4,
    "int_add_val": 1,
    "apply_message": "Roots and vines entangle your foes to slow them!",
    "remove_message": "The roots and vines wither up and die.",
    "base_mods": { "speed_mod": [ -60 ] },
    "scaling_mods": { "speed_mod": [ -10 ] }
  },
  {
    "type": "effect_type",
    "id": "root_impale",
    "name": [ "Root Impale" ],
    "desc": [ "Roots and vines entangle your foes." ],
    "max_intensity": 4,
    "int_add_val": 1,
    "apply_message": "Roots rip out from the ground and impale your enemies!",
    "remove_message": "The roots wither up and die.",
    "base_mods": { "speed_mod": [ -30 ] },
    "scaling_mods": { "speed_mod": [ -10 ] }
  },
  {
    "type": "effect_type",
    "id": "bio_acidburn",
    "name": [ "Acidic burn" ],
    "desc": [ "Burned with acid" ],
    "max_intensity": 4,
    "int_add_val": 1,
    "base_mods": { "speed_mod": [ -20 ] },
    "scaling_mods": { "speed_mod": [ -10 ] }
  },
  {
    "type": "effect_type",
    "id": "haste",
    "name": [ "Hasted" ],
    "desc": [ "Your speed is boosted enormously." ],
    "apply_message": "Your speed is boosted to superhuman levels!",
    "remove_message": "You return to your normal speed.",
    "rating": "good",
    "enchantments": [ { "values": [ { "value": "SPEED", "multiply": 2.5 }, { "value": "ATTACK_SPEED", "multiply": -0.7 } ] } ]
  },
  {
    "type": "effect_type",
    "id": "synaptic_stim",
    "name": [ "Synaptic Stimulation" ],
    "desc": [ "Your mental processing is increased." ],
    "apply_message": "Your mind accelerates.",
    "remove_message": "Your mind returns to normal speed.",
    "rating": "good",
    "base_mods": { "dex_mod": [ 4 ], "int_mod": [ 4 ], "speed_mod": [ 30 ] }
  },
  {
    "type": "effect_type",
    "id": "ogres_strength",
    "name": [ "Ogre's Strength" ],
    "desc": [ "You have the strength of an Ogre!" ],
    "apply_message": "You feel strong!",
    "remove_message": "Your strength deflates.",
    "rating": "good",
    "removes_effects": [ "eagles_sight", "cats_grace", "foxs_cunning" ],
    "base_mods": { "str_mod": [ 4 ] }
  },
  {
    "type": "effect_type",
    "id": "safe_shoppers",
    "name": [ "Safe Shopping Experience" ],
    "desc": [ "Magical Store Security" ],
    "apply_message": "You feel very seen!",
    "remove_message": "You no longer feel like somebody's watching you.",
    "rating": "good",
    "max_duration": "60 m",
    "removes_effects": [ "invisibility" ]
  },
  {
    "type": "effect_type",
    "id": "eagles_sight",
    "name": [ "Eagle's Sight" ],
    "desc": [ "You have the perception of an Eagle!" ],
    "apply_message": "You notice small details!",
    "remove_message": "Your vision returns to normal.",
    "rating": "good",
    "removes_effects": [ "ogres_strength", "cats_grace", "foxs_cunning" ],
    "base_mods": { "per_mod": [ 4 ] }
  },
  {
    "type": "effect_type",
    "id": "cats_grace",
    "name": [ "Cat's Grace" ],
    "desc": [ "You have the dexterity of a cat!" ],
    "apply_message": "Your reflexes are heightened!",
    "remove_message": "Your reflexes return to normal.",
    "rating": "good",
    "removes_effects": [ "eagles_sight", "eagles_sight", "foxs_cunning" ],
    "base_mods": { "dex_mod": [ 4 ] }
  },
  {
    "type": "effect_type",
    "id": "foxs_cunning",
    "name": [ "Fox's Cunning" ],
    "desc": [ "You have the cunning of a Fox!" ],
    "apply_message": "Your intelligence is heightened!",
    "remove_message": "Your intelligence returns to normal.",
    "rating": "good",
    "removes_effects": [ "eagles_sight", "cats_grace", "ogres_strength" ],
    "base_mods": { "int_mod": [ 4 ] }
  },
  {
    "type": "effect_type",
    "id": "debug_full_protection",
    "name": [ "Debug Full Protection" ],
    "desc": [ "You can not be harmed by anything." ],
    "apply_message": "Your skin tingle with the power of the Devs!",
    "remove_message": "Your skin stops tingling, your life is empty and meaningless again.",
    "rating": "good",
    "flags": [
      "ELECTRIC_IMMUNE",
      "BIO_IMMUNE",
      "BASH_IMMUNE",
      "CUT_IMMUNE",
      "ACID_IMMUNE",
      "STAB_IMMUNE",
      "HEAT_IMMUNE",
      "COLD_IMMUNE"
    ]
  },
  {
    "type": "effect_type",
    "id": "feather_fall",
    "name": [ "Pluma" ],
    "desc": [ "You are light as a feather and fall like one." ],
    "apply_message": "Your body feels light as a feather.",
    "remove_message": "The earth pulls you down hard.",
    "rating": "good",
    "flags": [ "FEATHER_FALL" ]
  },
  {
    "type": "effect_type",
    "id": "eff_frightful_presence",
    "name": [ "Scared", "Frightened", "Terrified" ],
    "max_intensity": 3,
    "desc": [ "Your knees are shaking, your heart beats fast, and your stomach rebels." ],
    "apply_message": "You are afraid!",
    "remove_message": "Your fear dissipates.",
    "rating": "bad",
    "base_mods": { "stim_amount": [ 12, 6 ], "vomit_chance": [ 50, 100 ], "speed_mod": [ -2, -1 ], "stim_max_val": [ 30 ] },
    "scaling_mods": { "stim_amount": [ 12, 6 ], "vomit_chance": [ -15, -5 ], "speed_mod": [ -4, -1 ] }
  },
  {
    "type": "effect_type",
    "id": "biomancer_visceral_side_effects",
    "name": [ "Visceral Overexertion" ],
    "desc": [ "You feel sickened from overtaxing your body, having extended your influence over such a wide area." ],
    "rating": "bad",
    "max_duration": "1 m",
    "base_mods": {
      "fatigue_min": [ 1 ],
      "fatigue_chance": [ 5 ],
      "health_min": [ -3 ],
      "health_chance": [ 5 ],
      "pain_min": [ 1 ],
      "pain_chance": [ 4 ],
      "vomit_chance": [ 20 ]
    }
  },
  {
    "type": "effect_type",
    "id": "bio_weave",
    "name": [ "Coagulant Weave" ],
    "desc": [ "Immunity to bleeding and bites, increased stamina regeneration, increased hunger and thirst gain." ],
    "remove_message": "The tension running through your flesh fades.",
    "blocks_effects": [ "bleed", "bite" ],
    "rating": "good",
    "max_duration": "5 m",
    "base_mods": {
      "hunger_min": [ 1 ],
      "hunger_chance": [ 12 ],
      "thirst_min": [ 1 ],
      "thirst_chance": [ 12 ],
      "health_min": [ 1 ],
      "health_chance": [ 4 ],
      "stamina_min": [ 40 ],
      "stamina_chance": [ 2 ]
    }
  },
  {
    "type": "effect_type",
    "id": "biomancer_dart_venom",
    "//": "Basically just paralyze poison set to work in a manner useful for spells.",
    "name": [ "Biomantic Venom" ],
    "desc": [ "You feel sluggish and weak, from magically-induced poisoning." ],
    "rating": "bad",
    "max_intensity": 20,
    "int_dur_factor": "30 s",
    "base_mods": { "str_mod": [ -1 ], "dex_mod": [ -0.17 ], "speed_mod": [ -3 ] },
    "scaling_mods": { "str_mod": [ -0.07 ], "dex_mod": [ -0.17 ], "speed_mod": [ -3 ] }
  },
  {
    "type": "effect_type",
    "id": "tornskin_pain",
    "name": [ "Sharp Thorns" ],
    "desc": [ "Thorns are whirling around you, regularly causing cuts into you." ],
    "apply_message": "Thorns in the wind begin slicing into you!",
    "remove_message": "The thorns fall to the ground.",
    "rating": "bad",
    "max_duration": "12 s",
    "base_mods": { "pain_min": [ 1 ], "pain_chance": [ 6 ], "speed_mod": [ -1 ] }
  },
  {
    "type": "effect_type",
    "id": "neuro_boost",
    "name": [ "Mental Boost" ],
    "desc": [ "Your mind is working incredibly fast and your body struggles to keep up." ],
    "rating": "bad",
    "max_duration": "10 s",
    "base_mods": { "speed_mod": [ 20 ] }
  },
  {
    "type": "effect_type",
    "id": "vault_atmosphere",
    "name": [ "Vault Air" ],
    "desc": [ "You feel at home." ],
    "apply_message": "This smells like home.",
    "remove_message": "Time to go.",
    "rating": "bad",
    "max_duration": "1 d",
    "flags": [ "DIMENSIONAL_ANCHOR" ]
  },
  {
    "type": "effect_type",
    "id": "slow_freeze_effect",
    "name": [ "Slow Freeze" ],
    "desc": [ "The cold slows down your foes." ],
    "max_intensity": 4,
    "int_add_val": 1,
    "base_mods": { "speed_mod": [ -25 ] },
    "scaling_mods": { "speed_mod": [ -5 ] }
  },
  {
    "type": "effect_type",
    "id": "mind_reading",
    "//": "slowdown for shaman attunement",
    "name": [ "" ],
    "desc": [ "" ],
    "max_intensity": 1,
    "int_add_val": 1,
    "max_duration": "6 s",
    "base_mods": { "speed_mod": [ -25 ] }
  },
  {
    "type": "effect_type",
    "id": "natures_commune",
    "name": [ "Nature's Commune" ],
    "desc": [ "You can feel Mother Nature welcoming you, revitalizing your body and calming the natural fauna around you." ],
    "apply_message": "A warm embrace surrounds you, like that of a mother with her child.",
    "remove_message": "Your communion with Mother Nature fades.",
    "rating": "good",
    "max_duration": "120 m",
    "base_mods": { "health_min": [ 1 ], "health_chance": [ 40 ], "h_mod_min": [ 1 ], "h_mod_chance": [ 80 ], "health_tick": [ 30 ] }
  },
  {
    "type": "effect_type",
    "id": "cold_heart_effect",
    "name": [ "Cold Heart" ],
    "desc": [ "Full of chilled blood, the heart slows as it grows cold." ],
    "apply_message": "You feel yourself getting slower, as ice seems to run through your veins.",
    "remove_message": "You feel yourself recovering your normal speed.",
    "rating": "bad",
    "max_intensity": 3,
    "int_add_val": 1,
    "base_mods": { "speed_mod": [ -30 ] },
    "scaling_mods": { "speed_mod": [ -30 ] }
  },
  {
    "type": "effect_type",
    "id": "overclocker_drive_effect",
    "name": [ "Overdrive" ],
    "desc": [ "Is it possible to dart aside and avoid a cannon ball?  Is it possible to grab an arrow in flight with one hand?" ],
    "removes_effects": [ "haste" ],
    "apply_message": "You feel yourself move faster than a bullet.",
    "remove_message": "You feel yourself returning to your normal speed.",
    "base_mods": {
      "fatigue_amount": [ 1 ],
      "fatigue_min": [ 1 ],
      "fatigue_tick": [ 3 ],
      "speed_mod": [ 300 ],
      "per_mod": [ -4 ],
      "dex_mod": [ 8 ]
    }
  },
  {
    "type": "effect_type",
    "id": "alkahest",
    "name": [ "Stepped on alkahest" ],
    "desc": [ "You're standing in alkahest!" ],
    "base_mods": { "speed_mod": [ -20 ], "hurt_amount": [ 10 ] },
    "scaling_mods": { "speed_mod": [ -15 ], "hurt_amount": [ 5 ] },
    "max_intensity": 5
  },
  {
    "type": "effect_type",
    "id": "biomechanic",
    "name": [ "Biomechanism" ],
    "desc": [ "Hunt.  Let them feel." ],
    "remove_message": "Your body returns to normal state.",
    "rating": "good",
    "max_intensity": 25,
    "int_add_val": 1,
    "base_mods": { "per_mod": [ 1 ], "dex_mod": [ 1 ], "str_mod": [ 1 ], "int_mod": [ 1 ], "stamina_min": [ 5 ] },
    "scaling_mods": { "per_mod": [ 0.4 ], "dex_mod": [ 0.4 ], "str_mod": [ 0.4 ], "int_mod": [ 0.4 ], "stamina_min": [ 5 ] }
  },
  {
    "type": "effect_type",
    "id": "ice_energy",
    "name": [ "Ice erosion" ],
    "desc": [ "Ice crystals erode your body from all directions." ],
    "base_mods": { "speed_mod": [ -10 ], "hurt_amount": [ 1 ] },
    "scaling_mods": { "speed_mod": [ -15 ], "hurt_amount": [ 4 ] },
    "int_add_val": 1,
    "max_intensity": 3
  },
  {
    "id": "eshaper_melee_damage",
    "type": "effect_type",
    "name": [ "Heft" ],
    "desc": [
      "Your body is heavy as the heaviest rocks.  Your attack speed is slowed down, but your melee damage increased drastically."
    ],
    "apply_message": "You feel your body compress and harden.",
    "remove_message": "You no longer feel encumbered.",
    "rating": "good",
    "show_intensity": false,
    "enchantments": [ { "values": [ { "value": "ATTACK_SPEED", "multiply": -0.25 }, { "value": "MELEE_DAMAGE", "multiply": 0.6 } ] } ]
  },
  {
    "id": "eshaper_crystal_wrap",
    "type": "effect_type",
    "name": [ "Crystal Wrapping" ],
    "desc": [ "Thin layer of almost living crystals, that rapidly grows and moves on the body." ],
    "apply_message": "You feel a light, purple material cover your body and clothes.",
    "remove_message": "The crystals crumble.",
    "rating": "good",
    "show_intensity": false,
    "enchantments": [
      {
        "hit_me_effect": [ { "id": "eshaper_crystal_wrap_damage" } ],
        "values": [ { "value": "ITEM_DAMAGE_CUT", "add": 17 } ]
      }
    ]
  },
  {
    "id": "electric_eye",
    "type": "effect_type",
    "name": [ "Electric Eye" ],
    "desc": [
      "Enhance your sight with your powers.  It allows you to see creatures of the same energy around you, and some minor bonuses."
    ],
    "apply_message": "Your sight is enhanced.",
    "remove_message": "Your sight turn back to usual state.",
    "rating": "good",
    "show_intensity": false,
    "enchantments": [
      {
        "values": [
          { "value": "BONUS_BLOCK", "add": 1 },
          { "value": "BONUS_DODGE", "add": 1 },
          { "value": "DEXTERITY", "add": 2 },
          { "value": "PERCEPTION", "add": 4 },
          { "value": "SIGHT_RANGE_ELECTRIC", "add": 1000 }
        ]
      }
    ]
  },
  {
    "id": "electric_waves",
    "type": "effect_type",
    "name": [ "Electric Waves" ],
    "desc": [ "Your body will release a massive electric charges when you attack monsters." ],
    "apply_message": "A powerful energy streams out of your hands.",
    "remove_message": "The energy streams calm down.",
    "rating": "good",
    "show_intensity": false,
    "enchantments": [ "enchant_stormshaper_electric_waves" ]
  },
  {
    "id": "electric_arts",
    "type": "effect_type",
    "name": [ "Electric Arts" ],
    "desc": [ "Make you less vulnerable to electric damage." ],
    "apply_message": "You feel a small sparks under your skin.  They do not harm you.",
    "remove_message": "Sparks under your skin vanish.",
    "rating": "good",
    "show_intensity": false,
    "enchantments": [ { "values": [ { "value": "ARMOR_ELEC", "add": -35 } ] } ]
  },
  {
    "type": "effect_type",
    "id": "ice_age_eff",
    "name": [ "Glaciation" ],
    "desc": [ "You are frozen, your bones are fragile; cracking in the cold, and your muscles are cut by razor sharp ice." ],
    "base_mods": { "speed_mod": [ -75 ] }
  },
  {
    "type": "effect_type",
    "id": "flower_fern_eff",
    "name": [ "Positivity" ],
    "desc": [ "Your feel yourself a bit better." ],
    "rating": "good",
    "base_mods": { "per_mod": [ 1 ], "dex_mod": [ 1 ], "str_mod": [ 1 ], "int_mod": [ 1 ] }
  },
  {
    "type": "effect_type",
    "id": "glowing_mushroom_eff",
    "name": [ "Lightness" ],
    "desc": [ "You feel yourself a bit lighter.  You doubt you can lose weight from this." ],
    "base_mods": { "speed_mod": [ 15 ] }
  },
  {
    "type": "effect_type",
    "id": "flask_speed_eff",
    "name": [ "Velocitas" ],
    "desc": [ "Make you faster, and allow to hold this state for a while." ],
    "apply_message": "You feel your legs can work much better than before",
    "remove_message": "Your speed slows down.",
    "rating": "good",
    "base_mods": { "speed_mod": [ 40 ], "stamina_min": [ 20 ] }
  },
  {
    "type": "effect_type",
    "id": "flask_healing_eff",
    "name": [ "Sanatio" ],
    "desc": [ "Improve your organism's ability to heal himself." ],
    "//": "i have no idea how health works now, so ill just copypaste the nature commune effect and stretch it.",
    "base_mods": { "health_min": [ 1 ], "health_chance": [ 2880 ], "h_mod_min": [ 1 ], "h_mod_chance": [ 5760 ] }
  },
  {
    "type": "effect_type",
    "id": "flask_stamina_eff",
    "name": [ "Constantia" ],
    "desc": [ "You can't get tired." ],
    "apply_message": "You feel an energy in your muscles, jazzed up and full of vitality.",
    "remove_message": "The energy in your body fades away.",
    "base_mods": { "stamina_min": [ 50 ] }
  },
  {
    "id": "flask_excitement",
    "type": "effect_type",
    "name": [ "Motus" ],
    "desc": [ "Your reaction now is way better than before." ],
    "apply_message": "You can feel the fly wings movement now.",
    "remove_message": "Your reflexes turn back to normal.",
    "rating": "good",
    "show_intensity": false,
    "enchantments": [
      {
        "values": [
          { "value": "SPEED", "add": 30 },
          { "value": "ATTACK_SPEED", "add": 20 },
          { "value": "BONUS_DODGE", "add": 2 },
          { "value": "MELEE_DAMAGE", "multiply": 0.5 }
        ]
      }
    ]
  },
  {
    "id": "flask_resistance",
    "type": "effect_type",
    "name": [ "Resistentia" ],
    "desc": [ "A thin layer of energy covers your body, and allows you to take more physical damage than before." ],
    "apply_message": "Your touch sense are blunted for a bit, but your skin feels more dense.",
    "remove_message": "The sturdy feeling is gone.",
    "rating": "good",
    "show_intensity": false,
    "enchantments": [
      {
        "values": [ { "value": "ARMOR_BASH", "add": -10 }, { "value": "ARMOR_CUT", "add": -10 }, { "value": "ARMOR_STAB", "add": -10 } ]
      }
    ]
  },
  {
    "id": "flask_illumination",
    "type": "effect_type",
    "name": [ "Illuminatio" ],
    "desc": [ "Your body emit a lot of light around." ],
    "apply_message": "Your skin glow like an old lantern.  You feel no discomfort for some reason.",
    "remove_message": "Your skin turn back to normal state.",
    "rating": "good",
    "show_intensity": false,
    "enchantments": [ { "values": [ { "value": "LUMINATION", "add": 800 } ] } ]
  },
  {
    "id": "flask_mana_regen",
    "type": "effect_type",
    "name": [ "Recuperatio" ],
    "desc": [ "Increase the amount of ley-lines your body can process at once, making you restore your mana pool faster." ],
    "apply_message": "You can feel the thinnest ley lines around you.",
    "remove_message": "The mana senses blunts.",
    "rating": "good",
    "show_intensity": false,
    "enchantments": [ { "values": [ { "value": "REGEN_MANA", "multiply": 2 } ] } ]
  },
  {
    "id": "flask_max_mana",
    "type": "effect_type",
    "name": [ "Augere" ],
    "desc": [ "Increase the amount of mana you can operate." ],
    "apply_message": "You feel a deep mana well inside your body.",
    "remove_message": "Your well feels empty now.",
    "rating": "good",
    "show_intensity": false,
    "enchantments": [ { "values": [ { "value": "MAX_MANA", "add": 1500 } ] } ]
  },
  {
    "id": "flask_regeneration",
    "type": "effect_type",
    "name": [ "Regeneration" ],
    "desc": [ "Slowly regenerate your damaged body." ],
    "apply_message": "Your flesh and bones start to regenerate before your eyes.",
    "remove_message": "Your regeneration slows down.",
    "rating": "good",
    "show_intensity": false,
    "enchantments": [
      {
        "intermittent_activation": { "effects": [ { "frequency": "30 seconds", "spell_effects": [ { "id": "flask_regeneration_effect" } ] } ] }
      }
    ]
  },
  {
    "type": "effect_type",
    "id": "technomancer_cl_booster_effect",
    "name": [ "Technomancer boost" ],
    "desc": [ "Your technomancer spells are empowered." ],
    "remove_message": "Your technomancer boost fades.",
    "rating": "good",
    "show_intensity": true,
    "max_intensity": 25,
    "int_add_val": 1
  },
  {
    "type": "effect_type",
    "id": "biomancer_cl_booster_effect",
    "name": [ "Biomancer boost" ],
    "desc": [ "Your biomancer spells are empowered." ],
    "remove_message": "Your biomancer boost fades.",
    "rating": "good",
    "show_intensity": true,
    "max_intensity": 25,
    "int_add_val": 1
  },
  {
    "type": "effect_type",
    "id": "earthshaper_fortitude_of_stone",
    "name": [ "Stones' Fortitude" ],
    "desc": [ "You feel little hunger or thirst." ],
    "apply_message": "",
    "remove_message": "Your stomach suddenly rumbles as you feel a pang of hunger.",
    "rating": "good",
    "max_duration": "24 hours",
    "enchantments": [
      {
        "values": [
          {
            "value": "HUNGER",
            "multiply": { "math": [ "(-0.2 - (0.04 * u_val('spell_level', 'spell: earthshaper_fortitude_of_stone')))" ] }
          },
          {
            "value": "THIRST",
            "multiply": { "math": [ "(-0.2 - (0.04 * u_val('spell_level', 'spell: earthshaper_fortitude_of_stone')))" ] }
          },
          {
            "value": "METABOLISM",
            "multiply": { "math": [ "(-0.2 - (0.04 * u_val('spell_level', 'spell: earthshaper_fortitude_of_stone')))" ] }
          },
          { "value": "REGEN_HP", "multiply": -1.0 }
        ]
      }
    ]
  },
  {
    "type": "effect_type",
    "id": "effect_tremorsense",
    "name": [ "Tremorsense" ],
    "desc": [ "You can feel them moving around you." ],
    "apply_message": "",
    "remove_message": "You can no longer discern the vibrations of the living earth.",
    "rating": "good",
    "max_duration": "30 minutes",
    "enchantments": [
      {
        "values": [
          {
            "value": "MOTION_VISION_RANGE",
            "add": { "math": [ "( u_val('spell_level', 'spell: earthshaper_danger_sense') * 3)" ] }
          }
        ]
      }
    ]
  },
  {
    "type": "effect_type",
    "id": "effect_sense_outsiders",
    "name": [ "Sense Outsider" ],
    "desc": [ "You can sense the presence of things that should not be." ],
    "apply_message": "",
    "remove_message": "Your awareness of outsiders fades.",
    "rating": "good",
    "enchantments": [
      {
        "values": [
          {
            "value": "SIGHT_RANGE_NETHER",
            "add": { "math": [ "(( u_val('spell_level', 'spell: animist_sense_outsiders') * 2.5) + 3)" ] }
          }
        ]
      }
    ]
  },
  {
    "type": "effect_type",
    "id": "effect_kelvinist_anti_cold",
    "name": [ "Cloak of Warmth" ],
    "desc": [ "The air around you is warmer thanks to your magic." ],
    "apply_message": "",
    "remove_message": "A cool breeze hits your skin.",
    "rating": "good",
    "removes_effects": [ "effect_kelvinist_anti_heat" ],
    "enchantments": [
      {
        "emitter": "emit_kelvinist_anti_cold",
        "values": [
          { "value": "CLIMATE_CONTROL_HEAT", "add": 50 },
          {
            "value": "ARMOR_COLD",
            "add": { "math": [ "( u_val('spell_level', 'spell: kelvinist_anti_cold') * -1)" ] }
          }
        ]
      }
    ]
  },
  {
    "type": "effect_type",
    "id": "effect_kelvinist_anti_heat",
    "name": [ "Cloak of Chill" ],
    "desc": [ "The air around you is cooler thanks to your magic." ],
    "apply_message": "",
    "remove_message": "A warm breeze hits your skin.",
    "rating": "good",
    "removes_effects": [ "effect_kelvinist_anti_cold" ],
    "enchantments": [
      {
        "emitter": "emit_kelvinist_anti_heat",
        "values": [
          { "value": "CLIMATE_CONTROL_CHILL", "add": 50 },
          {
            "value": "ARMOR_HEAT",
            "add": { "math": [ "( u_val('spell_level', 'spell: kelvinist_anti_heat') * -1)" ] }
          }
        ]
      }
    ]
  },
  {
    "type": "effect_type",
    "id": "effect_magus_slowfall",
    "name": [ "Slowfall" ],
    "desc": [ "You won't hit the ground nearly as hard anymore." ],
    "apply_message": "",
    "remove_message": "You can feel gravity take hold of you again.",
    "enchantments": [
      {
        "values": [
          {
            "value": "FALL_DAMAGE",
            "multiply": { "math": [ "(( u_val('spell_level', 'spell: magus_slowfall') * -0.01) - 0.9 )" ] }
          }
        ]
      }
    ]
  },
  {
    "type": "effect_type",
    "id": "effect_magus_spiderclimb",
    "name": [ "Spider Climb" ],
    "desc": [ "You can quickly ascend sheer surfaces." ],
    "apply_message": "",
    "remove_message": "Your enhanced climbing ability vanishes.",
    "flags": [ "CLIMB_NO_LADDER", "WALL_CLING" ]
  },
  {
    "type": "effect_type",
    "id": "effect_biomancer_swim_speed",
    "name": [ "Frog Limbs" ],
    "desc": [ "Your hands and feet have grown webbing, enabling faster swimming." ],
    "//": "Minor stamina regen to help with swimming.  If people want to cast this spell as a stamina buff, they're welcome to do it and deal with their froggy limbs.",
    "apply_message": "",
    "remove_message": "With an unpleasant twisting sensation your hands and feet return to normal.",
    "rating": "good",
    "flags": [ "WEBBED_HANDS", "WEBBED_FEET" ],
    "base_mods": { "stamina_min": [ 10 ] }
  },
  {
    "id": "effect_biomancer_remove_instability",
    "type": "effect_type",
    "name": [ "Increased Stability" ],
    "desc": [
      "You are overcoming the aftereffects of XE037 overexposure.",
      "You were just overcoming the aftereffects of XE037 overexposure but now you feel awful!"
    ],
    "apply_message": "You feel…strange.",
    "remove_message": "The strange feeling passes and you feel more like yourself.",
    "rating": "good",
    "max_intensity": 2,
    "show_intensity": false,
    "vitamins": [ { "vitamin": "instability", "rate": [ [ -1, -1 ] ], "tick": [ "30 m" ] } ],
    "scaling_mods": { "speed_mod": [ -25 ], "str_mod": [ -5 ], "dex_mod": [ -5 ], "int_mod": [ -5 ], "per_mod": [ -5 ] },
    "limb_score_mods": [
      { "limb_score": "manip", "modifier": 1, "scaling": -0.3 },
      { "limb_score": "block", "modifier": 1.0, "scaling": -0.2 },
      { "limb_score": "vision", "modifier": 1.0, "scaling": -0.05 },
      { "limb_score": "reaction", "modifier": 1, "scaling": -0.3 },
      { "limb_score": "move_speed", "modifier": 1.0, "scaling": -0.05 },
      { "limb_score": "balance", "modifier": 1, "scaling": -0.2 },
      { "limb_score": "footing", "modifier": 1, "scaling": -0.3 },
      { "limb_score": "swim", "modifier": 1.0, "scaling": -0.2 }
    ],
    "flags": [ "EFFECT_LIMB_SCORE_MOD" ]
  },
  {
    "id": "effect_biomancer_carrion_feast",
    "type": "effect_type",
    "name": [ "Carrion Feast" ],
    "desc": [ "You can eat rotten food without any trouble, if you can stand the taste." ],
    "apply_message": "Your have a hunger for some overly-aged meat.",
    "remove_message": "You can't believe you even considered eating that!  Yuck!",
    "rating": "good",
    "show_intensity": false,
    "flags": [ "IMMUNE_SPOIL", "PARAIMMUNE" ],
    "blocks_effects": [ "foodpoison" ],
    "vitamins": [ { "vitamin": "mutant_toxin", "rate": [ [ -1, -1 ] ], "absorb_mult": [ 0.5 ], "tick": [ "30 s" ] } ]
  },
  {
    "id": "effect_classless_watch",
    "type": "effect_type",
    "name": [ "Know the Day and the Hour" ],
    "desc": [ "You know exactly what time it is." ],
    "apply_message": "",
    "remove_message": "Your perfect sense of time fades away.",
    "max_duration": "24 hours",
    "flags": [ "WATCH" ]
  },
  {
<<<<<<< HEAD
    "id": "effect_dispel_magic",
    "type": "effect_type",
    "name": [ "Dispel Magic" ],
    "//": "Removes effects from spells Difficulty 6 or below.  No attumement effects removed.",
    "desc": [ "Enchantments are being stripped away from you." ],
    "apply_message": "",
    "remove_message": "You feel a sudden sense of loss.",
    "max_duration": "2 seconds",
    "removes_effects": [
      "enchant_windrun",
      "dark_sight",
      "effect_ethereal_grasp",
      "invisibility",
      "bless",
      "bio_boost",
      "entangled",
      "root_impale",
      "ogres_strength",
      "eagles_sight",
      "cats_grace",
      "foxs_cunning",
      "feather_fall",
      "bio_weave",
      "natures_commune",
      "electric_eye",
      "electric_waves",
      "electric_arts",
      "flower_fern_eff",
      "glowing_mushroom_eff",
      "flask_speed_eff",
      "flask_healing_eff",
      "flask_stamina_eff",
      "flask_excitement",
      "flask_resistance",
      "flask_illumination",
      "flask_mana_regen",
      "flask_max_mana",
      "flask_regeneration",
      "earthshaper_fortitude_of_stone",
      "effect_tremorsense",
      "effect_sense_outsiders",
      "effect_kelvinist_anti_cold",
      "effect_kelvinist_anti_heat",
      "effect_magus_slowfall",
      "effect_magus_spiderclimb",
      "effect_biomancer_swim_speed",
      "effect_biomancer_carrion_feast",
      "effect_classless_watch"
    ]
  },
  {
    "id": "effect_disjunction",
    "type": "effect_type",
    "name": [ "Disjunction" ],
    "//": "Removes all effects from spells.",
    "desc": [ "All enchantments are being stripped away from you." ],
    "apply_message": "",
    "remove_message": "You feel a audden acute sense of loss.",
    "max_duration": "2 seconds",
    "removes_effects": [
      "enchant_windrun",
      "dark_sight",
      "effect_ethereal_grasp",
      "invisibility",
      "bless",
      "bio_boost",
      "entangled",
      "root_impale",
      "ogres_strength",
      "eagles_sight",
      "cats_grace",
      "foxs_cunning",
      "feather_fall",
      "bio_weave",
      "natures_commune",
      "electric_eye",
      "electric_waves",
      "electric_arts",
      "flower_fern_eff",
      "glowing_mushroom_eff",
      "flask_speed_eff",
      "flask_healing_eff",
      "flask_stamina_eff",
      "flask_excitement",
      "flask_resistance",
      "flask_illumination",
      "flask_mana_regen",
      "flask_max_mana",
      "flask_regeneration",
      "earthshaper_fortitude_of_stone",
      "effect_tremorsense",
      "effect_sense_outsiders",
      "effect_kelvinist_anti_cold",
      "effect_kelvinist_anti_heat",
      "effect_magus_slowfall",
      "effect_magus_spiderclimb",
      "effect_biomancer_swim_speed",
      "effect_biomancer_carrion_feast",
      "effect_classless_watch",
      "haste",
      "synaptic_stim",
      "slow_freeze_effect",
      "neuro_boost",
      "cold_heart_effect",
      "overclocker_drive_effect",
      "biomechanic",
      "ice_energy",
      "ice_age_eff",
      "effect_biomancer_remove_instability"
    ]
=======
    "type": "effect_type",
    "id": "effect_cloak_of_fog",
    "name": [ "Cloak of Fog" ],
    "desc": [ "The fog shields you from sight." ],
    "apply_message": "",
    "remove_message": "The fog begins to dissipate.",
    "rating": "good",
    "max_duration": "10 minutes",
    "enchantments": [ "enchant_stormshaper_cloak_of_fog" ]
  },
  {
    "type": "effect_type",
    "id": "effect_heart_of_hurricane",
    "name": [ "Heart of the Hurricane" ],
    "desc": [ "Barely-controlled winds rage around you." ],
    "remove_message": "The wind around you dies down.",
    "rating": "good",
    "enchantments": [ "enchant_stormshaper_heart_of_hurricane" ]
  },
  {
    "type": "effect_type",
    "id": "effect_biomancer_cure_disease_minor",
    "name": [ "Cure Disease, Minor" ],
    "desc": [ "Cold and flu begone." ],
    "remove_message": "You feel much better.",
    "rating": "good",
    "removes_effects": [ "common_cold", "flu" ]
>>>>>>> 0997bfcc
  }
]<|MERGE_RESOLUTION|>--- conflicted
+++ resolved
@@ -876,7 +876,35 @@
     "flags": [ "WATCH" ]
   },
   {
-<<<<<<< HEAD
+    "type": "effect_type",
+    "id": "effect_cloak_of_fog",
+    "name": [ "Cloak of Fog" ],
+    "desc": [ "The fog shields you from sight." ],
+    "apply_message": "",
+    "remove_message": "The fog begins to dissipate.",
+    "rating": "good",
+    "max_duration": "10 minutes",
+    "enchantments": [ "enchant_stormshaper_cloak_of_fog" ]
+  },
+  {
+    "type": "effect_type",
+    "id": "effect_heart_of_hurricane",
+    "name": [ "Heart of the Hurricane" ],
+    "desc": [ "Barely-controlled winds rage around you." ],
+    "remove_message": "The wind around you dies down.",
+    "rating": "good",
+    "enchantments": [ "enchant_stormshaper_heart_of_hurricane" ]
+  },
+  {
+    "type": "effect_type",
+    "id": "effect_biomancer_cure_disease_minor",
+    "name": [ "Cure Disease, Minor" ],
+    "desc": [ "Cold and flu begone." ],
+    "remove_message": "You feel much better.",
+    "rating": "good",
+    "removes_effects": [ "common_cold", "flu" ]
+  },
+  {
     "id": "effect_dispel_magic",
     "type": "effect_type",
     "name": [ "Dispel Magic" ],
@@ -987,34 +1015,5 @@
       "ice_age_eff",
       "effect_biomancer_remove_instability"
     ]
-=======
-    "type": "effect_type",
-    "id": "effect_cloak_of_fog",
-    "name": [ "Cloak of Fog" ],
-    "desc": [ "The fog shields you from sight." ],
-    "apply_message": "",
-    "remove_message": "The fog begins to dissipate.",
-    "rating": "good",
-    "max_duration": "10 minutes",
-    "enchantments": [ "enchant_stormshaper_cloak_of_fog" ]
-  },
-  {
-    "type": "effect_type",
-    "id": "effect_heart_of_hurricane",
-    "name": [ "Heart of the Hurricane" ],
-    "desc": [ "Barely-controlled winds rage around you." ],
-    "remove_message": "The wind around you dies down.",
-    "rating": "good",
-    "enchantments": [ "enchant_stormshaper_heart_of_hurricane" ]
-  },
-  {
-    "type": "effect_type",
-    "id": "effect_biomancer_cure_disease_minor",
-    "name": [ "Cure Disease, Minor" ],
-    "desc": [ "Cold and flu begone." ],
-    "remove_message": "You feel much better.",
-    "rating": "good",
-    "removes_effects": [ "common_cold", "flu" ]
->>>>>>> 0997bfcc
   }
 ]