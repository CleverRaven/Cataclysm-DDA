[
  {
    "type": "effect_type",
    "id": "mana_fatigue",
    "name": [ "Mana Fatigue" ],
    "desc": [ "You are exhausted from channeling a lot of mana." ],
    "apply_message": "Channeling so much mana is making you tired",
    "remove_message": "The burden of mana fatigue has faded",
    "rating": "bad",
    "base_mods": { "fatigue_amount": [ 1 ], "fatigue_min": [ 1 ] }
  },
  {
    "type": "effect_type",
    "id": "mutagen_black_dragon",
    "name": [ "Black Dragon Mutation", "Black Dragon Transformation", "Black Dragon Metamorphosis" ],
    "desc": [
      "You consumed black dragon mutagen.",
      "You consumed a large amount of black dragon mutagen.",
      "You consumed a life-changing amount of black dragon mutagen."
    ],
    "max_intensity": 3,
    "resist_traits": [ "THRESH_DRAGON_BLACK" ],
    "base_mods": {
      "hurt_min": [ 1 ],
      "hurt_max": [ 2 ],
      "hurt_chance": [ -22 ],
      "hurt_tick": [ 75 ],
      "pain_min": [ 1 ],
      "pain_max": [ 2 ],
      "pain_chance": [ 100 ],
      "pain_tick": [ 75 ]
    },
    "scaling_mods": { "hurt_chance": [ 21, 0 ], "pain_chance": [ -30 ] },
    "rating": "bad",
    "blood_analysis_description": "Black Dragon Mutagen Contamination"
  },
  {
    "type": "effect_type",
    "id": "mutagen_manatouched",
    "name": [ "Mana Mutation", "Mana Transformation", "Mana Metamorphosis" ],
    "desc": [
      "You consumed concentrated mana.",
      "You consumed a large amount of concentrated mana.",
      "You consumed a life-changing amount of concentrated mana."
    ],
    "max_intensity": 3,
    "resist_traits": [ "THRESH_MANA" ],
    "base_mods": {
      "hurt_min": [ 1 ],
      "hurt_max": [ 2 ],
      "hurt_chance": [ -22 ],
      "hurt_tick": [ 75 ],
      "pain_min": [ 1 ],
      "pain_max": [ 2 ],
      "pain_chance": [ 100 ],
      "pain_tick": [ 75 ]
    },
    "scaling_mods": { "hurt_chance": [ 21, 0 ], "pain_chance": [ -30 ] },
    "rating": "bad",
    "blood_analysis_description": "Concentrated Mana Mutagen Contamination"
  },
  {
    "type": "effect_type",
    "id": "enchant_windrun",
    "name": [ "Windrunning" ],
    "desc": [ "You are bolstered and pushed along by the power of the wind." ],
    "apply_message": "You are bolstered and pushed along by the power of the wind",
    "remove_message": "The wind at your back dies down.",
    "rating": "good",
    "base_mods": { "speed_mod": [ 20 ], "stamina_min": [ 10 ] }
  },
  {
    "type": "effect_type",
    "id": "dark_sight",
    "name": [ "Dark Sight" ],
    "desc": [ "You can see in the dark." ],
    "apply_message": "Your sight adjusts to the darkness.",
    "remove_message": "The darkness loses its shape.",
    "rating": "good",
    "flags": [ "NIGHT_VISION" ]
  },
  {
    "type": "effect_type",
    "id": "effect_ethereal_grasp",
    "name": [ "Ethereal Hold" ],
    "desc": [ "Ghostly arms are trying to hold you in place!" ],
    "max_intensity": 4,
    "int_add_val": 1,
    "apply_message": "Ethereal arms shoot out of the ground and grab onto you!",
    "remove_message": "The ghostly arms fade away.",
    "base_mods": { "speed_mod": [ -40 ] },
    "scaling_mods": { "speed_mod": [ -10 ] }
  },
  {
    "type": "effect_type",
    "id": "invisibility",
    "name": [ "Invisibility" ],
    "desc": [ "Nothing can see you." ],
    "apply_message": "You fade away.",
    "remove_message": "You can see your hands again.",
    "flags": [ "INVISIBLE" ]
  },
  {
    "type": "effect_type",
    "id": "bless",
    "name": [ "Blessed" ],
    "desc": [ "You are filled with energy that improves everything you do." ],
    "apply_message": "You are filled with energy that improves everything you do!",
    "remove_message": "Your energy fades.",
    "rating": "good",
    "base_mods": { "per_mod": [ 2 ], "dex_mod": [ 2 ], "str_mod": [ 2, 2 ], "speed_mod": [ 20 ] }
  },
  {
    "type": "effect_type",
    "id": "bio_boost",
    "name": [ "Grotesque Enhancement" ],
    "desc": [ "Your body ripples with writhing alien muscles, your limbs lengthen, and your eyes glow with a faint green." ],
    "apply_message": "Your body ripples with writhing alien muscles, your limbs lengthen, and your eyes glow with a faint green.",
    "remove_message": "Your body rapidly returns to normal.",
    "rating": "good",
    "max_intensity": 4,
    "int_add_val": 1,
    "base_mods": { "per_mod": [ 1, 3 ], "dex_mod": [ 1, 3 ], "str_mod": [ 1, 5 ], "speed_mod": [ 5, 10 ] },
    "scaling_mods": { "per_mod": [ 1, 3 ], "dex_mod": [ 1, 3 ], "str_mod": [ 1, 3 ], "speed_mod": [ 5, 10 ] }
  },
  {
    "type": "effect_type",
    "id": "entangled",
    "name": [ "Vegetative Grasp" ],
    "desc": [ "Roots and vines entangle your foes." ],
    "max_intensity": 4,
    "int_add_val": 1,
    "apply_message": "Roots and vines entangle your foes to slow them!",
    "remove_message": "The roots and vines wither up and die.",
    "base_mods": { "speed_mod": [ -60 ] },
    "scaling_mods": { "speed_mod": [ -10 ] }
  },
  {
    "type": "effect_type",
    "id": "root_impale",
    "name": [ "Root Impale" ],
    "desc": [ "Roots and vines entangle your foes." ],
    "max_intensity": 4,
    "int_add_val": 1,
    "apply_message": "Roots rip out from the ground and impale your enemies!",
    "remove_message": "The roots wither up and die.",
    "base_mods": { "speed_mod": [ -30 ] },
    "scaling_mods": { "speed_mod": [ -10 ] }
  },
  {
    "type": "effect_type",
    "id": "bio_acidburn",
    "name": [ "Acidic burn" ],
    "desc": [ "Burned with acid" ],
    "max_intensity": 4,
    "int_add_val": 1,
    "base_mods": { "speed_mod": [ -20 ] },
    "scaling_mods": { "speed_mod": [ -10 ] }
  },
  {
    "type": "effect_type",
    "id": "haste",
    "name": [ "Hasted" ],
    "desc": [ "Your speed is boosted enormously." ],
    "apply_message": "Your speed is boosted to superhuman levels!",
    "remove_message": "You return to your normal speed.",
    "rating": "good",
    "enchantments": [ { "values": [ { "value": "SPEED", "multiply": 2.5 }, { "value": "ATTACK_SPEED", "multiply": -0.7 } ] } ]
  },
  {
    "type": "effect_type",
    "id": "synaptic_stim",
    "name": [ "Synaptic Stimulation" ],
    "desc": [ "Your mental processing is increased." ],
    "apply_message": "Your mind accelerates.",
    "remove_message": "Your mind returns to normal speed.",
    "rating": "good",
    "base_mods": { "dex_mod": [ 4 ], "int_mod": [ 4 ], "speed_mod": [ 30 ] }
  },
  {
    "type": "effect_type",
    "id": "ogres_strength",
    "name": [ "Ogre's Strength" ],
    "desc": [ "You have the strength of an Ogre!" ],
    "apply_message": "You feel strong!",
    "remove_message": "Your strength deflates.",
    "rating": "good",
    "removes_effects": [ "eagles_sight", "cats_grace", "foxs_cunning" ],
    "base_mods": { "str_mod": [ 4 ] }
  },
  {
    "type": "effect_type",
    "id": "safe_shoppers",
    "name": [ "Safe Shopping Experience" ],
    "desc": [ "Magical Store Security" ],
    "apply_message": "You feel very seen!",
    "remove_message": "You no longer feel like somebody's watching you.",
    "rating": "good",
    "max_duration": "60 m",
    "removes_effects": [ "invisibility" ]
  },
  {
    "type": "effect_type",
    "id": "eagles_sight",
    "name": [ "Eagle's Sight" ],
    "desc": [ "You have the perception of an Eagle!" ],
    "apply_message": "You notice small details!",
    "remove_message": "Your vision returns to normal.",
    "rating": "good",
    "removes_effects": [ "ogres_strength", "cats_grace", "foxs_cunning" ],
    "base_mods": { "per_mod": [ 4 ] }
  },
  {
    "type": "effect_type",
    "id": "cats_grace",
    "name": [ "Cat's Grace" ],
    "desc": [ "You have the dexterity of a cat!" ],
    "apply_message": "Your reflexes are heightened!",
    "remove_message": "Your reflexes return to normal.",
    "rating": "good",
    "removes_effects": [ "eagles_sight", "eagles_sight", "foxs_cunning" ],
    "base_mods": { "dex_mod": [ 4 ] }
  },
  {
    "type": "effect_type",
    "id": "foxs_cunning",
    "name": [ "Fox's Cunning" ],
    "desc": [ "You have the cunning of a Fox!" ],
    "apply_message": "Your intelligence is heightened!",
    "remove_message": "Your intelligence returns to normal.",
    "rating": "good",
    "removes_effects": [ "eagles_sight", "cats_grace", "ogres_strength" ],
    "base_mods": { "int_mod": [ 4 ] }
  },
  {
    "type": "effect_type",
    "id": "debug_full_protection",
    "name": [ "Debug Full Protection" ],
    "desc": [ "You can not be harmed by anything." ],
    "apply_message": "Your skin tingle with the power of the Devs!",
    "remove_message": "Your skin stops tingling, your life is empty and meaningless again.",
    "rating": "good",
    "flags": [
      "ELECTRIC_IMMUNE",
      "BIO_IMMUNE",
      "BASH_IMMUNE",
      "CUT_IMMUNE",
      "ACID_IMMUNE",
      "STAB_IMMUNE",
      "HEAT_IMMUNE",
      "COLD_IMMUNE"
    ]
  },
  {
    "type": "effect_type",
    "id": "feather_fall",
    "name": [ "Pluma" ],
    "desc": [ "You are light as a feather and fall like one." ],
    "apply_message": "Your body feels light as a feather.",
    "remove_message": "The earth pulls you down hard.",
    "rating": "good",
    "flags": [ "FEATHER_FALL" ]
  },
  {
    "type": "effect_type",
    "id": "eff_frightful_presence",
    "name": [ "Scared", "Frightened", "Terrified" ],
    "max_intensity": 3,
    "desc": [ "Your knees are shaking, your heart beats fast, and your stomach rebels." ],
    "apply_message": "You are afraid!",
    "remove_message": "Your fear dissipates.",
    "rating": "bad",
    "base_mods": { "stim_amount": [ 12, 6 ], "vomit_chance": [ 50, 100 ], "speed_mod": [ -2, -1 ], "stim_max_val": [ 30 ] },
    "scaling_mods": { "stim_amount": [ 12, 6 ], "vomit_chance": [ -15, -5 ], "speed_mod": [ -4, -1 ] }
  },
  {
    "type": "effect_type",
    "id": "biomancer_visceral_side_effects",
    "name": [ "Visceral Overexertion" ],
    "desc": [ "You feel sickened from overtaxing your body, having extended your influence over such a wide area." ],
    "rating": "bad",
    "max_duration": "1 m",
    "base_mods": {
      "fatigue_min": [ 1 ],
      "fatigue_chance": [ 5 ],
      "health_min": [ -3 ],
      "health_chance": [ 5 ],
      "pain_min": [ 1 ],
      "pain_chance": [ 4 ],
      "vomit_chance": [ 20 ]
    }
  },
  {
    "type": "effect_type",
    "id": "bio_weave",
    "name": [ "Coagulant Weave" ],
    "desc": [ "Immunity to bleeding and bites, increased stamina regeneration, increased hunger and thirst gain." ],
    "remove_message": "The tension running through your flesh fades.",
    "blocks_effects": [ "bleed", "bite" ],
    "rating": "good",
    "max_duration": "5 m",
    "base_mods": {
      "hunger_min": [ 1 ],
      "hunger_chance": [ 12 ],
      "thirst_min": [ 1 ],
      "thirst_chance": [ 12 ],
      "health_min": [ 1 ],
      "health_chance": [ 4 ],
      "stamina_min": [ 40 ],
      "stamina_chance": [ 2 ]
    }
  },
  {
    "type": "effect_type",
    "id": "biomancer_dart_venom",
    "//": "Basically just paralyze poison set to work in a manner useful for spells.",
    "name": [ "Biomantic Venom" ],
    "desc": [ "You feel sluggish and weak, from magically-induced poisoning." ],
    "rating": "bad",
    "max_intensity": 20,
    "int_dur_factor": "30 s",
    "base_mods": { "str_mod": [ -1 ], "dex_mod": [ -0.17 ], "speed_mod": [ -3 ] },
    "scaling_mods": { "str_mod": [ -0.07 ], "dex_mod": [ -0.17 ], "speed_mod": [ -3 ] }
  },
  {
    "type": "effect_type",
    "id": "tornskin_pain",
    "name": [ "Sharp Thorns" ],
    "desc": [ "Thorns are whirling around you, regularly causing cuts into you." ],
    "apply_message": "Thorns in the wind begin slicing into you!",
    "remove_message": "The thorns fall to the ground.",
    "rating": "bad",
    "max_duration": "12 s",
    "base_mods": { "pain_min": [ 1 ], "pain_chance": [ 6 ], "speed_mod": [ -1 ] }
  },
  {
    "type": "effect_type",
    "id": "neuro_boost",
    "name": [ "Mental Boost" ],
    "desc": [ "Your mind is working incredibly fast and your body struggles to keep up." ],
    "rating": "bad",
    "max_duration": "10 s",
    "base_mods": { "speed_mod": [ 20 ] }
  },
  {
    "type": "effect_type",
    "id": "vault_atmosphere",
    "name": [ "Vault Air" ],
    "desc": [ "You feel at home." ],
    "apply_message": "This smells like home.",
    "remove_message": "Time to go.",
    "rating": "bad",
    "max_duration": "1 d",
    "flags": [ "DIMENSIONAL_ANCHOR" ]
  },
  {
    "type": "effect_type",
    "id": "slow_freeze_effect",
    "name": [ "Slow Freeze" ],
    "desc": [ "The cold slows down your foes." ],
    "max_intensity": 4,
    "int_add_val": 1,
    "base_mods": { "speed_mod": [ -25 ] },
    "scaling_mods": { "speed_mod": [ -5 ] }
  },
  {
    "type": "effect_type",
    "id": "mind_reading",
    "//": "slowdown for shaman attunement",
    "name": [ "" ],
    "desc": [ "" ],
    "max_intensity": 1,
    "int_add_val": 1,
    "max_duration": "6 s",
    "base_mods": { "speed_mod": [ -25 ] }
  },
  {
    "type": "effect_type",
    "id": "natures_commune",
    "name": [ "Nature's Commune" ],
    "desc": [ "You can feel Mother Nature welcoming you, revitalizing your body and calming the natural fauna around you." ],
    "apply_message": "A warm embrace surrounds you, like that of a mother with her child.",
    "remove_message": "Your communion with Mother Nature fades.",
    "rating": "good",
    "max_duration": "120 m",
    "base_mods": { "health_min": [ 1 ], "health_chance": [ 40 ], "h_mod_min": [ 1 ], "h_mod_chance": [ 80 ], "health_tick": [ 30 ] }
  },
  {
    "type": "effect_type",
    "id": "cold_heart_effect",
    "name": [ "Cold Heart" ],
    "desc": [ "Full of chilled blood, the heart slows as it grows cold." ],
    "apply_message": "You feel yourself getting slower, as ice seems to run through your veins.",
    "remove_message": "You feel yourself recovering your normal speed.",
    "rating": "bad",
    "max_intensity": 3,
    "int_add_val": 1,
    "base_mods": { "speed_mod": [ -30 ] },
    "scaling_mods": { "speed_mod": [ -30 ] }
  },
  {
    "type": "effect_type",
    "id": "overclocker_drive_effect",
    "name": [ "Overdrive" ],
    "desc": [ "Is it possible to dart aside and avoid a cannon ball?  Is it possible to grab an arrow in flight with one hand?" ],
    "removes_effects": [ "haste" ],
    "apply_message": "You feel yourself move faster than a bullet.",
    "remove_message": "You feel yourself returning to your normal speed.",
    "base_mods": {
      "fatigue_amount": [ 1 ],
      "fatigue_min": [ 1 ],
      "fatigue_tick": [ 3 ],
      "speed_mod": [ 300 ],
      "per_mod": [ -4 ],
      "dex_mod": [ 8 ]
    }
  },
  {
    "type": "effect_type",
    "id": "alkahest",
    "name": [ "Stepped on alkahest" ],
    "desc": [ "You're standing in alkahest!" ],
    "base_mods": { "speed_mod": [ -20 ], "hurt_amount": [ 10 ] },
    "scaling_mods": { "speed_mod": [ -15 ], "hurt_amount": [ 5 ] },
    "max_intensity": 5
  },
  {
    "type": "effect_type",
    "id": "biomechanic",
    "name": [ "Biomechanism" ],
    "desc": [ "Hunt.  Let them feel." ],
    "remove_message": "Your body returns to normal state.",
    "rating": "good",
    "max_intensity": 25,
    "int_add_val": 1,
    "base_mods": { "per_mod": [ 1 ], "dex_mod": [ 1 ], "str_mod": [ 1 ], "int_mod": [ 1 ], "stamina_min": [ 5 ] },
    "scaling_mods": { "per_mod": [ 0.4 ], "dex_mod": [ 0.4 ], "str_mod": [ 0.4 ], "int_mod": [ 0.4 ], "stamina_min": [ 5 ] }
  },
  {
    "type": "effect_type",
    "id": "ice_energy",
    "name": [ "Ice erosion" ],
    "desc": [ "Ice crystals erode your body from all directions." ],
    "base_mods": { "speed_mod": [ -10 ], "hurt_amount": [ 1 ] },
    "scaling_mods": { "speed_mod": [ -15 ], "hurt_amount": [ 4 ] },
    "int_add_val": 1,
    "max_intensity": 3
  },
  {
    "id": "eshaper_melee_damage",
    "type": "effect_type",
    "name": [ "Heft" ],
    "desc": [
      "Your body is heavy as the heaviest rocks.  Your attack speed is slowed down, but your melee damage increased drastically."
    ],
    "apply_message": "You feel your body compress and harden.",
    "remove_message": "You no longer feel encumbered.",
    "rating": "good",
    "show_intensity": false,
    "enchantments": [ { "values": [ { "value": "ATTACK_SPEED", "multiply": -0.25 }, { "value": "MELEE_DAMAGE", "multiply": 0.6 } ] } ]
  },
  {
    "id": "eshaper_crystal_wrap",
    "type": "effect_type",
    "name": [ "Crystal Wrapping" ],
    "desc": [ "Thin layer of almost living crystals, that rapidly grows and moves on the body." ],
    "apply_message": "You feel a light, purple material cover your body and clothes.",
    "remove_message": "The crystals crumble.",
    "rating": "good",
    "show_intensity": false,
    "enchantments": [
      {
        "hit_me_effect": [ { "id": "eshaper_crystal_wrap_damage" } ],
        "values": [ { "value": "ITEM_DAMAGE_CUT", "add": 17 } ]
      }
    ]
  },
  {
    "id": "electric_eye",
    "type": "effect_type",
    "name": [ "Electric Eye" ],
    "desc": [
      "Enhance your sight with your powers.  It allows you to see creatures of the same energy around you, and some minor bonuses."
    ],
    "apply_message": "Your sight is enhanced.",
    "remove_message": "Your sight turn back to usual state.",
    "rating": "good",
    "show_intensity": false,
    "enchantments": [
      {
        "values": [
          { "value": "BONUS_BLOCK", "add": 1 },
          { "value": "BONUS_DODGE", "add": 1 },
          { "value": "DEXTERITY", "add": 2 },
          { "value": "PERCEPTION", "add": 4 },
          { "value": "SIGHT_RANGE_ELECTRIC", "add": 1000 }
        ]
      }
    ]
  },
  {
    "id": "electric_waves",
    "type": "effect_type",
    "name": [ "Electric Waves" ],
    "desc": [ "Your body will release a massive electric charges when you attack monsters." ],
    "apply_message": "A powerful energy streams out of your hands.",
    "remove_message": "The energy streams calm down.",
    "rating": "good",
    "show_intensity": false,
    "enchantments": [ "enchant_stormshaper_electric_waves" ]
  },
  {
    "id": "electric_arts",
    "type": "effect_type",
    "name": [ "Electric Arts" ],
    "desc": [ "Make you less vulnerable to electric damage." ],
    "apply_message": "You feel a small sparks under your skin.  They do not harm you.",
    "remove_message": "Sparks under your skin vanish.",
    "rating": "good",
    "show_intensity": false,
    "enchantments": [ { "values": [ { "value": "ARMOR_ELEC", "add": -35 } ] } ]
  },
  {
    "type": "effect_type",
    "id": "ice_age_eff",
    "name": [ "Glaciation" ],
    "desc": [ "You are frozen, your bones are fragile; cracking in the cold, and your muscles are cut by razor sharp ice." ],
    "base_mods": { "speed_mod": [ -75 ] }
  },
  {
    "type": "effect_type",
    "id": "flower_fern_eff",
    "name": [ "Positivity" ],
    "desc": [ "Your feel yourself a bit better." ],
    "rating": "good",
    "base_mods": { "per_mod": [ 1 ], "dex_mod": [ 1 ], "str_mod": [ 1 ], "int_mod": [ 1 ] }
  },
  {
    "type": "effect_type",
    "id": "glowing_mushroom_eff",
    "name": [ "Lightness" ],
    "desc": [ "You feel yourself a bit lighter.  You doubt you can lose weight from this." ],
    "base_mods": { "speed_mod": [ 15 ] }
  },
  {
    "type": "effect_type",
    "id": "flask_speed_eff",
    "name": [ "Velocitas" ],
    "desc": [ "Make you faster, and allow to hold this state for a while." ],
    "apply_message": "You feel your legs can work much better than before",
    "remove_message": "Your speed slows down.",
    "rating": "good",
    "base_mods": { "speed_mod": [ 40 ], "stamina_min": [ 20 ] }
  },
  {
    "type": "effect_type",
    "id": "flask_healing_eff",
    "name": [ "Sanatio" ],
    "desc": [ "Improve your organism's ability to heal himself." ],
    "//": "i have no idea how health works now, so ill just copypaste the nature commune effect and stretch it.",
    "base_mods": { "health_min": [ 1 ], "health_chance": [ 2880 ], "h_mod_min": [ 1 ], "h_mod_chance": [ 5760 ] }
  },
  {
    "type": "effect_type",
    "id": "flask_stamina_eff",
    "name": [ "Constantia" ],
    "desc": [ "You can't get tired." ],
    "apply_message": "You feel an energy in your muscles, jazzed up and full of vitality.",
    "remove_message": "The energy in your body fades away.",
    "base_mods": { "stamina_min": [ 50 ] }
  },
  {
    "id": "flask_excitement",
    "type": "effect_type",
    "name": [ "Motus" ],
    "desc": [ "Your reaction now is way better than before." ],
    "apply_message": "You can feel the fly wings movement now.",
    "remove_message": "Your reflexes turn back to normal.",
    "rating": "good",
    "show_intensity": false,
    "enchantments": [
      {
        "values": [
          { "value": "SPEED", "add": 30 },
          { "value": "ATTACK_SPEED", "add": 20 },
          { "value": "BONUS_DODGE", "add": 2 },
          { "value": "MELEE_DAMAGE", "multiply": 0.5 }
        ]
      }
    ]
  },
  {
    "id": "flask_resistance",
    "type": "effect_type",
    "name": [ "Resistentia" ],
    "desc": [ "A thin layer of energy covers your body, and allows you to take more physical damage than before." ],
    "apply_message": "Your touch sense are blunted for a bit, but your skin feels more dense.",
    "remove_message": "The sturdy feeling is gone.",
    "rating": "good",
    "show_intensity": false,
    "enchantments": [
      {
        "values": [ { "value": "ARMOR_BASH", "add": -10 }, { "value": "ARMOR_CUT", "add": -10 }, { "value": "ARMOR_STAB", "add": -10 } ]
      }
    ]
  },
  {
    "id": "flask_illumination",
    "type": "effect_type",
    "name": [ "Illuminatio" ],
    "desc": [ "Your body emit a lot of light around." ],
    "apply_message": "Your skin glow like an old lantern.  You feel no discomfort for some reason.",
    "remove_message": "Your skin turn back to normal state.",
    "rating": "good",
    "show_intensity": false,
    "enchantments": [ { "values": [ { "value": "LUMINATION", "add": 800 } ] } ]
  },
  {
    "id": "flask_mana_regen",
    "type": "effect_type",
    "name": [ "Recuperatio" ],
    "desc": [ "Increase the amount of ley-lines your body can process at once, making you restore your mana pool faster." ],
    "apply_message": "You can feel the thinnest ley lines around you.",
    "remove_message": "The mana senses blunts.",
    "rating": "good",
    "show_intensity": false,
    "enchantments": [ { "values": [ { "value": "REGEN_MANA", "multiply": 2 } ] } ]
  },
  {
    "id": "flask_max_mana",
    "type": "effect_type",
    "name": [ "Augere" ],
    "desc": [ "Increase the amount of mana you can operate." ],
    "apply_message": "You feel a deep mana well inside your body.",
    "remove_message": "Your well feels empty now.",
    "rating": "good",
    "show_intensity": false,
    "enchantments": [ { "values": [ { "value": "MAX_MANA", "add": 1500 } ] } ]
  },
  {
    "id": "flask_regeneration",
    "type": "effect_type",
    "name": [ "Regeneration" ],
    "desc": [ "Slowly regenerate your damaged body." ],
    "apply_message": "Your flesh and bones start to regenerate before your eyes.",
    "remove_message": "Your regeneration slows down.",
    "rating": "good",
    "show_intensity": false,
    "enchantments": [
      {
        "intermittent_activation": { "effects": [ { "frequency": "30 seconds", "spell_effects": [ { "id": "flask_regeneration_effect" } ] } ] }
      }
    ]
  },
  {
    "type": "effect_type",
    "id": "technomancer_cl_booster_effect",
    "name": [ "Technomancer boost" ],
    "desc": [ "Your technomancer spells are empowered." ],
    "remove_message": "Your technomancer boost fades.",
    "rating": "good",
    "show_intensity": true,
    "max_intensity": 25,
    "int_add_val": 1
  },
  {
    "type": "effect_type",
    "id": "biomancer_cl_booster_effect",
    "name": [ "Biomancer boost" ],
    "desc": [ "Your biomancer spells are empowered." ],
    "remove_message": "Your biomancer boost fades.",
    "rating": "good",
    "show_intensity": true,
    "max_intensity": 25,
    "int_add_val": 1
  },
  {
    "type": "effect_type",
    "id": "earthshaper_fortitude_of_stone",
    "name": [ "Stones' Fortitude" ],
    "desc": [ "You feel little hunger or thirst." ],
    "apply_message": "",
    "remove_message": "Your stomach suddenly rumbles as you feel a pang of hunger.",
    "rating": "good",
    "max_duration": "24 hours",
    "enchantments": [
      {
        "values": [
          {
            "value": "HUNGER",
            "multiply": { "math": [ "(-0.2 - (0.04 * u_val('spell_level', 'spell: earthshaper_fortitude_of_stone')))" ] }
          },
          {
            "value": "THIRST",
            "multiply": { "math": [ "(-0.2 - (0.04 * u_val('spell_level', 'spell: earthshaper_fortitude_of_stone')))" ] }
          },
          {
            "value": "METABOLISM",
            "multiply": { "math": [ "(-0.2 - (0.04 * u_val('spell_level', 'spell: earthshaper_fortitude_of_stone')))" ] }
          },
          { "value": "REGEN_HP", "multiply": -1.0 }
        ]
      }
    ]
  },
  {
    "type": "effect_type",
    "id": "effect_tremorsense",
    "name": [ "Tremorsense" ],
    "desc": [ "You can feel them moving around you." ],
    "apply_message": "",
    "remove_message": "You can no longer discern the vibrations of the living earth.",
    "rating": "good",
    "max_duration": "30 minutes",
    "enchantments": [
      {
        "values": [
          {
            "value": "MOTION_VISION_RANGE",
            "add": { "math": [ "( u_val('spell_level', 'spell: earthshaper_danger_sense') * 3)" ] }
          }
        ]
      }
    ]
  },
  {
    "type": "effect_type",
    "id": "effect_sense_outsiders",
    "name": [ "Sense Outsider" ],
    "desc": [ "You can sense the presence of things that should not be." ],
    "apply_message": "",
    "remove_message": "Your awareness of outsiders fades.",
    "rating": "good",
    "enchantments": [
      {
        "values": [
          {
            "value": "SIGHT_RANGE_NETHER",
            "add": { "math": [ "(( u_val('spell_level', 'spell: animist_sense_outsiders') * 2.5) + 3)" ] }
          }
        ]
      }
    ]
  },
  {
    "type": "effect_type",
    "id": "effect_kelvinist_anti_cold",
    "name": [ "Cloak of Warmth" ],
    "desc": [ "The air around you is warmer thanks to your magic." ],
    "apply_message": "",
    "remove_message": "A cool breeze hits your skin.",
    "rating": "good",
    "removes_effects": [ "effect_kelvinist_anti_heat" ],
    "enchantments": [
      {
        "emitter": "emit_kelvinist_anti_cold",
        "values": [
          { "value": "CLIMATE_CONTROL_HEAT", "add": 50 },
          {
            "value": "ARMOR_COLD",
            "add": { "math": [ "( u_val('spell_level', 'spell: kelvinist_anti_cold') * -1)" ] }
          }
        ]
      }
    ]
  },
  {
    "type": "effect_type",
    "id": "effect_kelvinist_anti_heat",
    "name": [ "Cloak of Chill" ],
    "desc": [ "The air around you is cooler thanks to your magic." ],
    "apply_message": "",
    "remove_message": "A warm breeze hits your skin.",
    "rating": "good",
    "removes_effects": [ "effect_kelvinist_anti_cold" ],
    "enchantments": [
      {
        "emitter": "emit_kelvinist_anti_heat",
        "values": [
          { "value": "CLIMATE_CONTROL_CHILL", "add": 50 },
          {
            "value": "ARMOR_HEAT",
            "add": { "math": [ "( u_val('spell_level', 'spell: kelvinist_anti_heat') * -1)" ] }
          }
        ]
      }
    ]
  },
  {
    "type": "effect_type",
    "id": "effect_magus_slowfall",
    "name": [ "Slowfall" ],
    "desc": [ "You won't hit the ground nearly as hard anymore." ],
    "apply_message": "",
    "remove_message": "You can feel gravity take hold of you again.",
    "enchantments": [
      {
        "values": [
          {
            "value": "FALL_DAMAGE",
            "multiply": { "math": [ "(( u_val('spell_level', 'spell: magus_slowfall') * -0.01) - 0.9 )" ] }
          }
        ]
      }
    ]
  },
  {
    "type": "effect_type",
    "id": "effect_magus_spiderclimb",
    "name": [ "Spider Climb" ],
    "desc": [ "You can quickly ascend sheer surfaces." ],
    "apply_message": "",
    "remove_message": "Your enhanced climbing ability vanishes.",
    "flags": [ "CLIMB_NO_LADDER", "WALL_CLING" ]
  },
  {
    "type": "effect_type",
    "id": "effect_biomancer_swim_speed",
    "name": [ "Frog Limbs" ],
    "desc": [ "Your hands and feet have grown webbing, enabling faster swimming." ],
    "//": "Minor stamina regen to help with swimming.  If people want to cast this spell as a stamina buff, they're welcome to do it and deal with their froggy limbs.",
    "apply_message": "",
    "remove_message": "With an unpleasant twisting sensation your hands and feet return to normal.",
    "rating": "good",
    "flags": [ "WEBBED_HANDS", "WEBBED_FEET" ],
    "base_mods": { "stamina_min": [ 10 ] }
  },
  {
    "id": "effect_biomancer_remove_instability",
    "type": "effect_type",
    "name": [ "Increased Stability" ],
    "desc": [
      "You are overcoming the aftereffects of XE037 overexposure.",
      "You were just overcoming the aftereffects of XE037 overexposure but now you feel awful!"
    ],
    "apply_message": "You feel…strange.",
    "remove_message": "The strange feeling passes and you feel more like yourself.",
    "rating": "good",
    "max_intensity": 2,
    "show_intensity": false,
    "vitamins": [ { "vitamin": "instability", "rate": [ [ -1, -1 ] ], "tick": [ "30 m" ] } ],
    "scaling_mods": { "speed_mod": [ -25 ], "str_mod": [ -5 ], "dex_mod": [ -5 ], "int_mod": [ -5 ], "per_mod": [ -5 ] },
    "limb_score_mods": [
      { "limb_score": "manip", "modifier": 1, "scaling": -0.3 },
      { "limb_score": "block", "modifier": 1.0, "scaling": -0.2 },
      { "limb_score": "vision", "modifier": 1.0, "scaling": -0.05 },
      { "limb_score": "reaction", "modifier": 1, "scaling": -0.3 },
      { "limb_score": "move_speed", "modifier": 1.0, "scaling": -0.05 },
      { "limb_score": "balance", "modifier": 1, "scaling": -0.2 },
      { "limb_score": "footing", "modifier": 1, "scaling": -0.3 },
      { "limb_score": "swim", "modifier": 1.0, "scaling": -0.2 }
    ],
    "flags": [ "EFFECT_LIMB_SCORE_MOD" ]
  },
  {
    "id": "effect_biomancer_carrion_feast",
    "type": "effect_type",
    "name": [ "Carrion Feast" ],
    "desc": [ "You can eat rotten food without any trouble, if you can stand the taste." ],
    "apply_message": "Your have a hunger for some overly-aged meat.",
    "remove_message": "You can't believe you even considered eating that!  Yuck!",
    "rating": "good",
    "show_intensity": false,
    "flags": [ "IMMUNE_SPOIL", "PARAIMMUNE" ],
    "blocks_effects": [ "foodpoison" ],
    "vitamins": [ { "vitamin": "mutant_toxin", "rate": [ [ -1, -1 ] ], "absorb_mult": [ 0.5 ], "tick": [ "30 s" ] } ]
  },
  {
    "id": "effect_classless_watch",
    "type": "effect_type",
    "name": [ "Know the Day and the Hour" ],
    "desc": [ "You know exactly what time it is." ],
    "apply_message": "",
    "remove_message": "Your perfect sense of time fades away.",
    "max_duration": "24 hours",
    "flags": [ "WATCH" ]
  },
  {
    "type": "effect_type",
    "id": "effect_cloak_of_fog",
    "name": [ "Cloak of Fog" ],
    "desc": [ "The fog shields you from sight." ],
    "apply_message": "",
    "remove_message": "The fog begins to dissipate.",
    "rating": "good",
    "max_duration": "10 minutes",
    "enchantments": [ "enchant_stormshaper_cloak_of_fog" ]
  },
  {
    "type": "effect_type",
    "id": "effect_heart_of_hurricane",
    "name": [ "Heart of the Hurricane" ],
    "desc": [ "Barely-controlled winds rage around you." ],
    "remove_message": "The wind around you dies down.",
    "rating": "good",
    "enchantments": [ "enchant_stormshaper_heart_of_hurricane" ]
  },
  {
    "type": "effect_type",
    "id": "effect_biomancer_cure_disease_minor",
    "name": [ "Cure Disease, Minor" ],
    "desc": [ "Cold and flu begone." ],
    "remove_message": "You feel much better.",
    "rating": "good",
    "removes_effects": [ "common_cold", "flu" ]
  },
  {
<<<<<<< HEAD
    "type": "effect_type",
    "id": "effect_flesh_rending",
    "name": [ "Rending" ],
    "desc": [ "Your flesh is twisting itself apart!" ],
    "apply_message": "Your flesh writhes where you were hit!",
    "rating": "bad",
    "max_duration": "10 s",
    "base_mods": { "hurt_min": [ 1 ], "hurt_chance": [ 1 ], "hurt_chance_bot": [ 5 ] },
    "show_in_info": true
  },
  {
    "type": "effect_type",
    "id": "effect_teleport_anchor",
    "name": [ "Teleport Anchor" ],
    "desc": [ "You're not going anywhere." ],
    "apply_message": "Your body tingles.",
    "rating": "bad",
    "flags": [ "DIMENSIONAL_ANCHOR" ]
=======
    "id": "effect_dispel_magic",
    "type": "effect_type",
    "name": [ "Dispel Magic" ],
    "//": "Removes effects from spells Difficulty 6 or below.  No attumement effects removed.",
    "desc": [ "Enchantments are being stripped away from you." ],
    "apply_message": "",
    "remove_message": "You feel a sudden sense of loss.",
    "max_duration": "2 seconds",
    "removes_effects": [
      "enchant_windrun",
      "dark_sight",
      "effect_ethereal_grasp",
      "invisibility",
      "bless",
      "bio_boost",
      "entangled",
      "root_impale",
      "ogres_strength",
      "eagles_sight",
      "cats_grace",
      "foxs_cunning",
      "feather_fall",
      "bio_weave",
      "natures_commune",
      "electric_eye",
      "electric_waves",
      "electric_arts",
      "flower_fern_eff",
      "glowing_mushroom_eff",
      "flask_speed_eff",
      "flask_healing_eff",
      "flask_stamina_eff",
      "flask_excitement",
      "flask_resistance",
      "flask_illumination",
      "flask_mana_regen",
      "flask_max_mana",
      "flask_regeneration",
      "earthshaper_fortitude_of_stone",
      "effect_tremorsense",
      "effect_sense_outsiders",
      "effect_kelvinist_anti_cold",
      "effect_kelvinist_anti_heat",
      "effect_magus_slowfall",
      "effect_magus_spiderclimb",
      "effect_biomancer_swim_speed",
      "effect_biomancer_carrion_feast",
      "effect_classless_watch"
    ]
  },
  {
    "id": "effect_disjunction",
    "type": "effect_type",
    "name": [ "Disjunction" ],
    "//": "Removes all effects from spells.",
    "desc": [ "All enchantments are being stripped away from you." ],
    "apply_message": "",
    "remove_message": "You feel a sudden acute sense of loss.",
    "max_duration": "2 seconds",
    "removes_effects": [
      "enchant_windrun",
      "dark_sight",
      "effect_ethereal_grasp",
      "invisibility",
      "bless",
      "bio_boost",
      "entangled",
      "root_impale",
      "ogres_strength",
      "eagles_sight",
      "cats_grace",
      "foxs_cunning",
      "feather_fall",
      "bio_weave",
      "natures_commune",
      "electric_eye",
      "electric_waves",
      "electric_arts",
      "flower_fern_eff",
      "glowing_mushroom_eff",
      "flask_speed_eff",
      "flask_healing_eff",
      "flask_stamina_eff",
      "flask_excitement",
      "flask_resistance",
      "flask_illumination",
      "flask_mana_regen",
      "flask_max_mana",
      "flask_regeneration",
      "earthshaper_fortitude_of_stone",
      "effect_tremorsense",
      "effect_sense_outsiders",
      "effect_kelvinist_anti_cold",
      "effect_kelvinist_anti_heat",
      "effect_magus_slowfall",
      "effect_magus_spiderclimb",
      "effect_biomancer_swim_speed",
      "effect_biomancer_carrion_feast",
      "effect_classless_watch",
      "haste",
      "synaptic_stim",
      "slow_freeze_effect",
      "neuro_boost",
      "cold_heart_effect",
      "overclocker_drive_effect",
      "biomechanic",
      "ice_energy",
      "ice_age_eff",
      "effect_biomancer_remove_instability",
      "effect_terra_armor",
      "gravity_mage_melee",
      "eff_storm_elemental_electric_melee"
    ]
>>>>>>> 81b9632a
  }
]<|MERGE_RESOLUTION|>--- conflicted
+++ resolved
@@ -905,7 +905,6 @@
     "removes_effects": [ "common_cold", "flu" ]
   },
   {
-<<<<<<< HEAD
     "type": "effect_type",
     "id": "effect_flesh_rending",
     "name": [ "Rending" ],
@@ -924,7 +923,8 @@
     "apply_message": "Your body tingles.",
     "rating": "bad",
     "flags": [ "DIMENSIONAL_ANCHOR" ]
-=======
+  },
+  {
     "id": "effect_dispel_magic",
     "type": "effect_type",
     "name": [ "Dispel Magic" ],
@@ -1038,6 +1038,5 @@
       "gravity_mage_melee",
       "eff_storm_elemental_electric_melee"
     ]
->>>>>>> 81b9632a
   }
 ]