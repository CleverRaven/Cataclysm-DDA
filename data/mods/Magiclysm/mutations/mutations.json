[
  {
    "type": "mutation",
    "id": "THRESH_DRAGON_BLACK",
    "name": { "str": "Black Dragon" },
    "points": 1,
    "description": "You sometimes think back about the world you left behind.  You're glad you burned it in your wake.",
    "valid": false,
    "purifiable": false,
    "threshold": true
  },
  {
    "type": "mutation",
    "id": "PAINRESIST",
    "copy-from": "PAINRESIST",
    "extend": { "category": [ "DRAGON_BLACK", "SPECIES_DWARF" ] }
  },
  {
    "type": "mutation",
    "id": "POISRESIST",
    "copy-from": "POISRESIST",
    "extend": { "category": [ "DRAGON_BLACK", "SPECIES_DWARF" ] }
  },
  {
    "type": "mutation",
    "id": "TERRIFYING",
    "copy-from": "TERRIFYING",
    "extend": { "category": [ "DRAGON_BLACK" ] }
  },
  {
    "type": "mutation",
    "id": "BADTEMPER",
    "copy-from": "BADTEMPER",
    "extend": { "category": [ "DRAGON_BLACK", "SPECIES_DWARF" ] }
  },
  {
    "type": "mutation",
    "id": "ADDICTIVE",
    "copy-from": "ADDICTIVE",
    "extend": { "category": [ "DRAGON_BLACK", "MANATOUCHED" ] }
  },
  {
    "type": "mutation",
    "id": "CHEMIMBALANCE",
    "copy-from": "CHEMIMBALANCE",
    "extend": { "category": [ "DRAGON_BLACK", "SPECIES_GOBLIN" ] }
  },
  {
    "type": "mutation",
    "id": "CLUMSY",
    "copy-from": "CLUMSY",
    "extend": { "category": [ "DRAGON_BLACK" ] }
  },
  {
    "type": "mutation",
    "id": "HOARDER",
    "copy-from": "HOARDER",
    "valid": true,
    "extend": { "category": [ "DRAGON_BLACK", "SPECIES_LIZARDFOLK", "SPECIES_DWARF", "SPECIES_RAVENFOLK" ] }
  },
  {
    "type": "mutation",
    "id": "MOODSWINGS",
    "copy-from": "MOODSWINGS",
    "extend": { "category": [ "DRAGON_BLACK", "SPECIES_ELF", "SPECIES_GOBLIN" ] }
  },
  {
    "type": "mutation",
    "id": "LIZ_EYE",
    "copy-from": "LIZ_EYE",
    "extend": { "category": [ "DRAGON_BLACK", "SPECIES_LIZARDFOLK" ] }
  },
  {
    "type": "mutation",
    "id": "LIZ_IR",
    "copy-from": "LIZ_IR",
    "extend": { "category": [ "DRAGON_BLACK" ] }
  },
  {
    "type": "mutation",
    "id": "FASTHEALER",
    "copy-from": "FASTHEALER",
    "extend": { "category": [ "DRAGON_BLACK", "SPECIES_LIZARDFOLK" ] }
  },
  {
    "type": "mutation",
    "id": "REGEN_LIZ",
    "copy-from": "REGEN_LIZ",
    "extend": {
      "category": [ "DRAGON_BLACK", "SPECIES_LIZARDFOLK" ],
      "threshreq": [ "THRESH_DRAGON_BLACK", "THRESH_SPECIES_LIZARDFOLK" ]
    }
  },
  {
    "type": "mutation",
    "id": "MEMBRANE",
    "copy-from": "MEMBRANE",
    "extend": { "category": [ "DRAGON_BLACK", "SPECIES_LIZARDFOLK" ] }
  },
  {
    "type": "mutation",
    "id": "SKIN_PEELING",
    "copy-from": "SKIN_PEELING",
    "extend": { "category": [ "DRAGON_BLACK", "SPECIES_LIZARDFOLK" ] }
  },
  {
    "type": "mutation",
    "id": "SPARSE_SCALES",
    "copy-from": "SPARSE_SCALES",
    "extend": { "category": [ "DRAGON_BLACK", "SPECIES_LIZARDFOLK" ] }
  },
  {
    "type": "mutation",
    "id": "SCALES",
    "copy-from": "SCALES",
    "extend": { "category": [ "DRAGON_BLACK", "SPECIES_LIZARDFOLK" ], "changes_to": [ "DRAGON_SCALES_BLACK" ] }
  },
  {
    "type": "mutation",
    "id": "DRAGON_SCALES_BLACK",
    "name": { "str": "Black Dragon Scales" },
    "points": 3,
    "visibility": 10,
    "ugliness": 4,
    "mixed_effect": true,
    "description": "A set of heavy black scales has grown to cover your body, acting as natural armor.  While difficult to penetrate, it also greatly limits your flexibility, resulting in a -4 penalty to Dexterity.  Greatly reduces wet effects.",
    "types": [ "SKIN" ],
    "prereqs": [ "SCALES" ],
    "threshreq": [ "THRESH_DRAGON_BLACK" ],
    "category": [ "DRAGON_BLACK" ],
    "wet_protection": [
      { "part": "head", "ignored": 5 },
      { "part": "leg_l", "ignored": 16 },
      { "part": "leg_r", "ignored": 16 },
      { "part": "foot_l", "ignored": 5 },
      { "part": "foot_r", "ignored": 5 },
      { "part": "arm_l", "ignored": 14 },
      { "part": "arm_r", "ignored": 14 },
      { "part": "hand_l", "ignored": 4 },
      { "part": "hand_r", "ignored": 4 },
      { "part": "torso", "ignored": 30 }
    ],
    "encumbrance_always": [
      [ "torso", 10 ],
      [ "head", 10 ],
      [ "arm_l", 10 ],
      [ "arm_r", 10 ],
      [ "hand_l", 10 ],
      [ "hand_r", 10 ],
      [ "leg_l", 10 ],
      [ "leg_r", 10 ],
      [ "foot_l", 10 ],
      [ "foot_r", 10 ]
    ],
    "armor": [
      {
        "parts": [ "torso", "arm_l", "arm_r", "hand_l", "hand_r", "leg_l", "leg_r", "foot_l", "foot_r", "mouth", "eyes" ],
        "cut": 8,
        "bash": 8
      }
    ],
    "enchantments": [ "dragon_resist_acid", { "values": [ { "value": "DEXTERITY", "add": 4 } ] } ],
    "anger_relations": [ [ "HUMAN", 20 ] ]
  },
  {
    "type": "mutation",
    "id": "TOE_CLAWS",
    "name": { "str": "Reptilian Legs" },
    "points": 0,
    "description": "Your legs and feet have become reptile-like and your toenails have grown into short claws.  Fortunately they don't impede your movement.",
    "types": [ "LEGS", "FEET" ],
    "cancels": [ "WEBBED_FEET" ],
    "category": [ "DRAGON_BLACK" ],
    "changes_to": [ "DRAGON_FEET" ]
  },
  {
    "type": "mutation",
    "id": "DRAGON_FEET",
    "name": { "str": "Dragon Legs" },
    "points": 0,
    "visibility": 4,
    "ugliness": 2,
    "mixed_effect": true,
    "description": "Your legs and feet have become dragon-like and the claws on your toes have developed into incredibly tough talons.  These are fearsome and powerful, but prevent you from wearing shoes and slightly impede your movement.",
    "types": [ "LEGS", "FEET" ],
    "prereqs": [ "TOE_CLAWS" ],
    "cancels": [ "WEBBED_FEET" ],
    "category": [ "DRAGON_BLACK" ],
    "threshreq": [ "THRESH_DRAGON_BLACK" ],
    "restricts_gear": [ "foot_l", "foot_r" ],
    "destroys_gear": true,
    "attacks": {
      "attack_text_u": "You slash %s with your clawed feet!",
      "attack_text_npc": "%1$s slashes %2$s with their clawed feet!",
      "chance": 20,
      "base_damage": { "damage_type": "cut", "amount": 20 },
      "strength_damage": { "damage_type": "cut", "amount": 0.25 }
    },
    "enchantments": [ "dragon_leg_strength" ]
  },
  {
    "type": "mutation",
    "id": "PAINREC1",
    "copy-from": "PAINREC1",
    "extend": { "category": [ "DRAGON_BLACK", "SPECIES_DWARF", "SPECIES_GOBLIN" ] }
  },
  {
    "type": "mutation",
    "id": "PAINREC2",
    "copy-from": "PAINREC2",
    "extend": { "category": [ "DRAGON_BLACK", "SPECIES_DWARF", "SPECIES_GOBLIN" ] }
  },
  {
    "type": "mutation",
    "id": "PAINREC3",
    "copy-from": "PAINREC3",
    "extend": { "category": [ "DRAGON_BLACK" ] }
  },
  {
    "type": "mutation",
    "id": "VERY_TALL",
    "copy-from": "VERY_TALL",
    "extend": { "category": [ "DRAGON_BLACK" ], "changes_to": [ "LARGE_DRAGON" ] }
  },
  {
    "type": "mutation",
    "id": "LARGE_DRAGON",
    "flags": [ "LARGE" ],
    "name": { "str": "Inconvenient Draconic Growth" },
    "points": 0,
    "visibility": 1,
    "ugliness": 1,
    "mixed_effect": true,
    "encumbrance_always": [ [ "torso", 10 ], [ "arm_l", 10 ], [ "arm_r", 10 ] ],
    "description": "You have grown noticeably taller, broader, and menacing.  Much of it is useful muscle mass (Strength +2), but you find it throws off your balance and you get in your own way (+10 torso and arm encumbrance), and you notice people are starting to treat you differently.",
    "types": [ "SIZE" ],
    "prereqs": [ "DRAGON_STR", "DRAGON_STR2", "DRAGON_STR3", "DRAGON_STR4" ],
    "cancels": [ "SMALL", "SMALL2", "LARGE", "LARGE_OK", "HUGE", "HUGE_OK" ],
    "changes_to": [ "LARGE_OK_DRAGON", "HUGE_DRAGON" ],
    "category": [ "DRAGON_BLACK" ],
    "enchantments": [
      {
        "values": [
          { "value": "STRENGTH", "add": 2 },
          { "value": "STOMACH_SIZE_MULTIPLIER", "multiply": 0.5 },
          { "value": "CARRY_WEIGHT", "multiply": 0.05 }
        ]
      }
    ],
    "anger_relations": [ [ "HUMAN", 10 ] ]
  },
  {
    "type": "mutation",
    "id": "LARGE_OK_DRAGON",
    "flags": [ "LARGE" ],
    "name": { "str": "Draconic Growth" },
    "points": 2,
    "visibility": 1,
    "description": "You carry your rugged body with the dignity you deserve, but are all the more menacing for it.  Strength +2.",
    "types": [ "SIZE" ],
    "prereqs": [ "LARGE_DRAGON" ],
    "prereqs2": [ "DRAGON_STR", "DRAGON_STR2", "DRAGON_STR3", "DRAGON_STR4" ],
    "cancels": [ "SMALL", "SMALL2", "LARGE", "LARGE_OK", "HUGE", "HUGE_OK" ],
    "threshreq": [ "THRESH_DRAGON_BLACK" ],
    "changes_to": [ "HUGE_DRAGON" ],
    "category": [ "DRAGON_BLACK" ],
    "enchantments": [
      {
        "values": [
          { "value": "STRENGTH", "add": 2 },
          { "value": "STOMACH_SIZE_MULTIPLIER", "multiply": 0.5 },
          { "value": "CARRY_WEIGHT", "multiply": 0.05 }
        ]
      }
    ],
    "anger_relations": [ [ "HUMAN", 20 ] ]
  },
  {
    "type": "mutation",
    "id": "HUGE_DRAGON",
    "flags": [ "HUGE" ],
    "name": { "str": "Freakish Draconic Maturity" },
    "points": 0,
    "visibility": 4,
    "ugliness": 4,
    "mixed_effect": true,
    "description": "You have grown even more massive, to the point where you cannot usefully fit into human-sized clothing or vehicles.  Much of it is powerful muscle mass (Strength +4), but it's a real pain to haul around.",
    "types": [ "SIZE" ],
    "prereqs": [ "LARGE_DRAGON", "LARGE_OK_DRAGON" ],
    "prereqs2": [ "DRAGON_STR3", "DRAGON_STR4" ],
    "cancels": [ "SMALL", "SMALL2", "LARGE", "LARGE_OK", "HUGE", "HUGE_OK" ],
    "changes_to": [ "HUGE_OK_DRAGON" ],
    "category": [ "DRAGON_BLACK" ],
<<<<<<< HEAD
    "passive_mods": { "str_mod": 4 },
    "hp_adjustment": -6,
    "sleepiness_modifier": 0.15,
=======
    "enchantments": [
      {
        "values": [
          { "value": "MAX_HP", "add": -6 },
          { "value": "STRENGTH", "add": 4 },
          { "value": "FATIGUE", "multiply": 0.15 },
          { "value": "STOMACH_SIZE_MULTIPLIER", "multiply": 1 },
          { "value": "CARRY_WEIGHT", "multiply": 0.1 }
        ]
      }
    ],
>>>>>>> 951fac0f
    "restricts_gear": [ "torso", "leg_l", "leg_r", "arm_l", "arm_r", "hand_l", "hand_r", "head", "foot_l", "foot_r" ],
    "destroys_gear": true,
    "anger_relations": [ [ "HUMAN", 30 ] ]
  },
  {
    "type": "mutation",
    "id": "DRAGON_STR",
    "name": { "str": "Wyrmling Strength" },
    "points": 4,
    "visibility": 1,
    "description": "Your muscles are enhanced by some growing innate magic.  You are slightly stronger.  Strength + 1",
    "types": [ "STR" ],
    "changes_to": [ "DRAGON_STR2" ],
    "category": [ "DRAGON_BLACK" ],
    "enchantments": [ { "values": [ { "value": "STRENGTH", "add": 1 } ] } ]
  },
  {
    "type": "mutation",
    "id": "DRAGON_STR2",
    "name": { "str": "Young Dragon Strength" },
    "points": 4,
    "visibility": 1,
    "description": "The connection to your inner magic is growing and your muscles are stronger, but you're a little more clumsy.  Strength + 3, Dexterity - 1",
    "types": [ "STR" ],
    "prereqs": [ "DRAGON_STR" ],
    "changes_to": [ "DRAGON_STR3" ],
    "category": [ "DRAGON_BLACK" ],
    "enchantments": [ { "values": [ { "value": "STRENGTH", "add": 3 }, { "value": "DEXTERITY", "add": -1 } ] } ]
  },
  {
    "type": "mutation",
    "id": "DRAGON_STR3",
    "name": { "str": "Draconic Strength" },
    "points": 4,
    "visibility": 1,
    "description": "The magic within you courses through your muscles, greatly empowering them.  This costs you valuable flexibility and coordination, however.  Strength + 5, Dexterity - 2",
    "types": [ "STR" ],
    "prereqs": [ "DRAGON_STR2" ],
    "changes_to": [ "DRAGON_STR4" ],
    "category": [ "DRAGON_BLACK" ],
    "enchantments": [ { "values": [ { "value": "STRENGTH", "add": 5 }, { "value": "DEXTERITY", "add": -2 } ] } ]
  },
  {
    "type": "mutation",
    "id": "DRAGON_STR4",
    "name": { "str": "Ancient Draconic Strength" },
    "points": 7,
    "visibility": 2,
    "ugliness": 2,
    "description": "Your internal magic has filled you with unimaginable strength, but you can't move as freely as your form once could.  This is no problem.  Strength + 8, Dexterity - 3",
    "types": [ "STR" ],
    "prereqs": [ "DRAGON_STR3" ],
    "category": [ "DRAGON_BLACK" ],
    "threshreq": [ "THRESH_DRAGON_BLACK" ],
    "enchantments": [ { "values": [ { "value": "STRENGTH", "add": 8 }, { "value": "DEXTERITY", "add": -3 } ] } ]
  },
  {
    "type": "mutation",
    "id": "HUGE_OK_DRAGON",
    "flags": [ "HUGE" ],
    "name": { "str": "Draconic Maturity" },
    "points": 2,
    "visibility": 4,
    "ugliness": 3,
    "mixed_effect": true,
    "description": "Your cardiovascular system has caught up with your muscular physique, so who needs pathetic human cars?  Strength +4.",
    "types": [ "SIZE" ],
    "prereqs": [ "HUGE_DRAGON" ],
    "prereqs2": [ "DRAGON_STR3", "DRAGON_STR4" ],
    "cancels": [ "SMALL", "SMALL2", "LARGE", "LARGE_OK", "HUGE", "HUGE_OK" ],
    "threshreq": [ "THRESH_DRAGON_BLACK" ],
    "category": [ "DRAGON_BLACK" ],
    "enchantments": [
      {
        "values": [
          { "value": "STRENGTH", "add": 4 },
          { "value": "STOMACH_SIZE_MULTIPLIER", "multiply": 1 },
          { "value": "CARRY_WEIGHT", "multiply": 0.1 }
        ]
      }
    ],
    "restricts_gear": [ "torso", "leg_l", "leg_r", "arm_l", "arm_r", "hand_l", "hand_r", "head", "foot_l", "foot_r" ],
    "destroys_gear": true,
    "anger_relations": [ [ "HUMAN", 40 ] ]
  },
  {
    "type": "mutation",
    "id": "MUT_TOUGH",
    "copy-from": "MUT_TOUGH",
    "extend": {
      "category": [ "DRAGON_BLACK" ],
      "prereqs": [ "LARGE_OK_DRAGON", "HUGE_OK_DRAGON" ],
      "threshreq": [ "THRESH_DRAGON_BLACK" ]
    }
  },
  {
    "type": "mutation",
    "id": "INT_UP",
    "copy-from": "INT_UP",
    "extend": { "category": [ "DRAGON_BLACK", "MANATOUCHED", "SPECIES_ELF", "SPECIES_LIZARDFOLK", "SPECIES_RAVENFOLK" ] }
  },
  {
    "type": "mutation",
    "id": "INT_UP_2",
    "copy-from": "INT_UP_2",
    "extend": { "category": [ "DRAGON_BLACK", "MANATOUCHED" ] }
  },
  {
    "type": "mutation",
    "id": "INT_UP_3",
    "copy-from": "INT_UP_3",
    "extend": { "category": [ "DRAGON_BLACK", "MANATOUCHED" ], "threshreq": [ "THRESH_DRAGON_BLACK", "THRESH_MANA" ] }
  },
  {
    "type": "mutation",
    "id": "INT_UP_4",
    "copy-from": "INT_UP_4",
    "extend": { "category": [ "DRAGON_BLACK" ], "threshreq": [ "THRESH_DRAGON_BLACK" ] }
  },
  {
    "type": "mutation",
    "id": "SLIT_NOSTRILS",
    "copy-from": "SLIT_NOSTRILS",
    "extend": { "category": [ "DRAGON_BLACK", "SPECIES_LIZARDFOLK" ] }
  },
  {
    "type": "mutation",
    "id": "HEADBUMPS",
    "copy-from": "HEADBUMPS",
    "extend": { "category": [ "DRAGON_BLACK", "SPECIES_GOBLIN" ] }
  },
  {
    "type": "mutation",
    "id": "HORNS",
    "copy-from": "HORNS",
    "extend": { "category": [ "DRAGON_BLACK" ], "changes_to": [ "HORNS_DRAGON" ] }
  },
  {
    "type": "mutation",
    "id": "HORNS_DRAGON",
    "name": { "str": "Dragon Horns" },
    "points": 1,
    "visibility": 8,
    "ugliness": 2,
    "mixed_effect": true,
    "description": "You have a pair of long, curved back, dragon-like horns.  They allow you to make a strong bashing headbutt attack, but prevent wearing headwear that is not made of fabric.",
    "types": [ "HORNS" ],
    "prereqs": [ "HORNS" ],
    "category": [ "DRAGON_BLACK" ],
    "threshreq": [ "THRESH_DRAGON_BLACK" ],
    "restricts_gear": [ "head" ],
    "allow_soft_gear": true,
    "attacks": {
      "attack_text_u": "You headbutt %s with your draconic horns!",
      "attack_text_npc": "%1$s headbutts %2$s with their draconic horns!",
      "chance": 20,
      "base_damage": { "damage_type": "bash", "amount": 16 }
    }
  },
  {
    "type": "mutation",
    "id": "FORKED_TONGUE",
    "copy-from": "FORKED_TONGUE",
    "extend": { "category": [ "DRAGON_BLACK", "SPECIES_LIZARDFOLK" ] }
  },
  {
    "type": "mutation",
    "id": "HOLLOW_BONES",
    "copy-from": "HOLLOW_BONES",
    "extend": { "category": [ "SPECIES_RAVENFOLK" ] }
  },
  {
    "type": "mutation",
    "id": "ARM_FEATHERS",
    "copy-from": "ARM_FEATHERS",
    "extend": { "category": [ "SPECIES_RAVENFOLK" ] }
  },
  {
    "type": "mutation",
    "id": "WINGS_STUB",
    "copy-from": "WINGS_STUB",
    "extend": { "category": [ "DRAGON_BLACK", "SPECIES_RAVENFOLK" ], "changes_to": [ "DRAGON_WINGS_BLACK" ] }
  },
  {
    "type": "mutation",
    "id": "DRAGON_WINGS_BLACK",
    "name": { "str": "Black Dragon Wings" },
    "points": 1,
    "visibility": 9,
    "ugliness": 4,
    "description": "You have a pair of large, black scaled dragon wings.  While you have control of them and can make attacks with them, they are not large enough nor strong enough to allow you to fly and they throw you off balance, greatly reducing your ability to dodge.  They can be used to cast a protective spell on yourself however.",
    "types": [ "WINGS" ],
    "prereqs": [ "WINGS_STUB" ],
    "category": [ "DRAGON_BLACK" ],
    "threshreq": [ "THRESH_DRAGON_BLACK" ],
    "enchantments": [ { "values": [ { "value": "BONUS_DODGE", "add": -3 } ] } ],
    "attacks": {
      "attack_text_u": "You bash %s with your powerful wings!",
      "attack_text_npc": "%1$s bashes %2$s with their powerful wings!",
      "chance": 20,
      "base_damage": { "damage_type": "bash", "amount": 20 },
      "strength_damage": { "damage_type": "bash", "amount": 0.5 }
    },
    "spells_learned": [ [ "dragon_shell_black", 1 ] ],
    "anger_relations": [ [ "HUMAN", 5 ] ]
  },
  {
    "type": "mutation",
    "id": "WEAKSTOMACH",
    "copy-from": "WEAKSTOMACH",
    "extend": { "category": [ "DRAGON_BLACK", "MANATOUCHED", "SPECIES_ELF", "SPECIES_GOBLIN" ] }
  },
  {
    "type": "mutation",
    "id": "NAUSEA",
    "copy-from": "NAUSEA",
    "extend": { "category": [ "DRAGON_BLACK", "SPECIES_GOBLIN" ] },
    "leads_to": [ "OVERLY_ACID_GUT" ]
  },
  {
    "type": "mutation",
    "id": "VOMITOUS",
    "copy-from": "VOMITOUS",
    "extend": { "category": [ "DRAGON_BLACK", "SPECIES_GOBLIN" ] },
    "leads_to": [ "DRAGON_BREATH_BLACK" ]
  },
  {
    "type": "mutation",
    "id": "OVERLY_ACID_GUT",
    "name": { "str": "Overly Acidic Digestion" },
    "description": "Your digestive issues have developed to become overly acidic which greatly impacts your ability to normally digest food, resulting in getting far less nutrition from the food you eat and making your need to eat more often.",
    "points": -3,
    "prereqs": [ "NAUSEA" ],
    "category": [ "DRAGON_BLACK", "SLIME" ],
    "enchantments": [ { "values": [ { "value": "METABOLISM", "multiply": 0.5 } ] } ],
    "vitamins_absorb_multi": [ [ "all", [ [ "vitC", 0.5 ], [ "calcium", 0.5 ], [ "iron", 0.5 ] ] ] ]
  },
  {
    "type": "mutation",
    "id": "DRAGON_BREATH_BLACK",
    "name": { "str": "Black Dragon Breath" },
    "description": "Your digestive issues may not have settled entirely, but you can somewhat control them and now you have the ability to spit acid!",
    "points": 2,
    "prereqs": [ "VOMITOUS", "OVERLY_ACID_GUT" ],
    "prereqs2": [ "DRAGON_MAW_BLACK" ],
    "category": [ "DRAGON_BLACK" ],
    "threshreq": [ "THRESH_DRAGON_BLACK" ],
    "spells_learned": [ [ "dragon_spit_acid", 1 ], [ "dragon_breath_acid", 1 ] ]
  },
  {
    "type": "mutation",
    "id": "THIRST",
    "copy-from": "THIRST",
    "extend": { "category": [ "DRAGON_BLACK", "SPECIES_DWARF", "SPECIES_RAVENFOLK" ] }
  },
  {
    "type": "mutation",
    "id": "THIRST2",
    "copy-from": "THIRST2",
    "extend": { "category": [ "DRAGON_BLACK" ] }
  },
  {
    "type": "mutation",
    "id": "CARNIVORE",
    "copy-from": "CARNIVORE",
    "extend": { "category": [ "DRAGON_BLACK" ] }
  },
  {
    "type": "mutation",
    "id": "DRAGONBLOOD",
    "flags": [ "COLDBLOOD" ],
    "name": { "str": "Draconic Heat Dependence" },
    "points": -1,
    "description": "Your muscle response is dependent on ambient temperatures.  You lose 1% of your speed for every 5 (2.8) degrees below 65 F (18.3 C).  Unfortunately, this doesn't seem to help you conserve any energy.",
    "changes_to": [ "DRAGONBLOOD2" ],
    "types": [ "METABOLISM" ],
    "category": [ "DRAGON_BLACK" ],
    "enchantments": [ { "values": [ { "value": "SPEED", "add": { "math": [ "temperature_speed_mod(65, 0.2)" ] } } ] } ]
  },
  {
    "type": "mutation",
    "id": "DRAGONBLOOD2",
    "flags": [ "COLDBLOOD2" ],
    "name": { "str": "High Draconic Heat Dependence" },
    "points": -2,
    "description": "Your muscle response is highly dependent on ambient temperatures.  You lose 1% of your speed for every 3 (1.7) degrees below 65 F (18.3 C).  Unfortunately, it seems you have to exert more energy to keep moving.",
    "changes_to": [ "DRAGONBLOOD3" ],
    "types": [ "METABOLISM" ],
    "category": [ "DRAGON_BLACK" ],
    "enchantments": [
      {
        "values": [
          { "value": "METABOLISM", "multiply": 0.25 },
          { "value": "SPEED", "add": { "math": [ "temperature_speed_mod(65, 0.333)" ] } }
        ]
      }
    ]
  },
  {
    "type": "mutation",
    "id": "DRAGONBLOOD3",
    "flags": [ "ECTOTHERM" ],
    "name": { "str": "Draconic Ectothermia" },
    "points": -3,
    "description": "Your body has become permanently cold-blooded.  Your speed lowers or raises 1% for every 2 (1.1) degrees below or above 65 F (18.3 C).  All this and you need even more food to maintain your energy.",
    "prereqs": [ "DRAGONBLOOD2" ],
    "threshreq": [ "THRESH_DRAGON_BLACK" ],
    "purifiable": false,
    "types": [ "METABOLISM" ],
    "category": [ "DRAGON_BLACK" ],
    "enchantments": [
      {
        "values": [
          { "value": "METABOLISM", "multiply": 0.5 },
          { "value": "SPEED", "add": { "math": [ "temperature_speed_mod(65, 0.5)" ] } }
        ]
      }
    ]
  },
  {
    "type": "mutation",
    "id": "HISS",
    "copy-from": "HISS",
    "extend": { "category": [ "DRAGON_BLACK", "SPECIES_LIZARDFOLK" ] }
  },
  {
    "type": "mutation",
    "id": "DRAGON_MAGIC",
    "name": { "str": "Draconic Magic" },
    "description": "You are imbued with the ancient magic powers of black dragons, improving your mana reserves and opening your mind to amazing feats of magic.",
    "points": 3,
    "category": [ "DRAGON_BLACK" ],
    "changes_to": [ "DRAGON_SPELLS" ],
    "threshreq": [ "THRESH_DRAGON_BLACK" ],
    "prereqs": [ "MANA_MULT3" ],
    "purifiable": false,
    "spells_learned": [ [ "dragon_terror", 1 ] ],
    "enchantments": [ { "values": [ { "value": "INTELLIGENCE", "add": 2 }, { "value": "MAX_MANA", "add": 250 } ] } ]
  },
  {
    "type": "mutation",
    "id": "DRAGON_SPELLS",
    "name": { "str": "Draconic Spellcasting" },
    "description": "Your mind has fully opened to the power and ancient heritage of dragons.  You can access even greater quantities of mana and you have access to more dragon spells.",
    "points": 3,
    "category": [ "DRAGON_BLACK" ],
    "threshreq": [ "THRESH_DRAGON_BLACK" ],
    "prereqs": [ "DRAGON_MAGIC" ],
    "spells_learned": [ [ "dragon_terror", 0 ], [ "dragon_boost", 1 ] ],
    "enchantments": [ { "values": [ { "value": "INTELLIGENCE", "add": 4 }, { "value": "MAX_MANA", "add": 750 } ] } ]
  },
  {
    "type": "mutation",
    "id": "MUZZLE_DRAGON",
    "name": { "str": "Scaled Mouth" },
    "points": 0,
    "visibility": 6,
    "ugliness": 6,
    "mixed_effect": true,
    "description": "Your scales have grown up and around your mouth, digging into your gums and retracting your lips.  On the down side, it makes speaking difficult.  On the positive side, it makes it very easy to bite things, though what's driving you to do that?",
    "prereqs": [ "SCALES" ],
    "category": [ "DRAGON_BLACK" ],
    "changes_to": [ "DRAGON_MAW_BLACK" ],
    "encumbrance_always": [ [ "mouth", 10 ] ],
    "social_modifiers": { "intimidate": 10 },
    "types": [ "MUZZLE" ],
    "attacks": {
      "attack_text_u": "You bite a chunk out of %s!",
      "attack_text_npc": "%1$s bites a chunk out of %2$s!",
      "body_part": "mouth",
      "chance": 15,
      "base_damage": { "damage_type": "stab", "amount": 15 },
      "strength_damage": { "damage_type": "stab", "amount": 0.1 }
    }
  },
  {
    "type": "mutation",
    "id": "DRAGON_MAW_BLACK",
    "name": { "str": "Black Dragon Maw" },
    "points": 0,
    "visibility": 8,
    "ugliness": 8,
    "mixed_effect": true,
    "description": "Your face and jaws have extended to a long, toothy dragon maw.  It's fearsome and causes grievous wounds, but prevents wearing mouth gear.",
    "prereqs": [ "MUZZLE_DRAGON" ],
    "category": [ "DRAGON_BLACK" ],
    "threshreq": [ "THRESH_DRAGON_BLACK" ],
    "social_modifiers": { "intimidate": 30 },
    "types": [ "MUZZLE" ],
    "restricts_gear": [ "mouth" ],
    "attacks": {
      "attack_text_u": "You bite a chunk out of %s!",
      "attack_text_npc": "%1$s bites a chunk out of %2$s!",
      "body_part": "mouth",
      "chance": 20,
      "base_damage": { "damage_type": "stab", "amount": 25 },
      "strength_damage": { "damage_type": "stab", "amount": 0.25 }
    },
    "spells_learned": [ [ "acid_bite", 1 ] ]
  },
  {
    "type": "mutation",
    "id": "DRAGON_TAIL_STUB",
    "name": { "str": "Stubby Dragon Tail" },
    "points": 0,
    "visibility": 1,
    "ugliness": 2,
    "description": "You have a short, stubby tail that has strange bumps and ridges.  You can wiggle it, but it serves no purpose.",
    "types": [ "TAIL" ],
    "category": [ "DRAGON_BLACK" ],
    "changes_to": [ "DRAGON_TAIL_SCALED" ]
  },
  {
    "type": "mutation",
    "id": "DRAGON_TAIL_SCALED",
    "name": { "str": "Short Dragon Tail" },
    "points": 1,
    "visibility": 8,
    "ugliness": 2,
    "description": "You have a short, dragonlike tail.  You can use it decently as a club of sorts, but it's not doing anything to help you balance.  Prevents wearing non-fabric pants.",
    "types": [ "TAIL" ],
    "prereqs": [ "DRAGON_TAIL_STUB" ],
    "prereqs2": [ "SCALES", "DRAGON_SCALES_BLACK" ],
    "category": [ "DRAGON_BLACK" ],
    "changes_to": [ "DRAGON_TAIL" ],
    "restricts_gear": [ "leg_hip_l", "leg_hip_r" ],
    "allowed_items": [ "ALLOWS_TAIL" ],
    "allow_soft_gear": true,
    "attacks": {
      "attack_text_u": "You whap %s with your tail!",
      "attack_text_npc": "%1$s whaps %2$s with their tail!",
      "chance": 20,
      "base_damage": { "damage_type": "bash", "amount": 10 }
    }
  },
  {
    "type": "mutation",
    "id": "DRAGON_TAIL",
    "name": { "str": "Dragon Tail" },
    "points": 1,
    "visibility": 8,
    "ugliness": 2,
    "description": "You have a long, thick, dragonlike tail.  It doesn't help you balance or dodge any better, but it is a powerful bashing weapon.  Prevents wearing non-fabric pants.",
    "types": [ "TAIL" ],
    "prereqs": [ "DRAGON_TAIL_SCALED" ],
    "category": [ "DRAGON_BLACK" ],
    "restricts_gear": [ "leg_hip_l", "leg_hip_r" ],
    "allowed_items": [ "ALLOWS_TAIL" ],
    "allow_soft_gear": true,
    "attacks": {
      "attack_text_u": "You smash %s with your tail!",
      "attack_text_npc": "%1$s smashes %2$s with their tail!",
      "chance": 20,
      "base_damage": { "damage_type": "bash", "amount": 15 },
      "strength_damage": { "damage_type": "bash", "amount": 0.25 }
    }
  },
  {
    "type": "mutation",
    "id": "SCALED_HANDS",
    "name": { "str": "Scaled Hands" },
    "points": 2,
    "visibility": 4,
    "ugliness": 3,
    "enchantments": [
      {
        "condition": { "not": "u_has_weapon" },
        "values": [ { "value": "ITEM_DAMAGE_CUT", "add": 5 }, { "value": "ITEM_DAMAGE_STAB", "add": 5 } ]
      }
    ],
    "butchering_quality": 4,
    "flags": [ "UNARMED_BONUS" ],
    "mixed_effect": true,
    "restricts_gear": [ "hand_l", "hand_r" ],
    "destroys_gear": true,
    "description": "Your scales have grown to cover your hands and elongate the tips in to jagged claws that can be serviceable as cutting and piercing weapons in unarmed combat.  You can still use them normally, but you can't wear gloves.",
    "types": [ "CLAWS" ],
    "prereqs": [ "SCALES", "DRAGON_SCALES_BLACK" ],
    "cancels": [ "ARM_TENTACLES", "ARM_TENTACLES_4", "ARM_TENTACLES_8" ],
    "category": [ "DRAGON_BLACK" ],
    "changes_to": [ "DRAGON_TALONS_BLACK" ]
  },
  {
    "type": "mutation",
    "id": "DRAGON_TALONS_BLACK",
    "name": { "str": "Black Dragon Talons" },
    "points": 2,
    "visibility": 4,
    "ugliness": 3,
    "enchantments": [
      {
        "condition": { "not": "u_has_weapon" },
        "values": [ { "value": "ITEM_DAMAGE_CUT", "add": 10 }, { "value": "ITEM_DAMAGE_STAB", "add": 10 } ]
      }
    ],
    "butchering_quality": 4,
    "flags": [ "UNARMED_BONUS" ],
    "mixed_effect": true,
    "restricts_gear": [ "hand_l", "hand_r" ],
    "destroys_gear": true,
    "description": "All of your fingers have developed into huge scaled talons.  They prevent wearing gloves, but you can use them to powerful effect in melee combat and you appear to have uncovered some secrets about black dragons.",
    "types": [ "CLAWS" ],
    "prereqs": [ "SCALED_HANDS" ],
    "cancels": [ "ARM_TENTACLES", "ARM_TENTACLES_4", "ARM_TENTACLES_8" ],
    "category": [ "DRAGON_BLACK" ],
    "threshreq": [ "THRESH_DRAGON_BLACK" ],
    "spells_learned": [ [ "acid_claw", 1 ] ]
  },
  {
    "type": "mutation",
    "id": "DENSE_BONES",
    "copy-from": "DENSE_BONES",
    "extend": { "category": [ "DRAGON_BLACK", "SPECIES_DWARF" ] }
  },
  {
    "type": "mutation",
    "id": "PRED1",
    "copy-from": "PRED1",
    "extend": {
      "category": [ "DRAGON_BLACK", "SPECIES_LIZARDFOLK" ],
      "threshreq": [ "THRESH_DRAGON_BLACK", "THRESH_SPECIES_LIZARDFOLK" ]
    }
  },
  {
    "type": "mutation",
    "id": "PRED2",
    "copy-from": "PRED2",
    "extend": {
      "category": [ "DRAGON_BLACK", "SPECIES_LIZARDFOLK" ],
      "threshreq": [ "THRESH_DRAGON_BLACK", "THRESH_SPECIES_LIZARDFOLK" ]
    }
  },
  {
    "type": "mutation",
    "id": "PRED3_DRAGON",
    "name": { "str": "Draconic Predator" },
    "points": 4,
    "description": "You have become something more than human.  Something better - and far, far worse.  Combat skills are easy to learn and maintain, and unlike lesser predators, your mental faculties don't suffer at all.",
    "social_modifiers": { "intimidate": 5 },
    "purifiable": false,
    "types": [ "PREDATION" ],
    "prereqs": [ "CARNIVORE" ],
    "prereqs2": [ "PRED2" ],
    "leads_to": [ "SAPIOVORE" ],
    "changes_to": [ "PRED4_DRAGON" ],
    "threshreq": [ "THRESH_DRAGON_BLACK" ],
    "cancels": [ "PACIFIST" ],
    "category": [ "DRAGON_BLACK" ],
    "flags": [ "PRED3" ]
  },
  {
    "type": "mutation",
    "id": "PRED4_DRAGON",
    "name": { "str": "Draconic Apex Predator" },
    "points": 5,
    "description": "Your mind and brain have fully adapted to your new place at the top of the magical food chain.  You can effortlessly master and maintain combat skills, and your malevolent intellect only grows.",
    "social_modifiers": { "intimidate": 6 },
    "purifiable": false,
    "types": [ "PREDATION" ],
    "prereqs": [ "CARNIVORE" ],
    "prereqs2": [ "PRED3_DRAGON" ],
    "threshreq": [ "THRESH_DRAGON_BLACK" ],
    "category": [ "DRAGON_BLACK" ],
    "enchantments": [ { "values": [ { "value": "INTELLIGENCE", "add": 1 } ] } ],
    "flags": [ "PRED4" ]
  },
  {
    "type": "mutation",
    "id": "SAPIOVORE",
    "copy-from": "SAPIOVORE",
    "extend": {
      "category": [ "DRAGON_BLACK" ],
      "threshreq": [ "THRESH_DRAGON_BLACK" ],
      "prereqs2": [ "PRED3_DRAGON", "PRED4_DRAGON" ]
    }
  }
]<|MERGE_RESOLUTION|>--- conflicted
+++ resolved
@@ -291,11 +291,6 @@
     "cancels": [ "SMALL", "SMALL2", "LARGE", "LARGE_OK", "HUGE", "HUGE_OK" ],
     "changes_to": [ "HUGE_OK_DRAGON" ],
     "category": [ "DRAGON_BLACK" ],
-<<<<<<< HEAD
-    "passive_mods": { "str_mod": 4 },
-    "hp_adjustment": -6,
-    "sleepiness_modifier": 0.15,
-=======
     "enchantments": [
       {
         "values": [
@@ -307,7 +302,6 @@
         ]
       }
     ],
->>>>>>> 951fac0f
     "restricts_gear": [ "torso", "leg_l", "leg_r", "arm_l", "arm_r", "hand_l", "hand_r", "head", "foot_l", "foot_r" ],
     "destroys_gear": true,
     "anger_relations": [ [ "HUMAN", 30 ] ]
