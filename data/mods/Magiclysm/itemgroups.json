--- conflicted
+++ resolved
@@ -87,12 +87,9 @@
       [ "eshaper_spellbook", 3 ],
       [ "magus_spellbook_move", 2 ],
       [ "summon_undead_spellbook", 3 ],
-<<<<<<< HEAD
       [ "techno_fundamentals", 3 ],
-      [ "techno_em", 2 ]
-=======
+      [ "techno_em", 2 ],
       [ "translocate_spellbook", 2 ]
->>>>>>> 3fb87983
     ]
   },
   {
@@ -161,13 +158,10 @@
       [ "magus_spellbook", 6 ],
       [ "eshaper_spellbook", 6 ],
       [ "magus_spellbook_move", 3 ],
-<<<<<<< HEAD
       [ "techno_fundamentals", 4 ],
       [ "techno_em", 3 ],
-      [ "techno_idiots", 6 ]
-=======
+      [ "techno_idiots", 6 ],
       [ "translocate_spellbook", 2 ]
->>>>>>> 3fb87983
     ]
   },
   {
