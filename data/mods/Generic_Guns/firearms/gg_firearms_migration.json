[
  {
    "id": [ "pistol_flintlock" ],
    "type": "MIGRATION",
    "replace": "black_powder_pistol"
  },
  {
    "id": [ "colt_navy", "colt_army" ],
    "type": "MIGRATION",
    "replace": "black_powder_revolver"
  },
  {
    "id": [ "rifle_flintlock", "carbine_flintlock", "carbine_flintlock_double", "longrifle_flintlock" ],
    "type": "MIGRATION",
    "replace": "black_powder_rifle"
  },
  {
    "id": [ "brogyaga", "launcher_simple", "m79" ],
    "type": "MIGRATION",
    "replace": "grenade_blooper"
  },
  {
    "id": [ "mark19" ],
    "type": "MIGRATION",
    "replace": "grenade_hmg"
  },
  {
    "id": [ "m320", "brogyeki" ],
    "type": "MIGRATION",
    "replace": "grenade_pistol"
  },
  {
    "id": [ "mgl", "sapra", "robofac_gun_40mm", "triple_launcher_simple", "pseudo_m203" ],
    "type": "MIGRATION",
    "replace": "grenade_revolver"
  },
  {
    "id": [ "colt_lightning" ],
    "type": "MIGRATION",
    "replace": "pistol_levergun"
  },
  {
    "id": [
      "skorpion_61",
      "mac_11",
      "mac_10",
      "hk_mp7",
      "needlepistol",
      "hk_mp5k",
      "briefcase_smg",
      "skorpion_82",
      "tec9",
      "glock_18c"
    ],
    "type": "MIGRATION",
    "replace": "pistol_machine"
  },
  {
    "id": [ "deagle_44", "modular_deagle", "modular_deagle_357", "modular_deagle_44", "modular_deagle_50", "m1911-460", "draco" ],
    "type": "MIGRATION",
    "replace": "pistol_magnum_automag"
  },
  {
    "id": [ "henry_big_boy" ],
    "type": "MIGRATION",
    "replace": "pistol_magnum_levergun"
  },
  {
    "id": [ "rifle_44" ],
    "type": "MIGRATION",
    "replace": "pistol_magnum_pipe"
  },
  {
<<<<<<< HEAD
    "id": [ "sw_619", "sw629", "bfr", "sw_500", "raging_bull", "chiappa_rhino", "colt_python" ],
=======
    "id": [ "sw_619", "sw629", "bfr", "sw_500", "raging_bull", "chiappa_rhino" ],
>>>>>>> 64852a6f
    "type": "MIGRATION",
    "replace": "pistol_magnum_revolver"
  },
  {
    "id": [
      "p320_357sig",
      "kp3at",
      "fn1910",
      "rugerlcp",
      "hptcf380",
      "taurus_spectrum",
      "sig_40",
      "hptjcp",
      "m1911",
      "walther_ppq_45",
      "hptjhp",
      "tokarev",
      "rm103a_pistol",
      "glock_19",
      "m9",
      "usp_9mm",
      "p08",
      "mauser_c96",
      "mauser_m714",
      "m17",
      "hi_power_9mm",
      "p226_357sig",
      "glock_31",
      "walther_p38",
      "walther_ccp",
      "makarov",
      "STI_DS_10",
      "af2011a1_38super",
      "m1911a1_38super",
      "glock_22",
      "civilian_cop_glock22",
      "hi_power_40",
      "walther_ppq_40",
      "tommygun",
      "usp_45",
      "fn57",
      "glock_17",
      "ruger_57",
      "kpf9",
      "p50",
      "walther_ppq_9mm",
      "hptc9",
      "cz75",
      "90two",
      "px4",
      "90two40",
      "px4_40",
      "glock_29",
      "glock_20",
      "glock_40",
      "glock_21",
      "m1911_10",
      "witness_10",
      "p220_10",
      "xd_10",
      "m11",
      "m18",
      "p226_9mm",
      "sp2022",
      "ruger_charger"
    ],
    "type": "MIGRATION",
    "replace": "pistol_medium"
  },
  {
    "id": [ "cx4", "hk_mp5_semi_pistol", "ksub2000", "calico", "hk_mp5_10_semi", "TDI_10", "mp40semi", "hpt3895" ],
    "type": "MIGRATION",
    "replace": "pistol_pcc"
  },
  {
    "id": [ "2_shot_special", "rifle_38", "smg_40", "surv_six_shooter", "smg_45", "surv_hand_cannon", "smg_9mm" ],
    "type": "MIGRATION",
    "replace": "pistol_pipe_smg"
  },
  {
    "id": [ "model_10_revolver", "ruger_lcr_38", "sw_610", "bond_410", "colt_saa", "m47a1", "taurus_judge" ],
    "type": "MIGRATION",
    "replace": "pistol_revolver"
  },
  {
    "id": [
      "hk_mp5",
      "hk_mp5sd",
      "uzi",
      "TDI",
      "hk_ump45",
      "modular_ump",
      "modular_ump_9",
      "modular_ump_40",
      "modular_ump_45",
      "fn_p90",
      "fn_ps90",
      "needlegun",
      "sten",
      "bt_apc9k",
      "colt_ro635",
      "mp40",
      "greasegun"
    ],
    "type": "MIGRATION",
    "replace": "pistol_smg"
  },
  {
    "id": [ "ruger_1022", "ruger_1022_auto", "ruger_charger_auto" ],
    "type": "MIGRATION",
    "replace": "pistol_tiny_rifle"
  },
  {
    "id": [
      "marlin_9a",
      "kp32",
      "ruger_lcr_22",
      "sig_mosquito",
      "walther_p22",
      "sig_p230",
      "walther_ppk",
      "pressin",
      "cp33",
      "ruger_mk4"
    ],
    "type": "MIGRATION",
    "replace": "pistol_tiny_target"
  },
  {
    "id": [ "rifle_22" ],
    "type": "MIGRATION",
    "replace": "pistol_tiny_zip"
  },
  {
    "id": [
      "m1918",
      "acr_300blk",
      "hk417_13",
      "modular_m16a4",
      "m16a4",
      "nato_assault_rifle",
      "modular_m4_carbine",
      "m4_carbine",
      "modular_m27_assault_rifle",
      "m27_assault_rifle",
      "modular_m16_auto_rifle",
      "m16_auto_rifle",
      "scar_h",
      "scar_l",
      "sig_mcx_rattler_sbr",
      "rm51_assault_rifle",
      "rm2000_smg",
      "an94",
      "vz58_p",
      "vz58_v",
      "rm88_battle_rifle"
    ],
    "type": "MIGRATION",
    "replace": "rifle_assault"
  },
  {
    "id": [ "m107a1", "as50", "tac50" ],
    "type": "MIGRATION",
    "replace": "rifle_huge_amr"
  },
  {
    "id": [ "win70_458", "bfg50" ],
    "type": "MIGRATION",
    "replace": "rifle_huge_double"
  },
  {
    "id": [ "m2browning" ],
    "type": "MIGRATION",
    "replace": "rifle_huge_hmg"
  },
  {
    "id": [ "m134", "m249", "m240", "m60", "rm614_lmg" ],
    "type": "MIGRATION",
    "replace": "rifle_lmg"
  },
  {
    "id": [
      "survivor_special_700",
      "m110a1",
      "mosin44_ebr",
      "mosin91_30_ebr",
      "boreal_mosin",
      "rm11b_sniper_rifle",
      "remington700_270",
      "ruger_m77",
      "ruger_arr",
      "ruger_pr",
      "cz600",
      "cz600_762",
      "axmc",
      "axmc_300",
      "axmc_308",
      "m2010",
      "savage112",
      "mrad_smr",
      "tac338",
      "weatherby_5",
      "win70",
      "browning_blr",
      "remington_700",
      "savage_111f",
      "steyr_scout",
      "M24",
      "sharps"
    ],
    "type": "MIGRATION",
    "replace": "rifle_sniper"
  },
  {
    "id": [
      "hk_g36",
      "garand",
      "m1903",
      "hk_g3",
      "m14ebr",
      "smle_mk3",
      "number4_mki",
      "type99",
      "type99ld",
      "type99_sniper",
      "ar10",
      "1895sbl",
      "ak74",
      "ak74_semi",
      "vz58ts",
      "ruger_m77",
      "ruger_pr",
      "kord",
      "ak47",
      "mdrx",
      "mdrx_223",
      "mdrx_223short",
      "mdrx_300",
      "mdrx_308",
      "mdrx_308medium",
      "arx160",
      "l_bak_223",
      "mosin91_30",
      "m249_semi",
      "m60_semi",
      "modular_ar15",
      "ar15",
      "ar15_223long",
      "ar15_223medium",
      "ar15_223short",
      "ar15_300",
      "ar15_300medium",
      "ar15_300short",
      "ar15_50",
      "ar15_50medium",
      "ar15_50short",
      "ar15_450",
      "ar15_450medium",
      "ar15_450short",
      "ar15_762",
      "ar_pistol",
      "rifle_223",
      "ruger_mini",
      "sig_assault_rifle",
      "steyr_aug",
      "iwi_tavor_x95_300blk",
      "fn_fal_semi",
      "m1a",
      "sks",
      "mosin44",
      "famas",
      "aksemi",
      "bren2_762",
      "805_bren",
      "bren2_556",
      "robofac_gun",
      "psl",
      "xedra_gun",
      "obrez",
      "mk47",
      "hk_usc45",
      "m1carbine",
      "m2carbine",
      "ak556",
      "minidraco556",
      "ak308",
      "zpapm90",
      "zpap85",
      "papm77",
      "rfb_308",
      "rdb_223"
    ],
    "type": "MIGRATION",
    "replace": "rifle_sporter"
  },
  {
    "id": [ "pamd68", "pamd71z", "pamd68rubik", "pamd68mountable" ],
    "type": "MIGRATION",
    "replace": "rifle_assault_foreign"
  },
  {
    "id": [ "combination_gun", "pipe_combination_gun" ],
    "type": "MIGRATION",
    "replace": "rifle_shotgun_combination"
  },
  {
    "id": [ "hk_g80" ],
    "type": "MIGRATION",
    "replace": "rifle_rail"
  },
  {
    "id": [ "AT4", "LAW_Packed", "LAW" ],
    "type": "MIGRATION",
    "replace": "rocket_disposable"
  },
  {
    "id": [ "m202_flash", "m3_carlgustav", "m4_carlgustav", "RPG", "surv_rocket_launcher" ],
    "type": "MIGRATION",
    "replace": "rocket_recoilless"
  },
  {
    "id": [ "lever_shotgun", "shotgun_d", "shotgun_s", "winchester_1887", "pipe_shotgun", "winchester_1897" ],
    "type": "MIGRATION",
    "replace": "shot_double"
  },
  {
    "id": [ "pipe_double_shotgun", "revolver_shotgun", "afs_drotik_shotpistol", "ashot" ],
    "type": "MIGRATION",
    "replace": "shot_pipe_double"
  },
  {
    "id": [
      "saiga_410",
      "rm120c",
      "rm228",
      "rm20",
      "saiga_12",
      "afs_raketa_shotgun",
      "tavor_12",
      "dp_12",
      "srm_1216",
      "aa_12",
      "benelli_tsa",
      "bigun",
      "mossberg_590m",
      "USAS_12"
    ],
    "type": "MIGRATION",
    "replace": "shot_tactical"
  },
  {
    "id": [
      "shotgun_410",
      "benelli_sa",
      "ksg",
      "mossberg_500",
      "mossberg_590",
      "mossberg_930",
      "remington_870",
      "remington_870_express",
      "streetsweeper"
    ],
    "type": "MIGRATION",
    "replace": "shot_pump"
  },
  {
    "id": [ "remington_870_breacher" ],
    "type": "MIGRATION",
    "replace": "shot_short_pump"
  },
  {
    "id": [ "varmint_airgun" ],
    "type": "MIGRATION",
    "replace": "pellet_airgun"
  },
  {
    "id": [ "m26_mass_standalone" ],
    "type": "MIGRATION",
    "replace": "small_shotgun"
  },
  {
    "id": [ "feral_militia_gun" ],
    "type": "MIGRATION",
    "replace": "feral_rifle"
  },
  {
    "id": [ "feral_jackboot_gun" ],
    "type": "MIGRATION",
    "replace": "feral_shotgun"
  },
  {
    "id": [ "feral_m9" ],
    "type": "MIGRATION",
    "replace": "feral_pistol"
  }
]<|MERGE_RESOLUTION|>--- conflicted
+++ resolved
@@ -71,11 +71,7 @@
     "replace": "pistol_magnum_pipe"
   },
   {
-<<<<<<< HEAD
     "id": [ "sw_619", "sw629", "bfr", "sw_500", "raging_bull", "chiappa_rhino", "colt_python" ],
-=======
-    "id": [ "sw_619", "sw629", "bfr", "sw_500", "raging_bull", "chiappa_rhino" ],
->>>>>>> 64852a6f
     "type": "MIGRATION",
     "replace": "pistol_magnum_revolver"
   },
