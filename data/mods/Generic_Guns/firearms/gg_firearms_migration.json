--- conflicted
+++ resolved
@@ -292,11 +292,8 @@
       "aksemi",
       "fs2000",
       "robofac_gun",
-<<<<<<< HEAD
+      "obrez",
       "mk47"
-=======
-      "obrez"
->>>>>>> 86fe522d
     ],
     "type": "MIGRATION",
     "replace": "rifle_sporter"
