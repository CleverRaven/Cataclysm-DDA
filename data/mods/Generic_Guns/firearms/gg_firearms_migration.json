--- conflicted
+++ resolved
@@ -160,7 +160,6 @@
     "replace": "pistol_medium"
   },
   {
-<<<<<<< HEAD
     "id": [
       "hk_mp5_semi_pistol",
       "ksub2000",
@@ -175,9 +174,7 @@
       "rossi_r92_357_20",
       "rugerpcc"
     ],
-=======
     "id": [ "ksub2000", "calico", "hk_mp5_10_semi", "mp40semi", "hpt3895", "uberti_1873", "rossi_r92_357_16", "rossi_r92_357_20" ],
->>>>>>> a473f3c3
     "type": "MIGRATION",
     "replace": "pistol_pcc"
   },
