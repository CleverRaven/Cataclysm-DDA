[
  {
    "id": [ "pistol_flintlock" ],
    "type": "MIGRATION",
    "replace": "black_powder_pistol"
  },
  {
    "id": [ "colt_navy", "colt_army" ],
    "type": "MIGRATION",
    "replace": "black_powder_revolver"
  },
  {
    "id": [ "rifle_flintlock", "carbine_flintlock", "carbine_flintlock_double", "longrifle_flintlock" ],
    "type": "MIGRATION",
    "replace": "black_powder_rifle"
  },
  {
    "id": [ "brogyaga", "m79" ],
    "type": "MIGRATION",
    "replace": "grenade_blooper"
  },
  {
    "id": [ "mark19" ],
    "type": "MIGRATION",
    "replace": "grenade_hmg"
  },
  {
    "id": [ "m320", "brogyeki" ],
    "type": "MIGRATION",
    "replace": "grenade_pistol"
  },
  {
    "id": [ "mgl", "sapra", "robofac_gun_40mm", "pseudo_m203" ],
    "type": "MIGRATION",
    "replace": "grenade_revolver"
  },
  {
    "id": [ "colt_lightning" ],
    "type": "MIGRATION",
    "replace": "pistol_levergun"
  },
  {
    "id": [
      "skorpion_61",
      "mac_11",
      "mac_10",
      "hk_mp7",
      "needlepistol",
      "hk_mp5k",
      "briefcase_smg",
      "skorpion_82",
      "tec9",
      "glock_18c"
    ],
    "type": "MIGRATION",
    "replace": "pistol_machine"
  },
  {
    "id": [
      "deagle_44",
      "modular_deagle",
      "modular_deagle_357",
      "modular_deagle_44",
      "modular_deagle_50",
      "draco",
      "draco_mini",
      "draco_micro",
      "modular_ar_pistol"
    ],
    "type": "MIGRATION",
    "replace": "pistol_magnum_automag"
  },
  {
    "id": [ "henry_big_boy", "rossi_r92_44_20", "rossi_r92_44_16" ],
    "type": "MIGRATION",
    "replace": "pistol_magnum_levergun"
  },
  {
    "id": [ "rifle_44" ],
    "type": "MIGRATION",
    "replace": "pistol_magnum_pipe"
  },
  {
    "id": [
      "sw_619",
      "sw629",
      "bfr",
      "sw_500",
      "raging_bull",
      "chiappa_rhino",
      "rp63",
      "colt_python",
      "colt_anaconda_8",
      "colt_anaconda_6",
      "colt_anaconda_4",
      "460_xvr"
    ],
    "type": "MIGRATION",
    "replace": "pistol_magnum_revolver"
  },
  {
    "id": [
      "p320_357sig",
      "rugerlcp",
      "hptcf380",
      "sig_40",
      "hptjcp",
      "m1911",
      "walther_ppq_45",
      "hptjhp",
      "tokarev",
      "rm103a_pistol",
      "glock_19",
      "m9",
      "usp_9mm",
      "p08",
      "mauser_c96",
      "m17",
      "hi_power_9mm",
      "p226_357sig",
      "glock_31",
      "walther_p38",
      "walther_ccp",
      "makarov",
      "m1911a1_38super",
      "glock_22",
      "civilian_cop_glock22",
      "civilian_glock19",
      "civilian_AR-15",
      "hi_power_40",
      "tommygun",
      "usp_45",
      "fn57",
      "glock_17",
      "ruger_57",
      "p50",
      "walther_ppq_9mm",
      "hptc9",
      "cz75",
      "90two",
      "px4",
      "px4_40",
      "glock_29",
      "glock_20",
      "glock_40",
      "glock_21",
      "m1911_10",
      "witness_10",
      "p220_10",
      "xd_10",
      "m11",
      "m18",
      "p226_9mm",
      "sp2022",
      "ruger_charger",
      "hk_mp5_semi_pistol",
      "TDI_10",
      "draco_9mm",
      "p365",
      "swbodyguard",
      "glock_42",
      "glock_23",
      "glock_27",
      "glock_30",
      "glock_36",
      "glock_43",
      "glock_43x",
      "glock_26",
      "glock_34",
      "glock_48"
    ],
    "type": "MIGRATION",
    "replace": "pistol_medium"
  },
  {
    "id": [
      "ksub2000",
      "calico",
      "hk_mp5_10_semi",
      "mp40semi",
      "hpt3895",
      "uberti_1873",
      "rossi_r92_357_16",
      "rossi_r92_357_20",
      "rugerpcc"
    ],
    "type": "MIGRATION",
    "replace": "pistol_pcc"
  },
  {
    "id": [ "2_shot_special", "rifle_38", "smg_40", "surv_six_shooter", "smg_45", "surv_hand_cannon", "smg_9mm" ],
    "type": "MIGRATION",
    "replace": "pistol_pipe_smg"
  },
  {
    "id": [ "model_10_revolver", "ruger_lcr_38", "sw_610", "bond_410", "colt_saa", "m47a1", "taurus_judge", "sw642" ],
    "type": "MIGRATION",
    "replace": "pistol_revolver"
  },
  {
    "id": [
      "hk_mp5",
      "hk_mp5sd",
      "uzi",
      "TDI",
      "hk_ump45",
      "modular_ump",
      "modular_ump_9",
      "modular_ump_40",
      "modular_ump_45",
      "fn_p90",
      "fn_ps90",
      "needlegun",
      "sten",
      "bt_apc9k",
      "colt_ro635",
      "mp40",
      "greasegun"
    ],
    "type": "MIGRATION",
    "replace": "pistol_smg"
  },
  {
<<<<<<< HEAD
    "id": [ "ruger_1022", "ruger_1022_auto", "ruger_charger_auto", "rossi_gallery", "marlin60", "savage_rascal" ],
=======
    "id": [ "ruger_1022", "ruger_1022_auto", "ruger_charger_auto", "rossi_gallery", "marlin60", "mp_15_22" ],
>>>>>>> fd29db94
    "type": "MIGRATION",
    "replace": "pistol_tiny_rifle"
  },
  {
    "id": [
      "marlin_9a",
      "kp32",
      "lws32",
      "ruger_lcr_22",
      "sig_mosquito",
      "walther_p22",
      "walther_ppk",
      "pressin",
      "cp33",
      "ruger_mk4",
      "rough_rider_pistol",
      "rough_rider_pistol_9",
      "1911_22",
      "rio_bravo",
      "henry_golden_boy",
      "sw617",
      "sr22",
      "glock_44"
    ],
    "type": "MIGRATION",
    "replace": "pistol_tiny_target"
  },
  {
    "id": [ "rifle_22" ],
    "type": "MIGRATION",
    "replace": "pistol_tiny_zip"
  },
  {
    "id": [
      "m1918",
      "hk417_13",
      "modular_m16a4",
      "m16a4",
      "nato_assault_rifle",
      "modular_m4_carbine",
      "m4_carbine",
      "modular_m27_assault_rifle",
      "m27_assault_rifle",
      "modular_m16_auto_rifle",
      "m16_auto_rifle",
      "scar_h",
      "scar_h_mk20",
      "scar_l",
      "sig_mcx_rattler_sbr",
      "rm51_assault_rifle",
      "rm2000_smg",
      "an94",
      "vz58_p",
      "vz58_v",
      "rm88_battle_rifle"
    ],
    "type": "MIGRATION",
    "replace": "rifle_assault"
  },
  {
    "id": [ "m107a1", "as50", "tac50" ],
    "type": "MIGRATION",
    "replace": "rifle_huge_amr"
  },
  {
    "id": [ "win70_458", "bfg50" ],
    "type": "MIGRATION",
    "replace": "rifle_huge_double"
  },
  {
    "id": [ "m2browning" ],
    "type": "MIGRATION",
    "replace": "rifle_huge_hmg"
  },
  {
    "id": [ "m134", "m249", "m240", "m60", "rm614_lmg" ],
    "type": "MIGRATION",
    "replace": "rifle_lmg"
  },
  {
    "id": [
      "survivor_special_700",
      "remington_700_308",
      "m110a1",
      "mosin44_ebr",
      "mosin91_30_ebr",
      "boreal_mosin",
      "rm11b_sniper_rifle",
      "remington700_270",
      "ruger_m77",
      "ruger_arr",
      "ruger_pr",
      "cz600",
      "cz600_762",
      "axmc",
      "axmc_300",
      "axmc_308",
      "m2010",
      "savage112",
      "mrad_smr",
      "tac338",
      "weatherby_5",
      "win70",
      "browning_blr",
      "remington_700",
      "savage_111f",
      "scar_17s",
      "steyr_scout",
      "M24",
      "sharps"
    ],
    "type": "MIGRATION",
    "replace": "rifle_sniper"
  },
  {
    "id": [
      "sl8",
      "garand",
      "m1903",
      "hk_g3",
      "m14ebr",
      "smle_mk3",
      "number4_mki",
      "type99",
      "type99ld",
      "type99_sniper",
      "ar10",
      "1895sbl",
      "ak74",
      "ak74_semi",
      "vz58ts",
      "ruger_m77",
      "ruger_pr",
      "kord",
      "ak47",
      "mdrx",
      "mdrx_223",
      "mdrx_223short",
      "mdrx_300",
      "mdrx_308",
      "mdrx_308medium",
      "l_bak_223",
      "mosin91_30",
      "m249_semi",
      "m60_semi",
      "modular_ar15",
      "ar15",
      "ar15_223long",
      "ar15_223medium",
      "ar15_223short",
      "ar15_300",
      "ar15_300medium",
      "ar15_300short",
      "ar15_50",
      "ar15_50medium",
      "ar15_50short",
      "ar15_450",
      "ar15_450medium",
      "ar15_450short",
      "ar15_762",
      "rifle_223",
      "ruger_mini",
      "mp_15",
      "sig_assault_rifle",
      "steyr_aug",
      "iwi_tavor_x95_300blk",
      "fn_fal_semi",
      "m1a",
      "sks",
      "mosin44",
      "famas",
      "aksemi",
      "bren2_762",
      "805_bren",
      "bren2_556",
      "robofac_gun",
      "psl",
      "xedra_gun",
      "obrez",
      "mk47",
      "hk_usc45",
      "m1carbine",
      "m2carbine",
      "ak556",
      "ak308",
      "papm77",
      "rfb_308",
      "rdb_223",
      "scar_16s"
    ],
    "type": "MIGRATION",
    "replace": "rifle_sporter"
  },
  {
    "id": [ "pamd68", "pamd71z", "pamd68rubik", "pamd68mountable" ],
    "type": "MIGRATION",
    "replace": "rifle_assault_foreign"
  },
  {
    "id": [ "ree_33" ],
    "type": "MIGRATION",
    "replace": "rifle_cannon_foreign"
  },
  {
    "id": [ "combination_gun", "pipe_combination_gun" ],
    "type": "MIGRATION",
    "replace": "rifle_shotgun_combination"
  },
  {
    "id": [ "hk_g80" ],
    "type": "MIGRATION",
    "replace": "rifle_rail"
  },
  {
    "id": [ "AT4", "LAW_Packed", "LAW" ],
    "type": "MIGRATION",
    "replace": "rocket_disposable"
  },
  {
    "id": [ "m202_flash", "m3_carlgustav", "m4_carlgustav", "RPG", "surv_rocket_launcher", "khuunaofaai" ],
    "type": "MIGRATION",
    "replace": "rocket_recoilless"
  },
  {
    "id": [ "lever_shotgun", "shotgun_d", "shotgun_triple", "shotgun_s", "winchester_1887", "pipe_shotgun", "winchester_1897" ],
    "type": "MIGRATION",
    "replace": "shot_double"
  },
  {
    "id": [ "pipe_double_shotgun", "revolver_shotgun", "afs_drotik_shotpistol", "ashot" ],
    "type": "MIGRATION",
    "replace": "shot_pipe_double"
  },
  {
    "id": [
      "saiga_410",
      "rm120c",
      "rm228",
      "rm20",
      "saiga_12",
      "afs_raketa_shotgun",
      "tavor_12",
      "dp_12",
      "srm_1216",
      "shotgun_triple",
      "ar12_shotgun",
      "gfy_1",
      "aa_12",
      "benelli_tsa",
      "bigun",
      "mossberg_590m",
      "USAS_12",
      "m1014"
    ],
    "type": "MIGRATION",
    "replace": "shot_tactical"
  },
  {
    "id": [
      "shotgun_410",
      "benelli_sa",
      "ksg",
      "mossberg_500",
      "mossberg_590",
      "mossberg_930",
      "remington_870",
      "remington_870_express",
      "ithaca37",
      "browning_a5",
      "remington_1100"
    ],
    "type": "MIGRATION",
    "replace": "shot_pump"
  },
  {
    "id": [ "remington_870_breacher" ],
    "type": "MIGRATION",
    "replace": "shot_short_pump"
  },
  {
    "id": [ "exodii_plasma_projectile" ],
    "type": "MIGRATION",
    "replace": "gg_plasma_projectile"
  },
  {
    "id": [ "exodii_plasma_fan" ],
    "type": "MIGRATION",
    "replace": "gg_plasma_fan"
  },
  {
    "id": [ "varmint_airgun" ],
    "type": "MIGRATION",
    "replace": "pellet_airgun"
  },
  {
    "id": [ "m26_mass_standalone" ],
    "type": "MIGRATION",
    "replace": "small_shotgun"
  }
]<|MERGE_RESOLUTION|>--- conflicted
+++ resolved
@@ -221,11 +221,7 @@
     "replace": "pistol_smg"
   },
   {
-<<<<<<< HEAD
-    "id": [ "ruger_1022", "ruger_1022_auto", "ruger_charger_auto", "rossi_gallery", "marlin60", "savage_rascal" ],
-=======
-    "id": [ "ruger_1022", "ruger_1022_auto", "ruger_charger_auto", "rossi_gallery", "marlin60", "mp_15_22" ],
->>>>>>> fd29db94
+    "id": [ "ruger_1022", "ruger_1022_auto", "ruger_charger_auto", "rossi_gallery", "marlin60", "mp_15_22", "savage_rascal" ],
     "type": "MIGRATION",
     "replace": "pistol_tiny_rifle"
   },
