--- conflicted
+++ resolved
@@ -180,11 +180,8 @@
     "replace": "pistol_smg"
   },
   {
-<<<<<<< HEAD
     "id": [ "ruger_1022" ],
-=======
-    "id": [ "american_180", "ruger_1022", "ruger_1022_auto", "ruger_charger_auto" ],
->>>>>>> b5f19f9a
+    "id": [ "ruger_1022", "ruger_1022_auto", "ruger_charger_auto" ],
     "type": "MIGRATION",
     "replace": "pistol_tiny_rifle"
   },
