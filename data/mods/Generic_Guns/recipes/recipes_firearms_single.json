--- conflicted
+++ resolved
@@ -335,16 +335,12 @@
     "difficulty": 1,
     "time": "2 h",
     "autolearn": true,
-<<<<<<< HEAD
     "using": [ [ "welding_standard", 1 ] ],
-=======
-    "qualities": [ { "id": "WELD", "level": 1 } ],
     "proficiencies": [
       { "proficiency": "prof_metalworking" },
       { "proficiency": "prof_welding_basic" },
       { "proficiency": "prof_gunsmithing_improv" }
     ],
->>>>>>> 76053d6a
     "components": [ [ [ "slamfire_shotgun", 2 ] ], [ [ "scrap", 2 ] ] ]
   },
   {
