[
  {
    "type": "effect_on_condition",
    "id": "EOC_LILIN_RUACH_DRAIN",
    "//": "Humans and humanlike fae give about one day's worth (240) ruach, aliens give a totally random amount, Nether creatures are a huge gamble (they could give you tons of ruach but could also absorb some from you), inhuman fae and vampires give a random amount within a few hours (20-60), animals and cyborgs give an hour's worth (5-15), insects give half of what animals give (2-7), nothing else gives any.",
    "//2": "Ferals currently don't sleep, but future-proofing for when or if they might",
    "condition": "u_is_character",
    "effect": [
      {
        "if": { "and": [ { "npc_has_trait": "LILIN_GAIN_EXTRA_RUACH_FROM_SLEEPY_PEOPLE" }, { "u_has_effect": "asleep" } ] },
        "then": { "math": [ "n_vitamin('lilin_ruach_vitamin')", "+=", "rng(200,300) * 1.5" ] },
        "else": { "math": [ "n_vitamin('lilin_ruach_vitamin')", "+=", "rng(200,300)" ] }
      },
      { "npc_message": "You feel a rush of warmth as you absorb the ruach.", "type": "good" },
<<<<<<< HEAD
      { "run_eocs": "EOC_LILIN_RUACH_DRAIN_SIDE_EFFECTS" },
      {
        "if": { "npc_has_trait": "LILIN_REDUCED_NEEDS_WITH_RUACH_AND_KCAL_DRAIN" },
        "then": [ { "run_eocs": "EOC_LILIN_RUACH_DRAIN_SIDE_GAIN_SUSTENANCE", "alpha_talker": "avatar", "beta_talker": "u" } ]
      }
=======
      { "math": [ "u_lilin_ruach_drained_recently", "=", "1" ] },
      { "run_eocs": "EOC_LILIN_RUACH_DRAIN_SIDE_EFFECTS" }
>>>>>>> 6e7f4ff2
    ],
    "false_effect": [
      {
        "if": {
          "and": [
            { "not": { "u_has_species": "ZOMBIE" } },
            {
              "or": [
                { "u_has_species": "CHANGELING" },
                { "u_has_species": "HOMULLUS" },
                { "u_has_species": "FERAL" },
                { "u_has_species": "HUMAN" },
                { "u_has_species": "RENFIELD" }
              ]
            }
          ]
        },
        "then": [
          {
            "if": { "and": [ { "npc_has_trait": "LILIN_GAIN_EXTRA_RUACH_FROM_SLEEPY_PEOPLE" }, { "u_has_effect": "asleep" } ] },
            "then": { "math": [ "n_vitamin('lilin_ruach_vitamin')", "+=", "rng(200,300) * 1.5" ] },
            "else": { "math": [ "n_vitamin('lilin_ruach_vitamin')", "+=", "rng(200,300)" ] }
          },
          { "npc_message": "You feel a rush of warmth as you absorb the ruach.", "type": "good" },
          { "run_eocs": "EOC_LILIN_RUACH_DRAIN_SIDE_EFFECTS" }
        ],
        "else": {
          "if": { "or": [ { "u_has_species": "PLANT" }, { "u_has_species": "MIGO" } ] },
          "then": [
            { "math": [ "n_vitamin('lilin_ruach_vitamin')", "+=", "rng(1,400)" ] },
            {
              "npc_message": "You feel a rush of warmth as you absorb the ruach, though your skin breaks out in goosebumps afterward.",
              "type": "good"
            },
            { "run_eocs": "EOC_LILIN_RUACH_DRAIN_SIDE_EFFECTS" }
          ],
          "else": {
            "if": { "u_has_species": "NETHER" },
            "then": [
              { "math": [ "u_ruach_random_nether_amount", "=", "rng(-800,800)" ] },
              {
                "if": { "math": [ "u_ruach_random_nether_amount", ">", "0" ] },
                "then": [ { "npc_message": "You feel a moment of white heat as you absorb the ruach.", "type": "good" } ],
                "else": [
                  {
                    "npc_message": "You attempt to absorb the being's ruach but encounter only a yawning void that drains some of your own ruach back to it!",
                    "type": "bad"
                  }
                ]
              },
              { "math": [ "n_vitamin('lilin_ruach_vitamin')", "+=", "u_ruach_random_nether_amount" ] },
              { "run_eocs": "EOC_LILIN_RUACH_DRAIN_SIDE_EFFECTS" }
            ],
            "else": {
              "if": {
                "or": [
                  { "u_has_species": "IERDE" },
                  { "u_has_species": "ARVORE" },
                  { "u_has_species": "UNDINE" },
                  { "u_has_species": "SYLPH" },
                  { "u_has_species": "SALAMANDER" },
                  { "u_has_species": "VAMPIRE" }
                ]
              },
              "then": [
                { "math": [ "n_vitamin('lilin_ruach_vitamin')", "+=", "rng(20,60)" ] },
                { "npc_message": "You feel a moment of warmth as you absorb the ruach.", "type": "good" },
                { "run_eocs": "EOC_LILIN_RUACH_DRAIN_SIDE_EFFECTS" }
              ],
              "else": {
                "if": {
                  "or": [
                    { "u_has_species": "CYBORG" },
                    { "and": [ { "u_has_species": "MAMMAL" }, { "not": { "u_has_species": "ZOMBIE" } } ] },
                    { "and": [ { "u_has_species": "AMPHIBIAN" }, { "not": { "u_has_species": "ZOMBIE" } } ] },
                    { "and": [ { "u_has_species": "BIRD" }, { "not": { "u_has_species": "ZOMBIE" } } ] },
                    { "and": [ { "u_has_species": "REPTILE" }, { "not": { "u_has_species": "ZOMBIE" } } ] },
                    { "and": [ { "u_has_species": "FISH" }, { "not": { "u_has_species": "ZOMBIE" } } ] },
                    { "u_has_species": "KRAKEN" },
                    { "test_eoc": "EOC_CONDITIONS_LILIN_DINOMOD_RUACH_DRAIN" }
                  ]
                },
                "then": [
                  { "math": [ "n_vitamin('lilin_ruach_vitamin')", "+=", "rng(5,15)" ] },
                  {
                    "npc_message": "You feel a brief tingle as you absorb the animal's ruach.  Weak, but better than nothing.",
                    "type": "good"
                  },
                  { "run_eocs": "EOC_LILIN_RUACH_DRAIN_SIDE_EFFECTS" }
                ],
                "else": {
                  "if": {
                    "or": [
                      { "u_has_species": "INSECT" },
                      { "u_has_species": "CENTIPEDE" },
                      { "u_has_species": "INSECT_FLYING" },
                      { "u_has_species": "SPIDER" }
                    ]
                  },
                  "then": [
                    { "math": [ "n_vitamin('lilin_ruach_vitamin')", "+=", "rng(2,7)" ] },
                    {
                      "npc_message": "You feel a slight prickling as you absorb the insect's ruach.  Barely worth bothering with.",
                      "type": "good"
                    },
                    { "run_eocs": "EOC_LILIN_RUACH_DRAIN_SIDE_EFFECTS" }
                  ],
                  "else": {
                    "npc_message": "You try to absorb the <u_name>'s ruach but get only fragments.  Not enough to for a mouthful.",
                    "type": "bad"
                  }
                }
              }
            }
          }
        }
      }
    ]
  },
  {
    "type": "effect_on_condition",
    "id": "EOC_LILIN_RUACH_DRAIN_SIDE_EFFECTS",
    "effect": [
      {
        "u_add_effect": "effect_lilin_ruach_drain_side_effects",
        "intensity": { "math": [ "u_effect_intensity('effect_lilin_ruach_drain_side_effects') + 1" ] },
        "duration": [ "72 h", "72 h" ]
      },
      {
        "if": "u_is_character",
        "then": [
          { "math": [ "u_npc_fear()", "+=", "1 + (u_effect_intensity('effect_lilin_ruach_drain_side_effects') / 2)" ] },
          {
            "if": {
              "and": [
                { "math": [ "rand(1)", "==", "1" ] },
                { "math": [ "u_effect_intensity('effect_lilin_ruach_drain_side_effects')", ">=", "1" ] }
              ]
            },
            "then": { "math": [ "u_npc_trust()", "-=", "1 + (u_effect_intensity('effect_lilin_ruach_drain_side_effects') / 2)" ] }
          },
          {
            "if": {
              "and": [
                { "math": [ "rand(2)", "==", "2" ] },
                { "math": [ "u_effect_intensity('effect_lilin_ruach_drain_side_effects')", ">=", "2" ] }
              ]
            },
            "then": { "math": [ "u_npc_value()", "-=", "1 + (u_effect_intensity('effect_lilin_ruach_drain_side_effects') / 2)" ] }
          },
          {
            "u_deal_damage": "biological",
            "amount": { "math": [ "max(((u_effect_intensity('effect_lilin_ruach_drain_side_effects') / 2)- 3), 0 )" ] },
            "bodypart": "head"
          },
          {
            "u_deal_damage": "biological",
            "amount": { "math": [ "max(((u_effect_intensity('effect_lilin_ruach_drain_side_effects') / 2)- 3), 0 )" ] },
            "bodypart": "arm_l"
          },
          {
            "u_deal_damage": "biological",
            "amount": { "math": [ "max(((u_effect_intensity('effect_lilin_ruach_drain_side_effects') / 2)- 3), 0 )" ] },
            "bodypart": "arm_r"
          },
          {
            "u_deal_damage": "biological",
            "amount": { "math": [ "max(((u_effect_intensity('effect_lilin_ruach_drain_side_effects') / 2)- 3), 0 )" ] },
            "bodypart": "torso"
          },
          {
            "u_deal_damage": "biological",
            "amount": { "math": [ "max(((u_effect_intensity('effect_lilin_ruach_drain_side_effects') / 2)- 3), 0 )" ] },
            "bodypart": "leg_r"
          },
          {
            "u_deal_damage": "biological",
            "amount": { "math": [ "max(((u_effect_intensity('effect_lilin_ruach_drain_side_effects') / 2)- 3), 0 )" ] },
            "bodypart": "leg_l"
          },
          {
            "if": {
              "and": [
                { "math": [ "rand(1)", "==", "1" ] },
                { "math": [ "u_effect_intensity('effect_lilin_ruach_drain_side_effects')", ">=", "2" ] }
              ]
            },
            "then": { "math": [ "u_val('sleepiness')", "+=", "2 + (u_effect_intensity('effect_lilin_ruach_drain_side_effects') * 1.5)" ] }
          },
          {
            "if": { "math": [ "u_effect_intensity('effect_lilin_ruach_drain_side_effects')", ">=", "4" ] },
            "then": {
              "u_add_effect": "staggered_character",
              "intensity": 1,
              "duration": { "math": [ "max(((u_effect_intensity('effect_lilin_ruach_drain_side_effects') - 3) * 2), 0 )" ] }
            }
          }
        ],
        "else": [
          { "math": [ "u_val('morale')", "-=", "5 + (u_effect_intensity('effect_lilin_ruach_drain_side_effects') * 5)" ] },
          {
            "u_deal_damage": "biological",
            "amount": { "math": [ "max(((u_effect_intensity('effect_lilin_ruach_drain_side_effects') * 1.5 )- 3), 0 )" ] }
          },
          {
            "if": { "math": [ "u_effect_intensity('effect_lilin_ruach_drain_side_effects')", ">=", "4" ] },
            "then": {
              "u_add_effect": "staggered",
              "intensity": 1,
              "duration": { "math": [ "max(((u_effect_intensity('effect_lilin_ruach_drain_side_effects') - 3) * 2), 0 )" ] }
            }
          }
        ]
      }
    ]
  },
  {
    "type": "effect_on_condition",
    "id": "EOC_LILIN_RUACH_DRAIN_SIDE_GAIN_SUSTENANCE",
    "//": "For ease of keeping track, we give the same kcal as ruach here.  Remember that lilin with this trait have greatly-reduced metabolism",
    "condition": "npc_is_character",
    "effect": [
      {
        "if": { "math": [ "u_calories()", "<=", "118000" ] },
        "then": { "math": [ "u_calories('dont_affect_weariness': true)", "+=", "rng(200,300)" ] }
      },
      {
        "if": { "math": [ "u_val('thirst')", ">=", "-60" ] },
        "then": { "math": [ "u_val('thirst')", "-=", "rng(10,25)" ] }
      }
    ],
    "false_effect": [
      {
        "if": {
          "and": [
            { "not": { "u_has_species": "ZOMBIE" } },
            {
              "or": [
                { "u_has_species": "CHANGELING" },
                { "u_has_species": "HOMULLUS" },
                { "u_has_species": "FERAL" },
                { "u_has_species": "HUMAN" },
                { "u_has_species": "RENFIELD" }
              ]
            }
          ]
        },
        "then": [
          {
            "if": { "math": [ "u_calories()", "<=", "118000" ] },
            "then": { "math": [ "u_calories('dont_affect_weariness': true)", "+=", "rng(200,300)" ] }
          },
          {
            "if": { "math": [ "u_val('thirst')", ">=", "-60" ] },
            "then": { "math": [ "u_val('thirst')", "-=", "rng(10,25)" ] }
          }
        ],
        "else": {
          "if": { "or": [ { "u_has_species": "PLANT" }, { "u_has_species": "MIGO" } ] },
          "then": [
            {
              "if": { "math": [ "u_calories()", "<=", "118000" ] },
              "then": { "math": [ "u_calories('dont_affect_weariness': true)", "+=", "rng(0,250)" ] }
            },
            {
              "if": { "math": [ "u_val('thirst')", ">=", "-60" ] },
              "then": { "math": [ "u_val('thirst')", "-=", "rng(0,15)" ] }
            }
          ],
          "else": {
            "if": { "u_has_species": "NETHER" },
            "then": [
              {
                "if": { "math": [ "u_calories()", "<=", "118000" ] },
                "then": { "math": [ "u_calories('dont_affect_weariness': true)", "+=", "rng(-500,500)" ] }
              },
              {
                "if": { "math": [ "u_val('thirst')", ">=", "-60" ] },
                "then": { "math": [ "u_val('thirst')", "-=", "rng(-25,25)" ] }
              }
            ],
            "else": {
              "if": {
                "or": [
                  { "u_has_species": "IERDE" },
                  { "u_has_species": "ARVORE" },
                  { "u_has_species": "UNDINE" },
                  { "u_has_species": "SYLPH" },
                  { "u_has_species": "SALAMANDER" },
                  { "u_has_species": "VAMPIRE" }
                ]
              },
              "then": [
                {
                  "if": { "math": [ "u_calories()", "<=", "118000" ] },
                  "then": { "math": [ "u_calories('dont_affect_weariness': true)", "+=", "rng(65,125)" ] }
                },
                {
                  "if": { "math": [ "u_val('thirst')", ">=", "-60" ] },
                  "then": { "math": [ "u_val('thirst')", "-=", "rng(2,6)" ] }
                }
              ],
              "else": {
                "if": {
                  "or": [
                    { "u_has_species": "CYBORG" },
                    { "u_has_species": "MAMMAL" },
                    { "u_has_species": "AMPHIBIAN" },
                    { "u_has_species": "BIRD" },
                    { "u_has_species": "REPTILE" },
                    { "u_has_species": "FISH" },
                    { "u_has_species": "KRAKEN" }
                  ]
                },
                "then": [
                  {
                    "if": { "math": [ "u_calories()", "<=", "118000" ] },
                    "then": { "math": [ "u_calories('dont_affect_weariness': true)", "+=", "rng(20,40)" ] }
                  },
                  {
                    "if": { "math": [ "u_val('thirst')", ">=", "-60" ] },
                    "then": { "math": [ "u_val('thirst')", "-=", "rng(1,3)" ] }
                  }
                ]
              }
            }
          }
        }
      }
    ]
  },
  {
    "type": "effect_on_condition",
    "id": "EOC_LILIN_EVIL_EYE",
    "condition": { "math": [ "n_vitamin('lilin_ruach_vitamin')", ">=", "60 * lilin_has_ruach_efficiency_beta()" ] },
    "effect": [
      { "math": [ "n_vitamin('lilin_ruach_vitamin')", "-=", "60 * lilin_has_ruach_efficiency_beta()" ] },
      {
        "npc_message": "You glare balefully at <u_name> and project all of your malice into your gaze.",
        "type": "neutral"
      },
      {
        "u_add_effect": "effect_evil_eye",
        "duration": [
          {
            "math": [
              "10 + ( (u_vitamin('lilin_ruach_vitamin') * 0.08) * ((u_has_trait('LILIN_LIMB_SCORE_BONUSES_AT_NIGHT') * 0.5) + 1) * ((u_has_trait('LILIN_NIGHT_VISION') * 0.3) + 1) )"
            ]
          },
          {
            "math": [
              "50 + ( (u_vitamin('lilin_ruach_vitamin') * 0.19) * ((u_has_trait('LILIN_LIMB_SCORE_BONUSES_AT_NIGHT') * 0.5) + 1) * ((u_has_trait('LILIN_NIGHT_VISION') * 0.3) + 1) )"
            ]
          }
        ]
      }
    ],
    "false_effect": { "npc_message": "You don't have enough ruach for your malice to affect your target.", "type": "bad" }
  },
  {
    "type": "effect_on_condition",
    "id": "EOC_LILIN_MESMERIZE_TARGET",
    "condition": { "math": [ "n_vitamin('lilin_ruach_vitamin')", ">=", "320 * lilin_has_ruach_efficiency_beta()" ] },
    "effect": [
      { "math": [ "n_vitamin('lilin_ruach_vitamin')", "-=", "320 * lilin_has_ruach_efficiency_beta()" ] },
      {
        "math": [
          "u_lilin_mesmerize_duration",
          "=",
          "rng( ( 48 + (n_vitamin('lilin_ruach_vitamin') / 13 ) + (npc_has_trait('BEAUTIFUL3') * rng(60,180) ) ),( 96 + (n_vitamin('lilin_ruach_vitamin') / 27 ) + (npc_has_trait('BEAUTIFUL3') * rng(120,360) ) ) )"
        ]
      },
      {
        "run_eocs": [
          {
            "id": "EOC_LILIN_MESMERIZE_TARGET_2",
            "condition": "u_is_character",
            "//": "If you're not totally immune, there's always a chance mesmerism will work",
            "effect": [
              {
                "if": { "not": { "u_has_worn_with_flag": "WARDING_SYMBOL" } },
                "then": [
                  { "u_add_effect": "stunned", "duration": { "math": [ "u_lilin_mesmerize_duration" ] } },
                  {
                    "u_add_effect": "effect_lilin_mesmerize_tracker",
                    "duration": { "math": [ "u_lilin_mesmerize_duration" ] }
                  },
                  { "npc_message": "You beguile <u_name> and they stand in a daze.", "type": "good" }
                ],
                "else": { "npc_message": "Your target's protective charm means the beguilement fails to take effect!", "type": "bad" }
              }
            ],
            "false_effect": [
              {
                "if": { "or": [ { "u_has_species": "FERAL" }, { "u_has_species": "RENFIELD" }, { "u_has_species": "CYBORG" } ] },
                "then": [
                  { "u_add_effect": "stunned", "duration": { "math": [ "u_lilin_mesmerize_duration" ] } },
                  {
                    "u_add_effect": "effect_lilin_mesmerize_tracker",
                    "duration": { "math": [ "u_lilin_mesmerize_duration" ] }
                  },
                  { "npc_message": "You beguile <u_name> and they stand in a daze.", "type": "good" }
                ],
                "else": {
                  "if": { "or": [ { "u_has_species": "BIRD" } ] },
                  "then": [
                    { "math": [ "u_lilin_mesmerize_duration", "=", "u_lilin_mesmerize_duration * 2" ] },
                    { "u_add_effect": "stunned", "duration": { "math": [ "u_lilin_mesmerize_duration" ] } },
                    {
                      "u_add_effect": "effect_lilin_mesmerize_tracker",
                      "duration": { "math": [ "u_lilin_mesmerize_duration" ] }
                    },
                    { "npc_message": "You beguile <u_name> and they stand in a daze.", "type": "good" }
                  ],
                  "else": {
                    "if": {
                      "or": [
                        { "u_has_species": "IERDE" },
                        { "u_has_species": "ARVORE" },
                        { "u_has_species": "UNDINE" },
                        { "u_has_species": "SYLPH" },
                        { "u_has_species": "SALAMANDER" },
                        { "u_has_species": "VAMPIRE" }
                      ]
                    },
                    "then": [
                      { "math": [ "u_lilin_mesmerize_duration", "=", "u_lilin_mesmerize_duration * 0.75" ] },
                      { "u_add_effect": "stunned", "duration": { "math": [ "u_lilin_mesmerize_duration" ] } },
                      {
                        "u_add_effect": "effect_lilin_mesmerize_tracker",
                        "duration": { "math": [ "u_lilin_mesmerize_duration" ] }
                      },
                      { "npc_message": "You beguile <u_name> and they stand in a daze.", "type": "good" }
                    ]
                  }
                }
              }
            ]
          }
        ]
      }
    ]
  },
  {
    "type": "effect_on_condition",
    "id": "EOC_LILIN_MESMERISM_REMOVAL_CHARACTER",
    "eoc_type": "EVENT",
    "required_event": "character_takes_damage",
    "condition": { "and": [ { "u_has_effect": "stunned" }, { "u_has_effect": "effect_lilin_mesmerize_tracker" } ] },
    "effect": [ { "u_lose_effect": "effect_lilin_mesmerize_tracker" }, { "u_lose_effect": "stunned" } ]
  },
  {
    "type": "effect_on_condition",
    "id": "EOC_LILIN_MESMERISM_REMOVAL_MONSTER",
    "eoc_type": "EVENT",
    "required_event": "monster_takes_damage",
    "condition": { "and": [ { "u_has_effect": "stunned" }, { "u_has_effect": "effect_lilin_mesmerize_tracker" } ] },
    "effect": [ { "u_lose_effect": "effect_lilin_mesmerize_tracker" }, { "u_lose_effect": "stunned" } ]
  },
  {
    "type": "effect_on_condition",
    "id": "EOC_LILIN_AOE_DAZE",
    "condition": { "math": [ "u_vitamin('lilin_ruach_vitamin')", ">=", "160 * lilin_has_ruach_efficiency()" ] },
    "effect": [
      { "math": [ "u_vitamin('lilin_ruach_vitamin')", "-=", "160 * lilin_has_ruach_efficiency()" ] },
      { "u_cast_spell": { "id": "lilin_aoe_daze_spell_real", "hit_self": false } },
      { "u_make_sound": "You let out a piercing cry!", "type": "alert", "volume": 20 },
      { "u_make_sound": "You let out a piercing cry!", "type": "alert", "volume": 20 },
      { "u_message": "You let out a piercing cry!", "type": "neutral" }
    ],
    "false_effect": { "u_message": "You don't have enough ruach to let out the night-cry!", "type": "bad" }
  },
  {
    "type": "effect_on_condition",
    "id": "EOC_LILIN_AOE_LINE_DISEASE",
<<<<<<< HEAD
    "condition": { "math": [ "n_vitamin('lilin_ruach_vitamin')", ">=", "240 * lilin_has_ruach_efficiency()" ] },
    "effect": [
      { "math": [ "n_vitamin('lilin_ruach_vitamin')", "-=", "240 * lilin_has_ruach_efficiency()" ] },
      { "npc_message": "You summon a wind filled with pestilence.", "type": "neutral" },
=======
    "condition": "has_alpha",
    "effect": [
>>>>>>> 6e7f4ff2
      {
        "if": { "math": [ "n_vitamin('lilin_ruach_vitamin')", ">=", "240" ] },
        "then": [
          { "math": [ "n_vitamin('lilin_ruach_vitamin')", "-=", "240" ] },
          { "npc_message": "You summon a wind filled with pestilence.", "type": "neutral" },
          {
            "u_add_effect": "effect_lilin_supernatural_disease",
            "duration": [
              {
                "math": [
                  "1 + ( (n_vitamin('lilin_ruach_vitamin') * 0.09) * ( (n_has_trait('INFIMMUNE') * 0.25) + 1) * ( (n_has_trait('DISIMMUNE') * 0.25) + 1) * ( (n_has_trait('LILIN_DISEASE_DAMAGE_STRIKES') * 0.35) + 1) )"
                ]
              },
              {
                "math": [
                  "15 + ( (n_vitamin('lilin_ruach_vitamin') * 0.24) * ( (n_has_trait('INFIMMUNE') * 0.25) + 1) * ( (n_has_trait('DISIMMUNE') * 0.25) + 1) * ( (n_has_trait('LILIN_DISEASE_DAMAGE_STRIKES') * 0.35) + 1) )"
                ]
              }
            ]
          }
        ],
        "else": [ { "npc_message": "You don't have enough ruach to summon the miasma!", "type": "bad" } ]
      }
    ]
  },
  {
    "type": "effect_on_condition",
    "id": "EOC_LILIN_DISEASE_ENHANCEMENT_DAMAGE",
    "condition": { "math": [ "n_vitamin('lilin_ruach_vitamin')", ">=", "180 * lilin_has_ruach_efficiency_beta()" ] },
    "effect": [
      { "math": [ "n_vitamin('lilin_ruach_vitamin')", "-=", "180 * lilin_has_ruach_efficiency_beta()" ] },
      { "npc_message": "You infuse your ruach into the plague-infected <u_name>.", "type": "neutral" },
      {
        "u_add_effect": "effect_lilin_supernatural_disease_focused",
        "duration": [
          {
            "math": [
              "1 + ( (n_vitamin('lilin_ruach_vitamin') * 0.03) * ( (n_has_trait('INFIMMUNE') * 0.25) + 1) * ( (n_has_trait('DISIMMUNE') * 0.25) + 1) * ( (n_has_trait('LILIN_DISEASE_DAMAGE_STRIKES') * 0.35) + 1) )"
            ]
          },
          {
            "math": [
              "15 + ( (n_vitamin('lilin_ruach_vitamin') * 0.09) * ( (n_has_trait('INFIMMUNE') * 0.25) + 1) * ( (n_has_trait('DISIMMUNE') * 0.25) + 1) * ( (n_has_trait('LILIN_DISEASE_DAMAGE_STRIKES') * 0.35) + 1) )"
            ]
          }
        ]
      },
      {
        "if": "u_is_character",
        "then": [
          {
            "u_deal_damage": "biological",
            "amount": { "math": [ "rng(4,8) * max( (n_vitamin('lilin_ruach_vitamin') / 3000), 1)" ] },
            "bodypart": "head"
          },
          {
            "u_deal_damage": "biological",
            "amount": { "math": [ "rng(4,8) * max( (n_vitamin('lilin_ruach_vitamin') / 3000), 1)" ] },
            "bodypart": "arm_l"
          },
          {
            "u_deal_damage": "biological",
            "amount": { "math": [ "rng(4,8) * max( (n_vitamin('lilin_ruach_vitamin') / 3000), 1)" ] },
            "bodypart": "arm_r"
          },
          {
            "u_deal_damage": "biological",
            "amount": { "math": [ "rng(4,8) * max( (n_vitamin('lilin_ruach_vitamin') / 3000), 1)" ] },
            "bodypart": "torso"
          },
          {
            "u_deal_damage": "biological",
            "amount": { "math": [ "rng(4,8) * max( (n_vitamin('lilin_ruach_vitamin') / 3000), 1)" ] },
            "bodypart": "leg_r"
          },
          {
            "u_deal_damage": "biological",
            "amount": { "math": [ "rng(4,8) * max( (n_vitamin('lilin_ruach_vitamin') / 3000), 1)" ] },
            "bodypart": "leg_l"
          }
        ],
        "else": [
          {
            "u_deal_damage": "biological",
            "amount": { "math": [ "rng(10,35) * max( (n_vitamin('lilin_ruach_vitamin') / 3000), 1)" ] }
          }
        ]
      }
    ],
    "false_effect": { "npc_message": "You don't have enough ruach to enhance the miasma around <u_name>!", "type": "bad" }
  },
  {
    "type": "effect_on_condition",
    "id": "EOC_LILIN_AVOID_SLEEP",
    "condition": { "math": [ "u_vitamin('lilin_ruach_vitamin')", ">=", "300 * lilin_has_ruach_efficiency()" ] },
    "effect": [
      { "math": [ "u_vitamin('lilin_ruach_vitamin')", "-=", "300 * lilin_has_ruach_efficiency()" ] },
      { "math": [ "u_val('sleepiness')", "-=", "rng(200,350)" ] },
      {
        "if": { "math": [ "u_val('sleepiness')", "<", "0" ] },
        "then": { "math": [ "u_val('sleepiness')", "=", "0" ] }
      },
      { "math": [ "u_val('sleep_deprivation')", "=", "0" ] },
      { "u_message": "As a cool breeze touches your skin, you feel much more awake.", "type": "good" }
    ],
    "false_effect": [ { "u_message": "You don't have enough ruach to spare any to alleviate your tiredness.", "type": "bad" } ]
  },
  {
    "type": "effect_on_condition",
    "id": "EOC_LILIN_CHANGE_WEATHER_DENSE_FOG",
    "condition": { "math": [ "magic_weather_dense_fog", "!=", "1" ] },
    "effect": [
      {
        "run_eocs": [
          {
            "id": "EOC_LILIN_CHANGE_WEATHER_DENSE_FOG_2",
            "condition": { "math": [ "u_vitamin('lilin_ruach_vitamin')", ">=", "240 * lilin_has_ruach_efficiency()" ] },
            "effect": [
              { "math": [ "u_vitamin('lilin_ruach_vitamin')", "-=", "240 * lilin_has_ruach_efficiency()" ] },
              { "u_message": "A thick fog begins to rise.", "type": "neutral" },
              { "math": [ "magic_weather_dense_fog", "=", "1" ] },
              { "u_add_effect": "effect_controlling_weather_fog", "duration": "6 hours" },
              { "queue_eocs": "EOC_CALL_NEXT_WEATHER", "time_in_future": [ "15 seconds", "45 seconds" ] },
              {
                "queue_eocs": "EOC_LILIN_CHANGE_WEATHER_DENSE_FOG_REMOVE",
                "time_in_future": [
                  {
                    "math": [
                      "450 + (u_vitamin('lilin_ruach_vitamin') / 10) + ( ( moon_phase() > 4 ? moon_phase() - 4 : (moon_phase() - 4) * -1) * 360)"
                    ]
                  },
                  {
                    "math": [
                      "1800 + (u_vitamin('lilin_ruach_vitamin') / 3) + ( ( moon_phase() > 4 ? moon_phase() - 4 : (moon_phase() - 4) * -1) * 600)"
                    ]
                  }
                ]
              }
            ],
            "false_effect": [ { "u_message": "You don't have enough ruach to call a fog.", "type": "bad" } ]
          }
        ]
      }
    ],
    "false_effect": [
      { "u_message": "You release your command over the fog and it begins to disperse.", "type": "neutral" },
      { "math": [ "magic_weather_dense_fog", "=", "0" ] },
      { "u_lose_effect": "effect_controlling_weather_fog" },
      { "queue_eocs": "EOC_CALL_NEXT_WEATHER", "time_in_future": [ "15 seconds", "45 seconds" ] }
    ]
  },
  {
    "type": "effect_on_condition",
    "id": "EOC_LILIN_CHANGE_WEATHER_DENSE_FOG_REMOVE",
    "condition": { "math": [ "magic_weather_dense_fog", "==", "1" ] },
    "effect": [
      { "u_message": "The thick fog begins to disperse.", "type": "neutral" },
      { "u_lose_effect": "effect_controlling_weather_fog" },
      { "queue_eocs": "EOC_CALL_NEXT_WEATHER", "time_in_future": [ "15 seconds", "45 seconds" ] },
      { "math": [ "magic_weather_dense_fog", "=", "0" ] }
    ]
  },
  {
    "type": "effect_on_condition",
    "id": "EOC_LILIN_SPEED_BOOST",
    "condition": { "math": [ "u_vitamin('lilin_ruach_vitamin')", ">=", "360 * lilin_has_ruach_efficiency()" ] },
    "effect": [
      { "math": [ "u_vitamin('lilin_ruach_vitamin')", "-=", "360 * lilin_has_ruach_efficiency()" ] },
      {
        "u_add_effect": "effect_lilin_speed_boost",
        "duration": {
          "math": [
            "(15 + (u_has_trait('THRESH_LILIN') * 15) + (u_vitamin('lilin_ruach_vitamin') / 24)) * (u_effect_intensity('effect_lilin_attribute_bonuses') > 0 ? 1.25 : 1) * (u_effect_intensity('effect_lilin_limb_score_bonuses_at_night') > 0 ? 1.25 : 1)"
          ]
        }
      },
      { "u_message": "The world around you slows down immensely.", "type": "good" }
    ],
    "false_effect": [ { "u_message": "You don't have enough ruach to reap the whirlwind.", "type": "bad" } ]
  },
  {
    "type": "effect_on_condition",
    "id": "EOC_LILIN_SPEED_BOOST_UNCANNY_DODGE_ON",
    "eoc_type": "EVENT",
    "required_event": "character_gains_effect",
    "condition": {
      "and": [
        { "compare_string": [ "effect_lilin_speed_boost", { "context_val": "effect" } ] },
        { "u_has_trait": "LILIN_UNCANNY_DODGE_WHILE_REAPING" }
      ]
    },
    "effect": [ { "u_add_trait": "GENERIC_UNCANNY_DODGE_TRAIT" } ]
  },
  {
    "type": "effect_on_condition",
    "id": "EOC_LILIN_SPEED_BOOST_UNCANNY_DODGE_OFF",
    "eoc_type": "EVENT",
    "required_event": "character_loses_effect",
    "condition": {
      "and": [
        { "compare_string": [ "effect_lilin_speed_boost", { "context_val": "effect" } ] },
        { "u_has_trait": "LILIN_UNCANNY_DODGE_WHILE_REAPING" }
      ]
    },
    "effect": [ { "u_lose_trait": "GENERIC_UNCANNY_DODGE_TRAIT" } ]
  },
  {
    "type": "effect_on_condition",
    "id": "EOC_LILIN_INSTANT_HEAL",
    "condition": {
      "and": [
        "u_is_outside",
        { "not": "is_day" },
        { "not": { "math": [ "moon_phase()", "==", "0" ] } },
        { "or": [ { "is_weather": "sunny" }, { "is_weather": "clear" } ] }
      ]
    },
    "effect": [
      {
        "run_eocs": [
          {
            "id": "EOC_LILIN_INSTANT_HEAL_2",
            "condition": { "math": [ "u_vitamin('lilin_ruach_vitamin')", ">=", "1200 * lilin_has_ruach_efficiency()" ] },
            "effect": [
              { "math": [ "u_vitamin('lilin_ruach_vitamin')", "-=", "1200 * lilin_has_ruach_efficiency()" ] },
              { "npc_message": "Your wounded flesh knits together in moments.", "type": "neutral" },
              {
                "if": { "math": [ "u_hp('torso')", "<", "u_hp_max('torso')" ] },
                "then": { "math": [ "u_hp('torso')", "+=", "25 * min( (u_vitamin('lilin_ruach_vitamin') / 4000),1)" ] }
              },
              {
                "if": { "math": [ "u_hp('head')", "<", "u_hp_max('head')" ] },
                "then": { "math": [ "u_hp('head')", "+=", "25 * min( (u_vitamin('lilin_ruach_vitamin') / 4000),1)" ] }
              },
              {
                "if": { "math": [ "u_hp('arm_l')", "<", "u_hp_max('arm_l')" ] },
                "then": { "math": [ "u_hp('arm_l')", "+=", "25 * min( (u_vitamin('lilin_ruach_vitamin') / 4000),1)" ] }
              },
              {
                "if": { "math": [ "u_hp('arm_r')", "<", "u_hp_max('arm_r')" ] },
                "then": { "math": [ "u_hp('arm_r')", "+=", "25 * min( (u_vitamin('lilin_ruach_vitamin') / 4000),1)" ] }
              },
              {
                "if": { "math": [ "u_hp('leg_l')", "<", "u_hp_max('leg_l')" ] },
                "then": { "math": [ "u_hp('leg_l')", "+=", "25 * min( (u_vitamin('lilin_ruach_vitamin') / 4000),1)" ] }
              },
              {
                "if": { "math": [ "u_hp('leg_r')", "<", "u_hp_max('leg_r')" ] },
                "then": { "math": [ "u_hp('leg_r')", "+=", "25 * min( (u_vitamin('lilin_ruach_vitamin') / 4000),1)" ] }
              }
            ],
            "false_effect": { "u_message": "You don't have enough ruach to to heal yourself!", "type": "bad" }
          }
        ]
      }
    ],
    "false_effect": [
      {
        "if": { "math": [ "moon_phase()", "==", "0" ] },
        "then": { "u_message": "You cannot heal yourself during the new moon!", "type": "bad" },
        "else": {
          "if": { "or": [ { "not": "u_is_outside" }, "is_day" ] },
          "then": { "u_message": "You must be outside in direct moonlight to heal yourself!", "type": "bad" },
          "else": {
            "if": { "not": { "or": [ { "is_weather": "sunny" }, { "is_weather": "clear" } ] } },
            "then": { "u_message": "The moon is obscured by clouds and you cannot draw on its light to heal yourself!", "type": "bad" },
            "else": { "u_message": "[Debug] For some unknown reason you cannot heal yourself.", "type": "bad" }
          }
        }
      }
    ]
  }
]<|MERGE_RESOLUTION|>--- conflicted
+++ resolved
@@ -12,16 +12,8 @@
         "else": { "math": [ "n_vitamin('lilin_ruach_vitamin')", "+=", "rng(200,300)" ] }
       },
       { "npc_message": "You feel a rush of warmth as you absorb the ruach.", "type": "good" },
-<<<<<<< HEAD
-      { "run_eocs": "EOC_LILIN_RUACH_DRAIN_SIDE_EFFECTS" },
-      {
-        "if": { "npc_has_trait": "LILIN_REDUCED_NEEDS_WITH_RUACH_AND_KCAL_DRAIN" },
-        "then": [ { "run_eocs": "EOC_LILIN_RUACH_DRAIN_SIDE_GAIN_SUSTENANCE", "alpha_talker": "avatar", "beta_talker": "u" } ]
-      }
-=======
       { "math": [ "u_lilin_ruach_drained_recently", "=", "1" ] },
       { "run_eocs": "EOC_LILIN_RUACH_DRAIN_SIDE_EFFECTS" }
->>>>>>> 6e7f4ff2
     ],
     "false_effect": [
       {
@@ -497,15 +489,8 @@
   {
     "type": "effect_on_condition",
     "id": "EOC_LILIN_AOE_LINE_DISEASE",
-<<<<<<< HEAD
-    "condition": { "math": [ "n_vitamin('lilin_ruach_vitamin')", ">=", "240 * lilin_has_ruach_efficiency()" ] },
-    "effect": [
-      { "math": [ "n_vitamin('lilin_ruach_vitamin')", "-=", "240 * lilin_has_ruach_efficiency()" ] },
-      { "npc_message": "You summon a wind filled with pestilence.", "type": "neutral" },
-=======
     "condition": "has_alpha",
     "effect": [
->>>>>>> 6e7f4ff2
       {
         "if": { "math": [ "n_vitamin('lilin_ruach_vitamin')", ">=", "240" ] },
         "then": [
