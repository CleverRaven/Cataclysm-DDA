[
  {
    "id": "emit_salamander_heat",
    "type": "emit",
    "field": "fd_salamander_heat",
    "intensity": 3,
    "qty": 50
  },
  {
<<<<<<< HEAD
    "id": "emit_ginseng_scream",
    "type": "emit",
    "field": "fd_ginseng_scream",
    "intensity": 1,
    "qty": 5
=======
    "id": "emit_arvore_poison_pollen",
    "type": "emit",
    "field": "fd_pollen_arvore_weaken",
    "intensity": 2,
    "qty": 25
  },
  {
    "id": "emit_hot_air4_blast",
    "type": "emit",
    "field": "fd_hot_air4",
    "intensity": 3,
    "qty": 100
>>>>>>> 3bb1d347
  }
]<|MERGE_RESOLUTION|>--- conflicted
+++ resolved
@@ -7,13 +7,13 @@
     "qty": 50
   },
   {
-<<<<<<< HEAD
     "id": "emit_ginseng_scream",
     "type": "emit",
     "field": "fd_ginseng_scream",
     "intensity": 1,
     "qty": 5
-=======
+  },
+  {
     "id": "emit_arvore_poison_pollen",
     "type": "emit",
     "field": "fd_pollen_arvore_weaken",
@@ -26,6 +26,5 @@
     "field": "fd_hot_air4",
     "intensity": 3,
     "qty": 100
->>>>>>> 3bb1d347
   }
 ]