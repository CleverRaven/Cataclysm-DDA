--- conflicted
+++ resolved
@@ -68,7 +68,6 @@
   },
   {
     "type": "furniture",
-<<<<<<< HEAD
     "id": "xe_f_throne",
     "name": "throne",
     "symbol": "#",
@@ -104,7 +103,9 @@
       "str_max": 30,
       "sound_fail": "smash!",
       "items": [ { "item": "glass_shard", "count": [ 8, 12 ] }, { "item": "scrap_dreamdross", "count": [ 2, 10 ] } ]
-=======
+    }
+  },
+  {
     "id": "f_bat_roost",
     "name": "bat roost",
     "//": "Need to add uses for bat guano so this item makes sense.",
@@ -134,7 +135,6 @@
         { "item": "pebble", "charges": [ 150, 200 ] },
         { "item": "feces_bat", "count": [ 60, 75 ] }
       ]
->>>>>>> f3c54329
     }
   }
 ]