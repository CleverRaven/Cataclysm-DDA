--- conflicted
+++ resolved
@@ -487,13 +487,6 @@
   },
   {
     "type": "effect_on_condition",
-<<<<<<< HEAD
-    "id": "EOC_BLOODTHORNE_KILL_VAMPIRES_END",
-    "effect": [
-      { "u_message": "The vampire dies, but you know there's more of them out there.  The hunt continues.", "type": "good" },
-      { "math": [ "u_vampires_killed_counter ++" ] },
-      { "assign_mission": "MISSION_KILL_VAMPIRE_ONGOING" }
-=======
     "id": "HYDRATING_GOUT_SYMPTOMS_INCUBATION",
     "eoc_type": "EVENT",
     "required_event": "character_gains_effect",
@@ -560,7 +553,6 @@
           }
         ]
       }
->>>>>>> 2568f7fe
     ]
   }
 ]