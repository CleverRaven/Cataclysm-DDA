[
  {
    "type": "recipe_category",
    "id": "CC_XEDRA",
<<<<<<< HEAD
    "recipe_subcategories": [ "CSC_XEDRA_WEAPONS", "CSC_XEDRA_ARMOR", "CSC_XEDRA_ALCHEMY" ]
=======
    "recipe_subcategories": [ "CSC_XEDRA_RESEARCH", "CSC_XEDRA_WEAPONS", "CSC_XEDRA_ARMOR", "CSC_XEDRA_ROBOTS", "CSC_XEDRA_MICS" ]
>>>>>>> 4d861d52
  }
]<|MERGE_RESOLUTION|>--- conflicted
+++ resolved
@@ -2,10 +2,6 @@
   {
     "type": "recipe_category",
     "id": "CC_XEDRA",
-<<<<<<< HEAD
-    "recipe_subcategories": [ "CSC_XEDRA_WEAPONS", "CSC_XEDRA_ARMOR", "CSC_XEDRA_ALCHEMY" ]
-=======
-    "recipe_subcategories": [ "CSC_XEDRA_RESEARCH", "CSC_XEDRA_WEAPONS", "CSC_XEDRA_ARMOR", "CSC_XEDRA_ROBOTS", "CSC_XEDRA_MICS" ]
->>>>>>> 4d861d52
+    "recipe_subcategories": [ "CSC_XEDRA_RESEARCH", "CSC_XEDRA_WEAPONS", "CSC_XEDRA_ARMOR", "CSC_XEDRA_ROBOTS", "CSC_XEDRA_MISC", "CSC_XEDRA_ALCHEMY" ]
   }
 ]