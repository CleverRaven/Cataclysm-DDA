[
  {
    "type": "effect_on_condition",
    "id": "EOC_COMPLETED_ROLL_REMAINDER_ALCHEMY",
    "effect": { "u_message": "You have learned all the secrets of this level." }
  },
  {
    "type": "effect_on_condition",
    "id": "EOC_SUCCESFUL_ROLL_REMAINDER_ALCHEMY",
    "effect": { "u_message": "You learn a new secret of alchemy." }
  },
  {
    "type": "effect_on_condition",
    "id": "EOC_ALCHEMY1",
    "condition": { "and": [ { "u_has_trait": "perk_ALCHEMY1" }, { "not": { "u_has_effect": "mental_exhaustion" } } ] },
    "effect": [
      {
        "u_roll_remainder": [ "extra_str_aspirin", "blackout_rage_drink", "sixdust", "small_blessing_brigit" ],
        "type": "recipe",
        "true_eocs": [ "EOC_SUCCESFUL_ROLL_REMAINDER_ALCHEMY" ],
        "false_eocs": [ "EOC_COMPLETED_ROLL_REMAINDER_ALCHEMY" ]
      },
      { "u_add_effect": "mental_exhaustion", "intensity": 1, "duration": "24 hours" }
    ],
    "false_effect": [ { "u_message": "Your thoughts are too scattered to unearth more secrets of the universe." } ]
  },
  {
    "type": "effect_on_condition",
    "id": "EOC_ALCHEMY2",
    "condition": { "and": [ { "u_has_trait": "perk_ALCHEMY2" }, { "not": { "u_has_effect": "mental_exhaustion" } } ] },
    "effect": [
      {
        "u_roll_remainder": [ "prophets_lsd", "truckers_stamina_pills", "spiritshow_dust", "charm_of_marzanna" ],
        "type": "recipe",
        "true_eocs": [ "EOC_SUCCESFUL_ROLL_REMAINDER_ALCHEMY" ],
        "false_eocs": [ "EOC_COMPLETED_ROLL_REMAINDER_ALCHEMY" ]
      },
      { "u_add_effect": "mental_exhaustion", "intensity": 1, "duration": "48 hours" }
    ],
    "false_effect": [ { "u_message": "Your thoughts are too scattered to unearth more secrets of the universe." } ]
  },
  {
    "type": "effect_on_condition",
    "id": "EOC_ALCHEMY3",
    "condition": { "and": [ { "u_has_trait": "perk_ALCHEMY3" }, { "not": { "u_has_effect": "mental_exhaustion" } } ] },
    "effect": [
      {
        "u_roll_remainder": [
          "feline_periapta",
          "lupine_periapta",
          "cephalopod_periapta",
          "plant_periapta",
          "scorpion_periapta",
          "butterfly_periapta",
          "spider_periapta",
          "cold_iron_ingot"
        ],
        "type": "recipe",
        "true_eocs": [ "EOC_SUCCESFUL_ROLL_REMAINDER_ALCHEMY" ],
        "false_eocs": [ "EOC_COMPLETED_ROLL_REMAINDER_ALCHEMY" ]
      },
      { "u_add_effect": "mental_exhaustion", "intensity": 1, "duration": "96 hours" }
    ],
    "false_effect": [ { "u_message": "Your thoughts are too scattered to unearth more secrets of the universe." } ]
  },
  {
    "type": "effect_on_condition",
    "id": "EOC_ALCHEMY3_COLD_IRON",
    "condition": {
      "and": [
        { "u_has_trait": "perk_ALCHEMY3" },
        { "u_has_trait": "perk_ALCHEMY3_COLD_IRON" },
        { "not": { "u_has_effect": "mental_exhaustion" } }
      ]
    },
    "effect": [
      {
        "u_roll_remainder": [ "cold_iron_knife", "cold_iron_arming_sword", "cold_iron_warhammer", "cold_iron_battleaxe", "blood_of_saints" ],
        "type": "recipe",
        "true_eocs": [ "EOC_SUCCESFUL_ROLL_REMAINDER_ALCHEMY" ],
        "false_eocs": [ "EOC_COMPLETED_ROLL_REMAINDER_ALCHEMY" ]
      },
      { "u_add_effect": "mental_exhaustion", "intensity": 1, "duration": "96 hours" }
    ],
    "false_effect": [ { "u_message": "Your thoughts are too scattered to unearth more secrets of the universe." } ]
  },
  {
    "type": "effect_on_condition",
    "id": "EOC_ALCHEMY4",
    "condition": { "and": [ { "u_has_trait": "perk_ALCHEMY4" }, { "not": { "u_has_effect": "mental_exhaustion" } } ] },
    "effect": [
      {
        "u_roll_remainder": [ "life_extension_potion", "potion_strength", "potion_dex", "hares_leap_potion" ],
        "type": "recipe",
        "true_eocs": [ "EOC_SUCCESFUL_ROLL_REMAINDER_ALCHEMY" ],
        "false_eocs": [ "EOC_COMPLETED_ROLL_REMAINDER_ALCHEMY" ]
      },
      { "u_add_effect": "mental_exhaustion", "intensity": 1, "duration": "192 hours" }
    ],
    "false_effect": [ { "u_message": "Your thoughts are too scattered to unearth more secrets of the universe." } ]
<<<<<<< HEAD
=======
  },
  {
    "type": "effect_on_condition",
    "id": "EOC_ALCHEMY5",
    "condition": { "and": [ { "u_has_trait": "perk_ALCHEMY5" }, { "not": { "u_has_effect": "mental_exhaustion" } } ] },
    "effect": [
      {
        "u_roll_remainder": [ "plant_imbuement", "earth_imbuement", "water_imbuement", "air_imbuement", "fire_imbuement", "doll_imbuement" ],
        "type": "recipe",
        "true_eocs": [ "EOC_SUCCESFUL_ROLL_REMAINDER_ALCHEMY" ],
        "false_eocs": [ "EOC_COMPLETED_ROLL_REMAINDER_ALCHEMY" ]
      },
      { "u_add_effect": "mental_exhaustion", "intensity": 1, "duration": "384 hours" }
    ],
    "false_effect": [ { "u_message": "Your thoughts are too scattered to unearth more secrets of the universe." } ]
  },
  {
    "type": "effect_on_condition",
    "id": "become_fire_fae",
    "condition": { "not": { "u_has_flag": "MUTATION_THRESHOLD" } },
    "effect": [
      {
        "u_message": "You imbibed the concoction and you feel your soul merge with an alien power, becoming attuned to fire.",
        "type": "good"
      },
      { "u_add_trait": "SALAMANDER" },
      { "u_learn_recipe": "mutagen_flamekin" },
      { "u_learn_recipe": "charred_sacrifice" }
    ],
    "false_effect": [ { "u_message": "The power attempts to take hold, but is rebuffed by something sinister within you." } ]
  },
  {
    "type": "effect_on_condition",
    "id": "become_doll_fae",
    "condition": { "not": { "u_has_flag": "MUTATION_THRESHOLD" } },
    "effect": [
      {
        "u_message": "You imbibed the concoction and you feel your soul merge with an alien power, becoming weirdly doll-like?"
      },
      { "u_add_trait": "HOMULLUS" },
      { "u_add_trait": "HOMULLUS_MINIMIZED_MUTATIONS" },
      { "u_learn_recipe": "mutagen_dollkin" },
      { "u_learn_recipe": "doll_repair_paste" }
    ],
    "false_effect": [ { "u_message": "The power attempts to take hold, but is rebuffed by something sinister within you." } ]
  },
  {
    "type": "effect_on_condition",
    "id": "become_air_fae",
    "condition": { "not": { "u_has_flag": "MUTATION_THRESHOLD" } },
    "effect": [
      {
        "u_message": "You imbibed the concoction and you feel your soul merge with an alien power, becoming attuned to the winds."
      },
      { "u_add_trait": "SYLPH" },
      { "u_learn_recipe": "mutagen_airkin" },
      { "u_learn_recipe": "ethereal_draught" }
    ],
    "false_effect": [ { "u_message": "The power attempts to take hold, but is rebuffed by something sinister within you." } ]
  },
  {
    "type": "effect_on_condition",
    "id": "become_water_fae",
    "condition": { "not": { "u_has_flag": "MUTATION_THRESHOLD" } },
    "effect": [
      {
        "u_message": "You imbibed the concoction and you feel your soul merge with an alien power, becoming attuned to the waters."
      },
      { "u_add_trait": "UNDINE" },
      { "u_learn_recipe": "mutagen_waterkin" },
      { "u_learn_recipe": "cerulean_poultice" }
    ],
    "false_effect": [ { "u_message": "The power attempts to take hold, but is rebuffed by something sinister within you." } ]
  },
  {
    "type": "effect_on_condition",
    "id": "become_earth_fae",
    "condition": { "not": { "u_has_flag": "MUTATION_THRESHOLD" } },
    "effect": [
      {
        "u_message": "You imbibed the concoction and you feel your soul merge with an alien power, becoming attuned to the earth."
      },
      { "u_add_trait": "IERDE" },
      { "u_learn_recipe": "mutagen_earthkin" },
      { "u_learn_recipe": "cthonic_poultice" }
    ],
    "false_effect": [ { "u_message": "The power attempts to take hold, but is rebuffed by something sinister within you." } ]
  },
  {
    "type": "effect_on_condition",
    "id": "become_plant_fae",
    "condition": { "not": { "u_has_flag": "MUTATION_THRESHOLD" } },
    "effect": [
      {
        "u_message": "You imbibed the concoction and you feel your soul merge with an alien power, becoming attuned to the natural world."
      },
      { "u_add_trait": "ARVORE" },
      { "u_learn_recipe": "mutagen_plantkin" },
      { "u_learn_recipe": "verdant_poultice" }
    ],
    "false_effect": [ { "u_message": "The power attempts to take hold, but is rebuffed by something sinister within you." } ]
>>>>>>> 2ba772a1
  }
]<|MERGE_RESOLUTION|>--- conflicted
+++ resolved
@@ -98,8 +98,6 @@
       { "u_add_effect": "mental_exhaustion", "intensity": 1, "duration": "192 hours" }
     ],
     "false_effect": [ { "u_message": "Your thoughts are too scattered to unearth more secrets of the universe." } ]
-<<<<<<< HEAD
-=======
   },
   {
     "type": "effect_on_condition",
@@ -140,7 +138,6 @@
         "u_message": "You imbibed the concoction and you feel your soul merge with an alien power, becoming weirdly doll-like?"
       },
       { "u_add_trait": "HOMULLUS" },
-      { "u_add_trait": "HOMULLUS_MINIMIZED_MUTATIONS" },
       { "u_learn_recipe": "mutagen_dollkin" },
       { "u_learn_recipe": "doll_repair_paste" }
     ],
@@ -201,6 +198,5 @@
       { "u_learn_recipe": "verdant_poultice" }
     ],
     "false_effect": [ { "u_message": "The power attempts to take hold, but is rebuffed by something sinister within you." } ]
->>>>>>> 2ba772a1
   }
 ]