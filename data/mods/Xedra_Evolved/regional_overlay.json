[
  {
    "type": "region_overlay",
    "regions": [ "all" ],
    "city": { "houses": { "safe_house": 5 }, "parks": { "vampire_cathedral": 50 } },
    "map_extras": {
      "road": {
        "chance": 75,
        "extras": {
          "mx_golden_monolith": 15,
          "mx_military": 50,
          "mx_science": 400,
          "mx_collegekids": 500,
          "mx_roadblock": 830,
          "mx_roadblock_mil": 170,
          "mx_bandits_block": 800,
          "mx_drugdeal": 300,
          "mx_supplydrop": 100,
          "mx_portal": 50,
          "mx_portal_in": 40,
          "mx_dreamwound_shadow": 25,
          "mx_roadworks": 1000,
          "mx_mayhem": 500,
          "mx_casings": 1000,
          "mx_corpses": 300,
          "mx_prison_bus": 150
        }
      },
      "forest": {
        "chance": 40,
        "extras": { "mx_goblin_fruits": 25, "mx_ring_of_mushrooms": 15, "mx_elder_ginseng": 1, "mx_goblin_spider": 7 }
      },
      "forest_thick": {
        "chance": 30,
        "extras": { "mx_goblin_fruits": 30, "mx_ring_of_mushrooms": 20, "mx_elder_ginseng": 5, "mx_goblin_spider": 7 }
      },
      "forest_water": { "chance": 20, "extras": { "mx_goblin_fruits": 15, "mx_goblin_spider": 7 } },
      "field": {
        "chance": 75,
        "extras": {
<<<<<<< HEAD
          "mx_golden_monolith": 5,
=======
          "mx_deathworm_track": 1,
          "mx_sevenoclock_track": 1,
          "mx_dreamwound_shadow": 5,
>>>>>>> 5e3997c1
          "mx_trees_map_salamander": 75,
          "mx_trees_map_sylph": 75,
          "mx_trees_map_ierde": 75,
          "mx_homelesscamp_homullus": 75,
          "mx_forest_pond_avore": 75,
          "mx_forest_pond_salamander_avore": 75,
          "mx_pond_forest_undine": 75,
          "mx_pond_forest_undine_ierde": 75,
          "mx_ring_of_mushrooms": 30,
          "mx_goblin_fruits": 15
        }
      },
      "agricultural": { "chance": 38, "extras": { "mx_goblin_fruits": 15, "mx_ring_of_mushrooms": 10 } }
    }
  }
]<|MERGE_RESOLUTION|>--- conflicted
+++ resolved
@@ -38,13 +38,10 @@
       "field": {
         "chance": 75,
         "extras": {
-<<<<<<< HEAD
           "mx_golden_monolith": 5,
-=======
           "mx_deathworm_track": 1,
           "mx_sevenoclock_track": 1,
           "mx_dreamwound_shadow": 5,
->>>>>>> 5e3997c1
           "mx_trees_map_salamander": 75,
           "mx_trees_map_sylph": 75,
           "mx_trees_map_ierde": 75,
