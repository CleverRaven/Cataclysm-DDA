[
  {
    "type": "effect_type",
    "id": "haste",
    "name": [ "Hasted" ],
    "desc": [ "Your speed is boosted enormously." ],
    "apply_message": "Your speed is boosted to superhuman levels!",
    "remove_message": "You return to your normal speed.",
    "rating": "good",
    "base_mods": { "dex_mod": [ 4 ], "speed_mod": [ 250 ] }
  },
  {
    "type": "effect_type",
    "id": "buoyant",
    "name": [ "Buoyant" ],
    "desc": [ "You are more buoyant than before.  This will make swimming much easier." ],
    "apply_message": "You feel more buoyant!",
    "remove_message": "You feel less buoyant.",
    "rating": "good",
    "max_duration": "8 h",
    "limb_score_mods": [ { "limb_score": "swim", "modifier": 2 } ],
    "flags": [ "EFFECT_LIMB_SCORE_MOD" ]
  },
  {
    "type": "effect_type",
    "id": "acidic_mist",
    "name": [ "Acidic mist" ],
    "desc": [ "The mist is burning you!" ],
    "apply_message": "The mist is burning you!",
    "rating": "bad",
    "max_duration": "30 s",
    "max_intensity": 5,
    "int_dur_factor": "5 s",
    "base_mods": {
      "hurt_min": [ 1 ],
      "hurt_chance": [ 1 ],
      "hurt_chance_bot": [ 10 ],
      "pain_min": [ 1 ],
      "pain_chance": [ 1 ],
      "pain_chance_bot": [ 10 ]
    },
    "scaling_mods": { "hurt_chance": [ 1 ], "pain_chance": [ 1 ] },
    "show_in_info": true
  },
  {
    "type": "effect_type",
    "id": "vamp_blood_weave",
    "removes_effects": [ "infected", "bite", "bleed" ],
    "rating": "good",
    "apply_message": "Your wound closes up and covers over instantly."
  },
  {
    "type": "effect_type",
    "id": "xtr_str_aspirin",
    "max_duration": "4 m",
    "base_mods": {
      "pkill_tick": [ 42 ],
      "pkill_min": [ 1 ],
      "pkill_max_val": [ 15 ],
      "hurt_tick": [ 42 ],
      "hurt_min": [ -1 ],
      "hurt_max": [ -5 ]
    },
    "rating": "good",
    "blood_analysis_description": "Strange Painkiller"
  },
  {
    "type": "effect_type",
    "id": "blood_spiders",
    "name": [ "Blood Spiders" ],
    "desc": [
      "You have contracted an interdimensional disease, specifically Blood Spiders.  Symptoms can be alleviated by medication (antiparasitic)."
    ],
    "apply_memorial_log": "Caught blood spiders.",
    "remove_memorial_log": "Eradicated the spiders in their blood.",
    "apply_message": "Your veins itch…",
    "rating": "bad",
    "resist_traits": [ "PARAIMMUNE", "ACIDBLOOD" ],
    "base_mods": {
      "thirst_tick": [ 580 ],
      "thirst_min": [ 1 ],
      "sleepiness_tick": [ 300 ],
      "sleepiness_min": [ 1 ],
      "str_mod": [ -2, -1 ],
      "dex_mod": [ -1, 0 ],
      "per_mod": [ -1, 0 ],
      "pain_max_val": [ 30 ],
      "pain_min": [ 2, 0 ],
      "pain_chance": [ 3, 9 ],
      "health_amount": [ -2, -12 ]
    },
    "blood_analysis_description": "Unknown Hemolytic Parasite"
  },
  {
    "type": "effect_type",
    "id": "curesome",
    "removes_effects": [ "common_cold", "flu" ],
    "base_mods": { "pkill_min": [ 5 ] }
  },
  {
    "type": "effect_type",
    "id": "faewild",
    "//": "Should make the player have better perception with a worse dex but should be offset if taken with consumables that grant altered_physics.",
    "name": [ "glamoured" ],
    "desc": [ "The world is beautiful and breathtaking but maybe also terrifying." ],
    "apply_message": "The colors brighten and your vision sharpens.",
    "remove_message": "The world becomes a duller place.",
    "rating": "mixed",
    "max_duration": "30 m",
    "base_mods": { "per_mod": [ 6 ], "dex_mod": [ -2 ], "speed_mod": [ -5 ] },
    "blood_analysis_description": "Cross-dimensional Narcotic, unexpected physics encountered"
  },
  {
    "type": "effect_type",
    "id": "relative_physics",
    "//": "Should improve your dex but worsen your mood.  Also should resist Hallucinating when on this.",
    "name": [ "Angled", "Canted", "Mirrored" ],
    "desc": [
      "Your vision suddenly feels as if it shifted down and to the left.",
      "You are viewing the world as if from an orchestra pit.",
      "You feel your body moves mirrored to the thoughts in your head."
    ],
    "apply_message": "You feel the universe vibrating.",
    "remove_message": "The hum in your bones subsides.",
    "decay_messages": [ [ "Your body accepts your presence once more.", "good" ], [ "A mirror cracks in the distance.", "good" ] ],
    "max_intensity": 3,
    "rating": "bad",
    "base_mods": { "dex_mod": [ 1 ], "h_mod_min": [ -1 ], "h_mod_min_val": [ 0 ], "h_mod_chance": [ 900 ] },
    "scaling_mods": { "dex_mod": [ 1 ], "h_mod_min": [ -1 ], "h_mod_min_val": [ -50 ], "h_mod_chance": [ -200 ] },
    "blood_analysis_description": "Anomalous Readings"
  },
  {
    "type": "effect_type",
    "id": "foxfire_imbibed",
    "name": [ "Foxfire", "Balefire", "St. Elmo's Fire" ],
    "desc": [
      "Your body is dimly covered in ephemeral flames.",
      "The flames sometimes obstruct your vision, yet you feel no pain from them.",
      "You body shines like a lit beacon."
    ],
    "miss_messages": [ [ "The flames distract you.", 1 ] ],
    "rating": "bad",
    "resist_traits": [ "POISRESIST", "VOMITSTOMACH" ],
    "max_intensity": 3,
    "enchantments": [ { "values": [ { "value": "LUMINATION", "add": { "math": [ "u_effect_intensity('foxfire_imbibed') * 50" ] } } ] } ],
    "base_mods": { "per_mod": [ -1 ], "dex_mod": [ -1 ] },
    "scaling_mods": { "per_mod": [ -1 ], "dex_mod": [ -1 ] }
  },
  {
    "type": "effect_type",
    "id": "visuals",
    "name": [ "Hallucinating" ],
    "desc": [ "You can't trust everything that you see." ],
    "rating": "bad",
    "resist_effects": [ "relative_physics" ],
    "base_mods": { "int_mod": [ -2 ], "dex_mod": [ -1 ], "per_mod": [ -4 ] },
    "blood_analysis_description": "Hallucinations"
  },
  {
    "type": "effect_type",
    "id": "effect_monster_shadow_damage_reduction",
    "name": [ "Shadow Damage Reduction" ],
    "desc": [ "You are flatter and less real in ways that makes you less susceptible to damage." ],
    "show_in_info": true,
    "enchantments": [ { "values": [ { "value": "ARMOR_BULLET", "multiply": -0.75 }, { "value": "ARMOR_BASH", "multiply": -0.75 } ] } ]
  },
  {
    "type": "effect_type",
    "id": "creativity",
    "//": "Tracks inventors creative sparks",
    "name": [ "One Amazing Idea", "Several Inspired Tangents", "Brimming with Creativity" ],
    "desc": [
      "You have an incredibly amazing idea.  You think you should <color_yellow>research</color> it.",
      "You've got a few theories you'd like to explore.  Grab a laptop, a cup of coffee, and <color_yellow>research</color> it like a proper scientist.",
      "Your brain can't hold any more brilliance.  To the <color_yellow>research</color> table!"
    ],
    "max_intensity": 3,
    "apply_message": "A great idea has illuminated your mind, it's probably a good time to pick up your laptop and do some calculations.",
    "rating": "good"
  },
  {
    "type": "effect_type",
    "id": "mental_exhaustion",
    "//": "Prevents you from learning new alchemy recipes.",
    "name": [ "Mental Exhaustion" ],
    "desc": [ "You have recently realized a new alchemical recipe and your thoughts are scattered." ],
    "remove_message": "Your mind feels normal enough that you could focus on new alchemy ideas once again.",
    "max_intensity": 1,
    "rating": "bad"
  },
  {
    "type": "effect_type",
    "id": "dreamer_eff",
    "name": [ "Matter Twist", "Matter Deformation", "Dimensional Shift", "Dimensional Chasm", "Reality Gateway" ],
    "desc": [
      "Sometimes the world nearby twists.  Was it you?",
      "Sometimes you hear an odd noise, like a whisper.",
      "You feel someone's presences.  They are wondering.",
      "Random voices jump into your head from time to time.  Most of them are friendly.",
      "You clearly feel the otherworldly presence.  They are ready to help you."
    ],
    "max_intensity": 5,
    "rating": "good"
  },
  {
    "type": "effect_type",
    "id": "hallu",
    "max_duration": "6 h",
    "resist_effects": [ "relative_physics" ],
    "blood_analysis_description": "Hallucinations"
  },
  {
    "type": "effect_type",
    "id": "night_sight",
    "name": [ "Night Sight" ],
    "desc": [ "You can see in the dark." ],
    "apply_message": "Your sight adjusts to the darkness.",
    "remove_message": "The darkness loses its shape and your eyes return to their usual hue.",
    "rating": "good",
    "flags": [ "EFFECT_LIMB_SCORE_MOD", "CRAFT_IN_DARKNESS", "READ_IN_DARKNESS" ],
    "limb_score_mods": [ { "limb_score": "night_vis", "modifier": 10 } ]
  },
  {
    "type": "effect_type",
    "id": "effect_dread_weight",
    "name": [ "Existential Dread" ],
    "desc": [ "Is there any point to forward movement?" ],
    "max_intensity": 4,
    "int_add_val": 1,
    "apply_message": "The air around you chills as existence loses its appeal!",
    "remove_message": "The weight is lifted from your mind and the air warms.",
    "base_mods": { "speed_mod": [ -40 ] },
    "scaling_mods": { "speed_mod": [ -10 ] }
  },
  {
    "type": "effect_type",
    "id": "blood_treatment",
    "//": "Should reduce and reverse the effects of vampire_virus.",
    "rating": "good",
    "blocks_effects": [ "vampire_virus" ],
    "blood_analysis_description": "Heightened levels of organosulfur compounds, mercury, and silver.",
    "max_duration": 8640000,
    "dur_add_perc": 25
  },
  {
    "type": "effect_type",
    "id": "blood_quenched",
    "//": "The PC has consumed more human blood than usual.  Will slow them down some but gives them more blood vitamin to cast with or to go without consuming blood for longer.",
    "name": [ "Flush", "Engorged", "Tick-like" ],
    "rating": "mixed",
    "max_intensity": 100,
    "blocks_effects": [ "vampire_virus_hunger" ],
    "blood_analysis_description": "Patient has had extensive battlefield blood transfusions.  Serious risk of bloodborne infections.",
    "base_mods": { "speed_mod": [ -10 ], "dex_mod": [ -1 ], "dodge_mod": [ -1 ] },
    "scaling_mods": { "speed_mod": [ -20 ], "dex_mod": [ -1 ], "dodge_mod": [ -1 ] }
  },
  {
    "type": "effect_type",
    "id": "cheval_overdose",
    "//": "Intensity 1 is a standard dosage of the drug.  Further intensities reflect taking pills while the first dose hasn't worn off.  It is not wise to do so.",
    "name": [ "Energized", "Enflamed", "Arrhythmic", "Tachycardiac" ],
    "apply_message": [
      [ "These magickal trucker pills have kicked in and you feel great!", "good" ],
      [
        "You shouldn't have taken this many pills.  Your skin flushes and your nerves feel like they are on fire.",
        "bad"
      ],
      [ "Your heartbeat doesn't feel normal.  Why on earth did you take more of these pills?", "bad" ],
      [
        "This might just be it, the big one.  With no hospital available you're just going to have to ride it straight through Hell.",
        "bad"
      ]
    ],
    "decay_messages": [
      [
        "These magickal trucker pills have worn off and you feel rough.  It might be best to go ahead and sleep through the hangover as best you can.",
        "bad"
      ],
      [
        "Aside from any leftover pain and damage that was done to your body by overdosing your feeling pretty good now.",
        "good"
      ],
      [ "Your heartbeat slows into a somewhat normal rhythm but your skin is still on fire.", "good" ],
      [ "The pain in your chest subsides but your heart is still beating in a concerning fashion.", "good" ]
    ],
    "max_intensity": 4,
    "blood_analysis_description": "Patient has dangerous levels of multiple chemicals in their blood.  Sedation and restraint suggested.",
    "base_mods": {
      "speed_mod": [ 10 ],
      "str_mod": [ 1 ],
      "stim_amount": [ 1 ],
      "stim_tick": [ 500 ],
      "stim_max_val": [ 50 ],
      "hurt_chance": [ 1 ],
      "hurt_tick": [ 15000 ],
      "pain_amount": [ 0 ],
      "pain_chance": [ 2 ],
      "pain_tick": [ 400 ],
      "hurt_amount": [ 1 ]
    },
    "scaling_mods": {
      "perspiration_amount": [ 6 ],
      "perspiration_min": [ 1 ],
      "perspiration_chance": [ 2 ],
      "perspiration_tick": [ 150 ],
      "pain_amount": [ 10 ],
      "pain_min": [ 1 ],
      "hurt_amount": [ 1 ],
      "pain_tick": [ -100 ],
      "hurt_tick": [ -4925 ],
      "stim_max_val": [ 400 ]
    }
  },
  {
    "type": "effect_type",
    "id": "cheval_withdrawal",
    "rating": "bad",
    "blood_analysis_description": "Patient has multiple byproducts in blood stream suggesting extended drug binge.",
    "base_mods": { "speed_mod": [ -15 ], "str_mod": [ -1 ], "stim_amount": [ -1 ], "stim_tick": [ 500 ], "stim_max_val": [ -50 ] }
  },
  {
    "type": "effect_type",
    "id": "drank_fae_blood_hallucination",
    "name": [ "Altered vision", "Distorted vision", "Hallucination", "Severe hallucination" ],
    "apply_message": [
      [ "Your vision twists a little after drinking that Fae blood.", "mixed" ],
      [ "Your vision starts distorting a little more as you drink the Fae blood.", "mixed" ],
      [ "Your vision starts seeing things that aren't there as you drink the Fae blood.", "mixed" ],
      [
        "Drinking that much Fae blood has left your vision almost unable to differentiate between reality and illusion.",
        "bad"
      ]
    ],
    "decay_messages": [
      [ "Your vision is normal again.", "good" ],
      [ "Your vision is almost back to normal.", "good" ],
      [ "You stopped seeing things, but your vision still twists and deforms what you see.", "good" ],
      [ "Your ability to differentiate what is real and what isn't is a little better now.", "good" ]
    ],
    "max_intensity": 4,
    "blood_analysis_description": "Unknown Hallucinogens.",
    "//": "Lighter scaling to factor the two hallucination effects the player will receive at intensity 3 and 4.",
    "limb_score_mods": [
      { "limb_score": "reaction", "modifier": 0.8, "scaling": -0.05 },
      { "limb_score": "block", "modifier": 0.8, "scaling": -0.05 }
    ],
    "flags": [ "EFFECT_LIMB_SCORE_MOD" ]
  },
  {
    "type": "effect_type",
    "id": "poisoned_blood",
    "//": "Should happen if you consume blood treatments after gaining Vampire4 trait.",
    "name": [ "Poisoned blood" ],
    "desc": [ "You have poisoned your own blood!" ],
    "miss_messages": [ [ "You feel bad inside.", 1 ] ],
    "rating": "bad",
    "pain_sizing": true,
    "hurt_sizing": true,
    "main_parts_only": true,
    "base_mods": {
      "per_mod": [ -2, -1 ],
      "dex_mod": [ -1, -1 ],
      "str_mod": [ -2, 0 ],
      "pain_min": [ 1 ],
      "pain_chance": [ 150, 900 ],
      "hurt_min": [ 1 ],
      "hurt_chance": [ 150, 2700 ]
    },
    "show_in_info": true,
    "blood_analysis_description": "Poison"
  },
  {
    "type": "effect_type",
    "id": "poisoned_blood2",
    "//": "Should happen if you consume blood treatments after gaining Vampire5 trait.",
    "rating": "bad",
    "chance_kill": [ [ 1, 1 ] ],
    "chance_kill_resist": [ [ 1, 1 ] ],
    "death_msg": "Your blood turns to acid and melts through your body.",
    "death_event": "dies_from_bleeding",
    "max_duration": 86400,
    "dur_add_perc": 25
  },
  {
    "type": "effect_type",
    "id": "vampire_virus",
    "name": [ "Wan", "Reddened Eyes", "Bloodthirst" ],
    "desc": [
      "Your complexion is wan and spent.",
      "Your skin is pale and your eyes are thoroughly bloodshot.",
      "Your skin is pale and your eyes have turned dark red.  You feel a constant hunger, like the food you eat is no longer nourishing you."
    ],
    "apply_message": [
      [ "You feel the blood rushing from the wound and then a pressure that reminds you of backwash.", "bad" ],
      [ "Your iris slowly turns red from the outside in.", "bad" ],
      [ "There is an emptiness in your stomach and soul that can no longer be filled with mortal joys.", "bad" ]
    ],
    "death_msg": "You succumb to your deadly necrotic condition.",
    "apply_memorial_log": "Contracted a bloodborne pathogen out of legend.",
    "remove_memorial_log": "Rid themselves of a horrific curse of the blood.",
    "resist_traits": [ "ACIDBLOOD", "BLOOD_OF_SAINTS" ],
    "resist_effects": [ "blood_treatment" ],
    "blocks_effects": [ "cold", "flu" ],
    "max_intensity": 3,
    "//": "Each stage is intended to last 5.3 days.  I'm not sure if I've got the decay ticks correct on this.",
    "blood_analysis_description": "Unknown RNA virus is rewriting sampled blood cells.",
    "base_mods": { "speed_mod": [ -5 ] },
    "scaling_mods": { "speed_mod": [ 15 ], "str_mod": [ 1.5 ], "dodge_mod": [ 1.5 ] },
    "flags": [ "HEMOVORE" ]
  },
  {
    "type": "effect_type",
    "id": "vampire_virus_ascendant",
    "//": "Currently unobtainable.  Needs to be player choice and significant quest/difficulty to advance to this stage. VAMPIRE4 will be gated behind this.",
    "name": [ "Terminal Porphyria" ],
    "desc": [ "Your skin is deathly white and will redden and burn when exposed to the sun." ],
    "apply_message": "You've chosen to embrace this illness and enhance your curse.",
    "death_msg": "You succumb to your deadly necrotic condition.",
    "apply_memorial_log": "Willingly left their humanity behind.",
    "resist_traits": [ "ACIDBLOOD" ],
    "resist_effects": [ "blood_treatment", "blood_quenched" ],
    "max_intensity": 1,
    "rating": "bad",
    "blood_analysis_description": "Blood sample contains numerous unidentified mutations and numerous blood sources.  Original host blood unidentifiable in the mix.",
    "base_mods": { "speed_mod": [ 20 ], "str_mod": [ 2 ], "dodge_mod": [ 2 ] }
  },
  {
    "type": "effect_type",
    "id": "vampire_virus_post_mortal",
    "//": "Currently unobtainable.  Needs to be player choice and significant quest/difficulty to advance to this stage. VAMPIRE5 will be gated behind this.",
    "name": [ "Homo sapiens homovorus" ],
    "desc": [
      "Your skin is deathly white, your eyes are solid red except for a huge pupil, the only food you can consume is human blood, and if sunlight hits you that part of your body instantly burns."
    ],
    "apply_message": "Becoming a monster is a matter of degrees until one day it isn't and you can no longer remember why morality seemed important.",
    "death_msg": "You succumb to your deadly necrotic condition.",
    "apply_memorial_log": "Terrorized the remnants of humanity til there were none left.",
    "remove_memorial_log": "Found a miracle in a world full of the dead.",
    "resist_traits": [ "ACIDBLOOD" ],
    "resist_effects": [ "blood_treatment", "blood_quenched" ],
    "max_intensity": 1,
    "rating": "bad",
    "blood_analysis_description": "Blood sample contains numerous unidentified mutations and numerous blood sources.  Original host blood unidentifiable in the mix.",
    "base_mods": { "speed_mod": [ 40 ], "str_mod": [ 4 ], "dodge_mod": [ 4 ] }
  },
  {
    "type": "effect_type",
    "id": "withering",
    "//": "This is the starving effect when the vampire hasn't consumed enough human blood.  Should take several days of not consuming blood even if not using any powers.",
    "name": [ "Sallow", "Hypomia", "Corpse-like", "Eternal Slumber" ],
    "desc": [
      "The absence of raw blood from your diet has left you wan, pale and uncomfortable.",
      "Your body is weakened and your need to feed is a constant pain in your chest.",
      "Severe blood deficiency has left you looking emaciated no matter what your weight is.",
      "One day blood may spill on your lips and wake you from your slumber, but until then you are a corpse."
    ],
    "apply_message": "Most of your thoughts now revolve around blood, how good it tastes and where you might find it.",
    "remove_message": "Your blood lust is slaked.",
    "decay_messages": [
      [ "You've almost consumed enough blood to feel normal again.", "good" ],
      [ "More blood and you'll start to feel even better.", "good" ]
    ],
    "max_intensity": 4,
    "rating": "bad",
    "chance_kill": [ [ -1, 1 ], [ -1, 1 ], [ -1, 1 ], [ 1, 100 ] ],
    "chance_kill_resist": [ [ -1, 1 ], [ -1, 1 ], [ -1, 1 ], [ 1, 2000000 ] ],
    "base_mods": {
      "str_mod": [ -1 ],
      "stamina_min": [ -100 ],
      "stamina_max": [ -200 ],
      "stamina_chance": [ 9000 ],
      "sleepiness_min": [ 10 ],
      "sleepiness_max": [ 20 ],
      "sleepiness_chance": [ 9000 ],
      "h_mod_min": [ -1 ],
      "h_mod_min_val": [ 0 ],
      "h_mod_chance": [ 9000 ]
    },
    "scaling_mods": {
      "str_mod": [ -2 ],
      "stamina_max": [ -500 ],
      "sleepiness_max": [ 20 ],
      "stamina_chance": [ -300 ],
      "sleepiness_chance": [ -300 ],
      "h_mod_min": [ -1 ],
      "h_mod_min_val": [ -50 ],
      "h_mod_chance": [ -200 ]
    },
    "blood_analysis_description": "Severe Progressive Anemic Autophagy"
  },
  {
    "type": "effect_type",
    "id": "eyegleam",
    "name": [ "Eye Gleam" ],
    "desc": [ "You can see in the dark." ],
    "rating": "good",
    "enchantments": [
      {
        "values": [
          {
            "value": "NIGHT_VIS",
            "add": {
              "math": [
                "5 + (vampire_total_tier_one_traits() * 1) + (vampire_total_tier_two_traits() * 2) + (vampire_total_tier_three_traits() * 3) + (vampire_total_tier_four_traits_plus_potence() * 4)"
              ]
            }
          }
        ]
      },
      {
        "condition": { "not": "is_day" },
        "values": [
          {
            "value": "OVERMAP_SIGHT",
            "add": { "math": [ "4 + u_has_trait('VAMPIRE2') + u_has_trait('VAMPIRE3') + (u_has_trait('VAMPIRE4') * 2)" ] }
          }
        ]
      }
    ]
  },
  {
    "type": "effect_type",
    "id": "eyegleam_craft_in_darkness",
    "rating": "good",
    "flags": [ "CRAFT_IN_DARKNESS" ]
  },
  {
    "type": "effect_type",
    "id": "effect_vampiric_strength",
    "name": [ "Vigor Mortis" ],
    "desc": [ "You have the strength of the damned." ],
    "rating": "good",
    "enchantments": [
      {
        "values": [
          {
            "value": "STRENGTH",
            "add": {
              "math": [
                "1 + (vampire_total_tier_one_traits() * 0.25) + (vampire_total_tier_two_traits() * 0.33) + (vampire_total_tier_three_traits() * 0.5) + (vampire_total_tier_four_traits_plus_potence() * 0.75)"
              ]
            }
          }
        ]
      }
    ]
  },
  {
    "type": "effect_type",
    "id": "effect_vampiric_resilience",
    "name": [ "Sanguine Resilience" ],
    "desc": [ "You have the fortitude of the grave." ],
    "rating": "good",
    "enchantments": [
      {
        "values": [
          {
            "value": "ARMOR_BASH",
            "multiply": {
              "math": [
                "max(((vampire_total_tier_one_traits() * -0.01) + (vampire_total_tier_two_traits() * -0.02) + (vampire_total_tier_three_traits() * -0.04) + (vampire_total_tier_four_traits_plus_potence() * -0.06)), -0.66)"
              ]
            }
          },
          {
            "value": "ARMOR_CUT",
            "multiply": {
              "math": [
                "max(((vampire_total_tier_one_traits() * -0.005) + (vampire_total_tier_two_traits() * -0.01) + (vampire_total_tier_three_traits() * -0.02) + (vampire_total_tier_four_traits_plus_potence() * -0.03)), -0.33)"
              ]
            }
          },
          {
            "value": "ARMOR_STAB",
            "multiply": {
              "math": [
                "max(((vampire_total_tier_one_traits() * -0.003) + (vampire_total_tier_two_traits() * -0.007) + (vampire_total_tier_three_traits() * -0.015) + (vampire_total_tier_four_traits_plus_potence() * -0.025)), -0.25)"
              ]
            }
          },
          {
            "value": "ARMOR_BULLET",
            "multiply": {
              "math": [
                "max(((vampire_total_tier_one_traits() * -0.012) + (vampire_total_tier_two_traits() * -0.025) + (vampire_total_tier_three_traits() * -0.05) + (vampire_total_tier_four_traits_plus_potence() * -0.075)), -0.85)"
              ]
            }
          }
        ]
      }
    ]
  },
  {
    "type": "effect_type",
    "id": "blood_weave",
    "name": [ "Blood Weave" ],
    "desc": [ "Immunity to bleeding and bites, increased stamina regeneration, increased hunger and thirst gain." ],
    "remove_message": "The tension running through your flesh fades.",
    "blocks_effects": [ "bleed", "bite" ],
    "rating": "good",
    "max_duration": "5 m",
    "base_mods": {
      "hunger_min": [ 1 ],
      "hunger_chance": [ 12 ],
      "thirst_min": [ 1 ],
      "thirst_chance": [ 12 ],
      "health_min": [ 1 ],
      "health_chance": [ 4 ],
      "stamina_min": [ 40 ],
      "stamina_chance": [ 2 ]
    },
    "flags": [ "BLEED_IMMUNE" ]
  },
  {
    "type": "effect_type",
    "id": "effect_vampiric_dodge",
    "name": [ "Flow Like Blood" ],
    "desc": [ "You can move so quickly you might even be able to dodge bullets." ],
    "rating": "good",
    "blocks_effects": [ "grabbed" ],
    "enchantments": [
      {
        "values": [
          {
            "value": "EVASION",
            "add": {
              "math": [
                "min(0.15 + ((vampire_total_tier_one_traits() * 0.012) + (vampire_total_tier_two_traits() * 0.025) + (vampire_total_tier_three_traits() * 0.05) + (vampire_total_tier_four_traits_plus_potence() * 0.075)), 0.7)"
              ]
            }
          },
          {
            "value": "DODGE_CHANCE",
            "add": {
              "math": [
                "min(1 + ((vampire_total_tier_one_traits() * 0.25) + (vampire_total_tier_two_traits() * 0.45) + (vampire_total_tier_three_traits() * 0.65) + (vampire_total_tier_four_traits_plus_potence() * 0.95)), 15)"
              ]
            }
          },
          { "value": "BONUS_DODGE", "add": 2 }
        ]
      }
    ],
    "flags": [ "HARDTOHIT" ]
  },
  {
    "type": "effect_type",
    "id": "effect_vampire_fear_gazed",
    "//": "Hidden effect, used to prevent spamming fear gaze repeatedly.",
    "name": [ "" ],
    "desc": [ "" ]
  },
  {
    "type": "effect_type",
    "id": "effect_vampire_studying_blood_gifts",
    "//": "Hidden effect, used to make sure only active blood gift research gains powers.",
    "name": [ "" ],
    "desc": [ "" ]
  },
  {
    "type": "effect_type",
    "id": "effect_vampire_recently_learned_blood_gifts",
    "name": [ "Learned blood gift" ],
    "desc": [
      "You recently discovered a gift of the blood.  Until you've experimented with it and tested your new powers, further research will be fruitless."
    ],
    "remove_message": "You're sure you could try to learn a new blood gift now.",
    "rating": "bad"
  },
  {
    "type": "effect_type",
    "id": "effect_vampire_bat_form_levitation",
    "//": "Hidden effect, used to make sure bat form can fly.",
    "name": [ "" ],
    "desc": [ "" ],
    "flags": [ "LEVITATION", "CLIMB_FLYING" ]
  },
  {
    "type": "effect_type",
    "id": "effect_vampire_mist_form",
    "//": "Hidden effect, used to make sure mist form doesn't drop items.",
    "name": [ "" ],
    "desc": [ "" ],
    "enchantments": [ { "values": [ { "value": "EVASION", "add": 1 } ] } ],
    "flags": [ "ETHEREAL", "INVISIBLE" ]
  },
  {
    "id": "eater_lump_pool",
    "type": "effect_type",
    "name": [ "Dream Gorging" ],
    "desc": [
      "You ate a whole dreamdross ingot.  It is too much for your body, but for a while you are much <color_green>stronger</color>, and <color_green>recover from traumas</color> faster."
    ],
    "apply_message": "A huge warm wave moves from your stomach through your body.",
    "remove_message": "The warm feeling fades away.",
    "rating": "good",
    "show_intensity": false,
    "enchantments": [ { "values": [ { "value": "STRENGTH", "add": 6 }, { "value": "REGEN_HP", "multiply": 1 } ] } ]
  },
  {
    "type": "effect_type",
    "id": "blind_rage",
    "name": [ "Blind Rage" ],
    "desc": [ "Perfect hatred" ],
    "//": "Must limit the player's sight to 2-3 tiles (maybe real blind would be cool, but I don't really think it's a good idea (and also I don't know how it interacts with melee (and also the effect is pretty weak for total blindness))), but it's hardcoded atm",
    "apply_message": "AAAAARGH!!",
    "flags": [ "EFFECT_LIMB_SCORE_MOD" ],
    "limb_score_mods": [ { "limb_score": "vision", "modifier": 0.1 }, { "limb_score": "night_vis", "modifier": 0.1 } ],
    "base_mods": { "str_mod": [ 6 ], "dex_mod": [ 6 ], "per_mod": [ -8 ] }
  },
  {
    "type": "effect_type",
    "id": "spell_stamina_eff",
    "name": [ "Circulatory" ],
    "desc": [ "You can't run out of <color_green>breath</color>." ],
    "apply_message": "You feel a deep energy in your muscles, exuberant and coiled.",
    "remove_message": "The energy in your body fades away.",
    "rating": "good",
    "//": "+0.2x smamina regen for each level",
    "enchantments": [
      { "values": [ { "value": "REGEN_STAMINA", "multiply": { "math": [ "u_spell_level('spell_stamina_wonder') / 5" ] } } ] }
    ]
  },
  {
    "id": "effect_dodge",
    "type": "effect_type",
    "name": [ "Dodge" ],
    "desc": [ "<color_green>Shun</color> their attacks." ],
    "apply_message": "Your reaction speed is increased.",
    "remove_message": "Your reaction speed turns back to normal.",
    "rating": "good",
    "show_intensity": false,
    "//": "+1 dodge initially, +1 each 6 levels",
    "enchantments": [ { "values": [ { "value": "BONUS_DODGE", "add": { "math": [ "(u_spell_level('spell_dodge') / 6 ) + 1" ] } } ] } ]
  },
  {
    "id": "effect_endurance",
    "type": "effect_type",
    "name": [ "Endurance" ],
    "desc": [ "Take the blows.  <color_red>Don't let the world kill you</color>.  Your skin can stop a few attacks." ],
    "apply_message": "Your sense of touch is blunted for a bit, but your skin feels more dense.",
    "remove_message": "The sturdy feeling is gone.",
    "rating": "good",
    "show_intensity": false,
    "//": "+1 armor for each lvl",
    "enchantments": [
      {
        "values": [
          { "value": "ARMOR_BASH", "add": { "math": [ "-1 * u_spell_level('spell_endurance')" ] } },
          { "value": "ARMOR_CUT", "add": { "math": [ "-1 * u_spell_level('spell_endurance')" ] } },
          { "value": "ARMOR_STAB", "add": { "math": [ "-1 * u_spell_level('spell_endurance')" ] } },
          { "value": "ARMOR_BULLET", "add": { "math": [ "-1 * u_spell_level('spell_endurance')" ] } },
          { "value": "ARMOR_ACID", "add": { "math": [ "-1 * u_spell_level('spell_endurance')" ] } },
          { "value": "ARMOR_BIO", "add": { "math": [ "-1 * u_spell_level('spell_endurance')" ] } },
          { "value": "ARMOR_COLD", "add": { "math": [ "-1 * u_spell_level('spell_endurance')" ] } },
          { "value": "ARMOR_ELEC", "add": { "math": [ "-1 * u_spell_level('spell_endurance')" ] } },
          { "value": "ARMOR_HEAT", "add": { "math": [ "-1 * u_spell_level('spell_endurance')" ] } }
        ]
      }
    ]
  },
  {
    "id": "spell_melee_damage",
    "type": "effect_type",
    "name": [ "Physical Instrument" ],
    "desc": [
      "Your body is a tool of destruction.  <color_red>Use it effectively</color>.  Your attacks are faster and deadlier, and your dodging ability is better."
    ],
    "apply_message": "You can feel a bubbling energy in your muscles.",
    "remove_message": "The feelings in your muscles subside.",
    "rating": "good",
    "show_intensity": false,
    "//": "+2 atk speed for each level, +1 dodge each 10 levels, +5% melee damage every level",
    "enchantments": [
      {
        "values": [
          { "value": "ATTACK_SPEED", "add": { "math": [ "u_spell_level('spell_melee_damage') * -2" ] } },
          { "value": "BONUS_DODGE", "add": { "math": [ "u_spell_level('spell_melee_damage') / 10" ] } },
          { "value": "MELEE_DAMAGE", "multiply": { "math": [ "u_spell_level('spell_melee_damage') / 20" ] } }
        ]
      }
    ]
  },
  {
    "type": "effect_type",
    "id": "spell_speed_eff",
    "name": [ "Rush" ],
    "desc": [ "A burst of <color_green>speed</color>." ],
    "apply_message": "You feel your legs are much longer now.",
    "remove_message": "Your body shrinks back into its normal space.",
    "rating": "good",
    "show_intensity": false,
    "//": "+5 speed for each level",
    "enchantments": [ { "values": [ { "value": "SPEED", "add": { "math": [ "u_spell_level('spell_speed_wonder') * 5" ] } } ] } ]
  },
  {
    "id": "effect_weakening",
    "type": "effect_type",
    "name": [ "Weakness" ],
    "desc": [ "Your body is weakened." ],
    "rating": "bad",
    "show_intensity": false,
    "max_intensity": 2,
    "int_add_val": 1,
    "enchantments": [
      {
        "values": [
          { "value": "ARMOR_BASH", "add": { "math": [ "10 * u_spell_level('spell_weak')" ] } },
          { "value": "ARMOR_CUT", "add": { "math": [ "10 * u_spell_level('spell_weak')" ] } },
          { "value": "ARMOR_STAB", "add": { "math": [ "10 * u_spell_level('spell_weak')" ] } },
          { "value": "ARMOR_BULLET", "add": { "math": [ "10 * u_spell_level('spell_weak')" ] } },
          { "value": "ARMOR_ACID", "add": { "math": [ "10 * u_spell_level('spell_weak')" ] } },
          { "value": "ARMOR_BIO", "add": { "math": [ "10 * u_spell_level('spell_weak')" ] } },
          { "value": "ARMOR_COLD", "add": { "math": [ "10 * u_spell_level('spell_weak')" ] } },
          { "value": "ARMOR_ELEC", "add": { "math": [ "10 * u_spell_level('spell_weak')" ] } },
          { "value": "ARMOR_HEAT", "add": { "math": [ "10 * u_spell_level('spell_weak')" ] } }
        ]
      }
    ]
  },
  {
    "type": "effect_type",
    "id": "spell_unbreakable_eff",
    "name": [ "" ],
    "desc": [ "" ],
    "apply_message": "You are the only who can control your body now.",
    "remove_message": "External forces apply to your body again.",
    "blocks_effects": [ "grabbed" ],
    "rating": "good",
    "enchantments": [ { "mutations": [ "eater_unbreakable" ] } ]
  },
  {
    "type": "effect_type",
    "id": "mutagen_earthkin",
    "name": [ "Ierde Mutation", "Ierde Transformation", "Ierde Metamorphosis" ],
    "desc": [
      "You consumed Ierde destiny draught.",
      "You consumed a large amount of Ierde destiny draught.",
      "You consumed a life-changing amount of Ierde destiny draught."
    ],
    "max_intensity": 3,
    "resist_traits": [ "THRESH_IERDE" ],
    "base_mods": {
      "hurt_min": [ 1 ],
      "hurt_max": [ 2 ],
      "hurt_chance": [ -22 ],
      "hurt_tick": [ 75 ],
      "pain_min": [ 1 ],
      "pain_max": [ 2 ],
      "pain_chance": [ 100 ],
      "pain_tick": [ 75 ]
    },
    "scaling_mods": { "hurt_chance": [ 21, 0 ], "pain_chance": [ -30 ] },
    "rating": "bad",
    "blood_analysis_description": "Anomalous silicon content in blood sample"
  },
  {
    "id": "eater_unbreakable",
    "type": "mutation",
    "name": { "str": "Unbreakable" },
    "points": 0,
    "starting_trait": false,
    "purifiable": false,
    "valid": false,
    "description": "<color_green>Nothing can slow you down</color>, and your <color_red>pain</color> sensations are dull.",
    "enchantments": [ { "values": [ { "value": "PAIN", "multiply": -1 } ] } ],
    "flags": [ "STEADY" ]
  },
  {
    "type": "effect_type",
    "id": "wicked_quick_hands",
    "name": [ "Wicked Quick Hands" ],
    "desc": [ "Your hands move wicked quick!" ],
    "apply_message": "Your reflexes are heightened!",
    "remove_message": "Your reflexes return to normal.",
    "rating": "good",
    "removes_effects": [ "terrible_strength" ],
    "base_mods": { "dex_mod": [ 4 ] }
  },
  {
    "type": "effect_type",
    "id": "terrible_strength",
    "name": [ "Terrible Strength" ],
    "desc": [ "You have a terrible strength!" ],
    "apply_message": "You feel strong!",
    "remove_message": "Your strength deflates.",
    "rating": "good",
    "removes_effects": [ "wicked_quick_hands" ],
    "base_mods": { "str_mod": [ 4 ] }
  },
  {
    "id": "bleed_karma",
    "type": "effect_type",
    "name": [ "" ],
    "desc": [ "" ],
    "//": "Just to make karma arms drop a proper liquid when damaged",
    "show_intensity": false,
    "show_in_info": false,
    "enchantments": [ { "emitter": "emit_blood_karma" } ]
  },
  {
    "type": "effect_type",
    "id": "effect_evil_eye",
    "name": [ "Evil Eye" ],
    "desc": [ "Something is definitely wrong." ],
    "rating": "bad",
    "show_in_info": true,
    "max_intensity": 5,
    "show_intensity": false,
    "base_mods": {
      "hit_mod": [ -3 ],
      "dodge_mod": [ -4 ],
      "per_mod": [ -2 ],
      "health_chance": [ 20 ],
      "health_tick": [ 30 ],
      "sleepiness_tick": [ 30 ],
      "sleepiness_chance": [ 20 ],
      "sleepiness_min": [ 1 ]
    },
    "scaling_mods": {
      "hit_mod": [ -0.5 ],
      "dodge_mod": [ -0.5 ],
      "str_mod": [ -1 ],
      "dex_mod": [ -1 ],
      "per_mod": [ -0.6 ],
      "health_chance": [ -3 ],
      "health_tick": [ -5 ],
      "sleepiness_chance": [ -3 ],
      "sleepiness_tick": [ -5 ]
    }
  },
  {
    "type": "effect_type",
    "id": "effect_sylph_underground_timer",
    "name": [ "Underground in Dead Air" ],
    "desc": [ "You were not born to crawl beneath the dirt like a mole.  You need to get out to the open sky." ],
    "rating": "bad"
  },
  {
    "type": "effect_type",
    "id": "effect_broke_fae_ban",
    "name": [ "Broken Ban" ],
    "desc": [ "You've broken one of the ancient laws that bind the fae and are suffering thereby." ],
    "rating": "bad",
    "max_intensity": 10,
    "base_mods": {
      "per_mod": [ -1 ],
      "int_mod": [ -1 ],
      "health_min": [ -1 ],
      "health_chance": [ 50 ],
      "health_tick": [ 600 ],
      "vomit_chance": [ 1000 ]
    },
    "scaling_mods": {
      "str_mod": [ -1 ],
      "dex_mod": [ -1 ],
      "per_mod": [ -0.6 ],
      "health_chance": [ -3 ],
      "health_tick": [ -30 ],
      "vomit_chance": [ -50 ]
    },
    "limb_score_mods": [
      { "limb_score": "balance", "modifier": 0.9, "scaling": -0.08 },
      { "limb_score": "breathing", "modifier": 1.0, "scaling": -0.08 },
      { "limb_score": "lift", "modifier": 0.9, "scaling": -0.08 },
      { "limb_score": "grip", "modifier": 1.0, "scaling": -0.08 },
      { "limb_score": "reaction", "modifier": 0.9, "scaling": -0.07 },
      { "limb_score": "block", "modifier": 1.0, "scaling": -0.1 },
      { "limb_score": "vision", "modifier": 1.0, "scaling": -0.06 }
    ],
    "enchantments": [
      {
        "values": [
          { "value": "REGEN_MANA", "multiply": { "math": [ "u_effect_intensity('effect_max_mana_penalty') * -0.04" ] } },
          { "value": "MAX_MANA", "multiply": { "math": [ "u_effect_intensity('effect_max_mana_penalty') * -0.1" ] } }
        ]
      }
    ],
    "flags": [ "EFFECT_LIMB_SCORE_MOD" ]
  },
  {
    "type": "effect_type",
    "id": "effect_arvore_sylph_undine_wearing_iron",
    "name": [ "Touching Iron" ],
    "desc": [ "You are in contact with iron, the ancient bane of the fae.  It will cause you pain and discomfort until removed." ],
    "rating": "bad",
    "apply_message": "As the iron touches you, your skin begins to burn.",
    "remove_message": "The burning from the iron finally fades.",
    "base_mods": {
      "pain_amount": [ 10 ],
      "pain_min": [ 1 ],
      "pain_max": [ 3 ],
      "pain_chance": [ 2 ],
      "pain_max_val": [ 200 ],
      "pain_tick": [ 90 ]
    },
    "limb_score_mods": [
      { "limb_score": "balance", "modifier": 0.75 },
      { "limb_score": "breathing", "modifier": 0.7 },
      { "limb_score": "lift", "modifier": 0.8 },
      { "limb_score": "grip", "modifier": 0.8 },
      { "limb_score": "reaction", "modifier": 0.8 }
    ],
    "flags": [ "EFFECT_LIMB_SCORE_MOD" ]
  },
  {
    "type": "effect_type",
    "id": "effect_arvore_sylph_undine_wearing_steel",
    "name": [ "Touching Steel" ],
    "desc": [
      "You are in contact with steel, the closest material to iron, the ancient bane of the fae.  It will cause you pain and discomfort until removed."
    ],
    "rating": "bad",
    "apply_message": "As the steel touches you, your skin begins to burn.",
    "remove_message": "The burning from the steel finally fades.",
    "base_mods": {
      "pain_amount": [ 8 ],
      "pain_min": [ 1 ],
      "pain_max": [ 3 ],
      "pain_chance": [ 2 ],
      "pain_max_val": [ 100 ],
      "pain_tick": [ 120 ]
    },
    "limb_score_mods": [
      { "limb_score": "balance", "modifier": 0.8 },
      { "limb_score": "breathing", "modifier": 0.75 },
      { "limb_score": "lift", "modifier": 0.9 },
      { "limb_score": "grip", "modifier": 0.85 },
      { "limb_score": "reaction", "modifier": 0.85 }
    ],
    "flags": [ "EFFECT_LIMB_SCORE_MOD" ]
  },
  {
    "type": "effect_type",
    "id": "effect_ierde_salamander_wearing_iron",
    "name": [ "Touching Iron" ],
    "desc": [ "You are in contact with iron, the ancient bane of the fae.  It will cause you pain and discomfort until removed." ],
    "rating": "bad",
    "apply_message": "As the iron touches you, your skin begins to burn.",
    "remove_message": "The burning from the iron finally fades.",
    "base_mods": {
      "pain_amount": [ 5 ],
      "pain_min": [ 1 ],
      "pain_max": [ 3 ],
      "pain_chance": [ 3 ],
      "pain_max_val": [ 100 ],
      "pain_tick": [ 120 ]
    },
    "limb_score_mods": [
      { "limb_score": "balance", "modifier": 0.9 },
      { "limb_score": "breathing", "modifier": 0.85 },
      { "limb_score": "lift", "modifier": 0.9 },
      { "limb_score": "grip", "modifier": 0.9 },
      { "limb_score": "reaction", "modifier": 0.9 }
    ],
    "flags": [ "EFFECT_LIMB_SCORE_MOD" ]
  },
  {
    "type": "effect_type",
    "id": "effect_ierde_salamander_wearing_steel",
    "name": [ "Touching Steel" ],
    "desc": [
      "You are in contact with steel, the closest material to iron, the ancient bane of the fae.  It will cause you pain and discomfort until removed."
    ],
    "rating": "bad",
    "apply_message": "As the steel touches you, your skin begins to itch.",
    "remove_message": "The itching from the steel finally fades.",
    "base_mods": {
      "pain_amount": [ 2 ],
      "pain_min": [ 1 ],
      "pain_max": [ 3 ],
      "pain_chance": [ 6 ],
      "pain_max_val": [ 50 ],
      "pain_tick": [ 120 ]
    },
    "limb_score_mods": [ { "limb_score": "breathing", "modifier": 0.95 } ],
    "flags": [ "EFFECT_LIMB_SCORE_MOD" ]
  },
  {
    "type": "effect_type",
    "id": "effect_changeling_wearing_iron",
    "name": [ "Touching Iron" ],
    "desc": [ "You are in contact with iron.  It will cause you pain and discomfort until removed." ],
    "rating": "bad",
    "apply_message": "As the iron touches you, your skin begins to itch fiercely.",
    "remove_message": "The itch from the iron finally fades.",
    "base_mods": {
      "pain_amount": [ 5 ],
      "pain_min": [ 1 ],
      "pain_max": [ 3 ],
      "pain_chance": [ 5 ],
      "pain_max_val": [ 35 ],
      "pain_tick": [ 120 ]
    },
    "limb_score_mods": [
      { "limb_score": "balance", "modifier": 0.9 },
      { "limb_score": "breathing", "modifier": 0.85 },
      { "limb_score": "lift", "modifier": 0.9 },
      { "limb_score": "grip", "modifier": 0.9 },
      { "limb_score": "reaction", "modifier": 0.9 }
    ],
    "flags": [ "EFFECT_LIMB_SCORE_MOD" ]
  },
  {
    "type": "effect_type",
    "id": "effect_changeling_wearing_steel",
    "name": [ "Touching Steel" ],
    "desc": [ "You are in contact with steel.  It will cause you pain and discomfort until removed." ],
    "rating": "bad",
    "apply_message": "As the steel touches you, your skin begins to itch.",
    "remove_message": "The itching from the steel finally fades.",
    "base_mods": {
      "pain_amount": [ 2 ],
      "pain_min": [ 1 ],
      "pain_max": [ 3 ],
      "pain_chance": [ 10 ],
      "pain_max_val": [ 15 ],
      "pain_tick": [ 120 ]
    },
    "limb_score_mods": [ { "limb_score": "breathing", "modifier": 0.95 } ],
    "flags": [ "EFFECT_LIMB_SCORE_MOD" ]
  },
  {
    "type": "effect_type",
    "id": "natures_commune",
    "name": [ "Commune with Nature" ],
    "desc": [ "You are in tune with the natural world, drawing strength from it and calming natural animals." ],
    "apply_message": "You can feel the lifeblood of nature all around, welcoming you as kin.",
    "remove_message": "Your communion with nature fades.",
    "rating": "good",
    "max_duration": "360 m",
    "dur_add_perc": 5,
    "base_mods": { "health_min": [ 1 ], "health_chance": [ 50 ], "h_mod_min": [ 1 ], "h_mod_chance": [ 100 ], "health_tick": [ 60 ] }
  },
  {
    "type": "effect_type",
    "id": "effect_hungry_roots",
    "name": [ "Hungry Thirsty Roots" ],
    "desc": [ "Roots and vines clutch at you." ],
    "max_intensity": 4,
    "int_add_val": 1,
    "show_in_info": true,
    "apply_message": "Roots and vines entangle you!",
    "remove_message": "The roots and vines wither up and die.",
    "base_mods": { "speed_mod": [ -30 ] },
    "scaling_mods": { "speed_mod": [ -5 ] },
    "flags": [ "EFFECT_IMPEDING" ]
  },
  {
    "type": "effect_type",
    "id": "arvore_verdant_infusion",
    "name": [ "Verdant Infusion" ],
    "desc": [ "You are filled with the vitality of nature." ],
    "apply_message": "You can feel the power of nature flowing through you.",
    "remove_message": "The power of nature fades from you.",
    "rating": "good",
    "max_duration": "12 h",
    "base_mods": {
      "str_mod": [ 1 ],
      "health_min": [ 1 ],
      "health_chance": [ 30 ],
      "h_mod_min": [ 1 ],
      "h_mod_chance": [ 80 ],
      "health_tick": [ 30 ],
      "healing_rate": [ 2 ]
    }
  },
  {
    "type": "effect_type",
    "id": "effect_arvore_tree_immobility",
    "name": [ "Rooted" ],
    "desc": [ "Your roots sink into the ground and you are nearly immobile." ],
    "apply_message": "",
    "remove_message": "",
    "rating": "mixed",
    "max_intensity": 100000,
    "show_intensity": false,
    "limb_score_mods": [ { "limb_score": "lift", "modifier": 0.51 }, { "limb_score": "grip", "modifier": 0.25 } ],
    "flags": [ "EFFECT_LIMB_SCORE_MOD", "EFFECT_IMPEDING" ]
  },
  {
    "type": "effect_type",
    "id": "arvore_perennial_rebirth_cooldown",
    "name": [ "Reborn" ],
    "desc": [ "Your were reborn and your soul and new body are still finding their balance." ]
  },
  {
    "type": "effect_type",
    "id": "effect_arvore_poison_pollen",
    "name": [ "Night-Blooming Flower" ],
    "desc": [ "You are emitting a pollen that will weaken and disorient your enemies." ],
    "rating": "good",
    "removes_effects": [ "effect_pollen_arvore_weaken" ],
    "enchantments": [ { "emitter": "emit_arvore_poison_pollen" } ]
  },
  {
    "type": "effect_type",
    "id": "effect_arvore_vitamin_bonus",
    "//": "Hidden, but provides vitamins for being out in the sun",
    "name": [ "" ],
    "desc": [ "" ],
    "vitamins": [
      { "vitamin": "calcium", "rate": [ [ 1, 1 ] ], "tick": [ "20 m" ] },
      { "vitamin": "vitC", "rate": [ [ 1, 1 ] ], "tick": [ "20 m" ] },
      { "vitamin": "iron", "rate": [ [ 1, 1 ] ], "tick": [ "20 m" ] }
    ]
  },
  {
    "type": "effect_type",
    "id": "effect_pollen_arvore_weaken",
    "name": [ "Weakening Pollen" ],
    "desc": [ "The pollen makes it hard to breathe!" ],
    "miss_messages": [ [ "You cough out pollen.", 1 ] ],
    "resist_traits": [ "ARVORE_POLLEN_IMMUNE" ],
    "rating": "bad",
    "harmful_cough": true,
    "pain_sizing": true,
    "hurt_sizing": true,
    "main_parts_only": true,
    "base_mods": { "speed_mod": [ -10 ], "hit_mod": [ -2 ], "dodge_mod": [ -2 ] },
    "show_in_info": true,
    "limb_score_mods": [ { "limb_score": "breathing", "modifier": 0.6 } ],
    "flags": [ "EFFECT_LIMB_SCORE_MOD" ]
  },
  {
    "type": "effect_type",
    "id": "effect_ierde_slow_enemies",
    "name": [ "Lithic Rigidity " ],
    "desc": [ "It's very hard for you to move." ],
    "remove_message": "It's easier for you to move again.",
    "show_in_info": true,
    "enchantments": [ { "values": [ { "value": "SPEED", "multiply": -0.3 } ] } ]
  },
  {
    "type": "effect_type",
    "id": "effect_ierde_buff_armor_allies",
    "name": [ "Skin of the Mountains" ],
    "desc": [ "Your skin is much harder than it appears." ],
    "apply_message": "",
    "remove_message": "The magicks reinforcing your skin vanish.",
    "rating": "good",
    "enchantments": [
      {
        "values": [
          { "value": "ARMOR_BASH", "multiply": -0.3 },
          { "value": "ARMOR_BULLET", "multiply": -0.3 },
          { "value": "ARMOR_CUT", "multiply": -0.3 },
          { "value": "ARMOR_STAB", "multiply": -0.3 },
          { "value": "MOVE_COST", "multiply": 0.1 }
        ]
      }
    ],
    "flags": [ "BLEEDSLOW1" ]
  },
  {
    "type": "effect_type",
    "id": "effect_ierde_no_mind_problems",
    "//": "Empty to hide effect--it's linked to a mutation already",
    "name": [ "" ],
    "desc": [ "" ],
    "removes_effects": [ "hallu", "taint", "hallucinogenic_acid_heavy", "hallucinogenic_acid_light", "visuals" ]
  },
  {
    "type": "effect_type",
    "id": "effect_ierde_earthen_shield",
    "//": "Empty to hide effect--it's linked to a mutation already",
    "name": [ "Impenetrable Earthen Shield" ],
    "desc": [ "You are protected by the living earth." ],
    "remove_message": "Your earthen shield finally crumbles.",
    "enchantments": [ { "values": [ { "value": "FORCEFIELD", "add": 1 } ] } ]
  },
  {
    "type": "effect_type",
    "id": "effect_ierde_sense_nearby_monsters",
    "name": [ "Earth-Sensing" ],
    "desc": [ "You are sensing the movements of nearby creatures upon the living earth." ],
    "apply_message": "Nearby creatures' movements are revealed to you.",
    "remove_message": "Your earth-sense fades away.",
    "rating": "good",
    "show_intensity": false,
    "enchantments": [
      { "values": [ { "value": "MOTION_VISION_RANGE", "add": { "math": [ "u_val('strength') + u_val('perception')" ] } } ] }
    ]
  },
  {
    "type": "effect_type",
    "id": "effect_homullus_reduced_visibility_ally",
    "name": [ "Average Joe" ],
    "desc": [ "You're just this guy, you know?" ],
    "apply_message": "",
    "remove_message": "Nearby enemies twitch and start turning towards you.",
    "rating": "good",
    "enchantments": [ { "values": [ { "value": "STEALTH_MODIFIER", "add": 50 } ] } ]
  },
  {
    "type": "effect_type",
    "id": "effect_homullus_add_learning_focus",
    "name": [ "Scholar's Regard" ],
    "desc": [ "It's time for a study session" ],
    "apply_message": "",
    "remove_message": "You were just on the cusp of something as your enhanced focus fades.",
    "rating": "good",
    "enchantments": [
      {
        "values": [
          {
            "value": "LEARNING_FOCUS",
            "add": {
              "math": [ "( ( u_spell_level('homullus_add_learning_focus_spell') * 1.5 ) + 5 ) * scaling_factor(u_val('intelligence') )" ]
            }
          }
        ]
      }
    ]
  },
  {
    "type": "effect_type",
    "id": "telepathic_ignorance",
    "//": "id is hardcoded, used by the Homullus spell A Face in the Crowd",
    "name": [ "" ],
    "desc": [ "" ]
  },
  {
    "type": "effect_type",
    "id": "telepathic_ignorance_self",
    "//": "id is hardcoded, used by the Homullus spell A Face in the Crowd",
    "name": [ "" ],
    "desc": [ "" ]
  },
  {
    "type": "effect_type",
    "id": "effect_salamander_levitation",
    "name": [ "Smoke-Walking" ],
    "desc": [ "You are walking through the air." ],
    "apply_message": "",
    "remove_message": "Your feet touch the ground once again.",
    "rating": "good",
    "flags": [ "LEVITATION" ]
  },
  {
    "type": "effect_type",
    "id": "effect_salamander_fire_dot",
    "name": [ "Fire in the Marrow" ],
    "desc": [ "Your burning internal organs are making it more difficult to aim." ],
    "rating": "bad",
    "base_mods": { "hit_mod": [ -3 ] }
  },
  {
    "type": "effect_type",
    "id": "effect_salamander_featherfall",
    "name": [ "" ],
    "desc": [ "" ],
    "//": "Empty name and description to hide effect",
    "rating": "good",
    "flags": [ "FEATHER_FALL" ]
  },
  {
    "type": "effect_type",
    "id": "effect_salamander_smoke_immunity",
    "name": [ "" ],
    "desc": [ "" ],
    "//": "Empty name and description to hide effect",
    "rating": "good",
    "removes_effects": [ "smoke_eyes", "smoke_lungs", "teargas" ]
  },
  {
    "type": "effect_type",
    "id": "effect_salamander_remove_stun",
    "name": [ "" ],
    "desc": [ "" ],
    "//": "Empty name and description to hide effect",
    "rating": "good",
    "removes_effects": [ "stunned", "dazed", "downed" ]
  },
  {
    "type": "effect_type",
    "id": "effect_flame_immunity",
    "name": [ "Flame Immunity" ],
    "desc": [ "You are immune to heat and fire." ],
    "rating": "good",
    "show_in_info": true,
    "removes_effects": [ "onfire", "blisters" ],
    "enchantments": [ { "values": [ { "value": "CLIMATE_CONTROL_CHILL", "add": 1000 }, { "value": "ARMOR_HEAT", "add": -1000 } ] } ]
  },
  {
    "type": "effect_type",
    "id": "effect_hidden_flame_immunity",
    "//": "name and description hidden because it's explained in the mutation",
    "name": [ "" ],
    "desc": [ "" ],
    "rating": "good",
    "removes_effects": [ "onfire", "blisters" ],
    "enchantments": [ { "values": [ { "value": "CLIMATE_CONTROL_CHILL", "add": 1000 }, { "value": "ARMOR_HEAT", "add": -1000 } ] } ]
  },
  {
    "type": "effect_type",
    "id": "effect_salamander_cure_conditions",
    "name": [ "Burning" ],
    "desc": [ "Your impurities are being seared away!" ],
    "rating": "mixed",
    "removes_effects": [
      "fungus",
      "dermatik",
      "bloodworms",
      "paincysts",
      "brainworms",
      "tapeworm",
      "blind",
      "poison",
      "venom_dmg",
      "venom_weaken",
      "stung",
      "badpoison",
      "foodpoison",
      "paralyzepoison",
      "tetanus",
      "rat_bite_fever",
      "infected",
      "asthma",
      "common_cold",
      "flu"
    ],
    "base_mods": {
      "hurt_min": [ 1 ],
      "hurt_max": [ 1 ],
      "hurt_chance": [ 2 ],
      "hurt_tick": [ 1 ],
      "pain_min": [ 1 ],
      "pain_max": [ 2 ],
      "pain_chance": [ 3 ],
      "pain_tick": [ 1 ]
    }
  },
  {
    "type": "effect_type",
    "id": "effect_salamander_burning_damage",
    "name": [ "" ],
    "desc": [ "" ],
    "rating": "bad",
    "//": "Name and description empty to hide effect",
    "base_mods": {
      "hurt_min": [ 1 ],
      "hurt_max": [ 1 ],
      "hurt_chance": [ 2 ],
      "hurt_tick": [ 1 ],
      "pain_min": [ 1 ],
      "pain_max": [ 2 ],
      "pain_chance": [ 3 ],
      "pain_tick": [ 1 ]
    }
  },
  {
    "type": "effect_type",
    "id": "effect_salamander_berserk_stance",
    "name": [ "Wildfire Soul" ],
    "desc": [ "You are filled with transcendent flame." ],
    "apply_message": "All of your weakness boils away in the heat of the flames!",
    "remove_message": "As the heat leaves you, pain rushes in to take its place.",
    "rating": "good",
    "base_mods": { "str_mod": [ 3 ], "dex_mod": [ 3 ], "speed_mod": [ 20 ] },
    "flags": [ "PAIN_IMMUNE" ]
  },
  {
    "type": "effect_type",
    "id": "effect_salamander_increase_speed",
    "name": [ "Inner Spark" ],
    "desc": [ "Your speed is magically increased." ],
    "apply_message": "You are filled with burning vigor.",
    "remove_message": "Your movements gradually slow.",
    "rating": "good",
    "enchantments": [
      {
        "values": [
          {
            "value": "SPEED",
            "add": {
              "math": [ "( ( 5 + ( u_spell_level('salamander_increase_speed_spell') * 1.5 ) ) ) * (scaling_factor(u_val('strength') ) )" ]
            }
          }
        ]
      }
    ]
  },
  {
    "type": "effect_type",
    "id": "effect_salamander_emit_heat",
    "name": [ "Burning Furnace" ],
    "desc": [ "You are throwing off a large amount of heat." ],
    "apply_message": "The air around you heats up.",
    "remove_message": "The air around you cools down.",
    "rating": "good",
    "enchantments": [ { "emitter": "emit_salamander_heat" } ]
  },
  {
    "type": "effect_type",
    "id": "effect_salamander_prevented_death",
    "name": [ "Arisen" ],
    "desc": [ "Like the phoenix, you have been reborn." ]
  },
  {
    "type": "effect_type",
    "id": "effect_salamander_phoenix_healing",
    "name": [ "Phoenix's Rejuvenation" ],
    "desc": [ "Like the phoenix, the flames are renewing your flesh." ],
    "remove_message": "The aftereffects of the phoenix fire finally fade.",
    "enchantments": [ { "values": [ { "value": "REGEN_HP", "multiply": 2 } ] } ]
  },
  {
    "type": "effect_type",
    "id": "effect_lucid_dream",
    "name": [ "Lucid Dreaming" ],
    "rating": "good",
    "dur_add_perc": 0,
    "desc": [ "While you may just be dreaming, you are still capable of affecting the world." ]
  },
  {
    "type": "effect_type",
    "id": "effect_salamander_smoke_form",
    "name": [ "Smoke Form" ],
    "desc": [ "You have transformed yourself into a cloud of smoke." ],
    "apply_message": "Your body falls apart into billowing smoke!",
    "remove_message": "You reconstruct yourself from the smoke.",
    "rating": "good",
    "removes_effects": [ "smoke_eyes", "smoke_lungs", "teargas" ],
    "enchantments": [
      { "emitter": "emit_smoke_blast" },
      { "values": [ { "value": "MELEE_DAMAGE", "multiply": -1.0 }, { "value": "RANGED_DAMAGE", "multiply": -1.0 } ] }
    ],
    "flags": [
      "INVISIBLE",
      "CLIMB_NO_LADDER",
      "LEVITATION",
      "DEAF",
      "FEATHER_FALL",
      "NO_SCENT",
      "NO_SPELLCASTING",
      "STAB_IMMUNE",
      "CUT_IMMUNE",
      "BULLET_IMMUNE",
      "BASH_IMMUNE",
      "ACID_IMMUNE",
      "BIO_IMMUNE"
    ],
    "//": "Deliberately vulnerable to electricity damage."
  },
  {
    "type": "effect_type",
    "id": "effect_sylph_levitation",
    "name": [ "Wind-Walking" ],
    "desc": [ "You are walking on the winds." ],
    "apply_message": "",
    "remove_message": "Your feet touch the ground once again.",
    "rating": "good",
    "flags": [ "LEVITATION" ]
  },
  {
    "type": "effect_type",
    "id": "effect_sylph_climb_flying",
    "//": "Hidden, paired with the previous effect sometimes but not always.",
    "name": [ "" ],
    "desc": [ "" ],
    "flags": [ "CLIMB_FLYING" ]
  },
  {
    "type": "effect_type",
    "id": "effect_sylph_hindering_wind",
    "name": [ "Hindering Winds" ],
    "desc": [ "The winds are swirling around you and slowing you down!" ],
    "apply_message": "A wind swirls up around you, slowing you.",
    "remove_message": "The wind around you dies down.",
    "rating": "bad",
    "base_mods": { "dodge_mod": [ -2 ] },
    "enchantments": [ { "values": [ { "value": "SPEED", "multiply": -0.1 } ] } ]
  },
  {
    "type": "effect_type",
    "id": "effect_sylph_increase_ally_speed",
    "name": [ "Favonian Murmuration" ],
    "desc": [ "You steps are buoyed up by the winds." ],
    "apply_message": "",
    "remove_message": "The winds around you die down.",
    "rating": "good",
    "enchantments": [
      {
        "values": [ { "value": "MOVECOST_FLATGROUND_MOD", "multiply": -0.2 }, { "value": "MOVECOST_OBSTACLE_MOD", "multiply": -0.3 } ]
      }
    ],
    "flags": [ "STEADY" ]
  },
  {
    "type": "effect_type",
    "id": "effect_sylph_cloud_body",
    "name": [ "Body of Clouds" ],
    "desc": [ "You are mist and cloud and wind." ],
    "apply_message": "",
    "remove_message": "Your body regains its solidity.",
    "rating": "good",
    "enchantments": [ { "values": [ { "value": "MOVE_COST", "multiply": -0.8 }, { "value": "EVASION", "add": 1 } ] } ],
    "flags": [ "ETHEREAL", "INVISIBLE", "LEVITATION", "CLIMB_FLYING" ]
  },
  {
    "type": "effect_type",
    "id": "effect_sylph_cannot_be_slowed",
    "//": "Empty since the mutation explains what the effect is and does",
    "name": [ "" ],
    "desc": [ "" ],
    "rating": "good",
    "removes_effects": [ "grabbed", "slippery_terrain", "sap", "slimed", "webbed" ]
  },
  {
    "type": "effect_type",
    "id": "effect_undine_escape_grabs",
    "name": [ "Flow Like Water" ],
    "desc": [ "Your movements are inhumanly fluid." ],
    "rating": "good",
    "max_duration": "1 minutes",
    "dur_add_perc": 1,
    "removes_effects": [ "grabbed" ],
    "limb_score_mods": [
      { "limb_score": "reaction", "modifier": 2.0 },
      { "limb_score": "block", "modifier": 1.2 },
      { "limb_score": "crawl", "modifier": 1.5 }
    ],
    "enchantments": [ { "values": [ { "value": "FALL_DAMAGE", "multiply": -0.6 }, { "value": "EVASION", "add": 0.33 } ] } ],
    "flags": [ "DOWNED_RECOVERY", "EFFECT_LIMB_SCORE_MOD" ]
  },
  {
    "type": "effect_type",
    "id": "effect_undine_acid_resist_ally",
    "name": [ "Caustic Cloak" ],
    "desc": [ "You are surrounded by a thin shell of acidic mist." ],
    "apply_message": "",
    "remove_message": "The acidic mist around you dissipates.",
    "rating": "good",
    "enchantments": [
      {
        "hit_me_effect": [ { "id": "undine_acid_resist_ally_thorns", "hit_self": false, "once_in": 3 } ],
        "values": [ { "value": "ARMOR_ACID", "multiply": -0.75 } ]
      }
    ]
  },
  {
    "type": "effect_type",
    "id": "effect_undine_spell_slow",
    "name": [ "Slowed by the Current" ],
    "desc": [ "Currents of aetherial water are hindering your movements." ],
    "rating": "bad",
    "apply_message": "You feel like you're wading through a rushing river!",
    "remove_message": "The drag on your movements is gone.",
    "show_in_info": true,
    "base_mods": { "speed_mod": [ -25 ] }
  },
  {
    "type": "effect_type",
    "id": "effect_paraclesian_dodge_bonus_1",
    "name": [ "Enhanced Dodging" ],
    "desc": [ "Like the whistling wind or the supple willow, you can easily move when danger beckons." ],
    "apply_message": "",
    "remove_message": "Your enhanced dodging ability fades away.",
    "rating": "good",
    "base_mods": { "dodge_mod": [ 1 ] },
    "enchantments": [
      {
        "values": [
          {
            "value": "BONUS_DODGE",
            "add": {
              "math": [ "( ( 1 + ( u_spell_level('paraclesian_spell_dodge_bonus') / 10 ) ) ) * (scaling_factor(u_val('perception') ) )" ]
            }
          }
        ]
      }
    ]
  },
  {
    "type": "effect_type",
    "id": "effect_paraclesian_dodge_bonus_2",
    "name": [ "Enhanced Dodging" ],
    "desc": [ "Like the whistling wind or the supple willow, you can easily move when danger beckons." ],
    "apply_message": "",
    "remove_message": "Your enhanced dodging ability fades away.",
    "rating": "good",
    "base_mods": { "dodge_mod": [ 2 ] },
    "enchantments": [
      {
        "values": [
          {
            "value": "BONUS_DODGE",
            "add": {
              "math": [ "( ( 1 + ( u_spell_level('paraclesian_spell_dodge_bonus') / 10 ) ) ) * (scaling_factor(u_val('perception') ) )" ]
            }
          }
        ]
      }
    ],
    "flags": [ "UNCANNY_DODGE" ]
  },
  {
    "type": "effect_type",
    "id": "effect_paraclesian_dodge_bonus_3",
    "name": [ "Enhanced Dodging" ],
    "desc": [ "Like the whistling wind or the supple willow, you can easily move when danger beckons." ],
    "apply_message": "",
    "remove_message": "Your enhanced dodging ability fades away.",
    "rating": "good",
    "base_mods": { "dodge_mod": [ 3 ] },
    "enchantments": [
      {
        "values": [
          {
            "value": "BONUS_DODGE",
            "add": {
              "math": [ "( ( 1 + ( u_spell_level('paraclesian_spell_dodge_bonus') / 10 ) ) ) * (scaling_factor(u_val('perception') ) )" ]
            }
          }
        ]
      }
    ],
    "flags": [ "UNCANNY_DODGE", "HARDTOHIT" ]
  },
  {
    "type": "effect_type",
    "id": "effect_paraclesian_learned_gossamer",
    "name": [ "" ],
    "desc": [ "" ],
    "//": "Empty name and description to hide effect.  This is just a tracker to make learning gossamer recipes take time.",
    "rating": "mixed"
  },
  {
    "type": "effect_type",
    "id": "effect_paraclesian_see_fae",
    "name": [ "Wyrd Sight" ],
    "desc": [ "You can sense nearby creatures that come from under the hill." ],
    "rating": "good",
    "enchantments": [
      {
        "values": [
          {
            "value": "SIGHT_RANGE_FAE",
            "add": { "math": [ "(u_val('perception') * 1.5) * (paraclesian_post_threshold_doubler(1))" ] }
          }
        ]
      }
    ]
  },
  {
    "type": "effect_type",
    "id": "effect_xe_deciphering_hedge_tome",
    "//": "Hidden effect, used to check that you're still researching.",
    "name": [ "" ],
    "desc": [ "" ]
  },
  {
    "type": "effect_type",
    "id": "effect_hedge_nether_eye_paste",
    "name": [ "Blood-and-Ash Paste" ],
    "desc": [ "You rubbed the paste of blood and herbs and ashes on your eyes.  It stings.  A lot." ],
    "rating": "mixed",
    "enchantments": [ { "values": [ { "value": "SIGHT_RANGE_NETHER", "add": 40 } ] } ],
    "limb_score_mods": [ { "limb_score": "vision", "modifier": 0.6 } ],
    "base_mods": { "pain_min": [ 1 ], "pain_chance": [ 60 ], "pain_tick": [ 180 ] },
    "flags": [ "EFFECT_LIMB_SCORE_MOD" ]
  },
  {
    "type": "effect_type",
    "id": "effect_hedge_cure_cold_or_flu",
    "//": "Empty to hide effect",
    "name": [ "" ],
    "desc": [ "" ],
    "removes_effects": [ "common_cold", "pre_common_cold", "flu", "pre_flu" ]
  },
  {
    "type": "effect_type",
    "id": "effect_hedge_magic_no_evil_eye",
    "//": "Empty to hide effect",
    "name": [ "" ],
    "desc": [ "" ],
    "removes_effects": [ "effect_evil_eye" ]
  },
  {
    "type": "effect_type",
    "id": "effect_hedge_no_nightmares",
    "//": "Empty to hide effect",
    "name": [ "" ],
    "desc": [ "" ]
  },
  {
    "type": "effect_type",
    "id": "effect_hedge_increase_healing_rate",
    "name": [ "Convalescence" ],
    "desc": [ "Your wounds are healing more quickly, as long as you don't do too much to upset the charm." ],
    "enchantments": [ { "values": [ { "value": "REGEN_HP", "multiply": 0.2 } ] } ]
  },
  {
    "type": "effect_type",
    "id": "effect_hedge_increase_bandaging_rate",
    "name": [ "Halt the Scarlet Flow" ],
    "desc": [ "Blood easily stops flowing under your touch." ],
    "rating": "good",
    "enchantments": [ { "values": [ { "value": "BLEED_STOP_BONUS", "multiply": 0.66 } ] } ]
  },
  {
    "type": "effect_type",
    "id": "effect_hedge_walk_on_water",
    "name": [ "Walk Across the Flowing Waters" ],
    "desc": [ "The waters are bearing you up." ],
    "rating": "good",
    "flags": [ "ITEM_WATERPROOFING", "WATERWALKING" ]
  },
  {
    "type": "effect_type",
    "id": "effect_skinchanged_penalties",
    "name": [ "Skinchanged Mind" ],
    "desc": [ "You're starting to get used to being an animal.  Even enjoy it." ],
    "max_intensity": 20,
    "enchantments": [
      {
        "values": [
          { "value": "INTELLIGENCE", "add": { "math": [ "u_effect_intensity('effect_skinchanged_penalties') * -1" ] } },
          {
            "value": "PERCEPTION",
            "add": { "math": [ "u_effect_intensity('effect_skinchanged_penalties') * 0.33" ] }
          },
          {
            "value": "SKILL_RUST_RESIST",
            "multiply": { "math": [ "max(((u_effect_intensity('effect_skinchanged_penalties') - 3) * 0.8),0)" ] }
          }
        ]
      }
    ]
  },
  {
    "type": "effect_type",
    "id": "effect_skinchanged_animalistic_mind",
    "name": [ "Animalistic Mind" ],
    "desc": [ "Hunt.  Kill.  Feed.  Sleep." ],
    "flags": [ "CANNIBAL", "PRED4", "PSYCHOPATH", "STRICT_HUMANITARIAN" ]
  },
  {
    "type": "effect_type",
    "id": "effect_hedge_walk_on_water_magic_square",
    "name": [ "Water-Walking" ],
    "desc": [ "NAHARIAMA\nA  Q\nH      E\nA Q\nR\nI\nA      Q\nM     QA\nA" ],
    "//": "The above description replicates a magic square and should not be translated",
    "remove_message": "Your water-walking charm has faded.",
    "decay_messages": [ [ "Your water-walking charm is about to fade.", "bad" ] ],
    "max_duration": "30 m",
    "max_intensity": 30,
    "int_dur_factor": "1 m",
    "flags": [ "ITEM_WATERPROOFING", "WATERWALKING" ]
  },
  {
    "type": "effect_type",
    "id": "effect_hedge_breathe_water_magic_square",
    "name": [ "Water-Breathing" ],
    "desc": [ "BURNAHEU\nULORIPTE\nROMILAPH\nNRITILIA\nAILITIRN\nHPALIMOR\nETPIROLU\nUEHANRUB" ],
    "//": "The above description replicates a magic square and should not be translated",
    "remove_message": "Your water-breathing charm has faded.",
    "decay_messages": [ [ "Your water-breathing charm is about to fade.", "bad" ] ],
    "max_duration": "2 h",
    "max_intensity": 120,
    "int_dur_factor": "1 m",
    "flags": [ "ITEM_WATERPROOFING", "GILLS", "EYE_MEMBRANE" ]
  },
  {
    "type": "effect_type",
    "id": "effect_invisibility_magic_square",
    "name": [ "Invisibility" ],
    "desc": [ "TALAC\nA   A\nL   L\nA   A\nCALAT" ],
    "//": "The above description replicates a magic square and should not be translated",
    "remove_message": "Your invisibility charm has faded.",
    "decay_messages": [ [ "Your invisibility charm is about to fade.", "bad" ] ],
    "max_duration": "77 m",
    "max_intensity": 77,
    "int_dur_factor": "1 m",
    "flags": [ "INVISIBLE" ]
  },
  {
    "type": "effect_type",
    "id": "mutagen_plantkin",
    "name": [ "Arvore Mutation", "Arvore Transformation", "Arvore Metamorphosis" ],
    "desc": [
      "You consumed Arvore destiny draught.",
      "You consumed a large amount of Arvore destiny draught.",
      "You consumed a life-changing amount of Arvore destiny draught."
    ],
    "max_intensity": 3,
    "resist_traits": [ "THRESH_ARVORE" ],
    "base_mods": {
      "hurt_min": [ 1 ],
      "hurt_max": [ 2 ],
      "hurt_chance": [ -22 ],
      "hurt_tick": [ 75 ],
      "pain_min": [ 1 ],
      "pain_max": [ 2 ],
      "pain_chance": [ 100 ],
      "pain_tick": [ 75 ]
    },
    "scaling_mods": { "hurt_chance": [ 21, 0 ], "pain_chance": [ -30 ] },
    "rating": "bad",
    "blood_analysis_description": "Anomalous chlorophyll content in blood sample"
  },
  {
    "type": "effect_type",
    "id": "mutagen_waterkin",
    "name": [ "Undine Mutation", "Undine Transformation", "Undine Metamorphosis" ],
    "desc": [
      "You consumed Undine destiny draught.",
      "You consumed a large amount of Undine destiny draught.",
      "You consumed a life-changing amount of Undine destiny draught."
    ],
    "max_intensity": 3,
    "resist_traits": [ "THRESH_UNDINE" ],
    "base_mods": {
      "hurt_min": [ 1 ],
      "hurt_max": [ 2 ],
      "hurt_chance": [ -22 ],
      "hurt_tick": [ 75 ],
      "pain_min": [ 1 ],
      "pain_max": [ 2 ],
      "pain_chance": [ 100 ],
      "pain_tick": [ 75 ]
    },
    "scaling_mods": { "hurt_chance": [ 21, 0 ], "pain_chance": [ -30 ] },
    "rating": "bad",
    "blood_analysis_description": "Excessive water content in blood sample"
  },
  {
    "type": "effect_type",
    "id": "mutagen_flamekin",
    "name": [ "Salamander Mutation", "Salamander Transformation", "Salamander Metamorphosis" ],
    "desc": [
      "You consumed Salamander destiny draught.",
      "You consumed a large amount of Salamander destiny draught.",
      "You consumed a life-changing amount of Salamander destiny draught."
    ],
    "max_intensity": 3,
    "resist_traits": [ "THRESH_SALAMANDER" ],
    "base_mods": {
      "hurt_min": [ 1 ],
      "hurt_max": [ 2 ],
      "hurt_chance": [ -22 ],
      "hurt_tick": [ 75 ],
      "pain_min": [ 1 ],
      "pain_max": [ 2 ],
      "pain_chance": [ 100 ],
      "pain_tick": [ 75 ]
    },
    "scaling_mods": { "hurt_chance": [ 21, 0 ], "pain_chance": [ -30 ] },
    "rating": "bad",
    "blood_analysis_description": "Blood sample displays unnatural heat generation"
  },
  {
    "type": "effect_type",
    "id": "mutagen_dollkin",
    "name": [ "Homullus Mutation", "Homullus Transformation", "Homullus Metamorphosis" ],
    "desc": [
      "You consumed Homullus destiny draught.",
      "You consumed a large amount of Homullus destiny draught.",
      "You consumed a life-changing amount of Homullus destiny draught."
    ],
    "max_intensity": 3,
    "resist_traits": [ "THRESH_HOMULLUS" ],
    "base_mods": {
      "hurt_min": [ 1 ],
      "hurt_max": [ 2 ],
      "hurt_chance": [ -22 ],
      "hurt_tick": [ 75 ],
      "pain_min": [ 1 ],
      "pain_max": [ 2 ],
      "pain_chance": [ 100 ],
      "pain_tick": [ 75 ]
    },
    "scaling_mods": { "hurt_chance": [ 21, 0 ], "pain_chance": [ -30 ] },
    "rating": "bad",
    "blood_analysis_description": "Inert elements providing some functions of blood"
  },
  {
    "type": "effect_type",
    "id": "mutagen_airkin",
    "name": [ "Sylph Mutation", "Sylph Transformation", "Sylph Metamorphosis" ],
    "desc": [
      "You consumed Sylph destiny draught.",
      "You consumed a large amount of Sylph destiny draught.",
      "You consumed a life-changing amount of Sylph destiny draught."
    ],
    "max_intensity": 3,
    "resist_traits": [ "THRESH_SYLPH" ],
    "base_mods": {
      "hurt_min": [ 1 ],
      "hurt_max": [ 2 ],
      "hurt_chance": [ -22 ],
      "hurt_tick": [ 75 ],
      "pain_min": [ 1 ],
      "pain_max": [ 2 ],
      "pain_chance": [ 100 ],
      "pain_tick": [ 75 ]
    },
    "scaling_mods": { "hurt_chance": [ 21, 0 ], "pain_chance": [ -30 ] },
    "rating": "bad",
    "blood_analysis_description": "Dangerous levels of oxygen and nitrogen in blood sample"
  },
  {
    "type": "effect_type",
    "id": "mutagen_fair_folk_noble",
    "name": [ "Fair Folk Mutation" ],
    "desc": [ "You are gaining Fair Folk powers.  This should only be visible for a moment." ],
    "max_intensity": 3
  },
  {
    "type": "effect_type",
    "id": "mutagen_fair_folk_commoner_brownie",
    "name": [ "Fair Folk Mutation" ],
    "desc": [ "You are gaining Fair Folk powers.  This should only be visible for a moment." ],
    "max_intensity": 3
  },
  {
    "type": "effect_type",
    "id": "mutagen_fair_folk_commoner_pooka",
    "name": [ "Fair Folk Mutation" ],
    "desc": [ "You are gaining Fair Folk powers.  This should only be visible for a moment." ],
    "max_intensity": 3
  },
  {
    "type": "effect_type",
    "id": "mutagen_fair_folk_commoner_selkie",
    "name": [ "Fair Folk Mutation" ],
    "desc": [ "You are gaining Fair Folk powers.  This should only be visible for a moment." ],
    "max_intensity": 3
  },
  {
    "type": "effect_type",
    "id": "mutagen_fair_folk_commoner_trow",
    "name": [ "Fair Folk Mutation" ],
    "desc": [ "You are gaining Fair Folk powers.  This should only be visible for a moment." ],
    "max_intensity": 3
  },
  {
    "type": "effect_type",
    "id": "mutagen_lilin",
    "name": [ "Lilin Mutation" ],
    "desc": [ "You are gaining Lilin powers.  This should only be visible for a moment." ],
    "max_intensity": 3
  },
  {
    "type": "effect_type",
    "id": "effect_changeling_invisibility",
    "name": [ "Hidden from Mortal Eyes" ],
    "desc": [ "They could have sworn you were there a moment ago." ],
    "rating": "good",
    "flags": [ "INVISIBLE", "NO_SCENT" ]
  },
  {
    "type": "effect_type",
    "id": "effect_changeling_noble_burning_weapon",
    "name": [ "Fires of Bealtaine" ],
    "desc": [ "Your weapon is burning with white-gold fire." ],
    "remove_message": "The flames on your weapon go out.",
    "rating": "good",
    "enchantments": [
      {
        "condition": "u_has_weapon",
        "values": [ { "value": "LUMINATION", "add": 25 } ],
        "hit_you_effect": [ { "id": "changeling_noble_burning_weapon_fire_damage" }, { "id": "changeling_noble_burning_weapon_anti_nether" } ]
      }
    ]
  },
  {
    "type": "effect_type",
    "id": "effect_changeling_noble_movement_buffs",
    "name": [ "Deeds of Lughnasadh" ],
    "desc": [ "You would have definitely won the contests." ],
    "remove_message": "Your athletic prowess fades.",
    "rating": "good",
    "enchantments": [
      {
        "values": [
          {
            "value": "DODGE_CHANCE",
            "add": { "math": [ "1 + ( (u_sum_traits_of_category_char_has('FAIR_FOLK_NOBLE') * 0.08) + (u_skill('deduction') * 0.25) )" ] }
          },
          {
            "value": "BONUS_DODGE",
            "add": { "math": [ "1 + ( (u_sum_traits_of_category_char_has('FAIR_FOLK_NOBLE') * 0.05) + (u_skill('deduction') * 0.2) )" ] }
          },
          {
            "value": "THROW_STR",
            "add": { "math": [ "1 + ( (u_sum_traits_of_category_char_has('FAIR_FOLK_NOBLE') * 0.07) + (u_skill('deduction') * 0.35) )" ] }
          },
          {
            "value": "RANGE_DODGE",
            "add": {
              "math": [
                "min( (0.33 + ( (u_sum_traits_of_category_char_has('FAIR_FOLK_NOBLE') * 0.005) + (u_skill('deduction') * 0.02) )), 0.98)"
              ]
            }
          },
          {
            "value": "MOVE_COST",
            "multiply": {
              "math": [ "-0.1 - ( (u_sum_traits_of_category_char_has('FAIR_FOLK_NOBLE') * 0.0015) - (u_skill('deduction') * 0.015) )" ]
            }
          },
          {
            "value": "ATTACK_SPEED",
            "multiply": {
              "math": [ "-0.1 - ( (u_sum_traits_of_category_char_has('FAIR_FOLK_NOBLE') * 0.0015) - (u_skill('deduction') * 0.015) )" ]
            }
          }
        ]
      }
    ],
    "flags": [ "CLIMB_NO_LADDER", "FEATHER_FALL" ]
  },
  {
    "type": "effect_type",
    "id": "effect_changeling_noble_movement_buffs_ally",
    "name": [ "Deeds of Lughnasadh" ],
    "desc": [ "You would have definitely won the contests." ],
    "remove_message": "Your athletic prowess fades.",
    "rating": "good",
    "enchantments": [
      {
        "values": [
          {
            "value": "DODGE_CHANCE",
            "add": { "math": [ "1 + ( (u_glamoured_changeling_noble_traits * 0.08) + (u_glamoured_deduction_movement_buff * 0.25) )" ] }
          },
          {
            "value": "BONUS_DODGE",
            "add": { "math": [ "1 + ( (u_glamoured_changeling_noble_traits * 0.05) + (u_glamoured_deduction_movement_buff * 0.2) )" ] }
          },
          {
            "value": "THROW_STR",
            "add": { "math": [ "1 + ( (u_glamoured_changeling_noble_traits * 0.07) + (u_glamoured_deduction_movement_buff * 0.35) )" ] }
          },
          {
            "value": "RANGE_DODGE",
            "add": {
              "math": [
                "min( (0.33 + ( (u_glamoured_changeling_noble_traits * 0.005) + (u_glamoured_deduction_movement_buff * 0.02) )), 0.98)"
              ]
            }
          },
          {
            "value": "MOVE_COST",
            "multiply": {
              "math": [ "-0.1 - ( (u_glamoured_changeling_noble_traits * 0.0015) - (u_glamoured_deduction_movement_buff * 0.015) )" ]
            }
          },
          {
            "value": "ATTACK_SPEED",
            "multiply": {
              "math": [ "-0.1 - ( (u_glamoured_changeling_noble_traits * 0.0015) - (u_glamoured_deduction_movement_buff * 0.015) )" ]
            }
          }
        ]
      }
    ],
    "flags": [ "CLIMB_NO_LADDER", "FEATHER_FALL" ]
  },
  {
    "type": "effect_type",
    "id": "effect_changeling_noble_broken_right_of_passage",
    "name": [ "Broken Right of Passage" ],
    "desc": [ "You are no longer protected by the contracts of eld." ],
    "rating": "bad"
  },
  {
    "type": "effect_type",
    "id": "effect_brownie_attacked_someone",
    "name": [ "Conspicuous" ],
    "desc": [ "People can definitely see you now." ],
    "rating": "bad"
  },
  {
    "type": "effect_type",
    "id": "effect_selkie_fog_cloak",
    "name": [ "Cloak of Fog" ],
    "desc": [ "The fog shields you from sight." ],
    "apply_message": "",
    "remove_message": "The fog begins to dissipate.",
    "rating": "good",
    "max_duration": "30 minutes",
    "enchantments": [ "enchant_selkie_fog_cloak" ]
  },
  {
    "type": "effect_type",
    "id": "effect_controlling_weather",
    "//": "Hidden effect, used to distinguish magical quick weather change from the weather returning to normal",
    "name": [ "" ],
    "desc": [ "" ]
  },
  {
    "type": "effect_type",
    "id": "effect_controlling_weather_fog",
    "//": "Hidden effect, used to track magical summoned fog",
    "name": [ "" ],
    "desc": [ "" ]
  },
  {
    "type": "effect_type",
    "id": "effect_controlling_weather_rains",
    "//": "Hidden effect, used to track magical summoned rain",
    "name": [ "" ],
    "desc": [ "" ]
  },
  {
    "type": "effect_type",
    "id": "effect_controlling_weather_rainstorm",
    "//": "Hidden effect, used to track magical summoned rainstorms",
    "name": [ "" ],
    "desc": [ "" ]
  },
  {
    "type": "effect_type",
    "id": "effect_controlling_weather_lightningstorm",
    "//": "Hidden effect, used to track magical summoned lightning storms",
    "name": [ "" ],
    "desc": [ "" ]
  },
  {
    "type": "effect_type",
    "id": "called_daffodil",
    "name": [ "Called the daffodil" ],
    "desc": [ "You recently called some daffodils.  You need to wait a day before you can call more." ]
  },
  {
    "type": "effect_type",
    "id": "effect_dream_drainer_speed",
    "name": [ "Accelerated" ],
    "desc": [ "A burst of speed." ],
    "max_duration": "25 s",
    "apply_message": "You feel your legs are much longer now.",
    "remove_message": "Your body shrinks back into its normal space.",
    "rating": "good",
    "show_intensity": false,
    "enchantments": [ { "values": [ { "value": "SPEED", "add": 70 } ] } ]
  },
  {
    "type": "effect_type",
    "id": "effect_dream_drainer_armor",
    "name": [ "Armored" ],
    "desc": [ "The bug is shielded.  This is a bug if you have it." ],
    "max_duration": "25 s",
    "rating": "bad",
    "show_intensity": false,
    "show_in_info": true,
    "enchantments": [
      {
        "condition": "ALWAYS",
        "values": [
          { "value": "ARMOR_BASH", "add": -15 },
          { "value": "ARMOR_STAB", "add": -15 },
          { "value": "ARMOR_CUT", "add": -15 },
          { "value": "ARMOR_HEAT", "add": -15 },
          { "value": "ARMOR_COLD", "add": -15 },
          { "value": "ARMOR_ELEC", "add": -15 },
          { "value": "ARMOR_ACID", "add": -15 },
          { "value": "ARMOR_BULLET", "add": -15 }
        ]
      }
    ]
  },
  {
    "id": "effect_moon_withdrawal",
    "type": "effect_type",
    "max_duration": "11 s",
    "name": [ "Moon-starved" ],
    "desc": [ "Weakens the Luna-attuned revenant if they are out of the moonlight.  This is a bug if you have it." ],
    "rating": "bad",
    "show_intensity": false,
    "show_in_info": true,
    "enchantments": [ { "condition": "ALWAYS", "values": [ { "value": "SPEED", "add": -130 } ] } ]
  },
  {
    "type": "effect_type",
    "id": "effect_vampire_no_gorge_issues",
    "//": "Empty to hide effect--it's linked to a mutation already",
    "name": [ "" ],
    "desc": [ "" ],
    "removes_effects": [ "blood_quenched" ]
  },
  {
    "type": "effect_type",
    "id": "last_breath_mist_cooldown",
    "name": [ "Recovering from the last breath's mist" ],
    "desc": [
      "Triggering your abilities that way has taken their toll on you.  You cannot save yourself from death that way a second time yet."
    ]
  },
  {
    "type": "effect_type",
<<<<<<< HEAD
    "id": "effect_sleep_shield",
    "name": [ "Undisrupted sleep" ],
    "desc": [ "Sleep well.  Nothing but you can disrupt your sleep." ],
    "apply_message": "You could swear that this man wished you a good night.",
    "remove_message": "The feeling of safety quickly fades away.",
    "rating": "good",
    "max_duration": "2 seconds",
    "show_intensity": false,
    "max_intensity": 1,
    "flags": [ "INVISIBLE", "ETHEREAL", "PAIN_IMMUNE", "BLIND", "DEAF" ],
    "enchantments": [ { "values": [ { "value": "SLEEPY", "add": 9999 } ] } ]
=======
    "id": "effect_lilin_vampire_immune",
    "//": "Hidden effects, prevents you from being vampirized",
    "name": [ "" ],
    "desc": [ "" ],
    "removes_effects": [ "vampire_virus" ]
  },
  {
    "type": "effect_type",
    "id": "effect_gained_lilin_power",
    "//": "Hidden effects, prevents you from gaining more lilin powers too quickly",
    "name": [ "" ],
    "desc": [ "" ]
  },
  {
    "type": "effect_type",
    "id": "effect_lilin_temmporary_glorious",
    "//": "Hidden effects, tracking whether you have EOC_LILIN_TEMPORARY_GLORIOUS active",
    "name": [ "" ],
    "desc": [ "" ]
  },
  {
    "type": "effect_type",
    "id": "effect_lilin_ruach_drain_side_effects",
    "name": [ "Ruach-drained" ],
    "desc": [ "A lilit has drained away some of your life-force." ],
    "max_intensity": 14,
    "int_decay_step": -1,
    "int_decay_tick": 259200,
    "show_in_info": true
  },
  {
    "type": "effect_type",
    "id": "effect_lilin_no_ruach",
    "name": [ { "str": "Ra'ab", "//~": "Biblical Hebrew for 'famine' or 'starvation'" } ],
    "desc": [ "You are out of ruach and gradually weakening." ],
    "rating": "bad",
    "max_intensity": 28,
    "int_decay_step": 1,
    "int_decay_tick": 86400,
    "show_intensity": true,
    "//2": "Increases in intensity once per day",
    "base_mods": {
      "pain_min": [ 1 ],
      "pain_max": [ 2 ],
      "pain_max_val": [ 10 ],
      "pain_chance": [ 45 ],
      "pain_tick": [ 300 ],
      "health_min": [ -1 ],
      "health_max": [ 2 ],
      "health_chance": [ 45 ],
      "health_tick": [ 600 ]
    },
    "scaling_mods": { "pain_max_val": [ 5 ], "pain_chance": [ -1 ], "pain_tick": [ -6 ], "health_chance": [ -1 ], "health_tick": [ -12 ] },
    "enchantments": [
      {
        "condition": "ALWAYS",
        "values": [
          { "value": "HUNGER", "multiply": { "math": [ "u_effect_intensity('effect_lilin_no_ruach') * 0.05" ] } },
          { "value": "THIRST", "multiply": { "math": [ "u_effect_intensity('effect_lilin_no_ruach') * 0.05" ] } },
          { "value": "SLEEPINESS", "multiply": { "math": [ "u_effect_intensity('effect_lilin_no_ruach') * 0.05" ] } },
          {
            "value": "REGEN_HP",
            "multiply": { "math": [ "max((u_effect_intensity('effect_lilin_no_ruach') * -0.04), -1)" ] }
          },
          {
            "value": "REGEN_STAMINA",
            "multiply": { "math": [ "max((u_effect_intensity('effect_lilin_no_ruach') * -0.04), -0.95)" ] }
          },
          {
            "value": "REGEN_MANA",
            "multiply": { "math": [ "max((u_effect_intensity('effect_lilin_no_ruach') * -0.04), -0.95)" ] }
          }
        ]
      }
    ],
    "limb_score_mods": [
      { "limb_score": "balance", "modifier": 0.96, "scaling": -0.035 },
      { "limb_score": "breathing", "modifier": 1.0, "scaling": -0.035 },
      { "limb_score": "lift", "modifier": 0.96, "scaling": -0.035 },
      { "limb_score": "grip", "modifier": 0.96, "scaling": -0.035 },
      { "limb_score": "reaction", "modifier": 0.95, "scaling": -0.035 },
      { "limb_score": "block", "modifier": 1.0, "scaling": -0.035 },
      { "limb_score": "vision", "modifier": 1.0, "scaling": -0.035 }
    ],
    "flags": [ "EFFECT_LIMB_SCORE_MOD" ]
  },
  {
    "type": "effect_type",
    "id": "effect_lilin_attribute_bonuses",
    "name": [ { "str": "Might of the Nephilim" } ],
    "desc": [ "You are enhancing your physical abilities." ],
    "rating": "good",
    "enchantments": [
      {
        "condition": { "u_has_trait": "LILIN_ATTRIBUTE_BONUSES_STRENGTH" },
        "values": [
          {
            "value": "STRENGTH",
            "add": {
              "math": [
                "1 + (u_has_trait('LILIN_ATTRIBUTE_BONUSES_STRENGTH') * 1) + (u_has_trait('LILIN_ATTRIBUTE_BONUSES_DEXTERITY') * 1) + (u_has_trait('LILIN_ATTRIBUTE_BONUSES_PERCEPTION') * 1) + (u_has_trait('THRESH_LILIN') * 2)"
              ]
            }
          }
        ]
      },
      {
        "condition": { "u_has_trait": "LILIN_ATTRIBUTE_BONUSES_DEXTERITY" },
        "values": [
          {
            "value": "DEXTERITY",
            "add": {
              "math": [
                "1 + (u_has_trait('LILIN_ATTRIBUTE_BONUSES_STRENGTH') * 1) + (u_has_trait('LILIN_ATTRIBUTE_BONUSES_DEXTERITY') * 1) + (u_has_trait('LILIN_ATTRIBUTE_BONUSES_PERCEPTION') * 1) + (u_has_trait('THRESH_LILIN') * 2)"
              ]
            }
          },
          { "value": "BONUS_DODGE", "add": 1 }
        ]
      },
      {
        "condition": { "u_has_trait": "LILIN_ATTRIBUTE_BONUSES_PERCEPTION" },
        "values": [
          {
            "value": "PERCEPTION",
            "add": {
              "math": [
                "1 + (u_has_trait('LILIN_ATTRIBUTE_BONUSES_STRENGTH') * 1) + (u_has_trait('LILIN_ATTRIBUTE_BONUSES_DEXTERITY') * 1) + (u_has_trait('LILIN_ATTRIBUTE_BONUSES_PERCEPTION') * 1) + (u_has_trait('THRESH_LILIN') * 2)"
              ]
            }
          }
        ]
      }
    ]
  },
  {
    "type": "effect_type",
    "id": "effect_lilin_speed_boost",
    "name": [ { "str": "Reaping the Whirlwind" } ],
    "desc": [ "You are moving incredibly quickly." ],
    "rating": "good",
    "enchantments": [
      {
        "values": [
          { "value": "MOVE_COST", "multiply": -0.5 },
          { "value": "ATTACK_SPEED", "multiply": -0.66 },
          { "value": "BONUS_DODGE", "add": 1 },
          { "value": "DODGE_CHANCE", "add": { "math": [ "2 + (u_has_trait('THRESH_LILIN') * 2)" ] } },
          { "value": "RANGE_DODGE", "add": { "math": [ "0.25 + (u_has_trait('THRESH_LILIN') * 0.25)" ] } }
        ]
      }
    ]
  },
  {
    "type": "effect_type",
    "id": "effect_lilin_limb_score_bonuses_at_night",
    "name": [ { "str": "The Night Hunter" } ],
    "desc": [ "Now they will know why they fear the night." ],
    "rating": "good",
    "limb_score_mods": [
      { "limb_score": "balance", "modifier": 1.2 },
      { "limb_score": "breathing", "modifier": 1.5 },
      { "limb_score": "lift", "modifier": 1.25 },
      { "limb_score": "grip", "modifier": 1.25 },
      { "limb_score": "reaction", "modifier": 1.35 },
      { "limb_score": "block", "modifier": 1.3 },
      { "limb_score": "vision", "modifier": 1.5 }
    ],
    "flags": [ "EFFECT_LIMB_SCORE_MOD" ]
>>>>>>> d75cf967
  }
]<|MERGE_RESOLUTION|>--- conflicted
+++ resolved
@@ -2291,19 +2291,6 @@
   },
   {
     "type": "effect_type",
-<<<<<<< HEAD
-    "id": "effect_sleep_shield",
-    "name": [ "Undisrupted sleep" ],
-    "desc": [ "Sleep well.  Nothing but you can disrupt your sleep." ],
-    "apply_message": "You could swear that this man wished you a good night.",
-    "remove_message": "The feeling of safety quickly fades away.",
-    "rating": "good",
-    "max_duration": "2 seconds",
-    "show_intensity": false,
-    "max_intensity": 1,
-    "flags": [ "INVISIBLE", "ETHEREAL", "PAIN_IMMUNE", "BLIND", "DEAF" ],
-    "enchantments": [ { "values": [ { "value": "SLEEPY", "add": 9999 } ] } ]
-=======
     "id": "effect_lilin_vampire_immune",
     "//": "Hidden effects, prevents you from being vampirized",
     "name": [ "" ],
@@ -2473,6 +2460,19 @@
       { "limb_score": "vision", "modifier": 1.5 }
     ],
     "flags": [ "EFFECT_LIMB_SCORE_MOD" ]
->>>>>>> d75cf967
+  },
+    {
+    "type": "effect_type",
+    "id": "effect_sleep_shield",
+    "name": [ "Undisrupted sleep" ],
+    "desc": [ "Sleep well.  Nothing but you can disrupt your sleep." ],
+    "apply_message": "You could swear that this man wished you a good night.",
+    "remove_message": "The feeling of safety quickly fades away.",
+    "rating": "good",
+    "max_duration": "2 seconds",
+    "show_intensity": false,
+    "max_intensity": 1,
+    "flags": [ "INVISIBLE", "ETHEREAL", "PAIN_IMMUNE", "BLIND", "DEAF" ],
+    "enchantments": [ { "values": [ { "value": "SLEEPY", "add": 9999 } ] } ]
   }
 ]