[
  {
    "type": "effect_type",
    "id": "haste",
    "name": [ "Hasted" ],
    "desc": [ "Your speed is boosted enormously." ],
    "apply_message": "Your speed is boosted to superhuman levels!",
    "remove_message": "You return to your normal speed.",
    "rating": "good",
    "base_mods": { "dex_mod": [ 4 ], "speed_mod": [ 250 ] }
  },
  {
    "type": "effect_type",
    "id": "buoyant",
    "name": [ "Buoyant" ],
    "desc": [ "You are more buoyant than before.  This will make swimming much easier." ],
    "apply_message": "You feel more buoyant!",
    "remove_message": "You feel less buoyant.",
    "rating": "good",
    "max_duration": "8 h",
    "limb_score_mods": [ { "limb_score": "swim", "modifier": 2 } ],
    "flags": [ "EFFECT_LIMB_SCORE_MOD" ]
  },
  {
    "type": "effect_type",
    "id": "acidic_mist",
    "name": [ "Acidic mist" ],
    "desc": [ "The mist is burning you!" ],
    "apply_message": "The mist is burning you!",
    "rating": "bad",
    "max_duration": "30 s",
    "max_intensity": 5,
    "int_dur_factor": "5 s",
    "base_mods": {
      "hurt_min": [ 1 ],
      "hurt_chance": [ 1 ],
      "hurt_chance_bot": [ 10 ],
      "pain_min": [ 1 ],
      "pain_chance": [ 1 ],
      "pain_chance_bot": [ 10 ]
    },
    "scaling_mods": { "hurt_chance": [ 1 ], "pain_chance": [ 1 ] },
    "show_in_info": true
  },
  {
    "type": "effect_type",
    "id": "vamp_blood_weave",
    "removes_effects": [ "infected", "bite", "bleed" ],
    "rating": "good",
    "apply_message": "Your wound closes up and covers over instantly."
  },
  {
    "type": "effect_type",
    "id": "xtr_str_aspirin",
    "max_duration": "4 m",
    "base_mods": {
      "pkill_tick": [ 42 ],
      "pkill_min": [ 1 ],
      "pkill_max_val": [ 15 ],
      "hurt_tick": [ 42 ],
      "hurt_min": [ -1 ],
      "hurt_max": [ -5 ]
    },
    "rating": "good",
    "blood_analysis_description": "Strange Painkiller"
  },
  {
    "type": "effect_type",
    "id": "blood_spiders",
    "name": [ "Blood Spiders" ],
    "desc": [
      "You have contracted an interdimensional disease, specifically Blood Spiders.  Symptoms can be alleviated by medication (antiparasitic)."
    ],
    "apply_memorial_log": "Caught blood spiders.",
    "remove_memorial_log": "Eradicated the spiders in their blood.",
    "apply_message": "Your veins itch…",
    "rating": "bad",
    "resist_traits": [ "PARAIMMUNE", "ACIDBLOOD" ],
    "base_mods": {
      "thirst_tick": [ 580 ],
      "thirst_min": [ 1 ],
      "sleepiness_tick": [ 300 ],
      "sleepiness_min": [ 1 ],
      "str_mod": [ -2, -1 ],
      "dex_mod": [ -1, 0 ],
      "per_mod": [ -1, 0 ],
      "pain_max_val": [ 30 ],
      "pain_min": [ 2, 0 ],
      "pain_chance": [ 3, 9 ],
      "health_amount": [ -2, -12 ]
    },
    "blood_analysis_description": "Unknown Hemolytic Parasite"
  },
  {
    "type": "effect_type",
    "id": "curesome",
    "removes_effects": [ "common_cold", "flu" ],
    "base_mods": { "pkill_min": [ 5 ] }
  },
  {
    "type": "effect_type",
    "id": "faewild",
    "//": "Should make the player have better perception with a worse dex but should be offset if taken with consumables that grant altered_physics.",
    "name": [ "glamoured" ],
    "desc": [ "The world is beautiful and breathtaking but maybe also terrifying." ],
    "apply_message": "The colors brighten and your vision sharpens.",
    "remove_message": "The world becomes a duller place.",
    "rating": "mixed",
    "max_duration": "30 m",
    "base_mods": { "per_mod": [ 6 ], "dex_mod": [ -2 ], "speed_mod": [ -5 ] },
    "blood_analysis_description": "Cross-dimensional Narcotic, unexpected physics encountered"
  },
  {
    "type": "effect_type",
    "id": "relative_physics",
    "//": "Should improve your dex but worsen your mood.  Also should resist Hallucinating when on this.",
    "name": [ "Angled", "Canted", "Mirrored" ],
    "desc": [
      "Your vision suddenly feels as if it shifted down and to the left.",
      "You are viewing the world as if from an orchestra pit.",
      "You feel your body moves mirrored to the thoughts in your head."
    ],
    "apply_message": "You feel the universe vibrating.",
    "remove_message": "The hum in your bones subsides.",
    "decay_messages": [ [ "Your body accepts your presence once more.", "good" ], [ "A mirror cracks in the distance.", "good" ] ],
    "max_intensity": 3,
    "rating": "bad",
    "base_mods": { "dex_mod": [ 1 ], "h_mod_min": [ -1 ], "h_mod_min_val": [ 0 ], "h_mod_chance": [ 900 ] },
    "scaling_mods": { "dex_mod": [ 1 ], "h_mod_min": [ -1 ], "h_mod_min_val": [ -50 ], "h_mod_chance": [ -200 ] },
    "blood_analysis_description": "Anomalous Readings"
  },
  {
    "type": "effect_type",
    "id": "foxfire_imbibed",
    "name": [ "Foxfire", "Balefire", "St. Elmo's Fire" ],
    "desc": [
      "Your body is dimly covered in ephemeral flames.",
      "The flames sometimes obstruct your vision, yet you feel no pain from them.",
      "You body shines like a lit beacon."
    ],
    "miss_messages": [ [ "The flames distract you.", 1 ] ],
    "rating": "bad",
    "resist_traits": [ "POISRESIST", "VOMITSTOMACH" ],
    "max_intensity": 3,
    "enchantments": [ { "values": [ { "value": "LUMINATION", "add": { "math": [ "u_effect_intensity('foxfire_imbibed') * 50" ] } } ] } ],
    "base_mods": { "per_mod": [ -1 ], "dex_mod": [ -1 ] },
    "scaling_mods": { "per_mod": [ -1 ], "dex_mod": [ -1 ] }
  },
  {
    "type": "effect_type",
    "id": "visuals",
    "name": [ "Hallucinating" ],
    "desc": [ "You can't trust everything that you see." ],
    "rating": "bad",
    "resist_effects": [ "relative_physics" ],
    "base_mods": { "int_mod": [ -2 ], "dex_mod": [ -1 ], "per_mod": [ -4 ] },
    "blood_analysis_description": "Hallucinations"
  },
  {
    "type": "effect_type",
    "id": "effect_monster_shadow_damage_reduction",
    "name": [ "Shadow Damage Reduction" ],
    "desc": [ "You are flatter and less real in ways that makes you less susceptible to damage." ],
    "show_in_info": true,
    "enchantments": [ { "values": [ { "value": "ARMOR_BULLET", "multiply": -0.75 }, { "value": "ARMOR_BASH", "multiply": -0.75 } ] } ]
  },
  {
    "type": "effect_type",
    "id": "creativity",
    "//": "Tracks inventors creative sparks",
    "name": [ "One Amazing Idea", "Several Inspired Tangents", "Brimming with Creativity" ],
    "desc": [
      "You have an incredibly amazing idea.  You think you should <color_yellow>research</color> it.",
      "You've got a few theories you'd like to explore.  Grab a laptop, a cup of coffee, and <color_yellow>research</color> it like a proper scientist.",
      "Your brain can't hold any more brilliance.  To the <color_yellow>research</color> table!"
    ],
    "max_intensity": 3,
    "apply_message": "A great idea has illuminated your mind, it's probably a good time to pick up your laptop and do some calculations.",
    "rating": "good"
  },
  {
    "type": "effect_type",
    "id": "mental_exhaustion",
    "//": "Prevents you from learning new alchemy recipes.",
    "name": [ "Mental Exhaustion" ],
    "desc": [ "You have recently realized a new alchemical recipe and your thoughts are scattered." ],
    "remove_message": "Your mind feels normal enough that you could focus on new alchemy ideas once again.",
    "max_intensity": 1,
    "rating": "bad"
  },
  {
    "type": "effect_type",
    "id": "dreamer_eff",
    "name": [ "Matter Twist", "Matter Deformation", "Dimensional Shift", "Dimensional Chasm", "Reality Gateway" ],
    "desc": [
      "Sometimes the world nearby twists.  Was it you?",
      "Sometimes you hear an odd noise, like a whisper.",
      "You feel someone's presences.  They are wondering.",
      "Random voices jump into your head from time to time.  Most of them are friendly.",
      "You clearly feel the otherworldly presence.  They are ready to help you."
    ],
    "max_intensity": 5,
    "rating": "good"
  },
  {
    "type": "effect_type",
    "id": "hallu",
    "max_duration": "6 h",
    "resist_effects": [ "relative_physics" ],
    "blood_analysis_description": "Hallucinations"
  },
  {
    "type": "effect_type",
    "id": "night_sight",
    "name": [ "Night Sight" ],
    "desc": [ "You can see in the dark." ],
    "apply_message": "Your sight adjusts to the darkness.",
    "remove_message": "The darkness loses its shape and your eyes return to their usual hue.",
    "rating": "good",
    "flags": [ "EFFECT_LIMB_SCORE_MOD", "CRAFT_IN_DARKNESS", "READ_IN_DARKNESS" ],
    "limb_score_mods": [ { "limb_score": "night_vis", "modifier": 10 } ]
  },
  {
    "type": "effect_type",
    "id": "effect_dread_weight",
    "name": [ "Existential Dread" ],
    "desc": [ "Is there any point to forward movement?" ],
    "max_intensity": 4,
    "int_add_val": 1,
    "apply_message": "The air around you chills as existence loses its appeal!",
    "remove_message": "The weight is lifted from your mind and the air warms.",
    "base_mods": { "speed_mod": [ -40 ] },
    "scaling_mods": { "speed_mod": [ -10 ] }
  },
  {
    "type": "effect_type",
    "id": "blood_treatment",
    "//": "Should reduce and reverse the effects of vampire_virus.",
    "rating": "good",
    "blocks_effects": [ "vampire_virus" ],
    "blood_analysis_description": "Heightened levels of organosulfur compounds, mercury, and silver.",
    "max_duration": 8640000,
    "dur_add_perc": 25
  },
  {
    "type": "effect_type",
    "id": "blood_quenched",
    "//": "The PC has consumed more human blood than usual.  Will slow them down some but gives them more blood vitamin to cast with or to go without consuming blood for longer.",
    "name": [ "Flush", "Engorged", "Tick-like" ],
    "rating": "mixed",
    "max_intensity": 100,
    "blocks_effects": [ "vampire_virus_hunger" ],
    "blood_analysis_description": "Patient has had extensive battlefield blood transfusions.  Serious risk of bloodborne infections.",
    "base_mods": { "speed_mod": [ -10 ], "dex_mod": [ -1 ], "dodge_mod": [ -1 ] },
    "scaling_mods": { "speed_mod": [ -20 ], "dex_mod": [ -1 ], "dodge_mod": [ -1 ] }
  },
  {
    "type": "effect_type",
    "id": "cheval_overdose",
    "//": "Intensity 1 is a standard dosage of the drug.  Further intensities reflect taking pills while the first dose hasn't worn off.  It is not wise to do so.",
    "name": [ "Energized", "Enflamed", "Arrhythmic", "Tachycardiac" ],
    "apply_message": [
      [ "These magickal trucker pills have kicked in and you feel great!", "good" ],
      [
        "You shouldn't have taken this many pills.  Your skin flushes and your nerves feel like they are on fire.",
        "bad"
      ],
      [ "Your heartbeat doesn't feel normal.  Why on earth did you take more of these pills?", "bad" ],
      [
        "This might just be it, the big one.  With no hospital available you're just going to have to ride it straight through Hell.",
        "bad"
      ]
    ],
    "decay_messages": [
      [
        "These magickal trucker pills have worn off and you feel rough.  It might be best to go ahead and sleep through the hangover as best you can.",
        "bad"
      ],
      [
        "Aside from any leftover pain and damage that was done to your body by overdosing your feeling pretty good now.",
        "good"
      ],
      [ "Your heartbeat slows into a somewhat normal rhythm but your skin is still on fire.", "good" ],
      [ "The pain in your chest subsides but your heart is still beating in a concerning fashion.", "good" ]
    ],
    "max_intensity": 4,
    "blood_analysis_description": "Patient has dangerous levels of multiple chemicals in their blood.  Sedation and restraint suggested.",
    "base_mods": {
      "speed_mod": [ 10 ],
      "str_mod": [ 1 ],
      "stim_amount": [ 1 ],
      "stim_tick": [ 500 ],
      "stim_max_val": [ 50 ],
      "hurt_chance": [ 1 ],
      "hurt_tick": [ 15000 ],
      "pain_amount": [ 0 ],
      "pain_chance": [ 2 ],
      "pain_tick": [ 400 ],
      "hurt_amount": [ 1 ]
    },
    "scaling_mods": {
      "perspiration_amount": [ 6 ],
      "perspiration_min": [ 1 ],
      "perspiration_chance": [ 2 ],
      "perspiration_tick": [ 150 ],
      "pain_amount": [ 10 ],
      "pain_min": [ 1 ],
      "hurt_amount": [ 1 ],
      "pain_tick": [ -100 ],
      "hurt_tick": [ -4925 ],
      "stim_max_val": [ 400 ]
    }
  },
  {
    "type": "effect_type",
    "id": "cheval_withdrawal",
    "rating": "bad",
    "blood_analysis_description": "Patient has multiple byproducts in blood stream suggesting extended drug binge.",
    "base_mods": { "speed_mod": [ -15 ], "str_mod": [ -1 ], "stim_amount": [ -1 ], "stim_tick": [ 500 ], "stim_max_val": [ -50 ] }
  },
  {
    "type": "effect_type",
    "id": "drank_fae_blood_hallucination",
    "name": [ "Altered vision", "Distorted vision", "Hallucination", "Severe hallucination" ],
    "apply_message": [
      [ "Your vision twists a little after drinking that Fae blood.", "mixed" ],
      [ "Your vision starts distorting a little more as you drink the Fae blood.", "mixed" ],
      [ "Your vision starts seeing things that aren't there as you drink the Fae blood.", "mixed" ],
      [
        "Drinking that much Fae blood has left your vision almost unable to differentiate between reality and illusion.",
        "bad"
      ]
    ],
    "decay_messages": [
      [ "Your vision is normal again.", "good" ],
      [ "Your vision is almost back to normal.", "good" ],
      [ "You stopped seeing things, but your vision still twists and deforms what you see.", "good" ],
      [ "Your ability to differentiate what is real and what isn't is a little better now.", "good" ]
    ],
    "max_intensity": 4,
    "blood_analysis_description": "Unknown Hallucinogens.",
    "//": "Lighter scaling to factor the two hallucination effects the player will receive at intensity 3 and 4.",
    "limb_score_mods": [
      { "limb_score": "reaction", "modifier": 0.8, "scaling": -0.05 },
      { "limb_score": "block", "modifier": 0.8, "scaling": -0.05 }
    ],
    "flags": [ "EFFECT_LIMB_SCORE_MOD" ]
  },
  {
    "type": "effect_type",
    "id": "poisoned_blood",
    "//": "Should happen if you consume blood treatments after gaining Vampire4 trait.",
    "name": [ "Poisoned blood" ],
    "desc": [ "You have poisoned your own blood!" ],
    "miss_messages": [ [ "You feel bad inside.", 1 ] ],
    "rating": "bad",
    "pain_sizing": true,
    "hurt_sizing": true,
    "main_parts_only": true,
    "base_mods": {
      "per_mod": [ -2, -1 ],
      "dex_mod": [ -1, -1 ],
      "str_mod": [ -2, 0 ],
      "pain_min": [ 1 ],
      "pain_chance": [ 150, 900 ],
      "hurt_min": [ 1 ],
      "hurt_chance": [ 150, 2700 ]
    },
    "show_in_info": true,
    "blood_analysis_description": "Poison"
  },
  {
    "type": "effect_type",
    "id": "poisoned_blood2",
    "//": "Should happen if you consume blood treatments after gaining Vampire5 trait.",
    "rating": "bad",
    "chance_kill": [ [ 1, 1 ] ],
    "chance_kill_resist": [ [ 1, 1 ] ],
    "death_msg": "Your blood turns to acid and melts through your body.",
    "death_event": "dies_from_bleeding",
    "max_duration": 86400,
    "dur_add_perc": 25
  },
  {
    "type": "effect_type",
    "id": "vampire_virus",
    "name": [ "Wan", "Reddened Eyes", "Bloodthirst" ],
    "desc": [
      "Your complexion is wan and spent.",
      "Your skin is pale and your eyes are thoroughly bloodshot.",
      "Your skin is pale and your eyes have turned dark red.  You feel a constant hunger, like the food you eat is no longer nourishing you."
    ],
    "apply_message": [
      [ "You feel the blood rushing from the wound and then a pressure that reminds you of backwash.", "bad" ],
      [ "Your iris slowly turns red from the outside in.", "bad" ],
      [ "There is an emptiness in your stomach and soul that can no longer be filled with mortal joys.", "bad" ]
    ],
    "death_msg": "You succumb to your deadly necrotic condition.",
    "apply_memorial_log": "Contracted a bloodborne pathogen out of legend.",
    "remove_memorial_log": "Rid themselves of a horrific curse of the blood.",
    "resist_traits": [ "ACIDBLOOD", "BLOOD_OF_SAINTS" ],
    "resist_effects": [ "blood_treatment" ],
    "blocks_effects": [ "cold", "flu" ],
    "max_intensity": 3,
    "//": "Each stage is intended to last 5.3 days.  I'm not sure if I've got the decay ticks correct on this.",
    "blood_analysis_description": "Unknown RNA virus is rewriting sampled blood cells.",
    "base_mods": { "speed_mod": [ -5 ] },
    "scaling_mods": { "speed_mod": [ 15 ], "str_mod": [ 1.5 ], "dodge_mod": [ 1.5 ] },
    "flags": [ "HEMOVORE" ]
  },
  {
    "type": "effect_type",
    "id": "vampire_virus_ascendant",
    "name": [ "Terminal Porphyria" ],
    "desc": [ "Your skin is deathly white and will redden and burn when exposed to the sun." ],
    "apply_message": "You've chosen to embrace this illness and enhance your curse.",
    "death_msg": "You succumb to your deadly necrotic condition.",
    "apply_memorial_log": "Willingly left their humanity behind.",
    "resist_traits": [ "ACIDBLOOD" ],
    "resist_effects": [ "blood_treatment", "blood_quenched" ],
    "max_intensity": 1,
    "rating": "bad",
    "blood_analysis_description": "Blood sample contains numerous unidentified mutations and numerous blood sources.  Original host blood unidentifiable in the mix.",
    "base_mods": { "speed_mod": [ 20 ], "str_mod": [ 2 ], "dodge_mod": [ 2 ] }
  },
  {
    "type": "effect_type",
    "id": "vampire_virus_post_mortal",
    "name": [ "Homo sapiens homovorus" ],
    "desc": [
      "Your skin is deathly white, your eyes are solid red except for a huge pupil, the only food you can consume is human blood, and if sunlight hits you that part of your body instantly burns."
    ],
    "apply_message": "Becoming a monster is a matter of degrees until one day it isn't and you can no longer remember why morality seemed important.",
    "death_msg": "You succumb to your deadly necrotic condition.",
    "apply_memorial_log": "Terrorized the remnants of humanity til there were none left.",
    "remove_memorial_log": "Found a miracle in a world full of the dead.",
    "resist_traits": [ "ACIDBLOOD" ],
    "resist_effects": [ "blood_treatment", "blood_quenched" ],
    "max_intensity": 1,
    "rating": "bad",
    "blood_analysis_description": "Blood sample contains numerous unidentified mutations and numerous blood sources.  Original host blood unidentifiable in the mix.",
    "base_mods": { "speed_mod": [ 40 ], "str_mod": [ 4 ], "dodge_mod": [ 4 ] }
  },
  {
    "type": "effect_type",
    "id": "withering",
    "//": "This is the starving effect when the vampire hasn't consumed enough human blood.  Should take several days of not consuming blood even if not using any powers.",
    "name": [ "Sallow", "Hypomia", "Corpse-like", "Eternal Slumber" ],
    "desc": [
      "The absence of raw blood from your diet has left you wan, pale and uncomfortable.",
      "Your body is weakened and your need to feed is a constant pain in your chest.",
      "Severe blood deficiency has left you looking emaciated no matter what your weight is.",
      "One day blood may spill on your lips and wake you from your slumber, but until then you are a corpse."
    ],
    "apply_message": "Most of your thoughts now revolve around blood, how good it tastes and where you might find it.",
    "remove_message": "Your blood lust is slaked.",
    "decay_messages": [
      [ "You've almost consumed enough blood to feel normal again.", "good" ],
      [ "More blood and you'll start to feel even better.", "good" ]
    ],
    "max_intensity": 4,
    "rating": "bad",
    "chance_kill": [ [ -1, 1 ], [ -1, 1 ], [ -1, 1 ], [ 1, 100 ] ],
    "chance_kill_resist": [ [ -1, 1 ], [ -1, 1 ], [ -1, 1 ], [ 1, 2000000 ] ],
    "base_mods": {
      "str_mod": [ -1 ],
      "stamina_min": [ -100 ],
      "stamina_max": [ -200 ],
      "stamina_chance": [ 9000 ],
      "sleepiness_min": [ 10 ],
      "sleepiness_max": [ 20 ],
      "sleepiness_chance": [ 9000 ],
      "h_mod_min": [ -1 ],
      "h_mod_min_val": [ 0 ],
      "h_mod_chance": [ 9000 ]
    },
    "scaling_mods": {
      "str_mod": [ -2 ],
      "stamina_max": [ -500 ],
      "sleepiness_max": [ 20 ],
      "stamina_chance": [ -300 ],
      "sleepiness_chance": [ -300 ],
      "h_mod_min": [ -1 ],
      "h_mod_min_val": [ -50 ],
      "h_mod_chance": [ -200 ]
    },
    "blood_analysis_description": "Severe Progressive Anemic Autophagy"
  },
  {
    "type": "effect_type",
    "id": "eyegleam",
    "name": [ "Eye Gleam" ],
    "desc": [ "You can see in the dark." ],
    "rating": "good",
    "enchantments": [
      {
        "values": [
          {
            "value": "NIGHT_VIS",
            "add": {
              "math": [
                "5 + (vampire_total_tier_one_traits() * 1) + (vampire_total_tier_two_traits() * 2) + (vampire_total_tier_three_traits() * 3) + (vampire_total_tier_four_traits_plus_potence() * 4)"
              ]
            }
          }
        ]
      },
      {
        "condition": { "not": "is_day" },
        "values": [
          {
            "value": "OVERMAP_SIGHT",
            "add": { "math": [ "4 + u_has_trait('VAMPIRE2') + u_has_trait('VAMPIRE3') + (u_has_trait('VAMPIRE4') * 2)" ] }
          }
        ]
      }
    ]
  },
  {
    "type": "effect_type",
    "id": "eyegleam_craft_in_darkness",
    "rating": "good",
    "flags": [ "CRAFT_IN_DARKNESS" ]
  },
  {
    "type": "effect_type",
    "id": "effect_vampiric_strength",
    "name": [ "Vigor Mortis" ],
    "desc": [ "You have the strength of the damned." ],
    "rating": "good",
    "enchantments": [
      {
        "values": [
          {
            "value": "STRENGTH",
            "add": {
              "math": [
                "1 + (vampire_total_tier_one_traits() * 0.25) + (vampire_total_tier_two_traits() * 0.33) + (vampire_total_tier_three_traits() * 0.5) + (vampire_total_tier_four_traits_plus_potence() * 0.75)"
              ]
            }
          }
        ]
      }
    ]
  },
  {
    "type": "effect_type",
    "id": "effect_vampiric_resilience",
    "name": [ "Sanguine Resilience" ],
    "desc": [ "You have the fortitude of the grave." ],
    "rating": "good",
    "enchantments": [
      {
        "values": [
          {
            "value": "ARMOR_BASH",
            "multiply": {
              "math": [
                "max(((vampire_total_tier_one_traits() * -0.01) + (vampire_total_tier_two_traits() * -0.02) + (vampire_total_tier_three_traits() * -0.04) + (vampire_total_tier_four_traits_plus_potence() * -0.06)), -0.66)"
              ]
            }
          },
          {
            "value": "ARMOR_CUT",
            "multiply": {
              "math": [
                "max(((vampire_total_tier_one_traits() * -0.005) + (vampire_total_tier_two_traits() * -0.01) + (vampire_total_tier_three_traits() * -0.02) + (vampire_total_tier_four_traits_plus_potence() * -0.03)), -0.33)"
              ]
            }
          },
          {
            "value": "ARMOR_STAB",
            "multiply": {
              "math": [
                "max(((vampire_total_tier_one_traits() * -0.003) + (vampire_total_tier_two_traits() * -0.007) + (vampire_total_tier_three_traits() * -0.015) + (vampire_total_tier_four_traits_plus_potence() * -0.025)), -0.25)"
              ]
            }
          },
          {
            "value": "ARMOR_BULLET",
            "multiply": {
              "math": [
                "max(((vampire_total_tier_one_traits() * -0.012) + (vampire_total_tier_two_traits() * -0.025) + (vampire_total_tier_three_traits() * -0.05) + (vampire_total_tier_four_traits_plus_potence() * -0.075)), -0.85)"
              ]
            }
          }
        ]
      }
    ]
  },
  {
    "type": "effect_type",
    "id": "blood_weave",
    "name": [ "Blood Weave" ],
    "desc": [ "Immunity to bleeding and bites, increased stamina regeneration, increased hunger and thirst gain." ],
    "remove_message": "The tension running through your flesh fades.",
    "blocks_effects": [ "bleed", "bite" ],
    "rating": "good",
    "max_duration": "5 m",
    "base_mods": {
      "hunger_min": [ 1 ],
      "hunger_chance": [ 12 ],
      "thirst_min": [ 1 ],
      "thirst_chance": [ 12 ],
      "health_min": [ 1 ],
      "health_chance": [ 4 ],
      "stamina_min": [ 40 ],
      "stamina_chance": [ 2 ]
    },
    "flags": [ "BLEED_IMMUNE" ]
  },
  {
    "type": "effect_type",
    "id": "effect_vampiric_dodge",
    "name": [ "Flow Like Blood" ],
    "desc": [ "You can move so quickly you might even be able to dodge bullets." ],
    "rating": "good",
    "blocks_effects": [ "grabbed" ],
    "enchantments": [
      {
        "values": [
          {
            "value": "EVASION",
            "add": {
              "math": [
                "min(0.15 + ((vampire_total_tier_one_traits() * 0.012) + (vampire_total_tier_two_traits() * 0.025) + (vampire_total_tier_three_traits() * 0.05) + (vampire_total_tier_four_traits_plus_potence() * 0.075)), 0.7)"
              ]
            }
          },
          {
            "value": "DODGE_CHANCE",
            "add": {
              "math": [
                "min(1 + ((vampire_total_tier_one_traits() * 0.25) + (vampire_total_tier_two_traits() * 0.45) + (vampire_total_tier_three_traits() * 0.65) + (vampire_total_tier_four_traits_plus_potence() * 0.95)), 15)"
              ]
            }
          },
          { "value": "BONUS_DODGE", "add": 2 }
        ]
      }
    ],
    "flags": [ "HARDTOHIT" ]
  },
  {
    "type": "effect_type",
    "id": "effect_vampire_fear_gazed",
    "//": "Hidden effect, used to prevent spamming fear gaze repeatedly.",
    "name": [ "" ],
    "desc": [ "" ]
  },
  {
    "type": "effect_type",
    "id": "effect_vampire_studying_blood_gifts",
    "//": "Hidden effect, used to make sure only active blood gift research gains powers.",
    "name": [ "" ],
    "desc": [ "" ]
  },
  {
    "type": "effect_type",
    "id": "effect_vampire_recently_learned_blood_gifts",
    "name": [ "Learned blood gift" ],
    "desc": [
      "You recently discovered a gift of the blood.  Until you've experimented with it and tested your new powers, further research will be fruitless."
    ],
    "remove_message": "You're sure you could try to learn a new blood gift now.",
    "rating": "bad"
  },
  {
    "type": "effect_type",
    "id": "effect_vampire_bat_form_levitation",
    "//": "Hidden effect, used to make sure bat form can fly.",
    "name": [ "" ],
    "desc": [ "" ],
    "flags": [ "LEVITATION", "CLIMB_FLYING" ]
  },
  {
    "type": "effect_type",
    "id": "effect_vampire_mist_form",
    "//": "Hidden effect, used to make sure mist form doesn't drop items.",
    "name": [ "" ],
    "desc": [ "" ],
    "enchantments": [ { "values": [ { "value": "EVASION", "add": 1 } ] } ],
    "flags": [ "ETHEREAL", "INVISIBLE" ]
  },
  {
    "id": "eater_lump_pool",
    "type": "effect_type",
    "name": [ "Dream Gorging" ],
    "desc": [
      "You ate a whole dreamdross ingot.  It is too much for your body, but for a while you are much <color_green>stronger</color>, and <color_green>recover from traumas</color> faster."
    ],
    "apply_message": "A huge warm wave moves from your stomach through your body.",
    "remove_message": "The warm feeling fades away.",
    "rating": "good",
    "show_intensity": false,
    "enchantments": [ { "values": [ { "value": "STRENGTH", "add": 6 }, { "value": "REGEN_HP", "multiply": 1 } ] } ]
  },
  {
    "type": "effect_type",
    "id": "blind_rage",
    "name": [ "Blind Rage" ],
    "desc": [ "Perfect hatred" ],
    "//": "Must limit the player's sight to 2-3 tiles (maybe real blind would be cool, but I don't really think it's a good idea (and also I don't know how it interacts with melee (and also the effect is pretty weak for total blindness))), but it's hardcoded atm",
    "apply_message": "AAAAARGH!!",
    "flags": [ "EFFECT_LIMB_SCORE_MOD" ],
    "limb_score_mods": [ { "limb_score": "vision", "modifier": 0.1 }, { "limb_score": "night_vis", "modifier": 0.1 } ],
    "base_mods": { "str_mod": [ 6 ], "dex_mod": [ 6 ], "per_mod": [ -8 ] }
  },
  {
    "type": "effect_type",
    "id": "spell_stamina_eff",
    "name": [ "Circulatory" ],
    "desc": [ "You can't run out of <color_green>breath</color>." ],
    "apply_message": "You feel a deep energy in your muscles, exuberant and coiled.",
    "remove_message": "The energy in your body fades away.",
    "rating": "good",
    "//": "+0.2x smamina regen for each level",
    "enchantments": [
      { "values": [ { "value": "REGEN_STAMINA", "multiply": { "math": [ "u_spell_level('spell_stamina_wonder') / 5" ] } } ] }
    ]
  },
  {
    "id": "effect_dodge",
    "type": "effect_type",
    "name": [ "Dodge" ],
    "desc": [ "<color_green>Shun</color> their attacks." ],
    "apply_message": "Your reaction speed is increased.",
    "remove_message": "Your reaction speed turns back to normal.",
    "rating": "good",
    "show_intensity": false,
    "//": "+1 dodge initially, +1 each 6 levels",
    "enchantments": [ { "values": [ { "value": "BONUS_DODGE", "add": { "math": [ "(u_spell_level('spell_dodge') / 6 ) + 1" ] } } ] } ]
  },
  {
    "id": "effect_endurance",
    "type": "effect_type",
    "name": [ "Endurance" ],
    "desc": [ "Take the blows.  <color_red>Don't let the world kill you</color>.  Your skin can stop a few attacks." ],
    "apply_message": "Your sense of touch is blunted for a bit, but your skin feels more dense.",
    "remove_message": "The sturdy feeling is gone.",
    "rating": "good",
    "show_intensity": false,
    "//": "+1 armor for each lvl",
    "enchantments": [
      {
        "values": [
          { "value": "ARMOR_BASH", "add": { "math": [ "-1 * u_spell_level('spell_endurance')" ] } },
          { "value": "ARMOR_CUT", "add": { "math": [ "-1 * u_spell_level('spell_endurance')" ] } },
          { "value": "ARMOR_STAB", "add": { "math": [ "-1 * u_spell_level('spell_endurance')" ] } },
          { "value": "ARMOR_BULLET", "add": { "math": [ "-1 * u_spell_level('spell_endurance')" ] } },
          { "value": "ARMOR_ACID", "add": { "math": [ "-1 * u_spell_level('spell_endurance')" ] } },
          { "value": "ARMOR_BIO", "add": { "math": [ "-1 * u_spell_level('spell_endurance')" ] } },
          { "value": "ARMOR_COLD", "add": { "math": [ "-1 * u_spell_level('spell_endurance')" ] } },
          { "value": "ARMOR_ELEC", "add": { "math": [ "-1 * u_spell_level('spell_endurance')" ] } },
          { "value": "ARMOR_HEAT", "add": { "math": [ "-1 * u_spell_level('spell_endurance')" ] } }
        ]
      }
    ]
  },
  {
    "id": "spell_melee_damage",
    "type": "effect_type",
    "name": [ "Physical Instrument" ],
    "desc": [
      "Your body is a tool of destruction.  <color_red>Use it effectively</color>.  Your attacks are faster and deadlier, and your dodging ability is better."
    ],
    "apply_message": "You can feel a bubbling energy in your muscles.",
    "remove_message": "The feelings in your muscles subside.",
    "rating": "good",
    "show_intensity": false,
    "//": "+2 atk speed for each level, +1 dodge each 10 levels, +5% melee damage every level",
    "enchantments": [
      {
        "values": [
          { "value": "ATTACK_SPEED", "add": { "math": [ "u_spell_level('spell_melee_damage') * -2" ] } },
          { "value": "BONUS_DODGE", "add": { "math": [ "u_spell_level('spell_melee_damage') / 10" ] } },
          { "value": "MELEE_DAMAGE", "multiply": { "math": [ "u_spell_level('spell_melee_damage') / 20" ] } }
        ]
      }
    ]
  },
  {
    "type": "effect_type",
    "id": "spell_speed_eff",
    "name": [ "Rush" ],
    "desc": [ "A burst of <color_green>speed</color>." ],
    "apply_message": "You feel your legs are much longer now.",
    "remove_message": "Your body shrinks back into its normal space.",
    "rating": "good",
    "show_intensity": false,
    "//": "+5 speed for each level",
    "enchantments": [ { "values": [ { "value": "SPEED", "add": { "math": [ "u_spell_level('spell_speed_wonder') * 5" ] } } ] } ]
  },
  {
    "id": "effect_weakening",
    "type": "effect_type",
    "name": [ "Weakness" ],
    "desc": [ "Your body is weakened." ],
    "rating": "bad",
    "show_intensity": false,
    "max_intensity": 2,
    "int_add_val": 1,
    "enchantments": [
      {
        "values": [
          { "value": "ARMOR_BASH", "add": { "math": [ "10 * u_spell_level('spell_weak')" ] } },
          { "value": "ARMOR_CUT", "add": { "math": [ "10 * u_spell_level('spell_weak')" ] } },
          { "value": "ARMOR_STAB", "add": { "math": [ "10 * u_spell_level('spell_weak')" ] } },
          { "value": "ARMOR_BULLET", "add": { "math": [ "10 * u_spell_level('spell_weak')" ] } },
          { "value": "ARMOR_ACID", "add": { "math": [ "10 * u_spell_level('spell_weak')" ] } },
          { "value": "ARMOR_BIO", "add": { "math": [ "10 * u_spell_level('spell_weak')" ] } },
          { "value": "ARMOR_COLD", "add": { "math": [ "10 * u_spell_level('spell_weak')" ] } },
          { "value": "ARMOR_ELEC", "add": { "math": [ "10 * u_spell_level('spell_weak')" ] } },
          { "value": "ARMOR_HEAT", "add": { "math": [ "10 * u_spell_level('spell_weak')" ] } }
        ]
      }
    ]
  },
  {
    "type": "effect_type",
    "id": "spell_unbreakable_eff",
    "name": [ "" ],
    "desc": [ "" ],
    "apply_message": "You are the only who can control your body now.",
    "remove_message": "External forces apply to your body again.",
    "blocks_effects": [ "grabbed" ],
    "rating": "good",
    "enchantments": [ { "mutations": [ "eater_unbreakable" ] } ]
  },
  {
    "type": "effect_type",
    "id": "mutagen_earthkin",
    "name": [ "Ierde Mutation", "Ierde Transformation", "Ierde Metamorphosis" ],
    "desc": [
      "You consumed Ierde destiny draught.",
      "You consumed a large amount of Ierde destiny draught.",
      "You consumed a life-changing amount of Ierde destiny draught."
    ],
    "max_intensity": 3,
    "resist_traits": [ "THRESH_IERDE" ],
    "base_mods": {
      "hurt_min": [ 1 ],
      "hurt_max": [ 2 ],
      "hurt_chance": [ -22 ],
      "hurt_tick": [ 75 ],
      "pain_min": [ 1 ],
      "pain_max": [ 2 ],
      "pain_chance": [ 100 ],
      "pain_tick": [ 75 ]
    },
    "scaling_mods": { "hurt_chance": [ 21, 0 ], "pain_chance": [ -30 ] },
    "rating": "bad",
    "blood_analysis_description": "Anomalous silicon content in blood sample"
  },
  {
    "id": "eater_unbreakable",
    "type": "mutation",
    "name": { "str": "Unbreakable" },
    "points": 0,
    "starting_trait": false,
    "purifiable": false,
    "valid": false,
    "description": "<color_green>Nothing can slow you down</color>, and your <color_red>pain</color> sensations are dull.",
    "enchantments": [ { "values": [ { "value": "PAIN", "multiply": -1 } ] } ],
    "flags": [ "STEADY" ]
  },
  {
    "type": "effect_type",
    "id": "wicked_quick_hands",
    "name": [ "Wicked Quick Hands" ],
    "desc": [ "Your hands move wicked quick!" ],
    "apply_message": "Your reflexes are heightened!",
    "remove_message": "Your reflexes return to normal.",
    "rating": "good",
    "removes_effects": [ "terrible_strength" ],
    "base_mods": { "dex_mod": [ 4 ] }
  },
  {
    "type": "effect_type",
    "id": "terrible_strength",
    "name": [ "Terrible Strength" ],
    "desc": [ "You have a terrible strength!" ],
    "apply_message": "You feel strong!",
    "remove_message": "Your strength deflates.",
    "rating": "good",
    "removes_effects": [ "wicked_quick_hands" ],
    "base_mods": { "str_mod": [ 4 ] }
  },
  {
    "id": "bleed_karma",
    "type": "effect_type",
    "name": [ "" ],
    "desc": [ "" ],
    "//": "Just to make karma arms drop a proper liquid when damaged",
    "show_intensity": false,
    "show_in_info": false,
    "enchantments": [ { "emitter": "emit_blood_karma" } ]
  },
  {
    "type": "effect_type",
    "id": "effect_evil_eye",
    "name": [ "Evil Eye" ],
    "desc": [ "Something is definitely wrong." ],
    "rating": "bad",
    "immune_flags": [ "EVIL_EYE_IMMUNE", "EVIL_EYE_IMMUNE_MONSTER" ],
    "show_in_info": true,
    "max_intensity": 5,
    "show_intensity": false,
    "base_mods": {
      "hit_mod": [ -2 ],
      "dodge_mod": [ -2 ],
      "per_mod": [ -2 ],
      "health_chance": [ 20 ],
      "health_tick": [ 30 ],
      "sleepiness_tick": [ 30 ],
      "sleepiness_chance": [ 20 ],
      "sleepiness_min": [ 1 ]
    },
    "scaling_mods": {
      "hit_mod": [ -0.5 ],
      "dodge_mod": [ -0.5 ],
      "str_mod": [ -1 ],
      "dex_mod": [ -1 ],
      "per_mod": [ -0.6 ],
      "health_chance": [ -3 ],
      "health_tick": [ -5 ],
      "sleepiness_chance": [ -3 ],
      "sleepiness_tick": [ -5 ]
    }
  },
  {
    "type": "effect_type",
    "id": "effect_sylph_underground_timer",
    "name": [ "Underground in Dead Air" ],
    "desc": [ "You were not born to crawl beneath the dirt like a mole.  You need to get out to the open sky." ],
    "rating": "bad"
  },
  {
    "type": "effect_type",
    "id": "effect_broke_fae_ban",
    "name": [ "Broken Ban" ],
    "desc": [ "You've broken one of the ancient laws that bind the fae and are suffering thereby." ],
    "rating": "bad",
    "max_intensity": 10,
    "base_mods": {
      "per_mod": [ -1 ],
      "int_mod": [ -1 ],
      "health_min": [ -1 ],
      "health_chance": [ 50 ],
      "health_tick": [ 600 ],
      "vomit_chance": [ 1000 ]
    },
    "scaling_mods": {
      "str_mod": [ -1 ],
      "dex_mod": [ -1 ],
      "per_mod": [ -0.6 ],
      "health_chance": [ -3 ],
      "health_tick": [ -30 ],
      "vomit_chance": [ -50 ]
    },
    "limb_score_mods": [
      { "limb_score": "balance", "modifier": 0.9, "scaling": -0.08 },
      { "limb_score": "breathing", "modifier": 1.0, "scaling": -0.08 },
      { "limb_score": "lift", "modifier": 0.9, "scaling": -0.08 },
      { "limb_score": "grip", "modifier": 1.0, "scaling": -0.08 },
      { "limb_score": "reaction", "modifier": 0.9, "scaling": -0.07 },
      { "limb_score": "block", "modifier": 1.0, "scaling": -0.1 },
      { "limb_score": "vision", "modifier": 1.0, "scaling": -0.06 }
    ],
    "enchantments": [
      {
        "values": [
          { "value": "REGEN_MANA", "multiply": { "math": [ "u_effect_intensity('effect_max_mana_penalty') * -0.04" ] } },
          { "value": "MAX_MANA", "multiply": { "math": [ "u_effect_intensity('effect_max_mana_penalty') * -0.1" ] } }
        ]
      }
    ],
    "flags": [ "EFFECT_LIMB_SCORE_MOD" ]
  },
  {
    "type": "effect_type",
    "id": "effect_arvore_sylph_undine_wearing_iron",
    "name": [ "Touching Iron" ],
    "desc": [ "You are in contact with iron, the ancient bane of the fae.  It will cause you pain and discomfort until removed." ],
    "rating": "bad",
    "apply_message": "As the iron touches you, your skin begins to burn.",
    "remove_message": "The burning from the iron finally fades.",
    "base_mods": {
      "pain_amount": [ 10 ],
      "pain_min": [ 1 ],
      "pain_max": [ 3 ],
      "pain_chance": [ 2 ],
      "pain_max_val": [ 200 ],
      "pain_tick": [ 90 ]
    },
    "limb_score_mods": [
      { "limb_score": "balance", "modifier": 0.75 },
      { "limb_score": "breathing", "modifier": 0.7 },
      { "limb_score": "lift", "modifier": 0.8 },
      { "limb_score": "grip", "modifier": 0.8 },
      { "limb_score": "reaction", "modifier": 0.8 }
    ],
    "flags": [ "EFFECT_LIMB_SCORE_MOD" ]
  },
  {
    "type": "effect_type",
    "id": "effect_arvore_sylph_undine_wearing_steel",
    "name": [ "Touching Steel" ],
    "desc": [
      "You are in contact with steel, the closest material to iron, the ancient bane of the fae.  It will cause you pain and discomfort until removed."
    ],
    "rating": "bad",
    "apply_message": "As the steel touches you, your skin begins to burn.",
    "remove_message": "The burning from the steel finally fades.",
    "base_mods": {
      "pain_amount": [ 8 ],
      "pain_min": [ 1 ],
      "pain_max": [ 3 ],
      "pain_chance": [ 2 ],
      "pain_max_val": [ 100 ],
      "pain_tick": [ 120 ]
    },
    "limb_score_mods": [
      { "limb_score": "balance", "modifier": 0.8 },
      { "limb_score": "breathing", "modifier": 0.75 },
      { "limb_score": "lift", "modifier": 0.9 },
      { "limb_score": "grip", "modifier": 0.85 },
      { "limb_score": "reaction", "modifier": 0.85 }
    ],
    "flags": [ "EFFECT_LIMB_SCORE_MOD" ]
  },
  {
    "type": "effect_type",
    "id": "effect_ierde_salamander_wearing_iron",
    "name": [ "Touching Iron" ],
    "desc": [ "You are in contact with iron, the ancient bane of the fae.  It will cause you pain and discomfort until removed." ],
    "rating": "bad",
    "apply_message": "As the iron touches you, your skin begins to burn.",
    "remove_message": "The burning from the iron finally fades.",
    "base_mods": {
      "pain_amount": [ 5 ],
      "pain_min": [ 1 ],
      "pain_max": [ 3 ],
      "pain_chance": [ 3 ],
      "pain_max_val": [ 100 ],
      "pain_tick": [ 120 ]
    },
    "limb_score_mods": [
      { "limb_score": "balance", "modifier": 0.9 },
      { "limb_score": "breathing", "modifier": 0.85 },
      { "limb_score": "lift", "modifier": 0.9 },
      { "limb_score": "grip", "modifier": 0.9 },
      { "limb_score": "reaction", "modifier": 0.9 }
    ],
    "flags": [ "EFFECT_LIMB_SCORE_MOD" ]
  },
  {
    "type": "effect_type",
    "id": "effect_ierde_salamander_wearing_steel",
    "name": [ "Touching Steel" ],
    "desc": [
      "You are in contact with steel, the closest material to iron, the ancient bane of the fae.  It will cause you pain and discomfort until removed."
    ],
    "rating": "bad",
    "apply_message": "As the steel touches you, your skin begins to itch.",
    "remove_message": "The itching from the steel finally fades.",
    "base_mods": {
      "pain_amount": [ 2 ],
      "pain_min": [ 1 ],
      "pain_max": [ 3 ],
      "pain_chance": [ 6 ],
      "pain_max_val": [ 50 ],
      "pain_tick": [ 120 ]
    },
    "limb_score_mods": [ { "limb_score": "breathing", "modifier": 0.95 } ],
    "flags": [ "EFFECT_LIMB_SCORE_MOD" ]
  },
  {
    "type": "effect_type",
    "id": "effect_changeling_wearing_iron",
    "name": [ "Touching Iron" ],
    "desc": [ "You are in contact with iron.  It will cause you pain and discomfort until removed." ],
    "rating": "bad",
    "apply_message": "As the iron touches you, your skin begins to itch fiercely.",
    "remove_message": "The itch from the iron finally fades.",
    "base_mods": {
      "pain_amount": [ 5 ],
      "pain_min": [ 1 ],
      "pain_max": [ 3 ],
      "pain_chance": [ 5 ],
      "pain_max_val": [ 35 ],
      "pain_tick": [ 120 ]
    },
    "limb_score_mods": [
      { "limb_score": "balance", "modifier": 0.9 },
      { "limb_score": "breathing", "modifier": 0.85 },
      { "limb_score": "lift", "modifier": 0.9 },
      { "limb_score": "grip", "modifier": 0.9 },
      { "limb_score": "reaction", "modifier": 0.9 }
    ],
    "flags": [ "EFFECT_LIMB_SCORE_MOD" ]
  },
  {
    "type": "effect_type",
    "id": "effect_changeling_wearing_steel",
    "name": [ "Touching Steel" ],
    "desc": [ "You are in contact with steel.  It will cause you pain and discomfort until removed." ],
    "rating": "bad",
    "apply_message": "As the steel touches you, your skin begins to itch.",
    "remove_message": "The itching from the steel finally fades.",
    "base_mods": {
      "pain_amount": [ 2 ],
      "pain_min": [ 1 ],
      "pain_max": [ 3 ],
      "pain_chance": [ 10 ],
      "pain_max_val": [ 15 ],
      "pain_tick": [ 120 ]
    },
    "limb_score_mods": [ { "limb_score": "breathing", "modifier": 0.95 } ],
    "flags": [ "EFFECT_LIMB_SCORE_MOD" ]
  },
  {
    "type": "effect_type",
    "id": "natures_commune",
    "name": [ "Commune with Nature" ],
    "desc": [ "You are in tune with the natural world, drawing strength from it and calming natural animals." ],
    "apply_message": "You can feel the lifeblood of nature all around, welcoming you as kin.",
    "remove_message": "Your communion with nature fades.",
    "rating": "good",
    "max_duration": "360 m",
    "dur_add_perc": 5,
    "base_mods": { "health_min": [ 1 ], "health_chance": [ 50 ], "h_mod_min": [ 1 ], "h_mod_chance": [ 100 ], "health_tick": [ 60 ] }
  },
  {
    "type": "effect_type",
    "id": "effect_hungry_roots",
    "name": [ "Hungry Thirsty Roots" ],
    "desc": [ "Roots and vines clutch at you." ],
    "max_intensity": 4,
    "int_add_val": 1,
    "show_in_info": true,
    "apply_message": "Roots and vines entangle you!",
    "remove_message": "The roots and vines wither up and die.",
    "base_mods": { "speed_mod": [ -30 ] },
    "scaling_mods": { "speed_mod": [ -5 ] },
    "flags": [ "EFFECT_IMPEDING" ]
  },
  {
    "type": "effect_type",
    "id": "arvore_verdant_infusion",
    "name": [ "Verdant Infusion" ],
    "desc": [ "You are filled with the vitality of nature." ],
    "apply_message": "You can feel the power of nature flowing through you.",
    "remove_message": "The power of nature fades from you.",
    "rating": "good",
    "max_duration": "12 h",
    "base_mods": {
      "str_mod": [ 1 ],
      "health_min": [ 1 ],
      "health_chance": [ 30 ],
      "h_mod_min": [ 1 ],
      "h_mod_chance": [ 80 ],
      "health_tick": [ 30 ],
      "healing_rate": [ 2 ]
    }
  },
  {
    "type": "effect_type",
    "id": "effect_arvore_tree_immobility",
    "name": [ "Rooted" ],
    "desc": [ "Your roots sink into the ground and you are nearly immobile." ],
    "apply_message": "",
    "remove_message": "",
    "rating": "mixed",
    "max_intensity": 100000,
    "show_intensity": false,
    "limb_score_mods": [ { "limb_score": "lift", "modifier": 0.51 }, { "limb_score": "grip", "modifier": 0.25 } ],
    "flags": [ "EFFECT_LIMB_SCORE_MOD", "EFFECT_IMPEDING" ]
  },
  {
    "type": "effect_type",
    "id": "arvore_perennial_rebirth_cooldown",
    "name": [ "Reborn" ],
    "desc": [ "Your were reborn and your soul and new body are still finding their balance." ]
  },
  {
    "type": "effect_type",
    "id": "effect_arvore_poison_pollen",
    "name": [ "Night-Blooming Flower" ],
    "desc": [ "You are emitting a pollen that will weaken and disorient your enemies." ],
    "rating": "good",
    "removes_effects": [ "effect_pollen_arvore_weaken" ],
    "enchantments": [ { "emitter": "emit_arvore_poison_pollen" } ]
  },
  {
    "type": "effect_type",
    "id": "effect_arvore_vitamin_bonus",
    "//": "Hidden, but provides vitamins for being out in the sun",
    "name": [ "" ],
    "desc": [ "" ],
    "vitamins": [
      { "vitamin": "calcium", "rate": [ [ 1, 1 ] ], "tick": [ "20 m" ] },
      { "vitamin": "vitC", "rate": [ [ 1, 1 ] ], "tick": [ "20 m" ] },
      { "vitamin": "iron", "rate": [ [ 1, 1 ] ], "tick": [ "20 m" ] }
    ]
  },
  {
    "type": "effect_type",
    "id": "effect_pollen_arvore_weaken",
    "name": [ "Weakening Pollen" ],
    "desc": [ "The pollen makes it hard to breathe!" ],
    "miss_messages": [ [ "You cough out pollen.", 1 ] ],
    "resist_traits": [ "ARVORE_POLLEN_IMMUNE" ],
    "rating": "bad",
    "harmful_cough": true,
    "pain_sizing": true,
    "hurt_sizing": true,
    "main_parts_only": true,
    "base_mods": { "speed_mod": [ -10 ], "hit_mod": [ -2 ], "dodge_mod": [ -2 ] },
    "show_in_info": true,
    "limb_score_mods": [ { "limb_score": "breathing", "modifier": 0.6 } ],
    "flags": [ "EFFECT_LIMB_SCORE_MOD" ]
  },
  {
    "type": "effect_type",
    "id": "effect_ierde_slow_enemies",
    "name": [ "Lithic Rigidity " ],
    "desc": [ "It's very hard for you to move." ],
    "remove_message": "It's easier for you to move again.",
    "show_in_info": true,
    "enchantments": [ { "values": [ { "value": "SPEED", "multiply": -0.3 } ] } ]
  },
  {
    "type": "effect_type",
    "id": "effect_ierde_buff_armor_allies",
    "name": [ "Skin of the Mountains" ],
    "desc": [ "Your skin is much harder than it appears." ],
    "apply_message": "",
    "remove_message": "The magicks reinforcing your skin vanish.",
    "rating": "good",
    "enchantments": [
      {
        "values": [
          { "value": "ARMOR_BASH", "multiply": -0.3 },
          { "value": "ARMOR_BULLET", "multiply": -0.3 },
          { "value": "ARMOR_CUT", "multiply": -0.3 },
          { "value": "ARMOR_STAB", "multiply": -0.3 },
          { "value": "MOVE_COST", "multiply": 0.1 }
        ]
      }
    ],
    "flags": [ "BLEEDSLOW1" ]
  },
  {
    "type": "effect_type",
    "id": "effect_ierde_craft_in_darkness",
    "//": "Empty to hide effect--it's linked to a mutation already",
    "name": [ "" ],
    "desc": [ "" ],
    "flags": [ "CRAFT_IN_DARKNESS" ]
  },
  {
    "type": "effect_type",
    "id": "effect_ierde_no_mind_problems",
    "//": "Empty to hide effect--it's linked to a mutation already",
    "name": [ "" ],
    "desc": [ "" ],
    "removes_effects": [ "hallu", "taint", "hallucinogenic_acid_heavy", "hallucinogenic_acid_light", "visuals" ]
  },
  {
    "type": "effect_type",
    "id": "effect_ierde_earthen_shield",
    "//": "Empty to hide effect--it's linked to a mutation already",
    "name": [ "Impenetrable Earthen Shield" ],
    "desc": [ "You are protected by the living earth." ],
    "remove_message": "Your earthen shield finally crumbles.",
    "enchantments": [ { "values": [ { "value": "FORCEFIELD", "add": 1 } ] } ]
  },
  {
    "type": "effect_type",
    "id": "effect_ierde_sense_nearby_monsters",
    "name": [ "Earth-Sensing" ],
    "desc": [ "You are sensing the movements of nearby creatures upon the living earth." ],
    "apply_message": "Nearby creatures' movements are revealed to you.",
    "remove_message": "Your earth-sense fades away.",
    "rating": "good",
    "show_intensity": false,
    "enchantments": [
      { "values": [ { "value": "MOTION_VISION_RANGE", "add": { "math": [ "u_val('strength') + u_val('perception')" ] } } ] }
    ]
  },
  {
    "type": "effect_type",
    "id": "effect_homullus_reduced_visibility_ally",
    "name": [ "Average Joe" ],
    "desc": [ "You're just this guy, you know?" ],
    "apply_message": "",
    "remove_message": "Nearby enemies twitch and start turning towards you.",
    "rating": "good",
    "enchantments": [ { "values": [ { "value": "STEALTH_MODIFIER", "add": 50 } ] } ]
  },
  {
    "type": "effect_type",
    "id": "effect_homullus_add_learning_focus",
    "name": [ "Scholar's Regard" ],
    "desc": [ "It's time for a study session" ],
    "apply_message": "",
    "remove_message": "You were just on the cusp of something as your enhanced focus fades.",
    "rating": "good",
    "enchantments": [
      {
        "values": [
          {
            "value": "LEARNING_FOCUS",
            "add": {
              "math": [ "( ( u_spell_level('homullus_add_learning_focus_spell') * 1.5 ) + 5 ) * scaling_factor(u_val('intelligence') )" ]
            }
          }
        ]
      }
    ]
  },
  {
    "type": "effect_type",
    "id": "telepathic_ignorance",
    "//": "id is hardcoded, used by the Homullus spell A Face in the Crowd",
    "name": [ "" ],
    "desc": [ "" ]
  },
  {
    "type": "effect_type",
    "id": "telepathic_ignorance_self",
    "//": "id is hardcoded, used by the Homullus spell A Face in the Crowd",
    "name": [ "" ],
    "desc": [ "" ]
  },
  {
    "type": "effect_type",
    "id": "effect_salamander_levitation",
    "name": [ "Smoke-Walking" ],
    "desc": [ "You are walking through the air." ],
    "apply_message": "",
    "remove_message": "Your feet touch the ground once again.",
    "rating": "good",
    "flags": [ "LEVITATION" ]
  },
  {
    "type": "effect_type",
    "id": "effect_salamander_fire_dot",
    "name": [ "Fire in the Marrow" ],
    "desc": [ "Your burning internal organs are making it more difficult to aim." ],
    "rating": "bad",
    "base_mods": { "hit_mod": [ -3 ] }
  },
  {
    "type": "effect_type",
    "id": "effect_salamander_featherfall",
    "name": [ "" ],
    "desc": [ "" ],
    "//": "Empty name and description to hide effect",
    "rating": "good",
    "flags": [ "FEATHER_FALL" ]
  },
  {
    "type": "effect_type",
    "id": "effect_salamander_smoke_immunity",
    "name": [ "" ],
    "desc": [ "" ],
    "//": "Empty name and description to hide effect",
    "rating": "good",
    "removes_effects": [ "smoke_eyes", "smoke_lungs", "teargas" ]
  },
  {
    "type": "effect_type",
    "id": "effect_salamander_remove_stun",
    "name": [ "" ],
    "desc": [ "" ],
    "//": "Empty name and description to hide effect",
    "rating": "good",
    "removes_effects": [ "stunned", "dazed", "downed" ]
  },
  {
    "type": "effect_type",
    "id": "effect_flame_immunity",
    "name": [ "Flame Immunity" ],
    "desc": [ "You are immune to heat and fire." ],
    "rating": "good",
    "show_in_info": true,
    "removes_effects": [ "onfire", "blisters" ],
    "enchantments": [ { "values": [ { "value": "CLIMATE_CONTROL_CHILL", "add": 1000 }, { "value": "ARMOR_HEAT", "add": -1000 } ] } ]
  },
  {
    "type": "effect_type",
    "id": "effect_hidden_flame_immunity",
    "//": "name and description hidden because it's explained in the mutation",
    "name": [ "" ],
    "desc": [ "" ],
    "rating": "good",
    "removes_effects": [ "onfire", "blisters" ],
    "enchantments": [ { "values": [ { "value": "CLIMATE_CONTROL_CHILL", "add": 1000 }, { "value": "ARMOR_HEAT", "add": -1000 } ] } ]
  },
  {
    "type": "effect_type",
    "id": "effect_salamander_cure_conditions",
    "name": [ "Burning" ],
    "desc": [ "Your impurities are being seared away!" ],
    "rating": "mixed",
    "removes_effects": [
      "fungus",
      "dermatik",
      "bloodworms",
      "paincysts",
      "brainworms",
      "tapeworm",
      "blind",
      "poison",
      "venom_dmg",
      "venom_weaken",
      "stung",
      "badpoison",
      "foodpoison",
      "paralyzepoison",
      "tetanus",
      "rat_bite_fever",
      "infected",
      "asthma",
      "common_cold",
      "flu"
    ],
    "base_mods": {
      "hurt_min": [ 1 ],
      "hurt_max": [ 1 ],
      "hurt_chance": [ 2 ],
      "hurt_tick": [ 1 ],
      "pain_min": [ 1 ],
      "pain_max": [ 2 ],
      "pain_chance": [ 3 ],
      "pain_tick": [ 1 ]
    }
  },
  {
    "type": "effect_type",
    "id": "effect_salamander_burning_damage",
    "name": [ "" ],
    "desc": [ "" ],
    "rating": "bad",
    "//": "Name and description empty to hide effect",
    "base_mods": {
      "hurt_min": [ 1 ],
      "hurt_max": [ 1 ],
      "hurt_chance": [ 2 ],
      "hurt_tick": [ 1 ],
      "pain_min": [ 1 ],
      "pain_max": [ 2 ],
      "pain_chance": [ 3 ],
      "pain_tick": [ 1 ]
    }
  },
  {
    "type": "effect_type",
    "id": "effect_salamander_berserk_stance",
    "name": [ "Wildfire Soul" ],
    "desc": [ "You are filled with transcendent flame." ],
    "apply_message": "All of your weakness boils away in the heat of the flames!",
    "remove_message": "As the heat leaves you, pain rushes in to take its place.",
    "rating": "good",
    "base_mods": { "str_mod": [ 3 ], "dex_mod": [ 3 ], "speed_mod": [ 20 ] },
    "flags": [ "PAIN_IMMUNE" ]
  },
  {
    "type": "effect_type",
    "id": "effect_salamander_increase_speed",
    "name": [ "Inner Spark" ],
    "desc": [ "Your speed is magically increased." ],
    "apply_message": "You are filled with burning vigor.",
    "remove_message": "Your movements gradually slow.",
    "rating": "good",
    "enchantments": [
      {
        "values": [
          {
            "value": "SPEED",
            "add": {
              "math": [ "( ( 5 + ( u_spell_level('salamander_increase_speed_spell') * 1.5 ) ) ) * (scaling_factor(u_val('strength') ) )" ]
            }
          }
        ]
      }
    ]
  },
  {
    "type": "effect_type",
    "id": "effect_salamander_emit_heat",
    "name": [ "Burning Furnace" ],
    "desc": [ "You are throwing off a large amount of heat." ],
    "apply_message": "The air around you heats up.",
    "remove_message": "The air around you cools down.",
    "rating": "good",
    "enchantments": [ { "emitter": "emit_salamander_heat" } ]
  },
  {
    "type": "effect_type",
    "id": "effect_salamander_prevented_death",
    "name": [ "Arisen" ],
    "desc": [ "Like the phoenix, you have been reborn." ]
  },
  {
    "type": "effect_type",
    "id": "effect_salamander_phoenix_healing",
    "name": [ "Phoenix's Rejuvenation" ],
    "desc": [ "Like the phoenix, the flames are renewing your flesh." ],
    "remove_message": "The aftereffects of the phoenix fire finally fade.",
    "enchantments": [ { "values": [ { "value": "REGEN_HP", "multiply": 2 } ] } ]
  },
  {
    "type": "effect_type",
    "id": "effect_lucid_dream",
    "name": [ "Lucid Dreaming" ],
    "rating": "good",
    "dur_add_perc": 0,
    "desc": [ "While you may just be dreaming, you are still capable of affecting the world." ]
  },
  {
    "type": "effect_type",
    "id": "effect_salamander_smoke_form",
    "name": [ "Smoke Form" ],
    "desc": [ "You have transformed yourself into a cloud of smoke." ],
    "apply_message": "Your body falls apart into billowing smoke!",
    "remove_message": "You reconstruct yourself from the smoke.",
    "rating": "good",
    "removes_effects": [ "smoke_eyes", "smoke_lungs", "teargas" ],
    "enchantments": [
      { "emitter": "emit_smoke_blast" },
      { "values": [ { "value": "MELEE_DAMAGE", "multiply": -1.0 }, { "value": "RANGED_DAMAGE", "multiply": -1.0 } ] }
    ],
    "flags": [
      "INVISIBLE",
      "CLIMB_NO_LADDER",
      "LEVITATION",
      "DEAF",
      "FEATHER_FALL",
      "NO_SCENT",
      "NO_SPELLCASTING",
      "STAB_IMMUNE",
      "CUT_IMMUNE",
      "BULLET_IMMUNE",
      "BASH_IMMUNE",
      "ACID_IMMUNE",
      "BIO_IMMUNE"
    ],
    "//": "Deliberately vulnerable to electricity damage."
  },
  {
    "type": "effect_type",
    "id": "effect_sylph_levitation",
    "name": [ "Wind-Walking" ],
    "desc": [ "You are walking on the winds." ],
    "apply_message": "",
    "remove_message": "Your feet touch the ground once again.",
    "rating": "good",
    "flags": [ "LEVITATION" ]
  },
  {
    "type": "effect_type",
    "id": "effect_sylph_climb_flying",
    "//": "Hidden, paired with the previous effect sometimes but not always.",
    "name": [ "" ],
    "desc": [ "" ],
    "flags": [ "CLIMB_FLYING" ]
  },
  {
    "type": "effect_type",
    "id": "effect_sylph_hindering_wind",
    "name": [ "Hindering Winds" ],
    "desc": [ "The winds are swirling around you and slowing you down!" ],
    "apply_message": "A wind swirls up around you, slowing you.",
    "remove_message": "The wind around you dies down.",
    "rating": "bad",
    "base_mods": { "dodge_mod": [ -2 ] },
    "enchantments": [ { "values": [ { "value": "SPEED", "multiply": -0.1 } ] } ]
  },
  {
    "type": "effect_type",
    "id": "effect_sylph_increase_ally_speed",
    "name": [ "Favonian Murmuration" ],
    "desc": [ "You steps are buoyed up by the winds." ],
    "apply_message": "",
    "remove_message": "The winds around you die down.",
    "rating": "good",
    "enchantments": [
      {
        "values": [ { "value": "MOVECOST_FLATGROUND_MOD", "multiply": -0.2 }, { "value": "MOVECOST_OBSTACLE_MOD", "multiply": -0.3 } ]
      }
    ],
    "flags": [ "STEADY" ]
  },
  {
    "type": "effect_type",
    "id": "effect_sylph_cloud_body",
    "name": [ "Body of Clouds" ],
    "desc": [ "You are mist and cloud and wind." ],
    "apply_message": "",
    "remove_message": "Your body regains its solidity.",
    "rating": "good",
    "enchantments": [ { "values": [ { "value": "MOVE_COST", "multiply": -0.8 }, { "value": "EVASION", "add": 1 } ] } ],
    "flags": [ "ETHEREAL", "INVISIBLE", "LEVITATION", "CLIMB_FLYING" ]
  },
  {
    "type": "effect_type",
    "id": "effect_sylph_cannot_be_slowed",
    "//": "Empty since the mutation explains what the effect is and does",
    "name": [ "" ],
    "desc": [ "" ],
    "rating": "good",
    "removes_effects": [ "grabbed", "slippery_terrain", "sap", "slimed", "webbed" ]
  },
  {
    "type": "effect_type",
    "id": "effect_undine_escape_grabs",
    "name": [ "Flow Like Water" ],
    "desc": [ "Your movements are inhumanly fluid." ],
    "rating": "good",
    "max_duration": "1 minutes",
    "dur_add_perc": 1,
    "removes_effects": [ "grabbed" ],
    "limb_score_mods": [
      { "limb_score": "reaction", "modifier": 2.0 },
      { "limb_score": "block", "modifier": 1.2 },
      { "limb_score": "crawl", "modifier": 1.5 }
    ],
    "enchantments": [ { "values": [ { "value": "FALL_DAMAGE", "multiply": -0.6 }, { "value": "EVASION", "add": 0.33 } ] } ],
    "flags": [ "DOWNED_RECOVERY", "EFFECT_LIMB_SCORE_MOD" ]
  },
  {
    "type": "effect_type",
    "id": "effect_undine_acid_resist_ally",
    "name": [ "Caustic Cloak" ],
    "desc": [ "You are surrounded by a thin shell of acidic mist." ],
    "apply_message": "",
    "remove_message": "The acidic mist around you dissipates.",
    "rating": "good",
    "enchantments": [
      {
        "hit_me_effect": [ { "id": "undine_acid_resist_ally_thorns", "hit_self": false, "once_in": 3 } ],
        "values": [ { "value": "ARMOR_ACID", "multiply": -0.75 } ]
      }
    ]
  },
  {
    "type": "effect_type",
    "id": "effect_undine_spell_slow",
    "name": [ "Slowed by the Current" ],
    "desc": [ "Currents of aetherial water are hindering your movements." ],
    "rating": "bad",
    "apply_message": "You feel like you're wading through a rushing river!",
    "remove_message": "The drag on your movements is gone.",
    "show_in_info": true,
    "base_mods": { "speed_mod": [ -25 ] }
  },
  {
    "type": "effect_type",
    "id": "effect_paraclesian_dodge_bonus_1",
    "name": [ "Enhanced Dodging" ],
    "desc": [ "Like the whistling wind or the supple willow, you can easily move when danger beckons." ],
    "apply_message": "",
    "remove_message": "Your enhanced dodging ability fades away.",
    "rating": "good",
    "base_mods": { "dodge_mod": [ 1 ] },
    "enchantments": [
      {
        "values": [
          {
            "value": "BONUS_DODGE",
            "add": {
              "math": [ "( ( 1 + ( u_spell_level('paraclesian_spell_dodge_bonus') / 10 ) ) ) * (scaling_factor(u_val('perception') ) )" ]
            }
          }
        ]
      }
    ]
  },
  {
    "type": "effect_type",
    "id": "effect_paraclesian_dodge_bonus_2",
    "name": [ "Enhanced Dodging" ],
    "desc": [ "Like the whistling wind or the supple willow, you can easily move when danger beckons." ],
    "apply_message": "",
    "remove_message": "Your enhanced dodging ability fades away.",
    "rating": "good",
    "base_mods": { "dodge_mod": [ 2 ] },
    "enchantments": [
      {
        "values": [
          {
            "value": "BONUS_DODGE",
            "add": {
              "math": [ "( ( 1 + ( u_spell_level('paraclesian_spell_dodge_bonus') / 10 ) ) ) * (scaling_factor(u_val('perception') ) )" ]
            }
          }
        ]
      }
    ],
    "flags": [ "UNCANNY_DODGE" ]
  },
  {
    "type": "effect_type",
    "id": "effect_paraclesian_dodge_bonus_3",
    "name": [ "Enhanced Dodging" ],
    "desc": [ "Like the whistling wind or the supple willow, you can easily move when danger beckons." ],
    "apply_message": "",
    "remove_message": "Your enhanced dodging ability fades away.",
    "rating": "good",
    "base_mods": { "dodge_mod": [ 3 ] },
    "enchantments": [
      {
        "values": [
          {
            "value": "BONUS_DODGE",
            "add": {
              "math": [ "( ( 1 + ( u_spell_level('paraclesian_spell_dodge_bonus') / 10 ) ) ) * (scaling_factor(u_val('perception') ) )" ]
            }
          }
        ]
      }
    ],
    "flags": [ "UNCANNY_DODGE", "HARDTOHIT" ]
  },
  {
    "type": "effect_type",
    "id": "effect_paraclesian_learned_gossamer",
    "name": [ "" ],
    "desc": [ "" ],
    "//": "Empty name and description to hide effect.  This is just a tracker to make learning gossamer recipes take time.",
    "rating": "mixed"
  },
  {
    "type": "effect_type",
    "id": "effect_paraclesian_see_fae",
    "name": [ "Wyrd Sight" ],
    "desc": [ "You can sense nearby creatures that come from under the hill." ],
    "rating": "good",
    "enchantments": [
      {
        "values": [
          {
            "value": "SIGHT_RANGE_FAE",
            "add": { "math": [ "(u_val('perception') * 1.5) * (paraclesian_post_threshold_doubler(1))" ] }
          }
        ]
      }
    ]
  },
  {
    "type": "effect_type",
    "id": "effect_xe_deciphering_hedge_tome",
    "//": "Hidden effect, used to check that you're still researching.",
    "name": [ "" ],
    "desc": [ "" ]
  },
  {
    "type": "effect_type",
    "id": "effect_hedge_nether_eye_paste",
    "name": [ "Blood-and-Ash Paste" ],
    "desc": [ "You rubbed the paste of blood and herbs and ashes on your eyes.  It stings.  A lot." ],
    "rating": "mixed",
    "enchantments": [ { "values": [ { "value": "SIGHT_RANGE_NETHER", "add": 40 } ] } ],
    "limb_score_mods": [ { "limb_score": "vision", "modifier": 0.6 } ],
    "base_mods": { "pain_min": [ 1 ], "pain_chance": [ 60 ], "pain_tick": [ 180 ] },
    "flags": [ "EFFECT_LIMB_SCORE_MOD" ]
  },
  {
    "type": "effect_type",
    "id": "effect_hedge_cure_cold_or_flu",
    "//": "Empty to hide effect",
    "name": [ "" ],
    "desc": [ "" ],
    "removes_effects": [ "common_cold", "pre_common_cold", "flu", "pre_flu" ]
  },
  {
    "type": "effect_type",
    "id": "effect_hedge_magic_no_evil_eye",
    "//": "Empty to hide effect",
    "name": [ "" ],
    "desc": [ "" ],
    "removes_effects": [ "effect_evil_eye" ]
  },
  {
    "type": "effect_type",
    "id": "effect_hedge_no_nightmares",
    "//": "Empty to hide effect",
    "name": [ "" ],
    "desc": [ "" ]
  },
  {
    "type": "effect_type",
    "id": "effect_hedge_increase_healing_rate",
    "name": [ "Convalescence" ],
    "desc": [ "Your wounds are healing more quickly, as long as you don't do too much to upset the charm." ],
    "enchantments": [ { "values": [ { "value": "REGEN_HP", "multiply": 0.2 } ] } ]
  },
  {
    "type": "effect_type",
    "id": "effect_hedge_increase_bandaging_rate",
    "name": [ "Halt the Scarlet Flow" ],
    "desc": [ "Blood easily stops flowing under your touch." ],
    "rating": "good",
    "enchantments": [ { "values": [ { "value": "BLEED_STOP_BONUS", "multiply": 0.66 } ] } ]
  },
  {
    "type": "effect_type",
    "id": "effect_hedge_walk_on_water",
    "name": [ "Walk Across the Flowing Waters" ],
    "desc": [ "The waters are bearing you up." ],
    "rating": "good",
    "flags": [ "ITEM_WATERPROOFING", "WATERWALKING" ]
  },
  {
    "type": "effect_type",
    "id": "effect_skinchanged_penalties",
    "name": [ "Skinchanged Mind" ],
    "desc": [ "You're starting to get used to being an animal.  Even enjoy it." ],
    "max_intensity": 20,
    "enchantments": [
      {
        "values": [
          { "value": "INTELLIGENCE", "add": { "math": [ "u_effect_intensity('effect_skinchanged_penalties') * -1" ] } },
          {
            "value": "PERCEPTION",
            "add": { "math": [ "u_effect_intensity('effect_skinchanged_penalties') * 0.33" ] }
          },
          {
            "value": "SKILL_RUST_RESIST",
            "multiply": { "math": [ "max(((u_effect_intensity('effect_skinchanged_penalties') - 3) * 0.8),0)" ] }
          }
        ]
      }
    ]
  },
  {
    "type": "effect_type",
    "id": "effect_skinchanged_animalistic_mind",
    "name": [ "Animalistic Mind" ],
    "desc": [ "Hunt.  Kill.  Feed.  Sleep." ],
    "flags": [ "CANNIBAL", "PRED4", "PSYCHOPATH", "STRICT_HUMANITARIAN" ]
  },
  {
    "type": "effect_type",
    "id": "effect_hedge_walk_on_water_magic_square",
    "name": [ "Water-Walking" ],
    "desc": [ "NAHARIAMA\nA  Q\nH      E\nA Q\nR\nI\nA      Q\nM     QA\nA" ],
    "//": "The above description replicates a magic square and should not be translated",
    "remove_message": "Your water-walking charm has faded.",
    "decay_messages": [ [ "Your water-walking charm is about to fade.", "bad" ] ],
    "max_duration": "30 m",
    "max_intensity": 30,
    "int_dur_factor": "1 m",
    "flags": [ "ITEM_WATERPROOFING", "WATERWALKING" ]
  },
  {
    "type": "effect_type",
    "id": "effect_hedge_breathe_water_magic_square",
    "name": [ "Water-Breathing" ],
    "desc": [ "BURNAHEU\nULORIPTE\nROMILAPH\nNRITILIA\nAILITIRN\nHPALIMOR\nETPIROLU\nUEHANRUB" ],
    "//": "The above description replicates a magic square and should not be translated",
    "remove_message": "Your water-breathing charm has faded.",
    "decay_messages": [ [ "Your water-breathing charm is about to fade.", "bad" ] ],
    "max_duration": "2 h",
    "max_intensity": 120,
    "int_dur_factor": "1 m",
    "flags": [ "ITEM_WATERPROOFING", "GILLS", "EYE_MEMBRANE" ]
  },
  {
    "type": "effect_type",
    "id": "effect_invisibility_magic_square",
    "name": [ "Invisibility" ],
    "desc": [ "TALAC\nA   A\nL   L\nA   A\nCALAT" ],
    "//": "The above description replicates a magic square and should not be translated",
    "remove_message": "Your invisibility charm has faded.",
    "decay_messages": [ [ "Your invisibility charm is about to fade.", "bad" ] ],
    "max_duration": "77 m",
    "max_intensity": 77,
    "int_dur_factor": "1 m",
    "flags": [ "INVISIBLE" ]
  },
  {
    "type": "effect_type",
    "id": "mutagen_plantkin",
    "name": [ "Arvore Mutation", "Arvore Transformation", "Arvore Metamorphosis" ],
    "desc": [
      "You consumed Arvore destiny draught.",
      "You consumed a large amount of Arvore destiny draught.",
      "You consumed a life-changing amount of Arvore destiny draught."
    ],
    "max_intensity": 3,
    "resist_traits": [ "THRESH_ARVORE" ],
    "base_mods": {
      "hurt_min": [ 1 ],
      "hurt_max": [ 2 ],
      "hurt_chance": [ -22 ],
      "hurt_tick": [ 75 ],
      "pain_min": [ 1 ],
      "pain_max": [ 2 ],
      "pain_chance": [ 100 ],
      "pain_tick": [ 75 ]
    },
    "scaling_mods": { "hurt_chance": [ 21, 0 ], "pain_chance": [ -30 ] },
    "rating": "bad",
    "blood_analysis_description": "Anomalous chlorophyll content in blood sample"
  },
  {
    "type": "effect_type",
    "id": "mutagen_waterkin",
    "name": [ "Undine Mutation", "Undine Transformation", "Undine Metamorphosis" ],
    "desc": [
      "You consumed Undine destiny draught.",
      "You consumed a large amount of Undine destiny draught.",
      "You consumed a life-changing amount of Undine destiny draught."
    ],
    "max_intensity": 3,
    "resist_traits": [ "THRESH_UNDINE" ],
    "base_mods": {
      "hurt_min": [ 1 ],
      "hurt_max": [ 2 ],
      "hurt_chance": [ -22 ],
      "hurt_tick": [ 75 ],
      "pain_min": [ 1 ],
      "pain_max": [ 2 ],
      "pain_chance": [ 100 ],
      "pain_tick": [ 75 ]
    },
    "scaling_mods": { "hurt_chance": [ 21, 0 ], "pain_chance": [ -30 ] },
    "rating": "bad",
    "blood_analysis_description": "Excessive water content in blood sample"
  },
  {
    "type": "effect_type",
    "id": "mutagen_flamekin",
    "name": [ "Salamander Mutation", "Salamander Transformation", "Salamander Metamorphosis" ],
    "desc": [
      "You consumed Salamander destiny draught.",
      "You consumed a large amount of Salamander destiny draught.",
      "You consumed a life-changing amount of Salamander destiny draught."
    ],
    "max_intensity": 3,
    "resist_traits": [ "THRESH_SALAMANDER" ],
    "base_mods": {
      "hurt_min": [ 1 ],
      "hurt_max": [ 2 ],
      "hurt_chance": [ -22 ],
      "hurt_tick": [ 75 ],
      "pain_min": [ 1 ],
      "pain_max": [ 2 ],
      "pain_chance": [ 100 ],
      "pain_tick": [ 75 ]
    },
    "scaling_mods": { "hurt_chance": [ 21, 0 ], "pain_chance": [ -30 ] },
    "rating": "bad",
    "blood_analysis_description": "Blood sample displays unnatural heat generation"
  },
  {
    "type": "effect_type",
    "id": "mutagen_dollkin",
    "name": [ "Homullus Mutation", "Homullus Transformation", "Homullus Metamorphosis" ],
    "desc": [
      "You consumed Homullus destiny draught.",
      "You consumed a large amount of Homullus destiny draught.",
      "You consumed a life-changing amount of Homullus destiny draught."
    ],
    "max_intensity": 3,
    "resist_traits": [ "THRESH_HOMULLUS" ],
    "base_mods": {
      "hurt_min": [ 1 ],
      "hurt_max": [ 2 ],
      "hurt_chance": [ -22 ],
      "hurt_tick": [ 75 ],
      "pain_min": [ 1 ],
      "pain_max": [ 2 ],
      "pain_chance": [ 100 ],
      "pain_tick": [ 75 ]
    },
    "scaling_mods": { "hurt_chance": [ 21, 0 ], "pain_chance": [ -30 ] },
    "rating": "bad",
    "blood_analysis_description": "Inert elements providing some functions of blood"
  },
  {
    "type": "effect_type",
    "id": "mutagen_airkin",
    "name": [ "Sylph Mutation", "Sylph Transformation", "Sylph Metamorphosis" ],
    "desc": [
      "You consumed Sylph destiny draught.",
      "You consumed a large amount of Sylph destiny draught.",
      "You consumed a life-changing amount of Sylph destiny draught."
    ],
    "max_intensity": 3,
    "resist_traits": [ "THRESH_SYLPH" ],
    "base_mods": {
      "hurt_min": [ 1 ],
      "hurt_max": [ 2 ],
      "hurt_chance": [ -22 ],
      "hurt_tick": [ 75 ],
      "pain_min": [ 1 ],
      "pain_max": [ 2 ],
      "pain_chance": [ 100 ],
      "pain_tick": [ 75 ]
    },
    "scaling_mods": { "hurt_chance": [ 21, 0 ], "pain_chance": [ -30 ] },
    "rating": "bad",
    "blood_analysis_description": "Dangerous levels of oxygen and nitrogen in blood sample"
  },
  {
    "type": "effect_type",
    "id": "mutagen_fair_folk_noble",
    "name": [ "Fair Folk Mutation" ],
    "desc": [ "You are gaining Fair Folk powers.  This should only be visible for a moment." ],
    "max_intensity": 3
  },
  {
    "type": "effect_type",
    "id": "mutagen_fair_folk_commoner_brownie",
    "name": [ "Fair Folk Mutation" ],
    "desc": [ "You are gaining Fair Folk powers.  This should only be visible for a moment." ],
    "max_intensity": 3
  },
  {
    "type": "effect_type",
    "id": "mutagen_fair_folk_commoner_pooka",
    "name": [ "Fair Folk Mutation" ],
    "desc": [ "You are gaining Fair Folk powers.  This should only be visible for a moment." ],
    "max_intensity": 3
  },
  {
    "type": "effect_type",
    "id": "mutagen_fair_folk_commoner_selkie",
    "name": [ "Fair Folk Mutation" ],
    "desc": [ "You are gaining Fair Folk powers.  This should only be visible for a moment." ],
    "max_intensity": 3
  },
  {
    "type": "effect_type",
    "id": "mutagen_fair_folk_commoner_trow",
    "name": [ "Fair Folk Mutation" ],
    "desc": [ "You are gaining Fair Folk powers.  This should only be visible for a moment." ],
    "max_intensity": 3
  },
  {
    "type": "effect_type",
    "id": "mutagen_lilin",
    "name": [ "Lilin Mutation" ],
    "desc": [ "You are gaining Lilin powers.  This should only be visible for a moment." ],
    "max_intensity": 3
  },
  {
    "type": "effect_type",
    "id": "effect_changeling_invisibility",
    "name": [ "Hidden from Mortal Eyes" ],
    "desc": [ "They could have sworn you were there a moment ago." ],
    "rating": "good",
    "flags": [ "INVISIBLE", "NO_SCENT" ]
  },
  {
    "type": "effect_type",
    "id": "effect_changeling_noble_burning_weapon",
    "name": [ "Fires of Bealtaine" ],
    "desc": [ "Your weapon is burning with white-gold fire." ],
    "remove_message": "The flames on your weapon go out.",
    "rating": "good",
    "enchantments": [
      {
        "condition": "u_has_weapon",
        "values": [ { "value": "LUMINATION", "add": 25 } ],
        "hit_you_effect": [ { "id": "changeling_noble_burning_weapon_fire_damage" }, { "id": "changeling_noble_burning_weapon_anti_nether" } ]
      }
    ]
  },
  {
    "type": "effect_type",
    "id": "effect_changeling_noble_movement_buffs",
    "name": [ "Deeds of Lughnasadh" ],
    "desc": [ "You would have definitely won the contests." ],
    "remove_message": "Your athletic prowess fades.",
    "rating": "good",
    "enchantments": [
      {
        "values": [
          {
            "value": "DODGE_CHANCE",
            "add": { "math": [ "1 + ( (u_sum_traits_of_category_char_has('FAIR_FOLK_NOBLE') * 0.08) + (u_skill('deduction') * 0.25) )" ] }
          },
          {
            "value": "BONUS_DODGE",
            "add": { "math": [ "1 + ( (u_sum_traits_of_category_char_has('FAIR_FOLK_NOBLE') * 0.05) + (u_skill('deduction') * 0.2) )" ] }
          },
          {
            "value": "THROW_STR",
            "add": { "math": [ "1 + ( (u_sum_traits_of_category_char_has('FAIR_FOLK_NOBLE') * 0.07) + (u_skill('deduction') * 0.35) )" ] }
          },
          {
            "value": "RANGE_DODGE",
            "add": {
              "math": [
                "min( (0.33 + ( (u_sum_traits_of_category_char_has('FAIR_FOLK_NOBLE') * 0.005) + (u_skill('deduction') * 0.02) )), 0.98)"
              ]
            }
          },
          {
            "value": "MOVE_COST",
            "multiply": {
              "math": [ "-0.1 - ( (u_sum_traits_of_category_char_has('FAIR_FOLK_NOBLE') * 0.0015) - (u_skill('deduction') * 0.015) )" ]
            }
          },
          {
            "value": "ATTACK_SPEED",
            "multiply": {
              "math": [ "-0.1 - ( (u_sum_traits_of_category_char_has('FAIR_FOLK_NOBLE') * 0.0015) - (u_skill('deduction') * 0.015) )" ]
            }
          }
        ]
      }
    ],
    "flags": [ "CLIMB_NO_LADDER", "FEATHER_FALL" ]
  },
  {
    "type": "effect_type",
    "id": "effect_changeling_noble_movement_buffs_ally",
    "name": [ "Deeds of Lughnasadh" ],
    "desc": [ "You would have definitely won the contests." ],
    "remove_message": "Your athletic prowess fades.",
    "rating": "good",
    "enchantments": [
      {
        "values": [
          {
            "value": "DODGE_CHANCE",
            "add": { "math": [ "1 + ( (u_glamoured_changeling_noble_traits * 0.08) + (u_glamoured_deduction_movement_buff * 0.25) )" ] }
          },
          {
            "value": "BONUS_DODGE",
            "add": { "math": [ "1 + ( (u_glamoured_changeling_noble_traits * 0.05) + (u_glamoured_deduction_movement_buff * 0.2) )" ] }
          },
          {
            "value": "THROW_STR",
            "add": { "math": [ "1 + ( (u_glamoured_changeling_noble_traits * 0.07) + (u_glamoured_deduction_movement_buff * 0.35) )" ] }
          },
          {
            "value": "RANGE_DODGE",
            "add": {
              "math": [
                "min( (0.33 + ( (u_glamoured_changeling_noble_traits * 0.005) + (u_glamoured_deduction_movement_buff * 0.02) )), 0.98)"
              ]
            }
          },
          {
            "value": "MOVE_COST",
            "multiply": {
              "math": [ "-0.1 - ( (u_glamoured_changeling_noble_traits * 0.0015) - (u_glamoured_deduction_movement_buff * 0.015) )" ]
            }
          },
          {
            "value": "ATTACK_SPEED",
            "multiply": {
              "math": [ "-0.1 - ( (u_glamoured_changeling_noble_traits * 0.0015) - (u_glamoured_deduction_movement_buff * 0.015) )" ]
            }
          }
        ]
      }
    ],
    "flags": [ "CLIMB_NO_LADDER", "FEATHER_FALL" ]
  },
  {
    "type": "effect_type",
    "id": "effect_changeling_noble_broken_right_of_passage",
    "name": [ "Broken Right of Passage" ],
    "desc": [ "You are no longer protected by the contracts of eld." ],
    "rating": "bad"
  },
  {
    "type": "effect_type",
    "id": "effect_brownie_attacked_someone",
    "name": [ "Conspicuous" ],
    "desc": [ "People can definitely see you now." ],
    "rating": "bad"
  },
  {
    "type": "effect_type",
    "id": "effect_selkie_fog_cloak",
    "name": [ "Cloak of Fog" ],
    "desc": [ "The fog shields you from sight." ],
    "apply_message": "",
    "remove_message": "The fog begins to dissipate.",
    "rating": "good",
    "max_duration": "30 minutes",
    "enchantments": [ "enchant_selkie_fog_cloak" ]
  },
  {
    "type": "effect_type",
    "id": "effect_controlling_weather",
    "//": "Hidden effect, used to distinguish magical quick weather change from the weather returning to normal",
    "name": [ "" ],
    "desc": [ "" ]
  },
  {
    "type": "effect_type",
    "id": "effect_controlling_weather_fog",
    "//": "Hidden effect, used to track magical summoned fog",
    "name": [ "" ],
    "desc": [ "" ]
  },
  {
    "type": "effect_type",
    "id": "effect_controlling_weather_rains",
    "//": "Hidden effect, used to track magical summoned rain",
    "name": [ "" ],
    "desc": [ "" ]
  },
  {
    "type": "effect_type",
    "id": "effect_controlling_weather_rainstorm",
    "//": "Hidden effect, used to track magical summoned rainstorms",
    "name": [ "" ],
    "desc": [ "" ]
  },
  {
    "type": "effect_type",
    "id": "effect_controlling_weather_lightningstorm",
    "//": "Hidden effect, used to track magical summoned lightning storms",
    "name": [ "" ],
    "desc": [ "" ]
  },
  {
    "type": "effect_type",
    "id": "called_daffodil",
    "name": [ "Called the daffodil" ],
    "desc": [ "You recently called some daffodils.  You need to wait a day before you can call more." ]
  },
  {
    "type": "effect_type",
    "id": "effect_dream_drainer_speed",
    "name": [ "Accelerated" ],
    "desc": [ "A burst of speed." ],
    "max_duration": "25 s",
    "apply_message": "You feel your legs are much longer now.",
    "remove_message": "Your body shrinks back into its normal space.",
    "rating": "good",
    "show_intensity": false,
    "enchantments": [ { "values": [ { "value": "SPEED", "add": 70 } ] } ]
  },
  {
    "type": "effect_type",
    "id": "effect_dream_drainer_armor",
    "name": [ "Armored" ],
    "desc": [ "The bug is shielded.  This is a bug if you have it." ],
    "max_duration": "25 s",
    "rating": "bad",
    "show_intensity": false,
    "show_in_info": true,
    "enchantments": [
      {
        "condition": "ALWAYS",
        "values": [
          { "value": "ARMOR_BASH", "add": -15 },
          { "value": "ARMOR_STAB", "add": -15 },
          { "value": "ARMOR_CUT", "add": -15 },
          { "value": "ARMOR_HEAT", "add": -15 },
          { "value": "ARMOR_COLD", "add": -15 },
          { "value": "ARMOR_ELEC", "add": -15 },
          { "value": "ARMOR_ACID", "add": -15 },
          { "value": "ARMOR_BULLET", "add": -15 }
        ]
      }
    ]
  },
  {
    "id": "effect_moon_withdrawal",
    "type": "effect_type",
    "max_duration": "11 s",
    "name": [ "Moon-starved" ],
    "desc": [ "Weakens the Luna-attuned revenant if they are out of the moonlight.  This is a bug if you have it." ],
    "rating": "bad",
    "show_intensity": false,
    "show_in_info": true,
    "enchantments": [ { "condition": "ALWAYS", "values": [ { "value": "SPEED", "add": -130 } ] } ]
  },
  {
    "type": "effect_type",
    "id": "effect_vampire_no_gorge_issues",
    "//": "Empty to hide effect--it's linked to a mutation already",
    "name": [ "" ],
    "desc": [ "" ],
    "removes_effects": [ "blood_quenched" ]
  },
  {
    "type": "effect_type",
    "id": "last_breath_mist_cooldown",
    "name": [ "Recovering from the last breath's mist" ],
    "desc": [
      "Triggering your abilities that way has taken their toll on you.  You cannot save yourself from death that way a second time yet."
    ]
  },
  {
    "type": "effect_type",
    "id": "effect_lilin_attack_warning_cooldown",
    "//": "Hidden effect, used as a blocker",
    "name": [ "" ],
    "desc": [ "" ]
  },
  {
    "type": "effect_type",
    "id": "effect_lilin_health_effects_of_draining",
    "name": [ "" ],
    "desc": [ "" ],
    "rating": "bad",
    "base_mods": { "health_min": [ -1 ], "health_chance": [ 2 ] }
  },
  {
    "type": "effect_type",
    "id": "effect_lilin_vampire_immune",
    "//": "Hidden effects, prevents you from being vampirized",
    "name": [ "" ],
    "desc": [ "" ],
    "removes_effects": [ "vampire_virus" ]
  },
  {
    "type": "effect_type",
    "id": "effect_gained_lilin_power",
    "//": "Hidden effects, prevents you from gaining more lilin powers too quickly",
    "name": [ "" ],
    "desc": [ "" ]
  },
  {
    "type": "effect_type",
    "id": "effect_lilin_temporary_glorious",
    "//": "Hidden effects, tracking whether you have EOC_LILIN_TEMPORARY_GLORIOUS active.",
    "name": [ "" ],
    "desc": [ "" ]
  },
  {
    "type": "effect_type",
    "id": "effect_lilin_bonus_healing_active",
    "//": "Hidden effects, tracking whether you have LILIN_BONUS_HEALING_ACTIVE active.",
    "name": [ "" ],
    "desc": [ "" ]
  },
  {
    "type": "effect_type",
    "id": "effect_lilin_ruach_drain_side_effects",
    "name": [ "Ruach-drained" ],
    "desc": [ "A lilit has drained away some of your life-force." ],
    "max_intensity": 14,
    "int_decay_step": -1,
    "int_decay_tick": 259200,
    "show_in_info": true
  },
  {
    "type": "effect_type",
    "id": "effect_lilin_no_ruach",
    "name": [ { "str": "Ra'ab", "//~": "Biblical Hebrew for 'famine' or 'starvation'" } ],
    "desc": [ "You are out of ruach and gradually weakening." ],
    "rating": "bad",
    "max_intensity": 28,
    "int_decay_step": 1,
    "int_decay_tick": 86400,
    "show_intensity": true,
    "//2": "Increases in intensity once per day",
    "base_mods": {
      "pain_min": [ 1 ],
      "pain_max": [ 2 ],
      "pain_max_val": [ 10 ],
      "pain_chance": [ 45 ],
      "pain_tick": [ 300 ],
      "health_min": [ -1 ],
      "health_max": [ 2 ],
      "health_chance": [ 45 ],
      "health_tick": [ 600 ]
    },
    "scaling_mods": { "pain_max_val": [ 5 ], "pain_chance": [ -1 ], "pain_tick": [ -6 ], "health_chance": [ -1 ], "health_tick": [ -12 ] },
    "enchantments": [
      {
        "condition": "ALWAYS",
        "values": [
          { "value": "HUNGER", "multiply": { "math": [ "u_effect_intensity('effect_lilin_no_ruach') * 0.05" ] } },
          { "value": "THIRST", "multiply": { "math": [ "u_effect_intensity('effect_lilin_no_ruach') * 0.05" ] } },
          { "value": "SLEEPINESS", "multiply": { "math": [ "u_effect_intensity('effect_lilin_no_ruach') * 0.05" ] } },
          {
            "value": "REGEN_HP",
            "multiply": { "math": [ "max((u_effect_intensity('effect_lilin_no_ruach') * -0.04), -1)" ] }
          },
          {
            "value": "REGEN_STAMINA",
            "multiply": { "math": [ "max((u_effect_intensity('effect_lilin_no_ruach') * -0.04), -0.95)" ] }
          },
          {
            "value": "REGEN_MANA",
            "multiply": { "math": [ "max((u_effect_intensity('effect_lilin_no_ruach') * -0.04), -0.95)" ] }
          }
        ]
      }
    ],
    "limb_score_mods": [
      { "limb_score": "balance", "modifier": 0.96, "scaling": -0.035 },
      { "limb_score": "breathing", "modifier": 1.0, "scaling": -0.035 },
      { "limb_score": "lift", "modifier": 0.96, "scaling": -0.035 },
      { "limb_score": "grip", "modifier": 0.96, "scaling": -0.035 },
      { "limb_score": "reaction", "modifier": 0.95, "scaling": -0.035 },
      { "limb_score": "block", "modifier": 1.0, "scaling": -0.035 },
      { "limb_score": "vision", "modifier": 1.0, "scaling": -0.035 }
    ],
    "flags": [ "EFFECT_LIMB_SCORE_MOD" ]
  },
  {
    "type": "effect_type",
    "id": "effect_lilin_attribute_bonuses",
    "name": [ { "str": "Might of the Nephilim" } ],
    "desc": [ "You are enhancing your physical abilities." ],
    "rating": "good",
    "enchantments": [
      {
        "condition": { "u_has_trait": "LILIN_ATTRIBUTE_BONUSES_STRENGTH" },
        "values": [
          {
            "value": "STRENGTH",
            "add": {
              "math": [
                "1 + (u_has_trait('LILIN_ATTRIBUTE_BONUSES_STRENGTH') * 1) + (u_has_trait('LILIN_ATTRIBUTE_BONUSES_DEXTERITY') * 1) + (u_has_trait('LILIN_ATTRIBUTE_BONUSES_PERCEPTION') * 1) + (u_has_trait('THRESH_LILIN') * 2)"
              ]
            }
          }
        ]
      },
      {
        "condition": { "u_has_trait": "LILIN_ATTRIBUTE_BONUSES_DEXTERITY" },
        "values": [
          {
            "value": "DEXTERITY",
            "add": {
              "math": [
                "1 + (u_has_trait('LILIN_ATTRIBUTE_BONUSES_STRENGTH') * 1) + (u_has_trait('LILIN_ATTRIBUTE_BONUSES_DEXTERITY') * 1) + (u_has_trait('LILIN_ATTRIBUTE_BONUSES_PERCEPTION') * 1) + (u_has_trait('THRESH_LILIN') * 2)"
              ]
            }
          },
          { "value": "BONUS_DODGE", "add": 1 }
        ]
      },
      {
        "condition": { "u_has_trait": "LILIN_ATTRIBUTE_BONUSES_PERCEPTION" },
        "values": [
          {
            "value": "PERCEPTION",
            "add": {
              "math": [
                "1 + (u_has_trait('LILIN_ATTRIBUTE_BONUSES_STRENGTH') * 1) + (u_has_trait('LILIN_ATTRIBUTE_BONUSES_DEXTERITY') * 1) + (u_has_trait('LILIN_ATTRIBUTE_BONUSES_PERCEPTION') * 1) + (u_has_trait('THRESH_LILIN') * 2)"
              ]
            }
          }
        ]
      }
    ]
  },
  {
    "type": "effect_type",
    "id": "effect_lilin_speed_boost",
    "name": [ { "str": "Reaping the Whirlwind" } ],
    "desc": [ "You are moving incredibly quickly." ],
    "rating": "good",
    "enchantments": [
      {
        "values": [
          { "value": "MOVE_COST", "multiply": -0.5 },
          { "value": "ATTACK_SPEED", "multiply": -0.66 },
          { "value": "BONUS_DODGE", "add": 1 },
          { "value": "DODGE_CHANCE", "add": { "math": [ "2 + (u_has_trait('THRESH_LILIN') * 2)" ] } },
          { "value": "RANGE_DODGE", "add": { "math": [ "0.25 + (u_has_trait('THRESH_LILIN') * 0.25)" ] } }
        ]
      }
    ]
  },
  {
    "type": "effect_type",
    "id": "effect_lilin_limb_score_bonuses_at_night",
    "name": [ { "str": "The Night Hunter" } ],
    "desc": [ "Now they will know why they fear the night." ],
    "rating": "good",
    "limb_score_mods": [
      { "limb_score": "balance", "modifier": 1.1 },
      { "limb_score": "breathing", "modifier": 1.3 },
      { "limb_score": "lift", "modifier": 1.1 },
      { "limb_score": "grip", "modifier": 1.15 },
      { "limb_score": "reaction", "modifier": 1.2 },
      { "limb_score": "block", "modifier": 1.1 },
      { "limb_score": "vision", "modifier": 1.35 }
    ],
    "flags": [ "EFFECT_LIMB_SCORE_MOD" ]
  },
  {
    "type": "effect_type",
<<<<<<< HEAD
    "id": "effect_lilin_mesmerize_tracker",
    "name": [ "Mesmerized" ],
    "desc": [ "You are in a daze." ],
    "apply_message": "",
    "remove_message": "You snap out of your trance.",
    "show_in_info": true
=======
    "id": "effect_sleep_shield_check",
    "name": [ "Promises of undisrupted sleep" ],
    "desc": [ "I wish you a good night." ],
    "apply_message": "You could swear that this man wished you a good night.",
    "remove_message": "",
    "rating": "good",
    "max_duration": "3 seconds",
    "show_intensity": false,
    "max_intensity": 1
  },
  {
    "type": "effect_type",
    "id": "effect_sleep_shield",
    "name": [ "Undisrupted sleep" ],
    "desc": [ "Sleep well.  Nothing but you can disrupt your sleep." ],
    "apply_message": "As you fall asleep, you feel safer than you ever were.",
    "remove_message": "As you wake up, the feeling of safety quickly fades away.",
    "rating": "good",
    "max_duration": "3 days",
    "show_intensity": false,
    "max_intensity": 1,
    "flags": [ "INVISIBLE", "NO_SCENT", "PAIN_IMMUNE", "BLIND", "DEAF", "LEVITATION" ],
    "enchantments": [
      {
        "values": [
          { "value": "SLEEPY", "add": 9999 },
          { "value": "CLIMATE_CONTROL_HEAT", "add": 500 },
          { "value": "CLIMATE_CONTROL_CHILL", "add": 500 },
          { "value": "FORCEFIELD", "add": 1 }
        ]
      }
    ],
    "removes_effects": [ "grabbed", "bleed" ]
>>>>>>> 6e7f4ff2
  },
  {
    "type": "effect_type",
    "id": "effect_lilin_aoe_daze",
    "name": [ "Disoriented" ],
    "desc": [ { "str": "A loud noise fueled by a curse has sent you reeling." } ],
    "rating": "bad",
    "max_duration": "5 m",
    "base_mods": { "hit_mod": [ -1 ], "dodge_mod": [ -2 ] },
    "show_in_info": true,
    "enchantments": [ { "values": [ { "value": "SPEED", "multiply": -0.15 } ] } ]
  },
  {
    "type": "effect_type",
    "id": "effect_lilin_supernatural_disease",
    "name": [ "Miasma" ],
    "desc": [ { "str": "You are infected by a supernatural disease." } ],
    "rating": "bad",
    "max_duration": "5 h",
    "base_mods": { "hit_mod": [ -1 ], "dodge_mod": [ -2 ] },
    "show_in_info": true,
    "enchantments": [
      {
        "values": [
          { "value": "SPEED", "multiply": -0.1 },
          { "value": "ARMOR_ALL", "multiply": 0.05 },
          { "value": "VISION_RANGE", "multiply": -0.15 },
          { "value": "REGEN_HP", "multiply": -0.5 }
        ]
      }
    ],
    "limb_score_mods": [
      { "limb_score": "balance", "modifier": 0.8 },
      { "limb_score": "breathing", "modifier": 0.75 },
      { "limb_score": "lift", "modifier": 0.75 },
      { "limb_score": "grip", "modifier": 0.6 },
      { "limb_score": "reaction", "modifier": 0.85 },
      { "limb_score": "block", "modifier": 0.8 },
      { "limb_score": "vision", "modifier": 0.85 }
    ],
    "flags": [ "EFFECT_LIMB_SCORE_MOD" ]
  },
  {
    "type": "effect_type",
    "id": "effect_lilin_supernatural_disease_focused",
    "name": [ "Devouring Plague" ],
    "desc": [ { "str": "You are infected by a supernatural disease." } ],
    "rating": "bad",
    "max_duration": "5 m",
    "base_mods": { "hit_mod": [ -2 ], "dodge_mod": [ -4 ] },
    "show_in_info": true,
    "enchantments": [
      {
        "values": [
          { "value": "SPEED", "multiply": -0.25 },
          { "value": "ARMOR_ALL", "multiply": 0.1 },
          { "value": "VISION_RANGE", "multiply": -0.35 },
          { "value": "REGEN_HP", "multiply": -0.95 }
        ]
      }
    ],
    "limb_score_mods": [
      { "limb_score": "balance", "modifier": 0.6 },
      { "limb_score": "breathing", "modifier": 0.5 },
      { "limb_score": "lift", "modifier": 0.65 },
      { "limb_score": "grip", "modifier": 0.6 },
      { "limb_score": "reaction", "modifier": 0.65 },
      { "limb_score": "block", "modifier": 0.5 },
      { "limb_score": "vision", "modifier": 0.55 }
    ],
    "flags": [ "EFFECT_LIMB_SCORE_MOD" ]
  },
  {
    "type": "effect_type",
    "id": "effect_lilin_owl_form_pass_through_walls",
    "//": "Allows owl form lilin with the appropriate traits to fly through walls and avoid attacks",
    "name": [ "" ],
    "desc": [ "" ],
    "enchantments": [
      {
        "condition": { "u_has_trait": "TURN_INTO_OWL_TRAITS" },
        "values": [ { "value": "EVASION", "add": { "math": [ "0.4 + (u_vitamin('lilin_ruach_vitamin') / 18000)" ] } } ]
      },
      {
        "condition": { "and": [ { "u_has_trait": "TURN_INTO_OWL_TRAITS" }, { "not": "is_day" } ] },
        "values": [ { "value": "PHASE_DISTANCE", "add": 1 } ]
      }
    ]
  }
]<|MERGE_RESOLUTION|>--- conflicted
+++ resolved
@@ -2492,48 +2492,48 @@
   },
   {
     "type": "effect_type",
-<<<<<<< HEAD
+    "id": "effect_sleep_shield_check",
+    "name": [ "Promises of undisrupted sleep" ],
+    "desc": [ "I wish you a good night." ],
+    "apply_message": "You could swear that this man wished you a good night.",
+    "remove_message": "",
+    "rating": "good",
+    "max_duration": "3 seconds",
+    "show_intensity": false,
+    "max_intensity": 1
+  },
+  {
+    "type": "effect_type",
+    "id": "effect_sleep_shield",
+    "name": [ "Undisrupted sleep" ],
+    "desc": [ "Sleep well.  Nothing but you can disrupt your sleep." ],
+    "apply_message": "As you fall asleep, you feel safer than you ever were.",
+    "remove_message": "As you wake up, the feeling of safety quickly fades away.",
+    "rating": "good",
+    "max_duration": "3 days",
+    "show_intensity": false,
+    "max_intensity": 1,
+    "flags": [ "INVISIBLE", "NO_SCENT", "PAIN_IMMUNE", "BLIND", "DEAF", "LEVITATION" ],
+    "enchantments": [
+      {
+        "values": [
+          { "value": "SLEEPY", "add": 9999 },
+          { "value": "CLIMATE_CONTROL_HEAT", "add": 500 },
+          { "value": "CLIMATE_CONTROL_CHILL", "add": 500 },
+          { "value": "FORCEFIELD", "add": 1 }
+        ]
+      }
+    ],
+    "removes_effects": [ "grabbed", "bleed" ]
+  },
+  {
+    "type": "effect_type",
     "id": "effect_lilin_mesmerize_tracker",
     "name": [ "Mesmerized" ],
     "desc": [ "You are in a daze." ],
     "apply_message": "",
     "remove_message": "You snap out of your trance.",
     "show_in_info": true
-=======
-    "id": "effect_sleep_shield_check",
-    "name": [ "Promises of undisrupted sleep" ],
-    "desc": [ "I wish you a good night." ],
-    "apply_message": "You could swear that this man wished you a good night.",
-    "remove_message": "",
-    "rating": "good",
-    "max_duration": "3 seconds",
-    "show_intensity": false,
-    "max_intensity": 1
-  },
-  {
-    "type": "effect_type",
-    "id": "effect_sleep_shield",
-    "name": [ "Undisrupted sleep" ],
-    "desc": [ "Sleep well.  Nothing but you can disrupt your sleep." ],
-    "apply_message": "As you fall asleep, you feel safer than you ever were.",
-    "remove_message": "As you wake up, the feeling of safety quickly fades away.",
-    "rating": "good",
-    "max_duration": "3 days",
-    "show_intensity": false,
-    "max_intensity": 1,
-    "flags": [ "INVISIBLE", "NO_SCENT", "PAIN_IMMUNE", "BLIND", "DEAF", "LEVITATION" ],
-    "enchantments": [
-      {
-        "values": [
-          { "value": "SLEEPY", "add": 9999 },
-          { "value": "CLIMATE_CONTROL_HEAT", "add": 500 },
-          { "value": "CLIMATE_CONTROL_CHILL", "add": 500 },
-          { "value": "FORCEFIELD", "add": 1 }
-        ]
-      }
-    ],
-    "removes_effects": [ "grabbed", "bleed" ]
->>>>>>> 6e7f4ff2
   },
   {
     "type": "effect_type",
