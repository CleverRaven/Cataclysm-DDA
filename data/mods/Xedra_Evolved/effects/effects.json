--- conflicted
+++ resolved
@@ -3997,12 +3997,13 @@
   },
   {
     "type": "effect_type",
-<<<<<<< HEAD
     "id": "effect_changeling_advancement_selkie_stand_in_rain_counter",
     "//": "Hidden effect, used as a counter",
     "name": [ "" ],
     "desc": [ "" ]
-=======
+  },
+  {
+    "type": "effect_type",
     "id": "effect_werewolf_gain_more_powers",
     "name": [ "Gifts of the Moon" ],
     "desc": [ "You can unlock a new Lunar Gift.  Do so at night under the moon." ]
@@ -4103,6 +4104,5 @@
     "id": "effect_xe_werewolf_summon_shadow_pack_limiter",
     "name": [ "Summoned the Shadow Pack" ],
     "desc": [ "You called on the aid of ancestral werewolves and must wait before seeking their aid again." ]
->>>>>>> 1c5f28fb
   }
 ]