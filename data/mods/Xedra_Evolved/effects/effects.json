--- conflicted
+++ resolved
@@ -532,7 +532,6 @@
   },
   {
     "type": "effect_type",
-<<<<<<< HEAD
     "id": "effect_vampire_blood_drinking_target",
     "//": "Hidden effect, keeps the target immobilized while blood is being drunk.",
     "name": [ "" ],
@@ -562,7 +561,9 @@
       [ 1, 5 ],
       [ 1, 1 ]
     ]
-=======
+  },
+  {
+    "type": "effect_type",
     "id": "effect_dhampir_slow_blood_gain",
     "//": "Hidden--provides blood every ~60 seconds until 1 below the blood_quenched level",
     "name": [ "" ],
@@ -577,7 +578,6 @@
     "name": [ "" ],
     "desc": [ "" ],
     "vitamins": [ { "vitamin": "human_blood_vitamin", "rate": [ [ -1, -1 ] ], "tick": [ "30 s", "90 s" ] } ]
->>>>>>> fdf760eb
   },
   {
     "type": "effect_type",
