--- conflicted
+++ resolved
@@ -102,7 +102,6 @@
     "flags": [ "LONE_START" ]
   },
   {
-<<<<<<< HEAD
     "copy-from": "mine_bottom",
     "type": "scenario",
     "extend": { "professions": [ "archaeologist" ] },
@@ -113,7 +112,8 @@
     "type": "scenario",
     "extend": { "professions": [ "archaeologist" ] },
     "id": "Mansion"
-=======
+  },
+  {
     "type": "scenario",
     "id": "xe_bloodthorne_druid_scenario",
     "name": "Blood on the Thorns",
@@ -123,6 +123,5 @@
     "allowed_locs": [ "sloc_hermit_shack", "sloc_cabin", "sloc_forest", "sloc_field" ],
     "professions": [ "xedra_bloodthorne_druid_profession" ],
     "flags": [ "LONE_START" ]
->>>>>>> 7bb0af32
   }
 ]