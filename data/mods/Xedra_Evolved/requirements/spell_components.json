[
  {
    "id": "spell_components_dreamdross",
    "type": "requirement",
    "components": [ [ [ "scrap_dreamdross", 1 ] ] ]
  },
  {
    "id": "spell_components_dreamdross2",
    "type": "requirement",
    "components": [ [ [ "dreamdross_lump", 1 ] ] ]
  },
  {
    "id": "spell_components_dreamdross3",
    "type": "requirement",
    "components": [ [ [ "forged_dreamstuff_ingot", 1 ] ] ]
  },
  {
<<<<<<< HEAD
    "id": "spell_components_battery_gun",
    "type": "requirement",
    "qualities": [ { "id": "SCREW", "level": 1 }, { "id": "WRENCH", "level": 1 }, { "id": "SAW_W", "level": 1 } ],
    "components": [ [ [ "pipe", 2 ] ], [ [ "cable", 10 ] ], [ [ "element", 1 ] ], [ [ "scrap", 5 ] ], [ [ "duct_tape", 25 ] ] ]
  },
  {
    "id": "spell_components_battery_gun",
    "type": "requirement",
    "qualities": [ { "id": "SCREW", "level": 1 }, { "id": "WRENCH", "level": 1 }, { "id": "SAW_W", "level": 1 } ],
    "components": [ [ [ "pipe", 2 ] ], [ [ "pipe_fittings", 1 ] ], [ [ "betavoltaic", 1 ] ], [ [ "cable", 10 ] ], [ [ "element", 3 ] ], [ [ "scrap", 5 ] ], [ [ "nuts_bolts", 3 ] ] ]
  },
  {
    "id": "spell_components_battery_gun",
    "type": "requirement",
    "qualities": [ { "id": "SCREW", "level": 1 }, { "id": "WRENCH", "level": 1 }, { "id": "SAW_W", "level": 1 } ],
    "components": [ [ [ "pipe", 2 ] ], [ [ "pipe_fittings", 1 ] ], [ [ "plut_cell", 1 ] ], [ [ "cable", 10 ] ], [ [ "element", 3 ] ], [ [ "scrap", 5 ] ], [ [ "nuts_bolts", 3 ] ] ]
  },
  {
    "id": "spell_components_schematics",
    "type": "requirement",
    "using": [ [ "compute_standard", 10 ] ]
    "components": [ [ [ "drawing_tool", 2 ] ] ]
  },
  {
    "id": "spell_components_mace_magic",
    "type": "requirement",
    "qualities": [ { "id": "SCREW", "level": 1 }, { "id": "WRENCH", "level": 1 }, { "id": "SAW_W", "level": 1 }, { "id": "GRIND", "level": 2 }  ],
    "components": [ [ [ "magnetron", 1 ] ], [ [ "pipe", 3 ] ], [ [ "scrap", 25 ] ], [ [ "duct_tape", 25 ] ] ]
  },
  {
    "id": "spell_components_build_bio_launcher",
    "type": "requirement",
    "qualities": [ { "id": "GRIND", "level": 1 } ],
    "components": [ [ [ "55gal_drum", 1 ] ], [ [ "brain", 1 ] ], [ [ "pipe", 1 ] ], [ [ "e_scrap", 6 ] ], [ [ "scrap", 10 ] ] ]
  },
  {
    "id": "spell_components_bio_launcher_warhead",
    "type": "requirement",
    "qualities": [ { "id": "SAW_W", "level": 1 } ],
    "components": [ [ [ "inventor_warhead", 1 ] ], [ [ "c4", 1 ] ], [ [ "bioweapon", 1 ] ], [ [ "fuse", 1 ] ], [ [ "scrap", 2 ] ] ]
  },
  {
    "id": "spell_components_fire_biowarhead",
    "type": "requirement",
    "components": [ [ [ "bio_warhead", 1 ] ] ]
  },
  {
    "id": "spell_components_rip_ticket",
    "type": "requirement",
    "tools": [
      [
        [ "pen", -5 ],
        [ "black_pen", -5 ],
        [ "blue_pen", -5 ],
        [ "red_pen", -5 ],
        [ "green_pen", -5 ],
        [ "pencil", -5 ],
        [ "permanent_marker", -5 ],
        [ "survival_marker", -5 ]
      ]
    ],
    "components": [
      [
        [ "money_one", 1 ],
        [ "money_two", 1 ],
        [ "money_five", 1 ],
        [ "money_ten", 1 ],
        [ "money_twenty", 1 ],
        [ "money_fifty", 1 ],
        [ "money_hundred", 1 ]
      ]
    ]
  },
  {
    "id": "spell_components_helmet_inventor",
    "type": "requirement",
    "qualities": [ { "id": "SCREW", "level": 1 }, { "id": "WRENCH", "level": 1 }, { "id": "SAW_W", "level": 1 } ],
    "components": [
      [
        [ "headgear", 1 ],
        [ "helmet_army", 1 ],
        [ "tac_fullhelmet", 1 ],
        [ "tac_helmet", 1 ],
        [ "firehelmet", 1 ],
        [ "helmet_ball", 1 ],
        [ "helmet_football", 1 ],
        [ "helmet_inventor", 1 ]
      ],
      [ [ "magnetron", 1 ] ],
      [ [ "aluminum_foil", 4 ] ]
    ]
  },
  {
    "id": "spell_components_ion_gun",
    "type": "requirement",
    "qualities": [ { "id": "WRENCH", "level": 1 }, { "id": "SAW_W", "level": 1 } ],
    "components": [ [ [ "magnetron", 1 ] ], [ [ "pipe", 2 ] ], [ [ "antenna", 3 ] ], [ [ "cable", 20 ] ], [ [ "scrap", 5 ] ], [ [ "duct_tape", 15 ] ] ]
=======
    "id": "spell_components_human_blood",
    "type": "requirement",
    "components": [ [ [ "demihuman_blood", 1 ], [ "mutant_human_blood", 1 ], [ "blood", 1 ] ] ]
>>>>>>> 70905b58
  }
]<|MERGE_RESOLUTION|>--- conflicted
+++ resolved
@@ -15,7 +15,6 @@
     "components": [ [ [ "forged_dreamstuff_ingot", 1 ] ] ]
   },
   {
-<<<<<<< HEAD
     "id": "spell_components_battery_gun",
     "type": "requirement",
     "qualities": [ { "id": "SCREW", "level": 1 }, { "id": "WRENCH", "level": 1 }, { "id": "SAW_W", "level": 1 } ],
@@ -113,10 +112,10 @@
     "type": "requirement",
     "qualities": [ { "id": "WRENCH", "level": 1 }, { "id": "SAW_W", "level": 1 } ],
     "components": [ [ [ "magnetron", 1 ] ], [ [ "pipe", 2 ] ], [ [ "antenna", 3 ] ], [ [ "cable", 20 ] ], [ [ "scrap", 5 ] ], [ [ "duct_tape", 15 ] ] ]
-=======
+  },
+  {
     "id": "spell_components_human_blood",
     "type": "requirement",
     "components": [ [ [ "demihuman_blood", 1 ], [ "mutant_human_blood", 1 ], [ "blood", 1 ] ] ]
->>>>>>> 70905b58
   }
 ]