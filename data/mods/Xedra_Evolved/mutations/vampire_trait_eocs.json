[
  {
    "type": "effect_on_condition",
    "id": "EOC_VAMPIRE_GAIN_BLOOD_VITAMIN",
    "effect": [
      {
        "if": { "or": [ { "u_has_trait": "VAMPIRE" }, { "u_has_effect": "vampire_virus" } ] },
        "then": [
          { "math": [ "u_vitamin('human_blood_vitamin')", "+=", "400 + rand(100)" ] },
          {
            "u_add_effect": "effect_drank_blood_recently",
            "intensity": 1,
            "duration": { "math": [ "600 + rand(600)" ] }
          },
          {
            "if": { "u_has_trait": "BLOOD_FUN" },
            "then": [
              {
                "if": { "u_has_trait": "BLOOD_FUN_UPGRADE" },
                "then": [ { "u_add_morale": "morale_drank_blood", "bonus": 90, "max_bonus": 180, "duration": "60 m", "decay_start": "30 m" } ],
                "else": { "u_add_morale": "morale_drank_blood", "bonus": 30, "max_bonus": 60, "duration": "20 m", "decay_start": "10 m" }
              }
            ]
          }
        ],
        "else": [ { "math": [ "u_vitamin('human_blood_vitamin')", "+=", "250 + rand(100)" ] } ]
      },
      {
        "if": { "u_has_trait": "DHAMPIR_WEAKNESS_BLOODTHIRST" },
        "then": [
          { "u_lose_morale": "morale_craving_human_blood" },
          { "u_lose_effect": "effect_dhampir_bloodlust_cravings" },
          {
            "u_add_morale": "morale_drank_blood",
            "bonus": 30,
            "max_bonus": 60,
            "duration": "20 m",
            "decay_start": "10 m"
          }
        ]
      },
      {
        "if": { "u_has_trait": "VAMPIRE_BLOOD_TEMPORARY_BOOST" },
        "then": [ { "u_add_effect": "effect_vampire_drank_blood_power_boost", "duration": 3600 } ]
      },
      {
        "if": { "math": [ "u_vampire_just_drank_fae_blood == 1" ] },
        "then": [ { "math": [ "u_vitamin('drank_fae_blood')", "+=", "5" ] }, { "math": [ "u_vampire_just_drank_fae_blood = 0" ] } ]
      },
      {
        "if": { "and": [ { "math": [ "u_dhampir_have_ever_drunk_blood == 0" ] }, { "u_has_trait": "DHAMPIR_TRAIT" } ] },
        "then": [
          { "math": [ "u_dhampir_have_ever_drunk_blood += 1" ] },
          {
            "u_message": "The blood hits your tongue with a wash of warmth and for a moment the world goes white.  The taste is indescribable.  It's better than nectar, better than ambrosia, better than anything you've ever tasted in your life.  You know at this moment that you have crossed a river and there will never be any going back.",
            "type": "mixed"
          },
          {
            "u_add_morale": "morale_drank_blood",
            "bonus": 45,
            "max_bonus": 45,
            "duration": "60 m",
            "decay_start": "30 m"
          }
        ]
      },
      {
        "if": { "and": [ { "math": [ "u_dhampir_have_ever_drunk_blood > 0" ] }, { "u_has_trait": "DHAMPIR_TRAIT" } ] },
        "then": [
          { "math": [ "u_dhampir_have_ever_drunk_blood += 1" ] },
          {
            "if": { "math": [ "dhampir_total_weaknesses() < 4" ] },
            "then": [
              {
                "if": { "x_in_y_chance": { "x": { "math": [ "u_dhampir_have_ever_drunk_blood" ] }, "y": { "math": [ "rng(500,10000)" ] } } },
                "then": [
                  { "run_eocs": "EOC_DHAMPIR_GAIN_WEAKNESSES" },
                  { "u_message": "As the blood hits your tongue, something inside you shifts.", "type": "bad" },
                  { "math": [ "u_dhampir_have_ever_drunk_blood = 1" ] }
                ]
              }
            ]
          }
        ]
      }
    ]
  },
  {
    "type": "effect_on_condition",
    "id": "EOC_DHAMPIR_GAIN_CALORIES_FROM_NON_BAGGED_BLOOD",
    "condition": { "u_has_trait": "DHAMPIR_TRAIT" },
    "effect": [
      { "math": [ "_temp_val = 300 + rand(150)" ] },
      { "math": [ "u_calories('dont_affect_weariness': true)", "+=", "_temp_val" ] },
      { "u_message": "You are gaining <context_val:temp_val> calories from the blood you drank.", "type": "debug" }
    ]
  },
  {
    "type": "effect_on_condition",
    "id": "EOC_VAMPIRE_BLOOD_DRINKING_DIRECTLY",
    "eoc_type": "EVENT",
    "required_event": "character_eats_item",
    "condition": {
      "and": [
        {
          "or": [
            { "compare_string": [ "blood", { "context_val": "itype" } ] },
            { "compare_string": [ "demihuman_blood", { "context_val": "itype" } ] },
            { "compare_string": [ "mutant_human_blood", { "context_val": "itype" } ] },
            { "compare_string": [ "fae_blood", { "context_val": "itype" } ] }
          ]
        },
        { "or": [ { "u_has_any_trait": [ "DHAMPIR_TRAIT", "VAMPIRE" ] }, { "u_has_effect": "vampire_virus" } ] }
      ]
    },
    "effect": [
      {
        "if": { "compare_string": [ "fae_blood", { "context_val": "itype" } ] },
        "then": { "math": [ "u_vampire_just_drank_fae_blood = 1" ] }
      },
      { "run_eocs": "EOC_VAMPIRE_GAIN_BLOOD_VITAMIN" }
    ]
  },
  {
    "type": "effect_on_condition",
    "id": "EOC_VAMPIRE_BLOOD_DRINKING_INEDIBLE",
    "eoc_type": "EVENT",
    "required_event": "character_eats_item",
    "condition": {
      "and": [
        {
          "or": [
            { "compare_string": [ "animal_blood", { "context_val": "itype" } ] },
            { "compare_string": [ "blood_tainted", { "context_val": "itype" } ] }
          ]
        },
        { "or": [ { "u_has_trait": "VAMPIRE" }, { "u_has_effect": "vampire_virus" } ] }
      ]
    },
    "effect": [ { "u_message": "You still feel as hungry as before.  This blood cannot sustain you.", "type": "bad" } ]
  },
  {
    "type": "effect_on_condition",
    "id": "EOC_CONSUME_VAMPIRE_BLOOD",
    "eoc_type": "EVENT",
    "required_event": "character_eats_item",
    "condition": {
      "and": [
        { "compare_string": [ "vampire_blood", { "context_val": "itype" } ] },
        { "or": [ { "u_has_trait": "VAMPIRE" }, { "u_has_effect": "vampire_virus" } ] }
      ]
    },
    "effect": [
      {
        "if": { "u_has_trait": "VAMPIRE_ANATHEMA" },
        "then": [
          {
            "if": { "u_has_trait": "VAMPIRE_DRINK_VAMPIRE_BLOOD" },
            "then": [
              { "math": [ "u_vitamin('human_blood_vitamin')", "+=", "400 + rand(100)" ] },
              { "math": [ "u_vitamin('vampire_blood_vitamin')", "+=", "30 + rand(20)" ] },
              { "u_message": "This blood is the best you could drink.  You want more.", "type": "good" },
              {
                "if": { "u_has_trait": "BLOOD_FUN" },
                "then": [
                  {
                    "if": { "u_has_trait": "BLOOD_FUN_UPGRADE" },
                    "then": [ { "u_add_morale": "morale_drank_blood", "bonus": 90, "max_bonus": 180, "duration": "60 m", "decay_start": "30 m" } ],
                    "else": [ { "u_add_morale": "morale_drank_blood", "bonus": 30, "max_bonus": 60, "duration": "20 m", "decay_start": "10 m" } ]
                  }
                ]
              },
              {
                "if": { "u_has_trait": "ANATHEMA_WEAKNESS_MIND_CHAOS" },
                "then": [ { "run_eocs": "EOC_ANATHEMA_MIND_CHAOS" } ]
              },
              {
                "if": { "u_has_trait": "ANATHEMA_WEAKNESS_NEED_VAMPIRE_BLOOD" },
                "then": [
                  { "u_add_effect": "effect_recent_vampire_drink", "duration": "4 days" },
                  { "u_lose_effect": "effect_anathema_need_vampire_blood" }
                ]
              }
            ],
            "else": [
              { "math": [ "u_vitamin('vampire_blood_vitamin')", "+=", "30 + rand(20)" ] },
              { "u_message": "Though it cannot sustain you, this blood can empower you.", "type": "mixed" },
              {
                "if": { "u_has_trait": "ANATHEMA_WEAKNESS_MIND_CHAOS" },
                "then": [ { "run_eocs": "EOC_ANATHEMA_MIND_CHAOS" } ]
              },
              {
                "if": { "u_has_trait": "ANATHEMA_WEAKNESS_NEED_VAMPIRE_BLOOD" },
                "then": [
                  { "u_add_effect": "effect_recent_vampire_drink", "duration": "4 days" },
                  { "u_lose_effect": "effect_anathema_need_vampire_blood" }
                ]
              }
            ]
          }
        ],
        "else": { "u_message": "You need the blood of the living, not the blood of the dead.", "type": "bad" }
      }
    ]
  },
  {
    "type": "effect_on_condition",
    "id": "EOC_CONSUME_VAMPIRE_BLOOD_NON_VAMPIRE",
    "eoc_type": "EVENT",
    "required_event": "character_eats_item",
    "condition": {
      "and": [
        { "compare_string": [ "vampire_blood", { "context_val": "itype" } ] },
        { "not": { "u_has_effect": "vampire_virus" } }
      ]
    },
    "effect": [
      { "u_message": "As you drink, some of the vampire blood enters your gums.", "type": "mixed" },
      { "u_add_effect": "vampire_virus", "intensity": 1, "duration": "PERMANENT" }
    ]
  },
  {
    "type": "effect_on_condition",
    "id": "EOC_VAMPIRE_DRINK_BLOOD_WITH_FANGS_activated",
    "condition": {
      "or": [
        {
          "u_has_any_effect": [ "stunned", "dazed", "sleep", "effect_vampire_hypnotism", "effect_vampire_blood_drinking_target" ]
        },
        { "test_eoc": "EOC_CONDITIONS_VAMPIRE_DRINK_BLOOD_WITH_FANGS_MOM" }
      ]
    },
    "effect": [
      {
        "if": { "and": [ "u_is_npc", { "not": { "u_has_trait": "FAE_CREATURE" } } ] },
        "then": [
          { "run_eocs": "EOC_VAMPIRE_DRINK_FROM_HUMAN_IN_COMBAT", "alpha_talker": "npc", "time_in_future": 2 },
          { "math": [ "u_vitamin('blood')", "-=", "750  + rand(450)" ] },
          { "math": [ "u_vitamin('redcells')", "-=", "750 + rand(450)" ] },
          { "u_add_effect": "effect_vampire_blood_drinking_target", "duration": { "math": [ "rng(3,4)" ] } },
          { "u_add_effect": "dazed", "duration": { "math": [ "rng(3,4)" ] } },
          { "npc_add_effect": "effect_vampire_blood_drinking", "duration": 4 },
<<<<<<< HEAD
          { "npc_assign_activity": "ACT_VAMPIRE_DRINKING_BLOOD", "duration": "3 seconds" },
          { "message": "You are drinking from an NPC.", "type": "debug" }
        ],
        "else": [
=======
          { "npc_assign_activity": "ACT_VAMPIRE_DRINKING_BLOOD", "duration": "3 seconds" }
        ]
      },
      {
        "if": {
          "or": [
            {
              "and": [ { "u_has_species": "HUMAN" }, { "not": { "u_has_species": "ZOMBIE" } }, { "not": { "u_has_species": "VAMPIRE" } } ]
            },
            { "u_has_species": "FERAL" },
            { "u_has_species": "RENFIELD" },
            { "and": [ { "u_has_species": "CHANGELING" }, { "not": { "u_has_species": "ZOMBIE" } } ] },
            { "u_has_species": "HOMULLUS" },
            { "u_has_trait": "FAE_CREATURE" }
          ]
        },
        "then": [
>>>>>>> 96173e10
          {
            "if": {
              "or": [
                { "and": [ { "u_has_species": "HUMAN" }, { "not": { "u_has_species": "ZOMBIE" } } ] },
                { "u_has_species": "FERAL" },
                { "u_has_species": "RENFIELD" },
                { "and": [ { "u_has_species": "CHANGELING" }, { "not": { "u_has_species": "ZOMBIE" } } ] },
                { "u_has_species": "HOMULLUS" },
                { "u_has_trait": "FAE_CREATURE" }
              ]
            },
            "then": [
              {
                "if": { "or": [ { "u_has_species": "CHANGELING" }, { "u_has_species": "HOMULLUS" }, { "u_has_trait": "FAE_CREATURE" } ] },
                "then": [ { "math": [ "n_vampire_just_drank_fae_blood = 1" ] } ]
              },
              { "run_eocs": "EOC_VAMPIRE_DRINK_FROM_HUMAN_IN_COMBAT", "alpha_talker": "npc", "time_in_future": 2 },
              { "u_add_effect": "effect_vampire_drunk_from_in_combat", "duration": "48 hours" },
              { "u_add_effect": "effect_vampire_blood_drinking_target", "duration": { "math": [ "rng(3,4)" ] } },
              { "u_add_effect": "dazed", "duration": { "math": [ "rng(3,4)" ] } },
              { "npc_add_effect": "effect_vampire_blood_drinking", "duration": 4 },
              { "npc_assign_activity": "ACT_VAMPIRE_DRINKING_BLOOD", "duration": "3 seconds" },
              { "message": "You are drinking from a human-type monster.", "type": "debug" }
            ]
          },
<<<<<<< HEAD
=======
          { "run_eocs": "EOC_VAMPIRE_DRINK_FROM_HUMAN_IN_COMBAT", "alpha_talker": "npc", "time_in_future": 2 },
          { "u_add_effect": "effect_vampire_drunk_from_in_combat", "duration": "48 hours" },
          { "u_add_effect": "effect_vampire_blood_drinking_target", "duration": { "math": [ "rng(3,4)" ] } },
          { "u_add_effect": "dazed", "duration": { "math": [ "rng(3,4)" ] } },
          { "npc_add_effect": "effect_vampire_blood_drinking", "duration": 4 },
          { "npc_assign_activity": "ACT_VAMPIRE_DRINKING_BLOOD", "duration": "3 seconds" }
        ]
      },
      {
        "if": {
          "and": [
            { "not": "u_is_npc" },
            {
              "or": [ { "not": { "u_has_species": "HUMAN" } }, { "u_has_species": "ZOMBIE" }, { "u_has_species": "VAMPIRE" } ]
            },
            { "not": { "u_has_species": "FERAL" } },
            { "not": { "u_has_species": "CHANGELING" } },
            { "not": { "u_has_species": "RENFIELD" } },
            { "not": { "u_has_species": "HOMULLUS" } },
            { "not": { "u_has_trait": "FAE_CREATURE" } }
          ]
        },
        "then": [
          {
            "if": { "u_has_species": "VAMPIRE" },
            "then": {
              "npc_message": "The vampire's blood refuses to leave its veins, no matter how hard you try to drain it.",
              "type": "bad"
            },
            "else": { "npc_message": "You get a taste of blood but stop drinking when you realize it cannot sustain you.", "type": "bad" }
          },
>>>>>>> 96173e10
          {
            "if": {
              "and": [
                { "not": "u_is_npc" },
                { "or": [ { "not": { "u_has_species": "HUMAN" } }, { "u_has_species": "ZOMBIE" } ] },
                { "not": { "u_has_species": "FERAL" } },
                { "not": { "u_has_species": "CHANGELING" } },
                { "not": { "u_has_species": "RENFIELD" } },
                { "not": { "u_has_species": "HOMULLUS" } },
                { "not": { "u_has_trait": "FAE_CREATURE" } }
              ]
            },
            "then": [
              { "npc_message": "You get a taste of blood but stop drinking when you realize it cannot sustain you.", "type": "bad" },
              { "message": "You are drinking from an inhuman monster.", "type": "debug" },
              {
                "if": {
                  "or": [
                    { "u_has_species": "MIGO" },
                    { "u_has_species": "ZOMBIE" },
                    { "u_has_species": "HORROR" },
                    { "u_has_species": "INSECT" },
                    { "u_has_species": "INSECT_FLYING" },
                    { "u_has_species": "CENTIPEDE" },
                    { "u_has_species": "SPIDER" },
                    { "u_has_species": "MOLLUSK" },
                    { "u_has_species": "WORM" }
                  ]
                },
                "then": [
                  { "npc_message": "…and it tastes absolutely disgusting!", "type": "bad" },
                  { "math": [ "n_vitamin('bad_food')", "+=", "rng(10,15)" ] }
                ]
              }
            ]
          }
        ]
      }
    ],
    "false_effect": [ { "npc_message": "You can only drink blood from an incapacitated or sleeping target.", "type": "bad" } ]
  },
  {
    "type": "effect_on_condition",
    "id": "EOC_VAMPIRE_DRINK_FROM_HUMAN_IN_COMBAT",
    "condition": { "u_has_effect": "effect_vampire_blood_drinking" },
    "effect": [ { "run_eocs": [ "EOC_VAMPIRE_GAIN_BLOOD_VITAMIN", "EOC_DHAMPIR_GAIN_CALORIES_FROM_NON_BAGGED_BLOOD" ] } ]
  },
  {
    "id": "EOC_VAMPIRE_DRINK_BLOOD_INTERRUPTED_CHECK",
    "type": "effect_on_condition",
    "eoc_type": "EVENT",
    "required_event": "character_finished_activity",
    "condition": {
      "and": [
        { "compare_string": [ "ACT_VAMPIRE_DRINKING_BLOOD", { "context_val": "activity" } ] },
        { "math": [ "_canceled == true" ] }
      ]
    },
    "effect": [
      { "u_message": "You cancelled drinking blood and thus get no blood.", "type": "debug" },
      { "u_lose_effect": "effect_vampire_blood_drinking" }
    ]
  },
  {
    "type": "effect_on_condition",
    "id": "EOC_VAMPIRE_WEAKNESS_NEED_HUMAN_BLOOD_HALVING",
    "eoc_type": "EVENT",
    "required_event": "character_eats_item",
    "condition": {
      "and": [
        {
          "or": [
            { "compare_string": [ "fae_blood", { "context_val": "itype" } ] },
            { "compare_string": [ "demihuman_blood", { "context_val": "itype" } ] },
            { "compare_string": [ "mutant_human_blood", { "context_val": "itype" } ] }
          ]
        },
        { "u_has_trait": "VAMPIRE_WEAKNESS_NEED_HUMAN_BLOOD" }
      ]
    },
    "effect": [ { "math": [ "u_vitamin('human_blood_vitamin')", "-=", "200 + rand(50)" ] } ]
  },
  {
    "type": "effect_on_condition",
    "id": "EOC_VAMPIRE_BLOOD_NUMBER_UI",
    "//": "Until the day UI widgets can directly access vitamin levels, this will have to be.",
    "recurrence": 1,
    "condition": { "or": [ { "u_has_any_trait": [ "DHAMPIR_TRAIT", "VAMPIRE" ] }, { "u_has_effect": "vampire_virus" } ] },
    "deactivate_condition": {
      "and": [ { "not": { "u_has_any_trait": [ "DHAMPIR_TRAIT", "VAMPIRE" ] } }, { "not": { "u_has_effect": "vampire_virus" } } ]
    },
    "effect": [
      { "math": [ "u_blood_amount_for_graph = u_vitamin('human_blood_vitamin')" ] },
      {
        "math": [
          "u_max_blood_amount_for_graph",
          "=",
          "5600 + (u_has_trait('VAMPIRE_STORE_MORE_BLOOD') * 9000) + (u_has_trait('VAMPIRE_STORE_MORE_BLOOD_UPGRADE') * 18000)"
        ]
      },
      { "run_eocs": "EOC_VAMPIRE_BLOOD_MAX_LIMIT" }
    ]
  },
  {
    "type": "effect_on_condition",
    "id": "EOC_VAMPIRE_BLOOD_MAX_LIMIT",
    "condition": {
      "math": [
        "u_vitamin('human_blood_vitamin')",
        ">=",
        "5600 + (u_has_trait('VAMPIRE_STORE_MORE_BLOOD') * 9000) + (u_has_trait('VAMPIRE_STORE_MORE_BLOOD_UPGRADE') * 18000)"
      ]
    },
    "effect": [
      {
        "if": { "u_has_trait": "VAMPIRE_STORE_MORE_BLOOD_UPGRADE" },
        "then": { "math": [ "u_vitamin('human_blood_vitamin') = 32600" ] },
        "else": {
          "if": { "u_has_trait": "VAMPIRE_STORE_MORE_BLOOD" },
          "then": { "math": [ "u_vitamin('human_blood_vitamin') = 14600" ] },
          "else": { "math": [ "u_vitamin('human_blood_vitamin') = 5600" ] }
        }
      }
    ]
  },
  {
    "type": "effect_on_condition",
    "id": "EOC_VAMPIRE_ADD_WEAKNESSES",
    "//": "This EOC checks how many weaknesses the player should gain when reshuffling.  Gaining the traits run the weakness-giving EOC directly.",
    "//2": "Tier 3 grants one weakness, Tier 4 grants one more, Tier 5 grants two more, becoming an Anathema gives two more, reaching the Anathema threshold gives three more.",
    "effect": [
      {
        "run_eocs": [
          {
            "id": "EOC_VAMPIRE_ADD_WEAKNESSES_TIER_3",
            "condition": { "u_has_trait": "VAMPIRE3" },
            "effect": [ { "run_eocs": [ "EOC_VAMPIRE_ADD_ONE_WEAKNESS" ] } ]
          },
          {
            "id": "EOC_VAMPIRE_ADD_WEAKNESSES_TIER_4",
            "condition": { "u_has_trait": "VAMPIRE4" },
            "effect": [ { "run_eocs": [ "EOC_VAMPIRE_ADD_ONE_WEAKNESS" ] } ]
          },
          {
            "id": "EOC_VAMPIRE_ADD_WEAKNESSES_TIER_5",
            "condition": { "u_has_trait": "BLOOD_DRINKER" },
            "effect": [ { "run_eocs": [ "EOC_VAMPIRE_ADD_ONE_WEAKNESS" ] }, { "run_eocs": [ "EOC_VAMPIRE_ADD_ONE_WEAKNESS" ] } ]
          },
          {
            "id": "EOC_VAMPIRE_ADD_WEAKNESSES_ANATHEMA",
            "condition": { "u_has_trait": "VAMPIRE_ANATHEMA" },
            "effect": [ { "run_eocs": [ "EOC_VAMPIRE_ADD_ONE_WEAKNESS" ] }, { "run_eocs": [ "EOC_VAMPIRE_ADD_ONE_WEAKNESS" ] } ]
          },
          {
            "id": "EOC_VAMPIRE_ADD_WEAKNESSES_ANATHEMA_THRESH",
            "condition": { "u_has_trait": "THRESH_VAMPIRE_ANATHEMA" },
            "effect": [
              { "run_eocs": [ "EOC_VAMPIRE_ADD_ONE_WEAKNESS" ] },
              { "run_eocs": [ "EOC_VAMPIRE_ADD_ONE_WEAKNESS" ] },
              { "run_eocs": [ "EOC_VAMPIRE_ADD_ONE_WEAKNESS" ] }
            ]
          }
        ]
      }
    ]
  },
  {
    "type": "effect_on_condition",
    "id": "EOC_VAMPIRE_ADD_ONE_WEAKNESS",
    "//": "This EOC adds a single vampiric weakness when ran.",
    "//2": "This EOC is intended to be ran multiple times, to properly assign the intended amount of weaknesses to the player.",
    "//3": "When adding new weaknesses, make sure to also add them to the roll_remainder below so the player can obtain them.",
    "effect": [
      {
        "u_roll_remainder": [
          "VAMPIRE_WEAKNESS_MORE_BLOOD",
          "VAMPIRE_WEAKNESS_GROTESQUE",
          "VAMPIRE_WEAKNESS_EARTH_SLEEP",
          "VAMPIRE_WEAKNESS_HOLY_BURN",
          "VAMPIRE_WEAKNESS_VAST_WATER_BURN",
          "VAMPIRE_WEAKNESS_ANIMAL_HATE",
          "VAMPIRE_WEAKNESS_FIRE_VULNERABLE",
          "VAMPIRE_WEAKNESS_COLD_BLOODED",
          "VAMPIRE_WEAKNESS_NEED_LIVING_BLOOD",
          "VAMPIRE_WEAKNESS_NEED_HUMAN_BLOOD",
          "VAMPIRE_WEAKNESS_BLOOD_CRAVING"
        ],
        "type": "mutation",
        "true_eocs": [ "EOC_VAMPIRE_ADD_ONE_WEAKNESS_SUCCESS" ],
        "false_eocs": [ "EOC_VAMPIRE_ADD_ONE_WEAKNESS_FAIL" ]
      }
    ]
  },
  {
    "type": "effect_on_condition",
    "id": "EOC_VAMPIRE_ADD_ONE_WEAKNESS_SUCCESS",
    "//": "Workaround to the below not working due to the roll_remainder used.  When this will be fixed, remove this EOC as the others give a message informing the player of the new weakness.",
    "effect": [ { "u_message": "You gain a new vampiric weakness.", "type": "bad" } ]
  },
  {
    "type": "effect_on_condition",
    "id": "EOC_VAMPIRE_ADD_ONE_WEAKNESS_FAIL",
    "effect": [ { "u_message": "The EOC failed to give you a weakness.  Please report this on Github.", "popup": true } ]
  },
  {
    "type": "effect_on_condition",
    "id": "EOC_VW_MORE_BLOOD_MESSAGE",
    "eoc_type": "EVENT",
    "required_event": "gains_mutation",
    "condition": { "compare_string": [ "VAMPIRE_WEAKNESS_MORE_BLOOD", { "context_val": "trait" } ] },
    "effect": [ { "u_message": "Your thirst for blood intensifies.", "type": "bad" } ]
  },
  {
    "type": "effect_on_condition",
    "id": "EOC_VW_EARTH_SLEEP_MESSAGE",
    "eoc_type": "EVENT",
    "required_event": "gains_mutation",
    "condition": { "compare_string": [ "VAMPIRE_WEAKNESS_EARTH_SLEEP", { "context_val": "trait" } ] },
    "effect": [ { "u_message": "You long for a good day of sleep surrounded by the earth.", "type": "bad" } ]
  },
  {
    "type": "effect_on_condition",
    "id": "EOC_VW_HOLY_BURN_MESSAGE",
    "eoc_type": "EVENT",
    "required_event": "gains_mutation",
    "condition": { "compare_string": [ "VAMPIRE_WEAKNESS_HOLY_BURN", { "context_val": "trait" } ] },
    "effect": [ { "u_message": "You feel unholy, as if your presence wouldn't be tolerated by holy ground.", "type": "bad" } ]
  },
  {
    "type": "effect_on_condition",
    "id": "EOC_VW_VAST_WATER_BURN_MESSAGE",
    "eoc_type": "EVENT",
    "required_event": "gains_mutation",
    "condition": { "compare_string": [ "VAMPIRE_WEAKNESS_VAST_WATER_BURN", { "context_val": "trait" } ] },
    "effect": [ { "u_message": "You think about crossing a river, but visions of your flesh melting disturb you.", "type": "bad" } ]
  },
  {
    "type": "effect_on_condition",
    "id": "EOC_VW_ANIMAL_HATE_MESSAGE",
    "eoc_type": "EVENT",
    "required_event": "gains_mutation",
    "condition": { "compare_string": [ "VAMPIRE_WEAKNESS_ANIMAL_HATE", { "context_val": "trait" } ] },
    "effect": [ { "u_message": "Nearby animals start looking at you with eyes filled with hate.", "type": "bad" } ]
  },
  {
    "type": "effect_on_condition",
    "id": "EOC_VW_FIRE_VULNERABLE_MESSAGE",
    "eoc_type": "EVENT",
    "required_event": "gains_mutation",
    "condition": { "compare_string": [ "VAMPIRE_WEAKNESS_FIRE_VULNERABLE", { "context_val": "trait" } ] },
    "effect": [ { "u_message": "Your body feels much more vulnerable to fire.", "type": "bad" } ]
  },
  {
    "type": "effect_on_condition",
    "id": "EOC_VW_COLD_BLOODED_MESSAGE",
    "eoc_type": "EVENT",
    "required_event": "gains_mutation",
    "condition": { "compare_string": [ "VAMPIRE_WEAKNESS_COLD_BLOODED", { "context_val": "trait" } ] },
    "effect": [ { "u_message": "Your body grows cold.", "type": "bad" } ]
  },
  {
    "type": "effect_on_condition",
    "id": "EOC_VW_NEED_LIVING_BLOOD_MESSAGE",
    "eoc_type": "EVENT",
    "required_event": "gains_mutation",
    "condition": { "compare_string": [ "VAMPIRE_WEAKNESS_NEED_LIVING_BLOOD", { "context_val": "trait" } ] },
    "effect": [ { "u_message": "You daydream of drinking blood directly from the veins of the living for a moment.", "type": "bad" } ]
  },
  {
    "type": "effect_on_condition",
    "id": "EOC_VW_NEED_HUMAN_BLOOD_MESSAGE",
    "eoc_type": "EVENT",
    "required_event": "gains_mutation",
    "condition": { "compare_string": [ "VAMPIRE_WEAKNESS_NEED_HUMAN_BLOOD", { "context_val": "trait" } ] },
    "effect": [ { "u_message": "All bloods, except the blood of regular humans, suddenly feel far less appealing.", "type": "bad" } ]
  },
  {
    "type": "effect_on_condition",
    "id": "EOC_VW_BLOOD_CRAVING_MESSAGE",
    "eoc_type": "EVENT",
    "required_event": "gains_mutation",
    "condition": { "compare_string": [ "VAMPIRE_WEAKNESS_BLOOD_CRAVING", { "context_val": "trait" } ] },
    "effect": [ { "u_message": "You feel a painful craving for blood for a second, then it passes.", "type": "bad" } ]
  },
  {
    "type": "effect_on_condition",
    "id": "EOC_AW_SUN_BURN_MESSAGE",
    "eoc_type": "EVENT",
    "required_event": "gains_mutation",
    "condition": { "compare_string": [ "ANATHEMA_WEAKNESS_SUN_BURN", { "context_val": "trait" } ] },
    "effect": [ { "u_message": "You know with certainty that standing under the sun is now a lethal threat.", "type": "bad" } ]
  },
  {
    "type": "effect_on_condition",
    "id": "EOC_AW_MIND_CHAOS_MESSAGE",
    "eoc_type": "EVENT",
    "required_event": "gains_mutation",
    "condition": { "compare_string": [ "ANATHEMA_WEAKNESS_MIND_CHAOS", { "context_val": "trait" } ] },
    "effect": [ { "u_message": "Your mind reels at the thought of drinking more vampire blood.", "type": "bad" } ]
  },
  {
    "type": "effect_on_condition",
    "id": "EOC_AW_NEED_VAMPIRE_BLOOD_MESSAGE",
    "eoc_type": "EVENT",
    "required_event": "gains_mutation",
    "condition": { "compare_string": [ "ANATHEMA_WEAKNESS_NEED_VAMPIRE_BLOOD", { "context_val": "trait" } ] },
    "effect": [ { "u_message": "You feel a growing thirst for the blood of vampires.", "type": "bad" } ]
  },
  {
    "type": "effect_on_condition",
    "id": "EOC_SET_VAMPIRE_TRAIT_NUMBERS_FOR_NPC_USE",
    "//": "This is necessary for powers whose effect on NPCs is variable, since the jmath equations return the avatar's traits",
    "eoc_type": "EVENT",
    "required_event": "opens_spellbook",
    "condition": { "or": [ { "u_has_trait": "VAMPIRE" }, { "u_has_trait": "VAMPIRE2" }, { "u_has_trait": "VAMPIRE3" } ] },
    "effect": [
      { "math": [ "u_vampire_total_tier_one_traits = vampire_total_tier_one_traits_plus_potency()" ] },
      { "math": [ "u_vampire_total_tier_two_traits = vampire_total_tier_two_traits()" ] },
      { "math": [ "u_vampire_total_tier_three_traits = vampire_total_tier_three_traits()" ] },
      { "math": [ "u_vampire_total_tier_four_traits = vampire_total_tier_four_traits_plus_potence()" ] },
      { "math": [ "u_vampire_total_tier_five_traits = vampire_total_tier_five_traits_plus_cauldron()" ] }
    ]
  },
  {
    "type": "effect_on_condition",
    "id": "EOC_EYEGLEAM_activated",
    "condition": { "not": { "u_has_effect": "eyegleam" } },
    "effect": [
      {
        "run_eocs": [
          {
            "id": "EOC_EYEGLEAM_activated_2",
            "condition": { "math": [ "u_vitamin('human_blood_vitamin') >= -500" ] },
            "effect": [
              { "u_assign_activity": "ACT_GENERIC_EOC", "duration": 0.25 },
              { "math": [ "u_vitamin('human_blood_vitamin')", "-=", "100" ] },
              { "u_add_effect": "eyegleam", "duration": "PERMANENT" },
              { "u_message": "Your eyes gleam red momentarily as they drink in all available light.", "type": "good" },
              {
                "run_eocs": [ "EOC_EYEGLEAM_maintenance" ],
                "time_in_future": {
                  "math": [
                    "rng(0.75,1.25) * (1000 + (vampire_total_tier_one_traits_plus_potency() * 100) + (vampire_total_tier_two_traits() * 225) + (vampire_total_tier_three_traits() * 350) + (vampire_total_tier_four_traits_plus_potence() * 500) + (vampire_total_tier_five_traits_plus_cauldron() * 750))"
                  ]
                }
              },
              {
                "run_eocs": [
                  {
                    "id": "EOC_EYEGLEAM_activated_3",
                    "condition": {
                      "or": [
                        {
                          "and": [
                            { "u_has_effect": "vampire_virus_ascendant", "intensity": 1 },
                            { "math": [ "u_effect_intensity('vampire_virus_ascendant') == 1" ] }
                          ]
                        },
                        {
                          "and": [
                            { "u_has_effect": "vampire_virus_post_mortal", "intensity": 1 },
                            { "math": [ "u_effect_intensity('vampire_virus_post_mortal') == 1" ] }
                          ]
                        }
                      ]
                    },
                    "effect": [ { "u_add_effect": "eyegleam_craft_in_darkness", "duration": "PERMANENT" } ]
                  }
                ]
              }
            ],
            "false_effect": [
              { "u_message": "You don't have enough blood to activate your gleaming eyes.", "type": "bad" },
              { "run_eocs": "EOC_EYEGLEAM_deactivate_future", "time_in_future": 0 }
            ]
          }
        ]
      }
    ],
    "false_effect": [
      {
        "run_eocs": [
          {
            "id": "EOC_EYEGLEAM_deactivated",
            "condition": { "u_has_effect": "eyegleam" },
            "effect": [
              { "u_message": "Your eyes lose their reddish glint as the darkness rolls back in.", "type": "neutral" },
              { "u_lose_effect": [ "eyegleam", "eyegleam_craft_in_darkness" ] }
            ]
          }
        ]
      }
    ]
  },
  {
    "type": "effect_on_condition",
    "id": "EOC_EYEGLEAM_deactivate_future",
    "//": "This is necessary because calling u_deactivate_trait from within the trait EoC does not work",
    "effect": { "u_deactivate_trait": "EYEGLEAM" }
  },
  {
    "type": "effect_on_condition",
    "id": "EOC_EYEGLEAM_maintenance",
    "condition": { "and": [ { "u_has_effect": "eyegleam" }, { "not": { "u_has_trait": "EYEGLEAM_UPGRADE" } } ] },
    "effect": [
      {
        "run_eocs": [
          {
            "id": "EOC_EYEGLEAM_maintenance_2",
            "condition": { "math": [ "u_vitamin('human_blood_vitamin') >= -500" ] },
            "effect": [
              { "math": [ "u_vitamin('human_blood_vitamin')", "-=", "50" ] },
              {
                "u_message": "You feel a momentary warmth as you channel stolen blood into your eyes.",
                "type": "mixed"
              },
              {
                "run_eocs": [ "EOC_EYEGLEAM_maintenance" ],
                "time_in_future": {
                  "math": [
                    "rng(0.75,1.25) * (1000 + (vampire_total_tier_one_traits_plus_potency() * 100) + (vampire_total_tier_two_traits() * 225) + (vampire_total_tier_three_traits() * 350) + (vampire_total_tier_four_traits_plus_potence() * 500) + (vampire_total_tier_five_traits_plus_cauldron() * 750))"
                  ]
                }
              }
            ],
            "false_effect": [
              { "u_message": "You don't have enough blood to maintain your gleaming eyes.", "type": "bad" },
              { "u_lose_effect": [ "eyegleam", "eyegleam_craft_in_darkness" ] },
              { "u_deactivate_trait": "EYEGLEAM" }
            ]
          }
        ]
      }
    ]
  },
  {
    "type": "effect_on_condition",
    "id": "EOC_VAMPIRIC_STRENGTH_activated",
    "condition": { "not": { "u_has_effect": "effect_vampiric_strength" } },
    "effect": [
      {
        "run_eocs": [
          {
            "id": "EOC_VAMPIRIC_STRENGTH_activated_2",
            "condition": { "math": [ "u_vitamin('human_blood_vitamin') >= -500" ] },
            "effect": [
              { "u_assign_activity": "ACT_GENERIC_EOC", "duration": 0.25 },
              { "math": [ "u_vitamin('human_blood_vitamin')", "-=", "150" ] },
              { "u_add_effect": "effect_vampiric_strength", "duration": "PERMANENT" },
              { "u_message": "You feel a surge of power as blood floods your muscles.", "type": "good" },
              {
                "run_eocs": [ "EOC_VAMPIRIC_STRENGTH_maintenance" ],
                "time_in_future": {
                  "math": [
                    "rng(0.75,1.25) * (750 + (vampire_total_tier_one_traits_plus_potency() * 100) + (vampire_total_tier_two_traits() * 200) + (vampire_total_tier_three_traits() * 300) + (vampire_total_tier_four_traits_plus_potence() * 400) + (vampire_total_tier_five_traits_plus_cauldron() * 500))"
                  ]
                }
              }
            ],
            "false_effect": [
              { "u_message": "You don't have enough blood to activate vigor mortis.", "type": "bad" },
              { "run_eocs": "EOC_VAMPIRIC_STRENGTH_deactivate_future", "time_in_future": 0 }
            ]
          }
        ]
      }
    ],
    "false_effect": [
      {
        "run_eocs": [
          {
            "id": "EOC_VAMPIRIC_STRENGTH_deactivated",
            "condition": { "u_has_effect": "effect_vampiric_strength" },
            "effect": [
              { "u_message": "Your muscles weaken as the stolen blood leaves them.", "type": "neutral" },
              { "u_lose_effect": "effect_vampiric_strength" }
            ]
          }
        ]
      }
    ]
  },
  {
    "type": "effect_on_condition",
    "id": "EOC_VAMPIRIC_STRENGTH_deactivate_future",
    "//": "This is necessary because calling u_deactivate_trait from within the trait EoC does not work",
    "effect": { "u_deactivate_trait": "VAMPIRIC_STRENGTH" }
  },
  {
    "type": "effect_on_condition",
    "id": "EOC_VAMPIRIC_STRENGTH_maintenance",
    "condition": { "u_has_effect": "effect_vampiric_strength" },
    "effect": [
      {
        "run_eocs": [
          {
            "id": "EOC_VAMPIRIC_STRENGTH_maintenance_2",
            "condition": { "math": [ "u_vitamin('human_blood_vitamin') >= -500" ] },
            "effect": [
              { "math": [ "u_vitamin('human_blood_vitamin')", "-=", "75" ] },
              {
                "u_message": "You feel a momentary warmth as you channel stolen blood into your muscles.",
                "type": "mixed"
              },
              {
                "run_eocs": [ "EOC_VAMPIRIC_STRENGTH_maintenance" ],
                "time_in_future": {
                  "math": [
                    "rng(0.75,1.25) * (750 + (vampire_total_tier_one_traits_plus_potency() * 100) + (vampire_total_tier_two_traits() * 200) + (vampire_total_tier_three_traits() * 300) + (vampire_total_tier_four_traits_plus_potence() * 400) + (vampire_total_tier_five_traits_plus_cauldron() * 500))"
                  ]
                }
              }
            ],
            "false_effect": [
              { "u_message": "You don't have enough blood to maintain your vigor mortis.", "type": "bad" },
              { "u_lose_effect": "effect_vampiric_strength" },
              { "u_deactivate_trait": "VAMPIRIC_STRENGTH" }
            ]
          }
        ]
      }
    ]
  },
  {
    "type": "effect_on_condition",
    "id": "EOC_VAMPIRIC_RESILIENCE_activated",
    "condition": { "not": { "u_has_effect": "effect_vampiric_resilience" } },
    "effect": [
      {
        "run_eocs": [
          {
            "id": "EOC_VAMPIRIC_RESILIENCE_activated_2",
            "condition": { "math": [ "u_vitamin('human_blood_vitamin') >= -500" ] },
            "effect": [
              { "u_assign_activity": "ACT_GENERIC_EOC", "duration": 0.25 },
              { "math": [ "u_vitamin('human_blood_vitamin')", "-=", "150" ] },
              { "u_add_effect": "effect_vampiric_resilience", "duration": "PERMANENT" },
              { "u_message": "You feel a surge of power as blood fortifies your flesh.", "type": "good" },
              {
                "run_eocs": [ "EOC_VAMPIRIC_RESILIENCE_maintenance" ],
                "time_in_future": {
                  "math": [
                    "rng(0.75,1.25) * (750 + (vampire_total_tier_one_traits_plus_potency() * 100) + (vampire_total_tier_two_traits() * 200) + (vampire_total_tier_three_traits() * 300) + (vampire_total_tier_four_traits_plus_potence() * 400) + (vampire_total_tier_five_traits_plus_cauldron() * 500))"
                  ]
                }
              }
            ],
            "false_effect": [
              { "u_message": "You don't have enough blood to activate sanguine resilience.", "type": "bad" },
              { "run_eocs": "EOC_VAMPIRIC_RESILIENCE_deactivate_future", "time_in_future": 0 }
            ]
          }
        ]
      }
    ],
    "false_effect": [
      {
        "run_eocs": [
          {
            "id": "EOC_VAMPIRIC_RESILIENCE_deactivated",
            "condition": { "u_has_effect": "effect_vampiric_resilience" },
            "effect": [
              { "u_message": "Your muscles weaken as the stolen blood leaves them.", "type": "neutral" },
              { "u_lose_effect": "effect_vampiric_resilience" }
            ]
          }
        ]
      }
    ]
  },
  {
    "type": "effect_on_condition",
    "id": "EOC_VAMPIRIC_RESILIENCE_deactivate_future",
    "//": "This is necessary because calling u_deactivate_trait from within the trait EoC does not work",
    "effect": { "u_deactivate_trait": "VAMPIRIC_RESILIENCE" }
  },
  {
    "type": "effect_on_condition",
    "id": "EOC_VAMPIRIC_RESILIENCE_maintenance",
    "condition": { "u_has_effect": "effect_vampiric_resilience" },
    "effect": [
      {
        "run_eocs": [
          {
            "id": "EOC_VAMPIRIC_RESILIENCE_maintenance_2",
            "condition": { "math": [ "u_vitamin('human_blood_vitamin') >= -500" ] },
            "effect": [
              { "math": [ "u_vitamin('human_blood_vitamin')", "-=", "75" ] },
              {
                "u_message": "You feel a momentary warmth as you channel stolen blood into your flesh.",
                "type": "mixed"
              },
              {
                "run_eocs": [ "EOC_VAMPIRIC_RESILIENCE_maintenance" ],
                "time_in_future": {
                  "math": [
                    "rng(0.75,1.25) * (750 + (vampire_total_tier_one_traits_plus_potency() * 100) + (vampire_total_tier_two_traits() * 200) + (vampire_total_tier_three_traits() * 300) + (vampire_total_tier_four_traits_plus_potence() * 400) + (vampire_total_tier_five_traits_plus_cauldron() * 500))"
                  ]
                }
              }
            ],
            "false_effect": [
              { "u_message": "You don't have enough blood to maintain your sanguine resilience.", "type": "bad" },
              { "u_lose_effect": "effect_vampiric_resilience" },
              { "u_deactivate_trait": "VAMPIRIC_RESILIENCE" }
            ]
          }
        ]
      }
    ]
  },
  {
    "type": "effect_on_condition",
    "id": "EOC_VAMPIRE_SCENT_BLOOD_activated",
    "condition": {
      "math": [
        "(u_characters_nearby('radius': 30, 'attitude': 'any') + u_monsters_nearby('mon_feral_cop', 'mon_feral_human_pipe', 'mon_feral_human_crowbar', 'mon_feral_jackboot', 'mon_feral_marine_bayonet', 'mon_feral_soldier', 'mon_feral_prepper_knife', 'mon_feral_sailor_axe', 'mon_feral_maid_knife', 'mon_feral_maid_candlestick', 'mon_feral_officer', 'mon_feral_sailor_lug_wrench', 'mon_feral_sailor_mop', 'mon_feral_maid_broom', 'mon_feral_sailor_wrench', 'mon_feral_swimmer_kickboard', 'mon_feral_armored_battleaxe', 'mon_feral_sapien_spear', 'mon_feral_armored_mace', 'mon_feral_human_tool', 'mon_feral_militia', 'mon_feral_fancy_rapier_fake', 'mon_feral_fancy_rapier', 'mon_feral_human_axe', 'mon_feral_labsecurity_flashlight', 'mon_feral_labsecurity_9mm',  'mon_feral_survivalist', 'mon_feral_scientist_scalpel', 'mon_feral_zebra_agent', 'mon_renfield', 'mon_renfield_9mm', 'mon_renfield_shotgun', 'mon_renfield_flamethrower', 'radius': 30, 'attitude': 'both'))",
        ">=",
        "1"
      ]
    },
    "effect": [ { "u_message": "The scent of fresh blood fills your nostrils.  There is a human nearby.", "type": "good" } ],
    "false_effect": [ { "u_message": "You do not smell any nearby human blood.", "type": "neutral" } ]
  },
  {
    "type": "effect_on_condition",
    "id": "EOC_STAMINAFORBLOOD_activated",
    "condition": { "math": [ "u_vitamin('human_blood_vitamin') >= -500" ] },
    "effect": [
      { "u_assign_activity": "ACT_GENERIC_EOC", "duration": "1 seconds" },
      { "math": [ "u_vitamin('human_blood_vitamin')", "-=", "100" ] },
      {
        "u_message": "Your veins pulse as your body pushes some of your blood reserves to exhaustion and early dissolution.",
        "type": "good"
      },
      {
        "math": [
          "u_val('stamina')",
          "+=",
          "min((1500 + (vampire_total_tier_one_traits_plus_potency() * 200) + (vampire_total_tier_two_traits() * 450) + (vampire_total_tier_three_traits() * 900) + (vampire_total_tier_four_traits_plus_potence() * 1500) + (vampire_total_tier_five_traits_plus_cauldron() * 2000)), 15000)"
        ]
      }
    ],
    "false_effect": [ { "u_message": "You don't have enough blood to recover any stamina.", "type": "bad" } ]
  },
  {
    "type": "effect_on_condition",
    "id": "EOC_COMMUNE_NIGHT_MAP",
    "condition": { "and": [ { "math": [ "u_val('pos_z') >= 0" ] }, { "not": "is_day" }, "u_is_outside" ] },
    "effect": [
      { "u_cast_spell": { "id": "vampire_map_real" } },
      { "math": [ "u_vitamin('human_blood_vitamin')", "-=", "100" ] },
      { "u_message": "The children of the night tell you what features of the map are nearby." }
    ],
    "false_effect": [ { "u_message": "Without the ability to howl into the wilds of the night, there is no response." } ]
  },
  {
    "type": "effect_on_condition",
    "id": "EOC_COAGULANTWEAVE_activated",
    "condition": { "not": { "u_has_effect": "blood_weave" } },
    "effect": [
      {
        "run_eocs": [
          {
            "id": "EOC_COAGULANTWEAVE_activated_2",
            "condition": { "math": [ "u_vitamin('human_blood_vitamin') >= -500" ] },
            "effect": [
              { "u_assign_activity": "ACT_GENERIC_EOC", "duration": 0.75 },
              { "math": [ "u_vitamin('human_blood_vitamin')", "-=", "500" ] },
              { "u_add_effect": "blood_weave", "duration": "PERMANENT" },
              { "u_message": "You hold tightly to your blood, preventing it from leaving your body.", "type": "good" },
              { "u_lose_effect": "bleed", "target_part": "ALL" },
              {
                "run_eocs": [ "EOC_COAGULANTWEAVE_maintenance" ],
                "time_in_future": {
                  "math": [
                    "rng(0.75,1.25) * (300 + (vampire_total_tier_one_traits_plus_potency() * 33) + (vampire_total_tier_two_traits() * 75) + (vampire_total_tier_three_traits() * 125) + (vampire_total_tier_four_traits_plus_potence() * 200) + (vampire_total_tier_five_traits_plus_cauldron() * 275))"
                  ]
                }
              }
            ],
            "false_effect": [
              { "u_message": "You don't have enough blood to activate coagulant weave.", "type": "bad" },
              { "run_eocs": "EOC_COAGULANTWEAVE_deactivate_future", "time_in_future": 0 }
            ]
          }
        ]
      }
    ],
    "false_effect": [
      {
        "run_eocs": [
          {
            "id": "EOC_COAGULANTWEAVE_deactivated",
            "condition": { "u_has_effect": "blood_weave" },
            "effect": [
              { "u_message": "Your blood flows more freely as your grip on it relaxes.", "type": "neutral" },
              { "u_lose_effect": "blood_weave" }
            ]
          }
        ]
      }
    ]
  },
  {
    "type": "effect_on_condition",
    "id": "EOC_COAGULANTWEAVE_deactivate_future",
    "//": "This is necessary because calling u_deactivate_trait from within the trait EoC does not work",
    "effect": { "u_deactivate_trait": "COAGULANTWEAVE" }
  },
  {
    "type": "effect_on_condition",
    "id": "EOC_COAGULANTWEAVE_maintenance",
    "condition": { "u_has_effect": "blood_weave" },
    "effect": [
      {
        "run_eocs": [
          {
            "id": "EOC_COAGULANTWEAVE_maintenance_2",
            "condition": { "math": [ "u_vitamin('human_blood_vitamin') >= -500" ] },
            "effect": [
              { "math": [ "u_vitamin('human_blood_vitamin')", "-=", "250" ] },
              {
                "u_message": "You feel a momentary warmth as you maintain your grip on your stolen blood.",
                "type": "mixed"
              },
              {
                "run_eocs": [ "EOC_COAGULANTWEAVE_maintenance" ],
                "time_in_future": {
                  "math": [
                    "rng(0.75,1.25) * (300 + (vampire_total_tier_one_traits_plus_potency() * 33) + (vampire_total_tier_two_traits() * 75) + (vampire_total_tier_three_traits() * 125) + (vampire_total_tier_four_traits_plus_potence() * 200) + (vampire_total_tier_five_traits_plus_cauldron() * 275))"
                  ]
                }
              }
            ],
            "false_effect": [
              { "u_message": "You don't have enough blood to maintain your coagulant weave.", "type": "bad" },
              { "u_lose_effect": "blood_weave" },
              { "u_deactivate_trait": "COAGULANTWEAVE" }
            ]
          }
        ]
      }
    ]
  },
  {
    "type": "effect_on_condition",
    "id": "EOC_BLOODHEAL_activated",
    "condition": { "math": [ "u_vitamin('human_blood_vitamin') >= -500" ] },
    "effect": [
      { "math": [ "u_vitamin('human_blood_vitamin')", "-=", "750" ] },
      { "u_message": "Blood suffuses your flesh, repairing any damage it comes across.", "type": "good" },
      {
        "if": { "and": [ { "u_has_trait": "DHAMPIR_TRAIT" }, { "u_has_effect": "disabled", "bodypart": "arm_l" } ] },
        "then": { "u_message": "But your left arm is too damaged.  Only time can heal it.", "type": "bad" },
        "else": {
          "math": [
            "u_hp('arm_l')",
            "+=",
            "min((5 + (vampire_total_tier_one_traits() * 0.75) + (vampire_total_tier_two_traits() * 1) + (vampire_total_tier_three_traits() * 1.25) + (vampire_total_tier_four_traits_plus_potence() * 2.5) + (vampire_total_tier_five_traits() * 3.5)), 25)"
          ]
        }
      },
      {
        "if": { "and": [ { "u_has_trait": "DHAMPIR_TRAIT" }, { "u_has_effect": "disabled", "bodypart": "arm_r" } ] },
        "then": { "u_message": "But your right arm is too damaged.  Only time can heal it.", "type": "bad" },
        "else": {
          "math": [
            "u_hp('arm_r')",
            "+=",
            "min((5 + (vampire_total_tier_one_traits() * 0.75) + (vampire_total_tier_two_traits() * 1) + (vampire_total_tier_three_traits() * 1.25) + (vampire_total_tier_four_traits_plus_potence() * 2.5) + (vampire_total_tier_five_traits() * 3.5)), 25)"
          ]
        }
      },
      {
        "if": { "and": [ { "u_has_trait": "DHAMPIR_TRAIT" }, { "u_has_effect": "disabled", "bodypart": "leg_l" } ] },
        "then": { "u_message": "But your left leg is too damaged.  Only time can heal it.", "type": "bad" },
        "else": {
          "math": [
            "u_hp('leg_l')",
            "+=",
            "min((5 + (vampire_total_tier_one_traits() * 0.75) + (vampire_total_tier_two_traits() * 1) + (vampire_total_tier_three_traits() * 1.25) + (vampire_total_tier_four_traits_plus_potence() * 2.5) + (vampire_total_tier_five_traits() * 3.5)), 25)"
          ]
        }
      },
      {
        "if": { "and": [ { "u_has_trait": "DHAMPIR_TRAIT" }, { "u_has_effect": "disabled", "bodypart": "leg_l" } ] },
        "then": { "u_message": "But your right leg is too damaged.  Only time can heal it.", "type": "bad" },
        "else": {
          "math": [
            "u_hp('leg_r')",
            "+=",
            "min((5 + (vampire_total_tier_one_traits() * 0.75) + (vampire_total_tier_two_traits() * 1) + (vampire_total_tier_three_traits() * 1.25) + (vampire_total_tier_four_traits_plus_potence() * 2.5) + (vampire_total_tier_five_traits() * 3.5)), 25)"
          ]
        }
      },
      {
        "math": [
          "u_hp('torso')",
          "+=",
          "min((5 + (vampire_total_tier_one_traits_plus_potency() * 0.75) + (vampire_total_tier_two_traits() * 1) + (vampire_total_tier_three_traits() * 1.25) + (vampire_total_tier_four_traits_plus_potence() * 2.5) + (vampire_total_tier_five_traits_plus_cauldron() * 3.5)), 25)"
        ]
      },
      {
        "math": [
          "u_hp('head')",
          "+=",
          "min((5 + (vampire_total_tier_one_traits_plus_potency() * 0.75) + (vampire_total_tier_two_traits() * 1) + (vampire_total_tier_three_traits() * 1.25) + (vampire_total_tier_four_traits_plus_potence() * 2.5) + (vampire_total_tier_five_traits_plus_cauldron() * 3.5)), 25)"
        ]
      }
    ],
    "false_effect": [ { "u_message": "You don't have enough blood to heal your wounds.", "type": "bad" } ]
  },
  {
    "type": "effect_on_condition",
    "id": "EOC_VAMPIRIC_DODGE_activated",
    "condition": { "not": { "u_has_effect": "effect_vampiric_dodge" } },
    "effect": [
      {
        "run_eocs": [
          {
            "id": "EOC_VAMPIRIC_DODGE_activated_2",
            "condition": { "math": [ "u_vitamin('human_blood_vitamin') >= -500" ] },
            "effect": [
              { "u_assign_activity": "ACT_GENERIC_EOC", "duration": 0.75 },
              { "math": [ "u_vitamin('human_blood_vitamin')", "-=", "250" ] },
              { "u_add_effect": "effect_vampiric_dodge", "duration": "PERMANENT" },
              { "u_message": "You begin dodging with preternatural agility.", "type": "good" },
              {
                "run_eocs": [ "EOC_VAMPIRIC_DODGE_maintenance" ],
                "time_in_future": {
                  "math": [
                    "rng(0.75,1.25) * (60 + (vampire_total_tier_one_traits_plus_potency() * 5) + (vampire_total_tier_two_traits() * 12) + (vampire_total_tier_three_traits() * 20) + (vampire_total_tier_four_traits_plus_potence() * 30) + (vampire_total_tier_five_traits_plus_cauldron() * 40))"
                  ]
                }
              }
            ],
            "false_effect": [
              { "u_message": "You don't have enough blood to activate flow like blood.", "type": "bad" },
              { "run_eocs": "EOC_VAMPIRIC_DODGE_deactivate_future", "time_in_future": 0 }
            ]
          }
        ]
      }
    ],
    "false_effect": [
      {
        "run_eocs": [
          {
            "id": "EOC_VAMPIRIC_DODGE_deactivate",
            "condition": { "u_has_effect": "effect_vampiric_dodge" },
            "effect": [
              { "u_message": "Your movements slow as your lose your preternatural avoidance.", "type": "neutral" },
              { "u_lose_effect": "effect_vampiric_dodge" }
            ]
          }
        ]
      }
    ]
  },
  {
    "type": "effect_on_condition",
    "id": "EOC_VAMPIRIC_DODGE_deactivate_future",
    "//": "This is necessary because calling u_deactivate_trait from within the trait EoC does not work",
    "effect": { "u_deactivate_trait": "VAMPIRIC_DODGE" }
  },
  {
    "type": "effect_on_condition",
    "id": "EOC_VAMPIRIC_DODGE_maintenance",
    "condition": { "u_has_effect": "effect_vampiric_dodge" },
    "effect": [
      {
        "run_eocs": [
          {
            "id": "EOC_VAMPIRIC_DODGE_maintenance_2",
            "condition": { "math": [ "u_vitamin('human_blood_vitamin') >= -500" ] },
            "effect": [
              { "math": [ "u_vitamin('human_blood_vitamin')", "-=", "125" ] },
              {
                "u_message": "You feel a momentary warmth as you maintain your preternatural dodging.",
                "type": "mixed"
              },
              {
                "run_eocs": [ "EOC_VAMPIRIC_DODGE_maintenance" ],
                "time_in_future": {
                  "math": [
                    "rng(0.75,1.25) * (60 + (vampire_total_tier_one_traits_plus_potency() * 5) + (vampire_total_tier_two_traits() * 12) + (vampire_total_tier_three_traits() * 20) + (vampire_total_tier_four_traits_plus_potence() * 30) + (vampire_total_tier_five_traits_plus_cauldron() * 40))"
                  ]
                }
              }
            ],
            "false_effect": [
              { "u_message": "You don't have enough blood to maintain your flow like blood.", "type": "bad" },
              { "u_lose_effect": "effect_vampiric_dodge" },
              { "u_deactivate_trait": "VAMPIRIC_DODGE" }
            ]
          }
        ]
      }
    ]
  },
  {
    "type": "effect_on_condition",
    "id": "EOC_VAMPIRE_FEAR_GAZE_activated",
    "condition": { "math": [ "n_vitamin('human_blood_vitamin') >= -500" ] },
    "effect": [
      {
        "math": [
          "u_vampire_fear_gaze_power_level",
          "=",
          "(n_vampire_total_tier_one_traits_plus_potency * 0.5) + (n_vampire_total_tier_two_traits * 0.75) + (n_vampire_total_tier_three_traits * 1) + (n_vampire_total_tier_four_traits * 2) + (n_vampire_total_tier_five_traits_plus_cauldron * 3)"
        ]
      },
      { "math": [ "n_vitamin('human_blood_vitamin')", "-=", "150" ] },
      {
        "run_eocs": [
          {
            "id": "EOC_VAMPIRE_FEAR_GAZE_activated_2",
            "condition": { "not": { "u_has_effect": "effect_vampire_fear_gazed" } },
            "effect": [
              {
                "run_eocs": [
                  {
                    "id": "EOC_VAMPIRE_FEAR_GAZE_activated_3",
                    "condition": "u_is_npc",
                    "effect": [
                      { "math": [ "u_npc_fear()", "+=", "u_vampire_fear_gaze_power_level / 2" ] },
                      { "npc_message": "You bare your fangs and hiss at your target." },
                      { "u_add_effect": "effect_vampire_fear_gazed", "duration": "5 minutes" }
                    ],
                    "false_effect": [
                      { "math": [ "u_val('morale')", "-=", "u_vampire_fear_gaze_power_level * 5" ] },
                      { "npc_message": "You bare your fangs and hiss at your target." },
                      { "u_add_effect": "effect_vampire_fear_gazed", "duration": "5 minutes" }
                    ]
                  }
                ]
              }
            ]
          }
        ]
      }
    ],
    "false_effect": [ { "npc_message": "You don't have enough blood to activate your predator's mien.", "type": "bad" } ]
  },
  {
    "type": "effect_on_condition",
    "id": "EOC_VAMPIRE_BEAST_CLAWS_activated",
    "condition": { "not": { "u_has_trait": "VAMPIRE_BEAST_CLAWS_active" } },
    "effect": [
      {
        "run_eocs": [
          {
            "id": "EOC_VAMPIRE_BEAST_CLAWS_activated_2",
            "condition": { "math": [ "u_vitamin('human_blood_vitamin') >= -500" ] },
            "effect": [
              { "u_assign_activity": "ACT_GENERIC_EOC", "duration": 0.75 },
              { "math": [ "u_vitamin('human_blood_vitamin')", "-=", "125" ] },
              { "u_add_trait": "VAMPIRE_BEAST_CLAWS_active" },
              { "u_message": "Your fingers twist into sharp claws.", "type": "good" },
              {
                "run_eocs": [ "EOC_VAMPIRE_BEAST_CLAWS_maintenance" ],
                "time_in_future": {
                  "math": [
                    "rng(0.75,1.25) * (800 + (vampire_total_tier_one_traits_plus_potency() * 60) + (vampire_total_tier_two_traits() * 100) + (vampire_total_tier_three_traits() * 150) + (vampire_total_tier_four_traits_plus_potence() * 225) + (vampire_total_tier_five_traits_plus_cauldron() * 300))"
                  ]
                }
              }
            ],
            "false_effect": [
              { "u_message": "You don't have enough blood to activate your claws of the beast.", "type": "bad" },
              { "run_eocs": "EOC_VAMPIRE_BEAST_CLAWS_deactivate_future", "time_in_future": 0 }
            ]
          }
        ]
      }
    ],
    "false_effect": [
      {
        "run_eocs": [
          {
            "id": "EOC_VAMPIRE_BEAST_CLAWS_deactivate",
            "condition": { "u_has_trait": "VAMPIRE_BEAST_CLAWS_active" },
            "effect": [
              { "u_message": "Your fingers warp and twist as your claws vanish.", "type": "neutral" },
              { "u_lose_trait": "VAMPIRE_BEAST_CLAWS_active" }
            ]
          }
        ]
      }
    ]
  },
  {
    "type": "effect_on_condition",
    "id": "EOC_VAMPIRE_BEAST_CLAWS_deactivate_future",
    "//": "This is necessary because calling u_deactivate_trait from within the trait EoC does not work",
    "effect": { "u_deactivate_trait": "VAMPIRE_BEAST_CLAWS" }
  },
  {
    "type": "effect_on_condition",
    "id": "EOC_VAMPIRE_BEAST_CLAWS_maintenance",
    "condition": { "u_has_trait": "VAMPIRE_BEAST_CLAWS_active" },
    "effect": [
      {
        "run_eocs": [
          {
            "id": "EOC_VAMPIRE_BEAST_CLAWS_maintenance_2",
            "condition": { "math": [ "u_vitamin('human_blood_vitamin') >= -500" ] },
            "effect": [
              { "math": [ "u_vitamin('human_blood_vitamin')", "-=", "62" ] },
              { "u_message": "You feel a momentary warmth as you maintain your sharp claws.", "type": "mixed" },
              {
                "run_eocs": [ "EOC_VAMPIRE_BEAST_CLAWS_maintenance" ],
                "time_in_future": {
                  "math": [
                    "rng(0.75,1.25) * (800 + (vampire_total_tier_one_traits_plus_potency() * 60) + (vampire_total_tier_two_traits() * 100) + (vampire_total_tier_three_traits() * 150) + (vampire_total_tier_four_traits_plus_potence() * 225) + (vampire_total_tier_five_traits_plus_cauldron() * 300))"
                  ]
                }
              }
            ],
            "false_effect": [
              { "u_message": "You don't have enough blood to maintain your claws of the beast.", "type": "bad" },
              { "u_lose_trait": "VAMPIRE_BEAST_CLAWS_active" },
              { "u_deactivate_trait": "VAMPIRE_BEAST_CLAWS" }
            ]
          }
        ]
      }
    ]
  },
  {
    "type": "effect_on_condition",
    "id": "EOC_MAGICFORBLOOD_activated",
    "condition": { "math": [ "u_vitamin('human_blood_vitamin') >= -500" ] },
    "effect": [
      { "u_assign_activity": "ACT_GENERIC_EOC", "duration": "1 seconds" },
      { "math": [ "u_vitamin('human_blood_vitamin')", "-=", "200" ] },
      {
        "u_message": "Your veins pulse as your body pushes some of your blood reserves to exhaustion and early dissolution.",
        "type": "good"
      },
      {
        "math": [
          "u_val('mana')",
          "+=",
          "min((150 + (vampire_total_tier_one_traits_plus_potency() * 20) + (vampire_total_tier_two_traits() * 45) + (vampire_total_tier_three_traits() * 90) + (vampire_total_tier_four_traits_plus_potence() * 150) + (vampire_total_tier_five_traits_plus_cauldron() * 200)), 1500)"
        ]
      }
    ],
    "false_effect": [ { "u_message": "You don't have enough blood to recover any mana.", "type": "bad" } ]
  },
  {
    "type": "effect_on_condition",
    "id": "EOC_HYPNOTIC_GAZE_activated",
    "condition": { "math": [ "n_vitamin('human_blood_vitamin') >= -500" ] },
    "effect": [
      {
        "math": [
          "u_vampire_hypnotic_gaze_power_level",
          "=",
          "2 + (n_vampire_total_tier_one_traits_plus_potency * 0.5) + (n_vampire_total_tier_two_traits * 0.75) + (n_vampire_total_tier_three_traits * 1.2) + (n_vampire_total_tier_four_traits * 2.5) + (n_vampire_total_tier_five_traits_plus_cauldron * 3.5)"
        ]
      },
      { "math": [ "n_vitamin('human_blood_vitamin')", "-=", "150" ] },
      {
        "run_eocs": [
          {
            "id": "EOC_HYPNOTIC_GAZE_activated_2",
            "effect": [
              {
                "if": { "and": [ { "not": { "u_has_effect": "blind" } }, { "not": { "u_has_flag": "BLIND" } } ] },
                "then": [
                  { "u_add_effect": "effect_vampire_hypnotism", "duration": { "math": [ "u_vampire_hypnotic_gaze_power_level" ] } },
                  { "u_add_effect": "dazed", "duration": { "math": [ "u_vampire_hypnotic_gaze_power_level" ] } }
                ],
                "else": [ { "npc_message": "Your target is unaffected by your gaze!", "type": "bad" } ]
              }
            ]
          }
        ]
      }
    ],
    "false_effect": [ { "npc_message": "You don't have enough blood to activate your hypnotic gaze.", "type": "bad" } ]
  },
  {
    "type": "effect_on_condition",
    "id": "EOC_BLOODHASTE_activated",
    "condition": { "not": { "u_has_effect": "haste_vampire" } },
    "effect": [
      {
        "run_eocs": [
          {
            "id": "EOC_BLOODHASTE_activated_2",
            "condition": { "math": [ "u_vitamin('human_blood_vitamin') >= -500" ] },
            "effect": [
              { "u_assign_activity": "ACT_GENERIC_EOC", "duration": 2 },
              { "math": [ "u_vitamin('human_blood_vitamin')", "-=", "750" ] },
              { "u_add_effect": "haste_vampire", "duration": "PERMANENT" },
              { "u_message": "Warmth floods your limbs as you move with inhuman speed.", "type": "good" },
              {
                "run_eocs": [ "EOC_BLOODHASTE_maintenance" ],
                "time_in_future": {
                  "math": [
                    "rng(0.75,1.25) * (60 + (vampire_total_tier_one_traits_plus_potency() * 5) + (vampire_total_tier_two_traits() * 12) + (vampire_total_tier_three_traits() * 20)  + (vampire_total_tier_four_traits_plus_potence() * 30) + (vampire_total_tier_five_traits_plus_cauldron() * 40))"
                  ]
                }
              }
            ],
            "false_effect": [
              { "u_message": "You don't have enough blood to activate blood-driven speed.", "type": "bad" },
              { "run_eocs": "EOC_BLOODHASTE_deactivate_future", "time_in_future": 0 }
            ]
          }
        ]
      }
    ],
    "false_effect": [
      {
        "run_eocs": [
          {
            "id": "EOC_BLOODHASTE_deactivated",
            "condition": { "u_has_effect": "haste_vampire" },
            "effect": [ { "u_lose_effect": "haste" }, { "u_lose_effect": "haste_vampire" } ]
          }
        ]
      }
    ]
  },
  {
    "type": "effect_on_condition",
    "id": "EOC_BLOODHASTE_deactivate_future",
    "//": "This is necessary because calling u_deactivate_trait from within the trait EoC does not work",
    "effect": { "u_deactivate_trait": "BLOODHASTE" }
  },
  {
    "type": "effect_on_condition",
    "id": "EOC_BLOODHASTE_maintenance",
    "condition": { "u_has_effect": "haste_vampire" },
    "effect": [
      {
        "run_eocs": [
          {
            "id": "EOC_BLOODHASTE_maintenance_2",
            "condition": { "math": [ "u_vitamin('human_blood_vitamin') >= -500" ] },
            "effect": [
              { "math": [ "u_vitamin('human_blood_vitamin')", "-=", "375" ] },
              { "u_message": "You feel a momentary warmth as you maintain your superhuman speed.", "type": "mixed" },
              {
                "run_eocs": [ "EOC_BLOODHASTE_maintenance" ],
                "time_in_future": {
                  "math": [
                    "rng(0.75,1.25) * (60 + (vampire_total_tier_one_traits_plus_potency() * 5) + (vampire_total_tier_two_traits() * 12) + (vampire_total_tier_three_traits() * 20)  + (vampire_total_tier_four_traits_plus_potence() * 30) + (vampire_total_tier_five_traits_plus_cauldron() * 40))"
                  ]
                }
              }
            ],
            "false_effect": [
              { "u_message": "You don't have enough blood to maintain your blood-driven speed.", "type": "bad" },
              { "u_lose_effect": "haste_vampire" },
              { "u_lose_effect": "haste" },
              { "u_deactivate_trait": "BLOODHASTE" }
            ]
          }
        ]
      }
    ]
  },
  {
    "type": "effect_on_condition",
    "id": "EOC_VAMPIRE_COMMAND_BEAST_activated",
    "condition": { "math": [ "n_vitamin('human_blood_vitamin') >= -500" ] },
    "effect": [
      { "math": [ "n_vitamin('human_blood_vitamin')", "-=", "500" ] },
      { "u_location_variable": { "context_val": "loc" } },
      {
        "run_eocs": [
          {
            "id": "EOC_VAMPIRE_COMMAND_BEAST_activated_2",
            "effect": [
              { "npc_cast_spell": { "id": "vampire_command_beast_spell_real", "min_level": 1 }, "loc": { "context_val": "loc" } },
              { "npc_message": "You exert your predatory will on your target.", "type": "good" }
            ]
          }
        ]
      }
    ],
    "false_effect": [ { "npc_message": "You don't have enough blood to attempt to cow the beast.", "type": "bad" } ]
  },
  {
    "type": "effect_on_condition",
    "id": "EOC_VAMPIRE_EARTH_SLUMBER_activated",
    "condition": {
      "or": [
        { "u_is_on_terrain_with_flag": "DIGGABLE" },
        { "u_is_on_terrain": "t_soil" },
        { "u_is_on_terrain": "t_rock" },
        { "u_is_on_terrain": "t_dirt_underground" }
      ]
    },
    "effect": [ { "run_eocs": "EOC_VAMPIRE_EARTH_SLUMBER_activated_2" } ],
    "false_effect": [ { "u_message": "You must be on diggable soil to sink into it.", "type": "bad" } ]
  },
  {
    "type": "effect_on_condition",
    "id": "EOC_VAMPIRE_EARTH_SLUMBER_activated_2",
    "condition": { "not": { "math": [ "u_val('pos_z') == -9" ] } },
    "effect": [
      {
        "run_eocs": {
          "id": "EOC_VAMPIRE_EARTH_SLUMBER_activated_3",
          "effect": [
            { "u_location_variable": { "u_val": "VAMPIRE_sleep_in_earth_starting_point" }, "min_radius": 0, "max_radius": 0 },
            {
              "u_location_variable": { "u_val": "VAMPIRE_sleep_in_earth_destination" },
              "min_radius": 0,
              "max_radius": 0,
              "z_adjust": -9,
              "z_override": true
            },
            { "u_message": "The earth parts beneath you and you sink down into the soil.", "type": "good" },
            { "u_teleport": { "u_val": "VAMPIRE_sleep_in_earth_destination" }, "force": true }
          ]
        }
      }
    ],
    "false_effect": [
      { "u_teleport": { "u_val": "VAMPIRE_sleep_in_earth_starting_point" } },
      { "u_message": "You feel yourself rising until you stand in the clear air once again.", "type": "good" }
    ]
  },
  {
    "type": "effect_on_condition",
    "id": "EOC_VAMPIRE_TORPOR_activated",
    "effect": [
      { "u_assign_activity": "ACT_VAMPIRE_TORPOR", "duration": "8 hours" },
      { "u_add_effect": "effect_vampire_torpor", "duration": "8 hours" }
    ]
  },
  {
    "id": "ACT_VAMPIRE_TORPOR",
    "type": "activity_type",
    "activity_level": "NO_EXERCISE",
    "verb": "slumbering",
    "based_on": "time",
    "can_resume": false,
    "interruptable": false,
    "interruptable_with_kb": false,
    "rooted": true,
    "do_turn_eoc": "EOC_VAMPIRE_TORPOR_RECOVER",
    "completion_eoc": "EOC_EARTH_SLEEP_CHECK_REAL"
  },
  {
    "type": "effect_on_condition",
    "id": "EOC_VAMPIRE_TORPOR_RECOVER",
    "effect": [ { "math": [ "u_val('sleepiness') = 0" ] }, { "math": [ "u_val('sleep_deprivation') = 0" ] } ]
  },
  {
    "type": "effect_type",
    "id": "effect_vampire_torpor",
    "name": [ "Torpor" ],
    "desc": [ "Thanks to your torpor you are healing and recovering quickly" ],
    "rating": "good",
    "vitamins": [ { "vitamin": "human_blood_vitamin", "rate": [ [ 1, 1 ] ], "tick": [ "3 m" ] } ],
    "flags": [ "DEAF", "BLIND" ],
    "enchantments": [
      {
        "values": [
          {
            "value": "REGEN_HP",
            "multiply": {
              "math": [
                "(u_vampire_total_tier_one_traits_plus_potency * 0.05) + (u_vampire_total_tier_two_traits * 0.075) + (u_vampire_total_tier_three_traits * 0.1) + (vampire_total_tier_four_traits_plus_potence() * 0.2) + (u_vampire_total_tier_five_traits_plus_cauldron * 0.3)"
              ]
            }
          },
          {
            "value": "MENDING_MODIFIER",
            "multiply": {
              "math": [
                "(u_vampire_total_tier_one_traits_plus_potency * 0.05) + (u_vampire_total_tier_two_traits * 0.075) + (u_vampire_total_tier_three_traits * 0.1) + (vampire_total_tier_four_traits_plus_potence() * 0.2) + (u_vampire_total_tier_five_traits_plus_cauldron * 0.3)"
              ]
            }
          },
          { "value": "REGEN_HP_AWAKE", "multiply": 1 }
        ]
      }
    ]
  },
  {
    "type": "effect_on_condition",
    "id": "EOC_VAMPIRE_DOMINATE_activated",
    "condition": { "math": [ "n_vitamin('human_blood_vitamin') >= -500" ] },
    "effect": [
      { "math": [ "n_vitamin('human_blood_vitamin')", "-=", "700" ] },
      { "u_location_variable": { "context_val": "loc" } },
      {
        "run_eocs": [
          {
            "id": "EOC_VAMPIRE_DOMINATE_activated2",
            "effect": [
              { "npc_cast_spell": { "id": "vampire_dominate_real", "min_level": 1 }, "loc": { "context_val": "loc" } },
              {
                "npc_message": "You focus your gaze on your target's mind, attempting to take control of it.",
                "type": "good"
              }
            ]
          }
        ]
      }
    ],
    "false_effect": [ { "npc_message": "You don't have enough blood to activate your dominating gaze.", "type": "bad" } ]
  },
  {
    "type": "effect_on_condition",
    "id": "EOC_VAMPIRE_BAT_FORM_activated",
    "condition": { "not": { "u_has_trait": "VAMPIRE_BAT_FORM_TRAITS" } },
    "effect": [
      {
        "run_eocs": [
          {
            "id": "EOC_VAMPIRE_BAT_FORM_activated_2",
            "condition": { "math": [ "u_vitamin('human_blood_vitamin') >= -500" ] },
            "effect": [
              { "run_eocs": "EOC_VAMPIRE_CANCEL_WOLF_FORM" },
              { "run_eocs": "EOC_VAMPIRE_CANCEL_MIST_FORM" },
              { "run_eocs": "EOC_VAMPIRE_CANCEL_SHADOW_FORM" },
              { "u_assign_activity": "ACT_GENERIC_EOC", "duration": 1.5 },
              {
                "if": { "u_has_trait": "VAMPIRE_FORM_UPGRADE" },
                "then": { "math": [ "u_vitamin('human_blood_vitamin')", "-=", "300" ] },
                "else": { "math": [ "u_vitamin('human_blood_vitamin')", "-=", "600" ] }
              },
              { "u_add_trait": "VAMPIRE_BAT_FORM_TRAITS" },
              { "u_add_trait": "ECHOLOCATION" },
              { "math": [ "u_calories('dont_affect_weariness': true)", "/=", "4" ] },
              {
                "u_message": "Your fingers lengthen as flaps of skin grow between them and as your legs shorten, you take to the air.",
                "type": "good"
              }
            ],
            "false_effect": [
              { "u_message": "You don't have enough blood to transform into a bat.", "type": "bad" },
              { "run_eocs": "EOC_VAMPIRE_BAT_FORM_deactivate_future", "time_in_future": 0 }
            ]
          }
        ]
      }
    ],
    "false_effect": [
      {
        "run_eocs": [
          {
            "id": "EOC_VAMPIRE_BAT_FORM_deactivated",
            "condition": { "u_has_trait": "VAMPIRE_BAT_FORM_TRAITS" },
            "effect": [
              { "run_eocs": "EOC_VAMPIRE_SHADOW_FORM_deactivated" },
              { "run_eocs": "EOC_VAMPIRE_SHADOW_FORM_deactivate_future", "time_in_future": 0 },
              { "u_message": "Your wings recede and you land on now-humanoid legs.", "type": "neutral" },
              { "u_lose_trait": "VAMPIRE_BAT_FORM_TRAITS" },
              { "u_lose_trait": "ECHOLOCATION" },
              { "math": [ "u_calories('dont_affect_weariness': true)", "*=", "4" ] },
              { "math": [ "u_spell_level('vampire_bat_form_fly_upward') = -1" ] }
            ]
          }
        ]
      }
    ]
  },
  {
    "type": "effect_on_condition",
    "id": "EOC_VAMPIRE_BAT_FORM_deactivate_future",
    "//": "This is necessary because calling u_deactivate_trait from within the trait EoC does not work",
    "effect": { "u_deactivate_trait": "VAMPIRE_BAT_FORM" }
  },
  {
    "type": "effect_on_condition",
    "id": "EOC_VAMPIRE_WOLF_FORM_activated",
    "condition": { "not": { "u_has_trait": "VAMPIRE_WOLF_FORM_TRAITS" } },
    "effect": [
      {
        "run_eocs": [
          {
            "id": "EOC_VAMPIRE_WOLF_FORM_activated_2",
            "condition": { "math": [ "u_vitamin('human_blood_vitamin') >= -500" ] },
            "effect": [
              { "run_eocs": "EOC_VAMPIRE_CANCEL_BAT_FORM" },
              { "run_eocs": "EOC_VAMPIRE_CANCEL_MIST_FORM" },
              { "run_eocs": "EOC_VAMPIRE_CANCEL_SHADOW_FORM" },
              { "u_assign_activity": "ACT_GENERIC_EOC", "duration": 1.5 },
              {
                "if": { "u_has_trait": "VAMPIRE_FORM_UPGRADE" },
                "then": { "math": [ "u_vitamin('human_blood_vitamin')", "-=", "300" ] },
                "else": { "math": [ "u_vitamin('human_blood_vitamin')", "-=", "600" ] }
              },
              { "u_add_trait": "VAMPIRE_WOLF_FORM_TRAITS" },
              {
                "u_message": "Your nose pushes out into a muzzle as you fall forward on all fours and let out a snarl.",
                "type": "good"
              }
            ],
            "false_effect": [
              { "u_message": "You don't have enough blood to transform into a wolf.", "type": "bad" },
              { "run_eocs": "EOC_VAMPIRE_WOLF_FORM_deactivate_future", "time_in_future": 0 }
            ]
          }
        ]
      }
    ],
    "false_effect": [
      {
        "run_eocs": [
          {
            "id": "EOC_VAMPIRE_WOLF_FORM_deactivated",
            "condition": { "u_has_trait": "VAMPIRE_WOLF_FORM_TRAITS" },
            "effect": [
              { "u_message": "Your fur disappears and you walk once again on two legs.", "type": "neutral" },
              { "u_lose_trait": "VAMPIRE_WOLF_FORM_TRAITS" }
            ]
          }
        ]
      }
    ]
  },
  {
    "type": "effect_on_condition",
    "id": "EOC_VAMPIRE_WOLF_FORM_deactivate_future",
    "//": "This is necessary because calling u_deactivate_trait from within the trait EoC does not work",
    "effect": { "u_deactivate_trait": "VAMPIRE_WOLF_FORM" }
  },
  {
    "type": "effect_on_condition",
    "id": "EOC_VAMPIRE_MIST_FORM_activated",
    "condition": { "not": { "u_has_trait": "VAMPIRE_MIST_FORM_TRAITS" } },
    "effect": [
      {
        "run_eocs": [
          {
            "id": "EOC_VAMPIRE_MIST_FORM_activated_2",
            "condition": { "math": [ "u_vitamin('human_blood_vitamin') >= -500" ] },
            "effect": [
              { "run_eocs": "EOC_VAMPIRE_CANCEL_BAT_FORM" },
              { "run_eocs": "EOC_VAMPIRE_CANCEL_WOLF_FORM" },
              { "run_eocs": "EOC_VAMPIRE_CANCEL_SHADOW_FORM" },
              { "u_assign_activity": "ACT_GENERIC_EOC", "duration": 1.5 },
              {
                "if": { "u_has_trait": "VAMPIRE_FORM_UPGRADE" },
                "then": { "math": [ "u_vitamin('human_blood_vitamin')", "-=", "300" ] },
                "else": { "math": [ "u_vitamin('human_blood_vitamin')", "-=", "600" ] }
              },
              { "u_add_trait": "VAMPIRE_MIST_FORM_TRAITS" },
              { "u_add_effect": "effect_vampire_mist_form", "duration": "PERMANENT" },
              { "u_add_effect": "incorporeal", "duration": "PERMANENT" },
              { "math": [ "u_spell_level('vampire_mist_form_pass_through_doors_and_windows') = 0" ] },
              { "u_message": "Your body falls apart into billowing mist.", "type": "good" }
            ],
            "false_effect": [
              { "u_message": "You don't have enough blood to transform into mist.", "type": "bad" },
              { "run_eocs": "EOC_VAMPIRE_MIST_FORM_deactivate_future", "time_in_future": 0 }
            ]
          }
        ]
      }
    ],
    "false_effect": [
      {
        "run_eocs": [
          {
            "id": "EOC_VAMPIRE_MIST_FORM_deactivated",
            "condition": { "u_has_trait": "VAMPIRE_MIST_FORM_TRAITS" },
            "effect": [
              { "u_message": "You reconstitute yourself from the billowing mists.", "type": "neutral" },
              { "u_lose_effect": [ "effect_vampire_mist_form", "incorporeal" ] },
              { "u_lose_trait": "VAMPIRE_MIST_FORM_TRAITS" },
              { "math": [ "u_spell_level('vampire_mist_form_pass_through_doors_and_windows') = -1" ] }
            ]
          }
        ]
      }
    ]
  },
  {
    "type": "effect_on_condition",
    "id": "EOC_VAMPIRE_MIST_FORM_deactivate_future",
    "//": "This is necessary because calling u_deactivate_trait from within the trait EoC does not work",
    "effect": { "u_deactivate_trait": "VAMPIRE_MIST_FORM" }
  },
  {
    "type": "effect_on_condition",
    "id": "EOC_VAMPIRE_MIST_FORM_BLOOD_COST",
    "eoc_type": "EVENT",
    "required_event": "avatar_moves",
    "condition": { "u_has_trait": "VAMPIRE_MIST_FORM_TRAITS" },
    "effect": [
      {
        "run_eocs": [
          {
            "id": "EOC_VAMPIRE_MIST_FORM_BLOOD_COST_2",
            "condition": { "math": [ "u_vitamin('human_blood_vitamin') >= -500" ] },
            "effect": { "math": [ "u_vitamin('human_blood_vitamin')", "-=", "2" ] },
            "false_effect": [
              { "u_message": "You don't have enough blood to maintain your mist form.", "type": "bad" },
              { "run_eocs": "EOC_VAMPIRE_MIST_FORM_deactivated" },
              { "run_eocs": "EOC_VAMPIRE_MIST_FORM_deactivate_future", "time_in_future": 0 }
            ]
          }
        ]
      }
    ]
  },
  {
    "type": "effect_on_condition",
    "id": "EOC_VAMPIRE_MIST_FORM_SEEP_THROUGH_DOOR_WINDOW",
    "effect": [
      {
        "u_choose_adjacent_highlight": { "context_val": "vampire_mist_door_or_window_seep" },
        "condition": {
          "or": [
            { "map_terrain_with_flag": "DOOR", "loc": { "context_val": "loc" } },
            { "map_terrain_with_flag": "WINDOW", "loc": { "context_val": "loc" } }
          ]
        },
        "message": "Select door or window."
      },
      {
        "if": { "math": [ "has_var(_vampire_mist_door_or_window_seep)" ] },
        "then": [
          {
            "u_choose_adjacent_highlight": { "context_val": "place_to_teleport" },
            "target_var": { "context_val": "vampire_mist_door_or_window_seep" },
            "condition": {
              "and": [
                { "not": { "is_outside": { "context_val": "loc" } } },
                { "not": { "map_terrain_with_flag": "WALL", "loc": { "context_val": "loc" } } },
                { "not": { "map_terrain_with_flag": "DOOR", "loc": { "context_val": "loc" } } },
                { "not": { "map_terrain_with_flag": "WINDOW", "loc": { "context_val": "loc" } } }
              ]
            },
            "message": "Select where to appear."
          },
          {
            "u_teleport": { "context_val": "place_to_teleport" },
            "success_message": "In a second, you were always inside."
          }
        ],
        "else": { "u_message": "You must be near a door or window to seep through." }
      }
    ]
  },
  {
    "type": "effect_on_condition",
    "id": "eoc_vampire_blood_to_kcal",
    "//": "Check if the vampire is underweight or lower for their size category.  If yes, consume some blood to increase their calories.  Conversion rate of 1 blood vitamin to 5 calories, in 500 calories chunks.",
    "//2": "95000 Kcal is within the normal range for a medium-sized character for both short and tall.  This value is then multiplied or divided to account for the player's size category.  The following EOCs are listed according to the code's check order.",
    "recurrence": [ "50 m", "70 m" ],
    "condition": { "u_has_trait": "BLOOD_DRINKER" },
    "deactivate_condition": { "not": { "u_has_trait": "BLOOD_DRINKER" } },
    "effect": [
      { "math": [ "u_calories_needed = 95000" ] },
      {
        "run_eocs": [
          {
            "id": "eoc_vampire_blood_to_kcal_check_size_tiny",
            "condition": { "u_has_flag": "TINY" },
            "effect": [ { "math": [ "u_calories_needed", "/=", "8" ] }, { "run_eocs": "eoc_vampire_blood_to_kcal_convert" } ],
            "false_effect": [ { "run_eocs": [ "eoc_vampire_blood_to_kcal_check_size_small" ] } ]
          }
        ]
      }
    ]
  },
  {
    "type": "effect_on_condition",
    "id": "eoc_vampire_blood_to_kcal_check_size_small",
    "condition": { "u_has_flag": "SMALL" },
    "effect": [ { "math": [ "u_calories_needed", "/=", "3" ] }, { "run_eocs": "eoc_vampire_blood_to_kcal_convert" } ],
    "false_effect": [ { "run_eocs": [ "eoc_vampire_blood_to_kcal_check_size_large" ] } ]
  },
  {
    "type": "effect_on_condition",
    "id": "eoc_vampire_blood_to_kcal_check_size_large",
    "condition": { "u_has_flag": "LARGE" },
    "effect": [ { "math": [ "u_calories_needed", "*=", "1.5" ] }, { "run_eocs": "eoc_vampire_blood_to_kcal_convert" } ],
    "false_effect": [ { "run_eocs": [ "eoc_vampire_blood_to_kcal_check_size_huge" ] } ]
  },
  {
    "type": "effect_on_condition",
    "id": "eoc_vampire_blood_to_kcal_check_size_huge",
    "condition": { "u_has_flag": "HUGE" },
    "effect": [ { "math": [ "u_calories_needed", "*=", "2" ] }, { "run_eocs": "eoc_vampire_blood_to_kcal_convert" } ],
    "false_effect": [ { "run_eocs": [ "eoc_vampire_blood_to_kcal_convert" ] } ]
  },
  {
    "type": "effect_on_condition",
    "id": "eoc_vampire_blood_to_kcal_convert",
    "condition": {
      "and": [
        { "math": [ "u_vitamin('human_blood_vitamin') > 500" ] },
        { "math": [ "u_calories('dont_affect_weariness': true) < u_calories_needed" ] }
      ]
    },
    "effect": [
      { "math": [ "u_vitamin('human_blood_vitamin')", "-=", "100" ] },
      { "math": [ "u_calories('dont_affect_weariness': true)", "+=", "500" ] },
      {
        "u_message": "Some of your stolen blood is consumed by your body, making it a little less gaunt.",
        "type": "good"
      }
    ]
  },
  {
    "type": "enchantment",
    "id": "ench_vampire_no_gorge_issues",
    "has": "HELD",
    "condition": "ALWAYS",
    "ench_effects": [ { "effect": "effect_vampire_no_gorge_issues", "intensity": 1 } ]
  },
  {
    "type": "effect_on_condition",
    "id": "EOC_VAMPIRE_SHADOW_FORM_activated",
    "condition": { "not": { "u_has_trait": "VAMPIRE_SHADOW_FORM_TRAITS" } },
    "effect": [
      {
        "run_eocs": [
          {
            "id": "EOC_VAMPIRE_SHADOW_FORM_activated_2",
            "condition": { "math": [ "u_vitamin('human_blood_vitamin') >= 500" ] },
            "effect": [
              { "run_eocs": "EOC_VAMPIRE_CANCEL_BAT_FORM" },
              { "run_eocs": "EOC_VAMPIRE_CANCEL_WOLF_FORM" },
              { "run_eocs": "EOC_VAMPIRE_CANCEL_MIST_FORM" },
              { "u_assign_activity": "ACT_GENERIC_EOC", "duration": 1.5 },
              {
                "if": { "u_has_trait": "VAMPIRE_FORM_UPGRADE" },
                "then": { "math": [ "u_vitamin('human_blood_vitamin')", "-=", "400" ] },
                "else": { "math": [ "u_vitamin('human_blood_vitamin')", "-=", "800" ] }
              },
              { "u_add_trait": "VAMPIRE_SHADOW_FORM_TRAITS" },
              { "u_message": "Shadows surround you until only your now-glowing eyes remain visible.", "type": "good" }
            ],
            "false_effect": [
              { "u_message": "You don't have enough blood to shroud yourself in shadow.", "type": "bad" },
              { "run_eocs": "EOC_VAMPIRE_SHADOW_FORM_deactivate_future", "time_in_future": 0 }
            ]
          }
        ]
      }
    ],
    "false_effect": [
      {
        "run_eocs": [
          {
            "id": "EOC_VAMPIRE_SHADOW_FORM_deactivated",
            "condition": { "u_has_trait": "VAMPIRE_SHADOW_FORM_TRAITS" },
            "effect": [
              { "u_message": "Your eyes stop glowing and the shadows surrounding you dissipate.", "type": "neutral" },
              { "u_lose_trait": "VAMPIRE_SHADOW_FORM_TRAITS" }
            ]
          }
        ]
      }
    ]
  },
  {
    "type": "effect_on_condition",
    "id": "EOC_VAMPIRE_SHADOW_FORM_deactivate_future",
    "//": "This is necessary because calling u_deactivate_trait from within the trait EoC does not work",
    "effect": { "u_deactivate_trait": "VAMPIRE_SHADOW_FORM" }
  },
  {
    "type": "effect_on_condition",
    "id": "EOC_VAMPIRE_SHADOW_FORM_BLOOD_COST",
    "recurrence": [ "1 s", "1 s" ],
    "condition": { "u_has_trait": "VAMPIRE_SHADOW_FORM_TRAITS" },
    "deactivate_condition": { "not": { "u_has_trait": "VAMPIRE_SHADOW_FORM_TRAITS" } },
    "effect": [
      {
        "run_eocs": [
          {
            "id": "EOC_VAMPIRE_SHADOW_FORM_BLOOD_COST_2",
            "condition": { "math": [ "u_vitamin('human_blood_vitamin') >= -500" ] },
            "effect": { "math": [ "u_vitamin('human_blood_vitamin')", "-=", "5" ] },
            "false_effect": [
              { "u_message": "You don't have enough blood to maintain the shadows surrounding you.", "type": "bad" },
              { "run_eocs": "EOC_VAMPIRE_SHADOW_FORM_deactivated" },
              { "run_eocs": "EOC_VAMPIRE_SHADOW_FORM_deactivate_future", "time_in_future": 0 }
            ]
          }
        ]
      }
    ]
  },
  {
    "type": "effect_on_condition",
    "id": "EOC_VAMPIRE_CANCEL_BAT_FORM",
    "//": "This checks for that shape, and toggle it off if found.",
    "condition": { "u_has_trait": "VAMPIRE_BAT_FORM_TRAITS" },
    "effect": { "u_deactivate_trait": "VAMPIRE_BAT_FORM" }
  },
  {
    "type": "effect_on_condition",
    "id": "EOC_VAMPIRE_CANCEL_WOLF_FORM",
    "//": "This checks for that shape, and toggle it off if found.",
    "condition": { "u_has_trait": "VAMPIRE_WOLF_FORM_TRAITS" },
    "effect": { "u_deactivate_trait": "VAMPIRE_WOLF_FORM" }
  },
  {
    "type": "effect_on_condition",
    "id": "EOC_VAMPIRE_CANCEL_MIST_FORM",
    "//": "This checks for that shape, and toggle it off if found.",
    "condition": { "u_has_trait": "VAMPIRE_MIST_FORM_TRAITS" },
    "effect": { "u_deactivate_trait": "VAMPIRE_MIST_FORM" }
  },
  {
    "type": "effect_on_condition",
    "id": "EOC_VAMPIRE_CANCEL_SHADOW_FORM",
    "//": "This checks for that shape, and toggle it off if found.",
    "condition": { "u_has_trait": "VAMPIRE_SHADOW_FORM_TRAITS" },
    "effect": { "u_deactivate_trait": "VAMPIRE_SHADOW_FORM" }
  },
  {
    "type": "effect_on_condition",
    "id": "EOC_last_breath_mist",
    "//": "This EOC is called when the player dies.  If the player has enough blood and this ability isn't in cooldown, it'll save their life and execute multiple effects.  If it can't trigger, the player dies as usual.",
    "eoc_type": "PREVENT_DEATH",
    "condition": {
      "and": [
        { "u_has_trait": "VAMPIRE_LAST_BREATH_MIST" },
        { "not": { "u_has_effect": "last_breath_mist_cooldown" } },
        { "math": [ "u_vitamin('human_blood_vitamin') >= 1800" ] }
      ]
    },
    "effect": [
      "u_prevent_death",
      { "run_eocs": [ "EOC_VAMPIRE_MIST_FORM_TRAIT_activated" ] },
      { "math": [ "u_hp('torso') = max( u_hp('torso'), 30)" ] },
      { "math": [ "u_hp('head') = max( u_hp('head'), 30)" ] },
      { "math": [ "u_hp('arm_l') = max( u_hp('arm_l'), 30)" ] },
      { "math": [ "u_hp('arm_r') = max( u_hp('arm_r'), 30)" ] },
      { "math": [ "u_hp('leg_l') = max( u_hp('leg_l'), 30)" ] },
      { "math": [ "u_hp('leg_r') = max( u_hp('leg_r'), 30)" ] },
      {
        "u_lose_effect": [
          "downed",
          "stunned",
          "corroding",
          "onfire",
          "dazed",
          "venom_blind",
          "formication",
          "blisters",
          "frostbite",
          "frostbite_recovery",
          "wet",
          "slimed",
          "migo_atmosphere",
          "fetid_goop",
          "sap",
          "nausea",
          "bleed"
        ]
      },
      { "math": [ "u_pain() = 0" ] },
      { "math": [ "u_vitamin('redcells') = 0" ] },
      { "math": [ "u_vitamin('blood') = 0" ] },
      { "math": [ "u_pain() = 0" ] },
      { "math": [ "u_val('rad') = 0" ] },
      { "u_location_variable": { "global_val": "last_breath_new_pos" }, "min_radius": 25, "max_radius": 30 },
      { "math": [ "u_vitamin('human_blood_vitamin')", "-=", "2400" ] },
      {
        "if": { "u_has_trait": "VAMPIRE_LAST_BREATH_MIST_UPGRADE" },
        "then": [ { "u_add_effect": "last_breath_mist_cooldown", "duration": "84 hours" } ],
        "else": [ { "u_add_effect": "last_breath_mist_cooldown", "duration": "168 hours" } ]
      },
      { "u_teleport": { "global_val": "last_breath_new_pos" }, "force": true },
      {
        "u_message": "As you are about to die, your body instinctively turns to mist before reappearing nearby with some of its wounds closed.",
        "popup": true
      }
    ]
  },
  {
    "type": "effect_on_condition",
    "id": "EOC_VAMPIRE_MIST_FORM_TRAIT_activated",
    "//": "Ensure the trait properly activates when the ability triggers",
    "effect": { "u_activate_trait": "VAMPIRE_MIST_FORM" }
  },
  {
    "type": "effect_on_condition",
    "id": "EOC_MIST_FORM_BEFORE_LAST_BREATH",
    "//": "Makes gaining last breath's mist without knowing mist form grants mist form instead.",
    "condition": { "and": [ { "u_has_trait": "VAMPIRE_LAST_BREATH_MIST" }, { "not": { "u_has_trait": "VAMPIRE_MIST_FORM" } } ] },
    "effect": [ { "u_lose_trait": "VAMPIRE_LAST_BREATH_MIST" }, { "u_add_trait": "VAMPIRE_MIST_FORM" } ]
  },
  {
    "type": "effect_on_condition",
    "id": "EOC_VAMPIRE_BLIND_THE_SUN",
    "condition": { "math": [ "u_vitamin('human_blood_vitamin') >= 2000" ] },
    "effect": {
      "run_eocs": [
        {
          "id": "EOC_BLIND_THE_SUN_CHECK_FOR_STORM",
          "condition": { "or": [ { "is_weather": "portal_storm" }, { "is_weather": "early_portal_storm" } ] },
          "effect": [
            {
              "u_message": "You feel that the anomalous energies of the storm would do quick work of any darkness you could summon, so you decide to not attempt to blot out the sun for now.",
              "type": "bad"
            }
          ],
          "false_effect": [
            { "math": [ "u_vitamin('human_blood_vitamin')", "-=", "3000" ] },
            {
              "math": [
                "sunless_time",
                "=",
                "rng(0.75,1.25) * (300 + (vampire_total_tier_one_traits_plus_potency() * 33) + (vampire_total_tier_two_traits() * 75) + (vampire_total_tier_three_traits() * 125) + (vampire_total_tier_four_traits_plus_potence() * 200) + (vampire_total_tier_five_traits_plus_cauldron() * 270))"
              ]
            },
            { "run_eocs": [ "EOC_BLOT_THE_SUN" ] },
            { "run_eocs": "EOC_UNBLOT_THE_SUN", "time_in_future": { "math": [ "sunless_time" ] } },
            {
              "u_message": "Using your mastery over the Shadowed Path, you blot out the sun, covering the region around you in darkness for a short period of time.",
              "type": "good"
            }
          ]
        }
      ]
    },
    "false_effect": [ { "u_message": "You don't have enough blood to blot out the sun.", "type": "bad" } ]
  },
  {
    "type": "effect_on_condition",
    "id": "EOC_BLOT_THE_SUN",
    "effect": [ { "math": [ "blotted_sun = 1" ] }, "next_weather" ]
  },
  {
    "type": "effect_on_condition",
    "id": "EOC_UNBLOT_THE_SUN",
    "effect": [
      { "math": [ "blotted_sun = 0" ] },
      "next_weather",
      { "u_message": "The darkness you summoned fades away, clearing the sky.", "type": "bad" }
    ]
  },
  {
    "id": "EOC_NEED_LIVING_BLOOD_GIVE_EFFECT",
    "type": "effect_on_condition",
    "condition": { "u_has_trait": "VAMPIRE_WEAKNESS_NEED_LIVING_BLOOD" },
    "deactivate_condition": { "not": { "u_has_trait": "VAMPIRE_WEAKNESS_NEED_LIVING_BLOOD" } },
    "recurrence": [ "2 days", "3 days" ],
    "effect": [
      {
        "u_add_effect": "vampire_need_living_blood",
        "intensity": { "math": [ "u_effect_intensity('vampire_need_living_blood') + 1" ] },
        "duration": "PERMANENT"
      }
    ]
  },
  {
    "type": "effect_on_condition",
    "id": "EOC_EARTH_SLEEP_CHECK",
    "//": "This allows the torpor EOC to run the check without needing an extra copy of the EOC.",
    "eoc_type": "EVENT",
    "required_event": "character_wakes_up",
    "effect": [ { "run_eocs": "EOC_EARTH_SLEEP_CHECK_REAL" } ]
  },
  {
    "type": "effect_on_condition",
    "id": "EOC_EARTH_SLEEP_CHECK_REAL",
    "condition": {
      "or": [
        { "math": [ "u_val('pos_z') <= -1" ] },
        {
          "and": [
            {
              "or": [
                { "u_is_on_terrain_with_flag": "DIGGABLE" },
                { "u_is_on_terrain": "t_rock_floor" },
                { "u_is_on_terrain": "t_rock_floor_no_roof" }
              ]
            },
            { "not": { "u_is_on_terrain": "t_vitrified_sand" } },
            { "not": { "u_is_on_terrain": "t_pit_corpsed" } },
            { "not": { "u_is_on_terrain": "t_fungus" } },
            { "not": { "u_is_on_terrain": "t_glassed_sand" } },
            { "not": { "u_is_on_terrain": "t_rubber_mulch" } },
            { "not": { "u_is_on_terrain": "t_swater_surf" } },
            { "not": { "u_is_on_terrain": "t_woodchips" } }
          ]
        }
      ]
    },
    "effect": [
      {
        "run_eocs": [
          {
            "id": "EOC_EARTH_SLEEP_CHECK_SATISFIED",
            "condition": { "u_has_trait": "VAMPIRE_WEAKNESS_EARTH_SLEEP" },
            "effect": [ { "u_message": "Your sleep has been restful, thanks to the proximity of the earth.", "type": "info" } ]
          }
        ]
      }
    ],
    "false_effect": [
      {
        "run_eocs": [
          {
            "id": "EOC_EARTH_SLEEP_CHECK_PENALTY",
            "condition": { "u_has_trait": "VAMPIRE_WEAKNESS_EARTH_SLEEP" },
            "effect": [
              { "u_add_effect": "effect_earth_sleeper_penalty", "duration": "24 hours", "intensity": 1 },
              { "math": [ "u_val('sleepiness')", "+=", "550" ] },
              {
                "u_message": "You struggle to awaken, feeling tired and weakened.  Having slept away from the earth, your sleep wasn't as restful as it should've been.",
                "type": "bad"
              }
            ]
          }
        ]
      }
    ]
  },
  {
    "type": "effect_on_condition",
    "id": "EOC_HOLY_BURN_CHECK",
    "eoc_type": "EVENT",
    "required_event": "avatar_enters_omt",
    "condition": { "u_has_trait": "VAMPIRE_WEAKNESS_HOLY_BURN" },
    "effect": [
      {
        "run_eocs": [
          {
            "id": "EOC_HOLY_BURN_CHECK_2",
            "condition": {
              "or": [
                { "u_near_om_location": "church_1", "range": 1 },
                { "u_near_om_location": "church_2ndfloor_1", "range": 1 },
                { "u_near_om_location": "church_3rdfloor_1", "range": 1 },
                { "u_near_om_location": "church_roof_1", "range": 1 },
                { "u_near_om_location": "rural_church_parking", "range": 1 },
                { "u_near_om_location": "rural_church", "range": 1 },
                { "u_near_om_location": "rural_church_basement", "range": 1 },
                { "u_near_om_location": "rural_church_steeple", "range": 1 },
                { "u_near_om_location": "rural_church_steeple_roof", "range": 1 },
                { "u_near_om_location": "cathedral_7_NW", "range": 1 },
                { "u_near_om_location": "cathedral_7_NE", "range": 1 },
                { "u_near_om_location": "cathedral_6_NW", "range": 1 },
                { "u_near_om_location": "cathedral_6_NE", "range": 1 },
                { "u_near_om_location": "cathedral_5_NW", "range": 1 },
                { "u_near_om_location": "cathedral_5_NE", "range": 1 },
                { "u_near_om_location": "cathedral_4_NW", "range": 1 },
                { "u_near_om_location": "cathedral_4_NE", "range": 1 },
                { "u_near_om_location": "cathedral_7_NW", "range": 1 },
                { "u_near_om_location": "cathedral_7_NE", "range": 1 },
                { "u_near_om_location": "cathedral_6_NW", "range": 1 },
                { "u_near_om_location": "cathedral_6_NE", "range": 1 },
                { "u_near_om_location": "cathedral_5_NW", "range": 1 },
                { "u_near_om_location": "cathedral_5_NE", "range": 1 },
                { "u_near_om_location": "cathedral_4_NW", "range": 1 },
                { "u_near_om_location": "cathedral_4_NE", "range": 1 },
                { "u_near_om_location": "cathedral_3_NW", "range": 1 },
                { "u_near_om_location": "cathedral_3_NE", "range": 1 },
                { "u_near_om_location": "cathedral_3_SW", "range": 1 },
                { "u_near_om_location": "cathedral_3_SE", "range": 1 },
                { "u_near_om_location": "cathedral_2_NW", "range": 1 },
                { "u_near_om_location": "cathedral_2_NE", "range": 1 },
                { "u_near_om_location": "cathedral_2_SW", "range": 1 },
                { "u_near_om_location": "cathedral_2_SE", "range": 1 },
                { "u_near_om_location": "cathedral_1_NW", "range": 1 },
                { "u_near_om_location": "cathedral_1_NE", "range": 1 },
                { "u_near_om_location": "cathedral_1_SW", "range": 1 },
                { "u_near_om_location": "cathedral_1_SE", "range": 1 },
                { "u_near_om_location": "cathedral_b_NW", "range": 1 },
                { "u_near_om_location": "cathedral_b_NE", "range": 1 },
                { "u_near_om_location": "cathedral_b_SW", "range": 1 },
                { "u_near_om_location": "cathedral_b_SE", "range": 1 },
                { "u_near_om_location": "synagogue", "range": 1 },
                { "u_near_om_location": "synagogue_roof", "range": 1 },
                { "u_near_om_location": "synagogue_upper_roof", "range": 1 }
              ]
            },
            "effect": [
              { "u_add_effect": "effect_holy_place_burn", "duration": 100, "target_part": "arm_l" },
              { "u_add_effect": "effect_holy_place_burn", "duration": 100, "target_part": "arm_r" },
              { "u_add_effect": "effect_holy_place_burn", "duration": 100, "target_part": "leg_l" },
              { "u_add_effect": "effect_holy_place_burn", "duration": 100, "target_part": "leg_r" },
              { "u_add_effect": "effect_holy_place_burn", "duration": 100, "target_part": "torso" },
              { "u_add_effect": "effect_holy_place_burn", "duration": 100, "target_part": "head" },
              {
                "u_message": "You are too close to a holy place!  You must flee its proximity immediately or you will die!",
                "type": "bad"
              }
            ],
            "false_effect": [
              {
                "run_eocs": [
                  {
                    "id": "EOC_HOLY_BURN_CHECK_REMOVE",
                    "condition": {
                      "or": [
                        { "math": [ "u_effect_intensity('effect_holy_place_burn', 'bodypart': 'arm_l') >= 1" ] },
                        { "math": [ "u_effect_intensity('effect_holy_place_burn', 'bodypart': 'arm_r') >= 1" ] },
                        { "math": [ "u_effect_intensity('effect_holy_place_burn', 'bodypart': 'leg_l') >= 1" ] },
                        { "math": [ "u_effect_intensity('effect_holy_place_burn', 'bodypart': 'leg_r') >= 1" ] },
                        { "math": [ "u_effect_intensity('effect_holy_place_burn', 'bodypart': 'torso') >= 1" ] },
                        { "math": [ "u_effect_intensity('effect_holy_place_burn', 'bodypart': 'head') >= 1" ] }
                      ]
                    },
                    "effect": [
                      { "u_lose_effect": "effect_holy_place_burn", "target_part": "arm_l" },
                      { "u_lose_effect": "effect_holy_place_burn", "target_part": "arm_r" },
                      { "u_lose_effect": "effect_holy_place_burn", "target_part": "leg_l" },
                      { "u_lose_effect": "effect_holy_place_burn", "target_part": "leg_r" },
                      { "u_lose_effect": "effect_holy_place_burn", "target_part": "torso" },
                      { "u_lose_effect": "effect_holy_place_burn", "target_part": "head" },
                      {
                        "u_message": "You are now far enough from the holy place.  You no longer feel like you're burning up.",
                        "type": "good"
                      }
                    ]
                  }
                ]
              }
            ]
          }
        ]
      }
    ]
  },
  {
    "type": "effect_on_condition",
    "id": "EOC_VAST_WATER_BURN_CHECK",
    "eoc_type": "EVENT",
    "required_event": "avatar_enters_omt",
    "condition": { "u_has_trait": "VAMPIRE_WEAKNESS_VAST_WATER_BURN" },
    "effect": [
      {
        "run_eocs": [
          {
            "id": "EOC_VAST_WATER_BURN_CHECK_2",
            "condition": {
              "or": [
                { "u_near_om_location": "generic_river_bank", "range": 1 },
                { "u_near_om_location": "generic_river", "range": 1 },
                { "u_near_om_location": "river_center", "range": 1 },
                { "u_near_om_location": "river", "range": 1 },
                { "u_near_om_location": "river_c_not_ne", "range": 1 },
                { "u_near_om_location": "river_c_not_nw", "range": 1 },
                { "u_near_om_location": "river_c_not_se", "range": 1 },
                { "u_near_om_location": "river_c_not_sw", "range": 1 },
                { "u_near_om_location": "lake_shore", "range": 1 },
                { "u_near_om_location": "lake_surface", "range": 1 },
                { "u_near_om_location": "ocean", "range": 1 },
                { "u_near_om_location": "ocean_shore", "range": 1 },
                { "u_near_om_location": "ocean_surface", "range": 1 },
                { "u_near_om_location": "ocean_bed", "range": 1 },
                { "u_near_om_location": "ocean_water_cube", "range": 1 },
                { "u_near_om_location": "ocean_surface", "range": 1 }
              ]
            },
            "effect": [
              { "u_add_effect": "effect_vast_water_burn", "duration": 100, "target_part": "arm_l" },
              { "u_add_effect": "effect_vast_water_burn", "duration": 100, "target_part": "arm_r" },
              { "u_add_effect": "effect_vast_water_burn", "duration": 100, "target_part": "leg_l" },
              { "u_add_effect": "effect_vast_water_burn", "duration": 100, "target_part": "leg_r" },
              { "u_add_effect": "effect_vast_water_burn", "duration": 100, "target_part": "torso" },
              { "u_add_effect": "effect_vast_water_burn", "duration": 100, "target_part": "head" },
              {
                "u_message": "You are too close to a vast body of water!  You must flee its proximity immediately or you will die!",
                "type": "bad"
              }
            ],
            "false_effect": [
              {
                "run_eocs": [
                  {
                    "id": "EOC_VAST_WATER_CHECK_REMOVE",
                    "condition": {
                      "or": [
                        { "math": [ "u_effect_intensity('effect_vast_water_burn', 'bodypart': 'arm_l') >= 1" ] },
                        { "math": [ "u_effect_intensity('effect_vast_water_burn', 'bodypart': 'arm_r') >= 1" ] },
                        { "math": [ "u_effect_intensity('effect_vast_water_burn', 'bodypart': 'leg_l') >= 1" ] },
                        { "math": [ "u_effect_intensity('effect_vast_water_burn', 'bodypart': 'leg_r') >= 1" ] },
                        { "math": [ "u_effect_intensity('effect_vast_water_burn', 'bodypart': 'torso') >= 1" ] },
                        { "math": [ "u_effect_intensity('effect_vast_water_burn', 'bodypart': 'head') >= 1" ] }
                      ]
                    },
                    "effect": [
                      { "u_lose_effect": "effect_vast_water_burn", "target_part": "arm_l" },
                      { "u_lose_effect": "effect_vast_water_burn", "target_part": "arm_r" },
                      { "u_lose_effect": "effect_vast_water_burn", "target_part": "leg_l" },
                      { "u_lose_effect": "effect_vast_water_burn", "target_part": "leg_r" },
                      { "u_lose_effect": "effect_vast_water_burn", "target_part": "torso" },
                      { "u_lose_effect": "effect_vast_water_burn", "target_part": "head" },
                      {
                        "u_message": "You are now far enough from the vast water.  You no longer feel like you're melting.",
                        "type": "good"
                      }
                    ]
                  }
                ]
              }
            ]
          }
        ]
      }
    ]
  },
  {
    "type": "effect_on_condition",
    "id": "EOC_BLOOD_CRAVING_START",
    "recurrence": [ "10 hours", "16 hours" ],
    "condition": {
      "and": [ { "u_has_trait": "VAMPIRE_WEAKNESS_BLOOD_CRAVING" }, { "not": { "u_has_effect": "effect_drank_blood_recently" } } ]
    },
    "deactivate_condition": { "not": { "u_has_trait": "VAMPIRE_WEAKNESS_BLOOD_CRAVING" } },
    "effect": [
      { "run_eocs": "EOC_BLOOD_CRAVING_CAUSE", "time_in_future": [ "3 minutes", "6 minutes" ] },
      {
        "u_message": "You feel a growing craving for blood.  If you do not drink blood soon, the craving will grow unbearable for a short time.",
        "type": "bad"
      }
    ]
  },
  {
    "type": "effect_on_condition",
    "id": "EOC_BLOOD_CRAVING_CAUSE",
    "condition": {
      "and": [ { "u_has_trait": "VAMPIRE_WEAKNESS_BLOOD_CRAVING" }, { "not": { "u_has_effect": "effect_drank_blood_recently" } } ]
    },
    "effect": [ { "u_add_effect": "blood_craving", "intensity": 1, "duration": { "math": [ "400 + rand(600)" ] } } ]
  },
  {
    "type": "effect_on_condition",
    "id": "EOC_VAMPIRE_INVISIBLE_IN_DARK",
    "condition": { "math": [ "u_vitamin('human_blood_vitamin') >= -500" ] },
    "effect": [
      {
        "run_eocs": [
          {
            "id": "EOC_VAMPIRE_INVISIBLE_IN_DARK_2",
            "condition": { "not": { "and": [ "is_day", "u_is_outside", { "not": { "is_weather": "blotted_sun" } } ] } },
            "effect": [
              { "u_assign_activity": "ACT_GENERIC_EOC", "duration": 0.25 },
              { "math": [ "u_vitamin('human_blood_vitamin')", "-=", "300" ] },
              {
                "u_add_effect": "effect_vampire_invisible_in_dark",
                "duration": {
                  "math": [
                    "rng(0.75,1.25) * (200 + (vampire_total_tier_one_traits_plus_potency() * 20) + (vampire_total_tier_two_traits() * 45) + (vampire_total_tier_three_traits() * 70) + (vampire_total_tier_four_traits_plus_potence() * 100) + (vampire_total_tier_five_traits_plus_cauldron() * 150))"
                  ]
                }
              }
            ],
            "false_effect": [ { "u_message": "You cannot use this power under the sun's rays.", "type": "bad" } ]
          }
        ]
      }
    ],
    "false_effect": [ { "u_message": "You don't have enough blood to shroud yourself in shadows.", "type": "bad" } ]
  },
  {
    "type": "effect_on_condition",
    "id": "EOC_VAMPIRE_HEAL_IN_DARK",
    "//": "Heals and reduces bleeding and pain every minute while away from the sun if the player has the trait.",
    "recurrence": 60,
    "condition": {
      "and": [
        { "u_has_trait": "VAMPIRE_HEAL_IN_DARK" },
        { "not": { "and": [ "is_day", "u_is_outside", { "not": { "is_weather": "blotted_sun" } } ] } }
      ]
    },
    "deactivate_condition": { "not": { "u_has_trait": "VAMPIRE_HEAL_IN_DARK" } },
    "effect": [
      { "if": { "math": [ "u_pain() >= 1" ] }, "then": { "math": [ "u_pain() -= 3" ] } },
      { "if": { "math": [ "u_hp('arm_l') < u_hp_max('arm_l')" ] }, "then": { "math": [ "u_hp('arm_l') += 1" ] } },
      { "if": { "math": [ "u_hp('arm_r') < u_hp_max('arm_r')" ] }, "then": { "math": [ "u_hp('arm_r') += 1" ] } },
      { "if": { "math": [ "u_hp('leg_l') < u_hp_max('leg_l')" ] }, "then": { "math": [ "u_hp('leg_l') += 1" ] } },
      { "if": { "math": [ "u_hp('leg_r') < u_hp_max('leg_r')" ] }, "then": { "math": [ "u_hp('leg_r') += 1" ] } },
      { "if": { "math": [ "u_hp('torso') < u_hp_max('torso')" ] }, "then": { "math": [ "u_hp('torso') += 1" ] } },
      { "if": { "math": [ "u_hp('head') < u_hp_max('head')" ] }, "then": { "math": [ "u_hp('head') += 1" ] } },
      {
        "if": { "math": [ "u_effect_intensity('bleed', 'bodypart': 'arm_l') >= 1" ] },
        "then": { "u_add_effect": "bleed", "target_part": "arm_l", "duration": 0, "intensity": -1 }
      },
      {
        "if": { "math": [ "u_effect_intensity('bleed', 'bodypart': 'arm_r') >= 1" ] },
        "then": { "u_add_effect": "bleed", "target_part": "arm_r", "duration": 0, "intensity": -1 }
      },
      {
        "if": { "math": [ "u_effect_intensity('bleed', 'bodypart': 'leg_l') >= 1" ] },
        "then": { "u_add_effect": "bleed", "target_part": "leg_l", "duration": 0, "intensity": -1 }
      },
      {
        "if": { "math": [ "u_effect_intensity('bleed', 'bodypart': 'leg_r') >= 1" ] },
        "then": { "u_add_effect": "bleed", "target_part": "leg_r", "duration": 0, "intensity": -1 }
      },
      {
        "if": { "math": [ "u_effect_intensity('bleed', 'bodypart': 'torso') >= 1" ] },
        "then": { "u_add_effect": "bleed", "target_part": "torso", "duration": 0, "intensity": -1 }
      },
      {
        "if": { "math": [ "u_effect_intensity('bleed', 'bodypart': 'head') >= 1" ] },
        "then": { "u_add_effect": "bleed", "target_part": "head", "duration": 0, "intensity": -1 }
      }
    ]
  },
  {
    "id": "EOC_VAMPIRE_GAIN_BLOOD_GIFTS",
    "type": "effect_on_condition",
    "//": "Every week, picks a random vampire trait that can be obtained by researching blood gifts and give it to the player if they have the mutation.",
    "condition": { "u_has_trait": "VAMPIRE_GAIN_BLOOD_GIFTS" },
    "deactivate_condition": { "not": { "u_has_trait": "VAMPIRE_GAIN_BLOOD_GIFTS" } },
    "recurrence": [ "7 days", "7 days" ],
    "effect": [
      {
        "u_roll_remainder": [
          "EYEGLEAM",
          "BLOOD_FUN",
          "STAMINAFORBLOOD",
          "COMMUNE_NIGHT",
          "VAMPIRIC_STRENGTH",
          "VAMPIRIC_RESILIENCE",
          "VAMPIRE_HEIGHTENED_SENSES",
          "VAMPIRE_SILENT_MOVE",
          "BLOODHEAL",
          "COAGULANTWEAVE",
          "VAMPIRIC_DODGE",
          "VAMPIRE_FEAR_GAZE",
          "VAMPIRE_WALK_ON_WALLS",
          "VAMPIRE_BEAST_CLAWS",
          "VAMPIRE_SEE_HEAT",
          "BLOODHASTE",
          "MAGICFORBLOOD",
          "HYPNOTIC_GAZE",
          "BLOODBANK",
          "VAMPIRE_COMMAND_BEAST",
          "VAMPIRE_EARTH_SLUMBER",
          "TRUE_VAMPIRE_POWER",
          "VAMPIRE_TORPOR",
          "VAMPIRE_DOMINATE",
          "VAMPIRE_NO_BREATHE",
          "VAMPIRE_NO_ILLNESS",
          "VAMPIRE_BAT_FORM",
          "VAMPIRE_WOLF_FORM",
          "VAMPIRE_MIST_FORM",
          "VAMPIRE_MASTER_MORTAL_MIND",
          "VAMPIRE_DISTILLATE_INNER_BLOOD",
          "VAMPIRE_SHADOW_FORM",
          "VAMPIRE_LAST_BREATH_MIST",
          "VAMPIRE_IRON_MIND",
          "VAMPIRE_BLIND_THE_SUN"
        ],
        "type": "mutation",
        "true_eocs": [ "EOC_XE_VAMPIRE_BLOOD_RESEARCH_SUCCESS" ]
      }
    ]
  },
  {
    "type": "effect_on_condition",
    "id": "EOC_SUN_BURN_CHECK",
    "//": "Until the day a single effect can damage all bodyparts at once, Slain by the Sun will need this EOC to work.",
    "recurrence": 1,
    "condition": {
      "and": [
        { "u_has_trait": "ANATHEMA_WEAKNESS_SUN_BURN" },
        "is_day",
        "u_is_outside",
        { "not": { "is_weather": "blotted_sun" } },
        { "not": { "u_has_effect": "effect_sun_burn_grace_period" } }
      ]
    },
    "deactivate_condition": { "not": { "u_has_trait": "ANATHEMA_WEAKNESS_SUN_BURN" } },
    "effect": [
      { "u_add_effect": "effect_slain_by_the_sun", "duration": 100, "target_part": "arm_l" },
      { "u_add_effect": "effect_slain_by_the_sun", "duration": 100, "target_part": "arm_r" },
      { "u_add_effect": "effect_slain_by_the_sun", "duration": 100, "target_part": "leg_l" },
      { "u_add_effect": "effect_slain_by_the_sun", "duration": 100, "target_part": "leg_r" },
      { "u_add_effect": "effect_slain_by_the_sun", "duration": 100, "target_part": "torso" },
      { "u_add_effect": "effect_slain_by_the_sun", "duration": 100, "target_part": "head" },
      { "u_message": "You are under the sun!  You must find shelter from its rays or you will die!", "type": "bad" }
    ],
    "false_effect": [
      {
        "run_eocs": [
          {
            "id": "EOC_SUN_BURN_CHECK_REMOVE",
            "condition": {
              "or": [
                { "math": [ "u_effect_intensity('effect_slain_by_the_sun', 'bodypart': 'arm_l') >= 1" ] },
                { "math": [ "u_effect_intensity('effect_slain_by_the_sun', 'bodypart': 'arm_r') >= 1" ] },
                { "math": [ "u_effect_intensity('effect_slain_by_the_sun', 'bodypart': 'leg_l') >= 1" ] },
                { "math": [ "u_effect_intensity('effect_slain_by_the_sun', 'bodypart': 'leg_r') >= 1" ] },
                { "math": [ "u_effect_intensity('effect_slain_by_the_sun', 'bodypart': 'torso') >= 1" ] },
                { "math": [ "u_effect_intensity('effect_slain_by_the_sun', 'bodypart': 'head') >= 1" ] }
              ]
            },
            "effect": [
              { "u_lose_effect": "effect_slain_by_the_sun", "target_part": "arm_l" },
              { "u_lose_effect": "effect_slain_by_the_sun", "target_part": "arm_r" },
              { "u_lose_effect": "effect_slain_by_the_sun", "target_part": "leg_l" },
              { "u_lose_effect": "effect_slain_by_the_sun", "target_part": "leg_r" },
              { "u_lose_effect": "effect_slain_by_the_sun", "target_part": "torso" },
              { "u_lose_effect": "effect_slain_by_the_sun", "target_part": "head" },
              {
                "u_message": "The sun's rays cannot reach you anymore.  You no longer feel like you're burning alive.",
                "type": "good"
              }
            ]
          }
        ]
      }
    ]
  },
  {
    "type": "effect_on_condition",
    "id": "EOC_ANATHEMA_MIND_CHAOS",
    "//": "Checks the variable every time the player drinks vampire blood with the weakness.  If the effect triggers, it gives a random mental negative.  If if cannot give one, it gives a negative effect for a while.  If the effect doesn't trigger, it increments the variable.",
    "//2": "It doesn't give nyctophobia and pyrophobia for obvious reasons.",
    "condition": { "x_in_y_chance": { "x": { "math": [ "u_counter_anathema_mind_chaos" ] }, "y": 100 } },
    "effect": [
      {
        "u_roll_remainder": [
          "BADTEMPER",
          "CHEMIMBALANCE",
          "SHOUT3",
          "JITTERY",
          "SEASONAL_AFFECTIVE",
          "SCHIZOPHRENIC",
          "MOODSWINGS",
          "INSOMNIA",
          "JEKYLL",
          "NOMAD2",
          "HATES_BOOKS",
          "INATTENTIVE",
          "PACIFIST",
          "SAVANT",
          "SLOWLEARNER",
          "UNOBSERVANT",
          "SQUEAMISH",
          "SLOWREADER",
          "TABLEMANNERS"
        ],
        "type": "mutation",
        "true_eocs": [ "EOC_ANATHEMA_MIND_CHAOS_ROLL_SUCCESS" ],
        "false_eocs": [ "EOC_ANATHEMA_MIND_CHAOS_ROLL_FAIL" ]
      },
      { "math": [ "u_counter_anathema_mind_chaos", "=", "0" ] }
    ],
    "false_effect": [ { "math": [ "u_counter_anathema_mind_chaos++" ] } ]
  },
  {
    "type": "effect_on_condition",
    "id": "EOC_ANATHEMA_MIND_CHAOS_ROLL_SUCCESS",
    "effect": [ { "u_message": "The chaos within your head coalesces and destabilizes your mind.", "type": "bad" } ]
  },
  {
    "type": "effect_on_condition",
    "id": "EOC_ANATHEMA_MIND_CHAOS_ROLL_FAIL",
    "effect": [
      {
        "u_message": "The chaos within your head coalesces but it cannot latch on your mind, so it will remain there until it decoheres.",
        "type": "bad"
      },
      {
        "u_add_effect": "effect_anathema_mind_chaos",
        "intensity": { "math": [ "u_effect_intensity('effect_anathema_mind_chaos') + 1" ] },
        "duration": { "math": [ "rand(259200) + 86400" ] }
      }
    ]
  },
  {
    "type": "effect_on_condition",
    "id": "EOC_ANATHEMA_WEAKNESS_NEED_VAMPIRE_BLOOD",
    "//": "If the player hasn't consumed vampire blood recently, increment an effect potency every day and increase the blood drain accordingly until the player drinks vampire blood.",
    "recurrence": [ "1 day", "1 day" ],
    "condition": {
      "and": [
        { "u_has_trait": "ANATHEMA_WEAKNESS_NEED_VAMPIRE_BLOOD" },
        { "not": { "u_has_effect": "effect_recent_vampire_drink" } }
      ]
    },
    "deactivate_condition": { "not": { "u_has_trait": "ANATHEMA_WEAKNESS_NEED_VAMPIRE_BLOOD" } },
    "effect": [
      {
        "u_add_effect": "effect_anathema_need_vampire_blood",
        "intensity": { "math": [ "u_effect_intensity('effect_anathema_need_vampire_blood') + 1" ] },
        "duration": "PERMANENT"
      }
    ]
  },
  {
    "type": "effect_on_condition",
    "id": "EOC_ANATHEMA_WEAKNESS_NEED_VAMPIRE_BLOOD_DRAIN",
    "//": "If the player hasn't consumed vampire blood recently, increase the blood drain based on how long it has been since the last drink until the player drinks vampire blood.",
    "recurrence": 1,
    "condition": {
      "and": [
        { "u_has_trait": "ANATHEMA_WEAKNESS_NEED_VAMPIRE_BLOOD" },
        { "not": { "u_has_effect": "effect_recent_vampire_drink" } }
      ]
    },
    "deactivate_condition": { "not": { "u_has_effect": "effect_anathema_need_vampire_blood" } },
    "effect": [
      {
        "math": [ "u_counter_anathema_need_vampire_blood", "+=", "u_effect_intensity('effect_anathema_need_vampire_blood')" ]
      },
      {
        "if": { "x_in_y_chance": { "x": { "math": [ "u_counter_anathema_need_vampire_blood" ] }, "y": 100 } },
        "then": [
          { "math": [ "u_vitamin('human_blood_vitamin')", "-=", "1 + rand(1)" ] },
          { "math": [ "u_counter_anathema_need_vampire_blood", "=", "0" ] }
        ]
      }
    ]
  },
  {
    "type": "effect_on_condition",
    "id": "EOC_DHAMPIR_FANGS_activated",
    "effect": [ { "math": [ "u_spell_level('vampire_drink_blood_with_fangs_spell') = 0" ] } ]
  },
  {
    "type": "effect_on_condition",
    "id": "EOC_DHAMPIR_FANGS_deactivated",
    "effect": [ { "math": [ "u_spell_level('vampire_drink_blood_with_fangs_spell') = -1" ] } ]
  }
]<|MERGE_RESOLUTION|>--- conflicted
+++ resolved
@@ -219,151 +219,7 @@
       { "u_add_effect": "vampire_virus", "intensity": 1, "duration": "PERMANENT" }
     ]
   },
-  {
-    "type": "effect_on_condition",
-    "id": "EOC_VAMPIRE_DRINK_BLOOD_WITH_FANGS_activated",
-    "condition": {
-      "or": [
-        {
-          "u_has_any_effect": [ "stunned", "dazed", "sleep", "effect_vampire_hypnotism", "effect_vampire_blood_drinking_target" ]
-        },
-        { "test_eoc": "EOC_CONDITIONS_VAMPIRE_DRINK_BLOOD_WITH_FANGS_MOM" }
-      ]
-    },
-    "effect": [
-      {
-        "if": { "and": [ "u_is_npc", { "not": { "u_has_trait": "FAE_CREATURE" } } ] },
-        "then": [
-          { "run_eocs": "EOC_VAMPIRE_DRINK_FROM_HUMAN_IN_COMBAT", "alpha_talker": "npc", "time_in_future": 2 },
-          { "math": [ "u_vitamin('blood')", "-=", "750  + rand(450)" ] },
-          { "math": [ "u_vitamin('redcells')", "-=", "750 + rand(450)" ] },
-          { "u_add_effect": "effect_vampire_blood_drinking_target", "duration": { "math": [ "rng(3,4)" ] } },
-          { "u_add_effect": "dazed", "duration": { "math": [ "rng(3,4)" ] } },
-          { "npc_add_effect": "effect_vampire_blood_drinking", "duration": 4 },
-<<<<<<< HEAD
-          { "npc_assign_activity": "ACT_VAMPIRE_DRINKING_BLOOD", "duration": "3 seconds" },
-          { "message": "You are drinking from an NPC.", "type": "debug" }
-        ],
-        "else": [
-=======
-          { "npc_assign_activity": "ACT_VAMPIRE_DRINKING_BLOOD", "duration": "3 seconds" }
-        ]
-      },
-      {
-        "if": {
-          "or": [
-            {
-              "and": [ { "u_has_species": "HUMAN" }, { "not": { "u_has_species": "ZOMBIE" } }, { "not": { "u_has_species": "VAMPIRE" } } ]
-            },
-            { "u_has_species": "FERAL" },
-            { "u_has_species": "RENFIELD" },
-            { "and": [ { "u_has_species": "CHANGELING" }, { "not": { "u_has_species": "ZOMBIE" } } ] },
-            { "u_has_species": "HOMULLUS" },
-            { "u_has_trait": "FAE_CREATURE" }
-          ]
-        },
-        "then": [
->>>>>>> 96173e10
-          {
-            "if": {
-              "or": [
-                { "and": [ { "u_has_species": "HUMAN" }, { "not": { "u_has_species": "ZOMBIE" } } ] },
-                { "u_has_species": "FERAL" },
-                { "u_has_species": "RENFIELD" },
-                { "and": [ { "u_has_species": "CHANGELING" }, { "not": { "u_has_species": "ZOMBIE" } } ] },
-                { "u_has_species": "HOMULLUS" },
-                { "u_has_trait": "FAE_CREATURE" }
-              ]
-            },
-            "then": [
-              {
-                "if": { "or": [ { "u_has_species": "CHANGELING" }, { "u_has_species": "HOMULLUS" }, { "u_has_trait": "FAE_CREATURE" } ] },
-                "then": [ { "math": [ "n_vampire_just_drank_fae_blood = 1" ] } ]
-              },
-              { "run_eocs": "EOC_VAMPIRE_DRINK_FROM_HUMAN_IN_COMBAT", "alpha_talker": "npc", "time_in_future": 2 },
-              { "u_add_effect": "effect_vampire_drunk_from_in_combat", "duration": "48 hours" },
-              { "u_add_effect": "effect_vampire_blood_drinking_target", "duration": { "math": [ "rng(3,4)" ] } },
-              { "u_add_effect": "dazed", "duration": { "math": [ "rng(3,4)" ] } },
-              { "npc_add_effect": "effect_vampire_blood_drinking", "duration": 4 },
-              { "npc_assign_activity": "ACT_VAMPIRE_DRINKING_BLOOD", "duration": "3 seconds" },
-              { "message": "You are drinking from a human-type monster.", "type": "debug" }
-            ]
-          },
-<<<<<<< HEAD
-=======
-          { "run_eocs": "EOC_VAMPIRE_DRINK_FROM_HUMAN_IN_COMBAT", "alpha_talker": "npc", "time_in_future": 2 },
-          { "u_add_effect": "effect_vampire_drunk_from_in_combat", "duration": "48 hours" },
-          { "u_add_effect": "effect_vampire_blood_drinking_target", "duration": { "math": [ "rng(3,4)" ] } },
-          { "u_add_effect": "dazed", "duration": { "math": [ "rng(3,4)" ] } },
-          { "npc_add_effect": "effect_vampire_blood_drinking", "duration": 4 },
-          { "npc_assign_activity": "ACT_VAMPIRE_DRINKING_BLOOD", "duration": "3 seconds" }
-        ]
-      },
-      {
-        "if": {
-          "and": [
-            { "not": "u_is_npc" },
-            {
-              "or": [ { "not": { "u_has_species": "HUMAN" } }, { "u_has_species": "ZOMBIE" }, { "u_has_species": "VAMPIRE" } ]
-            },
-            { "not": { "u_has_species": "FERAL" } },
-            { "not": { "u_has_species": "CHANGELING" } },
-            { "not": { "u_has_species": "RENFIELD" } },
-            { "not": { "u_has_species": "HOMULLUS" } },
-            { "not": { "u_has_trait": "FAE_CREATURE" } }
-          ]
-        },
-        "then": [
-          {
-            "if": { "u_has_species": "VAMPIRE" },
-            "then": {
-              "npc_message": "The vampire's blood refuses to leave its veins, no matter how hard you try to drain it.",
-              "type": "bad"
-            },
-            "else": { "npc_message": "You get a taste of blood but stop drinking when you realize it cannot sustain you.", "type": "bad" }
-          },
->>>>>>> 96173e10
-          {
-            "if": {
-              "and": [
-                { "not": "u_is_npc" },
-                { "or": [ { "not": { "u_has_species": "HUMAN" } }, { "u_has_species": "ZOMBIE" } ] },
-                { "not": { "u_has_species": "FERAL" } },
-                { "not": { "u_has_species": "CHANGELING" } },
-                { "not": { "u_has_species": "RENFIELD" } },
-                { "not": { "u_has_species": "HOMULLUS" } },
-                { "not": { "u_has_trait": "FAE_CREATURE" } }
-              ]
-            },
-            "then": [
-              { "npc_message": "You get a taste of blood but stop drinking when you realize it cannot sustain you.", "type": "bad" },
-              { "message": "You are drinking from an inhuman monster.", "type": "debug" },
-              {
-                "if": {
-                  "or": [
-                    { "u_has_species": "MIGO" },
-                    { "u_has_species": "ZOMBIE" },
-                    { "u_has_species": "HORROR" },
-                    { "u_has_species": "INSECT" },
-                    { "u_has_species": "INSECT_FLYING" },
-                    { "u_has_species": "CENTIPEDE" },
-                    { "u_has_species": "SPIDER" },
-                    { "u_has_species": "MOLLUSK" },
-                    { "u_has_species": "WORM" }
-                  ]
-                },
-                "then": [
-                  { "npc_message": "…and it tastes absolutely disgusting!", "type": "bad" },
-                  { "math": [ "n_vitamin('bad_food')", "+=", "rng(10,15)" ] }
-                ]
-              }
-            ]
-          }
-        ]
-      }
-    ],
-    "false_effect": [ { "npc_message": "You can only drink blood from an incapacitated or sleeping target.", "type": "bad" } ]
-  },
+ 
   {
     "type": "effect_on_condition",
     "id": "EOC_VAMPIRE_DRINK_FROM_HUMAN_IN_COMBAT",
