[
  {
    "type": "mutation",
    "id": "IERDE_SKIN_1",
    "name": { "str": "Clay of the Earth" },
    "points": 0,
    "visibility": 2,
    "ugliness": 0,
    "description": "Your skin has turned the color of manganese stained soil.  Your skin is now a purplish black.  This has no gameplay effects.",
    "types": [ "skin_tone" ],
    "leads_to": [ "IERDE_SKIN_2" ],
    "category": [ "IERDE" ]
  },
  {
    "type": "mutation",
    "id": "IERDE_SKIN_2",
    "name": { "str": "Pebbled Skin" },
    "points": 2,
    "visibility": 4,
    "ugliness": 3,
    "description": "Your skin has toughened and formed pebble-like growths in some places, acting as natural armor.  Somewhat reduces wet effects.",
    "types": [ "SKIN" ],
    "category": [ "IERDE" ],
    "prereqs": [ "IERDE_SKIN_1" ],
    "changes_to": [ "IERDE_SKIN_3" ],
    "wet_protection": [
      { "part": "head", "ignored": 2 },
      { "part": "leg_l", "ignored": 5 },
      { "part": "leg_r", "ignored": 5 },
      { "part": "foot_l", "ignored": 2 },
      { "part": "foot_r", "ignored": 2 },
      { "part": "arm_l", "ignored": 4 },
      { "part": "arm_r", "ignored": 4 },
      { "part": "hand_l", "ignored": 1 },
      { "part": "hand_r", "ignored": 1 },
      { "part": "torso", "ignored": 6 }
    ],
    "integrated_armor": [ "integrated_pebbled" ],
    "flags": [ "TOUGH_FEET", "BARKY" ]
  },
  {
    "type": "mutation",
    "id": "IERDE_SKIN_3",
    "name": { "str": "Stone Skin" },
    "points": 3,
    "visibility": 10,
    "ugliness": 4,
    "mixed_effect": true,
    "description": "Your skin has developed into strong granite-like covering that retains some flexibility and has grown to cover most of your body, acting as natural armor.  While difficult to penetrate, it also limits your flexibility.  Greatly reduces wet effects.",
    "types": [ "skin_tone" ],
    "prereqs": [ "IERDE_SKIN_2" ],
    "threshreq": [ "THRESH_IERDE" ],
    "category": [ "IERDE" ],
    "wet_protection": [
      { "part": "head", "ignored": 5 },
      { "part": "leg_l", "ignored": 16 },
      { "part": "leg_r", "ignored": 16 },
      { "part": "foot_l", "ignored": 5 },
      { "part": "foot_r", "ignored": 5 },
      { "part": "arm_l", "ignored": 14 },
      { "part": "arm_r", "ignored": 14 },
      { "part": "hand_l", "ignored": 4 },
      { "part": "hand_r", "ignored": 4 },
      { "part": "torso", "ignored": 30 }
    ],
    "integrated_armor": [ "integrated_granite_skin" ],
    "flags": [ "TOUGH_FEET", "BARKY" ]
  },
  {
    "type": "mutation",
    "id": "IERDE_EYES",
    "name": { "str": "Ierde Eyes" },
    "points": 1,
    "visibility": 2,
    "ugliness": 0,
    "description": "Upon gaining this ability the Ierde's eyes begin reflecting their mood: a pale white streaked with rose when happy; pale green or grey when calm, and pure obsidian black when angry.  Glare no longer impacts them and they are not bothered by light levels when sleeping.",
    "category": [ "IERDE" ],
    "integrated_armor": [ "integrated_ierde_eyes" ],
    "flags": [ "SEESLEEP" ]
  },
  {
    "type": "mutation",
    "id": "IERDE_EARS",
    "name": { "str": "Ierde Ears" },
    "points": 1,
    "visibility": 2,
    "ugliness": 0,
    "description": "The Ierde's ears are longer and pointed, like the peak of a high mountain.  They can hear slightly better and are unphased by loud sounds.",
    "category": [ "IERDE" ],
    "enchantments": [ { "values": [ { "value": "HEARING_MULT", "multiply": 0.3 } ] } ],
    "flags": [ "IMMUNE_HEARING_DAMAGE" ]
  },
  {
    "type": "mutation",
    "id": "IERDE_STONE_FISTS",
    "name": { "str": "Fists of Stone" },
    "points": 4,
    "visibility": 0,
    "ugliness": 0,
    "description": "The Ierde's stony skin makes their fists hit like hammers.  Though their attacks are slower, the Ierde does more bashing damage with punches and can use their hands to replace some simple tools.",
    "types": [ "CLAWS" ],
    "prereqs": [ "IERDE_SKIN_2", "IERDE_SKIN_3" ],
    "category": [ "IERDE" ],
    "integrated_armor": [ "integrated_ierde_fists" ]
  },
  {
    "type": "mutation",
    "id": "IERDE_STRONG_EQUIPMENT",
    "name": { "str": "Stone-Hardened Panoply" },
    "points": 6,
    "visibility": 0,
    "ugliness": 0,
    "description": "Just as their body is now one with the stone, the Ierde can infuse the strength of the earth into their equipment, rendering it more resilient.  While on natural earth or stone or underground, the Ierde's equipment is twice as difficult to damage.",
    "prereqs": [ "IERDE_STONE_FISTS" ],
    "category": [ "IERDE" ],
    "enchantments": [
      {
        "condition": { "test_eoc": "EOC_CONDITION_CHECK_IERDE_ON_NATURAL_EARTH_OR_UNDERGROUND" },
        "values": [ { "value": "EQUIPMENT_DAMAGE_CHANCE", "multiply": -0.5 } ]
      }
    ]
  },
  {
    "type": "mutation",
    "id": "IERDE_NO_SLEEP_MEDITATE",
    "name": { "str": "Unsleeping Earth Vigil" },
    "points": 3,
    "visibility": 0,
    "ugliness": 0,
    "description": "Upon gaining this ability the Ierde gains the ability to, while underground, rest and recover energy as though sleeping.  Activate to to begin the vigil.",
    "prereqs": [ "IERDE_EYES" ],
    "category": [ "IERDE" ],
    "activated_is_setup": false,
    "active": true,
    "activated_eocs": [ "EOC_IERDE_NO_SLEEP_MEDITATE_activate" ]
  },
  {
    "type": "mutation",
    "id": "IERDE_DETECT_NEARBY_MONSTERS_EARTH",
    "name": { "str": "The Soil Knows Those Who Tread Upon It" },
    "points": 3,
    "visibility": 0,
    "ugliness": 0,
    "description": "Upon gaining this ability the Ierde gains the ability to sense the movements of nearby creatures, as long as they maintains contact with natural earth or stone, or are underground.",
    "prereqs": [ "IERDE_EYES" ],
    "prereqs2": [ "IERDE_EARS" ],
    "category": [ "IERDE" ],
    "activated_is_setup": true,
    "active": true,
    "activated_eocs": [ "EOC_IERDE_DETECT_NEARBY_MONSTERS_EARTH_ON" ],
    "deactivated_eocs": [ "EOC_IERDE_DETECT_NEARBY_MONSTERS_EARTH_OFF" ]
  },
  {
    "type": "mutation",
    "id": "IERDE_SMASHING_PUNCH",
    "name": { "str": "Avalanche Blow" },
    "points": 3,
    "description": "With a brief moment to stabilize themselves, the Ierde strikes a wall, door, or other terrain feature with the force of a falling boulder, doing many times their normal damage.",
    "category": [ "IERDE" ],
    "activated_is_setup": false,
    "active": true,
    "activated_eocs": [ "EOC_IERDE_SMASHING_PUNCH_activated" ]
  },
  {
    "type": "mutation",
    "id": "IERDE_STOMP_GROUND_SMASH",
    "name": { "str": "Earthquake Stomp" },
    "points": 3,
    "visibility": 0,
    "ugliness": 0,
    "description": "Upon gaining this ability the Ierde gains the ability to stomp on the ground and cause a minor local earthquake.",
    "category": [ "IERDE" ],
    "prereqs": [ "IERDE_NO_KNOCKBACK" ],
    "prereqs2": [ "IERDE_SMASHING_PUNCH" ],
    "spells_learned": [ [ "ierde_stomp_ground_smash_spell", 1 ] ]
  },
  {
    "type": "mutation",
    "id": "IERDE_KNOCKBACK_PUNCH",
    "name": { "str": "Mountain-Toppling Punch" },
    "points": 3,
    "visibility": 0,
    "ugliness": 0,
    "description": "Upon gaining this ability the Ierde gains the ability to strike an enemy with a blow that does extra damage and knocks them backwards.",
    "category": [ "IERDE" ],
    "prereqs": [ "IERDE_SMASHING_PUNCH" ],
    "spells_learned": [ [ "ierde_knockback_punch_spell", 1 ] ]
  },
  {
    "type": "mutation",
    "id": "IERDE_REVEAL_EARTH_MAP",
    "name": { "str": "Knowing Every Furrow" },
    "points": 6,
    "visibility": 0,
    "ugliness": 0,
    "description": "Upon gaining this ability the Ierde gains the ability to learn the terrain layout in a large area around themselves.",
    "category": [ "IERDE" ],
    "prereqs": [ "IERDE_PER_BONUS" ],
    "spells_learned": [ [ "ierde_reveal_earth_map_spell", 1 ] ]
  },
  {
    "type": "mutation",
    "id": "IERDE_CREATE_PITS",
    "name": { "str": "Earthen Grasp" },
    "points": 3,
    "visibility": 0,
    "ugliness": 0,
    "description": "Upon gaining this ability the Ierde gains the ability to create large pits on diggable ground, dumping their enemies into them.",
    "category": [ "IERDE" ],
    "prereqs": [ "IERDE_RESHAPE_THE_EARTH" ],
    "spells_learned": [ [ "ierde_create_pits_spell", 1 ] ]
  },
  {
    "type": "mutation",
    "id": "IERDE_SLOW_ENEMIES",
    "name": { "str": "Rigidity of Stone" },
    "points": 4,
    "visibility": 0,
    "ugliness": 0,
    "description": "Upon gaining this ability the Ierde may infuse the rigidity of stone into their enemies, slowing their movements.",
    "category": [ "IERDE" ],
    "prereqs": [ "IERDE_RESHAPE_THE_EARTH" ],
    "spells_learned": [ [ "ierde_slow_enemies_spell", 1 ] ]
  },
  {
    "type": "mutation",
    "id": "IERDE_RESHAPE_THE_EARTH",
    "name": { "str": "Reshape the Living Earth" },
    "points": 4,
    "visibility": 0,
    "ugliness": 0,
    "description": "Upon gaining this ability the Ierde may reshape the earth, raising or lowering earth or stone or turning the one into the other.",
    "category": [ "IERDE" ],
    "spells_learned": [ [ "ierde_reshape_the_earth_spell", 1 ] ]
  },
  {
    "type": "mutation",
    "id": "IERDE_SUMMON_EARTH_ELEMENTAL",
    "name": { "str": "Calling the Children of the Stones" },
    "points": 0,
    "visibility": 0,
    "ugliness": 0,
    "description": "Allows the Ierde to summon a minor earth elemental to support them in the world for a short time.",
    "category": [ "IERDE" ],
    "spells_learned": [ [ "ierde_summon_earth_spirit", 1 ] ],
    "//": "Eventually add further spells in this area with more powerful elementals."
  },
  {
    "type": "mutation",
    "id": "IERDE_IRON_ARMOR",
    "name": { "str": "Invulnerable Iron Skin" },
    "points": 4,
    "visibility": 0,
    "ugliness": 0,
    "description": "Stone endures but armor is made of metal.  While standing on natural earth or stone, the Ierde can infuse their skin with metal, slowing their movement and encumbering them but rendering them much harder to damage.",
    "prereqs": [ "IERDE_SKIN_2", "IERDE_SKIN_3" ],
    "category": [ "IERDE" ],
    "spells_learned": [ [ "ierde_iron_armor_spell", 1 ] ]
  },
  {
    "type": "mutation",
    "id": "IERDE_EARTH_SHIELD",
    "name": { "str": "Impenetrable Earthen Shield" },
    "points": 6,
    "visibility": 0,
    "ugliness": 0,
    "description": "While standing on natural earth or stone, the Ierde can summon up an earthen shield to protect themselves.  They will be invulnerable until the shield breaks.",
    "prereqs": [ "IERDE_IRON_ARMOR" ],
    "category": [ "IERDE" ],
    "spells_learned": [ [ "ierde_earthen_shield_spell", 1 ] ]
  },
  {
    "type": "mutation",
    "id": "IERDE_BUFF_ARMOR_ALLIES",
    "name": { "str": "Skin of the Mountains" },
    "points": 6,
    "visibility": 0,
    "ugliness": 0,
    "description": "When gaining this ability, the Ierde gains the ability to infuse the resilience of the earth into one of their allies.",
    "prereqs": [ "IERDE_IRON_ARMOR" ],
    "prereqs2": [ "IERDE_STRONG_EQUIPMENT" ],
    "category": [ "IERDE" ],
    "spells_learned": [ [ "ierde_buff_armor_allies_spell", 1 ] ]
  },
  {
    "type": "mutation",
    "id": "IERDE_NO_SCENT_AND_IRON",
    "name": {
      "//~": "The name is a reference to Chapter 63 of Bleak House by Charles Dickens",
      "str": "An Iron Taste and an Iron Smell"
    },
    "points": 5,
    "visibility": 0,
    "ugliness": 0,
    "description": "The Ierde has taken the essence of iron into themselves.  They no longer smell anything like a human, smelling only like a faint whiff of iron if they have any scent at all, and can produce all their iron their body needs themselves.",
    "prereqs": [ "IERDE_IRON_ARMOR" ],
    "category": [ "IERDE" ],
    "vitamin_rates": [ [ "iron", -1200 ] ],
    "flags": [ "NO_SCENT" ]
  },
  {
    "type": "mutation",
    "id": "IERDE_CARDIO",
    "name": { "str": "Tireless Strength of the Earth" },
    "points": 2,
    "description": "The Ierde can draw on the boundless strength of the earth, increasing their stamina.",
    "changes_to": [ "IERDE_CARDIO2" ],
    "category": [ "IERDE" ],
    "prereqs": [ "IERDE_SKIN_1", "IERDE_SKIN_2", "IERDE_SKIN_3" ],
    "enchantments": [ { "values": [ { "value": "CARDIO_MULTIPLIER", "multiply": 0.6 } ] } ]
  },
  {
    "type": "mutation",
    "id": "IERDE_CARDIO2",
    "name": { "str": "Unceasing Strength of the Earth" },
    "points": 5,
    "description": "The Ierde can draw even deeper on the boundless strength of the earth, greatly increasing their stamina.",
    "changes_to": [ "IERDE_CARDIO3" ],
    "category": [ "IERDE" ],
    "prereqs": [ "IERDE_SKIN_2", "IERDE_SKIN_3" ],
    "enchantments": [ { "values": [ { "value": "CARDIO_MULTIPLIER", "multiply": 1.4 } ] } ]
  },
  {
    "type": "mutation",
    "id": "IERDE_CARDIO3",
    "name": { "str": "Inexhaustible Strength of the Earth" },
    "points": 8,
    "description": "The Ierde can draw from boundless strength of the very depths of the earth, enormously increasing their stamina.",
    "category": [ "IERDE" ],
    "threshreq": [ "THRESH_IERDE" ],
    "prereqs": [ "IERDE_SKIN_3" ],
    "enchantments": [ { "values": [ { "value": "CARDIO_MULTIPLIER", "multiply": 2.5 } ] } ]
  },
  {
    "type": "mutation",
    "id": "IERDE_REGAIN_STAMINA_UNDERGROUND",
    "name": { "str": "Stone Does Not Grow Weary" },
    "points": 5,
    "description": "When underground or on natural earth, the Ierde recovers Stamina 50% faster.",
    "category": [ "IERDE" ],
    "changes_to": [ "IERDE_HEAL_FASTER_UNDERGROUND" ],
    "prereqs": [ "IERDE_CARDIO2", "IERDE_CARDIO3" ],
    "enchantments": [
      {
        "condition": {
          "or": [
            { "math": [ "u_val('pos_z')", "<=", "-1" ] },
            {
              "and": [
                { "u_is_on_terrain_with_flag": "DIGGABLE" },
                { "not": { "u_is_on_terrain": "t_vitrified_sand" } },
                { "not": { "u_is_on_terrain": "t_pit_corpsed" } },
                { "not": { "u_is_on_terrain": "t_fungus" } },
                { "not": { "u_is_on_terrain": "t_glassed_sand" } },
                { "not": { "u_is_on_terrain": "t_rubber_mulch" } },
                { "not": { "u_is_on_terrain": "t_swater_surf" } },
                { "not": { "u_is_on_terrain": "t_woodchips" } }
              ]
            }
          ]
        },
        "values": [ { "value": "REGEN_STAMINA", "multiply": 0.5 } ]
      }
    ]
  },
  {
    "type": "mutation",
    "id": "IERDE_HEAL_FASTER_UNDERGROUND",
    "name": { "str": "The Stone Endures" },
    "points": 7,
    "description": "When underground or on natural earth, the Ierde recovers Stamina 50% faster and heals 33% faster.",
    "category": [ "IERDE" ],
    "prereqs": [ "IERDE_CARDIO2", "IERDE_CARDIO3" ],
    "prereqs2": [ "IERDE_REGAIN_STAMINA_UNDERGROUND" ],
    "enchantments": [
      {
        "condition": {
          "or": [
            { "math": [ "u_val('pos_z')", "<=", "-1" ] },
            {
              "and": [
                { "u_is_on_terrain_with_flag": "DIGGABLE" },
                { "not": { "u_is_on_terrain": "t_vitrified_sand" } },
                { "not": { "u_is_on_terrain": "t_pit_corpsed" } },
                { "not": { "u_is_on_terrain": "t_fungus" } },
                { "not": { "u_is_on_terrain": "t_glassed_sand" } },
                { "not": { "u_is_on_terrain": "t_rubber_mulch" } },
                { "not": { "u_is_on_terrain": "t_swater_surf" } },
                { "not": { "u_is_on_terrain": "t_woodchips" } }
              ]
            }
          ]
        },
        "values": [ { "value": "REGEN_STAMINA", "multiply": 0.5 }, { "value": "REGEN_HP", "multiply": 0.33 } ]
      }
    ]
  },
  {
    "type": "mutation",
    "id": "IERDE_FEEL_HALF_PAIN",
    "name": { "str": "Stone Does Not Cry Out" },
    "points": 5,
    "description": "Like the stone, the Ierde suffers little from blows.  All pain is halved.",
    "category": [ "IERDE" ],
    "prereqs": [ "IERDE_REGAIN_STAMINA_UNDERGROUND", "IERDE_HEAL_FASTER_UNDERGROUND" ],
    "enchantments": [ { "values": [ { "value": "PAIN", "multiply": -0.5 } ] } ]
  },
  {
    "type": "mutation",
    "id": "IERDE_SINK_INTO_EARTH",
    "name": { "str": "In the Earthmother's Embrace" },
    "points": 3,
    "visibility": 0,
    "ugliness": 0,
    "description": "Upon gaining this ability the Ierde gains the ability to sink into the living earth, where they will heal faster, they will not need to eat or drink, and sleep will be more restful for them.",
    "prereqs": [ "IERDE_REGAIN_STAMINA_UNDERGROUND", "IERDE_HEAL_FASTER_UNDERGROUND" ],
    "category": [ "IERDE" ],
    "activated_is_setup": false,
    "active": true,
    "activated_eocs": [ "EOC_IERDE_SINK_INTO_EARTH_activate" ]
  },
  {
    "type": "mutation",
    "id": "IERDE_STONE_SLEEP",
    "name": { "str": "Sleeping in the Earth" },
    "description": "You are resting in the depths of the earth.  You should never actually see this.",
    "player_display": false,
    "points": 0,
    "enchantments": [
      {
        "values": [
          { "value": "HUNGER", "multiply": -1.0 },
          { "value": "THIRST", "multiply": -1.0 },
          { "value": "METABOLISM", "multiply": -1.0 },
          { "value": "SLEEPINESS_REGEN", "multiply": 0.5 },
          { "value": "MENDING_MODIFIER", "multiply": 15 },
          { "value": "REGEN_HP", "multiply": 1.5 },
          { "value": "REGEN_HP_AWAKE", "multiply": 0.8 }
        ]
      }
    ]
  },
  {
    "type": "mutation",
    "id": "IERDE_SLOW_BLEEDING",
    "name": { "str": "Blood of the Earth" },
    "points": 2,
    "description": "The Ierde's blood has turned black and grown thick and tar-like.  They will bleed much more slowly.",
    "category": [ "IERDE" ],
    "changes_to": [ "IERDE_STOP_BLEEDING" ],
    "prereqs": [ "IERDE_HEAL_FASTER_UNDERGROUND" ],
    "flags": [ "BLEEDSLOW2" ],
    "//": "Ideally there'd be a flag to let them bleed oil, but there doesn't currently seem to be"
  },
  {
    "type": "mutation",
    "id": "IERDE_STOP_BLEEDING",
    "name": { "str": "Black Blood of the Earth" },
    "points": 8,
    "description": "The Ierde's blood has turned into a black sludge that barely flows.  They no longer bleed at all.",
    "category": [ "IERDE" ],
    "threshreq": [ "THRESH_IERDE" ],
    "prereqs": [ "IERDE_SKIN_3" ],
    "prereqs2": [ "IERDE_SLOW_BLEEDING" ],
    "flags": [ "BLEED_IMMUNE" ]
  },
  {
    "type": "mutation",
    "id": "IERDE_NO_KNOCKBACK",
    "name": { "str": "The Mountain Does Not Move" },
    "points": 4,
    "description": "Though the earth shivers and shakes, the mountain stands tall.  The Ierde is immune to knockback.",
    "category": [ "IERDE" ],
    "prereqs": [ "IERDE_SKIN_1", "IERDE_SKIN_2", "IERDE_SKIN_3" ],
    "prereqs2": [ "IERDE_STR_BONUS_1", "IERDE_STR_BONUS_2", "IERDE_STR_BONUS_3", "IERDE_STR_BONUS_4" ],
    "enchantments": [ { "condition": "ALWAYS", "values": [ { "value": "KNOCKBACK_RESIST", "add": 100 } ] } ]
  },
  {
    "type": "mutation",
    "id": "IERDE_CULTIVATE_GOBLIN_FRUIT",
    "name": { "str": "Cultivate Goblin Fruit" },
    "points": 3,
    "visibility": 0,
    "ugliness": 0,
    "description": "Upon gaining this ability the Ierde gains the ability to grow a goblin fruit from a earth or stone.",
    "category": [ "IERDE" ],
    "spells_learned": [ [ "ierde_cultivate_goblin_fruit", 1 ] ]
  },
  {
    "type": "mutation",
    "id": "IERDE_STR_BONUS_1",
    "name": { "str": "Vigor of the Soil" },
    "points": 1,
    "visibility": 0,
    "ugliness": 0,
    "changes_to": [ "IERDE_STR_BONUS_2" ],
    "description": "Like the bountiful soil, the Ierde is filled with power.  +3 Strength.",
    "category": [ "IERDE" ],
    "enchantments": [ { "values": [ { "value": "STRENGTH", "add": 3 } ] } ]
  },
  {
    "type": "mutation",
    "id": "IERDE_STR_BONUS_2",
    "name": { "str": "Vigor of the Stone" },
    "points": 3,
    "visibility": 0,
    "ugliness": 0,
    "prereqs": [ "IERDE_STR_BONUS_1" ],
    "prereqs2": [ "IERDE_SKIN_1", "IERDE_SKIN_2", "IERDE_SKIN_3" ],
    "changes_to": [ "IERDE_STR_BONUS_3" ],
    "description": "Like the stone, the Ierde can withstand any punishment.  +5 Strength.",
    "category": [ "IERDE" ],
    "enchantments": [ { "values": [ { "value": "STRENGTH", "add": 5 } ] } ]
  },
  {
    "type": "mutation",
    "id": "IERDE_STR_BONUS_3",
    "name": { "str": "Vigor of the Mountain" },
    "points": 5,
    "visibility": 0,
    "ugliness": 0,
    "prereqs": [ "IERDE_STR_BONUS_2" ],
    "prereqs2": [ "IERDE_CARDIO2" ],
    "changes_to": [ "IERDE_STR_BONUS_4" ],
    "description": "Like the mountain, the Ierde is unmoved by calamity.  +7 Strength.",
    "category": [ "IERDE" ],
    "threshreq": [ "THRESH_IERDE" ],
    "enchantments": [ { "values": [ { "value": "STRENGTH", "add": 7 } ] } ]
  },
  {
    "type": "mutation",
    "id": "IERDE_STR_BONUS_4",
    "name": { "str": "Vigor of the Bedrock" },
    "points": 5,
    "visibility": 0,
    "ugliness": 0,
    "prereqs": [ "IERDE_STR_BONUS_3" ],
    "prereqs2": [ "IERDE_HEAL_FASTER_UNDERGROUND" ],
    "description": "Like the bedrock, the Ierde's might can support the entire world.  +9 Strength.",
    "category": [ "IERDE" ],
    "threshreq": [ "THRESH_IERDE" ],
    "enchantments": [ { "values": [ { "value": "STRENGTH", "add": 9 } ] } ]
  },
  {
    "type": "mutation",
    "id": "IERDE_PER_BONUS",
    "name": { "str": "The Hills Overlook the Valleys" },
    "points": 5,
    "visibility": 0,
    "ugliness": 0,
    "prereqs": [ "IERDE_EYES" ],
    "description": "Like an observer on a mountaintop, the Ierde sees more than most.  +3 Perception.",
    "category": [ "IERDE" ],
    "enchantments": [ { "values": [ { "value": "PERCEPTION", "add": 3 } ] } ]
  },
  {
    "type": "mutation",
    "id": "IERDE_FEEL_NO_PAIN",
    "name": { "str": "The Mountain Is Unflinching" },
    "points": 12,
    "description": "While on living earth or stone or underground, the Ierde is as impassive as the mountains and feels no pain at all.",
    "category": [ "IERDE" ],
    "threshreq": [ "THRESH_IERDE" ],
    "prereqs": [ "IERDE_FEEL_HALF_PAIN" ],
    "enchantments": [
      {
        "condition": {
          "or": [
            { "math": [ "u_val('pos_z')", "<=", "-1" ] },
            {
              "and": [
                { "u_is_on_terrain_with_flag": "DIGGABLE" },
                { "not": { "u_is_on_terrain": "t_vitrified_sand" } },
                { "not": { "u_is_on_terrain": "t_pit_corpsed" } },
                { "not": { "u_is_on_terrain": "t_fungus" } },
                { "not": { "u_is_on_terrain": "t_glassed_sand" } },
                { "not": { "u_is_on_terrain": "t_rubber_mulch" } },
                { "not": { "u_is_on_terrain": "t_swater_surf" } },
                { "not": { "u_is_on_terrain": "t_woodchips" } }
              ]
            }
          ]
        },
        "values": [ { "value": "PAIN", "multiply": -1.0 } ]
      }
    ]
  },
  {
    "type": "mutation",
    "id": "IERDE_NO_DISEASE_OR_PARA",
    "name": { "str": "The Stone Does Not Rot" },
    "points": 5,
    "visibility": 0,
    "ugliness": 0,
    "prereqs": [ "IERDE_STR_BONUS_3", "IERDE_STR_BONUS_4" ],
    "description": "The stones do not rot as the trees or humans do, and neither is the Ierde affected by the frailties of the flesh.  They are immune to disease and cannot suffer from parasites.",
    "category": [ "IERDE" ],
    "threshreq": [ "THRESH_IERDE" ],
    "flags": [ "PARAIMMUNE", "NO_DISEASE" ]
  },
  {
    "type": "mutation",
    "id": "IERDE_NO_MIND_PROBLEMS",
    "name": { "str": "Mind of Iron" },
    "points": 5,
    "visibility": 0,
    "ugliness": 0,
    "prereqs": [ "IERDE_PER_BONUS" ],
    "prereqs2": [ "IERDE_CARDIO3" ],
    "description": "The Ierde's mind has the resilience of iron, and they cannot be affected by delusions, hallucinations, or other mental problems.",
    "category": [ "IERDE" ],
    "threshreq": [ "THRESH_IERDE" ],
    "enchantments": [ "ench_ierde_no_mind_problems" ]
  },
  {
    "type": "mutation",
<<<<<<< HEAD
    "id": "IERDE_STONE_MEDITATIONS",
    "name": { "str": "Stone Meditations" },
    "points": 1,
    "visibility": 0,
    "ugliness": 0,
    "description": "The Ierde meditates on the nature of stone and removes themselves from the highs and lows of mortal emotions.",
    "category": [ "IERDE" ],
    "active": true,
    "activated_eocs": [ "EOC_IERDE_STONE_MEDITATIONS" ]
=======
    "id": "IERDE_TUNNEL_TRANSLOCATION",
    "name": { "str": "Traveling the Veins of the Earth" },
    "points": 10,
    "visibility": 0,
    "ugliness": 0,
    "description": "Upon gaining this ability the Ierde gains the ability to travel through stone to another underground location they have previously been to.",
    "category": [ "IERDE" ],
    "threshreq": [ "THRESH_IERDE" ],
    "prereqs": [ "IERDE_SINK_INTO_EARTH" ],
    "prereqs2": [ "IERDE_STOP_BLEEDING" ],
    "spells_learned": [ [ "ierde_tunnel_translocation_spell", 1 ], [ "ierde_tunnel_translocation_attune", 1 ] ]
>>>>>>> c73e4c6e
  },
  {
    "type": "mutation",
    "id": "IERDE_STONE_FORM",
    "name": { "str": "Form of the Solid Earth" },
    "points": 8,
    "description": "The Ierde may transform into rock and earth.  They become incredibly resilient and nearly immune to some forms of damage, but will be much, much slower.",
    "prereqs": [ "IERDE_NO_KNOCKBACK" ],
    "prereqs2": [ "IERDE_FEEL_NO_PAIN" ],
    "category": [ "IERDE" ],
    "threshreq": [ "THRESH_IERDE" ],
    "active": true,
    "activated_is_setup": true,
    "activated_eocs": [ "EOC_IERDE_STONE_FORM_ON" ],
    "processed_eocs": [ "EOC_IERDE_STONE_FORM_PER_TURN" ],
    "deactivated_eocs": [ "EOC_IERDE_STONE_FORM_OFF" ]
  },
  {
    "type": "mutation",
    "id": "IERDE_STONE_FORM_TRAITS",
    "name": { "str": "Earthen Form" },
    "description": "You are a mass of stone and earth.  You are incredibly resilient, but you are extremely slow.",
    "points": 10,
    "valid": false,
    "enchantments": [ "ench_ierde_stone_form" ],
    "override_look": { "id": "mon_stonegolem", "tile_category": "monster" },
    "flags": [ "ACID_IMMUNE", "BIO_IMMUNE", "COLD_IMMUNE", "STAB_IMMUNE", "BULLET_IMMUNE" ]
  }
]<|MERGE_RESOLUTION|>--- conflicted
+++ resolved
@@ -614,7 +614,6 @@
   },
   {
     "type": "mutation",
-<<<<<<< HEAD
     "id": "IERDE_STONE_MEDITATIONS",
     "name": { "str": "Stone Meditations" },
     "points": 1,
@@ -624,7 +623,9 @@
     "category": [ "IERDE" ],
     "active": true,
     "activated_eocs": [ "EOC_IERDE_STONE_MEDITATIONS" ]
-=======
+  },
+  {
+    "type": "mutation",
     "id": "IERDE_TUNNEL_TRANSLOCATION",
     "name": { "str": "Traveling the Veins of the Earth" },
     "points": 10,
@@ -636,7 +637,6 @@
     "prereqs": [ "IERDE_SINK_INTO_EARTH" ],
     "prereqs2": [ "IERDE_STOP_BLEEDING" ],
     "spells_learned": [ [ "ierde_tunnel_translocation_spell", 1 ], [ "ierde_tunnel_translocation_attune", 1 ] ]
->>>>>>> c73e4c6e
   },
   {
     "type": "mutation",
