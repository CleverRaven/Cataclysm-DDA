[
  {
    "type": "mutation",
    "id": "IERDE_SKIN_1",
    "name": { "str": "Clay of the Earth" },
    "points": 0,
    "visibility": 2,
    "ugliness": 0,
    "description": "Your skin has turned the color of manganese stained soil.  Your skin is now a purplish black.  This has no gameplay effects.",
    "types": [ "skin_tone" ],
    "leads_to": [ "IERDE_SKIN_2" ],
    "category": [ "IERDE" ]
  },
  {
    "type": "mutation",
    "id": "IERDE_SKIN_2",
    "name": { "str": "Pebbled Skin" },
    "points": 2,
    "visibility": 4,
    "ugliness": 3,
    "description": "Your skin has toughened and formed pebble-like growths in some places, acting as natural armor.  Somewhat reduces wet effects.",
    "types": [ "SKIN" ],
    "category": [ "IERDE" ],
    "prereqs": [ "IERDE_SKIN_1" ],
    "changes_to": [ "IERDE_SKIN_3" ],
    "wet_protection": [
      { "part": "head", "ignored": 2 },
      { "part": "leg_l", "ignored": 5 },
      { "part": "leg_r", "ignored": 5 },
      { "part": "foot_l", "ignored": 2 },
      { "part": "foot_r", "ignored": 2 },
      { "part": "arm_l", "ignored": 4 },
      { "part": "arm_r", "ignored": 4 },
      { "part": "hand_l", "ignored": 1 },
      { "part": "hand_r", "ignored": 1 },
      { "part": "torso", "ignored": 6 }
    ],
    "integrated_armor": [ "integrated_pebbled" ]
  },
  {
    "type": "mutation",
    "id": "IERDE_SKIN_3",
    "name": { "str": "Stone Skin" },
    "points": 3,
    "visibility": 10,
    "ugliness": 4,
    "mixed_effect": true,
    "description": "Your skin has developed into strong granite-like covering that retains some flexibility and has grown to cover most of your body, acting as natural armor.  While difficult to penetrate, it also limits your flexibility.  Greatly reduces wet effects.",
    "types": [ "skin_tone" ],
    "prereqs": [ "IERDE_SKIN_2" ],
    "threshreq": [ "THRESH_IERDE" ],
    "category": [ "IERDE" ],
    "wet_protection": [
      { "part": "head", "ignored": 5 },
      { "part": "leg_l", "ignored": 16 },
      { "part": "leg_r", "ignored": 16 },
      { "part": "foot_l", "ignored": 5 },
      { "part": "foot_r", "ignored": 5 },
      { "part": "arm_l", "ignored": 14 },
      { "part": "arm_r", "ignored": 14 },
      { "part": "hand_l", "ignored": 4 },
      { "part": "hand_r", "ignored": 4 },
      { "part": "torso", "ignored": 30 }
    ],
    "integrated_armor": [ "integrated_granite_skin" ]
  },
  {
    "type": "mutation",
    "id": "IERDE_EYES",
    "name": { "str": "Ierde Eyes" },
    "points": 1,
    "visibility": 2,
    "ugliness": 0,
    "description": "Upon gaining this ability the Ierde's eyes begin reflecting their mood: a pale white streaked with rose when happy; pale green or grey when calm, and pure obsidian black when angry.  Glare no longer impacts them and they are not bothered by light levels when sleeping.",
    "category": [ "IERDE" ],
    "integrated_armor": [ "integrated_ierde_eyes" ],
    "flags": [ "SEESLEEP" ]
  },
  {
    "type": "mutation",
    "id": "IERDE_EARS",
    "name": { "str": "Ierde Ears" },
    "points": 1,
    "visibility": 2,
    "ugliness": 0,
    "description": "The Ierde's ears are longer and pointed, like the peak of a high mountain.  They can hear slightly better and are unphased by loud sounds.",
    "category": [ "IERDE" ],
    "enchantments": [ { "values": [ { "value": "HEARING_MULT", "multiply": 0.3 } ] } ],
    "flags": [ "IMMUNE_HEARING_DAMAGE" ]
  },
  {
    "type": "mutation",
    "id": "IERDE_STONE_FISTS",
    "name": { "str": "Fists of Stone" },
    "points": 4,
    "visibility": 0,
    "ugliness": 0,
    "description": "Your stony skin makes your fists hit like hammers.  Though your attacks are slower, you do more bashing damage with your punches and can use your hands to replace some simple tools.",
    "types": [ "CLAWS" ],
    "prereqs": [ "IERDE_SKIN_2", "IERDE_SKIN_3" ],
    "category": [ "IERDE" ],
    "integrated_armor": [ "integrated_ierde_fists" ]
  },
  {
    "type": "mutation",
    "id": "IERDE_NO_SLEEP_MEDITATE",
    "name": { "str": "Unsleeping Earth Vigil" },
    "points": 3,
    "visibility": 0,
    "ugliness": 0,
    "description": "Upon gaining this ability the Ierde gains the ability to, while underground, rest and recover energy as though sleeping.  Activate to to begin the vigil.",
    "prereqs": [ "IERDE_EYES" ],
    "category": [ "IERDE" ],
    "activated_is_setup": false,
    "active": true,
    "activated_eocs": [ "EOC_IERDE_NO_SLEEP_MEDITATE_activate" ]
  },
  {
    "type": "mutation",
    "id": "IERDE_DETECT_NEARBY_MONSTERS_EARTH",
    "name": { "str": "The Soil Knows Those Who Tread Upon It" },
    "points": 3,
    "visibility": 0,
    "ugliness": 0,
    "description": "Upon gaining this ability the Ierde gains the ability to sense the movements of nearby creatures, as long as they maintains contact with natural earth or stone, or are underground.",
    "prereqs": [ "IERDE_EYES" ],
    "prereqs2": [ "IERDE_EARS" ],
    "category": [ "IERDE" ],
    "activated_is_setup": true,
    "active": true,
    "activated_eocs": [ "EOC_IERDE_DETECT_NEARBY_MONSTERS_EARTH_ON" ],
    "deactivated_eocs": [ "EOC_IERDE_DETECT_NEARBY_MONSTERS_EARTH_OFF" ]
  },
  {
    "type": "mutation",
    "id": "IERDE_SMASHING_PUNCH",
    "name": { "str": "Avalanche Blow" },
    "points": 3,
    "description": "With a brief moment to stabilize themselves, the Ierde strikes a wall, door, or other terrain feature with the force of a falling boulder, doing many times their normal damage.",
    "category": [ "IERDE" ],
    "activated_is_setup": false,
    "active": true,
    "activated_eocs": [ "EOC_IERDE_SMASHING_PUNCH_activated" ]
  },
  {
    "type": "mutation",
    "id": "IERDE_STOMP_GROUND_SMASH",
    "name": { "str": "Earthquake Stomp" },
    "points": 3,
    "visibility": 0,
    "ugliness": 0,
    "description": "Upon gaining this ability the Ierde gains the ability to stomp on the ground and cause a minor local earthquake.",
    "category": [ "IERDE" ],
    "prereqs": [ "IERDE_NO_KNOCKBACK" ],
    "prereqs2": [ "IERDE_SMASHING_PUNCH" ],
    "spells_learned": [ [ "ierde_stomp_ground_smash_spell", 1 ] ]
  },
  {
    "type": "mutation",
    "id": "IERDE_KNOCKBACK_PUNCH",
    "name": { "str": "Mountain-Toppling Punch" },
    "points": 3,
    "visibility": 0,
    "ugliness": 0,
    "description": "Upon gaining this ability the Ierde gains the ability to strike an enemy with a blow that does extra damage and knocks them backwards.",
    "category": [ "IERDE" ],
    "prereqs": [ "IERDE_SMASHING_PUNCH" ],
    "spells_learned": [ [ "ierde_knockback_punch_spell", 1 ] ]
  },
  {
    "type": "mutation",
    "id": "IERDE_CREATE_PITS",
    "name": { "str": "Earthen Grasp" },
    "points": 3,
    "visibility": 0,
    "ugliness": 0,
    "description": "Upon gaining this ability the Ierde gains the ability to create large pits on diggable ground, dumping their enemies into them.",
    "category": [ "IERDE" ],
    "prereqs": [ "IERDE_RESHAPE_THE_EARTH" ],
    "spells_learned": [ [ "ierde_create_pits_spell", 1 ] ]
  },
  {
    "type": "mutation",
    "id": "IERDE_SLOW_ENEMIES",
    "name": { "str": "Rigidity of Stone" },
    "points": 4,
    "visibility": 0,
    "ugliness": 0,
    "description": "Upon gaining this ability the Ierde may infuse the rigidity of stone into their enemies, slowing their movements.",
    "category": [ "IERDE" ],
    "prereqs": [ "IERDE_RESHAPE_THE_EARTH" ],
    "spells_learned": [ [ "ierde_slow_enemies_spell", 1 ] ]
  },
  {
    "type": "mutation",
    "id": "IERDE_RESHAPE_THE_EARTH",
    "name": { "str": "Reshape the Living Earth" },
    "points": 4,
    "visibility": 0,
    "ugliness": 0,
    "description": "Upon gaining this ability the Ierde may reshape the earth, raising or lowering earth or stone or turning the one into the other.",
    "category": [ "IERDE" ],
    "spells_learned": [ [ "ierde_reshape_the_earth_spell", 1 ] ]
  },
  {
    "type": "mutation",
    "id": "IERDE_SUMMON_EARTH_ELEMENTAL",
    "name": { "str": "Calling the Children of the Stones" },
    "points": 0,
    "visibility": 0,
    "ugliness": 0,
    "description": "Allows the Ierde to summon a minor earth elemental to support them in the world for a short time.",
    "category": [ "IERDE" ],
    "spells_learned": [ [ "ierde_summon_earth_spirit", 1 ] ],
    "//": "Eventually add further spells in this area with more powerful elementals."
  },
  {
    "type": "mutation",
    "id": "IERDE_IRON_ARMOR",
    "name": { "str": "Invulnerable Iron Skin" },
    "points": 4,
    "visibility": 0,
    "ugliness": 0,
    "description": "Stone endures but armor is made of metal.  While standing on natural earth or stone, the Ierde can infuse their skin with metal, slowing their movement and encumbering them but rendering them much harder to damage.",
    "prereqs": [ "IERDE_SKIN_2", "IERDE_SKIN_3" ],
    "category": [ "IERDE" ],
    "spells_learned": [ [ "ierde_iron_armor_spell", 1 ] ]
  },
  {
    "type": "mutation",
    "id": "IERDE_EARTH_SHIELD",
    "name": { "str": "Impenetrable Earthen Shield" },
    "points": 6,
    "visibility": 0,
    "ugliness": 0,
    "description": "While standing on natural earth or stone, the Ierde can summon up an earthen shield to protect themselves.  They will be invulnerable until the shield breaks.",
    "prereqs": [ "IERDE_IRON_ARMOR" ],
    "category": [ "IERDE" ],
    "spells_learned": [ [ "ierde_earthen_shield_spell", 1 ] ]
  },
  {
    "type": "mutation",
    "id": "IERDE_BUFF_ARMOR_ALLIES",
    "name": { "str": "Skin of the Mountains" },
    "points": 6,
    "visibility": 0,
    "ugliness": 0,
    "description": "When gaining this ability, the Ierde gains the ability to infuse the resilience of the earth into one of their allies.",
    "prereqs": [ "IERDE_IRON_ARMOR" ],
    "prereqs2": [ "IERDE_SLOW_ENEMIES" ],
    "category": [ "IERDE" ],
    "spells_learned": [ [ "ierde_buff_armor_allies_spell", 1 ] ]
  },
  {
    "type": "mutation",
    "id": "IERDE_NO_SCENT_AND_IRON",
    "name": {
      "//~": "The name is a reference to Chapter 63 of Bleak House by Charles Dickens",
      "str": "An Iron Taste and an Iron Smell"
    },
    "points": 5,
    "visibility": 0,
    "ugliness": 0,
    "description": "The Ierde has taken the essence of iron into themselves.  They no longer smell anything like a human, smelling only like a faint whiff of iron if they have any scent at all, and can produce all their iron their body needs themselves.",
    "prereqs": [ "IERDE_IRON_ARMOR" ],
    "category": [ "IERDE" ],
    "vitamin_rates": [ [ "iron", -1200 ] ],
    "flags": [ "NO_SCENT" ]
  },
  {
    "type": "mutation",
    "id": "IERDE_CARDIO",
    "name": { "str": "Tireless Strength of the Earth" },
    "points": 2,
    "description": "The Ierde can draw on the boundless strength of the earth, increasing their stamina.",
    "changes_to": [ "IERDE_CARDIO2" ],
    "category": [ "IERDE" ],
    "prereqs": [ "IERDE_SKIN_1", "IERDE_SKIN_2", "IERDE_SKIN_3" ],
    "enchantments": [ { "values": [ { "value": "CARDIO_MULTIPLIER", "multiply": 0.6 } ] } ]
  },
  {
    "type": "mutation",
    "id": "IERDE_CARDIO2",
    "name": { "str": "Unceasing Strength of the Earth" },
    "points": 5,
    "description": "The Ierde can draw even deeper on the boundless strength of the earth, greatly increasing their stamina.",
    "changes_to": [ "IERDE_CARDIO3" ],
    "category": [ "IERDE" ],
    "prereqs": [ "IERDE_SKIN_2", "IERDE_SKIN_3" ],
    "enchantments": [ { "values": [ { "value": "CARDIO_MULTIPLIER", "multiply": 1.4 } ] } ]
  },
  {
    "type": "mutation",
    "id": "IERDE_CARDIO3",
    "name": { "str": "Inexhaustible Strength of the Earth" },
    "points": 8,
    "description": "The Ierde can draw from boundless strength of the very depths of the earth, enormously increasing their stamina.",
    "category": [ "IERDE" ],
    "threshreq": [ "THRESH_IERDE" ],
    "prereqs": [ "IERDE_SKIN_3" ],
    "enchantments": [ { "values": [ { "value": "CARDIO_MULTIPLIER", "multiply": 2.5 } ] } ]
  },
  {
    "type": "mutation",
    "id": "IERDE_REGAIN_STAMINA_UNDERGROUND",
    "name": { "str": "Stone Does Not Grow Weary" },
    "points": 5,
    "description": "When underground or on natural earth, the Ierde recovers Stamina 50% faster.",
    "category": [ "IERDE" ],
    "changes_to": [ "IERDE_HEAL_FASTER_UNDERGROUND" ],
    "prereqs": [ "IERDE_CARDIO2", "IERDE_CARDIO3" ],
    "enchantments": [
      {
        "condition": {
          "or": [
            { "math": [ "u_val('pos_z')", "<=", "-1" ] },
            {
              "and": [
                { "u_is_on_terrain_with_flag": "DIGGABLE" },
                { "not": { "u_is_on_terrain": "t_vitrified_sand" } },
                { "not": { "u_is_on_terrain": "t_pit_corpsed" } },
                { "not": { "u_is_on_terrain": "t_fungus" } },
                { "not": { "u_is_on_terrain": "t_glassed_sand" } },
                { "not": { "u_is_on_terrain": "t_rubber_mulch" } },
                { "not": { "u_is_on_terrain": "t_swater_surf" } },
                { "not": { "u_is_on_terrain": "t_woodchips" } }
              ]
            }
          ]
        },
        "values": [ { "value": "REGEN_STAMINA", "multiply": 0.5 } ]
      }
    ]
  },
  {
    "type": "mutation",
    "id": "IERDE_HEAL_FASTER_UNDERGROUND",
    "name": { "str": "The Stone Endures" },
    "points": 7,
    "description": "When underground or on natural earth, the Ierde recovers Stamina 50% faster and heals 33% faster.",
    "category": [ "IERDE" ],
    "prereqs": [ "IERDE_CARDIO2", "IERDE_CARDIO3" ],
    "prereqs2": [ "IERDE_REGAIN_STAMINA_UNDERGROUND" ],
    "enchantments": [
      {
        "condition": {
          "or": [
            { "math": [ "u_val('pos_z')", "<=", "-1" ] },
            {
              "and": [
                { "u_is_on_terrain_with_flag": "DIGGABLE" },
                { "not": { "u_is_on_terrain": "t_vitrified_sand" } },
                { "not": { "u_is_on_terrain": "t_pit_corpsed" } },
                { "not": { "u_is_on_terrain": "t_fungus" } },
                { "not": { "u_is_on_terrain": "t_glassed_sand" } },
                { "not": { "u_is_on_terrain": "t_rubber_mulch" } },
                { "not": { "u_is_on_terrain": "t_swater_surf" } },
                { "not": { "u_is_on_terrain": "t_woodchips" } }
              ]
            }
          ]
        },
        "values": [ { "value": "REGEN_STAMINA", "multiply": 0.5 }, { "value": "REGEN_HP", "multiply": 0.33 } ]
      }
    ]
  },
  {
    "type": "mutation",
    "id": "IERDE_FEEL_HALF_PAIN",
    "name": { "str": "Stone Does Not Cry Out" },
    "points": 5,
    "description": "Like the stone, the Ierde suffers little from blows.  All pain is halved.",
    "category": [ "IERDE" ],
    "prereqs": [ "IERDE_REGAIN_STAMINA_UNDERGROUND", "IERDE_HEAL_FASTER_UNDERGROUND" ],
    "enchantments": [ { "values": [ { "value": "PAIN", "multiply": -0.5 } ] } ]
  },
  {
    "type": "mutation",
    "id": "IERDE_SINK_INTO_EARTH",
    "name": { "str": "In the Earthmother's Embrace" },
    "points": 3,
    "visibility": 0,
    "ugliness": 0,
    "description": "Upon gaining this ability the Ierde gains the ability to sink into the living earth, where they will heal faster, they will not need to eat or drink, and sleep will be more restful for them.",
    "prereqs": [ "IERDE_REGAIN_STAMINA_UNDERGROUND", "IERDE_HEAL_FASTER_UNDERGROUND" ],
    "category": [ "IERDE" ],
    "activated_is_setup": false,
    "active": true,
    "activated_eocs": [ "EOC_IERDE_SINK_INTO_EARTH_activate" ]
  },
  {
    "type": "mutation",
    "id": "IERDE_STONE_SLEEP",
    "name": { "str": "Sleeping in the Earth" },
    "description": "You are resting in the depths of the earth.  You should never actually see this.",
    "player_display": false,
    "points": 0,
<<<<<<< HEAD
    "sleepiness_regen_modifier": 0.5,
    "healing_awake": 0.8,
    "healing_multiplier": 2.5,
    "mending_modifier": 16,
=======
>>>>>>> 951fac0f
    "enchantments": [
      {
        "values": [
          { "value": "HUNGER", "multiply": -1.0 },
          { "value": "THIRST", "multiply": -1.0 },
          { "value": "METABOLISM", "multiply": -1.0 },
          { "value": "FATIGUE_REGEN", "multiply": 0.5 },
          { "value": "MENDING_MODIFIER", "multiply": 15 },
          { "value": "REGEN_HP", "multiply": 1.5 },
          { "value": "REGEN_HP_AWAKE", "multiply": 0.8 }
        ]
      }
    ]
  },
  {
    "type": "mutation",
    "id": "IERDE_SLOW_BLEEDING",
    "name": { "str": "Blood of the Earth" },
    "points": 2,
    "description": "The Ierde's blood has turned black and grown thick and tar-like.  They will bleed much more slowly.",
    "category": [ "IERDE" ],
    "changes_to": [ "IERDE_STOP_BLEEDING" ],
    "prereqs": [ "IERDE_HEAL_FASTER_UNDERGROUND" ],
    "flags": [ "BLEEDSLOW2" ],
    "//": "Ideally there'd be a flag to let them bleed oil, but there doesn't currently seem to be"
  },
  {
    "type": "mutation",
    "id": "IERDE_STOP_BLEEDING",
    "name": { "str": "Black Blood of the Earth" },
    "points": 8,
    "description": "The Ierde's blood has turned into a black sludge that barely flows.  They no longer bleed at all.",
    "category": [ "IERDE" ],
    "threshreq": [ "THRESH_IERDE" ],
    "prereqs": [ "IERDE_SKIN_3" ],
    "prereqs2": [ "IERDE_SLOW_BLEEDING" ],
    "flags": [ "BLEED_IMMUNE" ]
  },
  {
    "type": "mutation",
    "id": "IERDE_NO_KNOCKBACK",
    "name": { "str": "The Mountain Does Not Move" },
    "points": 4,
    "description": "Though the earth shivers and shakes, the mountain stands tall.  The Ierde is immune to knockback.",
    "category": [ "IERDE" ],
    "prereqs": [ "IERDE_SKIN_1", "IERDE_SKIN_2", "IERDE_SKIN_3" ],
    "prereqs2": [ "IERDE_STR_BONUS_1", "IERDE_STR_BONUS_2", "IERDE_STR_BONUS_3", "IERDE_STR_BONUS_4" ],
    "enchantments": [ { "condition": "ALWAYS", "values": [ { "value": "KNOCKBACK_RESIST", "add": 100 } ] } ]
  },
  {
    "type": "mutation",
    "id": "IERDE_CULTIVATE_GOBLIN_FRUIT",
    "name": { "str": "Cultivate Goblin Fruit" },
    "points": 3,
    "visibility": 0,
    "ugliness": 0,
    "description": "Upon gaining this ability the Ierde gains the ability to grow a goblin fruit from a earth or stone.",
    "category": [ "IERDE" ],
    "spells_learned": [ [ "ierde_cultivate_goblin_fruit", 1 ] ]
  },
  {
    "type": "mutation",
    "id": "IERDE_STR_BONUS_1",
    "name": { "str": "Vigor of the Soil" },
    "points": 1,
    "visibility": 0,
    "ugliness": 0,
    "changes_to": [ "IERDE_STR_BONUS_2" ],
    "description": "Like the bountiful soil, the Ierde is filled with power.  +3 Strength.",
    "category": [ "IERDE" ],
    "enchantments": [ { "values": [ { "value": "STRENGTH", "add": 3 } ] } ]
  },
  {
    "type": "mutation",
    "id": "IERDE_STR_BONUS_2",
    "name": { "str": "Vigor of the Stone" },
    "points": 3,
    "visibility": 0,
    "ugliness": 0,
    "prereqs": [ "IERDE_STR_BONUS_1" ],
    "prereqs2": [ "IERDE_SKIN_1", "IERDE_SKIN_2", "IERDE_SKIN_3" ],
    "changes_to": [ "IERDE_STR_BONUS_3" ],
    "description": "Like the stone, the Ierde can withstand any punishment.  +5 Strength.",
    "category": [ "IERDE" ],
    "enchantments": [ { "values": [ { "value": "STRENGTH", "add": 5 } ] } ]
  },
  {
    "type": "mutation",
    "id": "IERDE_STR_BONUS_3",
    "name": { "str": "Vigor of the Mountain" },
    "points": 5,
    "visibility": 0,
    "ugliness": 0,
    "prereqs": [ "IERDE_STR_BONUS_2" ],
    "prereqs2": [ "IERDE_CARDIO2" ],
    "changes_to": [ "IERDE_STR_BONUS_4" ],
    "description": "Like the mountain, the Ierde is unmoved by calamity.  +7 Strength.",
    "category": [ "IERDE" ],
    "threshreq": [ "THRESH_IERDE" ],
    "enchantments": [ { "values": [ { "value": "STRENGTH", "add": 7 } ] } ]
  },
  {
    "type": "mutation",
    "id": "IERDE_STR_BONUS_4",
    "name": { "str": "Vigor of the Bedrock" },
    "points": 5,
    "visibility": 0,
    "ugliness": 0,
    "prereqs": [ "IERDE_STR_BONUS_3" ],
    "prereqs2": [ "IERDE_HEAL_FASTER_UNDERGROUND" ],
    "description": "Like the bedrock, the Ierde's might can support the entire world.  +9 Strength.",
    "category": [ "IERDE" ],
    "threshreq": [ "THRESH_IERDE" ],
    "enchantments": [ { "values": [ { "value": "STRENGTH", "add": 9 } ] } ]
  },
  {
    "type": "mutation",
    "id": "IERDE_PER_BONUS",
    "name": { "str": "The Hills Overlook the Valleys" },
    "points": 5,
    "visibility": 0,
    "ugliness": 0,
    "prereqs": [ "IERDE_EYES" ],
    "description": "Like an observer on a mountaintop, the Ierde sees more than most.  +3 Perception.",
    "category": [ "IERDE" ],
    "enchantments": [ { "values": [ { "value": "PERCEPTION", "add": 3 } ] } ]
  },
  {
    "type": "mutation",
    "id": "IERDE_FEEL_NO_PAIN",
    "name": { "str": "The Mountain Is Unflinching" },
    "points": 12,
    "description": "While on living earth or stone or underground, the Ierde is as impassive as the mountains and feels no pain at all.",
    "category": [ "IERDE" ],
    "threshreq": [ "THRESH_IERDE" ],
    "prereqs": [ "IERDE_FEEL_HALF_PAIN" ],
    "enchantments": [
      {
        "condition": {
          "or": [
            { "math": [ "u_val('pos_z')", "<=", "-1" ] },
            {
              "and": [
                { "u_is_on_terrain_with_flag": "DIGGABLE" },
                { "not": { "u_is_on_terrain": "t_vitrified_sand" } },
                { "not": { "u_is_on_terrain": "t_pit_corpsed" } },
                { "not": { "u_is_on_terrain": "t_fungus" } },
                { "not": { "u_is_on_terrain": "t_glassed_sand" } },
                { "not": { "u_is_on_terrain": "t_rubber_mulch" } },
                { "not": { "u_is_on_terrain": "t_swater_surf" } },
                { "not": { "u_is_on_terrain": "t_woodchips" } }
              ]
            }
          ]
        },
        "values": [ { "value": "PAIN", "multiply": -1.0 } ]
      }
    ]
  },
  {
    "type": "mutation",
    "id": "IERDE_NO_DISEASE_OR_PARA",
    "name": { "str": "The Stone Does Not Rot" },
    "points": 5,
    "visibility": 0,
    "ugliness": 0,
    "prereqs": [ "IERDE_STR_BONUS_3", "IERDE_STR_BONUS_4" ],
    "description": "The stones do not rot as the trees or humans do, and neither is the Ierde affected by the frailties of the flesh.  They are immune to disease and cannot suffer from parasites.",
    "category": [ "IERDE" ],
    "threshreq": [ "THRESH_IERDE" ],
    "flags": [ "PARAIMMUNE", "NO_DISEASE" ]
  },
  {
    "type": "mutation",
    "id": "IERDE_NO_MIND_PROBLEMS",
    "name": { "str": "Mind of Iron" },
    "points": 5,
    "visibility": 0,
    "ugliness": 0,
    "prereqs": [ "IERDE_PER_BONUS" ],
    "prereqs2": [ "IERDE_CARDIO3" ],
    "description": "The Ierde's mind has the resilience of iron, and they cannot be affected by delusions, hallucinations, or other mental problems.",
    "category": [ "IERDE" ],
    "threshreq": [ "THRESH_IERDE" ],
    "enchantments": [ "ench_ierde_no_mind_problems" ]
  },
  {
    "type": "mutation",
    "id": "IERDE_STONE_FORM",
    "name": { "str": "Form of the Solid Earth" },
    "points": 8,
    "description": "The Ierde may transform into rock and earth.  They become incredibly resilient and nearly immune to some forms of damage, but will be much, much slower.",
    "prereqs": [ "IERDE_NO_KNOCKBACK" ],
    "prereqs2": [ "IERDE_FEEL_NO_PAIN" ],
    "category": [ "IERDE" ],
    "threshreq": [ "THRESH_IERDE" ],
    "active": true,
    "activated_is_setup": true,
    "activated_eocs": [ "EOC_IERDE_STONE_FORM_ON" ],
    "processed_eocs": [ "EOC_IERDE_STONE_FORM_PER_TURN" ],
    "deactivated_eocs": [ "EOC_IERDE_STONE_FORM_OFF" ]
  },
  {
    "type": "mutation",
    "id": "IERDE_STONE_FORM_TRAITS",
    "name": { "str": "Earthen Form" },
    "description": "You are a mass of stone and earth.  You are incredibly resilient, but you are extremely slow.",
    "points": 10,
    "valid": false,
    "enchantments": [ "ench_ierde_stone_form" ],
    "override_look": { "id": "mon_stonegolem", "tile_category": "monster" },
    "flags": [ "ACID_IMMUNE", "BIO_IMMUNE", "COLD_IMMUNE", "STAB_IMMUNE", "BULLET_IMMUNE" ]
  }
]<|MERGE_RESOLUTION|>--- conflicted
+++ resolved
@@ -395,13 +395,6 @@
     "description": "You are resting in the depths of the earth.  You should never actually see this.",
     "player_display": false,
     "points": 0,
-<<<<<<< HEAD
-    "sleepiness_regen_modifier": 0.5,
-    "healing_awake": 0.8,
-    "healing_multiplier": 2.5,
-    "mending_modifier": 16,
-=======
->>>>>>> 951fac0f
     "enchantments": [
       {
         "values": [
