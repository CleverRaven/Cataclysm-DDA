[
  {
    "type": "mutation",
    "id": "IERDE_SKIN_1",
    "name": { "str": "Clay of the Earth" },
    "points": 0,
    "visibility": 2,
    "ugliness": 0,
    "description": "Your skin has turned the color of manganese stained soil.  Your skin is now a purplish black.  This has no gameplay effects.",
    "types": [ "skin_tone" ],
    "leads_to": [ "IERDE_SKIN_2" ],
    "category": [ "IERDE", "FAIR_FOLK_COMMONER_TROW" ]
  },
  {
    "type": "mutation",
    "id": "IERDE_SKIN_2",
    "name": { "str": "Pebbled Skin" },
    "points": 2,
    "visibility": 4,
    "ugliness": 3,
    "description": "Your skin has toughened and formed pebble-like growths in some places, acting as natural armor.  Somewhat reduces wet effects.",
    "types": [ "SKIN" ],
    "category": [ "IERDE", "FAIR_FOLK_COMMONER_TROW" ],
    "prereqs": [ "IERDE_SKIN_1" ],
    "changes_to": [ "IERDE_SKIN_3" ],
    "wet_protection": [
      { "part": "head", "ignored": 2 },
      { "part": "leg_l", "ignored": 5 },
      { "part": "leg_r", "ignored": 5 },
      { "part": "foot_l", "ignored": 2 },
      { "part": "foot_r", "ignored": 2 },
      { "part": "arm_l", "ignored": 4 },
      { "part": "arm_r", "ignored": 4 },
      { "part": "hand_l", "ignored": 1 },
      { "part": "hand_r", "ignored": 1 },
      { "part": "torso", "ignored": 6 }
    ],
    "integrated_armor": [ "integrated_pebbled" ],
    "enchantments": [ { "values": [ { "value": "WEIGHT", "multiply": 0.15 } ] } ],
    "flags": [ "TOUGH_FEET", "BARKY" ]
  },
  {
    "type": "mutation",
    "id": "IERDE_SKIN_3",
    "name": { "str": "Stone Skin" },
    "points": 3,
    "visibility": 10,
    "ugliness": 4,
    "mixed_effect": true,
    "description": "Your skin has developed into strong granite-like covering that retains some flexibility and has grown to cover most of your body, acting as natural armor.  While difficult to penetrate, it also limits your flexibility.  Greatly reduces wet effects.",
    "types": [ "skin_tone" ],
    "prereqs": [ "IERDE_SKIN_2" ],
    "threshreq": [ "THRESH_IERDE" ],
    "category": [ "IERDE" ],
    "wet_protection": [
      { "part": "head", "ignored": 5 },
      { "part": "leg_l", "ignored": 16 },
      { "part": "leg_r", "ignored": 16 },
      { "part": "foot_l", "ignored": 5 },
      { "part": "foot_r", "ignored": 5 },
      { "part": "arm_l", "ignored": 14 },
      { "part": "arm_r", "ignored": 14 },
      { "part": "hand_l", "ignored": 4 },
      { "part": "hand_r", "ignored": 4 },
      { "part": "torso", "ignored": 30 }
    ],
    "integrated_armor": [ "integrated_granite_skin" ],
    "enchantments": [ { "values": [ { "value": "WEIGHT", "multiply": 0.35 } ] } ],
    "flags": [ "TOUGH_FEET", "BARKY" ]
  },
  {
    "type": "mutation",
    "id": "IERDE_EYES",
    "name": { "str": "Ierde Eyes" },
    "points": 1,
    "visibility": 2,
    "ugliness": 0,
    "description": "Upon gaining this ability the Ierde's eyes begin reflecting their mood: a pale white streaked with rose when happy; pale green or grey when calm, and pure obsidian black when angry.  Glare no longer impacts them and they are not bothered by light levels when sleeping.",
    "category": [ "IERDE" ],
    "integrated_armor": [ "integrated_ierde_eyes" ],
    "flags": [ "SEESLEEP" ]
  },
  {
    "type": "mutation",
    "id": "IERDE_EARS",
    "name": { "str": "Ierde Ears" },
    "points": 1,
    "visibility": 2,
    "ugliness": 0,
    "description": "The Ierde's ears are longer and pointed, like the peak of a high mountain.  They can hear slightly better and are unphased by loud sounds.",
    "category": [ "IERDE" ],
    "enchantments": [ { "values": [ { "value": "HEARING_MULT", "multiply": 0.3 } ] } ],
    "flags": [ "IMMUNE_HEARING_DAMAGE" ]
  },
  {
    "type": "mutation",
    "id": "IERDE_STONE_FISTS",
    "name": { "str": "Fists of Stone" },
    "points": 4,
    "visibility": 0,
    "ugliness": 0,
    "description": "The Ierde's stony skin makes their fists hit like hammers.  Though their attacks are slower, the Ierde does more bashing damage with punches and can use their hands to replace some simple tools.",
    "types": [ "CLAWS" ],
    "prereqs": [ "IERDE_SKIN_2", "IERDE_SKIN_3" ],
    "category": [ "IERDE" ],
    "integrated_armor": [ "integrated_ierde_fists" ]
  },
  {
    "type": "mutation",
    "id": "IERDE_STRONG_EQUIPMENT",
    "name": { "str": "Stone-Hardened Panoply" },
    "points": 6,
    "visibility": 0,
    "ugliness": 0,
    "description": "Just as their body is now one with the stone, the Ierde can infuse the strength of the earth into their equipment, rendering it more resilient.  While on natural earth or stone or underground, the Ierde's equipment is twice as difficult to damage.",
    "prereqs": [ "IERDE_STONE_FISTS" ],
    "category": [ "IERDE" ],
    "enchantments": [
      {
        "condition": { "test_eoc": "EOC_CONDITION_CHECK_IERDE_ON_NATURAL_EARTH_OR_UNDERGROUND" },
        "values": [ { "value": "EQUIPMENT_DAMAGE_CHANCE", "multiply": -0.5 } ]
      }
    ]
  },
  {
    "type": "mutation",
    "id": "IERDE_NO_SLEEP_MEDITATE",
    "name": { "str": "Unsleeping Earth Vigil" },
    "points": 3,
    "visibility": 0,
    "ugliness": 0,
    "description": "Upon gaining this ability the Ierde gains the ability to, while underground, rest and recover energy as though sleeping.  Activate to begin the vigil.",
    "prereqs": [ "IERDE_EYES" ],
    "category": [ "IERDE" ],
    "activated_is_setup": false,
    "active": true,
    "activated_eocs": [ "EOC_IERDE_NO_SLEEP_MEDITATE_activate" ]
  },
  {
    "type": "mutation",
    "id": "IERDE_DETECT_NEARBY_MONSTERS_EARTH",
    "name": { "str": "The Soil Knows Those Who Tread Upon It" },
    "points": 3,
    "visibility": 0,
    "ugliness": 0,
    "description": "Upon gaining this ability the Ierde gains the ability to sense the movements of nearby creatures, as long as they maintains contact with natural earth or stone, or are underground.",
    "prereqs": [ "IERDE_EYES" ],
    "prereqs2": [ "IERDE_EARS" ],
    "category": [ "IERDE" ],
    "activated_is_setup": true,
    "active": true,
    "activated_eocs": [ "EOC_IERDE_DETECT_NEARBY_MONSTERS_EARTH_ON" ],
    "deactivated_eocs": [ "EOC_IERDE_DETECT_NEARBY_MONSTERS_EARTH_OFF" ]
  },
  {
    "type": "mutation",
    "id": "IERDE_CRAFT_IN_DARKNESS",
    "name": { "str": "Sense the Smallest Tremor" },
    "points": 3,
    "description": "The Ierde's ability to sense small movements is heightened to such a degree that with small movements of their fingers, they can sense the exact shape and position of objects nearby.  They can craft in darkness, as long as \"The Soil Knows Those Who Tread Upon It\" is active.",
    "prereqs": [ "IERDE_DETECT_NEARBY_MONSTERS_EARTH" ],
    "category": [ "IERDE" ],
    "enchantments": [
      {
        "condition": { "u_has_effect": "effect_ierde_sense_nearby_monsters" },
        "ench_effects": [ { "effect": "effect_ierde_craft_in_darkness", "intensity": 1 } ]
      }
    ]
  },
  {
    "type": "mutation",
    "id": "IERDE_SMASHING_PUNCH",
    "name": { "str": "Avalanche Blow" },
    "points": 3,
    "description": "With a brief moment to stabilize themselves, the Ierde strikes a wall, door, or other terrain feature with the force of a falling boulder, doing many times their normal damage.",
    "category": [ "IERDE" ],
    "activated_is_setup": false,
    "active": true,
    "activated_eocs": [ "EOC_IERDE_SMASHING_PUNCH_activated" ]
  },
  {
    "type": "mutation",
    "id": "IERDE_STOMP_GROUND_SMASH",
    "name": { "str": "Earthquake Stomp" },
    "points": 3,
    "visibility": 0,
    "ugliness": 0,
    "description": "Upon gaining this ability the Ierde gains the ability to stomp on the ground and cause a minor local earthquake.",
    "category": [ "IERDE" ],
    "prereqs": [ "IERDE_NO_KNOCKBACK" ],
    "prereqs2": [ "IERDE_SMASHING_PUNCH" ],
    "spells_learned": [ [ "ierde_stomp_ground_smash_spell", 1 ] ]
  },
  {
    "type": "mutation",
    "id": "IERDE_KNOCKBACK_PUNCH",
    "name": { "str": "Mountain-Toppling Punch" },
    "points": 3,
    "visibility": 0,
    "ugliness": 0,
    "description": "Upon gaining this ability the Ierde gains the ability to strike an enemy with a blow that does extra damage and knocks them backwards.",
    "category": [ "IERDE" ],
    "prereqs": [ "IERDE_SMASHING_PUNCH" ],
    "spells_learned": [ [ "ierde_knockback_punch_spell", 1 ] ]
  },
  {
    "type": "mutation",
    "id": "IERDE_REVEAL_EARTH_MAP",
    "name": { "str": "Knowing Every Furrow" },
    "points": 6,
    "visibility": 0,
    "ugliness": 0,
    "description": "Upon gaining this ability the Ierde gains the ability to learn the terrain layout in a large area around themselves.",
    "category": [ "IERDE" ],
    "prereqs": [ "IERDE_PER_BONUS" ],
    "spells_learned": [ [ "ierde_reveal_earth_map_spell", 1 ] ]
  },
  {
    "type": "mutation",
    "id": "IERDE_CREATE_PITS",
    "name": { "str": "Earthen Grasp" },
    "points": 3,
    "visibility": 0,
    "ugliness": 0,
    "description": "Upon gaining this ability the Ierde gains the ability to create large pits on diggable ground, dumping their enemies into them.",
    "category": [ "IERDE" ],
    "prereqs": [ "IERDE_RESHAPE_THE_EARTH" ],
    "spells_learned": [ [ "ierde_create_pits_spell", 1 ] ]
  },
  {
    "type": "mutation",
    "id": "IERDE_SLOW_ENEMIES",
    "name": { "str": "Rigidity of Stone" },
    "points": 4,
    "visibility": 0,
    "ugliness": 0,
    "description": "Upon gaining this ability the Ierde may infuse the rigidity of stone into their enemies, slowing their movements.",
    "category": [ "IERDE" ],
    "prereqs": [ "IERDE_RESHAPE_THE_EARTH" ],
    "spells_learned": [ [ "ierde_slow_enemies_spell", 1 ] ]
  },
  {
    "type": "mutation",
    "id": "IERDE_RESHAPE_THE_EARTH",
    "name": { "str": "Reshape the Living Earth" },
    "points": 4,
    "visibility": 0,
    "ugliness": 0,
    "description": "Upon gaining this ability the Ierde may reshape the earth, raising or lowering earth or stone or turning the one into the other.",
    "category": [ "IERDE" ],
    "spells_learned": [ [ "ierde_reshape_the_earth_spell", 1 ] ]
  },
  {
    "type": "mutation",
    "id": "IERDE_SUMMON_EARTH_ELEMENTAL",
    "name": { "str": "Calling the Children of the Stones" },
    "points": 0,
    "visibility": 0,
    "ugliness": 0,
    "description": "Allows the Ierde to summon a minor earth elemental to support them in the world for a short time.",
    "category": [ "IERDE" ],
    "spells_learned": [ [ "ierde_summon_earth_spirit", 1 ] ],
    "//": "Eventually add further spells in this area with more powerful elementals."
  },
  {
    "type": "mutation",
    "id": "IERDE_IRON_ARMOR",
    "name": { "str": "Invulnerable Iron Skin" },
    "points": 4,
    "visibility": 0,
    "ugliness": 0,
    "description": "Stone endures but armor is made of metal.  While standing on natural earth or stone, the Ierde can infuse their skin with metal, slowing their movement and encumbering them but rendering them much harder to damage.",
    "prereqs": [ "IERDE_SKIN_2", "IERDE_SKIN_3" ],
    "category": [ "IERDE" ],
    "spells_learned": [ [ "ierde_iron_armor_spell", 1 ] ]
  },
  {
    "type": "mutation",
    "id": "IERDE_EARTH_SHIELD",
    "name": { "str": "Impenetrable Earthen Shield" },
    "points": 6,
    "visibility": 0,
    "ugliness": 0,
    "description": "While standing on natural earth or stone, the Ierde can summon up an earthen shield to protect themselves.  They will be invulnerable until the shield breaks.",
    "prereqs": [ "IERDE_IRON_ARMOR" ],
    "category": [ "IERDE" ],
    "spells_learned": [ [ "ierde_earthen_shield_spell", 1 ] ]
  },
  {
    "type": "mutation",
    "id": "IERDE_BUFF_ARMOR_ALLIES",
    "name": { "str": "Skin of the Mountains" },
    "points": 6,
    "visibility": 0,
    "ugliness": 0,
    "description": "When gaining this ability, the Ierde gains the ability to infuse the resilience of the earth into one of their allies.",
    "prereqs": [ "IERDE_IRON_ARMOR" ],
    "prereqs2": [ "IERDE_STRONG_EQUIPMENT" ],
    "category": [ "IERDE" ],
    "spells_learned": [ [ "ierde_buff_armor_allies_spell", 1 ] ]
  },
  {
    "type": "mutation",
    "id": "IERDE_NO_SCENT_AND_IRON",
    "name": {
      "//~": "The name is a reference to Chapter 63 of Bleak House by Charles Dickens",
      "str": "An Iron Taste and an Iron Smell"
    },
    "points": 5,
    "visibility": 0,
    "ugliness": 0,
    "description": "The Ierde has taken the essence of iron into themselves.  They no longer smell anything like a human, smelling only like a faint whiff of iron if they have any scent at all, and can produce all their iron their body needs themselves.",
    "prereqs": [ "IERDE_IRON_ARMOR" ],
    "category": [ "IERDE" ],
    "vitamin_rates": [ [ "iron", -1200 ] ],
    "flags": [ "NO_SCENT" ]
  },
  {
    "type": "mutation",
    "id": "IERDE_CARDIO",
    "name": { "str": "Tireless Strength of the Earth" },
    "points": 2,
    "description": "The Ierde can draw on the boundless strength of the earth, increasing their stamina.",
    "changes_to": [ "IERDE_CARDIO2" ],
    "category": [ "IERDE" ],
    "prereqs": [ "IERDE_SKIN_1", "IERDE_SKIN_2", "IERDE_SKIN_3" ],
    "enchantments": [ { "values": [ { "value": "CARDIO_MULTIPLIER", "multiply": 0.6 } ] } ]
  },
  {
    "type": "mutation",
    "id": "IERDE_CARDIO2",
    "name": { "str": "Unceasing Strength of the Earth" },
    "points": 5,
    "description": "The Ierde can draw even deeper on the boundless strength of the earth, greatly increasing their stamina.",
    "changes_to": [ "IERDE_CARDIO3" ],
    "category": [ "IERDE" ],
    "prereqs": [ "IERDE_SKIN_2", "IERDE_SKIN_3" ],
    "enchantments": [ { "values": [ { "value": "CARDIO_MULTIPLIER", "multiply": 1.4 } ] } ]
  },
  {
    "type": "mutation",
    "id": "IERDE_CARDIO3",
    "name": { "str": "Inexhaustible Strength of the Earth" },
    "points": 8,
    "description": "The Ierde can draw from boundless strength of the very depths of the earth, enormously increasing their stamina.",
    "category": [ "IERDE" ],
    "threshreq": [ "THRESH_IERDE" ],
    "prereqs": [ "IERDE_SKIN_3" ],
    "enchantments": [ { "values": [ { "value": "CARDIO_MULTIPLIER", "multiply": 2.5 } ] } ]
  },
  {
    "type": "mutation",
    "id": "IERDE_REGAIN_STAMINA_UNDERGROUND",
    "name": { "str": "Stone Does Not Grow Weary" },
    "points": 5,
    "description": "When underground or on natural earth, the Ierde recovers Stamina 50% faster.",
    "category": [ "IERDE" ],
    "changes_to": [ "IERDE_HEAL_FASTER_UNDERGROUND" ],
    "prereqs": [ "IERDE_CARDIO2", "IERDE_CARDIO3" ],
    "enchantments": [
      {
        "condition": {
          "or": [
            { "math": [ "u_val('pos_z') <= -1" ] },
            {
              "and": [
                { "u_is_on_terrain_with_flag": "DIGGABLE" },
                { "not": { "u_is_on_terrain": "t_vitrified_sand" } },
                { "not": { "u_is_on_terrain": "t_pit_corpsed" } },
                { "not": { "u_is_on_terrain": "t_fungus" } },
                { "not": { "u_is_on_terrain": "t_glassed_sand" } },
                { "not": { "u_is_on_terrain": "t_rubber_mulch" } },
                { "not": { "u_is_on_terrain": "t_swater_surf" } },
                { "not": { "u_is_on_terrain": "t_woodchips" } }
              ]
            }
          ]
        },
        "values": [ { "value": "REGEN_STAMINA", "multiply": 0.5 } ]
      }
    ]
  },
  {
    "type": "mutation",
    "id": "IERDE_HEAL_FASTER_UNDERGROUND",
    "name": { "str": "The Stone Endures" },
    "points": 7,
    "description": "When underground or on natural earth, the Ierde recovers Stamina 50% faster and heals 33% faster.",
    "category": [ "IERDE" ],
    "prereqs": [ "IERDE_CARDIO2", "IERDE_CARDIO3" ],
    "prereqs2": [ "IERDE_REGAIN_STAMINA_UNDERGROUND" ],
    "enchantments": [
      {
        "condition": {
          "or": [
            { "math": [ "u_val('pos_z') <= -1" ] },
            {
              "and": [
                { "u_is_on_terrain_with_flag": "DIGGABLE" },
                { "not": { "u_is_on_terrain": "t_vitrified_sand" } },
                { "not": { "u_is_on_terrain": "t_pit_corpsed" } },
                { "not": { "u_is_on_terrain": "t_fungus" } },
                { "not": { "u_is_on_terrain": "t_glassed_sand" } },
                { "not": { "u_is_on_terrain": "t_rubber_mulch" } },
                { "not": { "u_is_on_terrain": "t_swater_surf" } },
                { "not": { "u_is_on_terrain": "t_woodchips" } }
              ]
            }
          ]
        },
        "values": [ { "value": "REGEN_STAMINA", "multiply": 0.5 }, { "value": "REGEN_HP", "multiply": 0.33 } ]
      }
    ]
  },
  {
    "type": "mutation",
    "id": "IERDE_FEEL_HALF_PAIN",
    "name": { "str": "Stone Does Not Cry Out" },
    "points": 5,
    "description": "Like the stone, the Ierde suffers little from blows.  All pain is halved.",
    "category": [ "IERDE" ],
    "prereqs": [ "IERDE_REGAIN_STAMINA_UNDERGROUND", "IERDE_HEAL_FASTER_UNDERGROUND" ],
    "enchantments": [ { "values": [ { "value": "PAIN", "multiply": -0.5 } ] } ]
  },
  {
    "type": "mutation",
    "id": "IERDE_SINK_INTO_EARTH",
    "name": { "str": "In the Earthmother's Embrace" },
    "points": 3,
    "visibility": 0,
    "ugliness": 0,
    "description": "Upon gaining this ability the Ierde gains the ability to sink into the living earth, where they will heal faster, they will not need to eat or drink, and sleep will be more restful for them.",
    "prereqs": [ "IERDE_REGAIN_STAMINA_UNDERGROUND", "IERDE_HEAL_FASTER_UNDERGROUND" ],
    "category": [ "IERDE" ],
    "activated_is_setup": false,
    "active": true,
    "activated_eocs": [ "EOC_IERDE_SINK_INTO_EARTH_activate" ],
    "comfort": [
      {
        "conditions": [ { "type": "terrain", "flag": "DIGGABLE" } ],
        "comfort": "very_comfortable",
        "msg_try": { "text": "You settle down to rest on the living earth.", "rating": "good" }
      },
      {
        "conditions": [ { "type": "terrain", "id": "t_rock" } ],
        "comfort": "very_comfortable",
        "msg_try": { "text": "Encased within the living earth, you drift off to sleep.", "rating": "good" }
      }
    ],
    "enchantments": [ { "condition": { "u_is_on_terrain": "t_rock" }, "values": [ { "value": "CLIMATE_CONTROL_HEAT", "add": 300 } ] } ]
  },
  {
    "type": "mutation",
    "id": "IERDE_STONE_SLEEP",
    "name": { "str": "Sleeping in the Earth" },
    "description": "You are resting in the depths of the earth.  You should never actually see this.",
    "player_display": false,
    "points": 0,
    "enchantments": [
      {
        "values": [
          { "value": "HUNGER", "multiply": -1.0 },
          { "value": "THIRST", "multiply": -1.0 },
          { "value": "METABOLISM", "multiply": -1.0 },
          { "value": "SLEEPINESS_REGEN", "multiply": 0.5 },
          { "value": "MENDING_MODIFIER", "multiply": 15 },
          { "value": "REGEN_HP", "multiply": 1.5 },
          { "value": "REGEN_HP_AWAKE", "multiply": 0.8 }
        ]
      }
    ]
  },
  {
    "type": "mutation",
    "id": "IERDE_SLOW_BLEEDING",
    "name": { "str": "Blood of the Earth" },
    "points": 2,
    "description": "The Ierde's blood has turned black and grown thick and tar-like.  They will bleed much more slowly.",
    "category": [ "IERDE" ],
    "changes_to": [ "IERDE_STOP_BLEEDING" ],
    "prereqs": [ "IERDE_HEAL_FASTER_UNDERGROUND" ],
    "flags": [ "BLEEDSLOW2" ],
    "//": "Ideally there'd be a flag to let them bleed oil, but there doesn't currently seem to be"
  },
  {
    "type": "mutation",
    "id": "IERDE_STOP_BLEEDING",
    "name": { "str": "Black Blood of the Earth" },
    "points": 8,
    "description": "The Ierde's blood has turned into a black sludge that barely flows.  They no longer bleed at all.",
    "category": [ "IERDE" ],
    "threshreq": [ "THRESH_IERDE" ],
    "prereqs": [ "IERDE_SKIN_3" ],
    "prereqs2": [ "IERDE_SLOW_BLEEDING" ],
    "flags": [ "BLEED_IMMUNE" ]
  },
  {
    "type": "mutation",
    "id": "IERDE_NO_KNOCKBACK",
    "name": { "str": "The Mountain Does Not Move" },
    "points": 4,
    "description": "Though the earth shivers and shakes, the mountain stands tall.  The Ierde is immune to knockback.",
    "category": [ "IERDE" ],
    "prereqs": [ "IERDE_SKIN_1", "IERDE_SKIN_2", "IERDE_SKIN_3" ],
    "prereqs2": [ "IERDE_STR_BONUS_1", "IERDE_STR_BONUS_2", "IERDE_STR_BONUS_3", "IERDE_STR_BONUS_4" ],
    "enchantments": [ { "condition": "ALWAYS", "values": [ { "value": "KNOCKBACK_RESIST", "add": 100 } ] } ]
  },
  {
    "type": "mutation",
    "id": "IERDE_ROOTED_IN_PLACE",
    "name": { "str": "The Root of the Mountain" },
    "points": 8,
    "description": "When standing on the living earth or underground, the Ierde can root themselves in place.  While doing so, they cannot move, but they are immune to being stunned, dazed, or downed, and gain additional armor.",
    "category": [ "IERDE" ],
    "threshreq": [ "THRESH_IERDE" ],
    "prereqs": [ "IERDE_NO_KNOCKBACK" ],
    "prereqs2": [ "IERDE_STR_BONUS_3", "IERDE_STR_BONUS_4" ],
    "active": true,
    "activated_is_setup": true,
    "mana": true,
    "cost": 1,
    "time": 10,
    "activation_msg": "You merge with the ground beneath your feet.",
    "activated_eocs": [ "EOC_IERDE_ROOTED_IN_PLACE_activated" ],
    "deactivated_eocs": [ "EOC_IERDE_ROOTED_IN_PLACE_deactivated" ]
  },
  {
    "type": "mutation",
    "id": "IERDE_TOUGH",
    "name": { "str": "Durability of the Earth" },
    "points": 2,
    "description": "The Ierde has some of the toughness of the earth.  +15% hit points.",
    "changes_to": [ "IERDE_TOUGH2" ],
    "category": [ "IERDE" ],
    "prereqs": [ "IERDE_SKIN_1", "IERDE_SKIN_2", "IERDE_SKIN_3" ],
    "enchantments": [ { "values": [ { "value": "MAX_HP", "multiply": 0.15 }, { "value": "WEIGHT", "multiply": 0.05 } ] } ]
  },
  {
    "type": "mutation",
    "id": "IERDE_TOUGH2",
    "name": { "str": "Durability of the Stone" },
    "points": 5,
    "description": "The Ierde has some of the toughness of the stone.  +30% hit points.",
    "changes_to": [ "IERDE_TOUGH3" ],
    "category": [ "IERDE" ],
    "prereqs": [ "IERDE_SKIN_2", "IERDE_SKIN_3" ],
    "prereqs2": [ "IERDE_TOUGH" ],
    "enchantments": [ { "values": [ { "value": "MAX_HP", "multiply": 0.3 }, { "value": "WEIGHT", "multiply": 0.1 } ] } ]
  },
  {
    "type": "mutation",
    "id": "IERDE_TOUGH3",
    "name": { "str": "Durability of the Mountain" },
    "points": 9,
    "description": "The Ierde has the toughness of the enduring mountains.  +45% hit points.",
    "category": [ "IERDE" ],
    "threshreq": [ "THRESH_IERDE" ],
    "prereqs": [ "IERDE_SKIN_3" ],
    "prereqs2": [ "IERDE_TOUGH2" ],
    "enchantments": [ { "values": [ { "value": "MAX_HP", "multiply": 0.45 }, { "value": "WEIGHT", "multiply": 0.15 } ] } ]
  },
  {
    "type": "mutation",
    "id": "IERDE_CULTIVATE_GOBLIN_FRUIT",
    "name": { "str": "Cultivate Goblin Fruit" },
    "points": 3,
    "visibility": 0,
    "ugliness": 0,
    "description": "Upon gaining this ability the Ierde gains the ability to grow a goblin fruit from a earth or stone.",
    "category": [ "IERDE" ],
    "spells_learned": [ [ "ierde_cultivate_goblin_fruit", 1 ] ]
  },
  {
    "type": "mutation",
    "id": "IERDE_STR_BONUS_1",
    "name": { "str": "Vigor of the Soil" },
    "points": 1,
    "visibility": 0,
    "ugliness": 0,
    "changes_to": [ "IERDE_STR_BONUS_2" ],
    "description": "Like the bountiful soil, the Ierde is filled with power.  +3 Strength.",
    "category": [ "IERDE" ],
    "enchantments": [ { "values": [ { "value": "STRENGTH", "add": 3 } ] } ]
  },
  {
    "type": "mutation",
    "id": "IERDE_STR_BONUS_2",
    "name": { "str": "Vigor of the Stone" },
    "points": 3,
    "visibility": 0,
    "ugliness": 0,
    "prereqs": [ "IERDE_STR_BONUS_1" ],
    "prereqs2": [ "IERDE_SKIN_1", "IERDE_SKIN_2", "IERDE_SKIN_3" ],
    "changes_to": [ "IERDE_STR_BONUS_3" ],
    "description": "Like the stone, the Ierde can withstand any punishment.  +5 Strength.",
    "category": [ "IERDE" ],
    "enchantments": [ { "values": [ { "value": "STRENGTH", "add": 5 } ] } ]
  },
  {
    "type": "mutation",
    "id": "IERDE_STR_BONUS_3",
    "name": { "str": "Vigor of the Mountain" },
    "points": 5,
    "visibility": 0,
    "ugliness": 0,
    "prereqs": [ "IERDE_STR_BONUS_2" ],
    "prereqs2": [ "IERDE_CARDIO2" ],
    "changes_to": [ "IERDE_STR_BONUS_4" ],
    "description": "Like the mountain, the Ierde is unmoved by calamity.  +7 Strength.",
    "category": [ "IERDE" ],
    "threshreq": [ "THRESH_IERDE" ],
    "enchantments": [ { "values": [ { "value": "STRENGTH", "add": 7 } ] } ]
  },
  {
    "type": "mutation",
    "id": "IERDE_STR_BONUS_4",
    "name": { "str": "Vigor of the Bedrock" },
    "points": 5,
    "visibility": 0,
    "ugliness": 0,
    "prereqs": [ "IERDE_STR_BONUS_3" ],
    "prereqs2": [ "IERDE_HEAL_FASTER_UNDERGROUND" ],
    "description": "Like the bedrock, the Ierde's might can support the entire world.  +9 Strength.",
    "category": [ "IERDE" ],
    "threshreq": [ "THRESH_IERDE" ],
    "enchantments": [ { "values": [ { "value": "STRENGTH", "add": 9 } ] } ]
  },
  {
    "type": "mutation",
    "id": "IERDE_PER_BONUS",
    "name": { "str": "The Hills Overlook the Valleys" },
    "points": 5,
    "visibility": 0,
    "ugliness": 0,
    "prereqs": [ "IERDE_EYES" ],
    "description": "Like an observer on a mountaintop, the Ierde sees more than most.  +3 Perception.",
    "category": [ "IERDE" ],
    "enchantments": [ { "values": [ { "value": "PERCEPTION", "add": 3 } ] } ]
  },
  {
    "type": "mutation",
    "id": "IERDE_FEEL_NO_PAIN",
    "name": { "str": "The Mountain Is Unflinching" },
    "points": 12,
    "description": "While on living earth or stone or underground, the Ierde is as impassive as the mountains and feels no pain at all.",
    "category": [ "IERDE" ],
    "threshreq": [ "THRESH_IERDE" ],
    "prereqs": [ "IERDE_FEEL_HALF_PAIN" ],
    "enchantments": [
      {
        "condition": { "test_eoc": "EOC_CONDITION_CHECK_IERDE_ON_NATURAL_EARTH_OR_UNDERGROUND" },
        "values": [ { "value": "PAIN", "multiply": -1.0 } ]
      }
    ]
  },
  {
    "type": "mutation",
    "id": "IERDE_NO_DISEASE_OR_PARA",
    "name": { "str": "The Stone Does Not Rot" },
    "points": 5,
    "visibility": 0,
    "ugliness": 0,
    "prereqs": [ "IERDE_STR_BONUS_3", "IERDE_STR_BONUS_4" ],
    "description": "The stones do not rot as the trees or humans do, and neither is the Ierde affected by the frailties of the flesh.  They are immune to disease and cannot suffer from parasites.",
    "category": [ "IERDE" ],
    "threshreq": [ "THRESH_IERDE" ],
    "flags": [ "PARAIMMUNE", "NO_DISEASE" ]
  },
  {
    "type": "mutation",
    "id": "IERDE_NO_MIND_PROBLEMS",
    "name": { "str": "Mind of Iron" },
    "points": 5,
    "visibility": 0,
    "ugliness": 0,
    "prereqs": [ "IERDE_PER_BONUS" ],
    "prereqs2": [ "IERDE_CARDIO3" ],
    "description": "The Ierde's mind has the resilience of iron, and they cannot be affected by delusions, hallucinations, or other mental problems.",
    "category": [ "IERDE" ],
    "threshreq": [ "THRESH_IERDE" ],
    "enchantments": [ "ench_ierde_no_mind_problems" ]
  },
  {
    "type": "mutation",
    "id": "IERDE_STONE_MEDITATIONS",
    "name": { "str": "Stone Meditations" },
    "points": 1,
    "visibility": 0,
    "ugliness": 0,
    "description": "The Ierde meditates on the nature of stone and removes themselves from the highs and lows of mortal emotions.",
    "category": [ "IERDE" ],
    "active": true,
    "activated_is_setup": true,
    "mana": true,
    "cost": 1,
    "time": 5000,
    "activation_msg": "Your feelings calcify.",
    "activated_eocs": [ "EOC_FULL_MORALE_NEUTRALIZATION" ]
  },
  {
    "type": "mutation",
    "id": "IERDE_TUNNEL_TRANSLOCATION",
    "name": { "str": "Traveling the Veins of the Earth" },
    "points": 10,
    "visibility": 0,
    "ugliness": 0,
    "description": "Upon gaining this ability the Ierde gains the ability to travel through stone to another underground location they have previously been to.",
    "category": [ "IERDE" ],
    "threshreq": [ "THRESH_IERDE" ],
    "prereqs": [ "IERDE_SINK_INTO_EARTH" ],
    "prereqs2": [ "IERDE_STOP_BLEEDING" ],
    "spells_learned": [ [ "ierde_tunnel_translocation_spell", 1 ], [ "ierde_tunnel_translocation_attune", 1 ] ]
  },
  {
    "type": "mutation",
    "id": "IERDE_STONE_FORM",
    "name": { "str": "Form of the Solid Earth" },
    "points": 8,
    "description": "The Ierde may transform into rock and earth.  They become incredibly resilient and nearly immune to some forms of damage, but will be much, much slower.",
    "prereqs": [ "IERDE_NO_KNOCKBACK" ],
    "prereqs2": [ "IERDE_FEEL_NO_PAIN" ],
    "category": [ "IERDE" ],
    "threshreq": [ "THRESH_IERDE" ],
    "active": true,
    "activated_is_setup": true,
    "cost": 1,
    "time": 2,
    "mana": true,
    "activated_eocs": [ "EOC_IERDE_STONE_FORM_ON" ],
    "deactivated_eocs": [ "EOC_IERDE_STONE_FORM_OFF" ]
  },
  {
    "type": "mutation",
    "id": "IERDE_STONE_FORM_TRAITS",
    "name": { "str": "Earthen Form" },
    "description": "You are a mass of stone and earth.  You are incredibly resilient, but you are extremely slow.",
    "points": 10,
    "valid": false,
    "enchantments": [ "ench_ierde_stone_form" ],
    "override_look": { "id": "mon_stonegolem", "tile_category": "monster" },
<<<<<<< HEAD
    "flags": [ "ACID_IMMUNE", "BIO_IMMUNE", "COLD_IMMUNE", "STAB_IMMUNE", "BULLET_IMMUNE", "MYCUS_IMMUNE" ]
=======
    "flags": [
      "ACID_IMMUNE",
      "BIO_IMMUNE",
      "COLD_IMMUNE",
      "STAB_IMMUNE",
      "BULLET_IMMUNE",
      "SUFFOCATION_IMMUNE",
      "INHALED_TOXIN_IMMUNE",
      "GILLS"
    ]
>>>>>>> 8a8be6a3
  },
  {
    "type": "mutation",
    "id": "IERDE_NO_BROKEN_BONES",
    "name": { "str": "Body of Adamant" },
    "points": 12,
    "visibility": 0,
    "ugliness": 0,
    "description": "The Ierde is so infused with the power of stone they are approaching invincibility.  There is a small chance that attacks against them simply rebound off their rocky skin, and their limbs are so resilient that they will never break.",
    "prereqs": [ "IERDE_STONE_FORM" ],
    "prereqs2": [ "IERDE_STOP_BLEEDING" ],
    "category": [ "IERDE" ],
    "threshreq": [ "THRESH_IERDE" ],
    "enchantments": [
      { "values": [ { "value": "WEIGHT", "multiply": 0.1 }, { "value": "FORCEFIELD", "add": 0.15 } ] },
      { "ench_effects": [ { "effect": "effect_ierde_limb_breaking_stopper", "intensity": 1 } ] }
    ]
  }
]<|MERGE_RESOLUTION|>--- conflicted
+++ resolved
@@ -738,9 +738,6 @@
     "valid": false,
     "enchantments": [ "ench_ierde_stone_form" ],
     "override_look": { "id": "mon_stonegolem", "tile_category": "monster" },
-<<<<<<< HEAD
-    "flags": [ "ACID_IMMUNE", "BIO_IMMUNE", "COLD_IMMUNE", "STAB_IMMUNE", "BULLET_IMMUNE", "MYCUS_IMMUNE" ]
-=======
     "flags": [
       "ACID_IMMUNE",
       "BIO_IMMUNE",
@@ -749,9 +746,9 @@
       "BULLET_IMMUNE",
       "SUFFOCATION_IMMUNE",
       "INHALED_TOXIN_IMMUNE",
+      "MYCUS_IMMUNE",
       "GILLS"
     ]
->>>>>>> 8a8be6a3
   },
   {
     "type": "mutation",
