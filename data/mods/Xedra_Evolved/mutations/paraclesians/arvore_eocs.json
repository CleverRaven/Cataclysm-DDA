--- conflicted
+++ resolved
@@ -703,19 +703,11 @@
     "id": "EOC_ARVORE_VERDANT_IMPRISONMENT",
     "effect": [
       {
-<<<<<<< HEAD
-        "u_location_variable": { "global_val": "arvore_tree_transform_target" },
-        "min_radius": 0,
-        "max_radius": 0,
-        "monster": "",
-        "true_eocs": "EOC_ARVORE_VERDANT_IMPRISONMENT_SUCCESS",
-=======
         "npc_location_variable": { "global_val": "arvore_tree_transform_target" },
         "x_adjust": 0,
         "y_adjust": 0,
         "z_adjust": 0,
         "monster": "",
->>>>>>> d2b51fdc
         "false_eocs": "EOC_ARVORE_VERDANT_IMPRISONMENT_SUCCESS"
       }
     ]
@@ -723,9 +715,6 @@
   {
     "type": "effect_on_condition",
     "id": "EOC_ARVORE_VERDANT_IMPRISONMENT_SUCCESS",
-<<<<<<< HEAD
-    "effect": [ { "u_message": "Variable saved successfully" } ]
-=======
     "effect": [
       {
         "u_transform_radius": 0,
@@ -773,6 +762,5 @@
     },
     "effect": [ { "u_cast_spell": { "id": "arvore_forest_translocate_attune_real" }, "targeted": true } ],
     "false_effect": [ { "u_message": "You must be outdoors and within the depths of the forest to cast this spell.", "type": "mixed" } ]
->>>>>>> d2b51fdc
   }
 ]