[
  {
    "id": [ "TALK_FRIEND" ],
    "type": "talk_topic",
    "insert_before_standard_exits": true,
    "responses": [
      {
        "text": "Can I drink some of your blood?  I really need some of it.",
        "topic": "TALK_FRIEND_FOLLOWER_BLOODFEED_YES",
        "condition": {
          "and": [
            { "not": { "npc_has_flag": "BLEED_IMMUNE" } },
            { "not": { "npc_has_trait": "ACIDBLOOD" } },
            { "not": { "npc_has_trait": "THRESH_CRUSTACEAN" } },
            { "not": { "npc_has_trait": "THRESH_INSECT" } },
            { "not": { "npc_has_trait": "THRESH_CEPHALOPOD" } },
            { "not": { "npc_has_trait": "THRESH_GASTROPOD" } },
            { "not": { "npc_has_trait": "BLOOD_OF_SAINTS" } },
            { "not": { "npc_has_trait": "VAMPIRE" } },
            { "math": [ "n_npc_trust() >= 10" ] },
            { "math": [ "n_npc_value() >= 10" ] },
            { "u_has_trait": "VAMPIRE" }
          ]
        }
      }
    ]
  },
  {
    "id": [ "TALK_FRIEND" ],
    "type": "talk_topic",
    "insert_before_standard_exits": true,
    "responses": [
      {
        "text": "Can I drink some of your blood?  I really need some of it.",
        "topic": "TALK_FRIEND_FOLLOWER_BLOODFEED_KINDA",
        "condition": {
          "and": [
            { "not": { "npc_has_flag": "BLEED_IMMUNE" } },
            { "not": { "npc_has_trait": "ACIDBLOOD" } },
            { "not": { "npc_has_trait": "THRESH_CRUSTACEAN" } },
            { "not": { "npc_has_trait": "THRESH_INSECT" } },
            { "not": { "npc_has_trait": "THRESH_CEPHALOPOD" } },
            { "not": { "npc_has_trait": "THRESH_GASTROPOD" } },
            { "not": { "npc_has_trait": "BLOOD_OF_SAINTS" } },
            { "not": { "npc_has_trait": "VAMPIRE" } },
<<<<<<< HEAD
            { "math": [ "n_npc_trust() <= 9" ] },
            { "math": [ "n_npc_value() <= 9" ] },
            { "math": [ "n_npc_trust() > 0" ] },
            { "math": [ "n_npc_value() > 0" ] },
=======
            {
              "not": { "and": [ { "math": [ "n_npc_trust()", ">=", "10" ] }, { "math": [ "n_npc_value()", ">=", "10" ] } ] }
            },
            { "math": [ "n_npc_trust()", ">", "0" ] },
            { "math": [ "n_npc_value()", ">", "0" ] },
>>>>>>> fc8e1770
            { "u_has_trait": "VAMPIRE" }
          ]
        }
      }
    ]
  },
  {
    "id": [ "TALK_FRIEND" ],
    "type": "talk_topic",
    "insert_before_standard_exits": true,
    "responses": [
      {
        "text": "Can I drink some of your blood?  I really need some of it.",
        "topic": "TALK_FRIEND_FOLLOWER_BLOODFEED_IMPOSSIBLE",
        "condition": {
          "and": [
            { "u_has_trait": "VAMPIRE" },
            {
              "or": [
                { "npc_has_flag": "BLEED_IMMUNE" },
                { "npc_has_trait": "ACIDBLOOD" },
                { "npc_has_trait": "THRESH_CRUSTACEAN" },
                { "npc_has_trait": "THRESH_INSECT" },
                { "npc_has_trait": "THRESH_CEPHALOPOD" },
                { "npc_has_trait": "THRESH_GASTROPOD" },
                { "npc_has_trait": "BLOOD_OF_SAINTS" },
                { "npc_has_trait": "VAMPIRE" }
              ]
            }
          ]
        }
      }
    ]
  },
  {
    "id": [ "TALK_FRIEND" ],
    "type": "talk_topic",
    "insert_before_standard_exits": true,
    "responses": [
      {
        "text": "Can I drink some of your blood?  I really need some of it.",
        "topic": "TALK_FRIEND_FOLLOWER_BLOODFEED_NOPE",
        "condition": {
          "and": [
<<<<<<< HEAD
            { "math": [ "n_npc_trust() <= 0" ] },
            { "math": [ "n_npc_value() <= 0" ] },
=======
            { "or": [ { "math": [ "n_npc_trust()", "<=", "0" ] }, { "math": [ "n_npc_value()", "<=", "0" ] } ] },
>>>>>>> fc8e1770
            { "not": { "npc_has_flag": "BLEED_IMMUNE" } },
            { "not": { "npc_has_trait": "ACIDBLOOD" } },
            { "not": { "npc_has_trait": "THRESH_CRUSTACEAN" } },
            { "not": { "npc_has_trait": "THRESH_INSECT" } },
            { "not": { "npc_has_trait": "THRESH_CEPHALOPOD" } },
            { "not": { "npc_has_trait": "THRESH_GASTROPOD" } },
            { "not": { "npc_has_trait": "BLOOD_OF_SAINTS" } },
            { "not": { "npc_has_trait": "VAMPIRE" } },
            { "u_has_trait": "VAMPIRE" }
          ]
        }
      }
    ]
  },
  {
    "type": "talk_topic",
    "id": "TALK_FRIEND_FOLLOWER_BLOODFEED_YES",
    "dynamic_line": {
      "npc_has_effect": "feed_from_recently",
      "yes": "It'll have to wait, unfortunately.  If I let you do that too often it'll be very bad for my health.",
      "no": "Sure!  Anything to help you feel better."
    },
    "responses": [
      {
        "text": "[Drink from them] Thank you.  Can we talk about something else?",
        "topic": "TALK_FRIEND",
        "condition": { "not": { "npc_has_effect": "feed_from_recently" } },
        "effect": [ { "run_eocs": "EOC_VAMPIRE_DRINK_FROM_HUMAN" }, { "run_eocs": "EOC_NPC_GOT_DRANK_FROM_FRIEND" } ]
      },
      {
        "text": "[Drink from them] Thank you.  See you later.",
        "topic": "TALK_DONE",
        "condition": { "not": { "npc_has_effect": "feed_from_recently" } },
        "effect": [ { "run_eocs": "EOC_VAMPIRE_DRINK_FROM_HUMAN" }, { "run_eocs": "EOC_NPC_GOT_DRANK_FROM_FRIEND" } ]
      },
      {
        "text": "I changed my mind.  Keep your blood.",
        "topic": "TALK_DONE",
        "condition": { "not": { "npc_has_effect": "feed_from_recently" } }
      },
      {
        "text": "Got it.  Can we talk about something else?",
        "topic": "TALK_FRIEND",
        "condition": { "npc_has_effect": "feed_from_recently" }
      },
      {
        "text": "Got it.  See you later.",
        "topic": "TALK_DONE",
        "condition": { "npc_has_effect": "feed_from_recently" }
      }
    ]
  },
  {
    "type": "talk_topic",
    "id": "TALK_FRIEND_FOLLOWER_BLOODFEED_KINDA",
    "dynamic_line": {
      "npc_has_effect": "feed_from_recently",
      "yes": "I'm not letting you do that this soon after last time.  I need that blood too, you know?",
      "no": "If you really need to, then sure you can.  Don't make an habit out of it, however."
    },
    "responses": [
      {
        "text": "[Drink from them] Thank you.  Can we talk about something else?",
        "topic": "TALK_FRIEND",
        "condition": { "not": { "npc_has_effect": "feed_from_recently" } },
        "effect": [ { "run_eocs": "EOC_VAMPIRE_DRINK_FROM_HUMAN" }, { "run_eocs": "EOC_NPC_GOT_DRANK_FROM_ALLY" } ],
        "opinion": { "trust": -1, "value": -1 }
      },
      {
        "text": "[Drink from them] Thank you.  See you later.",
        "topic": "TALK_DONE",
        "condition": { "not": { "npc_has_effect": "feed_from_recently" } },
        "effect": [ { "run_eocs": "EOC_VAMPIRE_DRINK_FROM_HUMAN" }, { "run_eocs": "EOC_NPC_GOT_DRANK_FROM_ALLY" } ],
        "opinion": { "trust": -1, "value": -1 }
      },
      {
        "text": "I changed my mind.  Keep your blood.",
        "topic": "TALK_DONE",
        "condition": { "not": { "npc_has_effect": "feed_from_recently" } }
      },
      {
        "text": "Got it.  Can we talk about something else?",
        "topic": "TALK_FRIEND",
        "condition": { "npc_has_effect": "feed_from_recently" }
      },
      {
        "text": "Got it.  See you later.",
        "topic": "TALK_DONE",
        "condition": { "npc_has_effect": "feed_from_recently" }
      }
    ]
  },
  {
    "type": "talk_topic",
    "id": "TALK_FRIEND_FOLLOWER_BLOODFEED_NOPE",
    "dynamic_line": "Nope.  I'm not going to be your blood bag.  Find someone else for that.",
    "responses": [
      { "text": "Got it.  Can we talk about something else?", "topic": "TALK_FRIEND" },
      { "text": "Got it.  See you later.", "topic": "TALK_DONE" }
    ]
  },
  {
    "type": "talk_topic",
    "id": "TALK_FRIEND_FOLLOWER_BLOODFEED_IMPOSSIBLE",
    "dynamic_line": "(As you approach to ask about letting you drink their blood, your senses tell you that whatever blood they have in their veins wouldn't nourish you at all, so you decide to not ask your question)",
    "responses": [
      { "text": "(Ask them about something else)", "topic": "TALK_FRIEND" },
      { "text": "(Go do something else)", "topic": "TALK_DONE" }
    ]
  },
  {
    "type": "effect_type",
    "id": "feed_from_recently",
    "name": [ "Gave you blood" ],
    "desc": [ "This person won't accept to let you drink more of their blood for a while." ],
    "max_duration": "100 d"
  },
  {
    "id": "regular_vampire_blood_drink",
    "type": "effect_type",
    "name": [ "Bloodsucking" ],
    "desc": [ "The monster is sucking up your blood!" ],
    "rating": "bad",
    "resist_traits": [ "BLEED_IMMUNE" ],
    "show_in_info": true,
    "max_intensity": 2,
    "show_intensity": false,
    "int_decay_step": -2,
    "int_decay_tick": 1,
    "vitamins": [
      { "vitamin": "blood", "rate": [ [ -125, -125 ] ], "tick": [ "1 s" ] },
      { "vitamin": "redcells", "rate": [ [ -125, -125 ] ], "tick": [ "1 s" ] }
    ]
  },
  {
    "type": "effect_on_condition",
    "id": "EOC_VAMPIRE_DRINK_FROM_HUMAN",
    "condition": { "u_has_trait": "BLOOD_FUN" },
    "effect": [
      { "math": [ "u_vitamin('human_blood_vitamin')", "+=", "400 + rand(100)" ] },
      {
        "u_add_morale": "morale_drank_blood",
        "bonus": 30,
        "max_bonus": 60,
        "duration": "20 m",
        "decay_start": "10 m"
      }
    ],
    "false_effect": [ { "math": [ "u_vitamin('human_blood_vitamin')", "+=", "400 + rand(100)" ] } ]
  },
  {
    "type": "effect_on_condition",
    "id": "EOC_NPC_GOT_DRANK_FROM_FRIEND",
    "global": false,
    "effect": [
      { "npc_add_effect": "feed_from_recently", "duration": "5 d" },
      { "npc_add_effect": "regular_vampire_blood_drink", "duration": "2 s" }
    ]
  },
  {
    "type": "effect_on_condition",
    "id": "EOC_NPC_GOT_DRANK_FROM_ALLY",
    "global": false,
    "effect": [
      { "npc_add_effect": "feed_from_recently", "duration": "10 d" },
      { "npc_add_effect": "regular_vampire_blood_drink", "duration": "2 s" }
    ]
  }
]<|MERGE_RESOLUTION|>--- conflicted
+++ resolved
@@ -43,18 +43,11 @@
             { "not": { "npc_has_trait": "THRESH_GASTROPOD" } },
             { "not": { "npc_has_trait": "BLOOD_OF_SAINTS" } },
             { "not": { "npc_has_trait": "VAMPIRE" } },
-<<<<<<< HEAD
-            { "math": [ "n_npc_trust() <= 9" ] },
-            { "math": [ "n_npc_value() <= 9" ] },
+            {
+              "not": { "and": [ { "math": [ "n_npc_trust() >= 10" ] }, { "math": [ "n_npc_value() >= 10" ] } ] }
+            },
             { "math": [ "n_npc_trust() > 0" ] },
             { "math": [ "n_npc_value() > 0" ] },
-=======
-            {
-              "not": { "and": [ { "math": [ "n_npc_trust()", ">=", "10" ] }, { "math": [ "n_npc_value()", ">=", "10" ] } ] }
-            },
-            { "math": [ "n_npc_trust()", ">", "0" ] },
-            { "math": [ "n_npc_value()", ">", "0" ] },
->>>>>>> fc8e1770
             { "u_has_trait": "VAMPIRE" }
           ]
         }
@@ -99,12 +92,7 @@
         "topic": "TALK_FRIEND_FOLLOWER_BLOODFEED_NOPE",
         "condition": {
           "and": [
-<<<<<<< HEAD
-            { "math": [ "n_npc_trust() <= 0" ] },
-            { "math": [ "n_npc_value() <= 0" ] },
-=======
-            { "or": [ { "math": [ "n_npc_trust()", "<=", "0" ] }, { "math": [ "n_npc_value()", "<=", "0" ] } ] },
->>>>>>> fc8e1770
+            { "or": [ { "math": [ "n_npc_trust() <= 0" ] }, { "math": [ "n_npc_value() <= 0" ] } ] },
             { "not": { "npc_has_flag": "BLEED_IMMUNE" } },
             { "not": { "npc_has_trait": "ACIDBLOOD" } },
             { "not": { "npc_has_trait": "THRESH_CRUSTACEAN" } },
