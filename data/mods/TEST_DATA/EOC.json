--- conflicted
+++ resolved
@@ -485,8 +485,6 @@
       { "math": [ "key4", "=", "_cost" ] },
       { "math": [ "key5", "=", "_cast_time" ] },
       { "math": [ "key6", "=", "_damage" ] }
-<<<<<<< HEAD
-=======
     ]
   },
   {
@@ -513,7 +511,6 @@
       { "set_string_var": "<u_val:nest1>", "target_var": { "u_val": "key1" }, "parse_tags": true },
       { "set_string_var": "<u_val:<u_val:nest1>>", "target_var": { "u_val": "key2" }, "parse_tags": true },
       { "set_string_var": "<u_val:<u_val:<u_val:nest1>>>", "target_var": { "u_val": "key3" }, "parse_tags": true }
->>>>>>> c496e930
     ]
   },
   {
@@ -540,8 +537,6 @@
   },
   {
     "type": "effect_on_condition",
-<<<<<<< HEAD
-=======
     "id": "EOC_character_melee_attacks_character_event_test",
     "eoc_type": "EVENT",
     "required_event": "character_melee_attacks_character",
@@ -600,7 +595,6 @@
   },
   {
     "type": "effect_on_condition",
->>>>>>> c496e930
     "id": "EOC_character_wields_item_event_test",
     "eoc_type": "EVENT",
     "required_event": "character_wields_item",
