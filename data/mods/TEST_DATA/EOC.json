--- conflicted
+++ resolved
@@ -319,7 +319,6 @@
   },
   {
     "type": "effect_on_condition",
-<<<<<<< HEAD
     "id": "EOC_spell_event_test",
     "eoc_type": "EVENT",
     "required_event": "character_casts_spell",
@@ -327,7 +326,10 @@
       { "math": [ "key1", "=", "_damage" ] },
       { "math": [ "key2", "=", "_cast_time" ] },
       { "math": [ "key3", "=", "_difficulty" ] }
-=======
+    ]
+  },
+  {
+    "type": "effect_on_condition",
     "id": "EOC_increment_var_var",
     "//": "tests adding a variable, that's in another variable",
     "effect": [
@@ -344,24 +346,24 @@
       { "set_string_var": "_key2", "target_var": { "context_val": "key1" } },
       { "math": [ "v_testing", "=", "1" ] },
       { "math": [ "global_nested", "=", "_key2 + v_testing" ] }
->>>>>>> 2d625efc
-    ]
-  },
-  {
-    "type": "effect_on_condition",
-<<<<<<< HEAD
+    ]
+  },
+  {
+    "type": "effect_on_condition",
     "id": "EOC_math_spell_xp",
     "effect": [
       { "math": [ "u_spell_exp('test_eoc_spell')", "=", "1000" ] },
       { "math": [ "key1", "=", "u_spell_exp('test_eoc_spell')" ] }
-=======
+    ]
+  },
+  {
+    "type": "effect_on_condition",
     "id": "EOC_string_var_var",
     "//": "tests copying a variable, that's in another variable",
     "effect": [
       { "set_string_var": "key1", "target_var": { "context_val": "testing" } },
       { "set_string_var": "Works", "target_var": { "global_val": "key1" } },
       { "set_string_var": { "var_val": "testing" }, "target_var": { "global_val": "key2" } }
->>>>>>> 2d625efc
     ]
   },
   {
