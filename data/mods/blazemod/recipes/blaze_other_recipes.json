[
  {
    "result": "solar_array",
    "type": "recipe",
    "category": "CC_OTHER",
    "subcategory": "CSC_OTHER_MATERIALS",
    "skill_used": "fabrication",
    "difficulty": 6,
    "skills_required": [ "mechanics", 3 ],
    "time": "50 h",
    "autolearn": true,
    "using": [ [ "welding_standard", 30 ] ],
    "qualities": [ { "id": "HAMMER", "level": 2 }, { "id": "SAW_M", "level": 1 } ],
    "components": [
      [ [ "pipe", 24 ], [ "rebar", 12 ] ],
      [ [ "steel_chunk", 18 ], [ "steel_lump", 6 ] ],
      [ [ "spring", 6 ] ],
      [ [ "solar_panel", 12 ] ]
    ]
  },
  {
    "result": "solar_array2",
    "type": "recipe",
    "category": "CC_OTHER",
    "subcategory": "CSC_OTHER_MATERIALS",
    "skill_used": "fabrication",
    "difficulty": 6,
    "skills_required": [ "mechanics", 3 ],
    "time": "50 h",
    "autolearn": true,
    "using": [ [ "welding_standard", 30 ] ],
    "qualities": [ { "id": "HAMMER", "level": 2 }, { "id": "SAW_M", "level": 1 } ],
    "components": [
      [ [ "pipe", 24 ], [ "rebar", 12 ] ],
      [ [ "steel_chunk", 18 ], [ "steel_lump", 6 ] ],
      [ [ "spring", 6 ] ],
      [ [ "solar_panel_v2", 12 ] ]
    ]
  },
  {
    "result": "solar_array2r",
    "type": "recipe",
    "category": "CC_OTHER",
    "subcategory": "CSC_OTHER_MATERIALS",
    "skill_used": "fabrication",
    "difficulty": 6,
    "skills_required": [ "mechanics", 3 ],
    "time": "50 h",
    "autolearn": true,
    "using": [ [ "welding_standard", 30 ] ],
    "qualities": [ { "id": "HAMMER", "level": 2 }, { "id": "SAW_M", "level": 1 } ],
    "components": [
      [ [ "pipe", 24 ], [ "rebar", 12 ] ],
      [ [ "steel_chunk", 18 ], [ "steel_lump", 6 ] ],
      [ [ "spring", 6 ] ],
      [ [ "reinforced_solar_panel_v2", 12 ] ]
    ]
  },
  {
    "result": "tread1",
    "type": "recipe",
    "category": "CC_OTHER",
    "subcategory": "CSC_OTHER_MATERIALS",
    "skill_used": "fabrication",
    "difficulty": 6,
    "skills_required": [ "mechanics", 6 ],
    "time": "116 h 40 m",
    "autolearn": true,
    "using": [ [ "forging_standard", 10 ], [ "steel_standard", 10 ] ],
    "qualities": [ { "id": "HAMMER", "level": 3 }, { "id": "CUT", "level": 1 }, { "id": "CHISEL", "level": 3 } ],
    "tools": [ [ [ "tongs", -1 ] ], [ [ "anvil", -1 ] ], [ [ "swage", -1 ] ] ],
    "components": [ [ [ "wire", 20 ] ], [ [ "plastic_chunk", 200 ] ], [ [ "chain", 6 ] ] ]
  },
  {
    "result": "tread2",
    "type": "recipe",
    "category": "CC_OTHER",
    "subcategory": "CSC_OTHER_MATERIALS",
    "skill_used": "fabrication",
    "difficulty": 7,
    "skills_required": [ "mechanics", 7 ],
    "time": "144 h 26 m 40 s",
    "autolearn": true,
    "using": [ [ "forging_standard", 15 ], [ "steel_standard", 15 ] ],
    "qualities": [ { "id": "HAMMER", "level": 3 }, { "id": "CUT", "level": 1 }, { "id": "CHISEL", "level": 3 } ],
    "tools": [ [ [ "tongs", -1 ] ], [ [ "anvil", -1 ] ], [ [ "swage", -1 ] ] ],
    "components": [ [ [ "steel_plate", 10 ] ], [ [ "chain", 6 ] ] ]
  },
  {
    "result": "tread3",
    "type": "recipe",
    "category": "CC_OTHER",
    "subcategory": "CSC_OTHER_MATERIALS",
    "skill_used": "fabrication",
    "difficulty": 7,
    "skills_required": [ "mechanics", 7 ],
    "time": "200 h",
    "autolearn": true,
    "using": [ [ "forging_standard", 20 ], [ "steel_standard", 20 ] ],
    "qualities": [ { "id": "HAMMER", "level": 3 }, { "id": "CUT", "level": 1 }, { "id": "CHISEL", "level": 3 } ],
    "tools": [ [ [ "tongs", -1 ] ], [ [ "anvil", -1 ] ], [ [ "swage", -1 ] ] ],
    "components": [ [ [ "hard_plate", 10 ] ], [ [ "chain", 8 ] ] ]
  },
  {
    "result": "stablilized_portal",
    "type": "recipe",
    "category": "CC_OTHER",
    "subcategory": "CSC_OTHER_MATERIALS",
    "skill_used": "electronics",
    "difficulty": 8,
<<<<<<< HEAD
    "skills_required": [ [ "mechanics", 3 ], [ "electronics", 3 ] ],
    "time": "40 h",
=======
    "skills_required": [ [ "mechanics", 5 ], [ "electronics", 8 ] ],
    "time": 144000,
>>>>>>> 444523a9
    "autolearn": true,
    "using": [ [ "welding_standard", 6 ] ],
    "qualities": [ { "id": "HAMMER", "level": 2 }, { "id": "SAW_M", "level": 1 } ],
    "components": [ [ [ "cargo_rack", 1 ] ], [ [ "teleporter", 1 ] ], [ [ "portal", 1 ] ], [ [ "plut_cell", 5 ] ] ]
  }
]<|MERGE_RESOLUTION|>--- conflicted
+++ resolved
@@ -108,13 +108,7 @@
     "subcategory": "CSC_OTHER_MATERIALS",
     "skill_used": "electronics",
     "difficulty": 8,
-<<<<<<< HEAD
-    "skills_required": [ [ "mechanics", 3 ], [ "electronics", 3 ] ],
-    "time": "40 h",
-=======
     "skills_required": [ [ "mechanics", 5 ], [ "electronics", 8 ] ],
-    "time": 144000,
->>>>>>> 444523a9
     "autolearn": true,
     "using": [ [ "welding_standard", 6 ] ],
     "qualities": [ { "id": "HAMMER", "level": 2 }, { "id": "SAW_M", "level": 1 } ],
