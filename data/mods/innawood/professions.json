[
  {
    "type": "item_group",
    "subtype": "collection",
    "id": "quiver_bow_hunter",
    "entries": [ { "item": "arrow_heavy_fire_hardened_fletched", "charges": 20 } ]
  },
  {
    "type": "item_group",
    "subtype": "collection",
    "id": "quiver_crossbow_hunter",
    "entries": [ { "item": "bolt_simple_wood", "charges": 20 } ]
  },
  {
    "type": "item_group",
    "subtype": "collection",
    "id": "bag_javelin_hunter",
    "entries": [ { "item": "javelin", "count": 5 } ]
  },
  {
    "type": "profession",
    "id": "goat_man",
    "name": { "male": "Goat Man", "female": "Goat Lady" },
    "description": "Nobody around?  Oh well, it doesn't matter.  Your beloved goats are all you need!",
    "points": 2,
    "skills": [ { "level": 2, "name": "cooking" } ],
    "pets": [ { "name": "mon_goat", "amount": 2 } ],
    "items": {
      "both": {
        "items": [ "jeans", "leather_belt", "socks", "boots", "pockknife", "diving_watch" ],
        "entries": [
          { "item": "rope_6", "count": 2 },
          { "group": "charged_smart_phone" },
          { "item": "tshirt", "variant": "generic_tshirt" }
        ]
      },
      "male": [ "boxer_shorts" ],
      "female": [ "bra", "panties" ]
    }
  },
  {
    "type": "profession",
    "id": "lost_tribal",
    "name": "Lost Tribal",
    "description": "You were out gathering for the tribe when the sky broke and the gods called to you, then you collapsed.  When you woke up, you were in an unfamiliar place with new memories crowding your thoughts.",
    "points": 2,
    "skills": [ { "level": 2, "name": "survival" }, { "level": 2, "name": "cooking" } ],
    "proficiencies": [ "prof_fibers", "prof_knapping" ],
    "items": {
      "both": {
        "items": [ "cloak_leather", "footrags_leather", "chestwrap_leather", "loincloth_fur", "stone_chopper", "straw_basket" ]
      }
    }
  },
  {
    "type": "profession",
    "id": "shaman",
    "name": "Shaman",
    "description": "You've trained in the medical arts, refining natural remedies into real cures for disease.  Your tribe would have lived long and healthy lives, were they still here.",
    "points": 3,
    "skills": [ { "level": 3, "name": "firstaid" }, { "level": 2, "name": "chemistry" }, { "level": 1, "name": "survival" } ],
    "proficiencies": [ "prof_wound_care", "prof_wound_care_expert", "prof_intro_biology", "prof_physiology", "prof_burn_care" ],
    "items": {
      "both": {
        "items": [
          "straw_basket",
          "grass_cloak",
          "shirt_straw",
          "skirt_grass",
          "footrags_leather",
          "grass_keffiyeh",
          "primitive_knife",
          "tourniquet_upper",
          "arm_splint"
        ],
        "entries": [
          { "item": "bandages_birchbark_adv", "count": 10 },
          { "item": "cattail_jelly", "charges": 7, "container-item": "bowl_clay" }
        ]
      }
    }
  },
  {
    "type": "profession",
    "id": "backpacker",
    "name": "Backpacker",
    "description": "For the past few years you've been traveling the world, sightseeing and living off tribal donations.  You came home to find your home abandoned, and the only thing between you and death is the open fields and your pack.",
    "points": 2,
    "skills": [ { "level": 1, "name": "survival" } ],
    "items": {
      "both": {
        "items": [ "wicker_backpack", "mocassins", "tunic", "footrags_leather" ],
        "entries": [ { "item": "water_clean", "charges": 6, "container-item": "waterskin" } ]
      }
    }
  },
  {
    "type": "profession",
    "id": "miner",
    "name": "Miner",
    "description": "You're a miner, not a minor!  Your waterskin is dry, you lost your haul, and you're on your last torch…",
    "points": 5,
    "items": {
      "both": {
        "items": [
          "primitive_shovel",
          "bronze_pickaxe",
          "mocassins",
          "torch",
          "waterskin",
          "tunic",
          "helmet_larmor",
          "gloves_wraps_leather",
          "bigtrapper_pack"
        ],
        "entries": [ { "item": "fire_drill", "ammo-item": "notch", "charges": 24 } ]
      }
    }
  },
  {
    "type": "profession",
    "id": "bow_hunter",
    "name": "Bow Hunter",
    "description": "Ever since you were a child you loved hunting, and quickly developed a talent for archery.  Why, if the world ended, there's nothing you'd want at your side more than your trusty bow.  So, when it did, you made sure to bring it along.",
    "points": 3,
    "proficiencies": [ "prof_bow_basic", "prof_bow_expert", "prof_fletching" ],
    "skills": [ { "level": 2, "name": "archery" }, { "level": 1, "name": "gun" }, { "level": 1, "name": "swimming" } ],
    "items": {
      "both": {
        "items": [ "mocassins", "shirt_straw", "skirt_grass", "longbow" ],
        "entries": [
          { "item": "quiver_birchbark", "contents-group": "quiver_bow_hunter" },
          { "item": "sheath_birchbark", "contents-item": "primitive_knife" }
        ]
      }
    },
    "missions": [ "MISSION_HUNTER" ]
  },
  {
    "type": "profession",
    "id": "spear_hunter",
    "name": "Spear Hunter",
    "description": "Ever since you were a child you loved hunting, and quickly developed a talent for chasing down your prey with a spear.  Why, if the world ended, there's nothing you'd want at your side more than your trusty spear.  So, when it did, you made sure to bring it along.",
    "points": 3,
    "skills": [
      { "level": 2, "name": "stabbing" },
      { "level": 2, "name": "melee" },
      { "level": 1, "name": "swimming" },
      { "level": 1, "name": "dodge" }
    ],
    "items": {
      "both": {
        "items": [ "footrags_leather", "shirt_straw", "skirt_grass" ],
        "entries": [
          { "item": "sheath_birchbark", "contents-item": "primitive_knife" },
          { "item": "spear_stone", "custom-flags": [ "auto_wield" ] }
        ]
      }
    },
    "missions": [ "MISSION_HUNTER" ]
  },
  {
    "type": "profession",
    "id": "javelin_hunter",
    "name": "Javelin Hunter",
    "description": "Ever since you were a child you loved hunting, and quickly developed a talent for javelin throwing.  Why, if the world ended, there's nothing you'd want at your side more than your trusty javelins.  So, when it did, you made sure to bring them along.",
    "points": 3,
    "skills": [ { "level": 2, "name": "throw" }, { "level": 1, "name": "stabbing" }, { "level": 1, "name": "swimming" } ],
    "items": {
      "both": {
        "items": [ "footrags_leather", "shirt_straw", "skirt_grass" ],
        "entries": [
          { "item": "sheath_birchbark", "contents-item": "primitive_knife" },
          { "item": "javelin_bag", "contents-group": "bag_javelin_hunter" }
        ]
      }
    },
    "missions": [ "MISSION_HUNTER" ]
  },
  {
    "type": "profession",
    "id": "crossbow_hunter",
    "name": "Crossbow Hunter",
    "description": "Ever since you were a child you loved hunting, and crossbow hunting was always your favorite.  Why, if the world ended, there's nothing you'd want at your side more than your trusty crossbow.  So, when it did, you made sure to bring it along, though most of your bolts were lost during the escape.",
    "points": 3,
    "proficiencies": [ "prof_bow_basic", "prof_fletching" ],
    "skills": [ { "level": 2, "name": "rifle" }, { "level": 1, "name": "gun" }, { "level": 1, "name": "swimming" } ],
    "items": {
      "both": {
        "items": [ "mocassins", "shirt_straw", "skirt_grass" ],
        "entries": [
          {
            "item": "compositecrossbow",
            "ammo-item": "bolt_simple_wood",
            "charges": 1,
            "contents-item": "shoulder_strap",
            "custom-flags": [ "no_auto_equip" ]
          },
          { "item": "quiver_birchbark", "contents-group": "quiver_crossbow_hunter" },
          { "item": "sheath_birchbark", "contents-item": "primitive_knife" }
        ]
      }
    },
    "missions": [ "MISSION_HUNTER" ]
  },
  {
    "type": "profession",
    "id": "fisher",
    "name": "Fisher",
    "description": "You spent most of your days fishing in the swamp, getting by quietly on your catch.  You found the buzzing of insects enjoyable, but recently they've gotten bigger and meaner.  Now their horrible noises have you spooked - you just hope the fish aren't as nasty.",
    "points": 3,
    "skills": [ { "level": 2, "name": "swimming" }, { "level": 2, "name": "survival" } ],
    "traits": [ "OUTDOORSMAN" ],
    "proficiencies": [ "prof_fibers" ],
    "items": {
      "both": {
        "items": [ "wicker_backpack", "footrags_leather", "shirt_straw", "skirt_grass", "straw_hat" ],
        "entries": [
          { "item": "primitive_knife", "container-item": "sheath_birchbark" },
          { "item": "fishing_rod_basic", "custom-flags": [ "auto_wield" ] },
<<<<<<< HEAD
          { "item": "fire_drill", "ammo-item": "notch", "charges": 24 } 
=======
          { "item": "fire_drill", "ammo-item": "notch", "charges": 40 }
>>>>>>> 1d753ac7
        ]
      }
    }
  },
  {
    "type": "profession",
    "id": "redsmith",
    "name": "Redsmith",
    "description": "You ran into trouble coming out from your forge, but despite the havoc you've managed to keep some of your equipment along with your latest project.",
    "points": 3,
    "skills": [ { "level": 3, "name": "fabrication" }, { "level": 1, "name": "swimming" } ],
    "proficiencies": [ "prof_metalworking", "prof_redsmithing" ],
    "items": {
      "both": {
        "items": [
          "pants",
          "socks",
          "mocassins",
          "longshirt",
          "apron_leather",
          "gloves_leather",
          "primitive_hammer",
          "copper_knife",
          "wicker_backpack",
          "crucible_clay"
        ]
      },
      "male": [ "briefs" ],
      "female": [ "bra", "panties" ]
    }
  },
  {
    "type": "profession",
    "id": "unemployed",
    "name": "Survivor",
    "description": "Some would say that there's nothing particularly notable about you, but you've survived, and that's more than most could say right now.",
    "points": 0,
    "items": {
      "both": {
        "items": [ "skirt_grass", "shirt_straw", "footrags", "straw_basket", "primitive_knife" ],
        "entries": [
          { "item": "water_clean", "charges": 6, "container-item": "waterskin" },
<<<<<<< HEAD
          { "item": "fire_drill", "ammo-item": "notch", "charges": 24 } 
=======
          { "item": "fire_drill", "ammo-item": "notch", "charges": 40 }
>>>>>>> 1d753ac7
        ]
      }
    }
  },
  {
    "type": "profession",
    "id": "tailor",
    "name": "Tailor",
    "description": "Tailoring may not seem like the most useful skill when the world has ended.  Most people wouldn't expect a simple tailor to live very long.  This is your opportunity to prove them wrong.",
    "points": 3,
    "skills": [ { "level": 3, "name": "tailor" }, { "level": 1, "name": "survival" } ],
    "proficiencies": [
      "prof_fibers",
      "prof_fibers_rope",
      "prof_leatherworking_basic",
      "prof_leatherworking",
      "prof_furriery",
      "prof_closures",
      "prof_closures_waterproofing",
      "prof_cobbling",
      "prof_millinery"
    ],
    "items": {
      "both": {
        "items": [
          "straw_basket",
          "straw_fedora",
          "longshirt",
          "pants",
          "socks",
          "mocassins",
          "patchwork_scarf",
          "awl_bone",
          "bronze_shears"
        ],
        "entries": [ { "item": "needle_bone", "ammo-item": "plant_fibre", "charges": 200 } ]
      },
      "male": [ "briefs" ],
      "female": [ "bra", "panties" ]
    }
  },
  {
    "type": "profession",
    "id": "lumberjack",
    "name": "Lumberjack",
    "description": "You're a lumberjack, and you're okay.  You felled trees before the world ended, and you suspect the undead aren't nearly as tough.",
    "points": 0,
    "skills": [ { "level": 2, "name": "swimming" } ],
    "items": {
      "both": {
        "items": [ "pants", "socks", "mocassins", "straw_hat", "longshirt", "patchwork_scarf", "vest_leather", "rope_makeshift_6" ],
        "entries": [ { "item": "copper_ax", "custom-flags": [ "auto_wield" ] } ]
      },
      "male": [ "briefs" ],
      "female": [ "bra", "panties" ]
    }
  },
  {
    "type": "profession",
    "id": "musician",
    "name": "Musician",
    "description": "You nailed your solo, but the audience erupted into screams instead of applause.  You weren't able to grab much during the panic, but at least you have your flute in your basket.",
    "points": 0,
    "skills": [ { "level": 2, "name": "speech" } ],
    "items": {
      "both": {
        "items": [ "straw_basket", "shirt_straw", "skirt_grass", "socks", "mocassins", "bone_flute" ],
        "entries": [ { "item": "water_clean", "charges": 6, "container-item": "waterskin" } ]
      },
      "male": [ "briefs" ],
      "female": [ "bra", "panties" ]
    }
  },
  {
    "type": "profession",
    "id": "recruit",
    "name": "Tribal Warrior Recruit",
    "description": "Joining the tribal guard has been your dream for years.  You finally got in, just in time for your training to get interrupted by some sort of emergency.  As far as you can tell, the elders abandoned you in this hellhole when you missed the emergency evac.",
    "points": 4,
    "proficiencies": [ "prof_bow_basic", "prof_bow_expert" ],
    "skills": [
      { "level": 2, "name": "gun" },
      { "level": 2, "name": "archery" },
      { "level": 2, "name": "stabbing" },
      { "level": 2, "name": "melee" },
      { "level": 1, "name": "dodge" },
      { "level": 1, "name": "swimming" }
    ],
    "items": {
      "both": {
        "items": [ "helmet_larmor", "armor_larmor", "socks", "boots_larmor", "gauntlets_larmor" ],
        "entries": [
          { "item": "water_clean", "charges": 6, "container-item": "waterskin" },
          { "item": "quiver_birchbark", "contents-group": "quiver_bow_hunter" },
          { "item": "spear_copper", "container-item": "spearsling" },
          { "item": "makeshift_ear_plugs_off", "custom-flags": [ "no_auto_equip" ] },
          { "item": "copper_knife", "container-item": "sheath_birchbark" },
          { "item": "longbow", "contents-item": [ "bow_silencer" ] }
        ]
      },
      "male": [ "briefs" ],
      "female": [ "bra", "panties" ]
    }
  }
]<|MERGE_RESOLUTION|>--- conflicted
+++ resolved
@@ -218,11 +218,7 @@
         "entries": [
           { "item": "primitive_knife", "container-item": "sheath_birchbark" },
           { "item": "fishing_rod_basic", "custom-flags": [ "auto_wield" ] },
-<<<<<<< HEAD
           { "item": "fire_drill", "ammo-item": "notch", "charges": 24 } 
-=======
-          { "item": "fire_drill", "ammo-item": "notch", "charges": 40 }
->>>>>>> 1d753ac7
         ]
       }
     }
@@ -265,11 +261,7 @@
         "items": [ "skirt_grass", "shirt_straw", "footrags", "straw_basket", "primitive_knife" ],
         "entries": [
           { "item": "water_clean", "charges": 6, "container-item": "waterskin" },
-<<<<<<< HEAD
           { "item": "fire_drill", "ammo-item": "notch", "charges": 24 } 
-=======
-          { "item": "fire_drill", "ammo-item": "notch", "charges": 40 }
->>>>>>> 1d753ac7
         ]
       }
     }
