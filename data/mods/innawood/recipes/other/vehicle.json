--- conflicted
+++ resolved
@@ -4,15 +4,6 @@
     "result": "filter_air_makeshift",
     "copy-from": "filter_air_makeshift",
     "autolearn": true,
-<<<<<<< HEAD
-    "components": [
-      [ [ "bottle_plastic", 1 ], [ "bottle_bathroom", 1 ], [ "can_medium", 1 ] ],
-      [ [ "paper", 50 ] ],
-      [ [ "duct_tape", 20 ] ]
-    ]
-=======
-    "qualities": [ { "id": "CUT", "level": 2 } ],
     "components": [ [ [ "plastic_bottles_any", 1, "LIST" ], [ "can_medium", 1 ] ], [ [ "paper", 50 ] ], [ [ "duct_tape", 20 ] ] ]
->>>>>>> 929b6f66
   }
 ]