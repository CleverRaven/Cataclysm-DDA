[
  {
    "type": "recipe",
    "activity_level": "NO_EXERCISE",
    "result": "caramel_ointement",
    "category": "CC_OTHER",
    "subcategory": "CSC_OTHER_MEDICAL",
    "skill_used": "cooking",
    "difficulty": 3,
    "time": "3 m",
    "autolearn": true,
    "book_learn": [ [ "sugarkin_flyer", 1 ] ],
    "qualities": [ { "id": "COOK", "level": 2 } ],
    "tools": [ [ [ "surface_heat", 2, "LIST" ] ] ],
    "components": [ [ [ "sugar", 10 ] ], [ [ "water", 1 ], [ "water_clean", 1 ] ] ],
    "charges": 3
  },
  {
    "type": "recipe",
    "result": "milk_choc",
    "id_suffix": "from_raw",
    "copy-from": "milk",
    "skill_used": "cooking",
    "qualities": [ { "id": "BOIL", "level": 1 } ],
    "tools": [ [ [ "water_boiling_heat", 3, "LIST" ] ] ],
    "components": [ [ [ "milk_raw_choc", 1 ] ] ]
  },
  {
    "type": "recipe",
    "result": "milk_reconstituted_choc",
    "copy-from": "milk_reconstituted_from_powder",
    "//": "Not in base game because people don't seem to do this IRL, with chocolate cows they might.",
    "skill_used": "cooking",
    "components": [ [ [ "milk_powder_choc", 1 ] ], [ [ "water_clean", 1 ] ] ]
  },
  {
    "type": "recipe",
    "result": "milk_powder_choc",
    "copy-from": "milk_powder",
    "//": "Not in base game because people don't seem to do this IRL, with chocolate cows they might.",
    "skill_used": "cooking",
    "difficulty": 2,
    "tools": [ [ [ "dehydrator", 25 ], [ "char_smoker", 25 ] ] ],
    "components": [ [ [ "milk_choc", 1 ] ] ],
    "charges": 4
  },
  {
    "type": "recipe",
<<<<<<< HEAD
    "activity_level": "NO_EXERCISE",
    "result": "apple_gummy",
    "category": "CC_FOOD",
    "subcategory": "CSC_FOOD_OTHER",
    "skill_used": "cooking",
    "difficulty": 2,
    "time": "60 m",
    "batch_time_factors": [ 20, 1 ],
    "book_learn": [ [ "sugarkin_flyer", 1 ] ],
    "qualities": [ { "id": "BOIL", "level": 1 } ],
    "tools": [ [ [ "surface_heat", 16, "LIST" ] ] ],
    "components": [
      [ [ "water_clean", 1 ], [ "sweet_water", 1 ] ],
      [ [ "beet_syrup", 1 ] ],
      [ [ "gelatin_powder", 25 ], [ "gelatin_fresh", 2 ] ],
      [ [ "sugar", 50 ] ],
      [ [ "sweet_juice", 1, "LIST" ], [ "soda_pop", 1, "LIST" ] ]
    ]
=======
    "result": "sugar",
    "id_suffix": "bone_smash",
    "activity_level": "MODERATE_EXERCISE",
    "charges": 100,
    "//": "quite a lot of sugar is scattered when you bash the bones apart",
    "category": "CC_OTHER",
    "subcategory": "CSC_OTHER_OTHER",
    "skill_used": "cooking",
    "difficulty": 0,
    "time": "30 m",
    "autolearn": true,
    "batch_time_factors": [ 95, 2 ],
    "qualities": [ { "id": "HAMMER", "level": 1 } ],
    "components": [ [ [ "bone_sugar", 1 ] ] ]
>>>>>>> 130aa7dc
  }
]<|MERGE_RESOLUTION|>--- conflicted
+++ resolved
@@ -46,7 +46,6 @@
   },
   {
     "type": "recipe",
-<<<<<<< HEAD
     "activity_level": "NO_EXERCISE",
     "result": "apple_gummy",
     "category": "CC_FOOD",
@@ -65,7 +64,9 @@
       [ [ "sugar", 50 ] ],
       [ [ "sweet_juice", 1, "LIST" ], [ "soda_pop", 1, "LIST" ] ]
     ]
-=======
+  },
+  {
+    "type": "recipe",
     "result": "sugar",
     "id_suffix": "bone_smash",
     "activity_level": "MODERATE_EXERCISE",
@@ -80,6 +81,5 @@
     "batch_time_factors": [ 95, 2 ],
     "qualities": [ { "id": "HAMMER", "level": 1 } ],
     "components": [ [ [ "bone_sugar", 1 ] ] ]
->>>>>>> 130aa7dc
   }
 ]