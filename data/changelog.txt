--- conflicted
+++ resolved
@@ -3,14 +3,11 @@
 ## Features:
 Tilesets: Automatically prevent occlusions via semi-transparent sprites (similar to retraction)
 Add parametric mapgen to consolidate similar basecamp definitions
-<<<<<<< HEAD
+Activities can fire EOCs
+Added full mouse support to the keybindings screen
 Prevent attacking neutral critter via move in safemode
 Fix and enhance camp radio tower
 Added sorting, showing&hiding pocket contents, and scrolling via mouse in inventory screens
-=======
-Activities can fire EOCs
-Added full mouse support to the keybindings screen
->>>>>>> b416a226
 
 
 ## Content:
@@ -80,10 +77,6 @@
 Flush map buffers after failing to create starting location
 Smart controller supports using only one engine
 Disassembly doesn't return items with UNRECOVERABLE flag
-<<<<<<< HEAD
-Prevent fire damaging unbreakable items
-Fix energy guns(AFS) on NPC
-=======
 Feral cops become zombie cops
 Fix wall cling phasing through floors
 Add ability to remove plants from planters without destroying planter
@@ -91,7 +84,8 @@
 Spellcasting tools no longer waste charges if you cancel out and don't actually cast the spell
 Fix using unload_everything zone to remove gunmod gets copies of gunmod
 Ferals can use their guns in GG
->>>>>>> b416a226
+Prevent fire damaging unbreakable items
+Fix energy guns(AFS) on NPC
 
 
 ## Performance:
