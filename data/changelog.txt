--- conflicted
+++ resolved
@@ -418,14 +418,11 @@
 Adds car crashes into existing buildings. Initial implementation includes three houses that can spawn with this variant.
 fungalize stages for rest of zombies
 Basic beach decorations
-<<<<<<< HEAD
 Changed lore primer to accommodate eyebot removal.
 Add an new plasma gun for sale by the Exodii
 Added a small kindergarten
-=======
 Add Hazelnut Milk, Walnut Milk, and add them to various recipes a la crepes.
 Add the menorah and small candles to put in it
->>>>>>> b940e14c
 
 
 ## Interface:
@@ -561,7 +558,6 @@
 Filter items by can_contain `L:`, `V:`, `M:` (longest_side, volume, mass); affects AIM, inventory…
 Migrate compare item menu to imgui
 Various misc improvements to camp crafting flow and feedback
-<<<<<<< HEAD
 Better skill requirement UI for martial arts
 Scale spell window to spell list and terminal size
 Add recast last spell (Repeat last supernatural ability)
@@ -570,9 +566,7 @@
 Set minimum sizes for missions menu UI
 Fix compact aim window
 Fix NPC rules window scaling for small terminal sizes
-=======
 Add history to Construction Search
->>>>>>> b940e14c
 
 
 ## Mods:
@@ -935,7 +929,6 @@
 [Xedra Evolved] Add time magic class / scenario
 [Magiclysm] Spells cost 1/5 of their normal cost on spell failure
 [Magiclysm] The Great Damage Randomization and Normalization
-<<<<<<< HEAD
 [Magiclysm] Add technomantic augmentation clinic
 [Magiclysm] Add the aenor, a giant heron riding mount
 [Magiclysm] Stop workshop elves and their workshop from spawning
@@ -953,10 +946,8 @@
 [innawood] Add Makeshift hand-crank charger and magnetite ore.
 [Magiclysm] Demon spider rework
 [MoM] Melded Teleporter Force
-=======
 [MoM] Sitting at high Nether Attunement costs additional calories/additional weariness when maintaining powers 
 [Magiclysm] Goblins and wargs are best friends
->>>>>>> b940e14c
 
 
 ## Balance:
@@ -1466,7 +1457,6 @@
 Fixes SegFault w/ flashlights & attached power
 Peeking out of elevated windows no longer causes you to fall
 Heat radiance now can spread through gas-permeable tiles like chain link fence
-<<<<<<< HEAD
 Fix title menu tileset layering error
 color tags texts drawn in item info
 make ammo_effect_WIDE actually work
@@ -1475,12 +1465,10 @@
 Fix crash when zone-harvesting crops with bad data
 kickboxing and boxing technique conditions
 Innawoods - Fixes trails spawning manmade stuff
-=======
 Correct recipe for water purifying to use correct quantity of water
 Items in transparent pockets on the map illuminate surroundings
 Mark some specific furnitures/terrains examine as always allowed in faction territory
 NPC should not wield integrated armor
->>>>>>> b940e14c
 
 
 ## Performance:
@@ -1641,12 +1629,9 @@
 Tests now run in a guaranteed order (lexicographic) by default (can be overriden with cli argument)
 Streamline Vertical Movement While Levitating and Flying
 Make enchantment mutations work again
-<<<<<<< HEAD
 Added Imgui demo screen (and style editor) to the debug menu
 clang-tidy output is a bit more readable on windows
-=======
 migrate map-size related constants to new file, unmagic related constants
->>>>>>> b940e14c
 
 ## Build:
 Support Mac arm64 build
