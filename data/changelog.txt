--- conflicted
+++ resolved
@@ -152,14 +152,11 @@
 New characters get random natural hair color during character generation
 Binoculars now also increase 'detailed' vision range, not only max vision range
 Morphic Sizing flag for summoned/magickal items
-<<<<<<< HEAD
 Added check for stealing prior to wearing
 Plastic tub audit
 Adds throwing practice tools
 Debug spawn NPC by class id
-=======
 EOCs modifying calories track spent calories
->>>>>>> 6b988963
 
 
 ## Content:
@@ -341,13 +338,8 @@
 Slightly Expands Hub-01 and Yrax factions
 Adds a new stationary fungal variant.
 adds a new fungus infested mapgen
-<<<<<<< HEAD
-Added more gunmods
-Garter Belt Variants
-=======
 Add a random NPC class that knows how to fly. Yes you CAN recruit them, switch to them, and then fly a helicopter with their skills.
 fungalize stages for zombies
->>>>>>> 6b988963
 
 
 ## Interface:
@@ -444,13 +436,8 @@
 wrap the descriptions in the zone menu so that it doesn’t have a ridiculous width
 Map UI: hint custom keybind for `CHOOSE_DESTINATION`
 Toggle between the map and look around
-<<<<<<< HEAD
-Removed descriptions for reloaded and black powder rounds
-improve contrast in uilist menus by not allowing colored text in highlighted menu items
-=======
 Only list non-zero damage types on melee weapons
 Misc. improvements to NPC goto-location options
->>>>>>> 6b988963
 
 
 ## Mods:
@@ -701,7 +688,6 @@
 [DinoMod] Astrodon 
 [MoM] Add Alien Meadow mutable map special
 [Magiclysm] Fantasy species zombies
-<<<<<<< HEAD
 [Magiclysm] Add `UNRESTRICTED` flag to several Magiclysm summoned items
 [Magiclysm] Rapid Regeneration's effect only triggers if you need healing
 [Xedra Evolved] Werewolves only regenerate when they need to
@@ -717,13 +703,10 @@
 Create and use READ_IN_DARKNESS and distribute CRAFT_IN_DARKNESS to magic night vision sources
 XE Gracken Big Game Hunter profession
 Prevent Paraclesians from being born with a drivers license
-=======
-[Magiclysm/Xedra Evolved] Magiclysm/xe updates for #76890
 [MoM/XE Interaction] Ierde and powerful vampires are immune to telepathy
 [MoM/CrazyCata Interaction] Rename Metaphysics to "woo woo"
 [Bombastic Perks/MoM] Add MoM-specific perks
 [Xedra Evolved] Dreamsmithing procgen expansion (enchants)
->>>>>>> 6b988963
 
 
 ## Balance:
@@ -822,12 +805,7 @@
 Small changes to Quenching and tempering proficiency
 Battery tools sanification
 Obsolete and migrate legacy wire in favor of mild steel wire
-<<<<<<< HEAD
-Survivor Half Masks no longer protect your eyes from the sun.
-Vibrator now uses an internal battery that can be charged via cable in line with similar electronics
-=======
 Make lab access shafts normally visible once spotted
->>>>>>> 6b988963
 
 
 ## Bugfixes:
@@ -1076,35 +1054,15 @@
 fix the crash in select_language by building the font atlas first
 Monsters won't be sending immobile targets into flight anymore.
 [XE/Magiclysm] No wizard cats
-<<<<<<< HEAD
-[Magiclysm] Earthshapers cannot Stone Slumber unsafely
-Audit trap difficulties
-Remove Magiclysm elf threshold requirement on Animal Kinship
-Night vision goggles no longer draw green overlay after their batteries ran out of energy
-Rewords the 'pair of butterfly swords' into a single sword.
-Scrap trader mission no longer generates duplicate refugee center
-Fix gun shy trait
-Linking of 'Heaters' wasn't implemented correctly
-Fix move cost effect of stillsuit
-Fix upgrading of zombie animals, ferrous zombies and some monstergroups tweaks
-=======
-Fix consume activity creation from liquid handler
 Cabin in Safe Place scenario is now actually safe
-Remove tainted/human leather recipe
-Rotten blood can't be analyzed on centrifuge
 [MoM] NPCs can awaken in portal storms
-Fixing display of loudness multiplier of gunmods
-Spend time when taking off items via 'T' in item examine menu
 Start of cataclysm day and start of game day now respect season length
 Fixes #76414, Can't activate item - character instead tries to eat it.
-Forbid modding integrated tools
 No longer able to wear already worn items
 Faulty guns don't lock your view
 Don't apply additional move cost for moving barefoot in deep water
 Fixed a crash when using the 'set of clothes' item
-Fix Britishisms in the JSON files.
 Fix non-battery charge consumption of active items
->>>>>>> 6b988963
 
 
 ## Performance:
@@ -1214,12 +1172,7 @@
 Migrate ACT_WAIT_STAMINA to an activity_actor
 Migrate extended description (`x`->`e`) to imgui
 [DEBUG] Modify hordes through overmap editor
-<<<<<<< HEAD
-Replace activity `ACT_PICKUP_MENU` with `uistate.open_menu`
 debug dialogue + talk_topic menus
-=======
-Mod Compatibility: Only load files within "mod_interactions" if requisite mod is loaded
->>>>>>> 6b988963
 
 
 ## Build:
