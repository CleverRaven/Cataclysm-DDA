--- conflicted
+++ resolved
@@ -220,7 +220,6 @@
 Added Hub 01 mission signposting LIXA
 Crafting Musical Instruments
 Additional Achievements
-<<<<<<< HEAD
 Adds ASCII Art to 619
 Created Map Extra that spawns monsters from the Group_Worm
 Adds a lot of mission-specific and chat/small-talk dialogue to Liam (Friends to the End scenario)
@@ -228,9 +227,6 @@
 Adds still more mission-specific dialogue for Liam (Friends to the End)
 Add XL and XS versions for french maid clothes/aprons/hats
 Fridges and freezers. What do you mean 'we already have some'?
-=======
-
->>>>>>> 1b82e689
 
 
 ## Interface:
