# 0.H

## Features:
Tilesets: Automatically prevent occlusions via semi-transparent sprites (similar to retraction)
Add parametric mapgen to consolidate similar basecamp definitions
Activities can fire EOCs
Added full mouse support to the keybindings screen
Prevent attacking neutral critter via move in safemode
Fix and enhance camp radio tower
Added sorting, showing&hiding pocket contents, and scrolling via mouse in inventory screens
New game event that triggers on load or new game start
Add option to hide bionics
Allow JSON monster special attacks to use the dialog condition system
Confirmation before attacking neutral mobs
Unhardcode and rework grabs, ranged pulls
EOCs can have context vars that can be passed into nested EOCs
Pockets overflow into their parent pockets if possible
Stored conditionals for EOCs
Make portal storms mobile.
Reusable Random Encounters Code
Allow mutants to walk underwater
Add support for running and smashing animations
Allow zones to interact across multiple Z levels
Creatures can stumble into invisible players to discover them
Add molting for exoskeleton mutations
3D vision of lower levels with distance fog
Rework MA tech requirements
Allow NPCs to read E-books - new activity added
Allow mutation transformation using the normal mutation rules
Implement setting direction for appliances and add a directed floodlight appliance
Asynchronous animations including sprinting and smashing
Added enable and disable mutation EOCs
3D vision for isometric tilesets
Unhardcode dragging, grab fixes
Make vehicle doors lockable and pickable
Implement export&import of the protagonist and follower NPCs
Expand grain farming and adjust seeds
Creatures above cast shadows onto tiles below
Apply different messages at different effect intensity levels
Player character now can get sick with common cold or flu only after contacts with NPCs or ferals
Generate vehicle prototypes from in-game vehicles
In-game Armor sprite change
Cockroaches flee light, hide under furniture, eat corpses, and breed faster when fed
Cataclysm and game start dates are to be set through scenarios
Friendly NPC crafting by crafting menu
Functionality to drop items off ledges/cliffs onto creatures below
NPC fleeing behaviour adjusted and slightly improved
Adds basic vehicle proficiencies for driving and boating, as well as athletic proficiencies which increase muscle engine output.
Add overheat mechanics to energy guns.
Sound-triggered traps
Item transformation can now pick variant items to transform into
You can now collect grappling hooks and ladders from the ledge above.
Adds priority parameter for special placement
Professions can start with multiple martial arts
Microlab Mapgen is now parameter based.
Allow NPC_DEATH EoC to prevent npc die
Allow NPC doctors to install and remove CBMs from player allies
Look up and down with 3d vision off
Add ignored_monster_species spell parameter
Monsters affiliated with factions will watch for theft of faction items
Allow gunmods to make changes related to gun overheat.
Items that can heat up food (microwaves, coffeemakers, chemistry sets, etc) can be used or reloaded from an adjacent space without picking them up.
[EoC] Condition for asking the player to select a tile
Allow martial arts techniques to trigger on reach attacks.
Adds a confirmation prompt if you are the target, or in the AoE of, your own damaging spell.
Ledges provide sight coverage
Add foreach function to EoC
Add Map related EoC functions
Allow messages to parse nested tags
Allow using snippets in item descriptions
Infectious diseases (cold/flu) have an invisible incubation period, and start with milder symptoms
Weapon Proficiency
Fixes NPCs being too afraid, makes swarm danger assessment more robust
Add option to switch between outfit (when available) at chargen
Animals have stomachs, digest food, and benefit from eating
Enable NPCs to reload magazines in their inventory
Liquids crafted at camps will try to be placed inside zoned terrain/furniture that can hold them(LIQUIDCONT)
Hauling overhaul: you can choose which specific items to haul, whether to automatically haul new items, or haul items by filter
The player can gauge an NPC's personality during dialogue with them
The Han Solo Special: NPCs identify when fleeing is failing. Also adds flee modes and panic.
Boomer bile is slippery, causes pinkeye, and is blocked by waterproof eyewear
The map changes as you travel east-west and north-south, revealing either rural areas or oceans and megacities
Furniture/terrain have semi-persistent damage from being bashed
Rework Character::overmap_sight_range to allow night overmap sight through mutation
re-add pre-seeded hordes, make them unconditional, and show up even with wandering hordes disabled
Allow for a "variant" field when using the add_trait effect
There's an ocean in the East (or wherever you set the json) now. NBD.  Feel free to add content for it.
Make run_eocs/queue_eocs support variable objects
Protein bars now give character a psychological trauma
Adds sand to ocean beaches
Toggle to highlight OMTs revealed by maps
Adds extreme height chargen traits, adds tools for disabled drivers
Allows dormant zombie types to be defined easily, with a simple new monster flag.
Provide a way to create a EOC with given alpha and beta talker.
[Mods] Non NE region mods have different day/night times dependant on their setting
add a profession condition for EOCs
Introduces dormant zombies and associated mechanics. They spawn in mass graves in limited numbers for now.
Hub now offers armor set printing after HWP is unlocked
Implement basic saline infusion to help with blood loss
Adds treetops and makes trees climbable
Allow bird wings to glide
Allow whitelisting and blacklisting hobbies in scenarios, professions, and globally
EoCs support mutate_towards directly
make `u_spawn_item` to support the item group whose subtype is `collection`
Add u_wants_to_talk/npc_wants_to_talk EOC effects
Player can eat from camp larder(always). Workers receive spent food from it when being assigned to work (requires NPC needs enabled).
Implement IME pre-edit text for CJK text
Allow effects disabling (conditional) limb flags
Threshold substitutions
Small scale anaerobic digestion system
Shatter a zombie's torso armour with a good hard hit.
Limbify Feathered Arms, rework gaining Bird Wings
Unhardcode KI strike / Drunken master
Make power grids easier to disconnect, reconnect, and merge parts to
Beast mutants can mutate quills
Adds a new trait, Tiny Stomach
Add new hairstyles from Mawranth's Hair Salon
Unhardcode and limbify attack vectors
Add new function follower_present for use in JSON
Graphical construction preview
Resume butchering
The player can swap between defined outfits with the 'set of clothes' item
Corpses can decay into bones etc (defined as a harvest group)
Support WASM build via emscripten
Allow ammo effects to cast spells
Automatic turrets will not fire guns if they are going to overheat
Deconstructing now prompts with potential items, can be toggled off in settings
NPC @ menu: Show morale, medical; Change name, gender, armor sprite
(Currently player only) Factions can take over and loot camps they don't own
Food can inherit the allergens of materials it was cooked from
Add conjunctivitis from boomer bile
Event Bus for Radiation
Species Based Snare traps
Add TEMPORARY_SHAPESHIFT flag, use it to recalculate size before standard size flags
sunset/sunrise appreciation
Add ITEM_WATERPROOFING flag, add to Magiclysm/XE content
Make salvaged combat exoskeletons repairable
Add persistent boomer bile effect that causes a stench and skin irritation
Place_vending function can place unpowered machines
Add option to make the bleeding of a pet stop
Add different levels of vision to the overmap
<<<<<<< HEAD
Allow some small parts on helicopters
=======
Google Maps
Dynamic trait purifiability
Add drugs and mutagens to your faction camp stores.
Allow military night vision goggles to attach to combat exoskeleton head armors
>>>>>>> 75f6cdeb


## Content:
Add 14 scores, 24 achievements and 5 conducts related to vehicular travel
Add generic finales for generic mine
Add new boss for physics lab
Add 4 New Apartment Complexes
Add several new bungalows
Updates to several existing maps
Add the first Exodii mission
Combat Capable Mounts
Add new Exodii NPC: Luliya
Add new weather types: mist and fog
Allow players to keep bees
Apartment complex: parking garage, lobby variants, roof additions
Crustacean mutation tree
Dead trees can be harvested for wood(once per tree)
Added a new location called survivor forest camp
Addition of non-NPC civilians for lore reasons
Nether spiders as a new bossfight for the game.
New conversion kits, guns, and calibres
Crashing ship start for Aftershock
Add more monsters to the nether monster corpse
Living lore document
Gastropod Foot Limb: Mutant limbs can be added in json
Added a small office building fortified by bandits
New location: speedway
You can now choose a new leader for your faction without dying
Adds new skateboard vehicle
Most scenarios now provide vision of the nearest city on start
Alternative resolution to clean back bay quest
Add a synagogue
Adds a chance for small, personal photographs to spawn within people’s wallets and creates a starting pool of 34 snippets from which to pull.
Adds curved road bends, rotaries and rest stops/laybys
JSONify Defense Mode
Adds a new mission to the Exodii
Add boats to river banks
Vehicles now contain heater, and some contain AC
NPC Elvira Fish, Circulations
Adds a jeweler as a new starting profession
Add a larger “family–sized” water heater
Rework Anvils and add crude anvil
Add some backstory to Eddie McKenzie.
Add some prosthetics.
Added Bulk Storage Mounds and Piles for More Resources
Add undomesticated wild rabbits
Adds some MA techniques, improves disarming and transform certain techniques from stuns to downing techs
adds dried garlic/chili
Adds more ways to learn bronze crafting
Updates the Portal Dependent mechanics and introduces rewards for exploring the portal dungeons.
Cyberhorse... CYBERHORSE!
Make nuts and bolts craftable using thread cutting tool
New map extra: civilians making a futile last stand against the horde
Adds primitive cup(s)
Add residential rolling trash cans.
Adds Long awaited Exodii Sidearms
Allow diving into water to remove Mycus spores.
New Scenario: Last Stand
Boston-Chan costume set
Omelets and other egg based foods
New Epilogues for NPCs
Adds more fungalized humanoid/animal zombie variants.
Winnowing, new method of obtaining raw grain
Adds compensators, adds conflict for suppressors/barrel porting
Changes some items' material to fiberglass
New portal storm monster based off a dream I had
Add liquid recipes for faction camps
Add the star vampire, an invisible blood-drinking monster
Metamagic perks from Bombastic Perks
More trail variety
Receivers now respond for magazines you can put into the gun.
Adds 410 loads, ballistics data
Add's more fungal insect monsters, fixes bugs I forgot in last PR.
Adds most kinds of Arisaka rifles to the game, cartridges, and item spawns.
update filter guide to indicate that flags were added as filter option following PR #70212
Adds .45 LC cowboy loads and ballistics data
Add a 1 cylinder diesel engine to the game.
Vehicles spawn on bridges
Added creatures to populate the new edge ocean.
Major board game expansion
Allow the Nunez family to move to Tacoma Commune if you help them set it up.
Lockets can store photographs
Add diet soda, because screw your free calories!
Addition of many new books, from religious texts to magazines, mainly for fluff purposes.
Modularize Desert Eagle, add .50 AE
Addition of three new, big-sized treefrog mutants. Minor tweaks to existing frog mutants.
Further pharmacological expansion infrastructure + adds a few new drugs that make use of the system
JSONize Electrohack Tool
Previously Innawoods-only stream mutables are now in the main game
Added ASCII art for most containers
Making Shadow Spawn Messages editable
Adds new jewelry for black history month, such as cowrie necklaces and various types of hair beads.
Mainlined the innawoods meadow mapgen
Light vest disassembly now drops kevlar
Add QUIETMOVES and SILENTMOVE flags, apply them to [Magiclysm] bugbears
Add 7 new frog zombie varities and audit existing frog zombies
Cinnamon for Deluxe Oatmeal
Soldiers' rifles have more/various weapon mods
readd heavy ballistic vest
Adds Chiropteran (bat) mutation line, and the subaquatic navigation system CBM
Allow monster corpse teeth to be used to make traps and weapons
Adds social/asocial mutations
Simulate hair growth over time.
Add earthworms to the game, as a food source
Add cougar kittens and fix cougar taming in mods
Boomers now leave fleshy gibs on detonation```
Pictures for House fluff
Added Hub 01 mission signposting LIXA
Crafting Musical Instruments
Additional Achievements
Honk your clown nose!
Add a new LMOE mapgen layout
Eeeeven MOOORE mission context dialogue for Liam (Friends to the End).
Adds a significant amount of extra dialogue and conditionals to Isherwood (Isherwood update part 1, 50% done)
Add a new high danger Yrax construct
Add poultry meat
Adds ASCII Art to 619
Created Map Extra that spawns monsters from the Group_Worm
Adds a lot of mission-specific and chat/small-talk dialogue to Liam (Friends to the End scenario)
Rework exoskeletons
Adds still more mission-specific dialogue for Liam (Friends to the End)
Add XL and XS versions for french maid clothes/aprons/hats
Fridges and freezers. What do you mean 'we already have some'?
New portal monsters: unviable life forms
Challenge start - hunted forever. Starts with the nemesis, but it comes back stronger everytime it dies
Adds a new  globally unique special to spawn in the ocean : an Oil Platform !
Overhaul and flesh out Barry Isherwood's rescue mission
Prepper Militia Community
Add Snow Cones and Snow Machines
Add three new locations to Aftershock
New jewelry added
Night vision helmet attachments
Add murky water, make regular water safer
Add Alcoholic Snow Cones
10/22 Pistol
Adds a variety of marine plants.
Adds bench vise
Full auto 10/22s
Reduces craters
fish emulsion
Static NPC factions have their own camps and food stores
Regen serum
Vitamin Cost per mutation
Small lighthouse
Red Phosphorus Using Matchbox Strikers and Potassium Chloride Using Match-heads
Add brick construction to camp expansions
Clean water in open containers reverts to water after a while
Update the basic gas mask, related filter, filter ammunition, and gas mask bag to modern CDDA standards, add possible inserts and outserts, disassembly recipe, and item group goodness.
Remove the 'Shockstorm' attack from monsters that have it
Adds new endings which are impacted by the strength of other factions
Add white phosphorus and related recipes
Added multiple new guns
This adds a Doctor and Pharmacist profession. It also generalizes the "MD" trait description to include more medical professionals.
Three new skeletal zombie evolutions
Microlabs will now spawn foes from a series of mutually exclusive lists.
Bakery contains flour now, plus overhaul and improvements
Expands the regenerating zombie into it's own line
Adds a new set of twisted geometry artifacts, found where geometry itself is twisted due to the acts of humans and worse.
Overhaul and flesh out Barry Isherwood's rescue mission, part 2.
Adds a home canning hobby/background to character creation
Mute very divergent mouth mutations
Added apiary overmap tile to farm generation
<<<<<<< HEAD
Add Variable Snippets for Home Pictures
More detailed sunset/sunrise morale based on actual weather and traits
=======
More detailed sunset/sunrise morale based on actual weather and traits
Sand and gravel pit location
Neutral NPCs may now be shoved.
Add game screenshots to data/screenshots
Add more vision level (at least for FEMA camps, for now)
Superglue Overhaul
Added a way to fix cyborgs at rubic's castle
Added mashed potatoes.
Allow cephalopods to gain the ability to eat, sleep underwater
Alpha Social trait
A few new reptiles to populate the world
A bunch of new mutant arthropods underground
Make dermatik pregnancy and birth suck significantly more
Add painkiller eyedrops
>>>>>>> 75f6cdeb


## Interface:
Show crafting failure chances in the crafting interface
Show addictions from hobbies in newcharacter tab
Added ability to think to yourself in the message log
Added Presets for pocket settings
Prettier loading UI for loading the save
Add min/max feedback to new character stats interface
Mouse thumb button support
Show NPC location when selecting NPC to chat with, guard, or follow
Display why vehicle parts cannot be installed
Open multiple containers in Advanced Inventory Manager
Adds the 'Mark as dangerous' keybinding to the overmap
NPC selects melee style
Add sundial, wind and radiation badge to "spacebar" sidebar
fix widget error if player has no body part
AIM: Add key to step outside containers; AIM: mark container that the other pane is looking inside
Change description of highlighted regions when editing the overmap
Detailed information for stats on character creation menu
Larger and more I18n-friendly safemode UI
Enable/disable showing several non-player-related messages in the log
Walking into ledges examines them.
Accessible item insert menu
Show insertion failure reasons in Insert menu and AIM
Select default bodypart when applying bandage
Show zones on other z-levels in zone manager
Remember inventory show/hide all contents option state
Display what mod the contents belong to, scenario, profession, map
Find items that cover body part
Enable history for AIM and inventory filters
Make zone manager display more of zone name
Show estimated time when washing items
Selecting container mode for unloaded items
Open proficiency UI with relevant first selection
Adjust hungry and overweight coloring in sidebar
Categorize more containers by their contents
Explain why wielding an item from pick-up menu fails
Switch crafter in crafting menu to and from an ally
Add favorite category to spell casting menu
Allow scanning several books into ereader at once
Add milling info to milleable items
Add spell class selecter to spell casting menu
'Learning is disabled' message on disabled skills
Update gun mod removal UI to use inventory menu instead of a prompt; prevent removal of gun mods with other mods installed on it
Show the mass of vitamins in food items
Melee weapons tell you your skill is too low to see melee values instead of just hiding them
Shows the starting location for a scenario when there is only one possible option.
Show language selection window in options menu
Hide AIM during directional prompts
Keep displaying selected outfit throughout chargen
High characters now see fancy smiley faces and exclamations in their message log.
Can't accidentally select full deconstruction if simple deconstruction is available
Set priority for containers that have auto whitelisting.
Tile cover is now named concealment, because that's all it actually does.
When opening spellcasting menu, go to favorite spells tab if player has favorited spells
AIM: when cannot wear, try to wield
Separate keybinding to select default ammo for RELOAD_AND_SHOOT/RELOAD_ONE weapon
Show NEW! in List Items menu
Adding spell name to the casting... widget
Adding Classless as a supernatural category
Mission UI migrated to imGUI
Provide a visual UI for changing vehicle part shapes
Display RAS weapon reload time in aim ui
Warn on setting an auto feature when auto features are off
support selecting all npcs
Change: Container for X -> Pour X into
Show actual real-world distance to mission objective
Add selection menu for cosmetic traits in character creation
Adds message for NPCs completing crafting so it doesn't reference the player incorrectly.
Add the 12-bit rainbow as color palette option
NPC follower rules can now be viewed and modified in a dedicated, mouse-supported window (imgui)
Prevent automatically assigning keys to passive bionics
Zone Manager: "Show All / Hide Distant" highlights selection
Add sorting by amount and value/volume in advanced inventory search
Addiction withdrawals are a toggleable distraction
The filter is reset when you open the construction menu
<<<<<<< HEAD
Select CC-Sounds as default soundpack if it's present on first run
=======
Removes XS/XXXL traits from the player display
Fix message 'There is nothing to pickup'
migrate uilist implementation to use ImGui
Allow ebooks in read command
format `uilist` menu entries with a table
Prevent automatically assigning keys to passive mutations
Fix ImGui Demo in curses
make ImTui render text as text, so that the players can read our spiffy new menus
toggle to only draw overmap during autotravel
mouse input in uilists does not block keyboard navigation
>>>>>>> 75f6cdeb


## Mods:
[Aftershock] Fix the Migo mutation tree
[TropiCata] Adds more tropical flora
[Mythos] Split off Mythos creatures into self-contained mod for 0.G
[Desert Region] world generation changes
[Aftershock] Reduce deadliness and frequency of ruin robots
[Dark Skies] Remove Dark Skies Above from the main repository
[Magiclysm] Adds item enchanting to magicalysm mod
[Backrooms] Adds 10 rare artifact variants to the Backrooms
[Magiclysm Graphical Overmap] Delete Magiclysm Graphical Overmap
[Magiclysm] Another approach to animist summoning
[Xedra Evolved] Add content for dreamsmiths and dreamers
[Bombastic Perks] New mod to earn perks through gameplay
[DinoMod] Integrated mutation armor
[DinoMod] Therizinosaurus
[Xedra Evolved] Museum Location for Xedra Evolved
[Magiclysm] Adds several new professions to the Magiclysm mod
[Bombastic Perks] Added resurrecting meat monstrosities to bombastic perks
[Bombastic Perks] Forcefield and Evasion enchants
[Aftershock] Elemental bionic weapons.
[Bombastic Perks] Adds the recycler perk
[Xedra Evolved] Revamped the inventor class
Alchemy Perks for Xedra Evolved
Bombastic Perks adds Playstyle Perks
[Magiclysm] Ways to boost your caster level
Disable the Bionic Professions mod by default
Add the Mind Over Matter mod to the CDDA repository
[Tamable Wildlife] More tamable creatures
[MoM] Add additional portal storm remnant map extras
[Sky Island] Mainline Sky Island mod
[Magiclysm] Add a spell-using feral human to Magiclysm
[MoM] Add telepathic and telekinetic damage types
[MoM] Mind Over Matter-specific Research facility overhaul
[XE] Paraclesians: Elemental Races
[Railroads] New mod
[MoM] Add Enervation damage type, apply it to Eater and feral vitakinetics
[Magiclysm] Add more than two dozen spells to magiclysm
[Magiclysm] Add fantasy species starting option
[Magiclysm] Add two more playable fantasy species for Magiclysm
JSON-ize faction camp hunting returns
[DinoMod] document lore
[Aftershock] Rebalance energy weapons to use overheat mechanics
[Magiclysm] Add fantasy species ferals
[Magiclysm] Add dispel magic spells
Create the Isolation Protocol Mod: A traditional roguelike experience
[Magiclysm] Add triffid and migo mages
Clairsentients can have premonitions about Defense Mode events.
Aftershock: New Sci-fi military Gear
Make some non-combat MoM utility powers toggleable
Aftershock: Add a shotgun mod that turns shotguns into coilguns 
Aftershock: Add a new outpost location that can spawn modded tools
Add Sense Minds Telepathic power
Add scaling to Metaphysics XP gain from powers, add penalty for power failure
Add the HAS_MIND flag to appropriate monsters in in-repo mods
XE: Add gossamer material and clothing
XE:  transformation potions to top level alchemy perk
MoM: Add PSI_NULL species to interact with "ignored_monster_species" JSON parameter
[MoM] Add a new power class Photokinesis
[MoM] Add calorie cost for psionics
[MoM] Prevent psionic creatures from using powers if nullified
Make Aftershock and Aftershock: Exoplanet compatible with Defense Mode.
Allow escape pods to carry loot planetside.
[MoM] Add mi-go psions
[Innawoods] Added meadow mutable
[MoM] Drain overhaul  + Power Maintenance overhaul
Aftershock: Add Landing Pads
[DinoMod] Animal Food Matters
[MoM] Separate NO_SPELLCASTING from new NO_PSIONICS
[MoM] Tinfoil hats protect against telepathy (sometimes) 
[MoM] Add Electrokinesis path
Add more customizable options to Defense Mode.
[MoM] Separate psi_stunned from stunned
[MoM] Gain more Nether attunement in Nether areas
Add Bombastic Perk compatibility to Defense Mode.
[Backrooms] Autodoc special and long-term progression tweaks
[MoM] Add Project PHAVIAN skyscraper lab
[MoM] Add telepathic dampener```
[Xedra Evolved] Revamp spell learning system
[MoM] Add ability to take longer to channel powers in exchange for ignoring focus
[MoM] Add Transporter beacon and remote, using matrix technology for long-distance travel
[MoM] Psion NPCs
[Sky Island] teleporting items back home
[MoM] Change electrokinetic overload
[Sky Island] Allow selection of room teleport behavior
[MOM] Allow high nether attunement to induce hallucinations.
[ Sky Island ] Warp Pulse UI
Paraclesian Map extras
[MoM] Power learning revamp: Biokinesis
[Sky Island] Lots of updates
[MoM] Change success formula for psionic powers
[DinoMod] plesiosaurus
[MoM] Power learning revamp: Teleportation, Electrokinesis, Clairsentience and Telekineseis
[Xedra Evolved] Add Great Tree elemental eruption map special
Aftershock: Add the Port Augustmoon Station
Add WIP Limb Stuff Mod
Replace global_val with context_val in Bombastic Perks documentation.
[Magiclysm] Rebalance enchanted combat loot
[Magiclysm] Reduce mana cost of some of the spells I've written
[Magiclysm] Ogre revamp
[Magiclysm] Greatly increase the number of (weak) spellbooks in people's homes
Update Galvanic Aura to Concentration power and fix other errors
[Magiclysm] Add wizard version of LMOE
[Magiclysm] Add fantasy skin colors
[Magiclysm] Even more spells
[XEDRA] Adjust Magnetic Holster Values
[Magiclysm] Add "of elvenkind" items
[Magiclysm] Goblin encampment / orc village revamp + additions
Fix Brackenwight special attack message
[Sky Island] Take NPCs on/back from raids
[MoM] Final 0.H Fixes 
[Magiclysm] Add spells that allow you to gain the various +mana traits
[Magiclysm] Last Mage on Earth start
Tamable Wildlife: add Cougars to list of tameables
[Magiclysm] Add spellcasting proficiencies.
XE: Trait to avoid learning dream magick
Too much pain shuts down your powers
Edit spell UI word choice when using psionics
[MoM] High levels of weariness turn off your powers
More specific messages for being unable to use supernatural powers
[MoM] Edit portal storm conditions to support moddability, use that for Telepathic Shield in MoM
XE: Trait to avoid learning dream magick
[MoM] Oubliette works on NPCs now
[MoM] Utilise test_eoc functionality to reduce duplicate conditions
[MoM] Power maintenance message change
[DinoMod] Iguanodon
[Bombastic Perks] Add more perks
[MoM] Add `city_sizes` parameter to city buildings
[Sky Island] Add east bunker room upgrades to possible missions 
[MoM] Rework Far Hand into the "Move items" power and Force Shove into the "move creatures" power
Tune conveyance spells with scaling modifier
[MoM] Add the Megakinesis telekinetic power
[Sky Island] Add buildable north chamber missions and mapgen
[MoM] Add actual fear effect to Primal Terror telepathic power
Aftershock: Add two crashed shuttle maps
[Bombastic Perks] Add Stormwrought line of playstyle perks
[MoM] Add pseudo tool to nether crystal outcroppings, add that tool as a possibility to contemplation recipes
[Bombastic Perks] Yet more perks
[MoM] Add zombie breaker, change MoM zombies to copy-from mon_zombie_base
[MoM] Fix Force Shove to account for target weight
[MoM] Add Astral Projection Clairsentient power
[DinoMod] falcarius
[Sky Island] Add west bunker room upgrades to possible mission
[DinoMod] skeletal looks_like fix
Technomancer pain ignoring spell
[MoM] Add `city_sizes` parameter to city buildings
Aftershock: New combat bionics
[Xedra Evolved] Even more paraclesian powers
[Sky Island] Upgrade central skylight missions and mapgen
Aftershock: Add a space station clothes store
[MoM] Using psionics in or near the Nether is more powerful, but also more risky
[No Hope] Adds a difficulty setting prompt to determine item spawn rates
[MoM] Add triffid psions
Aftershock: Add poison based bullets, grenades and 'toxic flamethrower'
Give Liam opinions in XE
Add new homullus mutations that increase equipment durability
Being mute prevents casting VERBAL spells
[Magiclysm] Being grabbed makes SOMATIC spells harder to cast
[Xedra Evolved] Make Paraclesian fae's magic easier in appropriate terrain
Aftershock: Basic Hacking EOCs
[Xedra Evolved] Make Paraclesian fae's magic harder in some circumstances
Adds another variant of Habitat Block to Aftershock. Also adds a new item group and monster group.
[Aftershock] Add the Esper scenario
Aftershock: Adds one variant of Habitat Block to the Aftershock Exoplanet. Also adds hackable display cases and doors.
Psionic powers say "Power level" instead of "Spell level" in the UI
[MoM] Torrential channeling research no longer has required proficiencies
Aftershock: Add urban farms as town buildings
Summon Mojocycle gets better at lvl 10
[Aftershock] Add the Esper scenario
[Aftershock] Esper additions
[Aftershock] Adds one the Solar Array Overmap special to Aftershock.
Give some map extras CLASSIC tag
[Aftershock] Add Spark to Esper scenario
[Aftershock] Add two versions of the Exosuit Garage,  travel to Port Augustmoon, 6 variants of Enclosed Parks to the Exoplanet, and Enforcer station for Aftershock
[Xedra Evolved] Vampires can just drink blood.  They can just drink it
[TropiCata] Audit and balance pass on termites and termite accessories
[Magiclysm] Add Hy-Brasilean ambassadorial honor guard profession
[Bombastic Perks] Add blood-themed perks
Aftershock: New craftable plasma gun.
(XE) Allow vampires to reach the fourth tier and add vampiric mentors
[Aftershock] Add Habitat Block 3 Mapgen to Aftershock Exoplanet
(XE) Tier 4 Vampire implementation
Aftershock Lore documents
[Xedra Evolved] Paraclesian fae cannot wear/wield steel or iron without problems (except Homullus)
[Xedra Evolved] Lots of Vampire stuff, new powers and power research
Aftershock: Add a tool and gadget trader to Port Augustmoon.
[MoM] Add gremlin, a Nether-touched fox, plus small monster tweaks
[MoM] Randomize monster power cooldowns
[Xedra Evolved] Add check for Salamander being near fire, not just in it
[MoM] You can't contemplate powers if you're too weary
[Magiclysm] Add Shifter druid profession + wildshifts
[Magiclysm] Add Iron Intolerance starting trait
[MoM] Add Sensor Jamming Photokinetic power
[Xedra Evolved] Add Iron Intolerance starting trait
[XE/Magiclysm] Update Giant Growth with new `TEMPORARY_SHAPESHIFT` flag
[Magiclysm] Diviner can send you to druid tower
[Isolation Protocol] Autodoc safe room variant
[Magiclysm] Add mana trait NPC trait groups
[Xedra Evolved] Add Skinchanger profession + hedge magic spell
Add more quests to Boann and the possibility to leave the world
[Magiclysm] Artificer attunement passively recharges batteries in inventory
Isolation protocol: Increase danger timer and remove sealed hallways from the mapgen pool.
[Magiclysm] Add Slow Magus spell
[Magiclysm] Vulcanists are immune to smoke and blistering
[MoM] Add MUSCLE_VEH_BOOST flag to appropriate powers
Document how spellcasting proficiencies work.
[Magiclysm] Make the Artificer and Storm Elemental attunement innately immune to EMPs
[Magiclysm] Add WATERWALKING and ITEM_WATERPROOFING to Body of Spirit spell
[Bombastic Perks] Sword and sorcery-esque perks
[XE] make Tier 5 of vampirism attainable + more vampire-related tweaks
<<<<<<< HEAD
XE Stalking Warper and Cryptid Video snippets
Add a bunch of new perks to Bombastic Perks
[Sky Island] Add bunker climate control upgrade
=======
[MoM] Make Oxygen Absorption effect visible
[MoM] Update morphic reinforcement serum with MUT_INSTABILITY_MOD, switch it and noetic resilience treatment over to `consume_drug` use action
[XE] Add Tier 5 vampire powers
[MoM] Nether Attunement affects psionic calorie usage
[Sky Island] Add statue dialogue to let you repeat construction stages
Add `CLIMB_FLYING` flag, implement it in Magiclysm, MoM and Xedra Evolved
Add a new psychic animal, the Direhound.
[Xedra Evolved] Add Purifying the Air sylph spell
[MoM] Nether-void edits
[Sky Island] Add Warped Pond craft
XE Dreamwounds: Locations for spell item drops
Isolation Protocol: New lab shapes.
[Sky Island] Update Warped Pond recipe with man-made terrain
Add Teleportation Ephemeral Walk Power
MOM: Add Reality Tear Teleporter Power
[Xedra Evolved] Add werewolf start scenario
[MoM] Add QD944-P 'Mindsight' glasses
[Xedra Evolved] Add Homullus must wake up near humans fae ban + eating restrictions
[Sky Island] Make Beta security containers and better ones obtainable.
[Xedra Evolved] More Paraclesian restrictions
Isolation Protocol: Add roguelike style health regen and pain reduction
[Xedra Evolved] Add the "XEDRA Operative, Department of Extra-Normal Capabilities, SATOR Division" profession
[Xedra] Inventor: (Re)Add Dimensional Research
[MoM] Add Illuminate Photokinetic power
[MoM] Add Headblind trait and Latent Psion trait
[Xedra Evolved] Extend hedge magic research system
>>>>>>> 75f6cdeb


## Balance:
Cap melee skill gain based on monster melee skill
Simple deconstruct is much faster
Add denim as a material and buff jeans
Removed scent tracking from certain zombies
Cody can make chainmail armor and charges more
Rework melee, unarmed, dodge, cutting, stabbing, and bashing practice recipes to limit higher level practice actions to books
Remove flaming eye phantom melee attack that can disrupt aim
Converts most of the armor and clothing still using the old limb system to the new system with sub-limbs
partial skill levels contribute to most game tests
Portal Storm Coherency Pass
Stop zomborgs from exploding on death
Add a more accessible holy symbol mission, replacing the small relic one
Most materials now burn at least a little slower than gunpowder
stationary monsters don't let you train throwing to high levels
player can drag heavier vehicles
difficulty to repair depends on what the thing is made of instead of its crafting difficulty
Hound afterimages also copy their host nicknames
The player is substantially less effective with guns at low skill values
Lycra is less protective
BMI has a less all consuming impact on how healthy you are
Being badly wounded will always allow you to swap characters in camp while you heal
Intelligence provides a multiplier to current focus rather than adding to its value
More monsters fight back if cornered
Higher dodge skill lowers the stamina cost to dodge
Adds a mutable stream to the mapgen
Limit the times assassins can try to kill you.
Increase plastic variety, adjust plastics to be more realistic in terms of protection
Characters start with basic skills from their previous life
Climbing down stepladders is now safe; climbing down ledges tells you how risky it is.
Add NO_SPELLCASTING flag to Stunned effect
Improve pets' ability to use stairs
Make ferals actually feel like human enemies instead of weaker zombies with range attacks
Allow metal wreckage to be used for cutting
Slimy mutation helps you escape grabs
Caffeinated gum is now only slightly stronger than a cup of tea.
Improved path for intelligent monsters
Make safe place starts safer
Touch up pawn shops with better loot
Prevent staunching bleeding while driving
Threatening to kill NPCs(recruitment) is more likely to make them hostile
Backup generator is much more powerful
Bulk unloading and dropping items saves time cost
Fragile Clothing will degrade if its dealt damage larger than 15% its armor value.
Professions can start with specific recipes
Food irradiation slows food decay to a quarter, instead of making it last forever
Activity suit is actually waterproof, soft surfaces are less slippery, boomer ondeath effect can be resisted
Visitors Passes and Freight Badges no longer reveal roads
Hub14 no longer gives infinite pricey schematics
Removed FANCY and SUPER_FANCY from a bunch of items
Pianos can be fast-deconstructed and thus be moved as an item
Obsolete trickle charger CBMs
Bring ice axe in line with reality
Audit remaining magazines (.223, 9mm, .308)
Update books.json to rebalance religious book spawning
Retuned frag grenades to be less effective against ballistic armor and lose power over distance faster
Remove rapid strike from knives
Instability no longer accumulates or decreases; it depends on how many mutations you have, and how many are outside of your current tree
Pain is painful
Pain was a bit too painful
shoggoths cannot eat artifacts
Removed palm metal plating on brigandine gloves
City buildings are restricted to spawn in (more) appropriately sized cities
Unattended crops that are ready to harvest will die if not harvested before their next growth period
Make Quadcopter Drones Produce Sound
Make most plastic and glass containers transparent
Added limb blocking to bionic styles
The average skill level of NPCs will rise over time
Random NPCs have the same starting skills and proficiencies as the average new character
Food continues to rot at temp above 63C
Adjust Alpha to make breach harder while supporting future mutations
Lower the warmth values of some undergarments and thin clothes.
Switched Reload Speeds for Plasma Rifle and PPA
Bring volume calculations for player body more in line with realistic examples
Give pebble ammo type recovery chance
Display ordered NPC path on map, NPCs refuse to go to dangerous locations
Reduce Anthill Spawns
Science item group no longer littered with personal prescriptions
more monster balance documentation
update Hub 01 armor repair fees and timeframes
Add Wound Care proficiency for Park Rangers
Opiate shakes caused by cravings go away after taking opiates. Other shakes are unaffected.
<<<<<<< HEAD
Remove guaranteed residential solar, add random residential solar
Mortar is now a recipe on cement bags
=======
let hospitalized humans revive as zed crawlers
Cramped space doesn't prevent sleep
rebalance beverage quench based on oral hydration index
Greatly reduce weak point proficiency learning times.
Adjust martial arts to have crit techs that do not require stun
Exclude PARROT special attack from monster difficulty calculations
Remove CLAWS from Judo, Aikido, Eskrima and Biojutsu
Change Frame, Heavy duty frame, steel plating, sheet metal, and related vehicle parts material to mild steel
Wielded items behave the same as ranged weapons when driving
Small changes to Quenching and tempering proficiency
Battery tools sanification
>>>>>>> 75f6cdeb


## Bugfixes:
Crafting GUI: show how much recipe makes for non-charge items
Monsters add weight to vehicle when on boardable parts
Make AUTO_PICKUP_SAFEMODE also consider ignored mobs
Reset daily health at the end of each day
Food inside sealed containers is properly labeled as such in the [E]ating menu
Prevent autodrive from dropping vehicles in holes
Allow room for starting NPC when picking player starting position
Determine how much you can squish a soft container by its contents
mutate_towards accounts for bionics which CANCEL but don't CONFLICT with mutations
Fix files after a symlink in a directory all treated as symlink on Windows
Fixes marina spawns
Fix NPCs unable to trade items away if they have no pockets
Display IME candidate list and composition text correctly on Windows
Fix dark gray in the ncurses client for terminal emulators that support 256 colors.
Fixes mobile home park road connections
Flush map buffers after failing to create starting location
Smart controller supports using only one engine
Disassembly doesn't return items with UNRECOVERABLE flag
Feral cops become zombie cops
Fix wall cling phasing through floors
Add ability to remove plants from planters without destroying planter
Prevent broken vp in-place replacement when racked
Spellcasting tools no longer waste charges if you cancel out and don't actually cast the spell
Fix using unload_everything zone to remove gunmod gets copies of gunmod
Ferals can use their guns in GG
Prevent fire damaging unbreakable items
Fix energy guns(AFS) on NPC
Faction camps now distribute calories based on actual calories and not default calories
Fix calculation for inserting into nested containers
Make copy-from copy terrain/furniture examine actions
Prevent mission marker from being cutoff in the overmap
Exodii will now properly be mad at you if you steal all their resources from stone barns
NPC morale modifiers now updates regularly instead of being permanently applied
Fix UI and accessibility issues in the overmap UI and character creation menu
Fix unicode path encoding error in Windows MinGW build
Difficulty 0 recipes are no longer arbitrarily difficult
Make EOC u_sell_item() actually transfers the items' ownership
Improving NPC shooting frequency
Enable death effects on limited lifespan monsters
Make Hub01 globally unique
Charge integrated magazines when plugged in
Don't allow to scan books that are owned by other characters
Fix NPC putting items in open air when fetching items during an activity when 3D FOV is on
Trees and other FLAMMABLE_ASH terrain leaves behind ash when burned down
Do not report monsters breaking free of unknown grabbers if the player cannot see them
Allows certain docks to be placed on non-flowing shallow and deep water.
Fix the epilogue for the New England Church Community
Flat armor penetration is spread across all armor layers instead of applying its full value to each
Fix tow cables being unable to connect different vehicles
Smashing now incorporates any MELEE_DAMAGE and STRENGTH enchantments
'w'ield menu will now correctly trigger a steal warning when wielding an item that does not belong to player
Allow crafting tools to use linked electricity
Don't get randomly sick anymore
Itemgroups can seal containers
Spawned corpses should now spawn with and contain their clothes
Can no longer get stuck for days thinking about working out if you're a WIMP with NEGATIVE WORKOUT TIME
Prevent car from spawning into a house wall
HP widgets gets equivalent bodypart
Fix grainy glyphs in blended font rendering mode
Stop dodging good spells, fix uncanny dodge spell crash
Fix and improve NPC randomizer
Make sure overconfident officers reliably drop their guns
[MoM] Fix zombie telepathic stuns
Fix appliance power drain display right after plugging in/unplugging device
Fix items and furniture being deleted from grappling hook usage
Randomly generated characters are now aged appropriately to their profession
AIM: Display correct truncation of container names
Fix visible tiles revealing invisible tiles below
Fix furniture & vehicle map memory refresh
Monsters can go down ramps
Don't teleport items to the ground if the vehicle storage destination is full
Fix Free Merchants Broker price calculation of non charge based item
Skip auto sorting items that don't belong to you
Use correct actor in bulk trade messages
Your nemesis will still hunt you even if you spawn on a roof at the start
Picky eaters won't drink unsavory drinks
Corrects duplicates /the/ in martial arts techs messages
Gas masks only use charges on fields with gas_absorption_factor set
More background stories: actually access them
All weapon proficiencies can be learned by hitting
Fix items applying effects multiple times when transformed
The effect "corroding" should only be added when causing damage
Climate control was 3.7x stronger than it should be.
Allow sandwiches to be made using toast
Reduce NPC faction camp task slowdown & fix save data bloat bug
Fixed some items to cause multiple addictions
Allow NPCs to teleport without the player
Prevent infinite loop when spawning monsters
Fixed laser weapons mounted on vehicles not cooling down
Maps will once again show city names if they show roads.
No more infinite aphids
Stop milking dead cows
Allow pocket_mods to add magazine or magazine well pockets to items without them
Check BMR value to prevent dividing by 0
prevent_death EOC can sometimes fail and lead to permadeath
Adds annotations to construction menu entries done indoors, in trees, and that require supporting walls.
Fix AIM allowing distant container interactions
Show correct bodypart in grabs
[MoM] Quell Walls
Vehicle parts check creature size, increases storage of dumpster and vehicle parts
Prevent softlock when sleeping in cramped spaces
Invalidate draw point cache if viewport size or position changes
clarify repeater mod installation and add a vanilla quest for them
Randomizing character description will produce a matching outfit
Autodrive over bridges
Stable vehicle speeds with autotravel
Count charges in all nearby smoking racks to crafting inventory
Fix crash from reachability zones checking dead NPCs.
Fixes issue where some CBMs could be taken off via forcing a pet to wear them
You can use all kinds of ropes in all constructions now.
Did you know we didn't have any hallucinations for a while? now they're back, baby!
fix #71673, gives Chris’s body clothes.
Sheet metal is Low Carbon Steel
[Magiclysm] Fix Restoration duration
Hint that you need to return to the Representative for the Exodii Recon Mission
'A shadow?' is no longer a pinball.
Fixes excessive shadow lieutenant warnings
[Magiclysm] Add "spell_class": "KELVINIST" to Extinguish
Fix 32 bit integer overflow in bionic power level calculations
[Xedra Evolved] Fix Homullus fae ban
Say which specials could not be placed.
Fix assignment ID's with NECC mapgen EOCs.
Allows Infrared vision to see through smoke
[Magiclysm] Fix Peaceful Rest hobby
NPCs can overeat, starve, and dehydrate to death
Implemented drawing of non-English characters in ImGui screens
Fixed monsters which regenerate in the dark regenerating in daylight
Fix migrating from item variants when the variant has been deleted
NPCs can develop vitamin diseases
fixes issue where NPCs could take an item like canned corn as a donation and would remove the corn from the can and give you the can back.
Fixes issue where loading a forge with coal does not work
fixed issue where ImGui processes input that happens with no ImGui screens visible
Rest quality is not always positive, negative rest quality will slow your bandaged healing 
Fixes ImGui keybindings UI not allowing the user to scroll
fixing issues where ImGui popup changes size sporadically. Fix issue where keybindings filter box deactivates unexpectedly
fixes issue where all ImGui windows display wrong when the window scaling is not 1
Fixed issue where new ImGui popup does not obey the default option requested by user
Fixed issue where the keybindings UI doesn't let you press the plus key to add a local keybinding
Fixed frame lag in imgui text inputs
Fridges do not drop 999 kilo of copper when disassembled
Cureall Effect (Panacea) now cures early stages of cold and flu
Fixed arrows disappearing when unwielded
Make pupating zombie explosion quieter
Fixed issue where new ImGui popup does not obey the default option requested by user
Fixed issue where the keybindings UI doesn't let you press the plus key to add a local keybinding
Fix segfault-causing error in _characters_nearby
Fix shotgun speedloader and speedloader chute
Do not try to unload your bow when it is not loaded.
Favorite ammo must be on the avatar.
Fix split vehicles always using the incorrect pivot point
Transformed active mutations (extended claws etc) properly cause instability
Only count CONTAINER type pockets in the pickup inventory
Allow select-all when highlighted item is non-selectable
Eddie can talk about his father.
Fixes issue where ImGui popup doesn't wrap buttons to a new line when the overall length is too long
Wet Towels No Longer Prompt to be Turned Off
Maybe prevent rare crater generation error
AIM: Now moving all items will not move favourite items, if other items are present.
Misc repair kit draws ammo from around player and inventory, opposed to an internal ammunition pocket.
Fixed issue where Android gesture inputs were not recognized by ImGui windows
Fixed arrows disappearing when unwielded
Fix for massive slowdown when NPC crafting speed drops below 0.0
Pseudo terrain appearing in fields when using mods is fixed (won't affect existing fields)
Fixes issue where loading a forge with coal does not work
Characters' spellbooks will not load invalid spells
Prevent segfault when butcher target disappears
Make Skunks Less Bloodthirsty
Oops - remove cramped space when no longer cramped
Correctly display the cost to learn the proficiency
Hordes won't wander without a reason
Allow using hotkeys to select spells in other categories
Monster difficulty (and exp for killing them) cannot be lower than 1
Fix connections like roads sometimes failing to gen on cityless overmaps
Correctly display pain penalties.
Removes Railgun Fouling
Save achievement files with valid and unique names
Monsters with PATH_AVOID_DANGER flag will more reliably avoid fire and other dangerous fields
Fix extension cords falling off when items are turned on
Properly warn if food will cause you to overeat
Not to shatter already shattered armor.
Make farm plots re-tillable in farming extension version 2
Break fake vehicle parts when the real part breaks
Fixes OM Terrains triggering their exit_eoc on entry instead of correctly triggering their entry_eoc
Raw copper wire (weighing 4.747 g) can no longer be disassembled into copper (5 g). New recipe to turn raw copper wire into copper.
Stop birdshot from firing 20 projectiles, each of which has the power of 100 projectiles
Travel to no longer cancels on moving up/down on a ramp
Offspring inherit friendly value from parents to prevent conflict with tamed parents
LIXA teleport death bugfix
[Magiclysm] Dust Reborn clears rads
Fix rat aggression
Fix android build
Clean water in tanks now stays clean
Webs, sludge, and sap no longer give you superhuman dodge and melee accuracy
Sealed recipes won't seal #71878
Readd condom flavours
New England Community Church also dislikes rabbit and bat mutants
fixes appliances turning off randomly
Fixing drawing of fallback tiles for weather on overmap
Limit shot targets to the reality bubble
Remove acid bombs
gate close displacement bugfix
Actually removes acid bomb
Prevent the unique Isherwood Migo Tower from Spawning in Innawoods.
[Bombastic Perks] Make perks unpurifiable
bugfixes related to burning buildings
Civilianize Semi Auto MP40
Stop wasting dodge attempts on things you can't even see
[MoM] Fix possibility of studying new powers concurrently.
Wrong header restoring saved AIM layout
<<<<<<< HEAD
Provide insertion failure reasons from only eligible pockets
Prevent segfault when unloading from spillable container
safer NPC ranged weapon use
XE Undine and Salamanders no longer sweat
Prevent segfault when target of firstaid_activity_actor disappears
Prevent segfault if repair item disappears
Prevent negative array index for floor_cache
Set owner of disassembly result
Avoid crash when the character has no proficiencies and we press enter on them inside Character menu "@
Prevent phantom cramped space on empty tiles
=======
Prevent phantom cramped space on empty tiles
increase Flame Immunity heat resist so you're actually immune to fire for real this time
Removes superglue recipe
Reading maps will reveal previously partially revealed tiles
Prevent div by zero crash in mana widget
Mutinous NPCs no longer follower your rules
NPCs can use C4
Booby trap releases a live grenade that will actually explode
[MoM] Powers should not be directly teachable
Allow operand number formats on g++14
Prevent segfault when refitting item in spillable container
Treat hostile NPCs as unsafe even if your safe mode rules don't match.
Genetic chaos no longer mutates Perks
Prevent crash from -1 array idx when searching zones
[Xedra Evolved] Wolves Can't Talk
ImGui doesn't respect font settings #73019
Superglue isn't super dense anymore
Adds jack-o'-lantern recipe byproducts
Reach attack around corners
Reach attack around corners
Fix NPC butchering requirements
Fixed segfault when monster tries to grab-drag another monster out of reality bubble
Prevent being teleported beyond OVERMAP_DEPTH
NPC flee from being run over by vehicles
fix the crash in select_language by building the font atlas first
>>>>>>> 75f6cdeb


## Performance:
Make `Character::best_item_with_quality` examine items non-recursively
Refactor effect types to use map indirection and enums instead of strings
Removes the ludicrous amount of OMs the refugee and research centres define
Fix Nested List lag in crafting menu
Optimize eoc processing and other fixes to speed up waiting near many npcs
Optimize pocket overflow function
Speed up new character screen, particularly when many recipes are known
Stop clearing weight carried cache unnecessarily
Precalculate visitable zones to optimize inter-monster aggression checks
Reduced wait times in high traffic areas by ~15-20%
Reduce time of selecting large amount of items in inventory menu
Fix armor resistances hotspot exposed by NPC AI improvements
Slightly fewer allocations in npc::process_turn
Optimized creature iteration during monster planning and parrot_at_danger.
Optimize monster flag checking.
Increase pathfinder performance
Optimize stationary vehicle performance when they contain a lot of items.
Optimizing mostly item to reduce load-time allocation by over 20%
Optimize creature vision checks.
Optimize hot item function to save ~6.7% of game load time
Skip MGOAL_Find_Item if the player is busy.
Avoid wasteful loop in map special road connections
Decrease memory overhead by about 200MB or about 15% by slimming down mapgen data structure.
Faster ascii overmap drawing
Optimize item::stacks as well as allocation patterns in item and elsewhere
cache available recipe list in craft menu
<<<<<<< HEAD
Optimize typed coordinate conversion functions for widespread savings
=======
NPCs take less time to check for enemies.
>>>>>>> 75f6cdeb


## Infrastructure:
Epower and power in units::power
Update compiler support.  Now supporting gcc 8.1+, clang 10+, XCode 10.1+
Refactor some crafting infrastructure to support removal of charges
Unify gun battery/ups/bionic energy consumption
Modernize string_formatter
Migrate some JSON APIs to string_view
Add units::temperature_delta
Upgrade clang-tidy used in CI to LLVM 16
Allow C++ standard includes in clang-tidy tests
Refactor timer items to be a bit more time based
Support for material replacement in items
Carrier for items on ground is nullptr
Tick_action as a separate thing from use_action
New documentation on how to test proposed changes
Remove charges from solid comestibles
New item categories for martial arts manuals and traps
Update all active items to new tick action system and remove old system
Add ability to merge appliance into grid
Add JSON-based system for climbing aids.
EVENT EOCs provide beta talker
[EOC]Inventory selector
Replaced the use of the arbitrary body temperature scale in game logic with units::temperature/units::temperature_delta
[EoC] Simple if-else statement
Allow specifying vitamins by weight (mass) in items
Add more comment-commands which apply labels to issues and PRs
Migrate arithmetics function with arguments to math
Provide more options to name monsters placed via mapgen
recipes now require activity_level, fake(previously substituted for MODERATE) is depreciated
JSON-ize slot machines
Faction editing on Debug menu
Change NPC faction from debug menu
Remove action portion out of assess_danger into a dedicated method
Add u_has_proficiency to EoC conditions
JSON-ify hallucinations
Parameterize new geography changes to overmaps
Allow items to provide martial art techniques when not wielded
Remove hardcoded mapgen for fields
Simplify/jsonify NPC generation from npc classes
Consolidate `suspendable` and `no_resume` activity parameters
Items warn on exceeding max volume, unify max volume as a game constant
Migrate names to snippets & add weighted snippets
Effect enchantments can now apply to monsters
Make JSON formatter replace nbsp with escape sequence
Update houses to utilize palettes
Added SMALL_HIDER flag to various monsters.
Test case: NPCs prefer to use guns
Rename 'fatigue' to 'sleepiness', mostly on the back end, to avoid confusing different ways of being knackered
EOC proficiency adjustments use normal training route by default
Improve spell checker tokenization and reporting
Deleted the ImGui enable/disable toggle, turns on ImGui globally in CDDA
Use test enumerating item spawns to make assertions about the rate of appearance of different items.
Add perceived kwarg to pain_eval math function, apply it in Mind Over Matter
refactored ImTuis drawing code to fix a black screen issue, and to improve performance
refactor cataimgui::draw_colored_text
Create header for forward declarations of point types
Check DPS of all items with sufficient DPS
Add IRRITANT_IMMUNE flag for describing immunity to skin irritants
LIXA connect_group
Allow EOCs to check and modify battery charge in items
clean up overmap drawing code and consolidate to one function
Jsonized end screen
<<<<<<< HEAD
Quick setup at start for debug worlds/characters
Random NPC classes can define weighted chance of spawning, relative to other random NPC classes
=======
Specify see_cost for overmap terrain with an enum instead of an integer
Add Flathub download button and Flatpak manifest
[EOC] Support user-input text in EOC (similar to num_input in `math`)
Added support for multiple randomized field sprite variants
JSON-ify sleep-affecting mutations
Extend/delete support for harvest lists
>>>>>>> 75f6cdeb


## Build:
Support Mac arm64 build
Adds VS Code Dev Containers & Workspace Config
Allow for cross-compiling from Linux to Windows in Devcontainer
Faster local VS builds
Fast Windows iteration with llvm-lib and lld-link
Cross compile object creator from Linux to Windows using Devcontainer
add object creator to releases
Add a launch and debug configuration to VS Code Dev Container
Enable tests for merge queue
Report game's RNG seed during testing
Added WebAssembly build via Emscripten
CMake: Add LLVM build for Windows and other linker fixes
Use one precompiled header
Fix zlib old-style-cast build breakage
Fix crash with imgui and CMake
Update Flatpak manifest to use clang and include the default soundpack
stl_emulation span::count_ is not const anymore
No longer build object creator in CI nor include it in releases
Add PDCurses to Windows
Fixed Linux experimental build automation issues caused by SDL dependencies


## I18N and A11Y:
Add percentage-translated statistic to language selection
Make furniture->lockpick_message translatable
Add check to ensure translator comments are correctly located and extracted
Add more English names and their translations to Simplified Chinese and Japanese
Expand the Russian name list with translated English names


# 0.G (Gaiman)

## Highlights
Effect on condition brings a scripting pseudo language to Cataclysm.  Some of its key uses in 0.G have been the introduction of portal storms, NPC faction development over time and random encounters in already explored maps.
The introduction of hobbies has added a new tab to character creation that allows the player to select one or more hobbies/backgrounds that flesh out what your character was doing prior to the Cataclysm in skills and traits.
JSONized sidebar allows almost total control of what your sidebar looks like and what information it displays is up to you!
The skill system has been greatly expanded with many new proficiencies and many new ways to learn them, as well as the groundwork for practice-based skill improvement, including a skill rust system that doesn't suck because it caps effective skill lost and regenerates faster than regular skill gain.
Passively boil water by putting dirty water into a fireproof container then placing the container on top of a fire.  Walk away and after an amount of time dependent on the amount of water to boil it will all be clean water!
Monster weakpoints! Many monsters now have weakpoints that the player can hit to apply various effects and extra damage to the monster.  As the player dissects more corpses of monsters they can learn weakpoint proficiencies that increase the player's odds of hitting weakpoints.
Characters now have cardio which will respond to your playstyle.  Go for a run every day and perform hard labor and your stamina will slowly go further and further.  Spend three months reading and performing low intensity crafts and your cardio will suffer.
A half dozen new in repo mods: Innawoods for the survival from scratch you crave. Backrooms which takes place in the neverending backrooms dimension, Massachusetts mod for people who desire geographic accuracy, Xedra Evolved a science fantasy mod with weird magic and vampirism, Tropicataclysm for your Cataclysm at a warmer latitude and the Megafauna mod which targets an ancient epoch with creatures that outsize our modern equivalents, similar to Dinomod.
Take over a friendly NPC upon your death, if you've managed to recruit any NPCs to your faction you are given an option to take over one of them in the event of your character's death.
Appliances and building based powergrids, allow you to set up various tools or even usable arcade machines in your home base.
Two new Iso tilesets have been added to the game.
Simple monster aggression differentation. Some monsters now know if another monster made them angry instead of the PC.  If they get angry at other monsters they may not get angry at the PC.
Vehicles now have solid walls even when angled which prevents monsters and fields from entering an angled vehicle.
Dozens of updates and content additions to Dinomod, Aftershock and Magiclysm.
Map memory is now unlimited, you will no longer forget places you have been before.
There has been a distinct push to make many options and possibilities clearer to the player without having to search for them, UI that makes suggestions as to why the player might want to perform an action.
Electrical fields can now produce EMP that will destroy unprotected electronics
Perspiration now exists so that your PC can wear heavy armor during summer without overheating, instead they'll sweat heavily and experience thirst faster.

## Statistics
7889 files changed, 11643312 insertions(+), 5022361 deletions(-)
13,201 commits
~218 new contributors

New game entities (core): 10293
Items: 2396
    502 misc items, 45 books, 941 articles of clothing, 117 guns and gun related items,
    364 comestibles, 308 tools, 119 ammunition types
Mapgen: 810
    458 overmap terrains, 176 palettes, 17 start locations, 37 city buildings, 14 map extras,
    105 overmap specials, 3 overmap locations
Crafting: 1019
    120 construction groups, 109 requirements, 69 proficiencies, 306 constructions,
    42 recipe groups, 2 recipe categories, 57 practice recipes, 2 construction category,
    312 nested categories
Achievements: 12
    5 achievements, 4 event statistics, 3 event transformations
Item Traits: 1409
    1267 item groups, 44 materials, 25 ammunition types, 5 ammo effects, 12 tool qualities,
    29 vitamins, 25 item actions, 2 fault
Player Traits: 474
    122 professions, 91 effect types, 117 mutations, 25 activity types, 2 behaviors,
    1 movement mode, 5 morale types, 2 disease types, 46 mutation types,
    8 trait groups, 55 sub body parts
NPCs and NPC interactions: 1443
    1153 talk topics, 142 missions, 14 scenarios, 78 npcs, 52 npc classes, 4 factions
Map Traits: 321
    202 terrains, 3 weather types, 95 furnitures, 1 gate, 7 field types, 13 terrain transformations
Monsters: 461
    300 monster types, 158 harvest entries, 3 species
Vehicles: 138
    99 vehicle parts, 31 vehicles, 8 vehicle groups
Magic: 117
    99 spells, 4 enchantments, 12 emit definitions, 2 relic definitions
UI and Sidebar: 861
    836 sidebar widgets, 15 body graphs, 8 mood faces, 1 ascii art, 1 speed description
Misc: 377
    124 json flags, 29 weakpoint sets, 14 loot zones, 210 effect on conditions, 3 option sliders

New game entities (mods): 5396
New mods: 18
Items: 885
    220 misc items, 62 books, 222 comestibles, 114 tools, 170 articles of clothing,
    51 guns and gun-related items, 27 ammunition types, 19 compact bionic modules
Player traits: 440
    133 mutations, 33 trait groups, 76 professions, 3 techniques, 63 scenarios, 90 effect types,
    1 martial art, 20 bionics, 11 start locations, 3 mutation categories, 5 proficiencies, 2 skills
Mapgen: 955
    608 item groups, 89 overmap terrains, 64 palettes, 98 overmap specials,
    8 city buildings, 88 map extras
Monsters: 1184
    1067 monster types, 93 harvest entries, 9 species, 15 monster attacks
NPCs and NPC interactions: 310
    250 talk topics, 19 npc classes, 27 mission definitions, 13 npcs, 1 faction
Map traits: 217
    99 terrains, 94 furnitures, 5 terrain transformations, 9 field types, 2 traps, 8 emit definitions
Vehicles: 61
    33 vehicle parts, 7 vehicle groups, 21 vehicles
Magic: 320
    290 spells, 30 enchantments
Crafting: 74
    50 requirements, 2 tool qualities, 21 constructions, 1 recipe category
Item Traits: 35
    20 materials, 12 ammunition types, 3 ammo effects
Achievements: 59
    43 achievements, 8 event statistics, 8 event transformations

## Features:
Safe mode improvements
Enchantments can now alter skills
Eternal Weather options
Electrical fields can produce EMP and fry unprotected electronics
Vitamins system and diseases related to the over or under consumption.  Not just for normal vitamins like Calcium or Vit C.
Integrated armors for armors that are part of you.
Ability to use different tileset for different level of Zoom.
CBM fueling improvements: CBMs have an actual tank accessible through the inventory menu. No more eating fuel.
Monster death effects now use spells
Improved NPC attack logic including the ability to cast spells
Add monster bleed resistance
Recipes can be tracked as new
Deep water can now destroy electronics
A ton of prework for limbification
Autodrive version 2
Hunted scenario adds a nemesis zombie chasing the PC
Practice recipes
Player can nickname monsters
All items can have cosmetic variants now
Tons of work on zones, such as personal zones, disassembly zones and automop zones
Allow non-debug change of gender, hair, facial hair, eye and skin color
Books can now be copied into a variety of condensing items: ebooks, book binders etc
PC can track their adventure in their diary
Zombies no longer revive naked
Calories tracking for QOL
Allow green night-vision overlay to be turned off
Quality of life improvement: add capacity essential data next to the worn containers within the inventory interface, add universal formatter to easily format common units `unit_to_string`
You can disable specific pockets on items and disable unloading specific pockets
Eternal Night & Eternal Day options
Enable grab movement of vehicles and furniture across ramps to a different z-level
Grabs can cause you to suffocate, Portal Storm Effect to use this
Allow reloading guns with mixed ammo
Allow players to uncover electric wires in the walls to connect appliances
Snippets you've read have a LORE tab you can look them over
Allow Web Diver to rappel, add infrastructure for wall crawling
Give a chance of another try if game is unable to find a valid starting location.
Perspiration
Reworks mutagen to take time and use fully customizable EOCs.
Mutations now cause genetic damage
Limiting rigid armor, testing for it and raw skin
Aiming Down Sight Causes Sight To Focus
Tons of additional mouse and menu scrolling options
Move items along when riding the elevator
You can now peek down a ledge to check if it's safe before climbing down
Metaprogression through achievements
Allow mounting any reasonable gun on turret mount
EMP blast renders all electronic items in the radius of the blast non-functional
Extended byproduct groups functionality
Add bodygraph displaying wetness status

## Content:
Half a dozen new basecamp locations
Dozens of new NPCs including several new NPC factions
Additional modular lab rooms and finales
Add ability to cause some foods to incur nausea
Archery Proficiencies and proficiency bonus infrastructure
Mines JSONified
Add book binder to copy recipes
Add eBook Reader
Aquariums
Terrain feathering works to improve the edges of terrain such as forests to make them appear more realistic and natural
Vandalized Library Variants
Add Vehicles: Full-size, Mini, Cargo, and Camper Vans
Many new monsters, weapons and recipes
New mutation traits
Tutorial jsonify and rework
coins and banknotes overhauled
Expanded bronze recipes
Three new mutation categories: Rabbit, Frog, and Snail
Add wind turbine map special
Exodii trader and more ways to find the Exodii base
Portal storms, portal storm monsters, portal storm dungeon
The refugee center merchant has been remade into a new NPC named Smokes.
Appliances for all kinds of furniture including lamps, washing machines, arcade machines, tool machines.
Propane gas and tanks
Isolated Artisans Faction
Add new Bōjutsu Martial Art
Blacksmithing rework
New easter eggs, no I won't list them
Civilian Bugout Bags Filled With What You Expect
Hub01 expansion
Tacoma Ranch rework and Expansion
New starting missions for many professions both new and old
Aircraft Carrier and Nuclear Power Plant Globally unique locations
JSONized snippets for addictions and dreams
Catalytic Cracking for Kerosene production
And unfathomable amount of location updates
Nursing home and associated scenario, monsters and profession
Improved radio scanning
Sheet metal armor
Pride flags
Skulls
A plethora of mutable locations including farms and river caves
Meat Cocoons and Zombie Amalgations
Even more monsters, items, foods, locations, and recipes
Bird nests can be found on roofs

## Interface:
Hide tiles overmap behind an option
Support separate graphical tiles for sounds heard above/below visible Z level
Jsonize and display CBM trigger costs
Show which mods items, monsters, and furniture are from
Allow changing shape of vehicle parts without reinstalling
Move refueling CBM to its own menu
Show monster count in sidebar compass
Separate zoom level for overmap
Added recipe activity level to crafting screen
Display gun loudness
Display calorie value of ingredients while crafting food
Parkour is now a proficiency
Stay in container during 'E'at from container
Add option to toggle display of trait/mutation on player sprite
Add option to toggle display of piece of armor on player sprite
Color relics in inventory in pink
Add a new, 4th diagonal movement with modifier keys + arrow keys option: Diagonal Lock
Unload container in tile keybind
Modify crafting UI  to show details of byproducts and jar contents
An incredible amount of UI work and improvements of menus and tabs
Independent safe mode rules for walking & driving
New Tileset: First release of HollowMoon by secretstamos
Allow (z)ooming while (V)iewing items/monsters
In inventory screens, colorize an item's remaining charges based on how full it is.
Different layers on different body parts now visible in item UI
Allow wielding and wearing items from the pickup menu
Enhance safe mode messages with color and information about monster count/direction
Bind HOME and END keys by default and implement them for most menus
In butchery menu, make it clear when an item will be disassembled
Containers holding a stack of a single item will display its quantity
Added option to clear pocket settings
The item display now show minimum encumbrance as well as maximum
Add global auto-note settings
Change gender with @ on all char creation tabs
Show background traits on TRAITS window in character creation menu
Remove NEW! recipe flag on current item when moving up or down
Adds Medical Menu
Allowing converting terrain/furniture to appliances through interaction
add trait to hamper player's ability to judge creature's vision and intentions
Interrupt crafting when starving/parched
Allow customization of text input UI hotkeys using either ? or F1
Show properly-fitted clothing in the crafting screen
Progress update while heating food
Hides the old sidebars and replaces them with fancy json sidebars
Jsonified "Unexplored" OMT
Support fuzzy search with accented Latin letters
Many new color themes
Possibility to turn distractions on and off
Show compatible guns in magazine descriptions
Show proficiencies trained by dissecting
Mark overmap location if player drops favorited item
Ursine has its own faces now (no horizontal)
[ASCIITileset] Change Unknow terrain to use the unseen sprite
Sidebar vehicle stats are now hidden until relevant
Makes all appearance mutations visible in menus

## Documentation:
monster HP scaling section in GAME_BALANCE
Documentation on loudness
npctrade: merchant tweaks and documentation
document monster difficulty scaling
Artifact resonance documentation
Update documentation for recipes
Ammo effects documentation update
Expanded NPC conditions; spell levels, loaded mods & proficiencies
Document emitters
Document fields
Redoes Ammo stats in Game_Balance

## Mods:
Use size flags for size changing mutations.
Dinomod now has a rideable zombie T-Rex for all you Dresden fans
New Dinomod evolutions
Aftershock has some new robots and a new swarming monster AI behavior that can be used in all mods/mainline
Magiclysm may have completed the attunement system or is significantly closer to completion
Aftershock has new fauna monsters
More atmospheric lore and details for Aftershock
Dinomod has expanded it's dialogue options with mainline NPCs
The DinoLab
The Forge of Wonders now has three shops and stronger defenses on the vault
The No Hope mod is available to greatly reduce the average player lifespan
Dinomod specific achievements as well as Aftershock specific achievements
Aftershock: Translocators for semi-convenient long range teleporting.
Burned Zombie Dinos
New gizmos and gadgets in Aftershock
Aftershock: Stratoscomm Relay Station
[Magiclysm] Adds new zombie animals
Add mythos monsters to Mythos mod
Dinomod Apex predators don't appear randomly day one
Adds TropiCataclysm to the repository
craftable holiday sweaters for dinos
Hylian Adventurer Profession for Mythical Martial Arts
Many South American animals added to Tropicataclysm
Adds an innawood mod for wilderness survival.
Aftershock Exoplanet: Glacial tunnels, a new low-risk area and the fauna that inhabits them
TropiCataclysm Adds Termites and new content for Triffids
Adds cast-bronze tools to Innawoods mod.
[Innawood] Chemistry, electricity, and more!
41 new dinosaurs added to Dinomod
A mod to add subtitles to Rubik's dialogue in English.
Tameable Wildlife MOD
Dark Days of the Dead: Headshot requirements and deadly zombie bites are in!
Dinomod NPC Missions
New Mod Xedra Evolved with new magic classes, monsters, professions and CBMs plus Cyborg professions
Desert region revival
Add Megafauna Mod
[DinoMod] tyrannosaurus bio-operator
[DinoMod] Nanuqsaurus and burned rebuild
Aftershock: Add functional jet packs
Xedra Evolved: New NPCs to meet and rescue
[DinoMod] player mutations change monster faction behavior
[DinoMod] stegoceras
Magiclysm Adding new magic plants
[DinoMod] compsognathus, eoraptor, amargasaurus bio-operators
Magiclysm Quest & Lore patch to item distribution
[DinoMod] mi-go scout tower dino variant
The Backrooms mod
Vampire Virus in Xedra Evolved
Crazy Cataclysm: Adds Powerthirst and Rocket Cans
Xedra Evolved magic classes Eaters, Dreamers, Inventors and Dreamsmiths
[Magiclysm] Make Summoning Great Again!
Implementing more proper alchemy and some another stuff
Aftershock Space items and smartguns
Aftershock New CBM and class
Aftershock: New Monofilament Whip CBM
My Sweet Cataclysm: Butchering candy monsters gives candy flesh
Add standard combat test mod
Nested Crafting Categories
Add cosmetic variants for mutations

## Balance:
Mutation System Overhaul
Made windmills able to grind up dried rice, cooked acorn meal, and roasted cattail rhizome into flour
Shocker zombies cannot be harvested for bionics in vanilla
Reduce crafting proficiency penalties based on partial proficiency level
Updated brewing recipes and fermentation times to be more realistic
Add stamina cost to archery
Change Cut Cotton to Patchwork, add Patchwork to Rags
Stop regenerating creatures from doing so while on fire
Adds weak points to the armour of most zombies
Adjusted lockpick crafting
You can now pry open metal doors with a halligan bar.
Adjusted how the hoarder morale penalty is calculated with a focus on small pockets and holsters
Weapon Categories now exist so martial arts can pull by weapon category instead of weapon id
Massive Martial Arts rebalance
Massive zombie spawn audits
Striking techniques and martial arts buffs affect all types of physical damage
Monster speed and attack speed audits
Many weapons and armor rebalanced
Stop letting players climb up via downspouts or ropes when all their arms are broken
Turret spawns nerfed heavily
Reduces wetness penalties (and bonuses), as wetness was previously one of the strongest factors affecting morale.
Cars now more likely to contain tire changing equipment
Tailoring Audit and rework
Sublimb rework of armor
Daily health vs lifestyle system
Artifacts apply passives in inventory instead of when wielded
Climate Control CBM (and equivalent effects) now works more consistently, doesn't completely shut down in extreme temperatures, and can stack
minimum of two zombies to receive suffocation
Banks deploy cop bots instead of TALON killbots when agitated
gas masks no longer make you immune to getting sick
Replace most ASRGs with conventional fuel-powered generators
Adds assorted costumes to the objective of the Cosplay mission.
Use find_clear_path always for projectile trajectories, not just when it hits.
Makes using a spear on enemies through fences/bars normally at low levels instead of defaulting to bashing on bars/fence instead.
Add additional sources of patchwork cotton sheets from deconstruction
Mole Crickets and Molerats can now give tetanus with bites


## Bugfixes:
1404 Named bugfixes (a multiple of this number unnamed) including over 60+ fixes of crash to desktop bugs (I lost count)
Monsters will now drop their special items (such as saddle, bags, armor etc) on death
Prevent monsters from upgrading into blacklisted forms
Made flying monsters immune to several ground-based field types. Flying monsters no longer get stuck to the ground by bubblegum.
Corpses can't be used as bag of holding anymore
Bloodless monsters do no bleed #62113
Inadvertent levitation powers removed from survivors
Zombie animals don't fear fire
Threshold breaching should start when strength 3 dreams start and not after
NPCs getting stuck trying to path in through a closed window.
Make magiclysm auras compatible with power armor
Fix NPCs spawning without weapons
CVD can be used on new steel types
Character aggro fixes
Only fill items as much as parent containers allow
Fix Uncanny Dodge description, this error was ancient
Filename-independent widget load order (fixes #59202)
Don't auto-note generated map extra if player hasn't already seen the OMT map extra was placed on
Makes cows able to become aggressive
Only the last killed amigara drops an artifact
Improve item filter help of zone manager and surrounding items menu
Make radioactive items radiate
Carry over relative rot during item transformation and fix transformed comestible not rotting over time
Players can no longer be dragged while in a vehicle with a seatbelt; dragged players will not be run over by their own vehicles while still inside of them
Monsters retain original loot when changing type
Firstaid QOL improvements
Player can finally enjoy fire even with eyes closed
Z level transparency flag for better skylights
Componentless practice crafts no longer leave in-progress items
Fix mechs missing their guns
Stop NPCs from throwing their guns
Fixes for blind interaction with NPCs
When tired, cancel current activity if `Maybe later` is chosen; finish current activity if `Finish it` is chosen
Peeking now uses stairfinding
Grudges beyond death have been lifted. Don't make NPC angry if he's already dead
Fixes to UI and combined limb values
Fix auto-mopping in the dark. PC can no longer automop what they can't see
Try spawning mission destinations if you can't find them
If floor has collapsed, trigger a ledge trap on former floor tile to make creature fall down.
Personal zones now work consistently and are simpler in implementation
Make active fire modes from attached gunmods appear in the sidebar.
Fix activities not getting interrupted by dangerously close enemies
Increases radio mod range, makes bombs detonate immediately, and adds more battery options to recipe
Fixed character starting as overweight
Improve pocket selection
Fixed and improved guilt system
Eliminate Self-Aware trait and replace it with sidebar widgets
Takes the real guns away from angry imaginary NPCs
Being blinded blinds you
Stabilize monster emotions
copy-from works with bodyparts
Ensure monster faction relationship reciprocity
Fixes NPCs getting stuck next to dangerous fields
Fix vehicles infinitely falling
Capping shakes duration to prevent month-long shakes after withdrawal is gone
Butchering use best tool in radius
NPCs are more likely to eat items from their inventory, rather than complain about being hungry
Vehicle most-repairable-part interactions will no longer show parts the character is insufficiently skilled to repair
Fix main UI resizing when exiting from overmap with the same zoom level
Fix some of the NPC attack logic
Prevent dodge and block while driving
Remove additional spawns from Wander Hordes
Monster special attack messages more consistent and clear
Fix overmap ui cursor handling
Fix an item duplication bug when trading stackable items, e.g aspirin
Fix friendly hallu NPC were able to trade
Fix recipes with multiple proficiencies granting less proficiency XP if some are already known.
Standardizes time_factor and fail_factor for proficiency books
Ransack vending machines only in public places.
Mapgen road connections improved in the absence of overmap cities
Fixed open wooden split rail gate of being non-transparent and unbreakable
Faction camp crafting creates byproducts as appropriate
Fixed eating containers with items inside
Construction of roofs actually makes tile above the construction a roof
Fix building ramps and stairs
Replaced all ATTACKMON entire with PUSH_MON
Workaround language from being unsettable in options menu
Disallow placing stepladder if a vehicle in tile
Don't trigger any effect when setting and unsetting cosmetic traits
Drill press is now able to drill
Attempted theft has consequences
shorter bio-operator attack effect durations
Napkins and Cardboard are no longer comestible
Prevent huge mutants from thinking spots in cars are comfortable to sleep in when they aren't
Using worn unarmed weapons raises unarmed skill
Remove workbench construction vs crafting exploit
Add `FISH_TRAP` tool quality so that NPCs can use either kind of fish trap
Make open red & green glass doors look like open glass doors
Fix bodystatus window wetness display
fix for speed bonus from Speedydex applying twice
Monsters add weight to vehicle when on boardable parts
Flammable arrows bugfixes
Make vehicle::coeff_air_drag() work as intended, in aspect of vehicle length and low-air-drag vehicle tail parts.
Fix SPEEDLOADER Flag
Include spell name in default msg for relic spells
Make AUTO_PICKUP_SAFEMODE also consider ignored mobs
Remove athletics training for waiting in water
Reset daily health at the end of each day
Fixed some xl/xs armor recipes to make tool requirements consistent across all sizes
Integrated armors no longer cause encumbrance from some mutations

## Performance:
Improve lighting performance
Speed up rendering during autodrive
Avoid calculating weight & volume of containers when not needed
A few microoptimizations
Worked around for translating undisplayed debug messages causing major slowdown
Optimize TranslationManager performance and memory usage
Share tileset instances between map and overmap
Call `game::update_overmap_seen` only when it actually needs updating
Loading of gzipped world/maps/x.y.z/x.y.z.map and data/json files
Optimize shot_features and shot_features_with_choke test
Optimize item spawn list creation
Optimize null stream in DebugLog
Optimize overmap special placement with zero-copy transformation
Increase performance of item processing of contained items
Improve reveal wire handling and performance
Optimize map rendering
Speed up crafting menu tab loading
Improve appliance grid performance with many connections
Performance Improvement for item::can_contain
Binary json input for various performance wins
Misc vehicle/appliance performance improvements
Fix Repair menu shows slow
Code optimizations reported by static code analysis
Make `Character::best_item_with_quality` examine items non-recursively

## Infrastructure:
Provide documentation and support for llama builds
Allow events to modify vitamins, kill entities
Allow using relative and proportional with generic_factory
Automated tileset coverage report
New mapgen feature: maps can now select a terrain from a distribution and use that throughout the map
Jsonize Shearing of Monsters
Jsonize terrain and furniture lockpicking result
Add function to assign mission directly via dialog
Adds definitions for cooking proficiencies in JSON
Creates DDotDDD, the dark days of the dead design document and add some basic region settings to the mod
Add looks_like support for overmap terrain
tileset inclusion criteria and maintenance
Add dialog conditions/effects for morale and focus.
Create talker item, add consumption_eocs
Extend mapgen parameters to overmap special scope and palettes
Jsonize terrain and furniture bolt cutting result
Move safe cracking to an activity_actor
Create talker monster, add ability for spells to use dialog effects/conditions
Add supporting infrastructure for first version of migo bio-tech
Add dialog conditions for terrain type and field type
Add PROFICIENCY_LIST.md
Add weighted list functionality to dialog effects
Support mapgen parameters in nests
Add new dialog effects for portal storms.
Add lifespan to dialog monster spawns
Tool to spawn all items / furniture / terrain / traps
Support mapgen parameters for most mapgen ids
Support recursive palettes
Jsonize terrain and furniture oxytorch result
Allow palettes to be chosen from a weighted list
weapon_category for martial arts cross-mod compatibility
Allow flag limits for magazine well compatibility
Update medium and heavy batteries to use flags for magazine compatibility
I've made it to where all tools with the LOCKPICK quality will automatically have the PICK_LOCK use_action.
NPCs keep track of total sales
Jsonize Pet Food
Support for mutable overmap specials
Jsonize monster speed description
Allow JSON-defined linear terrain and unhardcode anthills
In-house translation library implementation to support loading multiple MO files
Add dialog effects for taking control of npcs and conversations with monsters/items
Use dialog conditions for mutation and enchantment triggers
Dialog effect to affect nearby npcs
Add support for dynamic predecessor mapgen
Basic Appliance implementation
Partial Jsonization of Mood Indicators
So much work building the infrastructure for Effects on Condition thanks to Ramza13 for spearheading this project
Tons of PRs on creating mutable overmap specials, which allows procedural map generation using only json thanks to Jbytheway for leading the way on this
A bunch of terrain/furniture item interactions that were jsonized thanks in large part to Saicchi
Add dialog effects for transforming terrain and furniture. Add portal storm effect to transform grass.
Create talker_furniture, move refugee center computer into dialog system.
Improve pocket performance by removing some unnecessary pockets
Adds documentation for `place_monsters` JSON flag
Adds ability to remove fields, vehicles, items, and traps to update_mapgen
overmap sprites generator
Add infrastructure for swappable weapons in bionics
Automatic spell check on pull requests
Place monster corpses in json mapgen.
Allow limiting map extras by zlevel
Add sound support for clear, cloudy and sunny weather
Enhance martial art techniques, allow limbs to define technique lists and unarmed damage boni
Add mapgen ability to set variables or remove traps in lines/squares.
Combine wheat-free and wheat-full flours into a single recipe requirement
Allow gendered descriptions for professions outside of translations
Report JSON entries with the same id from the same mod
Change itemgroups to default to overwrite, instead of extend.
Vehicle parts can now use looks_like from furniture, items, etc
Dissection tables separate from harvest tables, and relevant monsters dissect to samples
Added external options to override status and fuel for spawned vehicles
Include a Soundpack by default
Trap-specific jsonified trigger messages
Support transparency of pockets and show contents of transparent pockets from a distance
Add the possibility to change color and symbol of an item with a variant
Added external option with setting frequency of displaying music descriptions in sidebar
added basic utilities for mouse drag-and-drop support to input _manager
Support achievements based around overmap specials
Allow setting terminal cursor for screen readers and IME preview using ui_adaptor
Tons of documentation work
Set age for monster corpses in json mapgen
Move the Find Lost Dog mission to JSON
Vehicle energy_consumption in units::power
item power_draw in units::power
Convert the 'Recover Priests Diary' mission to JSON
Move the 'Kill Horde Master' mission to JSON formatting
Fixed situation where 'overflow on combine' test could randomly fail
Consolidate functions for character's best item with given quality
Move the Retrieve Deposit Box mission to JSON format


## Build:
Add Big Sur-style macOS icons
Suppress spurious error from make when astyle isn't installed
remove cata::optional wrapper from item::dropped_from
Fix curses build with MSVC
Fix typo in COMPILING.md LANGUAGE -> LANGUAGES
CMake: Clean up if commands and fix compilation with MSYS ncurses
Add option to build the clang-tidy checks as an executable with CMake
Link to libncursesw in Makefile
Add missing vector header to src/morale_types.h
Link to libncursesw in CMake
Removed small bashism (path expansion) from Makefile.
Make use of gold linker optional for LTO builds
Allow build and run in repo folder in CMake
Add missing header (vector) to fix build error on Linux
Fix compile errors on LLVM/Clang 13
Updated documentation to be in line with moving MXE gcc to version 11 + libbacktrace
More granular and parallelized translations compiling
Upgrade MXE cross-compiler to GCC 11
MXE instructions for gcc version 9.3.0
Enable backtrace in MinGW release
Windows Github CI for Cataclysm and ObjectCreator
Instantiate non const variants of templated creature_tracker methods
Add src/third-party to Android build header search path
Set directories on macOS in CMake build script
Set RELEASE variable in root CMake script based on CMAKE_BUILD_TYPE, to generate install targets
Avoid use of reserved word PREFIX in CMake build script
Install core and help directories in CMake build script
Recursively search and bundle Mac dependencies
Bundle library dependencies in macOS release workflow
COMPILING.md update for FreeBSD
freedesktop metadata files are updated and installed when appropriate
Build linux releases on ubuntu-18.04
Update flatpak manifest
Fix CMake mixed signature error and outdated localization code

## I18N and A11Y:
Make stimulation effect string easier to translate
Fix missing translating elements in 2 parsers
JSONize connect groups
Fix monster_attack.py missed elements
Fix json extractor not extracting "concatenate" in dynamic_line
fix:Parser(profession.py) missed out gendered description
Automatically synchronize MOTD and Credits translations from Transifex
Sidebar for languages with long words
Detect measurement units in user locale settings on Windows
Extract examine_action to translate
Clarify plural check message
Update manual of style with more rules
Over 360 translation PRs that I didn't list

# 0.F (Frank)

## Highlights
Nested Containers rationalize inventory management and enable dropping and retrieving go-bags during fights.
Achievements track your deeds and misdeeds across games.
Proficiencies better represent deeper knowledge required for various endeavors, mostly crafting.
Bleeding added to both the player and monsters as the first step toward a more comprehensive wound and wound treatment system.
Weariness tracking added to represent longer-term physical exhaustion.
Elevated bridges over navigable rivers added, allowing better navigability while using boats.
Large-scale audit of weapon and armor values for better representativeness and consistency.
Improved armor handling by separating ballistic damage into its own damage type.
Pervasive performance enhancements throughout the game.
Tileset vehicle support for more cohesive vehicle rendering.
Aftershock changes direction to a total conversion mod with a new far-future setting on a frozen world.
Dinomod added 238 dinosaurs, pterosaurs, mosasaurs, and dino-related NPCs with missions and dino locations.
Added many dino features, including zombie, fungal, evolved, bionic, baby, and mutant dino variants.
Dinomod added many dino interactions, including farming, riding, butchering, cooking, and special attacks.
Magiclysm added a huge content update including many new traits called Attunements that switch up gameplay at the endgame.

## Statistics
3974 files changed, 5440251 insertions(+), 3904330 deletions(-)
10,463 commits
~454 contributors

New game entities (core): 4510
Items: 987
    228 misc items, 199 books, 196 articles of clothing, 161 guns and gun related items,
    151 comestibles, 99 tools, 53 ammunition types
Mapgen: 778
    424 overmap terrains, 198 palettes, 62 start locations, 41 city buildings, 25 map extras,
    20 overmap specials, 5 overmap locations, 3 region setting
Crafting: 562
    223 construction groups, 201 requirements, 60 proficiencies, 50 constructions,
    17 recipe groups, 10 recipe categories, 1 construction category
Achievements: 363
    115 achievements, 107 event statistics, 100 event transformations, 26 score entries, 15 conducts
Item Traits: 325
    171 item groups, 97 materials, 20 ammunition types, 18 ammo effects, 13 tool qualities,
    2 vitamins, 3 item actions, 1 fault
Player Traits: 263
    144 professions, 41 effect types, 28 skills, 17 mutations, 14 activity types,
    4 skill display types, 3 behaviors, 3 movement modes, 3 scent types, 2 morale types,
    1 butchery requirement, 1 disease type, 1 mutation types, 1 trait group
NPCs and NPC interactions: 237
    255 talk topics, 29 missions, 29 scenarios, 15 npcs, 6 npc classes, 3 factions
Map Traits: 234
    149 terrains, 12 weather types, 64 furnitures, 5 gates, 3 field types, 1 terrain transformation
Monsters: 228
    151 monster types, 72 harvest entries, 4 species, 1 anatomy entry
Vehicles: 140
    80 vehicle parts, 41 vehicles, 12 vehicle part categories, 7 vehicle groups
Magic: 40
    23 spells, 7 enchantments, 6 emit definitions, 4 relic definitions
Misc: 363
    258 json flags, 104 ascii art, 1 loot zone

New game entities (mods): 3231
Items: 773
    179 misc items, 172 books, 161 comestibles, 85 tools, 83 articles of clothing,
    65 guns and gun-related items, 21 ammunition types, 7 compact bionic modules
Player traits: 749
    273 mutations, 214 trait groups, 96 professions, 64 techniques, 47 scenarios, 21 effect types,
    9 martial arts, 8 bionics, 8 start locations, 6 mutation categories, 2 proficiencies, 1 skill
Mapgen: 430
    154 item groups, 202 overmap terrains, 39 palettes, 30 overmap specials,
    5 city buildings, 2 map extras
Monsters: 406
    360 monster types, 32 harvest entries, 11 species, 3 monster attacks
NPCs and NPC interactions: 234
    144 talk topics, 59 npc classes, 15 mission definitions, 13 npcs, 3 factions
Map traits: 190
    103 terrains, 56 furnitures, 10 terrain transformations,
    9 gates, 6 field types, 4 traps, 2 emit definitions
Vehicles: 185
    141 vehicle parts, 27 vehicle groups, 17 vehicles
Magic: 155
    132 spells, 23 enchantments
Crafting: 48
    32 requirements, 7 tool qualities, 5 construction groups, 2 constructions,
    1 recipe category, 1 recipe group
Item Traits: 39
    20 materials, 11 ammunition types, 8 ammo effects
Achievements: 22
    14 achievements, 3 event statistics, 3 event transformations, 2 score entries

## Features:
Adds option to randomize INITIAL_DAY.
Allow vehicles with autopilot to follow you.
Monster factions can unconditionally hate other factions.
Allows mutations to cast spells via enchantments.
Add mining multi-activity for NPCs and players.
Basecamp job rework - wandering/sitting/job priorities.
Auto eat and drink from auto-zones during long activities or while waiting.
Adds flyable helicopters.
Allows towing vehicles.
Allows specifying height and age in character creation.
Adds support for json-defined achievements to provide more goals to strive for.
Overhauls lock picking.
Appropriate items can now rot away when in the reality bubble.
Displays holidays on main menu screen based on system time.
Separates bullet damage type from cut/stab.
Makes consuming items take time.
Enables damage over time for spells.
Enables nested containers.
Adds support for conducts (self-imposed play constraints tracked by the game).
Custom achievement/conduct requirement descriptions.
Enables mouse input for inventory.
Worn gloves count as unarmed weapons when no weapon is held.
Any corpse can rise again as a zombie.
Added to Autodocs the ability to stop bleeding, disinfect wounds, and inject antibiotics in case of infected wounds or tetanus.
Allow randomizing scenario and profession in new character menu.
Adds actions to workout and do exercises.
Vehicles: ground vehicle z-level transitions and z+1 bridges.
Remove static/random NPC options, adjust random NPC rates.
Overhauls blood and blood loss.
Artifact procgen - artifacts that spawn use the new relic data.
Grappling hooks can be deployed for climbing, just like ladders.
Adds proficiencies, representing specific knowledge in particular areas more precisely than by normal skills.
Adds facing to vehicle parts and tiles for better vehicle rendering.
Adds activation abilities and charges to relics.
Tiles: improve furniture rotation and connections.
Shows which achievements have been completed in past games.
Artifacts may now regenerate ammo.
Adds ACTIVE enchantment condition.
Allows recipes to specify individual activity levels.
Adds weariness, a sort of long term stamina that limits characters' ability to be extremely active 24/7.
Reports faction camp build sites and improves faction camp tutorial.
Allows customizing initial date in scenarios.
Allows nanofabricator templates to contain recipes from any item group.
Adds different bleeding types for different species.
Adds bleeding butchery action.
Adds Autodoc installation programs that almost guarantee flawless installation of supported bionics.
Removes the obsolete 'carrion spawn rate scaling factor' world configuration option.
Makes thrown glass items drop glass shards when shattered.
Adds suspension for butchering using cranes (except tiny ones) and forklift arms.

## Content:
Gun volume and weight audit.
Moves most urban development houses from a mod to vanilla.
Adds Survivor RV and car.
Populates appropriate rooftops with monsters.
Adds many chemicals, chemistry tools, and recipes.
Mi-go, masters, and necromancers can open doors.
Adds a bulk shipping crate possibility to the supplydrop map extra.
New zombie: necro-boomer.
Overhaul the mall.
Allow the of use grappling hooks on ledges.
Make bugs much more mutated.
Reformats the 'chat with a friend' feature in NPCs to be more flexible, and to provide some more lore insights.
Adds 'What the hell happened' stories to NPCs, keyed off backgrounds.
Feral Humans with blob psychosis.
Allows plank and branch bundles to be made from cordage, vines, or wire.
Microlabs can contain artifacts in containment.
Adds NPC_class and NPC json templates and instructions.
Adapts almost all vehicle definitions to use directional parts.
Update UltiCa tileset and make it default.
Adds a number of flying zombies.
Adds a new alternate needs panel to the label mode.
Added many proficiencies and uses for them.
Adds frog mother monster.
Adds mega mutant monsters.
Adds a selection of mutated woodland creatures.
New 'phase skulker' zombies teleport and haunt between the hallways of microlabs.
Make mutant organs and lungs contain toxins.
Adds streetlights to sidewalks; also adds traffic lights, stop lines, and pedestrian crossings to intersections.
Adds Rust Zombies.
Diversifies venom sources and effects.
Adds a star fort with working cannon and zombie reenactors.
Adds Hot Springs location.
Adds a terrain flag 'NO_SHOOT' to prevent projectiles from striking or going through that tile type.
Enables using a rope to carry large items.
Adds large dermatik nest and tweaks dermatiks.
Adds a new layout for the island prison challenge scenario.
Adds tazer drones.
Adds a demo of the Cuteclysm tileset, which is loosely inspired by the aesthetics of 16-bit Japanese RPGs.

## Interface:
Introduces, and migrates most windows to, ui_adaptor, which handles redrawing windows when others are closed and the game is resized.
Highlights hidden recipe info in the crafting GUI.
Overhauls target selection and aiming UI.
Displays missing and obsolete mods for current world.
Requires grenades and other explosives to be wielded before activation.
Adds bigger mini-maps to all sidebar layouts.
Adds keycode support to uilist.
Allows attempting to disable robots by 'e'xamining them.
Warns if a friendly creature or non-hostile NPC enters the line of fire.
Adds a satiety column to the eat menu, showing how many calories the food will have for how filling it is.
Shows crafting failure rates due to missing proficiencies.
Displays contained items like 'water (plastic bottle)' instead of as 'plastic bottle of water'.
Keeps track of preferred aiming mode.
Adds the Chibi Ultica tileset, a mix of MSX character and monster sprites with Ultica terrain, vehicles, and items.
Brings back the MSX+ Tileset.
Adds item length and pocket volume entries to menus.
Adds fast scrolling to many menus with long lists.
Adds responsive screen behavior to the new character menu for small terminal sizes.
Shows weariness and activity levels in sidebar panels.
Warns before crafting armor or clothing you won't be able to wear.

## Mods:
[Aftershock] Adds Autodoc tiers and augmentation clinics.
[Aftershock] Megacity-oriented overmap generation adjustments
[Aftershock] Adds new Melee oriented bionics.
[Aftershock] Replaces Vanilla Autodocs with Aftershock Average Autodocs.
[Aftershock] Adds an astrobiology lab.
[Aftershock] Adds a design document.
[Aftershock] Adds new laser and plasma pistols.
[Aftershock] Adds Formless Ruins - a new aboveground, low-risk dungeon type.
[Blazemod] Overhauls Blazemod and splits it into separate mods.
[Dark Skies Above] DSA is reborn as an actively-developed, total-conversion mod.
[DinoMod] Adds location variants with dinosaurs.
[DinoMod] Adds Acrocanthosaurus and overhauls dino baby code.
[DinoMod] Adds monsters 'Scutellosaurus', 'Maiasaura', and 'Coelophysis'.
[DinoMod] Adds monsters 'Pachyrhinosaurus', 'Pentaceratops', and 'Torosaurus'.
[DinoMod] Organizes dinos into three main factions with defined inter-faction behavior.
[DinoMod] Rebalances Jurassic spawns and monsters for realism and fixes predator in-fighting.
[DinoMod] Caps monsters at 1000 kg so butchering kind of works.
[DinoMod] Adds monsters 'Brontosaurus', 'Alamosaurus', and 'Brachiosaurus'.
[DinoMod] Converts 'dinoexhibit' to use templates, adds a roof, and adds a baby dino variant.
[DinoMod] Ankylosaurs Abound: Adds Dyoplosaurus, Nodosaurus, and Edmontonia.
[DinoMod] Adds Amargasaurus and Kosmoceratops as well as variants.
[DinoMod] Adds mod-specific mutation trees Stego and Tyrant.
[Magiclysm] Adds spell level and number of spells known achievements.
[Magiclysm] Manatouched mutation tree.
[Magiclysm] Adds polymorph spells so you can transform your foes.
[Magiclysm] Adds a spell component system and more-powerful spells to use it.
[Magiclysm] Adds a new mutation line: Black Dragon.
[Magiclysm] Adjusts fog frequency in black dragon lair plus other (minor) map adjustments.
[Magiclysm] Attunements - Special abilities gained by mastering two schools of magic.
[Magiclysm] implement summonable motorcycle
[Magiclysm] Adds a new house with technomancer-themed loot.
[Magiclysm] Rings of wizardry and mojocycle tweaks
[Magiclysm] Adds bullet armor to magic rings and bracers of protection.
[Magiclysm] Adds Orcs and Ogres.
[Magiclysm] Adds three new Attunement spells (Frozen Winds, Auroral wave, and Immolate).
[Magiclysm] Adds Workshop Elves, Yule Cats, and Leprechauns.
[MMA] Adds Ki Strike trait, buffing unarmed to make it more competitive with other weapons.
[Vanilla + Many Mods] Fixes problematic faction relationships (one-way aggression).

## Balance:
Large item price audit.
Large scale melee weapon damage audit.
melee: make polearms do less damage against adjacent targets.
Hide irradiated effect from the player, forces use of existing tools to detect radiation levels.
More complex satiety calculations.
NPCs to use ranged weapons against all enemies, and automatic fire against dangerous enemies.
Antifungal drugs work over time.
Don't damage hands when smashing but use your most armored part instead.
Guarantee at least one transversable path in the collapsed tower basement.
Make Solar Sensitivity mutation respect clothing coverage, precious.
Unlock NPC recruiting when you build the faction camp radio console.
Fixed clean_water recipes with purification tablets and charcoal water purifier.
Brings reloading components closer to reality, make brass casings spawn in packs, and makes gunpowder units 100 mg.
Missed scenario starts without a random NPC.
Monsters with larger eyes see farther than smaller variants.
Ankle storage items don't affect feet-related mutations anymore.
Gives the default Survivor profession more weather-appropriate clothes for the default start.
Eating raw meat does not hurt your morale as much if you have traits like Hunter or Predator.
Very-fast-moving zombie animals only attack once per turn.
Spawns anesthesia supplies in Autodocs.
Rebalances spawn rates for overmap specials.
Mycus Fireproofing now also gives heat immunity.
Tweaks Infection impact by lowering fatigue drain and removing pain.
Adjusts ordinary clothing to not meaningfully contribute to protection values.

## Bugfixes:
Prevents possible negative damage from explosions.
Removes scent diffusion over water by implementing NO_SCENT flag.
Gives electric motors equal power in forward and reverse.
Fixes wield action costing double what it should have.
Fixes spells not gaining levels on cast.
Fixes light sources rendering the player invisible at certain ranges.
Fixes a crash when an NPC gives the player equipment.
Fixes "Unable to find and assign mission target" messages when accepting a mission.
No more floor items when trading with follower NPCs.
Fixes crashes from trying to access a nonexistent basecamp.
Helicopters: Allows descending into open air while moving, and disallows roof teleporting.
Fixes cold items rotting in a freezer and adds more rotting tests.
Spawns regular ants under regular anthills.
Melee: Makes sure that melee weapon accuracy improves hit rates.
Adjusts vehicle heater/cooler for 1-second turns.
Wakes up the player if about to go into hypothermia.
Fixes a segfault during initializing crafts.
Fixes a segfault from attempting to siphon from vehicle with multiple tanks.
Fixes creatures blocking descent even if they can be displaced.
Fixes OnGetHit effects not triggering if the player cannot block.
Refactors the monster spawning code to avoid crashes.
Resets the game mode before loading normal saves.
Minimizes UI flickering in curses mode.
Fixes crash upon examining vehicles containing minireactor.
Fixes segfault on harvest.
Fixes loading of legacy characters without bodies.
Fixes explosions not affecting terrain.
Avoids processing held items twice.
Fixes a crash when trying to reload an item inside of advanced inventory
Renames (when appropriate) blobs as slimes.
Fixes massive, unrealistic temperature drops when wet.
Fixes weapon techniques not triggering.
Prevents some obscure crashes by adding nullptr checks to unsafe pointer accesses.
Vehicles: make sure going in reverse isn't more efficient than going forward.
Fixes doubled artifact effects on stats.
Containers can't hold too-large items, even when contained in other containers.
Prevents temperature being 0 after loading a save.
Consumes components in nested containers when crafting.
Fixes stuck joystick on Android.
Adjusts sunlight casting to properly illuminate exterior walls.
Fixes limb blocking not triggering.
Vehicles: shock absorbers actually now absorb shock damage.
Fixes NPC dying immediately on accepting inhaler mission
Fixes crash when attempting to butcher a corpse.
Fixes gear getting damaged by weather when weather has no damaging effects.
Improves invalidation of max_populated_zlev cache, fixing lighting in some teleportation scenarios.
Prevents dodging or blocking while insensible.
Fixes apparent light asymmetry when the sun shines through a single-tile hole in the roof.
Makes installation time mandatory for gunmods.
Makes tents and vehicles block sunlight.
Prevents scent map from being saved with an invalid utf8 sequence.
Monsters no longer bash obstacles based on sound. This prevents groups of monsters from getting stuck in a loop of bashing based on the sound of other monsters bashing.
Picking up an item stack fills up your pockets if it doesn't fit into one pocket.
Wielding combines item stacks if possible.
Robots can no longer be disabled by a single melee hit.
Fixes auto-consume zones in vehicles.
Fixes monster special attack range-limiting code.
Falling vehicles: prevents bouncing after the first collision with the ground.
Fixes issues with sound (walking on boats, sound triggering twice).
Ensures that casings are stackable, fixing pickup performance issues.
Allows quartering organ-less corpses without field dressing.
Triggers explosions only after processing all items.
Fixes scenarios having wildly different start dates and potentially crashing the game.
Allows fire to spread to adjecent tiles with items.
Prevents log spam from a broken bone.
Makes reachability cache fully consistent with map::sees, fixing some problems with mirrors.
Fixes NPC-assisted time-cost calculation.
Killing a monster that fused with a mission kill target now successfully completes the mission.
Bashes that do zero damage now can't stun.
Fixes a crash due to dereferencing a null carrier pointer in item::process_tool.
Prevents a seg fault in auto-consume.
Vehicles: Fixes towed vehicle drag by unsetting their parking brakes.
Fixes sarcophagus elevator reactivation.
Fixes doors that NPCs could not pass without intervention.
Prevents disassemblies on a workbench from vanishing.
Fixes errors from crashes between a towed vehicle and its towing vehicle.
Bases returned materials from salvaging on mass instead of volume.
Fixes unable to run message when mounted - allows a mount to run when your legs are broken.
Fixes errors from abandoning a faction camp.
Makes NPCs able to fight back while guarding or patrolling.
Fixes use-after-free error in sounds::process_sound_markers(player).
Makes the Zombie technician's pull metal weapon attack drop items at the technician's feet.
Fixes errors due to a bad memory access in drop_activity_actor::do_turn().
Resolves a partial item spawn issue.
Prevents xp 'underflow' due to negative focus.
Dragged vehicles and furniture no longer leave a trail of memorized tiles in darkness.
Prevents a crash by disallowing turning vehicles on ramps.
Fixes crashes from towing cables snapping or trying to stretch between z-levels.
Fixes a game freeze from happening when the player cannot carry a mission reward.
Fixes crashes in `map::player_in_field` caused by iterator invalidation.
Fixes a division by zero error when drinking water.
Fixes NPC followers being blind after waking up.
Fixes looks_like for vehicle parts.
Fixes Roots and Metabolic rehydration mutations so they actually relieve/eliminate the need for water.
Fixes localization not working if the LANG environmental variable is not set.
Avoids creating starving characters from older templates.
Fixes furniture being 'destroyed' when grab-moving.
Fixes crashes from canceling reloading a container that is on the ground.
Fixes NPCs still being hungry - and unhappy about it - after eating from faction camp stores.
Reins in the plant mutation category's photosynthesis ability to be more representative of real photosynthesis.
Prevents cross-z-level melee attacks when the target is not actually visible.
Avoids doing character body updates more than once per turn
When harvesting crops, drops the result on the player's square.
Improves road system connectivity across overmaps.
Stops crafting failures from clustering at high completion percentages.
Fixes non-spring eternal seasons.
Stops unreloadable items from being reloadable.
Fixes savegame corruption causing teleporting to very distant submaps
Unfreezes trap-avoiding monsters.
Fixes ramming at low speed.
Placing specials around cities now scales with city size.
Fixes proficiency books' effect on crafting.
Construction of roofs actually makes the tile above the construction a roof.
Partial fix for vehicle damage reduction inconsistencies.
Fixes building ramps and stairs.

## Performance:
Adds an option to enable batching when it is available in SDL.
Skip unnecessary weather calculations for root cellar.
Cache drop_invalid_inventory and weight_carried.
Cache clairvoyance field.
Performance improvements related to map::process_fields.
Overhaul shadowcasting to be iterative instead of recursive.
Use plf linked list impl for shadowcasting.
Improve string_id comparison performance, add unit test and benchmarks.
Improves rendering speed by optimizing find_tile_looks_like method (FPS improved ~15%)
Greatly reduces overhead from processing idle vehicles.
Optimizes Creature::has_effect (performance improved ~9.5%)
Adds a specialization for static/interned string_ids  (performance improved ~30%))
Improve performance of builds with enabled localization by ≈20% by caching translations.
Major optimization of field processing.
Adds reachability cache/filter that can reject bresenham-based LOS checks in O(1) time.
Uses field_cache in map::get_field to speedup fire check in npc::assess_danger.
Speeds up quicksave by limiting ui redraw rate.
Prevents slow processing of NPC overmap travel when `goal` is unreachable.
Fixes the performance bug caused by `verify_vehicle_cache` recalculation.
Adds lightweight crafting inventory cache to improve NPC construction processing time.
Reduces save size by skipping serialization of some item pockets and relic data.
Adds RLE compression for JSON serialization/deserializations of data on items, reducing savefile size.
Improves performance of initializing the achievements tracker.
When NPCs are fleeing from explosions, skips considering routing through tiles without a floor.
Speeds up fungus-related code processing by 30%+.
Optimizes item migrations to decrease load times.
Restores graphics speed for large screens with lots of text.

## Infrastructure:
Adds basic infrastructure for diseases.
Allows for specialization of activity parameters.
Jsonizes Autodoc quality.
Adds tests for character BMI / kcal / weight.
Jsonizes body parts.
Jsonizes mood modifier from body part conditions (e.g., wet).
Allows multiple different overmap terrains for start locations.
Makes test failures from other platforms more easily reproducible.
Adds clang-tidy check to catch incorrect use of RNGs.
Adds a guide to pricing items (see the doc folder).
Adds enchantments to bionics.
Adds test for health effect on healing rate.
Adds tests for BMI effect on speed.
Updates Catch2 (for running tests) to v2.13.0 (from 2.9.1).
Achievements have better up-front checking to detect definition errors.
Tests use a different config directory by default.
Migrates ACT_PICKUP to the activity actor system.
Integrates a behavior tree implementation into monster AI.
Moves ascii art to its own file to avoid bloat.
Enforces that functions should not have separate x, y parameters.
Adds tests for sun-related functions.
Implements installation requirements for CBMs.
Fields can now override local light levels.
Converted itype_id to string_id<itype> for better internal code consistency.
Tests refactored item info display functions.
Milling products can be defined in JSON.
Adds a Clang Build Analyzer build step to CI.
Refactored rectangle and box types.
Mutations can be reflexively triggered without player input.
Enforces the use of points as local variables.
Adds table.py to make tables of JSON data.
Adds a guide for intermediate mapgen help.
Options: removes the option to not use z-levels at all (3d vision is still experimental)
Provides point types with coordinate system type safety.
Moves weather from being hardcoded into json.
Changes some awkward terrains into furnitures for better layering.
Creates a machine-readable memorial file at game over.
Dialogue: create an talker API for speakers in a dialogue.
Make rectangle and cuboid generic with respect to point type.
Configure GitHub build matrix to permit more C++ build testing to happen there.
Check for zero weight items.
All .py scripts ported to Python 3 and checked with PEP8 on moderate settings.
table.py partial object-oriented redesign.
Script to list what IDs are present in a tileset.
Revamps vehicle parts shapes to allow chirality - left/right/front/rear.
Removes old artifact code.
Adds a script that generates a list of possible overlay ids.
Adds error-checking of recipe (sub)categories.
Unblacklists most remaining blacklisted mods, enabling more automated consistency checking.
Reports log messages for failed tests.
Reinstates blueprint autocalc.
Refactored vision_test; introduces a map_test_case framework to make building similar tests easier.
Adds tests for better_pocket and best_pocket.
Renames skills in preparation for some future improvements; merges speech & barter.
Merges trapping and lockpicking skills into a new 'devices' skill, and expands its scope somewhat.
Adds default time and fail multipliers to proficiencies for easier JSON entry.
Introduces a STATIC( ) macro that can make the definition of static constants easier to type and read.
Adds typesafe angle type.
Adds check that Generic Guns migrates all guns, magazines, and ammo.
Enables JSON member visitation checks outside of tests (better consistency checking).
Displays multi-line JSON error messages correctly when building on Github.
Python tool added to easily translate map coordinates.
Enables a JSON check for mods in the Github build matrix.
Uses (and checks for using) the correct season length for tests.
Uses GNU Parallel to run tests concurrently, enabling concurrent tests in MacOS builds.
Improves scooter tile representation by adding scooter vehicle parts, which scooters spawn with.
Reduces file size of composed tilesheets from compose.py.
Implements C++ symbol demangling in crash reports on MacOS, MinGW, and Linux.
Adds tests of automatic triggers for mutations.
Generates a crash report on Android.
Moves Mingw cross-compile CI job from Travis to GitHub.
compose.py: Fixes --use-all when there are no filler sheets.
compose.py: Don't warn about unused fillers matching IDs in tile entries from main sheets.
Adds a tool to check printf style format string in translations.

## Build:
Moves clang-tidy runs from Travis to GitHub.
Adds -fsigned-char to CMakeLists.txt.
Makes json linter feedback more readable.
Fixes clang-tidy header guard checks on Windows.
Gives progress feedback while running the JSON formatting script.
Set 'disable MS telemetry' flag in VCPKG setup guide.
Automatic handling of vcpkg dependencies.
Vehicles: Update doc/JSON_INFO.md for all fields in vehicle_part.
Improve use of precompiled headers.
compose.py: allow default sized tilesheets to specify offsets.
Enable compiling an Android build under Windows.
Tools: adds a Python script to reformat vehicles to use parts arrays.
Suppresses Homebrew update for faster Mac OS builds.
Adds problem matchers for json errors, compiler errors, DebugLog emissions, and Catch2 errors.
Adds check enforcing almost-never-auto convention.
Adds a GitHub workflow running flake8 to check the Python scripts.
Consistently styles code in CMakeLists.txt files.
Adds CMake linting.
Captures ODR violations using GOLD linker, ASAN, or LTO.
Adds a CI action to build and release for Windows.
Adds android builds to Github actions.

## I18N and A11Y:
Fixes translations of martial art initiate and computer terminal messages.
Adds support for specifying identical singular and plural forms using `str_sp`.
Removes name_plural and replaces it with str_pl (matching `str_sp` and basic singular `str`).
Adds a helper for localized sorting.
Records locales in debug.log to assist i18n debugging.
Adds the start of a translator glossary and explains the etymology of Exodii.
Uses class translation in many more places for more flexible translation support.
Infrastructure: Automates translation template push.
Enables using additional languages (Arabic, Czech, Danish, Dutch, Greek, Indonesian, Icelandic, Italian, Norwegian, Serbian, Turkish, and Ukrainian) with the game.
Places cursor at highlighted item name in construction and crafting menus, as expected by screen readers.
Adds translations of the Android installation interface.

# 0.E (Ellison)

## Highlights:
Long distance automove feature for walking, driving and boating.
Extensive bugfixes to inter-level interactivity, on by default.
Riding animals and animal-pulled vehicles.
More flexible Basecamp construction options.
Default starting date changed to mid-spring for better survivability.
Time advancement is rationalized, a turn is now one second.
Extensive river and lake systems, and boat support for navigating them.
Expanded NPC usefulness and interactivity.
Massive increases in location variety and consistency, especially rooftops.
Expansion of mi-go faction with new enemies and locations.
Batteries now store charge instead of being pseudo-items.
Overhaul and rebalance of martial arts.
Zombie grabbing and biting more manageable and predictable.
Overhauled stamina and damage recovery for grittier gameplay.
Crouching movement mode allows hiding.
Magiclysm and Aftershock mods have first class support within the game.

## Statistics:
4429 files changed, 4175739 insertions(+), 2881113 deletions(-)
13,507 commits
~400 contributors

New game entities (core): 12,290
MAPGEN: 7350
3535 overmap terrains, 2300 mapgen entries, 515 item groups, 294 city buildings, 161 terrains,
137 mapgen palettes, 133 furnitures, 58 field types, 56 monster groups, 48 overmap specials,
41 map extras, 29 field emmisions, 16 overmap locations, 13 vehicle groups, 9 traps
CRAFTING: 1896
1368 recipes, 305 uncraft recipes, 103 constructions, 99 requirements, 10 tool qualities
ITEMS: 1402
393 articles of clothing, 178 ammunitions, 130 tools, 92 magazines, 86 guns, 78 comestibles,
38 books, 34 gunmods, 16 pet armors, 15 containers
NPC DATA: 702
438 talk topics, 127 speech entries, 46 missions, 36 NPC definitions, 35 NPC classes, 9 factions
MONSTERS: 96 monsters, 5 monster factions
PLAYER TRAITS: 393
98 mutations, 64 techniques, 45 spells, 44 effects, 28 activities, 19 professions,
19 start locations, 12 morale types, 8 bionics, 4 martial arts, 3 scent types, 3 mutations
ITEM TRAITS: 122
31 ammo effects, 25 ammunition types, 20 materials, 19 item actions, 14 harvest entries, 6 faults
VEHICLES: 59 vehicle parts, 24 vehicles
MISC:
93 migrations, 44 json flags, 31 loot zones

New mod entities
MAPGEN: 5778
5459 overmap terrains, 133 item groups, 71 terrains, 25 monster groups, 19 furnitures,
19 vehicle groups, 16 overmap specials, 13 city buildings, 9 gates, 3 field types,
3 overmap locations, 3 mapgen palettes, 3 traps, 2 field emmisions
CRAFTING: 540
491 recipes, 22 uncraft recipes, 15 constructions, 12 requirements
ITEMS: 703
327 generic, 147 armors, 90 tools, 48 comestibles, 28 ammo,
24 magazines, 19 books, 14 gunmods, 6 guns
NPC DATA: 42 speech, 19 talk topics, 12 npc classes, 11 npcs, 8 missions, 5 factions
MONSTERS: 101 monsters, 13 monster factions, 9 species, 2 monster attacks
PLAYER TRAITS: 395
144 spells, 71 mutations, 47 professions, 34 techniques, 27 martial arts, 24 bionics, 24 effects,
9 start locations, 8 dreams, 3 mutation categories, 3 mutation types, 1 skill
ITEM TRAITS: 34 harvest entries, 10 ammo types, 7 materials, 5 tool qualities
VEHICLES: 45 vehicle parts, 13 vehicles
MISC: 140 migrations, 11 snippets

## Features:
Allow terrain and furniture to be used as a nearby fire for crafting.
Adds ranged attacks mutations (using fake guns).
Added ability to write messages on signs with markers too.
Allow starting at a non-default date without advancing rot and monster scaling.
NPCs will move to investigate sounds.
Faction camp: menial labor uses the zone autosort feature.
Wind will now affect the spread of smoke/gas/fire/hot air and move wind powered vehicles.
Npcmove: improve NPC pathfinding when running from fire or threats.
Add support for NPCs fleeing and following a player who is fleeing.
Monsters: allow pets to wear armor.
Bulletin board to control faction camps, camp overseer resigns.
Guarding NPCs are now available for camp missions and doctoring.
Dig a channel to divert a river.
Follower / Faction camp summary menu and migrate to overmap.
Selfie description includes one of the items nearby.
NPCs can assist with player activities.
Land Use Codes infrastructure.
Differentiate river from puddles, add water wheels.
Ability to view weather around player position.
NPC followers on guard and in vicinity can read with/assist with crafting.
Make skill gain during crafting incremental throughout the activity.
Add NPC retreat, no investigate, and investigate limit zones.
Draw highlights in tiles (e.g. when examining).
Allow specifying starting missions in scenarios.
Make lifting tools (cranes, etc) assist with "wielding" very heavy items.
NPCs: shout commands at NPCs you can't see.
Corpses rot and show their rot status.
Implementation of a new json flag 'CAN_OPEN_DOORS'.
Enable alarm clock functionality access from the 'wait' command.
Add ability to crouch and hide behind furniture, terrain, vehicles.
NPC AI: Move toward the player if he has a completed mission.
Expanded ledge examine action with jump over command.
Adds max radio range and camp radio tower mission.
Add an in-dialogue help tutorial for NPC allies.
Companions provide general advice (hints).
Add the ability to turn prototype cyborg into NPC via Autodoc surgery.
Npcs: improve NPC bandaging.
Any NPC at camp can start missions etc, even by radio contact.
NPC shouts: add danger zone override shout.
Adds an item favoriting system.
Hunger becomes based on stomach volume instead of kCal.
Represent in progress crafts as an item.
Adds ability to exhume graves, adds graves, adds body bag.
Allow monsters to shove vehicles on their way to player.
Added nickname to random name generator.
Radio contact with followers, NPC overmap movement.
Use fuel from firewood source when starting fires.
Eyebots speak to suspects, doing police activity.
NPCs: Allow NPCs to use holsters.
Npctalk: add JSON support for bulk trade/donate.
Add Visibility overlay (debug menu).
Allows NPC to change your hairstyle or beard style.
Basecamps: enable flexible upgrades of the primitive field camp.
Adds a vehicle-mounted area cooler.
Adds Faction ownership and thievery.
Add game report precise system versions.
Crafting inventory now uses flood fill search.
Basecamps: Use normal recipes and fake resources.
Allow professions to have starting pets.
Make crafting failure non-absolute.
Player now burns calories when doing activities.
Model NPC needs as a behavior tree based on Maslow's hierarchy of needs.
Boats push creatures in water out of the way.
CBMs for NPCs 2: Active CBMs with AI control.
Allows trains to move and turn on railroad tiles.
Raytrace sunlight.
Power gen bionic can emit heat, fields and warm part they occupy.
NPCs: support faction tagged zones.
Size mutations affect player size.
Add game information report and SDL screenshot.
New default-unbound menu for consuming specifically food, drink or meds.
Vehicles: allow animals to ride on BOARDABLE parts.
Added toggleable auto travel mode.
Basecamps: Add modular basecamps.
Player overmap auto-travel.
Allow rotation of most overmap specials and terrains.
More features in photos. Allows centered on any tile, captures all creatures.
Blueprint zones for freeform construction planning.
Npctrade: trade multiple items at once.
Implement blackpowder fouling mechanics.
Allow items to use multiple ammotypes.
Tell an NPC to finish your construction tasks.
NPC will say what their current activity is + some infrastructure.
Added ability to splint broken limbs to Autodoc.
Factions: start to implement useful faction relationship API.
Riding animals and animal-pulled vehicles.
Faction ownership of vehicles.
Allow any rope-type item to tie animals up.
Gutter downspouts to act as funnels.
Give dynamic NPCs proper overmap pathing/travel.
Add furniture that can emit fields.
Way to manually put out controlled fire in a fireplace.
Adds vehicle part cargo weight percentage modifier.
Allow quenching fires with any bashing item instead of wielded.
Dogs only bark when they see danger.
Pilotable combat and utility mech-suits.
Custom Filter loot zone.
Make secubots/turrets drop ammo and a salvageable robot carcass.
Allow different tiles for mounted creatures.
Dialogue writers can now directly add missions from JSON.
Add new mapgen piece jmapgen_ter_furn_transform.
Allow player to pick up and handle frozen liquids.
Don't prompt for a direction for an action if there is only one direction possible.
Show needs in the comestible inventory windows.
Add u_buy_monster talk effect.
NPC activity rework - farming and generic multi-activity loop.
Add new mission/talk effect u_learn_recipe.
Use zone for designating a firewood source.
Add peeking through vehicle curtains.
NPC Fishing, Chopping logs and trees, and NPC butchery.
Charge bionics from UPS via Cable Charger System CBM.
Vehicle deconstruct zone for NPCs to work on.
Allow animal-drawn vehicles to follow a walking player.
NPCs: Improve the tactical AI and NPC QoL.
Implements Damage Immunity Flags and Effects.
Add known factions to faction menu.
DROPS_AMMO monsters will drop their remaining ammo in magazines.
Create dynamic micro-factions for dynamic NPCs.
NPCs: friendly NPCs consume from nearby camp stores.
Adds a NON_THRESHOLD flag to mutations so they don't count toward thresholds.
Adds RANDOM_ spell flags for duration, damage, and aoe.
Basecamps: Basecamps anywhere.
Allow NPC to read books and learn on their own, and repair vehicles.
Allow player to use more multi-zone activities - chopping, deconstructing etc.
Adds REGEN_MANA and MAX_MANA to available enchantment values.
Allow martial arts techniques to target humanoids.
Add querry to stop trying to fall of sleep after 30min of trying.
Sleeping in a vehicle has the same features as sleeping on furnitures.
Basecamps: add an emergency recall option.
Allow shooting out lights in the lab.
Add auto start and safe fuel modes to power gen bionics.
Create template from already existing character.
Allow extend to work for mutation_branch::category.
Basecamp storage zone : to populate camp inventory.
Added an ability to geiger-scan NPCs.
Dynamic NPC spawn anywhere on overmap - not just near player.
Spawn some chemicals with random charges.
Added auto-picklock on examine.
Vehicles: allow multiple vehicles on a bike rack.
Vehicle autopilot part for patrolling / auto-farming etc.
Allow auto targeting mode for turrets only with installed turret control unit.
Running/crouching while swimming will result in faster/slower swim speed.
Make vehicles deal damage to items based on their mass and wheel area.
Turrets return fire at unseen ranged attackers.
Creatures can ride along elevators with you.
Changes mechanics of MUSHY flag from from causing insta-rot on next thaw to making rot progress faster.
Abandon camp NPC talk and bulletin board mission.
Scale learning speed based on INT stat.
Added ups_charges_modifier handling for gunmods.
Adds random town name string.

## Content:
Alternative night vision intensity.
Adds the possibility to find an evil moose in the kitten finding game.
Add "classic literature" and "collector's edition" books.
Adds Free Merchant currency.
Joint Servo CBM - movement enhancer CBM.
Added new z levels to apartments.
Adds basement with a hidden methlab.
Massive roof addition project.
Adds new item groups for labs (especially surface labs) and a lot of equipment and chemical reagents for them.
Add sheet metal forging and welding recipes.
Adds facial hair that can be chosen at chargen.
Deprecate fictional martial arts.
Adds a new large facility to be the surface entrance for secret Labs.
Added a bandits' forest roadblock made of tree trunks.
Adds 'headless' zombie + upgrades.
Adds new evolutionary lines for zombie soldiers.
Adds new furnitures, nested mapgen, palettes, and more content to abandoned barns.
Made many multitile-buildings exclusively spawn inside cities.
Adds some less dangerous but still thematic zombies for labs.
Adds food irradiator computer console and location.
Add new negative trait: Nomad.
Killer Drive starting trait, Death Row Convict profession.
Adds new monster - Thorny Shamblers.
Add workbench functionality.
Adds new zombie - Gasoline Zombie.
Add `skeletal brute` zombies.
Add speedloaders for many guns, mainly revolvers.
Sitting on chair near table gives mood bonus for eating, new trait for increased bonuses/penalties.
The Northrop Dispatch robot now replaces zombie grenadiers.
Adds new horse farm.
Mainline Boats mod.
New map extras: dead vegetation, burned grounds, road works.
Adds mud bricks and the ability to make brick walls out of them.
Added support for OnMiss, OnCrit, and OnKill martial arts buff events.
Adds begging and begins adding a storyline to refugee center beggars.
Extended descriptions for terrain and furniture.
Make robots salvageable.
Basic Marloss Evangelist faction.
Adds the Robofac.
Lakes and lots of lake content.
Adds new large gas turbine engines for military vehicles.
Construct a grave and bury your fallen companions or pets.
Updated kitchen unit requirements
Radio station broadcast audio archives.
Dogs are noisy and bark a lot.
Adds new regional dump variation for an NPC faction.
Fix martial arts buff duration and intensity stacking
Add installable gunmods to provide slots for other gunmods.
Allow firing clay items with fire and no kiln.
Add slaughterhouse equipment and industrial item/monster groups.
Added spawn of three types of road violence.
Foodperson: new item, new location, new start, new static npc
Bathtubs can be used like kegs or water heaters to store liquids.
Added a metal motor boat with a single gasoline engine.
Minefields will spawn only at the entry of the bridges.
Adds in many missing descriptions for furniture and terrain.
Adds skeletal shocker zombies.
Prevent martial arts message when not using martial arts.
Add deployable workspaces, and UI support for them.
Added crashed airliner location.
Adds steel mill location to the game.
Add mi-go scout tower and encampment with new mi-go variants and custom alien terrain.
Ensure proper road connections, add subway connector level.
Some Free Merchant missions will lead to minor changes around the Refugee Center.
Adds microlabs, small 4x4 labs that open only to the subway network.
Rework secubot into a TALON UGV.
Added new human corpses types.
Add a new M240 equipped CROWS II to outposts.
Adds a new spell that provides invisibility.
Adds the Hounds of Tindalos, tough Nether monsters that can appear from teleglow.
Adds new faction camp expansion options, livestock area and modular saltworks.
Adds new faction expansion: storage house, includes: stone, log, wood panel, scrap metal and wattle/daub palettes.
Add blackpowder loads for some cartridges.
Expand randomly-generated music descriptions.
Adds parrot speech options for more mi-go monsters.
Adds street light, traffic lights and utility pole.
Replace outpost laser turrets with M2HB turrets.
Changes CRT TVs to LCD TVs.
NPCs: Update the NPC tutorial including faction camps.
Add miniature railway location with small rails.
Looks_like campaign to decrease tileset workload.
Dozens of new epilogues.
Tailoring system overhaul.
Faction currency overhaul, no more dollars.
Adds dimensional anchor item and some related fluff content.
Adds buildable small railroad rail.
Makes gun cleaning more realistic.
Removes long grass from random spawns in fields, adds new field map extras.
Rabbits as livestock.
Dry/Fieldstone walls.
Obsolete fictional combat robots.
Adds new leech plant monster family.
Add fetid goop that can change your scent.
Adds rammed earth and mi-go resin building options for the faction camp.
Obsolete flaming weapons.
Obsolete survivor helmets.
Realistic gun volume campaign.
Migrates+obsoletes firearms incongruent with lore.
Tameable Piglets.
Cat Reproduction.

## Interface:
Corpses (not underwear) will be shown on top at the places of death in map extras.
Auto-use oxygen tanks in asthma attack.
Reload all guns and magazines in inventory if reload command is repeatedly triggered.
Render critters below current z-level in Tiles mode.
Preselect last played world and character in the load menu.
Additional mode to allow diagonal movement with cursor keys using CTRL and SHIFT modifiers.
Multiple Sidebar Panel Layouts.
Allow sorting items by ammo/charge type in Advanced Inventory Management.
Examine fireplaces, braziers, etc to start fires.
Adds display scent map to tiles version.
Monsters now have different footstep sounds, depending on species.
Mutated poppies and some fungal things have descriptions now.
Add a slew of movement mode keybindings. Make move_mode properly private.
Add 'weapon' panel to labels layout, move wield and style to it.
Add scrollbar to the base mission info pane.
Add durability symbols to all vehicle parts. Add leak indicators in vehicle interface.
Allow picking up nearby items with the `g` hotkey.
Randomize scenaro in New Game -> Random Character.
Allow switching firing mode and reload from [f]ire menu.
Automatically craft on best adjacent workbench.
Game window now resizes based on sidebar size.
[E]ating menu now stays open on the last consume item.
Allow repairing items outside of the player's inventory.
Fix vehicle zones not updating when trying to sort loot after moving vehicle
Turns static/scenario NPCs and 'experimental' z-levels on by default.
Added possibility to change font size settings in game options.
Adds estimated nutrition disclaimer to crafting screen.
Add guidelines to vehicle interface for easier cursor location.
Message cool-down - reduce similar message appearances.
Wait option: Wait until you regain stamina.
Auto-notes for map extras.
Show best tool quality when selecting butchering.
Adjust mana panel code to only appear when the player knows spells.
Adjust malnourishment to use bmi values.
Genericize butchery messages for dissectables.
Overmap mission UI improvements.
Selecting vehicle controls has been made smarter, and it won't prompt you if it doesn't need to.
Added an option to position the item pickup panel.
You can now view your missions from the overmap.
Make windowed borderless fullscreen mode default on non-curses non-Android versions.
Debug tool for viewing map radiation.
Add movement mode coloration to panels, standardize mode letter fetching.
Tweaked @-menu (player stats description submenu) UI.
Allow map memory drawing mode selection through options.
Add new wide labels sidebar layout. refactor many panels functions.
Items inspected on the trade screen now show their description in addition to stats.
NPC trades will check for confirmation and inform players if they may not get full value.
Show if monsters and NPCs are aware of the player in their description (visible when x - looking at them).
Reordering and grouping skills list in @ menu.
Wait til Dawn/Dusk is changed to Daylight/Night.
Implement selective auto note preferences and a manager GUI to modify them.
Allow mission descriptions to refer to the effects of the mission.
Map editor overhaul.
Always prompt before climbing or vaulting over terrain.
Fix water wheels and wind turbines not showing charge rate on vehicle overview.
Replace kills window with new scores window showing additional info.
Fixed "add/remove monster from safemode blacklist" text not visible in Look Around mode.
Show correct info about transform target's fitness.
Display craft name and % finished on top of screen.
Remove progress messages in exchange for progress popups. Add progress popup for disassembly.
Added ability to toggle minimap on and off in Look Around window.
Add visual indicators for dead zombies that can still revive.
Add run and crouch colors for the player's symbol in ASCII.
Display status for all long activities.
Enable autosave by default.
Include placeholder text on job categories.
Add 'n:' prefix for item filtering, to search through an items note.
Make AIM window width customizable.
Allow saving starting location as part of character template.
Display power capacity in mJ in item description.
Show acid and fire protection in the relayer armor screen.
Adds pain and fatigue penalties on the morale screen, when applicable
Display current power in bionic menu with appropriate unit.
Bionic UI: power displayed in kJ, J or mJ.
Eat menu: Display volume per serving.
Limits "this task is too simple to train" messages to once per craft or batch craft.
Pump SDL events during player sleep to avoid bad window behavior.
Reading: Progress on top of screen.
Display list of useable fuels in cbm item description.
Make constructions in progress display the progress percentage.
Add sort by barter value to the advanced inventory screen.
Fallback fonts can now be specified for the tiles build.
Crafting menu shows range of possible nutrients for food crafts.
Adds new safemode rule category for ignoring sounds.
Return the default font to Terminus and slightly improve fallback handling.
Improve directional highlight prompts.
Blind firing at unseen targets won't show info about hits and "Really attack?" query.
Fixed translated strings sometimes not fitting in character creation menu.
Updated terminus font to latest version and set it as new default font.
Make ESC key stop trying to sleep.
Skimming through book's contents won't show skill progress indicator.
Adjust display of item value precision.
Add the option to display ascii art in item description.
Added 'destroys' message when items are destroyed (rather than just damaged).
Tainted tallow and poppy buds are now in the chemicals category (was 'other').
Added basic controls help to Android prelaunch menu.
Made can't-fire-gun messages more consistent.
Made aiming UI controls more consistent.
Change message for consuming liquid fuel to "Fuel bionic with it".
Add water clearance to vehicle interaction. adjust sink/float phrasing.
Ignoring far-away monsters re-warns when dangerously close.

## Mods:
Re-adds fictional martial arts as a mod.
Added Aftershock sci-fi mod.
Adds the Magiclysm Mod.
Add graphical mods category, put mods in it.
Add Stats Through Kills Mod.
Adds Bulettes and will-o-wisps to Magiclysm.
Add personal and outer aura layers, as well as the intangible flag.
Magiclysm: Adds a new monster - black pudding.
Add Blood Power Generator CBM to Magiclysm.
My Sweet Cataclysm adds the ability to play as an humanoid made of sugar.
Adds Graphical Overmap mod.
Adding a bionic prepper faction to Aftershock.
Add Fuji's Military Professions Mod.
Adds ARMOR enchantment values for each damage type.
Added hit_you_effect and hit_me_effect fields to enchantments.
Adds the ability to pick letters in the spellcasting menu.
Creates clairvoyance spells in magiclysm.
Mythological Replicas mod works with martial arts.
Completely overhauls generic guns.
Adds the Ultica tileset to mainline.
Add BrownLikeBears to the list of tilesets.

## Balance:
Overhaul of all Martial arts.
Remove reinforcement of non-cloth items.
Allowed moving furniture over spilled liquids.
Anesthetic kit is now a tool, it uses anesthesia as charges.
Overhauls how the game handles batteries.
Zombie pheromones makes zombies ignore player rather then go friendly.
Toaster pastries and other sweets are now less fun than cocaine.
Use sqrt of sum of squares to calculate total morale.
Food isn't as enjoyable when you're sick.
The higher your z-level, the farther you can see on the overmap.
Electrical damage has a chance to temporarily incapacitate bionics.
Randomize amount of ammo in gun spawns.
Downed creatures require a check to stand up early.
Adds evolutions for lab zombies.
NPCs: only train at 100 practice at a time.
Remove magical damage boosts for unarmed combat.
Reduce healing rate to realistic speeds.
Player's weight varies with BMI and size.
Nerf outlandish drug effects.
Surgery consumes anesthetic at a rate of 2mL/mn.
Reduce turn time to 1 second.
Adjust turrets to reflect real world remote weapon systems.
Vehicle wheels require vehicle mounts.
Armored creatures won't take damage from stepping on a sharp or rough terrain types.
Separates gunpowders by type.
Make most bugs avoid fire and some avoid falling.
Cbms harvested from NPC are filthy and faulty.
Changes game default start date to 30 days after Spring.
Being grabbed drastically reduce your dodging ability.
Allow zombies to push each other when blocked.
Raw food provides fewer calories compared to cooked.
Triple damage from falling.
Adds controlled burst modes to machine guns.
Exchanged M202A1_talon to M16A4 robots in military outpost.
More realistic temperature, precipitation, humidity, and pressure.
Giant animals drop mutant meat, has negative effects if relied upon.
Balanced bio repair nanobots.
Standardized chemical powders for 1 unit = 1/100 mol.
Apply item spawn scaling factor to monster drops.
Balance bionic power use for realistic values.
Allow large and huge creatures to move through underbrush.
Mouse view was truncating last row of information.
Draw debug vehicle autopilot AI and restore previous behavior.
Fix accidental IR vision.
Can create camps in buildings that don't face North.
Fixes martial arts initiate message when equipping an item.
Fixes crashes involving bayonet type items.
Terranian sonar allow to see digging monsters behind walls.
Stops large critters from using tight passages.
Prevent counterattacks if tired or dead.
Allow low strength characters to drag furniture within a reasonable range of their strength.
Dramatically slow fungal sporeling maturation rate.
Replaced sleep effects for fatigue effects for infected and recover status effects.
Monster/pet carry weight changed to 1/5th of body weight.
Factor in animal carry weight when determining yoke-and-harness power.
Incorporate human meat and fat into existing recipes, remove dedicated recipes.
Revamp EMP grenade recipe.
Limit the kinds of terrain that are vulnerable to mattack::growplants.
Only apply speed penalty from heat to main body parts, fixes extreme slowdown from overheating.
Increased mass and decreased volume and prying ability of makeshift crowbar.
Eating same food repeatedly gives less fun.
Greatly reduce ranged weapon firing times.
Cable charger CBM don't draw power when you're full.
Increase bicycle, dirt bike, and electric bicycle spawn rates.
Adjust MRE caloric value to reflect real MREs.
Lower max stat cap in character creation to 14.
Overhaul archery balance.
Greatly reduce vines reproduction rate.
Horses now spook and refuse to approach enemies.

## Bugfixes:
Correctly set liquids as solid when they freeze.
Fixed long overmap location name being overwritten by "Distance to target:" string.
Fixed NPC dialog around lying and succeeding at missions.
NPC AI: Increase minimum priority for close monsters.
Adjust view offsets and re-enable sidebars for look, aim, etc.
Correct mouse input location in sdltiles build when scaling is enabled.
NPC AI: patrolling guards are still guards.
Fix corpses multiplying on revive.
Player now can see adjacent opaque tiles while standing on another opaque tile.
NPC AI: stop attacking non-hostiles.
Ambient sound won't be heard by players wearing earplugs or otherwise deafened.
Don't bash items inside sealed terrain or furniture.
Disallow rotten components in non-perishable crafts.
Prevents occasional inappropriate vision across z-levels.
Consume tool charges incrementally during crafting.
Refuel fires while waiting.
Extreme cold and heat won't be damaging bandages or contaminate disinfected wounds no more.
Prevent fire from spreading through non-flammable walls.
Fixed the issue of NPCs shooting through you to get to zombies.
Fix NPCs reverting to the unrecruited state when asked to stop activity after save and load.
Fix crash observed when encountering Mi-go slavers with Magiclysm loaded.
Fixed infinite loop on auto-sorting.
Avoid bug where monsters would sometimes go nuts with unnecessary movement.
vehicles: always apply a minimal slowdown.
Fix pulped Z raising anyway.
Fields are not spreading north-west when they shouldn't anymore.
Fix horses making engine sounds.
Fix items lying in furniture get damaged if one is throwing something at them.
Items piled up beyond a tile's limit can pass through walls.
You are still stuck in rubble even if you clear it with a shovel after getting stuck in it.
Correct magazine inside guns/monsters.
Load migration ID strings from the right JSON object.
Nerf Smoke field so that Filter mask protects from smoke.
Mouth encumbrance doesn't drain stamina while walking.
Stop basement parachuting zombies.
Prevent bicycle archery.
Fix for resuming after stamina recovery was interrupted.
Fix starting season calculation.
Maps: stop tunneling tree-felling.
Fix damaged weapons having zero range.
Fixed targeting UI issue for reach attack.
Make environmental protection really protect from fields.
Attacking shocker with worn non-conductive gloves won't zapback you.
Fixed infinite z-level raging firetower bug.
Fix for infinite counterattacks at low speed.
Stop lasers, plasma, and bolts of electricity from being referred to as 'flying projectiles'.
Fix vanishing pet carriers on release.
Npctrade: fix crash when trading with Free Merchant merchant.
NPCs now properly open furniture doors.
Fixed inactive incendiary grenades not exploding if thrown in fire.
Fixes check for broken limbs when using muscle engines.
Fix unarmed experience gain calculation.
Maps: rework collapsing to prevent weird lab collapses.
Shockwaves don't cross z-levels.
Fix ground disappearing upon terrain destruction with experimental z-levels disabled.
Adjusts the heat and toxic atmosphere of mi-go bases.
NPCs faint when infinite looping, instead of dying.
Weather Tweaks - new light drizzle category and fix wind.
Fix an active item cache bug that occurred upon map shift.
Giant worms can't be detected by IR vision anymore.
Unboard NPC before vertical shift.
Prevent autoattack through floors and ceilings.
Close exploit that allowed peeking through floors and ceilings.
Consistent NPC reach range with trigdist.
Stop autodrive on any collision, not just damaging ones.
Fix NPCs running out of stamina.
Make copy of item to be thrown - fix throwing bugs.
Heat slowdown shouldn't stick around when character is not HOT anymore.
Fixed impossible to sleep on hard ground.
Make 100% spawns always spawn even with low spawn density.
Make safemode work if compass is hidden.
Fixed body window to show broken limb healing progress.
Fixed NPCs being able to be pushed into danger.
Fix monsters spawning on the player's level when intended for other levels.
Stop ant tunnels stomping over other map terrain underground and removing staircases.
Prevent attacking with items that take very many moves to attack with.
Fix time travel due to 1s turns.
Correctly predict craftability of recipes with overlapping item requirements.
Fix monster evolution delay bug.
Fix first intercom mission dialogue tree.
Stop Hulks teleporting after shoving vehicle.
Fix infinite NPC love exploit.
Allow zombies to smash.
Prevent auto attacking allies.
Migrate direct item spawns.
Always prompt for direction if autoselect disabled.
Fix NPC equip due to mutation fail message.
Fix dangerous pickups and auto forage not working together.
Rebalance stamina and pain penalties for dragging wheeled vehicles.
Auto-travel; prompt when overburdened, and allow stamina-resting.
Make vehicle dragging not slow for strong-enough characters.
Prevent monsters from leaping to their death in water.
Clear up item ownership for dead factions.
Recalculate vehicle viability after part destruction.
Monsters randomly select targets instead of preferring to attack the player.
Fix player monster interactions when climbing between levels.
Prevent endless deathcam loop when dying while asleep.
Spawn vehicles and junk in junkyard.
Fix firing accuracy calculation when entering aiming UI with no target in sight.
Fix infinite loops and performance of NPC catching up on moves from time spent outside reality bubble.
Make NPC overmap spawning weakly relative to player omt pos.
Fix crash when detaching vehicle from bike rack in old saves.
Allow drugs to modify morale again.
Fix check for monster blocking stairs.
Prevent monsters from seeing each other across z-levels.
Fix NPC backlog of activity moves freeze.
Fix savegame migration of obsolete house overmap terrains.
Fix throwing movement cost for stacking items like bola/net/throwing stick.
Stamina recovery no longer modified by move mode.
Fix infinite aim loop when aiming with IR vision.

## Performance:
Limit start location search radius.
Vehicles: don't refresh while creating a prototype.
Faster tileset loading due to optimized color manipulation routines.
Remove unnecessary `draw_panels()` calls.
Extract pixel minimap into a separate class, clean the code and improve its performance.
Implement flat_set container to improve performance where appropriate.
Do not translate debug-only message strings.
Make square roots static in simplex noise implementation.
Speed up scent adjustments during field processing.
Speed up calls to get_local_windpower, get_heat_radiation and get_wind_blockers.
Build bitmap cache of field locations.
Increase performance when in-game debug mode is disabled.
Increase performance of effects with empty memorial log messages.
Do not make excessive translations for bash sounds.
Faster enumeration of active items.
Avoid recalculating vision and lightmap unnecessarily.
Only retrieve vehicle list once a turn.
Increase performance by removing check for recipe every crafting turn.
Allow member access to weather_datum to bypass unnecessary translation.
Improve performance when fishing.
Avoid unecessarally enumerating monsters.
Defer testing validity of scent grid modification points until modification commit.
Speed up item::process_temperature_rot.
Makes tests go vrooom. Makes it easier to read and understand the code.
Optimize many NPC AI operations, throttle item search.
Optimize vine growth special attack.
Add adjustable 3D vision Z-level cap.
Speed up monster action planning.
Refactor monster regeneration flags.
Reduce memory usage of itype.
Remove superfluous refresh calls from list views.
Improve recipe loading speed.
Fix out of control vehicle processing overhead.
Fix low UI performance on Windows build when using the English language.

## Infrastructure:
Npctalk: Complete overhaul of NPC conversation infrastructure.
Get rid of Lua modding.
Allow a player_activity to refer to specific monster(s).
Update basecamp infrastructure to not require a camp overseer.
Internally store kcal instead of nutr values.
Achieved universal code styling.
Combines rotting with item temperature.
Trigger test failures when tests cause error logs.
Npctalk: make mapgen_update into a dialogue effect.
abort() on crashes so core dumps will be produced.
Add support for time strings and use them in many places.
Adds magic spell effects.
Make auto-mining use item actions.
Switch language version from C++11 to C++14.
Updated minimum supported compiler versions to gcc 5.3, clang 3.8.
Run clang-tidy on Travis.
Update Catch2 to 2.9.1.
Unify overmap terrain matching.
Prevent use of stale pointers in item_location.
Save map extras with overmap.
Use custom clang-tidy plugin for Cata-specific code checks.
Use colony for map and vehicle item storage.
Use enum_bitset instead of std::set for spell flags.
one_turn_in(time_duration) function added.
Remove most uses of long and unsigned long from the code.
Add colony data structure.
Overhaul implementation of map fields.
basecamps: add support for automatic calculation of blueprint ingredients.
basecamps: add support for blueprint_excludes.
Mandate description of terrain and furniture.
Basecamps: add a namespace and calculate workdays.
Significant progress toward rationizing character/player/NPC classes.
Added weather change effect for carrying artifact with AEP_BAD_WEATHER property.
Add lighting overlay (debug menu).
Add energy units using units::quantity.
Refactor player::calc_focus_equilibrium, disp_morale, update_mental_focus, reset_stats
Template read_from_json_string.
Monsters can cast spells as a special attack.
Use time duration strings for effects.
Introduce a faster linked list implementation.
Add Spell fields as new members of spell_type.
Implement new item type for batteries.
Use time_durations instead of ints for faults.
Time audit. Saner calendar field names.
Unify spell effect functions to deprecate the if else ladder.
Allow aliasing extendable lake shore terrain.
Add custom clang-tidy check to enforce consistent point initialization.
Convert calendar into a namespace.
Add static analysis check for fields that could be replaced by points.
Enforce use of point / tripoint overloads where available via a custom clang-tidy check.
Moved windows and flora (trees, shrubs, grass) into new files from terrain.json
Report a verbose error message in case of backtrace failing to grab the symbols.
Added support of various generator types for map extras.
Items in trades are better checked for errors.
Changed mutagen craft tools to crafting requirements.
clang-tidy now checks for use of point arithmetic and suggest refactoring to make more use thereof.
Introduce character_id type (rather than just using int).
Change all instances of 'volume' in JSONs to be a metric string.
Allow spawning exactly one monster from a monster group and set it mission target.
Add a prototype event bus and Cata-specific variant type.
Overhaul of enum <-> string conversion code.
Track kills through event_bus in new dedicated kill_tracker class.
Allow missions to specify if they provide generic rewards.
Introduce dedicated class to manage memorial log.
Weight and weight_integral can be defined using a string.
Add u/npc_adjust_var and u/npc_compare_var effects and conditions.
Use mass strings for item weight.
Improve built-in support for (de)serialization of containers.
Show charges, damage, active, tags and item variables of items in debug mode.
Add new object to track event statistics for use in calculating scores.
NPCs: annotate talk_tags with the usage.
NPC can used fueled CBMs.
Refactor object cloning to improve memory safety and simplify implementation.
Stricter json parsing; errors will occur in more places.
Support json-defined scores as a function of events.
Use clang-tidy to check gettext calls in static variables.
Introduce functions to assist with drawing tabbed windows.
Allow auto-wielding of items in professions.
Enable Magiclysm on one Travis job.
Preliminary tagging of all overmap locations for NPC AI.
Make possible to define `item_transform` and `cast_spell` item actions which are only allowed when wielding or wearing item.
Rework and unify teleport methods.
Create enchantment cache for use with enchantment values.
Adds JSON capability to range_with_even_chance_of_good_hit.
Uses the units::energy infrastructure for bionic power.
Clarify some documentation relevant to monsters and basecamp recipes.
Add a clang-tidy check to check for text style in the c++ code and json.
Remove all of the legacy vehicleparts JSON.
Refactor fields: allow multiple effects.
Add regional terrain/furniture resolution to mapgen.
Change snippets to use string ids instead of hashes.
Adds support for different mending methods for a single fault.
item: refactor info() to break it into multiple smaller functions.
Add the ability to load tilesets from user_dir/gfx.
Detect unsed json object members when parsing json data.
Add infrastructure to support using vitamin system for toxins.
Simplify generic multiple activity handler.
Tilesets: add tools to automatically create tilesheets.
Easier charges setting for json item spawns/groups.
Scents can have a type.
Can set up clothing mods to be valid only for certain items.
Allow compose.py to function when tile JSON is missing the 'bg' key.
Reduce submap size by changing submap's camp member to unique_ptr.
Automatically create user_gfx directory.
Adds a few more biome-dependent terrain types.
Holiday title screens.
Max_volume for terrain and furniture can be defined with strings.
New JSON recipe property for overriding inheritance of specified flags.
Further expands regional pseudoterrains and works them into some map palettes.
Retire procedurally generated houses and basements.
Allow random tile variants for immobile furniture.
Implement volume_reader and mass_reader for read and write.
Allow spawning npc via iuse action.
Add MAINLINE_MODS.md to document mod inclusion criteria and procedures.
Improve overmapbuffer searching routines.
Added repair_like property to prevent unreasonably difficult to repair items.
Add scenario whitelist/blacklist capability.
Adds a getting started type of guide for mapgen.
Add debug menu item for spawning nested mapgen.
Add script to generate tags for CDDA json data for easier navigation in standard text editors.
Use github's code owner system to alert mod maintainers to changes.
Added support for user font directory.
Improve submap encapsulation.
Add a multitude of tests for item display and effects.
Pass CLI arguments from cataclysm-launcher shell script to cataclysm binary.
Clean some exothermic CBM code.
Added override_option class to help write tests which require a particular option to be set.
Can specify delay in emit_fields for monsters.
CONSOLE_DESPAWN flag to despawn turrets with a console.
Moved entity definitions to JSON: zone types, loot zones, scent neutralization, ammo effects,
flag inheritance in crafting, comestible enjoyability, gunmod weight modifier, allergen handling,
species footsteps sound, bionic slots, swim speed modifiers, construction categories,
martial arts skill and damage requirements, hunger messages, artifact effects and food morale modifiers.
Large numbers of unit tests added to enhance stability.
Expand testing doc with examples and tips.

## Build:
Npctalk: add a python dialogue validator.
Update homebrew install instructions.
Adds Flatpak build recipe.
Clarify the compiling directions for Visual Studio.
Enable github bot that automates closing stale issues.
Add cygwin to COMPILING.md, also add short descriptions of each option.
Allow building with Clang using MinGW-w64 libs.
Check translator comments with clang-tidy.
Document how to build and run the custom clang-tidy checks on Windows.
Provide NOOPT=1 build option for make.
Made JSON formatter conserve escape sequences.
Use libbacktrace to generate readable backtrace on Windows.
Fix -Wrange-loop-analysis warnings with Clang 10.x.
Save build artifacts from github actions CI.
Include additional files to binary distribution.
Updated Android build process.

## I18N and A11Y:
Use translation markers to increase performance.
Make the translation for field name display.
Automatically switch IME mode between text input and raw input on Windows.
Correctly extract npc dialogue lines for translation.
Allow translation of non-character key names.
Add position marker to some format strings.
Support plural strings in the translation class.
Add nickname for zh-cn translation.
Adding ru translation notes.
Fix footsteps translation.
Extract all npc dialogue lines for translation.
Add Portuguese (Brazil) to language selection menu.

# 0.D (Danny)

## Highlights:

Many quality of life enhancements such as auto-pulp, autopickup, batch actions,
interacting with adjacent items and improved long-action handling.
Pixel minimap for tiles mode.
Guns accept magazines when appropriate.
Player stamina stat that is burned by running and other physical exertion.
Player faction base that allows incremental growth and autonomous work by NPCs.
The player remembers terrain and furniture they have seen.
Carrying racks for small vehicles.
Vehicle system (speed, fuel consumption, terrain effects) overhaul.
Overhauled nutrition, food spoilage and food state changes (freezing).
Overhauled bomb fragment handling.
NPC dialogue support, group commands, tactical instructions and backstories.
Dynamic Lighting.
Roughly DOUBLED the amount of in-game content.
Unheard-of levels of bugfixing.
Full translations for Chinese, German, Japanese, Polish and Russian.

## Features:

Power transmission between vehicles.
Books need to be read to know what they contain.
Extend Stamina burn.
Explosions can create craters.
Zombies push each other.
Overhauled shadowcasting to also provide dynamic lighting.
Gun mods can be built-in to the gun and irremovable.
Gun mods extended to draw power from UPS.
Player can set zone instructing friendly NPCs to avoid picking up items.
Unsupported items/fields/monsters/etc fall to lower z-levels.
Mods can override overmap specials.
Display hints about health upon waking.
Experimental 3D vision and interaction between levels.
NPC interactions: Carrying gear, healing with items, re-layering clothes.
Hordes re-absorb monsters, this allows them to return to moving after spawning.
Hordes can wander toward cities to keep them populated.
Added a pixel-detail minimap option to tiles mode.
Added the ability to use cutting tools or markers for labeling items.
Add talk tags support to signage.
Allow many actions targeting adjacent tiles. Reading, storing liquids, unloading containers.
Allows certain claw-based mutations to count as having a butchering quality.
Adds an item flag for certain clothing that allows making mutation natural attacks without said clothing getting in the way.
Start with book recipes of selected skills on char gen.
Allow gathering wool staples from sheep.
Allow vehicles to pivot around arbitrary points.
Added debug Overmap Editor.
Add steerable wheels.
Reload using magazines.
Mix liquids into a container instead of a CONTAIN tool.
Repair items as a long action.
iuse actor heal for jsonized healing items.
Craft in the dark when it makes sense.
Allow using Enhanced Hearing CBM to crack safes.
Giving NPCs mutagens, meds, food etc.
Mass uncraft.
Add coal mining.
Implement minimum stat and skill requirements for items.
Add ability to cut metal bars on windows with hacksaw.
Allow wielding bows with one hand.
Alternative starting point systems.
Vehicles can spawn items with magazines and ammo.
Stumbling and following improvements.
NPCs reloading mags.
Apply persistent morale.
Allow autolearn at different level than crafting difficulty.
Alcohol mixing for storage.
Bring back NPC hunger and thirst.
NPCs pulping corpses.
Allow wearing clothing with OVERSIZE flag with footwear.
Allow attacking ground to prevent overshooting.
Allow bringing NPCs up/down z-levels in 2D mode.
Zombie corpses transforming due to burns.
Really nasty barfing.
Overmap scent traces.
Allow mending of faults for already installed parts.
Vehicle part armor (damage resistance)
Firing modes including NPC support.
Automatically add starting components to the start vehicle construction.
Mop up liquids in vehicles.
Make NPCs better with (player's) meds.
NPC command: close doors you walk through.
Melee autoattack feature.
Allow UPS charger to work with partial charge.
NPC vs NPC combat.
NPC guard/follow update.
Add details to message displayed when loading world.
Fancy hairpin can now be used as lockpick.
NPC trading/exchange update.
NPCs helping with crafting, providing recipes.
Turrets can drop casings to CARGO part.
Regional weather settings.
Train relevant skills when installing/removing vehicle parts.
Track items with no covered body parts (morale).
Store any liquid in vehicle tanks.
Scale repair times with damage.
Ammo can be multiple types.
Spawn bones when creatures made of bone are gibbed.
Added automatic prying when [e]xamining on a locked door/window.
Implement NPCs picking plants.
Assign NPC's as vehicle crew members.
Teleporation to adjacent overmaps.
NPCs swap (or take off) their splints properly.
Allow crafting with sealed container contents.
More "resilient" overmap generation.
Allow nesting crafting lists.
Add in Scratch Attack for (mostly) Zeds.
Adds seasonal variation to daylight levels.
Implements deconstruction without tools.
Contained fires will burn through all its items continuously.
Gunmods contribute "ammo_effects" to the main weapon.
Change crossbow firing skills to match related firearms.
Moddable Milking Monsters.
Option to yell sentences.
Removed ability to pry open closed non-locked doors.
Allow resolutions up to 8K UHD (7680×4320).
Search the overmap around the cursor.
Always save the latest created character as a template "Last Character".
Give players back the ability to hear soft sounds from their own tile.
Allow character generation menu to scale to screen size.
Allow martial arts to force "offhand" unarmed strikes (kicks etc.) when wielding weapons.
Ability to fully enhance an item.
Option to auto pulp or butcher corpses.
Make all long activities abortable.
Draw power directly from UPS with UPS mod.
Add stimulant/painkiller overdose symptoms.
Loot sorting activity.
Add trait groups.
Added possibility to cut rebar cages with hacksaw or oxytorch.
Make smoke decay outside of the reality bubble.
Implement deployable furniture items.
Allow shelter NPC to provide tips.
Morale craft speed penalty.
Fully random Play Now!
Added vitamin tracking and vitamin-related disorders.
Allow resuming light-canceled jobs.
Washboard Batch Washing.
New characters: Start with loaded/holstered guns and sheathed blades.
Removed restriction to blood draw kit so centrifuge can work with any container with blood.
Update washing machine to be able to use clean water.
Add the ability to soak rags and cotton balls on disinfectant.
Autoattack: Wait a turn if there is nothing in range.
Changed CBM install and uninstall to require an Autodoc or a NPC doctor.
Added control over amount of houses with basements, and basements can have individual weights.
Adds option to disable music and sound.
Underground temperatures relatively constant and independent from weather patterns.
Nearby hordes appear on minimap.
Moves social modifiers of mutations to JSON.
Rates of hunger, thirst, fatigue, and learning moved to JSON, healing mutations use relative values instead of absolute.
Added pet and livestock carriers so animals can ride in vehicles.
Adds shelf life to many foods, previously canned or vacuum packed food has shelf life when opened.
Include/Exclude filter for overmap search.
Carrion can now eat adjacent crops or food.
Allow place_monster to optionally place a randomized monster using a weighted list.
Adds firewood source that automatically adds fuel to fire when it is 2/3s consumed.
Make chickens and other small domestic birds tameable (Chickenfeed)
Vehicles: Open all doors.
Implement player faction base.
Artifact dreams.
Horde improvements: Better displays & zombie lurkers.
Schizophrenic Overhaul.
Option to spawn starting npc.
Field dressing corpses aka Butchery overhaul.
Smoking rack interactions expansion.
Freezer & freeze mechanics overhaul.
Add reminder effects for some medicine.
Added infrastructure for setting a farm plot zone and triggering actions across the entire zone.
Hot air and direct heat radiation from fires affect local temperature and can heat nearby area including interiors.
Add support for solid fuels like coal for vehicle engines.
Zone manager hides distant zones, shortcut for showing all zones.
New lua feature: Lua-coded monster attack.
Copy World Settings to a new world.
New MOD feature: Add graphical tiles.
Introduces 'Tip of the day' in main menu.
Save pooltype and remaining skill-, trait- and statpoints in character template.
Item infos for medication. (Quench, Fun, Stimulation, Portions, Addicting)
Added map memory.
Added a button to hide recipes in the crafting menu.
Adds loadable bike racks.
Allow hauling items along the ground.
Added auto foraging of bushes and trees.
Added autopickup rules based on material types.
Artifacts can consume Portals.
Update the fireman belt to allow attachments from fire axes, war hammers, and maces.
Adds stealth modifier as JSON-ized mutation property.
Npctalk: add support for NPC backstories.
Npctalk: NPC group commands to guard and follow.
NPCs can hear monsters and warn the player about them.
NPC: Warn the player about dangerous monsters.
Background traits - framework for dialogue update.
Adds expertise traits for NPCs.
Faction camp clearcutting mission.
Allow aiming anywhere. Mark practice target.
Vehicles: add multiple fuel support.
Add blind throwing.
Overhaul of map revealing items.
Allow peeking z levels.
Allow custom sprites for corpses.
Makes monster corpses the same weight and volume as defined in the json files.
Favorite ammo location for RELOAD_AND_SHOOT and RELOAD_ONE weapons.
Vehicles: increase effective speed in tiles per turn.
Adds a corpse to gibbed creatures.
Selfies can be made and stored on camera.
NPC photos show visible mutations.
Enable Loot Zones to bind to vehicle Cargo parts.
Add support for amphibious vehicles.
Adds Zone Activity to harvest plots.
Specific guns can be targetted in json gunmods.
Add a debug option to spawn map extras.
Adds a context menu when examining seed drill and advanced seed drill: reload them with seeds.
Adds a Morale boosting chitchat with friendly NPCs as an activity.
Update bone mending machine to use mend mechanics instead of magic stemcell treatment.
Add new pet menu option for survivor to play with certain tamed pets to increase morale.
Improve traction handling and add new wheel types.
Shout commands for NPC wake-up and relax.
Food recipe results' calories and vitamins now based on components.
Adds skinning butchery action.
Forests now partially block wind turbines output.
Enabled snowstorms - wet and glare effects for snow.
Made wind effects directional, including adding a lee side to structures.
Added gunmods that wear out over time or quickly.
Adds ranged attack mutations (using fake guns).

## Content:

Lots of improvised tools (stone hand tools, forge, cooking furniture, clay and pottery).
Extensive wilderness foraging.
Super secret underground facility.
Gunmod crafting recipes.
More zombies: Elite grenadiers, Runners, Ferals, Predators, Shady Zombies, Screecher Zombies.
Still more: many child zombie variants, Zombie Brutes, Water Biter, Scorched Children.
Yet more: Fungal Zombie Child, Gigantic Naked Mole Rats, Acid Ants, Zombie Burner.
Monster grab and pull attacks.
Ranch and Ranch-related missions.
Faction Camp and related infrastructure.
Large additions to Lab variety and consistency.
Vehicle based tools, street sweepers, tractors, plows, planters.
Farm vehicles and tool attachments.  Plow, reaper, seed drill.
Seasonal variation in foliage.
Expanded tree variety.
Allow city-less mapgen.
Many preserved food recipes.
Two new variants of the military bunker basement.
Items can have a side (left v right).
Add a larger generator part and portable generator vehicle.
More railroad terrain variants, made diagonal tracks subway railroads 7 tiles wide.
Implement surrounded start.
Professions: Hunters, Bandit, Bionic Survivalist, Parkour Practitioner, Burglar, Camper, Road Warrior, Boxer, Photojournalist, Tourist, Zookeeper.
New mapgen: The Red Dragon Teashop, Football Field.
Double the number of survivor's notes.
Add "calories" field to it_comest.
Terrain connections for groups other than WALL.
Hands free mechanics.
Update Evac Center.
Implements integral_volume for gun mods.
Veterinarian Clinic.
Implement disintegrating ammo linkages.
NPC trade update.
Creation of 5 new overmap special campsites.
3 new roadside rest stops.
Add magazine coloring, improve ammo/gun coloring.
Prison Break Scenario.
Funeral home.
Razorclaws and Shipwreck.
Add alternative triffid groves.
Add 2x2 cemetery.
Adds small Ponds.
Adds Apple Orchard to the game.
New characters: Start with loaded/holstered guns and sheathed blades.
Add ability to steal items from NPC.
Sugar House mapgen.
Add 'Reach Refugee Center' mission.
Add detergent and allow it to be used in washboard.
Dairy farm.
Micro Atomic Plant for Bright Nights mod.
Parks and recreation buildings.
Add butcher shop.
Mansion Upgrade Project.
Initial work on multi-story houses.
Make chainmail craftable from scratch.
Add bike shop.
Add MShockXotto+ tileset
Add descriptions to furniture objects.
Small town buildings.
Subway.
Added Cable Charger Bionic.
Mainlined vehicle rams from Blazemod.
Add ammo pouches for fast access to ammunition.
Hallucination monsters are now described in extended description.
New monster ability 'ABSORBS_SPLITS'.
Pallet lifter for fast battery swapping.
Add Speedloaders.
Remove Solar Panels CBM.
Software Lights on!
Added can sealer and related recipes for better food preservation.
Separated dashboard (electronics controls) from steering.
Acidic Ant Expansion - Acidic Chitin Item & Equipment.
Add engine blocks and engine deconstruction recipes.
Butchering yields for fungal towers and other structures.
New basement variant, with and without hidden Autodoc.
Disposable filters for filter, gas, PBA, and survivor masks, as well as filters for hazmat and ANBC suits.
Adds new narcosis effect that Characters cannot be prematurely woken from.
Replaces heavy sticks with long sticks in many recipes.
50% chance of partial lighting in labs.
Recipes to extract seeds from some fruits and vegetables.
Additional doctor's office variant, a private bionics clinic.
Raw hides can be turned into simple bags to transport remains of creatures.
Adds variability in decay of food created before cataclysm.
Add Trencher (Construction vehicle).
Vehicle mounted pet carriers.
Discordant Mi-go Memes.
Add Cosmic's Additional Locations to the game.
Root Cellar - food preserving option.
Cosmic's Golf Course.
More Dog Breeds - Now With Puppies Edition.
Add Whaley's Locations.
New mutation category: Mouse 🐁
Injectable mutagen finales, targetable purifier smart shots.
Overhauling tank drone.
Add refugee center start (costs 1 point).
Adds vehicle wreckages (of crashed helicopters) to helicopter crash-sites.
Adds ant-infested labs.
Adds the incandescent husk, an evolution of the shocker zombie that moves slowly and emits a lightning cloud
Removed CBM crafting.
Adds new location 'Mass Grave'.
Added extensive new lab-based scenarios, areas and monsters.
Added camping scenario and additional camp related start_locations.
Adds the Intravenous Needletip and Titanium Skeletal Bracing CBMs.
Adding new starting scenario at refugee center.
The Fish mutation tree now has unique, post-threshold mutations.
Labs can have funagloid portals, lab escape allows crowbar.
Many options for using miscellaneous items as improvised tools.
Perception stat now determines overmap visibility, and the Topographagnosia trait is now available.
Added railroad station overmap special.
Re-implements old start location options to the Challenge-Lab scenario.
Implementation to support use of JSON snippets for procedural music descriptions.
Adds LivePeople Tileset.
Add forest trails.
Add new pond map extra.
Added railroad overmap terrains.
Add new offal recipes in the game using the new offal types.
Adds sourdough bread and sourdough starter.
Add trail guide item.
Adds a way to craft anesthetic kits in the game.
Explosion of NPC dialogue.
NPC Dialogue: role-specific survivor stories.
Adds formaldehyde and methanol as precursors for hexamine, and recipes to make them.
Adds shanty-town walls comprised of bolted-together junk.
Adds extra recipe for nitric acid, which requires a pressure cooker and a platinum grille as a catalyst.
Adds lab nanofabricator finale, letting players create high tech items.'
Update RetroDaysTileset to include RetroDaysJar, AdamRetroDays, long grass
Mainline NPC traits mod.
Added outbuildings to default farm.
Regularize city grid and allow large in-city specials.
Adds area_name into info box when looking_around.
Adds gunmods that add slots for more gunmods.
Adds four new NPC backstories available to all NPCs.
Added Electroreceptors as a starting mutation to the Challenge-Lab scenario.
Adds medicine to help nausea.
Added new Martial Art: Sōjutsu.
Upgrades the outer walls of the refugee center and fills the waiting area with beggars.
Allow multiple inputs for rifle portion of rifle turret.
Adds new vehicle part : a wind turbine.
Adds Free Merchant currency.
Adds methanol and ether as a possible Molotov components.
Add "classic literature" and "collector's edition" books, move choice book spawns to library, and adjust library/mansion book spawns overall.
Adds the possibility to find an evil moose in the kitten finding game.
Adds new furniture flag that restricts vision when in the furniture.

## Interface:

Bionics menu tabbed for better visibility.
Streamlined reload menu.
Bundled a square font.
Separate zombies better by color.
Many menus are resizeable.
"Isometric" tileset mode.
Search feature added to many menus.
Lots of dialogs allow use or consumption of items from immediate surroundings as well as inventory.
Enhancements to AIM.
Improved explosion animation.
Ambient sound effects.
Added vehicle direction indicator in tiles mode.
Prevented spam about player being tired.
Removed inability for vehicles to drive over fungal beds.
Fixed a number of issues around monster spawning: Wraith, ants spawning in sight of player, animals spawning underground.
Enhanced medical menu.
Recolored trees and bushes to be more recognizable.
Added travel-to command.
Hide options if they aren't present in the build.
Tile scaling in tiles mode.
Cancel out of crafting menu during component selection.
Move times displayed adjusted to be cumulative instead of "most recent cost".
Added pixel minimap in SDL builds.
Highlight useful information in item info text.
Split mod exclusion category into item and monster exclusion.
Added handling for home and end key.
Added dynamic loading of crafting gui categories.
Sort by name in inventory instead of id.
Add quit action to new character window.
Extend blackspace window to cover minimap instead of using map legend window.
Allow canceling crafting from component/tool selection menus.
Updated MShock Modded Tileset.
Scrollable item info text in crafting menu.
Added Y/N query to attacking friendly NPCs.
Remove pageUp/pageDown key bindings for next and previous tab.
Display item name in crafting component selection menu.
Hint when reloading would be possible if item not full to capacity.
Random alternate sprite graphics.
Option to disable item info highlighting. Color changes for readability.
Enable music shuffling.
Escapable menus.
Translatable velocity units.
New Isometric tileset, new 16x16 tileset.
Combine limbs on info and layering screens.
Define duplicate sprites for multiple tile ids.
Random sprites for player and NPCs.
Adds caching to the pixel minimap, enemy indicators flash red, apply low light filters.
Don't rotate movement action in isometric when automoving.
Isometric controls in advanced inventory.
Isometric scrolling combat text.
Allow sprites to offset later sprites drawn on the same tile.
Larger/smaller and offset tile sprites.
Only draw tiles inside viewrange.
Pixeldoubling for tilesets.
Clear the minimap texture pool before SDL quits to prevent errors on game quit.
Fix display of Vehicle Indicator in tiles.
Targeting window improvements.
Add a draw refresh before asking direction on bionics: EMP, fingerpick, and mini-flamethrower.
Copy z coordinate to the light ray endpoint. (Fixes vehicle headlights underground.)
Fix border between terrain and status window covering part of the status window.
Display more information for magazines.
Use original message color in message history.
Implement viewing tiles on the floor below the current one when an open floor is shown for SDL tiles.
Make player-built walls look like walls in ASCII.
Fix seeing inside crates/rubble/etc.
Display remaining ammo for ammo containers.
Change display of stack sizes.
Escapable menu for examining NPCs.
Highlight magazine and ammo.
Vision and targeting changes, 3D-ification.
Display moves when disposing of items.
Escapable menu for sorting items in advanced inventory.
Prevent window minimize on fullscreen borderless when focus lost.
Rearrange main rendering method to place curses cursor on @ at the end.
Add a cache refresh before drawing pixel minimap.
Add option to select which video display is used.
Add option to limit lifetime of sidebar messages.
Fix disappearing monster info.
In overmap, move cursor to the selected (center) square.
Redraw entire line of printed messages for screen readers.
Tileset feature: Mutation overlay ordering that can be configured in JSON.
Colorize message logs.
Unify tile descriptions in lookview and liveview (mouse view) modes.
Highlight only occupied bodypart.
Create nonexistent input contexts when adding keybindings.
Improve Morale dialog.
Redraw borders of Options menu after showing of Keybinding help.
Add local directional keybindings for pickup menu.
Allow light levels of visible tiles to be known from a distance.
Refresh AIM screen properly after escaping of SORT menu.
Don't initially change the view offset when firing.
Display JACK/LIFT amounts in real-world units.
Implementation of UI for Bionics Slots System.
Show estimated disassembly time.
Improvements of the blood test window.
Clearer message when butchering on sealed terrain.
Rework inventory columns.
Window with bars will be frame with bars after hitting.
Add search function to all commands list.
Accurate, consistent 'slow movement' messages.
Mark some fields as dangerous; prompt for rough/sharp terrain.
Auto-select first removable part, if possible.
Vehicle turret reloading.
NPC pickup whitelist, allow vehicle access.
Improve vehicle interaction display.
Add more info to item displays.
CBM install failure mention which CBMs are lost.
Mark the shortest route to a refugee center on map.
Reworked settings menus. Ingame main menu.
Show available, not only memorized recipes in crafting gui.
In pickup UI, show identical items as stacks.
Context-dependent skills and more descriptive unmet requirements.
Vehicle part installation filter.
Vehicle tanks as refill targets.
Display engines (and faults) in vehicle overview.
Support selecting turret ammo.
Specify volumetric units via JSON.
Include disassembly time in the confirm message.
Option to skip frames when stunned.
User configurable volume units.
Fix recipe search to prevent exclusion of plural items.
Option to sort items by staleness, first ones to rot on top.
Make the crafting UI difficulty match what is used when crafting.
Make the repair time shown in the vehicle UI match the actual time taken.
Add a simple draw benchmark in the debug menu.
Adaptive (windowed or fullscreen) inventory menus.
Adds effect overlays.
Interactive inventory letter assignment.
Display 'item (charges)' for stackable items in crafting menu.
Approximate durations.
Allow scrolling in menus via mouse wheel.
Extends Close Quarters Battle CBM description.
Remove long-obsolete static spawn option, static is now the only option.
"Look at" with long descriptions (of critters, furniture etc.).
Harvestable plant description.
Sheath and holster contained volume description.
Add basic note support to constructions.
Add AUTO_PICKUP_SMALL_ITEMS option.
Enable customizing the 16 ANSI color slots.
Record NPC kills in kill count.
Add option to toggle framebuffer acceleration when using software rendering.
Talk to NPCs from the menu for examining them.
Added ability to save and restore default layout for advanced inventory.
In the crafting GUI, show which books provide this recipe.
Added point pool restriction option in world generation settings.
Added monster info in extended description.
Display actual nutrition acquired, rework rotten food penalties.
Vehicle UI: Highlight parts for removal in overview.
Color NPC/Player background cyan when grabbed.
Update default font values to prevent tiny overmap font usage on new game installations.
Add loading UI.
Extended techniques info.
Highlight searched components in crafting window.
Visual aid for broken limbs.
Added filter option to all inventory_ui menus.
Display component supply when crafting.
Convert braziers from traps to furniture.
Added sorting and categories to list monsters.
Disable scenarios that require a city start when city_size is 0.
Prompt when creating a character with the same name in a world.
Accessibility: Textual Vehicle Direction Indicator.
Rope, wire and barbed wire fences are now built and removed through the construction menu.
Horizontal emoticon style interface option.
Option for zones with no auto pickup to suppress seen items spam.
Add description to mountable locations.
NPCs will complain every 5 minutes if they're bleeding.
Allow diagonal movement via keybinding modifiers in SDL builds.
Show time to complete as if there's bright lighting if it's too dark to craft.
Show crafting bonus in 'New Character Creation' menu.
Make items with a player-assigned inventory letter always come first in inventory.
Support searching for memorized/unmemorized recipes.
Inform player if they are capable of learning a recipe from disassembly.
Support for resizeable windows with adaptive UI.
Provides more information about the relative age and spoil progress of foods.
Adds extended descriptions, sorts and colors descriptions.
Add sub-menu for controlling multiple vehicle electronics.
Display vehicle part descriptions.
CBMs for NPCs: add BIONICs tab to player info window.
Martial arts techniques description.
Show activation and deactivation cost for all bionics that have them.
Ask to ignore repeating distractions when performing an activity.
Added filtering by skill to Read menu.
Add scrolling the overview pane in the vehicle interaction window.
Reduce clutter of [B]utcher UI by stacking identical salvage/disassemble targets.
Adds (mushy) suffix to mushy food and highlights impact on joy in 'Eat' menu.
Added feedback for contained fire's expected time left, before it goes out.
Limb selection menu shows if limb is already bandaged or disinfected.
NPC follower warns on sleeping and sleep when you do.
Players can now save before sleeping and set an alarm at the same time.
"New Note" UI has been upgraded with colors and a live preview.
Migrate menu handling to uilist interface.
Added looks_like for targeted tile fallback.
Adds quality filtering to item search.
Android on-screen keyboard now automatically appears for menu filters, advanced inventory filter, inventory filter, and creating map notes.
Message window overhaul: filtering, page scrolling, and better interface.
Show related craftable items for current recipe by hotkey.
Adds descriptions for zone types.
Worn clothing placed into a sane layer by default.
Scrollable MOTD and Credits.
Allow viewing long mod descriptions.
Amount of mods of an item is now displayed as an integer following its name.
Android quick shortcut dimensions now account for screen density, defaulting to a sensible size on all devices.
Many options for selecting units to display.
Npctalk: create a big dialogue window.
Even when only capital inputs are allowed, using lowercase inputs should still set the dialog cursor.
Enhanced limb menu (body window) and textified healing related effects.
B menu show butcher, disassemble and salvage times.
Adds favorite recipes and recently crafted tabs to crafting menu.
Clarify crafting skills requirements text.
Gray out redundant tool quality requirements.
Show what will result from vehicle part removal.
Clearer crafting search help window.
Adds 'toggle fast scroll' option to overmap UI.
Adaptively stack perishables based on remaining time before rot.
Use more meaningful vehicle part names in messages.
Highlight 'on' toggle-able parts in vehicle use menus.
Highlight selected martial arts style in menu.
Crafting searches for primary skill and result description.
Tag clothes that do not fit, rather than clothes that do.
Prevent seeing light through walls.
Make walls sensibly visible at night.
Have vehicles become dark inside when that makes sense.
Allow toggling display of forest trails on the overmap.
Added 'center' action for look around mode.
Vehicle: display engine power and electrical drain/production.
Bandage/Disinfectant display/compare/apply improvements.
Allow hiding of recipe categories from crafting menu.
Player: don't create the reload prompt if there's only one option.
Better scrolling through requirements list in crafting GUI.
Improve info for worn items which cover nothing.
Show how much water and cleanser will be required on washing UI.
Basecamp: store food supply in calories.
Missions: display name of NPC that gave the mission.
Automatically choose infinite sources for crafting when available.
Play Now! loads a world with 0 character if available.
Crafting-gui - colorize book enumeration.
Veh_interact.cpp - colorize cargo volume.
Sounds: add descriptions to player shouts.
Allow installed bionics to be displayed in tiles mode.
Allow separate tiles for activated mutations/bionics.
Bionic power - equalize names and colorize values.
Don't reveal wall connections the player should not know about.
Automatically calculate monster difficulty.
Player display: add support for hidden traits.
Player character will open closed fence gates when walking, will vault over the fence gate when running.
Allow multiple filters for crafting recipes in crafting menu.
Status includes approximate times for NPC needs.
Crafting GUI Filter saves history; possibility to move trough history with arrow keys.
Changes text color to match map note color.
Bind '?' to open keybindings window by default.
Display scenario description after game start.
Alternative night vision intensity.
Added scaling option to resize screen elements in SDL mode for use on large screens.

## Mods:

Added Tanks Mod.
ChestHole tileset covering all entities.
Added double monster HP mod.
Mods dynamically enabled/disabled if they require lua and lua is present/absent.
Basic lua console.
Allow mods to override specific properties of monster types.
Added More Locations mod.
Removes redundant controls from inflatable boat.
Allow mods to change martial art styles / techniques / buffs.
Updated StatsFromSkills to use set_value & get_value for base stats.
Allow mods to modify professions.
Allow mods to modify scenarios.
Allow mods to modify starting location data.
Added Crazy cataclysm mod for all your immersion-breaking needs.
Add No_Zombie_Animals blacklist mod.
Add No_Diamond_Weapons blacklist.
Move health messages (on wakeup) to json.
Recreates DeoxyMod's Foldable Mod.
Move filthy morale penalty to a mod.
Add no npc food mod.
Add more makeshift items mod.
Add More Classes and Scenarios mod.
Craftable Gun Pack mod revamp.
More snippet/flier entries for mods.
Support total conversion mods.
Remove Arcana and PK_rebalancing mods since they are maintained in separate repositories now.
Add huge vehicles mod.
Expanded Realistic Guns: bandolier update.
Magazines for Icecoon's Arsenal.
Medieval Mod changes to viking and samurai.
Medieval Mod: Starting with sheathed weapons.
Added "BrightNights" - the sci-fi mod.
Standardizes bronze recipes in Medieval mod.
Fixes some unlearnable recipes in More Survival Tools.
Makeshift mod and bayonet update.
Battery compartment mod update.
National Guard Camp, a large and very dangerous military complex.
Brings DinoMod back online.
Atomic vehicles for Bright nights mod.
Added Urban Development Mod.
Extended Buildings mod.
Fix hp loss in StatsThroughSkills.
Add Bionic Systems Mod.
Added alternate map key mod.
Moved light and heavy snare kits to More Survival Tools mod.
Add "Mutant NPCs" mod.
Mundane Zombies Mod Revival.
Manual CBM installation moved to Bright Nights mod.
Allow adding contents to existing monster groups in JSON.
Safe Autodoc mod, a dependency of Bright Nights.
Makes Crazy Cataclysm a little crazier.
Nested mapgen structures.
Added Fuji's Struct mod.
Salvaged Robots mod.
Partially moved Folding Parts Mod to base game.
Convert Bright Nights region_settings to region_overlay.
Added anthill, bee, and large zombie exclusion mods.
MSX Dead People tileset update and make it default.
Adds new mod Growable pots.
Mainlined Tall Buildings mod.
Add urban development buildings to city spawns.
Salvaged Robots: More robot themed professions.
Creates clairvoyance spells in magiclysm
Adds the ability to pick letters in the spellcasting menu
Magicylsm: NPCs can now teach spells
Added hit_you_effect and hit_me_effect fields to enchantments

## Balance:

Unify crafting and construction xp gain.
Removed flaming eye annihilation beam.
Overhauled encumbrance system for finer degrees of encumbrance.
Tuned up wilderness crafting a great deal.
Removed inventory overcapacity penalty, items are dropped instead.
Ensured that skills can be bootstrapped with practice.
Zombie stumbling is more pervasive and random.
Necromancer revive cooldown adjusted based on target toughness.
Adjusted frequency of sickness.
Variable draw costs for dedicated inventory containers (holsters).
Last amigara horror to die always drops an artifact.
Adjust the way monster upgrade times are calculated.
Replace no pickup feature with move penalty.
Added encumbrance to weapons worn with shoulder straps.
Added batch crafting times to various comestibles.
Made DEX prevent cuts from broken glass more often.
Make farming yield multiples of default charge of a plant item on gather.
Reduce XM-P plasma blast size.
City spacing option.
WBLOCK_2 usage changes.
Correct nutrition_for thresholds.
Change handling of recoil penalty.
Remove completely unrealistic energy weapon recipes.
Standardize ammo disassembly.
Rationalize ranged skill training.
Item handling is slower with increasing hand encumbrance.
Add minimum move cost when handling items.
Implements barrel_length variable in ranged.json.
Remove requirement for a vehicle tracking device.
Overburden rebalance.
Basic unit tests for reloading.
Rebalance item handling costs.
Bring bite inline with melee attack logic.
Allow gunmods to consume less (or no) volume when installed.
Nerf "magical" battery storage options.
Only consume_charges() for tools and comestibles.
Acid update - rebalance fields, acid zeds, add backgrounds for acid tiles.
Allow monsters to hit-and-run and poison other monsters.
Metabolism: hunger rate and body temperature.
Ally zombies and robots with arthropods.
Guns in gunstores spawn with magazines.
Buff corpse smashing, nerf butchery.
Overhaul Radiation balance, it's now much more chronic in nature.
Set default for addiction_type in comestibles.
Reduce recoil penalty during burst fire.
Overhauled Adrenaline effect.  Replaced speed and stat boost with temporary pain immunity.
Add inaccuracy penalty whilst driving.
Make rain drenching slower, harder to completely avoid.
Improve garage doors behavior.
Overhaul distillation and use of alcohols by widening the gap between drinkable and refined alcohol.
Expunge vermin.
Make crafting of brewed/fermented items more realistic and involved.
Turn toolbox into a truly versatile tool.
Ignore checks for zombies to pulp if the NPC is boarded.
Fungal Zombies can see.
Rebalance fear_paralaze to prevent infinite moves drain.
Fix hallucination not kicking in if duration is too high.
Redesign bionics lab room to fix computer successful hack.
Limit turret to its actual range.
Make missed ranged attacks miss more realistically.
Adds lifting capacity to Cantilevers description.
Add "makeshift_kevlar" to recipes that include the Kevlar vests.
Bleeding also causes anemia.
Change chisel requirement to CHISEL quality requirement.
Remove memorization of recipes from reading books.
Nerf Sensory Dulling.
More realistic diesel recipe.
Evened out addiction withdrawal but made it longer.
Rework firestarter and extended firestarter.
Fix 145 items spawning in a house
Standardize handloading recipes.
Derive vehicle part hp from base item.
Adjust multi-pool defaults.
Fungus and aberration monsters now also drop filthy clothes.
Adds few missing cancels mutations.
Updated the plant mutations to give some encumbrance that makes sense.
Allow Steel Jerrycans to be used as vehicle tanks.
Forklift gets lifting and jack capabilities. Half of the boom crane.
Medium storage battery 700 -> 7000
Allow camera(_pro) for security camera crafting.
Grant Medium-sized robots avoid_trap 1.
Make clearing rubble an activity.
Telescopic Eyes prevents visual impairment from traits.
Make meditating an activity.
Make NPCs escape onto tiles with weaker fields.
Nerfed rate at which penalties from pain accumulate.
Added "MOUNTABLE", to small and medium boulders.
Smoked/salted meat changes, offal preservation.
Add pathfinding for selected monsters.
Rebalance blackpowder loads, expand recipe options.
Correct the spread of missed ranged attacks.
Added PARTIAL_DEAF to powered armor.
Add night vision from perception, fix flashlight exploit.
Cap JACK requirements increased to 8000kg in constants.h.
Buff regen mutations, nerf regen due to health stat.
Add recoil for being hit, makes melee more dangerous for ranged characters.
Swappable storage battery installed/removed to/from vehicle with no skill, in little time.
Decrease the number of military bunkers.
Melee damage while wearing filthy clothing may result in infection.
Make Vending Machines harder to break into.
Add power armor helmets to match existing spawns of power armor.
Heal broken limbs gradually, not all at once.
Increase to horde interest with sound source.
Time needed to wash an item now depends on its volume.
Make target size affect ranged accuracy.
Forbid evac center mission route from having non-road tiles.
Remove construction skill.
Craft one round at a time for handloaded ammunition.
Give zapback zombies weak electric melee.
Remove requirement for large power reserve just to turn on a part.
Bash shouldn't give better items than deconstruct now.
Stops roadblocks from spawning live zeds.
Remove gasoline and diesel from explosive recipes.
Restore sum of errors based dispersion.
Newly recruited NPC engage close enemies only.
Nerf to tree yield.
Disallow batteries with a weight over 20000 from tool battery mod.
Reduce noise from other z-levels.
Make metabolic mutations more interesting.
"No one is immune to fire"
Fix some tools recipes to match output item volume.
Add some variability to vehicle battery levels & tire destruction.
Chopping trees rework.
Drilling long action.
Replace chop logs construction with long action.
Glazing and waterproofing requirements.
Added rebar cage spawns to basic concrete wall and removed rebar drops.
Changed formula for character strength required to install something in a vehicle.
Don't retarget after killing selected target in a burst.
NPCs capable of getting away from live/armed explosives.
Remove mutation side effect from unsuccessful bionics installation.
Allow giving ranged weapons non-piercing damage, modify corrosive zed.
Add new "CLIMB_SIMPLE" flag.
Kill 100 Zombies quest now require killing 100 monsters from a ZOMBIE species, and not only ordinary mon_zombie.
Ranged weapon rebalance.
Applied new FRAGILE_MELEE flag to a number of improvised weapons.
Zombies cannot bite without grabbing.
Skeleton armor increased by 50%, skeletons slower and harder to shoot. Adds Skeletal Juggernaut.
Replace instant healing with slow healing effects.
More Complete and Rebalanced Vitamins.
Antibiotic overhaul - slow-acting antibiotics, and adds Atreyupan, a weak antibiotic.
Changes some Autodoc messages and makes it usable without anesthesia by Deadened mutants or Sensory Dulling cyborgs.
Balance rusting of iron items (essentially eliminate it unless the item is left soaking in water for a long time).
Overhaul fragmentation explosives to project a deadly field of fragments instead of a few random ones.
Make ice labs ~10% of all labs, not 50%. Ensure 1+ lab per overmap.
Make portals unavoidably teleport you.
Removed ability of losing existing CBMs due installation fails.
Vary horde speed based on monsters in horde.
Obsolete impossible gunmods.
Create LOUDMOVES flag, add to secubots.
Lumber no longer made from / substitute for long stick.
Fix OP throwing.
Perception stat now determines overmap visibility, and the Topographagnosia trait is now available.
Added FILTHY tag, monsters with the tag now drop dirty clothing.
Portable sleeping bags.
Removes the vac_sealer requirement from sealed glass jar recipes, adds canning pot, updates recipes.
Allow crafting a fur rollmat with tanned pelts.
Wearing clothing out of natural layer order now imposes additional encumbrance.
Added deconstruct recipe for vehicle controls, reduced component requirements for crafting controls.
Adjusted weights of mammals from the category defaults to averages of real values.
Let one screwdriver recipes produce screwdriver set.
Flowers won't collide with vehicles no more.
Increase HP of paper-thin palisades.
Many animals such as coyotes and dogs are now less aggressive across the board.
Allow fishing in fishable non-river locations.
Nerf pneumatic gun reload times.
Modifies calorie amounts for flesh/fish and Fat products, including butchery products.
Rework vehicle safe and max velocities based on physics.
Adding more requirements to screwdriver set recipe.
Causes corpse damage level to negatively affect butchery yields.
Adjust PRY ability levels.
MBR vests weight and recipe fixes.
Reset aim of bows between shots.
Refine forest trailhead placement.
Adjust clay distribution in forests and on river banks.
Rebalance comestibles' calories, vitamins, weight, and volume.
Made vitamin deficiencies slower to accumulate.
Rebalances recipes to be closer in calorie count for input and output.
Increases duration of most morale effects
Rapid metabolism made purifiable.
Joint Torsion increases stamina usage when moving.

## Bugfixes:

Fix inability to repair modified clothing.
Fix charge consumption when invoking tools.
Fix grenades not exploding.
Cleanup drivability rules for vehicles.
Prevent application of traps to players in vehicles.
Menu crash fixes.
Fix crash when player moves while remotely controlling a vehicle
Fix gasoline in automated gas station mapgen
Force HOT/COLD/WET items to be active on save load
Make reinforced glass interact with projectiles.
Prevent display of messages the player shouldn't know about.
Prevent windows from thinking the game has hung.
Prevent turrets from damaging source vehicle.
Don't drop skeleton meat.
Don't automatically shoot neutral creatures with autofire.
Fixup behavior of frightened monsters.
Optimized fire spread.
Fixed disarm technique.
Crash fixes for item handling.
Stumbling monsters no longer move at different effective speeds based on direction of movement.
Numerous bugfixes in NPC AI.
Fixed some interactions between various inventories when they are present in the same tile.
Made blacklisting operate more consistently.
Rebalanced vehicle collisions.
Fixed crash when target dies between successive automatic attacks.
Fixed deafening noise from collapsing buildings.
Apply stamina penalty for attacking more consistently.
Headgear now can actually be worn with power armor.
Don't wake up on dry retching.
Fix incorrectly calculated melee movecost.
Fixed zombies stumbling in biased directions.
Fix for flickering in SDL version.
Allow dodging during long actions.
Fix failing legacy save loading unit test.
Fix electricity and acid ripping up clothing.
Fix a funny bug: going to sleep while playing an instrument results in "Something is making noise".
Fix shrapnel crash.
Hack in roofs above buildings.
Fix all projectiles causing explosions.
Add back cache update to fix pixel minimap render issue.
Make backtrace() handling saner; fixes BSD, probably others.
Make exploding ammo explode on hit.
Integrated scope fix for scout rifle.
Restrict usage of computers for blind character.
Fix NPCs talking to deaf player.
Fix line slopes and adjust projectile attacks.
Remove morale penalty after washing if filthy item was worn whilst washing it.
Fix items from previous saves not having any charges even when counted by charges.
Ask only once per dangerous tile to enter.
Fix safe mode trigger distance.
Fix an active item processing crash.
Never give new characters unusable food or clothing (part 1).
Dirty transparency cache when removing opaque parts from vehicles.
Remove grab when target is destroyed.
Stash linkages in the gun like we do casings.
Prevent projectiles generated by Electromagnetic Unit CBM from hitting the player.
Rad-immune player is now protected from zombie scientist's radiation beam.
Vehicles shouldn't collide with hallucinations.
Avoid city only scenarios in random character generation when city size is 0.
Hallucinations don't reset limb healing.
Fix saving character templates.
Fix for schizophrenic NPCs effecting players.
Stop NPCs from leaving the vehicle due to smoke while in vehicle.
Remove CARGO items from destroyed vehicle parts.
Test and fix zapback.
Prevents character from waking up from lack of fatigue or noise while under the effect of narcosis.
Fix placement of overmap specials with city size 0.
Limit consoles and cardreaders to only affect within their overmap tile.
Fix connections in ant tunnels.
Fixed stuck movement after holding numpad keys in SDL version.
Fix crash when NPC tries to take off and drop items where he can't when asked to wear something.
Fix display of isolated linear tiles.
Fix for excessive overheating from fire sources.
Fix creatures being able to see you through cameras and mirrors.
Remove explosion effect from small arms ammo put into fire.
Fix crash/weird behavior when handling items while over-encumbered/
Fixes the autoattack range for HAS_REACH weapons when the gameworld is circular.
Fix drinking from 'aluminum can' segfault.
Fix crash with no audio device.
Fixes creatures not setting off traps or falling z-levels after being flung.
Fix crash when resizing window during character creation.
Fix overmap special exhaustion when placing mandatory specials.
Prevents players from inheriting each other's deafness.
Fix for melee sound related crashes.
Disable recharging vehicle batteries from handheld batteries.
fix for crash to desktop when player tries to remove charcoal or food from smoking rack
Fix throwing stacks of items.
Fix wrong tripoint usage for temperature calculations.
Make trying to sleep into an activity.
Fix items going spoiled while crafting.
Sort out of spilled liquid infinite loop fix.
The internal furnace can only consume itens up to a maximum mass and volume.
Fix vehicle part install CTD.
Recalculate morale after washing filthy worn items.
Avoid invlet clashes on worn items.
Prefer dropping items into vehicle cargo spaces where available in more situations.
Fix traps ignoring monster armor.
Vehicles: make the vehicle split code more robust and stop game crashes.
Use maps on all zlevels so they actually reveal things.
Fix crash when talking to ranch foreman about prospectus; Fix agricultural investment option not functioning.
Consistent fireproof / firey monsters immunity to fire-related fields.
Type cast for prevention of integer overflow with large volume containers like cargo containers.
Bionics: connect cable charger systems to vehicles.
Unloading plutonium from vehicles now gives the correct amount.
NPC missions: clear the mission during the failure talk topic.
Fixed crash related to unbound direction action.
Reduce quarter-corpse butchering times to 1/4th of full corpse.
Set max for item stack charges, container volume and cargo volume.
Prevent heat induced vomiting until dead.
Folding vehicles: improve collision test when unfolding.
Fix item category names not updated when switching the language.
Fixed lightmap-related crashes in MinGW 64-bit executables.
Npc: NPCs on guard duty in a vehicle stay in the vehicle.
Fixes isometric tile rendering.
Npc: friendly NPCs only warn about hostile monsters.
Fix bomb fragment placement with z-levels on.
Fixes safemode custom rules when creating a new character.
Melee: make sure aoe techniques don't access an array out of bounds.
Fix aiming if target moves out of LOS.
Improve terrain bashing with experimental z-levels.
Allow turrets to shoot "over" the vehicle they are mounted on.
Vehicles: show active, fueled engines or battery in sidebar fuel indicator.
Hack around android joystick shifting bug.
Restore NPC ability to target player.
Deep bites now actually progress over time.
Fixes errors in graphical builds without sound enabled.
assure_dir_exist now creates parent directories recursively.
Skip dodge and block techniques when looking for a normal technique.
Fixed zombie necromancer was able to revive zombies pulped by a very hard hit.
Fix aiming anywhere after player has moved.
Applies radiation mitigation to all sources.
Adds minireactor to electrical power calculation.
Fixes gunmods that add non-auxiliary gun modes.
Fix NPC weapon wielding turn cost.
Fix monsters' special attack description not translated.
Fix aiming via mouse click.
Skinning animals smaller than Great Pyrenees now possible.
Vehicles: don't let drag stop vehicles in active cruise control.
No map extras in refugee center (for now).
Greater search range for refugee camp bandit missions.
Allows vehicles with a seed-drill to plant seeds
Fixed time cost for auto-mining.
Fix crash related to null pointer in creature tracker.
Make fire extinguishers work again.
Fix ASCII fallback for corpses.
vehicles: improve split logic.
Game: adjust vehicle driving offset based on the new speeds.
Unloading ammunition belt can be interrupted.
Fix HP not being recalculated during chargen.
Restore ability to use recipes from eink tablet.
Made Mycus Fireproofing and Mycogenesis consistent, and they will no longer prevent your clothes from burning.
Correct several uses of distance metrics.
basecamp: retrieve companions sent to do expansion crafting.
Fix wall connectedness on tiles builds with tiles disabled.
Vehicles: only sink vehicles in deep water.
Prevent NPC duplications when climbing stairs and colliding with a monster.
Prevent zone activities from working across z-levels.
Fix lighting of exterior walls by player-held light sources at night.
Move control laptop time investment to be before hacking attempt.
Respect `looks_like` for memorized tiles.
Disallow pseudo items in crafting component selection.
Fix calculation of chance to persuade NPCs to train.
Npc: fix NPC followers not closing doors.
Serialize recipe charges.
Fixed NPC dialog around lying and succeeding at missions.
More mall background tiles will match floor.
Stop people from randomly mutating new hair styles.
Silence error message when monster AI traverses an off-map vehicle.
Fix handling of NPC passenger removal.
Fix check for available wheels when changing tires.
Disallow washing in the dark.

## Performance:

Optimized mapgen when generating homogeneous tiles (empty air or all rock).
Shadowcasting optimizations for ~10% performance speedup.
Fix memory leaks in cata_tiles.
Switch from rand() to a simple mix/hash function for random tiles, also more speedup.
JSON optimization: removed many default values.
Remove effective no-op in player::fire_gun.
Cache morale level and speed up its computation.
Update reload times.
Cache some of the pathfinding data.
Draw border enhancement.
Hugely speed up crafting GUI.
Fix the inventory UI slowdown.
Allow SDL redraws during sleep or when FORCE_REDRAW triggers.
Spam fewer popups while saving submaps.
Improve performance of damage calculation.
Defer autopickup item lookups until first use.
Cache item types for inventory; huge crafting GUI speedup.
Speed up vehicle::is_broken, use it a bit less.
Speed up some slow sections of monster code.
Optimize saved monstergroups to decrease save size.
Faster drawing of empty spaces in tiles build.
Skip drawing spaces in winconsole builds.
Performance improvement for mega vehicles with many turrets.
Faster inventory menus.
Fix weather data performance impact.
Implement deferred color loading.
Losslessly compress all tiles.
Don't store translated material attributes.
Streamline effect processing on addition.
Speed up cache generation in z-level mode.
Fix decreased performance of software rendering.
Remove defensive redraw, add wrefresh where needed.
Cache values in season_of_year and reuse on same turn.
Remove unneeded SDL_RenderSetLogicalSize.
Use map::points_in_radius instead of manual iterating.
Reduce Submap constant memory requirements of Cosmetic strings.
Reduce memory consumption for soundpacks.
Fix lag due to copying player objects.
Encode mapbuffer terrain data using RLE scheme for smaller save files.
Faster item layer computation.
Improve performance of encumbrance calculations.
Lazily load sound effects as they are encountered instead of at application startup unless explicitly preloaded.
Faster color name lookup.
Remove recursive call from open_or_close().
Performance boost for SDL drawing using color modulated textures.
Improve sorting large numbers of items into zones.
Optimize inbounds check and reactor lookup.
Large optimizations to dynamic lighting via a fast exp approximation.

## Infrastructure:

Allow multifunctions containing both iuse_actor and cpp iuse_method.
Overhauled mapgen to allow more flexible specification of map features.
Better help menu for command line invocation.
Moved mutation definitions to json.
3D map infrastructure.
Move NPC dialog to json.
Use lightmap consistently in both curses and tiles.
More flexible menu filtering system.
Moved special tool items to json.
Moved vehicle spawns to json.
Methods to transform buildings after generation, i.e. to make them looted or barricaded.
Cleanup and extension of sound system.
Unified bullet disassembly handling.
Overmap saves moved to json.
Removed a lot of redundant default json entries.
Allowed arbitrary items to have artifact properties.
Migrated worldoptions, autopickup to json.
Add separate flag for electronic systems control.
Added zombie movement unit tests.
Put the crafting gui code into it's own module.
Add method to check if item can holster another.
Apartment Tower JSONification.
Add soundpack support.
Added example jq scripts for JSON parsing.
Wrap up _("translated weight units") to the dedicated function.
Re-seed RNG after choosing tiles.
8-way rotation of some ascii line drawing characters for vehicles.
Automatically rotate movement in isometric mode.
Fix weighted list RNG on platforms with a different RAND_MAX value.
Add function for temperature conversion (from F to C).
Use wchar_t for all potentially-wide-character handling.
New road mapgen to replace mapgen_road_*()
Jsonized monster attacks.
Factor out drawing primitive algorithms to a separate module.
Remove hardcoded moves cost when unloading from containers.
Weather Reader reworked.
Adds Prying quality, adds helper functions for quality checks.
Better NPC complaints.
Implements magazine wells.
Customizable bite attacks.
Add inheritance, strict and bounds-checking to MONSTER.
Allergy flags instead of allergy materials.
Move turret monattacks to a json actor.
Vehicle weight cached, more realistic.
Implement Lua wrapper to store and use either value or reference objects in Lua.
Create Blank Building Template.txt
Comestibles support inheritance.
Add lifting and jacking requirements to vehicle modification.
Extend 'generic_factory' + aliases + use the factory to manage terrain objects.
Add compiler LTO support.
Use center_print() function in appropriate places.
Use trim_and_print() instead of locally introduced function trim_to().
Display NPC needs in debug menu for AI development.
Implement string id for tool qualities.
Support inheritance for vehicle parts.
Augment and use map::water_from() to handle crafting requirements.
Move the scent map into a dedicated class.
Convert manual memory management to automatic using unique_ptr.
Make NPC class id a string_id.
Convert lab_notes and hints to use the snippet system.
Item burning code rewrite, exploding magazines.
Jsonize NPC class stat bonuses.
Spot checker for FoV scenarios.
JSONize NPC talk tags.
Wrap file reading into utility functions.
Units wrapper class for volume.
Specify vehicle part repair requirements in JSON.
Adding a call to add per-minute LUA callback.
Move mission dialogue to json.
Add inheritance support to generic factory.
Better handling of item templates.
Move crafting rig definitions to JSON.
Split engine load in to electrical and propulsion.
Fuel efficiency tests with targets.
Jsonize mutation hunger, thirst and fatigue rates.
Rewrite trap loading to use generic_factory.
Encapsulate the WINDOW pointer in class game in unique_ptr.
Add char_validity_check unit-test.
Use dedicated type for mass/weight values.
Use get_files_from_path instead of platform dependent code.
Implement and use a copy_file function.
Added ability for mutations to spawn items via JSON.
Added the ability to load mods from user_dir/mods.
Add wrapper function for finding suitable points for mapgen.
Display float options in the correct decimal format.
Ranged balance unit test.
Use a wider type for symbols.
Json formatter.
Jsonize mutation armor.
Mapgen palettes.
Changed recipes to use filament group.
Use variadic template functions instead of plain C-like variadic function arguments.
Move class map_item_stack into separate header and source files.
Load only base_colors file when it is available.
Switch OS X locale detection to CoreFoundation.
Normalize colors for alternate map keys.
Implement time_point and time_duration classes.
Extract events system to separate class.
Added morale editor to debug menu.
Add CodeTriage badge to cleverraven/cataclysm-dda.
Compress Basic menu sound effects to Ogg Vorbis.
Unhardcoded NPC destinations (using overmap locations)
Improving modding support via adding ability to load game options directly from JSON.
Add a class to encapsulate references to a specific vehicle part.
Max player stamina moved to JSON.
Added FRAGILE_MELEE flag to represent fragile melee weapons.
Unicode support for SCT.
Update vehicleDef.py to produce better vehicle templates.
Move fuel and engine parameters to JSON.
Added pull request template.
Adds the Debug Bionic Power trait.
Fix flaky explosion regression test.
Detect unexpected mutation failure in the mutation unit test.
Jsonize large swaths of NPC dialogue.
Enhance generation of forest tiles with terrain-dependent furniture and forest composition attributes.
Conversion of nutrition to calories (kcal).
Allow constructions to spawn byproduct items.
Implement proper vehicle part iterator and range.
Add script to generate Changelog from SUMMARY lines in Pull Requests.
Make input timeout context-specific.
Npctalk to JSON: Move most NPC dialog to JSON.
Properly implement time duration string alignment.
made_of_any(materials) for creature.
Add the option to create Changelogs grouped by Build to generate_changelog.py
Add support for deferral of player movement, use it to fix two bugs.
Load time duration from string (containing units).
Converts monster size to weight and volume.
Replace usage of sentinel tripoint_min with cata::optional.
Add more functions to vpart_position and vpart_reference
Better clarity in item description code.
Clean up handling of vehicle power to always use watts.
Add error reporting to many calls of SDL function.
Do not ask for retarget when opening projects in Visual Studio.
Print the Cataclysm version number in the debug log.
Fix foldstring ignoring multiple linebreaks
Make point and tripoint literal so they can be used in constexpr contexts.
POSIX backtraces now work for installed binaries and position-independent executables.
Improved CI infrastructure error handling.
Allow explicit specification of overmap special connection type.
Find or create overmap special after overmap generation.
Basecamp, faction camp: start merging faction camps into basecamps.
Better statistics in tests.
Upgrade tests to Catch2 2.5.0.
Show debug logs during tests.
Missions: autoset monster_kill_goal for KILL_TYPE and KILL_SPEC.
Missions: Move some start functions into JSON.
Add tracking of overmap special for placed terrain.
Faction camps: consolidate and clean up farm code.
Basecamp: try to regularize mission starts and mission returns.
Unhardcoded comfort, warmth and feet fire bonus values for furniture.
Reorganize NPC backstories into their own folder.
Enable JSONized placement of overmap specials at mission start.
Split sound functionality out of sdltiles.cpp into its own file.
Split comestibles.json into many files.
NPC expertise infrastructure.
Changed butchery to use JSON for drops, for all butchery actions.
Show test times in CI results.
Add tool qualities to the game for later use in scientific tools.
Replace tag_colored_string with colorize.
Run tests for CMake CI build.
Simpler test randomness seeding.
Enable functional boats phase.
Npctalk: add more conditions and dynamic line options.
Npc: remove hardcoded mutation modifiers to opinions and use JSON values
Adds not-quite implemented basic analytical tools for chemistry.
Fix city districts and increase default size.
Npctalk: add u_sell_item effect.
Npctalk: add a simple pseudo-switch for responses.
Fix NPC class loadout selection.
Npctalk: add mutation threshold flags, static and starting NPC traits, and a basecamp count.
Document units for power and energy_consumption.
Replaced hardcoded terrain list with checking of terrain flag.
Change within_visual_range function to reflect usage.
Allow more specific control over tests run in CI.
Improves structure of background stories to prepare for other types of inquiry.
Improvements to player_activity regarding distractions.
Npctalk: add true/false responses and CONDITION trials to JSON.
Allow flag-based blacklisting and whitelisting of overmap locations on a per-region basis.
Npctalk: add a bunch of new options to JSON.
Rationalize Visual Studio compatibility code.
Mutation loading now uses generic_factory.
Make route_adjacent available to all activity handlers.
Moved wind generation variables to regional_map_settings.json.
Npctalk: move NPC needs to JSON.
Npctalk: move NPC follower AI rules to JSON.
Npctalk: move almost all dialogue into JSON.
JSONnizing CBM slot feature.
Land Use Codes infrastructure.
Moves allergen handling vitamin absorption to JSON.
Refactor advanced inventory item movement to use activities.
USABLE_FIRE tag makes terrain or furniture usable as a nearby fire for crafting.

## Build:

Support for finding alternate versions of build tools.
Lots of forward declaration and #include cleanup to speed up compilation.
Addition of many unit tests.
string_id, a typesafe and efficient wrapper for string identifiers.
Makefile supports various standard environment values.
Add dmg distribution target to makefile.
Tiles support on OpenBSD.
Add an easy makefile option to compile every localization file.
Set -mmacosx-version-min to 10.7 using clang.
JSON regression check.
Throw exception on debugmsg in unit tests.
Bump minimum supported compiler versions.
Use ar from cross-compiler's toolchain.
OS X. Support building .dmg packages for curses version.
Makefile: add USE_LIBCXX flag
Fix bundling liblua on OS X
Fix OS X launcher script.
Fix for old clang versions that don't like empty initializers.
Disable C4146 error in MSVC
Add mod support to unit tests.
A workaround to avoid a suspected MSVC code compilation issue.
Fixed clang crash on OS X.
Attempt to recover from no git in CodeBlocks project.
Graceful migration of legacy savegames.
Handle obsolete items in mods.
Fix ARM compilation issue.
Update CATCH to v1.5.8
Support loading worlds from CLI.
Always require RFC 4627 compliant JSON.
Include numeric to fix OSX compile.
Add a switch to retain debug symbols for profiling.
Update MXE ICE workaround to blacklist anything targeting x86_64-w64-mingw32.static
Don't keep _GLIBCXX_DEBUG when DEBUG_SYMBOLS is set.
Allow installation in a path with whitespaces.
Add a compile mode that checks for printf format errors.
Fix Makefile not respecting 'FRAMEWORKSDIR' exported to environment.
Bionics regression test, currently "item consuming" ones only.
Add explicit instantiation of string_id::NULL_ID to make clang happy.
Enable unit tests in Travis builds.
Enable coveralls support.
Add man pages for cataclysm and cataclysm-tiles.
Add files recommended for UNIX desktops.
Streamline the color loading from JSON in SDL and Windows console builds.
Add MXE compilation and Wine testing to .travis.yml
Fixed compile problem in VS.
Add codecov.io to .travis.yml
Allow use of Clang through MinGW.
Fixed makefile to use pkg-config instead of ncurses5-config.
Fix the OSX cross-compile.
Put 'gold' really in use when linking.
Add equality operator to tripoint_range.
Add gcc 7 and 8 to build matrix.
Snapcraft Build recipe added.
Fix compiler errors on clang-7.0.0-svn
Sort object files to link them in reproducible order.
Update .desktop and appdata files in data/xdg.
Add Dockerfile for building and experimenting on Debian.
SDL windows: allow HDPI displays
Makefile updates for MSYS2.
Properly work-around broken SDL 2.0.5 key events on Linux.
Debug stack trace & crash handler for Windows.
Add PR validator to ensure use of a summary line.
Android build standup.
Add unit test for NPC movement fixes.
Fixed Android build regression.
Change MSVC configs to build test executable.
Faster builds with CMake.
Vehicle power test: make it more consistent.
Visual Studio solution with vcpkg support.
Use travis build stages.
Run tests under AddressSanitizer in Travis CI.
Sort generated lua bindings source file to allow reproducible builds.
Adding astyle to deb/ubuntu packages.
Automate changelog generation.
Add macOS to travis-ci builds.
Added VS solution to build statically linked executable using vcpkg.

## I18N and A11Y:

Localizable HP bars.
Implement printing aim accuracy as numbers.
Textual vehicle facing indicator.
Translatable moon phase.
Fix of untranslated (sub)category in crafting gui.
Don't dynamically initialize using gettext.
Make vitamin and fault and mod targets translatable.
Fixed terrain name translation.
UI improvements (for easier translation).
Allow Unicode strings as item symbols.
Add comment for translators about mutation UI.
Add Chinese main menu ASCII art.
Allow json_flags to be translated.
Display localized "Really quit?" string in main menu.
Fully handle language changes.
Install only specified translations for curses version.
Extract text field of morale_type for translation.
Fix refugee center NPCs' unlocalized names and occupations.
I18N-ize action menu entries.
Ensure consistent string order in translation template.
Fix interference effect of radio messages in localized version.
Add Polish language.
Better docs for translators.
Add 'translate_marker' macro for xgettext to extract strings for translation.
Windows language detection and selection.
Load names when the language settings change.
Display l10nized tab names when creating new world.
Link against ncursesw if L10N enabled.
Make user-facing error messages translatable.
Many, Many new strings and menus are translatable.
Provide context for translating strings of monster abilities.
Allowed recoil level to be translated.

## Statistics:
3271 files changed, 4621405 insertions(+), 1700313 deletions(-)
37,604 commits
~700 contributors

New game entities (core)
Items:
11 ammunition types, 84 armors, 13 bionics, 18 books, 258 foods, 18 constructibles, 21 containers,
547 crafting recipes, 208 misc items, 52 guns, 33 gunmods, 75 tools, 22 wearable tools, 6 tool mods,
303 uncraft recipes, 17 vehicle wheels
Mapgen:
52 epilogues, 46 furnitures, 496 item spawn groups, 1139 mapgen entries, 69 monster spawn lists,
64 overmap specials, 730 overmap terrains, 34 mapgen palettes, 137 terrain types,
52 vehicle blueprints, 30 vehicle spawn groups
Misc:
4 dreams, 66 effect types, 9 engine faults, 47 harvest entries, 3 martial arts, 14 materials,
104 monsters, 16 monster factions, 211 mutations, 20 professions, 13 scenarios, 262 snippets,
31 start locations, 455 talk topics, 8 martial art techniques, 153 vehicle parts, 17 vehicle wheels
New game entities (mods)
Items:
102 ammunition types, 28 armors, 3 bionics, 17 books, 60 foods, 11 constructables, 12 containers,
6 engines, 206 misc items, 118 guns, 6 gunmods, 43 magazines, 369 crafting recipes, 136 tools,
158 uncraft recipes
Mapgen
12 furnitures, 348 item spawn groups, 1911 mapgen entries, 41 monster spawn groups,
41 overmap specials, 2372 overmap terrains, 33 mapgen palettes, 11 start locations, 44 terrains,
24 vehicle blueprints, 24 vehicle spawn groups
Misc:
2 harvest entries, 2 martial arts, 119 monsters, 2 mutations, 34 professions, 24 starting scenarios,
93 snippets, 275 monster speech entries, 8 talk topics, 11 martial art techniques, 395 vehicle parts

======

# 0.C

## Features:

Infighting! Monsters now have factions assigned and will attack other monsters from opposing factions.
Meteorology! Featuring all-new thermometer, barometer, and hygrometer, as well as an all-inclusive weather station. Now we can finally talk about the weather, as we've always wanted. (disclaimer, you can't chat about the weather with NPCs)
You can warm yourself up from a nearby fire.
Change car batteries without any tools, truck batteries with just a wrench, or install swappable storage battery cases and add/remove storage batteries to your heart's content. Electric cars come with cases for their storage batteries by default now.
Many vehicle parts are now foldable, enabling you to have a more complete folding bicycle (or wheelchair).
Aiming! You can now spend time when aiming a ranged weapon to improve your accuracy with it.
The patented DeathCam™! You can now watch what happens after your epic death: is anything left of you after that massive fire burns itself out?
Rifle straps! Mount one on your gun and just wear it when you're not using it.
Some cars have alarms now, and you can try to bypass the alarm and unlock the controls.
Better interactions with worn items, such as auto-retrieving stowed items from them.
Toggle modes for each vehicle turret individually.
Manual fire turrets.
Cameras mountable on vehicles to extend view area.
New drive-by-wireless system for cars, remote-control full-sized cars!
Clothing modifications (pockets, padding, and reinforcing).

## Content:

An abandoned farmhouse may spawn in the forest from time to time, with a sad story behind it.
Tanning with trees! Blackjack oaks now spawn, and can provide tanbark.
Electric chainsaws and jackhammers now exist in the world.
Destructible bridges! They can be smashed, they have sidewalks, and are a source of rebar.
Straw! Get it from the hay in farm barns and make yourself a nice straw hat.
Battery mods (extended battery, rechargeable battery, etc.) can now be removed by applying a screwdriver.
Wool and felt are now usable materials.
Lots of clay and pottery recipes/items.
Diesel fuel/engines/pumps.
Lots of comestibles and recipes for them.
Buildable concrete and brick walls and roofs.
Flu shot that actually inoculates against flu.
Metal tank furniture similar to a keg, but easier to make.
Lots of new clothes and recipes for them.
Large amounts of chemical and metallurgy additions, lots of bombs and rockets.
Interior lights for vehicles.
Fire engine, with a water cannon!
Occasional mineral drops when tunneling (limestone so far).
Zombie technician gained a disarm attack.
Student professions.
Generic spiritualist content.
Craftable canned food and recipes.
More farming content and recipes to make use of them.
Even more houses!

## Interface:

Butchering can now be used to cut up items, too. Also, you can now salvage _all_ the things (in a tile) in one keypress.
Item descriptions now tell you what you know you can craft with them. No more wondering what those stupid copper tubes are good for.
You can now choose to ensure that items you pick up never get wielded, keeping your hands free -- useful when you want to be using a martial arts style that's primarily unarmed.
Foraging just... happens. Without prompting you (Y/N?) every (Y/N?) time.
You can now choose to re-roll a random scenario along with your other random character generation things.
New item action menu, trigger items without rooting around in your inventory!
Option to merge all cash card charges into one card at an ATM.
Laser-dot targeting now triggers safe mode.
Streamlined vehicle construction menu by adding a shape select menu to parts that have multiple symbols.
Added tabs to vehicle construction menu to help manage all the parts.
Sound symbols persist until the end of the player turn, and can be examined for a description.
Warning prompt about activated items when sleeping or waiting.
Item names now have HP bars displayed with them.
Add V-menu (nearby items/monsters) to peek command.
Add filters to advanced inventory.

## Balance:

Gun mods aren't just a free-for-all when reaching marksmanship level 1 anymore -- instead, they each have different skill requirements to install.
Canes, cudgels, and umbrellas now work as improvised fencing weapons.
Gunstores are all locked up.
Muscle-powered engines can run alternators now.
Muscle-powered engines cause thirst, hunger and fatigue.
Split out more layering locations and layers, but made layering penalties harsher.
Nerfed shrapnel from bombs in general, they are MUCH less effective against armored enemies.
Monsters with many weapons semi-intelligently choose which ones to use.
Tuned skilling progression for making archery items to allow bootstrapping.
Unfletched arrows no longer count as ammunition so they don't clutter your firing menu.
Some monsters have a small amount of nightvision, Now you will learn why you fear the night.
Enabled trading with starting NPC at game start.
Slowed tankbots down so you have a chance of running away from them.
Zombie master special now picks from every zombie, not just a small list.

## Bugfixes:

Doors and windows no longer hold up the roof! Hopefully preventing collapses from zombies breaking into your shop.
Solar panels now _just work_ (as long as they're above-ground and it's sunny).
Fixed dark temple finale by enhancing the dark wyrms that it spawns.
Fix slow vehicles getting stuck in reverse.
Fixed free blocks when player had no block techniques.
Make effects that damage all player bodyparts use the same armor code as other attacks.
Scale damage to armor based on its coverage so e.g. power armor isn't ridiculously vulnerable to acid.
Fatigue can no longer go so negative that you don't need to sleep for days.
Unify vehicle fuel handling.
Game remembers which mutations you had activated.
Fixed turrets shooting through doors.
Fixed bug that was making gun recoil be too low.
Fixed bashing corpses with blunt objects.

## Performance:

MASSIVE improvement in performance when there are large numbers (thousands) of items nearby.
Added a clustering algorithm for monster hearing that improves performance when there are many (thousands) of monsters on-map and making noises.
Iterate across map structures in cache-friendly way.
Avoid saving/loading sections of map that aren't interesting (like solid rock).

## Infrastructure:

Diseases are configurable from JSON and applied as relatively generic status effects.
Pedal/wheelchairs/paddles united as a "fuel type".
About half of the item types are now composable, for example you can easily make a "wearable gun", or "wearable tool" now.
Overhaul and simplification of map data handling.
Simplification of gun and gunmod handling.
Restored building under MSVC.
Build performance improvements via removing unnecessary includes.
Simplify handling of vehicle coordinates.
Visibility checking API cleanup.
Unified filesystem API.
Extracted activity handlers from game.cpp
Sound processing moved to a dedicated module. (in-game hearing, not the game making sound)
Moved some shared logic from player to character.
Streamlined obsolete mod handling.

======

# 0.B

## Features:

Random characters have professions applied.
Brewing.
Wearable tools.
Martial arts techniques can trigger when wielding appropriate weapons.
Wing mirrors for vehicles.
Prototype hordes.
Adjust zombie speed with mods.
Made butcher menu's first entry match the butcher hotkey, so you can just hold down the button to butcher all.
You can dig down stairs with proper equipment.
Scabbards, holsters and sheathable weapons.
At high skills you can quick draw/attack with weapons.
Fish spawn as distinct creatures, and they're used for fishing checks.
Quivers for arrows.
Furniture can act as a tool.
Corpses rot and eventually disappear.
Armor is assigned to a layer, and armor on different layers doesn't impose layering penalties.
Destroyed vehicle parts get ripped off the vehicle.
Player can start at various locations.
Special support for mapsharing installs:
  - lock down debug menu;
  - lock players to their username;
  - more configurable file placement;
  - locks around map files.
Language switch is dynamic now.
Guns such as revolvers no longer eject casings when fired, they're instead ejected on reload.
Internal furnace and Battery System CBMs are toggleable so you're less likely to eat random objects by accident.
Spending more time near traps has incremental chance of finding them, spotted traps are remembered.
Thrown items above a trap-defined threshold will trigger traps.
You can now peek through curtains and some doors.
Smashing a broken window again clears out the broken glass (relatively quietly).
Autopickup can get at anything you can reach, i.e. adjacent tiles.
Can set exclusion zones for autopickup, so you can avoid accidentally picking up all your stuff in your base.
Contents of books are unknown until first read (which is faster than usual).
Can craft recipes if you have a book in range that provides it.
Can learn recipes by practicing them.
Roof of the vehicle you're currently in is not drawn.
Faction hostility is back.
Kiln operates without player being nearby.
Radio operated items.
Switched to seed-based weather generation.
Options are only displayed when they are applicable to your build.
Can perform unspeakable acts upon zombies to turn them into your packmule slave thing.
Messages give feedback on melee misses.
Foraging is seasonal, fruits will grow each season, but once picked are gone until the next.
Pet menu to interact with friendly monsters.
Starting scenarios stitch together profession, traits, and starting location.
Picking up and dropping multiple items is now an interruptible activity.
Activatable mutations.
Heavily moddable gun platform.
Fire creates invisible hot air fields, which meander around in enclosed spaces and warm them up.
Factored windchill and humidity into body temperature calculations.
Vehicles smash items when they (wheels) run over them.
Refined vehicle/terrain collisions.
Hulks and Brutes now have a very damaging fling attack.
Jumper cables can be used to link together electrical systems of vehicles, including vehicles outside the reality bubble.
Crafting a large batch of items can apply a discount to the crafting time required.
Overhaul of "cut up" system:
  - Cannot cut up an item if it includes a material that can't be cut up (e.g. shotgun);
  - Cutting up returns items from each material that makes up the item;
  - Cutting up most items should respect the total volume of the item.
Most terrain can be smashed now, if you can hit it hard enough.
Can turn individual vehicle engines on and off.
Filling an item with water from e.g. a river is now an interruptible action.

## Infrastructure:

Switched to SDL 2.0.
Made paths configurable for packaging and installation support.
Finished pushing martial art definitions out to json.
JSONized multi-tile building generation, leading to huger buildings.
Tilesets can provide a per-category fallback tile to handle new monsters/items/whatever.
Silenced all the warnings, now it's easier to keep new ones from cropping up.
Lots of string handling infrastructure, making translated string handling easier.
Missing tiles in tilesets can fall back to ASCII.
Saner glyph cache handling.
Components used to craft an item are stored in the item.
Debug overlay for hordes.
Improved window handling.
Generic iuse functors unify many types of iuse functions.
JSONized bullet pulling recipes.
Generic support for foldable vehicles, still need support for *crafting* them.
Encapsulation applied to map accessors.
JSONized monster drops.
Damaged fuel tanks leak fuel on the ground.
Most menus use input context now, and therefore have configurable keybindings.
Switched build to c++11.
Items can have a list of iuse methods instead of just one.
Drug effects can mostly be defined in JSON.
Scripts for querying json in tools_json_tools.
Beefed up utf-8 input handling.
JSONized NPC definitions.
Unified recipe requirements across constructions and crafting.
Better error handling when initializing SDL.
Recipes can have byproducts.
Added a standalone map layout utility.
Monsters are saved to the overmap instead of per-submap, clearing the way for horde support.
Hgamelaunch start script.
Items can spawn with variable amounts of charge.
Monster blacklists are applied consistently to all spawn code.
Different ammunition-bearing monsters (turrets, robots) have customized loadouts of their various ammo types.
Obsolete mods can be marked as such, preventing debug spam if a save containing them is loaded.

## Balance:

Give most starting professions decent starting equipment.
Nether spawns near corpse spawns.
Capped skill gain from many activities, especially crafting.
Melee weapons can take wear and tear damage based on their primary material.
Categorized CBMs you can get from butchering things.
BEES!
Armor values nerfed.
Mutagen spawn rates slashed.
Overhauled mp3 player morale bonus to make micromanagement of it suboptimal.
Amount of damage blocked by a block technique based on strength and skill of blocker.
Removed acid rain until it can be made into a local event.
Nerfed speed of many zombie animals.
Starting professions supplied with cold-weather gear to match the expected climate.
Standing in a fire less likely to ignite clothes.
Lying in fire (when one or more legs is at 0HP) causes MUCH more damage.

## Content:

New monster, Wraith.
Hops, barley, and molasses as brewing ingredients.
Yeast for fermenting brews and baking some bread foods.
Sugar beet as a renewable source of sugar.
Fruit wine and Brandy.
Moonshine and home-brewed beer.
Grappling hook.
Many new house layouts.
Wells and well digging.
CQB CBM that provides martial art style.
Warehouse building.
Decorative terrain and furniture.
Parasites and diseases from unsafe foods.
Curtains for vehicle doors and windshields, privacy please!
Foraging (in bushes, shrubs, trees).
Towel usable for many handy things (still not at HHGttG level).
hehe, honey.
Wearable rx12 auto-injector.
E-cigs
Motel locations.
Slime mutants can slip through tight spaces, spawn friendly slimes.
Some insect-like mutants can sip nectar from flowers (but at a cost...)
Mutagen gives you wings! (butterfly wings)
Bird mutations.
Zoose
Killed bots drop (disassemblable) broken bot items instead of corpses.
Bear mutations.
Bio operator zombie.
Spider nest basements.
Nice looking road ends and roundabouts.
Exploding gasbag zombies.
Pizza parlor building.
Wheelchairs.
Notes left by other survivors scattered all over.
Brain blob directs nearby blobs to move intelligently.
Mall location.
Several toolbox items to streamline carrying around your crafting needfulls.
Cotton and many cotton-based recipes and items.
Plant mutations.
Audit of all item prices to try and get a sensical baseline for them.
Supercharged military turrets.
Make Fedora activatable, m'ilady.
Road barricades.
Necropolis.
Rollerblades and skates.
Evac center and piles of NPCs and missions.
Bandit camps.
RC car and remote-detonated bombs, and a remote controlled lamp.
Automated gas stations.
Boats.
E-ink tablet and laptops can display recipes and act like books.
Can take pictures of monsters and view them on laptops or tablets.
Fish traps.
A "Thrilling" monster easter egg.
Riot control bot.
Extensive mutation chain culminating with player effectively joining the Marloss faction.
Extensive expansion of Marloss monsters/structures.
Various power substations, with new monsters.
Diesel added as a vehicle fuel.
Added craftable pontoon bridges.
Rat mutants can burrow, Cephalopod mutants can grow a large shell, lizards can regrow limbs.
Many new starting locations.
Curing hides and tanning leather.
Full coverage of tiles in Retrodays and MShock's tilesets!

## Interface:

Expanded armor layering window.
Added way to swap panes in AIM.
Animation and duration for smoking activity.
Action menu that displays all actions in a tree menu.
Highlight things you can interact with when 'e'xamining.
Many strings are properly pluralized and have support for doing so when translated as well.
Standardized overmap building colors.
Vehicle examine menu shows used/capacity of fuel tanks and cargo space.
SDL builds can play music.
Log messages colorized.
Books colorized by category.
Different weather types get their own animations.
Save/load log messages.
Fuzzy river borders.
Scrolling text animations when things are damaged and on some effects triggering.
Lots of menus now have sorting, categories, and search.
Animation delay option.
Player can write and read sign items.
Added a menu displaying martial art style characteristics.
Perishable and rotting items colorized.
UPS no longer activatable, now act as passive batteries.
Prompt to continue studying a book until all recipes learned.

## Performance:

Greatly sped up construction menu.
Overmap scrolling speed greatly improved.
Turn number added to calendar since it's called a gajillion times.
Switched a lot of large collections to use std::unordered_map() or std::unordered_set().
SDL framebuffer cache.
Extracted rain animation code from main drawing code.
Tile lookup speedups.

## Bugfixes:

No bleeding effect if your armor absorbs all the damage.
Make game stop treating trees, walls, etc as hallucinatory with respect to vehicle collisions.
Prevent dragging furniture from hoovering up items.
Option to force software rendering to work around hardware support issues.
Players are ejected from vehicles when their seats are destroyed.
Contents of items destroyed by interacting with them are dumped instead of being deleted.
Restored function of area melee attacks.
Made various battery mods play nice together.
Prevent segfault in the unlikely case that you miss so badly that you shoot yourself.
Don't cause blood spatters when the attack does no damage.
Avoid crashing when loading a corrupted submap.
Avoid resetting creature speed to 100 when a creature is saved/loaded.
Option to disable joystick input in case you have a broken joystick.
Always practice at least one of the melee skill types when attacking.
Fixed off-by-one error that made 100% coverage armor 99% coverage.
Move critical multiplier calculation after armor absorbs damage.
Added move cost for interacting with computers.
Use maximum heard sound for effects (such as deafness), not the sum.
Player graveyard works as intended, most recent player save is moved to the graveyard folder.
Factored weight of items in furniture into cost of dragging the furniture.
Gunmods with firing modes finally make correct sounds when fired.
Guns spawn with ammo when mapgen calls for it.
Fixed longstanding bug where displayed warmth would fluctuate wildly if your body temperature was optimal.
Prevent player from taking damage when driving over an acid puddle.
Taught zombies how to pick the right stairs.
Fixed bug where zombies can attack at range after a knockback.
Lots of window refresh cleanup.
Turrets and vehicle turrets now respect friendly status when burst firing.
Fixed a bug where monsters could see further than they should in circular distance mode (they still used square dist).

======

# 0.A

## Highlights:

Module manager.
Fullscreen mode.
Many mutations, more refined mutation progression.
Improved view options for driving.
Improved item handling, including category views, partial stack handling.
Mouse move and mouselook.
Fishing.
Working Refrigerators.

## Features:

View item on mouse hover in SDL.
Mouse move.
Basic LUA support.
Vehicles disintegrate into their constituent parts on impact.
Fuel tanks preserve their contents when removed/installed.
Vehicle construction and repair using duct tape.
More distinct mutation trees, including branch thresholds and post-threshold mutations.
Interact with monsters on stairs.
Guilt from killing monsters tapers off as you kill more of them.
Can track vehicles with a GPS module.
Allow filtering constructions by the ones you can do right now (can toggle).
Idling for vehicles, can effectively run as generators.
Minifridge that keeps food fresh longer.
Clothing pockets and hoods only activate when needed. (for warmth)
Inventory and crafting menus support listing items by category.
Expanded underwater combat.
Item spoilage rate varies based on temperature.
More info in list monsters menu.
Rechargeable battery pack mod for tools.
Gunmods are installed on rails now.
Better gender handling at character creation.
Expanded vehicle electrical system.
Can pick up or drop partial stacks.
Shove items out of the way when closing a door.
Radioactive items.
Mutation friendly clothing.
Remove prompt to resume task, of course you want to.
Vehicle facing indicator (option).
Fullscreen mode.
Show contents of grabbed vehicle (e.g. your shopping cart) in advanced inventory pane.
Fishing, find a pole!
Automatic view shifting when driving (option).
Zoom mode that dynamically resizes tiles (pretty slow when zoomed unfortunately).
Search known recipes by output, tool or component.

## Infrastructure:

Overmap tiles moved to json.
Lots of warning cleanup.
More development of internal json library.
Mod manager.
Can define mapgen for tiles in json or LUA.
Traps moved to json.
Standalone json checker.
Refactored monsters and players to have a common parent class.
Retrieve items from inventory based on location instead of invlet.
Ammo types moved to json.
Blacklist and whitelist for including/excluding content.

## Balance:

Sleep increases rate of fatigue recovery and healing over time.
Remove automatic matches and pocketknife from player spawn.
Add skintight flag for underwear-type clothing to negate layering penalties.
First Aid and bandages take time to apply now.
Increased city size variability.
Turrets have finite ammo.
Reduce rate of damage for "real armor" as opposed to "clothes".
Zombies spawn at last stand locations.
Burning ammo only throws shrapnel, no explosion.
Increased crafting distance to 6 to enable large workshops.
Progressive difficulty searching for lab notes.
Large-scale vehicle rebalances.
Improved code that determines what body part is hit by an attack.
Water purification methods use one charge per unit of water.
Buffed water resistant clothing.
Removed acid puddles from acid rain. (no more melting items).
Buffed most zombie HP.
Large nerf to solar panels.
Effectively remove cap to starting points option (set to 1,000).
More interesting gun misfire/jam mechanics, guns can take damage now.
Varied rate of projectile breakage with a flag, more differentiation between arrow types.
Ammo with special effects (smoke, teargas, explosions) now go off when burned.

## Content:

Atomic coffee, energy drink and hypospray, lawn darts, MOLLE pack, fingertip razors.
Too many mutations to list, including mutagen types and recipes.
Map types, ammo reloads, vehicle curtains, creepy doll, whiskey barrels.
Hibernation mutation, lots of cop and fireman gear, IV mutagen, piles of new traits.
Mutation-themed dreams, cowbell, atomic batteries, dojo and contents,
vending machines and bank cards.
Dinocataclysm added as a mod at long last!
Lots more terrain and furniture is now bashable.
Several new houses and other buildings.
Variations of vehicle condition (damaged, blood-splattered, engine running, etc)
Creatures fling around appropriate fluids and chunks when gibbed.
Several content packs that allow enabling/disabling different categories of content.
Shoggoth.

## Bugfixes:

Prevent artifact swords from sticking all the time.
Royal jelly and blood filter heal dermatik infections.
Make active items (ticking bombs, rotting food) work in vehicle storage.
Prevent teleportation and stairclimbing from erasing monsters.
Lots of UI tweaks.
Fix bug where items couldn't be thrown over water.
Erase scentmap when we move between floors.
Handle adjacent overmaps better, including notes.
Lots of recipes moved fro auto-learn on skill thresholds to being learned from books.
Fixed vehicle rendering when dragging.
Can craft from items in vehicle storage.
Only count loudest vehicle engine for noise generation instead of adding them together.
Fix weird bug where being too strong made you bad at throwing things.
Fixed several related vehicle board/unboard bugs.
Player displayed in correct position when peeking.
Fixed lots of menu drawing glitches.
Height/width options make more sense, total instead of based on view width.
Limit indoor dimly lit areas to the same view distance as outside.
Fix bug where vehicles and windows projected light at dawn and dusk.
Targeting defaults to nearest enemy.
Toggling between enemies includes hostile NPCs.
Vehicle turrets no longer shoot player or their own vehicle.
Fixed issue where exploding items could destroy themselves and cause a segfault.
Check for errors when attempting to write files and take appropriate action.
Fixed some lab finale features.
Fixed vehicle workshops being usable as components in recipes.
Cruise control is now smooth, even the sportscar is drivable.
Sinkholes don't turn into pits after you step in them.
Can no longer block attacks in your sleep.
Translations build and ship with releases.

## Performance:

Many overmap generation performance improvements.
Stop updating scent if player hasn't moved for a while, makes waiting and sleeping go much faster.
Optimized bitflag methods for very frequently used flags.
Heavy refactor of crafting menu for more speed.
Heavy optimization of scent diffusion.
Declare strings as const to avoid reallocating them all the time.
Lots of caching of vehicle parts.
Vision calculation speedups.
Refactored map loading to chunk up map data into tiny (1KB or so) files, so save/load is nearly instantaneous.

======

# 0.9

## Highlights:

World Factory: Multiple worlds managed at once.
New mutation categories.
TsuTiles.
Basic mouse support in SDL builds.
Vehicle construction system rework.
Backward compatibility with 0.8 saves.
Unbelievable amount of new content.

## Features:

New mutation categories.
Blob drops are semi-useful.
World Factory: Multiple worlds managed at once.
Single keypress pulping.
Better Basements.
Dynamically swap between text and tiles, and among tilesets.
Funnels catch water when the player is far away.
TsuTiles.
Curvy roads.
Zombears.
V menu now lists monsters too.
Emergency vehicles.
Shia's back.
Doors tougher, but zombies can pile on when trying to bash through them.
Spawning monsters in packs.
Shopping carts are drivable.
Basic mouse support in SDL builds.
Food dehydrator.
Some clothes have hoods that are used automatically if there's no hat in the way.
Only prompt to confirm butchering if there are hostiles nearby.
Books have chapters.
Better furniture dragging interface with 'G'rab.
More cart types, hot dog, welding, luggage; swivel chairs.
Track more stuff for memorial file.
Basic tool quality support for more streamlined crafting recipes.
Fungaloid rework.
Vehicle workbench like components act like tools.
Huge pile o books.
Furniture and terrain definitions moved to json.
Survivor armor.
Large numbers of wild animals.
Power system for vehicles and battery components.
Reinforced vehicle components.
Vehicle construction system rework.
Multi-square vehicle doors.
Make vehicles more resilient to damage and better able to smash through obstacles.
Vehicle spawns have personality added in various ways.
Removed action interruption from drug cravings.
Ludicrous numbers of new foods.
Vehicle horns.
Backward compatibility with 0.8 saves.
Stylish trait.
Pickup partial stacks.
Flaming weapons.
Too many new professions to list.
Diseases can now be bodypart specific (bleeding, bites).
Reworked martial arts framework. Arts are no longer pseudo-items, and can be mostly defined in json.
RPG-7.
Reworked and streamlined bionics failure chance and install UI.
Streamlined continuous reading.

## Bugfixes:

Monsters that don't take damage no longer leave blood trails.
Broken gas tanks act broken.
Highlighting lines in tiles mode.
Show all sounds made by player.
Disassemble items with charges properly.
Suppress smoke warning when you have a gas mask.
Stims work again.
Menu cleanups all over.
Better in-city detection for roads.
Funnel filling.
Step on visible trap warning.
Vomiting lethality nerfed.
Better ignore monster for now feature.
Massive audit of item values by Rivet.
Prevent input overbuffering when it's raining.
Eating related bugs.
Hallucination fixes.
Vehicle mounted turrets.
Crafting consuming containers with contents.
Prevents many actions from passing through walls.
Weird handling of canceled item use.
Gunmods with firing modes.
Stabilized monster coordinates.
Many fixes in defense mode.
Charge rifle charging.

======

# 0.8

## Highlights:

Releasing with Russian, Chinese, and bla translations.
Draggable vehicles, e.g. shopping carts.
Memorial file listing player history.
Tiles!
Basic farming support.
Support for save backwards compatibility.
Option to adjust city size, make a whole map metropolis!
Option to adjust monster density, walls of zombies!

## Features:

Intelligence dependent skill rust option.
Uncanny Dodge CBM
Weight management rework, weight now in grams.
If the player is overloaded, the strain causes pain.
Display option for metric vs imperial vehicle speed.
Beanbag rounds for shotguns and grenade launchers.
Added headlights that can be aimed at installation time.
Active bionics.
Throw single items from stacks instead of whole stack.
Updated many menus to updated menu system that provides scrolling, filtering and more unified hotkeys.
Crafting overhaul, crafting no longer trains combat skills and vice versa.
Reworked rain protection, items now have waterproof flags.
Crafting recipes you can actually perform bubble to the top of the list.
New laser weapons.
Pneumatic weapons.
Narrow sidebar option.
Support unicode character names.
Aim-related gunmods.
Automatically adjust aim path if the default path is blocked by something.
Play Now game start for one-click game initiation.
Rework encumbrance to remove nonsensical negative encumbrance.
Loosen strictness of encumbrance in general.
Heated melee weapons.
Plastic item crafting.
Option overhaul with new tabbed menu.
Swimming now makes you wet.
Wetness can be a good thing when it's hot and you're properly attired.
Wetness effects adjusted by some mutations.
Portable Game system now usable, has playable games snake, sokoban, and robotfindskitten.
Vehicle components, vehicles, mutations and traits are moddable in json.
fruit bushes spawn in groups.
Significant rebalance of fire, emits less smoke, and small fires should burn longer.
Basic farming support.
Welding rig vehicle component.
When in a square with clothes and bedding, sleeping players will use them for warmth.
Corpse-filled pits cause less or no damage.
Adrenaline shot item.
Nerfed Adrenaline rush effect, no more bullettime.
Small vehicles are draggable and pushable. Added shopping carts.
Funnel now directs rain into container in the same square during rain.
Mutation dreams.
Siphon water out of vehicles with water tanks.
Ice labs.
Vehicle collisions based on SCIENCE!
Streamlined selecting same ammo over and over again.
Blacksmithing.
Pickling and other food preservation techniques.
Re-enabled mouth encumbrance.
Caseless ammunition and guns.
New heavy weapons.
More features spawning in houses.
Significantly reduced map save size.
Lots of professions.
Many many items and crafting recipes.
Energy weapon special effects.
Scrollbars in many list menus.
Vehicles can spawn smashed into each other.

## Bugfixes:

Mouse cursor hiding.
Terminal text display fixes.
Very significant performance improvements.
Removed input delay.
Allow exiting from long-term activities like wait.
All titlebars should use the correct version number.
Remove busywaitin WinGDI build. (caused 100% CPU usage)
No more "nothing" map tiles.
Hand out letters to bionics so more than a few are usable.
Monsters no longer attack themselves.
Fatal hunger/thirst/fatigue detected correctly.
Major monster handling performance improvements to make 50x zombies work.
Nerfed smoke inhalation.
Major performance increase in mapgen to make huge cities generate before the heat death of the universe.
Rain and acid rain doesn't bother you when underwater.
Batched raycasting optimization.
Fixed old inventory letter overlapping bug.
Use shadowcasting algorithm for fast and accurate fov calculation.
Vehicles no longer spawn floating above water.
Loaded ammo, such as nails in a nailgun can be used for crafting.
Light from items more consistent.

======

# 0.7.1 (bugfix point release)

Vehicle bed sleepiness fix.
Made coughing from smoke wake you up.
Update version for MSVC project builds.
Remove coverage property from wristwatch to prevent encumbrance.
Suppress pickup from vehicle when doing autopickup.
Fix typo in spawn list.
Don't draw item glyphs on top of furniture glyphs.
Strip out references to a removed ammunition in spawn lists.
Change in how Vehicle Examination window is displayed so it works in 12x12 View Screens
Fix for weapon mods with no ammo types.

======

# 0.7

## Highlights:

Use ncursesw and gettext for i18n support and expanded character palette.
Configurable Autopickup feature.
Configurable item spawning lists, now with more configurable spawn frequencies.
New advanced bionics.

## Features:

Use ncursesw and gettext for i18n support and expanded character palette.
Configurable Autopickup feature.
Configurable item spawning lists, now with more configurable spawn frequencies.
Probability Travel Bionic (walk through walls!)
Railgun Bionic (throw metal items at the speed of electricity!)
Flashbang bionic.
Shockwave Generator bionic.
Chain Lightning bionic.
Artificial Night bionic.
Streamlined lumberjacking tasks.
Splints are now craftable and (slowly!) heal broken limbs.
Recover CBMs from butchered player corpses
Small game arrow.
Spoiled (rotten) items will now be removed from the map after twice the time it takes to spoil.
Lit torches set enemies on fire.
Toggled Metabolic Interchange bionic, active power sources.
Changed Optimist to be more thematic and balanced.
Morale effects have more flexible durations.
Extensively reworked fire handling, e.g. campfires should last a more reasonable duration.
Preserve martial art style selection across wielding/unwielding weapons.
Simulate alt+number input for SDL version.
Quicksave command.
Added basic sludge crawler monster
More crafting recipes.
Stash knives in your boots.
Folding bicycle you can stash in a trunk.
New improvised guns.
More survival-ish foods.
Added some more heavy pistols and ammunition.
New Improvised lockpick!
Floatation Vest.
Added wine and a new shirt.
Towels.
Fuzzy time display, and precise time with wristwatch item.

## Bugfixes:

Multiple gates near one handle work correctly.
Made wild Jabberwocks much more rare.
Fix turrets shuffling around when off map.
Prevent gibbing from low-damage sources.
House generation fixes.
Allow deconstruction of refrigerators.
More consistent road placement.
Make mongroups die properly, even if the queen dies at a distance
Monsters killed by wide attacks drop corpses/loot
Fix solar panel power production on vehicles.
Cleanup tire changing activity.
Fix stunlock caused by counterattacks.
Keep Jabberwocks from spawning in classic mode.
Fix turret drops.
Extensive text handling fixes.
Menu beautification.
Allow saving while in a vehicle.
Fix div0 on bad option setting.

======

# 0.6

## Highlights:

* Zombies will revive after a time, if not butchered (or otherwise dealt with).
* The Android trait now behaves the way that the description indicates.
* Gasoline can be siphoned from vehicles. Requires a rubber hose for now - these are easier to acquire.
* Sewing requires materials other than thread - rags for cloth, leather patches for leather, Kevlar bricks, plastic chunks.
* Leather/Kevlar/plastic/fur repair/reinforcement actually possible!
* Inventory management UI improvements, and a new screen to organize worn items.
* NPCs continue to be less buggy, but are still prone to crashes.
* Weapon firing code reworked a bit. UI improvements, and you should now be able to fire at anything within range.
* Reworked the armor/protection code.
* Reworked the learning system: replaced XP with Focus. See the relevant help text.
* Added a *bunch* of new multi-stage missions, for those who play with the shelter NPC turned on.
* Many new buildings (See full changelog list)
* Vehicle collision physics are now based on *actual* physics! Reduces collision insanity.
* Option to use trigonometric distance instead of roguelike distance. In other words light, line of sight are circular instead of square.
* Zombie density in towns is based on nearby buildings instead of distance from town center.
* Higher-performance (on windows) SDL-based rendering as an optional build type.
* Movement on and around vehicles greatly streamlined.
* Sound indicator lets you know how much noise you're making.
* Turn cost indicator lets you know how long actions take.
* Overkilled monsters now spray gibs around instead of disappearing.
* Mostly remove limits on how many items fit in a tile of ground.
* As usual, many bugfixes.

## Full list:

Purifier no longer removes traits available at chargen.
Fix some calculations that wanted floating-point math, and were using integer math.
Fix some vehicle collision craziness related to skids.
Added zombie revival. Chance of unbutchered zombie corpses rezzing, once 6 hours have passed.
Advanced inventory UI improvements/fixes.
Dropping count-by-charge items (batteries, meds, etc.) into vehicles will cause restacking.
Android trait always gives a power system bionic.
Fix torso encumbrance display (it's smart about sign use now).
Bitmask-based item flags no longer exist! Instead, we have string-based tags, that have no upper limit.
Tweaked glowstick behavior - can no longer deactivate, and they have a dead state.
Android trait should no longer give the player faulty bionics.
Bolts moved to ammo category, like arrows.
Added bone broth, and recipe.
Adjust how Climate Control bionic works, make vehicles have functioning (magic!) AC.
Added fuel siphoning using rubber hose.
Appearance-improving mutations are now flagged as being good mutations.
Welder charges are actually used during vehicle construction.
Items will no longer become erroneously fitted, and item tags should not spread during map loading.
Weather accounts for starting time properly.
Containers can be unloaded again (they were bugged).
Optimized scentmap updates, hopefully this speeds up certain activities.
Pit-requiring constructions have pit digging as their first two stages, to make it more obvious what the prereqs are.
Some menus (notably, inventory) can be navigated with arrow keys and enter.
Allowing sewing of leather items, make sewing require rags/patches.
Cooking rotten food does not make it magically fresh any more.
Resolves an issue where destroying an item while tailoring would crash the game.
New UI to sort clothing and automatically assign special characters to clothing (accessed via +)
Footwear warmth values tweaked to be more flexible.
Wool warmth is not reduced by rain.
Sofas and armchairs help with sleeping.
Temperature is less of an issue while sleeping.
Warning messages for when the player is cold/hot while sleeping.
Oversized clothing can be worn over anything (blankets, cloaks, etc).
Sound interruptions can be categorically ignored while crafting, reading, etc.
More improvements to the advanced inventory UI.
Shrubs less difficult to smash.
Upgraded versions of Fast Healer still give you bonuses while sleeping.
Soldering iron recipe learnable via disassembly.
Integrated toolset power usage normalized on a few recipes.
Vehicle speed is now taken into account when throwing a character that exits a moving vehicle.
Gasoline lanterns added to the game.
Bifocal glasses added to the game.
Tweak Windows (catacurse) colors.
Correct window border color behavior under Windows.
Add glass jars, make sauces spawn in them instead of in tin cans.
Removed a couple NPC crash bugs.
You can safely exit a vehicle moving less than 1 MPH.
Fix a pair of drawing glitches related to the item pickup window.
Remove the artificial delay when animating vehicle movement.
Out-of-range enemies are still drawn when firing a weapon.
Make it so that anything within range can be targeted with a ranged weapon.
Disassembly recipe for vacuum sealer.
Backspace no longer causes junk to be input during string entry.
The overmap screen now lets you use "<" and ">" to view different z-levels.
Reworked the armor/protection code.
Fridges drop rubber hose instead of pipe when destroyed.
Reworked the learning system: replaced XP with Focus. See the relevant help text.
Autosave should save everything now, rather than a subset.
Fix artifact saving/loading... again.
Added new missions.
Added cathedral to mapgen.
Fixed flamethrowers.
Add 40mm acid bomb shells.
Moving furniture causes noise.
Clothing damage descriptions now depend on the item's material.
Gunmods now show "%" properly in the magazine size line.
Add bicycle seats: low-mass seats that can't take a seatbelt.
Vehicle collision physics are now based on *actual* physics! Reduces collision insanity.
Foraging gives survival experience, even on failure.
Disassembling ammo gives firearms experience.
Ball bearings should hopefully drop now.
Added headlights to a few more default vehicles.
Lab coats can be fitted.
Items in adjacent containers (fridges, lockers, etc.) visible with 'V' screen.
Players can no longer examine sealed crates to see their contents.
Funnels give acid water during acid rain :).
Acid water (after refinement) now an alternate ingredient for acid bombs.
Corrected a few item name typos.
Cleaned up generation of a particular (spiral-y) underground room.
More temperature tweaks.
Being hot makes you MORE thirsty, not less.
Reworked item unloading and reloading a bit to remove bugs.
Flatbed trucks now have rear windows.
Electric cars added as potential vehicle spawns.
Fix some bugs related to known overmap data and leaking the state to other characters.
Effects of current stats are shown on the '@' screen.
Materials obtained from clothing depend on the clothing's damage level.
Fixed some lab mapgen bugs.
Mansions got a little love.
Having too little intelligence for a book is more of a penalty.
Vehicle headlight state is persistent after save-load.
Being hot no longer increases thirst by an unreasonable amount
Minor : temp_conv and dis.intensity are saved, fixing strange on-load inconsistencies
Minor : Diseases that affect speed no longer overwrite each other in the @ menu
Clothing with pockets provides a bonus to hand warmth when not wielding a weapon.
New large building with basement: Prison
Basement level for hazardous waste sarcophagus.
New building with basement: mysterious cabin.
Display recent log messages on player death.
Radiation exposure is now more dangerous
Mutations from radiation can be disabled.
Mutation categories now more dominant.
Added themed mutagens with recipes.
New medical items.
Bundle of plastic bags item for stowing bags.
Rebalance chance of cutting weapons getting stuck, much less likely now.
Smashing corpses prevents them from reviving.
Burning corpses prevents them from reviving.
Stopped players from leaving slime trails or webs while in a vehicle.
Made vitamins have an effect again.
Made multiple gasoline tanks drain properly.
Added tiny pain effect to Acid Drizzle, raincoats now offer a bit of protection to acid rain/drizzle.
Advanced inv: "e" pulls up inventory item menu. Help window displays feedback messages for actions taken. "?" toggles between help and msg viewer.
Eliminate radiation dosage saturation, halving dosage rate to compensate. (radiation is slower, but more implacable)
Fitting screen now shows storage and encumbrance in item columns.
Added leather vest item and crafting recipe.
avoid use of pow() in distance calculation, speeding them up an order of magnitude.
Make blood filter remove all other drug based diseases.
Make blood analysis detect all drugs.
Behold, sharpie markers.
Display actual keymapping instead of default one in most help text.
Stopped bleeding, bites, and poison from applying when stopped by armor.
Safely hop from slow-moving vehicles, get hurt from quick ones.
Multidrop screen now shows a summary of what is about to be dropped.
Sort inventory by item charges, use low-charge items first.
Option to auto-save before sleep.
Lava burns things and can be used for crafting.
Multiple fixes to burst-fire targeting.
Prevent turrets from shooting themselves.
Prevent friendly turrets from trying to shoot through the player.
Brass catcher item to catch your brass for recrafting.
More power armor variants.
Make movement take half the cost of both the beginning and end tiles, instead of just taking the cost of the end tile.
Made shooting interactions more realistic.
Add radiation badge item and associated infrastructure.
Automagically add new keybindings, so long as they don't conflict.
Significantly reduces the number of giant worms.
Adds strawberry bushes.
Advanced inventory: Add [c]ategory sort.
Large number of added archery items: Wide range of bows crossbows, and arrows, and a multitude of crafting recipes.
Stop unnecessarily saving adjacent overmaps every time they are potentially dirtied. (prevents periodic pauses!)
Hard Leg Guards and Metal Leg guards.
Picking berry bushes trains survival (at low levels).
Added skill support into professions.

======

# 0.5

## Highlights:

* Many new details added to mapgen! New buildings, ruined vehicles on roads, and so on.
* Much more modding-friendly: MANY bits of data have been moved into data files, rather than being hardcoded in the source.
* A handful of recipes can be learned from sources other than just leveling your skills.
* Artifacts should save/load properly now!
* Assorted UI tweaks and improvements.
* Weather radio and directional antenna.
* Rain funnels - first step towards proper rain barrels.
* Robust Genetics and dodging have both been significantly rebalanced, and should actually be useful.
* Zombies wear damaged clothing.
* Tailoring is more important, and string is easier to acquire.
* New content all around!
* Numerous bugfixes.

## Full list:

Matches usable anywhere lighters could be used previously.
Draw lit areas outside of LOS and normal sight radius the same as unlit areas
Tell the player when their gear is damaged in combat
Display player feat morale boosts
Pickling/canning
Only rust skill if X turns have passed since practice, not every x turns.
Halve rate of skill rust across the board.
Push crafting recipes out to JSON - now moddable without recompiling!
Acid rain causes pain not injury
Changed default viewmorale key to v
Learn crafting recipes from item disassembly or books.
New Hardcore trait
Other new traits: Skilled Liar, Pretty, Beautiful, Very Beautiful, Glorius (cancels truth-teller, ugly mutations)
Set minimum move to 25
Death by starvation or thirst
New professions: tailor, scoundrel
Adjusted conditions for cutting and stabbing skill practice (should be able to practice piercing now)
Code compiles with no warnings.  No user-visible change, but important stability milestone.
Added a craftable power armor power interface CBM, solar panels.
Continuous reading.
New mixed drinks
A new book; "To Serve Man"
Glowsticks, found in sporting goods stores and bedrooms.
Broken and Empty windows can no longer be taped up, alarmed windows can.
Palisade walls changed to require 2 6foot ropes rather than one thirty foot one.
Domestic Windows drop strings now (Those are the kind that can be opened)
String can be made from sinew and plant fiber.
Added blankets, fur blankets (craft only), emergency blankets, sleeping bags, fur sleeping bags (craft only).
Added house coat, snuggie, cloak, fur cloak (craft only), leather cloak (craft only).
Added fur scarf, fur gloves, fur trenchcoat, fur pants, fur boots (all craft only).
All tailoring items that use fur require survival as secondary skill.
Added crafting recipes for bandana, blanket, house coat, cloak.
Weather radio
Radios are tuneable, so you can receive from more than one station without moving.
New item that doubles battery capacity of tools, recipe learn from certain electronics books.
Bugfix: reduced chance of "Tried to kill monster" debug spam.
Bugfix: reduced chance of "Stopping out-of-map vehicle" spam.
Bugfix: can unload liquids into items wielded in hands (e.g., steel jerrycans).
Bionics screen shows current and maximum power.
Escape key usable to exit out of more menus.
Multidrop screen continually updates to show new potential weight/volume.
Bugfix: longbow should not end up loaded while in inventory, and can be fired if it does.
Backpacks, messenger bags, etc. can be repaired via sewing kits.
Add fire drill as a survivalcraft firestarter (trickier and slower than lighter/matches).
Furry mutation provides warmth, Bark mutation protects from fire.
Removed/reduced a lot of spam messages related to being hot or cold.
Sleeping should be easier in the cold (decreased chances of waking up).
Being too hot can now wake you up.
Increased the amount fo heat generated by the player while awake.
Tweaked hunger and fatigue's contribution to body temperature.
More traits and mutations have body temperature effects.
Fix artifact saving and loading.
Multiple building additions in town and in the countryside.
Support for 2x2 and 3x3 buildings.
Temporary fix to decrease the number of large structures with roads running through them.
Items can only be set on fire if it would affect them (no more burning sheets infinitely).
Looking around at items (with "V") has a few improvements.
Soldering irons give heating elements when disassembled, tweak numbers for hotplates and water purifiers.
Advanced inventory management screen, default keymap "/". Lets you interact with adjacent tiles.
Roadmap is made of paper.
Removed RV kitchen units from some spawn locations.
Backend: made it much easier to define pre-built locations. Responsible for a lot of the new building types.
Increased the quench value of clean water.
Early-game survivalist stabbing weapon is now pointy stick. Wood spear is higher level.
You can now read using torches and other items.
Addictions can be configured explicitly in the professions file.
Tweak crossbow trap drops.
Made several UI screens smarter (resize to fit screen, esc can exit, etc.).
Show nearby map notes on the minimap.
Some item types can be defined from data files now! So far: misc/melee, armor, guns, ammo, tools, gun mods, books
Glasses can be worn with power armor.
Added several new constructions.
Power use of integrated toolset has been rebalanced.
Armor CBMs have had drawbacks removed.
Rain coats can be made from plastic bags.
Fursuits.
Work to make NPCs less buggy.
Nuclear missile fixes.
Tweaked steel recycler behavior.
Autosaves take into account the passage of real-world time.
Placeable funnel that collects some water while raining.
Characters with the Android trait no longer get unimplemented bionics.
Added several new options.
NPC spawning is toggled with the in-game options menu rather than a text file hack.
Added more wildlife (coyotes, cats, etc.).
Robust Genetics trait heavily buffed.
Change how overmap tile data is saved, to allow for more terrain types and buildings.
Add high-capacity power storage CBM.
Add some new magazines and entertainment books.
Blisters no longer lower max HP (at least until the system is more fleshed out).
Cannibal trait has been rebalanced, as well as morale effects of eating human flesh.
Added cookbook for Italian recipes.
Sewing now requires an adequate source of light.
New health display for non-Self Aware characters, accurate to 1/10th max HP rather than 1/4th.
Targeting window (when throwing/firing weapons) has been reorganized.
Directional antennas!
Gas pumps have been rebalanced (less fragile when filling vehicles, more fragile when filling containers).
Added sling, slingshot, and associated ammunition.
Gas stations can spawn next to highways.
Large creatures are more likely to leave a corpse when taking high damage.
Add flavor items with variable descriptions to the game (fliers and such).
Some guns have range modifiers independent of their ammo. Buffed coilgun range.
Add limb torsion ratchet bionic, generates power when moving.
Desks don't spawn outside any more.
The option to delete your world on character death actually works now!
Tweaked projectile/glass interaction, stopped leaping monsters from phasing through windows.
Debug menu changes.
Made it possible to build indoor furniture in more situations.
Updated readme, added contributing guidelines.
Stopped small animals from suiciding, in many cases (e.g., broken windows and landmines).
Add a few hats. No, not TF2-style.
Artifacts will successfully save and load now!
Adjusted monster spawning mechanics to reduce the chance of swarms of difficult zombies.
Stop roads from going through buildings so often.
Pits less awkward to board over (can use nearby items).
Tweak glass bottle weight/volume.
Allow for reading/sewing in the dark through mutations/CBM's with a speed penalty.
Rewrote dodge abilities to have a noticeable impact.
Mansion pools are considered indoors now.
Tires can be changed with a wrench and a jack.
Add game logic to handle recipes that take the same item as a component and a tool, and add UI to alert the player.
Improve rendering in the main Windows port - animations should display better.
Cave-ins cause damaging rubble to fall.
Improve fuel gauge display in the vehicle examination window.
Overmap notes blink again.
Space and tab should be available for keymaps.
Hitting the "pause"/"skip turn" button will let you cancel reading, crafting, and other long-term actions.
Special road spawns should not happen on bridges.
Ruined vehicles spawn on roads.
Zombies wear damaged clothing.
Nighttime lights are visible from reasonable distances now.

======

# 0.4

Make the battery system bionic only consume as many batteries as necessary to fully power yourself
Knives can also cauterize wounds now. Requires a lighter.
Soldering irons (and hotplates, why not) can be used to cauterize wounds, causing pain and removing any bleeding or uninfected bite effects.
Fixed crash bug in Windows when attacks hit something off-screen?
Fixed precipitation animation with shifted viewport.
Can now disassemble items from the examination screen.
Added colored hinting to the item examination sidebar listing possible actions. e.g., "W" (for "wear") is grayed out if the item isn't wearable.
Added ability to craft a recipe continuously (until out of materials, etc.).
Reduce (maybe fully fix) wolf self-attacks.
Power armor.
More fitted gear, and a few more pieces made craftable.
Vehicle-mountable water tanks and kitchen units, implied storage-battery-charging generators.
Map tiles can now contain up to 64 items.
Beer has been made weaker, and now appears in kegs in liquor stores and bars.
Steel jerrycans.
Any gun can now be used one-handed if you are strong enough.
Hardcoded frostbite not to occur above freezing temperatures.
Improved fire's ability to warm the player. Also, standing on fire and being on fire warm up the player.
Fixed body temperature equalization.
Sunny and clear weather no longer warm the player underground.
Standing in water or sewage will increase the rate of heat loss (but not make the player colder)
The head and torso now lose heat faster than other body parts.
Body temperature drops as you lose HP.
Encumbrance menu's listing of warmth has been made more colorful.
Mouth (face) now has appropriate cold and hot diseases.
The ability to cauterize wounds to heal bites and stop bleeding. (a)ctivate a knife, requires a lighter.
The ability to craft an item as many times as is possible. Defaults to the + key. (Linux and Mac users will need to assign a key)
Added M72-LAW. Makes a large explosion and penetrates armor well. One shot only.
Clothing can be made fitted by (a)pplying a sewing kit.
Some foods can be heated, hot food grants a larger morale bonus than cold food.
Ammunition explodes rather than burning.
Lightstrips, function as weak light providers. Craftable.
Bandages and First Aid kits no longer show uninjured bodyparts in the menu.
Some basic professions, more to be added later.

======

# 0.3

Many menus stretch with an enlarged viewport.
An action to repeat the last craft has been added, default keybinding of -
When crafting liquid items, the game asks you for a container first, then asks if you want to dump the item.
A large amount of survival craft has been added, allowing you to make most of the basic tools and necessities. Along with several new weapons, some storage items and a liquid container.
Smoker Zombies, belch clouds of smoke at players, slowing them and blocking LOS.
Robots now pull from separate drop lists when killed.
Alcohol cost for Torches and Bandages has been increased to 7, or one third of a bottle.
Alcohol cost for molotovs has been reduced to 14, gasoline cost increased to 400.
Chitinous boots and gauntlets added.
Picklock kits break when damaged 5 times.
Zombie spawn ratios have been rebalanced for static spawning.
Pocketknives are usable for all logical recipes.
Child zombies have had a small pool of item drops added.
HP Ignorant is now the player default, Self Aware can be purchased to display exact HP.
Lawnmower blades have been replaced with generic blades, most bladed items are made using blades instead of machetes/swords now.
Nail bat, nail board and makeshift halberd now all have weak block.
Wild veggies function as plant marrow for most recipes.
Meat soup added, more cooking to come.
The player now spawns with a pocket knife and lighter.
Sledge hammer is usable to board windows and doors up.
Heartless trait has been removed, replaced with the Cannibal trait, which allows you to eat human meat with no morale penalty.
Braziers are now craftable. They contain fire and can be set up indoors.
Bulletin Boards can be built to set an area as your home base. NPCs can
be told to wait there and will defend the area.
Bear traps have been increased in weight and volume.
Carboys have been renamed to Gallon jugs.
You can now create a character without allocating all skill points.
Winter Boots and Raincoats now correctly display the reinforced tag.
Kills can now be accessed from in-game. Default key is ).
'Phew it's hot warm' message has been fixed.
The game now accepts wielded items when checking for containers.
Sunny and Clear weather now provide warmth.
Internal Climate Control bionic consumes power to cool or warm you.
Crash bug caused by the screen being larger than the loaded overmap has
been fixed.
Crash bug when going down stairs near cities has been fixed.
Hunger now affects body temperature.
Added new crafting recipes: shorts, cargo shorts, balaclava, long underwear,
glove liners, socks.
Added a digging stick. Can be used to dig shallow pits, and level construction enough to enable crafting of stone shovels.

Got angry at other developers for not updating changelog.

======

# 0.2

Reworked spawning option which places zombies at world generation
rather than generating them dynamically in play.
Implementation of a context menu when examining inventory items.
Machine added to hospitals to regrow limbs.

======

# 0.1

Palisade Walls and Gates - Pretty tough to bash down, and can be fired through
Log Walls - Basically the same as wood walls, different construction methods.
The ability to disassemble tshirts and tank tops by hand. - Handy for bleeding.
Revolver Shotgun - NotTe much to say on this.<|MERGE_RESOLUTION|>--- conflicted
+++ resolved
@@ -139,14 +139,11 @@
 Place_vending function can place unpowered machines
 Add option to make the bleeding of a pet stop
 Add different levels of vision to the overmap
-<<<<<<< HEAD
 Allow some small parts on helicopters
-=======
 Google Maps
 Dynamic trait purifiability
 Add drugs and mutagens to your faction camp stores.
 Allow military night vision goggles to attach to combat exoskeleton head armors
->>>>>>> 75f6cdeb
 
 
 ## Content:
@@ -309,10 +306,8 @@
 Adds a home canning hobby/background to character creation
 Mute very divergent mouth mutations
 Added apiary overmap tile to farm generation
-<<<<<<< HEAD
 Add Variable Snippets for Home Pictures
 More detailed sunset/sunrise morale based on actual weather and traits
-=======
 More detailed sunset/sunrise morale based on actual weather and traits
 Sand and gravel pit location
 Neutral NPCs may now be shoved.
@@ -327,7 +322,6 @@
 A bunch of new mutant arthropods underground
 Make dermatik pregnancy and birth suck significantly more
 Add painkiller eyedrops
->>>>>>> 75f6cdeb
 
 
 ## Interface:
@@ -405,9 +399,7 @@
 Add sorting by amount and value/volume in advanced inventory search
 Addiction withdrawals are a toggleable distraction
 The filter is reset when you open the construction menu
-<<<<<<< HEAD
 Select CC-Sounds as default soundpack if it's present on first run
-=======
 Removes XS/XXXL traits from the player display
 Fix message 'There is nothing to pickup'
 migrate uilist implementation to use ImGui
@@ -418,7 +410,6 @@
 make ImTui render text as text, so that the players can read our spiffy new menus
 toggle to only draw overmap during autotravel
 mouse input in uilists does not block keyboard navigation
->>>>>>> 75f6cdeb
 
 
 ## Mods:
@@ -630,11 +621,9 @@
 [Magiclysm] Add WATERWALKING and ITEM_WATERPROOFING to Body of Spirit spell
 [Bombastic Perks] Sword and sorcery-esque perks
 [XE] make Tier 5 of vampirism attainable + more vampire-related tweaks
-<<<<<<< HEAD
 XE Stalking Warper and Cryptid Video snippets
 Add a bunch of new perks to Bombastic Perks
 [Sky Island] Add bunker climate control upgrade
-=======
 [MoM] Make Oxygen Absorption effect visible
 [MoM] Update morphic reinforcement serum with MUT_INSTABILITY_MOD, switch it and noetic resilience treatment over to `consume_drug` use action
 [XE] Add Tier 5 vampire powers
@@ -661,7 +650,6 @@
 [MoM] Add Illuminate Photokinetic power
 [MoM] Add Headblind trait and Latent Psion trait
 [Xedra Evolved] Extend hedge magic research system
->>>>>>> 75f6cdeb
 
 
 ## Balance:
@@ -746,10 +734,8 @@
 update Hub 01 armor repair fees and timeframes
 Add Wound Care proficiency for Park Rangers
 Opiate shakes caused by cravings go away after taking opiates. Other shakes are unaffected.
-<<<<<<< HEAD
 Remove guaranteed residential solar, add random residential solar
 Mortar is now a recipe on cement bags
-=======
 let hospitalized humans revive as zed crawlers
 Cramped space doesn't prevent sleep
 rebalance beverage quench based on oral hydration index
@@ -761,7 +747,6 @@
 Wielded items behave the same as ranged weapons when driving
 Small changes to Quenching and tempering proficiency
 Battery tools sanification
->>>>>>> 75f6cdeb
 
 
 ## Bugfixes:
@@ -974,7 +959,6 @@
 Stop wasting dodge attempts on things you can't even see
 [MoM] Fix possibility of studying new powers concurrently.
 Wrong header restoring saved AIM layout
-<<<<<<< HEAD
 Provide insertion failure reasons from only eligible pockets
 Prevent segfault when unloading from spillable container
 safer NPC ranged weapon use
@@ -984,8 +968,6 @@
 Prevent negative array index for floor_cache
 Set owner of disassembly result
 Avoid crash when the character has no proficiencies and we press enter on them inside Character menu "@
-Prevent phantom cramped space on empty tiles
-=======
 Prevent phantom cramped space on empty tiles
 increase Flame Immunity heat resist so you're actually immune to fire for real this time
 Removes superglue recipe
@@ -1011,7 +993,6 @@
 Prevent being teleported beyond OVERMAP_DEPTH
 NPC flee from being run over by vehicles
 fix the crash in select_language by building the font atlas first
->>>>>>> 75f6cdeb
 
 
 ## Performance:
@@ -1041,11 +1022,8 @@
 Faster ascii overmap drawing
 Optimize item::stacks as well as allocation patterns in item and elsewhere
 cache available recipe list in craft menu
-<<<<<<< HEAD
 Optimize typed coordinate conversion functions for widespread savings
-=======
 NPCs take less time to check for enemies.
->>>>>>> 75f6cdeb
 
 
 ## Infrastructure:
@@ -1110,17 +1088,14 @@
 Allow EOCs to check and modify battery charge in items
 clean up overmap drawing code and consolidate to one function
 Jsonized end screen
-<<<<<<< HEAD
 Quick setup at start for debug worlds/characters
 Random NPC classes can define weighted chance of spawning, relative to other random NPC classes
-=======
 Specify see_cost for overmap terrain with an enum instead of an integer
 Add Flathub download button and Flatpak manifest
 [EOC] Support user-input text in EOC (similar to num_input in `math`)
 Added support for multiple randomized field sprite variants
 JSON-ify sleep-affecting mutations
 Extend/delete support for harvest lists
->>>>>>> 75f6cdeb
 
 
 ## Build:
