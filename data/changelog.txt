# 0.H

## Features:
Tilesets: Automatically prevent occlusions via semi-transparent sprites (similar to retraction)
Add parametric mapgen to consolidate similar basecamp definitions
Activities can fire EOCs
Added full mouse support to the keybindings screen
Prevent attacking neutral critter via move in safemode
Fix and enhance camp radio tower
Added sorting, showing&hiding pocket contents, and scrolling via mouse in inventory screens
New game event that triggers on load or new game start
Add option to hide bionics
Allow JSON monster special attacks to use the dialog condition system
Confirmation before attacking neutral mobs
Unhardcode and rework grabs, ranged pulls
EOCs can have context vars that can be passed into nested EOCs
Pockets overflow into their parent pockets if possible
Stored conditionals for EOCs
Make portal storms mobile.
Reusable Random Encounters Code
Allow mutants to walk underwater
Add support for running and smashing animations
Allow zones to interact across multiple Z levels
Creatures can stumble into invisible players to discover them
Add molting for exoskeleton mutations
3D vision of lower levels with distance fog
Rework MA tech requirements
Allow NPCs to read E-books - new activity added
Allow mutation transformation using the normal mutation rules
Implement setting direction for appliances and add a directed floodlight appliance
Asynchronous animations including sprinting and smashing
Added enable and disable mutation EOCs
3D vision for isometric tilesets
Unhardcode dragging, grab fixes
Make vehicle doors lockable and pickable
Implement export&import of the protagonist and follower NPCs
Expand grain farming and adjust seeds
Creatures above cast shadows onto tiles below
Apply different messages at different effect intensity levels
Player character now can get sick with common cold or flu only after contacts with NPCs or ferals
Generate vehicle prototypes from in-game vehicles
In-game Armor sprite change
Cockroaches flee light, hide under furniture, eat corpses, and breed faster when fed
Cataclysm and game start dates are to be set through scenarios
Friendly NPC crafting by crafting menu
Functionality to drop items off ledges/cliffs onto creatures below
NPC fleeing behaviour adjusted and slightly improved
Adds basic vehicle proficiencies for driving and boating, as well as athletic proficiencies which increase muscle engine output.
Add overheat mechanics to energy guns.
Sound-triggered traps
Item transformation can now pick variant items to transform into
You can now collect grappling hooks and ladders from the ledge above.
Adds priority parameter for special placement
Professions can start with multiple martial arts
Microlab Mapgen is now parameter based.
Allow NPC_DEATH EoC to prevent npc die
Allow NPC doctors to install and remove CBMs from player allies
Look up and down with 3d vision off
Add ignored_monster_species spell parameter
Monsters affiliated with factions will watch for theft of faction items
Allow gunmods to make changes related to gun overheat.
Items that can heat up food (microwaves, coffeemakers, chemistry sets, etc) can be used or reloaded from an adjacent space without picking them up.
[EoC] Condition for asking the player to select a tile
Allow martial arts techniques to trigger on reach attacks.
Adds a confirmation prompt if you are the target, or in the AoE of, your own damaging spell.
Ledges provide sight coverage
Add foreach function to EoC
Add Map related EoC functions
Allow messages to parse nested tags
Allow using snippets in item descriptions
Infectious diseases (cold/flu) have an invisible incubation period, and start with milder symptoms
Weapon Proficiency
Fixes NPCs being too afraid, makes swarm danger assessment more robust
Add option to switch between outfit (when available) at chargen
Animals have stomachs, digest food, and benefit from eating
Enable NPCs to reload magazines in their inventory
Liquids crafted at camps will try to be placed inside zoned terrain/furniture that can hold them(LIQUIDCONT)
Hauling overhaul: you can choose which specific items to haul, whether to automatically haul new items, or haul items by filter
The player can gauge an NPC's personality during dialogue with them
The Han Solo Special: NPCs identify when fleeing is failing. Also adds flee modes and panic.
Boomer bile is slippery, causes pinkeye, and is blocked by waterproof eyewear
The map changes as you travel east-west and north-south, revealing either rural areas or oceans and megacities
Furniture/terrain have semi-persistent damage from being bashed
Rework Character::overmap_sight_range to allow night overmap sight through mutation
re-add pre-seeded hordes, make them unconditional, and show up even with wandering hordes disabled
Allow for a "variant" field when using the add_trait effect
There's an ocean in the East (or wherever you set the json) now. NBD.  Feel free to add content for it.
Make run_eocs/queue_eocs support variable objects
Protein bars now give character a psychological trauma
Adds sand to ocean beaches
Toggle to highlight OMTs revealed by maps
Adds extreme height chargen traits, adds tools for disabled drivers
Allows dormant zombie types to be defined easily, with a simple new monster flag.
Provide a way to create a EOC with given alpha and beta talker.
[Mods] Non NE region mods have different day/night times dependant on their setting
add a profession condition for EOCs
Introduces dormant zombies and associated mechanics. They spawn in mass graves in limited numbers for now.
Hub now offers armor set printing after HWP is unlocked
Implement basic saline infusion to help with blood loss
Adds treetops and makes trees climbable
Allow bird wings to glide
Allow whitelisting and blacklisting hobbies in scenarios, professions, and globally
EoCs support mutate_towards directly
make `u_spawn_item` to support the item group whose subtype is `collection`
Add u_wants_to_talk/npc_wants_to_talk EOC effects


## Content:
Add 14 scores, 24 achievements and 5 conducts related to vehicular travel
Add generic finales for generic mine
Add new boss for physics lab
Add 4 New Apartment Complexes
Add several new bungalows
Updates to several existing maps
Add the first Exodii mission
Combat Capable Mounts
Add new Exodii NPC: Luliya
Add new weather types: mist and fog
Allow players to keep bees
Apartment complex: parking garage, lobby variants, roof additions
Crustacean mutation tree
Dead trees can be harvested for wood(once per tree)
Added a new location called survivor forest camp
Addition of non-NPC civilians for lore reasons
Nether spiders as a new bossfight for the game.
New conversion kits, guns, and calibres
Crashing ship start for Aftershock
Add more monsters to the nether monster corpse
Living lore document
Gastropod Foot Limb: Mutant limbs can be added in json
Added a small office building fortified by bandits
New location: speedway
You can now choose a new leader for your faction without dying
Adds new skateboard vehicle
Most scenarios now provide vision of the nearest city on start
Alternative resolution to clean back bay quest
Add a synagogue
Adds a chance for small, personal photographs to spawn within people’s wallets and creates a starting pool of 34 snippets from which to pull.
Adds curved road bends, rotaries and rest stops/laybys
JSONify Defense Mode
Adds a new mission to the Exodii
Add boats to river banks
Vehicles now contain heater, and some contain AC
NPC Elvira Fish, Circulations
Adds a jeweler as a new starting profession
Add a larger “family–sized” water heater
Rework Anvils and add crude anvil
Add some backstory to Eddie McKenzie.
Add some prosthetics.
Added Bulk Storage Mounds and Piles for More Resources
Add undomesticated wild rabbits
Adds some MA techniques, improves disarming and transform certain techniques from stuns to downing techs
adds dried garlic/chili
Adds more ways to learn bronze crafting
Updates the Portal Dependent mechanics and introduces rewards for exploring the portal dungeons.
Cyberhorse... CYBERHORSE!
Make nuts and bolts craftable using thread cutting tool
New map extra: civilians making a futile last stand against the horde
Adds primitive cup(s)
Add residential rolling trash cans.
Adds Long awaited Exodii Sidearms
Allow diving into water to remove Mycus spores.
New Scenario: Last Stand
Boston-Chan costume set
Omelets and other egg based foods
New Epilogues for NPCs
Adds more fungalized humanoid/animal zombie variants.
Winnowing, new method of obtaining raw grain
Adds compensators, adds conflict for suppressors/barrel porting
Changes some items' material to fiberglass
New portal storm monster based off a dream I had
Add liquid recipes for faction camps
Add the star vampire, an invisible blood-drinking monster
Metamagic perks from Bombastic Perks
More trail variety
Receivers now respond for magazines you can put into the gun.
Adds 410 loads, ballistics data
Add's more fungal insect monsters, fixes bugs I forgot in last PR.
Adds most kinds of Arisaka rifles to the game, cartridges, and item spawns.
update filter guide to indicate that flags were added as filter option following PR #70212
Adds .45 LC cowboy loads and ballistics data
Add a 1 cylinder diesel engine to the game.
Vehicles spawn on bridges
Added creatures to populate the new edge ocean.
Major board game expansion
Allow the Nunez family to move to Tacoma Commune if you help them set it up.
Lockets can store photographs
Add diet soda, because screw your free calories!
Addition of many new books, from religious texts to magazines, mainly for fluff purposes.
Modularize Desert Eagle, add .50 AE
<<<<<<< HEAD
Addition of three new, big-sized treefrog mutants. Minor tweaks to existing frog mutants.
Further pharmacological expansion infrastructure + adds a few new drugs that make use of the system
JSONize Electrohack Tool
Previously Innawoods-only stream mutables are now in the main game
Added ASCII art for most containers
Making Shadow Spawn Messages editable
=======
Add WIP Limb Stuff Mod
>>>>>>> ea5f68c5


## Interface:
Show crafting failure chances in the crafting interface
Show addictions from hobbies in newcharacter tab
Added ability to think to yourself in the message log
Added Presets for pocket settings
Prettier loading UI for loading the save
Add min/max feedback to new character stats interface
Mouse thumb button support
Show NPC location when selecting NPC to chat with, guard, or follow
Display why vehicle parts cannot be installed
Open multiple containers in Advanced Inventory Manager
Adds the 'Mark as dangerous' keybinding to the overmap
NPC selects melee style
Add sundial, wind and radiation badge to "spacebar" sidebar
fix widget error if player has no body part
AIM: Add key to step outside containers; AIM: mark container that the other pane is looking inside
Change description of highlighted regions when editing the overmap
Detailed information for stats on character creation menu
Larger and more I18n-friendly safemode UI
Enable/disable showing several non-player-related messages in the log
Walking into ledges examines them.
Accessible item insert menu
Show insertion failure reasons in Insert menu and AIM
Select default bodypart when applying bandage
Show zones on other z-levels in zone manager
Remember inventory show/hide all contents option state
Display what mod the contents belong to, scenario, profession, map
Find items that cover body part
Enable history for AIM and inventory filters
Make zone manager display more of zone name
Show estimated time when washing items
Selecting container mode for unloaded items
Open proficiency UI with relevant first selection
Adjust hungry and overweight coloring in sidebar
Categorize more containers by their contents
Explain why wielding an item from pick-up menu fails
Switch crafter in crafting menu to and from an ally
Add favorite category to spell casting menu
Allow scanning several books into ereader at once
Add milling info to milleable items
Add spell class selecter to spell casting menu
'Learning is disabled' message on disabled skills
Update gun mod removal UI to use inventory menu instead of a prompt; prevent removal of gun mods with other mods installed on it
Show the mass of vitamins in food items
Melee weapons tell you your skill is too low to see melee values instead of just hiding them
Shows the starting location for a scenario when there is only one possible option.
Show language selection window in options menu
Hide AIM during directional prompts
Keep displaying selected outfit throughout chargen
High characters now see fancy smiley faces and exclamations in their message log.
Can't accidentally select full deconstruction if simple deconstruction is available


## Mods:
[Aftershock] Fix the Migo mutation tree
[TropiCata] Adds more tropical flora
[Mythos] Split off Mythos creatures into self-contained mod for 0.G
[Desert Region] world generation changes
[Aftershock] Reduce deadliness and frequency of ruin robots
[Dark Skies] Remove Dark Skies Above from the main repository
[Magiclysm] Adds item enchanting to magicalysm mod
[Backrooms] Adds 10 rare artifact variants to the Backrooms
[Magiclysm Graphical Overmap] Delete Magiclysm Graphical Overmap
[Magiclysm] Another approach to animist summoning
[Xedra Evolved] Add content for dreamsmiths and dreamers
[Bombastic Perks] New mod to earn perks through gameplay
[DinoMod] Integrated mutation armor
[DinoMod] Therizinosaurus
[Xedra Evolved] Museum Location for Xedra Evolved
[Magiclysm] Adds several new professions to the Magiclysm mod
[Bombastic Perks] Added resurrecting meat monstrosities to bombastic perks
[Bombastic Perks] Forcefield and Evasion enchants
[Aftershock] Elemental bionic weapons.
[Bombastic Perks] Adds the recycler perk
[Xedra Evolved] Revamped the inventor class
Alchemy Perks for Xedra Evolved
Bombastic Perks adds Playstyle Perks
[Magiclysm] Ways to boost your caster level
Disable the Bionic Professions mod by default
Add the Mind Over Matter mod to the CDDA repository
[Tamable Wildlife] More tamable creatures
[MoM] Add additional portal storm remnant map extras
[Sky Island] Mainline Sky Island mod
[Magiclysm] Add a spell-using feral human to Magiclysm
[MoM] Add telepathic and telekinetic damage types
[MoM] Mind Over Matter-specific Research facility overhaul
[XE] Paraclesians: Elemental Races
[Railroads] New mod
[MoM] Add Enervation damage type, apply it to Eater and feral vitakinetics
[Magiclysm] Add more than two dozen spells to magiclysm
[Magiclysm] Add fantasy species starting option
[Magiclysm] Add two more playable fantasy species for Magiclysm
JSON-ize faction camp hunting returns
[DinoMod] document lore
[Aftershock] Rebalance energy weapons to use overheat mechanics
[Magiclysm] Add fantasy species ferals
[Magiclysm] Add dispel magic spells
Create the Isolation Protocol Mod: A traditional roguelike experience
[Magiclysm] Add triffid and migo mages
Clairsentients can have premonitions about Defense Mode events.
Aftershock: New Sci-fi military Gear
Make some non-combat MoM utility powers toggleable
Aftershock: Add a shotgun mod that turns shotguns into coilguns 
Aftershock: Add a new outpost location that can spawn modded tools
Add Sense Minds Telepathic power
Add scaling to Metaphysics XP gain from powers, add penalty for power failure
Add the HAS_MIND flag to appropriate monsters in in-repo mods
XE: Add gossamer material and clothing
XE:  transformation potions to top level alchemy perk
MoM: Add PSI_NULL species to interact with "ignored_monster_species" JSON parameter
[MoM] Add a new power class Photokinesis
[MoM] Add calorie cost for psionics
[MoM] Prevent psionic creatures from using powers if nullified
Make Aftershock and Aftershock: Exoplanet compatible with Defense Mode.
Allow escape pods to carry loot planetside.
[MoM] Add mi-go psions
[Innawoods] Added meadow mutable
[MoM] Drain overhaul  + Power Maintenance overhaul
Aftershock: Add Landing Pads
[DinoMod] Animal Food Matters
[MoM] Separate NO_SPELLCASTING from new NO_PSIONICS
[MoM] Tinfoil hats protect against telepathy (sometimes) 
[MoM] Add Electrokinesis path
Add more customizable options to Defense Mode.
[MoM] Separate psi_stunned from stunned
[MoM] Gain more Nether attunement in Nether areas
Add Bombastic Perk compatibility to Defense Mode.
[Backrooms] Autodoc special and long-term progression tweaks
[MoM] Add Project PHAVIAN skyscraper lab
[MoM] Add telepathic dampener```
[Xedra Evolved] Revamp spell learning system
[MoM] Add ability to take longer to channel powers in exchange for ignoring focus
[MoM] Add Transporter beacon and remote, using matrix technology for long-distance travel
[MoM] Psion NPCs
[Sky Island] teleporting items back home
[MoM] Change electrokinetic overload
[Sky Island] Allow selection of room teleport behavior
[MOM] Allow high nether attunement to induce hallucinations.
[ Sky Island ] Warp Pulse UI
Paraclesian Map extras
[MoM] Power learning revamp: Biokinesis
[Sky Island] Lots of updates
[MoM] Change success formula for psionic powers
[DinoMod] plesiosaurus
[MoM] Power learning revamp: Teleportation, Electrokinesis, Clairsentience and Telekineseis
[Xedra Evolved] Add Great Tree elemental eruption map special
Aftershock: Add the Port Augustmoon Station


## Balance:
Cap melee skill gain based on monster melee skill
Simple deconstruct is much faster
Add denim as a material and buff jeans
Removed scent tracking from certain zombies
Cody can make chainmail armor and charges more
Rework melee, unarmed, dodge, cutting, stabbing, and bashing practice recipes to limit higher level practice actions to books
Remove flaming eye phantom melee attack that can disrupt aim
Converts most of the armor and clothing still using the old limb system to the new system with sub-limbs
partial skill levels contribute to most game tests
Portal Storm Coherency Pass
Stop zomborgs from exploding on death
Add a more accessible holy symbol mission, replacing the small relic one
Most materials now burn at least a little slower than gunpowder
stationary monsters don't let you train throwing to high levels
player can drag heavier vehicles
difficulty to repair depends on what the thing is made of instead of its crafting difficulty
Hound afterimages also copy their host nicknames
The player is substantially less effective with guns at low skill values
Lycra is less protective
BMI has a less all consuming impact on how healthy you are
Being badly wounded will always allow you to swap characters in camp while you heal
Intelligence provides a multiplier to current focus rather than adding to its value
More monsters fight back if cornered
Higher dodge skill lowers the stamina cost to dodge
Adds a mutable stream to the mapgen
Limit the times assassins can try to kill you.
Increase plastic variety, adjust plastics to be more realistic in terms of protection
Characters start with basic skills from their previous life
Climbing down stepladders is now safe; climbing down ledges tells you how risky it is.
Add NO_SPELLCASTING flag to Stunned effect
Improve pets' ability to use stairs
Make ferals actually feel like human enemies instead of weaker zombies with range attacks
Allow metal wreckage to be used for cutting
Slimy mutation helps you escape grabs
Caffeinated gum is now only slightly stronger than a cup of tea.
Improved path for intelligent monsters
Make safe place starts safer
Touch up pawn shops with better loot
Prevent staunching bleeding while driving
Threatening to kill NPCs(recruitment) is more likely to make them hostile
Backup generator is much more powerful
Bulk unloading and dropping items saves time cost
Fragile Clothing will degrade if its dealt damage larger than 15% its armor value.
Professions can start with specific recipes
Food irradiation slows food decay to a quarter, instead of making it last forever
Activity suit is actually waterproof, soft surfaces are less slippery, boomer ondeath effect can be resisted
Visitors Passes and Freight Badges no longer reveal roads
Hub14 no longer gives infinite pricey schematics
Removed FANCY and SUPER_FANCY from a bunch of items
Pianos can be fast-deconstructed and thus be moved as an item
Obsolete trickle charger CBMs


## Bugfixes:
Crafting GUI: show how much recipe makes for non-charge items
Monsters add weight to vehicle when on boardable parts
Make AUTO_PICKUP_SAFEMODE also consider ignored mobs
Reset daily health at the end of each day
Food inside sealed containers is properly labeled as such in the [E]ating menu
Prevent autodrive from dropping vehicles in holes
Allow room for starting NPC when picking player starting position
Determine how much you can squish a soft container by its contents
mutate_towards accounts for bionics which CANCEL but don't CONFLICT with mutations
Fix files after a symlink in a directory all treated as symlink on Windows
Fixes marina spawns
Fix NPCs unable to trade items away if they have no pockets
Display IME candidate list and composition text correctly on Windows
Fix dark gray in the ncurses client for terminal emulators that support 256 colors.
Fixes mobile home park road connections
Flush map buffers after failing to create starting location
Smart controller supports using only one engine
Disassembly doesn't return items with UNRECOVERABLE flag
Feral cops become zombie cops
Fix wall cling phasing through floors
Add ability to remove plants from planters without destroying planter
Prevent broken vp in-place replacement when racked
Spellcasting tools no longer waste charges if you cancel out and don't actually cast the spell
Fix using unload_everything zone to remove gunmod gets copies of gunmod
Ferals can use their guns in GG
Prevent fire damaging unbreakable items
Fix energy guns(AFS) on NPC
Faction camps now distribute calories based on actual calories and not default calories
Fix calculation for inserting into nested containers
Make copy-from copy terrain/furniture examine actions
Prevent mission marker from being cutoff in the overmap
Exodii will now properly be mad at you if you steal all their resources from stone barns
NPC morale modifiers now updates regularly instead of being permanently applied
Fix UI and accessibility issues in the overmap UI and character creation menu
Fix unicode path encoding error in Windows MinGW build
Difficulty 0 recipes are no longer arbitrarily difficult
Make EOC u_sell_item() actually transfers the items' ownership
Improving NPC shooting frequency
Enable death effects on limited lifespan monsters
Make Hub01 globally unique
Charge integrated magazines when plugged in
Don't allow to scan books that are owned by other characters
Fix NPC putting items in open air when fetching items during an activity when 3D FOV is on
Trees and other FLAMMABLE_ASH terrain leaves behind ash when burned down
Do not report monsters breaking free of unknown grabbers if the player cannot see them
Allows certain docks to be placed on non-flowing shallow and deep water.
Fix the epilogue for the New England Church Community
Flat armor penetration is spread across all armor layers instead of applying its full value to each
Fix tow cables being unable to connect different vehicles
Smashing now incorporates any MELEE_DAMAGE and STRENGTH enchantments
'w'ield menu will now correctly trigger a steal warning when wielding an item that does not belong to player
Allow crafting tools to use linked electricity
Don't get randomly sick anymore
Itemgroups can seal containers
Spawned corpses should now spawn with and contain their clothes
Can no longer get stuck for days thinking about working out if you're a WIMP with NEGATIVE WORKOUT TIME
Prevent car from spawning into a house wall
HP widgets gets equivalent bodypart
Fix grainy glyphs in blended font rendering mode
Stop dodging good spells, fix uncanny dodge spell crash
Fix and improve NPC randomizer
Make sure overconfident officers reliably drop their guns
[MoM] Fix zombie telepathic stuns
Fix appliance power drain display right after plugging in/unplugging device
Fix items and furniture being deleted from grappling hook usage
Randomly generated characters are now aged appropriately to their profession
AIM: Display correct truncation of container names
Fix visible tiles revealing invisible tiles below
Fix furniture & vehicle map memory refresh
Monsters can go down ramps
Don't teleport items to the ground if the vehicle storage destination is full
Fix Free Merchants Broker price calculation of non charge based item
Skip auto sorting items that don't belong to you
Use correct actor in bulk trade messages
Your nemesis will still hunt you even if you spawn on a roof at the start
Picky eaters won't drink unsavory drinks
Corrects duplicates /the/ in martial arts techs messages
Gas masks only use charges on fields with gas_absorption_factor set
More background stories: actually access them
All weapon proficiencies can be learned by hitting
Fix items applying effects multiple times when transformed
The effect "corroding" should only be added when causing damage
Climate control was 3.7x stronger than it should be.
Allow sandwiches to be made using toast
Reduce NPC faction camp task slowdown & fix save data bloat bug
Fixed some items to cause multiple addictions
Allow NPCs to teleport without the player
Prevent infinite loop when spawning monsters
Fixed laser weapons mounted on vehicles not cooling down
Maps will once again show city names if they show roads.
No more infinite aphids
Stop milking dead cows
Allow pocket_mods to add magazine or magazine well pockets to items without them
Check BMR value to prevent dividing by 0
prevent_death EOC can sometimes fail and lead to permadeath
Adds annotations to construction menu entries done indoors, in trees, and that require supporting walls.
Fix AIM allowing distant container interactions
Show correct bodypart in grabs
[MoM] Quell Walls
Vehicle parts check creature size, increases storage of dumpster and vehicle parts
Prevent softlock when sleeping in cramped spaces
Invalidate draw point cache if viewport size or position changes
clarify repeater mod installation and add a vanilla quest for them
Randomizing character description will produce a matching outfit
Autodrive over bridges
Stable vehicle speeds with autotravel
Count charges in all nearby smoking racks to crafting inventory
Fix crash from reachability zones checking dead NPCs.
Fixes issue where some CBMs could be taken off via forcing a pet to wear them
You can use all kinds of ropes in all constructions now.
Did you know we didn't have any hallucinations for a while? now they're back, baby!


## Performance:
Make `Character::best_item_with_quality` examine items non-recursively
Refactor effect types to use map indirection and enums instead of strings
Removes the ludicrous amount of OMs the refugee and research centres define
Fix Nested List lag in crafting menu
Optimize eoc processing and other fixes to speed up waiting near many npcs
Optimize pocket overflow function
Speed up new character screen, particularly when many recipes are known
Stop clearing weight carried cache unnecessarily
Precalculate visitable zones to optimize inter-monster aggression checks
Reduced wait times in high traffic areas by ~15-20%
Reduce time of selecting large amount of items in inventory menu
Fix armor resistances hotspot exposed by NPC AI improvements
Slightly fewer allocations in npc::process_turn
Optimized creature iteration during monster planning and parrot_at_danger.
Optimize monster flag checking.
Increase pathfinder performance
Optimize stationary vehicle performance when they contain a lot of items.
Optimizing mostly item to reduce load-time allocation by over 20%
Optimize creature vision checks.
Optimize hot item function to save ~6.7% of game load time


## Infrastructure:
Epower and power in units::power
Update compiler support.  Now supporting gcc 8.1+, clang 10+, XCode 10.1+
Refactor some crafting infrastructure to support removal of charges
Unify gun battery/ups/bionic energy consumption
Modernize string_formatter
Migrate some JSON APIs to string_view
Add units::temperature_delta
Upgrade clang-tidy used in CI to LLVM 16
Allow C++ standard includes in clang-tidy tests
Refactor timer items to be a bit more time based
Support for material replacement in items
Carrier for items on ground is nullptr
Tick_action as a separate thing from use_action
New documentation on how to test proposed changes
Remove charges from solid comestibles
New item categories for martial arts manuals and traps
Update all active items to new tick action system and remove old system
Add ability to merge appliance into grid
Add JSON-based system for climbing aids.
EVENT EOCs provide beta talker
[EOC]Inventory selector
Replaced the use of the arbitrary body temperature scale in game logic with units::temperature/units::temperature_delta
[EoC] Simple if-else statement
Allow specifying vitamins by weight (mass) in items
Add more comment-commands which apply labels to issues and PRs
Migrate arithmetics function with arguments to math
Provide more options to name monsters placed via mapgen
recipes now require activity_level, fake(previously substituted for MODERATE) is depreciated
JSON-ize slot machines
Faction editing on Debug menu
Change NPC faction from debug menu
Remove action portion out of assess_danger into a dedicated method
Add u_has_proficiency to EoC conditions
JSON-ify hallucinations
Parameterize new geography changes to overmaps
Allow items to provide martial art techniques when not wielded
Remove hardcoded mapgen for fields
Simplify/jsonify NPC generation from npc classes
Consolidate `suspendable` and `no_resume` activity parameters
Items warn on exceeding max volume, unify max volume as a game constant
Migrate names to snippets & add weighted snippets


## Build:
Support Mac arm64 build
Adds VS Code Dev Containers & Workspace Config
Allow for cross-compiling from Linux to Windows in Devcontainer
Faster local VS builds
Fast Windows iteration with llvm-lib and lld-link
Cross compile object creator from linux to Windows using Devcontainer
add object creator to releases
Add a launch and debug configuration to VS Code Dev Container
Enable tests for merge queue
Report game's RNG seed during testing
Added WebAssembly build via Emscripten


## I18N and A11Y:
Add percentage-translated statistic to language selection
Make furniture->lockpick_message translatable
Add check to ensure translator comments are correctly located and extracted


# 0.G (Gaiman)

## Highlights
Effect on condition brings a scripting pseudo language to Cataclysm.  Some of its key uses in 0.G have been the introduction of portal storms, NPC faction development over time and random encounters in already explored maps.
The introduction of hobbies has added a new tab to character creation that allows the player to select one or more hobbies/backgrounds that flesh out what your character was doing prior to the Cataclysm in skills and traits.
JSONized sidebar allows almost total control of what your sidebar looks like and what information it displays is up to you!
The skill system has been greatly expanded with many new proficiencies and many new ways to learn them, as well as the groundwork for practice-based skill improvement, including a skill rust system that doesn't suck because it caps effective skill lost and regenerates faster than regular skill gain.
Passively boil water by putting dirty water into a fireproof container then placing the container on top of a fire.  Walk away and after an amount of time dependent on the amount of water to boil it will all be clean water!
Monster weakpoints! Many monsters now have weakpoints that the player can hit to apply various effects and extra damage to the monster.  As the player dissects more corpses of monsters they can learn weakpoint proficiencies that increase the player's odds of hitting weakpoints.
Characters now have cardio which will respond to your playstyle.  Go for a run every day and perform hard labor and your stamina will slowly go further and further.  Spend three months reading and performing low intensity crafts and your cardio will suffer.
A half dozen new in repo mods: Innawoods for the survival from scratch you crave. Backrooms which takes place in the neverending backrooms dimension, Massachusetts mod for people who desire geographic accuracy, Xedra Evolved a science fantasy mod with weird magic and vampirism, Tropicataclysm for your Cataclysm at a warmer latitude and the Megafauna mod which targets an ancient epoch with creatures that outsize our modern equivalents, similar to Dinomod.
Take over a friendly NPC upon your death, if you've managed to recruit any NPCs to your faction you are given an option to take over one of them in the event of your character's death.
Appliances and building based powergrids, allow you to set up various tools or even usable arcade machines in your home base.
Two new Iso tilesets have been added to the game.
Simple monster aggression differentation. Some monsters now know if another monster made them angry instead of the PC.  If they get angry at other monsters they may not get angry at the PC.
Vehicles now have solid walls even when angled which prevents monsters and fields from entering an angled vehicle.
Dozens of updates and content additions to Dinomod, Aftershock and Magiclysm.
Map memory is now unlimited, you will no longer forget places you have been before.
There has been a distinct push to make many options and possibilities clearer to the player without having to search for them, UI that makes suggestions as to why the player might want to perform an action.
Electrical fields can now produce EMP that will destroy unprotected electronics
Perspiration now exists so that your PC can wear heavy armor during summer without overheating, instead they'll sweat heavily and experience thirst faster.

## Statistics
7889 files changed, 11643312 insertions(+), 5022361 deletions(-)
13,201 commits
~218 new contributors

New game entities (core): 10293
Items: 2396
    502 misc items, 45 books, 941 articles of clothing, 117 guns and gun related items,
    364 comestibles, 308 tools, 119 ammunition types
Mapgen: 810
    458 overmap terrains, 176 palettes, 17 start locations, 37 city buildings, 14 map extras,
    105 overmap specials, 3 overmap locations
Crafting: 1019
    120 construction groups, 109 requirements, 69 proficiencies, 306 constructions,
    42 recipe groups, 2 recipe categories, 57 practice recipes, 2 construction category,
    312 nested categories
Achievements: 12
    5 achievements, 4 event statistics, 3 event transformations
Item Traits: 1409
    1267 item groups, 44 materials, 25 ammunition types, 5 ammo effects, 12 tool qualities,
    29 vitamins, 25 item actions, 2 fault
Player Traits: 474
    122 professions, 91 effect types, 117 mutations, 25 activity types, 2 behaviors,
    1 movement mode, 5 morale types, 2 disease types, 46 mutation types,
    8 trait groups, 55 sub body parts
NPCs and NPC interactions: 1443
    1153 talk topics, 142 missions, 14 scenarios, 78 npcs, 52 npc classes, 4 factions
Map Traits: 321
    202 terrains, 3 weather types, 95 furnitures, 1 gate, 7 field types, 13 terrain transformations
Monsters: 461
    300 monster types, 158 harvest entries, 3 species
Vehicles: 138
    99 vehicle parts, 31 vehicles, 8 vehicle groups
Magic: 117
    99 spells, 4 enchantments, 12 emit definitions, 2 relic definitions
UI and Sidebar: 861
    836 sidebar widgets, 15 body graphs, 8 mood faces, 1 ascii art, 1 speed description
Misc: 377
    124 json flags, 29 weakpoint sets, 14 loot zones, 210 effect on conditions, 3 option sliders

New game entities (mods): 5396
New mods: 18
Items: 885
    220 misc items, 62 books, 222 comestibles, 114 tools, 170 articles of clothing,
    51 guns and gun-related items, 27 ammunition types, 19 compact bionic modules
Player traits: 440
    133 mutations, 33 trait groups, 76 professions, 3 techniques, 63 scenarios, 90 effect types,
    1 martial art, 20 bionics, 11 start locations, 3 mutation categories, 5 proficiencies, 2 skills
Mapgen: 955
    608 item groups, 89 overmap terrains, 64 palettes, 98 overmap specials,
    8 city buildings, 88 map extras
Monsters: 1184
    1067 monster types, 93 harvest entries, 9 species, 15 monster attacks
NPCs and NPC interactions: 310
    250 talk topics, 19 npc classes, 27 mission definitions, 13 npcs, 1 faction
Map traits: 217
    99 terrains, 94 furnitures, 5 terrain transformations, 9 field types, 2 traps, 8 emit definitions
Vehicles: 61
    33 vehicle parts, 7 vehicle groups, 21 vehicles
Magic: 320
    290 spells, 30 enchantments
Crafting: 74
    50 requirements, 2 tool qualities, 21 constructions, 1 recipe category
Item Traits: 35
    20 materials, 12 ammunition types, 3 ammo effects
Achievements: 59
    43 achievements, 8 event statistics, 8 event transformations

## Features:
Safe mode improvements
Enchantments can now alter skills
Eternal Weather options
Electrical fields can produce EMP and fry unprotected electronics
Vitamins system and diseases related to the over or under consumption.  Not just for normal vitamins like Calcium or Vit C.
Integrated armors for armors that are part of you.
Ability to use different tileset for different level of Zoom.
CBM fueling improvements: CBMs have an actual tank accessible through the inventory menu. No more eating fuel.
Monster death effects now use spells
Improved NPC attack logic including the ability to cast spells
Add monster bleed resistance
Recipes can be tracked as new
Deep water can now destroy electronics
A ton of prework for limbification
Autodrive version 2
Hunted scenario adds a nemesis zombie chasing the PC
Practice recipes
Player can nickname monsters
All items can have cosmetic variants now
Tons of work on zones, such as personal zones, dissasembly zones and automop zones
Allow non-debug change of gender, hair, facial hair, eye and skin color
Books can now be copied into a variety of condensing items: ebooks, book binders etc
PC can track their adventure in their diary
Zombies no longer revive naked
Calories tracking for QOL
Allow green night-vision overlay to be turned off
Quality of life improvement: add capacity essential data next to the worn containers within the inventory interface, add universal formatter to easily format common units `unit_to_string`
You can disable specific pockets on items and disable unloading specific pockets
Eternal Night & Eternal Day options
Enable grab movement of vehicles and furniture across ramps to a different z-level
Grabs can cause you to suffocate, Portal Storm Effect to use this
Allow reloading guns with mixed ammo
Allow players to uncover electric wires in the walls to connect appliances
Snippets you've read have a LORE tab you can look them over
Allow Web Diver to rappel, add infrastructure for wall crawling
Give a chance of another try if game is unable to find a valid starting location.
Perspiration
Reworks mutagen to take time and use fully customizable EOCs.
Mutations now cause genetic damage
Limiting rigid armor, testing for it and raw skin
Aiming Down Sight Causes Sight To Focus
Tons of additional mouse and menu scrolling options
Move items along when riding the elevator
You can now peek down a ledge to check if it's safe before climbing down
Metaprogression through achievements
Allow mounting any reasonable gun on turret mount
EMP blast renders all electronic items in the radius of the blast non-functional
Extended byproduct groups functionality
Add bodygraph displaying wetness status

## Content:
Half a dozen new basecamp locations
Dozens of new NPCs including several new NPC factions
Additional modular lab rooms and finales
Add ability to cause some foods to incur nausea
Archery Proficiencies and proficiency bonus infrastructure
Mines JSONified
Add book binder to copy recipes
Add eBook Reader
Aquariums
Terrain feathering works to improve the edges of terrain such as forests to make them appear more realistic and natural
Vandalized Library Variants
Add Vehicles: Full-size, Mini, Cargo, and Camper Vans
Many new monsters, weapons and recipes
New mutation traits
Tutorial jsonify and rework
coins and banknotes overhauled
Expanded bronze recipes
Three new mutation categories: Rabbit, Frog, and Snail
Add wind turbine map special
Exodii trader and more ways to find the Exodii base
Portal storms, portal storm monsters, portal storm dungeon
The refugee center merchant has been remade into a new NPC named Smokes.
Appliances for all kinds of furniture including lamps, washing machines, arcade machines, tool machines.
Propane gas and tanks
Isolated Artisans Faction
Add new Bōjutsu Martial Art
Blacksmithing rework
New easter eggs, no I won't list them
Civilian Bugout Bags Filled With What You Expect
Hub01 expansion
Tacoma Ranch rework and Expansion
New starting missions for many professions both new and old
Aircraft Carrier and Nuclear Power Plant Globally unique locations
JSONized snippets for addictions and dreams
Catalytic Cracking for Kerosene production
And unfathomable amount of location updates
Nursing home and associated scenario, monsters and profession
Improved radio scanning
Sheet metal armor
Pride flags
Skulls
A plethora of mutable locations including farms and river caves
Meat Cocoons and Zombie Amalgations
Even more monsters, items, foods, locations, and recipes
Bird nests can be found on roofs

## Interface:
Hide tiles overmap behind an option
Support separate graphical tiles for sounds heard above/below visible Z level
Jsonize and display CBM trigger costs
Show which mods items, monsters, and furniture are from
Allow changing shape of vehicle parts without reinstalling
Move refueling CBM to its own menu
Show monster count in sidebar compass
Separate zoom level for overmap
Added recipe activity level to crafting screen
Display gun loudness
Display calorie value of ingredients while crafting food
Parkour is now a proficiency
Stay in container during 'E'at from container
Add option to toggle display of trait/mutation on player sprite
Add option to toggle display of piece of armor on player sprite
Color relics in inventory in pink
Add a new, 4th diagonal movement with modifier keys + arrow keys option: Diagonal Lock
Unload container in tile keybind
Modify crafting UI  to show details of byproducts and jar contents
An incredible amount of UI work and improvements of menus and tabs
Independent safe mode rules for walking & driving
New Tileset: First release of HollowMoon by secretstamos
Allow (z)ooming while (V)iewing items/monsters
In inventory screens, colorize an item's remaining charges based on how full it is.
Different layers on different body parts now visible in item UI
Allow wielding and wearing items from the pickup menu
Enhance safe mode messages with color and information about monster count/direction
Bind HOME and END keys by default and implement them for most menus
In butchery menu, make it clear when an item will be disassembled
Containers holding a stack of a single item will display its quantity
Added option to clear pocket settings
The item display now show minimum encumbrance as well as maximum
Add global auto-note settings
Change gender with @ on all char creation tabs
Show background traits on TRAITS window in character creation menu
Remove NEW! recipe flag on current item when moving up or down
Adds Medical Menu
Allowing converting terrain/furniture to appliances through interaction
add trait to hamper player's ability to judge creature's vision and intentions
Interrupt crafting when starving/parched
Allow customization of text input UI hotkeys using either ? or F1
Show properly-fitted clothing in the crafting screen
Progress update while heating food
Hides the old sidebars and replaces them with fancy json sidebars
Jsonified "Unexplored" OMT
Support fuzzy search with accented latin letters
Many new color themes
Possibility to turn distractions on and off
Show compatible guns in magazine descriptions
Show proficiencies trained by dissecting
Mark overmap location if player drops favorited item
Ursine has its own faces now (no horizontal)
[ASCIITileset] Change Unknow terrain to use the unseen sprite
Sidebar vehicle stats are now hidden until relevant
Makes all appearance mutations visible in menus

## Documentation:
monster HP scaling section in GAME_BALANCE
Documentation on loudness
npctrade: merchant tweaks and documentation
document monster difficulty scaling
Artifact resonance documentation
Update documentation for recipes
Ammo effects documentation update
Expanded NPC conditions; spell levels, loaded mods & proficiencies
Document emitters
Document fields
Redoes Ammo stats in Game_Balance

## Mods:
Use size flags for size changing mutations.
Dinomod now has a rideable zombie T-Rex for all you Dresden fans
New Dinomod evolutions
Aftershock has some new robots and a new swarming monster AI behavior that can be used in all mods/mainline
Magiclysm may have completed the attunement system or is significantly closer to completion
Aftershock has new fauna monsters
More atmospheric lore and details for Aftershock
Dinomod has expanded it's dialogue options with mainline NPCs
The DinoLab
The Forge of Wonders now has three shops and stronger defenses on the vault
The No Hope mod is available to greatly reduce the average player lifespan
Dinomod specific achievements as well as Aftershock specific achievements
Aftershock: Translocators for semi-convenient long range teleporting.
Burned Zombie Dinos
New gizmos and gadgets in Aftershock
Aftershock: Stratoscomm Relay Station
[Magiclysm] Adds new zombie animals
Add mythos monsters to Mythos mod
Dinomod Apex predators don't appear randomly day one
Adds TropiCataclysm to the repository
craftable holiday sweaters for dinos
Hylian Adventurer Profession for Mythical Martial Arts
Many south american animals added to Tropicataclysm
Adds an innawood mod for wilderness survival.
Aftershock Exoplanet: Glacial tunnels, a new low-risk area and the fauna that inhabits them
TropiCataclysm Adds Termites and new content for Triffids
Adds cast-bronze tools to Innawoods mod.
[Innawood] Chemistry, electricity, and more!
41 new dinosaurs added to Dinomod
A mod to add subtitles to Rubik's dialogue in English.
Tameable Wildlife MOD
Dark Days of the Dead: Headshot requirements and deadly zombie bites are in!
Dinomod NPC Missions
New Mod Xedra Evolved with new magic classes, monsters, professions and CBMs plus Cyborg professions
Desert region revival
Add Megafauna Mod
[DinoMod] tyrannosaurus bio-operator
[DinoMod] Nanuqsaurus and burned rebuild
Aftershock: Add functional jet packs
Xedra Evolved: New NPCs to meet and rescue
[DinoMod] player mutations change monster faction behavior
[DinoMod] stegoceras
Magiclysm Adding new magic plants
[DinoMod] compsognathus, eoraptor, amargasaurus bio-operators
Magiclysm Quest & Lore patch to item distribution
[DinoMod] mi-go scout tower dino variant
The Backrooms mod
Vampire Virus in Xedra Evolved
Crazy Cataclysm: Adds Powerthirst and Rocket Cans
Xedra Evolved magic classes Eaters, Dreamers, Inventors and Dreamsmiths
[Magiclysm] Make Summoning Great Again!
Implementing more proper alchemy and some another stuff
Aftershock Space items and smartguns
Aftershock New CBM and class
Aftershock: New Monofilament Whip CBM
My Sweet Cataclysm: Butchering candy monsters gives candy flesh
Add standard combat test mod
Nested Crafting Categories
Add cosmetic variants for mutations

## Balance:
Mutation System Overhaul
Made windmills able to grind up dried rice, cooked acorn meal, and roasted cattail rhizome into flour
Shocker zombies cannot be harvested for bionics in vanilla
Reduce crafting proficiency penalties based on partial proficiency level
Updated brewing recipes and fermentation times to be more realistic
Add stamina cost to archery
Change Cut Cotton to Patchwork, add Patchwork to Rags
Stop regenerating creatures from doing so while on fire
Adds weak points to the armour of most zombies
Adjusted lockpick crafting
You can now pry open metal doors with a halligan bar.
Adjusted how the hoarder morale penalty is calculated with a focus on small pockets and holsters
Weapon Categories now exist so martial arts can pull by weapon category instead of weapon id
Massive Martial Arts rebalance
Massive zombie spawn audits
Striking techniques and martial arts buffs affect all types of physical damage
Monster speed and attack speed audits
Many weapons and armor rebalanced
Stop letting players climb up via downspouts or ropes when all their arms are broken
Turret spawns nerfed heavily
Reduces wetness penalties (and bonuses), as wetness was previously one of the strongest factors affecting morale.
Cars now more likely to contain tire changing equipment
Tailoring Audit and rework
Sublimb rework of armor
Daily health vs lifestyle system
Artifacts apply passives in inventory instead of when wielded
Climate Control CBM (and equivalent effects) now works more consistently, doesn't completely shut down in extreme temperatures, and can stack
minimum of two zombies to receive suffocation
Banks deploy cop bots instead of TALON killbots when agitated
gas masks no longer make you immune to getting sick
Replace most ASRGs with conventional fuel-powered generators
Adds assorted costumes to the objective of the Cosplay mission.
Use find_clear_path always for projectile trajectories, not just when it hits.
Makes using a spear on enemies through fences/bars normally at low levels instead of defaulting to bashing on bars/fence instead.
Add additional sources of patchwork cotton sheets from deconstruction
Mole Crickets and Molerats can now give tetanus with bites


## Bugfixes:
1404 Named bugfixes (a multiple of this number unnamed) including over 60+ fixes of crash to desktop bugs (I lost count)
Monsters will now drop their special items (such as saddle, bags, armor etc) on death
Prevent monsters from upgrading into blacklisted forms
Made flying monsters immune to several ground-based field types. Flying monsters no longer get stuck to the ground by bubblegum.
Corpses can't be used as bag of holding anymore
Bloodless monsters do no bleed #62113
Inadvertent levitation powers removed from survivors
Zombie animals don't fear fire
Threshold breaching should start when strength 3 dreams start and not after
NPCs getting stuck trying to path in through a closed window.
Make magiclysm auras compatible with power armor
Fix NPCs spawning without weapons
CVD can be used on new steel types
Character aggro fixes
Only fill items as much as parent containers allow
Fix Uncanny Dodge description, this error was ancient
Filename-independent widget load order (fixes #59202)
Don't auto-note generated map extra if player hasn't already seen the OMT map extra was placed on
Makes cows able to become aggressive
Only the last killed amigara drops an artifact
Improve item filter help of zone manager and surrounding items menu
Make radioactive items radiate
Carry over relative rot during item transformation and fix transformed comestible not rotting over time
Players can no longer be dragged while in a vehicle with a seatbelt; dragged players will not be run over by their own vehicles while still inside of them
Monsters retain original loot when changing type
Firstaid QOL improvements
Player can finally enjoy fire even with eyes closed
Z level transparency flag for better skylights
Componentless practice crafts no longer leave in-progress items
Fix mechs missing their guns
Stop NPCs from throwing their guns
Fixes for blind interaction with NPCs
When tired, cancel current activity if `Maybe later` is chosen; finish current activity if `Finish it` is chosen
Peeking now uses stairfinding
Grudges beyond death have been lifted. Don't make NPC angry if he's already dead
Fixes to UI and combined limb values
Fix auto-mopping in the dark. PC can no longer automop what they can't see
Try spawning mission destinations if you can't find them
If floor has collapsed, trigger a ledge trap on former floor tile to make creature fall down.
Personal zones now work consistently and are simpler in implementation
Make active fire modes from attached gunmods appear in the sidebar.
Fix activities not getting interrupted by dangerously close enemies
Increases radio mod range, makes bombs detonate immediately, and adds more battery options to recipe
Fixed character starting as overweight
Improve pocket selection
Fixed and improved guilt system
Eliminate Self-Aware trait and replace it with sidebar widgets
Takes the real guns away from angry imaginary NPCs
Being blinded blinds you
Stabilize monster emotions
copy-from works with bodyparts
Ensure monster faction relationship reciprocity
Fixes NPCs getting stuck next to dangerous fields
Fix vehicles infinitely falling
Capping shakes duration to prevent month-long shakes after withdrawal is gone
Butchering use best tool in radius
NPCs are more likely to eat items from their inventory, rather than complain about being hungry
Vehicle most-repairable-part interactions will no longer show parts the character is insufficiently skilled to repair
Fix main UI resizing when exiting from overmap with the same zoom level
Fix some of the NPC attack logic
Prevent dodge and block while driving
Remove additional spawns from Wander Hordes
Monster special attack messages more consistent and clear
Fix overmap ui cursor handling
Fix an item duplication bug when trading stackable items, e.g aspirin
Fix friendly hallu NPC were able to trade
Fix recipes with multiple proficiencies granting less proficiency XP if some are already known.
Standardizes time_factor and fail_factor for proficiency books
Ransack vending machines only in public places.
Mapgen road connections improved in the absence of overmap cities
Fixed open wooden split rail gate of being non-transparent and unbreakable
Faction camp crafting creates byproducts as appropriate
Fixed eating containers with items inside
Construction of roofs actually makes tile above the construction a roof
Fix building ramps and stairs
Replaced all ATTACKMON entire with PUSH_MON
Workaround language from being unsettable in options menu
Disallow placing stepladder if a vehicle in tile
Don't trigger any effect when setting and unsetting cosmetic traits
Drill press is now able to drill
Attempted theft has consequences
shorter bio-operator attack effect durations
Napkins and Cardboard are no longer comestible
Prevent huge mutants from thinking spots in cars are comfortable to sleep in when they aren't
Using worn unarmed weapons raises unarmed skill
Remove workbench construction vs crafting exploit
Add `FISH_TRAP` tool quality so that NPCs can use either kind of fish trap
Make open red & green glass doors look like open glass doors
Fix bodystatus window wetness display
fix for speed bonus from Speedydex applying twice
Monsters add weight to vehicle when on boardable parts
Flammable arrows bugfixes
Make vehicle::coeff_air_drag() work as intended, in aspect of vehicle length and low-air-drag vehicle tail parts.
Fix SPEEDLOADER Flag
Include spell name in default msg for relic spells
Make AUTO_PICKUP_SAFEMODE also consider ignored mobs
Remove athletics training for waiting in water
Reset daily health at the end of each day
Fixed some xl/xs armor recipes to make tool requirements consistent across all sizes
Integrated armors no longer cause encumbrance from some mutations

## Performance:
Improve lighting performance
Speed up rendering during autodrive
Avoid calculating weight & volume of containers when not needed
A few microoptimizations
Worked around for translating undisplayed debug messages causing major slowdown
Optimize TranslationManager performance and memory usage
Share tileset instances between map and overmap
Call `game::update_overmap_seen` only when it actually needs updating
Loading of gzipped world/maps/x.y.z/x.y.z.map and data/json files
Optimize shot_features and shot_features_with_choke test
Optimize item spawn list creation
Optimize null stream in DebugLog
Optimize overmap special placement with zero-copy transformation
Increase performance of item processing of contained items
Improve reveal wire handling and performance
Optimize map rendering
Speed up crafting menu tab loading
Improve appliance grid performance with many connections
Performance Improvement for item::can_contain
Binary json input for various performance wins
Misc vehicle/appliance performance improvements
Fix Repair menu shows slow
Code optimizations reported by static code analysis
Make `Character::best_item_with_quality` examine items non-recursively

## Infrastructure:
Provide documentation and support for llama builds
Allow events to modify vitamins, kill entities
Allow using relative and proportional with generic_factory
Automated tileset coverage report
New mapgen feature: maps can now select a terrain from a distribution and use that throughout the map
Jsonize Shearing of Monsters
Jsonize terrain and furniture lockpicking result
Add function to assign mission directly via dialog
Adds definitions for cooking proficiencies in JSON
Creates DDotDDD, the dark days of the dead design document and add some basic region settings to the mod
Add looks_like support for overmap terrain
tileset inclusion criteria and maintenance
Add dialog conditions/effects for morale and focus.
Create talker item, add consumption_eocs
Extend mapgen parameters to overmap special scope and palettes
Jsonize terrain and furniture bolt cutting result
Move safe cracking to an activity_actor
Create talker monster, add ability for spells to use dialog effects/conditions
Add supporting infrastructure for first version of migo bio-tech
Add dialog conditions for terrain type and field type
Add PROFICIENCY_LIST.md
Add weighted list functionality to dialog effects
Support mapgen parameters in nests
Add new dialog effects for portal storms.
Add lifespan to dialog monster spawns
Tool to spawn all items / furniture / terrain / traps
Support mapgen parameters for most mapgen ids
Support recursive palettes
Jsonize terrain and furniture oxytorch result
Allow palettes to be chosen from a weighted list
weapon_category for martial arts cross-mod compatibility
Allow flag limits for magazine well compatibility
Update medium and heavy batteries to use flags for magazine compatibility
I've made it to where all tools with the LOCKPICK quality will automatically have the PICK_LOCK use_action.
NPCs keep track of total sales
Jsonize Pet Food
Support for mutable overmap specials
Jsonize monster speed description
Allow JSON-defined linear terrain and unhardcode anthills
In-house translation library implementation to support loading multiple MO files
Add dialog effects for taking control of npcs and conversations with monsters/items
Use dialog conditions for mutation and enchantment triggers
Dialog effect to affect nearby npcs
Add support for dynamic predecessor mapgen
Basic Appliance implementation
Partial Jsonization of Mood Indicators
So much work building the infrastructure for Effects on Condition thanks to Ramza13 for spearheading this project
Tons of PRs on creating mutable overmap specials, which allows procedural map generation using only json thanks to Jbytheway for leading the way on this
A bunch of terrain/furniture item interactions that were jsonized thanks in large part to Saicchi
Add dialog effects for transforming terrain and furniture. Add portal storm effect to transform grass.
Create talker_furniture, move refugee center computer into dialog system.
Improve pocket performance by removing some unnecessary pockets
Adds documentation for `place_monsters` JSON flag
Adds ability to remove fields, vehicles, items, and traps to update_mapgen
overmap sprites generator
Add infrastructure for swappable weapons in bionics
Automatic spell check on pull requests
Place monster corpses in json mapgen.
Allow limiting map extras by zlevel
Add sound support for clear, cloudy and sunny weather
Enhance martial art techniques, allow limbs to define technique lists and unarmed damage boni
Add mapgen ability to set variables or remove traps in lines/squares.
Combine wheat-free and wheat-full flours into a single recipe requirement
Allow gendered descriptions for professions outside of translations
Report JSON entries with the same id from the same mod
Change itemgroups to default to overwrite, instead of extend.
Vehicle parts can now use looks_like from furniture, items, etc
Dissection tables separate from harvest tables, and relevant monsters dissect to samples
Added external options to override status and fuel for spawned vehicles
Include a Soundpack by default
Trap-specific jsonified trigger messages
Support transparency of pockets and show contents of transparent pockets from a distance
Add the possibility to change color and symbol of an item with a variant
Added external option with setting frequency of displaying music descriptions in sidebar
added basic utilities for mouse drag-and-drop support to input _manager
Support achievements based around overmap specials
Allow setting terminal cursor for screen readers and IME preview using ui_adaptor
Tons of documentation work
Set age for monster corpses in json mapgen
Move the Find Lost Dog mission to JSON
Vehicle energy_consumption in units::power
item power_draw in units::power
Convert the 'Recover Priests Diary' mission to JSON
Move the 'Kill Horde Master' mission to JSON formatting
Fixed situation where 'overflow on combine' test could randomly fail
Consolidate functions for character's best item with given quality
Move the Retrieve Deposit Box mission to JSON format


## Build:
Add Big Sur-style macOS icons
Suppress spurious error from make when astyle isn't installed
remove cata::optional wrapper from item::dropped_from
Fix curses build with MSVC
Fix typo in COMPILING.md LANGUAGE -> LANGUAGES
CMake: Clean up if commands and fix compilation with MSYS ncurses
Add option to build the clang-tidy checks as an executable with CMake
Link to libncursesw in Makefile
Add missing vector header to src/morale_types.h
Link to libncursesw in CMake
Removed small bashism (path expansion) from Makefile.
Make use of gold linker optional for LTO builds
Allow build and run in repo folder in CMake
Add missing header (vector) to fix build error on Linux
Fix compile errors on LLVM/Clang 13
Updated documentation to be in line with moving MXE gcc to version 11 + libbacktrace
More granular and parallelized translations compiling
Upgrade MXE cross-compiler to GCC 11
MXE instructions for gcc version 9.3.0
Enable backtrace in MinGW release
Windows Github CI for Cataclysm and ObjectCreator
Instantiate non const variants of templated creature_tracker methods
Add src/third-party to Android build header search path
Set directories on macOS in CMake build script
Set RELEASE variable in root CMake script based on CMAKE_BUILD_TYPE, to generate install targets
Avoid use of reserved word PREFIX in CMake build script
Install core and help directories in CMake build script
Recursively search and bundle Mac dependencies
Bundle library dependencies in macOS release workflow
COMPILING.md update for FreeBSD
freedesktop metadata files are updated and installed when appropriate
Build linux releases on ubuntu-18.04
Update flatpak manifest
Fix CMake mixed signature error and outdated localization code

## I18N and A11Y:
Make stimulation effect string easier to translate
Fix missing translating elements in 2 parsers
JSONize connect groups
Fix monster_attack.py missed elements
Fix json extractor not extracting "concatenate" in dynamic_line
fix:Parser(profession.py) missed out gendered description
Automatically synchronize MOTD and Credits translations from Transifex
Sidebar for languages with long words
Detect measurement units in user locale settings on Windows
Extract examine_action to translate
Clarify plural check message
Update manual of style with more rules
Over 360 translation PRs that I didn't list

# 0.F (Frank)

## Highlights
Nested Containers rationalize inventory management and enable dropping and retrieving go-bags during fights.
Achievements track your deeds and misdeeds across games.
Proficiencies better represent deeper knowledge required for various endeavors, mostly crafting.
Bleeding added to both the player and monsters as the first step toward a more comprehensive wound and wound treatment system.
Weariness tracking added to represent longer-term physical exhaustion.
Elevated bridges over navigable rivers added, allowing better navigability while using boats.
Large-scale audit of weapon and armor values for better representativeness and consistency.
Improved armor handling by separating ballistic damage into its own damage type.
Pervasive performance enhancements throughout the game.
Tileset vehicle support for more cohesive vehicle rendering.
Aftershock changes direction to a total conversion mod with a new far-future setting on a frozen world.
Dinomod added 238 dinosaurs, pterosaurs, mosasaurs, and dino-related NPCs with missions and dino locations.
Added many dino features, including zombie, fungal, evolved, bionic, baby, and mutant dino variants.
Dinomod added many dino interactions, including farming, riding, butchering, cooking, and special attacks.
Magiclysm added a huge content update including many new traits called Attunements that switch up gameplay at the endgame.

## Statistics
3974 files changed, 5440251 insertions(+), 3904330 deletions(-)
10,463 commits
~454 contributors

New game entities (core): 4510
Items: 987
    228 misc items, 199 books, 196 articles of clothing, 161 guns and gun related items,
    151 comestibles, 99 tools, 53 ammunition types
Mapgen: 778
    424 overmap terrains, 198 palettes, 62 start locations, 41 city buildings, 25 map extras,
    20 overmap specials, 5 overmap locations, 3 region setting
Crafting: 562
    223 construction groups, 201 requirements, 60 proficiencies, 50 constructions,
    17 recipe groups, 10 recipe categories, 1 construction category
Achievements: 363
    115 achievements, 107 event statistics, 100 event transformations, 26 score entries, 15 conducts
Item Traits: 325
    171 item groups, 97 materials, 20 ammunition types, 18 ammo effects, 13 tool qualities,
    2 vitamins, 3 item actions, 1 fault
Player Traits: 263
    144 professions, 41 effect types, 28 skills, 17 mutations, 14 activity types,
    4 skill display types, 3 behaviors, 3 movement modes, 3 scent types, 2 morale types,
    1 butchery requirement, 1 disease type, 1 mutation types, 1 trait group
NPCs and NPC interactions: 237
    255 talk topics, 29 missions, 29 scenarios, 15 npcs, 6 npc classes, 3 factions
Map Traits: 234
    149 terrains, 12 weather types, 64 furnitures, 5 gates, 3 field types, 1 terrain transformation
Monsters: 228
    151 monster types, 72 harvest entries, 4 species, 1 anatomy entry
Vehicles: 140
    80 vehicle parts, 41 vehicles, 12 vehicle part categories, 7 vehicle groups
Magic: 40
    23 spells, 7 enchantments, 6 emit definitions, 4 relic definitions
Misc: 363
    258 json flags, 104 ascii art, 1 loot zone

New game entities (mods): 3231
Items: 773
    179 misc items, 172 books, 161 comestibles, 85 tools, 83 articles of clothing,
    65 guns and gun-related items, 21 ammunition types, 7 compact bionic modules
Player traits: 749
    273 mutations, 214 trait groups, 96 professions, 64 techniques, 47 scenarios, 21 effect types,
    9 martial arts, 8 bionics, 8 start locations, 6 mutation categories, 2 proficiencies, 1 skill
Mapgen: 430
    154 item groups, 202 overmap terrains, 39 palettes, 30 overmap specials,
    5 city buildings, 2 map extras
Monsters: 406
    360 monster types, 32 harvest entries, 11 species, 3 monster attacks
NPCs and NPC interactions: 234
    144 talk topics, 59 npc classes, 15 mission definitions, 13 npcs, 3 factions
Map traits: 190
    103 terrains, 56 furnitures, 10 terrain transformations,
    9 gates, 6 field types, 4 traps, 2 emit definitions
Vehicles: 185
    141 vehicle parts, 27 vehicle groups, 17 vehicles
Magic: 155
    132 spells, 23 enchantments
Crafting: 48
    32 requirements, 7 tool qualities, 5 construction groups, 2 constructions,
    1 recipe category, 1 recipe group
Item Traits: 39
    20 materials, 11 ammunition types, 8 ammo effects
Achievements: 22
    14 achievements, 3 event statistics, 3 event transformations, 2 score entries

## Features:
Adds option to randomize INITIAL_DAY.
Allow vehicles with autopilot to follow you.
Monster factions can unconditionally hate other factions.
Allows mutations to cast spells via enchantments.
Add mining multi-activity for NPCs and players.
Basecamp job rework - wandering/sitting/job priorities.
Auto eat and drink from auto-zones during long activities or while waiting.
Adds flyable helicopters.
Allows towing vehicles.
Allows specifying height and age in character creation.
Adds support for json-defined achievements to provide more goals to strive for.
Overhauls lock picking.
Appropriate items can now rot away when in the reality bubble.
Displays holidays on main menu screen based on system time.
Separates bullet damage type from cut/stab.
Makes consuming items take time.
Enables damage over time for spells.
Enables nested containers.
Adds support for conducts (self-imposed play constraints tracked by the game).
Custom achievement/conduct requirement descriptions.
Enables mouse input for inventory.
Worn gloves count as unarmed weapons when no weapon is held.
Any corpse can rise again as a zombie.
Added to Autodocs the ability to stop bleeding, disinfect wounds, and inject antibiotics in case of infected wounds or tetanus.
Allow randomizing scenario and profession in new character menu.
Adds actions to workout and do exercises.
Vehicles: ground vehicle z-level transitions and z+1 bridges.
Remove static/random NPC options, adjust random NPC rates.
Overhauls blood and blood loss.
Artifact procgen - artifacts that spawn use the new relic data.
Grappling hooks can be deployed for climbing, just like ladders.
Adds proficiencies, representing specific knowledge in particular areas more precisely than by normal skills.
Adds facing to vehicle parts and tiles for better vehicle rendering.
Adds activation abilities and charges to relics.
Tiles: improve furniture rotation and connections.
Shows which achievements have been completed in past games.
Artifacts may now regenerate ammo.
Adds ACTIVE enchantment condition.
Allows recipes to specify individual activity levels.
Adds weariness, a sort of long term stamina that limits characters' ability to be extremely active 24/7.
Reports faction camp build sites and improves faction camp tutorial.
Allows customizing initial date in scenarios.
Allows nanofabricator templates to contain recipes from any item group.
Adds different bleeding types for different species.
Adds bleeding butchery action.
Adds Autodoc installation programs that almost guarantee flawless installation of supported bionics.
Removes the obsolete 'carrion spawn rate scaling factor' world configuration option.
Makes thrown glass items drop glass shards when shattered.
Adds suspension for butchering using cranes (except tiny ones) and forklift arms.

## Content:
Gun volume and weight audit.
Moves most urban development houses from a mod to vanilla.
Adds Survivor RV and car.
Populates appropriate rooftops with monsters.
Adds many chemicals, chemistry tools, and recipes.
Mi-go, masters, and necromancers can open doors.
Adds a bulk shipping crate possibility to the supplydrop map extra.
New zombie: necro-boomer.
Overhaul the mall.
Allow the of use grappling hooks on ledges.
Make bugs much more mutated.
Reformats the 'chat with a friend' feature in NPCs to be more flexible, and to provide some more lore insights.
Adds 'What the hell happened' stories to NPCs, keyed off backgrounds.
Feral Humans with blob psychosis.
Allows plank and branch bundles to be made from cordage, vines, or wire.
Microlabs can contain artifacts in containment.
Adds NPC_class and NPC json templates and instructions.
Adapts almost all vehicle definitions to use directional parts.
Update UltiCa tileset and make it default.
Adds a number of flying zombies.
Adds a new alternate needs panel to the label mode.
Added many proficiencies and uses for them.
Adds frog mother monster.
Adds mega mutant monsters.
Adds a selection of mutated woodland creatures.
New 'phase skulker' zombies teleport and haunt between the hallways of microlabs.
Make mutant organs and lungs contain toxins.
Adds streetlights to sidewalks; also adds traffic lights, stop lines, and pedestrian crossings to intersections.
Adds Rust Zombies.
Diversifies venom sources and effects.
Adds a star fort with working cannon and zombie reenactors.
Adds Hot Springs location.
Adds a terrain flag 'NO_SHOOT' to prevent projectiles from striking or going through that tile type.
Enables using a rope to carry large items.
Adds large dermatik nest and tweaks dermatiks.
Adds a new layout for the island prison challenge scenario.
Adds tazer drones.
Adds a demo of the Cuteclysm tileset, which is loosely inspired by the aesthetics of 16-bit Japanese RPGs.

## Interface:
Introduces, and migrates most windows to, ui_adaptor, which handles redrawing windows when others are closed and the game is resized.
Highlights hidden recipe info in the crafting GUI.
Overhauls target selection and aiming UI.
Displays missing and obsolete mods for current world.
Requires grenades and other explosives to be wielded before activation.
Adds bigger mini-maps to all sidebar layouts.
Adds keycode support to uilist.
Allows attempting to disable robots by 'e'xamining them.
Warns if a friendly creature or non-hostile NPC enters the line of fire.
Adds a satiety column to the eat menu, showing how many calories the food will have for how filling it is.
Shows crafting failure rates due to missing proficiencies.
Displays contained items like 'water (plastic bottle)' instead of as 'plastic bottle of water'.
Keeps track of preferred aiming mode.
Adds the Chibi Ultica tileset, a mix of MSX character and monster sprites with Ultica terrain, vehicles, and items.
Brings back the MSX+ Tileset.
Adds item length and pocket volume entries to menus.
Adds fast scrolling to many menus with long lists.
Adds responsive screen behavior to the new character menu for small terminal sizes.
Shows weariness and activity levels in sidebar panels.
Warns before crafting armor or clothing you won't be able to wear.

## Mods:
[Aftershock] Adds Autodoc tiers and augmentation clinics.
[Aftershock] Megacity-oriented overmap generation adjustments
[Aftershock] Adds new Melee oriented bionics.
[Aftershock] Replaces Vanilla Autodocs with Aftershock Average Autodocs.
[Aftershock] Adds an astrobiology lab.
[Aftershock] Adds a design document.
[Aftershock] Adds new laser and plasma pistols.
[Aftershock] Adds Formless Ruins - a new aboveground, low-risk dungeon type.
[Blazemod] Overhauls Blazemod and splits it into separate mods.
[Dark Skies Above] DSA is reborn as an actively-developed, total-conversion mod.
[DinoMod] Adds location variants with dinosaurs.
[DinoMod] Adds Acrocanthosaurus and overhauls dino baby code.
[DinoMod] Adds monsters 'Scutellosaurus', 'Maiasaura', and 'Coelophysis'.
[DinoMod] Adds monsters 'Pachyrhinosaurus', 'Pentaceratops', and 'Torosaurus'.
[DinoMod] Organizes dinos into three main factions with defined inter-faction behavior.
[DinoMod] Rebalances Jurassic spawns and monsters for realism and fixes predator in-fighting.
[DinoMod] Caps monsters at 1000 kg so butchering kind of works.
[DinoMod] Adds monsters 'Brontosaurus', 'Alamosaurus', and 'Brachiosaurus'.
[DinoMod] Converts 'dinoexhibit' to use templates, adds a roof, and adds a baby dino variant.
[DinoMod] Ankylosaurs Abound: Adds Dyoplosaurus, Nodosaurus, and Edmontonia.
[DinoMod] Adds Amargasaurus and Kosmoceratops as well as variants.
[DinoMod] Adds mod-specific mutation trees Stego and Tyrant.
[Magiclysm] Adds spell level and number of spells known achievements.
[Magiclysm] Manatouched mutation tree.
[Magiclysm] Adds polymorph spells so you can transform your foes.
[Magiclysm] Adds a spell component system and more-powerful spells to use it.
[Magiclysm] Adds a new mutation line: Black Dragon.
[Magiclysm] Adjusts fog frequency in black dragon lair plus other (minor) map adjustments.
[Magiclysm] Attunements - Special abilities gained by mastering two schools of magic.
[Magiclysm] implement summonable motorcycle
[Magiclysm] Adds a new house with technomancer-themed loot.
[Magiclysm] Rings of wizardry and mojocycle tweaks
[Magiclysm] Adds bullet armor to magic rings and bracers of protection.
[Magiclysm] Adds Orcs and Ogres.
[Magiclysm] Adds three new Attunement spells (Frozen Winds, Auroral wave, and Immolate).
[Magiclysm] Adds Workshop Elves, Yule Cats, and Leprechauns.
[MMA] Adds Ki Strike trait, buffing unarmed to make it more competitive with other weapons.
[Vanilla + Many Mods] Fixes problematic faction relationships (one-way aggression).

## Balance:
Large item price audit.
Large scale melee weapon damage audit.
melee: make polearms do less damage against adjacent targets.
Hide irradiated effect from the player, forces use of existing tools to detect radiation levels.
More complex satiety calculations.
NPCs to use ranged weapons against all enemies, and automatic fire against dangerous enemies.
Antifungal drugs work over time.
Don't damage hands when smashing but use your most armored part instead.
Guarantee at least one transversable path in the collapsed tower basement.
Make Solar Sensitivity mutation respect clothing coverage, precious.
Unlock NPC recruiting when you build the faction camp radio console.
Fixed clean_water recipes with purification tablets and charcoal water purifier.
Brings reloading components closer to reality, make brass casings spawn in packs, and makes gunpowder units 100 mg.
Missed scenario starts without a random NPC.
Monsters with larger eyes see farther than smaller variants.
Ankle storage items don't affect feet-related mutations anymore.
Gives the default Survivor profession more weather-appropriate clothes for the default start.
Eating raw meat does not hurt your morale as much if you have traits like Hunter or Predator.
Very-fast-moving zombie animals only attack once per turn.
Spawns anesthesia supplies in Autodocs.
Rebalances spawn rates for overmap specials.
Mycus Fireproofing now also gives heat immunity.
Tweaks Infection impact by lowering fatigue drain and removing pain.
Adjusts ordinary clothing to not meaningfully contribute to protection values.

## Bugfixes:
Prevents possible negative damage from explosions.
Removes scent diffusion over water by implementing NO_SCENT flag.
Gives electric motors equal power in forward and reverse.
Fixes wield action costing double what it should have.
Fixes spells not gaining levels on cast.
Fixes light sources rendering the player invisible at certain ranges.
Fixes a crash when an NPC gives the player equipment.
Fixes "Unable to find and assign mission target" messages when accepting a mission.
No more floor items when trading with follower NPCs.
Fixes crashes from trying to access a nonexistent basecamp.
Helicopters: Allows descending into open air while moving, and disallows roof teleporting.
Fixes cold items rotting in a freezer and adds more rotting tests.
Spawns regular ants under regular anthills.
Melee: Makes sure that melee weapon accuracy improves hit rates.
Adjusts vehicle heater/cooler for 1-second turns.
Wakes up the player if about to go into hypothermia.
Fixes a segfault during initializing crafts.
Fixes a segfault from attempting to siphon from vehicle with multiple tanks.
Fixes creatures blocking descent even if they can be displaced.
Fixes OnGetHit effects not triggering if the player cannot block.
Refactors the monster spawning code to avoid crashes.
Resets the game mode before loading normal saves.
Minimizes UI flickering in curses mode.
Fixes crash upon examining vehicles containing minireactor.
Fixes segfault on harvest.
Fixes loading of legacy characters without bodies.
Fixes explosions not affecting terrain.
Avoids processing held items twice.
Fixes a crash when trying to reload an item inside of advanced inventory
Renames (when appropriate) blobs as slimes.
Fixes massive, unrealistic temperature drops when wet.
Fixes weapon techniques not triggering.
Prevents some obscure crashes by adding nullptr checks to unsafe pointer accesses.
Vehicles: make sure going in reverse isn't more efficient than going forward.
Fixes doubled artifact effects on stats.
Containers can't hold too-large items, even when contained in other containers.
Prevents temperature being 0 after loading a save.
Consumes components in nested containers when crafting.
Fixes stuck joystick on Android.
Adjusts sunlight casting to properly illuminate exterior walls.
Fixes limb blocking not triggering.
Vehicles: shock absorbers actually now absorb shock damage.
Fixes NPC dying immediately on accepting inhaler mission
Fixes crash when attempting to butcher a corpse.
Fixes gear getting damaged by weather when weather has no damaging effects.
Improves invalidation of max_populated_zlev cache, fixing lighting in some teleportation scenarios.
Prevents dodging or blocking while insensible.
Fixes apparent light asymmetry when the sun shines through a single-tile hole in the roof.
Makes installation time mandatory for gunmods.
Makes tents and vehicles block sunlight.
Prevents scent map from being saved with an invalid utf8 sequence.
Monsters no longer bash obstacles based on sound. This prevents groups of monsters from getting stuck in a loop of bashing based on the sound of other monsters bashing.
Picking up an item stack fills up your pockets if it doesn't fit into one pocket.
Wielding combines item stacks if possible.
Robots can no longer be disabled by a single melee hit.
Fixes auto-consume zones in vehicles.
Fixes monster special attack range-limiting code.
Falling vehicles: prevents bouncing after the first collision with the ground.
Fixes issues with sound (walking on boats, sound triggering twice).
Ensures that casings are stackable, fixing pickup performance issues.
Allows quartering organ-less corpses without field dressing.
Triggers explosions only after processing all items.
Fixes scenarios having wildly different start dates and potentially crashing the game.
Allows fire to spread to adjecent tiles with items.
Prevents log spam from a broken bone.
Makes reachability cache fully consistent with map::sees, fixing some problems with mirrors.
Fixes NPC-assisted time-cost calculation.
Killing a monster that fused with a mission kill target now successfully completes the mission.
Bashes that do zero damage now can't stun.
Fixes a crash due to dereferencing a null carrier pointer in item::process_tool.
Prevents a seg fault in auto-consume.
Vehicles: Fixes towed vehicle drag by unsetting their parking brakes.
Fixes sarcophagus elevator reactivation.
Fixes doors that NPCs could not pass without intervention.
Prevents disassemblies on a workbench from vanishing.
Fixes errors from crashes between a towed vehicle and its towing vehicle.
Bases returned materials from salvaging on mass instead of volume.
Fixes unable to run message when mounted - allows a mount to run when your legs are broken.
Fixes errors from abandoning a faction camp.
Makes NPCs able to fight back while guarding or patrolling.
Fixes use-after-free error in sounds::process_sound_markers(player).
Makes the Zombie technician's pull metal weapon attack drop items at the technician's feet.
Fixes errors due to a bad memory access in drop_activity_actor::do_turn().
Resolves a partial item spawn issue.
Prevents xp 'underflow' due to negative focus.
Dragged vehicles and furniture no longer leave a trail of memorized tiles in darkness.
Prevents a crash by disallowing turning vehicles on ramps.
Fixes crashes from towing cables snapping or trying to stretch between z-levels.
Fixes a game freeze from happening when the player cannot carry a mission reward.
Fixes crashes in `map::player_in_field` caused by iterator invalidation.
Fixes a division by zero error when drinking water.
Fixes NPC followers being blind after waking up.
Fixes looks_like for vehicle parts.
Fixes Roots and Metabolic rehydration mutations so they actually relieve/eliminate the need for water.
Fixes localization not working if the LANG environmental variable is not set.
Avoids creating starving characters from older templates.
Fixes furniture being 'destroyed' when grab-moving.
Fixes crashes from canceling reloading a container that is on the ground.
Fixes NPCs still being hungry - and unhappy about it - after eating from faction camp stores.
Reins in the plant mutation category's photosynthesis ability to be more representative of real photosynthesis.
Prevents cross-z-level melee attacks when the target is not actually visible.
Avoids doing character body updates more than once per turn
When harvesting crops, drops the result on the player's square.
Improves road system connectivity across overmaps.
Stops crafting failures from clustering at high completion percentages.
Fixes non-spring eternal seasons.
Stops unreloadable items from being reloadable.
Fixes savegame corruption causing teleporting to very distant submaps
Unfreezes trap-avoiding monsters.
Fixes ramming at low speed.
Placing specials around cities now scales with city size.
Fixes proficiency books' effect on crafting.
Construction of roofs actually makes the tile above the construction a roof.
Partial fix for vehicle damage reduction inconsistencies.
Fixes building ramps and stairs.

## Performance:
Adds an option to enable batching when it is available in SDL.
Skip unnecessary weather calculations for root cellar.
Cache drop_invalid_inventory and weight_carried.
Cache clairvoyance field.
Performance improvements related to map::process_fields.
Overhaul shadowcasting to be iterative instead of recursive.
Use plf linked list impl for shadowcasting.
Improve string_id comparison performance, add unit test and benchmarks.
Improves rendering speed by optimizing find_tile_looks_like method (FPS improved ~15%)
Greatly reduces overhead from processing idle vehicles.
Optimizes Creature::has_effect (performance improved ~9.5%)
Adds a specialization for static/interned string_ids  (performance improved ~30%))
Improve performance of builds with enabled localization by ≈20% by caching translations.
Major optimization of field processing.
Adds reachability cache/filter that can reject bresenham-based LOS checks in O(1) time.
Uses field_cache in map::get_field to speedup fire check in npc::assess_danger.
Speeds up quicksave by limiting ui redraw rate.
Prevents slow processing of NPC overmap travel when `goal` is unreachable.
Fixes the performance bug caused by `verify_vehicle_cache` recalculation.
Adds lightweight crafting inventory cache to improve NPC construction processing time.
Reduces save size by skipping serialization of some item pockets and relic data.
Adds RLE compression for JSON serialization/deserializations of data on items, reducing savefile size.
Improves performance of initializing the achievements tracker.
When NPCs are fleeing from explosions, skips considering routing through tiles without a floor.
Speeds up fungus-related code processing by 30%+.
Optimizes item migrations to decrease load times.
Restores graphics speed for large screens with lots of text.

## Infrastructure:
Adds basic infrastructure for diseases.
Allows for specialization of activity parameters.
Jsonizes Autodoc quality.
Adds tests for character BMI / kcal / weight.
Jsonizes body parts.
Jsonizes mood modifier from body part conditions (e.g., wet).
Allows multiple different overmap terrains for start locations.
Makes test failures from other platforms more easily reproducible.
Adds clang-tidy check to catch incorrect use of RNGs.
Adds a guide to pricing items (see the doc folder).
Adds enchantments to bionics.
Adds test for health effect on healing rate.
Adds tests for BMI effect on speed.
Updates Catch2 (for running tests) to v2.13.0 (from 2.9.1).
Achievements have better up-front checking to detect definition errors.
Tests use a different config directory by default.
Migrates ACT_PICKUP to the activity actor system.
Integrates a behavior tree implementation into monster AI.
Moves ascii art to its own file to avoid bloat.
Enforces that functions should not have separate x, y parameters.
Adds tests for sun-related functions.
Implements installation requirements for CBMs.
Fields can now override local light levels.
Converted itype_id to string_id<itype> for better internal code consistency.
Tests refactored item info display functions.
Milling products can be defined in JSON.
Adds a Clang Build Analyzer build step to CI.
Refactored rectangle and box types.
Mutations can be reflexively triggered without player input.
Enforces the use of points as local variables.
Adds table.py to make tables of JSON data.
Adds a guide for intermediate mapgen help.
Options: removes the option to not use z-levels at all (3d vision is still experimental)
Provides point types with coordinate system type safety.
Moves weather from being hardcoded into json.
Changes some awkward terrains into furnitures for better layering.
Creates a machine-readable memorial file at game over.
Dialogue: create an talker API for speakers in a dialogue.
Make rectangle and cuboid generic with respect to point type.
Configure GitHub build matrix to permit more C++ build testing to happen there.
Check for zero weight items.
All .py scripts ported to Python 3 and checked with PEP8 on moderate settings.
table.py partial object-oriented redesign.
Script to list what IDs are present in a tileset.
Revamps vehicle parts shapes to allow chirality - left/right/front/rear.
Removes old artifact code.
Adds a script that generates a list of possible overlay ids.
Adds error-checking of recipe (sub)categories.
Unblacklists most remaining blacklisted mods, enabling more automated consistency checking.
Reports log messages for failed tests.
Reinstates blueprint autocalc.
Refactored vision_test; introduces a map_test_case framework to make building similar tests easier.
Adds tests for better_pocket and best_pocket.
Renames skills in preparation for some future improvements; merges speech & barter.
Merges trapping and lockpicking skills into a new 'devices' skill, and expands its scope somewhat.
Adds default time and fail multipliers to proficiencies for easier JSON entry.
Introduces a STATIC( ) macro that can make the definition of static constants easier to type and read.
Adds typesafe angle type.
Adds check that Generic Guns migrates all guns, magazines, and ammo.
Enables JSON member visitation checks outside of tests (better consistency checking).
Displays multi-line JSON error messages correctly when building on Github.
Python tool added to easily translate map coordinates.
Enables a JSON check for mods in the Github build matrix.
Uses (and checks for using) the correct season length for tests.
Uses GNU Parallel to run tests concurrently, enabling concurrent tests in MacOS builds.
Improves scooter tile representation by adding scooter vehicle parts, which scooters spawn with.
Reduces file size of composed tilesheets from compose.py.
Implements C++ symbol demangling in crash reports on MacOS, MinGW, and Linux.
Adds tests of automatic triggers for mutations.
Generates a crash report on Android.
Moves Mingw cross-compile CI job from Travis to GitHub.
compose.py: Fixes --use-all when there are no filler sheets.
compose.py: Don't warn about unused fillers matching IDs in tile entries from main sheets.
Adds a tool to check printf style format string in translations.

## Build:
Moves clang-tidy runs from Travis to GitHub.
Adds -fsigned-char to CMakeLists.txt.
Makes json linter feedback more readable.
Fixes clang-tidy header guard checks on Windows.
Gives progress feedback while running the JSON formatting script.
Set 'disable MS telemetry' flag in VCPKG setup guide.
Automatic handling of vcpkg dependencies.
Vehicles: Update doc/JSON_INFO.md for all fields in vehicle_part.
Improve use of precompiled headers.
compose.py: allow default sized tilesheets to specify offsets.
Enable compiling an Android build under Windows.
Tools: adds a Python script to reformat vehicles to use parts arrays.
Suppresses Homebrew update for faster Mac OS builds.
Adds problem matchers for json errors, compiler errors, DebugLog emissions, and Catch2 errors.
Adds check enforcing almost-never-auto convention.
Adds a GitHub workflow running flake8 to check the Python scripts.
Consistently styles code in CMakeLists.txt files.
Adds CMake linting.
Captures ODR violations using GOLD linker, ASAN, or LTO.
Adds a CI action to build and release for Windows.
Adds android builds to Github actions.

## I18N and A11Y:
Fixes translations of martial art initiate and computer terminal messages.
Adds support for specifying identical singular and plural forms using `str_sp`.
Removes name_plural and replaces it with str_pl (matching `str_sp` and basic singular `str`).
Adds a helper for localized sorting.
Records locales in debug.log to assist i18n debugging.
Adds the start of a translator glossary and explains the etymology of Exodii.
Uses class translation in many more places for more flexible translation support.
Infrastructure: Automates translation template push.
Enables using additional languages (Arabic, Czech, Danish, Dutch, Greek, Indonesian, Icelandic, Italian, Norwegian, Serbian, Turkish, and Ukrainian) with the game.
Places cursor at highlighted item name in construction and crafting menus, as expected by screen readers.
Adds translations of the Android installation interface.

# 0.E (Ellison)

## Highlights:
Long distance automove feature for walking, driving and boating.
Extensive bugfixes to inter-level interactivity, on by default.
Riding animals and animal-pulled vehicles.
More flexible Basecamp construction options.
Default starting date changed to mid-spring for better survivability.
Time advancement is rationalized, a turn is now one second.
Extensive river and lake systems, and boat support for navigating them.
Expanded NPC usefulness and interactivity.
Massive increases in location variety and consistency, especially rooftops.
Expansion of mi-go faction with new enemies and locations.
Batteries now store charge instead of being pseudo-items.
Overhaul and rebalance of martial arts.
Zombie grabbing and biting more manageable and predictable.
Overhauled stamina and damage recovery for grittier gameplay.
Crouching movement mode allows hiding.
Magiclysm and Aftershock mods have first class support within the game.

## Statistics:
4429 files changed, 4175739 insertions(+), 2881113 deletions(-)
13,507 commits
~400 contributors

New game entities (core): 12,290
MAPGEN: 7350
3535 overmap terrains, 2300 mapgen entries, 515 item groups, 294 city buildings, 161 terrains,
137 mapgen palettes, 133 furnitures, 58 field types, 56 monster groups, 48 overmap specials,
41 map extras, 29 field emmisions, 16 overmap locations, 13 vehicle groups, 9 traps
CRAFTING: 1896
1368 recipes, 305 uncraft recipes, 103 constructions, 99 requirements, 10 tool qualities
ITEMS: 1402
393 articles of clothing, 178 ammunitions, 130 tools, 92 magazines, 86 guns, 78 comestibles,
38 books, 34 gunmods, 16 pet armors, 15 containers
NPC DATA: 702
438 talk topics, 127 speech entries, 46 missions, 36 NPC definitions, 35 NPC classes, 9 factions
MONSTERS: 96 monsters, 5 monster factions
PLAYER TRAITS: 393
98 mutations, 64 techniques, 45 spells, 44 effects, 28 activities, 19 professions,
19 start locations, 12 morale types, 8 bionics, 4 martial arts, 3 scent types, 3 mutations
ITEM TRAITS: 122
31 ammo effects, 25 ammunition types, 20 materials, 19 item actions, 14 harvest entries, 6 faults
VEHICLES: 59 vehicle parts, 24 vehicles
MISC:
93 migrations, 44 json flags, 31 loot zones

New mod entities
MAPGEN: 5778
5459 overmap terrains, 133 item groups, 71 terrains, 25 monster groups, 19 furnitures,
19 vehicle groups, 16 overmap specials, 13 city buildings, 9 gates, 3 field types,
3 overmap locations, 3 mapgen palettes, 3 traps, 2 field emmisions
CRAFTING: 540
491 recipes, 22 uncraft recipes, 15 constructions, 12 requirements
ITEMS: 703
327 generic, 147 armors, 90 tools, 48 comestibles, 28 ammo,
24 magazines, 19 books, 14 gunmods, 6 guns
NPC DATA: 42 speech, 19 talk topics, 12 npc classes, 11 npcs, 8 missions, 5 factions
MONSTERS: 101 monsters, 13 monster factions, 9 species, 2 monster attacks
PLAYER TRAITS: 395
144 spells, 71 mutations, 47 professions, 34 techniques, 27 martial arts, 24 bionics, 24 effects,
9 start locations, 8 dreams, 3 mutation categories, 3 mutation types, 1 skill
ITEM TRAITS: 34 harvest entries, 10 ammo types, 7 materials, 5 tool qualities
VEHICLES: 45 vehicle parts, 13 vehicles
MISC: 140 migrations, 11 snippets

## Features:
Allow terrain and furniture to be used as a nearby fire for crafting.
Adds ranged attacks mutations (using fake guns).
Added ability to write messages on signs with markers too.
Allow starting at a non-default date without advancing rot and monster scaling.
NPCs will move to investigate sounds.
Faction camp: menial labor uses the zone autosort feature.
Wind will now affect the spread of smoke/gas/fire/hot air and move wind powered vehicles.
Npcmove: improve NPC pathfinding when running from fire or threats.
Add support for NPCs fleeing and following a player who is fleeing.
Monsters: allow pets to wear armor.
Bulletin board to control faction camps, camp overseer resigns.
Guarding NPCs are now available for camp missions and doctoring.
Dig a channel to divert a river.
Follower / Faction camp summary menu and migrate to overmap.
Selfie description includes one of the items nearby.
NPCs can assist with player activities.
Land Use Codes infrastructure.
Differentiate river from puddles, add water wheels.
Ability to view weather around player position.
NPC followers on guard and in vicinity can read with/assist with crafting.
Make skill gain during crafting incremental throughout the activity.
Add NPC retreat, no investigate, and investigate limit zones.
Draw highlights in tiles (e.g. when examining).
Allow specifying starting missions in scenarios.
Make lifting tools (cranes, etc) assist with "wielding" very heavy items.
NPCs: shout commands at NPCs you can't see.
Corpses rot and show their rot status.
Implementation of a new json flag 'CAN_OPEN_DOORS'.
Enable alarm clock functionality access from the 'wait' command.
Add ability to crouch and hide behind furniture, terrain, vehicles.
NPC AI: Move toward the player if he has a completed mission.
Expanded ledge examine action with jump over command.
Adds max radio range and camp radio tower mission.
Add an in-dialogue help tutorial for NPC allies.
Companions provide general advice (hints).
Add the ability to turn prototype cyborg into NPC via Autodoc surgery.
Npcs: improve NPC bandaging.
Any NPC at camp can start missions etc, even by radio contact.
NPC shouts: add danger zone override shout.
Adds an item favoriting system.
Hunger becomes based on stomach volume instead of kCal.
Represent in progress crafts as an item.
Adds ability to exhume graves, adds graves, adds body bag.
Allow monsters to shove vehicles on their way to player.
Added nickname to random name generator.
Radio contact with followers, NPC overmap movement.
Use fuel from firewood source when starting fires.
Eyebots speak to suspects, doing police activity.
NPCs: Allow NPCs to use holsters.
Npctalk: add JSON support for bulk trade/donate.
Add Visibility overlay (debug menu).
Allows NPC to change your hairstyle or beard style.
Basecamps: enable flexible upgrades of the primitive field camp.
Adds a vehicle-mounted area cooler.
Adds Faction ownership and thievery.
Add game report precise system versions.
Crafting inventory now uses flood fill search.
Basecamps: Use normal recipes and fake resources.
Allow professions to have starting pets.
Make crafting failure non-absolute.
Player now burns calories when doing activities.
Model NPC needs as a behavior tree based on Maslow's hierarchy of needs.
Boats push creatures in water out of the way.
CBMs for NPCs 2: Active CBMs with AI control.
Allows trains to move and turn on railroad tiles.
Raytrace sunlight.
Power gen bionic can emit heat, fields and warm part they occupy.
NPCs: support faction tagged zones.
Size mutations affect player size.
Add game information report and SDL screenshot.
New default-unbound menu for consuming specifically food, drink or meds.
Vehicles: allow animals to ride on BOARDABLE parts.
Added toggleable auto travel mode.
Basecamps: Add modular basecamps.
Player overmap auto-travel.
Allow rotation of most overmap specials and terrains.
More features in photos. Allows centered on any tile, captures all creatures.
Blueprint zones for freeform construction planning.
Npctrade: trade multiple items at once.
Implement blackpowder fouling mechanics.
Allow items to use multiple ammotypes.
Tell an NPC to finish your construction tasks.
NPC will say what their current activity is + some infrastructure.
Added ability to splint broken limbs to Autodoc.
Factions: start to implement useful faction relationship API.
Riding animals and animal-pulled vehicles.
Faction ownership of vehicles.
Allow any rope-type item to tie animals up.
Gutter downspouts to act as funnels.
Give dynamic NPCs proper overmap pathing/travel.
Add furniture that can emit fields.
Way to manually put out controlled fire in a fireplace.
Adds vehicle part cargo weight percentage modifier.
Allow quenching fires with any bashing item instead of wielded.
Dogs only bark when they see danger.
Pilotable combat and utility mech-suits.
Custom Filter loot zone.
Make secubots/turrets drop ammo and a salvageable robot carcass.
Allow different tiles for mounted creatures.
Dialogue writers can now directly add missions from JSON.
Add new mapgen piece jmapgen_ter_furn_transform.
Allow player to pick up and handle frozen liquids.
Don't prompt for a direction for an action if there is only one direction possible.
Show needs in the comestible inventory windows.
Add u_buy_monster talk effect.
NPC activity rework - farming and generic multi-activity loop.
Add new mission/talk effect u_learn_recipe.
Use zone for designating a firewood source.
Add peeking through vehicle curtains.
NPC Fishing, Chopping logs and trees, and NPC butchery.
Charge bionics from UPS via Cable Charger System CBM.
Vehicle deconstruct zone for NPCs to work on.
Allow animal-drawn vehicles to follow a walking player.
NPCs: Improve the tactical AI and NPC QoL.
Implements Damage Immunity Flags and Effects.
Add known factions to faction menu.
DROPS_AMMO monsters will drop their remaining ammo in magazines.
Create dynamic micro-factions for dynamic NPCs.
NPCs: friendly NPCs consume from nearby camp stores.
Adds a NON_THRESHOLD flag to mutations so they don't count toward thresholds.
Adds RANDOM_ spell flags for duration, damage, and aoe.
Basecamps: Basecamps anywhere.
Allow NPC to read books and learn on their own, and repair vehicles.
Allow player to use more multi-zone activities - chopping, deconstructing etc.
Adds REGEN_MANA and MAX_MANA to available enchantment values.
Allow martial arts techniques to target humanoids.
Add querry to stop trying to fall of sleep after 30min of trying.
Sleeping in a vehicle has the same features as sleeping on furnitures.
Basecamps: add an emergency recall option.
Allow shooting out lights in the lab.
Add auto start and safe fuel modes to power gen bionics.
Create template from already existing character.
Allow extend to work for mutation_branch::category.
Basecamp storage zone : to populate camp inventory.
Added an ability to geiger-scan NPCs.
Dynamic NPC spawn anywhere on overmap - not just near player.
Spawn some chemicals with random charges.
Added auto-picklock on examine.
Vehicles: allow multiple vehicles on a bike rack.
Vehicle autopilot part for patrolling / auto-farming etc.
Allow auto targeting mode for turrets only with installed turret control unit.
Running/crouching while swimming will result in faster/slower swim speed.
Make vehicles deal damage to items based on their mass and wheel area.
Turrets return fire at unseen ranged attackers.
Creatures can ride along elevators with you.
Changes mechanics of MUSHY flag from from causing insta-rot on next thaw to making rot progress faster.
Abandon camp NPC talk and bulletin board mission.
Scale learning speed based on INT stat.
Added ups_charges_modifier handling for gunmods.
Adds random town name string.

## Content:
Alternative night vision intensity.
Adds the possibility to find an evil moose in the kitten finding game.
Add "classic literature" and "collector's edition" books.
Adds Free Merchant currency.
Joint Servo CBM - movement enhancer CBM.
Added new z levels to apartments.
Adds basement with a hidden methlab.
Massive roof addition project.
Adds new item groups for labs (especially surface labs) and a lot of equipment and chemical reagents for them.
Add sheet metal forging and welding recipes.
Adds facial hair that can be chosen at chargen.
Deprecate fictional martial arts.
Adds a new large facility to be the surface entrance for secret Labs.
Added a bandits' forest roadblock made of tree trunks.
Adds 'headless' zombie + upgrades.
Adds new evolutionary lines for zombie soldiers.
Adds new furnitures, nested mapgen, palettes, and more content to abandoned barns.
Made many multitile-buildings exclusively spawn inside cities.
Adds some less dangerous but still thematic zombies for labs.
Adds food irradiator computer console and location.
Add new negative trait: Nomad.
Killer Drive starting trait, Death Row Convict profession.
Adds new monster - Thorny Shamblers.
Add workbench functionality.
Adds new zombie - Gasoline Zombie.
Add `skeletal brute` zombies.
Add speedloaders for many guns, mainly revolvers.
Sitting on chair near table gives mood bonus for eating, new trait for increased bonuses/penalties.
The Northrop Dispatch robot now replaces zombie grenadiers.
Adds new horse farm.
Mainline Boats mod.
New map extras: dead vegetation, burned grounds, road works.
Adds mud bricks and the ability to make brick walls out of them.
Added support for OnMiss, OnCrit, and OnKill martial arts buff events.
Adds begging and begins adding a storyline to refugee center beggars.
Extended descriptions for terrain and furniture.
Make robots salvageable.
Basic Marloss Evangelist faction.
Adds the Robofac.
Lakes and lots of lake content.
Adds new large gas turbine engines for military vehicles.
Construct a grave and bury your fallen companions or pets.
Updated kitchen unit requirements
Radio station broadcast audio archives.
Dogs are noisy and bark a lot.
Adds new regional dump variation for an NPC faction.
Fix martial arts buff duration and intensity stacking
Add installable gunmods to provide slots for other gunmods.
Allow firing clay items with fire and no kiln.
Add slaughterhouse equipment and industrial item/monster groups.
Added spawn of three types of road violence.
Foodperson: new item, new location, new start, new static npc
Bathtubs can be used like kegs or water heaters to store liquids.
Added a metal motor boat with a single gasoline engine.
Minefields will spawn only at the entry of the bridges.
Adds in many missing descriptions for furniture and terrain.
Adds skeletal shocker zombies.
Prevent martial arts message when not using martial arts.
Add deployable workspaces, and UI support for them.
Added crashed airliner location.
Adds steel mill location to the game.
Add mi-go scout tower and encampment with new mi-go variants and custom alien terrain.
Ensure proper road connections, add subway connector level.
Some Free Merchant missions will lead to minor changes around the Refugee Center.
Adds microlabs, small 4x4 labs that open only to the subway network.
Rework secubot into a TALON UGV.
Added new human corpses types.
Add a new M240 equipped CROWS II to outposts.
Adds a new spell that provides invisibility.
Adds the Hounds of Tindalos, tough Nether monsters that can appear from teleglow.
Adds new faction camp expansion options, livestock area and modular saltworks.
Adds new faction expansion: storage house, includes: stone, log, wood panel, scrap metal and wattle/daub palettes.
Add blackpowder loads for some cartridges.
Expand randomly-generated music descriptions.
Adds parrot speech options for more mi-go monsters.
Adds street light, traffic lights and utility pole.
Replace outpost laser turrets with M2HB turrets.
Changes CRT TVs to LCD TVs.
NPCs: Update the NPC tutorial including faction camps.
Add miniature railway location with small rails.
Looks_like campaign to decrease tileset workload.
Dozens of new epilogues.
Tailoring system overhaul.
Faction currency overhaul, no more dollars.
Adds dimensional anchor item and some related fluff content.
Adds buildable small railroad rail.
Makes gun cleaning more realistic.
Removes long grass from random spawns in fields, adds new field map extras.
Rabbits as livestock.
Dry/Fieldstone walls.
Obsolete fictional combat robots.
Adds new leech plant monster family.
Add fetid goop that can change your scent.
Adds rammed earth and mi-go resin building options for the faction camp.
Obsolete flaming weapons.
Obsolete survivor helmets.
Realistic gun volume campaign.
Migrates+obsoletes firearms incongruent with lore.
Tameable Piglets.
Cat Reproduction.

## Interface:
Corpses (not underwear) will be shown on top at the places of death in map extras.
Auto-use oxygen tanks in asthma attack.
Reload all guns and magazines in inventory if reload command is repeatedly triggered.
Render critters below current z-level in Tiles mode.
Preselect last played world and character in the load menu.
Additional mode to allow diagonal movement with cursor keys using CTRL and SHIFT modifiers.
Multiple Sidebar Panel Layouts.
Allow sorting items by ammo/charge type in Advanced Inventory Management.
Examine fireplaces, braziers, etc to start fires.
Adds display scent map to tiles version.
Monsters now have different footstep sounds, depending on species.
Mutated poppies and some fungal things have descriptions now.
Add a slew of movement mode keybindings. Make move_mode properly private.
Add 'weapon' panel to labels layout, move wield and style to it.
Add scrollbar to the base mission info pane.
Add durability symbols to all vehicle parts. Add leak indicators in vehicle interface.
Allow picking up nearby items with the `g` hotkey.
Randomize scenaro in New Game -> Random Character.
Allow switching firing mode and reload from [f]ire menu.
Automatically craft on best adjacent workbench.
Game window now resizes based on sidebar size.
[E]ating menu now stays open on the last consume item.
Allow repairing items outside of the player's inventory.
Fix vehicle zones not updating when trying to sort loot after moving vehicle
Turns static/scenario NPCs and 'experimental' z-levels on by default.
Added possibility to change font size settings in game options.
Adds estimated nutrition disclaimer to crafting screen.
Add guidelines to vehicle interface for easier cursor location.
Message cool-down - reduce similar message appearances.
Wait option: Wait until you regain stamina.
Auto-notes for map extras.
Show best tool quality when selecting butchering.
Adjust mana panel code to only appear when the player knows spells.
Adjust malnourishment to use bmi values.
Genericize butchery messages for dissectables.
Overmap mission UI improvements.
Selecting vehicle controls has been made smarter, and it won't prompt you if it doesn't need to.
Added an option to position the item pickup panel.
You can now view your missions from the overmap.
Make windowed borderless fullscreen mode default on non-curses non-Android versions.
Debug tool for viewing map radiation.
Add movement mode coloration to panels, standardize mode letter fetching.
Tweaked @-menu (player stats description submenu) UI.
Allow map memory drawing mode selection through options.
Add new wide labels sidebar layout. refactor many panels functions.
Items inspected on the trade screen now show their description in addition to stats.
NPC trades will check for confirmation and inform players if they may not get full value.
Show if monsters and NPCs are aware of the player in their description (visible when x - looking at them).
Reordering and grouping skills list in @ menu.
Wait til Dawn/Dusk is changed to Daylight/Night.
Implement selective auto note preferences and a manager GUI to modify them.
Allow mission descriptions to refer to the effects of the mission.
Map editor overhaul.
Always prompt before climbing or vaulting over terrain.
Fix water wheels and wind turbines not showing charge rate on vehicle overview.
Replace kills window with new scores window showing additional info.
Fixed "add/remove monster from safemode blacklist" text not visible in Look Around mode.
Show correct info about transform target's fitness.
Display craft name and % finished on top of screen.
Remove progress messages in exchange for progress popups. Add progress popup for disassembly.
Added ability to toggle minimap on and off in Look Around window.
Add visual indicators for dead zombies that can still revive.
Add run and crouch colors for the player's symbol in ASCII.
Display status for all long activities.
Enable autosave by default.
Include placeholder text on job categories.
Add 'n:' prefix for item filtering, to search through an items note.
Make AIM window width customizable.
Allow saving starting location as part of character template.
Display power capacity in mJ in item description.
Show acid and fire protection in the relayer armor screen.
Adds pain and fatigue penalties on the morale screen, when applicable
Display current power in bionic menu with appropriate unit.
Bionic UI: power displayed in kJ, J or mJ.
Eat menu: Display volume per serving.
Limits "this task is too simple to train" messages to once per craft or batch craft.
Pump SDL events during player sleep to avoid bad window behavior.
Reading: Progress on top of screen.
Display list of useable fuels in cbm item description.
Make constructions in progress display the progress percentage.
Add sort by barter value to the advanced inventory screen.
Fallback fonts can now be specified for the tiles build.
Crafting menu shows range of possible nutrients for food crafts.
Adds new safemode rule category for ignoring sounds.
Return the default font to Terminus and slightly improve fallback handling.
Improve directional highlight prompts.
Blind firing at unseen targets won't show info about hits and "Really attack?" query.
Fixed translated strings sometimes not fitting in character creation menu.
Updated terminus font to latest version and set it as new default font.
Make ESC key stop trying to sleep.
Skimming through book's contents won't show skill progress indicator.
Adjust display of item value precision.
Add the option to display ascii art in item description.
Added 'destroys' message when items are destroyed (rather than just damaged).
Tainted tallow and poppy buds are now in the chemicals category (was 'other').
Added basic controls help to Android prelaunch menu.
Made can't-fire-gun messages more consistent.
Made aiming UI controls more consistent.
Change message for consuming liquid fuel to "Fuel bionic with it".
Add water clearance to vehicle interaction. adjust sink/float phrasing.
Ignoring far-away monsters re-warns when dangerously close.

## Mods:
Re-adds fictional martial arts as a mod.
Added Aftershock sci-fi mod.
Adds the Magiclysm Mod.
Add graphical mods category, put mods in it.
Add Stats Through Kills Mod.
Adds Bulettes and will-o-wisps to Magiclysm.
Add personal and outer aura layers, as well as the intangible flag.
Magiclysm: Adds a new monster - black pudding.
Add Blood Power Generator CBM to Magiclysm.
My Sweet Cataclysm adds the ability to play as an humanoid made of sugar.
Adds Graphical Overmap mod.
Adding a bionic prepper faction to Aftershock.
Add Fuji's Military Professions Mod.
Adds ARMOR enchantment values for each damage type.
Added hit_you_effect and hit_me_effect fields to enchantments.
Adds the ability to pick letters in the spellcasting menu.
Creates clairvoyance spells in magiclysm.
Mythological Replicas mod works with martial arts.
Completely overhauls generic guns.
Adds the Ultica tileset to mainline.
Add BrownLikeBears to the list of tilesets.

## Balance:
Overhaul of all Martial arts.
Remove reinforcement of non-cloth items.
Allowed moving furniture over spilled liquids.
Anesthetic kit is now a tool, it uses anesthesia as charges.
Overhauls how the game handles batteries.
Zombie pheromones makes zombies ignore player rather then go friendly.
Toaster pastries and other sweets are now less fun than cocaine.
Use sqrt of sum of squares to calculate total morale.
Food isn't as enjoyable when you're sick.
The higher your z-level, the farther you can see on the overmap.
Electrical damage has a chance to temporarily incapacitate bionics.
Randomize amount of ammo in gun spawns.
Downed creatures require a check to stand up early.
Adds evolutions for lab zombies.
NPCs: only train at 100 practice at a time.
Remove magical damage boosts for unarmed combat.
Reduce healing rate to realistic speeds.
Player's weight varies with BMI and size.
Nerf outlandish drug effects.
Surgery consumes anesthetic at a rate of 2mL/mn.
Reduce turn time to 1 second.
Adjust turrets to reflect real world remote weapon systems.
Vehicle wheels require vehicle mounts.
Armored creatures won't take damage from stepping on a sharp or rough terrain types.
Separates gunpowders by type.
Make most bugs avoid fire and some avoid falling.
Cbms harvested from NPC are filthy and faulty.
Changes game default start date to 30 days after Spring.
Being grabbed drastically reduce your dodging ability.
Allow zombies to push each other when blocked.
Raw food provides fewer calories compared to cooked.
Triple damage from falling.
Adds controlled burst modes to machine guns.
Exchanged M202A1_talon to M16A4 robots in military outpost.
More realistic temperature, precipitation, humidity, and pressure.
Giant animals drop mutant meat, has negative effects if relied upon.
Balanced bio repair nanobots.
Standardized chemical powders for 1 unit = 1/100 mol.
Apply item spawn scaling factor to monster drops.
Balance bionic power use for realistic values.
Allow large and huge creatures to move through underbrush.
Mouse view was truncating last row of information.
Draw debug vehicle autopilot AI and restore previous behavior.
Fix accidental IR vision.
Can create camps in buildings that don't face North.
Fixes martial arts initiate message when equipping an item.
Fixes crashes involving bayonet type items.
Terranian sonar allow to see digging monsters behind walls.
Stops large critters from using tight passages.
Prevent counterattacks if tired or dead.
Allow low strength characters to drag furniture within a reasonable range of their strength.
Dramatically slow fungal sporeling maturation rate.
Replaced sleep effects for fatigue effects for infected and recover status effects.
Monster/pet carry weight changed to 1/5th of body weight.
Factor in animal carry weight when determining yoke-and-harness power.
Incorporate human meat and fat into existing recipes, remove dedicated recipes.
Revamp EMP grenade recipe.
Limit the kinds of terrain that are vulnerable to mattack::growplants.
Only apply speed penalty from heat to main body parts, fixes extreme slowdown from overheating.
Increased mass and decreased volume and prying ability of makeshift crowbar.
Eating same food repeatedly gives less fun.
Greatly reduce ranged weapon firing times.
Cable charger CBM don't draw power when you're full.
Increase bicycle, dirt bike, and electric bicycle spawn rates.
Adjust MRE caloric value to reflect real MREs.
Lower max stat cap in character creation to 14.
Overhaul archery balance.
Greatly reduce vines reproduction rate.
Horses now spook and refuse to approach enemies.

## Bugfixes:
Correctly set liquids as solid when they freeze.
Fixed long overmap location name being overwritten by "Distance to target:" string.
Fixed NPC dialog around lying and succeeding at missions.
NPC AI: Increase minimum priority for close monsters.
Adjust view offsets and re-enable sidebars for look, aim, etc.
Correct mouse input location in sdltiles build when scaling is enabled.
NPC AI: patrolling guards are still guards.
Fix corpses multiplying on revive.
Player now can see adjacent opaque tiles while standing on another opaque tile.
NPC AI: stop attacking non-hostiles.
Ambient sound won't be heard by players wearing earplugs or otherwise deafened.
Don't bash items inside sealed terrain or furniture.
Disallow rotten components in non-perishable crafts.
Prevents occasional inappropriate vision across z-levels.
Consume tool charges incrementally during crafting.
Refuel fires while waiting.
Extreme cold and heat won't be damaging bandages or contaminate disinfected wounds no more.
Prevent fire from spreading through non-flammable walls.
Fixed the issue of NPCs shooting through you to get to zombies.
Fix NPCs reverting to the unrecruited state when asked to stop activity after save and load.
Fix crash observed when encountering Mi-go slavers with Magiclysm loaded.
Fixed infinite loop on auto-sorting.
Avoid bug where monsters would sometimes go nuts with unnecessary movement.
vehicles: always apply a minimal slowdown.
Fix pulped Z raising anyway.
Fields are not spreading north-west when they shouldn't anymore.
Fix horses making engine sounds.
Fix items lying in furniture get damaged if one is throwing something at them.
Items piled up beyond a tile's limit can pass through walls.
You are still stuck in rubble even if you clear it with a shovel after getting stuck in it.
Correct magazine inside guns/monsters.
Load migration ID strings from the right JSON object.
Nerf Smoke field so that Filter mask protects from smoke.
Mouth encumbrance doesn't drain stamina while walking.
Stop basement parachuting zombies.
Prevent bicycle archery.
Fix for resuming after stamina recovery was interrupted.
Fix starting season calculation.
Maps: stop tunneling tree-felling.
Fix damaged weapons having zero range.
Fixed targeting UI issue for reach attack.
Make environmental protection really protect from fields.
Attacking shocker with worn non-conductive gloves won't zapback you.
Fixed infinite z-level raging firetower bug.
Fix for infinite counterattacks at low speed.
Stop lasers, plasma, and bolts of electricity from being referred to as 'flying projectiles'.
Fix vanishing pet carriers on release.
Npctrade: fix crash when trading with Free Merchant merchant.
NPCs now properly open furniture doors.
Fixed inactive incendiary grenades not exploding if thrown in fire.
Fixes check for broken limbs when using muscle engines.
Fix unarmed experience gain calculation.
Maps: rework collapsing to prevent weird lab collapses.
Shockwaves don't cross z-levels.
Fix ground disappearing upon terrain destruction with experimental z-levels disabled.
Adjusts the heat and toxic atmosphere of mi-go bases.
NPCs faint when infinite looping, instead of dying.
Weather Tweaks - new light drizzle category and fix wind.
Fix an active item cache bug that occurred upon map shift.
Giant worms can't be detected by IR vision anymore.
Unboard NPC before vertical shift.
Prevent autoattack through floors and ceilings.
Close exploit that allowed peeking through floors and ceilings.
Consistent NPC reach range with trigdist.
Stop autodrive on any collision, not just damaging ones.
Fix NPCs running out of stamina.
Make copy of item to be thrown - fix throwing bugs.
Heat slowdown shouldn't stick around when character is not HOT anymore.
Fixed impossible to sleep on hard ground.
Make 100% spawns always spawn even with low spawn density.
Make safemode work if compass is hidden.
Fixed body window to show broken limb healing progress.
Fixed NPCs being able to be pushed into danger.
Fix monsters spawning on the player's level when intended for other levels.
Stop ant tunnels stomping over other map terrain underground and removing staircases.
Prevent attacking with items that take very many moves to attack with.
Fix time travel due to 1s turns.
Correctly predict craftability of recipes with overlapping item requirements.
Fix monster evolution delay bug.
Fix first intercom mission dialogue tree.
Stop Hulks teleporting after shoving vehicle.
Fix infinite NPC love exploit.
Allow zombies to smash.
Prevent auto attacking allies.
Migrate direct item spawns.
Always prompt for direction if autoselect disabled.
Fix NPC equip due to mutation fail message.
Fix dangerous pickups and auto forage not working together.
Rebalance stamina and pain penalties for dragging wheeled vehicles.
Auto-travel; prompt when overburdened, and allow stamina-resting.
Make vehicle dragging not slow for strong-enough characters.
Prevent monsters from leaping to their death in water.
Clear up item ownership for dead factions.
Recalculate vehicle viability after part destruction.
Monsters randomly select targets instead of preferring to attack the player.
Fix player monster interactions when climbing between levels.
Prevent endless deathcam loop when dying while asleep.
Spawn vehicles and junk in junkyard.
Fix firing accuracy calculation when entering aiming UI with no target in sight.
Fix infinite loops and performance of NPC catching up on moves from time spent outside reality bubble.
Make NPC overmap spawning weakly relative to player omt pos.
Fix crash when detaching vehicle from bike rack in old saves.
Allow drugs to modify morale again.
Fix check for monster blocking stairs.
Prevent monsters from seeing each other across z-levels.
Fix NPC backlog of activity moves freeze.
Fix savegame migration of obsolete house overmap terrains.
Fix throwing movement cost for stacking items like bola/net/throwing stick.
Stamina recovery no longer modified by move mode.
Fix infinite aim loop when aiming with IR vision.

## Performance:
Limit start location search radius.
Vehicles: don't refresh while creating a prototype.
Faster tileset loading due to optimized color manipulation routines.
Remove unnecessary `draw_panels()` calls.
Extract pixel minimap into a separate class, clean the code and improve its performance.
Implement flat_set container to improve performance where appropriate.
Do not translate debug-only message strings.
Make square roots static in simplex noise implementation.
Speed up scent adjustments during field processing.
Speed up calls to get_local_windpower, get_heat_radiation and get_wind_blockers.
Build bitmap cache of field locations.
Increase performance when in-game debug mode is disabled.
Increase performance of effects with empty memorial log messages.
Do not make excessive translations for bash sounds.
Faster enumeration of active items.
Avoid recalculating vision and lightmap unnecessarily.
Only retrieve vehicle list once a turn.
Increase performance by removing check for recipe every crafting turn.
Allow member access to weather_datum to bypass unnecessary translation.
Improve performance when fishing.
Avoid unecessarally enumerating monsters.
Defer testing validity of scent grid modification points until modification commit.
Speed up item::process_temperature_rot.
Makes tests go vrooom. Makes it easier to read and understand the code.
Optimize many NPC AI operations, throttle item search.
Optimize vine growth special attack.
Add adjustable 3D vision Z-level cap.
Speed up monster action planning.
Refactor monster regeneration flags.
Reduce memory usage of itype.
Remove superfluous refresh calls from list views.
Improve recipe loading speed.
Fix out of control vehicle processing overhead.
Fix low UI performance on Windows build when using the English language.

## Infrastructure:
Npctalk: Complete overhaul of NPC conversation infrastructure.
Get rid of Lua modding.
Allow a player_activity to refer to specific monster(s).
Update basecamp infrastructure to not require a camp overseer.
Internally store kcal instead of nutr values.
Achieved universal code styling.
Combines rotting with item temperature.
Trigger test failures when tests cause error logs.
Npctalk: make mapgen_update into a dialogue effect.
abort() on crashes so core dumps will be produced.
Add support for time strings and use them in many places.
Adds magic spell effects.
Make auto-mining use item actions.
Switch language version from C++11 to C++14.
Updated minimum supported compiler versions to gcc 5.3, clang 3.8.
Run clang-tidy on Travis.
Update Catch2 to 2.9.1.
Unify overmap terrain matching.
Prevent use of stale pointers in item_location.
Save map extras with overmap.
Use custom clang-tidy plugin for Cata-specific code checks.
Use colony for map and vehicle item storage.
Use enum_bitset instead of std::set for spell flags.
one_turn_in(time_duration) function added.
Remove most uses of long and unsigned long from the code.
Add colony data structure.
Overhaul implementation of map fields.
basecamps: add support for automatic calculation of blueprint ingredients.
basecamps: add support for blueprint_excludes.
Mandate description of terrain and furniture.
Basecamps: add a namespace and calculate workdays.
Significant progress toward rationizing character/player/NPC classes.
Added weather change effect for carrying artifact with AEP_BAD_WEATHER property.
Add lighting overlay (debug menu).
Add energy units using units::quantity.
Refactor player::calc_focus_equilibrium, disp_morale, update_mental_focus, reset_stats
Template read_from_json_string.
Monsters can cast spells as a special attack.
Use time duration strings for effects.
Introduce a faster linked list implementation.
Add Spell fields as new members of spell_type.
Implement new item type for batteries.
Use time_durations instead of ints for faults.
Time audit. Saner calendar field names.
Unify spell effect functions to deprecate the if else ladder.
Allow aliasing extendable lake shore terrain.
Add custom clang-tidy check to enforce consistent point initialization.
Convert calendar into a namespace.
Add static analysis check for fields that could be replaced by points.
Enforce use of point / tripoint overloads where available via a custom clang-tidy check.
Moved windows and flora (trees, shrubs, grass) into new files from terrain.json
Report a verbose error message in case of backtrace failing to grab the symbols.
Added support of various generator types for map extras.
Items in trades are better checked for errors.
Changed mutagen craft tools to crafting requirements.
clang-tidy now checks for use of point arithmetic and suggest refactoring to make more use thereof.
Introduce character_id type (rather than just using int).
Change all instances of 'volume' in JSONs to be a metric string.
Allow spawning exactly one monster from a monster group and set it mission target.
Add a prototype event bus and Cata-specific variant type.
Overhaul of enum <-> string conversion code.
Track kills through event_bus in new dedicated kill_tracker class.
Allow missions to specify if they provide generic rewards.
Introduce dedicated class to manage memorial log.
Weight and weight_integral can be defined using a string.
Add u/npc_adjust_var and u/npc_compare_var effects and conditions.
Use mass strings for item weight.
Improve built-in support for (de)serialization of containers.
Show charges, damage, active, tags and item variables of items in debug mode.
Add new object to track event statistics for use in calculating scores.
NPCs: annotate talk_tags with the usage.
NPC can used fueled CBMs.
Refactor object cloning to improve memory safety and simplify implementation.
Stricter json parsing; errors will occur in more places.
Support json-defined scores as a function of events.
Use clang-tidy to check gettext calls in static variables.
Introduce functions to assist with drawing tabbed windows.
Allow auto-wielding of items in professions.
Enable Magiclysm on one Travis job.
Preliminary tagging of all overmap locations for NPC AI.
Make possible to define `item_transform` and `cast_spell` item actions which are only allowed when wielding or wearing item.
Rework and unify teleport methods.
Create enchantment cache for use with enchantment values.
Adds JSON capability to range_with_even_chance_of_good_hit.
Uses the units::energy infrastructure for bionic power.
Clarify some documentation relevant to monsters and basecamp recipes.
Add a clang-tidy check to check for text style in the c++ code and json.
Remove all of the legacy vehicleparts JSON.
Refactor fields: allow multiple effects.
Add regional terrain/furniture resolution to mapgen.
Change snippets to use string ids instead of hashes.
Adds support for different mending methods for a single fault.
item: refactor info() to break it into multiple smaller functions.
Add the ability to load tilesets from user_dir/gfx.
Detect unsed json object members when parsing json data.
Add infrastructure to support using vitamin system for toxins.
Simplify generic multiple activity handler.
Tilesets: add tools to automatically create tilesheets.
Easier charges setting for json item spawns/groups.
Scents can have a type.
Can set up clothing mods to be valid only for certain items.
Allow compose.py to function when tile JSON is missing the 'bg' key.
Reduce submap size by changing submap's camp member to unique_ptr.
Automatically create user_gfx directory.
Adds a few more biome-dependent terrain types.
Holiday title screens.
Max_volume for terrain and furniture can be defined with strings.
New JSON recipe property for overriding inheritance of specified flags.
Further expands regional pseudoterrains and works them into some map palettes.
Retire procedurally generated houses and basements.
Allow random tile variants for immobile furniture.
Implement volume_reader and mass_reader for read and write.
Allow spawning npc via iuse action.
Add MAINLINE_MODS.md to document mod inclusion criteria and procedures.
Improve overmapbuffer searching routines.
Added repair_like property to prevent unreasonably difficult to repair items.
Add scenario whitelist/blacklist capability.
Adds a getting started type of guide for mapgen.
Add debug menu item for spawning nested mapgen.
Add script to generate tags for CDDA json data for easier navigation in standard text editors.
Use github's code owner system to alert mod maintainers to changes.
Added support for user font directory.
Improve submap encapsulation.
Add a multitude of tests for item display and effects.
Pass CLI arguments from cataclysm-launcher shell script to cataclysm binary.
Clean some exothermic CBM code.
Added override_option class to help write tests which require a particular option to be set.
Can specify delay in emit_fields for monsters.
CONSOLE_DESPAWN flag to despawn turrets with a console.
Moved entity definitions to JSON: zone types, loot zones, scent neutralization, ammo effects,
flag inheritance in crafting, comestible enjoyability, gunmod weight modifier, allergen handling,
species footsteps sound, bionic slots, swim speed modifiers, construction categories,
martial arts skill and damage requirements, hunger messages, artifact effects and food morale modifiers.
Large numbers of unit tests added to enhance stability.
Expand testing doc with examples and tips.

## Build:
Npctalk: add a python dialogue validator.
Update homebrew install instructions.
Adds Flatpak build recipe.
Clarify the compiling directions for Visual Studio.
Enable github bot that automates closing stale issues.
Add cygwin to COMPILING.md, also add short descriptions of each option.
Allow building with Clang using MinGW-w64 libs.
Check translator comments with clang-tidy.
Document how to build and run the custom clang-tidy checks on Windows.
Provide NOOPT=1 build option for make.
Made JSON formatter conserve escape sequences.
Use libbacktrace to generate readable backtrace on Windows.
Fix -Wrange-loop-analysis warnings with Clang 10.x.
Save build artifacts from github actions CI.
Include additional files to binary distribution.
Updated Android build process.

## I18N and A11Y:
Use translation markers to increase performance.
Make the translation for field name display.
Automatically switch IME mode between text input and raw input on Windows.
Correctly extract npc dialogue lines for translation.
Allow translation of non-character key names.
Add position marker to some format strings.
Support plural strings in the translation class.
Add nickname for zh-cn translation.
Adding ru translation notes.
Fix footsteps translation.
Extract all npc dialogue lines for translation.
Add Portuguese (Brazil) to language selection menu.

# 0.D (Danny)

## Highlights:

Many quality of life enhancements such as auto-pulp, autopickup, batch actions,
interacting with adjacent items and improved long-action handling.
Pixel minimap for tiles mode.
Guns accept magazines when appropriate.
Player stamina stat that is burned by running and other physical exertion.
Player faction base that allows incremental growth and autonomous work by NPCs.
The player remembers terrain and furniture they have seen.
Carrying racks for small vehicles.
Vehicle system (speed, fuel consumption, terrain effects) overhaul.
Overhauled nutrition, food spoilage and food state changes (freezing).
Overhauled bomb fragment handling.
NPC dialogue support, group commands, tactical instructions and backstories.
Dynamic Lighting.
Roughly DOUBLED the amount of in-game content.
Unheard-of levels of bugfixing.
Full translations for Chinese, German, Japanese, Polish and Russian.

## Features:

Power transmission between vehicles.
Books need to be read to know what they contain.
Extend Stamina burn.
Explosions can create craters.
Zombies push each other.
Overhauled shadowcasting to also provide dynamic lighting.
Gun mods can be built-in to the gun and irremovable.
Gun mods extended to draw power from UPS.
Player can set zone instructing friendly NPCs to avoid picking up items.
Unsupported items/fields/monsters/etc fall to lower z-levels.
Mods can override overmap specials.
Display hints about health upon waking.
Experimental 3D vision and interaction between levels.
NPC interactions: Carrying gear, healing with items, re-layering clothes.
Hordes re-absorb monsters, this allows them to return to moving after spawning.
Hordes can wander toward cities to keep them populated.
Added a pixel-detail minimap option to tiles mode.
Added the ability to use cutting tools or markers for labeling items.
Add talk tags support to signage.
Allow many actions targeting adjacent tiles. Reading, storing liquids, unloading containers.
Allows certain claw-based mutations to count as having a butchering quality.
Adds an item flag for certain clothing that allows making mutation natural attacks without said clothing getting in the way.
Start with book recipes of selected skills on char gen.
Allow gathering wool staples from sheep.
Allow vehicles to pivot around arbitrary points.
Added debug Overmap Editor.
Add steerable wheels.
Reload using magazines.
Mix liquids into a container instead of a CONTAIN tool.
Repair items as a long action.
iuse actor heal for jsonized healing items.
Craft in the dark when it makes sense.
Allow using Enhanced Hearing CBM to crack safes.
Giving NPCs mutagens, meds, food etc.
Mass uncraft.
Add coal mining.
Implement minimum stat and skill requirements for items.
Add ability to cut metal bars on windows with hacksaw.
Allow wielding bows with one hand.
Alternative starting point systems.
Vehicles can spawn items with magazines and ammo.
Stumbling and following improvements.
NPCs reloading mags.
Apply persistent morale.
Allow autolearn at different level than crafting difficulty.
Alcohol mixing for storage.
Bring back NPC hunger and thirst.
NPCs pulping corpses.
Allow wearing clothing with OVERSIZE flag with footwear.
Allow attacking ground to prevent overshooting.
Allow bringing NPCs up/down z-levels in 2D mode.
Zombie corpses transforming due to burns.
Really nasty barfing.
Overmap scent traces.
Allow mending of faults for already installed parts.
Vehicle part armor (damage resistance)
Firing modes including NPC support.
Automatically add starting components to the start vehicle construction.
Mop up liquids in vehicles.
Make NPCs better with (player's) meds.
NPC command: close doors you walk through.
Melee autoattack feature.
Allow UPS charger to work with partial charge.
NPC vs NPC combat.
NPC guard/follow update.
Add details to message displayed when loading world.
Fancy hairpin can now be used as lockpick.
NPC trading/exchange update.
NPCs helping with crafting, providing recipes.
Turrets can drop casings to CARGO part.
Regional weather settings.
Train relevant skills when installing/removing vehicle parts.
Track items with no covered body parts (morale).
Store any liquid in vehicle tanks.
Scale repair times with damage.
Ammo can be multiple types.
Spawn bones when creatures made of bone are gibbed.
Added automatic prying when [e]xamining on a locked door/window.
Implement NPCs picking plants.
Assign NPC's as vehicle crew members.
Teleporation to adjacent overmaps.
NPCs swap (or take off) their splints properly.
Allow crafting with sealed container contents.
More "resilient" overmap generation.
Allow nesting crafting lists.
Add in Scratch Attack for (mostly) Zeds.
Adds seasonal variation to daylight levels.
Implements deconstruction without tools.
Contained fires will burn through all its items continuously.
Gunmods contribute "ammo_effects" to the main weapon.
Change crossbow firing skills to match related firearms.
Moddable Milking Monsters.
Option to yell sentences.
Removed ability to pry open closed non-locked doors.
Allow resolutions up to 8K UHD (7680×4320).
Search the overmap around the cursor.
Always save the latest created character as a template "Last Character".
Give players back the ability to hear soft sounds from their own tile.
Allow character generation menu to scale to screen size.
Allow martial arts to force "offhand" unarmed strikes (kicks etc.) when wielding weapons.
Ability to fully enhance an item.
Option to auto pulp or butcher corpses.
Make all long activities abortable.
Draw power directly from UPS with UPS mod.
Add stimulant/painkiller overdose symptoms.
Loot sorting activity.
Add trait groups.
Added possibility to cut rebar cages with hacksaw or oxytorch.
Make smoke decay outside of the reality bubble.
Implement deployable furniture items.
Allow shelter NPC to provide tips.
Morale craft speed penalty.
Fully random Play Now!
Added vitamin tracking and vitamin-related disorders.
Allow resuming light-canceled jobs.
Washboard Batch Washing.
New characters: Start with loaded/holstered guns and sheathed blades.
Removed restriction to blood draw kit so centrifuge can work with any container with blood.
Update washing machine to be able to use clean water.
Add the ability to soak rags and cotton balls on disinfectant.
Autoattack: Wait a turn if there is nothing in range.
Changed CBM install and uninstall to require an Autodoc or a NPC doctor.
Added control over amount of houses with basements, and basements can have individual weights.
Adds option to disable music and sound.
Underground temperatures relatively constant and independent from weather patterns.
Nearby hordes appear on minimap.
Moves social modifiers of mutations to JSON.
Rates of hunger, thirst, fatigue, and learning moved to JSON, healing mutations use relative values instead of absolute.
Added pet and livestock carriers so animals can ride in vehicles.
Adds shelf life to many foods, previously canned or vacuum packed food has shelf life when opened.
Include/Exclude filter for overmap search.
Carrion can now eat adjacent crops or food.
Allow place_monster to optionally place a randomized monster using a weighted list.
Adds firewood source that automatically adds fuel to fire when it is 2/3s consumed.
Make chickens and other small domestic birds tameable (Chickenfeed)
Vehicles: Open all doors.
Implement player faction base.
Artifact dreams.
Horde improvements: Better displays & zombie lurkers.
Schizophrenic Overhaul.
Option to spawn starting npc.
Field dressing corpses aka Butchery overhaul.
Smoking rack interactions expansion.
Freezer & freeze mechanics overhaul.
Add reminder effects for some medicine.
Added infrastructure for setting a farm plot zone and triggering actions across the entire zone.
Hot air and direct heat radiation from fires affect local temperature and can heat nearby area including interiors.
Add support for solid fuels like coal for vehicle engines.
Zone manager hides distant zones, shortcut for showing all zones.
New lua feature: Lua-coded monster attack.
Copy World Settings to a new world.
New MOD feature: Add graphical tiles.
Introduces 'Tip of the day' in main menu.
Save pooltype and remaining skill-, trait- and statpoints in character template.
Item infos for medication. (Quench, Fun, Stimulation, Portions, Addicting)
Added map memory.
Added a button to hide recipes in the crafting menu.
Adds loadable bike racks.
Allow hauling items along the ground.
Added auto foraging of bushes and trees.
Added autopickup rules based on material types.
Artifacts can consume Portals.
Update the fireman belt to allow attachments from fire axes, war hammers, and maces.
Adds stealth modifier as JSON-ized mutation property.
Npctalk: add support for NPC backstories.
Npctalk: NPC group commands to guard and follow.
NPCs can hear monsters and warn the player about them.
NPC: Warn the player about dangerous monsters.
Background traits - framework for dialogue update.
Adds expertise traits for NPCs.
Faction camp clearcutting mission.
Allow aiming anywhere. Mark practice target.
Vehicles: add multiple fuel support.
Add blind throwing.
Overhaul of map revealing items.
Allow peeking z levels.
Allow custom sprites for corpses.
Makes monster corpses the same weight and volume as defined in the json files.
Favorite ammo location for RELOAD_AND_SHOOT and RELOAD_ONE weapons.
Vehicles: increase effective speed in tiles per turn.
Adds a corpse to gibbed creatures.
Selfies can be made and stored on camera.
NPC photos show visible mutations.
Enable Loot Zones to bind to vehicle Cargo parts.
Add support for amphibious vehicles.
Adds Zone Activity to harvest plots.
Specific guns can be targetted in json gunmods.
Add a debug option to spawn map extras.
Adds a context menu when examining seed drill and advanced seed drill: reload them with seeds.
Adds a Morale boosting chitchat with friendly NPCs as an activity.
Update bone mending machine to use mend mechanics instead of magic stemcell treatment.
Add new pet menu option for survivor to play with certain tamed pets to increase morale.
Improve traction handling and add new wheel types.
Shout commands for NPC wake-up and relax.
Food recipe results' calories and vitamins now based on components.
Adds skinning butchery action.
Forests now partially block wind turbines output.
Enabled snowstorms - wet and glare effects for snow.
Made wind effects directional, including adding a lee side to structures.
Added gunmods that wear out over time or quickly.
Adds ranged attack mutations (using fake guns).

## Content:

Lots of improvised tools (stone hand tools, forge, cooking furniture, clay and pottery).
Extensive wilderness foraging.
Super secret underground facility.
Gunmod crafting recipes.
More zombies: Elite grenadiers, Runners, Ferals, Predators, Shady Zombies, Screecher Zombies.
Still more: many child zombie variants, Zombie Brutes, Water Biter, Scorched Children.
Yet more: Fungal Zombie Child, Gigantic Naked Mole Rats, Acid Ants, Zombie Burner.
Monster grab and pull attacks.
Ranch and Ranch-related missions.
Faction Camp and related infrastructure.
Large additions to Lab variety and consistency.
Vehicle based tools, street sweepers, tractors, plows, planters.
Farm vehicles and tool attachments.  Plow, reaper, seed drill.
Seasonal variation in foliage.
Expanded tree variety.
Allow city-less mapgen.
Many preserved food recipes.
Two new variants of the military bunker basement.
Items can have a side (left v right).
Add a larger generator part and portable generator vehicle.
More railroad terrain variants, made diagonal tracks subway railroads 7 tiles wide.
Implement surrounded start.
Professions: Hunters, Bandit, Bionic Survivalist, Parkour Practitioner, Burglar, Camper, Road Warrior, Boxer, Photojournalist, Tourist, Zookeeper.
New mapgen: The Red Dragon Teashop, Football Field.
Double the number of survivor's notes.
Add "calories" field to it_comest.
Terrain connections for groups other than WALL.
Hands free mechanics.
Update Evac Center.
Implements integral_volume for gun mods.
Veterinarian Clinic.
Implement disintegrating ammo linkages.
NPC trade update.
Creation of 5 new overmap special campsites.
3 new roadside rest stops.
Add magazine coloring, improve ammo/gun coloring.
Prison Break Scenario.
Funeral home.
Razorclaws and Shipwreck.
Add alternative triffid groves.
Add 2x2 cemetery.
Adds small Ponds.
Adds Apple Orchard to the game.
New characters: Start with loaded/holstered guns and sheathed blades.
Add ability to steal items from NPC.
Sugar House mapgen.
Add 'Reach Refugee Center' mission.
Add detergent and allow it to be used in washboard.
Dairy farm.
Micro Atomic Plant for Bright Nights mod.
Parks and recreation buildings.
Add butcher shop.
Mansion Upgrade Project.
Initial work on multi-story houses.
Make chainmail craftable from scratch.
Add bike shop.
Add MShockXotto+ tileset
Add descriptions to furniture objects.
Small town buildings.
Subway.
Added Cable Charger Bionic.
Mainlined vehicle rams from Blazemod.
Add ammo pouches for fast access to ammunition.
Hallucination monsters are now described in extended description.
New monster ability 'ABSORBS_SPLITS'.
Pallet lifter for fast battery swapping.
Add Speedloaders.
Remove Solar Panels CBM.
Software Lights on!
Added can sealer and related recipes for better food preservation.
Separated dashboard (electronics controls) from steering.
Acidic Ant Expansion - Acidic Chitin Item & Equipment.
Add engine blocks and engine deconstruction recipes.
Butchering yields for fungal towers and other structures.
New basement variant, with and without hidden Autodoc.
Disposable filters for filter, gas, PBA, and survivor masks, as well as filters for hazmat and ANBC suits.
Adds new narcosis effect that Characters cannot be prematurely woken from.
Replaces heavy sticks with long sticks in many recipes.
50% chance of partial lighting in labs.
Recipes to extract seeds from some fruits and vegetables.
Additional doctor's office variant, a private bionics clinic.
Raw hides can be turned into simple bags to transport remains of creatures.
Adds variability in decay of food created before cataclysm.
Add Trencher (Construction vehicle).
Vehicle mounted pet carriers.
Discordant Mi-go Memes.
Add Cosmic's Additional Locations to the game.
Root Cellar - food preserving option.
Cosmic's Golf Course.
More Dog Breeds - Now With Puppies Edition.
Add Whaley's Locations.
New mutation category: Mouse 🐁
Injectable mutagen finales, targetable purifier smart shots.
Overhauling tank drone.
Add refugee center start (costs 1 point).
Adds vehicle wreckages (of crashed helicopters) to helicopter crash-sites.
Adds ant-infested labs.
Adds the incandescent husk, an evolution of the shocker zombie that moves slowly and emits a lightning cloud
Removed CBM crafting.
Adds new location 'Mass Grave'.
Added extensive new lab-based scenarios, areas and monsters.
Added camping scenario and additional camp related start_locations.
Adds the Intravenous Needletip and Titanium Skeletal Bracing CBMs.
Adding new starting scenario at refugee center.
The Fish mutation tree now has unique, post-threshold mutations.
Labs can have funagloid portals, lab escape allows crowbar.
Many options for using miscellaneous items as improvised tools.
Perception stat now determines overmap visibility, and the Topographagnosia trait is now available.
Added railroad station overmap special.
Re-implements old start location options to the Challenge-Lab scenario.
Implementation to support use of JSON snippets for procedural music descriptions.
Adds LivePeople Tileset.
Add forest trails.
Add new pond map extra.
Added railroad overmap terrains.
Add new offal recipes in the game using the new offal types.
Adds sourdough bread and sourdough starter.
Add trail guide item.
Adds a way to craft anesthetic kits in the game.
Explosion of NPC dialogue.
NPC Dialogue: role-specific survivor stories.
Adds formaldehyde and methanol as precursors for hexamine, and recipes to make them.
Adds shanty-town walls comprised of bolted-together junk.
Adds extra recipe for nitric acid, which requires a pressure cooker and a platinum grille as a catalyst.
Adds lab nanofabricator finale, letting players create high tech items.'
Update RetroDaysTileset to include RetroDaysJar, AdamRetroDays, long grass
Mainline NPC traits mod.
Added outbuildings to default farm.
Regularize city grid and allow large in-city specials.
Adds area_name into info box when looking_around.
Adds gunmods that add slots for more gunmods.
Adds four new NPC backstories available to all NPCs.
Added Electroreceptors as a starting mutation to the Challenge-Lab scenario.
Adds medicine to help nausea.
Added new Martial Art: Sōjutsu.
Upgrades the outer walls of the refugee center and fills the waiting area with beggars.
Allow multiple inputs for rifle portion of rifle turret.
Adds new vehicle part : a wind turbine.
Adds Free Merchant currency.
Adds methanol and ether as a possible Molotov components.
Add "classic literature" and "collector's edition" books, move choice book spawns to library, and adjust library/mansion book spawns overall.
Adds the possibility to find an evil moose in the kitten finding game.
Adds new furniture flag that restricts vision when in the furniture.

## Interface:

Bionics menu tabbed for better visibility.
Streamlined reload menu.
Bundled a square font.
Separate zombies better by color.
Many menus are resizeable.
"Isometric" tileset mode.
Search feature added to many menus.
Lots of dialogs allow use or consumption of items from immediate surroundings as well as inventory.
Enhancements to AIM.
Improved explosion animation.
Ambient sound effects.
Added vehicle direction indicator in tiles mode.
Prevented spam about player being tired.
Removed inability for vehicles to drive over fungal beds.
Fixed a number of issues around monster spawning: Wraith, ants spawning in sight of player, animals spawning underground.
Enhanced medical menu.
Recolored trees and bushes to be more recognizable.
Added travel-to command.
Hide options if they aren't present in the build.
Tile scaling in tiles mode.
Cancel out of crafting menu during component selection.
Move times displayed adjusted to be cumulative instead of "most recent cost".
Added pixel minimap in SDL builds.
Highlight useful information in item info text.
Split mod exclusion category into item and monster exclusion.
Added handling for home and end key.
Added dynamic loading of crafting gui categories.
Sort by name in inventory instead of id.
Add quit action to new character window.
Extend blackspace window to cover minimap instead of using map legend window.
Allow canceling crafting from component/tool selection menus.
Updated MShock Modded Tileset.
Scrollable item info text in crafting menu.
Added Y/N query to attacking friendly NPCs.
Remove pageUp/pageDown key bindings for next and previous tab.
Display item name in crafting component selection menu.
Hint when reloading would be possible if item not full to capacity.
Random alternate sprite graphics.
Option to disable item info highlighting. Color changes for readability.
Enable music shuffling.
Escapable menus.
Translatable velocity units.
New Isometric tileset, new 16x16 tileset.
Combine limbs on info and layering screens.
Define duplicate sprites for multiple tile ids.
Random sprites for player and NPCs.
Adds caching to the pixel minimap, enemy indicators flash red, apply low light filters.
Don't rotate movement action in isometric when automoving.
Isometric controls in advanced inventory.
Isometric scrolling combat text.
Allow sprites to offset later sprites drawn on the same tile.
Larger/smaller and offset tile sprites.
Only draw tiles inside viewrange.
Pixeldoubling for tilesets.
Clear the minimap texture pool before SDL quits to prevent errors on game quit.
Fix display of Vehicle Indicator in tiles.
Targeting window improvements.
Add a draw refresh before asking direction on bionics: EMP, fingerpick, and mini-flamethrower.
Copy z coordinate to the light ray endpoint. (Fixes vehicle headlights underground.)
Fix border between terrain and status window covering part of the status window.
Display more information for magazines.
Use original message color in message history.
Implement viewing tiles on the floor below the current one when an open floor is shown for SDL tiles.
Make player-built walls look like walls in ASCII.
Fix seeing inside crates/rubble/etc.
Display remaining ammo for ammo containers.
Change display of stack sizes.
Escapable menu for examining NPCs.
Highlight magazine and ammo.
Vision and targeting changes, 3D-ification.
Display moves when disposing of items.
Escapable menu for sorting items in advanced inventory.
Prevent window minimize on fullscreen borderless when focus lost.
Rearrange main rendering method to place curses cursor on @ at the end.
Add a cache refresh before drawing pixel minimap.
Add option to select which video display is used.
Add option to limit lifetime of sidebar messages.
Fix disappearing monster info.
In overmap, move cursor to the selected (center) square.
Redraw entire line of printed messages for screen readers.
Tileset feature: Mutation overlay ordering that can be configured in JSON.
Colorize message logs.
Unify tile descriptions in lookview and liveview (mouse view) modes.
Highlight only occupied bodypart.
Create nonexistent input contexts when adding keybindings.
Improve Morale dialog.
Redraw borders of Options menu after showing of Keybinding help.
Add local directional keybindings for pickup menu.
Allow light levels of visible tiles to be known from a distance.
Refresh AIM screen properly after escaping of SORT menu.
Don't initially change the view offset when firing.
Display JACK/LIFT amounts in real-world units.
Implementation of UI for Bionics Slots System.
Show estimated disassembly time.
Improvements of the blood test window.
Clearer message when butchering on sealed terrain.
Rework inventory columns.
Window with bars will be frame with bars after hitting.
Add search function to all commands list.
Accurate, consistent 'slow movement' messages.
Mark some fields as dangerous; prompt for rough/sharp terrain.
Auto-select first removable part, if possible.
Vehicle turret reloading.
NPC pickup whitelist, allow vehicle access.
Improve vehicle interaction display.
Add more info to item displays.
CBM install failure mention which CBMs are lost.
Mark the shortest route to a refugee center on map.
Reworked settings menus. Ingame main menu.
Show available, not only memorized recipes in crafting gui.
In pickup UI, show identical items as stacks.
Context-dependent skills and more descriptive unmet requirements.
Vehicle part installation filter.
Vehicle tanks as refill targets.
Display engines (and faults) in vehicle overview.
Support selecting turret ammo.
Specify volumetric units via JSON.
Include disassembly time in the confirm message.
Option to skip frames when stunned.
User configurable volume units.
Fix recipe search to prevent exclusion of plural items.
Option to sort items by staleness, first ones to rot on top.
Make the crafting UI difficulty match what is used when crafting.
Make the repair time shown in the vehicle UI match the actual time taken.
Add a simple draw benchmark in the debug menu.
Adaptive (windowed or fullscreen) inventory menus.
Adds effect overlays.
Interactive inventory letter assignment.
Display 'item (charges)' for stackable items in crafting menu.
Approximate durations.
Allow scrolling in menus via mouse wheel.
Extends Close Quarters Battle CBM description.
Remove long-obsolete static spawn option, static is now the only option.
"Look at" with long descriptions (of critters, furniture etc.).
Harvestable plant description.
Sheath and holster contained volume description.
Add basic note support to constructions.
Add AUTO_PICKUP_SMALL_ITEMS option.
Enable customizing the 16 ANSI color slots.
Record NPC kills in kill count.
Add option to toggle framebuffer acceleration when using software rendering.
Talk to NPCs from the menu for examining them.
Added ability to save and restore default layout for advanced inventory.
In the crafting GUI, show which books provide this recipe.
Added point pool restriction option in world generation settings.
Added monster info in extended description.
Display actual nutrition acquired, rework rotten food penalties.
Vehicle UI: Highlight parts for removal in overview.
Color NPC/Player background cyan when grabbed.
Update default font values to prevent tiny overmap font usage on new game installations.
Add loading UI.
Extended techniques info.
Highlight searched components in crafting window.
Visual aid for broken limbs.
Added filter option to all inventory_ui menus.
Display component supply when crafting.
Convert braziers from traps to furniture.
Added sorting and categories to list monsters.
Disable scenarios that require a city start when city_size is 0.
Prompt when creating a character with the same name in a world.
Accessibility: Textual Vehicle Direction Indicator.
Rope, wire and barbed wire fences are now built and removed through the construction menu.
Horizontal emoticon style interface option.
Option for zones with no auto pickup to suppress seen items spam.
Add description to mountable locations.
NPCs will complain every 5 minutes if they're bleeding.
Allow diagonal movement via keybinding modifiers in SDL builds.
Show time to complete as if there's bright lighting if it's too dark to craft.
Show crafting bonus in 'New Character Creation' menu.
Make items with a player-assigned inventory letter always come first in inventory.
Support searching for memorized/unmemorized recipes.
Inform player if they are capable of learning a recipe from disassembly.
Support for resizeable windows with adaptive UI.
Provides more information about the relative age and spoil progress of foods.
Adds extended descriptions, sorts and colors descriptions.
Add sub-menu for controlling multiple vehicle electronics.
Display vehicle part descriptions.
CBMs for NPCs: add BIONICs tab to player info window.
Martial arts techniques description.
Show activation and deactivation cost for all bionics that have them.
Ask to ignore repeating distractions when performing an activity.
Added filtering by skill to Read menu.
Add scrolling the overview pane in the vehicle interaction window.
Reduce clutter of [B]utcher UI by stacking identical salvage/disassemble targets.
Adds (mushy) suffix to mushy food and highlights impact on joy in 'Eat' menu.
Added feedback for contained fire's expected time left, before it goes out.
Limb selection menu shows if limb is already bandaged or disinfected.
NPC follower warns on sleeping and sleep when you do.
Players can now save before sleeping and set an alarm at the same time.
"New Note" UI has been upgraded with colors and a live preview.
Migrate menu handling to uilist interface.
Added looks_like for targeted tile fallback.
Adds quality filtering to item search.
Android on-screen keyboard now automatically appears for menu filters, advanced inventory filter, inventory filter, and creating map notes.
Message window overhaul: filtering, page scrolling, and better interface.
Show related craftable items for current recipe by hotkey.
Adds descriptions for zone types.
Worn clothing placed into a sane layer by default.
Scrollable MOTD and Credits.
Allow viewing long mod descriptions.
Amount of mods of an item is now displayed as an integer following its name.
Android quick shortcut dimensions now account for screen density, defaulting to a sensible size on all devices.
Many options for selecting units to display.
Npctalk: create a big dialogue window.
Even when only capital inputs are allowed, using lowercase inputs should still set the dialog cursor.
Enhanced limb menu (body window) and textified healing related effects.
B menu show butcher, disassemble and salvage times.
Adds favorite recipes and recently crafted tabs to crafting menu.
Clarify crafting skills requirements text.
Gray out redundant tool quality requirements.
Show what will result from vehicle part removal.
Clearer crafting search help window.
Adds 'toggle fast scroll' option to overmap UI.
Adaptively stack perishables based on remaining time before rot.
Use more meaningful vehicle part names in messages.
Highlight 'on' toggle-able parts in vehicle use menus.
Highlight selected martial arts style in menu.
Crafting searches for primary skill and result description.
Tag clothes that do not fit, rather than clothes that do.
Prevent seeing light through walls.
Make walls sensibly visible at night.
Have vehicles become dark inside when that makes sense.
Allow toggling display of forest trails on the overmap.
Added 'center' action for look around mode.
Vehicle: display engine power and electrical drain/production.
Bandage/Disinfectant display/compare/apply improvements.
Allow hiding of recipe categories from crafting menu.
Player: don't create the reload prompt if there's only one option.
Better scrolling through requirements list in crafting GUI.
Improve info for worn items which cover nothing.
Show how much water and cleanser will be required on washing UI.
Basecamp: store food supply in calories.
Missions: display name of NPC that gave the mission.
Automatically choose infinite sources for crafting when available.
Play Now! loads a world with 0 character if available.
Crafting-gui - colorize book enumeration.
Veh_interact.cpp - colorize cargo volume.
Sounds: add descriptions to player shouts.
Allow installed bionics to be displayed in tiles mode.
Allow separate tiles for activated mutations/bionics.
Bionic power - equalize names and colorize values.
Don't reveal wall connections the player should not know about.
Automatically calculate monster difficulty.
Player display: add support for hidden traits.
Player character will open closed fence gates when walking, will vault over the fence gate when running.
Allow multiple filters for crafting recipes in crafting menu.
Status includes approximate times for NPC needs.
Crafting GUI Filter saves history; possibility to move trough history with arrow keys.
Changes text color to match map note color.
Bind '?' to open keybindings window by default.
Display scenario description after game start.
Alternative night vision intensity.
Added scaling option to resize screen elements in SDL mode for use on large screens.

## Mods:

Added Tanks Mod.
ChestHole tileset covering all entities.
Added double monster HP mod.
Mods dynamically enabled/disabled if they require lua and lua is present/absent.
Basic lua console.
Allow mods to override specific properties of monster types.
Added More Locations mod.
Removes redundant controls from inflatable boat.
Allow mods to change martial art styles / techniques / buffs.
Updated StatsFromSkills to use set_value & get_value for base stats.
Allow mods to modify professions.
Allow mods to modify scenarios.
Allow mods to modify starting location data.
Added Crazy cataclysm mod for all your immersion-breaking needs.
Add No_Zombie_Animals blacklist mod.
Add No_Diamond_Weapons blacklist.
Move health messages (on wakeup) to json.
Recreates DeoxyMod's Foldable Mod.
Move filthy morale penalty to a mod.
Add no npc food mod.
Add more makeshift items mod.
Add More Classes and Scenarios mod.
Craftable Gun Pack mod revamp.
More snippet/flier entries for mods.
Support total conversion mods.
Remove Arcana and PK_rebalancing mods since they are maintained in separate repositories now.
Add huge vehicles mod.
Expanded Realistic Guns: bandolier update.
Magazines for Icecoon's Arsenal.
Medieval Mod changes to viking and samurai.
Medieval Mod: Starting with sheathed weapons.
Added "BrightNights" - the sci-fi mod.
Standardizes bronze recipes in Medieval mod.
Fixes some unlearnable recipes in More Survival Tools.
Makeshift mod and bayonet update.
Battery compartment mod update.
National Guard Camp, a large and very dangerous military complex.
Brings DinoMod back online.
Atomic vehicles for Bright nights mod.
Added Urban Development Mod.
Extended Buildings mod.
Fix hp loss in StatsThroughSkills.
Add Bionic Systems Mod.
Added alternate map key mod.
Moved light and heavy snare kits to More Survival Tools mod.
Add "Mutant NPCs" mod.
Mundane Zombies Mod Revival.
Manual CBM installation moved to Bright Nights mod.
Allow adding contents to existing monster groups in JSON.
Safe Autodoc mod, a dependency of Bright Nights.
Makes Crazy Cataclysm a little crazier.
Nested mapgen structures.
Added Fuji's Struct mod.
Salvaged Robots mod.
Partially moved Folding Parts Mod to base game.
Convert Bright Nights region_settings to region_overlay.
Added anthill, bee, and large zombie exclusion mods.
MSX Dead People tileset update and make it default.
Adds new mod Growable pots.
Mainlined Tall Buildings mod.
Add urban development buildings to city spawns.
Salvaged Robots: More robot themed professions.
Creates clairvoyance spells in magiclysm
Adds the ability to pick letters in the spellcasting menu
Magicylsm: NPCs can now teach spells
Added hit_you_effect and hit_me_effect fields to enchantments

## Balance:

Unify crafting and construction xp gain.
Removed flaming eye annihilation beam.
Overhauled encumbrance system for finer degrees of encumbrance.
Tuned up wilderness crafting a great deal.
Removed inventory overcapacity penalty, items are dropped instead.
Ensured that skills can be bootstrapped with practice.
Zombie stumbling is more pervasive and random.
Necromancer revive cooldown adjusted based on target toughness.
Adjusted frequency of sickness.
Variable draw costs for dedicated inventory containers (holsters).
Last amigara horror to die always drops an artifact.
Adjust the way monster upgrade times are calculated.
Replace no pickup feature with move penalty.
Added encumbrance to weapons worn with shoulder straps.
Added batch crafting times to various comestibles.
Made DEX prevent cuts from broken glass more often.
Make farming yield multiples of default charge of a plant item on gather.
Reduce XM-P plasma blast size.
City spacing option.
WBLOCK_2 usage changes.
Correct nutrition_for thresholds.
Change handling of recoil penalty.
Remove completely unrealistic energy weapon recipes.
Standardize ammo disassembly.
Rationalize ranged skill training.
Item handling is slower with increasing hand encumbrance.
Add minimum move cost when handling items.
Implements barrel_length variable in ranged.json.
Remove requirement for a vehicle tracking device.
Overburden rebalance.
Basic unit tests for reloading.
Rebalance item handling costs.
Bring bite inline with melee attack logic.
Allow gunmods to consume less (or no) volume when installed.
Nerf "magical" battery storage options.
Only consume_charges() for tools and comestibles.
Acid update - rebalance fields, acid zeds, add backgrounds for acid tiles.
Allow monsters to hit-and-run and poison other monsters.
Metabolism: hunger rate and body temperature.
Ally zombies and robots with arthropods.
Guns in gunstores spawn with magazines.
Buff corpse smashing, nerf butchery.
Overhaul Radiation balance, it's now much more chronic in nature.
Set default for addiction_type in comestibles.
Reduce recoil penalty during burst fire.
Overhauled Adrenaline effect.  Replaced speed and stat boost with temporary pain immunity.
Add inaccuracy penalty whilst driving.
Make rain drenching slower, harder to completely avoid.
Improve garage doors behavior.
Overhaul distillation and use of alcohols by widening the gap between drinkable and refined alcohol.
Expunge vermin.
Make crafting of brewed/fermented items more realistic and involved.
Turn toolbox into a truly versatile tool.
Ignore checks for zombies to pulp if the NPC is boarded.
Fungal Zombies can see.
Rebalance fear_paralaze to prevent infinite moves drain.
Fix hallucination not kicking in if duration is too high.
Redesign bionics lab room to fix computer successful hack.
Limit turret to its actual range.
Make missed ranged attacks miss more realistically.
Adds lifting capacity to Cantilevers description.
Add "makeshift_kevlar" to recipes that include the Kevlar vests.
Bleeding also causes anemia.
Change chisel requirement to CHISEL quality requirement.
Remove memorization of recipes from reading books.
Nerf Sensory Dulling.
More realistic diesel recipe.
Evened out addiction withdrawal but made it longer.
Rework firestarter and extended firestarter.
Fix 145 items spawning in a house
Standardize handloading recipes.
Derive vehicle part hp from base item.
Adjust multi-pool defaults.
Fungus and aberration monsters now also drop filthy clothes.
Adds few missing cancels mutations.
Updated the plant mutations to give some encumbrance that makes sense.
Allow Steel Jerrycans to be used as vehicle tanks.
Forklift gets lifting and jack capabilities. Half of the boom crane.
Medium storage battery 700 -> 7000
Allow camera(_pro) for security camera crafting.
Grant Medium-sized robots avoid_trap 1.
Make clearing rubble an activity.
Telescopic Eyes prevents visual impairment from traits.
Make meditating an activity.
Make NPCs escape onto tiles with weaker fields.
Nerfed rate at which penalties from pain accumulate.
Added "MOUNTABLE", to small and medium boulders.
Smoked/salted meat changes, offal preservation.
Add pathfinding for selected monsters.
Rebalance blackpowder loads, expand recipe options.
Correct the spread of missed ranged attacks.
Added PARTIAL_DEAF to powered armor.
Add night vision from perception, fix flashlight exploit.
Cap JACK requirements increased to 8000kg in constants.h.
Buff regen mutations, nerf regen due to health stat.
Add recoil for being hit, makes melee more dangerous for ranged characters.
Swappable storage battery installed/removed to/from vehicle with no skill, in little time.
Decrease the number of military bunkers.
Melee damage while wearing filthy clothing may result in infection.
Make Vending Machines harder to break into.
Add power armor helmets to match existing spawns of power armor.
Heal broken limbs gradually, not all at once.
Increase to horde interest with sound source.
Time needed to wash an item now depends on its volume.
Make target size affect ranged accuracy.
Forbid evac center mission route from having non-road tiles.
Remove construction skill.
Craft one round at a time for handloaded ammunition.
Give zapback zombies weak electric melee.
Remove requirement for large power reserve just to turn on a part.
Bash shouldn't give better items than deconstruct now.
Stops roadblocks from spawning live zeds.
Remove gasoline and diesel from explosive recipes.
Restore sum of errors based dispersion.
Newly recruited NPC engage close enemies only.
Nerf to tree yield.
Disallow batteries with a weight over 20000 from tool battery mod.
Reduce noise from other z-levels.
Make metabolic mutations more interesting.
"No one is immune to fire"
Fix some tools recipes to match output item volume.
Add some variability to vehicle battery levels & tire destruction.
Chopping trees rework.
Drilling long action.
Replace chop logs construction with long action.
Glazing and waterproofing requirements.
Added rebar cage spawns to basic concrete wall and removed rebar drops.
Changed formula for character strength required to install something in a vehicle.
Don't retarget after killing selected target in a burst.
NPCs capable of getting away from live/armed explosives.
Remove mutation side effect from unsuccessful bionics installation.
Allow giving ranged weapons non-piercing damage, modify corrosive zed.
Add new "CLIMB_SIMPLE" flag.
Kill 100 Zombies quest now require killing 100 monsters from a ZOMBIE species, and not only ordinary mon_zombie.
Ranged weapon rebalance.
Applied new FRAGILE_MELEE flag to a number of improvised weapons.
Zombies cannot bite without grabbing.
Skeleton armor increased by 50%, skeletons slower and harder to shoot. Adds Skeletal Juggernaut.
Replace instant healing with slow healing effects.
More Complete and Rebalanced Vitamins.
Antibiotic overhaul - slow-acting antibiotics, and adds Atreyupan, a weak antibiotic.
Changes some Autodoc messages and makes it usable without anesthesia by Deadened mutants or Sensory Dulling cyborgs.
Balance rusting of iron items (essentially eliminate it unless the item is left soaking in water for a long time).
Overhaul fragmentation explosives to project a deadly field of fragments instead of a few random ones.
Make ice labs ~10% of all labs, not 50%. Ensure 1+ lab per overmap.
Make portals unavoidably teleport you.
Removed ability of losing existing CBMs due installation fails.
Vary horde speed based on monsters in horde.
Obsolete impossible gunmods.
Create LOUDMOVES flag, add to secubots.
Lumber no longer made from / substitute for long stick.
Fix OP throwing.
Perception stat now determines overmap visibility, and the Topographagnosia trait is now available.
Added FILTHY tag, monsters with the tag now drop dirty clothing.
Portable sleeping bags.
Removes the vac_sealer requirement from sealed glass jar recipes, adds canning pot, updates recipes.
Allow crafting a fur rollmat with tanned pelts.
Wearing clothing out of natural layer order now imposes additional encumbrance.
Added deconstruct recipe for vehicle controls, reduced component requirements for crafting controls.
Adjusted weights of mammals from the category defaults to averages of real values.
Let one screwdriver recipes produce screwdriver set.
Flowers won't collide with vehicles no more.
Increase HP of paper-thin palisades.
Many animals such as coyotes and dogs are now less aggressive across the board.
Allow fishing in fishable non-river locations.
Nerf pneumatic gun reload times.
Modifies calorie amounts for flesh/fish and Fat products, including butchery products.
Rework vehicle safe and max velocities based on physics.
Adding more requirements to screwdriver set recipe.
Causes corpse damage level to negatively affect butchery yields.
Adjust PRY ability levels.
MBR vests weight and recipe fixes.
Reset aim of bows between shots.
Refine forest trailhead placement.
Adjust clay distribution in forests and on river banks.
Rebalance comestibles' calories, vitamins, weight, and volume.
Made vitamin deficiencies slower to accumulate.
Rebalances recipes to be closer in calorie count for input and output.
Increases duration of most morale effects
Rapid metabolism made purifiable.
Joint Torsion increases stamina usage when moving.

## Bugfixes:

Fix inability to repair modified clothing.
Fix charge consumption when invoking tools.
Fix grenades not exploding.
Cleanup drivability rules for vehicles.
Prevent application of traps to players in vehicles.
Menu crash fixes.
Fix crash when player moves while remotely controlling a vehicle
Fix gasoline in automated gas station mapgen
Force HOT/COLD/WET items to be active on save load
Make reinforced glass interact with projectiles.
Prevent display of messages the player shouldn't know about.
Prevent windows from thinking the game has hung.
Prevent turrets from damaging source vehicle.
Don't drop skeleton meat.
Don't automatically shoot neutral creatures with autofire.
Fixup behavior of frightened monsters.
Optimized fire spread.
Fixed disarm technique.
Crash fixes for item handling.
Stumbling monsters no longer move at different effective speeds based on direction of movement.
Numerous bugfixes in NPC AI.
Fixed some interactions between various inventories when they are present in the same tile.
Made blacklisting operate more consistently.
Rebalanced vehicle collisions.
Fixed crash when target dies between successive automatic attacks.
Fixed deafening noise from collapsing buildings.
Apply stamina penalty for attacking more consistently.
Headgear now can actually be worn with power armor.
Don't wake up on dry retching.
Fix incorrectly calculated melee movecost.
Fixed zombies stumbling in biased directions.
Fix for flickering in SDL version.
Allow dodging during long actions.
Fix failing legacy save loading unit test.
Fix electricity and acid ripping up clothing.
Fix a funny bug: going to sleep while playing an instrument results in "Something is making noise".
Fix shrapnel crash.
Hack in roofs above buildings.
Fix all projectiles causing explosions.
Add back cache update to fix pixel minimap render issue.
Make backtrace() handling saner; fixes BSD, probably others.
Make exploding ammo explode on hit.
Integrated scope fix for scout rifle.
Restrict usage of computers for blind character.
Fix NPCs talking to deaf player.
Fix line slopes and adjust projectile attacks.
Remove morale penalty after washing if filthy item was worn whilst washing it.
Fix items from previous saves not having any charges even when counted by charges.
Ask only once per dangerous tile to enter.
Fix safe mode trigger distance.
Fix an active item processing crash.
Never give new characters unusable food or clothing (part 1).
Dirty transparency cache when removing opaque parts from vehicles.
Remove grab when target is destroyed.
Stash linkages in the gun like we do casings.
Prevent projectiles generated by Electromagnetic Unit CBM from hitting the player.
Rad-immune player is now protected from zombie scientist's radiation beam.
Vehicles shouldn't collide with hallucinations.
Avoid city only scenarios in random character generation when city size is 0.
Hallucinations don't reset limb healing.
Fix saving character templates.
Fix for schizophrenic NPCs effecting players.
Stop NPCs from leaving the vehicle due to smoke while in vehicle.
Remove CARGO items from destroyed vehicle parts.
Test and fix zapback.
Prevents character from waking up from lack of fatigue or noise while under the effect of narcosis.
Fix placement of overmap specials with city size 0.
Limit consoles and cardreaders to only affect within their overmap tile.
Fix connections in ant tunnels.
Fixed stuck movement after holding numpad keys in SDL version.
Fix crash when NPC tries to take off and drop items where he can't when asked to wear something.
Fix display of isolated linear tiles.
Fix for excessive overheating from fire sources.
Fix creatures being able to see you through cameras and mirrors.
Remove explosion effect from small arms ammo put into fire.
Fix crash/weird behavior when handling items while over-encumbered/
Fixes the autoattack range for HAS_REACH weapons when the gameworld is circular.
Fix drinking from 'aluminum can' segfault.
Fix crash with no audio device.
Fixes creatures not setting off traps or falling z-levels after being flung.
Fix crash when resizing window during character creation.
Fix overmap special exhaustion when placing mandatory specials.
Prevents players from inheriting each other's deafness.
Fix for melee sound related crashes.
Disable recharging vehicle batteries from handheld batteries.
fix for crash to desktop when player tries to remove charcoal or food from smoking rack
Fix throwing stacks of items.
Fix wrong tripoint usage for temperature calculations.
Make trying to sleep into an activity.
Fix items going spoiled while crafting.
Sort out of spilled liquid infinite loop fix.
The internal furnace can only consume itens up to a maximum mass and volume.
Fix vehicle part install CTD.
Recalculate morale after washing filthy worn items.
Avoid invlet clashes on worn items.
Prefer dropping items into vehicle cargo spaces where available in more situations.
Fix traps ignoring monster armor.
Vehicles: make the vehicle split code more robust and stop game crashes.
Use maps on all zlevels so they actually reveal things.
Fix crash when talking to ranch foreman about prospectus; Fix agricultural investment option not functioning.
Consistent fireproof / firey monsters immunity to fire-related fields.
Type cast for prevention of integer overflow with large volume containers like cargo containers.
Bionics: connect cable charger systems to vehicles.
Unloading plutonium from vehicles now gives the correct amount.
NPC missions: clear the mission during the failure talk topic.
Fixed crash related to unbound direction action.
Reduce quarter-corpse butchering times to 1/4th of full corpse.
Set max for item stack charges, container volume and cargo volume.
Prevent heat induced vomiting until dead.
Folding vehicles: improve collision test when unfolding.
Fix item category names not updated when switching the language.
Fixed lightmap-related crashes in MinGW 64-bit executables.
Npc: NPCs on guard duty in a vehicle stay in the vehicle.
Fixes isometric tile rendering.
Npc: friendly NPCs only warn about hostile monsters.
Fix bomb fragment placement with z-levels on.
Fixes safemode custom rules when creating a new character.
Melee: make sure aoe techniques don't access an array out of bounds.
Fix aiming if target moves out of LOS.
Improve terrain bashing with experimental z-levels.
Allow turrets to shoot "over" the vehicle they are mounted on.
Vehicles: show active, fueled engines or battery in sidebar fuel indicator.
Hack around android joystick shifting bug.
Restore NPC ability to target player.
Deep bites now actually progress over time.
Fixes errors in graphical builds without sound enabled.
assure_dir_exist now creates parent directories recursively.
Skip dodge and block techniques when looking for a normal technique.
Fixed zombie necromancer was able to revive zombies pulped by a very hard hit.
Fix aiming anywhere after player has moved.
Applies radiation mitigation to all sources.
Adds minireactor to electrical power calculation.
Fixes gunmods that add non-auxiliary gun modes.
Fix NPC weapon wielding turn cost.
Fix monsters' special attack description not translated.
Fix aiming via mouse click.
Skinning animals smaller than Great Pyrenees now possible.
Vehicles: don't let drag stop vehicles in active cruise control.
No map extras in refugee center (for now).
Greater search range for refugee camp bandit missions.
Allows vehicles with a seed-drill to plant seeds
Fixed time cost for auto-mining.
Fix crash related to null pointer in creature tracker.
Make fire extinguishers work again.
Fix ASCII fallback for corpses.
vehicles: improve split logic.
Game: adjust vehicle driving offset based on the new speeds.
Unloading ammunition belt can be interrupted.
Fix HP not being recalculated during chargen.
Restore ability to use recipes from eink tablet.
Made Mycus Fireproofing and Mycogenesis consistent, and they will no longer prevent your clothes from burning.
Correct several uses of distance metrics.
basecamp: retrieve companions sent to do expansion crafting.
Fix wall connectedness on tiles builds with tiles disabled.
Vehicles: only sink vehicles in deep water.
Prevent NPC duplications when climbing stairs and colliding with a monster.
Prevent zone activities from working across z-levels.
Fix lighting of exterior walls by player-held light sources at night.
Move control laptop time investment to be before hacking attempt.
Respect `looks_like` for memorized tiles.
Disallow pseudo items in crafting component selection.
Fix calculation of chance to persuade NPCs to train.
Npc: fix NPC followers not closing doors.
Serialize recipe charges.
Fixed NPC dialog around lying and succeeding at missions.
More mall background tiles will match floor.
Stop people from randomly mutating new hair styles.
Silence error message when monster AI traverses an off-map vehicle.
Fix handling of NPC passenger removal.
Fix check for available wheels when changing tires.
Disallow washing in the dark.

## Performance:

Optimized mapgen when generating homogeneous tiles (empty air or all rock).
Shadowcasting optimizations for ~10% performance speedup.
Fix memory leaks in cata_tiles.
Switch from rand() to a simple mix/hash function for random tiles, also more speedup.
JSON optimization: removed many default values.
Remove effective no-op in player::fire_gun.
Cache morale level and speed up its computation.
Update reload times.
Cache some of the pathfinding data.
Draw border enhancement.
Hugely speed up crafting GUI.
Fix the inventory UI slowdown.
Allow SDL redraws during sleep or when FORCE_REDRAW triggers.
Spam fewer popups while saving submaps.
Improve performance of damage calculation.
Defer autopickup item lookups until first use.
Cache item types for inventory; huge crafting GUI speedup.
Speed up vehicle::is_broken, use it a bit less.
Speed up some slow sections of monster code.
Optimize saved monstergroups to decrease save size.
Faster drawing of empty spaces in tiles build.
Skip drawing spaces in winconsole builds.
Performance improvement for mega vehicles with many turrets.
Faster inventory menus.
Fix weather data performance impact.
Implement deferred color loading.
Losslessly compress all tiles.
Don't store translated material attributes.
Streamline effect processing on addition.
Speed up cache generation in z-level mode.
Fix decreased performance of software rendering.
Remove defensive redraw, add wrefresh where needed.
Cache values in season_of_year and reuse on same turn.
Remove unneeded SDL_RenderSetLogicalSize.
Use map::points_in_radius instead of manual iterating.
Reduce Submap constant memory requirements of Cosmetic strings.
Reduce memory consumption for soundpacks.
Fix lag due to copying player objects.
Encode mapbuffer terrain data using RLE scheme for smaller save files.
Faster item layer computation.
Improve performance of encumbrance calculations.
Lazily load sound effects as they are encountered instead of at application startup unless explicitly preloaded.
Faster color name lookup.
Remove recursive call from open_or_close().
Performance boost for SDL drawing using color modulated textures.
Improve sorting large numbers of items into zones.
Optimize inbounds check and reactor lookup.
Large optimizations to dynamic lighting via a fast exp approximation.

## Infrastructure:

Allow multifunctions containing both iuse_actor and cpp iuse_method.
Overhauled mapgen to allow more flexible specification of map features.
Better help menu for command line invocation.
Moved mutation definitions to json.
3D map infrastructure.
Move NPC dialog to json.
Use lightmap consistently in both curses and tiles.
More flexible menu filtering system.
Moved special tool items to json.
Moved vehicle spawns to json.
Methods to transform buildings after generation, i.e. to make them looted or barricaded.
Cleanup and extension of sound system.
Unified bullet disassembly handling.
Overmap saves moved to json.
Removed a lot of redundant default json entries.
Allowed arbitrary items to have artifact properties.
Migrated worldoptions, autopickup to json.
Add separate flag for electronic systems control.
Added zombie movement unit tests.
Put the crafting gui code into it's own module.
Add method to check if item can holster another.
Apartment Tower JSONification.
Add soundpack support.
Added example jq scripts for JSON parsing.
Wrap up _("translated weight units") to the dedicated function.
Re-seed RNG after choosing tiles.
8-way rotation of some ascii line drawing characters for vehicles.
Automatically rotate movement in isometric mode.
Fix weighted list RNG on platforms with a different RAND_MAX value.
Add function for temperature conversion (from F to C).
Use wchar_t for all potentially-wide-character handling.
New road mapgen to replace mapgen_road_*()
Jsonized monster attacks.
Factor out drawing primitive algorithms to a separate module.
Remove hardcoded moves cost when unloading from containers.
Weather Reader reworked.
Adds Prying quality, adds helper functions for quality checks.
Better NPC complaints.
Implements magazine wells.
Customizable bite attacks.
Add inheritance, strict and bounds-checking to MONSTER.
Allergy flags instead of allergy materials.
Move turret monattacks to a json actor.
Vehicle weight cached, more realistic.
Implement Lua wrapper to store and use either value or reference objects in Lua.
Create Blank Building Template.txt
Comestibles support inheritance.
Add lifting and jacking requirements to vehicle modification.
Extend 'generic_factory' + aliases + use the factory to manage terrain objects.
Add compiler LTO support.
Use center_print() function in appropriate places.
Use trim_and_print() instead of locally introduced function trim_to().
Display NPC needs in debug menu for AI development.
Implement string id for tool qualities.
Support inheritance for vehicle parts.
Augment and use map::water_from() to handle crafting requirements.
Move the scent map into a dedicated class.
Convert manual memory management to automatic using unique_ptr.
Make NPC class id a string_id.
Convert lab_notes and hints to use the snippet system.
Item burning code rewrite, exploding magazines.
Jsonize NPC class stat bonuses.
Spot checker for FoV scenarios.
JSONize NPC talk tags.
Wrap file reading into utility functions.
Units wrapper class for volume.
Specify vehicle part repair requirements in JSON.
Adding a call to add per-minute LUA callback.
Move mission dialogue to json.
Add inheritance support to generic factory.
Better handling of item templates.
Move crafting rig definitions to JSON.
Split engine load in to electrical and propulsion.
Fuel efficiency tests with targets.
Jsonize mutation hunger, thirst and fatigue rates.
Rewrite trap loading to use generic_factory.
Encapsulate the WINDOW pointer in class game in unique_ptr.
Add char_validity_check unit-test.
Use dedicated type for mass/weight values.
Use get_files_from_path instead of platform dependent code.
Implement and use a copy_file function.
Added ability for mutations to spawn items via JSON.
Added the ability to load mods from user_dir/mods.
Add wrapper function for finding suitable points for mapgen.
Display float options in the correct decimal format.
Ranged balance unit test.
Use a wider type for symbols.
Json formatter.
Jsonize mutation armor.
Mapgen palettes.
Changed recipes to use filament group.
Use variadic template functions instead of plain C-like variadic function arguments.
Move class map_item_stack into separate header and source files.
Load only base_colors file when it is available.
Switch OS X locale detection to CoreFoundation.
Normalize colors for alternate map keys.
Implement time_point and time_duration classes.
Extract events system to separate class.
Added morale editor to debug menu.
Add CodeTriage badge to cleverraven/cataclysm-dda.
Compress Basic menu sound effects to Ogg Vorbis.
Unhardcoded NPC destinations (using overmap locations)
Improving modding support via adding ability to load game options directly from JSON.
Add a class to encapsulate references to a specific vehicle part.
Max player stamina moved to JSON.
Added FRAGILE_MELEE flag to represent fragile melee weapons.
Unicode support for SCT.
Update vehicleDef.py to produce better vehicle templates.
Move fuel and engine parameters to JSON.
Added pull request template.
Adds the Debug Bionic Power trait.
Fix flaky explosion regression test.
Detect unexpected mutation failure in the mutation unit test.
Jsonize large swaths of NPC dialogue.
Enhance generation of forest tiles with terrain-dependent furniture and forest composition attributes.
Conversion of nutrition to calories (kcal).
Allow constructions to spawn byproduct items.
Implement proper vehicle part iterator and range.
Add script to generate Changelog from SUMMARY lines in Pull Requests.
Make input timeout context-specific.
Npctalk to JSON: Move most NPC dialog to JSON.
Properly implement time duration string alignment.
made_of_any(materials) for creature.
Add the option to create Changelogs grouped by Build to generate_changelog.py
Add support for deferral of player movement, use it to fix two bugs.
Load time duration from string (containing units).
Converts monster size to weight and volume.
Replace usage of sentinel tripoint_min with cata::optional.
Add more functions to vpart_position and vpart_reference
Better clarity in item description code.
Clean up handling of vehicle power to always use watts.
Add error reporting to many calls of SDL function.
Do not ask for retarget when opening projects in Visual Studio.
Print the Cataclysm version number in the debug log.
Fix foldstring ignoring multiple linebreaks
Make point and tripoint literal so they can be used in constexpr contexts.
POSIX backtraces now work for installed binaries and position-independent executables.
Improved CI infrastructure error handling.
Allow explicit specification of overmap special connection type.
Find or create overmap special after overmap generation.
Basecamp, faction camp: start merging faction camps into basecamps.
Better statistics in tests.
Upgrade tests to Catch2 2.5.0.
Show debug logs during tests.
Missions: autoset monster_kill_goal for KILL_TYPE and KILL_SPEC.
Missions: Move some start functions into JSON.
Add tracking of overmap special for placed terrain.
Faction camps: consolidate and clean up farm code.
Basecamp: try to regularize mission starts and mission returns.
Unhardcoded comfort, warmth and feet fire bonus values for furniture.
Reorganize NPC backstories into their own folder.
Enable JSONized placement of overmap specials at mission start.
Split sound functionality out of sdltiles.cpp into its own file.
Split comestibles.json into many files.
NPC expertise infrastructure.
Changed butchery to use JSON for drops, for all butchery actions.
Show test times in CI results.
Add tool qualities to the game for later use in scientific tools.
Replace tag_colored_string with colorize.
Run tests for CMake CI build.
Simpler test randomness seeding.
Enable functional boats phase.
Npctalk: add more conditions and dynamic line options.
Npc: remove hardcoded mutation modifiers to opinions and use JSON values
Adds not-quite implemented basic analytical tools for chemistry.
Fix city districts and increase default size.
Npctalk: add u_sell_item effect.
Npctalk: add a simple pseudo-switch for responses.
Fix NPC class loadout selection.
Npctalk: add mutation threshold flags, static and starting NPC traits, and a basecamp count.
Document units for power and energy_consumption.
Replaced hardcoded terrain list with checking of terrain flag.
Change within_visual_range function to reflect usage.
Allow more specific control over tests run in CI.
Improves structure of background stories to prepare for other types of inquiry.
Improvements to player_activity regarding distractions.
Npctalk: add true/false responses and CONDITION trials to JSON.
Allow flag-based blacklisting and whitelisting of overmap locations on a per-region basis.
Npctalk: add a bunch of new options to JSON.
Rationalize Visual Studio compatibility code.
Mutation loading now uses generic_factory.
Make route_adjacent available to all activity handlers.
Moved wind generation variables to regional_map_settings.json.
Npctalk: move NPC needs to JSON.
Npctalk: move NPC follower AI rules to JSON.
Npctalk: move almost all dialogue into JSON.
JSONnizing CBM slot feature.
Land Use Codes infrastructure.
Moves allergen handling vitamin absorption to JSON.
Refactor advanced inventory item movement to use activities.
USABLE_FIRE tag makes terrain or furniture usable as a nearby fire for crafting.

## Build:

Support for finding alternate versions of build tools.
Lots of forward declaration and #include cleanup to speed up compilation.
Addition of many unit tests.
string_id, a typesafe and efficient wrapper for string identifiers.
Makefile supports various standard environment values.
Add dmg distribution target to makefile.
Tiles support on OpenBSD.
Add an easy makefile option to compile every localization file.
Set -mmacosx-version-min to 10.7 using clang.
JSON regression check.
Throw exception on debugmsg in unit tests.
Bump minimum supported compiler versions.
Use ar from cross-compiler's toolchain.
OS X. Support building .dmg packages for curses version.
Makefile: add USE_LIBCXX flag
Fix bundling liblua on OS X
Fix OS X launcher script.
Fix for old clang versions that don't like empty initializers.
Disable C4146 error in MSVC
Add mod support to unit tests.
A workaround to avoid a suspected MSVC code compilation issue.
Fixed clang crash on OS X.
Attempt to recover from no git in CodeBlocks project.
Graceful migration of legacy savegames.
Handle obsolete items in mods.
Fix ARM compilation issue.
Update CATCH to v1.5.8
Support loading worlds from CLI.
Always require RFC 4627 compliant JSON.
Include numeric to fix OSX compile.
Add a switch to retain debug symbols for profiling.
Update MXE ICE workaround to blacklist anything targeting x86_64-w64-mingw32.static
Don't keep _GLIBCXX_DEBUG when DEBUG_SYMBOLS is set.
Allow installation in a path with whitespaces.
Add a compile mode that checks for printf format errors.
Fix Makefile not respecting 'FRAMEWORKSDIR' exported to environment.
Bionics regression test, currently "item consuming" ones only.
Add explicit instantiation of string_id::NULL_ID to make clang happy.
Enable unit tests in Travis builds.
Enable coveralls support.
Add man pages for cataclysm and cataclysm-tiles.
Add files recommended for UNIX desktops.
Streamline the color loading from JSON in SDL and Windows console builds.
Add MXE compilation and Wine testing to .travis.yml
Fixed compile problem in VS.
Add codecov.io to .travis.yml
Allow use of Clang through MinGW.
Fixed makefile to use pkg-config instead of ncurses5-config.
Fix the OSX cross-compile.
Put 'gold' really in use when linking.
Add equality operator to tripoint_range.
Add gcc 7 and 8 to build matrix.
Snapcraft Build recipe added.
Fix compiler errors on clang-7.0.0-svn
Sort object files to link them in reproducible order.
Update .desktop and appdata files in data/xdg.
Add Dockerfile for building and experimenting on Debian.
SDL windows: allow HDPI displays
Makefile updates for MSYS2.
Properly work-around broken SDL 2.0.5 key events on Linux.
Debug stack trace & crash handler for Windows.
Add PR validator to ensure use of a summary line.
Android build standup.
Add unit test for NPC movement fixes.
Fixed Android build regression.
Change MSVC configs to build test executable.
Faster builds with CMake.
Vehicle power test: make it more consistent.
Visual Studio solution with vcpkg support.
Use travis build stages.
Run tests under AddressSanitizer in Travis CI.
Sort generated lua bindings source file to allow reproducible builds.
Adding astyle to deb/ubuntu packages.
Automate changelog generation.
Add macOS to travis-ci builds.
Added VS solution to build statically linked executable using vcpkg.

## I18N and A11Y:

Localizable HP bars.
Implement printing aim accuracy as numbers.
Textual vehicle facing indicator.
Translatable moon phase.
Fix of untranslated (sub)category in crafting gui.
Don't dynamically initialize using gettext.
Make vitamin and fault and mod targets translatable.
Fixed terrain name translation.
UI improvements (for easier translation).
Allow Unicode strings as item symbols.
Add comment for translators about mutation UI.
Add Chinese main menu ASCII art.
Allow json_flags to be translated.
Display localized "Really quit?" string in main menu.
Fully handle language changes.
Install only specified translations for curses version.
Extract text field of morale_type for translation.
Fix refugee center NPCs' unlocalized names and occupations.
I18N-ize action menu entries.
Ensure consistent string order in translation template.
Fix interference effect of radio messages in localized version.
Add Polish language.
Better docs for translators.
Add 'translate_marker' macro for xgettext to extract strings for translation.
Windows language detection and selection.
Load names when the language settings change.
Display l10nized tab names when creating new world.
Link against ncursesw if L10N enabled.
Make user-facing error messages translatable.
Many, Many new strings and menus are translatable.
Provide context for translating strings of monster abilities.
Allowed recoil level to be translated.

## Statistics:
3271 files changed, 4621405 insertions(+), 1700313 deletions(-)
37,604 commits
~700 contributors

New game entities (core)
Items:
11 ammunition types, 84 armors, 13 bionics, 18 books, 258 foods, 18 constructibles, 21 containers,
547 crafting recipes, 208 misc items, 52 guns, 33 gunmods, 75 tools, 22 wearable tools, 6 tool mods,
303 uncraft recipes, 17 vehicle wheels
Mapgen:
52 epilogues, 46 furnitures, 496 item spawn groups, 1139 mapgen entries, 69 monster spawn lists,
64 overmap specials, 730 overmap terrains, 34 mapgen palettes, 137 terrain types,
52 vehicle blueprints, 30 vehicle spawn groups
Misc:
4 dreams, 66 effect types, 9 engine faults, 47 harvest entries, 3 martial arts, 14 materials,
104 monsters, 16 monster factions, 211 mutations, 20 professions, 13 scenarios, 262 snippets,
31 start locations, 455 talk topics, 8 martial art techniques, 153 vehicle parts, 17 vehicle wheels
New game entities (mods)
Items:
102 ammunition types, 28 armors, 3 bionics, 17 books, 60 foods, 11 constructables, 12 containers,
6 engines, 206 misc items, 118 guns, 6 gunmods, 43 magazines, 369 crafting recipes, 136 tools,
158 uncraft recipes
Mapgen
12 furnitures, 348 item spawn groups, 1911 mapgen entries, 41 monster spawn groups,
41 overmap specials, 2372 overmap terrains, 33 mapgen palettes, 11 start locations, 44 terrains,
24 vehicle blueprints, 24 vehicle spawn groups
Misc:
2 harvest entries, 2 martial arts, 119 monsters, 2 mutations, 34 professions, 24 starting scenarios,
93 snippets, 275 monster speech entries, 8 talk topics, 11 martial art techniques, 395 vehicle parts

======

# 0.C

## Features:

Infighting! Monsters now have factions assigned and will attack other monsters from opposing factions.
Meteorology! Featuring all-new thermometer, barometer, and hygrometer, as well as an all-inclusive weather station. Now we can finally talk about the weather, as we've always wanted. (disclaimer, you can't chat about the weather with NPCs)
You can warm yourself up from a nearby fire.
Change car batteries without any tools, truck batteries with just a wrench, or install swappable storage battery cases and add/remove storage batteries to your heart's content. Electric cars come with cases for their storage batteries by default now.
Many vehicle parts are now foldable, enabling you to have a more complete folding bicycle (or wheelchair).
Aiming! You can now spend time when aiming a ranged weapon to improve your accuracy with it.
The patented DeathCam™! You can now watch what happens after your epic death: is anything left of you after that massive fire burns itself out?
Rifle straps! Mount one on your gun and just wear it when you're not using it.
Some cars have alarms now, and you can try to bypass the alarm and unlock the controls.
Better interactions with worn items, such as auto-retrieving stowed items from them.
Toggle modes for each vehicle turret individually.
Manual fire turrets.
Cameras mountable on vehicles to extend view area.
New drive-by-wireless system for cars, remote-control full-sized cars!
Clothing modifications (pockets, padding, and reinforcing).

## Content:

An abandoned farmhouse may spawn in the forest from time to time, with a sad story behind it.
Tanning with trees! Blackjack oaks now spawn, and can provide tanbark.
Electric chainsaws and jackhammers now exist in the world.
Destructible bridges! They can be smashed, they have sidewalks, and are a source of rebar.
Straw! Get it from the hay in farm barns and make yourself a nice straw hat.
Battery mods (extended battery, rechargeable battery, etc.) can now be removed by applying a screwdriver.
Wool and felt are now usable materials.
Lots of clay and pottery recipes/items.
Diesel fuel/engines/pumps.
Lots of comestibles and recipes for them.
Buildable concrete and brick walls and roofs.
Flu shot that actually inoculates against flu.
Metal tank furniture similar to a keg, but easier to make.
Lots of new clothes and recipes for them.
Large amounts of chemical and metallurgy additions, lots of bombs and rockets.
Interior lights for vehicles.
Fire engine, with a water cannon!
Occasional mineral drops when tunneling (limestone so far).
Zombie technician gained a disarm attack.
Student professions.
Generic spiritualist content.
Craftable canned food and recipes.
More farming content and recipes to make use of them.
Even more houses!

## Interface:

Butchering can now be used to cut up items, too. Also, you can now salvage _all_ the things (in a tile) in one keypress.
Item descriptions now tell you what you know you can craft with them. No more wondering what those stupid copper tubes are good for.
You can now choose to ensure that items you pick up never get wielded, keeping your hands free -- useful when you want to be using a martial arts style that's primarily unarmed.
Foraging just... happens. Without prompting you (Y/N?) every (Y/N?) time.
You can now choose to re-roll a random scenario along with your other random character generation things.
New item action menu, trigger items without rooting around in your inventory!
Option to merge all cash card charges into one card at an ATM.
Laser-dot targeting now triggers safe mode.
Streamlined vehicle construction menu by adding a shape select menu to parts that have multiple symbols.
Added tabs to vehicle construction menu to help manage all the parts.
Sound symbols persist until the end of the player turn, and can be examined for a description.
Warning prompt about activated items when sleeping or waiting.
Item names now have HP bars displayed with them.
Add V-menu (nearby items/monsters) to peek command.
Add filters to advanced inventory.

## Balance:

Gun mods aren't just a free-for-all when reaching marksmanship level 1 anymore -- instead, they each have different skill requirements to install.
Canes, cudgels, and umbrellas now work as improvised fencing weapons.
Gunstores are all locked up.
Muscle-powered engines can run alternators now.
Muscle-powered engines cause thirst, hunger and fatigue.
Split out more layering locations and layers, but made layering penalties harsher.
Nerfed shrapnel from bombs in general, they are MUCH less effective against armored enemies.
Monsters with many weapons semi-intelligently choose which ones to use.
Tuned skilling progression for making archery items to allow bootstrapping.
Unfletched arrows no longer count as ammunition so they don't clutter your firing menu.
Some monsters have a small amount of nightvision, Now you will learn why you fear the night.
Enabled trading with starting NPC at game start.
Slowed tankbots down so you have a chance of running away from them.
Zombie master special now picks from every zombie, not just a small list.

## Bugfixes:

Doors and windows no longer hold up the roof! Hopefully preventing collapses from zombies breaking into your shop.
Solar panels now _just work_ (as long as they're above-ground and it's sunny).
Fixed dark temple finale by enhancing the dark wyrms that it spawns.
Fix slow vehicles getting stuck in reverse.
Fixed free blocks when player had no block techniques.
Make effects that damage all player bodyparts use the same armor code as other attacks.
Scale damage to armor based on its coverage so e.g. power armor isn't ridiculously vulnerable to acid.
Fatigue can no longer go so negative that you don't need to sleep for days.
Unify vehicle fuel handling.
Game remembers which mutations you had activated.
Fixed turrets shooting through doors.
Fixed bug that was making gun recoil be too low.
Fixed bashing corpses with blunt objects.

## Performance:

MASSIVE improvement in performance when there are large numbers (thousands) of items nearby.
Added a clustering algorithm for monster hearing that improves performance when there are many (thousands) of monsters on-map and making noises.
Iterate across map structures in cache-friendly way.
Avoid saving/loading sections of map that aren't interesting (like solid rock).

## Infrastructure:

Diseases are configurable from JSON and applied as relatively generic status effects.
Pedal/wheelchairs/paddles united as a "fuel type".
About half of the item types are now composable, for example you can easily make a "wearable gun", or "wearable tool" now.
Overhaul and simplification of map data handling.
Simplification of gun and gunmod handling.
Restored building under MSVC.
Build performance improvements via removing unnecessary includes.
Simplify handling of vehicle coordinates.
Visibility checking API cleanup.
Unified filesystem API.
Extracted activity handlers from game.cpp
Sound processing moved to a dedicated module. (in-game hearing, not the game making sound)
Moved some shared logic from player to character.
Streamlined obsolete mod handling.

======

# 0.B

## Features:

Random characters have professions applied.
Brewing.
Wearable tools.
Martial arts techniques can trigger when wielding appropriate weapons.
Wing mirrors for vehicles.
Prototype hordes.
Adjust zombie speed with mods.
Made butcher menu's first entry match the butcher hotkey, so you can just hold down the button to butcher all.
You can dig down stairs with proper equipment.
Scabbards, holsters and sheathable weapons.
At high skills you can quick draw/attack with weapons.
Fish spawn as distinct creatures, and they're used for fishing checks.
Quivers for arrows.
Furniture can act as a tool.
Corpses rot and eventually disappear.
Armor is assigned to a layer, and armor on different layers doesn't impose layering penalties.
Destroyed vehicle parts get ripped off the vehicle.
Player can start at various locations.
Special support for mapsharing installs:
  - lock down debug menu;
  - lock players to their username;
  - more configurable file placement;
  - locks around map files.
Language switch is dynamic now.
Guns such as revolvers no longer eject casings when fired, they're instead ejected on reload.
Internal furnace and Battery System CBMs are toggleable so you're less likely to eat random objects by accident.
Spending more time near traps has incremental chance of finding them, spotted traps are remembered.
Thrown items above a trap-defined threshold will trigger traps.
You can now peek through curtains and some doors.
Smashing a broken window again clears out the broken glass (relatively quietly).
Autopickup can get at anything you can reach, i.e. adjacent tiles.
Can set exclusion zones for autopickup, so you can avoid accidentally picking up all your stuff in your base.
Contents of books are unknown until first read (which is faster than usual).
Can craft recipes if you have a book in range that provides it.
Can learn recipes by practicing them.
Roof of the vehicle you're currently in is not drawn.
Faction hostility is back.
Kiln operates without player being nearby.
Radio operated items.
Switched to seed-based weather generation.
Options are only displayed when they are applicable to your build.
Can perform unspeakable acts upon zombies to turn them into your packmule slave thing.
Messages give feedback on melee misses.
Foraging is seasonal, fruits will grow each season, but once picked are gone until the next.
Pet menu to interact with friendly monsters.
Starting scenarios stitch together profession, traits, and starting location.
Picking up and dropping multiple items is now an interruptible activity.
Activatable mutations.
Heavily moddable gun platform.
Fire creates invisible hot air fields, which meander around in enclosed spaces and warm them up.
Factored windchill and humidity into body temperature calculations.
Vehicles smash items when they (wheels) run over them.
Refined vehicle/terrain collisions.
Hulks and Brutes now have a very damaging fling attack.
Jumper cables can be used to link together electrical systems of vehicles, including vehicles outside the reality bubble.
Crafting a large batch of items can apply a discount to the crafting time required.
Overhaul of "cut up" system:
  - Cannot cut up an item if it includes a material that can't be cut up (e.g. shotgun);
  - Cutting up returns items from each material that makes up the item;
  - Cutting up most items should respect the total volume of the item.
Most terrain can be smashed now, if you can hit it hard enough.
Can turn individual vehicle engines on and off.
Filling an item with water from e.g. a river is now an interruptible action.

## Infrastructure:

Switched to SDL 2.0.
Made paths configurable for packaging and installation support.
Finished pushing martial art definitions out to json.
JSONized multi-tile building generation, leading to huger buildings.
Tilesets can provide a per-category fallback tile to handle new monsters/items/whatever.
Silenced all the warnings, now it's easier to keep new ones from cropping up.
Lots of string handling infrastructure, making translated string handling easier.
Missing tiles in tilesets can fall back to ASCII.
Saner glyph cache handling.
Components used to craft an item are stored in the item.
Debug overlay for hordes.
Improved window handling.
Generic iuse functors unify many types of iuse functions.
JSONized bullet pulling recipes.
Generic support for foldable vehicles, still need support for *crafting* them.
Encapsulation applied to map accessors.
JSONized monster drops.
Damaged fuel tanks leak fuel on the ground.
Most menus use input context now, and therefore have configurable keybindings.
Switched build to c++11.
Items can have a list of iuse methods instead of just one.
Drug effects can mostly be defined in JSON.
Scripts for querying json in tools_json_tools.
Beefed up utf-8 input handling.
JSONized NPC definitions.
Unified recipe requirements across constructions and crafting.
Better error handling when initializing SDL.
Recipes can have byproducts.
Added a standalone map layout utility.
Monsters are saved to the overmap instead of per-submap, clearing the way for horde support.
Hgamelaunch start script.
Items can spawn with variable amounts of charge.
Monster blacklists are applied consistently to all spawn code.
Different ammunition-bearing monsters (turrets, robots) have customized loadouts of their various ammo types.
Obsolete mods can be marked as such, preventing debug spam if a save containing them is loaded.

## Balance:

Give most starting professions decent starting equipment.
Nether spawns near corpse spawns.
Capped skill gain from many activities, especially crafting.
Melee weapons can take wear and tear damage based on their primary material.
Categorized CBMs you can get from butchering things.
BEES!
Armor values nerfed.
Mutagen spawn rates slashed.
Overhauled mp3 player morale bonus to make micromanagement of it suboptimal.
Amount of damage blocked by a block technique based on strength and skill of blocker.
Removed acid rain until it can be made into a local event.
Nerfed speed of many zombie animals.
Starting professions supplied with cold-weather gear to match the expected climate.
Standing in a fire less likely to ignite clothes.
Lying in fire (when one or more legs is at 0HP) causes MUCH more damage.

## Content:

New monster, Wraith.
Hops, barley, and molasses as brewing ingredients.
Yeast for fermenting brews and baking some bread foods.
Sugar beet as a renewable source of sugar.
Fruit wine and Brandy.
Moonshine and home-brewed beer.
Grappling hook.
Many new house layouts.
Wells and well digging.
CQB CBM that provides martial art style.
Warehouse building.
Decorative terrain and furniture.
Parasites and diseases from unsafe foods.
Curtains for vehicle doors and windshields, privacy please!
Foraging (in bushes, shrubs, trees).
Towel usable for many handy things (still not at HHGttG level).
hehe, honey.
Wearable rx12 auto-injector.
E-cigs
Motel locations.
Slime mutants can slip through tight spaces, spawn friendly slimes.
Some insect-like mutants can sip nectar from flowers (but at a cost...)
Mutagen gives you wings! (butterfly wings)
Bird mutations.
Zoose
Killed bots drop (disassemblable) broken bot items instead of corpses.
Bear mutations.
Bio operator zombie.
Spider nest basements.
Nice looking road ends and roundabouts.
Exploding gasbag zombies.
Pizza parlor building.
Wheelchairs.
Notes left by other survivors scattered all over.
Brain blob directs nearby blobs to move intelligently.
Mall location.
Several toolbox items to streamline carrying around your crafting needfulls.
Cotton and many cotton-based recipes and items.
Plant mutations.
Audit of all item prices to try and get a sensical baseline for them.
Supercharged military turrets.
Make Fedora activatable, m'ilady.
Road barricades.
Necropolis.
Rollerblades and skates.
Evac center and piles of NPCs and missions.
Bandit camps.
RC car and remote-detonated bombs, and a remote controlled lamp.
Automated gas stations.
Boats.
E-ink tablet and laptops can display recipes and act like books.
Can take pictures of monsters and view them on laptops or tablets.
Fish traps.
A "Thrilling" monster easter egg.
Riot control bot.
Extensive mutation chain culminating with player effectively joining the Marloss faction.
Extensive expansion of Marloss monsters/structures.
Various power substations, with new monsters.
Diesel added as a vehicle fuel.
Added craftable pontoon bridges.
Rat mutants can burrow, Cephalopod mutants can grow a large shell, lizards can regrow limbs.
Many new starting locations.
Curing hides and tanning leather.
Full coverage of tiles in Retrodays and MShock's tilesets!

## Interface:

Expanded armor layering window.
Added way to swap panes in AIM.
Animation and duration for smoking activity.
Action menu that displays all actions in a tree menu.
Highlight things you can interact with when 'e'xamining.
Many strings are properly pluralized and have support for doing so when translated as well.
Standardized overmap building colors.
Vehicle examine menu shows used/capacity of fuel tanks and cargo space.
SDL builds can play music.
Log messages colorized.
Books colorized by category.
Different weather types get their own animations.
Save/load log messages.
Fuzzy river borders.
Scrolling text animations when things are damaged and on some effects triggering.
Lots of menus now have sorting, categories, and search.
Animation delay option.
Player can write and read sign items.
Added a menu displaying martial art style characteristics.
Perishable and rotting items colorized.
UPS no longer activatable, now act as passive batteries.
Prompt to continue studying a book until all recipes learned.

## Performance:

Greatly sped up construction menu.
Overmap scrolling speed greatly improved.
Turn number added to calendar since it's called a gajillion times.
Switched a lot of large collections to use std::unordered_map() or std::unordered_set().
SDL framebuffer cache.
Extracted rain animation code from main drawing code.
Tile lookup speedups.

## Bugfixes:

No bleeding effect if your armor absorbs all the damage.
Make game stop treating trees, walls, etc as hallucinatory with respect to vehicle collisions.
Prevent dragging furniture from hoovering up items.
Option to force software rendering to work around hardware support issues.
Players are ejected from vehicles when their seats are destroyed.
Contents of items destroyed by interacting with them are dumped instead of being deleted.
Restored function of area melee attacks.
Made various battery mods play nice together.
Prevent segfault in the unlikely case that you miss so badly that you shoot yourself.
Don't cause blood spatters when the attack does no damage.
Avoid crashing when loading a corrupted submap.
Avoid resetting creature speed to 100 when a creature is saved/loaded.
Option to disable joystick input in case you have a broken joystick.
Always practice at least one of the melee skill types when attacking.
Fixed off-by-one error that made 100% coverage armor 99% coverage.
Move critical multiplier calculation after armor absorbs damage.
Added move cost for interacting with computers.
Use maximum heard sound for effects (such as deafness), not the sum.
Player graveyard works as intended, most recent player save is moved to the graveyard folder.
Factored weight of items in furniture into cost of dragging the furniture.
Gunmods with firing modes finally make correct sounds when fired.
Guns spawn with ammo when mapgen calls for it.
Fixed longstanding bug where displayed warmth would fluctuate wildly if your body temperature was optimal.
Prevent player from taking damage when driving over an acid puddle.
Taught zombies how to pick the right stairs.
Fixed bug where zombies can attack at range after a knockback.
Lots of window refresh cleanup.
Turrets and vehicle turrets now respect friendly status when burst firing.
Fixed a bug where monsters could see further than they should in circular distance mode (they still used square dist).

======

# 0.A

## Highlights:

Module manager.
Fullscreen mode.
Many mutations, more refined mutation progression.
Improved view options for driving.
Improved item handling, including category views, partial stack handling.
Mouse move and mouselook.
Fishing.
Working Refrigerators.

## Features:

View item on mouse hover in SDL.
Mouse move.
Basic LUA support.
Vehicles disintegrate into their constituent parts on impact.
Fuel tanks preserve their contents when removed/installed.
Vehicle construction and repair using duct tape.
More distinct mutation trees, including branch thresholds and post-threshold mutations.
Interact with monsters on stairs.
Guilt from killing monsters tapers off as you kill more of them.
Can track vehicles with a GPS module.
Allow filtering constructions by the ones you can do right now (can toggle).
Idling for vehicles, can effectively run as generators.
Minifridge that keeps food fresh longer.
Clothing pockets and hoods only activate when needed. (for warmth)
Inventory and crafting menus support listing items by category.
Expanded underwater combat.
Item spoilage rate varies based on temperature.
More info in list monsters menu.
Rechargeable battery pack mod for tools.
Gunmods are installed on rails now.
Better gender handling at character creation.
Expanded vehicle electrical system.
Can pick up or drop partial stacks.
Shove items out of the way when closing a door.
Radioactive items.
Mutation friendly clothing.
Remove prompt to resume task, of course you want to.
Vehicle facing indicator (option).
Fullscreen mode.
Show contents of grabbed vehicle (e.g. your shopping cart) in advanced inventory pane.
Fishing, find a pole!
Automatic view shifting when driving (option).
Zoom mode that dynamically resizes tiles (pretty slow when zoomed unfortunately).
Search known recipes by output, tool or component.

## Infrastructure:

Overmap tiles moved to json.
Lots of warning cleanup.
More development of internal json library.
Mod manager.
Can define mapgen for tiles in json or LUA.
Traps moved to json.
Standalone json checker.
Refactored monsters and players to have a common parent class.
Retrieve items from inventory based on location instead of invlet.
Ammo types moved to json.
Blacklist and whitelist for including/excluding content.

## Balance:

Sleep increases rate of fatigue recovery and healing over time.
Remove automatic matches and pocketknife from player spawn.
Add skintight flag for underwear-type clothing to negate layering penalties.
First Aid and bandages take time to apply now.
Increased city size variability.
Turrets have finite ammo.
Reduce rate of damage for "real armor" as opposed to "clothes".
Zombies spawn at last stand locations.
Burning ammo only throws shrapnel, no explosion.
Increased crafting distance to 6 to enable large workshops.
Progressive difficulty searching for lab notes.
Large-scale vehicle rebalances.
Improved code that determines what body part is hit by an attack.
Water purification methods use one charge per unit of water.
Buffed water resistant clothing.
Removed acid puddles from acid rain. (no more melting items).
Buffed most zombie HP.
Large nerf to solar panels.
Effectively remove cap to starting points option (set to 1,000).
More interesting gun misfire/jam mechanics, guns can take damage now.
Varied rate of projectile breakage with a flag, more differentiation between arrow types.
Ammo with special effects (smoke, teargas, explosions) now go off when burned.

## Content:

Atomic coffee, energy drink and hypospray, lawn darts, MOLLE pack, fingertip razors.
Too many mutations to list, including mutagen types and recipes.
Map types, ammo reloads, vehicle curtains, creepy doll, whiskey barrels.
Hibernation mutation, lots of cop and fireman gear, IV mutagen, piles of new traits.
Mutation-themed dreams, cowbell, atomic batteries, dojo and contents,
vending machines and bank cards.
Dinocataclysm added as a mod at long last!
Lots more terrain and furniture is now bashable.
Several new houses and other buildings.
Variations of vehicle condition (damaged, blood-splattered, engine running, etc)
Creatures fling around appropriate fluids and chunks when gibbed.
Several content packs that allow enabling/disabling different categories of content.
Shoggoth.

## Bugfixes:

Prevent artifact swords from sticking all the time.
Royal jelly and blood filter heal dermatik infections.
Make active items (ticking bombs, rotting food) work in vehicle storage.
Prevent teleportation and stairclimbing from erasing monsters.
Lots of UI tweaks.
Fix bug where items couldn't be thrown over water.
Erase scentmap when we move between floors.
Handle adjacent overmaps better, including notes.
Lots of recipes moved fro auto-learn on skill thresholds to being learned from books.
Fixed vehicle rendering when dragging.
Can craft from items in vehicle storage.
Only count loudest vehicle engine for noise generation instead of adding them together.
Fix weird bug where being too strong made you bad at throwing things.
Fixed several related vehicle board/unboard bugs.
Player displayed in correct position when peeking.
Fixed lots of menu drawing glitches.
Height/width options make more sense, total instead of based on view width.
Limit indoor dimly lit areas to the same view distance as outside.
Fix bug where vehicles and windows projected light at dawn and dusk.
Targeting defaults to nearest enemy.
Toggling between enemies includes hostile NPCs.
Vehicle turrets no longer shoot player or their own vehicle.
Fixed issue where exploding items could destroy themselves and cause a segfault.
Check for errors when attempting to write files and take appropriate action.
Fixed some lab finale features.
Fixed vehicle workshops being usable as components in recipes.
Cruise control is now smooth, even the sportscar is drivable.
Sinkholes don't turn into pits after you step in them.
Can no longer block attacks in your sleep.
Translations build and ship with releases.

## Performance:

Many overmap generation performance improvements.
Stop updating scent if player hasn't moved for a while, makes waiting and sleeping go much faster.
Optimized bitflag methods for very frequently used flags.
Heavy refactor of crafting menu for more speed.
Heavy optimization of scent diffusion.
Declare strings as const to avoid reallocating them all the time.
Lots of caching of vehicle parts.
Vision calculation speedups.
Refactored map loading to chunk up map data into tiny (1KB or so) files, so save/load is nearly instantaneous.

======

# 0.9

## Highlights:

World Factory: Multiple worlds managed at once.
New mutation categories.
TsuTiles.
Basic mouse support in SDL builds.
Vehicle construction system rework.
Backward compatibility with 0.8 saves.
Unbelievable amount of new content.

## Features:

New mutation categories.
Blob drops are semi-useful.
World Factory: Multiple worlds managed at once.
Single keypress pulping.
Better Basements.
Dynamically swap between text and tiles, and among tilesets.
Funnels catch water when the player is far away.
TsuTiles.
Curvy roads.
Zombears.
V menu now lists monsters too.
Emergency vehicles.
Shia's back.
Doors tougher, but zombies can pile on when trying to bash through them.
Spawning monsters in packs.
Shopping carts are drivable.
Basic mouse support in SDL builds.
Food dehydrator.
Some clothes have hoods that are used automatically if there's no hat in the way.
Only prompt to confirm butchering if there are hostiles nearby.
Books have chapters.
Better furniture dragging interface with 'G'rab.
More cart types, hot dog, welding, luggage; swivel chairs.
Track more stuff for memorial file.
Basic tool quality support for more streamlined crafting recipes.
Fungaloid rework.
Vehicle workbench like components act like tools.
Huge pile o books.
Furniture and terrain definitions moved to json.
Survivor armor.
Large numbers of wild animals.
Power system for vehicles and battery components.
Reinforced vehicle components.
Vehicle construction system rework.
Multi-square vehicle doors.
Make vehicles more resilient to damage and better able to smash through obstacles.
Vehicle spawns have personality added in various ways.
Removed action interruption from drug cravings.
Ludicrous numbers of new foods.
Vehicle horns.
Backward compatibility with 0.8 saves.
Stylish trait.
Pickup partial stacks.
Flaming weapons.
Too many new professions to list.
Diseases can now be bodypart specific (bleeding, bites).
Reworked martial arts framework. Arts are no longer pseudo-items, and can be mostly defined in json.
RPG-7.
Reworked and streamlined bionics failure chance and install UI.
Streamlined continuous reading.

## Bugfixes:

Monsters that don't take damage no longer leave blood trails.
Broken gas tanks act broken.
Highlighting lines in tiles mode.
Show all sounds made by player.
Disassemble items with charges properly.
Suppress smoke warning when you have a gas mask.
Stims work again.
Menu cleanups all over.
Better in-city detection for roads.
Funnel filling.
Step on visible trap warning.
Vomiting lethality nerfed.
Better ignore monster for now feature.
Massive audit of item values by Rivet.
Prevent input overbuffering when it's raining.
Eating related bugs.
Hallucination fixes.
Vehicle mounted turrets.
Crafting consuming containers with contents.
Prevents many actions from passing through walls.
Weird handling of canceled item use.
Gunmods with firing modes.
Stabilized monster coordinates.
Many fixes in defense mode.
Charge rifle charging.

======

# 0.8

## Highlights:

Releasing with Russian, Chinese, and bla translations.
Draggable vehicles, e.g. shopping carts.
Memorial file listing player history.
Tiles!
Basic farming support.
Support for save backwards compatibility.
Option to adjust city size, make a whole map metropolis!
Option to adjust monster density, walls of zombies!

## Features:

Intelligence dependent skill rust option.
Uncanny Dodge CBM
Weight management rework, weight now in grams.
If the player is overloaded, the strain causes pain.
Display option for metric vs imperial vehicle speed.
Beanbag rounds for shotguns and grenade launchers.
Added headlights that can be aimed at installation time.
Active bionics.
Throw single items from stacks instead of whole stack.
Updated many menus to updated menu system that provides scrolling, filtering and more unified hotkeys.
Crafting overhaul, crafting no longer trains combat skills and vice versa.
Reworked rain protection, items now have waterproof flags.
Crafting recipes you can actually perform bubble to the top of the list.
New laser weapons.
Pneumatic weapons.
Narrow sidebar option.
Support unicode character names.
Aim-related gunmods.
Automatically adjust aim path if the default path is blocked by something.
Play Now game start for one-click game initiation.
Rework encumbrance to remove nonsensical negative encumbrance.
Loosen strictness of encumbrance in general.
Heated melee weapons.
Plastic item crafting.
Option overhaul with new tabbed menu.
Swimming now makes you wet.
Wetness can be a good thing when it's hot and you're properly attired.
Wetness effects adjusted by some mutations.
Portable Game system now usable, has playable games snake, sokoban, and robotfindskitten.
Vehicle components, vehicles, mutations and traits are moddable in json.
fruit bushes spawn in groups.
Significant rebalance of fire, emits less smoke, and small fires should burn longer.
Basic farming support.
Welding rig vehicle component.
When in a square with clothes and bedding, sleeping players will use them for warmth.
Corpse-filled pits cause less or no damage.
Adrenaline shot item.
Nerfed Adrenaline rush effect, no more bullettime.
Small vehicles are draggable and pushable. Added shopping carts.
Funnel now directs rain into container in the same square during rain.
Mutation dreams.
Siphon water out of vehicles with water tanks.
Ice labs.
Vehicle collisions based on SCIENCE!
Streamlined selecting same ammo over and over again.
Blacksmithing.
Pickling and other food preservation techniques.
Re-enabled mouth encumbrance.
Caseless ammunition and guns.
New heavy weapons.
More features spawning in houses.
Significantly reduced map save size.
Lots of professions.
Many many items and crafting recipes.
Energy weapon special effects.
Scrollbars in many list menus.
Vehicles can spawn smashed into each other.

## Bugfixes:

Mouse cursor hiding.
Terminal text display fixes.
Very significant performance improvements.
Removed input delay.
Allow exiting from long-term activities like wait.
All titlebars should use the correct version number.
Remove busywaitin WinGDI build. (caused 100% CPU usage)
No more "nothing" map tiles.
Hand out letters to bionics so more than a few are usable.
Monsters no longer attack themselves.
Fatal hunger/thirst/fatigue detected correctly.
Major monster handling performance improvements to make 50x zombies work.
Nerfed smoke inhalation.
Major performance increase in mapgen to make huge cities generate before the heat death of the universe.
Rain and acid rain doesn't bother you when underwater.
Batched raycasting optimization.
Fixed old inventory letter overlapping bug.
Use shadowcasting algorithm for fast and accurate fov calculation.
Vehicles no longer spawn floating above water.
Loaded ammo, such as nails in a nailgun can be used for crafting.
Light from items more consistent.

======

# 0.7.1 (bugfix point release)

Vehicle bed sleepiness fix.
Made coughing from smoke wake you up.
Update version for MSVC project builds.
Remove coverage property from wristwatch to prevent encumbrance.
Suppress pickup from vehicle when doing autopickup.
Fix typo in spawn list.
Don't draw item glyphs on top of furniture glyphs.
Strip out references to a removed ammunition in spawn lists.
Change in how Vehicle Examination window is displayed so it works in 12x12 View Screens
Fix for weapon mods with no ammo types.

======

# 0.7

## Highlights:

Use ncursesw and gettext for i18n support and expanded character palette.
Configurable Autopickup feature.
Configurable item spawning lists, now with more configurable spawn frequencies.
New advanced bionics.

## Features:

Use ncursesw and gettext for i18n support and expanded character palette.
Configurable Autopickup feature.
Configurable item spawning lists, now with more configurable spawn frequencies.
Probability Travel Bionic (walk through walls!)
Railgun Bionic (throw metal items at the speed of electricity!)
Flashbang bionic.
Shockwave Generator bionic.
Chain Lightning bionic.
Artificial Night bionic.
Streamlined lumberjacking tasks.
Splints are now craftable and (slowly!) heal broken limbs.
Recover CBMs from butchered player corpses
Small game arrow.
Spoiled (rotten) items will now be removed from the map after twice the time it takes to spoil.
Lit torches set enemies on fire.
Toggled Metabolic Interchange bionic, active power sources.
Changed Optimist to be more thematic and balanced.
Morale effects have more flexible durations.
Extensively reworked fire handling, e.g. campfires should last a more reasonable duration.
Preserve martial art style selection across wielding/unwielding weapons.
Simulate alt+number input for SDL version.
Quicksave command.
Added basic sludge crawler monster
More crafting recipes.
Stash knives in your boots.
Folding bicycle you can stash in a trunk.
New improvised guns.
More survival-ish foods.
Added some more heavy pistols and ammunition.
New Improvised lockpick!
Floatation Vest.
Added wine and a new shirt.
Towels.
Fuzzy time display, and precise time with wristwatch item.

## Bugfixes:

Multiple gates near one handle work correctly.
Made wild Jabberwocks much more rare.
Fix turrets shuffling around when off map.
Prevent gibbing from low-damage sources.
House generation fixes.
Allow deconstruction of refrigerators.
More consistent road placement.
Make mongroups die properly, even if the queen dies at a distance
Monsters killed by wide attacks drop corpses/loot
Fix solar panel power production on vehicles.
Cleanup tire changing activity.
Fix stunlock caused by counterattacks.
Keep Jabberwocks from spawning in classic mode.
Fix turret drops.
Extensive text handling fixes.
Menu beautification.
Allow saving while in a vehicle.
Fix div0 on bad option setting.

======

# 0.6

## Highlights:

* Zombies will revive after a time, if not butchered (or otherwise dealt with).
* The Android trait now behaves the way that the description indicates.
* Gasoline can be siphoned from vehicles. Requires a rubber hose for now - these are easier to acquire.
* Sewing requires materials other than thread - rags for cloth, leather patches for leather, Kevlar bricks, plastic chunks.
* Leather/Kevlar/plastic/fur repair/reinforcement actually possible!
* Inventory management UI improvements, and a new screen to organize worn items.
* NPCs continue to be less buggy, but are still prone to crashes.
* Weapon firing code reworked a bit. UI improvements, and you should now be able to fire at anything within range.
* Reworked the armor/protection code.
* Reworked the learning system: replaced XP with Focus. See the relevant help text.
* Added a *bunch* of new multi-stage missions, for those who play with the shelter NPC turned on.
* Many new buildings (See full changelog list)
* Vehicle collision physics are now based on *actual* physics! Reduces collision insanity.
* Option to use trigonometric distance instead of roguelike distance. In other words light, line of sight are circular instead of square.
* Zombie density in towns is based on nearby buildings instead of distance from town center.
* Higher-performance (on windows) SDL-based rendering as an optional build type.
* Movement on and around vehicles greatly streamlined.
* Sound indicator lets you know how much noise you're making.
* Turn cost indicator lets you know how long actions take.
* Overkilled monsters now spray gibs around instead of disappearing.
* Mostly remove limits on how many items fit in a tile of ground.
* As usual, many bugfixes.

## Full list:

Purifier no longer removes traits available at chargen.
Fix some calculations that wanted floating-point math, and were using integer math.
Fix some vehicle collision craziness related to skids.
Added zombie revival. Chance of unbutchered zombie corpses rezzing, once 6 hours have passed.
Advanced inventory UI improvements/fixes.
Dropping count-by-charge items (batteries, meds, etc.) into vehicles will cause restacking.
Android trait always gives a power system bionic.
Fix torso encumbrance display (it's smart about sign use now).
Bitmask-based item flags no longer exist! Instead, we have string-based tags, that have no upper limit.
Tweaked glowstick behavior - can no longer deactivate, and they have a dead state.
Android trait should no longer give the player faulty bionics.
Bolts moved to ammo category, like arrows.
Added bone broth, and recipe.
Adjust how Climate Control bionic works, make vehicles have functioning (magic!) AC.
Added fuel siphoning using rubber hose.
Appearance-improving mutations are now flagged as being good mutations.
Welder charges are actually used during vehicle construction.
Items will no longer become erroneously fitted, and item tags should not spread during map loading.
Weather accounts for starting time properly.
Containers can be unloaded again (they were bugged).
Optimized scentmap updates, hopefully this speeds up certain activities.
Pit-requiring constructions have pit digging as their first two stages, to make it more obvious what the prereqs are.
Some menus (notably, inventory) can be navigated with arrow keys and enter.
Allowing sewing of leather items, make sewing require rags/patches.
Cooking rotten food does not make it magically fresh any more.
Resolves an issue where destroying an item while tailoring would crash the game.
New UI to sort clothing and automatically assign special characters to clothing (accessed via +)
Footwear warmth values tweaked to be more flexible.
Wool warmth is not reduced by rain.
Sofas and armchairs help with sleeping.
Temperature is less of an issue while sleeping.
Warning messages for when the player is cold/hot while sleeping.
Oversized clothing can be worn over anything (blankets, cloaks, etc).
Sound interruptions can be categorically ignored while crafting, reading, etc.
More improvements to the advanced inventory UI.
Shrubs less difficult to smash.
Upgraded versions of Fast Healer still give you bonuses while sleeping.
Soldering iron recipe learnable via disassembly.
Integrated toolset power usage normalized on a few recipes.
Vehicle speed is now taken into account when throwing a character that exits a moving vehicle.
Gasoline lanterns added to the game.
Bifocal glasses added to the game.
Tweak Windows (catacurse) colors.
Correct window border color behavior under Windows.
Add glass jars, make sauces spawn in them instead of in tin cans.
Removed a couple NPC crash bugs.
You can safely exit a vehicle moving less than 1 MPH.
Fix a pair of drawing glitches related to the item pickup window.
Remove the artificial delay when animating vehicle movement.
Out-of-range enemies are still drawn when firing a weapon.
Make it so that anything within range can be targeted with a ranged weapon.
Disassembly recipe for vacuum sealer.
Backspace no longer causes junk to be input during string entry.
The overmap screen now lets you use "<" and ">" to view different z-levels.
Reworked the armor/protection code.
Fridges drop rubber hose instead of pipe when destroyed.
Reworked the learning system: replaced XP with Focus. See the relevant help text.
Autosave should save everything now, rather than a subset.
Fix artifact saving/loading... again.
Added new missions.
Added cathedral to mapgen.
Fixed flamethrowers.
Add 40mm acid bomb shells.
Moving furniture causes noise.
Clothing damage descriptions now depend on the item's material.
Gunmods now show "%" properly in the magazine size line.
Add bicycle seats: low-mass seats that can't take a seatbelt.
Vehicle collision physics are now based on *actual* physics! Reduces collision insanity.
Foraging gives survival experience, even on failure.
Disassembling ammo gives firearms experience.
Ball bearings should hopefully drop now.
Added headlights to a few more default vehicles.
Lab coats can be fitted.
Items in adjacent containers (fridges, lockers, etc.) visible with 'V' screen.
Players can no longer examine sealed crates to see their contents.
Funnels give acid water during acid rain :).
Acid water (after refinement) now an alternate ingredient for acid bombs.
Corrected a few item name typos.
Cleaned up generation of a particular (spiral-y) underground room.
More temperature tweaks.
Being hot makes you MORE thirsty, not less.
Reworked item unloading and reloading a bit to remove bugs.
Flatbed trucks now have rear windows.
Electric cars added as potential vehicle spawns.
Fix some bugs related to known overmap data and leaking the state to other characters.
Effects of current stats are shown on the '@' screen.
Materials obtained from clothing depend on the clothing's damage level.
Fixed some lab mapgen bugs.
Mansions got a little love.
Having too little intelligence for a book is more of a penalty.
Vehicle headlight state is persistent after save-load.
Being hot no longer increases thirst by an unreasonable amount
Minor : temp_conv and dis.intensity are saved, fixing strange on-load inconsistencies
Minor : Diseases that affect speed no longer overwrite each other in the @ menu
Clothing with pockets provides a bonus to hand warmth when not wielding a weapon.
New large building with basement: Prison
Basement level for hazardous waste sarcophagus.
New building with basement: mysterious cabin.
Display recent log messages on player death.
Radiation exposure is now more dangerous
Mutations from radiation can be disabled.
Mutation categories now more dominant.
Added themed mutagens with recipes.
New medical items.
Bundle of plastic bags item for stowing bags.
Rebalance chance of cutting weapons getting stuck, much less likely now.
Smashing corpses prevents them from reviving.
Burning corpses prevents them from reviving.
Stopped players from leaving slime trails or webs while in a vehicle.
Made vitamins have an effect again.
Made multiple gasoline tanks drain properly.
Added tiny pain effect to Acid Drizzle, raincoats now offer a bit of protection to acid rain/drizzle.
Advanced inv: "e" pulls up inventory item menu. Help window displays feedback messages for actions taken. "?" toggles between help and msg viewer.
Eliminate radiation dosage saturation, halving dosage rate to compensate. (radiation is slower, but more implacable)
Fitting screen now shows storage and encumbrance in item columns.
Added leather vest item and crafting recipe.
avoid use of pow() in distance calculation, speeding them up an order of magnitude.
Make blood filter remove all other drug based diseases.
Make blood analysis detect all drugs.
Behold, sharpie markers.
Display actual keymapping instead of default one in most help text.
Stopped bleeding, bites, and poison from applying when stopped by armor.
Safely hop from slow-moving vehicles, get hurt from quick ones.
Multidrop screen now shows a summary of what is about to be dropped.
Sort inventory by item charges, use low-charge items first.
Option to auto-save before sleep.
Lava burns things and can be used for crafting.
Multiple fixes to burst-fire targeting.
Prevent turrets from shooting themselves.
Prevent friendly turrets from trying to shoot through the player.
Brass catcher item to catch your brass for recrafting.
More power armor variants.
Make movement take half the cost of both the beginning and end tiles, instead of just taking the cost of the end tile.
Made shooting interactions more realistic.
Add radiation badge item and associated infrastructure.
Automagically add new keybindings, so long as they don't conflict.
Significantly reduces the number of giant worms.
Adds strawberry bushes.
Advanced inventory: Add [c]ategory sort.
Large number of added archery items: Wide range of bows crossbows, and arrows, and a multitude of crafting recipes.
Stop unnecessarily saving adjacent overmaps every time they are potentially dirtied. (prevents periodic pauses!)
Hard Leg Guards and Metal Leg guards.
Picking berry bushes trains survival (at low levels).
Added skill support into professions.

======

# 0.5

## Highlights:

* Many new details added to mapgen! New buildings, ruined vehicles on roads, and so on.
* Much more modding-friendly: MANY bits of data have been moved into data files, rather than being hardcoded in the source.
* A handful of recipes can be learned from sources other than just leveling your skills.
* Artifacts should save/load properly now!
* Assorted UI tweaks and improvements.
* Weather radio and directional antenna.
* Rain funnels - first step towards proper rain barrels.
* Robust Genetics and dodging have both been significantly rebalanced, and should actually be useful.
* Zombies wear damaged clothing.
* Tailoring is more important, and string is easier to acquire.
* New content all around!
* Numerous bugfixes.

## Full list:

Matches usable anywhere lighters could be used previously.
Draw lit areas outside of LOS and normal sight radius the same as unlit areas
Tell the player when their gear is damaged in combat
Display player feat morale boosts
Pickling/canning
Only rust skill if X turns have passed since practice, not every x turns.
Halve rate of skill rust across the board.
Push crafting recipes out to JSON - now moddable without recompiling!
Acid rain causes pain not injury
Changed default viewmorale key to v
Learn crafting recipes from item disassembly or books.
New Hardcore trait
Other new traits: Skilled Liar, Pretty, Beautiful, Very Beautiful, Glorius (cancels truth-teller, ugly mutations)
Set minimum move to 25
Death by starvation or thirst
New professions: tailor, scoundrel
Adjusted conditions for cutting and stabbing skill practice (should be able to practice piercing now)
Code compiles with no warnings.  No user-visible change, but important stability milestone.
Added a craftable power armor power interface CBM, solar panels.
Continuous reading.
New mixed drinks
A new book; "To Serve Man"
Glowsticks, found in sporting goods stores and bedrooms.
Broken and Empty windows can no longer be taped up, alarmed windows can.
Palisade walls changed to require 2 6foot ropes rather than one thirty foot one.
Domestic Windows drop strings now (Those are the kind that can be opened)
String can be made from sinew and plant fiber.
Added blankets, fur blankets (craft only), emergency blankets, sleeping bags, fur sleeping bags (craft only).
Added house coat, snuggie, cloak, fur cloak (craft only), leather cloak (craft only).
Added fur scarf, fur gloves, fur trenchcoat, fur pants, fur boots (all craft only).
All tailoring items that use fur require survival as secondary skill.
Added crafting recipes for bandana, blanket, house coat, cloak.
Weather radio
Radios are tuneable, so you can receive from more than one station without moving.
New item that doubles battery capacity of tools, recipe learn from certain electronics books.
Bugfix: reduced chance of "Tried to kill monster" debug spam.
Bugfix: reduced chance of "Stopping out-of-map vehicle" spam.
Bugfix: can unload liquids into items wielded in hands (e.g., steel jerrycans).
Bionics screen shows current and maximum power.
Escape key usable to exit out of more menus.
Multidrop screen continually updates to show new potential weight/volume.
Bugfix: longbow should not end up loaded while in inventory, and can be fired if it does.
Backpacks, messenger bags, etc. can be repaired via sewing kits.
Add fire drill as a survivalcraft firestarter (trickier and slower than lighter/matches).
Furry mutation provides warmth, Bark mutation protects from fire.
Removed/reduced a lot of spam messages related to being hot or cold.
Sleeping should be easier in the cold (decreased chances of waking up).
Being too hot can now wake you up.
Increased the amount fo heat generated by the player while awake.
Tweaked hunger and fatigue's contribution to body temperature.
More traits and mutations have body temperature effects.
Fix artifact saving and loading.
Multiple building additions in town and in the countryside.
Support for 2x2 and 3x3 buildings.
Temporary fix to decrease the number of large structures with roads running through them.
Items can only be set on fire if it would affect them (no more burning sheets infinitely).
Looking around at items (with "V") has a few improvements.
Soldering irons give heating elements when disassembled, tweak numbers for hotplates and water purifiers.
Advanced inventory management screen, default keymap "/". Lets you interact with adjacent tiles.
Roadmap is made of paper.
Removed RV kitchen units from some spawn locations.
Backend: made it much easier to define pre-built locations. Responsible for a lot of the new building types.
Increased the quench value of clean water.
Early-game survivalist stabbing weapon is now pointy stick. Wood spear is higher level.
You can now read using torches and other items.
Addictions can be configured explicitly in the professions file.
Tweak crossbow trap drops.
Made several UI screens smarter (resize to fit screen, esc can exit, etc.).
Show nearby map notes on the minimap.
Some item types can be defined from data files now! So far: misc/melee, armor, guns, ammo, tools, gun mods, books
Glasses can be worn with power armor.
Added several new constructions.
Power use of integrated toolset has been rebalanced.
Armor CBMs have had drawbacks removed.
Rain coats can be made from plastic bags.
Fursuits.
Work to make NPCs less buggy.
Nuclear missile fixes.
Tweaked steel recycler behavior.
Autosaves take into account the passage of real-world time.
Placeable funnel that collects some water while raining.
Characters with the Android trait no longer get unimplemented bionics.
Added several new options.
NPC spawning is toggled with the in-game options menu rather than a text file hack.
Added more wildlife (coyotes, cats, etc.).
Robust Genetics trait heavily buffed.
Change how overmap tile data is saved, to allow for more terrain types and buildings.
Add high-capacity power storage CBM.
Add some new magazines and entertainment books.
Blisters no longer lower max HP (at least until the system is more fleshed out).
Cannibal trait has been rebalanced, as well as morale effects of eating human flesh.
Added cookbook for Italian recipes.
Sewing now requires an adequate source of light.
New health display for non-Self Aware characters, accurate to 1/10th max HP rather than 1/4th.
Targeting window (when throwing/firing weapons) has been reorganized.
Directional antennas!
Gas pumps have been rebalanced (less fragile when filling vehicles, more fragile when filling containers).
Added sling, slingshot, and associated ammunition.
Gas stations can spawn next to highways.
Large creatures are more likely to leave a corpse when taking high damage.
Add flavor items with variable descriptions to the game (fliers and such).
Some guns have range modifiers independent of their ammo. Buffed coilgun range.
Add limb torsion ratchet bionic, generates power when moving.
Desks don't spawn outside any more.
The option to delete your world on character death actually works now!
Tweaked projectile/glass interaction, stopped leaping monsters from phasing through windows.
Debug menu changes.
Made it possible to build indoor furniture in more situations.
Updated readme, added contributing guidelines.
Stopped small animals from suiciding, in many cases (e.g., broken windows and landmines).
Add a few hats. No, not TF2-style.
Artifacts will successfully save and load now!
Adjusted monster spawning mechanics to reduce the chance of swarms of difficult zombies.
Stop roads from going through buildings so often.
Pits less awkward to board over (can use nearby items).
Tweak glass bottle weight/volume.
Allow for reading/sewing in the dark through mutations/CBM's with a speed penalty.
Rewrote dodge abilities to have a noticeable impact.
Mansion pools are considered indoors now.
Tires can be changed with a wrench and a jack.
Add game logic to handle recipes that take the same item as a component and a tool, and add UI to alert the player.
Improve rendering in the main Windows port - animations should display better.
Cave-ins cause damaging rubble to fall.
Improve fuel gauge display in the vehicle examination window.
Overmap notes blink again.
Space and tab should be available for keymaps.
Hitting the "pause"/"skip turn" button will let you cancel reading, crafting, and other long-term actions.
Special road spawns should not happen on bridges.
Ruined vehicles spawn on roads.
Zombies wear damaged clothing.
Nighttime lights are visible from reasonable distances now.

======

# 0.4

Make the battery system bionic only consume as many batteries as necessary to fully power yourself
Knives can also cauterize wounds now. Requires a lighter.
Soldering irons (and hotplates, why not) can be used to cauterize wounds, causing pain and removing any bleeding or uninfected bite effects.
Fixed crash bug in Windows when attacks hit something off-screen?
Fixed precipitation animation with shifted viewport.
Can now disassemble items from the examination screen.
Added colored hinting to the item examination sidebar listing possible actions. e.g., "W" (for "wear") is grayed out if the item isn't wearable.
Added ability to craft a recipe continuously (until out of materials, etc.).
Reduce (maybe fully fix) wolf self-attacks.
Power armor.
More fitted gear, and a few more pieces made craftable.
Vehicle-mountable water tanks and kitchen units, implied storage-battery-charging generators.
Map tiles can now contain up to 64 items.
Beer has been made weaker, and now appears in kegs in liquor stores and bars.
Steel jerrycans.
Any gun can now be used one-handed if you are strong enough.
Hardcoded frostbite not to occur above freezing temperatures.
Improved fire's ability to warm the player. Also, standing on fire and being on fire warm up the player.
Fixed body temperature equalization.
Sunny and clear weather no longer warm the player underground.
Standing in water or sewage will increase the rate of heat loss (but not make the player colder)
The head and torso now lose heat faster than other body parts.
Body temperature drops as you lose HP.
Encumbrance menu's listing of warmth has been made more colorful.
Mouth (face) now has appropriate cold and hot diseases.
The ability to cauterize wounds to heal bites and stop bleeding. (a)ctivate a knife, requires a lighter.
The ability to craft an item as many times as is possible. Defaults to the + key. (Linux and Mac users will need to assign a key)
Added M72-LAW. Makes a large explosion and penetrates armor well. One shot only.
Clothing can be made fitted by (a)pplying a sewing kit.
Some foods can be heated, hot food grants a larger morale bonus than cold food.
Ammunition explodes rather than burning.
Lightstrips, function as weak light providers. Craftable.
Bandages and First Aid kits no longer show uninjured bodyparts in the menu.
Some basic professions, more to be added later.

======

# 0.3

Many menus stretch with an enlarged viewport.
An action to repeat the last craft has been added, default keybinding of -
When crafting liquid items, the game asks you for a container first, then asks if you want to dump the item.
A large amount of survival craft has been added, allowing you to make most of the basic tools and necessities. Along with several new weapons, some storage items and a liquid container.
Smoker Zombies, belch clouds of smoke at players, slowing them and blocking LOS.
Robots now pull from separate drop lists when killed.
Alcohol cost for Torches and Bandages has been increased to 7, or one third of a bottle.
Alcohol cost for molotovs has been reduced to 14, gasoline cost increased to 400.
Chitinous boots and gauntlets added.
Picklock kits break when damaged 5 times.
Zombie spawn ratios have been rebalanced for static spawning.
Pocketknives are usable for all logical recipes.
Child zombies have had a small pool of item drops added.
HP Ignorant is now the player default, Self Aware can be purchased to display exact HP.
Lawnmower blades have been replaced with generic blades, most bladed items are made using blades instead of machetes/swords now.
Nail bat, nail board and makeshift halberd now all have weak block.
Wild veggies function as plant marrow for most recipes.
Meat soup added, more cooking to come.
The player now spawns with a pocket knife and lighter.
Sledge hammer is usable to board windows and doors up.
Heartless trait has been removed, replaced with the Cannibal trait, which allows you to eat human meat with no morale penalty.
Braziers are now craftable. They contain fire and can be set up indoors.
Bulletin Boards can be built to set an area as your home base. NPCs can
be told to wait there and will defend the area.
Bear traps have been increased in weight and volume.
Carboys have been renamed to Gallon jugs.
You can now create a character without allocating all skill points.
Winter Boots and Raincoats now correctly display the reinforced tag.
Kills can now be accessed from in-game. Default key is ).
'Phew it's hot warm' message has been fixed.
The game now accepts wielded items when checking for containers.
Sunny and Clear weather now provide warmth.
Internal Climate Control bionic consumes power to cool or warm you.
Crash bug caused by the screen being larger than the loaded overmap has
been fixed.
Crash bug when going down stairs near cities has been fixed.
Hunger now affects body temperature.
Added new crafting recipes: shorts, cargo shorts, balaclava, long underwear,
glove liners, socks.
Added a digging stick. Can be used to dig shallow pits, and level construction enough to enable crafting of stone shovels.

Got angry at other developers for not updating changelog.

======

# 0.2

Reworked spawning option which places zombies at world generation
rather than generating them dynamically in play.
Implementation of a context menu when examining inventory items.
Machine added to hospitals to regrow limbs.

======

# 0.1

Palisade Walls and Gates - Pretty tough to bash down, and can be fired through
Log Walls - Basically the same as wood walls, different construction methods.
The ability to disassemble tshirts and tank tops by hand. - Handy for bleeding.
Revolver Shotgun - NotTe much to say on this.<|MERGE_RESOLUTION|>--- conflicted
+++ resolved
@@ -188,16 +188,12 @@
 Add diet soda, because screw your free calories!
 Addition of many new books, from religious texts to magazines, mainly for fluff purposes.
 Modularize Desert Eagle, add .50 AE
-<<<<<<< HEAD
 Addition of three new, big-sized treefrog mutants. Minor tweaks to existing frog mutants.
 Further pharmacological expansion infrastructure + adds a few new drugs that make use of the system
 JSONize Electrohack Tool
 Previously Innawoods-only stream mutables are now in the main game
 Added ASCII art for most containers
 Making Shadow Spawn Messages editable
-=======
-Add WIP Limb Stuff Mod
->>>>>>> ea5f68c5
 
 
 ## Interface:
@@ -347,6 +343,7 @@
 [MoM] Power learning revamp: Teleportation, Electrokinesis, Clairsentience and Telekineseis
 [Xedra Evolved] Add Great Tree elemental eruption map special
 Aftershock: Add the Port Augustmoon Station
+Add WIP Limb Stuff Mod
 
 
 ## Balance:
