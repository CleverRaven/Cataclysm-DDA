--- conflicted
+++ resolved
@@ -75,12 +75,9 @@
 Most scenarios now provide vision of the nearest city on start
 Alternative resolution to clean back bay quest
 Add a synagogue
-<<<<<<< HEAD
+Adds a chance for small, personal photographs to spawn within people’s wallets and creates a starting pool of 34 snippets from which to pull.
+Adds curved road bends, rotaries and rest stops/laybys
 JSONify Defense Mode
-=======
- adds a chance for small, personal photographs to spawn within people’s wallets and creates a starting pool of 34 snippets from which to pull.
-Adds curved road bends, rotaries and rest stops/laybys
->>>>>>> b18fdccc
 
 
 ## Interface:
@@ -99,13 +96,10 @@
 Add sundial, wind and radiation badge to "spacebar" sidebar
 fix widget error if player has no body part
 AIM: Add key to step outside containers; AIM: mark container that the other pane is looking inside
-<<<<<<< HEAD
-Enable/disable showing several non-player-related messages in the log
-=======
 Change description of highlighted regions when editing the overmap
 Detailed information for stats on character creation menu
 Larger and more I18n-friendly safemode UI
->>>>>>> b18fdccc
+Enable/disable showing several non-player-related messages in the log
 
 
 ## Mods:
@@ -139,11 +133,8 @@
 [MoM] Add additional portal storm remnant map extras
 [Sky Island] Mainline Sky Island mod
 [Magiclysm] Add a spell-using feral human to Magiclysm
-<<<<<<< HEAD
-Mind Over Matter-specific Research facility overhaul
-=======
 [MoM] Add telepathic and telekinetic damage types
->>>>>>> b18fdccc
+[MoM] Mind Over Matter-specific Research facility overhaul
 
 
 ## Balance:
@@ -237,14 +228,11 @@
 HP widgets gets equivalent bodypart
 Fix grainy glyphs in blended font rendering mode
 Stop dodging good spells, fix uncanny dodge spell crash
-<<<<<<< HEAD
-Fix appliance power drain display right after plugging in/unplugging device
-Fix items and furniture being deleted from grappling hook usage
-=======
 Fix and improve NPC randomizer
 Make sure overconfident officers reliably drop their guns
 [MoM] Fix zombie telepathic stuns
->>>>>>> b18fdccc
+Fix appliance power drain display right after plugging in/unplugging device
+Fix items and furniture being deleted from grappling hook usage
 
 
 ## Performance:
