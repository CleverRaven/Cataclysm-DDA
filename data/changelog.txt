# 0.H

## Features:
Tilesets: Automatically prevent occlusions via semi-transparent sprites (similar to retraction)
Add parametric mapgen to consolidate similar basecamp definitions
Activities can fire EOCs
Added full mouse support to the keybindings screen
Prevent attacking neutral critter via move in safemode
Fix and enhance camp radio tower
Added sorting, showing&hiding pocket contents, and scrolling via mouse in inventory screens
New game event that triggers on load or new game start
Add option to hide bionics
Allow JSON monster special attacks to use the dialog condition system
Confirmation before attacking neutral mobs
Unhardcode and rework grabs, ranged pulls
EOCs can have context vars that can be passed into nested EOCs
Pockets overflow into their parent pockets if possible
Stored conditionals for EOCs
Make portal storms mobile.
Reusable Random Encounters Code
Allow mutants to walk underwater
Add support for running and smashing animations
Allow zones to interact across multiple Z levels
Creatures can stumble into invisible players to discover them
Add molting for exoskeleton mutations
3D vision of lower levels with distance fog
Rework MA tech requirements
Allow NPCs to read E-books - new activity added
Allow mutation transformation using the normal mutation rules
Implement setting direction for appliances and add a directed floodlight appliance
Asynchronous animations including sprinting and smashing
Added enable and disable mutation EOCs
3D vision for isometric tilesets
Unhardcode dragging, grab fixes
Make vehicle doors lockable and pickable
Implement export&import of the protagonist and follower NPCs
Expand grain farming and adjust seeds
Creatures above cast shadows onto tiles below
Apply different messages at different effect intensity levels
Player character now can get sick with common cold or flu only after contacts with NPCs or ferals
Generate vehicle prototypes from in-game vehicles
In-game Armor sprite change
Cockroaches flee light, hide under furniture, eat corpses, and breed faster when fed
Cataclysm and game start dates are to be set through scenarios
Friendly NPC crafting by crafting menu
Functionality to drop items off ledges/cliffs onto creatures below
NPC fleeing behaviour adjusted and slightly improved
Adds basic vehicle proficiencies for driving and boating, as well as athletic proficiencies which increase muscle engine output.
Add overheat mechanics to energy guns.
Sound-triggered traps
Item transformation can now pick variant items to transform into
You can now collect grappling hooks and ladders from the ledge above.
Adds priority parameter for special placement
Professions can start with multiple martial arts
Microlab Mapgen is now parameter based.
Allow NPC_DEATH EoC to prevent npc die
Allow NPC doctors to install and remove CBMs from player allies
Look up and down with 3d vision off
Add ignored_monster_species spell parameter
Monsters affiliated with factions will watch for theft of faction items
Allow gunmods to make changes related to gun overheat.
Items that can heat up food (microwaves, coffeemakers, chemistry sets, etc) can be used or reloaded from an adjacent space without picking them up.
[EoC] Condition for asking the player to select a tile
Allow martial arts techniques to trigger on reach attacks.
Adds a confirmation prompt if you are the target, or in the AoE of, your own damaging spell.
Ledges provide sight coverage
Add foreach function to EoC
Add Map related EoC functions
Allow messages to parse nested tags
Allow using snippets in item descriptions
Infectious diseases (cold/flu) have an invisible incubation period, and start with milder symptoms
Weapon Proficiency
Fixes NPCs being too afraid, makes swarm danger assessment more robust
Add option to switch between outfit (when available) at chargen
Animals have stomachs, digest food, and benefit from eating
Enable NPCs to reload magazines in their inventory
Liquids crafted at camps will try to be placed inside zoned terrain/furniture that can hold them(LIQUIDCONT)
Hauling overhaul: you can choose which specific items to haul, whether to automatically haul new items, or haul items by filter
The player can gauge an NPC's personality during dialogue with them
The Han Solo Special: NPCs identify when fleeing is failing. Also adds flee modes and panic.
Boomer bile is slippery, causes pinkeye, and is blocked by waterproof eyewear
The map changes as you travel east-west and north-south, revealing either rural areas or oceans and megacities
Furniture/terrain have semi-persistent damage from being bashed
Rework Character::overmap_sight_range to allow night overmap sight through mutation
re-add pre-seeded hordes, make them unconditional, and show up even with wandering hordes disabled
Allow for a "variant" field when using the add_trait effect
There's an ocean in the East (or wherever you set the json) now. NBD.  Feel free to add content for it.
Make run_eocs/queue_eocs support variable objects
Protein bars now give character a psychological trauma
Adds sand to ocean beaches
Toggle to highlight OMTs revealed by maps
Adds extreme height chargen traits, adds tools for disabled drivers
Allows dormant zombie types to be defined easily, with a simple new monster flag.
Provide a way to create a EOC with given alpha and beta talker.
[Mods] Non NE region mods have different day/night times dependant on their setting
add a profession condition for EOCs
Introduces dormant zombies and associated mechanics. They spawn in mass graves in limited numbers for now.
Hub now offers armor set printing after HWP is unlocked
Implement basic saline infusion to help with blood loss
Adds treetops and makes trees climbable
Allow bird wings to glide
Allow whitelisting and blacklisting hobbies in scenarios, professions, and globally
EoCs support mutate_towards directly
make `u_spawn_item` to support the item group whose subtype is `collection`
Add u_wants_to_talk/npc_wants_to_talk EOC effects
Player can eat from camp larder(always). Workers receive spent food from it when being assigned to work (requires NPC needs enabled).
Allow effects disabling (conditional) limb flags


## Content:
Add 14 scores, 24 achievements and 5 conducts related to vehicular travel
Add generic finales for generic mine
Add new boss for physics lab
Add 4 New Apartment Complexes
Add several new bungalows
Updates to several existing maps
Add the first Exodii mission
Combat Capable Mounts
Add new Exodii NPC: Luliya
Add new weather types: mist and fog
Allow players to keep bees
Apartment complex: parking garage, lobby variants, roof additions
Crustacean mutation tree
Dead trees can be harvested for wood(once per tree)
Added a new location called survivor forest camp
Addition of non-NPC civilians for lore reasons
Nether spiders as a new bossfight for the game.
New conversion kits, guns, and calibres
Crashing ship start for Aftershock
Add more monsters to the nether monster corpse
Living lore document
Gastropod Foot Limb: Mutant limbs can be added in json
Added a small office building fortified by bandits
New location: speedway
You can now choose a new leader for your faction without dying
Adds new skateboard vehicle
Most scenarios now provide vision of the nearest city on start
Alternative resolution to clean back bay quest
Add a synagogue
Adds a chance for small, personal photographs to spawn within people’s wallets and creates a starting pool of 34 snippets from which to pull.
Adds curved road bends, rotaries and rest stops/laybys
JSONify Defense Mode
Adds a new mission to the Exodii
Add boats to river banks
Vehicles now contain heater, and some contain AC
NPC Elvira Fish, Circulations
Adds a jeweler as a new starting profession
Add a larger “family–sized” water heater
Rework Anvils and add crude anvil
Add some backstory to Eddie McKenzie.
Add some prosthetics.
Added Bulk Storage Mounds and Piles for More Resources
Add undomesticated wild rabbits
Adds some MA techniques, improves disarming and transform certain techniques from stuns to downing techs
adds dried garlic/chili
Adds more ways to learn bronze crafting
Updates the Portal Dependent mechanics and introduces rewards for exploring the portal dungeons.
Cyberhorse... CYBERHORSE!
Make nuts and bolts craftable using thread cutting tool
New map extra: civilians making a futile last stand against the horde
Adds primitive cup(s)
Add residential rolling trash cans.
Adds Long awaited Exodii Sidearms
Allow diving into water to remove Mycus spores.
New Scenario: Last Stand
Boston-Chan costume set
Omelets and other egg based foods
New Epilogues for NPCs
Adds more fungalized humanoid/animal zombie variants.
Winnowing, new method of obtaining raw grain
Adds compensators, adds conflict for suppressors/barrel porting
Changes some items' material to fiberglass
New portal storm monster based off a dream I had
Add liquid recipes for faction camps
Add the star vampire, an invisible blood-drinking monster
Metamagic perks from Bombastic Perks
More trail variety
Receivers now respond for magazines you can put into the gun.
Adds 410 loads, ballistics data
Add's more fungal insect monsters, fixes bugs I forgot in last PR.
Adds most kinds of Arisaka rifles to the game, cartridges, and item spawns.
update filter guide to indicate that flags were added as filter option following PR #70212
Adds .45 LC cowboy loads and ballistics data
Add a 1 cylinder diesel engine to the game.
Vehicles spawn on bridges
Added creatures to populate the new edge ocean.
Major board game expansion
Allow the Nunez family to move to Tacoma Commune if you help them set it up.
Lockets can store photographs
Add diet soda, because screw your free calories!
Addition of many new books, from religious texts to magazines, mainly for fluff purposes.
Modularize Desert Eagle, add .50 AE
Addition of three new, big-sized treefrog mutants. Minor tweaks to existing frog mutants.
Further pharmacological expansion infrastructure + adds a few new drugs that make use of the system
JSONize Electrohack Tool
Previously Innawoods-only stream mutables are now in the main game
Added ASCII art for most containers
Making Shadow Spawn Messages editable
Adds new jewelry for black history month, such as cowrie necklaces and various types of hair beads.
Mainlined the innawoods meadow mapgen
Light vest disassembly now drops kevlar
Add QUIETMOVES and SILENTMOVE flags, apply them to [Magiclysm] bugbears
Add 7 new frog zombie varities and audit existing frog zombies
Cinnamon for Deluxe Oatmeal
Soldiers' rifles have more/various weapon mods
readd heavy ballistic vest
Adds Chiropteran (bat) mutation line, and the subaquatic navigation system CBM
Allow monster corpse teeth to be used to make traps and weapons
Adds social/asocial mutations
Simulate hair growth over time.
Add earthworms to the game, as a food source
Add cougar kittens and fix cougar taming in mods
Boomers now leave fleshy gibs on detonation```
<<<<<<< HEAD
=======
Removed Magazine & Bore gunmod location from guns that don't use it
>>>>>>> 355baf7f
Pictures for House fluff
Added Hub 01 mission signposting LIXA
Crafting Musical Instruments
Additional Achievements
<<<<<<< HEAD
=======
Adds ASCII Art to 619
>>>>>>> 355baf7f


## Interface:
Show crafting failure chances in the crafting interface
Show addictions from hobbies in newcharacter tab
Added ability to think to yourself in the message log
Added Presets for pocket settings
Prettier loading UI for loading the save
Add min/max feedback to new character stats interface
Mouse thumb button support
Show NPC location when selecting NPC to chat with, guard, or follow
Display why vehicle parts cannot be installed
Open multiple containers in Advanced Inventory Manager
Adds the 'Mark as dangerous' keybinding to the overmap
NPC selects melee style
Add sundial, wind and radiation badge to "spacebar" sidebar
fix widget error if player has no body part
AIM: Add key to step outside containers; AIM: mark container that the other pane is looking inside
Change description of highlighted regions when editing the overmap
Detailed information for stats on character creation menu
Larger and more I18n-friendly safemode UI
Enable/disable showing several non-player-related messages in the log
Walking into ledges examines them.
Accessible item insert menu
Show insertion failure reasons in Insert menu and AIM
Select default bodypart when applying bandage
Show zones on other z-levels in zone manager
Remember inventory show/hide all contents option state
Display what mod the contents belong to, scenario, profession, map
Find items that cover body part
Enable history for AIM and inventory filters
Make zone manager display more of zone name
Show estimated time when washing items
Selecting container mode for unloaded items
Open proficiency UI with relevant first selection
Adjust hungry and overweight coloring in sidebar
Categorize more containers by their contents
Explain why wielding an item from pick-up menu fails
Switch crafter in crafting menu to and from an ally
Add favorite category to spell casting menu
Allow scanning several books into ereader at once
Add milling info to milleable items
Add spell class selecter to spell casting menu
'Learning is disabled' message on disabled skills
Update gun mod removal UI to use inventory menu instead of a prompt; prevent removal of gun mods with other mods installed on it
Show the mass of vitamins in food items
Melee weapons tell you your skill is too low to see melee values instead of just hiding them
Shows the starting location for a scenario when there is only one possible option.
Show language selection window in options menu
Hide AIM during directional prompts
Keep displaying selected outfit throughout chargen
High characters now see fancy smiley faces and exclamations in their message log.
Can't accidentally select full deconstruction if simple deconstruction is available
Set priority for containers that have auto whitelisting.
<<<<<<< HEAD
Tile cover is now named concealment, because that's all it actually does.
=======
When opening spellcasting menu, go to favorite spells tab if player has favorited spells
>>>>>>> 355baf7f


## Mods:
[Aftershock] Fix the Migo mutation tree
[TropiCata] Adds more tropical flora
[Mythos] Split off Mythos creatures into self-contained mod for 0.G
[Desert Region] world generation changes
[Aftershock] Reduce deadliness and frequency of ruin robots
[Dark Skies] Remove Dark Skies Above from the main repository
[Magiclysm] Adds item enchanting to magicalysm mod
[Backrooms] Adds 10 rare artifact variants to the Backrooms
[Magiclysm Graphical Overmap] Delete Magiclysm Graphical Overmap
[Magiclysm] Another approach to animist summoning
[Xedra Evolved] Add content for dreamsmiths and dreamers
[Bombastic Perks] New mod to earn perks through gameplay
[DinoMod] Integrated mutation armor
[DinoMod] Therizinosaurus
[Xedra Evolved] Museum Location for Xedra Evolved
[Magiclysm] Adds several new professions to the Magiclysm mod
[Bombastic Perks] Added resurrecting meat monstrosities to bombastic perks
[Bombastic Perks] Forcefield and Evasion enchants
[Aftershock] Elemental bionic weapons.
[Bombastic Perks] Adds the recycler perk
[Xedra Evolved] Revamped the inventor class
Alchemy Perks for Xedra Evolved
Bombastic Perks adds Playstyle Perks
[Magiclysm] Ways to boost your caster level
Disable the Bionic Professions mod by default
Add the Mind Over Matter mod to the CDDA repository
[Tamable Wildlife] More tamable creatures
[MoM] Add additional portal storm remnant map extras
[Sky Island] Mainline Sky Island mod
[Magiclysm] Add a spell-using feral human to Magiclysm
[MoM] Add telepathic and telekinetic damage types
[MoM] Mind Over Matter-specific Research facility overhaul
[XE] Paraclesians: Elemental Races
[Railroads] New mod
[MoM] Add Enervation damage type, apply it to Eater and feral vitakinetics
[Magiclysm] Add more than two dozen spells to magiclysm
[Magiclysm] Add fantasy species starting option
[Magiclysm] Add two more playable fantasy species for Magiclysm
JSON-ize faction camp hunting returns
[DinoMod] document lore
[Aftershock] Rebalance energy weapons to use overheat mechanics
[Magiclysm] Add fantasy species ferals
[Magiclysm] Add dispel magic spells
Create the Isolation Protocol Mod: A traditional roguelike experience
[Magiclysm] Add triffid and migo mages
Clairsentients can have premonitions about Defense Mode events.
Aftershock: New Sci-fi military Gear
Make some non-combat MoM utility powers toggleable
Aftershock: Add a shotgun mod that turns shotguns into coilguns 
Aftershock: Add a new outpost location that can spawn modded tools
Add Sense Minds Telepathic power
Add scaling to Metaphysics XP gain from powers, add penalty for power failure
Add the HAS_MIND flag to appropriate monsters in in-repo mods
XE: Add gossamer material and clothing
XE:  transformation potions to top level alchemy perk
MoM: Add PSI_NULL species to interact with "ignored_monster_species" JSON parameter
[MoM] Add a new power class Photokinesis
[MoM] Add calorie cost for psionics
[MoM] Prevent psionic creatures from using powers if nullified
Make Aftershock and Aftershock: Exoplanet compatible with Defense Mode.
Allow escape pods to carry loot planetside.
[MoM] Add mi-go psions
[Innawoods] Added meadow mutable
[MoM] Drain overhaul  + Power Maintenance overhaul
Aftershock: Add Landing Pads
[DinoMod] Animal Food Matters
[MoM] Separate NO_SPELLCASTING from new NO_PSIONICS
[MoM] Tinfoil hats protect against telepathy (sometimes) 
[MoM] Add Electrokinesis path
Add more customizable options to Defense Mode.
[MoM] Separate psi_stunned from stunned
[MoM] Gain more Nether attunement in Nether areas
Add Bombastic Perk compatibility to Defense Mode.
[Backrooms] Autodoc special and long-term progression tweaks
[MoM] Add Project PHAVIAN skyscraper lab
[MoM] Add telepathic dampener```
[Xedra Evolved] Revamp spell learning system
[MoM] Add ability to take longer to channel powers in exchange for ignoring focus
[MoM] Add Transporter beacon and remote, using matrix technology for long-distance travel
[MoM] Psion NPCs
[Sky Island] teleporting items back home
[MoM] Change electrokinetic overload
[Sky Island] Allow selection of room teleport behavior
[MOM] Allow high nether attunement to induce hallucinations.
[ Sky Island ] Warp Pulse UI
Paraclesian Map extras
[MoM] Power learning revamp: Biokinesis
[Sky Island] Lots of updates
[MoM] Change success formula for psionic powers
[DinoMod] plesiosaurus
[MoM] Power learning revamp: Teleportation, Electrokinesis, Clairsentience and Telekineseis
[Xedra Evolved] Add Great Tree elemental eruption map special
Aftershock: Add the Port Augustmoon Station
Add WIP Limb Stuff Mod
Replace global_val with context_val in Bombastic Perks documentation.
[Magiclysm] Rebalance enchanted combat loot
[Magiclysm] Reduce mana cost of some of the spells I've written
[Magiclysm] Ogre revamp
[Magiclysm] Greatly increase the number of (weak) spellbooks in people's homes
Update Galvanic Aura to Concentration power and fix other errors
[Magiclysm] Add wizard version of LMOE
[Magiclysm] Add fantasy skin colors
[Magiclysm] Even more spells
[XEDRA] Adjust Magnetic Holster Values
[Magiclysm] Add "of elvenkind" items
[Magiclysm] Goblin encampment / orc village revamp + additions
Fix Brackenwight special attack message
[Sky Island] Take NPCs on/back from raids
[MoM] Final 0.H Fixes 
[Magiclysm] Add spells that allow you to gain the various +mana traits
[Magiclysm] Last Mage on Earth start
Tamable Wildlife: add Cougars to list of tameables
[Magiclysm] Add spellcasting proficiencies.
<<<<<<< HEAD
Edit spell UI word choice when using psionics
More specific messages for being unable to use supernatural powers
XE: Trait to avoid learning dream magick
Too much pain shuts down your powers
=======
[MoM] More nether attunement effects
[MoM] Channeling powers costs focus
Edit spell UI word choice when using psionics
Fixes spellcasting proficiencies adding when they should be subtracting
[MoM] High levels of weariness turn off your powers
More specific messages for being unable to use supernatural powers
[Xedra Evolved] New Arvore spell--Verdant Imprisonment
[MoM] High levels of weariness turn off your powers
More specific messages for being unable to use supernatural powers
Tune channeling spells with scale modifier.
[MoM] Edit portal storm conditions to support moddability, use that for Telepathic Shield in MoM
XE: Trait to avoid learning dream magick

>>>>>>> 355baf7f


## Balance:
Cap melee skill gain based on monster melee skill
Simple deconstruct is much faster
Add denim as a material and buff jeans
Removed scent tracking from certain zombies
Cody can make chainmail armor and charges more
Rework melee, unarmed, dodge, cutting, stabbing, and bashing practice recipes to limit higher level practice actions to books
Remove flaming eye phantom melee attack that can disrupt aim
Converts most of the armor and clothing still using the old limb system to the new system with sub-limbs
partial skill levels contribute to most game tests
Portal Storm Coherency Pass
Stop zomborgs from exploding on death
Add a more accessible holy symbol mission, replacing the small relic one
Most materials now burn at least a little slower than gunpowder
stationary monsters don't let you train throwing to high levels
player can drag heavier vehicles
difficulty to repair depends on what the thing is made of instead of its crafting difficulty
Hound afterimages also copy their host nicknames
The player is substantially less effective with guns at low skill values
Lycra is less protective
BMI has a less all consuming impact on how healthy you are
Being badly wounded will always allow you to swap characters in camp while you heal
Intelligence provides a multiplier to current focus rather than adding to its value
More monsters fight back if cornered
Higher dodge skill lowers the stamina cost to dodge
Adds a mutable stream to the mapgen
Limit the times assassins can try to kill you.
Increase plastic variety, adjust plastics to be more realistic in terms of protection
Characters start with basic skills from their previous life
Climbing down stepladders is now safe; climbing down ledges tells you how risky it is.
Add NO_SPELLCASTING flag to Stunned effect
Improve pets' ability to use stairs
Make ferals actually feel like human enemies instead of weaker zombies with range attacks
Allow metal wreckage to be used for cutting
Slimy mutation helps you escape grabs
Caffeinated gum is now only slightly stronger than a cup of tea.
Improved path for intelligent monsters
Make safe place starts safer
Touch up pawn shops with better loot
Prevent staunching bleeding while driving
Threatening to kill NPCs(recruitment) is more likely to make them hostile
Backup generator is much more powerful
Bulk unloading and dropping items saves time cost
Fragile Clothing will degrade if its dealt damage larger than 15% its armor value.
Professions can start with specific recipes
Food irradiation slows food decay to a quarter, instead of making it last forever
Activity suit is actually waterproof, soft surfaces are less slippery, boomer ondeath effect can be resisted
Visitors Passes and Freight Badges no longer reveal roads
Hub14 no longer gives infinite pricey schematics
Removed FANCY and SUPER_FANCY from a bunch of items
Pianos can be fast-deconstructed and thus be moved as an item
Obsolete trickle charger CBMs
Bring ice axe in line with reality
Audit remaining magazines (.223, 9mm, .308)
Update books.json to rebalance religious book spawning
Retuned frag grenades to be less effective against ballistic armor and lose power over distance faster
<<<<<<< HEAD
Remove rapid strike from knives
=======
Damage from dropped items scales with kinetic energy
Remove rapid strike from knives
Hub MDS fix and material update
>>>>>>> 355baf7f
Instability no longer accumulates or decreases; it depends on how many mutations you have, and how many are outside of your current tree
Pain is painful


## Bugfixes:
Crafting GUI: show how much recipe makes for non-charge items
Monsters add weight to vehicle when on boardable parts
Make AUTO_PICKUP_SAFEMODE also consider ignored mobs
Reset daily health at the end of each day
Food inside sealed containers is properly labeled as such in the [E]ating menu
Prevent autodrive from dropping vehicles in holes
Allow room for starting NPC when picking player starting position
Determine how much you can squish a soft container by its contents
mutate_towards accounts for bionics which CANCEL but don't CONFLICT with mutations
Fix files after a symlink in a directory all treated as symlink on Windows
Fixes marina spawns
Fix NPCs unable to trade items away if they have no pockets
Display IME candidate list and composition text correctly on Windows
Fix dark gray in the ncurses client for terminal emulators that support 256 colors.
Fixes mobile home park road connections
Flush map buffers after failing to create starting location
Smart controller supports using only one engine
Disassembly doesn't return items with UNRECOVERABLE flag
Feral cops become zombie cops
Fix wall cling phasing through floors
Add ability to remove plants from planters without destroying planter
Prevent broken vp in-place replacement when racked
Spellcasting tools no longer waste charges if you cancel out and don't actually cast the spell
Fix using unload_everything zone to remove gunmod gets copies of gunmod
Ferals can use their guns in GG
Prevent fire damaging unbreakable items
Fix energy guns(AFS) on NPC
Faction camps now distribute calories based on actual calories and not default calories
Fix calculation for inserting into nested containers
Make copy-from copy terrain/furniture examine actions
Prevent mission marker from being cutoff in the overmap
Exodii will now properly be mad at you if you steal all their resources from stone barns
NPC morale modifiers now updates regularly instead of being permanently applied
Fix UI and accessibility issues in the overmap UI and character creation menu
Fix unicode path encoding error in Windows MinGW build
Difficulty 0 recipes are no longer arbitrarily difficult
Make EOC u_sell_item() actually transfers the items' ownership
Improving NPC shooting frequency
Enable death effects on limited lifespan monsters
Make Hub01 globally unique
Charge integrated magazines when plugged in
Don't allow to scan books that are owned by other characters
Fix NPC putting items in open air when fetching items during an activity when 3D FOV is on
Trees and other FLAMMABLE_ASH terrain leaves behind ash when burned down
Do not report monsters breaking free of unknown grabbers if the player cannot see them
Allows certain docks to be placed on non-flowing shallow and deep water.
Fix the epilogue for the New England Church Community
Flat armor penetration is spread across all armor layers instead of applying its full value to each
Fix tow cables being unable to connect different vehicles
Smashing now incorporates any MELEE_DAMAGE and STRENGTH enchantments
'w'ield menu will now correctly trigger a steal warning when wielding an item that does not belong to player
Allow crafting tools to use linked electricity
Don't get randomly sick anymore
Itemgroups can seal containers
Spawned corpses should now spawn with and contain their clothes
Can no longer get stuck for days thinking about working out if you're a WIMP with NEGATIVE WORKOUT TIME
Prevent car from spawning into a house wall
HP widgets gets equivalent bodypart
Fix grainy glyphs in blended font rendering mode
Stop dodging good spells, fix uncanny dodge spell crash
Fix and improve NPC randomizer
Make sure overconfident officers reliably drop their guns
[MoM] Fix zombie telepathic stuns
Fix appliance power drain display right after plugging in/unplugging device
Fix items and furniture being deleted from grappling hook usage
Randomly generated characters are now aged appropriately to their profession
AIM: Display correct truncation of container names
Fix visible tiles revealing invisible tiles below
Fix furniture & vehicle map memory refresh
Monsters can go down ramps
Don't teleport items to the ground if the vehicle storage destination is full
Fix Free Merchants Broker price calculation of non charge based item
Skip auto sorting items that don't belong to you
Use correct actor in bulk trade messages
Your nemesis will still hunt you even if you spawn on a roof at the start
Picky eaters won't drink unsavory drinks
Corrects duplicates /the/ in martial arts techs messages
Gas masks only use charges on fields with gas_absorption_factor set
More background stories: actually access them
All weapon proficiencies can be learned by hitting
Fix items applying effects multiple times when transformed
The effect "corroding" should only be added when causing damage
Climate control was 3.7x stronger than it should be.
Allow sandwiches to be made using toast
Reduce NPC faction camp task slowdown & fix save data bloat bug
Fixed some items to cause multiple addictions
Allow NPCs to teleport without the player
Prevent infinite loop when spawning monsters
Fixed laser weapons mounted on vehicles not cooling down
Maps will once again show city names if they show roads.
No more infinite aphids
Stop milking dead cows
Allow pocket_mods to add magazine or magazine well pockets to items without them
Check BMR value to prevent dividing by 0
prevent_death EOC can sometimes fail and lead to permadeath
Adds annotations to construction menu entries done indoors, in trees, and that require supporting walls.
Fix AIM allowing distant container interactions
Show correct bodypart in grabs
[MoM] Quell Walls
Vehicle parts check creature size, increases storage of dumpster and vehicle parts
Prevent softlock when sleeping in cramped spaces
Invalidate draw point cache if viewport size or position changes
clarify repeater mod installation and add a vanilla quest for them
Randomizing character description will produce a matching outfit
Autodrive over bridges
Stable vehicle speeds with autotravel
Count charges in all nearby smoking racks to crafting inventory
Fix crash from reachability zones checking dead NPCs.
Fixes issue where some CBMs could be taken off via forcing a pet to wear them
You can use all kinds of ropes in all constructions now.
Did you know we didn't have any hallucinations for a while? now they're back, baby!
fix #71673, gives Chris’s body clothes.
Sheet metal is Low Carbon Steel
[Magiclysm] Fix Restoration duration
Hint that you need to return to the Representative for the Exodii Recon Mission
'A shadow?' is no longer a pinball.
Fixes excessive shadow lieutenant warnings
[Magiclysm] Add "spell_class": "KELVINIST" to Extinguish
Fix 32 bit integer overflow in bionic power level calculations
[Xedra Evolved] Fix Homullus fae ban
Say which specials could not be placed.
Fix assignment ID's with NECC mapgen EOCs.
Allows Infrared vision to see through smoke
[Magiclysm] Fix Peaceful Rest hobby
NPCs can overeat, starve, and dehydrate to death
<<<<<<< HEAD
Implemented drawing of non-English characters in ImGui screens
Fixed monsters which regenerate in the dark regenerating in daylight
Fix migrating from item variants when the variant has been deleted
NPCs can develop vitamin diseases
fixes issue where NPCs could take an item like canned corn as a donation and would remove the corn from the can and give you the can back.
Fixes issue where loading a forge with coal does not work
fixed issue where ImGui processes input that happens with no ImGui screens visible
=======
Fixed issue where user could only change the selected option in the ImGui popup using the arrow keys or tab key
Allow trap-avoiding monsters to step on traps if there's no other path
Implemented drawing of non-English characters in ImGui screens
Fixed monsters which regenerate in the dark regenerating in daylight
Crafting will unseal containers when contents are removed
Fix migrating from item variants when the variant has been deleted
NPCs can develop vitamin diseases
Rotten food doesn't become fresh when crafted with
fixes issue where NPCs could take an item like canned corn as a donation and would remove the corn from the can and give you the can back.
>>>>>>> 355baf7f


## Performance:
Make `Character::best_item_with_quality` examine items non-recursively
Refactor effect types to use map indirection and enums instead of strings
Removes the ludicrous amount of OMs the refugee and research centres define
Fix Nested List lag in crafting menu
Optimize eoc processing and other fixes to speed up waiting near many npcs
Optimize pocket overflow function
Speed up new character screen, particularly when many recipes are known
Stop clearing weight carried cache unnecessarily
Precalculate visitable zones to optimize inter-monster aggression checks
Reduced wait times in high traffic areas by ~15-20%
Reduce time of selecting large amount of items in inventory menu
Fix armor resistances hotspot exposed by NPC AI improvements
Slightly fewer allocations in npc::process_turn
Optimized creature iteration during monster planning and parrot_at_danger.
Optimize monster flag checking.
Increase pathfinder performance
Optimize stationary vehicle performance when they contain a lot of items.
Optimizing mostly item to reduce load-time allocation by over 20%
Optimize creature vision checks.
Optimize hot item function to save ~6.7% of game load time
Skip MGOAL_Find_Item if the player is busy.
Avoid wasteful loop in map special road connections


## Infrastructure:
Epower and power in units::power
Update compiler support.  Now supporting gcc 8.1+, clang 10+, XCode 10.1+
Refactor some crafting infrastructure to support removal of charges
Unify gun battery/ups/bionic energy consumption
Modernize string_formatter
Migrate some JSON APIs to string_view
Add units::temperature_delta
Upgrade clang-tidy used in CI to LLVM 16
Allow C++ standard includes in clang-tidy tests
Refactor timer items to be a bit more time based
Support for material replacement in items
Carrier for items on ground is nullptr
Tick_action as a separate thing from use_action
New documentation on how to test proposed changes
Remove charges from solid comestibles
New item categories for martial arts manuals and traps
Update all active items to new tick action system and remove old system
Add ability to merge appliance into grid
Add JSON-based system for climbing aids.
EVENT EOCs provide beta talker
[EOC]Inventory selector
Replaced the use of the arbitrary body temperature scale in game logic with units::temperature/units::temperature_delta
[EoC] Simple if-else statement
Allow specifying vitamins by weight (mass) in items
Add more comment-commands which apply labels to issues and PRs
Migrate arithmetics function with arguments to math
Provide more options to name monsters placed via mapgen
recipes now require activity_level, fake(previously substituted for MODERATE) is depreciated
JSON-ize slot machines
Faction editing on Debug menu
Change NPC faction from debug menu
Remove action portion out of assess_danger into a dedicated method
Add u_has_proficiency to EoC conditions
JSON-ify hallucinations
Parameterize new geography changes to overmaps
Allow items to provide martial art techniques when not wielded
Remove hardcoded mapgen for fields
Simplify/jsonify NPC generation from npc classes
Consolidate `suspendable` and `no_resume` activity parameters
Items warn on exceeding max volume, unify max volume as a game constant
Migrate names to snippets & add weighted snippets
Effect enchantments can now apply to monsters
Make JSON formatter replace nbsp with escape sequence
Update houses to utilize palettes
Added SMALL_HIDER flag to various monsters.
Test case: NPCs prefer to use guns
Rename 'fatigue' to 'sleepiness', mostly on the back end, to avoid confusing different ways of being knackered


## Build:
Support Mac arm64 build
Adds VS Code Dev Containers & Workspace Config
Allow for cross-compiling from Linux to Windows in Devcontainer
Faster local VS builds
Fast Windows iteration with llvm-lib and lld-link
Cross compile object creator from linux to Windows using Devcontainer
add object creator to releases
Add a launch and debug configuration to VS Code Dev Container
Enable tests for merge queue
Report game's RNG seed during testing
Added WebAssembly build via Emscripten
CMake: Add LLVM build for Windows and other linker fixes
Use one precompiled header
Fix zlib old-style-cast build breakage


## I18N and A11Y:
Add percentage-translated statistic to language selection
Make furniture->lockpick_message translatable
Add check to ensure translator comments are correctly located and extracted


# 0.G (Gaiman)

## Highlights
Effect on condition brings a scripting pseudo language to Cataclysm.  Some of its key uses in 0.G have been the introduction of portal storms, NPC faction development over time and random encounters in already explored maps.
The introduction of hobbies has added a new tab to character creation that allows the player to select one or more hobbies/backgrounds that flesh out what your character was doing prior to the Cataclysm in skills and traits.
JSONized sidebar allows almost total control of what your sidebar looks like and what information it displays is up to you!
The skill system has been greatly expanded with many new proficiencies and many new ways to learn them, as well as the groundwork for practice-based skill improvement, including a skill rust system that doesn't suck because it caps effective skill lost and regenerates faster than regular skill gain.
Passively boil water by putting dirty water into a fireproof container then placing the container on top of a fire.  Walk away and after an amount of time dependent on the amount of water to boil it will all be clean water!
Monster weakpoints! Many monsters now have weakpoints that the player can hit to apply various effects and extra damage to the monster.  As the player dissects more corpses of monsters they can learn weakpoint proficiencies that increase the player's odds of hitting weakpoints.
Characters now have cardio which will respond to your playstyle.  Go for a run every day and perform hard labor and your stamina will slowly go further and further.  Spend three months reading and performing low intensity crafts and your cardio will suffer.
A half dozen new in repo mods: Innawoods for the survival from scratch you crave. Backrooms which takes place in the neverending backrooms dimension, Massachusetts mod for people who desire geographic accuracy, Xedra Evolved a science fantasy mod with weird magic and vampirism, Tropicataclysm for your Cataclysm at a warmer latitude and the Megafauna mod which targets an ancient epoch with creatures that outsize our modern equivalents, similar to Dinomod.
Take over a friendly NPC upon your death, if you've managed to recruit any NPCs to your faction you are given an option to take over one of them in the event of your character's death.
Appliances and building based powergrids, allow you to set up various tools or even usable arcade machines in your home base.
Two new Iso tilesets have been added to the game.
Simple monster aggression differentation. Some monsters now know if another monster made them angry instead of the PC.  If they get angry at other monsters they may not get angry at the PC.
Vehicles now have solid walls even when angled which prevents monsters and fields from entering an angled vehicle.
Dozens of updates and content additions to Dinomod, Aftershock and Magiclysm.
Map memory is now unlimited, you will no longer forget places you have been before.
There has been a distinct push to make many options and possibilities clearer to the player without having to search for them, UI that makes suggestions as to why the player might want to perform an action.
Electrical fields can now produce EMP that will destroy unprotected electronics
Perspiration now exists so that your PC can wear heavy armor during summer without overheating, instead they'll sweat heavily and experience thirst faster.

## Statistics
7889 files changed, 11643312 insertions(+), 5022361 deletions(-)
13,201 commits
~218 new contributors

New game entities (core): 10293
Items: 2396
    502 misc items, 45 books, 941 articles of clothing, 117 guns and gun related items,
    364 comestibles, 308 tools, 119 ammunition types
Mapgen: 810
    458 overmap terrains, 176 palettes, 17 start locations, 37 city buildings, 14 map extras,
    105 overmap specials, 3 overmap locations
Crafting: 1019
    120 construction groups, 109 requirements, 69 proficiencies, 306 constructions,
    42 recipe groups, 2 recipe categories, 57 practice recipes, 2 construction category,
    312 nested categories
Achievements: 12
    5 achievements, 4 event statistics, 3 event transformations
Item Traits: 1409
    1267 item groups, 44 materials, 25 ammunition types, 5 ammo effects, 12 tool qualities,
    29 vitamins, 25 item actions, 2 fault
Player Traits: 474
    122 professions, 91 effect types, 117 mutations, 25 activity types, 2 behaviors,
    1 movement mode, 5 morale types, 2 disease types, 46 mutation types,
    8 trait groups, 55 sub body parts
NPCs and NPC interactions: 1443
    1153 talk topics, 142 missions, 14 scenarios, 78 npcs, 52 npc classes, 4 factions
Map Traits: 321
    202 terrains, 3 weather types, 95 furnitures, 1 gate, 7 field types, 13 terrain transformations
Monsters: 461
    300 monster types, 158 harvest entries, 3 species
Vehicles: 138
    99 vehicle parts, 31 vehicles, 8 vehicle groups
Magic: 117
    99 spells, 4 enchantments, 12 emit definitions, 2 relic definitions
UI and Sidebar: 861
    836 sidebar widgets, 15 body graphs, 8 mood faces, 1 ascii art, 1 speed description
Misc: 377
    124 json flags, 29 weakpoint sets, 14 loot zones, 210 effect on conditions, 3 option sliders

New game entities (mods): 5396
New mods: 18
Items: 885
    220 misc items, 62 books, 222 comestibles, 114 tools, 170 articles of clothing,
    51 guns and gun-related items, 27 ammunition types, 19 compact bionic modules
Player traits: 440
    133 mutations, 33 trait groups, 76 professions, 3 techniques, 63 scenarios, 90 effect types,
    1 martial art, 20 bionics, 11 start locations, 3 mutation categories, 5 proficiencies, 2 skills
Mapgen: 955
    608 item groups, 89 overmap terrains, 64 palettes, 98 overmap specials,
    8 city buildings, 88 map extras
Monsters: 1184
    1067 monster types, 93 harvest entries, 9 species, 15 monster attacks
NPCs and NPC interactions: 310
    250 talk topics, 19 npc classes, 27 mission definitions, 13 npcs, 1 faction
Map traits: 217
    99 terrains, 94 furnitures, 5 terrain transformations, 9 field types, 2 traps, 8 emit definitions
Vehicles: 61
    33 vehicle parts, 7 vehicle groups, 21 vehicles
Magic: 320
    290 spells, 30 enchantments
Crafting: 74
    50 requirements, 2 tool qualities, 21 constructions, 1 recipe category
Item Traits: 35
    20 materials, 12 ammunition types, 3 ammo effects
Achievements: 59
    43 achievements, 8 event statistics, 8 event transformations

## Features:
Safe mode improvements
Enchantments can now alter skills
Eternal Weather options
Electrical fields can produce EMP and fry unprotected electronics
Vitamins system and diseases related to the over or under consumption.  Not just for normal vitamins like Calcium or Vit C.
Integrated armors for armors that are part of you.
Ability to use different tileset for different level of Zoom.
CBM fueling improvements: CBMs have an actual tank accessible through the inventory menu. No more eating fuel.
Monster death effects now use spells
Improved NPC attack logic including the ability to cast spells
Add monster bleed resistance
Recipes can be tracked as new
Deep water can now destroy electronics
A ton of prework for limbification
Autodrive version 2
Hunted scenario adds a nemesis zombie chasing the PC
Practice recipes
Player can nickname monsters
All items can have cosmetic variants now
Tons of work on zones, such as personal zones, dissasembly zones and automop zones
Allow non-debug change of gender, hair, facial hair, eye and skin color
Books can now be copied into a variety of condensing items: ebooks, book binders etc
PC can track their adventure in their diary
Zombies no longer revive naked
Calories tracking for QOL
Allow green night-vision overlay to be turned off
Quality of life improvement: add capacity essential data next to the worn containers within the inventory interface, add universal formatter to easily format common units `unit_to_string`
You can disable specific pockets on items and disable unloading specific pockets
Eternal Night & Eternal Day options
Enable grab movement of vehicles and furniture across ramps to a different z-level
Grabs can cause you to suffocate, Portal Storm Effect to use this
Allow reloading guns with mixed ammo
Allow players to uncover electric wires in the walls to connect appliances
Snippets you've read have a LORE tab you can look them over
Allow Web Diver to rappel, add infrastructure for wall crawling
Give a chance of another try if game is unable to find a valid starting location.
Perspiration
Reworks mutagen to take time and use fully customizable EOCs.
Mutations now cause genetic damage
Limiting rigid armor, testing for it and raw skin
Aiming Down Sight Causes Sight To Focus
Tons of additional mouse and menu scrolling options
Move items along when riding the elevator
You can now peek down a ledge to check if it's safe before climbing down
Metaprogression through achievements
Allow mounting any reasonable gun on turret mount
EMP blast renders all electronic items in the radius of the blast non-functional
Extended byproduct groups functionality
Add bodygraph displaying wetness status

## Content:
Half a dozen new basecamp locations
Dozens of new NPCs including several new NPC factions
Additional modular lab rooms and finales
Add ability to cause some foods to incur nausea
Archery Proficiencies and proficiency bonus infrastructure
Mines JSONified
Add book binder to copy recipes
Add eBook Reader
Aquariums
Terrain feathering works to improve the edges of terrain such as forests to make them appear more realistic and natural
Vandalized Library Variants
Add Vehicles: Full-size, Mini, Cargo, and Camper Vans
Many new monsters, weapons and recipes
New mutation traits
Tutorial jsonify and rework
coins and banknotes overhauled
Expanded bronze recipes
Three new mutation categories: Rabbit, Frog, and Snail
Add wind turbine map special
Exodii trader and more ways to find the Exodii base
Portal storms, portal storm monsters, portal storm dungeon
The refugee center merchant has been remade into a new NPC named Smokes.
Appliances for all kinds of furniture including lamps, washing machines, arcade machines, tool machines.
Propane gas and tanks
Isolated Artisans Faction
Add new Bōjutsu Martial Art
Blacksmithing rework
New easter eggs, no I won't list them
Civilian Bugout Bags Filled With What You Expect
Hub01 expansion
Tacoma Ranch rework and Expansion
New starting missions for many professions both new and old
Aircraft Carrier and Nuclear Power Plant Globally unique locations
JSONized snippets for addictions and dreams
Catalytic Cracking for Kerosene production
And unfathomable amount of location updates
Nursing home and associated scenario, monsters and profession
Improved radio scanning
Sheet metal armor
Pride flags
Skulls
A plethora of mutable locations including farms and river caves
Meat Cocoons and Zombie Amalgations
Even more monsters, items, foods, locations, and recipes
Bird nests can be found on roofs

## Interface:
Hide tiles overmap behind an option
Support separate graphical tiles for sounds heard above/below visible Z level
Jsonize and display CBM trigger costs
Show which mods items, monsters, and furniture are from
Allow changing shape of vehicle parts without reinstalling
Move refueling CBM to its own menu
Show monster count in sidebar compass
Separate zoom level for overmap
Added recipe activity level to crafting screen
Display gun loudness
Display calorie value of ingredients while crafting food
Parkour is now a proficiency
Stay in container during 'E'at from container
Add option to toggle display of trait/mutation on player sprite
Add option to toggle display of piece of armor on player sprite
Color relics in inventory in pink
Add a new, 4th diagonal movement with modifier keys + arrow keys option: Diagonal Lock
Unload container in tile keybind
Modify crafting UI  to show details of byproducts and jar contents
An incredible amount of UI work and improvements of menus and tabs
Independent safe mode rules for walking & driving
New Tileset: First release of HollowMoon by secretstamos
Allow (z)ooming while (V)iewing items/monsters
In inventory screens, colorize an item's remaining charges based on how full it is.
Different layers on different body parts now visible in item UI
Allow wielding and wearing items from the pickup menu
Enhance safe mode messages with color and information about monster count/direction
Bind HOME and END keys by default and implement them for most menus
In butchery menu, make it clear when an item will be disassembled
Containers holding a stack of a single item will display its quantity
Added option to clear pocket settings
The item display now show minimum encumbrance as well as maximum
Add global auto-note settings
Change gender with @ on all char creation tabs
Show background traits on TRAITS window in character creation menu
Remove NEW! recipe flag on current item when moving up or down
Adds Medical Menu
Allowing converting terrain/furniture to appliances through interaction
add trait to hamper player's ability to judge creature's vision and intentions
Interrupt crafting when starving/parched
Allow customization of text input UI hotkeys using either ? or F1
Show properly-fitted clothing in the crafting screen
Progress update while heating food
Hides the old sidebars and replaces them with fancy json sidebars
Jsonified "Unexplored" OMT
Support fuzzy search with accented latin letters
Many new color themes
Possibility to turn distractions on and off
Show compatible guns in magazine descriptions
Show proficiencies trained by dissecting
Mark overmap location if player drops favorited item
Ursine has its own faces now (no horizontal)
[ASCIITileset] Change Unknow terrain to use the unseen sprite
Sidebar vehicle stats are now hidden until relevant
Makes all appearance mutations visible in menus

## Documentation:
monster HP scaling section in GAME_BALANCE
Documentation on loudness
npctrade: merchant tweaks and documentation
document monster difficulty scaling
Artifact resonance documentation
Update documentation for recipes
Ammo effects documentation update
Expanded NPC conditions; spell levels, loaded mods & proficiencies
Document emitters
Document fields
Redoes Ammo stats in Game_Balance

## Mods:
Use size flags for size changing mutations.
Dinomod now has a rideable zombie T-Rex for all you Dresden fans
New Dinomod evolutions
Aftershock has some new robots and a new swarming monster AI behavior that can be used in all mods/mainline
Magiclysm may have completed the attunement system or is significantly closer to completion
Aftershock has new fauna monsters
More atmospheric lore and details for Aftershock
Dinomod has expanded it's dialogue options with mainline NPCs
The DinoLab
The Forge of Wonders now has three shops and stronger defenses on the vault
The No Hope mod is available to greatly reduce the average player lifespan
Dinomod specific achievements as well as Aftershock specific achievements
Aftershock: Translocators for semi-convenient long range teleporting.
Burned Zombie Dinos
New gizmos and gadgets in Aftershock
Aftershock: Stratoscomm Relay Station
[Magiclysm] Adds new zombie animals
Add mythos monsters to Mythos mod
Dinomod Apex predators don't appear randomly day one
Adds TropiCataclysm to the repository
craftable holiday sweaters for dinos
Hylian Adventurer Profession for Mythical Martial Arts
Many south american animals added to Tropicataclysm
Adds an innawood mod for wilderness survival.
Aftershock Exoplanet: Glacial tunnels, a new low-risk area and the fauna that inhabits them
TropiCataclysm Adds Termites and new content for Triffids
Adds cast-bronze tools to Innawoods mod.
[Innawood] Chemistry, electricity, and more!
41 new dinosaurs added to Dinomod
A mod to add subtitles to Rubik's dialogue in English.
Tameable Wildlife MOD
Dark Days of the Dead: Headshot requirements and deadly zombie bites are in!
Dinomod NPC Missions
New Mod Xedra Evolved with new magic classes, monsters, professions and CBMs plus Cyborg professions
Desert region revival
Add Megafauna Mod
[DinoMod] tyrannosaurus bio-operator
[DinoMod] Nanuqsaurus and burned rebuild
Aftershock: Add functional jet packs
Xedra Evolved: New NPCs to meet and rescue
[DinoMod] player mutations change monster faction behavior
[DinoMod] stegoceras
Magiclysm Adding new magic plants
[DinoMod] compsognathus, eoraptor, amargasaurus bio-operators
Magiclysm Quest & Lore patch to item distribution
[DinoMod] mi-go scout tower dino variant
The Backrooms mod
Vampire Virus in Xedra Evolved
Crazy Cataclysm: Adds Powerthirst and Rocket Cans
Xedra Evolved magic classes Eaters, Dreamers, Inventors and Dreamsmiths
[Magiclysm] Make Summoning Great Again!
Implementing more proper alchemy and some another stuff
Aftershock Space items and smartguns
Aftershock New CBM and class
Aftershock: New Monofilament Whip CBM
My Sweet Cataclysm: Butchering candy monsters gives candy flesh
Add standard combat test mod
Nested Crafting Categories
Add cosmetic variants for mutations

## Balance:
Mutation System Overhaul
Made windmills able to grind up dried rice, cooked acorn meal, and roasted cattail rhizome into flour
Shocker zombies cannot be harvested for bionics in vanilla
Reduce crafting proficiency penalties based on partial proficiency level
Updated brewing recipes and fermentation times to be more realistic
Add stamina cost to archery
Change Cut Cotton to Patchwork, add Patchwork to Rags
Stop regenerating creatures from doing so while on fire
Adds weak points to the armour of most zombies
Adjusted lockpick crafting
You can now pry open metal doors with a halligan bar.
Adjusted how the hoarder morale penalty is calculated with a focus on small pockets and holsters
Weapon Categories now exist so martial arts can pull by weapon category instead of weapon id
Massive Martial Arts rebalance
Massive zombie spawn audits
Striking techniques and martial arts buffs affect all types of physical damage
Monster speed and attack speed audits
Many weapons and armor rebalanced
Stop letting players climb up via downspouts or ropes when all their arms are broken
Turret spawns nerfed heavily
Reduces wetness penalties (and bonuses), as wetness was previously one of the strongest factors affecting morale.
Cars now more likely to contain tire changing equipment
Tailoring Audit and rework
Sublimb rework of armor
Daily health vs lifestyle system
Artifacts apply passives in inventory instead of when wielded
Climate Control CBM (and equivalent effects) now works more consistently, doesn't completely shut down in extreme temperatures, and can stack
minimum of two zombies to receive suffocation
Banks deploy cop bots instead of TALON killbots when agitated
gas masks no longer make you immune to getting sick
Replace most ASRGs with conventional fuel-powered generators
Adds assorted costumes to the objective of the Cosplay mission.
Use find_clear_path always for projectile trajectories, not just when it hits.
Makes using a spear on enemies through fences/bars normally at low levels instead of defaulting to bashing on bars/fence instead.
Add additional sources of patchwork cotton sheets from deconstruction
Mole Crickets and Molerats can now give tetanus with bites


## Bugfixes:
1404 Named bugfixes (a multiple of this number unnamed) including over 60+ fixes of crash to desktop bugs (I lost count)
Monsters will now drop their special items (such as saddle, bags, armor etc) on death
Prevent monsters from upgrading into blacklisted forms
Made flying monsters immune to several ground-based field types. Flying monsters no longer get stuck to the ground by bubblegum.
Corpses can't be used as bag of holding anymore
Bloodless monsters do no bleed #62113
Inadvertent levitation powers removed from survivors
Zombie animals don't fear fire
Threshold breaching should start when strength 3 dreams start and not after
NPCs getting stuck trying to path in through a closed window.
Make magiclysm auras compatible with power armor
Fix NPCs spawning without weapons
CVD can be used on new steel types
Character aggro fixes
Only fill items as much as parent containers allow
Fix Uncanny Dodge description, this error was ancient
Filename-independent widget load order (fixes #59202)
Don't auto-note generated map extra if player hasn't already seen the OMT map extra was placed on
Makes cows able to become aggressive
Only the last killed amigara drops an artifact
Improve item filter help of zone manager and surrounding items menu
Make radioactive items radiate
Carry over relative rot during item transformation and fix transformed comestible not rotting over time
Players can no longer be dragged while in a vehicle with a seatbelt; dragged players will not be run over by their own vehicles while still inside of them
Monsters retain original loot when changing type
Firstaid QOL improvements
Player can finally enjoy fire even with eyes closed
Z level transparency flag for better skylights
Componentless practice crafts no longer leave in-progress items
Fix mechs missing their guns
Stop NPCs from throwing their guns
Fixes for blind interaction with NPCs
When tired, cancel current activity if `Maybe later` is chosen; finish current activity if `Finish it` is chosen
Peeking now uses stairfinding
Grudges beyond death have been lifted. Don't make NPC angry if he's already dead
Fixes to UI and combined limb values
Fix auto-mopping in the dark. PC can no longer automop what they can't see
Try spawning mission destinations if you can't find them
If floor has collapsed, trigger a ledge trap on former floor tile to make creature fall down.
Personal zones now work consistently and are simpler in implementation
Make active fire modes from attached gunmods appear in the sidebar.
Fix activities not getting interrupted by dangerously close enemies
Increases radio mod range, makes bombs detonate immediately, and adds more battery options to recipe
Fixed character starting as overweight
Improve pocket selection
Fixed and improved guilt system
Eliminate Self-Aware trait and replace it with sidebar widgets
Takes the real guns away from angry imaginary NPCs
Being blinded blinds you
Stabilize monster emotions
copy-from works with bodyparts
Ensure monster faction relationship reciprocity
Fixes NPCs getting stuck next to dangerous fields
Fix vehicles infinitely falling
Capping shakes duration to prevent month-long shakes after withdrawal is gone
Butchering use best tool in radius
NPCs are more likely to eat items from their inventory, rather than complain about being hungry
Vehicle most-repairable-part interactions will no longer show parts the character is insufficiently skilled to repair
Fix main UI resizing when exiting from overmap with the same zoom level
Fix some of the NPC attack logic
Prevent dodge and block while driving
Remove additional spawns from Wander Hordes
Monster special attack messages more consistent and clear
Fix overmap ui cursor handling
Fix an item duplication bug when trading stackable items, e.g aspirin
Fix friendly hallu NPC were able to trade
Fix recipes with multiple proficiencies granting less proficiency XP if some are already known.
Standardizes time_factor and fail_factor for proficiency books
Ransack vending machines only in public places.
Mapgen road connections improved in the absence of overmap cities
Fixed open wooden split rail gate of being non-transparent and unbreakable
Faction camp crafting creates byproducts as appropriate
Fixed eating containers with items inside
Construction of roofs actually makes tile above the construction a roof
Fix building ramps and stairs
Replaced all ATTACKMON entire with PUSH_MON
Workaround language from being unsettable in options menu
Disallow placing stepladder if a vehicle in tile
Don't trigger any effect when setting and unsetting cosmetic traits
Drill press is now able to drill
Attempted theft has consequences
shorter bio-operator attack effect durations
Napkins and Cardboard are no longer comestible
Prevent huge mutants from thinking spots in cars are comfortable to sleep in when they aren't
Using worn unarmed weapons raises unarmed skill
Remove workbench construction vs crafting exploit
Add `FISH_TRAP` tool quality so that NPCs can use either kind of fish trap
Make open red & green glass doors look like open glass doors
Fix bodystatus window wetness display
fix for speed bonus from Speedydex applying twice
Monsters add weight to vehicle when on boardable parts
Flammable arrows bugfixes
Make vehicle::coeff_air_drag() work as intended, in aspect of vehicle length and low-air-drag vehicle tail parts.
Fix SPEEDLOADER Flag
Include spell name in default msg for relic spells
Make AUTO_PICKUP_SAFEMODE also consider ignored mobs
Remove athletics training for waiting in water
Reset daily health at the end of each day
Fixed some xl/xs armor recipes to make tool requirements consistent across all sizes
Integrated armors no longer cause encumbrance from some mutations

## Performance:
Improve lighting performance
Speed up rendering during autodrive
Avoid calculating weight & volume of containers when not needed
A few microoptimizations
Worked around for translating undisplayed debug messages causing major slowdown
Optimize TranslationManager performance and memory usage
Share tileset instances between map and overmap
Call `game::update_overmap_seen` only when it actually needs updating
Loading of gzipped world/maps/x.y.z/x.y.z.map and data/json files
Optimize shot_features and shot_features_with_choke test
Optimize item spawn list creation
Optimize null stream in DebugLog
Optimize overmap special placement with zero-copy transformation
Increase performance of item processing of contained items
Improve reveal wire handling and performance
Optimize map rendering
Speed up crafting menu tab loading
Improve appliance grid performance with many connections
Performance Improvement for item::can_contain
Binary json input for various performance wins
Misc vehicle/appliance performance improvements
Fix Repair menu shows slow
Code optimizations reported by static code analysis
Make `Character::best_item_with_quality` examine items non-recursively

## Infrastructure:
Provide documentation and support for llama builds
Allow events to modify vitamins, kill entities
Allow using relative and proportional with generic_factory
Automated tileset coverage report
New mapgen feature: maps can now select a terrain from a distribution and use that throughout the map
Jsonize Shearing of Monsters
Jsonize terrain and furniture lockpicking result
Add function to assign mission directly via dialog
Adds definitions for cooking proficiencies in JSON
Creates DDotDDD, the dark days of the dead design document and add some basic region settings to the mod
Add looks_like support for overmap terrain
tileset inclusion criteria and maintenance
Add dialog conditions/effects for morale and focus.
Create talker item, add consumption_eocs
Extend mapgen parameters to overmap special scope and palettes
Jsonize terrain and furniture bolt cutting result
Move safe cracking to an activity_actor
Create talker monster, add ability for spells to use dialog effects/conditions
Add supporting infrastructure for first version of migo bio-tech
Add dialog conditions for terrain type and field type
Add PROFICIENCY_LIST.md
Add weighted list functionality to dialog effects
Support mapgen parameters in nests
Add new dialog effects for portal storms.
Add lifespan to dialog monster spawns
Tool to spawn all items / furniture / terrain / traps
Support mapgen parameters for most mapgen ids
Support recursive palettes
Jsonize terrain and furniture oxytorch result
Allow palettes to be chosen from a weighted list
weapon_category for martial arts cross-mod compatibility
Allow flag limits for magazine well compatibility
Update medium and heavy batteries to use flags for magazine compatibility
I've made it to where all tools with the LOCKPICK quality will automatically have the PICK_LOCK use_action.
NPCs keep track of total sales
Jsonize Pet Food
Support for mutable overmap specials
Jsonize monster speed description
Allow JSON-defined linear terrain and unhardcode anthills
In-house translation library implementation to support loading multiple MO files
Add dialog effects for taking control of npcs and conversations with monsters/items
Use dialog conditions for mutation and enchantment triggers
Dialog effect to affect nearby npcs
Add support for dynamic predecessor mapgen
Basic Appliance implementation
Partial Jsonization of Mood Indicators
So much work building the infrastructure for Effects on Condition thanks to Ramza13 for spearheading this project
Tons of PRs on creating mutable overmap specials, which allows procedural map generation using only json thanks to Jbytheway for leading the way on this
A bunch of terrain/furniture item interactions that were jsonized thanks in large part to Saicchi
Add dialog effects for transforming terrain and furniture. Add portal storm effect to transform grass.
Create talker_furniture, move refugee center computer into dialog system.
Improve pocket performance by removing some unnecessary pockets
Adds documentation for `place_monsters` JSON flag
Adds ability to remove fields, vehicles, items, and traps to update_mapgen
overmap sprites generator
Add infrastructure for swappable weapons in bionics
Automatic spell check on pull requests
Place monster corpses in json mapgen.
Allow limiting map extras by zlevel
Add sound support for clear, cloudy and sunny weather
Enhance martial art techniques, allow limbs to define technique lists and unarmed damage boni
Add mapgen ability to set variables or remove traps in lines/squares.
Combine wheat-free and wheat-full flours into a single recipe requirement
Allow gendered descriptions for professions outside of translations
Report JSON entries with the same id from the same mod
Change itemgroups to default to overwrite, instead of extend.
Vehicle parts can now use looks_like from furniture, items, etc
Dissection tables separate from harvest tables, and relevant monsters dissect to samples
Added external options to override status and fuel for spawned vehicles
Include a Soundpack by default
Trap-specific jsonified trigger messages
Support transparency of pockets and show contents of transparent pockets from a distance
Add the possibility to change color and symbol of an item with a variant
Added external option with setting frequency of displaying music descriptions in sidebar
added basic utilities for mouse drag-and-drop support to input _manager
Support achievements based around overmap specials
Allow setting terminal cursor for screen readers and IME preview using ui_adaptor
Tons of documentation work
Set age for monster corpses in json mapgen
Move the Find Lost Dog mission to JSON
Vehicle energy_consumption in units::power
item power_draw in units::power
Convert the 'Recover Priests Diary' mission to JSON
Move the 'Kill Horde Master' mission to JSON formatting
Fixed situation where 'overflow on combine' test could randomly fail
Consolidate functions for character's best item with given quality
Move the Retrieve Deposit Box mission to JSON format


## Build:
Add Big Sur-style macOS icons
Suppress spurious error from make when astyle isn't installed
remove cata::optional wrapper from item::dropped_from
Fix curses build with MSVC
Fix typo in COMPILING.md LANGUAGE -> LANGUAGES
CMake: Clean up if commands and fix compilation with MSYS ncurses
Add option to build the clang-tidy checks as an executable with CMake
Link to libncursesw in Makefile
Add missing vector header to src/morale_types.h
Link to libncursesw in CMake
Removed small bashism (path expansion) from Makefile.
Make use of gold linker optional for LTO builds
Allow build and run in repo folder in CMake
Add missing header (vector) to fix build error on Linux
Fix compile errors on LLVM/Clang 13
Updated documentation to be in line with moving MXE gcc to version 11 + libbacktrace
More granular and parallelized translations compiling
Upgrade MXE cross-compiler to GCC 11
MXE instructions for gcc version 9.3.0
Enable backtrace in MinGW release
Windows Github CI for Cataclysm and ObjectCreator
Instantiate non const variants of templated creature_tracker methods
Add src/third-party to Android build header search path
Set directories on macOS in CMake build script
Set RELEASE variable in root CMake script based on CMAKE_BUILD_TYPE, to generate install targets
Avoid use of reserved word PREFIX in CMake build script
Install core and help directories in CMake build script
Recursively search and bundle Mac dependencies
Bundle library dependencies in macOS release workflow
COMPILING.md update for FreeBSD
freedesktop metadata files are updated and installed when appropriate
Build linux releases on ubuntu-18.04
Update flatpak manifest
Fix CMake mixed signature error and outdated localization code

## I18N and A11Y:
Make stimulation effect string easier to translate
Fix missing translating elements in 2 parsers
JSONize connect groups
Fix monster_attack.py missed elements
Fix json extractor not extracting "concatenate" in dynamic_line
fix:Parser(profession.py) missed out gendered description
Automatically synchronize MOTD and Credits translations from Transifex
Sidebar for languages with long words
Detect measurement units in user locale settings on Windows
Extract examine_action to translate
Clarify plural check message
Update manual of style with more rules
Over 360 translation PRs that I didn't list

# 0.F (Frank)

## Highlights
Nested Containers rationalize inventory management and enable dropping and retrieving go-bags during fights.
Achievements track your deeds and misdeeds across games.
Proficiencies better represent deeper knowledge required for various endeavors, mostly crafting.
Bleeding added to both the player and monsters as the first step toward a more comprehensive wound and wound treatment system.
Weariness tracking added to represent longer-term physical exhaustion.
Elevated bridges over navigable rivers added, allowing better navigability while using boats.
Large-scale audit of weapon and armor values for better representativeness and consistency.
Improved armor handling by separating ballistic damage into its own damage type.
Pervasive performance enhancements throughout the game.
Tileset vehicle support for more cohesive vehicle rendering.
Aftershock changes direction to a total conversion mod with a new far-future setting on a frozen world.
Dinomod added 238 dinosaurs, pterosaurs, mosasaurs, and dino-related NPCs with missions and dino locations.
Added many dino features, including zombie, fungal, evolved, bionic, baby, and mutant dino variants.
Dinomod added many dino interactions, including farming, riding, butchering, cooking, and special attacks.
Magiclysm added a huge content update including many new traits called Attunements that switch up gameplay at the endgame.

## Statistics
3974 files changed, 5440251 insertions(+), 3904330 deletions(-)
10,463 commits
~454 contributors

New game entities (core): 4510
Items: 987
    228 misc items, 199 books, 196 articles of clothing, 161 guns and gun related items,
    151 comestibles, 99 tools, 53 ammunition types
Mapgen: 778
    424 overmap terrains, 198 palettes, 62 start locations, 41 city buildings, 25 map extras,
    20 overmap specials, 5 overmap locations, 3 region setting
Crafting: 562
    223 construction groups, 201 requirements, 60 proficiencies, 50 constructions,
    17 recipe groups, 10 recipe categories, 1 construction category
Achievements: 363
    115 achievements, 107 event statistics, 100 event transformations, 26 score entries, 15 conducts
Item Traits: 325
    171 item groups, 97 materials, 20 ammunition types, 18 ammo effects, 13 tool qualities,
    2 vitamins, 3 item actions, 1 fault
Player Traits: 263
    144 professions, 41 effect types, 28 skills, 17 mutations, 14 activity types,
    4 skill display types, 3 behaviors, 3 movement modes, 3 scent types, 2 morale types,
    1 butchery requirement, 1 disease type, 1 mutation types, 1 trait group
NPCs and NPC interactions: 237
    255 talk topics, 29 missions, 29 scenarios, 15 npcs, 6 npc classes, 3 factions
Map Traits: 234
    149 terrains, 12 weather types, 64 furnitures, 5 gates, 3 field types, 1 terrain transformation
Monsters: 228
    151 monster types, 72 harvest entries, 4 species, 1 anatomy entry
Vehicles: 140
    80 vehicle parts, 41 vehicles, 12 vehicle part categories, 7 vehicle groups
Magic: 40
    23 spells, 7 enchantments, 6 emit definitions, 4 relic definitions
Misc: 363
    258 json flags, 104 ascii art, 1 loot zone

New game entities (mods): 3231
Items: 773
    179 misc items, 172 books, 161 comestibles, 85 tools, 83 articles of clothing,
    65 guns and gun-related items, 21 ammunition types, 7 compact bionic modules
Player traits: 749
    273 mutations, 214 trait groups, 96 professions, 64 techniques, 47 scenarios, 21 effect types,
    9 martial arts, 8 bionics, 8 start locations, 6 mutation categories, 2 proficiencies, 1 skill
Mapgen: 430
    154 item groups, 202 overmap terrains, 39 palettes, 30 overmap specials,
    5 city buildings, 2 map extras
Monsters: 406
    360 monster types, 32 harvest entries, 11 species, 3 monster attacks
NPCs and NPC interactions: 234
    144 talk topics, 59 npc classes, 15 mission definitions, 13 npcs, 3 factions
Map traits: 190
    103 terrains, 56 furnitures, 10 terrain transformations,
    9 gates, 6 field types, 4 traps, 2 emit definitions
Vehicles: 185
    141 vehicle parts, 27 vehicle groups, 17 vehicles
Magic: 155
    132 spells, 23 enchantments
Crafting: 48
    32 requirements, 7 tool qualities, 5 construction groups, 2 constructions,
    1 recipe category, 1 recipe group
Item Traits: 39
    20 materials, 11 ammunition types, 8 ammo effects
Achievements: 22
    14 achievements, 3 event statistics, 3 event transformations, 2 score entries

## Features:
Adds option to randomize INITIAL_DAY.
Allow vehicles with autopilot to follow you.
Monster factions can unconditionally hate other factions.
Allows mutations to cast spells via enchantments.
Add mining multi-activity for NPCs and players.
Basecamp job rework - wandering/sitting/job priorities.
Auto eat and drink from auto-zones during long activities or while waiting.
Adds flyable helicopters.
Allows towing vehicles.
Allows specifying height and age in character creation.
Adds support for json-defined achievements to provide more goals to strive for.
Overhauls lock picking.
Appropriate items can now rot away when in the reality bubble.
Displays holidays on main menu screen based on system time.
Separates bullet damage type from cut/stab.
Makes consuming items take time.
Enables damage over time for spells.
Enables nested containers.
Adds support for conducts (self-imposed play constraints tracked by the game).
Custom achievement/conduct requirement descriptions.
Enables mouse input for inventory.
Worn gloves count as unarmed weapons when no weapon is held.
Any corpse can rise again as a zombie.
Added to Autodocs the ability to stop bleeding, disinfect wounds, and inject antibiotics in case of infected wounds or tetanus.
Allow randomizing scenario and profession in new character menu.
Adds actions to workout and do exercises.
Vehicles: ground vehicle z-level transitions and z+1 bridges.
Remove static/random NPC options, adjust random NPC rates.
Overhauls blood and blood loss.
Artifact procgen - artifacts that spawn use the new relic data.
Grappling hooks can be deployed for climbing, just like ladders.
Adds proficiencies, representing specific knowledge in particular areas more precisely than by normal skills.
Adds facing to vehicle parts and tiles for better vehicle rendering.
Adds activation abilities and charges to relics.
Tiles: improve furniture rotation and connections.
Shows which achievements have been completed in past games.
Artifacts may now regenerate ammo.
Adds ACTIVE enchantment condition.
Allows recipes to specify individual activity levels.
Adds weariness, a sort of long term stamina that limits characters' ability to be extremely active 24/7.
Reports faction camp build sites and improves faction camp tutorial.
Allows customizing initial date in scenarios.
Allows nanofabricator templates to contain recipes from any item group.
Adds different bleeding types for different species.
Adds bleeding butchery action.
Adds Autodoc installation programs that almost guarantee flawless installation of supported bionics.
Removes the obsolete 'carrion spawn rate scaling factor' world configuration option.
Makes thrown glass items drop glass shards when shattered.
Adds suspension for butchering using cranes (except tiny ones) and forklift arms.

## Content:
Gun volume and weight audit.
Moves most urban development houses from a mod to vanilla.
Adds Survivor RV and car.
Populates appropriate rooftops with monsters.
Adds many chemicals, chemistry tools, and recipes.
Mi-go, masters, and necromancers can open doors.
Adds a bulk shipping crate possibility to the supplydrop map extra.
New zombie: necro-boomer.
Overhaul the mall.
Allow the of use grappling hooks on ledges.
Make bugs much more mutated.
Reformats the 'chat with a friend' feature in NPCs to be more flexible, and to provide some more lore insights.
Adds 'What the hell happened' stories to NPCs, keyed off backgrounds.
Feral Humans with blob psychosis.
Allows plank and branch bundles to be made from cordage, vines, or wire.
Microlabs can contain artifacts in containment.
Adds NPC_class and NPC json templates and instructions.
Adapts almost all vehicle definitions to use directional parts.
Update UltiCa tileset and make it default.
Adds a number of flying zombies.
Adds a new alternate needs panel to the label mode.
Added many proficiencies and uses for them.
Adds frog mother monster.
Adds mega mutant monsters.
Adds a selection of mutated woodland creatures.
New 'phase skulker' zombies teleport and haunt between the hallways of microlabs.
Make mutant organs and lungs contain toxins.
Adds streetlights to sidewalks; also adds traffic lights, stop lines, and pedestrian crossings to intersections.
Adds Rust Zombies.
Diversifies venom sources and effects.
Adds a star fort with working cannon and zombie reenactors.
Adds Hot Springs location.
Adds a terrain flag 'NO_SHOOT' to prevent projectiles from striking or going through that tile type.
Enables using a rope to carry large items.
Adds large dermatik nest and tweaks dermatiks.
Adds a new layout for the island prison challenge scenario.
Adds tazer drones.
Adds a demo of the Cuteclysm tileset, which is loosely inspired by the aesthetics of 16-bit Japanese RPGs.

## Interface:
Introduces, and migrates most windows to, ui_adaptor, which handles redrawing windows when others are closed and the game is resized.
Highlights hidden recipe info in the crafting GUI.
Overhauls target selection and aiming UI.
Displays missing and obsolete mods for current world.
Requires grenades and other explosives to be wielded before activation.
Adds bigger mini-maps to all sidebar layouts.
Adds keycode support to uilist.
Allows attempting to disable robots by 'e'xamining them.
Warns if a friendly creature or non-hostile NPC enters the line of fire.
Adds a satiety column to the eat menu, showing how many calories the food will have for how filling it is.
Shows crafting failure rates due to missing proficiencies.
Displays contained items like 'water (plastic bottle)' instead of as 'plastic bottle of water'.
Keeps track of preferred aiming mode.
Adds the Chibi Ultica tileset, a mix of MSX character and monster sprites with Ultica terrain, vehicles, and items.
Brings back the MSX+ Tileset.
Adds item length and pocket volume entries to menus.
Adds fast scrolling to many menus with long lists.
Adds responsive screen behavior to the new character menu for small terminal sizes.
Shows weariness and activity levels in sidebar panels.
Warns before crafting armor or clothing you won't be able to wear.

## Mods:
[Aftershock] Adds Autodoc tiers and augmentation clinics.
[Aftershock] Megacity-oriented overmap generation adjustments
[Aftershock] Adds new Melee oriented bionics.
[Aftershock] Replaces Vanilla Autodocs with Aftershock Average Autodocs.
[Aftershock] Adds an astrobiology lab.
[Aftershock] Adds a design document.
[Aftershock] Adds new laser and plasma pistols.
[Aftershock] Adds Formless Ruins - a new aboveground, low-risk dungeon type.
[Blazemod] Overhauls Blazemod and splits it into separate mods.
[Dark Skies Above] DSA is reborn as an actively-developed, total-conversion mod.
[DinoMod] Adds location variants with dinosaurs.
[DinoMod] Adds Acrocanthosaurus and overhauls dino baby code.
[DinoMod] Adds monsters 'Scutellosaurus', 'Maiasaura', and 'Coelophysis'.
[DinoMod] Adds monsters 'Pachyrhinosaurus', 'Pentaceratops', and 'Torosaurus'.
[DinoMod] Organizes dinos into three main factions with defined inter-faction behavior.
[DinoMod] Rebalances Jurassic spawns and monsters for realism and fixes predator in-fighting.
[DinoMod] Caps monsters at 1000 kg so butchering kind of works.
[DinoMod] Adds monsters 'Brontosaurus', 'Alamosaurus', and 'Brachiosaurus'.
[DinoMod] Converts 'dinoexhibit' to use templates, adds a roof, and adds a baby dino variant.
[DinoMod] Ankylosaurs Abound: Adds Dyoplosaurus, Nodosaurus, and Edmontonia.
[DinoMod] Adds Amargasaurus and Kosmoceratops as well as variants.
[DinoMod] Adds mod-specific mutation trees Stego and Tyrant.
[Magiclysm] Adds spell level and number of spells known achievements.
[Magiclysm] Manatouched mutation tree.
[Magiclysm] Adds polymorph spells so you can transform your foes.
[Magiclysm] Adds a spell component system and more-powerful spells to use it.
[Magiclysm] Adds a new mutation line: Black Dragon.
[Magiclysm] Adjusts fog frequency in black dragon lair plus other (minor) map adjustments.
[Magiclysm] Attunements - Special abilities gained by mastering two schools of magic.
[Magiclysm] implement summonable motorcycle
[Magiclysm] Adds a new house with technomancer-themed loot.
[Magiclysm] Rings of wizardry and mojocycle tweaks
[Magiclysm] Adds bullet armor to magic rings and bracers of protection.
[Magiclysm] Adds Orcs and Ogres.
[Magiclysm] Adds three new Attunement spells (Frozen Winds, Auroral wave, and Immolate).
[Magiclysm] Adds Workshop Elves, Yule Cats, and Leprechauns.
[MMA] Adds Ki Strike trait, buffing unarmed to make it more competitive with other weapons.
[Vanilla + Many Mods] Fixes problematic faction relationships (one-way aggression).

## Balance:
Large item price audit.
Large scale melee weapon damage audit.
melee: make polearms do less damage against adjacent targets.
Hide irradiated effect from the player, forces use of existing tools to detect radiation levels.
More complex satiety calculations.
NPCs to use ranged weapons against all enemies, and automatic fire against dangerous enemies.
Antifungal drugs work over time.
Don't damage hands when smashing but use your most armored part instead.
Guarantee at least one transversable path in the collapsed tower basement.
Make Solar Sensitivity mutation respect clothing coverage, precious.
Unlock NPC recruiting when you build the faction camp radio console.
Fixed clean_water recipes with purification tablets and charcoal water purifier.
Brings reloading components closer to reality, make brass casings spawn in packs, and makes gunpowder units 100 mg.
Missed scenario starts without a random NPC.
Monsters with larger eyes see farther than smaller variants.
Ankle storage items don't affect feet-related mutations anymore.
Gives the default Survivor profession more weather-appropriate clothes for the default start.
Eating raw meat does not hurt your morale as much if you have traits like Hunter or Predator.
Very-fast-moving zombie animals only attack once per turn.
Spawns anesthesia supplies in Autodocs.
Rebalances spawn rates for overmap specials.
Mycus Fireproofing now also gives heat immunity.
Tweaks Infection impact by lowering fatigue drain and removing pain.
Adjusts ordinary clothing to not meaningfully contribute to protection values.

## Bugfixes:
Prevents possible negative damage from explosions.
Removes scent diffusion over water by implementing NO_SCENT flag.
Gives electric motors equal power in forward and reverse.
Fixes wield action costing double what it should have.
Fixes spells not gaining levels on cast.
Fixes light sources rendering the player invisible at certain ranges.
Fixes a crash when an NPC gives the player equipment.
Fixes "Unable to find and assign mission target" messages when accepting a mission.
No more floor items when trading with follower NPCs.
Fixes crashes from trying to access a nonexistent basecamp.
Helicopters: Allows descending into open air while moving, and disallows roof teleporting.
Fixes cold items rotting in a freezer and adds more rotting tests.
Spawns regular ants under regular anthills.
Melee: Makes sure that melee weapon accuracy improves hit rates.
Adjusts vehicle heater/cooler for 1-second turns.
Wakes up the player if about to go into hypothermia.
Fixes a segfault during initializing crafts.
Fixes a segfault from attempting to siphon from vehicle with multiple tanks.
Fixes creatures blocking descent even if they can be displaced.
Fixes OnGetHit effects not triggering if the player cannot block.
Refactors the monster spawning code to avoid crashes.
Resets the game mode before loading normal saves.
Minimizes UI flickering in curses mode.
Fixes crash upon examining vehicles containing minireactor.
Fixes segfault on harvest.
Fixes loading of legacy characters without bodies.
Fixes explosions not affecting terrain.
Avoids processing held items twice.
Fixes a crash when trying to reload an item inside of advanced inventory
Renames (when appropriate) blobs as slimes.
Fixes massive, unrealistic temperature drops when wet.
Fixes weapon techniques not triggering.
Prevents some obscure crashes by adding nullptr checks to unsafe pointer accesses.
Vehicles: make sure going in reverse isn't more efficient than going forward.
Fixes doubled artifact effects on stats.
Containers can't hold too-large items, even when contained in other containers.
Prevents temperature being 0 after loading a save.
Consumes components in nested containers when crafting.
Fixes stuck joystick on Android.
Adjusts sunlight casting to properly illuminate exterior walls.
Fixes limb blocking not triggering.
Vehicles: shock absorbers actually now absorb shock damage.
Fixes NPC dying immediately on accepting inhaler mission
Fixes crash when attempting to butcher a corpse.
Fixes gear getting damaged by weather when weather has no damaging effects.
Improves invalidation of max_populated_zlev cache, fixing lighting in some teleportation scenarios.
Prevents dodging or blocking while insensible.
Fixes apparent light asymmetry when the sun shines through a single-tile hole in the roof.
Makes installation time mandatory for gunmods.
Makes tents and vehicles block sunlight.
Prevents scent map from being saved with an invalid utf8 sequence.
Monsters no longer bash obstacles based on sound. This prevents groups of monsters from getting stuck in a loop of bashing based on the sound of other monsters bashing.
Picking up an item stack fills up your pockets if it doesn't fit into one pocket.
Wielding combines item stacks if possible.
Robots can no longer be disabled by a single melee hit.
Fixes auto-consume zones in vehicles.
Fixes monster special attack range-limiting code.
Falling vehicles: prevents bouncing after the first collision with the ground.
Fixes issues with sound (walking on boats, sound triggering twice).
Ensures that casings are stackable, fixing pickup performance issues.
Allows quartering organ-less corpses without field dressing.
Triggers explosions only after processing all items.
Fixes scenarios having wildly different start dates and potentially crashing the game.
Allows fire to spread to adjecent tiles with items.
Prevents log spam from a broken bone.
Makes reachability cache fully consistent with map::sees, fixing some problems with mirrors.
Fixes NPC-assisted time-cost calculation.
Killing a monster that fused with a mission kill target now successfully completes the mission.
Bashes that do zero damage now can't stun.
Fixes a crash due to dereferencing a null carrier pointer in item::process_tool.
Prevents a seg fault in auto-consume.
Vehicles: Fixes towed vehicle drag by unsetting their parking brakes.
Fixes sarcophagus elevator reactivation.
Fixes doors that NPCs could not pass without intervention.
Prevents disassemblies on a workbench from vanishing.
Fixes errors from crashes between a towed vehicle and its towing vehicle.
Bases returned materials from salvaging on mass instead of volume.
Fixes unable to run message when mounted - allows a mount to run when your legs are broken.
Fixes errors from abandoning a faction camp.
Makes NPCs able to fight back while guarding or patrolling.
Fixes use-after-free error in sounds::process_sound_markers(player).
Makes the Zombie technician's pull metal weapon attack drop items at the technician's feet.
Fixes errors due to a bad memory access in drop_activity_actor::do_turn().
Resolves a partial item spawn issue.
Prevents xp 'underflow' due to negative focus.
Dragged vehicles and furniture no longer leave a trail of memorized tiles in darkness.
Prevents a crash by disallowing turning vehicles on ramps.
Fixes crashes from towing cables snapping or trying to stretch between z-levels.
Fixes a game freeze from happening when the player cannot carry a mission reward.
Fixes crashes in `map::player_in_field` caused by iterator invalidation.
Fixes a division by zero error when drinking water.
Fixes NPC followers being blind after waking up.
Fixes looks_like for vehicle parts.
Fixes Roots and Metabolic rehydration mutations so they actually relieve/eliminate the need for water.
Fixes localization not working if the LANG environmental variable is not set.
Avoids creating starving characters from older templates.
Fixes furniture being 'destroyed' when grab-moving.
Fixes crashes from canceling reloading a container that is on the ground.
Fixes NPCs still being hungry - and unhappy about it - after eating from faction camp stores.
Reins in the plant mutation category's photosynthesis ability to be more representative of real photosynthesis.
Prevents cross-z-level melee attacks when the target is not actually visible.
Avoids doing character body updates more than once per turn
When harvesting crops, drops the result on the player's square.
Improves road system connectivity across overmaps.
Stops crafting failures from clustering at high completion percentages.
Fixes non-spring eternal seasons.
Stops unreloadable items from being reloadable.
Fixes savegame corruption causing teleporting to very distant submaps
Unfreezes trap-avoiding monsters.
Fixes ramming at low speed.
Placing specials around cities now scales with city size.
Fixes proficiency books' effect on crafting.
Construction of roofs actually makes the tile above the construction a roof.
Partial fix for vehicle damage reduction inconsistencies.
Fixes building ramps and stairs.

## Performance:
Adds an option to enable batching when it is available in SDL.
Skip unnecessary weather calculations for root cellar.
Cache drop_invalid_inventory and weight_carried.
Cache clairvoyance field.
Performance improvements related to map::process_fields.
Overhaul shadowcasting to be iterative instead of recursive.
Use plf linked list impl for shadowcasting.
Improve string_id comparison performance, add unit test and benchmarks.
Improves rendering speed by optimizing find_tile_looks_like method (FPS improved ~15%)
Greatly reduces overhead from processing idle vehicles.
Optimizes Creature::has_effect (performance improved ~9.5%)
Adds a specialization for static/interned string_ids  (performance improved ~30%))
Improve performance of builds with enabled localization by ≈20% by caching translations.
Major optimization of field processing.
Adds reachability cache/filter that can reject bresenham-based LOS checks in O(1) time.
Uses field_cache in map::get_field to speedup fire check in npc::assess_danger.
Speeds up quicksave by limiting ui redraw rate.
Prevents slow processing of NPC overmap travel when `goal` is unreachable.
Fixes the performance bug caused by `verify_vehicle_cache` recalculation.
Adds lightweight crafting inventory cache to improve NPC construction processing time.
Reduces save size by skipping serialization of some item pockets and relic data.
Adds RLE compression for JSON serialization/deserializations of data on items, reducing savefile size.
Improves performance of initializing the achievements tracker.
When NPCs are fleeing from explosions, skips considering routing through tiles without a floor.
Speeds up fungus-related code processing by 30%+.
Optimizes item migrations to decrease load times.
Restores graphics speed for large screens with lots of text.

## Infrastructure:
Adds basic infrastructure for diseases.
Allows for specialization of activity parameters.
Jsonizes Autodoc quality.
Adds tests for character BMI / kcal / weight.
Jsonizes body parts.
Jsonizes mood modifier from body part conditions (e.g., wet).
Allows multiple different overmap terrains for start locations.
Makes test failures from other platforms more easily reproducible.
Adds clang-tidy check to catch incorrect use of RNGs.
Adds a guide to pricing items (see the doc folder).
Adds enchantments to bionics.
Adds test for health effect on healing rate.
Adds tests for BMI effect on speed.
Updates Catch2 (for running tests) to v2.13.0 (from 2.9.1).
Achievements have better up-front checking to detect definition errors.
Tests use a different config directory by default.
Migrates ACT_PICKUP to the activity actor system.
Integrates a behavior tree implementation into monster AI.
Moves ascii art to its own file to avoid bloat.
Enforces that functions should not have separate x, y parameters.
Adds tests for sun-related functions.
Implements installation requirements for CBMs.
Fields can now override local light levels.
Converted itype_id to string_id<itype> for better internal code consistency.
Tests refactored item info display functions.
Milling products can be defined in JSON.
Adds a Clang Build Analyzer build step to CI.
Refactored rectangle and box types.
Mutations can be reflexively triggered without player input.
Enforces the use of points as local variables.
Adds table.py to make tables of JSON data.
Adds a guide for intermediate mapgen help.
Options: removes the option to not use z-levels at all (3d vision is still experimental)
Provides point types with coordinate system type safety.
Moves weather from being hardcoded into json.
Changes some awkward terrains into furnitures for better layering.
Creates a machine-readable memorial file at game over.
Dialogue: create an talker API for speakers in a dialogue.
Make rectangle and cuboid generic with respect to point type.
Configure GitHub build matrix to permit more C++ build testing to happen there.
Check for zero weight items.
All .py scripts ported to Python 3 and checked with PEP8 on moderate settings.
table.py partial object-oriented redesign.
Script to list what IDs are present in a tileset.
Revamps vehicle parts shapes to allow chirality - left/right/front/rear.
Removes old artifact code.
Adds a script that generates a list of possible overlay ids.
Adds error-checking of recipe (sub)categories.
Unblacklists most remaining blacklisted mods, enabling more automated consistency checking.
Reports log messages for failed tests.
Reinstates blueprint autocalc.
Refactored vision_test; introduces a map_test_case framework to make building similar tests easier.
Adds tests for better_pocket and best_pocket.
Renames skills in preparation for some future improvements; merges speech & barter.
Merges trapping and lockpicking skills into a new 'devices' skill, and expands its scope somewhat.
Adds default time and fail multipliers to proficiencies for easier JSON entry.
Introduces a STATIC( ) macro that can make the definition of static constants easier to type and read.
Adds typesafe angle type.
Adds check that Generic Guns migrates all guns, magazines, and ammo.
Enables JSON member visitation checks outside of tests (better consistency checking).
Displays multi-line JSON error messages correctly when building on Github.
Python tool added to easily translate map coordinates.
Enables a JSON check for mods in the Github build matrix.
Uses (and checks for using) the correct season length for tests.
Uses GNU Parallel to run tests concurrently, enabling concurrent tests in MacOS builds.
Improves scooter tile representation by adding scooter vehicle parts, which scooters spawn with.
Reduces file size of composed tilesheets from compose.py.
Implements C++ symbol demangling in crash reports on MacOS, MinGW, and Linux.
Adds tests of automatic triggers for mutations.
Generates a crash report on Android.
Moves Mingw cross-compile CI job from Travis to GitHub.
compose.py: Fixes --use-all when there are no filler sheets.
compose.py: Don't warn about unused fillers matching IDs in tile entries from main sheets.
Adds a tool to check printf style format string in translations.

## Build:
Moves clang-tidy runs from Travis to GitHub.
Adds -fsigned-char to CMakeLists.txt.
Makes json linter feedback more readable.
Fixes clang-tidy header guard checks on Windows.
Gives progress feedback while running the JSON formatting script.
Set 'disable MS telemetry' flag in VCPKG setup guide.
Automatic handling of vcpkg dependencies.
Vehicles: Update doc/JSON_INFO.md for all fields in vehicle_part.
Improve use of precompiled headers.
compose.py: allow default sized tilesheets to specify offsets.
Enable compiling an Android build under Windows.
Tools: adds a Python script to reformat vehicles to use parts arrays.
Suppresses Homebrew update for faster Mac OS builds.
Adds problem matchers for json errors, compiler errors, DebugLog emissions, and Catch2 errors.
Adds check enforcing almost-never-auto convention.
Adds a GitHub workflow running flake8 to check the Python scripts.
Consistently styles code in CMakeLists.txt files.
Adds CMake linting.
Captures ODR violations using GOLD linker, ASAN, or LTO.
Adds a CI action to build and release for Windows.
Adds android builds to Github actions.

## I18N and A11Y:
Fixes translations of martial art initiate and computer terminal messages.
Adds support for specifying identical singular and plural forms using `str_sp`.
Removes name_plural and replaces it with str_pl (matching `str_sp` and basic singular `str`).
Adds a helper for localized sorting.
Records locales in debug.log to assist i18n debugging.
Adds the start of a translator glossary and explains the etymology of Exodii.
Uses class translation in many more places for more flexible translation support.
Infrastructure: Automates translation template push.
Enables using additional languages (Arabic, Czech, Danish, Dutch, Greek, Indonesian, Icelandic, Italian, Norwegian, Serbian, Turkish, and Ukrainian) with the game.
Places cursor at highlighted item name in construction and crafting menus, as expected by screen readers.
Adds translations of the Android installation interface.

# 0.E (Ellison)

## Highlights:
Long distance automove feature for walking, driving and boating.
Extensive bugfixes to inter-level interactivity, on by default.
Riding animals and animal-pulled vehicles.
More flexible Basecamp construction options.
Default starting date changed to mid-spring for better survivability.
Time advancement is rationalized, a turn is now one second.
Extensive river and lake systems, and boat support for navigating them.
Expanded NPC usefulness and interactivity.
Massive increases in location variety and consistency, especially rooftops.
Expansion of mi-go faction with new enemies and locations.
Batteries now store charge instead of being pseudo-items.
Overhaul and rebalance of martial arts.
Zombie grabbing and biting more manageable and predictable.
Overhauled stamina and damage recovery for grittier gameplay.
Crouching movement mode allows hiding.
Magiclysm and Aftershock mods have first class support within the game.

## Statistics:
4429 files changed, 4175739 insertions(+), 2881113 deletions(-)
13,507 commits
~400 contributors

New game entities (core): 12,290
MAPGEN: 7350
3535 overmap terrains, 2300 mapgen entries, 515 item groups, 294 city buildings, 161 terrains,
137 mapgen palettes, 133 furnitures, 58 field types, 56 monster groups, 48 overmap specials,
41 map extras, 29 field emmisions, 16 overmap locations, 13 vehicle groups, 9 traps
CRAFTING: 1896
1368 recipes, 305 uncraft recipes, 103 constructions, 99 requirements, 10 tool qualities
ITEMS: 1402
393 articles of clothing, 178 ammunitions, 130 tools, 92 magazines, 86 guns, 78 comestibles,
38 books, 34 gunmods, 16 pet armors, 15 containers
NPC DATA: 702
438 talk topics, 127 speech entries, 46 missions, 36 NPC definitions, 35 NPC classes, 9 factions
MONSTERS: 96 monsters, 5 monster factions
PLAYER TRAITS: 393
98 mutations, 64 techniques, 45 spells, 44 effects, 28 activities, 19 professions,
19 start locations, 12 morale types, 8 bionics, 4 martial arts, 3 scent types, 3 mutations
ITEM TRAITS: 122
31 ammo effects, 25 ammunition types, 20 materials, 19 item actions, 14 harvest entries, 6 faults
VEHICLES: 59 vehicle parts, 24 vehicles
MISC:
93 migrations, 44 json flags, 31 loot zones

New mod entities
MAPGEN: 5778
5459 overmap terrains, 133 item groups, 71 terrains, 25 monster groups, 19 furnitures,
19 vehicle groups, 16 overmap specials, 13 city buildings, 9 gates, 3 field types,
3 overmap locations, 3 mapgen palettes, 3 traps, 2 field emmisions
CRAFTING: 540
491 recipes, 22 uncraft recipes, 15 constructions, 12 requirements
ITEMS: 703
327 generic, 147 armors, 90 tools, 48 comestibles, 28 ammo,
24 magazines, 19 books, 14 gunmods, 6 guns
NPC DATA: 42 speech, 19 talk topics, 12 npc classes, 11 npcs, 8 missions, 5 factions
MONSTERS: 101 monsters, 13 monster factions, 9 species, 2 monster attacks
PLAYER TRAITS: 395
144 spells, 71 mutations, 47 professions, 34 techniques, 27 martial arts, 24 bionics, 24 effects,
9 start locations, 8 dreams, 3 mutation categories, 3 mutation types, 1 skill
ITEM TRAITS: 34 harvest entries, 10 ammo types, 7 materials, 5 tool qualities
VEHICLES: 45 vehicle parts, 13 vehicles
MISC: 140 migrations, 11 snippets

## Features:
Allow terrain and furniture to be used as a nearby fire for crafting.
Adds ranged attacks mutations (using fake guns).
Added ability to write messages on signs with markers too.
Allow starting at a non-default date without advancing rot and monster scaling.
NPCs will move to investigate sounds.
Faction camp: menial labor uses the zone autosort feature.
Wind will now affect the spread of smoke/gas/fire/hot air and move wind powered vehicles.
Npcmove: improve NPC pathfinding when running from fire or threats.
Add support for NPCs fleeing and following a player who is fleeing.
Monsters: allow pets to wear armor.
Bulletin board to control faction camps, camp overseer resigns.
Guarding NPCs are now available for camp missions and doctoring.
Dig a channel to divert a river.
Follower / Faction camp summary menu and migrate to overmap.
Selfie description includes one of the items nearby.
NPCs can assist with player activities.
Land Use Codes infrastructure.
Differentiate river from puddles, add water wheels.
Ability to view weather around player position.
NPC followers on guard and in vicinity can read with/assist with crafting.
Make skill gain during crafting incremental throughout the activity.
Add NPC retreat, no investigate, and investigate limit zones.
Draw highlights in tiles (e.g. when examining).
Allow specifying starting missions in scenarios.
Make lifting tools (cranes, etc) assist with "wielding" very heavy items.
NPCs: shout commands at NPCs you can't see.
Corpses rot and show their rot status.
Implementation of a new json flag 'CAN_OPEN_DOORS'.
Enable alarm clock functionality access from the 'wait' command.
Add ability to crouch and hide behind furniture, terrain, vehicles.
NPC AI: Move toward the player if he has a completed mission.
Expanded ledge examine action with jump over command.
Adds max radio range and camp radio tower mission.
Add an in-dialogue help tutorial for NPC allies.
Companions provide general advice (hints).
Add the ability to turn prototype cyborg into NPC via Autodoc surgery.
Npcs: improve NPC bandaging.
Any NPC at camp can start missions etc, even by radio contact.
NPC shouts: add danger zone override shout.
Adds an item favoriting system.
Hunger becomes based on stomach volume instead of kCal.
Represent in progress crafts as an item.
Adds ability to exhume graves, adds graves, adds body bag.
Allow monsters to shove vehicles on their way to player.
Added nickname to random name generator.
Radio contact with followers, NPC overmap movement.
Use fuel from firewood source when starting fires.
Eyebots speak to suspects, doing police activity.
NPCs: Allow NPCs to use holsters.
Npctalk: add JSON support for bulk trade/donate.
Add Visibility overlay (debug menu).
Allows NPC to change your hairstyle or beard style.
Basecamps: enable flexible upgrades of the primitive field camp.
Adds a vehicle-mounted area cooler.
Adds Faction ownership and thievery.
Add game report precise system versions.
Crafting inventory now uses flood fill search.
Basecamps: Use normal recipes and fake resources.
Allow professions to have starting pets.
Make crafting failure non-absolute.
Player now burns calories when doing activities.
Model NPC needs as a behavior tree based on Maslow's hierarchy of needs.
Boats push creatures in water out of the way.
CBMs for NPCs 2: Active CBMs with AI control.
Allows trains to move and turn on railroad tiles.
Raytrace sunlight.
Power gen bionic can emit heat, fields and warm part they occupy.
NPCs: support faction tagged zones.
Size mutations affect player size.
Add game information report and SDL screenshot.
New default-unbound menu for consuming specifically food, drink or meds.
Vehicles: allow animals to ride on BOARDABLE parts.
Added toggleable auto travel mode.
Basecamps: Add modular basecamps.
Player overmap auto-travel.
Allow rotation of most overmap specials and terrains.
More features in photos. Allows centered on any tile, captures all creatures.
Blueprint zones for freeform construction planning.
Npctrade: trade multiple items at once.
Implement blackpowder fouling mechanics.
Allow items to use multiple ammotypes.
Tell an NPC to finish your construction tasks.
NPC will say what their current activity is + some infrastructure.
Added ability to splint broken limbs to Autodoc.
Factions: start to implement useful faction relationship API.
Riding animals and animal-pulled vehicles.
Faction ownership of vehicles.
Allow any rope-type item to tie animals up.
Gutter downspouts to act as funnels.
Give dynamic NPCs proper overmap pathing/travel.
Add furniture that can emit fields.
Way to manually put out controlled fire in a fireplace.
Adds vehicle part cargo weight percentage modifier.
Allow quenching fires with any bashing item instead of wielded.
Dogs only bark when they see danger.
Pilotable combat and utility mech-suits.
Custom Filter loot zone.
Make secubots/turrets drop ammo and a salvageable robot carcass.
Allow different tiles for mounted creatures.
Dialogue writers can now directly add missions from JSON.
Add new mapgen piece jmapgen_ter_furn_transform.
Allow player to pick up and handle frozen liquids.
Don't prompt for a direction for an action if there is only one direction possible.
Show needs in the comestible inventory windows.
Add u_buy_monster talk effect.
NPC activity rework - farming and generic multi-activity loop.
Add new mission/talk effect u_learn_recipe.
Use zone for designating a firewood source.
Add peeking through vehicle curtains.
NPC Fishing, Chopping logs and trees, and NPC butchery.
Charge bionics from UPS via Cable Charger System CBM.
Vehicle deconstruct zone for NPCs to work on.
Allow animal-drawn vehicles to follow a walking player.
NPCs: Improve the tactical AI and NPC QoL.
Implements Damage Immunity Flags and Effects.
Add known factions to faction menu.
DROPS_AMMO monsters will drop their remaining ammo in magazines.
Create dynamic micro-factions for dynamic NPCs.
NPCs: friendly NPCs consume from nearby camp stores.
Adds a NON_THRESHOLD flag to mutations so they don't count toward thresholds.
Adds RANDOM_ spell flags for duration, damage, and aoe.
Basecamps: Basecamps anywhere.
Allow NPC to read books and learn on their own, and repair vehicles.
Allow player to use more multi-zone activities - chopping, deconstructing etc.
Adds REGEN_MANA and MAX_MANA to available enchantment values.
Allow martial arts techniques to target humanoids.
Add querry to stop trying to fall of sleep after 30min of trying.
Sleeping in a vehicle has the same features as sleeping on furnitures.
Basecamps: add an emergency recall option.
Allow shooting out lights in the lab.
Add auto start and safe fuel modes to power gen bionics.
Create template from already existing character.
Allow extend to work for mutation_branch::category.
Basecamp storage zone : to populate camp inventory.
Added an ability to geiger-scan NPCs.
Dynamic NPC spawn anywhere on overmap - not just near player.
Spawn some chemicals with random charges.
Added auto-picklock on examine.
Vehicles: allow multiple vehicles on a bike rack.
Vehicle autopilot part for patrolling / auto-farming etc.
Allow auto targeting mode for turrets only with installed turret control unit.
Running/crouching while swimming will result in faster/slower swim speed.
Make vehicles deal damage to items based on their mass and wheel area.
Turrets return fire at unseen ranged attackers.
Creatures can ride along elevators with you.
Changes mechanics of MUSHY flag from from causing insta-rot on next thaw to making rot progress faster.
Abandon camp NPC talk and bulletin board mission.
Scale learning speed based on INT stat.
Added ups_charges_modifier handling for gunmods.
Adds random town name string.

## Content:
Alternative night vision intensity.
Adds the possibility to find an evil moose in the kitten finding game.
Add "classic literature" and "collector's edition" books.
Adds Free Merchant currency.
Joint Servo CBM - movement enhancer CBM.
Added new z levels to apartments.
Adds basement with a hidden methlab.
Massive roof addition project.
Adds new item groups for labs (especially surface labs) and a lot of equipment and chemical reagents for them.
Add sheet metal forging and welding recipes.
Adds facial hair that can be chosen at chargen.
Deprecate fictional martial arts.
Adds a new large facility to be the surface entrance for secret Labs.
Added a bandits' forest roadblock made of tree trunks.
Adds 'headless' zombie + upgrades.
Adds new evolutionary lines for zombie soldiers.
Adds new furnitures, nested mapgen, palettes, and more content to abandoned barns.
Made many multitile-buildings exclusively spawn inside cities.
Adds some less dangerous but still thematic zombies for labs.
Adds food irradiator computer console and location.
Add new negative trait: Nomad.
Killer Drive starting trait, Death Row Convict profession.
Adds new monster - Thorny Shamblers.
Add workbench functionality.
Adds new zombie - Gasoline Zombie.
Add `skeletal brute` zombies.
Add speedloaders for many guns, mainly revolvers.
Sitting on chair near table gives mood bonus for eating, new trait for increased bonuses/penalties.
The Northrop Dispatch robot now replaces zombie grenadiers.
Adds new horse farm.
Mainline Boats mod.
New map extras: dead vegetation, burned grounds, road works.
Adds mud bricks and the ability to make brick walls out of them.
Added support for OnMiss, OnCrit, and OnKill martial arts buff events.
Adds begging and begins adding a storyline to refugee center beggars.
Extended descriptions for terrain and furniture.
Make robots salvageable.
Basic Marloss Evangelist faction.
Adds the Robofac.
Lakes and lots of lake content.
Adds new large gas turbine engines for military vehicles.
Construct a grave and bury your fallen companions or pets.
Updated kitchen unit requirements
Radio station broadcast audio archives.
Dogs are noisy and bark a lot.
Adds new regional dump variation for an NPC faction.
Fix martial arts buff duration and intensity stacking
Add installable gunmods to provide slots for other gunmods.
Allow firing clay items with fire and no kiln.
Add slaughterhouse equipment and industrial item/monster groups.
Added spawn of three types of road violence.
Foodperson: new item, new location, new start, new static npc
Bathtubs can be used like kegs or water heaters to store liquids.
Added a metal motor boat with a single gasoline engine.
Minefields will spawn only at the entry of the bridges.
Adds in many missing descriptions for furniture and terrain.
Adds skeletal shocker zombies.
Prevent martial arts message when not using martial arts.
Add deployable workspaces, and UI support for them.
Added crashed airliner location.
Adds steel mill location to the game.
Add mi-go scout tower and encampment with new mi-go variants and custom alien terrain.
Ensure proper road connections, add subway connector level.
Some Free Merchant missions will lead to minor changes around the Refugee Center.
Adds microlabs, small 4x4 labs that open only to the subway network.
Rework secubot into a TALON UGV.
Added new human corpses types.
Add a new M240 equipped CROWS II to outposts.
Adds a new spell that provides invisibility.
Adds the Hounds of Tindalos, tough Nether monsters that can appear from teleglow.
Adds new faction camp expansion options, livestock area and modular saltworks.
Adds new faction expansion: storage house, includes: stone, log, wood panel, scrap metal and wattle/daub palettes.
Add blackpowder loads for some cartridges.
Expand randomly-generated music descriptions.
Adds parrot speech options for more mi-go monsters.
Adds street light, traffic lights and utility pole.
Replace outpost laser turrets with M2HB turrets.
Changes CRT TVs to LCD TVs.
NPCs: Update the NPC tutorial including faction camps.
Add miniature railway location with small rails.
Looks_like campaign to decrease tileset workload.
Dozens of new epilogues.
Tailoring system overhaul.
Faction currency overhaul, no more dollars.
Adds dimensional anchor item and some related fluff content.
Adds buildable small railroad rail.
Makes gun cleaning more realistic.
Removes long grass from random spawns in fields, adds new field map extras.
Rabbits as livestock.
Dry/Fieldstone walls.
Obsolete fictional combat robots.
Adds new leech plant monster family.
Add fetid goop that can change your scent.
Adds rammed earth and mi-go resin building options for the faction camp.
Obsolete flaming weapons.
Obsolete survivor helmets.
Realistic gun volume campaign.
Migrates+obsoletes firearms incongruent with lore.
Tameable Piglets.
Cat Reproduction.

## Interface:
Corpses (not underwear) will be shown on top at the places of death in map extras.
Auto-use oxygen tanks in asthma attack.
Reload all guns and magazines in inventory if reload command is repeatedly triggered.
Render critters below current z-level in Tiles mode.
Preselect last played world and character in the load menu.
Additional mode to allow diagonal movement with cursor keys using CTRL and SHIFT modifiers.
Multiple Sidebar Panel Layouts.
Allow sorting items by ammo/charge type in Advanced Inventory Management.
Examine fireplaces, braziers, etc to start fires.
Adds display scent map to tiles version.
Monsters now have different footstep sounds, depending on species.
Mutated poppies and some fungal things have descriptions now.
Add a slew of movement mode keybindings. Make move_mode properly private.
Add 'weapon' panel to labels layout, move wield and style to it.
Add scrollbar to the base mission info pane.
Add durability symbols to all vehicle parts. Add leak indicators in vehicle interface.
Allow picking up nearby items with the `g` hotkey.
Randomize scenaro in New Game -> Random Character.
Allow switching firing mode and reload from [f]ire menu.
Automatically craft on best adjacent workbench.
Game window now resizes based on sidebar size.
[E]ating menu now stays open on the last consume item.
Allow repairing items outside of the player's inventory.
Fix vehicle zones not updating when trying to sort loot after moving vehicle
Turns static/scenario NPCs and 'experimental' z-levels on by default.
Added possibility to change font size settings in game options.
Adds estimated nutrition disclaimer to crafting screen.
Add guidelines to vehicle interface for easier cursor location.
Message cool-down - reduce similar message appearances.
Wait option: Wait until you regain stamina.
Auto-notes for map extras.
Show best tool quality when selecting butchering.
Adjust mana panel code to only appear when the player knows spells.
Adjust malnourishment to use bmi values.
Genericize butchery messages for dissectables.
Overmap mission UI improvements.
Selecting vehicle controls has been made smarter, and it won't prompt you if it doesn't need to.
Added an option to position the item pickup panel.
You can now view your missions from the overmap.
Make windowed borderless fullscreen mode default on non-curses non-Android versions.
Debug tool for viewing map radiation.
Add movement mode coloration to panels, standardize mode letter fetching.
Tweaked @-menu (player stats description submenu) UI.
Allow map memory drawing mode selection through options.
Add new wide labels sidebar layout. refactor many panels functions.
Items inspected on the trade screen now show their description in addition to stats.
NPC trades will check for confirmation and inform players if they may not get full value.
Show if monsters and NPCs are aware of the player in their description (visible when x - looking at them).
Reordering and grouping skills list in @ menu.
Wait til Dawn/Dusk is changed to Daylight/Night.
Implement selective auto note preferences and a manager GUI to modify them.
Allow mission descriptions to refer to the effects of the mission.
Map editor overhaul.
Always prompt before climbing or vaulting over terrain.
Fix water wheels and wind turbines not showing charge rate on vehicle overview.
Replace kills window with new scores window showing additional info.
Fixed "add/remove monster from safemode blacklist" text not visible in Look Around mode.
Show correct info about transform target's fitness.
Display craft name and % finished on top of screen.
Remove progress messages in exchange for progress popups. Add progress popup for disassembly.
Added ability to toggle minimap on and off in Look Around window.
Add visual indicators for dead zombies that can still revive.
Add run and crouch colors for the player's symbol in ASCII.
Display status for all long activities.
Enable autosave by default.
Include placeholder text on job categories.
Add 'n:' prefix for item filtering, to search through an items note.
Make AIM window width customizable.
Allow saving starting location as part of character template.
Display power capacity in mJ in item description.
Show acid and fire protection in the relayer armor screen.
Adds pain and fatigue penalties on the morale screen, when applicable
Display current power in bionic menu with appropriate unit.
Bionic UI: power displayed in kJ, J or mJ.
Eat menu: Display volume per serving.
Limits "this task is too simple to train" messages to once per craft or batch craft.
Pump SDL events during player sleep to avoid bad window behavior.
Reading: Progress on top of screen.
Display list of useable fuels in cbm item description.
Make constructions in progress display the progress percentage.
Add sort by barter value to the advanced inventory screen.
Fallback fonts can now be specified for the tiles build.
Crafting menu shows range of possible nutrients for food crafts.
Adds new safemode rule category for ignoring sounds.
Return the default font to Terminus and slightly improve fallback handling.
Improve directional highlight prompts.
Blind firing at unseen targets won't show info about hits and "Really attack?" query.
Fixed translated strings sometimes not fitting in character creation menu.
Updated terminus font to latest version and set it as new default font.
Make ESC key stop trying to sleep.
Skimming through book's contents won't show skill progress indicator.
Adjust display of item value precision.
Add the option to display ascii art in item description.
Added 'destroys' message when items are destroyed (rather than just damaged).
Tainted tallow and poppy buds are now in the chemicals category (was 'other').
Added basic controls help to Android prelaunch menu.
Made can't-fire-gun messages more consistent.
Made aiming UI controls more consistent.
Change message for consuming liquid fuel to "Fuel bionic with it".
Add water clearance to vehicle interaction. adjust sink/float phrasing.
Ignoring far-away monsters re-warns when dangerously close.

## Mods:
Re-adds fictional martial arts as a mod.
Added Aftershock sci-fi mod.
Adds the Magiclysm Mod.
Add graphical mods category, put mods in it.
Add Stats Through Kills Mod.
Adds Bulettes and will-o-wisps to Magiclysm.
Add personal and outer aura layers, as well as the intangible flag.
Magiclysm: Adds a new monster - black pudding.
Add Blood Power Generator CBM to Magiclysm.
My Sweet Cataclysm adds the ability to play as an humanoid made of sugar.
Adds Graphical Overmap mod.
Adding a bionic prepper faction to Aftershock.
Add Fuji's Military Professions Mod.
Adds ARMOR enchantment values for each damage type.
Added hit_you_effect and hit_me_effect fields to enchantments.
Adds the ability to pick letters in the spellcasting menu.
Creates clairvoyance spells in magiclysm.
Mythological Replicas mod works with martial arts.
Completely overhauls generic guns.
Adds the Ultica tileset to mainline.
Add BrownLikeBears to the list of tilesets.

## Balance:
Overhaul of all Martial arts.
Remove reinforcement of non-cloth items.
Allowed moving furniture over spilled liquids.
Anesthetic kit is now a tool, it uses anesthesia as charges.
Overhauls how the game handles batteries.
Zombie pheromones makes zombies ignore player rather then go friendly.
Toaster pastries and other sweets are now less fun than cocaine.
Use sqrt of sum of squares to calculate total morale.
Food isn't as enjoyable when you're sick.
The higher your z-level, the farther you can see on the overmap.
Electrical damage has a chance to temporarily incapacitate bionics.
Randomize amount of ammo in gun spawns.
Downed creatures require a check to stand up early.
Adds evolutions for lab zombies.
NPCs: only train at 100 practice at a time.
Remove magical damage boosts for unarmed combat.
Reduce healing rate to realistic speeds.
Player's weight varies with BMI and size.
Nerf outlandish drug effects.
Surgery consumes anesthetic at a rate of 2mL/mn.
Reduce turn time to 1 second.
Adjust turrets to reflect real world remote weapon systems.
Vehicle wheels require vehicle mounts.
Armored creatures won't take damage from stepping on a sharp or rough terrain types.
Separates gunpowders by type.
Make most bugs avoid fire and some avoid falling.
Cbms harvested from NPC are filthy and faulty.
Changes game default start date to 30 days after Spring.
Being grabbed drastically reduce your dodging ability.
Allow zombies to push each other when blocked.
Raw food provides fewer calories compared to cooked.
Triple damage from falling.
Adds controlled burst modes to machine guns.
Exchanged M202A1_talon to M16A4 robots in military outpost.
More realistic temperature, precipitation, humidity, and pressure.
Giant animals drop mutant meat, has negative effects if relied upon.
Balanced bio repair nanobots.
Standardized chemical powders for 1 unit = 1/100 mol.
Apply item spawn scaling factor to monster drops.
Balance bionic power use for realistic values.
Allow large and huge creatures to move through underbrush.
Mouse view was truncating last row of information.
Draw debug vehicle autopilot AI and restore previous behavior.
Fix accidental IR vision.
Can create camps in buildings that don't face North.
Fixes martial arts initiate message when equipping an item.
Fixes crashes involving bayonet type items.
Terranian sonar allow to see digging monsters behind walls.
Stops large critters from using tight passages.
Prevent counterattacks if tired or dead.
Allow low strength characters to drag furniture within a reasonable range of their strength.
Dramatically slow fungal sporeling maturation rate.
Replaced sleep effects for fatigue effects for infected and recover status effects.
Monster/pet carry weight changed to 1/5th of body weight.
Factor in animal carry weight when determining yoke-and-harness power.
Incorporate human meat and fat into existing recipes, remove dedicated recipes.
Revamp EMP grenade recipe.
Limit the kinds of terrain that are vulnerable to mattack::growplants.
Only apply speed penalty from heat to main body parts, fixes extreme slowdown from overheating.
Increased mass and decreased volume and prying ability of makeshift crowbar.
Eating same food repeatedly gives less fun.
Greatly reduce ranged weapon firing times.
Cable charger CBM don't draw power when you're full.
Increase bicycle, dirt bike, and electric bicycle spawn rates.
Adjust MRE caloric value to reflect real MREs.
Lower max stat cap in character creation to 14.
Overhaul archery balance.
Greatly reduce vines reproduction rate.
Horses now spook and refuse to approach enemies.

## Bugfixes:
Correctly set liquids as solid when they freeze.
Fixed long overmap location name being overwritten by "Distance to target:" string.
Fixed NPC dialog around lying and succeeding at missions.
NPC AI: Increase minimum priority for close monsters.
Adjust view offsets and re-enable sidebars for look, aim, etc.
Correct mouse input location in sdltiles build when scaling is enabled.
NPC AI: patrolling guards are still guards.
Fix corpses multiplying on revive.
Player now can see adjacent opaque tiles while standing on another opaque tile.
NPC AI: stop attacking non-hostiles.
Ambient sound won't be heard by players wearing earplugs or otherwise deafened.
Don't bash items inside sealed terrain or furniture.
Disallow rotten components in non-perishable crafts.
Prevents occasional inappropriate vision across z-levels.
Consume tool charges incrementally during crafting.
Refuel fires while waiting.
Extreme cold and heat won't be damaging bandages or contaminate disinfected wounds no more.
Prevent fire from spreading through non-flammable walls.
Fixed the issue of NPCs shooting through you to get to zombies.
Fix NPCs reverting to the unrecruited state when asked to stop activity after save and load.
Fix crash observed when encountering Mi-go slavers with Magiclysm loaded.
Fixed infinite loop on auto-sorting.
Avoid bug where monsters would sometimes go nuts with unnecessary movement.
vehicles: always apply a minimal slowdown.
Fix pulped Z raising anyway.
Fields are not spreading north-west when they shouldn't anymore.
Fix horses making engine sounds.
Fix items lying in furniture get damaged if one is throwing something at them.
Items piled up beyond a tile's limit can pass through walls.
You are still stuck in rubble even if you clear it with a shovel after getting stuck in it.
Correct magazine inside guns/monsters.
Load migration ID strings from the right JSON object.
Nerf Smoke field so that Filter mask protects from smoke.
Mouth encumbrance doesn't drain stamina while walking.
Stop basement parachuting zombies.
Prevent bicycle archery.
Fix for resuming after stamina recovery was interrupted.
Fix starting season calculation.
Maps: stop tunneling tree-felling.
Fix damaged weapons having zero range.
Fixed targeting UI issue for reach attack.
Make environmental protection really protect from fields.
Attacking shocker with worn non-conductive gloves won't zapback you.
Fixed infinite z-level raging firetower bug.
Fix for infinite counterattacks at low speed.
Stop lasers, plasma, and bolts of electricity from being referred to as 'flying projectiles'.
Fix vanishing pet carriers on release.
Npctrade: fix crash when trading with Free Merchant merchant.
NPCs now properly open furniture doors.
Fixed inactive incendiary grenades not exploding if thrown in fire.
Fixes check for broken limbs when using muscle engines.
Fix unarmed experience gain calculation.
Maps: rework collapsing to prevent weird lab collapses.
Shockwaves don't cross z-levels.
Fix ground disappearing upon terrain destruction with experimental z-levels disabled.
Adjusts the heat and toxic atmosphere of mi-go bases.
NPCs faint when infinite looping, instead of dying.
Weather Tweaks - new light drizzle category and fix wind.
Fix an active item cache bug that occurred upon map shift.
Giant worms can't be detected by IR vision anymore.
Unboard NPC before vertical shift.
Prevent autoattack through floors and ceilings.
Close exploit that allowed peeking through floors and ceilings.
Consistent NPC reach range with trigdist.
Stop autodrive on any collision, not just damaging ones.
Fix NPCs running out of stamina.
Make copy of item to be thrown - fix throwing bugs.
Heat slowdown shouldn't stick around when character is not HOT anymore.
Fixed impossible to sleep on hard ground.
Make 100% spawns always spawn even with low spawn density.
Make safemode work if compass is hidden.
Fixed body window to show broken limb healing progress.
Fixed NPCs being able to be pushed into danger.
Fix monsters spawning on the player's level when intended for other levels.
Stop ant tunnels stomping over other map terrain underground and removing staircases.
Prevent attacking with items that take very many moves to attack with.
Fix time travel due to 1s turns.
Correctly predict craftability of recipes with overlapping item requirements.
Fix monster evolution delay bug.
Fix first intercom mission dialogue tree.
Stop Hulks teleporting after shoving vehicle.
Fix infinite NPC love exploit.
Allow zombies to smash.
Prevent auto attacking allies.
Migrate direct item spawns.
Always prompt for direction if autoselect disabled.
Fix NPC equip due to mutation fail message.
Fix dangerous pickups and auto forage not working together.
Rebalance stamina and pain penalties for dragging wheeled vehicles.
Auto-travel; prompt when overburdened, and allow stamina-resting.
Make vehicle dragging not slow for strong-enough characters.
Prevent monsters from leaping to their death in water.
Clear up item ownership for dead factions.
Recalculate vehicle viability after part destruction.
Monsters randomly select targets instead of preferring to attack the player.
Fix player monster interactions when climbing between levels.
Prevent endless deathcam loop when dying while asleep.
Spawn vehicles and junk in junkyard.
Fix firing accuracy calculation when entering aiming UI with no target in sight.
Fix infinite loops and performance of NPC catching up on moves from time spent outside reality bubble.
Make NPC overmap spawning weakly relative to player omt pos.
Fix crash when detaching vehicle from bike rack in old saves.
Allow drugs to modify morale again.
Fix check for monster blocking stairs.
Prevent monsters from seeing each other across z-levels.
Fix NPC backlog of activity moves freeze.
Fix savegame migration of obsolete house overmap terrains.
Fix throwing movement cost for stacking items like bola/net/throwing stick.
Stamina recovery no longer modified by move mode.
Fix infinite aim loop when aiming with IR vision.

## Performance:
Limit start location search radius.
Vehicles: don't refresh while creating a prototype.
Faster tileset loading due to optimized color manipulation routines.
Remove unnecessary `draw_panels()` calls.
Extract pixel minimap into a separate class, clean the code and improve its performance.
Implement flat_set container to improve performance where appropriate.
Do not translate debug-only message strings.
Make square roots static in simplex noise implementation.
Speed up scent adjustments during field processing.
Speed up calls to get_local_windpower, get_heat_radiation and get_wind_blockers.
Build bitmap cache of field locations.
Increase performance when in-game debug mode is disabled.
Increase performance of effects with empty memorial log messages.
Do not make excessive translations for bash sounds.
Faster enumeration of active items.
Avoid recalculating vision and lightmap unnecessarily.
Only retrieve vehicle list once a turn.
Increase performance by removing check for recipe every crafting turn.
Allow member access to weather_datum to bypass unnecessary translation.
Improve performance when fishing.
Avoid unecessarally enumerating monsters.
Defer testing validity of scent grid modification points until modification commit.
Speed up item::process_temperature_rot.
Makes tests go vrooom. Makes it easier to read and understand the code.
Optimize many NPC AI operations, throttle item search.
Optimize vine growth special attack.
Add adjustable 3D vision Z-level cap.
Speed up monster action planning.
Refactor monster regeneration flags.
Reduce memory usage of itype.
Remove superfluous refresh calls from list views.
Improve recipe loading speed.
Fix out of control vehicle processing overhead.
Fix low UI performance on Windows build when using the English language.

## Infrastructure:
Npctalk: Complete overhaul of NPC conversation infrastructure.
Get rid of Lua modding.
Allow a player_activity to refer to specific monster(s).
Update basecamp infrastructure to not require a camp overseer.
Internally store kcal instead of nutr values.
Achieved universal code styling.
Combines rotting with item temperature.
Trigger test failures when tests cause error logs.
Npctalk: make mapgen_update into a dialogue effect.
abort() on crashes so core dumps will be produced.
Add support for time strings and use them in many places.
Adds magic spell effects.
Make auto-mining use item actions.
Switch language version from C++11 to C++14.
Updated minimum supported compiler versions to gcc 5.3, clang 3.8.
Run clang-tidy on Travis.
Update Catch2 to 2.9.1.
Unify overmap terrain matching.
Prevent use of stale pointers in item_location.
Save map extras with overmap.
Use custom clang-tidy plugin for Cata-specific code checks.
Use colony for map and vehicle item storage.
Use enum_bitset instead of std::set for spell flags.
one_turn_in(time_duration) function added.
Remove most uses of long and unsigned long from the code.
Add colony data structure.
Overhaul implementation of map fields.
basecamps: add support for automatic calculation of blueprint ingredients.
basecamps: add support for blueprint_excludes.
Mandate description of terrain and furniture.
Basecamps: add a namespace and calculate workdays.
Significant progress toward rationizing character/player/NPC classes.
Added weather change effect for carrying artifact with AEP_BAD_WEATHER property.
Add lighting overlay (debug menu).
Add energy units using units::quantity.
Refactor player::calc_focus_equilibrium, disp_morale, update_mental_focus, reset_stats
Template read_from_json_string.
Monsters can cast spells as a special attack.
Use time duration strings for effects.
Introduce a faster linked list implementation.
Add Spell fields as new members of spell_type.
Implement new item type for batteries.
Use time_durations instead of ints for faults.
Time audit. Saner calendar field names.
Unify spell effect functions to deprecate the if else ladder.
Allow aliasing extendable lake shore terrain.
Add custom clang-tidy check to enforce consistent point initialization.
Convert calendar into a namespace.
Add static analysis check for fields that could be replaced by points.
Enforce use of point / tripoint overloads where available via a custom clang-tidy check.
Moved windows and flora (trees, shrubs, grass) into new files from terrain.json
Report a verbose error message in case of backtrace failing to grab the symbols.
Added support of various generator types for map extras.
Items in trades are better checked for errors.
Changed mutagen craft tools to crafting requirements.
clang-tidy now checks for use of point arithmetic and suggest refactoring to make more use thereof.
Introduce character_id type (rather than just using int).
Change all instances of 'volume' in JSONs to be a metric string.
Allow spawning exactly one monster from a monster group and set it mission target.
Add a prototype event bus and Cata-specific variant type.
Overhaul of enum <-> string conversion code.
Track kills through event_bus in new dedicated kill_tracker class.
Allow missions to specify if they provide generic rewards.
Introduce dedicated class to manage memorial log.
Weight and weight_integral can be defined using a string.
Add u/npc_adjust_var and u/npc_compare_var effects and conditions.
Use mass strings for item weight.
Improve built-in support for (de)serialization of containers.
Show charges, damage, active, tags and item variables of items in debug mode.
Add new object to track event statistics for use in calculating scores.
NPCs: annotate talk_tags with the usage.
NPC can used fueled CBMs.
Refactor object cloning to improve memory safety and simplify implementation.
Stricter json parsing; errors will occur in more places.
Support json-defined scores as a function of events.
Use clang-tidy to check gettext calls in static variables.
Introduce functions to assist with drawing tabbed windows.
Allow auto-wielding of items in professions.
Enable Magiclysm on one Travis job.
Preliminary tagging of all overmap locations for NPC AI.
Make possible to define `item_transform` and `cast_spell` item actions which are only allowed when wielding or wearing item.
Rework and unify teleport methods.
Create enchantment cache for use with enchantment values.
Adds JSON capability to range_with_even_chance_of_good_hit.
Uses the units::energy infrastructure for bionic power.
Clarify some documentation relevant to monsters and basecamp recipes.
Add a clang-tidy check to check for text style in the c++ code and json.
Remove all of the legacy vehicleparts JSON.
Refactor fields: allow multiple effects.
Add regional terrain/furniture resolution to mapgen.
Change snippets to use string ids instead of hashes.
Adds support for different mending methods for a single fault.
item: refactor info() to break it into multiple smaller functions.
Add the ability to load tilesets from user_dir/gfx.
Detect unsed json object members when parsing json data.
Add infrastructure to support using vitamin system for toxins.
Simplify generic multiple activity handler.
Tilesets: add tools to automatically create tilesheets.
Easier charges setting for json item spawns/groups.
Scents can have a type.
Can set up clothing mods to be valid only for certain items.
Allow compose.py to function when tile JSON is missing the 'bg' key.
Reduce submap size by changing submap's camp member to unique_ptr.
Automatically create user_gfx directory.
Adds a few more biome-dependent terrain types.
Holiday title screens.
Max_volume for terrain and furniture can be defined with strings.
New JSON recipe property for overriding inheritance of specified flags.
Further expands regional pseudoterrains and works them into some map palettes.
Retire procedurally generated houses and basements.
Allow random tile variants for immobile furniture.
Implement volume_reader and mass_reader for read and write.
Allow spawning npc via iuse action.
Add MAINLINE_MODS.md to document mod inclusion criteria and procedures.
Improve overmapbuffer searching routines.
Added repair_like property to prevent unreasonably difficult to repair items.
Add scenario whitelist/blacklist capability.
Adds a getting started type of guide for mapgen.
Add debug menu item for spawning nested mapgen.
Add script to generate tags for CDDA json data for easier navigation in standard text editors.
Use github's code owner system to alert mod maintainers to changes.
Added support for user font directory.
Improve submap encapsulation.
Add a multitude of tests for item display and effects.
Pass CLI arguments from cataclysm-launcher shell script to cataclysm binary.
Clean some exothermic CBM code.
Added override_option class to help write tests which require a particular option to be set.
Can specify delay in emit_fields for monsters.
CONSOLE_DESPAWN flag to despawn turrets with a console.
Moved entity definitions to JSON: zone types, loot zones, scent neutralization, ammo effects,
flag inheritance in crafting, comestible enjoyability, gunmod weight modifier, allergen handling,
species footsteps sound, bionic slots, swim speed modifiers, construction categories,
martial arts skill and damage requirements, hunger messages, artifact effects and food morale modifiers.
Large numbers of unit tests added to enhance stability.
Expand testing doc with examples and tips.

## Build:
Npctalk: add a python dialogue validator.
Update homebrew install instructions.
Adds Flatpak build recipe.
Clarify the compiling directions for Visual Studio.
Enable github bot that automates closing stale issues.
Add cygwin to COMPILING.md, also add short descriptions of each option.
Allow building with Clang using MinGW-w64 libs.
Check translator comments with clang-tidy.
Document how to build and run the custom clang-tidy checks on Windows.
Provide NOOPT=1 build option for make.
Made JSON formatter conserve escape sequences.
Use libbacktrace to generate readable backtrace on Windows.
Fix -Wrange-loop-analysis warnings with Clang 10.x.
Save build artifacts from github actions CI.
Include additional files to binary distribution.
Updated Android build process.

## I18N and A11Y:
Use translation markers to increase performance.
Make the translation for field name display.
Automatically switch IME mode between text input and raw input on Windows.
Correctly extract npc dialogue lines for translation.
Allow translation of non-character key names.
Add position marker to some format strings.
Support plural strings in the translation class.
Add nickname for zh-cn translation.
Adding ru translation notes.
Fix footsteps translation.
Extract all npc dialogue lines for translation.
Add Portuguese (Brazil) to language selection menu.

# 0.D (Danny)

## Highlights:

Many quality of life enhancements such as auto-pulp, autopickup, batch actions,
interacting with adjacent items and improved long-action handling.
Pixel minimap for tiles mode.
Guns accept magazines when appropriate.
Player stamina stat that is burned by running and other physical exertion.
Player faction base that allows incremental growth and autonomous work by NPCs.
The player remembers terrain and furniture they have seen.
Carrying racks for small vehicles.
Vehicle system (speed, fuel consumption, terrain effects) overhaul.
Overhauled nutrition, food spoilage and food state changes (freezing).
Overhauled bomb fragment handling.
NPC dialogue support, group commands, tactical instructions and backstories.
Dynamic Lighting.
Roughly DOUBLED the amount of in-game content.
Unheard-of levels of bugfixing.
Full translations for Chinese, German, Japanese, Polish and Russian.

## Features:

Power transmission between vehicles.
Books need to be read to know what they contain.
Extend Stamina burn.
Explosions can create craters.
Zombies push each other.
Overhauled shadowcasting to also provide dynamic lighting.
Gun mods can be built-in to the gun and irremovable.
Gun mods extended to draw power from UPS.
Player can set zone instructing friendly NPCs to avoid picking up items.
Unsupported items/fields/monsters/etc fall to lower z-levels.
Mods can override overmap specials.
Display hints about health upon waking.
Experimental 3D vision and interaction between levels.
NPC interactions: Carrying gear, healing with items, re-layering clothes.
Hordes re-absorb monsters, this allows them to return to moving after spawning.
Hordes can wander toward cities to keep them populated.
Added a pixel-detail minimap option to tiles mode.
Added the ability to use cutting tools or markers for labeling items.
Add talk tags support to signage.
Allow many actions targeting adjacent tiles. Reading, storing liquids, unloading containers.
Allows certain claw-based mutations to count as having a butchering quality.
Adds an item flag for certain clothing that allows making mutation natural attacks without said clothing getting in the way.
Start with book recipes of selected skills on char gen.
Allow gathering wool staples from sheep.
Allow vehicles to pivot around arbitrary points.
Added debug Overmap Editor.
Add steerable wheels.
Reload using magazines.
Mix liquids into a container instead of a CONTAIN tool.
Repair items as a long action.
iuse actor heal for jsonized healing items.
Craft in the dark when it makes sense.
Allow using Enhanced Hearing CBM to crack safes.
Giving NPCs mutagens, meds, food etc.
Mass uncraft.
Add coal mining.
Implement minimum stat and skill requirements for items.
Add ability to cut metal bars on windows with hacksaw.
Allow wielding bows with one hand.
Alternative starting point systems.
Vehicles can spawn items with magazines and ammo.
Stumbling and following improvements.
NPCs reloading mags.
Apply persistent morale.
Allow autolearn at different level than crafting difficulty.
Alcohol mixing for storage.
Bring back NPC hunger and thirst.
NPCs pulping corpses.
Allow wearing clothing with OVERSIZE flag with footwear.
Allow attacking ground to prevent overshooting.
Allow bringing NPCs up/down z-levels in 2D mode.
Zombie corpses transforming due to burns.
Really nasty barfing.
Overmap scent traces.
Allow mending of faults for already installed parts.
Vehicle part armor (damage resistance)
Firing modes including NPC support.
Automatically add starting components to the start vehicle construction.
Mop up liquids in vehicles.
Make NPCs better with (player's) meds.
NPC command: close doors you walk through.
Melee autoattack feature.
Allow UPS charger to work with partial charge.
NPC vs NPC combat.
NPC guard/follow update.
Add details to message displayed when loading world.
Fancy hairpin can now be used as lockpick.
NPC trading/exchange update.
NPCs helping with crafting, providing recipes.
Turrets can drop casings to CARGO part.
Regional weather settings.
Train relevant skills when installing/removing vehicle parts.
Track items with no covered body parts (morale).
Store any liquid in vehicle tanks.
Scale repair times with damage.
Ammo can be multiple types.
Spawn bones when creatures made of bone are gibbed.
Added automatic prying when [e]xamining on a locked door/window.
Implement NPCs picking plants.
Assign NPC's as vehicle crew members.
Teleporation to adjacent overmaps.
NPCs swap (or take off) their splints properly.
Allow crafting with sealed container contents.
More "resilient" overmap generation.
Allow nesting crafting lists.
Add in Scratch Attack for (mostly) Zeds.
Adds seasonal variation to daylight levels.
Implements deconstruction without tools.
Contained fires will burn through all its items continuously.
Gunmods contribute "ammo_effects" to the main weapon.
Change crossbow firing skills to match related firearms.
Moddable Milking Monsters.
Option to yell sentences.
Removed ability to pry open closed non-locked doors.
Allow resolutions up to 8K UHD (7680×4320).
Search the overmap around the cursor.
Always save the latest created character as a template "Last Character".
Give players back the ability to hear soft sounds from their own tile.
Allow character generation menu to scale to screen size.
Allow martial arts to force "offhand" unarmed strikes (kicks etc.) when wielding weapons.
Ability to fully enhance an item.
Option to auto pulp or butcher corpses.
Make all long activities abortable.
Draw power directly from UPS with UPS mod.
Add stimulant/painkiller overdose symptoms.
Loot sorting activity.
Add trait groups.
Added possibility to cut rebar cages with hacksaw or oxytorch.
Make smoke decay outside of the reality bubble.
Implement deployable furniture items.
Allow shelter NPC to provide tips.
Morale craft speed penalty.
Fully random Play Now!
Added vitamin tracking and vitamin-related disorders.
Allow resuming light-canceled jobs.
Washboard Batch Washing.
New characters: Start with loaded/holstered guns and sheathed blades.
Removed restriction to blood draw kit so centrifuge can work with any container with blood.
Update washing machine to be able to use clean water.
Add the ability to soak rags and cotton balls on disinfectant.
Autoattack: Wait a turn if there is nothing in range.
Changed CBM install and uninstall to require an Autodoc or a NPC doctor.
Added control over amount of houses with basements, and basements can have individual weights.
Adds option to disable music and sound.
Underground temperatures relatively constant and independent from weather patterns.
Nearby hordes appear on minimap.
Moves social modifiers of mutations to JSON.
Rates of hunger, thirst, fatigue, and learning moved to JSON, healing mutations use relative values instead of absolute.
Added pet and livestock carriers so animals can ride in vehicles.
Adds shelf life to many foods, previously canned or vacuum packed food has shelf life when opened.
Include/Exclude filter for overmap search.
Carrion can now eat adjacent crops or food.
Allow place_monster to optionally place a randomized monster using a weighted list.
Adds firewood source that automatically adds fuel to fire when it is 2/3s consumed.
Make chickens and other small domestic birds tameable (Chickenfeed)
Vehicles: Open all doors.
Implement player faction base.
Artifact dreams.
Horde improvements: Better displays & zombie lurkers.
Schizophrenic Overhaul.
Option to spawn starting npc.
Field dressing corpses aka Butchery overhaul.
Smoking rack interactions expansion.
Freezer & freeze mechanics overhaul.
Add reminder effects for some medicine.
Added infrastructure for setting a farm plot zone and triggering actions across the entire zone.
Hot air and direct heat radiation from fires affect local temperature and can heat nearby area including interiors.
Add support for solid fuels like coal for vehicle engines.
Zone manager hides distant zones, shortcut for showing all zones.
New lua feature: Lua-coded monster attack.
Copy World Settings to a new world.
New MOD feature: Add graphical tiles.
Introduces 'Tip of the day' in main menu.
Save pooltype and remaining skill-, trait- and statpoints in character template.
Item infos for medication. (Quench, Fun, Stimulation, Portions, Addicting)
Added map memory.
Added a button to hide recipes in the crafting menu.
Adds loadable bike racks.
Allow hauling items along the ground.
Added auto foraging of bushes and trees.
Added autopickup rules based on material types.
Artifacts can consume Portals.
Update the fireman belt to allow attachments from fire axes, war hammers, and maces.
Adds stealth modifier as JSON-ized mutation property.
Npctalk: add support for NPC backstories.
Npctalk: NPC group commands to guard and follow.
NPCs can hear monsters and warn the player about them.
NPC: Warn the player about dangerous monsters.
Background traits - framework for dialogue update.
Adds expertise traits for NPCs.
Faction camp clearcutting mission.
Allow aiming anywhere. Mark practice target.
Vehicles: add multiple fuel support.
Add blind throwing.
Overhaul of map revealing items.
Allow peeking z levels.
Allow custom sprites for corpses.
Makes monster corpses the same weight and volume as defined in the json files.
Favorite ammo location for RELOAD_AND_SHOOT and RELOAD_ONE weapons.
Vehicles: increase effective speed in tiles per turn.
Adds a corpse to gibbed creatures.
Selfies can be made and stored on camera.
NPC photos show visible mutations.
Enable Loot Zones to bind to vehicle Cargo parts.
Add support for amphibious vehicles.
Adds Zone Activity to harvest plots.
Specific guns can be targetted in json gunmods.
Add a debug option to spawn map extras.
Adds a context menu when examining seed drill and advanced seed drill: reload them with seeds.
Adds a Morale boosting chitchat with friendly NPCs as an activity.
Update bone mending machine to use mend mechanics instead of magic stemcell treatment.
Add new pet menu option for survivor to play with certain tamed pets to increase morale.
Improve traction handling and add new wheel types.
Shout commands for NPC wake-up and relax.
Food recipe results' calories and vitamins now based on components.
Adds skinning butchery action.
Forests now partially block wind turbines output.
Enabled snowstorms - wet and glare effects for snow.
Made wind effects directional, including adding a lee side to structures.
Added gunmods that wear out over time or quickly.
Adds ranged attack mutations (using fake guns).

## Content:

Lots of improvised tools (stone hand tools, forge, cooking furniture, clay and pottery).
Extensive wilderness foraging.
Super secret underground facility.
Gunmod crafting recipes.
More zombies: Elite grenadiers, Runners, Ferals, Predators, Shady Zombies, Screecher Zombies.
Still more: many child zombie variants, Zombie Brutes, Water Biter, Scorched Children.
Yet more: Fungal Zombie Child, Gigantic Naked Mole Rats, Acid Ants, Zombie Burner.
Monster grab and pull attacks.
Ranch and Ranch-related missions.
Faction Camp and related infrastructure.
Large additions to Lab variety and consistency.
Vehicle based tools, street sweepers, tractors, plows, planters.
Farm vehicles and tool attachments.  Plow, reaper, seed drill.
Seasonal variation in foliage.
Expanded tree variety.
Allow city-less mapgen.
Many preserved food recipes.
Two new variants of the military bunker basement.
Items can have a side (left v right).
Add a larger generator part and portable generator vehicle.
More railroad terrain variants, made diagonal tracks subway railroads 7 tiles wide.
Implement surrounded start.
Professions: Hunters, Bandit, Bionic Survivalist, Parkour Practitioner, Burglar, Camper, Road Warrior, Boxer, Photojournalist, Tourist, Zookeeper.
New mapgen: The Red Dragon Teashop, Football Field.
Double the number of survivor's notes.
Add "calories" field to it_comest.
Terrain connections for groups other than WALL.
Hands free mechanics.
Update Evac Center.
Implements integral_volume for gun mods.
Veterinarian Clinic.
Implement disintegrating ammo linkages.
NPC trade update.
Creation of 5 new overmap special campsites.
3 new roadside rest stops.
Add magazine coloring, improve ammo/gun coloring.
Prison Break Scenario.
Funeral home.
Razorclaws and Shipwreck.
Add alternative triffid groves.
Add 2x2 cemetery.
Adds small Ponds.
Adds Apple Orchard to the game.
New characters: Start with loaded/holstered guns and sheathed blades.
Add ability to steal items from NPC.
Sugar House mapgen.
Add 'Reach Refugee Center' mission.
Add detergent and allow it to be used in washboard.
Dairy farm.
Micro Atomic Plant for Bright Nights mod.
Parks and recreation buildings.
Add butcher shop.
Mansion Upgrade Project.
Initial work on multi-story houses.
Make chainmail craftable from scratch.
Add bike shop.
Add MShockXotto+ tileset
Add descriptions to furniture objects.
Small town buildings.
Subway.
Added Cable Charger Bionic.
Mainlined vehicle rams from Blazemod.
Add ammo pouches for fast access to ammunition.
Hallucination monsters are now described in extended description.
New monster ability 'ABSORBS_SPLITS'.
Pallet lifter for fast battery swapping.
Add Speedloaders.
Remove Solar Panels CBM.
Software Lights on!
Added can sealer and related recipes for better food preservation.
Separated dashboard (electronics controls) from steering.
Acidic Ant Expansion - Acidic Chitin Item & Equipment.
Add engine blocks and engine deconstruction recipes.
Butchering yields for fungal towers and other structures.
New basement variant, with and without hidden Autodoc.
Disposable filters for filter, gas, PBA, and survivor masks, as well as filters for hazmat and ANBC suits.
Adds new narcosis effect that Characters cannot be prematurely woken from.
Replaces heavy sticks with long sticks in many recipes.
50% chance of partial lighting in labs.
Recipes to extract seeds from some fruits and vegetables.
Additional doctor's office variant, a private bionics clinic.
Raw hides can be turned into simple bags to transport remains of creatures.
Adds variability in decay of food created before cataclysm.
Add Trencher (Construction vehicle).
Vehicle mounted pet carriers.
Discordant Mi-go Memes.
Add Cosmic's Additional Locations to the game.
Root Cellar - food preserving option.
Cosmic's Golf Course.
More Dog Breeds - Now With Puppies Edition.
Add Whaley's Locations.
New mutation category: Mouse 🐁
Injectable mutagen finales, targetable purifier smart shots.
Overhauling tank drone.
Add refugee center start (costs 1 point).
Adds vehicle wreckages (of crashed helicopters) to helicopter crash-sites.
Adds ant-infested labs.
Adds the incandescent husk, an evolution of the shocker zombie that moves slowly and emits a lightning cloud
Removed CBM crafting.
Adds new location 'Mass Grave'.
Added extensive new lab-based scenarios, areas and monsters.
Added camping scenario and additional camp related start_locations.
Adds the Intravenous Needletip and Titanium Skeletal Bracing CBMs.
Adding new starting scenario at refugee center.
The Fish mutation tree now has unique, post-threshold mutations.
Labs can have funagloid portals, lab escape allows crowbar.
Many options for using miscellaneous items as improvised tools.
Perception stat now determines overmap visibility, and the Topographagnosia trait is now available.
Added railroad station overmap special.
Re-implements old start location options to the Challenge-Lab scenario.
Implementation to support use of JSON snippets for procedural music descriptions.
Adds LivePeople Tileset.
Add forest trails.
Add new pond map extra.
Added railroad overmap terrains.
Add new offal recipes in the game using the new offal types.
Adds sourdough bread and sourdough starter.
Add trail guide item.
Adds a way to craft anesthetic kits in the game.
Explosion of NPC dialogue.
NPC Dialogue: role-specific survivor stories.
Adds formaldehyde and methanol as precursors for hexamine, and recipes to make them.
Adds shanty-town walls comprised of bolted-together junk.
Adds extra recipe for nitric acid, which requires a pressure cooker and a platinum grille as a catalyst.
Adds lab nanofabricator finale, letting players create high tech items.'
Update RetroDaysTileset to include RetroDaysJar, AdamRetroDays, long grass
Mainline NPC traits mod.
Added outbuildings to default farm.
Regularize city grid and allow large in-city specials.
Adds area_name into info box when looking_around.
Adds gunmods that add slots for more gunmods.
Adds four new NPC backstories available to all NPCs.
Added Electroreceptors as a starting mutation to the Challenge-Lab scenario.
Adds medicine to help nausea.
Added new Martial Art: Sōjutsu.
Upgrades the outer walls of the refugee center and fills the waiting area with beggars.
Allow multiple inputs for rifle portion of rifle turret.
Adds new vehicle part : a wind turbine.
Adds Free Merchant currency.
Adds methanol and ether as a possible Molotov components.
Add "classic literature" and "collector's edition" books, move choice book spawns to library, and adjust library/mansion book spawns overall.
Adds the possibility to find an evil moose in the kitten finding game.
Adds new furniture flag that restricts vision when in the furniture.

## Interface:

Bionics menu tabbed for better visibility.
Streamlined reload menu.
Bundled a square font.
Separate zombies better by color.
Many menus are resizeable.
"Isometric" tileset mode.
Search feature added to many menus.
Lots of dialogs allow use or consumption of items from immediate surroundings as well as inventory.
Enhancements to AIM.
Improved explosion animation.
Ambient sound effects.
Added vehicle direction indicator in tiles mode.
Prevented spam about player being tired.
Removed inability for vehicles to drive over fungal beds.
Fixed a number of issues around monster spawning: Wraith, ants spawning in sight of player, animals spawning underground.
Enhanced medical menu.
Recolored trees and bushes to be more recognizable.
Added travel-to command.
Hide options if they aren't present in the build.
Tile scaling in tiles mode.
Cancel out of crafting menu during component selection.
Move times displayed adjusted to be cumulative instead of "most recent cost".
Added pixel minimap in SDL builds.
Highlight useful information in item info text.
Split mod exclusion category into item and monster exclusion.
Added handling for home and end key.
Added dynamic loading of crafting gui categories.
Sort by name in inventory instead of id.
Add quit action to new character window.
Extend blackspace window to cover minimap instead of using map legend window.
Allow canceling crafting from component/tool selection menus.
Updated MShock Modded Tileset.
Scrollable item info text in crafting menu.
Added Y/N query to attacking friendly NPCs.
Remove pageUp/pageDown key bindings for next and previous tab.
Display item name in crafting component selection menu.
Hint when reloading would be possible if item not full to capacity.
Random alternate sprite graphics.
Option to disable item info highlighting. Color changes for readability.
Enable music shuffling.
Escapable menus.
Translatable velocity units.
New Isometric tileset, new 16x16 tileset.
Combine limbs on info and layering screens.
Define duplicate sprites for multiple tile ids.
Random sprites for player and NPCs.
Adds caching to the pixel minimap, enemy indicators flash red, apply low light filters.
Don't rotate movement action in isometric when automoving.
Isometric controls in advanced inventory.
Isometric scrolling combat text.
Allow sprites to offset later sprites drawn on the same tile.
Larger/smaller and offset tile sprites.
Only draw tiles inside viewrange.
Pixeldoubling for tilesets.
Clear the minimap texture pool before SDL quits to prevent errors on game quit.
Fix display of Vehicle Indicator in tiles.
Targeting window improvements.
Add a draw refresh before asking direction on bionics: EMP, fingerpick, and mini-flamethrower.
Copy z coordinate to the light ray endpoint. (Fixes vehicle headlights underground.)
Fix border between terrain and status window covering part of the status window.
Display more information for magazines.
Use original message color in message history.
Implement viewing tiles on the floor below the current one when an open floor is shown for SDL tiles.
Make player-built walls look like walls in ASCII.
Fix seeing inside crates/rubble/etc.
Display remaining ammo for ammo containers.
Change display of stack sizes.
Escapable menu for examining NPCs.
Highlight magazine and ammo.
Vision and targeting changes, 3D-ification.
Display moves when disposing of items.
Escapable menu for sorting items in advanced inventory.
Prevent window minimize on fullscreen borderless when focus lost.
Rearrange main rendering method to place curses cursor on @ at the end.
Add a cache refresh before drawing pixel minimap.
Add option to select which video display is used.
Add option to limit lifetime of sidebar messages.
Fix disappearing monster info.
In overmap, move cursor to the selected (center) square.
Redraw entire line of printed messages for screen readers.
Tileset feature: Mutation overlay ordering that can be configured in JSON.
Colorize message logs.
Unify tile descriptions in lookview and liveview (mouse view) modes.
Highlight only occupied bodypart.
Create nonexistent input contexts when adding keybindings.
Improve Morale dialog.
Redraw borders of Options menu after showing of Keybinding help.
Add local directional keybindings for pickup menu.
Allow light levels of visible tiles to be known from a distance.
Refresh AIM screen properly after escaping of SORT menu.
Don't initially change the view offset when firing.
Display JACK/LIFT amounts in real-world units.
Implementation of UI for Bionics Slots System.
Show estimated disassembly time.
Improvements of the blood test window.
Clearer message when butchering on sealed terrain.
Rework inventory columns.
Window with bars will be frame with bars after hitting.
Add search function to all commands list.
Accurate, consistent 'slow movement' messages.
Mark some fields as dangerous; prompt for rough/sharp terrain.
Auto-select first removable part, if possible.
Vehicle turret reloading.
NPC pickup whitelist, allow vehicle access.
Improve vehicle interaction display.
Add more info to item displays.
CBM install failure mention which CBMs are lost.
Mark the shortest route to a refugee center on map.
Reworked settings menus. Ingame main menu.
Show available, not only memorized recipes in crafting gui.
In pickup UI, show identical items as stacks.
Context-dependent skills and more descriptive unmet requirements.
Vehicle part installation filter.
Vehicle tanks as refill targets.
Display engines (and faults) in vehicle overview.
Support selecting turret ammo.
Specify volumetric units via JSON.
Include disassembly time in the confirm message.
Option to skip frames when stunned.
User configurable volume units.
Fix recipe search to prevent exclusion of plural items.
Option to sort items by staleness, first ones to rot on top.
Make the crafting UI difficulty match what is used when crafting.
Make the repair time shown in the vehicle UI match the actual time taken.
Add a simple draw benchmark in the debug menu.
Adaptive (windowed or fullscreen) inventory menus.
Adds effect overlays.
Interactive inventory letter assignment.
Display 'item (charges)' for stackable items in crafting menu.
Approximate durations.
Allow scrolling in menus via mouse wheel.
Extends Close Quarters Battle CBM description.
Remove long-obsolete static spawn option, static is now the only option.
"Look at" with long descriptions (of critters, furniture etc.).
Harvestable plant description.
Sheath and holster contained volume description.
Add basic note support to constructions.
Add AUTO_PICKUP_SMALL_ITEMS option.
Enable customizing the 16 ANSI color slots.
Record NPC kills in kill count.
Add option to toggle framebuffer acceleration when using software rendering.
Talk to NPCs from the menu for examining them.
Added ability to save and restore default layout for advanced inventory.
In the crafting GUI, show which books provide this recipe.
Added point pool restriction option in world generation settings.
Added monster info in extended description.
Display actual nutrition acquired, rework rotten food penalties.
Vehicle UI: Highlight parts for removal in overview.
Color NPC/Player background cyan when grabbed.
Update default font values to prevent tiny overmap font usage on new game installations.
Add loading UI.
Extended techniques info.
Highlight searched components in crafting window.
Visual aid for broken limbs.
Added filter option to all inventory_ui menus.
Display component supply when crafting.
Convert braziers from traps to furniture.
Added sorting and categories to list monsters.
Disable scenarios that require a city start when city_size is 0.
Prompt when creating a character with the same name in a world.
Accessibility: Textual Vehicle Direction Indicator.
Rope, wire and barbed wire fences are now built and removed through the construction menu.
Horizontal emoticon style interface option.
Option for zones with no auto pickup to suppress seen items spam.
Add description to mountable locations.
NPCs will complain every 5 minutes if they're bleeding.
Allow diagonal movement via keybinding modifiers in SDL builds.
Show time to complete as if there's bright lighting if it's too dark to craft.
Show crafting bonus in 'New Character Creation' menu.
Make items with a player-assigned inventory letter always come first in inventory.
Support searching for memorized/unmemorized recipes.
Inform player if they are capable of learning a recipe from disassembly.
Support for resizeable windows with adaptive UI.
Provides more information about the relative age and spoil progress of foods.
Adds extended descriptions, sorts and colors descriptions.
Add sub-menu for controlling multiple vehicle electronics.
Display vehicle part descriptions.
CBMs for NPCs: add BIONICs tab to player info window.
Martial arts techniques description.
Show activation and deactivation cost for all bionics that have them.
Ask to ignore repeating distractions when performing an activity.
Added filtering by skill to Read menu.
Add scrolling the overview pane in the vehicle interaction window.
Reduce clutter of [B]utcher UI by stacking identical salvage/disassemble targets.
Adds (mushy) suffix to mushy food and highlights impact on joy in 'Eat' menu.
Added feedback for contained fire's expected time left, before it goes out.
Limb selection menu shows if limb is already bandaged or disinfected.
NPC follower warns on sleeping and sleep when you do.
Players can now save before sleeping and set an alarm at the same time.
"New Note" UI has been upgraded with colors and a live preview.
Migrate menu handling to uilist interface.
Added looks_like for targeted tile fallback.
Adds quality filtering to item search.
Android on-screen keyboard now automatically appears for menu filters, advanced inventory filter, inventory filter, and creating map notes.
Message window overhaul: filtering, page scrolling, and better interface.
Show related craftable items for current recipe by hotkey.
Adds descriptions for zone types.
Worn clothing placed into a sane layer by default.
Scrollable MOTD and Credits.
Allow viewing long mod descriptions.
Amount of mods of an item is now displayed as an integer following its name.
Android quick shortcut dimensions now account for screen density, defaulting to a sensible size on all devices.
Many options for selecting units to display.
Npctalk: create a big dialogue window.
Even when only capital inputs are allowed, using lowercase inputs should still set the dialog cursor.
Enhanced limb menu (body window) and textified healing related effects.
B menu show butcher, disassemble and salvage times.
Adds favorite recipes and recently crafted tabs to crafting menu.
Clarify crafting skills requirements text.
Gray out redundant tool quality requirements.
Show what will result from vehicle part removal.
Clearer crafting search help window.
Adds 'toggle fast scroll' option to overmap UI.
Adaptively stack perishables based on remaining time before rot.
Use more meaningful vehicle part names in messages.
Highlight 'on' toggle-able parts in vehicle use menus.
Highlight selected martial arts style in menu.
Crafting searches for primary skill and result description.
Tag clothes that do not fit, rather than clothes that do.
Prevent seeing light through walls.
Make walls sensibly visible at night.
Have vehicles become dark inside when that makes sense.
Allow toggling display of forest trails on the overmap.
Added 'center' action for look around mode.
Vehicle: display engine power and electrical drain/production.
Bandage/Disinfectant display/compare/apply improvements.
Allow hiding of recipe categories from crafting menu.
Player: don't create the reload prompt if there's only one option.
Better scrolling through requirements list in crafting GUI.
Improve info for worn items which cover nothing.
Show how much water and cleanser will be required on washing UI.
Basecamp: store food supply in calories.
Missions: display name of NPC that gave the mission.
Automatically choose infinite sources for crafting when available.
Play Now! loads a world with 0 character if available.
Crafting-gui - colorize book enumeration.
Veh_interact.cpp - colorize cargo volume.
Sounds: add descriptions to player shouts.
Allow installed bionics to be displayed in tiles mode.
Allow separate tiles for activated mutations/bionics.
Bionic power - equalize names and colorize values.
Don't reveal wall connections the player should not know about.
Automatically calculate monster difficulty.
Player display: add support for hidden traits.
Player character will open closed fence gates when walking, will vault over the fence gate when running.
Allow multiple filters for crafting recipes in crafting menu.
Status includes approximate times for NPC needs.
Crafting GUI Filter saves history; possibility to move trough history with arrow keys.
Changes text color to match map note color.
Bind '?' to open keybindings window by default.
Display scenario description after game start.
Alternative night vision intensity.
Added scaling option to resize screen elements in SDL mode for use on large screens.

## Mods:

Added Tanks Mod.
ChestHole tileset covering all entities.
Added double monster HP mod.
Mods dynamically enabled/disabled if they require lua and lua is present/absent.
Basic lua console.
Allow mods to override specific properties of monster types.
Added More Locations mod.
Removes redundant controls from inflatable boat.
Allow mods to change martial art styles / techniques / buffs.
Updated StatsFromSkills to use set_value & get_value for base stats.
Allow mods to modify professions.
Allow mods to modify scenarios.
Allow mods to modify starting location data.
Added Crazy cataclysm mod for all your immersion-breaking needs.
Add No_Zombie_Animals blacklist mod.
Add No_Diamond_Weapons blacklist.
Move health messages (on wakeup) to json.
Recreates DeoxyMod's Foldable Mod.
Move filthy morale penalty to a mod.
Add no npc food mod.
Add more makeshift items mod.
Add More Classes and Scenarios mod.
Craftable Gun Pack mod revamp.
More snippet/flier entries for mods.
Support total conversion mods.
Remove Arcana and PK_rebalancing mods since they are maintained in separate repositories now.
Add huge vehicles mod.
Expanded Realistic Guns: bandolier update.
Magazines for Icecoon's Arsenal.
Medieval Mod changes to viking and samurai.
Medieval Mod: Starting with sheathed weapons.
Added "BrightNights" - the sci-fi mod.
Standardizes bronze recipes in Medieval mod.
Fixes some unlearnable recipes in More Survival Tools.
Makeshift mod and bayonet update.
Battery compartment mod update.
National Guard Camp, a large and very dangerous military complex.
Brings DinoMod back online.
Atomic vehicles for Bright nights mod.
Added Urban Development Mod.
Extended Buildings mod.
Fix hp loss in StatsThroughSkills.
Add Bionic Systems Mod.
Added alternate map key mod.
Moved light and heavy snare kits to More Survival Tools mod.
Add "Mutant NPCs" mod.
Mundane Zombies Mod Revival.
Manual CBM installation moved to Bright Nights mod.
Allow adding contents to existing monster groups in JSON.
Safe Autodoc mod, a dependency of Bright Nights.
Makes Crazy Cataclysm a little crazier.
Nested mapgen structures.
Added Fuji's Struct mod.
Salvaged Robots mod.
Partially moved Folding Parts Mod to base game.
Convert Bright Nights region_settings to region_overlay.
Added anthill, bee, and large zombie exclusion mods.
MSX Dead People tileset update and make it default.
Adds new mod Growable pots.
Mainlined Tall Buildings mod.
Add urban development buildings to city spawns.
Salvaged Robots: More robot themed professions.
Creates clairvoyance spells in magiclysm
Adds the ability to pick letters in the spellcasting menu
Magicylsm: NPCs can now teach spells
Added hit_you_effect and hit_me_effect fields to enchantments

## Balance:

Unify crafting and construction xp gain.
Removed flaming eye annihilation beam.
Overhauled encumbrance system for finer degrees of encumbrance.
Tuned up wilderness crafting a great deal.
Removed inventory overcapacity penalty, items are dropped instead.
Ensured that skills can be bootstrapped with practice.
Zombie stumbling is more pervasive and random.
Necromancer revive cooldown adjusted based on target toughness.
Adjusted frequency of sickness.
Variable draw costs for dedicated inventory containers (holsters).
Last amigara horror to die always drops an artifact.
Adjust the way monster upgrade times are calculated.
Replace no pickup feature with move penalty.
Added encumbrance to weapons worn with shoulder straps.
Added batch crafting times to various comestibles.
Made DEX prevent cuts from broken glass more often.
Make farming yield multiples of default charge of a plant item on gather.
Reduce XM-P plasma blast size.
City spacing option.
WBLOCK_2 usage changes.
Correct nutrition_for thresholds.
Change handling of recoil penalty.
Remove completely unrealistic energy weapon recipes.
Standardize ammo disassembly.
Rationalize ranged skill training.
Item handling is slower with increasing hand encumbrance.
Add minimum move cost when handling items.
Implements barrel_length variable in ranged.json.
Remove requirement for a vehicle tracking device.
Overburden rebalance.
Basic unit tests for reloading.
Rebalance item handling costs.
Bring bite inline with melee attack logic.
Allow gunmods to consume less (or no) volume when installed.
Nerf "magical" battery storage options.
Only consume_charges() for tools and comestibles.
Acid update - rebalance fields, acid zeds, add backgrounds for acid tiles.
Allow monsters to hit-and-run and poison other monsters.
Metabolism: hunger rate and body temperature.
Ally zombies and robots with arthropods.
Guns in gunstores spawn with magazines.
Buff corpse smashing, nerf butchery.
Overhaul Radiation balance, it's now much more chronic in nature.
Set default for addiction_type in comestibles.
Reduce recoil penalty during burst fire.
Overhauled Adrenaline effect.  Replaced speed and stat boost with temporary pain immunity.
Add inaccuracy penalty whilst driving.
Make rain drenching slower, harder to completely avoid.
Improve garage doors behavior.
Overhaul distillation and use of alcohols by widening the gap between drinkable and refined alcohol.
Expunge vermin.
Make crafting of brewed/fermented items more realistic and involved.
Turn toolbox into a truly versatile tool.
Ignore checks for zombies to pulp if the NPC is boarded.
Fungal Zombies can see.
Rebalance fear_paralaze to prevent infinite moves drain.
Fix hallucination not kicking in if duration is too high.
Redesign bionics lab room to fix computer successful hack.
Limit turret to its actual range.
Make missed ranged attacks miss more realistically.
Adds lifting capacity to Cantilevers description.
Add "makeshift_kevlar" to recipes that include the Kevlar vests.
Bleeding also causes anemia.
Change chisel requirement to CHISEL quality requirement.
Remove memorization of recipes from reading books.
Nerf Sensory Dulling.
More realistic diesel recipe.
Evened out addiction withdrawal but made it longer.
Rework firestarter and extended firestarter.
Fix 145 items spawning in a house
Standardize handloading recipes.
Derive vehicle part hp from base item.
Adjust multi-pool defaults.
Fungus and aberration monsters now also drop filthy clothes.
Adds few missing cancels mutations.
Updated the plant mutations to give some encumbrance that makes sense.
Allow Steel Jerrycans to be used as vehicle tanks.
Forklift gets lifting and jack capabilities. Half of the boom crane.
Medium storage battery 700 -> 7000
Allow camera(_pro) for security camera crafting.
Grant Medium-sized robots avoid_trap 1.
Make clearing rubble an activity.
Telescopic Eyes prevents visual impairment from traits.
Make meditating an activity.
Make NPCs escape onto tiles with weaker fields.
Nerfed rate at which penalties from pain accumulate.
Added "MOUNTABLE", to small and medium boulders.
Smoked/salted meat changes, offal preservation.
Add pathfinding for selected monsters.
Rebalance blackpowder loads, expand recipe options.
Correct the spread of missed ranged attacks.
Added PARTIAL_DEAF to powered armor.
Add night vision from perception, fix flashlight exploit.
Cap JACK requirements increased to 8000kg in constants.h.
Buff regen mutations, nerf regen due to health stat.
Add recoil for being hit, makes melee more dangerous for ranged characters.
Swappable storage battery installed/removed to/from vehicle with no skill, in little time.
Decrease the number of military bunkers.
Melee damage while wearing filthy clothing may result in infection.
Make Vending Machines harder to break into.
Add power armor helmets to match existing spawns of power armor.
Heal broken limbs gradually, not all at once.
Increase to horde interest with sound source.
Time needed to wash an item now depends on its volume.
Make target size affect ranged accuracy.
Forbid evac center mission route from having non-road tiles.
Remove construction skill.
Craft one round at a time for handloaded ammunition.
Give zapback zombies weak electric melee.
Remove requirement for large power reserve just to turn on a part.
Bash shouldn't give better items than deconstruct now.
Stops roadblocks from spawning live zeds.
Remove gasoline and diesel from explosive recipes.
Restore sum of errors based dispersion.
Newly recruited NPC engage close enemies only.
Nerf to tree yield.
Disallow batteries with a weight over 20000 from tool battery mod.
Reduce noise from other z-levels.
Make metabolic mutations more interesting.
"No one is immune to fire"
Fix some tools recipes to match output item volume.
Add some variability to vehicle battery levels & tire destruction.
Chopping trees rework.
Drilling long action.
Replace chop logs construction with long action.
Glazing and waterproofing requirements.
Added rebar cage spawns to basic concrete wall and removed rebar drops.
Changed formula for character strength required to install something in a vehicle.
Don't retarget after killing selected target in a burst.
NPCs capable of getting away from live/armed explosives.
Remove mutation side effect from unsuccessful bionics installation.
Allow giving ranged weapons non-piercing damage, modify corrosive zed.
Add new "CLIMB_SIMPLE" flag.
Kill 100 Zombies quest now require killing 100 monsters from a ZOMBIE species, and not only ordinary mon_zombie.
Ranged weapon rebalance.
Applied new FRAGILE_MELEE flag to a number of improvised weapons.
Zombies cannot bite without grabbing.
Skeleton armor increased by 50%, skeletons slower and harder to shoot. Adds Skeletal Juggernaut.
Replace instant healing with slow healing effects.
More Complete and Rebalanced Vitamins.
Antibiotic overhaul - slow-acting antibiotics, and adds Atreyupan, a weak antibiotic.
Changes some Autodoc messages and makes it usable without anesthesia by Deadened mutants or Sensory Dulling cyborgs.
Balance rusting of iron items (essentially eliminate it unless the item is left soaking in water for a long time).
Overhaul fragmentation explosives to project a deadly field of fragments instead of a few random ones.
Make ice labs ~10% of all labs, not 50%. Ensure 1+ lab per overmap.
Make portals unavoidably teleport you.
Removed ability of losing existing CBMs due installation fails.
Vary horde speed based on monsters in horde.
Obsolete impossible gunmods.
Create LOUDMOVES flag, add to secubots.
Lumber no longer made from / substitute for long stick.
Fix OP throwing.
Perception stat now determines overmap visibility, and the Topographagnosia trait is now available.
Added FILTHY tag, monsters with the tag now drop dirty clothing.
Portable sleeping bags.
Removes the vac_sealer requirement from sealed glass jar recipes, adds canning pot, updates recipes.
Allow crafting a fur rollmat with tanned pelts.
Wearing clothing out of natural layer order now imposes additional encumbrance.
Added deconstruct recipe for vehicle controls, reduced component requirements for crafting controls.
Adjusted weights of mammals from the category defaults to averages of real values.
Let one screwdriver recipes produce screwdriver set.
Flowers won't collide with vehicles no more.
Increase HP of paper-thin palisades.
Many animals such as coyotes and dogs are now less aggressive across the board.
Allow fishing in fishable non-river locations.
Nerf pneumatic gun reload times.
Modifies calorie amounts for flesh/fish and Fat products, including butchery products.
Rework vehicle safe and max velocities based on physics.
Adding more requirements to screwdriver set recipe.
Causes corpse damage level to negatively affect butchery yields.
Adjust PRY ability levels.
MBR vests weight and recipe fixes.
Reset aim of bows between shots.
Refine forest trailhead placement.
Adjust clay distribution in forests and on river banks.
Rebalance comestibles' calories, vitamins, weight, and volume.
Made vitamin deficiencies slower to accumulate.
Rebalances recipes to be closer in calorie count for input and output.
Increases duration of most morale effects
Rapid metabolism made purifiable.
Joint Torsion increases stamina usage when moving.

## Bugfixes:

Fix inability to repair modified clothing.
Fix charge consumption when invoking tools.
Fix grenades not exploding.
Cleanup drivability rules for vehicles.
Prevent application of traps to players in vehicles.
Menu crash fixes.
Fix crash when player moves while remotely controlling a vehicle
Fix gasoline in automated gas station mapgen
Force HOT/COLD/WET items to be active on save load
Make reinforced glass interact with projectiles.
Prevent display of messages the player shouldn't know about.
Prevent windows from thinking the game has hung.
Prevent turrets from damaging source vehicle.
Don't drop skeleton meat.
Don't automatically shoot neutral creatures with autofire.
Fixup behavior of frightened monsters.
Optimized fire spread.
Fixed disarm technique.
Crash fixes for item handling.
Stumbling monsters no longer move at different effective speeds based on direction of movement.
Numerous bugfixes in NPC AI.
Fixed some interactions between various inventories when they are present in the same tile.
Made blacklisting operate more consistently.
Rebalanced vehicle collisions.
Fixed crash when target dies between successive automatic attacks.
Fixed deafening noise from collapsing buildings.
Apply stamina penalty for attacking more consistently.
Headgear now can actually be worn with power armor.
Don't wake up on dry retching.
Fix incorrectly calculated melee movecost.
Fixed zombies stumbling in biased directions.
Fix for flickering in SDL version.
Allow dodging during long actions.
Fix failing legacy save loading unit test.
Fix electricity and acid ripping up clothing.
Fix a funny bug: going to sleep while playing an instrument results in "Something is making noise".
Fix shrapnel crash.
Hack in roofs above buildings.
Fix all projectiles causing explosions.
Add back cache update to fix pixel minimap render issue.
Make backtrace() handling saner; fixes BSD, probably others.
Make exploding ammo explode on hit.
Integrated scope fix for scout rifle.
Restrict usage of computers for blind character.
Fix NPCs talking to deaf player.
Fix line slopes and adjust projectile attacks.
Remove morale penalty after washing if filthy item was worn whilst washing it.
Fix items from previous saves not having any charges even when counted by charges.
Ask only once per dangerous tile to enter.
Fix safe mode trigger distance.
Fix an active item processing crash.
Never give new characters unusable food or clothing (part 1).
Dirty transparency cache when removing opaque parts from vehicles.
Remove grab when target is destroyed.
Stash linkages in the gun like we do casings.
Prevent projectiles generated by Electromagnetic Unit CBM from hitting the player.
Rad-immune player is now protected from zombie scientist's radiation beam.
Vehicles shouldn't collide with hallucinations.
Avoid city only scenarios in random character generation when city size is 0.
Hallucinations don't reset limb healing.
Fix saving character templates.
Fix for schizophrenic NPCs effecting players.
Stop NPCs from leaving the vehicle due to smoke while in vehicle.
Remove CARGO items from destroyed vehicle parts.
Test and fix zapback.
Prevents character from waking up from lack of fatigue or noise while under the effect of narcosis.
Fix placement of overmap specials with city size 0.
Limit consoles and cardreaders to only affect within their overmap tile.
Fix connections in ant tunnels.
Fixed stuck movement after holding numpad keys in SDL version.
Fix crash when NPC tries to take off and drop items where he can't when asked to wear something.
Fix display of isolated linear tiles.
Fix for excessive overheating from fire sources.
Fix creatures being able to see you through cameras and mirrors.
Remove explosion effect from small arms ammo put into fire.
Fix crash/weird behavior when handling items while over-encumbered/
Fixes the autoattack range for HAS_REACH weapons when the gameworld is circular.
Fix drinking from 'aluminum can' segfault.
Fix crash with no audio device.
Fixes creatures not setting off traps or falling z-levels after being flung.
Fix crash when resizing window during character creation.
Fix overmap special exhaustion when placing mandatory specials.
Prevents players from inheriting each other's deafness.
Fix for melee sound related crashes.
Disable recharging vehicle batteries from handheld batteries.
fix for crash to desktop when player tries to remove charcoal or food from smoking rack
Fix throwing stacks of items.
Fix wrong tripoint usage for temperature calculations.
Make trying to sleep into an activity.
Fix items going spoiled while crafting.
Sort out of spilled liquid infinite loop fix.
The internal furnace can only consume itens up to a maximum mass and volume.
Fix vehicle part install CTD.
Recalculate morale after washing filthy worn items.
Avoid invlet clashes on worn items.
Prefer dropping items into vehicle cargo spaces where available in more situations.
Fix traps ignoring monster armor.
Vehicles: make the vehicle split code more robust and stop game crashes.
Use maps on all zlevels so they actually reveal things.
Fix crash when talking to ranch foreman about prospectus; Fix agricultural investment option not functioning.
Consistent fireproof / firey monsters immunity to fire-related fields.
Type cast for prevention of integer overflow with large volume containers like cargo containers.
Bionics: connect cable charger systems to vehicles.
Unloading plutonium from vehicles now gives the correct amount.
NPC missions: clear the mission during the failure talk topic.
Fixed crash related to unbound direction action.
Reduce quarter-corpse butchering times to 1/4th of full corpse.
Set max for item stack charges, container volume and cargo volume.
Prevent heat induced vomiting until dead.
Folding vehicles: improve collision test when unfolding.
Fix item category names not updated when switching the language.
Fixed lightmap-related crashes in MinGW 64-bit executables.
Npc: NPCs on guard duty in a vehicle stay in the vehicle.
Fixes isometric tile rendering.
Npc: friendly NPCs only warn about hostile monsters.
Fix bomb fragment placement with z-levels on.
Fixes safemode custom rules when creating a new character.
Melee: make sure aoe techniques don't access an array out of bounds.
Fix aiming if target moves out of LOS.
Improve terrain bashing with experimental z-levels.
Allow turrets to shoot "over" the vehicle they are mounted on.
Vehicles: show active, fueled engines or battery in sidebar fuel indicator.
Hack around android joystick shifting bug.
Restore NPC ability to target player.
Deep bites now actually progress over time.
Fixes errors in graphical builds without sound enabled.
assure_dir_exist now creates parent directories recursively.
Skip dodge and block techniques when looking for a normal technique.
Fixed zombie necromancer was able to revive zombies pulped by a very hard hit.
Fix aiming anywhere after player has moved.
Applies radiation mitigation to all sources.
Adds minireactor to electrical power calculation.
Fixes gunmods that add non-auxiliary gun modes.
Fix NPC weapon wielding turn cost.
Fix monsters' special attack description not translated.
Fix aiming via mouse click.
Skinning animals smaller than Great Pyrenees now possible.
Vehicles: don't let drag stop vehicles in active cruise control.
No map extras in refugee center (for now).
Greater search range for refugee camp bandit missions.
Allows vehicles with a seed-drill to plant seeds
Fixed time cost for auto-mining.
Fix crash related to null pointer in creature tracker.
Make fire extinguishers work again.
Fix ASCII fallback for corpses.
vehicles: improve split logic.
Game: adjust vehicle driving offset based on the new speeds.
Unloading ammunition belt can be interrupted.
Fix HP not being recalculated during chargen.
Restore ability to use recipes from eink tablet.
Made Mycus Fireproofing and Mycogenesis consistent, and they will no longer prevent your clothes from burning.
Correct several uses of distance metrics.
basecamp: retrieve companions sent to do expansion crafting.
Fix wall connectedness on tiles builds with tiles disabled.
Vehicles: only sink vehicles in deep water.
Prevent NPC duplications when climbing stairs and colliding with a monster.
Prevent zone activities from working across z-levels.
Fix lighting of exterior walls by player-held light sources at night.
Move control laptop time investment to be before hacking attempt.
Respect `looks_like` for memorized tiles.
Disallow pseudo items in crafting component selection.
Fix calculation of chance to persuade NPCs to train.
Npc: fix NPC followers not closing doors.
Serialize recipe charges.
Fixed NPC dialog around lying and succeeding at missions.
More mall background tiles will match floor.
Stop people from randomly mutating new hair styles.
Silence error message when monster AI traverses an off-map vehicle.
Fix handling of NPC passenger removal.
Fix check for available wheels when changing tires.
Disallow washing in the dark.

## Performance:

Optimized mapgen when generating homogeneous tiles (empty air or all rock).
Shadowcasting optimizations for ~10% performance speedup.
Fix memory leaks in cata_tiles.
Switch from rand() to a simple mix/hash function for random tiles, also more speedup.
JSON optimization: removed many default values.
Remove effective no-op in player::fire_gun.
Cache morale level and speed up its computation.
Update reload times.
Cache some of the pathfinding data.
Draw border enhancement.
Hugely speed up crafting GUI.
Fix the inventory UI slowdown.
Allow SDL redraws during sleep or when FORCE_REDRAW triggers.
Spam fewer popups while saving submaps.
Improve performance of damage calculation.
Defer autopickup item lookups until first use.
Cache item types for inventory; huge crafting GUI speedup.
Speed up vehicle::is_broken, use it a bit less.
Speed up some slow sections of monster code.
Optimize saved monstergroups to decrease save size.
Faster drawing of empty spaces in tiles build.
Skip drawing spaces in winconsole builds.
Performance improvement for mega vehicles with many turrets.
Faster inventory menus.
Fix weather data performance impact.
Implement deferred color loading.
Losslessly compress all tiles.
Don't store translated material attributes.
Streamline effect processing on addition.
Speed up cache generation in z-level mode.
Fix decreased performance of software rendering.
Remove defensive redraw, add wrefresh where needed.
Cache values in season_of_year and reuse on same turn.
Remove unneeded SDL_RenderSetLogicalSize.
Use map::points_in_radius instead of manual iterating.
Reduce Submap constant memory requirements of Cosmetic strings.
Reduce memory consumption for soundpacks.
Fix lag due to copying player objects.
Encode mapbuffer terrain data using RLE scheme for smaller save files.
Faster item layer computation.
Improve performance of encumbrance calculations.
Lazily load sound effects as they are encountered instead of at application startup unless explicitly preloaded.
Faster color name lookup.
Remove recursive call from open_or_close().
Performance boost for SDL drawing using color modulated textures.
Improve sorting large numbers of items into zones.
Optimize inbounds check and reactor lookup.
Large optimizations to dynamic lighting via a fast exp approximation.

## Infrastructure:

Allow multifunctions containing both iuse_actor and cpp iuse_method.
Overhauled mapgen to allow more flexible specification of map features.
Better help menu for command line invocation.
Moved mutation definitions to json.
3D map infrastructure.
Move NPC dialog to json.
Use lightmap consistently in both curses and tiles.
More flexible menu filtering system.
Moved special tool items to json.
Moved vehicle spawns to json.
Methods to transform buildings after generation, i.e. to make them looted or barricaded.
Cleanup and extension of sound system.
Unified bullet disassembly handling.
Overmap saves moved to json.
Removed a lot of redundant default json entries.
Allowed arbitrary items to have artifact properties.
Migrated worldoptions, autopickup to json.
Add separate flag for electronic systems control.
Added zombie movement unit tests.
Put the crafting gui code into it's own module.
Add method to check if item can holster another.
Apartment Tower JSONification.
Add soundpack support.
Added example jq scripts for JSON parsing.
Wrap up _("translated weight units") to the dedicated function.
Re-seed RNG after choosing tiles.
8-way rotation of some ascii line drawing characters for vehicles.
Automatically rotate movement in isometric mode.
Fix weighted list RNG on platforms with a different RAND_MAX value.
Add function for temperature conversion (from F to C).
Use wchar_t for all potentially-wide-character handling.
New road mapgen to replace mapgen_road_*()
Jsonized monster attacks.
Factor out drawing primitive algorithms to a separate module.
Remove hardcoded moves cost when unloading from containers.
Weather Reader reworked.
Adds Prying quality, adds helper functions for quality checks.
Better NPC complaints.
Implements magazine wells.
Customizable bite attacks.
Add inheritance, strict and bounds-checking to MONSTER.
Allergy flags instead of allergy materials.
Move turret monattacks to a json actor.
Vehicle weight cached, more realistic.
Implement Lua wrapper to store and use either value or reference objects in Lua.
Create Blank Building Template.txt
Comestibles support inheritance.
Add lifting and jacking requirements to vehicle modification.
Extend 'generic_factory' + aliases + use the factory to manage terrain objects.
Add compiler LTO support.
Use center_print() function in appropriate places.
Use trim_and_print() instead of locally introduced function trim_to().
Display NPC needs in debug menu for AI development.
Implement string id for tool qualities.
Support inheritance for vehicle parts.
Augment and use map::water_from() to handle crafting requirements.
Move the scent map into a dedicated class.
Convert manual memory management to automatic using unique_ptr.
Make NPC class id a string_id.
Convert lab_notes and hints to use the snippet system.
Item burning code rewrite, exploding magazines.
Jsonize NPC class stat bonuses.
Spot checker for FoV scenarios.
JSONize NPC talk tags.
Wrap file reading into utility functions.
Units wrapper class for volume.
Specify vehicle part repair requirements in JSON.
Adding a call to add per-minute LUA callback.
Move mission dialogue to json.
Add inheritance support to generic factory.
Better handling of item templates.
Move crafting rig definitions to JSON.
Split engine load in to electrical and propulsion.
Fuel efficiency tests with targets.
Jsonize mutation hunger, thirst and fatigue rates.
Rewrite trap loading to use generic_factory.
Encapsulate the WINDOW pointer in class game in unique_ptr.
Add char_validity_check unit-test.
Use dedicated type for mass/weight values.
Use get_files_from_path instead of platform dependent code.
Implement and use a copy_file function.
Added ability for mutations to spawn items via JSON.
Added the ability to load mods from user_dir/mods.
Add wrapper function for finding suitable points for mapgen.
Display float options in the correct decimal format.
Ranged balance unit test.
Use a wider type for symbols.
Json formatter.
Jsonize mutation armor.
Mapgen palettes.
Changed recipes to use filament group.
Use variadic template functions instead of plain C-like variadic function arguments.
Move class map_item_stack into separate header and source files.
Load only base_colors file when it is available.
Switch OS X locale detection to CoreFoundation.
Normalize colors for alternate map keys.
Implement time_point and time_duration classes.
Extract events system to separate class.
Added morale editor to debug menu.
Add CodeTriage badge to cleverraven/cataclysm-dda.
Compress Basic menu sound effects to Ogg Vorbis.
Unhardcoded NPC destinations (using overmap locations)
Improving modding support via adding ability to load game options directly from JSON.
Add a class to encapsulate references to a specific vehicle part.
Max player stamina moved to JSON.
Added FRAGILE_MELEE flag to represent fragile melee weapons.
Unicode support for SCT.
Update vehicleDef.py to produce better vehicle templates.
Move fuel and engine parameters to JSON.
Added pull request template.
Adds the Debug Bionic Power trait.
Fix flaky explosion regression test.
Detect unexpected mutation failure in the mutation unit test.
Jsonize large swaths of NPC dialogue.
Enhance generation of forest tiles with terrain-dependent furniture and forest composition attributes.
Conversion of nutrition to calories (kcal).
Allow constructions to spawn byproduct items.
Implement proper vehicle part iterator and range.
Add script to generate Changelog from SUMMARY lines in Pull Requests.
Make input timeout context-specific.
Npctalk to JSON: Move most NPC dialog to JSON.
Properly implement time duration string alignment.
made_of_any(materials) for creature.
Add the option to create Changelogs grouped by Build to generate_changelog.py
Add support for deferral of player movement, use it to fix two bugs.
Load time duration from string (containing units).
Converts monster size to weight and volume.
Replace usage of sentinel tripoint_min with cata::optional.
Add more functions to vpart_position and vpart_reference
Better clarity in item description code.
Clean up handling of vehicle power to always use watts.
Add error reporting to many calls of SDL function.
Do not ask for retarget when opening projects in Visual Studio.
Print the Cataclysm version number in the debug log.
Fix foldstring ignoring multiple linebreaks
Make point and tripoint literal so they can be used in constexpr contexts.
POSIX backtraces now work for installed binaries and position-independent executables.
Improved CI infrastructure error handling.
Allow explicit specification of overmap special connection type.
Find or create overmap special after overmap generation.
Basecamp, faction camp: start merging faction camps into basecamps.
Better statistics in tests.
Upgrade tests to Catch2 2.5.0.
Show debug logs during tests.
Missions: autoset monster_kill_goal for KILL_TYPE and KILL_SPEC.
Missions: Move some start functions into JSON.
Add tracking of overmap special for placed terrain.
Faction camps: consolidate and clean up farm code.
Basecamp: try to regularize mission starts and mission returns.
Unhardcoded comfort, warmth and feet fire bonus values for furniture.
Reorganize NPC backstories into their own folder.
Enable JSONized placement of overmap specials at mission start.
Split sound functionality out of sdltiles.cpp into its own file.
Split comestibles.json into many files.
NPC expertise infrastructure.
Changed butchery to use JSON for drops, for all butchery actions.
Show test times in CI results.
Add tool qualities to the game for later use in scientific tools.
Replace tag_colored_string with colorize.
Run tests for CMake CI build.
Simpler test randomness seeding.
Enable functional boats phase.
Npctalk: add more conditions and dynamic line options.
Npc: remove hardcoded mutation modifiers to opinions and use JSON values
Adds not-quite implemented basic analytical tools for chemistry.
Fix city districts and increase default size.
Npctalk: add u_sell_item effect.
Npctalk: add a simple pseudo-switch for responses.
Fix NPC class loadout selection.
Npctalk: add mutation threshold flags, static and starting NPC traits, and a basecamp count.
Document units for power and energy_consumption.
Replaced hardcoded terrain list with checking of terrain flag.
Change within_visual_range function to reflect usage.
Allow more specific control over tests run in CI.
Improves structure of background stories to prepare for other types of inquiry.
Improvements to player_activity regarding distractions.
Npctalk: add true/false responses and CONDITION trials to JSON.
Allow flag-based blacklisting and whitelisting of overmap locations on a per-region basis.
Npctalk: add a bunch of new options to JSON.
Rationalize Visual Studio compatibility code.
Mutation loading now uses generic_factory.
Make route_adjacent available to all activity handlers.
Moved wind generation variables to regional_map_settings.json.
Npctalk: move NPC needs to JSON.
Npctalk: move NPC follower AI rules to JSON.
Npctalk: move almost all dialogue into JSON.
JSONnizing CBM slot feature.
Land Use Codes infrastructure.
Moves allergen handling vitamin absorption to JSON.
Refactor advanced inventory item movement to use activities.
USABLE_FIRE tag makes terrain or furniture usable as a nearby fire for crafting.

## Build:

Support for finding alternate versions of build tools.
Lots of forward declaration and #include cleanup to speed up compilation.
Addition of many unit tests.
string_id, a typesafe and efficient wrapper for string identifiers.
Makefile supports various standard environment values.
Add dmg distribution target to makefile.
Tiles support on OpenBSD.
Add an easy makefile option to compile every localization file.
Set -mmacosx-version-min to 10.7 using clang.
JSON regression check.
Throw exception on debugmsg in unit tests.
Bump minimum supported compiler versions.
Use ar from cross-compiler's toolchain.
OS X. Support building .dmg packages for curses version.
Makefile: add USE_LIBCXX flag
Fix bundling liblua on OS X
Fix OS X launcher script.
Fix for old clang versions that don't like empty initializers.
Disable C4146 error in MSVC
Add mod support to unit tests.
A workaround to avoid a suspected MSVC code compilation issue.
Fixed clang crash on OS X.
Attempt to recover from no git in CodeBlocks project.
Graceful migration of legacy savegames.
Handle obsolete items in mods.
Fix ARM compilation issue.
Update CATCH to v1.5.8
Support loading worlds from CLI.
Always require RFC 4627 compliant JSON.
Include numeric to fix OSX compile.
Add a switch to retain debug symbols for profiling.
Update MXE ICE workaround to blacklist anything targeting x86_64-w64-mingw32.static
Don't keep _GLIBCXX_DEBUG when DEBUG_SYMBOLS is set.
Allow installation in a path with whitespaces.
Add a compile mode that checks for printf format errors.
Fix Makefile not respecting 'FRAMEWORKSDIR' exported to environment.
Bionics regression test, currently "item consuming" ones only.
Add explicit instantiation of string_id::NULL_ID to make clang happy.
Enable unit tests in Travis builds.
Enable coveralls support.
Add man pages for cataclysm and cataclysm-tiles.
Add files recommended for UNIX desktops.
Streamline the color loading from JSON in SDL and Windows console builds.
Add MXE compilation and Wine testing to .travis.yml
Fixed compile problem in VS.
Add codecov.io to .travis.yml
Allow use of Clang through MinGW.
Fixed makefile to use pkg-config instead of ncurses5-config.
Fix the OSX cross-compile.
Put 'gold' really in use when linking.
Add equality operator to tripoint_range.
Add gcc 7 and 8 to build matrix.
Snapcraft Build recipe added.
Fix compiler errors on clang-7.0.0-svn
Sort object files to link them in reproducible order.
Update .desktop and appdata files in data/xdg.
Add Dockerfile for building and experimenting on Debian.
SDL windows: allow HDPI displays
Makefile updates for MSYS2.
Properly work-around broken SDL 2.0.5 key events on Linux.
Debug stack trace & crash handler for Windows.
Add PR validator to ensure use of a summary line.
Android build standup.
Add unit test for NPC movement fixes.
Fixed Android build regression.
Change MSVC configs to build test executable.
Faster builds with CMake.
Vehicle power test: make it more consistent.
Visual Studio solution with vcpkg support.
Use travis build stages.
Run tests under AddressSanitizer in Travis CI.
Sort generated lua bindings source file to allow reproducible builds.
Adding astyle to deb/ubuntu packages.
Automate changelog generation.
Add macOS to travis-ci builds.
Added VS solution to build statically linked executable using vcpkg.

## I18N and A11Y:

Localizable HP bars.
Implement printing aim accuracy as numbers.
Textual vehicle facing indicator.
Translatable moon phase.
Fix of untranslated (sub)category in crafting gui.
Don't dynamically initialize using gettext.
Make vitamin and fault and mod targets translatable.
Fixed terrain name translation.
UI improvements (for easier translation).
Allow Unicode strings as item symbols.
Add comment for translators about mutation UI.
Add Chinese main menu ASCII art.
Allow json_flags to be translated.
Display localized "Really quit?" string in main menu.
Fully handle language changes.
Install only specified translations for curses version.
Extract text field of morale_type for translation.
Fix refugee center NPCs' unlocalized names and occupations.
I18N-ize action menu entries.
Ensure consistent string order in translation template.
Fix interference effect of radio messages in localized version.
Add Polish language.
Better docs for translators.
Add 'translate_marker' macro for xgettext to extract strings for translation.
Windows language detection and selection.
Load names when the language settings change.
Display l10nized tab names when creating new world.
Link against ncursesw if L10N enabled.
Make user-facing error messages translatable.
Many, Many new strings and menus are translatable.
Provide context for translating strings of monster abilities.
Allowed recoil level to be translated.

## Statistics:
3271 files changed, 4621405 insertions(+), 1700313 deletions(-)
37,604 commits
~700 contributors

New game entities (core)
Items:
11 ammunition types, 84 armors, 13 bionics, 18 books, 258 foods, 18 constructibles, 21 containers,
547 crafting recipes, 208 misc items, 52 guns, 33 gunmods, 75 tools, 22 wearable tools, 6 tool mods,
303 uncraft recipes, 17 vehicle wheels
Mapgen:
52 epilogues, 46 furnitures, 496 item spawn groups, 1139 mapgen entries, 69 monster spawn lists,
64 overmap specials, 730 overmap terrains, 34 mapgen palettes, 137 terrain types,
52 vehicle blueprints, 30 vehicle spawn groups
Misc:
4 dreams, 66 effect types, 9 engine faults, 47 harvest entries, 3 martial arts, 14 materials,
104 monsters, 16 monster factions, 211 mutations, 20 professions, 13 scenarios, 262 snippets,
31 start locations, 455 talk topics, 8 martial art techniques, 153 vehicle parts, 17 vehicle wheels
New game entities (mods)
Items:
102 ammunition types, 28 armors, 3 bionics, 17 books, 60 foods, 11 constructables, 12 containers,
6 engines, 206 misc items, 118 guns, 6 gunmods, 43 magazines, 369 crafting recipes, 136 tools,
158 uncraft recipes
Mapgen
12 furnitures, 348 item spawn groups, 1911 mapgen entries, 41 monster spawn groups,
41 overmap specials, 2372 overmap terrains, 33 mapgen palettes, 11 start locations, 44 terrains,
24 vehicle blueprints, 24 vehicle spawn groups
Misc:
2 harvest entries, 2 martial arts, 119 monsters, 2 mutations, 34 professions, 24 starting scenarios,
93 snippets, 275 monster speech entries, 8 talk topics, 11 martial art techniques, 395 vehicle parts

======

# 0.C

## Features:

Infighting! Monsters now have factions assigned and will attack other monsters from opposing factions.
Meteorology! Featuring all-new thermometer, barometer, and hygrometer, as well as an all-inclusive weather station. Now we can finally talk about the weather, as we've always wanted. (disclaimer, you can't chat about the weather with NPCs)
You can warm yourself up from a nearby fire.
Change car batteries without any tools, truck batteries with just a wrench, or install swappable storage battery cases and add/remove storage batteries to your heart's content. Electric cars come with cases for their storage batteries by default now.
Many vehicle parts are now foldable, enabling you to have a more complete folding bicycle (or wheelchair).
Aiming! You can now spend time when aiming a ranged weapon to improve your accuracy with it.
The patented DeathCam™! You can now watch what happens after your epic death: is anything left of you after that massive fire burns itself out?
Rifle straps! Mount one on your gun and just wear it when you're not using it.
Some cars have alarms now, and you can try to bypass the alarm and unlock the controls.
Better interactions with worn items, such as auto-retrieving stowed items from them.
Toggle modes for each vehicle turret individually.
Manual fire turrets.
Cameras mountable on vehicles to extend view area.
New drive-by-wireless system for cars, remote-control full-sized cars!
Clothing modifications (pockets, padding, and reinforcing).

## Content:

An abandoned farmhouse may spawn in the forest from time to time, with a sad story behind it.
Tanning with trees! Blackjack oaks now spawn, and can provide tanbark.
Electric chainsaws and jackhammers now exist in the world.
Destructible bridges! They can be smashed, they have sidewalks, and are a source of rebar.
Straw! Get it from the hay in farm barns and make yourself a nice straw hat.
Battery mods (extended battery, rechargeable battery, etc.) can now be removed by applying a screwdriver.
Wool and felt are now usable materials.
Lots of clay and pottery recipes/items.
Diesel fuel/engines/pumps.
Lots of comestibles and recipes for them.
Buildable concrete and brick walls and roofs.
Flu shot that actually inoculates against flu.
Metal tank furniture similar to a keg, but easier to make.
Lots of new clothes and recipes for them.
Large amounts of chemical and metallurgy additions, lots of bombs and rockets.
Interior lights for vehicles.
Fire engine, with a water cannon!
Occasional mineral drops when tunneling (limestone so far).
Zombie technician gained a disarm attack.
Student professions.
Generic spiritualist content.
Craftable canned food and recipes.
More farming content and recipes to make use of them.
Even more houses!

## Interface:

Butchering can now be used to cut up items, too. Also, you can now salvage _all_ the things (in a tile) in one keypress.
Item descriptions now tell you what you know you can craft with them. No more wondering what those stupid copper tubes are good for.
You can now choose to ensure that items you pick up never get wielded, keeping your hands free -- useful when you want to be using a martial arts style that's primarily unarmed.
Foraging just... happens. Without prompting you (Y/N?) every (Y/N?) time.
You can now choose to re-roll a random scenario along with your other random character generation things.
New item action menu, trigger items without rooting around in your inventory!
Option to merge all cash card charges into one card at an ATM.
Laser-dot targeting now triggers safe mode.
Streamlined vehicle construction menu by adding a shape select menu to parts that have multiple symbols.
Added tabs to vehicle construction menu to help manage all the parts.
Sound symbols persist until the end of the player turn, and can be examined for a description.
Warning prompt about activated items when sleeping or waiting.
Item names now have HP bars displayed with them.
Add V-menu (nearby items/monsters) to peek command.
Add filters to advanced inventory.

## Balance:

Gun mods aren't just a free-for-all when reaching marksmanship level 1 anymore -- instead, they each have different skill requirements to install.
Canes, cudgels, and umbrellas now work as improvised fencing weapons.
Gunstores are all locked up.
Muscle-powered engines can run alternators now.
Muscle-powered engines cause thirst, hunger and fatigue.
Split out more layering locations and layers, but made layering penalties harsher.
Nerfed shrapnel from bombs in general, they are MUCH less effective against armored enemies.
Monsters with many weapons semi-intelligently choose which ones to use.
Tuned skilling progression for making archery items to allow bootstrapping.
Unfletched arrows no longer count as ammunition so they don't clutter your firing menu.
Some monsters have a small amount of nightvision, Now you will learn why you fear the night.
Enabled trading with starting NPC at game start.
Slowed tankbots down so you have a chance of running away from them.
Zombie master special now picks from every zombie, not just a small list.

## Bugfixes:

Doors and windows no longer hold up the roof! Hopefully preventing collapses from zombies breaking into your shop.
Solar panels now _just work_ (as long as they're above-ground and it's sunny).
Fixed dark temple finale by enhancing the dark wyrms that it spawns.
Fix slow vehicles getting stuck in reverse.
Fixed free blocks when player had no block techniques.
Make effects that damage all player bodyparts use the same armor code as other attacks.
Scale damage to armor based on its coverage so e.g. power armor isn't ridiculously vulnerable to acid.
Fatigue can no longer go so negative that you don't need to sleep for days.
Unify vehicle fuel handling.
Game remembers which mutations you had activated.
Fixed turrets shooting through doors.
Fixed bug that was making gun recoil be too low.
Fixed bashing corpses with blunt objects.

## Performance:

MASSIVE improvement in performance when there are large numbers (thousands) of items nearby.
Added a clustering algorithm for monster hearing that improves performance when there are many (thousands) of monsters on-map and making noises.
Iterate across map structures in cache-friendly way.
Avoid saving/loading sections of map that aren't interesting (like solid rock).

## Infrastructure:

Diseases are configurable from JSON and applied as relatively generic status effects.
Pedal/wheelchairs/paddles united as a "fuel type".
About half of the item types are now composable, for example you can easily make a "wearable gun", or "wearable tool" now.
Overhaul and simplification of map data handling.
Simplification of gun and gunmod handling.
Restored building under MSVC.
Build performance improvements via removing unnecessary includes.
Simplify handling of vehicle coordinates.
Visibility checking API cleanup.
Unified filesystem API.
Extracted activity handlers from game.cpp
Sound processing moved to a dedicated module. (in-game hearing, not the game making sound)
Moved some shared logic from player to character.
Streamlined obsolete mod handling.

======

# 0.B

## Features:

Random characters have professions applied.
Brewing.
Wearable tools.
Martial arts techniques can trigger when wielding appropriate weapons.
Wing mirrors for vehicles.
Prototype hordes.
Adjust zombie speed with mods.
Made butcher menu's first entry match the butcher hotkey, so you can just hold down the button to butcher all.
You can dig down stairs with proper equipment.
Scabbards, holsters and sheathable weapons.
At high skills you can quick draw/attack with weapons.
Fish spawn as distinct creatures, and they're used for fishing checks.
Quivers for arrows.
Furniture can act as a tool.
Corpses rot and eventually disappear.
Armor is assigned to a layer, and armor on different layers doesn't impose layering penalties.
Destroyed vehicle parts get ripped off the vehicle.
Player can start at various locations.
Special support for mapsharing installs:
  - lock down debug menu;
  - lock players to their username;
  - more configurable file placement;
  - locks around map files.
Language switch is dynamic now.
Guns such as revolvers no longer eject casings when fired, they're instead ejected on reload.
Internal furnace and Battery System CBMs are toggleable so you're less likely to eat random objects by accident.
Spending more time near traps has incremental chance of finding them, spotted traps are remembered.
Thrown items above a trap-defined threshold will trigger traps.
You can now peek through curtains and some doors.
Smashing a broken window again clears out the broken glass (relatively quietly).
Autopickup can get at anything you can reach, i.e. adjacent tiles.
Can set exclusion zones for autopickup, so you can avoid accidentally picking up all your stuff in your base.
Contents of books are unknown until first read (which is faster than usual).
Can craft recipes if you have a book in range that provides it.
Can learn recipes by practicing them.
Roof of the vehicle you're currently in is not drawn.
Faction hostility is back.
Kiln operates without player being nearby.
Radio operated items.
Switched to seed-based weather generation.
Options are only displayed when they are applicable to your build.
Can perform unspeakable acts upon zombies to turn them into your packmule slave thing.
Messages give feedback on melee misses.
Foraging is seasonal, fruits will grow each season, but once picked are gone until the next.
Pet menu to interact with friendly monsters.
Starting scenarios stitch together profession, traits, and starting location.
Picking up and dropping multiple items is now an interruptible activity.
Activatable mutations.
Heavily moddable gun platform.
Fire creates invisible hot air fields, which meander around in enclosed spaces and warm them up.
Factored windchill and humidity into body temperature calculations.
Vehicles smash items when they (wheels) run over them.
Refined vehicle/terrain collisions.
Hulks and Brutes now have a very damaging fling attack.
Jumper cables can be used to link together electrical systems of vehicles, including vehicles outside the reality bubble.
Crafting a large batch of items can apply a discount to the crafting time required.
Overhaul of "cut up" system:
  - Cannot cut up an item if it includes a material that can't be cut up (e.g. shotgun);
  - Cutting up returns items from each material that makes up the item;
  - Cutting up most items should respect the total volume of the item.
Most terrain can be smashed now, if you can hit it hard enough.
Can turn individual vehicle engines on and off.
Filling an item with water from e.g. a river is now an interruptible action.

## Infrastructure:

Switched to SDL 2.0.
Made paths configurable for packaging and installation support.
Finished pushing martial art definitions out to json.
JSONized multi-tile building generation, leading to huger buildings.
Tilesets can provide a per-category fallback tile to handle new monsters/items/whatever.
Silenced all the warnings, now it's easier to keep new ones from cropping up.
Lots of string handling infrastructure, making translated string handling easier.
Missing tiles in tilesets can fall back to ASCII.
Saner glyph cache handling.
Components used to craft an item are stored in the item.
Debug overlay for hordes.
Improved window handling.
Generic iuse functors unify many types of iuse functions.
JSONized bullet pulling recipes.
Generic support for foldable vehicles, still need support for *crafting* them.
Encapsulation applied to map accessors.
JSONized monster drops.
Damaged fuel tanks leak fuel on the ground.
Most menus use input context now, and therefore have configurable keybindings.
Switched build to c++11.
Items can have a list of iuse methods instead of just one.
Drug effects can mostly be defined in JSON.
Scripts for querying json in tools_json_tools.
Beefed up utf-8 input handling.
JSONized NPC definitions.
Unified recipe requirements across constructions and crafting.
Better error handling when initializing SDL.
Recipes can have byproducts.
Added a standalone map layout utility.
Monsters are saved to the overmap instead of per-submap, clearing the way for horde support.
Hgamelaunch start script.
Items can spawn with variable amounts of charge.
Monster blacklists are applied consistently to all spawn code.
Different ammunition-bearing monsters (turrets, robots) have customized loadouts of their various ammo types.
Obsolete mods can be marked as such, preventing debug spam if a save containing them is loaded.

## Balance:

Give most starting professions decent starting equipment.
Nether spawns near corpse spawns.
Capped skill gain from many activities, especially crafting.
Melee weapons can take wear and tear damage based on their primary material.
Categorized CBMs you can get from butchering things.
BEES!
Armor values nerfed.
Mutagen spawn rates slashed.
Overhauled mp3 player morale bonus to make micromanagement of it suboptimal.
Amount of damage blocked by a block technique based on strength and skill of blocker.
Removed acid rain until it can be made into a local event.
Nerfed speed of many zombie animals.
Starting professions supplied with cold-weather gear to match the expected climate.
Standing in a fire less likely to ignite clothes.
Lying in fire (when one or more legs is at 0HP) causes MUCH more damage.

## Content:

New monster, Wraith.
Hops, barley, and molasses as brewing ingredients.
Yeast for fermenting brews and baking some bread foods.
Sugar beet as a renewable source of sugar.
Fruit wine and Brandy.
Moonshine and home-brewed beer.
Grappling hook.
Many new house layouts.
Wells and well digging.
CQB CBM that provides martial art style.
Warehouse building.
Decorative terrain and furniture.
Parasites and diseases from unsafe foods.
Curtains for vehicle doors and windshields, privacy please!
Foraging (in bushes, shrubs, trees).
Towel usable for many handy things (still not at HHGttG level).
hehe, honey.
Wearable rx12 auto-injector.
E-cigs
Motel locations.
Slime mutants can slip through tight spaces, spawn friendly slimes.
Some insect-like mutants can sip nectar from flowers (but at a cost...)
Mutagen gives you wings! (butterfly wings)
Bird mutations.
Zoose
Killed bots drop (disassemblable) broken bot items instead of corpses.
Bear mutations.
Bio operator zombie.
Spider nest basements.
Nice looking road ends and roundabouts.
Exploding gasbag zombies.
Pizza parlor building.
Wheelchairs.
Notes left by other survivors scattered all over.
Brain blob directs nearby blobs to move intelligently.
Mall location.
Several toolbox items to streamline carrying around your crafting needfulls.
Cotton and many cotton-based recipes and items.
Plant mutations.
Audit of all item prices to try and get a sensical baseline for them.
Supercharged military turrets.
Make Fedora activatable, m'ilady.
Road barricades.
Necropolis.
Rollerblades and skates.
Evac center and piles of NPCs and missions.
Bandit camps.
RC car and remote-detonated bombs, and a remote controlled lamp.
Automated gas stations.
Boats.
E-ink tablet and laptops can display recipes and act like books.
Can take pictures of monsters and view them on laptops or tablets.
Fish traps.
A "Thrilling" monster easter egg.
Riot control bot.
Extensive mutation chain culminating with player effectively joining the Marloss faction.
Extensive expansion of Marloss monsters/structures.
Various power substations, with new monsters.
Diesel added as a vehicle fuel.
Added craftable pontoon bridges.
Rat mutants can burrow, Cephalopod mutants can grow a large shell, lizards can regrow limbs.
Many new starting locations.
Curing hides and tanning leather.
Full coverage of tiles in Retrodays and MShock's tilesets!

## Interface:

Expanded armor layering window.
Added way to swap panes in AIM.
Animation and duration for smoking activity.
Action menu that displays all actions in a tree menu.
Highlight things you can interact with when 'e'xamining.
Many strings are properly pluralized and have support for doing so when translated as well.
Standardized overmap building colors.
Vehicle examine menu shows used/capacity of fuel tanks and cargo space.
SDL builds can play music.
Log messages colorized.
Books colorized by category.
Different weather types get their own animations.
Save/load log messages.
Fuzzy river borders.
Scrolling text animations when things are damaged and on some effects triggering.
Lots of menus now have sorting, categories, and search.
Animation delay option.
Player can write and read sign items.
Added a menu displaying martial art style characteristics.
Perishable and rotting items colorized.
UPS no longer activatable, now act as passive batteries.
Prompt to continue studying a book until all recipes learned.

## Performance:

Greatly sped up construction menu.
Overmap scrolling speed greatly improved.
Turn number added to calendar since it's called a gajillion times.
Switched a lot of large collections to use std::unordered_map() or std::unordered_set().
SDL framebuffer cache.
Extracted rain animation code from main drawing code.
Tile lookup speedups.

## Bugfixes:

No bleeding effect if your armor absorbs all the damage.
Make game stop treating trees, walls, etc as hallucinatory with respect to vehicle collisions.
Prevent dragging furniture from hoovering up items.
Option to force software rendering to work around hardware support issues.
Players are ejected from vehicles when their seats are destroyed.
Contents of items destroyed by interacting with them are dumped instead of being deleted.
Restored function of area melee attacks.
Made various battery mods play nice together.
Prevent segfault in the unlikely case that you miss so badly that you shoot yourself.
Don't cause blood spatters when the attack does no damage.
Avoid crashing when loading a corrupted submap.
Avoid resetting creature speed to 100 when a creature is saved/loaded.
Option to disable joystick input in case you have a broken joystick.
Always practice at least one of the melee skill types when attacking.
Fixed off-by-one error that made 100% coverage armor 99% coverage.
Move critical multiplier calculation after armor absorbs damage.
Added move cost for interacting with computers.
Use maximum heard sound for effects (such as deafness), not the sum.
Player graveyard works as intended, most recent player save is moved to the graveyard folder.
Factored weight of items in furniture into cost of dragging the furniture.
Gunmods with firing modes finally make correct sounds when fired.
Guns spawn with ammo when mapgen calls for it.
Fixed longstanding bug where displayed warmth would fluctuate wildly if your body temperature was optimal.
Prevent player from taking damage when driving over an acid puddle.
Taught zombies how to pick the right stairs.
Fixed bug where zombies can attack at range after a knockback.
Lots of window refresh cleanup.
Turrets and vehicle turrets now respect friendly status when burst firing.
Fixed a bug where monsters could see further than they should in circular distance mode (they still used square dist).

======

# 0.A

## Highlights:

Module manager.
Fullscreen mode.
Many mutations, more refined mutation progression.
Improved view options for driving.
Improved item handling, including category views, partial stack handling.
Mouse move and mouselook.
Fishing.
Working Refrigerators.

## Features:

View item on mouse hover in SDL.
Mouse move.
Basic LUA support.
Vehicles disintegrate into their constituent parts on impact.
Fuel tanks preserve their contents when removed/installed.
Vehicle construction and repair using duct tape.
More distinct mutation trees, including branch thresholds and post-threshold mutations.
Interact with monsters on stairs.
Guilt from killing monsters tapers off as you kill more of them.
Can track vehicles with a GPS module.
Allow filtering constructions by the ones you can do right now (can toggle).
Idling for vehicles, can effectively run as generators.
Minifridge that keeps food fresh longer.
Clothing pockets and hoods only activate when needed. (for warmth)
Inventory and crafting menus support listing items by category.
Expanded underwater combat.
Item spoilage rate varies based on temperature.
More info in list monsters menu.
Rechargeable battery pack mod for tools.
Gunmods are installed on rails now.
Better gender handling at character creation.
Expanded vehicle electrical system.
Can pick up or drop partial stacks.
Shove items out of the way when closing a door.
Radioactive items.
Mutation friendly clothing.
Remove prompt to resume task, of course you want to.
Vehicle facing indicator (option).
Fullscreen mode.
Show contents of grabbed vehicle (e.g. your shopping cart) in advanced inventory pane.
Fishing, find a pole!
Automatic view shifting when driving (option).
Zoom mode that dynamically resizes tiles (pretty slow when zoomed unfortunately).
Search known recipes by output, tool or component.

## Infrastructure:

Overmap tiles moved to json.
Lots of warning cleanup.
More development of internal json library.
Mod manager.
Can define mapgen for tiles in json or LUA.
Traps moved to json.
Standalone json checker.
Refactored monsters and players to have a common parent class.
Retrieve items from inventory based on location instead of invlet.
Ammo types moved to json.
Blacklist and whitelist for including/excluding content.

## Balance:

Sleep increases rate of fatigue recovery and healing over time.
Remove automatic matches and pocketknife from player spawn.
Add skintight flag for underwear-type clothing to negate layering penalties.
First Aid and bandages take time to apply now.
Increased city size variability.
Turrets have finite ammo.
Reduce rate of damage for "real armor" as opposed to "clothes".
Zombies spawn at last stand locations.
Burning ammo only throws shrapnel, no explosion.
Increased crafting distance to 6 to enable large workshops.
Progressive difficulty searching for lab notes.
Large-scale vehicle rebalances.
Improved code that determines what body part is hit by an attack.
Water purification methods use one charge per unit of water.
Buffed water resistant clothing.
Removed acid puddles from acid rain. (no more melting items).
Buffed most zombie HP.
Large nerf to solar panels.
Effectively remove cap to starting points option (set to 1,000).
More interesting gun misfire/jam mechanics, guns can take damage now.
Varied rate of projectile breakage with a flag, more differentiation between arrow types.
Ammo with special effects (smoke, teargas, explosions) now go off when burned.

## Content:

Atomic coffee, energy drink and hypospray, lawn darts, MOLLE pack, fingertip razors.
Too many mutations to list, including mutagen types and recipes.
Map types, ammo reloads, vehicle curtains, creepy doll, whiskey barrels.
Hibernation mutation, lots of cop and fireman gear, IV mutagen, piles of new traits.
Mutation-themed dreams, cowbell, atomic batteries, dojo and contents,
vending machines and bank cards.
Dinocataclysm added as a mod at long last!
Lots more terrain and furniture is now bashable.
Several new houses and other buildings.
Variations of vehicle condition (damaged, blood-splattered, engine running, etc)
Creatures fling around appropriate fluids and chunks when gibbed.
Several content packs that allow enabling/disabling different categories of content.
Shoggoth.

## Bugfixes:

Prevent artifact swords from sticking all the time.
Royal jelly and blood filter heal dermatik infections.
Make active items (ticking bombs, rotting food) work in vehicle storage.
Prevent teleportation and stairclimbing from erasing monsters.
Lots of UI tweaks.
Fix bug where items couldn't be thrown over water.
Erase scentmap when we move between floors.
Handle adjacent overmaps better, including notes.
Lots of recipes moved fro auto-learn on skill thresholds to being learned from books.
Fixed vehicle rendering when dragging.
Can craft from items in vehicle storage.
Only count loudest vehicle engine for noise generation instead of adding them together.
Fix weird bug where being too strong made you bad at throwing things.
Fixed several related vehicle board/unboard bugs.
Player displayed in correct position when peeking.
Fixed lots of menu drawing glitches.
Height/width options make more sense, total instead of based on view width.
Limit indoor dimly lit areas to the same view distance as outside.
Fix bug where vehicles and windows projected light at dawn and dusk.
Targeting defaults to nearest enemy.
Toggling between enemies includes hostile NPCs.
Vehicle turrets no longer shoot player or their own vehicle.
Fixed issue where exploding items could destroy themselves and cause a segfault.
Check for errors when attempting to write files and take appropriate action.
Fixed some lab finale features.
Fixed vehicle workshops being usable as components in recipes.
Cruise control is now smooth, even the sportscar is drivable.
Sinkholes don't turn into pits after you step in them.
Can no longer block attacks in your sleep.
Translations build and ship with releases.

## Performance:

Many overmap generation performance improvements.
Stop updating scent if player hasn't moved for a while, makes waiting and sleeping go much faster.
Optimized bitflag methods for very frequently used flags.
Heavy refactor of crafting menu for more speed.
Heavy optimization of scent diffusion.
Declare strings as const to avoid reallocating them all the time.
Lots of caching of vehicle parts.
Vision calculation speedups.
Refactored map loading to chunk up map data into tiny (1KB or so) files, so save/load is nearly instantaneous.

======

# 0.9

## Highlights:

World Factory: Multiple worlds managed at once.
New mutation categories.
TsuTiles.
Basic mouse support in SDL builds.
Vehicle construction system rework.
Backward compatibility with 0.8 saves.
Unbelievable amount of new content.

## Features:

New mutation categories.
Blob drops are semi-useful.
World Factory: Multiple worlds managed at once.
Single keypress pulping.
Better Basements.
Dynamically swap between text and tiles, and among tilesets.
Funnels catch water when the player is far away.
TsuTiles.
Curvy roads.
Zombears.
V menu now lists monsters too.
Emergency vehicles.
Shia's back.
Doors tougher, but zombies can pile on when trying to bash through them.
Spawning monsters in packs.
Shopping carts are drivable.
Basic mouse support in SDL builds.
Food dehydrator.
Some clothes have hoods that are used automatically if there's no hat in the way.
Only prompt to confirm butchering if there are hostiles nearby.
Books have chapters.
Better furniture dragging interface with 'G'rab.
More cart types, hot dog, welding, luggage; swivel chairs.
Track more stuff for memorial file.
Basic tool quality support for more streamlined crafting recipes.
Fungaloid rework.
Vehicle workbench like components act like tools.
Huge pile o books.
Furniture and terrain definitions moved to json.
Survivor armor.
Large numbers of wild animals.
Power system for vehicles and battery components.
Reinforced vehicle components.
Vehicle construction system rework.
Multi-square vehicle doors.
Make vehicles more resilient to damage and better able to smash through obstacles.
Vehicle spawns have personality added in various ways.
Removed action interruption from drug cravings.
Ludicrous numbers of new foods.
Vehicle horns.
Backward compatibility with 0.8 saves.
Stylish trait.
Pickup partial stacks.
Flaming weapons.
Too many new professions to list.
Diseases can now be bodypart specific (bleeding, bites).
Reworked martial arts framework. Arts are no longer pseudo-items, and can be mostly defined in json.
RPG-7.
Reworked and streamlined bionics failure chance and install UI.
Streamlined continuous reading.

## Bugfixes:

Monsters that don't take damage no longer leave blood trails.
Broken gas tanks act broken.
Highlighting lines in tiles mode.
Show all sounds made by player.
Disassemble items with charges properly.
Suppress smoke warning when you have a gas mask.
Stims work again.
Menu cleanups all over.
Better in-city detection for roads.
Funnel filling.
Step on visible trap warning.
Vomiting lethality nerfed.
Better ignore monster for now feature.
Massive audit of item values by Rivet.
Prevent input overbuffering when it's raining.
Eating related bugs.
Hallucination fixes.
Vehicle mounted turrets.
Crafting consuming containers with contents.
Prevents many actions from passing through walls.
Weird handling of canceled item use.
Gunmods with firing modes.
Stabilized monster coordinates.
Many fixes in defense mode.
Charge rifle charging.

======

# 0.8

## Highlights:

Releasing with Russian, Chinese, and bla translations.
Draggable vehicles, e.g. shopping carts.
Memorial file listing player history.
Tiles!
Basic farming support.
Support for save backwards compatibility.
Option to adjust city size, make a whole map metropolis!
Option to adjust monster density, walls of zombies!

## Features:

Intelligence dependent skill rust option.
Uncanny Dodge CBM
Weight management rework, weight now in grams.
If the player is overloaded, the strain causes pain.
Display option for metric vs imperial vehicle speed.
Beanbag rounds for shotguns and grenade launchers.
Added headlights that can be aimed at installation time.
Active bionics.
Throw single items from stacks instead of whole stack.
Updated many menus to updated menu system that provides scrolling, filtering and more unified hotkeys.
Crafting overhaul, crafting no longer trains combat skills and vice versa.
Reworked rain protection, items now have waterproof flags.
Crafting recipes you can actually perform bubble to the top of the list.
New laser weapons.
Pneumatic weapons.
Narrow sidebar option.
Support unicode character names.
Aim-related gunmods.
Automatically adjust aim path if the default path is blocked by something.
Play Now game start for one-click game initiation.
Rework encumbrance to remove nonsensical negative encumbrance.
Loosen strictness of encumbrance in general.
Heated melee weapons.
Plastic item crafting.
Option overhaul with new tabbed menu.
Swimming now makes you wet.
Wetness can be a good thing when it's hot and you're properly attired.
Wetness effects adjusted by some mutations.
Portable Game system now usable, has playable games snake, sokoban, and robotfindskitten.
Vehicle components, vehicles, mutations and traits are moddable in json.
fruit bushes spawn in groups.
Significant rebalance of fire, emits less smoke, and small fires should burn longer.
Basic farming support.
Welding rig vehicle component.
When in a square with clothes and bedding, sleeping players will use them for warmth.
Corpse-filled pits cause less or no damage.
Adrenaline shot item.
Nerfed Adrenaline rush effect, no more bullettime.
Small vehicles are draggable and pushable. Added shopping carts.
Funnel now directs rain into container in the same square during rain.
Mutation dreams.
Siphon water out of vehicles with water tanks.
Ice labs.
Vehicle collisions based on SCIENCE!
Streamlined selecting same ammo over and over again.
Blacksmithing.
Pickling and other food preservation techniques.
Re-enabled mouth encumbrance.
Caseless ammunition and guns.
New heavy weapons.
More features spawning in houses.
Significantly reduced map save size.
Lots of professions.
Many many items and crafting recipes.
Energy weapon special effects.
Scrollbars in many list menus.
Vehicles can spawn smashed into each other.

## Bugfixes:

Mouse cursor hiding.
Terminal text display fixes.
Very significant performance improvements.
Removed input delay.
Allow exiting from long-term activities like wait.
All titlebars should use the correct version number.
Remove busywaitin WinGDI build. (caused 100% CPU usage)
No more "nothing" map tiles.
Hand out letters to bionics so more than a few are usable.
Monsters no longer attack themselves.
Fatal hunger/thirst/fatigue detected correctly.
Major monster handling performance improvements to make 50x zombies work.
Nerfed smoke inhalation.
Major performance increase in mapgen to make huge cities generate before the heat death of the universe.
Rain and acid rain doesn't bother you when underwater.
Batched raycasting optimization.
Fixed old inventory letter overlapping bug.
Use shadowcasting algorithm for fast and accurate fov calculation.
Vehicles no longer spawn floating above water.
Loaded ammo, such as nails in a nailgun can be used for crafting.
Light from items more consistent.

======

# 0.7.1 (bugfix point release)

Vehicle bed sleepiness fix.
Made coughing from smoke wake you up.
Update version for MSVC project builds.
Remove coverage property from wristwatch to prevent encumbrance.
Suppress pickup from vehicle when doing autopickup.
Fix typo in spawn list.
Don't draw item glyphs on top of furniture glyphs.
Strip out references to a removed ammunition in spawn lists.
Change in how Vehicle Examination window is displayed so it works in 12x12 View Screens
Fix for weapon mods with no ammo types.

======

# 0.7

## Highlights:

Use ncursesw and gettext for i18n support and expanded character palette.
Configurable Autopickup feature.
Configurable item spawning lists, now with more configurable spawn frequencies.
New advanced bionics.

## Features:

Use ncursesw and gettext for i18n support and expanded character palette.
Configurable Autopickup feature.
Configurable item spawning lists, now with more configurable spawn frequencies.
Probability Travel Bionic (walk through walls!)
Railgun Bionic (throw metal items at the speed of electricity!)
Flashbang bionic.
Shockwave Generator bionic.
Chain Lightning bionic.
Artificial Night bionic.
Streamlined lumberjacking tasks.
Splints are now craftable and (slowly!) heal broken limbs.
Recover CBMs from butchered player corpses
Small game arrow.
Spoiled (rotten) items will now be removed from the map after twice the time it takes to spoil.
Lit torches set enemies on fire.
Toggled Metabolic Interchange bionic, active power sources.
Changed Optimist to be more thematic and balanced.
Morale effects have more flexible durations.
Extensively reworked fire handling, e.g. campfires should last a more reasonable duration.
Preserve martial art style selection across wielding/unwielding weapons.
Simulate alt+number input for SDL version.
Quicksave command.
Added basic sludge crawler monster
More crafting recipes.
Stash knives in your boots.
Folding bicycle you can stash in a trunk.
New improvised guns.
More survival-ish foods.
Added some more heavy pistols and ammunition.
New Improvised lockpick!
Floatation Vest.
Added wine and a new shirt.
Towels.
Fuzzy time display, and precise time with wristwatch item.

## Bugfixes:

Multiple gates near one handle work correctly.
Made wild Jabberwocks much more rare.
Fix turrets shuffling around when off map.
Prevent gibbing from low-damage sources.
House generation fixes.
Allow deconstruction of refrigerators.
More consistent road placement.
Make mongroups die properly, even if the queen dies at a distance
Monsters killed by wide attacks drop corpses/loot
Fix solar panel power production on vehicles.
Cleanup tire changing activity.
Fix stunlock caused by counterattacks.
Keep Jabberwocks from spawning in classic mode.
Fix turret drops.
Extensive text handling fixes.
Menu beautification.
Allow saving while in a vehicle.
Fix div0 on bad option setting.

======

# 0.6

## Highlights:

* Zombies will revive after a time, if not butchered (or otherwise dealt with).
* The Android trait now behaves the way that the description indicates.
* Gasoline can be siphoned from vehicles. Requires a rubber hose for now - these are easier to acquire.
* Sewing requires materials other than thread - rags for cloth, leather patches for leather, Kevlar bricks, plastic chunks.
* Leather/Kevlar/plastic/fur repair/reinforcement actually possible!
* Inventory management UI improvements, and a new screen to organize worn items.
* NPCs continue to be less buggy, but are still prone to crashes.
* Weapon firing code reworked a bit. UI improvements, and you should now be able to fire at anything within range.
* Reworked the armor/protection code.
* Reworked the learning system: replaced XP with Focus. See the relevant help text.
* Added a *bunch* of new multi-stage missions, for those who play with the shelter NPC turned on.
* Many new buildings (See full changelog list)
* Vehicle collision physics are now based on *actual* physics! Reduces collision insanity.
* Option to use trigonometric distance instead of roguelike distance. In other words light, line of sight are circular instead of square.
* Zombie density in towns is based on nearby buildings instead of distance from town center.
* Higher-performance (on windows) SDL-based rendering as an optional build type.
* Movement on and around vehicles greatly streamlined.
* Sound indicator lets you know how much noise you're making.
* Turn cost indicator lets you know how long actions take.
* Overkilled monsters now spray gibs around instead of disappearing.
* Mostly remove limits on how many items fit in a tile of ground.
* As usual, many bugfixes.

## Full list:

Purifier no longer removes traits available at chargen.
Fix some calculations that wanted floating-point math, and were using integer math.
Fix some vehicle collision craziness related to skids.
Added zombie revival. Chance of unbutchered zombie corpses rezzing, once 6 hours have passed.
Advanced inventory UI improvements/fixes.
Dropping count-by-charge items (batteries, meds, etc.) into vehicles will cause restacking.
Android trait always gives a power system bionic.
Fix torso encumbrance display (it's smart about sign use now).
Bitmask-based item flags no longer exist! Instead, we have string-based tags, that have no upper limit.
Tweaked glowstick behavior - can no longer deactivate, and they have a dead state.
Android trait should no longer give the player faulty bionics.
Bolts moved to ammo category, like arrows.
Added bone broth, and recipe.
Adjust how Climate Control bionic works, make vehicles have functioning (magic!) AC.
Added fuel siphoning using rubber hose.
Appearance-improving mutations are now flagged as being good mutations.
Welder charges are actually used during vehicle construction.
Items will no longer become erroneously fitted, and item tags should not spread during map loading.
Weather accounts for starting time properly.
Containers can be unloaded again (they were bugged).
Optimized scentmap updates, hopefully this speeds up certain activities.
Pit-requiring constructions have pit digging as their first two stages, to make it more obvious what the prereqs are.
Some menus (notably, inventory) can be navigated with arrow keys and enter.
Allowing sewing of leather items, make sewing require rags/patches.
Cooking rotten food does not make it magically fresh any more.
Resolves an issue where destroying an item while tailoring would crash the game.
New UI to sort clothing and automatically assign special characters to clothing (accessed via +)
Footwear warmth values tweaked to be more flexible.
Wool warmth is not reduced by rain.
Sofas and armchairs help with sleeping.
Temperature is less of an issue while sleeping.
Warning messages for when the player is cold/hot while sleeping.
Oversized clothing can be worn over anything (blankets, cloaks, etc).
Sound interruptions can be categorically ignored while crafting, reading, etc.
More improvements to the advanced inventory UI.
Shrubs less difficult to smash.
Upgraded versions of Fast Healer still give you bonuses while sleeping.
Soldering iron recipe learnable via disassembly.
Integrated toolset power usage normalized on a few recipes.
Vehicle speed is now taken into account when throwing a character that exits a moving vehicle.
Gasoline lanterns added to the game.
Bifocal glasses added to the game.
Tweak Windows (catacurse) colors.
Correct window border color behavior under Windows.
Add glass jars, make sauces spawn in them instead of in tin cans.
Removed a couple NPC crash bugs.
You can safely exit a vehicle moving less than 1 MPH.
Fix a pair of drawing glitches related to the item pickup window.
Remove the artificial delay when animating vehicle movement.
Out-of-range enemies are still drawn when firing a weapon.
Make it so that anything within range can be targeted with a ranged weapon.
Disassembly recipe for vacuum sealer.
Backspace no longer causes junk to be input during string entry.
The overmap screen now lets you use "<" and ">" to view different z-levels.
Reworked the armor/protection code.
Fridges drop rubber hose instead of pipe when destroyed.
Reworked the learning system: replaced XP with Focus. See the relevant help text.
Autosave should save everything now, rather than a subset.
Fix artifact saving/loading... again.
Added new missions.
Added cathedral to mapgen.
Fixed flamethrowers.
Add 40mm acid bomb shells.
Moving furniture causes noise.
Clothing damage descriptions now depend on the item's material.
Gunmods now show "%" properly in the magazine size line.
Add bicycle seats: low-mass seats that can't take a seatbelt.
Vehicle collision physics are now based on *actual* physics! Reduces collision insanity.
Foraging gives survival experience, even on failure.
Disassembling ammo gives firearms experience.
Ball bearings should hopefully drop now.
Added headlights to a few more default vehicles.
Lab coats can be fitted.
Items in adjacent containers (fridges, lockers, etc.) visible with 'V' screen.
Players can no longer examine sealed crates to see their contents.
Funnels give acid water during acid rain :).
Acid water (after refinement) now an alternate ingredient for acid bombs.
Corrected a few item name typos.
Cleaned up generation of a particular (spiral-y) underground room.
More temperature tweaks.
Being hot makes you MORE thirsty, not less.
Reworked item unloading and reloading a bit to remove bugs.
Flatbed trucks now have rear windows.
Electric cars added as potential vehicle spawns.
Fix some bugs related to known overmap data and leaking the state to other characters.
Effects of current stats are shown on the '@' screen.
Materials obtained from clothing depend on the clothing's damage level.
Fixed some lab mapgen bugs.
Mansions got a little love.
Having too little intelligence for a book is more of a penalty.
Vehicle headlight state is persistent after save-load.
Being hot no longer increases thirst by an unreasonable amount
Minor : temp_conv and dis.intensity are saved, fixing strange on-load inconsistencies
Minor : Diseases that affect speed no longer overwrite each other in the @ menu
Clothing with pockets provides a bonus to hand warmth when not wielding a weapon.
New large building with basement: Prison
Basement level for hazardous waste sarcophagus.
New building with basement: mysterious cabin.
Display recent log messages on player death.
Radiation exposure is now more dangerous
Mutations from radiation can be disabled.
Mutation categories now more dominant.
Added themed mutagens with recipes.
New medical items.
Bundle of plastic bags item for stowing bags.
Rebalance chance of cutting weapons getting stuck, much less likely now.
Smashing corpses prevents them from reviving.
Burning corpses prevents them from reviving.
Stopped players from leaving slime trails or webs while in a vehicle.
Made vitamins have an effect again.
Made multiple gasoline tanks drain properly.
Added tiny pain effect to Acid Drizzle, raincoats now offer a bit of protection to acid rain/drizzle.
Advanced inv: "e" pulls up inventory item menu. Help window displays feedback messages for actions taken. "?" toggles between help and msg viewer.
Eliminate radiation dosage saturation, halving dosage rate to compensate. (radiation is slower, but more implacable)
Fitting screen now shows storage and encumbrance in item columns.
Added leather vest item and crafting recipe.
avoid use of pow() in distance calculation, speeding them up an order of magnitude.
Make blood filter remove all other drug based diseases.
Make blood analysis detect all drugs.
Behold, sharpie markers.
Display actual keymapping instead of default one in most help text.
Stopped bleeding, bites, and poison from applying when stopped by armor.
Safely hop from slow-moving vehicles, get hurt from quick ones.
Multidrop screen now shows a summary of what is about to be dropped.
Sort inventory by item charges, use low-charge items first.
Option to auto-save before sleep.
Lava burns things and can be used for crafting.
Multiple fixes to burst-fire targeting.
Prevent turrets from shooting themselves.
Prevent friendly turrets from trying to shoot through the player.
Brass catcher item to catch your brass for recrafting.
More power armor variants.
Make movement take half the cost of both the beginning and end tiles, instead of just taking the cost of the end tile.
Made shooting interactions more realistic.
Add radiation badge item and associated infrastructure.
Automagically add new keybindings, so long as they don't conflict.
Significantly reduces the number of giant worms.
Adds strawberry bushes.
Advanced inventory: Add [c]ategory sort.
Large number of added archery items: Wide range of bows crossbows, and arrows, and a multitude of crafting recipes.
Stop unnecessarily saving adjacent overmaps every time they are potentially dirtied. (prevents periodic pauses!)
Hard Leg Guards and Metal Leg guards.
Picking berry bushes trains survival (at low levels).
Added skill support into professions.

======

# 0.5

## Highlights:

* Many new details added to mapgen! New buildings, ruined vehicles on roads, and so on.
* Much more modding-friendly: MANY bits of data have been moved into data files, rather than being hardcoded in the source.
* A handful of recipes can be learned from sources other than just leveling your skills.
* Artifacts should save/load properly now!
* Assorted UI tweaks and improvements.
* Weather radio and directional antenna.
* Rain funnels - first step towards proper rain barrels.
* Robust Genetics and dodging have both been significantly rebalanced, and should actually be useful.
* Zombies wear damaged clothing.
* Tailoring is more important, and string is easier to acquire.
* New content all around!
* Numerous bugfixes.

## Full list:

Matches usable anywhere lighters could be used previously.
Draw lit areas outside of LOS and normal sight radius the same as unlit areas
Tell the player when their gear is damaged in combat
Display player feat morale boosts
Pickling/canning
Only rust skill if X turns have passed since practice, not every x turns.
Halve rate of skill rust across the board.
Push crafting recipes out to JSON - now moddable without recompiling!
Acid rain causes pain not injury
Changed default viewmorale key to v
Learn crafting recipes from item disassembly or books.
New Hardcore trait
Other new traits: Skilled Liar, Pretty, Beautiful, Very Beautiful, Glorius (cancels truth-teller, ugly mutations)
Set minimum move to 25
Death by starvation or thirst
New professions: tailor, scoundrel
Adjusted conditions for cutting and stabbing skill practice (should be able to practice piercing now)
Code compiles with no warnings.  No user-visible change, but important stability milestone.
Added a craftable power armor power interface CBM, solar panels.
Continuous reading.
New mixed drinks
A new book; "To Serve Man"
Glowsticks, found in sporting goods stores and bedrooms.
Broken and Empty windows can no longer be taped up, alarmed windows can.
Palisade walls changed to require 2 6foot ropes rather than one thirty foot one.
Domestic Windows drop strings now (Those are the kind that can be opened)
String can be made from sinew and plant fiber.
Added blankets, fur blankets (craft only), emergency blankets, sleeping bags, fur sleeping bags (craft only).
Added house coat, snuggie, cloak, fur cloak (craft only), leather cloak (craft only).
Added fur scarf, fur gloves, fur trenchcoat, fur pants, fur boots (all craft only).
All tailoring items that use fur require survival as secondary skill.
Added crafting recipes for bandana, blanket, house coat, cloak.
Weather radio
Radios are tuneable, so you can receive from more than one station without moving.
New item that doubles battery capacity of tools, recipe learn from certain electronics books.
Bugfix: reduced chance of "Tried to kill monster" debug spam.
Bugfix: reduced chance of "Stopping out-of-map vehicle" spam.
Bugfix: can unload liquids into items wielded in hands (e.g., steel jerrycans).
Bionics screen shows current and maximum power.
Escape key usable to exit out of more menus.
Multidrop screen continually updates to show new potential weight/volume.
Bugfix: longbow should not end up loaded while in inventory, and can be fired if it does.
Backpacks, messenger bags, etc. can be repaired via sewing kits.
Add fire drill as a survivalcraft firestarter (trickier and slower than lighter/matches).
Furry mutation provides warmth, Bark mutation protects from fire.
Removed/reduced a lot of spam messages related to being hot or cold.
Sleeping should be easier in the cold (decreased chances of waking up).
Being too hot can now wake you up.
Increased the amount fo heat generated by the player while awake.
Tweaked hunger and fatigue's contribution to body temperature.
More traits and mutations have body temperature effects.
Fix artifact saving and loading.
Multiple building additions in town and in the countryside.
Support for 2x2 and 3x3 buildings.
Temporary fix to decrease the number of large structures with roads running through them.
Items can only be set on fire if it would affect them (no more burning sheets infinitely).
Looking around at items (with "V") has a few improvements.
Soldering irons give heating elements when disassembled, tweak numbers for hotplates and water purifiers.
Advanced inventory management screen, default keymap "/". Lets you interact with adjacent tiles.
Roadmap is made of paper.
Removed RV kitchen units from some spawn locations.
Backend: made it much easier to define pre-built locations. Responsible for a lot of the new building types.
Increased the quench value of clean water.
Early-game survivalist stabbing weapon is now pointy stick. Wood spear is higher level.
You can now read using torches and other items.
Addictions can be configured explicitly in the professions file.
Tweak crossbow trap drops.
Made several UI screens smarter (resize to fit screen, esc can exit, etc.).
Show nearby map notes on the minimap.
Some item types can be defined from data files now! So far: misc/melee, armor, guns, ammo, tools, gun mods, books
Glasses can be worn with power armor.
Added several new constructions.
Power use of integrated toolset has been rebalanced.
Armor CBMs have had drawbacks removed.
Rain coats can be made from plastic bags.
Fursuits.
Work to make NPCs less buggy.
Nuclear missile fixes.
Tweaked steel recycler behavior.
Autosaves take into account the passage of real-world time.
Placeable funnel that collects some water while raining.
Characters with the Android trait no longer get unimplemented bionics.
Added several new options.
NPC spawning is toggled with the in-game options menu rather than a text file hack.
Added more wildlife (coyotes, cats, etc.).
Robust Genetics trait heavily buffed.
Change how overmap tile data is saved, to allow for more terrain types and buildings.
Add high-capacity power storage CBM.
Add some new magazines and entertainment books.
Blisters no longer lower max HP (at least until the system is more fleshed out).
Cannibal trait has been rebalanced, as well as morale effects of eating human flesh.
Added cookbook for Italian recipes.
Sewing now requires an adequate source of light.
New health display for non-Self Aware characters, accurate to 1/10th max HP rather than 1/4th.
Targeting window (when throwing/firing weapons) has been reorganized.
Directional antennas!
Gas pumps have been rebalanced (less fragile when filling vehicles, more fragile when filling containers).
Added sling, slingshot, and associated ammunition.
Gas stations can spawn next to highways.
Large creatures are more likely to leave a corpse when taking high damage.
Add flavor items with variable descriptions to the game (fliers and such).
Some guns have range modifiers independent of their ammo. Buffed coilgun range.
Add limb torsion ratchet bionic, generates power when moving.
Desks don't spawn outside any more.
The option to delete your world on character death actually works now!
Tweaked projectile/glass interaction, stopped leaping monsters from phasing through windows.
Debug menu changes.
Made it possible to build indoor furniture in more situations.
Updated readme, added contributing guidelines.
Stopped small animals from suiciding, in many cases (e.g., broken windows and landmines).
Add a few hats. No, not TF2-style.
Artifacts will successfully save and load now!
Adjusted monster spawning mechanics to reduce the chance of swarms of difficult zombies.
Stop roads from going through buildings so often.
Pits less awkward to board over (can use nearby items).
Tweak glass bottle weight/volume.
Allow for reading/sewing in the dark through mutations/CBM's with a speed penalty.
Rewrote dodge abilities to have a noticeable impact.
Mansion pools are considered indoors now.
Tires can be changed with a wrench and a jack.
Add game logic to handle recipes that take the same item as a component and a tool, and add UI to alert the player.
Improve rendering in the main Windows port - animations should display better.
Cave-ins cause damaging rubble to fall.
Improve fuel gauge display in the vehicle examination window.
Overmap notes blink again.
Space and tab should be available for keymaps.
Hitting the "pause"/"skip turn" button will let you cancel reading, crafting, and other long-term actions.
Special road spawns should not happen on bridges.
Ruined vehicles spawn on roads.
Zombies wear damaged clothing.
Nighttime lights are visible from reasonable distances now.

======

# 0.4

Make the battery system bionic only consume as many batteries as necessary to fully power yourself
Knives can also cauterize wounds now. Requires a lighter.
Soldering irons (and hotplates, why not) can be used to cauterize wounds, causing pain and removing any bleeding or uninfected bite effects.
Fixed crash bug in Windows when attacks hit something off-screen?
Fixed precipitation animation with shifted viewport.
Can now disassemble items from the examination screen.
Added colored hinting to the item examination sidebar listing possible actions. e.g., "W" (for "wear") is grayed out if the item isn't wearable.
Added ability to craft a recipe continuously (until out of materials, etc.).
Reduce (maybe fully fix) wolf self-attacks.
Power armor.
More fitted gear, and a few more pieces made craftable.
Vehicle-mountable water tanks and kitchen units, implied storage-battery-charging generators.
Map tiles can now contain up to 64 items.
Beer has been made weaker, and now appears in kegs in liquor stores and bars.
Steel jerrycans.
Any gun can now be used one-handed if you are strong enough.
Hardcoded frostbite not to occur above freezing temperatures.
Improved fire's ability to warm the player. Also, standing on fire and being on fire warm up the player.
Fixed body temperature equalization.
Sunny and clear weather no longer warm the player underground.
Standing in water or sewage will increase the rate of heat loss (but not make the player colder)
The head and torso now lose heat faster than other body parts.
Body temperature drops as you lose HP.
Encumbrance menu's listing of warmth has been made more colorful.
Mouth (face) now has appropriate cold and hot diseases.
The ability to cauterize wounds to heal bites and stop bleeding. (a)ctivate a knife, requires a lighter.
The ability to craft an item as many times as is possible. Defaults to the + key. (Linux and Mac users will need to assign a key)
Added M72-LAW. Makes a large explosion and penetrates armor well. One shot only.
Clothing can be made fitted by (a)pplying a sewing kit.
Some foods can be heated, hot food grants a larger morale bonus than cold food.
Ammunition explodes rather than burning.
Lightstrips, function as weak light providers. Craftable.
Bandages and First Aid kits no longer show uninjured bodyparts in the menu.
Some basic professions, more to be added later.

======

# 0.3

Many menus stretch with an enlarged viewport.
An action to repeat the last craft has been added, default keybinding of -
When crafting liquid items, the game asks you for a container first, then asks if you want to dump the item.
A large amount of survival craft has been added, allowing you to make most of the basic tools and necessities. Along with several new weapons, some storage items and a liquid container.
Smoker Zombies, belch clouds of smoke at players, slowing them and blocking LOS.
Robots now pull from separate drop lists when killed.
Alcohol cost for Torches and Bandages has been increased to 7, or one third of a bottle.
Alcohol cost for molotovs has been reduced to 14, gasoline cost increased to 400.
Chitinous boots and gauntlets added.
Picklock kits break when damaged 5 times.
Zombie spawn ratios have been rebalanced for static spawning.
Pocketknives are usable for all logical recipes.
Child zombies have had a small pool of item drops added.
HP Ignorant is now the player default, Self Aware can be purchased to display exact HP.
Lawnmower blades have been replaced with generic blades, most bladed items are made using blades instead of machetes/swords now.
Nail bat, nail board and makeshift halberd now all have weak block.
Wild veggies function as plant marrow for most recipes.
Meat soup added, more cooking to come.
The player now spawns with a pocket knife and lighter.
Sledge hammer is usable to board windows and doors up.
Heartless trait has been removed, replaced with the Cannibal trait, which allows you to eat human meat with no morale penalty.
Braziers are now craftable. They contain fire and can be set up indoors.
Bulletin Boards can be built to set an area as your home base. NPCs can
be told to wait there and will defend the area.
Bear traps have been increased in weight and volume.
Carboys have been renamed to Gallon jugs.
You can now create a character without allocating all skill points.
Winter Boots and Raincoats now correctly display the reinforced tag.
Kills can now be accessed from in-game. Default key is ).
'Phew it's hot warm' message has been fixed.
The game now accepts wielded items when checking for containers.
Sunny and Clear weather now provide warmth.
Internal Climate Control bionic consumes power to cool or warm you.
Crash bug caused by the screen being larger than the loaded overmap has
been fixed.
Crash bug when going down stairs near cities has been fixed.
Hunger now affects body temperature.
Added new crafting recipes: shorts, cargo shorts, balaclava, long underwear,
glove liners, socks.
Added a digging stick. Can be used to dig shallow pits, and level construction enough to enable crafting of stone shovels.

Got angry at other developers for not updating changelog.

======

# 0.2

Reworked spawning option which places zombies at world generation
rather than generating them dynamically in play.
Implementation of a context menu when examining inventory items.
Machine added to hospitals to regrow limbs.

======

# 0.1

Palisade Walls and Gates - Pretty tough to bash down, and can be fired through
Log Walls - Basically the same as wood walls, different construction methods.
The ability to disassemble tshirts and tank tops by hand. - Handy for bleeding.
Revolver Shotgun - NotTe much to say on this.<|MERGE_RESOLUTION|>--- conflicted
+++ resolved
@@ -211,18 +211,11 @@
 Add earthworms to the game, as a food source
 Add cougar kittens and fix cougar taming in mods
 Boomers now leave fleshy gibs on detonation```
-<<<<<<< HEAD
-=======
-Removed Magazine & Bore gunmod location from guns that don't use it
->>>>>>> 355baf7f
 Pictures for House fluff
 Added Hub 01 mission signposting LIXA
 Crafting Musical Instruments
 Additional Achievements
-<<<<<<< HEAD
-=======
-Adds ASCII Art to 619
->>>>>>> 355baf7f
+
 
 
 ## Interface:
@@ -277,11 +270,8 @@
 High characters now see fancy smiley faces and exclamations in their message log.
 Can't accidentally select full deconstruction if simple deconstruction is available
 Set priority for containers that have auto whitelisting.
-<<<<<<< HEAD
 Tile cover is now named concealment, because that's all it actually does.
-=======
 When opening spellcasting menu, go to favorite spells tab if player has favorited spells
->>>>>>> 355baf7f
 
 
 ## Mods:
@@ -398,26 +388,12 @@
 [Magiclysm] Last Mage on Earth start
 Tamable Wildlife: add Cougars to list of tameables
 [Magiclysm] Add spellcasting proficiencies.
-<<<<<<< HEAD
-Edit spell UI word choice when using psionics
-More specific messages for being unable to use supernatural powers
 XE: Trait to avoid learning dream magick
 Too much pain shuts down your powers
-=======
-[MoM] More nether attunement effects
-[MoM] Channeling powers costs focus
 Edit spell UI word choice when using psionics
-Fixes spellcasting proficiencies adding when they should be subtracting
 [MoM] High levels of weariness turn off your powers
 More specific messages for being unable to use supernatural powers
-[Xedra Evolved] New Arvore spell--Verdant Imprisonment
-[MoM] High levels of weariness turn off your powers
-More specific messages for being unable to use supernatural powers
-Tune channeling spells with scale modifier.
 [MoM] Edit portal storm conditions to support moddability, use that for Telepathic Shield in MoM
-XE: Trait to avoid learning dream magick
-
->>>>>>> 355baf7f
 
 
 ## Balance:
@@ -476,13 +452,7 @@
 Audit remaining magazines (.223, 9mm, .308)
 Update books.json to rebalance religious book spawning
 Retuned frag grenades to be less effective against ballistic armor and lose power over distance faster
-<<<<<<< HEAD
 Remove rapid strike from knives
-=======
-Damage from dropped items scales with kinetic energy
-Remove rapid strike from knives
-Hub MDS fix and material update
->>>>>>> 355baf7f
 Instability no longer accumulates or decreases; it depends on how many mutations you have, and how many are outside of your current tree
 Pain is painful
 
@@ -613,7 +583,6 @@
 Allows Infrared vision to see through smoke
 [Magiclysm] Fix Peaceful Rest hobby
 NPCs can overeat, starve, and dehydrate to death
-<<<<<<< HEAD
 Implemented drawing of non-English characters in ImGui screens
 Fixed monsters which regenerate in the dark regenerating in daylight
 Fix migrating from item variants when the variant has been deleted
@@ -621,17 +590,6 @@
 fixes issue where NPCs could take an item like canned corn as a donation and would remove the corn from the can and give you the can back.
 Fixes issue where loading a forge with coal does not work
 fixed issue where ImGui processes input that happens with no ImGui screens visible
-=======
-Fixed issue where user could only change the selected option in the ImGui popup using the arrow keys or tab key
-Allow trap-avoiding monsters to step on traps if there's no other path
-Implemented drawing of non-English characters in ImGui screens
-Fixed monsters which regenerate in the dark regenerating in daylight
-Crafting will unseal containers when contents are removed
-Fix migrating from item variants when the variant has been deleted
-NPCs can develop vitamin diseases
-Rotten food doesn't become fresh when crafted with
-fixes issue where NPCs could take an item like canned corn as a donation and would remove the corn from the can and give you the can back.
->>>>>>> 355baf7f
 
 
 ## Performance:
